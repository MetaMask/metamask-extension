{
  "QRHardwareInvalidTransactionTitle": {
    "message": "Error"
  },
  "QRHardwareMismatchedSignId": {
    "message": "Datos de transacción incongruentes. Compruebe los detalles."
  },
  "QRHardwarePubkeyAccountOutOfRange": {
    "message": "No hay más cuentas. Para acceder a otra cuenta que no figura en la lista, vuelva a conectar su monedero físico y selecciónela."
  },
  "QRHardwareScanInstructions": {
    "message": "Coloque el código QR delante de la cámara. La pantalla está borrosa, pero no afectará la lectura."
  },
  "QRHardwareSignRequestCancel": {
    "message": "Rechazar"
  },
  "QRHardwareSignRequestDescription": {
    "message": "Después de firmar con su monedero, haga clic en \"Obtener firma\" para recibir la firma"
  },
  "QRHardwareSignRequestGetSignature": {
    "message": "Obtener firma"
  },
  "QRHardwareSignRequestSubtitle": {
    "message": "Escanee código QR con su monedero"
  },
  "QRHardwareSignRequestTitle": {
    "message": "Solicitar firma"
  },
  "QRHardwareUnknownQRCodeTitle": {
    "message": "Error"
  },
  "QRHardwareUnknownWalletQRCode": {
    "message": "Código QR no válido. Escanee el QR sincronizado del monedero físico."
  },
  "QRHardwareWalletImporterTitle": {
    "message": "Escanear código QR"
  },
  "QRHardwareWalletSteps1Description": {
    "message": "A continuación puede elegir entre una lista de socios oficiales que admiten códigos QR."
  },
  "QRHardwareWalletSteps1Title": {
    "message": "Conecte su monedero físico QR"
  },
  "SIWEAddressInvalid": {
    "message": "La dirección de la solicitud de inicio de sesión no coincide con la dirección de la cuenta que está utilizando para iniciar sesión."
  },
  "SIWEDomainInvalidText": {
    "message": "El sitio web en el que intenta iniciar sesión no coincide con el dominio de la solicitud de inicio de sesión. Proceda con precaución."
  },
  "SIWEDomainInvalidTitle": {
    "message": "Solicitud de sitio engañoso."
  },
  "SIWEDomainWarningBody": {
    "message": "El sitio web ($1) le pide que inicie sesión en un dominio incorrecto. Esto puede ser un ataque de phishing.",
    "description": "$1 represents the website domain"
  },
  "SIWEDomainWarningLabel": {
    "message": "Inseguro"
  },
  "SIWELabelChainID": {
    "message": "Identificador de cadena:"
  },
  "SIWELabelExpirationTime": {
    "message": "Caduca el:"
  },
  "SIWELabelIssuedAt": {
    "message": "Emitido el:"
  },
  "SIWELabelMessage": {
    "message": "Mensaje:"
  },
  "SIWELabelNonce": {
    "message": "Nonce:"
  },
  "SIWELabelNotBefore": {
    "message": "No antes de:"
  },
  "SIWELabelRequestID": {
    "message": "Identificador de la solicitud:"
  },
  "SIWELabelResources": {
    "message": "Recursos: $1",
    "description": "$1 represents the number of resources"
  },
  "SIWELabelURI": {
    "message": "URI:"
  },
  "SIWELabelVersion": {
    "message": "Versión:"
  },
  "SIWESiteRequestSubtitle": {
    "message": "Este sitio solicita iniciar sesión con"
  },
  "SIWESiteRequestTitle": {
    "message": "Solicitud de inicio de sesión"
  },
  "SIWEWarningSubtitle": {
    "message": "Para confirmar que comprende, verifique:"
  },
  "SIWEWarningTitle": {
    "message": "¿Está seguro?"
  },
  "about": {
    "message": "Acerca de"
  },
  "accept": {
    "message": "Aceptar"
  },
  "acceptTermsOfUse": {
    "message": "Leí y estoy de acuerdo con $1",
    "description": "$1 is the `terms` message"
  },
  "accessAndSpendNoticeNFT": {
    "message": "$1 puede acceder y gastar este activo",
    "description": "$1 is the url of the site requesting ability to spend"
  },
  "accessYourWalletWithSRP": {
    "message": "Acceda a su monedero con la frase secreta de recuperación"
  },
  "accessYourWalletWithSRPDescription": {
    "message": "MetaMask no puede recuperar su contraseña. Usaremos su frase secreta de recuperación para validar su propiedad, restaurar su monedero y configurar una nueva contraseña. Primero, ingrese la frase secreta de recuperación que recibió cuando creó su monedero. $1",
    "description": "$1 is the words 'Learn More' from key 'learnMore', separated here so that it can be added as a link"
  },
  "accessingYourCamera": {
    "message": "Accediendo a la cámara…"
  },
  "account": {
    "message": "Cuenta"
  },
  "accountActivity": {
    "message": "Actividad de la cuenta"
  },
  "accountActivityText": {
    "message": "Seleccione las cuentas sobre las que desea recibir notificaciones:"
  },
  "accountDetails": {
    "message": "Detalles de la cuenta"
  },
  "accountIdenticon": {
    "message": "Identicon de cuenta"
  },
  "accountIsntConnectedToastText": {
    "message": "$1 no está conectado a $2"
  },
  "accountName": {
    "message": "Nombre de la cuenta"
  },
  "accountNameDuplicate": {
    "message": "Este nombre de cuenta ya existe",
    "description": "This is an error message shown when the user enters a new account name that matches an existing account name"
  },
  "accountNameReserved": {
    "message": "Este nombre de cuenta está reservado",
    "description": "This is an error message shown when the user enters a new account name that is reserved for future use"
  },
  "accountOptions": {
    "message": "Opciones de la cuenta"
  },
  "accountSelectionRequired": {
    "message": "Debe seleccionar una cuenta."
  },
  "accountTypeNotSupported": {
    "message": "Tipo de cuenta no admitido"
  },
  "accounts": {
    "message": "Cuentas"
  },
  "accountsConnected": {
    "message": "Cuentas conectadas"
  },
  "active": {
    "message": "Activo"
  },
  "activity": {
    "message": "Actividad"
  },
  "activityLog": {
    "message": "registro de actividad"
  },
  "add": {
    "message": "Agregar"
  },
  "addANetwork": {
    "message": "Agregar una red"
  },
  "addANickname": {
    "message": "Añadir un apodo"
  },
  "addAccount": {
    "message": "Añadir cuenta"
  },
  "addAccountToMetaMask": {
    "message": "Añadir cuenta a MetaMask"
  },
  "addAcquiredTokens": {
    "message": "Agregar los tokens que adquirió con MetaMask"
  },
  "addAlias": {
    "message": "Agregar alias"
  },
  "addBlockExplorer": {
    "message": "Agregar un explorador de bloque"
  },
  "addContact": {
    "message": "Agregar contacto"
  },
  "addCustomNetwork": {
    "message": "Agregar red personalizada"
  },
  "addEthereumChainConfirmationDescription": {
    "message": "Esto permitirá que la red se utilice en MetaMask."
  },
  "addEthereumChainConfirmationRisks": {
    "message": "MetaMask no verifica redes personalizadas."
  },
  "addEthereumChainConfirmationRisksLearnMore": {
    "message": "Obtenga más información sobre $1.",
    "description": "$1 is a link with text that is provided by the 'addEthereumChainConfirmationRisksLearnMoreLink' key"
  },
  "addEthereumChainConfirmationRisksLearnMoreLink": {
    "message": "estafas y riesgos de seguridad de la red",
    "description": "Link text for the 'addEthereumChainConfirmationRisksLearnMore' translation key"
  },
  "addEthereumChainConfirmationTitle": {
    "message": "¿Permitir que este sitio agregue una red?"
  },
  "addEthereumChainWarningModalHeader": {
    "message": "Agregue este proveedor de RPC solo si está seguro de que puede confiar en él. $1",
    "description": "$1 is addEthereumChainWarningModalHeaderPartTwo passed separately so that it can be bolded"
  },
  "addEthereumChainWarningModalHeaderPartTwo": {
    "message": "Los proveedores malintencionados pueden mentir sobre el estado de la cadena de bloques y registrar la actividad de su red."
  },
  "addEthereumChainWarningModalListHeader": {
    "message": "Es importante que su proveedor sea confiable, ya que tiene el poder para:"
  },
  "addEthereumChainWarningModalListPointOne": {
    "message": "Ver sus cuentas y direcciones IP, y asociarlas"
  },
  "addEthereumChainWarningModalListPointThree": {
    "message": "Mostrar saldos de cuentas y otros estados en la cadena"
  },
  "addEthereumChainWarningModalListPointTwo": {
    "message": "Transmitir sus transacciones"
  },
  "addEthereumChainWarningModalTitle": {
    "message": "Va a agregar un nuevo proveedor de RPC para la red principal de Ethereum"
  },
  "addFriendsAndAddresses": {
    "message": "Agregue amigos y direcciones de confianza"
  },
  "addHardwareWallet": {
    "message": "Agregar monedero físico"
  },
  "addIPFSGateway": {
    "message": "Agregue su puerta de enlace de IPFS preferida"
  },
  "addImportAccount": {
    "message": "Añadir una cuenta o un monedero físico"
  },
  "addMemo": {
    "message": "Añadir memo"
  },
  "addNetwork": {
    "message": "Agregar red"
  },
  "addNewAccount": {
    "message": "Añadir una cuenta nueva de Ethereum"
  },
  "addNewBitcoinAccount": {
    "message": "Añadir una nueva cuenta de Bitcoin (Beta)"
  },
  "addNewBitcoinTestnetAccount": {
    "message": "Añadir una nueva cuenta de Bitcoin (Testnet)"
  },
  "addNewToken": {
    "message": "Agregar nuevo token"
  },
  "addNft": {
    "message": "Añadir NFT"
  },
  "addNfts": {
    "message": "Añadir NFT"
  },
  "addRpcUrl": {
    "message": "Agregar URL RPC"
  },
  "addSnapAccountToggle": {
    "message": "Activar \"Añadir una cuenta Snap (Beta)\""
  },
  "addSnapAccountsDescription": {
    "message": "Activar esta función le dará la opción de agregar los nuevos Snaps de la cuenta Beta directamente desde su lista de cuentas. Si instala una cuenta Snap, recuerde que es un servicio de terceros."
  },
  "addSuggestedNFTs": {
    "message": "Añadir NFT sugeridos"
  },
  "addSuggestedTokens": {
    "message": "Agregar tokens sugeridos"
  },
  "addToken": {
    "message": "Agregar token"
  },
  "addTokenByContractAddress": {
    "message": "¿No encuentra un token? Puede agregar cualquier token si copia su dirección. Puede encontrar la dirección de contrato del token en $1",
    "description": "$1 is a blockchain explorer for a specific network, e.g. Etherscan for Ethereum"
  },
  "addUrl": {
    "message": "Agregar URL"
  },
  "addingAccount": {
    "message": "Añadiendo cuenta"
  },
  "addingCustomNetwork": {
    "message": "Agregando red"
  },
  "addingTokens": {
    "message": "Agregando tokens"
  },
  "additionalNetworks": {
    "message": "Redes adicionales"
  },
  "address": {
    "message": "Dirección"
  },
  "addressCopied": {
    "message": "¡Dirección copiada!"
  },
  "advanced": {
    "message": "Avanzado"
  },
  "advancedBaseGasFeeToolTip": {
    "message": "Cuando su transacción se incluya en el bloque, se reembolsará cualquier diferencia entre su tarifa base máxima y la tarifa base real. El importe total se calcula como tarifa base máxima (en GWEI) * límite de gas."
  },
  "advancedConfiguration": {
    "message": "Configuración avanzada"
  },
  "advancedDetailsDataDesc": {
    "message": "Datos"
  },
  "advancedDetailsHexDesc": {
    "message": "Hex"
  },
  "advancedDetailsNonceDesc": {
    "message": "Nonce"
  },
  "advancedDetailsNonceTooltip": {
    "message": "Este es el número de transacción de una cuenta. El nonce para la primera transacción es 0 y aumenta en orden secuencial."
  },
  "advancedGasFeeDefaultOptIn": {
    "message": "Guarde estos valores como mis valores por defecto para la red de $1.",
    "description": "$1 is the current network name."
  },
  "advancedGasFeeModalTitle": {
    "message": "Tarifa de gas avanzada"
  },
  "advancedGasPriceTitle": {
    "message": "Precio del gas"
  },
  "advancedPriorityFeeToolTip": {
    "message": "La tarifa de prioridad (también llamada “propina del minero”) va directamente a los mineros para incentivarlos a priorizar su transacción."
  },
  "agreeTermsOfUse": {
    "message": "Acepto los $1 de MetaMask",
    "description": "$1 is the `terms` link"
  },
  "airgapVault": {
    "message": "Bóveda AirGap"
  },
  "alert": {
    "message": "Alerta"
  },
  "alertActionBuy": {
    "message": "Comprar ETH"
  },
  "alertActionUpdateGas": {
    "message": "Actualizar el límite de gas"
  },
  "alertActionUpdateGasFee": {
    "message": "Actualizar tarifa"
  },
  "alertActionUpdateGasFeeLevel": {
    "message": "Actualizar opciones de gas"
  },
  "alertBannerMultipleAlertsDescription": {
    "message": "Si aprueba esta solicitud, un tercero conocido por estafas podría quedarse con todos sus activos."
  },
  "alertBannerMultipleAlertsTitle": {
    "message": "¡Alertas múltiples!"
  },
  "alertDisableTooltip": {
    "message": "Esto se puede modificar en \"Configuración > Alertas\""
  },
  "alertMessageGasEstimateFailed": {
    "message": "No podemos proporcionar una tarifa exacta y esta estimación podría ser alta. Le sugerimos que ingrese un límite de gas personalizado, pero existe el riesgo de que la transacción aún falle."
  },
  "alertMessageGasFeeLow": {
    "message": "Al elegir una tarifa baja, tenga en cuenta que las transacciones serán más lentas y los tiempos de espera más largos. Para transacciones más rápidas, elija las opciones de tarifa de mercado o agresiva."
  },
  "alertMessageGasTooLow": {
    "message": "Para continuar con esta transacción, deberá aumentar el límite de gas a 21000 o más."
  },
  "alertMessageInsufficientBalance": {
    "message": "No tiene suficiente ETH en su cuenta para pagar las tarifas de transacción."
  },
  "alertMessageNetworkBusy": {
    "message": "Los precios del gas son altos y las estimaciones son menos precisas."
  },
  "alertMessageNoGasPrice": {
    "message": "No podemos seguir adelante con esta transacción hasta que actualice manualmente la tarifa."
  },
  "alertMessagePendingTransactions": {
    "message": "Esta transacción no se realizará hasta que se complete una transacción anterior. Aprenda cómo cancelar o acelerar una transacción."
  },
  "alertMessageSignInDomainMismatch": {
    "message": "El sitio que realiza la solicitud no es el sitio en el que está iniciando sesión. Esto podría ser un intento de robar sus credenciales de inicio de sesión."
  },
  "alertMessageSignInWrongAccount": {
    "message": "Este sitio le pide que inicie sesión con la cuenta incorrecta."
  },
  "alertMessageSigningOrSubmitting": {
    "message": "Esta transacción solo se realizará una vez que se complete la transacción anterior."
  },
  "alertModalAcknowledge": {
    "message": "Soy consciente del riesgo y aun así deseo continuar"
  },
  "alertModalDetails": {
    "message": "Detalles de la alerta"
  },
  "alertModalReviewAllAlerts": {
    "message": "Revisar todas las alertas"
  },
  "alertReasonGasEstimateFailed": {
    "message": "Tarifa inexacta"
  },
  "alertReasonGasFeeLow": {
    "message": "Velocidad baja"
  },
  "alertReasonGasTooLow": {
    "message": "Límite de gas bajo"
  },
  "alertReasonInsufficientBalance": {
    "message": "Fondos insuficientes"
  },
  "alertReasonNetworkBusy": {
    "message": "La red está ocupada"
  },
  "alertReasonNoGasPrice": {
    "message": "Estimación de tarifa no disponible"
  },
  "alertReasonPendingTransactions": {
    "message": "Transacción pendiente"
  },
  "alertReasonSignIn": {
    "message": "Solicitud de inicio de sesión sospechosa"
  },
  "alertReasonWrongAccount": {
    "message": "Cuenta incorrecta"
  },
  "alertSettingsUnconnectedAccount": {
    "message": "Explorando un sitio web con una cuenta no conectada seleccionada"
  },
  "alertSettingsUnconnectedAccountDescription": {
    "message": "Esta alerta aparece en la ventana emergente cuando explora un sitio conectado de Web3, pero la cuenta actualmente seleccionada no está conectada."
  },
  "alertSettingsWeb3ShimUsage": {
    "message": "Cuando un sitio web intenta utilizar la API de window.web3 que se eliminó"
  },
  "alertSettingsWeb3ShimUsageDescription": {
    "message": "Esta alerta aparece en la ventana emergente cuando explora un sitio que intenta utilizar la API de window.web3 que se eliminó y que puede que no funcione."
  },
  "alerts": {
    "message": "Alertas"
  },
  "all": {
    "message": "Todo"
  },
  "allCustodianAccountsConnectedSubtitle": {
    "message": "Ya ha conectado todas sus cuentas custodiadas o no tiene ninguna cuenta para conectarse a MetaMask Institutional."
  },
  "allCustodianAccountsConnectedTitle": {
    "message": "No hay cuentas disponibles para conectarse"
  },
  "allOfYour": {
    "message": "Todo su $1",
    "description": "$1 is the symbol or name of the token that the user is approving spending"
  },
  "allPermissions": {
    "message": "Todos los permisos"
  },
  "allTimeHigh": {
    "message": "Punto más alto"
  },
  "allTimeLow": {
    "message": "Punto más bajo"
  },
  "allYourNFTsOf": {
    "message": "Todos sus NFT de $1",
    "description": "$1 is a link to contract on the block explorer when we're not able to retrieve a erc721 or erc1155 name"
  },
  "allow": {
    "message": "Permitir"
  },
  "allowMmiToConnectToCustodian": {
    "message": "Esto permitirá que MMI se conecte a $1 para importar sus cuentas."
  },
  "allowNotifications": {
    "message": "Permitir notificaciones"
  },
  "allowSpendToken": {
    "message": "¿Dar permiso para acceder a su $1?",
    "description": "$1 is the symbol of the token that are requesting to spend"
  },
  "allowWithdrawAndSpend": {
    "message": "Permitir que se retire $1 y gastar hasta el siguiente importe:",
    "description": "The url of the site that requested permission to 'withdraw and spend'"
  },
  "amount": {
    "message": "Importe"
  },
  "amountReceived": {
    "message": "Monto recibido"
  },
  "amountSent": {
    "message": "Monto enviado"
  },
  "andForListItems": {
    "message": "$1, y $2",
    "description": "$1 is the first item, $2 is the last item in a list of items. Used in Snap Install Warning modal."
  },
  "andForTwoItems": {
    "message": "$1 y $2",
    "description": "$1 is the first item, $2 is the second item. Used in Snap Install Warning modal."
  },
  "appDescription": {
    "message": "Un monedero de Ethereum en el explorador",
    "description": "The description of the application"
  },
  "appName": {
    "message": "MetaMask",
    "description": "The name of the application"
  },
  "appNameBeta": {
    "message": "MetaMask Beta",
    "description": "The name of the application (Beta)"
  },
  "appNameFlask": {
    "message": "MetaMask Flask",
    "description": "The name of the application (Flask)"
  },
  "appNameMmi": {
    "message": "MetaMask Institutional",
    "description": "The name of the application (MMI)"
  },
  "approve": {
    "message": "Aprobar límite de gastos"
  },
  "approveAllTokensTitle": {
    "message": "¿Dar permiso para acceder a todo su $1?",
    "description": "$1 is the symbol of the token for which the user is granting approval"
  },
  "approveAllTokensTitleWithoutSymbol": {
    "message": "¿Permitir acceder a y transferir todos sus NFT desde $1?",
    "description": "$1 a link to contract on the block explorer when we're not able to retrieve a erc721 or erc1155 name"
  },
  "approveButtonText": {
    "message": "Aprobar"
  },
  "approveIncreaseAllowance": {
    "message": "Aumentar el límite de gasto de $1",
    "description": "The token symbol that is being approved"
  },
  "approveSpendingCap": {
    "message": "Aprobar límite de gasto $1",
    "description": "The token symbol that is being approved"
  },
  "approveTokenDescription": {
    "message": "Esto permite que un tercero acceda y transfiera los siguientes NFT sin previo aviso hasta que usted revoque su acceso."
  },
  "approveTokenDescriptionWithoutSymbol": {
    "message": "Esto permite que un tercero acceda y transfiera todos sus NFT de $1 sin previo aviso hasta que usted revoque su acceso.",
    "description": "$1 is a link to contract on the block explorer when we're not able to retrieve a erc721 or erc1155 name"
  },
  "approveTokenTitle": {
    "message": "¿Permitir el acceso y la transferencia de su $1?",
    "description": "$1 is the symbol of the token for which the user is granting approval"
  },
  "approved": {
    "message": "Aprobado"
  },
  "approvedAsset": {
    "message": "Activo aprobado"
  },
  "approvedOn": {
    "message": "Aprobado el $1",
    "description": "$1 is the approval date for a permission"
  },
  "approvedOnForAccounts": {
    "message": "Aprobado el $1 por $2",
    "description": "$1 is the approval date for a permission. $2 is the AvatarGroup component displaying account images."
  },
  "areYouSure": {
    "message": "¿Está seguro?"
  },
  "asset": {
    "message": "Activo"
  },
  "assetOptions": {
    "message": "Opciones de activos"
  },
  "attemptSendingAssets": {
    "message": "Puede perder sus activos si intenta enviarlos desde otra red. Transfiera fondos de forma segura entre redes mediante el uso de un puente."
  },
  "attemptSendingAssetsWithPortfolio": {
    "message": "Puede perder sus activos si intenta enviarlos desde otra red. Transfiera fondos de forma segura entre redes usando un puente, como $1"
  },
  "attemptToCancelSwapForFree": {
    "message": "Intente cancelar el intercambio de forma gratuita"
  },
  "attributes": {
    "message": "Atributos"
  },
  "attributions": {
    "message": "Atribuciones"
  },
  "auroraRpcDeprecationMessage": {
    "message": "La URL de RPC de Infura ya no es compatible con Aurora."
  },
  "authorizedPermissions": {
    "message": "Ha autorizado los siguientes permisos"
  },
  "autoDetectTokens": {
    "message": "Detectar tokens automáticamente"
  },
  "autoDetectTokensDescription": {
    "message": "Usamos API de terceros para detectar y mostrar nuevos tokens enviados a su monedero. Desactive esta opción si no desea que la aplicación extraiga datos de esos servicios. $1",
    "description": "$1 is a link to a support article"
  },
  "autoLockTimeLimit": {
    "message": "Temporizador con bloqueo automático (minutos)"
  },
  "autoLockTimeLimitDescription": {
    "message": "Establezca el tiempo de inactividad en minutos antes de que se bloquee MetaMask."
  },
  "average": {
    "message": "Promedio"
  },
  "awaitingApproval": {
    "message": "Esperando aprobación..."
  },
  "back": {
    "message": "Volver"
  },
  "backup": {
    "message": "Respaldo"
  },
  "backupApprovalInfo": {
    "message": "Este código secreto es necesario para que recupere la cartera en caso de que pierda el dispositivo, olvide su contraseña, tenga que volver a instalar MetaMask o quiera acceder a su monedero en otro dispositivo."
  },
  "backupApprovalNotice": {
    "message": "Cree una copia de seguridad de su frase secreta de recuperación para mantener protegidos sus fondos y su monedero."
  },
  "backupKeyringSnapReminder": {
    "message": "Asegúrese de poder acceder a cualquier cuenta creada por este Snap por si mismo antes de eliminarlo"
  },
  "backupNow": {
    "message": "Respaldar ahora"
  },
  "backupUserData": {
    "message": "Respalde sus datos"
  },
  "backupUserDataDescription": {
    "message": "Puede hacer una copia de seguridad de datos tal y como sus contactos y preferencias."
  },
  "balance": {
    "message": "Saldo"
  },
  "balanceOutdated": {
    "message": "Es posible que el saldo esté desactualizado"
  },
  "baseFee": {
    "message": "Tarifa base"
  },
  "basic": {
    "message": "Básico"
  },
  "basicConfigurationBannerCTA": {
    "message": "Activar la funcionalidad básica"
  },
  "basicConfigurationBannerTitle": {
    "message": "La funcionalidad básica está desactivada"
  },
  "basicConfigurationDescription": {
    "message": "MetaMask ofrece funciones básicas como los detalles del token y la configuración de gas mediante servicios de Internet. Al utilizar los servicios de Internet, su dirección IP es compartida, en este caso con MetaMask. Es lo mismo que cuando visita cualquier página web. MetaMask utiliza estos datos temporalmente y nunca los vende. Puede utilizar una VPN o desactivar estos servicios, pero esto podría afectar su experiencia con MetaMask. Para saber más, consulte nuestra $1.",
    "description": "$1 is to be replaced by the message for privacyMsg, and will link to https://consensys.io/privacy-policy"
  },
  "basicConfigurationLabel": {
    "message": "Funcionalidad básica"
  },
  "basicConfigurationModalCheckbox": {
    "message": "Entiendo y deseo continuar"
  },
  "basicConfigurationModalDisclaimerOff": {
    "message": "Esto significa que no optimizará completamente su tiempo en MetaMask. Las funciones básicas (como los detalles de los tokens, la configuración óptima de gas y otras) no estarán disponibles para usted."
  },
  "basicConfigurationModalDisclaimerOn": {
    "message": "Para optimizar su tiempo en MetaMask, tendrá que activar esta función. Las funciones básicas (como los detalles de los tokens, la configuración óptima de gas y otras) son importantes para la experiencia Web3."
  },
  "basicConfigurationModalHeadingOff": {
    "message": "Desactivar la funcionalidad básica"
  },
  "basicConfigurationModalHeadingOn": {
    "message": "Activar la funcionalidad básica"
  },
  "beCareful": {
    "message": "Sea cuidadoso"
  },
  "beta": {
    "message": "Beta"
  },
  "betaHeaderText": {
    "message": "Esta es una versión beta. Por favor, comunique los errores $1",
    "description": "$1 represents the word 'here' in a hyperlink"
  },
  "betaMetamaskInstitutionalVersion": {
    "message": "Versión beta de MetaMask Institutional"
  },
  "betaMetamaskVersion": {
    "message": "Versión Beta de MetaMask"
  },
  "betaTerms": {
    "message": "Términos de uso de beta"
  },
  "betaWalletCreationSuccessReminder1": {
    "message": "MetaMask beta no puede recuperar su frase secreta de recuperación."
  },
  "betaWalletCreationSuccessReminder2": {
    "message": "MetaMask beta nunca le pedirá su frase secreta de recuperación."
  },
  "billionAbbreviation": {
    "message": "mm",
    "description": "Shortened form of 'billion'"
  },
  "bitcoinActivityNotSupported": {
    "message": "La actividad de Bitcoin no es compatible"
  },
  "bitcoinSupportSectionTitle": {
    "message": "Bitcoin"
  },
  "bitcoinSupportToggleDescription": {
    "message": "Activar esta función le dará la opción de añadir una cuenta de Bitcoin a su extensión MetaMask derivada de su frase secreta de recuperación existente. Esta es una característica Beta experimental, por lo que debe utilizarla bajo su propio riesgo. Para darnos su opinión sobre esta nueva experiencia Bitcoin, llene este $1.",
    "description": "$1 is the link to a product feedback form"
  },
  "bitcoinSupportToggleTitle": {
    "message": "Activar \"Añadir una nueva cuenta Bitcoin (Beta)\""
  },
  "bitcoinTestnetSupportToggleDescription": {
    "message": "La activación de esta función le dará la opción de añadir una cuenta de Bitcoin para la red de prueba."
  },
  "bitcoinTestnetSupportToggleTitle": {
    "message": "Activar \"Añadir una nueva cuenta Bitcoin (Testnet)\""
  },
  "blockExplorerAccountAction": {
    "message": "Cuenta",
    "description": "This is used with viewOnEtherscan and viewInExplorer e.g View Account in Explorer"
  },
  "blockExplorerAssetAction": {
    "message": "Activo",
    "description": "This is used with viewOnEtherscan and viewInExplorer e.g View Asset in Explorer"
  },
  "blockExplorerSwapAction": {
    "message": "Intercambiar",
    "description": "This is used with viewOnEtherscan e.g View Swap on Etherscan"
  },
  "blockExplorerUrl": {
    "message": "Dirección URL del explorador de bloques"
  },
  "blockExplorerUrlDefinition": {
    "message": "La dirección URL que se utiliza como explorador de bloques de esta red."
  },
  "blockExplorerView": {
    "message": "Ver cuenta en $1",
    "description": "$1 replaced by URL for custom block explorer"
  },
  "blockaid": {
    "message": "Blockaid"
  },
  "blockaidAlertInfo": {
    "message": "No le recomendamos que siga adelante con esta solicitud."
  },
  "blockaidDescriptionApproveFarming": {
    "message": "Si aprueba esta solicitud, un tercero conocido por realizar estafas podría tomar todos sus activos."
  },
  "blockaidDescriptionBlurFarming": {
    "message": "Si aprueba esta solicitud, alguien puede robar sus activos enlistados en Blur."
  },
  "blockaidDescriptionErrored": {
    "message": "Debido a un error, no pudimos comprobar si hay alertas de seguridad. Continúe solo si confía en todas las direcciones involucradas."
  },
  "blockaidDescriptionMaliciousDomain": {
    "message": "Está interactuando con un dominio malicioso. Si aprueba esta solicitud, podría perder sus activos."
  },
  "blockaidDescriptionMightLoseAssets": {
    "message": "Si aprueba esta solicitud, podría perder sus activos."
  },
  "blockaidDescriptionSeaportFarming": {
    "message": "Si aprueba esta solicitud, alguien puede robar sus activos enlistados en OpenSea."
  },
  "blockaidDescriptionTransferFarming": {
    "message": "Si aprueba esta solicitud, un tercero conocido por estafas tomará todos sus activos."
  },
  "blockaidDescriptionWarning": {
    "message": "Podría tratarse de una solicitud engañosa. Continúe solamente si confía en todas las direcciones implicadas."
  },
  "blockaidMessage": {
    "message": "Preservación de la privacidad: no se comparten datos con terceros. Disponible en Arbitrum, Avalanche, BNB Chain, la red principal de Ethereum, Linea, Optimism, Polygon, Base y Sepolia."
  },
  "blockaidTitleDeceptive": {
    "message": "Esta es una solicitud engañosa"
  },
  "blockaidTitleMayNotBeSafe": {
    "message": "Sea cuidadoso"
  },
  "blockaidTitleSuspicious": {
    "message": "Esta es una solicitud sospechosa"
  },
  "blockies": {
    "message": "Blockies"
  },
  "boughtFor": {
    "message": "Comprado para"
  },
  "bridge": {
    "message": "Puente"
  },
  "bridgeDontSend": {
    "message": "Puente, no enviar"
  },
  "browserNotSupported": {
    "message": "Su explorador no es compatible..."
  },
  "buildContactList": {
    "message": "Cree su lista de contactos"
  },
  "builtAroundTheWorld": {
    "message": "MetaMask está diseñado y construido en todo el mundo."
  },
  "busy": {
    "message": "Ocupado"
  },
  "buyAndSell": {
    "message": "Comprar y vender"
  },
  "buyAsset": {
    "message": "Comprar $1",
    "description": "$1 is the ticker symbol of a an asset the user is being prompted to purchase"
  },
  "buyMoreAsset": {
    "message": "Comprar más $1",
    "description": "$1 is the ticker symbol of a an asset the user is being prompted to purchase"
  },
  "buyNow": {
    "message": "Comprar ahora"
  },
  "buyToken": {
    "message": "Comprar $1",
    "description": "$1 is the token symbol"
  },
  "bytes": {
    "message": "Bytes"
  },
  "canToggleInSettings": {
    "message": "Puede volver a activar esta notificación desde Configuración > Alertas."
  },
  "cancel": {
    "message": "Cancelar"
  },
  "cancelPopoverTitle": {
    "message": "Cancelar transacción"
  },
  "cancelSpeedUp": {
    "message": "cancelar o acelerar una transacción."
  },
  "cancelSpeedUpLabel": {
    "message": "Esta tarifa de gas va a $1 el original.",
    "description": "$1 is text 'replace' in bold"
  },
  "cancelSpeedUpTransactionTooltip": {
    "message": "Para $1 una transacción, la tarifa de gas debe aumentar al menos un 10 % para que sea reconocida por la red.",
    "description": "$1 is string 'cancel' or 'speed up'"
  },
  "cancelled": {
    "message": "Cancelado"
  },
  "chainId": {
    "message": "Identificador de cadena"
  },
  "chainIdDefinition": {
    "message": "El identificador de cadena que se utiliza para firmar transacciones en esta red."
  },
  "chainIdExistsErrorMsg": {
    "message": "En este momento, la red $1 está utilizando este identificador de cadena."
  },
  "chainListReturnedDifferentTickerSymbol": {
    "message": "Este símbolo de token no coincide con el nombre de la red o el ID de cadena ingresados. Muchos tokens populares usan símbolos similares, que los estafadores pueden usar para engañarlo y enviarles a cambio un token más valioso. Verifique todo antes de continuar."
  },
  "chooseYourNetwork": {
    "message": "Elija su red"
  },
  "chooseYourNetworkDescription": {
    "message": "Usamos Infura como nuestro proveedor de llamada a procedimiento remoto (RPC) para ofrecer el acceso más confiable y privado posible a los datos de Ethereum. Puede elegir su propio RPC, pero recuerde que cualquier RPC recibirá su dirección IP y su monedero de Ethereum para realizar transacciones. Lea nuestra $1 para obtener más información sobre cómo Infura maneja los datos.",
    "description": "$1 is a link to the privacy policy"
  },
  "chromeRequiredForHardwareWallets": {
    "message": "Debe usar MetaMask en Google Chrome para poder conectarse a su monedero físico."
  },
  "circulatingSupply": {
    "message": "Suministro circulante"
  },
  "clear": {
    "message": "Borrar"
  },
  "clearActivity": {
    "message": "Borrar datos de actividad y nonce"
  },
  "clearActivityButton": {
    "message": "Borrar datos de la pestaña de actividad"
  },
  "clearActivityDescription": {
    "message": "Esto restablece el nonce de la cuenta y borra los datos de la pestaña de actividad en su monedero. Solo la cuenta actual y la red se verán afectadas. Sus saldos y transacciones entrantes no cambiarán."
  },
  "click": {
    "message": "Clic"
  },
  "clickToConnectLedgerViaWebHID": {
    "message": "Haga clic aquí para conectar su Ledger a través de WebHID",
    "description": "Text that can be clicked to open a browser popup for connecting the ledger device via webhid"
  },
  "clickToManuallyAdd": {
    "message": "Siempre puede agregar tókenes manualmente."
  },
  "close": {
    "message": "Cerrar"
  },
  "closeExtension": {
    "message": "Cerrar extensión"
  },
  "closeWindowAnytime": {
    "message": "Puede cerrar esta ventana en cualquier momento."
  },
  "coingecko": {
    "message": "CoinGecko"
  },
  "collectionName": {
    "message": "Nombre de la colección"
  },
  "comboNoOptions": {
    "message": "No se encontraron opciones",
    "description": "Default text shown in the combo field dropdown if no options."
  },
  "configureSnapPopupDescription": {
    "message": "Ahora está saliendo de MetaMask para configurar este snap."
  },
  "configureSnapPopupInstallDescription": {
    "message": "Ahora está saliendo de MetaMask para instalar este snap."
  },
  "configureSnapPopupInstallTitle": {
    "message": "Instalar snap"
  },
  "configureSnapPopupLink": {
    "message": "Haga clic para continuar:"
  },
  "configureSnapPopupTitle": {
    "message": "Configurar snap"
  },
  "confirm": {
    "message": "Confirmar"
  },
  "confirmAlertModalAcknowledgeMultiple": {
    "message": "Soy consciente de las alertas y aun así deseo continuar"
  },
  "confirmAlertModalAcknowledgeSingle": {
    "message": "Soy consciente de la alerta y aun así deseo continuar"
  },
  "confirmAlertModalDetails": {
    "message": "Si inicia sesión, un tercero conocido por estafas podría quedarse con todos sus activos. Revise las alertas antes de continuar."
  },
  "confirmAlertModalTitle": {
    "message": "Sus activos podrían estar en riesgo"
  },
  "confirmConnectCustodianRedirect": {
    "message": "Lo redirigiremos a $1 al hacer clic en continuar."
  },
  "confirmConnectCustodianText": {
    "message": "Para conectar sus cuentas, inicie sesión en su cuenta de $1 y haga clic en el botón 'conectar a MMI'."
  },
  "confirmConnectionTitle": {
    "message": "Confirmar conexión a $1"
  },
  "confirmFieldPaymaster": {
    "message": "Tarifa pagada por"
  },
  "confirmFieldTooltipPaymaster": {
    "message": "La tarifa de esta transacción la pagará el contrato inteligente del pagador."
  },
  "confirmPassword": {
    "message": "Confirmar contraseña"
  },
  "confirmRecoveryPhrase": {
    "message": "Confirmar frase secreta de recuperación"
  },
  "confirmTitleDescPermitSignature": {
    "message": "Este sitio solicita permiso para gastar sus tokens."
  },
  "confirmTitleDescSIWESignature": {
    "message": "Un sitio quiere que inicie sesión para demostrar que es el propietario de esta cuenta."
  },
  "confirmTitleDescSignature": {
    "message": "Solo confirme este mensaje si aprueba el contenido y confía en el sitio solicitante."
  },
  "confirmTitlePermitSignature": {
    "message": "Solicitud de límite de gasto"
  },
  "confirmTitleSIWESignature": {
    "message": "Solicitud de inicio de sesión"
  },
  "confirmTitleSignature": {
    "message": "Solicitud de firma"
  },
  "confirmTitleTransaction": {
    "message": "Solicitud de transacción"
  },
  "confirmed": {
    "message": "Confirmado"
  },
  "confusableUnicode": {
    "message": "“$1” es similar a “$2”."
  },
  "confusableZeroWidthUnicode": {
    "message": "Se encontró un carácter de ancho cero."
  },
  "confusingEnsDomain": {
    "message": "Se detectó un carácter que puede confundirse con otro similar en el nombre de ENS. Verifique el nombre de ENS para evitar una posible estafa."
  },
  "connect": {
    "message": "Conectar"
  },
  "connectAccount": {
    "message": "Conectar cuenta"
  },
  "connectAccountOrCreate": {
    "message": "Conectar cuenta o crear nueva"
  },
  "connectAccounts": {
    "message": "Conectar cuentas"
  },
  "connectCustodialAccountMenu": {
    "message": "Conectar cuenta custodiada"
  },
  "connectCustodialAccountMsg": {
    "message": "Elija la cuenta custodiada que desea conectar para agregar o actualizar un token."
  },
  "connectCustodialAccountTitle": {
    "message": "Cuentas custodiadas"
  },
  "connectCustodianAccounts": {
    "message": "Conectar a cuentas de $1"
  },
  "connectManually": {
    "message": "Conectarse manualmente al sitio actual"
  },
  "connectMoreAccounts": {
    "message": "Conectar más cuentas"
  },
  "connectSnap": {
    "message": "Conectar $1",
    "description": "$1 is the snap for which a connection is being requested."
  },
  "connectWithMetaMask": {
    "message": "Conectarse con MetaMask"
  },
  "connectedAccounts": {
    "message": "Cuentas conectadas"
  },
  "connectedAccountsDescriptionPlural": {
    "message": "Tiene $1 cuentas conectadas a este sitio.",
    "description": "$1 is the number of accounts"
  },
  "connectedAccountsDescriptionSingular": {
    "message": "Tiene 1 cuenta conectada a este sitio."
  },
  "connectedAccountsEmptyDescription": {
    "message": "MetaMask no está conectado a este sitio. Para conectarse a un sitio de Web3, busque el botón de conexión en su sitio."
  },
  "connectedAccountsListTooltip": {
    "message": "$1 puede ver el saldo de la cuenta, la dirección, la actividad y sugerir transacciones para aprobar para las cuentas conectadas.",
    "description": "$1 is the origin name"
  },
  "connectedAccountsToast": {
    "message": "Se actualizaron las cuentas conectadas"
  },
  "connectedSites": {
    "message": "Sitios conectados"
  },
  "connectedSitesDescription": {
    "message": "$1 está conectado a estos sitios. Pueden ver la dirección de su cuenta.",
    "description": "$1 is the account name"
  },
  "connectedSitesEmptyDescription": {
    "message": "$1 no está conectado a ningún sitio.",
    "description": "$1 is the account name"
  },
  "connectedSnapAndNoAccountDescription": {
    "message": "MetaMask está conectado a este sitio, pero aún no hay cuentas conectadas"
  },
  "connectedWith": {
    "message": "Conectado con"
  },
  "connecting": {
    "message": "Conectando"
  },
  "connectingTo": {
    "message": "Estableciendo conexión a $1"
  },
  "connectingToDeprecatedNetwork": {
    "message": "'$1' se está eliminando gradualmente y es posible que no funcione. Pruebe con otra red."
  },
  "connectingToGoerli": {
    "message": "Estableciendo conexión a la red de prueba Goerli"
  },
  "connectingToLineaGoerli": {
    "message": "Conectando a la red de prueba Linea Goerli"
  },
  "connectingToLineaMainnet": {
    "message": "Estableciendo conexión a la red principal de Linea"
  },
  "connectingToLineaSepolia": {
    "message": "Estableciendo conexión a la red de prueba Linea Sepolia"
  },
  "connectingToMainnet": {
    "message": "Estableciendo conexión a la red principal de Ethereum"
  },
  "connectingToSepolia": {
    "message": "Conectando a la red de prueba Sepolia"
  },
  "connectionFailed": {
    "message": "Conexión fallida"
  },
  "connectionFailedDescription": {
    "message": "Error al obtener $1, verifique su red y vuelva a intentarlo.",
    "description": "$1 is the name of the snap being fetched."
  },
  "connectionRequest": {
    "message": "Solicitud de conexión"
  },
  "contactUs": {
    "message": "Contáctenos"
  },
  "contacts": {
    "message": "Contactos"
  },
  "contentFromSnap": {
    "message": "Contenido de $1",
    "description": "$1 represents the name of the snap"
  },
  "continue": {
    "message": "Continuar"
  },
  "continueMmiOnboarding": {
    "message": "Continuar con la incorporación de MetaMask Institutional"
  },
  "continueToWallet": {
    "message": "Continuar al monedero"
  },
  "contract": {
    "message": "Contrato"
  },
  "contractAddress": {
    "message": "Dirección de contrato"
  },
  "contractAddressError": {
    "message": "Está enviando tokens a la dirección de contrato del token. Esto puede provocar la pérdida de los tokens."
  },
  "contractDeployment": {
    "message": "Implementación de contrato"
  },
  "contractDescription": {
    "message": "Para protegerse contra estafadores, tómese un momento para verificar los detalles del tercero."
  },
  "contractInteraction": {
    "message": "Interacción con el contrato"
  },
  "contractNFT": {
    "message": "Contrato de NFT"
  },
  "contractRequestingAccess": {
    "message": "Tercero que solicita acceso"
  },
  "contractRequestingSignature": {
    "message": "Tercero que solicita firma"
  },
  "contractRequestingSpendingCap": {
    "message": "Tercero que solicita límite de gasto"
  },
  "contractTitle": {
    "message": "Detalles del tercero"
  },
  "contractToken": {
    "message": "Contrato del token"
  },
  "convertTokenToNFTDescription": {
    "message": "Hemos detectado que este activo es un NFT. MetaMask ahora tiene soporte nativo completo para NFT. ¿Quiere eliminarlo de su lista de tokens y añadirlo como un NFT?"
  },
  "convertTokenToNFTExistDescription": {
    "message": "Hemos detectado que este recurso se ha agregado como NFT. ¿Quiere eliminarlo de su lista de tokens?"
  },
  "coolWallet": {
    "message": "CoolWallet"
  },
  "copiedExclamation": {
    "message": "Copiado."
  },
  "copyAddress": {
    "message": "Copiar dirección al Portapapeles"
  },
  "copyPrivateKey": {
    "message": "Copiar clave privada"
  },
  "copyRawTransactionData": {
    "message": "Copiar los datos de las transacciones en bruto"
  },
  "copyToClipboard": {
    "message": "Copiar al Portapapeles"
  },
  "copyTransactionId": {
    "message": "Copiar ID de transacción"
  },
  "create": {
    "message": "Crear"
  },
  "createNewWallet": {
    "message": "Crear un monedero nuevo"
  },
  "createPassword": {
    "message": "Crear contraseña"
  },
  "createSnapAccountDescription": {
    "message": "$1 quiere agregar una nueva cuenta a MetaMask."
  },
  "createSnapAccountTitle": {
    "message": "Crear cuenta"
  },
  "creatorAddress": {
    "message": "Dirección del creador"
  },
  "crossChainSwapsLink": {
    "message": "Intercambie entre redes con MetaMask Portfolio"
  },
  "cryptoCompare": {
    "message": "CryptoCompare"
  },
  "currencyConversion": {
    "message": "Conversión de moneda"
  },
  "currencyRateCheckToggle": {
    "message": "Mostrar saldo y verificador de precios de tokens"
  },
  "currencyRateCheckToggleDescription": {
    "message": "Utilizamos API de $1 y $2 para mostrar su saldo y el precio del token. $3",
    "description": "$1 represents Coingecko, $2 represents CryptoCompare and $3 represents Privacy Policy"
  },
  "currencySymbol": {
    "message": "Símbolo de moneda"
  },
  "currencySymbolDefinition": {
    "message": "El símbolo bursátil que se muestra para la moneda de esta red."
  },
  "currentAccountNotConnected": {
    "message": "La cuenta actual no está conectada"
  },
  "currentExtension": {
    "message": "Página de extensión actual"
  },
  "currentLanguage": {
    "message": "Idioma actual"
  },
  "currentRpcUrlDeprecated": {
    "message": "La URL de rpc actual para esta red ha quedado obsoleta."
  },
  "currentTitle": {
    "message": "Actual:"
  },
  "currentlyUnavailable": {
    "message": "No disponible en esta red"
  },
  "curveHighGasEstimate": {
    "message": "Gráfico de estimación de gas alto"
  },
  "curveLowGasEstimate": {
    "message": "Gráfico de estimación de gas bajo"
  },
  "curveMediumGasEstimate": {
    "message": "Gráfico de estimación de gas de mercado"
  },
  "custodian": {
    "message": "Custodio"
  },
  "custodianAccountAddedDesc": {
    "message": "Ahora puede utilizar sus cuentas en MetaMask Institutional."
  },
  "custodianAccountAddedTitle": {
    "message": "Se agregaron cuentas seleccionadas de $1."
  },
  "custodianQRCodeScan": {
    "message": "Escanee el código QR con su aplicación móvil $1"
  },
  "custodianQRCodeScanDescription": {
    "message": "O inicie sesión en su cuenta de $1 y haga clic en el botón \"Conectar a MMI\""
  },
  "custodianReplaceRefreshTokenChangedFailed": {
    "message": "Por favor, vaya a $1 y haga clic en el botón 'Conectar a MMI' dentro de su interfaz de usuario para volver a conectar sus cuentas a MMI."
  },
  "custodianReplaceRefreshTokenChangedSubtitle": {
    "message": "Ahora ya puede usar sus cuentas custodiadas en MetaMask Institutional."
  },
  "custodianReplaceRefreshTokenChangedTitle": {
    "message": "Su token custodiado se ha actualizado"
  },
  "custodianReplaceRefreshTokenSubtitle": {
    "message": "Esto reemplazará el token custodiado de la siguiente dirección:"
  },
  "custodianReplaceRefreshTokenTitle": {
    "message": "Reemplazar token custodiado"
  },
  "custodyDeeplinkDescription": {
    "message": "Apruebe la transacción en la aplicación $1. Una vez que se hayan realizado todas las aprobaciones custodiadas requeridas, la transacción se completará. Verifique el estado en su aplicación $1."
  },
  "custodyRefreshTokenModalDescription": {
    "message": "Vaya a $1 y haga clic en el botón 'Conectar a MMI' dentro de su interfaz de usuario para volver a conectar sus cuentas a MMI."
  },
  "custodyRefreshTokenModalDescription1": {
    "message": "Su custodio emite un token que autentica la extensión MetaMask Institutional, lo que le permite conectar sus cuentas."
  },
  "custodyRefreshTokenModalDescription2": {
    "message": "Este token caduca después de un cierto período por razones de seguridad. Esto requiere que vuelva a conectarse a MMI."
  },
  "custodyRefreshTokenModalSubtitle": {
    "message": "¿Por qué estoy viendo esto?"
  },
  "custodyRefreshTokenModalTitle": {
    "message": "La sesión de su custodio ha expirado"
  },
  "custodySessionExpired": {
    "message": "Su sesión custodiada ha expirado."
  },
  "custodyWrongChain": {
    "message": "Esta cuenta no está configurada para utilizarla con $1"
  },
  "custom": {
    "message": "Avanzado"
  },
  "customGasSettingToolTipMessage": {
    "message": "Use $1 para personalizar el precio de gas. Esto puede ser confuso si no está familiarizado. Interactúe bajo su propio riesgo.",
    "description": "$1 is key 'advanced' (text: 'Advanced') separated here so that it can be passed in with bold font-weight"
  },
  "customSpendLimit": {
    "message": "Límite de gastos personalizado"
  },
  "customSpendingCap": {
    "message": "Límite de gasto personalizado"
  },
  "customToken": {
    "message": "Token personalizado"
  },
  "customTokenWarningInNonTokenDetectionNetwork": {
    "message": "La detección de token aún no está disponible en esta red. Importe el token de forma manual y asegúrese de que confía en él. Más información sobre $1"
  },
  "customTokenWarningInTokenDetectionNetwork": {
    "message": "Cualquiera puede crear un token, incluida la creación de versiones falsas de tokens existentes. Aprenda más sobre $1"
  },
  "customTokenWarningInTokenDetectionNetworkWithTDOFF": {
    "message": "Asegúrese de confiar en un token antes de agregarlo. Aprenda cómo evitar $1. También puede habilitar la detección de tokens $2."
  },
  "customerSupport": {
    "message": "atención al cliente"
  },
  "customizeYourNotifications": {
    "message": "Personalice sus notificaciones"
  },
  "customizeYourNotificationsText": {
    "message": "Active los tipos de notificaciones que desea recibir:"
  },
  "dappRequestedSpendingCap": {
    "message": "Límite de gasto solicitado por el sitio"
  },
  "dappSuggested": {
    "message": "Sitio sugerido"
  },
  "dappSuggestedGasSettingToolTipMessage": {
    "message": "$1 ha sugerido este precio.",
    "description": "$1 is url for the dapp that has suggested gas settings"
  },
  "dappSuggestedHigh": {
    "message": "Sitio sugerido"
  },
  "dappSuggestedHighShortLabel": {
    "message": "Sitio (alto)"
  },
  "dappSuggestedShortLabel": {
    "message": "Sitio"
  },
  "dappSuggestedTooltip": {
    "message": "$1 ha recomendado este precio.",
    "description": "$1 represents the Dapp's origin"
  },
  "darkTheme": {
    "message": "Oscuro"
  },
  "data": {
    "message": "Datos"
  },
  "dataCollectionForMarketing": {
    "message": "Recopilación de datos para marketing"
  },
  "dataCollectionForMarketingDescription": {
    "message": "Usaremos MetaMetrics para saber cómo interactúa con nuestras comunicaciones de marketing. Es posible que compartamos noticias relevantes (como características del producto y otros materiales)."
  },
  "dataCollectionWarningPopoverButton": {
    "message": "Bien"
  },
  "dataCollectionWarningPopoverDescription": {
    "message": "Desactivó la recopilación de datos para nuestros fines de marketing. Esto solo se aplica a este dispositivo. Si utiliza MetaMask en otros dispositivos, asegúrese de desactivarlo allí también."
  },
  "dataHex": {
    "message": "Hex"
  },
  "dataUnavailable": {
    "message": "datos no disponibles"
  },
  "dateCreated": {
    "message": "Fecha de creación"
  },
  "dcent": {
    "message": "D'Cent"
  },
  "decimal": {
    "message": "Decimales del token"
  },
  "decimalsMustZerotoTen": {
    "message": "Los decimales deben ser al menos 0 y no más de 36."
  },
  "decrypt": {
    "message": "Descifrar"
  },
  "decryptCopy": {
    "message": "Copiar mensaje cifrado"
  },
  "decryptInlineError": {
    "message": "Este mensaje no se puede descifrar debido al error: $1",
    "description": "$1 is error message"
  },
  "decryptMessageNotice": {
    "message": "$1 quisiera leer este mensaje para completar la acción",
    "description": "$1 is the web3 site name"
  },
  "decryptMetamask": {
    "message": "Descifrar mensaje"
  },
  "decryptRequest": {
    "message": "Descifrar solicitud"
  },
  "defaultRpcUrl": {
    "message": "URL RPC por defecto"
  },
  "delete": {
    "message": "Eliminar"
  },
  "deleteContact": {
    "message": "Eliminar contacto"
  },
  "deleteNetworkIntro": {
    "message": "Si elimina esta red, deberá volver a agregarla para ver sus activos en esta red"
  },
  "deleteNetworkTitle": {
    "message": "¿Eliminar la red de $1?",
    "description": "$1 represents the name of the network"
  },
  "deposit": {
    "message": "Depositar"
  },
  "deprecatedGoerliNtwrkMsg": {
    "message": "Debido a las actualizaciones del sistema Ethereum, la red de prueba Goerli se eliminará pronto."
  },
  "deprecatedNetwork": {
    "message": "Esta red está en desuso"
  },
  "deprecatedNetworkButtonMsg": {
    "message": "Entendido"
  },
  "deprecatedNetworkDescription": {
    "message": "La red a la que está intentando conectarse ya no es compatible con Metamask. $1"
  },
  "description": {
    "message": "Descripción"
  },
  "descriptionFromSnap": {
    "message": "Descripción de $1",
    "description": "$1 represents the name of the snap"
  },
  "details": {
    "message": "Detalles"
  },
  "developerOptions": {
    "message": "Opciones de desarrollador"
  },
  "disabledGasOptionToolTipMessage": {
    "message": "“$1” está desactivado porque no cumple el mínimo de un aumento del 10 % respecto a la tarifa de gas original.",
    "description": "$1 is gas estimate type which can be market or aggressive"
  },
  "disconnect": {
    "message": "Desconectar"
  },
  "disconnectAllAccounts": {
    "message": "Desconectar todas las cuentas"
  },
  "disconnectAllAccountsConfirmationDescription": {
    "message": "¿Está seguro de que se quiere desconectar? Podría perder la funcionalidad del sitio."
  },
  "disconnectAllAccountsText": {
    "message": "cuentas"
  },
  "disconnectAllSnapsText": {
    "message": "Snaps"
  },
  "disconnectAllText": {
    "message": "Si desconecta su $1 de su $2, tendrá que volver a conectarlos para usarlos nuevamente.",
    "description": "$1 will map to `disconnectAllAccountsText` or `disconnectAllSnapsText`, $2 represents the website hostname"
  },
  "disconnectAllTitle": {
    "message": "Desconectar todos/as $1",
    "description": "$1 will map to `disconnectAllAccountsText` or `disconnectAllSnapsText`"
  },
  "disconnectPrompt": {
    "message": "Desconectar $1"
  },
  "disconnectThisAccount": {
    "message": "Desconectar esta cuenta"
  },
  "disconnectedAllAccountsToast": {
    "message": "Todas las cuentas desconectadas de $1",
    "description": "$1 is name of the dapp`"
  },
  "disconnectedSingleAccountToast": {
    "message": "$1 desconectada de $2",
    "description": "$1 is name of the name and $2 represents the dapp name`"
  },
  "discoverSnaps": {
    "message": "Descubrir Snaps",
    "description": "Text that links to the Snaps website. Displayed in a banner on Snaps list page in settings."
  },
  "dismiss": {
    "message": "Ignorar"
  },
  "dismissReminderDescriptionField": {
    "message": "Active esta opción para ignorar el recordatorio de respaldo de la frase de recuperación. Le recomendamos que respalde la frase secreta de recuperación para evitar la pérdida de fondos."
  },
  "dismissReminderField": {
    "message": "Ignorar el recordatorio de respaldo de la frase de recuperación"
  },
  "displayNftMedia": {
    "message": "Mostrar medios NFT"
  },
  "displayNftMediaDescription": {
    "message": "Mostrar los medios y datos NFT expone su dirección IP a OpenSea u otros terceros. Esto puede permitir que los atacantes asocien su dirección IP con su dirección Ethereum. La detección automática de NFT se basa en esta configuración y no estará disponible cuando esté desactivada."
  },
  "doNotShare": {
    "message": "No comparta esto con nadie"
  },
  "domain": {
    "message": "Dominio"
  },
  "domainNotSupportedOnNetwork": {
    "message": "La red no admite la búsqueda de dominios"
  },
  "done": {
    "message": "Hecho"
  },
  "dontShowThisAgain": {
    "message": "No volver a mostrar"
  },
  "downArrow": {
    "message": "flecha hacia abajo"
  },
  "downloadGoogleChrome": {
    "message": "Descargar Google Chrome"
  },
  "downloadNow": {
    "message": "Descargar ahora"
  },
  "downloadStateLogs": {
    "message": "Descargar registros de estado"
  },
  "dragAndDropBanner": {
    "message": "Puede arrastrar redes para reordenarlas. "
  },
  "dropped": {
    "message": "Abandonado"
  },
  "edit": {
    "message": "Editar"
  },
  "editANickname": {
    "message": "Editar alias"
  },
  "editAddressNickname": {
    "message": "Editar apodo de dirección"
  },
  "editCancellationGasFeeModalTitle": {
    "message": "Editar tarifa de cancelación de gas"
  },
  "editContact": {
    "message": "Editar contacto"
  },
  "editGasFeeModalTitle": {
    "message": "Editar tarifa de gas"
  },
  "editGasLimitOutOfBounds": {
    "message": "El límite de gas debe ser al menos $1"
  },
  "editGasLimitOutOfBoundsV2": {
    "message": "El límite de gas debe ser superior a $1 e inferior a $2",
    "description": "$1 is the minimum limit for gas and $2 is the maximum limit"
  },
  "editGasLimitTooltip": {
    "message": "El límite de gas es el máximo de unidades de gas que está dispuesto a utilizar. Las unidades de gas son un multiplicador de la \"Tarifa de prioridad máxima\" y de la \"Tarifa máxima\"."
  },
  "editGasMaxBaseFeeGWEIImbalance": {
    "message": "La tarifa base máxima no puede ser inferior a la tarifa de prioridad"
  },
  "editGasMaxBaseFeeHigh": {
    "message": "La tarifa base máxima es más alta de lo necesario"
  },
  "editGasMaxBaseFeeLow": {
    "message": "La tarifa base máxima es baja para las condiciones actuales de la red"
  },
  "editGasMaxFeeHigh": {
    "message": "La tarifa base máxima es más alta de lo necesario"
  },
  "editGasMaxFeeLow": {
    "message": "Tarifa máxima demasiado baja para las condiciones de red"
  },
  "editGasMaxFeePriorityImbalance": {
    "message": "La tarifa base máxima no puede ser inferior a la tarifa de prioridad máxima"
  },
  "editGasMaxPriorityFeeBelowMinimum": {
    "message": "La tarifa de prioridad máxima debe ser superior a 0 GWEI"
  },
  "editGasMaxPriorityFeeBelowMinimumV2": {
    "message": "La tarifa de prioridad debe ser superior a 0."
  },
  "editGasMaxPriorityFeeHigh": {
    "message": "La tarifa de prioridad máxima es más alta de lo necesario. Es posible que pague más de lo necesario."
  },
  "editGasMaxPriorityFeeHighV2": {
    "message": "La tarifa de prioridad es más alta de lo necesario. Es posible que pague más de lo necesario"
  },
  "editGasMaxPriorityFeeLow": {
    "message": "La tarifa de prioridad máxima es baja para las condiciones actuales de la red"
  },
  "editGasMaxPriorityFeeLowV2": {
    "message": "La tarifa de prioridad es baja para las condiciones actuales de la red"
  },
  "editGasPriceTooLow": {
    "message": "El precio del gas debe ser superior a 0"
  },
  "editGasPriceTooltip": {
    "message": "Esta red requiere un campo \"Precio del gas\" cuando se envía una transacción. El precio del gas es la cantidad que se pagará por unidad de gas."
  },
  "editGasSubTextAmountLabel": {
    "message": "Cantidad máxima:",
    "description": "This is meant to be used as the $1 substitution editGasSubTextAmount"
  },
  "editGasSubTextFeeLabel": {
    "message": "Tarifa máxima:"
  },
  "editGasTitle": {
    "message": "Editar prioridad"
  },
  "editGasTooLow": {
    "message": "Se desconoce el tiempo de procesamiento"
  },
  "editNetworkLink": {
    "message": "editar la red original"
  },
  "editNonceField": {
    "message": "Editar nonce"
  },
  "editNonceMessage": {
    "message": "Esta es una función avanzada, úsela con precaución."
  },
  "editPermission": {
    "message": "Editar permiso"
  },
  "editSpeedUpEditGasFeeModalTitle": {
    "message": "Editar la tarifa de aceleración de gas"
  },
  "enable": {
    "message": "Habilitar"
  },
  "enableAutoDetect": {
    "message": " Activar autodetección"
  },
  "enableFromSettings": {
    "message": " Actívela en Configuración."
  },
  "enableSnap": {
    "message": "Activar"
  },
  "enableToken": {
    "message": "activar $1",
    "description": "$1 is a token symbol, e.g. ETH"
  },
  "enabled": {
    "message": "Activado"
  },
  "enabledNetworks": {
    "message": "Redes habilitadas"
  },
  "encryptionPublicKeyNotice": {
    "message": "$1 quisiera su clave pública de cifrado. Al aceptar, este sitio podrá redactar mensajes cifrados para usted.",
    "description": "$1 is the web3 site name"
  },
  "encryptionPublicKeyRequest": {
    "message": "Solicitar clave pública de cifrado"
  },
  "endpointReturnedDifferentChainId": {
    "message": "El punto de conexión devolvió un id. de cadena diferente: $1",
    "description": "$1 is the return value of eth_chainId from an RPC endpoint"
  },
  "enhancedTokenDetectionAlertMessage": {
    "message": "Actualmente, la detección mejorada de token se encuentra disponible en $1. $2"
  },
  "ensDomainsSettingDescriptionIntroduction": {
    "message": "MetaMask le permite ver los dominios de ENS directamente en la barra de direcciones de su navegador. Así es como funciona:"
  },
  "ensDomainsSettingDescriptionOutroduction": {
    "message": "Tenga en cuenta que el uso de esta función expone su dirección IP a servicios de terceros de IPFS."
  },
  "ensDomainsSettingDescriptionPart1": {
    "message": "MetaMask consulta el contrato ENS de Ethereum para encontrar el código conectado al nombre de ENS."
  },
  "ensDomainsSettingDescriptionPart2": {
    "message": "Si el código se vincula a IPFS, puede ver el contenido asociado a él (generalmente un sitio web)."
  },
  "ensDomainsSettingTitle": {
    "message": "Mostrar dominios ENS en la barra de direcciones"
  },
  "ensIllegalCharacter": {
    "message": "Caracter ilegal para ENS."
  },
  "ensRegistrationError": {
    "message": "Error en el registro del nombre de ENS"
  },
  "ensUnknownError": {
    "message": "Error al buscar ENS."
  },
  "enterANumber": {
    "message": "Ingrese un número"
  },
  "enterCustodianToken": {
    "message": "Ingrese su token $1 o agregue un token nuevo"
  },
  "enterMaxSpendLimit": {
    "message": "Escribir límite máximo de gastos"
  },
  "enterOptionalPassword": {
    "message": "Ingrese la contraseña opcional"
  },
  "enterPasswordContinue": {
    "message": "Escribir contraseña para continuar"
  },
  "enterTokenNameOrAddress": {
    "message": "Ingrese el nombre del token o pegue la dirección"
  },
  "enterYourPassword": {
    "message": "Ingrese su contraseña"
  },
  "errorCode": {
    "message": "Código: $1",
    "description": "Displayed error code for debugging purposes. $1 is the error code"
  },
  "errorDetails": {
    "message": "Detalles del error",
    "description": "Title for collapsible section that displays error details for debugging purposes"
  },
  "errorGettingSafeChainList": {
    "message": "Error al obtener la lista de cadenas seguras, por favor continúe con precaución."
  },
  "errorMessage": {
    "message": "Mensaje: $1",
    "description": "Displayed error message for debugging purposes. $1 is the error message"
  },
  "errorName": {
    "message": "Código: $1",
    "description": "Displayed error name for debugging purposes. $1 is the error name"
  },
  "errorPageMessage": {
    "message": "Vuelva a cargar la página para intentarlo de nuevo o comuníquese con soporte técnico $1.",
    "description": "Message displayed on generic error page in the fullscreen or notification UI, $1 is a clickable link with text defined by the 'here' key. The link will open to a form where users can file support tickets."
  },
  "errorPagePopupMessage": {
    "message": "Cierre la ventana emergente y vuelva a abrirla para intentarlo de nuevo o comuníquese con soporte técnico $1.",
    "description": "Message displayed on generic error page in the popup UI, $1 is a clickable link with text defined by the 'here' key. The link will open to a form where users can file support tickets."
  },
  "errorPageTitle": {
    "message": "MetaMask encontró un error",
    "description": "Title of generic error page"
  },
  "errorStack": {
    "message": "Pila:",
    "description": "Title for error stack, which is displayed for debugging purposes"
  },
  "errorWhileConnectingToRPC": {
    "message": "Error al conectarse a la red personalizada."
  },
  "errorWithSnap": {
    "message": "Error con $1",
    "description": "$1 represents the name of the snap"
  },
  "estimatedFee": {
    "message": "Tarifa estimada"
  },
  "estimatedFeeTooltip": {
    "message": "Monto pagado para procesar la transacción en la red."
  },
  "ethGasPriceFetchWarning": {
    "message": "Se muestra el precio del gas de respaldo, ya que el servicio para calcular el precio del gas principal no se encuentra disponible en este momento."
  },
  "ethereumProviderAccess": {
    "message": "Otorgar acceso al proveedor de Ethereum a $1",
    "description": "The parameter is the name of the requesting origin"
  },
  "ethereumPublicAddress": {
    "message": "Dirección pública de Ethereum"
  },
  "etherscan": {
    "message": "Etherscan"
  },
  "etherscanView": {
    "message": "Ver cuenta en Etherscan"
  },
  "etherscanViewOn": {
    "message": "Ver en Etherscan"
  },
  "existingChainId": {
    "message": "La información que ha ingresado está asociada con un ID de cadena existente."
  },
<<<<<<< HEAD
=======
  "existingRequestsBannerAlertDesc": {
    "message": "Para ver y confirmar su solicitud más reciente, primero deberá aprobar o rechazar las solicitudes existentes."
  },
  "existingRpcUrl": {
    "message": "Esta URL está asociada a otro ID de cadena."
  },
>>>>>>> eb4066e0
  "expandView": {
    "message": "Expandir vista"
  },
  "experimental": {
    "message": "Experimental"
  },
  "extendWalletWithSnaps": {
    "message": "Explore los Snaps creados por la comunidad para personalizar su experiencia web3",
    "description": "Banner description displayed on Snaps list page in Settings when less than 6 Snaps is installed."
  },
  "extensionInsallCompleteDescription": {
    "message": "Regrese a la incorporación del producto MetaMask Institutional para conectar sus cuentas de custodia o de autocustodia."
  },
  "extensionInsallCompleteTitle": {
    "message": "Instalación de extensión completa"
  },
  "externalExtension": {
    "message": "Extensión externa"
  },
  "externalNameSourcesSetting": {
    "message": "Apodos propuestos"
  },
  "externalNameSourcesSettingDescription": {
    "message": "Obtendremos apodos propuestos para las direcciones con las que interactúa de fuentes de terceros como Etherscan, Infura y Lens Protocol. Estas fuentes podrán ver esas direcciones y su dirección IP. La dirección de su cuenta no estará expuesta a terceros."
  },
  "failed": {
    "message": "Con errores"
  },
  "failedToFetchChainId": {
    "message": "No se pudo capturar el id. de cadena. ¿La dirección URL de RPC es correcta?"
  },
  "failureMessage": {
    "message": "Se produjo un error y no pudimos completar la acción"
  },
  "fast": {
    "message": "Rápido"
  },
  "feeAssociatedRequest": {
    "message": "Esta solicitud tiene asociada una tarifa."
  },
  "feeDetails": {
    "message": "Detalles de la tarifa"
  },
  "fiat": {
    "message": "Fiduciaria",
    "description": "Exchange type"
  },
  "fileImportFail": {
    "message": "¿No funciona la importación del archivo? Haga clic aquí.",
    "description": "Helps user import their account from a JSON file"
  },
  "flaskWelcomeUninstall": {
    "message": "le recomendamos que desinstale esta extensión",
    "description": "This request is shown on the Flask Welcome screen. It is intended for non-developers, and will be bolded."
  },
  "flaskWelcomeWarning1": {
    "message": "Flask es para que los desarrolladores experimenten con nuevas API inestables. A menos que usted sea desarrollador o probador beta, $1.",
    "description": "This is a warning shown on the Flask Welcome screen, intended to encourage non-developers not to proceed any further. $1 is the bolded message 'flaskWelcomeUninstall'"
  },
  "flaskWelcomeWarning2": {
    "message": "No garantizamos la seguridad o estabilidad de esta extensión. Las nuevas API ofrecidas por Flask no están protegidas contra los ataques de phishing, lo que significa que cualquier sitio o snap que requiera Flask podría ser un intento malicioso de robar sus activos.",
    "description": "This explains the risks of using MetaMask Flask"
  },
  "flaskWelcomeWarning3": {
    "message": "Todas las API de Flask son experimentales. Se pueden cambiar o eliminadar sin previo aviso o pueden permanecer en Flask indefinidamente sin ser migradas a MetaMask estable. Úselas bajo su propia responsabilidad.",
    "description": "This message warns developers about unstable Flask APIs"
  },
  "flaskWelcomeWarning4": {
    "message": "Asegúrese de deshabilitar su extensión MetaMask recurrente cuando use Flask.",
    "description": "This message calls to pay attention about multiple versions of MetaMask running on the same site (Flask + Prod)"
  },
  "flaskWelcomeWarningAcceptButton": {
    "message": "Acepto los riesgos",
    "description": "this text is shown on a button, which the user presses to confirm they understand the risks of using Flask"
  },
  "floatAmountToken": {
    "message": "La cantidad de tokens debe ser un número entero"
  },
  "followUsOnTwitter": {
    "message": "Síganos en Twitter"
  },
  "forbiddenIpfsGateway": {
    "message": "Puerta de enlace de IPFS prohibida: especifique una puerta de enlace de CID"
  },
  "forgetDevice": {
    "message": "Olvidar este dispositivo"
  },
  "forgotPassword": {
    "message": "¿Olvidó su contraseña?"
  },
  "form": {
    "message": "formulario"
  },
  "from": {
    "message": "De"
  },
  "fromAddress": {
    "message": "De: $1",
    "description": "$1 is the address to include in the From label. It is typically shortened first using shortenAddress"
  },
  "fromTokenLists": {
    "message": "De las listas de tóken: $1"
  },
  "function": {
    "message": "Función: $1"
  },
  "functionApprove": {
    "message": "Función: Aprobar"
  },
  "functionSetApprovalForAll": {
    "message": "Función: SetApprovalForAll"
  },
  "functionType": {
    "message": "Tipo de función"
  },
  "fundYourWallet": {
    "message": "Agregar fondos a su monedero"
  },
  "fundYourWalletDescription": {
    "message": "Comience agregando $1 a su monedero.",
    "description": "$1 is the token symbol"
  },
  "gas": {
    "message": "Gas"
  },
  "gasDisplayAcknowledgeDappButtonText": {
    "message": "Editar tarifa de gas sugerida"
  },
  "gasDisplayDappWarning": {
    "message": "Esta tarifa de gas ha sido sugerida por $1. Anularla puede causar un problema con su transacción. Comuníquese con $1 si tiene preguntas.",
    "description": "$1 represents the Dapp's origin"
  },
  "gasIsETH": {
    "message": "El gas es $1 "
  },
  "gasLimit": {
    "message": "Límite de gas"
  },
  "gasLimitInfoTooltipContent": {
    "message": "El límite de gas es la cantidad máxima de unidades de gas que está dispuesto a gastar."
  },
  "gasLimitRecommended": {
    "message": "El límite de gas recomendado es de $1. Si el límite de gas está por debajo de ese nivel, puede fallar."
  },
  "gasLimitTooLow": {
    "message": "El límite de gas debe ser al menos 21 000"
  },
  "gasLimitTooLowWithDynamicFee": {
    "message": "El límite de gas debe ser al menos $1",
    "description": "$1 is the custom gas limit, in decimal."
  },
  "gasLimitV2": {
    "message": "Límite de gas"
  },
  "gasOption": {
    "message": "Opción de gas"
  },
  "gasPrice": {
    "message": "Precio de gas (GWEI)"
  },
  "gasPriceExcessive": {
    "message": "Su tarifa de gas es demasiado alta. Considere reducir el importe."
  },
  "gasPriceExcessiveInput": {
    "message": "El precio del gas es excesivo"
  },
  "gasPriceExtremelyLow": {
    "message": "Precio de gas extremadamente bajo"
  },
  "gasPriceFetchFailed": {
    "message": "Se produjo un error al calcular el precio del gas debido a una falla en la red."
  },
  "gasPriceInfoTooltipContent": {
    "message": "El precio de gas especifica la cantidad de ethers que está dispuesto a pagar por cada unidad de gas."
  },
  "gasTimingHoursShort": {
    "message": "$1 horas",
    "description": "$1 represents a number of hours"
  },
  "gasTimingLow": {
    "message": "Lento"
  },
  "gasTimingMinutesShort": {
    "message": "$1 min",
    "description": "$1 represents a number of minutes"
  },
  "gasTimingSecondsShort": {
    "message": "$1 s",
    "description": "$1 represents a number of seconds"
  },
  "gasUsed": {
    "message": "Gas usado"
  },
  "general": {
    "message": "General"
  },
  "generalCameraError": {
    "message": "No hemos podido acceder a su cámara. Por favor, inténtelo de nuevo."
  },
  "generalCameraErrorTitle": {
    "message": "Algo salió mal..."
  },
  "genericExplorerView": {
    "message": "Ver cuenta en $1"
  },
  "getStartedWithNFTs": {
    "message": "Obtenga $1 para comprar NFT",
    "description": "$1 is the token symbol"
  },
  "getStartedWithNFTsDescription": {
    "message": "Comience con los NFT agregando $1 a su monedero.",
    "description": "$1 is the token symbol"
  },
  "goBack": {
    "message": "Volver"
  },
  "goToSite": {
    "message": "Ir al sitio"
  },
  "goerli": {
    "message": "Red de prueba Goerli"
  },
  "gotIt": {
    "message": "Entendido"
  },
  "grantedToWithColon": {
    "message": "Concedido a:"
  },
  "gwei": {
    "message": "GWEI"
  },
  "hardware": {
    "message": "Hardware"
  },
  "hardwareWalletConnected": {
    "message": "Monedero físico conectado"
  },
  "hardwareWalletLegacyDescription": {
    "message": "(antiguo)",
    "description": "Text representing the MEW path"
  },
  "hardwareWalletSupportLinkConversion": {
    "message": "Haga clic aquí"
  },
  "hardwareWallets": {
    "message": "Conectar un monedero físico"
  },
  "hardwareWalletsInfo": {
    "message": "Las integraciones de monedero físico utilizan llamadas API a servidores externos, que pueden ver su dirección IP y las direcciones de contrato inteligente con las que interactúa."
  },
  "hardwareWalletsMsg": {
    "message": "Seleccione un monedero físico que desee usar con MetaMask."
  },
  "here": {
    "message": "aquí",
    "description": "as in -click here- for more information (goes with troubleTokenBalances)"
  },
  "hexData": {
    "message": "Datos hexadecimales"
  },
  "hiddenAccounts": {
    "message": "Cuentas ocultas"
  },
  "hide": {
    "message": "Ocultar"
  },
  "hideAccount": {
    "message": "Ocultar cuenta"
  },
  "hideFullTransactionDetails": {
    "message": "Esconder los detalles completos de la transacción"
  },
  "hideSeedPhrase": {
    "message": "Ocultar frase inicial"
  },
  "hideSentitiveInfo": {
    "message": "Ocultar información confidencial"
  },
  "hideToken": {
    "message": "Ocultar token"
  },
  "hideTokenPrompt": {
    "message": "¿Ocultar token?"
  },
  "hideTokenSymbol": {
    "message": "Ocultar $1",
    "description": "$1 is the symbol for a token (e.g. 'DAI')"
  },
  "hideZeroBalanceTokens": {
    "message": "Ocultar tokens sin saldo"
  },
  "high": {
    "message": "Agresivo"
  },
  "highGasSettingToolTipMessage": {
    "message": "Alta probabilidad, incluso en mercados volátiles. Use $1 para cubrir aumentos repentinos en el tráfico de la red debido a cosas como drops de NFT populares.",
    "description": "$1 is key 'high' (text: 'Aggressive') separated here so that it can be passed in with bold font-weight"
  },
  "highLowercase": {
    "message": "alto"
  },
  "highestCurrentBid": {
    "message": "Oferta actual más alta"
  },
  "highestFloorPrice": {
    "message": "Precio mínimo más alto"
  },
  "history": {
    "message": "Historial"
  },
  "holdToRevealContent1": {
    "message": "Su frase secreta de recuperación proporciona $1",
    "description": "$1 is a bolded text with the message from 'holdToRevealContent2'"
  },
  "holdToRevealContent2": {
    "message": "acceso completo a su monedero y fondos.",
    "description": "Is the bolded text in 'holdToRevealContent1'"
  },
  "holdToRevealContent3": {
    "message": "No comparta esto con nadie. $1 $2",
    "description": "$1 is a message from 'holdToRevealContent4' and $2 is a text link with the message from 'holdToRevealContent5'"
  },
  "holdToRevealContent4": {
    "message": "El soporte de MetaMask no solicitará esto,",
    "description": "Part of 'holdToRevealContent3'"
  },
  "holdToRevealContent5": {
    "message": "pero los defraudadores sí.",
    "description": "The text link in 'holdToRevealContent3'"
  },
  "holdToRevealContentPrivateKey1": {
    "message": "Su clave privada proporciona $1",
    "description": "$1 is a bolded text with the message from 'holdToRevealContentPrivateKey2'"
  },
  "holdToRevealContentPrivateKey2": {
    "message": "acceso completo a su monedero y a sus fondos.",
    "description": "Is the bolded text in 'holdToRevealContentPrivateKey2'"
  },
  "holdToRevealLockedLabel": {
    "message": "mantenga presionado para revelar el círculo bloqueado"
  },
  "holdToRevealPrivateKey": {
    "message": "Mantenga presionado para revelar su clave privada"
  },
  "holdToRevealPrivateKeyTitle": {
    "message": "Mantenga segura su clave privada"
  },
  "holdToRevealSRP": {
    "message": "Mantenga presionado para revelar su SRP"
  },
  "holdToRevealSRPTitle": {
    "message": "Mantenga segura su SRP"
  },
  "holdToRevealUnlockedLabel": {
    "message": "mantenga presionado para revelar el círculo desbloqueado"
  },
  "id": {
    "message": "ID"
  },
  "ignoreAll": {
    "message": "Ignorar todo"
  },
  "ignoreTokenWarning": {
    "message": "Si oculta tokens, estos no se mostrarán en su monedero. Sin embargo, aún puede agregarlos buscándolos."
  },
  "imToken": {
    "message": "imToken"
  },
  "import": {
    "message": "Importar",
    "description": "Button to import an account from a selected file"
  },
  "importAccount": {
    "message": "Importar cuenta"
  },
  "importAccountError": {
    "message": "Error al importar la cuenta."
  },
  "importAccountErrorIsSRP": {
    "message": "Ha ingresado una frase secreta de recuperación (o mnemotécnica). Para importar una cuenta aquí, debe ingresar una clave privada, que es una cadena hexadecimal de 64 caracteres."
  },
  "importAccountErrorNotAValidPrivateKey": {
    "message": "Esta no es una clave privada válida. Ha ingresado una cadena hexadecimal, pero debería tener 64 caracteres."
  },
  "importAccountErrorNotHexadecimal": {
    "message": "Esta no es una clave privada válida. Debe ingresar una cadena hexadecimal de 64 caracteres."
  },
  "importAccountJsonLoading1": {
    "message": "Considere que esta importación de JSON tomará unos minutos y congelerá su MetaMask."
  },
  "importAccountJsonLoading2": {
    "message": "Nos disculpamos, y lo haremos más rápido en un futuro."
  },
  "importAccountMsg": {
    "message": "Las cuentas importadas no se asociarán con su frase secreta de recuperación de MetaMask. Obtenga más información sobre las cuentas importadas"
  },
  "importMyWallet": {
    "message": "Importar mi monedero"
  },
  "importNFT": {
    "message": "Agregar NFT"
  },
  "importNFTAddressToolTip": {
    "message": "En OpenSea, por ejemplo, en la página de NFT en Detalles, hay un un vínculo azul etiquetado como 'Dirección del contrato'. Si haces clic en esto, te llevará a la dirección del contrato en Etherscan; en la parte superior izquierda de esa página, debe haber un icono etiquetado como 'Contrato' y, a la derecha, una larga cadena de letras y números. Esta es la dirección del contrato que creó tu NFT. Haz clic en el icono de 'copiar' que aparece a la derecha de la dirección, y la tendrás en el portapapeles."
  },
  "importNFTPage": {
    "message": "Importar página de NFT"
  },
  "importNFTTokenIdToolTip": {
    "message": "La ID de un NFT es un identificador único, ya que no hay dos NFT iguales. Nuevamente, en OpenSea, este número se encuentra en 'Detalles'. Tome nota de ello o cópielo en su portapapeles."
  },
  "importSelectedTokens": {
    "message": "¿Agregar los tokens seleccionados?"
  },
  "importSelectedTokensDescription": {
    "message": "Únicamente los tokens seleccionados aparecerán en su monedero. Siempre podrá agregar tokens ocultos más tarde realizando una búsqueda de los mismos."
  },
  "importTokenQuestion": {
    "message": "¿Desea importar el token?"
  },
  "importTokenWarning": {
    "message": "Toda persona puede crear un token con cualquier nombre, incluso versiones falsas de tokens existentes. ¡Agréguelo y realice transacciones bajo su propio riesgo!"
  },
  "importTokensCamelCase": {
    "message": "Importar tokens"
  },
  "importTokensError": {
    "message": "No pudimos importar los tokens. Por favor, inténtelo de nuevo más tarde."
  },
  "importWithCount": {
    "message": "Importar $1",
    "description": "$1 will the number of detected tokens that are selected for importing, if all of them are selected then $1 will be all"
  },
  "imported": {
    "message": "Importado",
    "description": "status showing that an account has been fully loaded into the keyring"
  },
  "inYourSettings": {
    "message": "en su Configuración"
  },
  "infuraBlockedNotification": {
    "message": "MetaMask no se pudo conectar al host de la cadena de bloques. Revise las razones posibles $1.",
    "description": "$1 is a clickable link with with text defined by the 'here' key"
  },
  "initialTransactionConfirmed": {
    "message": "La red confirmó la transacción inicial. Haga clic en Aceptar para volver."
  },
  "inputLogicEmptyState": {
    "message": "Ingrese solo una cantidad que esté dispuesto a gastar en el tercero ahora o en el futuro. Siempre puede aumentar el límite de gastos más adelante."
  },
  "inputLogicEqualOrSmallerNumber": {
    "message": "Esto permite que el tercero gaste $1 de su saldo actual.",
    "description": "$1 is the current token balance in the account and the name of the current token"
  },
  "inputLogicHigherNumber": {
    "message": "Esto permite que el tercero gaste todo su saldo de tokens hasta que alcance el límite o usted revoque el límite de gasto. Si esta no es su intención, considere establecer un límite de gasto más bajo."
  },
  "insightWarning": {
    "message": "advertencia"
  },
  "insightWarningCheckboxMessage": {
    "message": "$1 la solicitud por $2",
    "description": "$1 is the action i.e. sign, confirm. $2 is the origin making the request."
  },
  "insightWarningContentPlural": {
    "message": "Revise $1 antes de $2. Una vez realizada, la $3 es irreversible.",
    "description": "$1 the 'insightWarnings' message (2 warnings) representing warnings, $2 is the action (i.e. signing) and $3 is the result (i.e. signature, transaction)"
  },
  "insightWarningContentSingular": {
    "message": "Revise $1 antes de $2. Una vez realizada, la $3 es irreversible.",
    "description": "$1 is the 'insightWarning' message (1 warning), $2 is the action (i.e. signing) and $3 is the result (i.e. signature, transaction)"
  },
  "insightWarningHeader": {
    "message": "Esta solicitud puede ser riesgosa"
  },
  "insightWarnings": {
    "message": "advertencias"
  },
  "insightsFromSnap": {
    "message": "Perspectivas de $1",
    "description": "$1 represents the name of the snap"
  },
  "install": {
    "message": "Instalar"
  },
  "installExtension": {
    "message": "Instalar extensión"
  },
  "installExtensionDescription": {
    "message": "La versión compatible con instituciones de la billetera web3 líder en el mundo, MetaMask."
  },
  "installOrigin": {
    "message": "Instalar origen"
  },
  "installRequest": {
    "message": "Añadir a MetaMask"
  },
  "installedOn": {
    "message": "Instalado en $1",
    "description": "$1 is the date when the snap has been installed"
  },
  "insufficientBalance": {
    "message": "Saldo insuficiente."
  },
  "insufficientCurrencyBuyOrDeposit": {
    "message": "No tiene suficiente $1 en su cuenta para pagar las tarifas de transacción en la red de $2. $3 o deposite desde otra cuenta.",
    "description": "$1 is the native currency of the network, $2 is the name of the current network, $3 is the key 'buy' + the ticker symbol of the native currency of the chain wrapped in a button"
  },
  "insufficientCurrencyBuyOrReceive": {
    "message": "No tiene suficiente $1 en su cuenta para pagar las tarifas de transacción en la red de $2. $3 o $4 desde otra cuenta.",
    "description": "$1 is the native currency of the network, $2 is the name of the current network, $3 is the key 'buy' + the ticker symbol of the native currency of the chain wrapped in a button, $4 is the key 'deposit' button"
  },
  "insufficientCurrencyDeposit": {
    "message": "No tiene suficiente $1 en su cuenta para pagar las tarifas de transacción en la red de $2. Deposite $1 desde otra cuenta.",
    "description": "$1 is the native currency of the network, $2 is the name of the current network"
  },
  "insufficientFunds": {
    "message": "Fondos insuficientes."
  },
  "insufficientFundsForGas": {
    "message": "Fondos insuficientes para el gas"
  },
  "insufficientTokens": {
    "message": "Tokens insuficientes."
  },
  "interactingWith": {
    "message": "Interactuando con"
  },
  "interactingWithTransactionDescription": {
    "message": "Este es el contrato con el que está interactuando. Protéjase de los estafadores verificando los detalles."
  },
  "invalidAddress": {
    "message": "Dirección no válida"
  },
  "invalidAddressRecipient": {
    "message": "La dirección del destinatario no es válida"
  },
  "invalidAddressRecipientNotEthNetwork": {
    "message": "No es una red ETH; configurar en minúsculas"
  },
  "invalidAssetType": {
    "message": "Este activo es un NFT y debe volver a añadirse en la página de Importar NFTs que se encuentra en la pestaña de NFTs"
  },
  "invalidChainIdTooBig": {
    "message": "Identificador de cadena no válido. El identificador de cadena es demasiado grande."
  },
  "invalidCustomNetworkAlertContent1": {
    "message": "Es necesario volver a especificar el id. de la cadena para la red virtual “$1”.",
    "description": "$1 is the name/identifier of the network."
  },
  "invalidCustomNetworkAlertContent2": {
    "message": "Para protegerlo de proveedores de red malintencionados o defectuosos, ahora se requieren id. de cadena para todas las redes personalizadas."
  },
  "invalidCustomNetworkAlertContent3": {
    "message": "Vaya a Configuración > Red y especifique el id. de cadena. Puede encontrar los id. de cadena de las redes más populares en $1.",
    "description": "$1 is a link to https://chainid.network"
  },
  "invalidCustomNetworkAlertTitle": {
    "message": "Red personalizada no válida"
  },
  "invalidHexNumber": {
    "message": "Número hexadecimal no válido."
  },
  "invalidHexNumberLeadingZeros": {
    "message": "Número hexadecimal no válido. Quite todos los ceros iniciales."
  },
  "invalidIpfsGateway": {
    "message": "Puerta de enlace de IPFS no válida: el valor debe ser una dirección URL válida"
  },
  "invalidNumber": {
    "message": "Número no válido. Escriba un número decimal o un número hexadecimal con el prefijo “0x”."
  },
  "invalidNumberLeadingZeros": {
    "message": "Número no válido. Quite todos los ceros iniciales."
  },
  "invalidRPC": {
    "message": "Dirección URL de RPC no válida"
  },
  "invalidSeedPhrase": {
    "message": "Frase secreta de recuperación no válida"
  },
  "invalidSeedPhraseCaseSensitive": {
    "message": "¡Entrada inválida! La frase secreta de recuperación distingue entre mayúsculas y minúsculas."
  },
  "ipfsGateway": {
    "message": "Puerta de enlace de IPFS"
  },
  "ipfsGatewayDescription": {
    "message": "MetaMask utiliza servicios de terceros para mostrar imágenes de sus NFT almacenados en IPFS, mostrar información relacionada con las direcciones ENS ingresadas en la barra de direcciones de su navegador y obtener íconos para diferentes tokens. Su dirección IP puede estar expuesta a estos servicios cuando los está utilizando."
  },
  "ipfsToggleModalDescriptionOne": {
    "message": "Utilizamos servicios de terceros para mostrar imágenes de sus NFT almacenados en IPFS, mostrar información relacionada con las direcciones ENS ingresadas en la barra de direcciones de su navegador y obtener íconos para diferentes tokens. Su dirección IP puede estar expuesta a estos servicios cuando los está utilizando."
  },
  "ipfsToggleModalDescriptionTwo": {
    "message": "Al seleccionar Confirmar, se activa la resolución de IPFS. Puede desactivarlo en $1 en cualquier momento.",
    "description": "$1 is the method to turn off ipfs"
  },
  "ipfsToggleModalSettings": {
    "message": "Configuración > Seguridad y privacidad"
  },
  "isSigningOrSubmitting": {
    "message": "Aún se está firmando o enviando una transacción anterior"
  },
  "jazzAndBlockies": {
    "message": "Jazzicons y Blockies son dos estilos distintos de íconos únicos que pueden ayudarlo a identificar rápidamente una cuenta."
  },
  "jazzicons": {
    "message": "Jazzicons"
  },
  "jsDeliver": {
    "message": "jsDeliver"
  },
  "jsonFile": {
    "message": "Archivo JSON",
    "description": "format for importing an account"
  },
  "keyringAccountName": {
    "message": "Nombre de la cuenta"
  },
  "keyringAccountPublicAddress": {
    "message": "Dirección pública"
  },
  "keyringSnapRemovalResult1": {
    "message": "$1 eliminado $2",
    "description": "Displays the result after removal of a keyring snap. $1 is the snap name, $2 is whether it is successful or not"
  },
  "keyringSnapRemovalResultNotSuccessful": {
    "message": "no ",
    "description": "Displays the `not` word in $2."
  },
  "keyringSnapRemoveConfirmation": {
    "message": "Ingrese $1 para confirmar que desea eliminar este snap:",
    "description": "Asks user to input the name nap prior to deleting the snap. $1 is the snap name"
  },
  "keystone": {
    "message": "Keystone"
  },
  "knownAddressRecipient": {
    "message": "Dirección de contrato conocida."
  },
  "knownTokenWarning": {
    "message": "Esta acción editará tokens que ya estén enumerados en su monedero y que se pueden usar para engañarlo. Apruebe solo si está seguro de que quiere cambiar lo que representan estos tokens. Más información sobre $1"
  },
  "l1Fee": {
    "message": "Tarifa L1"
  },
  "l1FeeTooltip": {
    "message": "Tarifa de gas L1"
  },
  "l2Fee": {
    "message": "Tarifa L2"
  },
  "l2FeeTooltip": {
    "message": "Tarifa de gas L2"
  },
  "lastConnected": {
    "message": "Última conexión"
  },
  "lastSold": {
    "message": "Última venta"
  },
  "lavaDomeCopyWarning": {
    "message": "Por su seguridad, seleccionar este texto no está disponible en este momento."
  },
  "layer1Fees": {
    "message": "Tarifas de la capa 1"
  },
  "layer2Fees": {
    "message": "Tarifas de la capa 2"
  },
  "learnCancelSpeeedup": {
    "message": "Aprenda cómo $1",
    "description": "$1 is link to cancel or speed up transactions"
  },
  "learnMore": {
    "message": "Más información"
  },
  "learnMoreAboutGas": {
    "message": "¿Quiere $1 sobre gas?",
    "description": "$1 will be replaced by the learnMore translation key"
  },
  "learnMoreKeystone": {
    "message": "Más información"
  },
  "learnMoreUpperCase": {
    "message": "Más información"
  },
  "learnMoreUpperCaseWithDot": {
    "message": "Más información."
  },
  "learnScamRisk": {
    "message": "estafas y riesgos en seguridad."
  },
  "learnToBridge": {
    "message": "Aprenda a puentear"
  },
  "leaveMetaMask": {
    "message": "¿Dejar MetaMask?"
  },
  "leaveMetaMaskDesc": {
    "message": "Está a punto de visitar un sitio fuera de MetaMask. Vuelva a verificar la URL antes de continuar."
  },
  "ledgerAccountRestriction": {
    "message": "Debe usar su última cuenta antes de poder agregar una nueva."
  },
  "ledgerConnectionInstructionCloseOtherApps": {
    "message": "Cierre cualquier otro software conectado a su dispositivo y haga clic aquí para actualizar."
  },
  "ledgerConnectionInstructionHeader": {
    "message": "Antes de hacer clic en Confirmar:"
  },
  "ledgerConnectionInstructionStepFour": {
    "message": "Habilite \"datos de contrato inteligente\" o \"firma ciega\" en su dispositivo Ledger."
  },
  "ledgerConnectionInstructionStepThree": {
    "message": "Asegúrese de que su Ledger esté conectado y seleccione la aplicación Ethereum."
  },
  "ledgerDeviceOpenFailureMessage": {
    "message": "El dispositivo Ledger no pudo abrirse. Su Ledger podría estar conectado a otro software. Cierre Ledger Live u otras aplicaciones conectadas a su dispositivo Ledger, e intente conectarse de nuevo."
  },
  "ledgerErrorConnectionIssue": {
    "message": "Vuelva a conectar su Ledger, abra la aplicación ETH e inténtelo nuevamente."
  },
  "ledgerErrorDevicedLocked": {
    "message": "Su Ledger está bloqueado. Desbloquéelo y vuelve a intentarlo."
  },
  "ledgerErrorEthAppNotOpen": {
    "message": "Para resolver el problema, abra la aplicación ETH en su dispositivo y vuelva a intentarlo."
  },
  "ledgerErrorTransactionDataNotPadded": {
    "message": "Los datos de entrada de la transacción de Ethereum no están lo suficientemente completos."
  },
  "ledgerLiveApp": {
    "message": "Aplicación de Ledger Live"
  },
  "ledgerLocked": {
    "message": "No se pudo establecer la conexión con el dispositivo Ledger. Asegúrese de que el dispositivo está desbloqueado y que la aplicación de Ethereum está abierta."
  },
  "ledgerTimeout": {
    "message": "Ledger Live tardó mucho en responder o se excedió el tiempo de espera de la conexión. Asegúrese de que la aplicación de Ledger Live está abierta y que su dispositivo está desbloqueado."
  },
  "ledgerWebHIDNotConnectedErrorMessage": {
    "message": "El dispositivo Ledger no se ha conectado. Si desea conectar su Ledger, haga clic de nuevo en 'Continuar' y apruebe la conexión HID",
    "description": "An error message shown to the user during the hardware connect flow."
  },
  "levelArrow": {
    "message": "flecha de nivel"
  },
  "lightTheme": {
    "message": "Claro"
  },
  "likeToImportToken": {
    "message": "¿Le gustaría importar este token?"
  },
  "likeToImportTokens": {
    "message": "¿Le gustaría agregar estos tokens?"
  },
  "lineaGoerli": {
    "message": "Red de prueba Linea Goerli"
  },
  "lineaMainnet": {
    "message": "Red principal de Linea"
  },
  "lineaSepolia": {
    "message": "Red de prueba Linea Sepolia"
  },
  "link": {
    "message": "Vínculo"
  },
  "links": {
    "message": "Vínculos"
  },
  "loadMore": {
    "message": "Cargar más"
  },
  "loading": {
    "message": "Cargando…"
  },
  "loadingScreenHardwareWalletMessage": {
    "message": "Por favor, complete la transacción en el monedero físico."
  },
  "loadingScreenSnapMessage": {
    "message": "Por favor, complete la transacción en el Snap."
  },
  "loadingTokens": {
    "message": "Cargando tokens..."
  },
  "localhost": {
    "message": "Host local 8545"
  },
  "lock": {
    "message": "Bloquear"
  },
  "lockMetaMask": {
    "message": "Cerrar MetaMask"
  },
  "lockTimeInvalid": {
    "message": "El tiempo de bloqueo debe ser un número entre 0 y 10080"
  },
  "logo": {
    "message": "Logo de $1",
    "description": "$1 is the name of the ticker"
  },
  "low": {
    "message": "Bajo"
  },
  "lowGasSettingToolTipMessage": {
    "message": "Utilice $1 para esperar un precio más bajo. Las estimaciones de tiempo son mucho menos precisas ya que los precios son algo imprevisibles.",
    "description": "$1 is key 'low' separated here so that it can be passed in with bold font-weight"
  },
  "lowLowercase": {
    "message": "bajo"
  },
  "lowPriorityMessage": {
    "message": "Las transacciones futuras se pondrán en espera después de esta."
  },
  "mainnet": {
    "message": "Red principal de Ethereum"
  },
  "mainnetToken": {
    "message": "Esta dirección coincide con una dirección conocida de token en la red principal de Ethereum. Vuelve a comprobar la dirección del contrato y la red correspondiente al token que intentas añadir."
  },
  "makeAnotherSwap": {
    "message": "Crear un nuevo intercambio"
  },
  "makeSureNoOneWatching": {
    "message": "Asegúrese de que nadie esté mirando",
    "description": "Warning to users to be care while creating and saving their new Secret Recovery Phrase"
  },
  "marketCap": {
    "message": "Capitalización bursátil"
  },
  "marketDetails": {
    "message": "Detalles del mercado"
  },
  "max": {
    "message": "Máx."
  },
  "maxBaseFee": {
    "message": "Tarifa base máxima"
  },
  "maxFee": {
    "message": "Tarifa máxima"
  },
  "maxFeeTooltip": {
    "message": "Una tarifa máxima proporcionada para pagar la transacción."
  },
  "maxPriorityFee": {
    "message": "Tarifa de prioridad máxima"
  },
  "medium": {
    "message": "Mercado"
  },
  "mediumGasSettingToolTipMessage": {
    "message": "Utilice $1 para un procesamiento rápido al precio actual del mercado.",
    "description": "$1 is key 'medium' (text: 'Market') separated here so that it can be passed in with bold font-weight"
  },
  "memo": {
    "message": "memorándum"
  },
  "message": {
    "message": "Mensaje"
  },
  "metaMaskConnectStatusParagraphOne": {
    "message": "Ahora tiene más control sobre las conexiones de su cuenta en MetaMask."
  },
  "metaMaskConnectStatusParagraphThree": {
    "message": "Haga clic en él para administrar las cuentas conectadas."
  },
  "metaMaskConnectStatusParagraphTwo": {
    "message": "El botón de estado de la conexión muestra si el sitio web que visita está conectado a la cuenta seleccionada actualmente."
  },
  "metadataModalSourceTooltip": {
    "message": "$1 está alojado en npm y $2 es el identificador único de este Snap.",
    "description": "$1 is the snap name and $2 is the snap NPM id."
  },
  "metamaskInstitutionalVersion": {
    "message": "MetaMask Institutional"
  },
  "metamaskNotificationsAreOff": {
    "message": "Las notificaciones del monedero no están activas actualmente."
  },
  "metamaskPortfolio": {
    "message": "MetaMask Portfolio."
  },
  "metamaskSwapsOfflineDescription": {
    "message": "MetaMask Swaps está en mantenimiento. Vuelva a comprobarlo más tarde."
  },
  "metamaskVersion": {
    "message": "Versión de MetaMask"
  },
  "methodData": {
    "message": "Método"
  },
  "methodDataTransactionDesc": {
    "message": "Función ejecutada en base a datos de entrada decodificados."
  },
  "methodNotSupported": {
    "message": "No compatible con esta cuenta."
  },
  "metrics": {
    "message": "Indicadores"
  },
  "millionAbbreviation": {
    "message": "m",
    "description": "Shortened form of 'million'"
  },
  "mismatchAccount": {
    "message": "Su cuenta seleccionada ($1) es diferente a la cuenta que intenta firmar ($2)"
  },
  "mismatchedChainLinkText": {
    "message": "verifique los detalles de la red",
    "description": "Serves as link text for the 'mismatchedChain' key. This text will be embedded inside the translation for that key."
  },
  "mismatchedChainRecommendation": {
    "message": "Recomendamos que usted $1 antes de proceder.",
    "description": "$1 is a clickable link with text defined by the 'mismatchedChainLinkText' key. The link will open to instructions for users to validate custom network details."
  },
  "mismatchedNetworkName": {
    "message": "Según nuestros registros, es posible que el nombre de la red no coincida correctamente con este ID de cadena."
  },
  "mismatchedNetworkSymbol": {
    "message": "El símbolo de moneda enviado no coincide con lo que esperamos para este ID de cadena."
  },
  "mismatchedRpcChainId": {
    "message": "El ID de cadena devuelto por la red personalizada no coincide con el ID de cadena enviado."
  },
  "mismatchedRpcUrl": {
    "message": "Según nuestros registros, el valor de la URL de RPC enviado no coincide con un proveedor conocido para este ID de cadena."
  },
  "missingSetting": {
    "message": "¿No puede encontrar un ajuste?"
  },
  "missingSettingRequest": {
    "message": "Solicítelo aquí"
  },
  "mmiBuiltAroundTheWorld": {
    "message": "MetaMask Institutional está diseñado y construido en todo el mundo."
  },
  "mmiNewNFTDetectedInNFTsTabMessage": {
    "message": "Deje que MetaMask Institutional detecte y muestre automáticamente NFT en su monedero."
  },
  "mmiPasswordSetupDetails": {
    "message": "Esta contraseña desbloqueará únicamente su extensión MetaMask Institutional."
  },
  "more": {
    "message": "más"
  },
  "multipleSnapConnectionWarning": {
    "message": "$1 quiere conectarse a $2",
    "description": "$1 is the dapp and $2 is the number of snaps it wants to connect to."
  },
  "mustSelectOne": {
    "message": "Debe seleccionar al menos 1 token."
  },
  "name": {
    "message": "Nombre"
  },
  "nameAddressLabel": {
    "message": "Dirección",
    "description": "Label above address field in name component modal."
  },
  "nameInstructionsNew": {
    "message": "Si conoce esta dirección, asígnele un apodo para reconocerla en el futuro.",
    "description": "Instruction text in name component modal when value is not recognised."
  },
  "nameInstructionsRecognized": {
    "message": "Esta dirección tiene un apodo predeterminado, pero puede editarlo o explorar otras sugerencias.",
    "description": "Instruction text in name component modal when value is recognized but not saved."
  },
  "nameInstructionsSaved": {
    "message": "Ya agregó un apodo para esta dirección anteriormente. Puede editar o ver otros apodos sugeridos.",
    "description": "Instruction text in name component modal when value is saved."
  },
  "nameLabel": {
    "message": "Apodo",
    "description": "Label above name input field in name component modal."
  },
  "nameModalMaybeProposedName": {
    "message": "Quizás: $1",
    "description": "$1 is the proposed name"
  },
  "nameModalTitleNew": {
    "message": "Dirección desconocida",
    "description": "Title of the modal created by the name component when value is not recognised."
  },
  "nameModalTitleRecognized": {
    "message": "Dirección reconocida",
    "description": "Title of the modal created by the name component when value is recognized but not saved."
  },
  "nameModalTitleSaved": {
    "message": "Dirección guardada",
    "description": "Title of the modal created by the name component when value is saved."
  },
  "nameProviderProposedBy": {
    "message": "Propuesto por $1",
    "description": "$1 is the name of the provider"
  },
  "nameProvider_ens": {
    "message": "Servicio de nombres de Ethereum (ENS)"
  },
  "nameProvider_etherscan": {
    "message": "Etherscan"
  },
  "nameProvider_lens": {
    "message": "Lens Protocol"
  },
  "nameProvider_token": {
    "message": "MetaMask"
  },
  "nameSetPlaceholder": {
    "message": "Elija un apodo...",
    "description": "Placeholder text for name input field in name component modal."
  },
  "nativeNetworkPermissionRequestDescription": {
    "message": "$1 solicita su aprobación para:",
    "description": "$1 represents dapp name"
  },
  "nativePermissionRequestDescription": {
    "message": "¿Desea que este sitio haga lo siguiente?",
    "description": "Description below header used on Permission Connect screen for native permissions."
  },
  "nativeToken": {
    "message": "El token nativo en esta red es de $1. Es el token utilizado para las tarifas de gas. ",
    "description": "$1 represents the name of the native token on the current network"
  },
  "nativeTokenScamWarningConversion": {
    "message": "Editar detalles de la red"
  },
  "nativeTokenScamWarningDescription": {
    "message": "Esta red no coincide con su ID de cadena o nombre asociado. Muchos tokens populares usan el nombre $1, lo que los convierte en blanco de estafas. Los estafadores pueden engañarlo para que les envíe dinero más valioso a cambio. Verifique todo antes de continuar.",
    "description": "$1 represents the currency name"
  },
  "nativeTokenScamWarningTitle": {
    "message": "Esto es una estafa potencial"
  },
  "needHelp": {
    "message": "¿Necesita ayuda? Comuníquese con $1",
    "description": "$1 represents `needHelpLinkText`, the text which goes in the help link"
  },
  "needHelpFeedback": {
    "message": "Comparta su opinión"
  },
  "needHelpLinkText": {
    "message": "Soporte de MetaMask"
  },
  "needHelpSubmitTicket": {
    "message": "Enviar un ticket"
  },
  "needImportFile": {
    "message": "Debe seleccionar un archivo para la importación.",
    "description": "User is important an account and needs to add a file to continue"
  },
  "negativeETH": {
    "message": "No se pueden enviar cantidades negativas de ETH."
  },
  "negativeOrZeroAmountToken": {
    "message": "No se pueden enviar montos negativos o nulos de activos."
  },
  "network": {
    "message": "Red:"
  },
  "networkDetails": {
    "message": "Detalles de la red"
  },
  "networkIsBusy": {
    "message": "La red está ocupada. Los precios del gas son altos y las estimaciones son menos precisas."
  },
  "networkMenu": {
    "message": "Menú de red"
  },
  "networkMenuHeading": {
    "message": "Seleccionar una red"
  },
  "networkName": {
    "message": "Nombre de la red"
  },
  "networkNameArbitrum": {
    "message": "Arbitrum"
  },
  "networkNameAvalanche": {
    "message": "Avalanche"
  },
  "networkNameBSC": {
    "message": "BSC"
  },
  "networkNameBase": {
    "message": "Base"
  },
  "networkNameBitcoin": {
    "message": "Bitcoin"
  },
  "networkNameDefinition": {
    "message": "El nombre asociado a esta red."
  },
  "networkNameEthereum": {
    "message": "Ethereum"
  },
  "networkNameGoerli": {
    "message": "Goerli"
  },
  "networkNameLinea": {
    "message": "Linea"
  },
  "networkNameOpMainnet": {
    "message": "Red principal OP"
  },
  "networkNamePolygon": {
    "message": "Polygon"
  },
  "networkNameTestnet": {
    "message": "Red de prueba"
  },
  "networkNameZkSyncEra": {
    "message": "zkSync Era"
  },
  "networkOptions": {
    "message": "Opciones de red"
  },
  "networkProvider": {
    "message": "Proveedor de red"
  },
  "networkStatus": {
    "message": "Estado de la red"
  },
  "networkStatusBaseFeeTooltip": {
    "message": "La tarifa base la fija la red y cambia cada 13-14 segundos. Nuestras opciones $1 y $2 dan cuenta de los aumentos repentinos.",
    "description": "$1 and $2 are bold text for Medium and Aggressive respectively."
  },
  "networkStatusPriorityFeeTooltip": {
    "message": "Rango de tarifas de prioridad (también llamada “propina del minero”): esto va directamente a los mineros para incentivarlos a priorizar su transacción."
  },
  "networkStatusStabilityFeeTooltip": {
    "message": "Las tarifas de gas son de $1 en relación con las últimas 72 horas.",
    "description": "$1 is networks stability value - stable, low, high"
  },
  "networkSwitchConnectionError": {
    "message": "No podemos conectar a $1",
    "description": "$1 represents the network name"
  },
  "networkURL": {
    "message": "Dirección URL de la red"
  },
  "networkURLDefinition": {
    "message": "La dirección URL que se utilizó para acceder a esta red."
  },
  "networks": {
    "message": "Redes"
  },
  "nevermind": {
    "message": "No es importante"
  },
  "new": {
    "message": "¡Nuevo!"
  },
  "newAccount": {
    "message": "Cuenta nueva"
  },
  "newAccountNumberName": {
    "message": "Cuenta $1",
    "description": "Default name of next account to be created on create account screen"
  },
  "newContact": {
    "message": "Contacto nuevo"
  },
  "newContract": {
    "message": "Contrato nuevo"
  },
  "newNFTDetectedInImportNFTsMessageStrongText": {
    "message": "Configuración > Seguridad y privacidad"
  },
  "newNFTDetectedInImportNFTsMsg": {
    "message": "Para usar Opensea, para ver sus NFT, active 'Mostrar medios NFT' en $1.",
    "description": "$1 is used for newNFTDetectedInImportNFTsMessageStrongText"
  },
  "newNFTDetectedInNFTsTabMessage": {
    "message": "Deje que MetaMask detecte y muestre automáticamente los NFT en su monedero."
  },
  "newNFTsAutodetected": {
    "message": "Autodetección de NFT"
  },
  "newNetworkAdded": {
    "message": "¡\"$1\" se añadió con éxito!"
  },
  "newNetworkEdited": {
    "message": "¡\"$1\" se editó con éxito!"
  },
  "newNftAddedMessage": {
    "message": "¡NFT se agregó correctamente!"
  },
  "newPassword": {
    "message": "Contraseña nueva (mín. de 8 caracteres)"
  },
  "newPrivacyPolicyActionButton": {
    "message": "Leer más"
  },
  "newPrivacyPolicyTitle": {
    "message": "Hemos actualizado nuestra política de privacidad"
  },
  "newTokensImportedMessage": {
    "message": "Ha importado $1 exitosamente.",
    "description": "$1 is the string of symbols of all the tokens imported"
  },
  "newTokensImportedTitle": {
    "message": "Token importado"
  },
  "next": {
    "message": "Siguiente"
  },
  "nextNonceWarning": {
    "message": "El nonce es superior al nonce sugerido de $1",
    "description": "The next nonce according to MetaMask's internal logic"
  },
  "nftAddFailedMessage": {
    "message": "No se puede agregar el NFT porque los detalles de propiedad no coinciden. Asegúrese de haber ingresado la información correcta."
  },
  "nftAddressError": {
    "message": "Este token es un NFT. Añadir a $1",
    "description": "$1 is a clickable link with text defined by the 'importNFTPage' key"
  },
  "nftAlreadyAdded": {
    "message": "NFT ya ha sido añadido."
  },
  "nftAutoDetectionEnabled": {
    "message": "Autodetección de NFT habilitada"
  },
  "nftDisclaimer": {
    "message": "Descargo de responsabilidad: MetaMask extrae el archivo multimedia de la URL de origen. A veces, el mercado en el que se acuñó el NFT cambia esta URL."
  },
  "nftOptions": {
    "message": "Opciones de NFT"
  },
  "nftTokenIdPlaceholder": {
    "message": "Ingrese el id del token"
  },
  "nftWarningContent": {
    "message": "Está otorgando acceso a $1, incluidos los que pueda poseer en el futuro. La contraparte puede transferir estos NFT desde su billetera en cualquier momento sin preguntarle hasta que revoque esta aprobación. $2",
    "description": "$1 is nftWarningContentBold bold part, $2 is Learn more link"
  },
  "nftWarningContentBold": {
    "message": "todos sus NFT de $1",
    "description": "$1 is name of the collection"
  },
  "nftWarningContentGrey": {
    "message": "Proceda con precaución."
  },
  "nfts": {
    "message": "NFT"
  },
  "nftsPreviouslyOwned": {
    "message": "Poseído anteriormente"
  },
  "nickname": {
    "message": "Apodo"
  },
  "noAccountsFound": {
    "message": "No se encuentran cuentas para la consulta de búsqueda determinada"
  },
  "noAddressForName": {
    "message": "No se estableció ninguna dirección para este nombre."
  },
  "noConnectedAccountDescription": {
    "message": "Seleccione una cuenta que desee utilizar en este sitio para continuar."
  },
  "noConnectedAccountTitle": {
    "message": "MetaMask no está conectado a este sitio"
  },
  "noConversionDateAvailable": {
    "message": "No hay fecha de conversión de moneda disponible"
  },
  "noConversionRateAvailable": {
    "message": "No hay tasa de conversión disponible"
  },
  "noDomainResolution": {
    "message": "No se proporcionó resolución para el dominio."
  },
  "noHardwareWalletOrSnapsSupport": {
    "message": "Snaps, y la mayoría de los monederos físicos, no funcionarán con la versión actual de su navegador."
  },
  "noNFTs": {
    "message": "No hay ningún NFT aún"
  },
  "noNetworksFound": {
    "message": "No se encontraron redes para la consulta de búsqueda dada"
  },
  "noSnaps": {
    "message": "No tiene ningún snap instalado."
  },
  "noThanks": {
    "message": "No, gracias"
  },
  "noTransactions": {
    "message": "No tiene transacciones"
  },
  "noWebcamFound": {
    "message": "No se encontró la cámara web del equipo. Vuelva a intentarlo."
  },
  "noWebcamFoundTitle": {
    "message": "No se encontró cámara web"
  },
  "nonCustodialAccounts": {
    "message": "MetaMask Institutional le permite usar cuentas no custodiadas, si tiene previsto usar estas cuentas como respaldo de la frase secreta de recuperación."
  },
  "nonce": {
    "message": "Nonce"
  },
  "nonceField": {
    "message": "Personalizar nonce de transacción"
  },
  "nonceFieldDesc": {
    "message": "Active esta opción para cambiar el nonce (número de transacción) al enviar activos. Esta es una función avanzada, úsela con precaución."
  },
  "nonceFieldHeading": {
    "message": "Nonce personalizado"
  },
  "notBusy": {
    "message": "No ocupado"
  },
  "notCurrentAccount": {
    "message": "¿Esta es la cuenta correcta? Es distinta de la cuenta seleccionada actualmente en su monedero"
  },
  "notEnoughBalance": {
    "message": "Saldo insuficiente"
  },
  "notEnoughGas": {
    "message": "No hay gas suficiente"
  },
  "note": {
    "message": "Nota"
  },
  "notePlaceholder": {
    "message": "El verificador verá esta nota cuando apruebe la transacción en la cuenta custodiada."
  },
  "notificationDetail": {
    "message": "Detalles"
  },
  "notificationDetailBaseFee": {
    "message": "Tarifa base (GWEI)"
  },
  "notificationDetailGasLimit": {
    "message": "Límite de gas (unidades)"
  },
  "notificationDetailGasUsed": {
    "message": "Gas usado (unidades)"
  },
  "notificationDetailMaxFee": {
    "message": "Tarifa máxima por gas"
  },
  "notificationDetailNetwork": {
    "message": "Red"
  },
  "notificationDetailNetworkFee": {
    "message": "Tarifa de red"
  },
  "notificationDetailPriorityFee": {
    "message": "Tarifa de prioridad (GWEI)"
  },
  "notificationItemCheckBlockExplorer": {
    "message": "Verifique en el BlockExplorer"
  },
  "notificationItemCollection": {
    "message": "Colección"
  },
  "notificationItemConfirmed": {
    "message": "Confirmado"
  },
  "notificationItemError": {
    "message": "No se pueden obtener las tarifas en este momento"
  },
  "notificationItemFrom": {
    "message": "De"
  },
  "notificationItemLidoStakeReadyToBeWithdrawn": {
    "message": "Retiro listo"
  },
  "notificationItemLidoStakeReadyToBeWithdrawnMessage": {
    "message": "Ahora puede retirar sus $1 sin staking"
  },
  "notificationItemLidoWithdrawalRequestedMessage": {
    "message": "Se envió su solicitud para hacer unstaking de $1"
  },
  "notificationItemNFTReceivedFrom": {
    "message": "NFT recibido de"
  },
  "notificationItemNFTSentTo": {
    "message": "NFT enviado a"
  },
  "notificationItemNetwork": {
    "message": "Red"
  },
  "notificationItemRate": {
    "message": "Tasa (tarifa incluida)"
  },
  "notificationItemReceived": {
    "message": "Recibido"
  },
  "notificationItemReceivedFrom": {
    "message": "Recibido de"
  },
  "notificationItemSent": {
    "message": "Enviado"
  },
  "notificationItemSentTo": {
    "message": "Enviado a"
  },
  "notificationItemStakeCompleted": {
    "message": "Staking finalizado"
  },
  "notificationItemStaked": {
    "message": "Con staking"
  },
  "notificationItemStakingProvider": {
    "message": "Proveedor de staking"
  },
  "notificationItemStatus": {
    "message": "Estado"
  },
  "notificationItemSwapped": {
    "message": "Canjeado"
  },
  "notificationItemSwappedFor": {
    "message": "por"
  },
  "notificationItemTo": {
    "message": "Para"
  },
  "notificationItemTransactionId": {
    "message": "ID de transacción"
  },
  "notificationItemUnStakeCompleted": {
    "message": "Unstaking finalizado"
  },
  "notificationItemUnStaked": {
    "message": "Sin staking"
  },
  "notificationItemUnStakingRequested": {
    "message": "Unstaking solicitado"
  },
  "notificationTransactionFailedMessage": {
    "message": "¡La transacción $1 fallida! $2",
    "description": "Content of the browser notification that appears when a transaction fails"
  },
  "notificationTransactionFailedMessageMMI": {
    "message": "¡Transacción fallida! $1",
    "description": "Content of the browser notification that appears when a transaction fails in MMI"
  },
  "notificationTransactionFailedTitle": {
    "message": "Transacción fallida",
    "description": "Title of the browser notification that appears when a transaction fails"
  },
  "notificationTransactionSuccessMessage": {
    "message": "¡Transacción $1 confirmada!",
    "description": "Content of the browser notification that appears when a transaction is confirmed"
  },
  "notificationTransactionSuccessTitle": {
    "message": "Transacción confirmada",
    "description": "Title of the browser notification that appears when a transaction is confirmed"
  },
  "notificationTransactionSuccessView": {
    "message": "Ver en $1",
    "description": "Additional content in a notification that appears when a transaction is confirmed and has a block explorer URL."
  },
  "notifications": {
    "message": "Notificaciones"
  },
  "notificationsDropLedgerFirefoxDescription": {
    "message": "Firefox ya no es compatible con U2F, por lo que Ledger no funcionará con MetaMask en Firefox. En su lugar, pruebe MetaMask en Google Chrome.",
    "description": "Description of a notification in the 'See What's New' popup. Describes that ledger will not longer be supported for firefox users and they should use MetaMask on chrome for ledger support instead."
  },
  "notificationsDropLedgerFirefoxTitle": {
    "message": "Eliminación de la compatibilidad de Ledger para Firefox",
    "description": "Title for a notification in the 'See What's New' popup. Tells firefox users that ledger support is being dropped."
  },
  "notificationsFeatureToggle": {
    "message": "Habilitar notificaciones del monedero",
    "description": "Experimental feature title"
  },
  "notificationsFeatureToggleDescription": {
    "message": "Esto permite activar notificaciones del monedero como enviar/recibir fondos o NTF y anuncios de funciones.",
    "description": "Description of the experimental notifications feature"
  },
  "notificationsMarkAllAsRead": {
    "message": "Marcar todo como leído"
  },
  "notificationsPageEmptyTitle": {
    "message": "No hay nada que ver aquí"
  },
  "notificationsPageErrorContent": {
    "message": "Intente volver a visitar esta página."
  },
  "notificationsPageErrorTitle": {
    "message": "Hubo un error"
  },
  "notificationsPageNoNotificationsContent": {
    "message": "Aún no ha recibido ninguna notificación."
  },
  "notificationsSettingsBoxError": {
    "message": "Se produjo un error. Vuelva a intentarlo."
  },
  "notificationsSettingsPageAllowNotifications": {
    "message": "Manténgase informado sobre lo que sucede en su monedero con notificaciones. Para usar notificaciones, utilizamos un perfil para sincronizar algunas configuraciones en sus dispositivos. $1"
  },
  "notificationsSettingsPageAllowNotificationsLink": {
    "message": "Obtenga más información sobre cómo protegemos su privacidad mientras utiliza esta función."
  },
  "numberOfNewTokensDetectedPlural": {
    "message": "$1 nuevos tokens encontrados en esta cuenta",
    "description": "$1 is the number of new tokens detected"
  },
  "numberOfNewTokensDetectedSingular": {
    "message": "1 nuevo token encontrado en esta cuenta"
  },
  "numberOfTokens": {
    "message": "Número de tokens"
  },
  "ofTextNofM": {
    "message": "de"
  },
  "off": {
    "message": "Desactivado"
  },
  "offlineForMaintenance": {
    "message": "Sin conexión por mantenimiento"
  },
  "ok": {
    "message": "Aceptar"
  },
  "on": {
    "message": "Activado"
  },
  "onboardedMetametricsAccept": {
    "message": "Acepto"
  },
  "onboardedMetametricsDisagree": {
    "message": "No, gracias"
  },
  "onboardedMetametricsKey1": {
    "message": "Últimas novedades"
  },
  "onboardedMetametricsKey2": {
    "message": "Características de productos"
  },
  "onboardedMetametricsKey3": {
    "message": "Otros materiales promocionales relevantes"
  },
  "onboardedMetametricsLink": {
    "message": "MetaMetrics"
  },
  "onboardedMetametricsParagraph1": {
    "message": "Además de $1, nos gustaría utilizar datos para comprender cómo interactúa con las comunicaciones de marketing.",
    "description": "$1 represents the 'onboardedMetametricsLink' locale string"
  },
  "onboardedMetametricsParagraph2": {
    "message": "Esto nos ayuda a personalizar lo que compartimos con usted, como:"
  },
  "onboardedMetametricsParagraph3": {
    "message": "Recuerde, nunca vendemos los datos que usted proporciona y puede optar por no participar en cualquier momento."
  },
  "onboardedMetametricsTitle": {
    "message": "Ayúdenos a mejorar su experiencia"
  },
  "onboardingAdvancedPrivacyIPFSDescription": {
    "message": "La puerta de enlace de IPFS permite acceder y visualizar datos alojados por terceros. Puede agregar una puerta de enlace de IPFS personalizada o continuar usando la predeterminada."
  },
  "onboardingAdvancedPrivacyIPFSInvalid": {
    "message": "Ingrese una URL válida"
  },
  "onboardingAdvancedPrivacyIPFSTitle": {
    "message": "Agregar puerta de enlace de IPFS personalizada"
  },
  "onboardingAdvancedPrivacyIPFSValid": {
    "message": "La URL de la puerta de enlace de IPFS es válida"
  },
  "onboardingAdvancedPrivacyNetworkDescription": {
    "message": "Usamos Infura como nuestro proveedor de llamada a procedimiento remoto (RPC) para ofrecer el acceso más confiable y privado posible a los datos de Ethereum. Puede elegir su propio RPC, pero recuerde que cualquier RPC recibirá su dirección IP y su monedero de Ethereum para realizar transacciones. Lea nuestra $1 para obtener más información sobre cómo Infura maneja los datos."
  },
  "onboardingAdvancedPrivacyNetworkTitle": {
    "message": "Elija su red"
  },
  "onboardingCreateWallet": {
    "message": "Crear un monedero nuevo"
  },
  "onboardingImportWallet": {
    "message": "Importar un monedero existente"
  },
  "onboardingMetametricsAgree": {
    "message": "Acepto"
  },
  "onboardingMetametricsDescription": {
    "message": "Nos gustaría recopilar datos básicos de uso y diagnóstico para mejorar MetaMask. Tenga presente que nunca venderemos los datos que nos proporcione aquí."
  },
  "onboardingMetametricsDescription2": {
    "message": "Al recopilar métricas, siempre será..."
  },
  "onboardingMetametricsInfuraTerms": {
    "message": "Le informaremos si decidimos usar estos datos para otros fines. Puede consultar $1 para obtener más información. Recuerde que puede acceder a la configuración y excluirse en cualquier momento.",
    "description": "$1 represents `onboardingMetametricsInfuraTermsPolicy`"
  },
  "onboardingMetametricsInfuraTermsPolicy": {
    "message": "Política de privacidad"
  },
  "onboardingMetametricsNeverCollect": {
    "message": "Se almacenan los clics y las visualizaciones de $1 en la aplicación, pero no otros detalles (como su dirección pública).",
    "description": "$1 represents `onboardingMetametricsNeverCollectEmphasis`"
  },
  "onboardingMetametricsNeverCollectEmphasis": {
    "message": "Privadas:"
  },
  "onboardingMetametricsNeverCollectIP": {
    "message": "$1 usamos su dirección IP temporalmente para detectar una ubicación general (como su país o región), pero no la guardamos nunca.",
    "description": "$1 represents `onboardingMetametricsNeverCollectIPEmphasis`"
  },
  "onboardingMetametricsNeverCollectIPEmphasis": {
    "message": "Generales:"
  },
  "onboardingMetametricsNeverSellData": {
    "message": "$1 usted decide si desea compartir o eliminar sus datos de uso a través de la configuración en cualquier momento.",
    "description": "$1 represents `onboardingMetametricsNeverSellDataEmphasis`"
  },
  "onboardingMetametricsNeverSellDataEmphasis": {
    "message": "Opcionales:"
  },
  "onboardingMetametricsPrivacyDescription": {
    "message": "Descubra cómo protegemos su privacidad al recopilar datos de uso para su perfil."
  },
  "onboardingMetametricsTitle": {
    "message": "Ayúdenos a mejorar MetaMask"
  },
  "onboardingMetametricsUseDataCheckbox": {
    "message": "Utilizaremos estos datos para saber cómo interactúa con nuestras comunicaciones de marketing. Es posible que compartamos noticias relevantes (como características del producto)."
  },
  "onboardingPinExtensionBillboardAccess": {
    "message": "Acceso completo"
  },
  "onboardingPinExtensionBillboardDescription": {
    "message": "Estas extensiones pueden ver y cambiar la información"
  },
  "onboardingPinExtensionBillboardDescription2": {
    "message": "en este sitio."
  },
  "onboardingPinExtensionBillboardTitle": {
    "message": "Extensiones"
  },
  "onboardingPinExtensionChrome": {
    "message": "Haga clic en el icono de la extensión del navegador"
  },
  "onboardingPinExtensionDescription": {
    "message": "Ancle MetaMask en su navegador para que sea accesible y las confirmaciones de las transacciones se vean fácilmente."
  },
  "onboardingPinExtensionDescription2": {
    "message": "Para abrir MetaMask haga clic en la extensión y acceda a su monedero con 1 clic."
  },
  "onboardingPinExtensionDescription3": {
    "message": "Haga clic en el icono de la extensión del navegador para tener acceso instantáneo"
  },
  "onboardingPinExtensionLabel": {
    "message": "Ancle MetaMask"
  },
  "onboardingPinExtensionStep1": {
    "message": "1"
  },
  "onboardingPinExtensionStep2": {
    "message": "2"
  },
  "onboardingPinExtensionTitle": {
    "message": "¡Su instalación de MetaMask ha finalizado!"
  },
  "onboardingPinMmiExtensionLabel": {
    "message": "Fijar MetaMask Institutional"
  },
  "onboardingUsePhishingDetectionDescription": {
    "message": "Las alertas de detección de phishing se basan en la comunicación con $1. jsDeliver tendrá acceso a su dirección IP. Ver 2$.",
    "description": "The $1 is the word 'jsDeliver', from key 'jsDeliver' and $2 is the words Privacy Policy from key 'privacyMsg', both separated here so that it can be wrapped as a link"
  },
  "oneDayAbbreviation": {
    "message": "1 d",
    "description": "Shortened form of '1 day'"
  },
  "oneMonthAbbreviation": {
    "message": "1 m",
    "description": "Shortened form of '1 month'"
  },
  "oneWeekAbbreviation": {
    "message": "1 s",
    "description": "Shortened form of '1 week'"
  },
  "oneYearAbbreviation": {
    "message": "1 a",
    "description": "Shortened form of '1 year'"
  },
  "onekey": {
    "message": "OneKey"
  },
  "onlyConnectTrust": {
    "message": "Conéctese solo con sitios de confianza. $1",
    "description": "Text displayed above the buttons for connection confirmation. $1 is the link to the learn more web page."
  },
  "openCustodianApp": {
    "message": "Abrir aplicación de $1",
    "description": "The $1 is the name of the Custodian that will be open"
  },
  "openFullScreenForLedgerWebHid": {
    "message": "Pase al modo de pantalla completa para conectar su Ledger.",
    "description": "Shown to the user on the confirm screen when they are viewing MetaMask in a popup window but need to connect their ledger via webhid."
  },
  "openInBlockExplorer": {
    "message": "Abrir en el explorador de bloques"
  },
  "openSeaNew": {
    "message": "OpenSea"
  },
  "operationFailed": {
    "message": "Operación fallida"
  },
  "optional": {
    "message": "Opcional"
  },
  "options": {
    "message": "Opciones"
  },
  "or": {
    "message": "o"
  },
  "origin": {
    "message": "Origen"
  },
  "osTheme": {
    "message": "Sistema"
  },
  "otherSnaps": {
    "message": "otros snaps",
    "description": "Used in the 'permission_rpc' message."
  },
  "outdatedBrowserNotification": {
    "message": "Su navegador está desactualizado. Si no actualiza su navegador, no podrá obtener los parches de seguridad y las nuevas funciones de MetaMask."
  },
  "padlock": {
    "message": "Candado"
  },
  "parameters": {
    "message": "Parámetros"
  },
  "participateInMetaMetrics": {
    "message": "Participar en MetaMetrics"
  },
  "participateInMetaMetricsDescription": {
    "message": "Participe en MetaMetrics para ayudarnos a mejorar MetaMask"
  },
  "password": {
    "message": "Contraseña"
  },
  "passwordMmiTermsWarning": {
    "message": "Entiendo que MetaMask Institutional no puede recuperar esta contraseña por mí. $1"
  },
  "passwordNotLongEnough": {
    "message": "La contraseña no es suficientemente larga"
  },
  "passwordSetupDetails": {
    "message": "Esta contraseña desbloqueará su monedero MetaMask solo en este dispositivo. MetaMask no puede recuperar esta contraseña."
  },
  "passwordStrength": {
    "message": "Solidez de la contraseña: $1",
    "description": "Return password strength to the user when user wants to create password."
  },
  "passwordStrengthDescription": {
    "message": "Una contraseña segura puede mejorar la protección de su monedero en caso de que le roben el dispositivo o esté comprometido."
  },
  "passwordTermsWarning": {
    "message": "Entiendo que MetaMask no me puede recuperar esta contraseña. $1"
  },
  "passwordsDontMatch": {
    "message": "Las contraseñas no coinciden"
  },
  "pasteJWTToken": {
    "message": "Pegue o suelte su token aquí:"
  },
  "pastePrivateKey": {
    "message": "Pegue aquí la cadena de clave privada:",
    "description": "For importing an account from a private key"
  },
  "paymasterInUse": {
    "message": "El gas para esta transacción será cubierto por un pagador.",
    "description": "Alert shown in transaction confirmation if paymaster in use."
  },
  "pending": {
    "message": "Pendiente"
  },
  "pendingTransactionInfo": {
    "message": "Esta transacción no se procesará hasta que aquella haya finalizado."
  },
  "pendingTransactionMultiple": {
    "message": "Tiene ($1) transacciones pendientes."
  },
  "pendingTransactionSingle": {
    "message": "Tiene (1) transacción pendiente.",
    "description": "$1 is count of pending transactions"
  },
  "permissionDetails": {
    "message": "Detalles del permiso"
  },
  "permissionRequest": {
    "message": "Solicitud de permiso"
  },
  "permissionRequested": {
    "message": "Solicitado ahora"
  },
  "permissionRequestedForAccounts": {
    "message": "Solicitado ahora por $1",
    "description": "Permission cell status for requested permission including accounts, rendered as AvatarGroup which is $1."
  },
  "permissionRevoked": {
    "message": "Revocado en esta actualización"
  },
  "permissionRevokedForAccounts": {
    "message": "Revocado en esta actualización por $1",
    "description": "Permission cell status for revoked permission including accounts, rendered as AvatarGroup which is $1."
  },
  "permission_accessNamedSnap": {
    "message": "Conectarse a $1.",
    "description": "The description for the `wallet_snap` permission. $1 is the human-readable name of the snap."
  },
  "permission_accessNetwork": {
    "message": "Acceso a internet.",
    "description": "The description of the `endowment:network-access` permission."
  },
  "permission_accessNetworkDescription": {
    "message": "Permita que $1 tenga acceso a Internet. Esto se puede usar tanto para enviar como para recibir datos con servidores de terceros.",
    "description": "An extended description of the `endowment:network-access` permission. $1 is the snap name."
  },
  "permission_accessSnap": {
    "message": "Conéctese al snap de $1.",
    "description": "The description for the `wallet_snap` permission. $1 is the name of the snap."
  },
  "permission_accessSnapDescription": {
    "message": "Permita que el sitio web o el snap interactúen con $1.",
    "description": "The description for the `wallet_snap_*` permission. $1 is the name of the Snap."
  },
  "permission_cronjob": {
    "message": "Programar y ejecutar acciones periódicas.",
    "description": "The description for the `snap_cronjob` permission"
  },
  "permission_cronjobDescription": {
    "message": "Permita que $1 realice acciones que se ejecutan periódicamente en horas, fechas o intervalos fijos. Esto se puede usar para activar interacciones o notificaciones sensibles al tiempo.",
    "description": "An extended description for the `snap_cronjob` permission. $1 is the snap name."
  },
  "permission_dialog": {
    "message": "Mostrar ventanas de diálogo en MetaMask.",
    "description": "The description for the `snap_dialog` permission"
  },
  "permission_dialogDescription": {
    "message": "Permita que $1 muestre ventanas emergentes de MetaMask con texto personalizado, campo de entrada y botones para aprobar o rechazar una acción.\nSe puede usar para crear, p. ej. alertas, confirmaciones y flujos de suscripción para un snap.",
    "description": "An extended description for the `snap_dialog` permission. $1 is the snap name."
  },
  "permission_ethereumAccounts": {
    "message": "Ver las direcciones de las cuentas permitidas (requerido)",
    "description": "The description for the `eth_accounts` permission"
  },
  "permission_ethereumProvider": {
    "message": "Acceda al proveedor de Ethereum.",
    "description": "The description for the `endowment:ethereum-provider` permission"
  },
  "permission_ethereumProviderDescription": {
    "message": "Permita que $1 se comunique directamente con MetaMask para que lea datos de la cadena de bloques y sugiera mensajes y transacciones.",
    "description": "An extended description for the `endowment:ethereum-provider` permission. $1 is the snap name."
  },
  "permission_getEntropy": {
    "message": "Obtenga claves arbitrarias únicas para $1.",
    "description": "The description for the `snap_getEntropy` permission. $1 is the snap name."
  },
  "permission_getEntropyDescription": {
    "message": "Permita que $1 obtenga claves arbitrarias únicas para $1, sin exponerlas. Estas claves son independientes de su(s) cuenta(s) de MetaMask y no están relacionadas con sus claves privadas ni su frase secreta de recuperación. Otros snaps no pueden acceder a esta información.",
    "description": "An extended description for the `snap_getEntropy` permission. $1 is the snap name."
  },
  "permission_getLocale": {
    "message": "Vea su idioma preferido.",
    "description": "The description for the `snap_getLocale` permission"
  },
  "permission_getLocaleDescription": {
    "message": "Permita que $1 acceda a su idioma preferido desde la configuración de MetaMask. Esto se puede usar para localizar y mostrar el contenido de $1 usando su idioma.",
    "description": "An extended description for the `snap_getLocale` permission. $1 is the snap name."
  },
  "permission_homePage": {
    "message": "Mostrar una pantalla personalizada",
    "description": "The description for the `endowment:page-home` permission"
  },
  "permission_homePageDescription": {
    "message": "Permita que $1 muestre una pantalla de inicio personalizada en MetaMask. Esto se puede utilizar para interfaces de usuario, configuración y paneles.",
    "description": "An extended description for the `endowment:page-home` permission. $1 is the snap name."
  },
  "permission_keyring": {
    "message": "Permitir solicitudes para agregar y controlar cuentas Ethereum",
    "description": "The description for the `endowment:keyring` permission"
  },
  "permission_keyringDescription": {
    "message": "Permita que $1 reciba solicitudes para agregar o eliminar cuentas, además de firmar y realizar transacciones en nombre de estas cuentas.",
    "description": "An extended description for the `endowment:keyring` permission. $1 is the snap name."
  },
  "permission_lifecycleHooks": {
    "message": "Utilice ganchos de ciclo de vida.",
    "description": "The description for the `endowment:lifecycle-hooks` permission"
  },
  "permission_lifecycleHooksDescription": {
    "message": "Permita que $1 use ganchos de ciclo de vida para ejecutar código en momentos específicos durante su ciclo de vida.",
    "description": "An extended description for the `endowment:lifecycle-hooks` permission. $1 is the snap name."
  },
  "permission_manageAccounts": {
    "message": "Agregar y controlar cuentas de Ethereum",
    "description": "The description for `snap_manageAccounts` permission"
  },
  "permission_manageAccountsDescription": {
    "message": "Permita que $1 agregue o elimine cuentas de Ethereum, luego realice transacciones y firme con estas cuentas.",
    "description": "An extended description for the `snap_manageAccounts` permission. $1 is the snap name."
  },
  "permission_manageBip32Keys": {
    "message": "Administrar cuentas de $1.",
    "description": "The description for the `snap_getBip32Entropy` permission. $1 is a derivation path, e.g. 'm/44'/0'/0' (secp256k1)'."
  },
  "permission_manageBip44AndBip32KeysDescription": {
    "message": "Permita a $1 para administrar cuentas y activos en la red solicitada. Estas cuentas se derivan y se respaldan utilizando su frase de recuperación secreta (sin revelarla). Con el poder de derivar claves, $1 puede admitir una variedad de protocolos de cadenas de bloques más allá de Ethereum (EVM).",
    "description": "An extended description for the `snap_getBip44Entropy` and `snap_getBip44Entropy` permissions. $1 is the snap name."
  },
  "permission_manageBip44Keys": {
    "message": "Administrar cuentas de $1.",
    "description": "The description for the `snap_getBip44Entropy` permission. $1 is the name of a protocol, e.g. 'Filecoin'."
  },
  "permission_manageState": {
    "message": "Almacene y administre sus datos en su dispositivo.",
    "description": "The description for the `snap_manageState` permission"
  },
  "permission_manageStateDescription": {
    "message": "Permita que $1 almacene, actualice y recupere datos de forma segura con cifrado. Otros snaps no pueden acceder a esta información.",
    "description": "An extended description for the `snap_manageState` permission. $1 is the snap name."
  },
  "permission_nameLookup": {
    "message": "Proporcionar búsquedas de dominios y direcciones.",
    "description": "The description for the `endowment:name-lookup` permission."
  },
  "permission_nameLookupDescription": {
    "message": "Permita que el snap obtenga y muestre búsquedas de direcciones y dominios en diferentes partes de la interfaz de usuario de MetaMask.",
    "description": "An extended description for the `endowment:name-lookup` permission."
  },
  "permission_notifications": {
    "message": "Mostrar notificaciones.",
    "description": "The description for the `snap_notify` permission"
  },
  "permission_notificationsDescription": {
    "message": "Permita que $1 muestre notificaciones dentro de MetaMask. Se puede activar un breve texto de notificación con un snap para obtener información procesable o sensible al tiempo.",
    "description": "An extended description for the `snap_notify` permission. $1 is the snap name."
  },
  "permission_rpc": {
    "message": "Permitir que $1 se comunique directamente con $2.",
    "description": "The description for the `endowment:rpc` permission. $1 is 'other snaps' or 'websites', $2 is the snap name."
  },
  "permission_rpcDescription": {
    "message": "Permita que $1 envíe mensajes a $2 y reciba una respuesta de $2.",
    "description": "An extended description for the `endowment:rpc` permission. $1 is 'other snaps' or 'websites', $2 is the snap name."
  },
  "permission_rpcDescriptionOriginList": {
    "message": "$1 y $2",
    "description": "A list of allowed origins where $2 is the last origin of the list and $1 is the rest of the list separated by ','."
  },
  "permission_signatureInsight": {
    "message": "Mostrar modo de información de firma.",
    "description": "The description for the `endowment:signature-insight` permission"
  },
  "permission_signatureInsightDescription": {
    "message": "Permita que $1 muestre un modo con información sobre cualquier solicitud de firma antes de su aprobación. Esto se puede utilizar para soluciones de seguridad y antiphishing.",
    "description": "An extended description for the `endowment:signature-insight` permission. $1 is the snap name."
  },
  "permission_signatureInsightOrigin": {
    "message": "Vea los orígenes de los sitios web que inician una solicitud de firma",
    "description": "The description for the `signatureOrigin` caveat, to be used with the `endowment:signature-insight` permission"
  },
  "permission_signatureInsightOriginDescription": {
    "message": "Permita que $1 vea el origen (URI) de los sitios web que inician solicitudes de firma. Esto se puede utilizar para soluciones antiphishing y de seguridad.",
    "description": "An extended description for the `signatureOrigin` caveat, to be used with the `endowment:signature-insight` permission. $1 is the snap name."
  },
  "permission_transactionInsight": {
    "message": "Obtenga y muestre información de transacciones.",
    "description": "The description for the `endowment:transaction-insight` permission"
  },
  "permission_transactionInsightDescription": {
    "message": "Permita que $1 decodifique transacciones y muestre información dentro de la interfaz de usuario de MetaMask. Esto se puede utilizar para soluciones antiphishing y de seguridad.",
    "description": "An extended description for the `endowment:transaction-insight` permission. $1 is the snap name."
  },
  "permission_transactionInsightOrigin": {
    "message": "Ver los orígenes de los sitios web que sugieren transacciones",
    "description": "The description for the `transactionOrigin` caveat, to be used with the `endowment:transaction-insight` permission"
  },
  "permission_transactionInsightOriginDescription": {
    "message": "Permita que $1 vea el origen (URI) de los sitios web que sugieren transacciones. Esto se puede utilizar para soluciones antiphishing y de seguridad.",
    "description": "An extended description for the `transactionOrigin` caveat, to be used with the `endowment:transaction-insight` permission. $1 is the snap name."
  },
  "permission_unknown": {
    "message": "Permiso desconocido: $1",
    "description": "$1 is the name of a requested permission that is not recognized."
  },
  "permission_viewBip32PublicKeys": {
    "message": "Ver su clave pública para $1 ($2).",
    "description": "The description for the `snap_getBip32PublicKey` permission. $1 is a derivation path, e.g. 'm/44'/0'/0''. $2 is the elliptic curve name, e.g. 'secp256k1'."
  },
  "permission_viewBip32PublicKeysDescription": {
    "message": "Permita que $2 vea sus claves (y direcciones) públicas para $1. Esto no otorga ningún control de cuentas o activos.",
    "description": "An extended description for the `snap_getBip32PublicKey` permission. $1 is a derivation path (name). $2 is the snap name."
  },
  "permission_viewNamedBip32PublicKeys": {
    "message": "Vea su clave pública para $1.",
    "description": "The description for the `snap_getBip32PublicKey` permission. $1 is a name for the derivation path, e.g., 'Ethereum accounts'."
  },
  "permission_walletSwitchEthereumChain": {
    "message": "Cambie a la siguiente red y utilícela",
    "description": "The label for the `wallet_switchEthereumChain` permission"
  },
  "permission_webAssembly": {
    "message": "Soporte para WebAssembly.",
    "description": "The description of the `endowment:webassembly` permission."
  },
  "permission_webAssemblyDescription": {
    "message": "Permita que $1 acceda a entornos de ejecución de bajo nivel a través de WebAssembly.",
    "description": "An extended description of the `endowment:webassembly` permission. $1 is the snap name."
  },
  "permissions": {
    "message": "Permisos"
  },
  "permissionsPageEmptyContent": {
    "message": "Nada que ver aquí"
  },
  "permissionsPageEmptySubContent": {
    "message": "Aquí es donde puedes ver los permisos que has otorgado a los Snaps instalados o a los sitios conectados."
  },
  "permissionsPageTourDescription": {
    "message": "Este es su panel de control para administrar los permisos otorgados a los sitios conectados y los Snaps instalados."
  },
  "permissionsPageTourTitle": {
    "message": "Los sitios conectados ahora tienen permisos"
  },
  "permitSimulationDetailInfo": {
    "message": "Le está dando permiso al gastador para gastar esta cantidad de tokens de su cuenta."
  },
  "personalAddressDetected": {
    "message": "Se detectó una dirección personal. Ingrese la dirección de contrato del token."
  },
  "petnamesEnabledToggle": {
    "message": "Permitir apodos"
  },
  "petnamesEnabledToggleDescription": {
    "message": "Esto le permite asignar un apodo a cualquier dirección. Le sugeriremos nombres para las direcciones con las que interactúa cuando sea posible."
  },
  "pinExtensionDescription": {
    "message": "Navegue hasta el menú de extensión y fije MetaMask Institutional para un acceso perfecto."
  },
  "pinExtensionTitle": {
    "message": "Fije la extensión"
  },
  "pinToTop": {
    "message": "Anclar arriba"
  },
  "pleaseConfirm": {
    "message": "Confirmar"
  },
  "plusMore": {
    "message": "+ $1 más",
    "description": "$1 is the number of additional items"
  },
  "plusXMore": {
    "message": "+ $1 más",
    "description": "$1 is a number of additional but unshown items in a list- this message will be shown in place of those items"
  },
  "popularNetworkAddToolTip": {
    "message": "Algunas de estas redes dependen de terceros. Las conexiones pueden ser menos confiables o permitir que terceros realicen un seguimiento de la actividad. $1",
    "description": "$1 is Learn more link"
  },
  "portfolio": {
    "message": "Portafolio"
  },
  "portfolioDashboard": {
    "message": "Panel de cartera"
  },
  "preparingSwap": {
    "message": "Preparando intercambio..."
  },
  "prev": {
    "message": "Ant."
  },
  "price": {
    "message": "Precio"
  },
  "priceUnavailable": {
    "message": "precio no disponible"
  },
  "primaryCurrencySetting": {
    "message": "Moneda principal"
  },
  "primaryCurrencySettingDescription": {
    "message": "Seleccione Nativa para dar prioridad a mostrar los valores en la moneda nativa de la cadena (p. ej., ETH). Seleccione Fiduciaria para dar prioridad a mostrar los valores en la moneda fiduciaria seleccionada."
  },
  "primaryType": {
    "message": "Tipo principal"
  },
  "priorityFee": {
    "message": "Tarifa de prioridad"
  },
  "priorityFeeProperCase": {
    "message": "Tarifa de prioridad"
  },
  "privacy": {
    "message": "Privacidad"
  },
  "privacyMsg": {
    "message": "Política de privacidad"
  },
  "privateKey": {
    "message": "Clave privada",
    "description": "select this type of file to use to import an account"
  },
  "privateKeyCopyWarning": {
    "message": "Clave privada para $1",
    "description": "$1 represents the account name"
  },
  "privateKeyHidden": {
    "message": "La clave privada está oculta",
    "description": "Explains that the private key input is hidden"
  },
  "privateKeyShow": {
    "message": "Mostrar/ocultar la entrada de clave privada",
    "description": "Describes a toggle that is used to show or hide the private key input"
  },
  "privateKeyShown": {
    "message": "Esta clave privada se está mostrando",
    "description": "Explains that the private key input is being shown"
  },
  "privateKeyWarning": {
    "message": "Advertencia: No revele esta clave. Cualquier persona que tenga sus claves privadas podría robar los activos de su cuenta."
  },
  "privateNetwork": {
    "message": "Red privada"
  },
  "proceedWithTransaction": {
    "message": "Quiero continuar de todos modos"
  },
  "productAnnouncements": {
    "message": "Anuncios de productos"
  },
  "profileSync": {
    "message": "Sincronización del perfil"
  },
  "profileSyncConfirmation": {
    "message": "Si desactiva la sincronización del perfil, no podrá recibir notificaciones."
  },
  "profileSyncDescription": {
    "message": "Crea un perfil que MetaMask utiliza para sincronizar algunas configuraciones entre sus dispositivos. Esto es necesario para recibir notificaciones. $1."
  },
  "profileSyncPrivacyLink": {
    "message": "Obtenga información sobre cómo protegemos su privacidad"
  },
  "proposedApprovalLimit": {
    "message": "Límite de aprobación propuesto"
  },
  "provide": {
    "message": "Proporcionar"
  },
  "publicAddress": {
    "message": "Dirección pública"
  },
  "pushPlatformNotificationsFundsReceivedDescription": {
    "message": "Recibió $1 $2"
  },
  "pushPlatformNotificationsFundsReceivedDescriptionDefault": {
    "message": "Recibió algunos tokens"
  },
  "pushPlatformNotificationsFundsReceivedTitle": {
    "message": "Fondos recibidos"
  },
  "pushPlatformNotificationsFundsSentDescription": {
    "message": "Envió correctamente $1 $2"
  },
  "pushPlatformNotificationsFundsSentDescriptionDefault": {
    "message": "Envió correctamente algunos tokens"
  },
  "pushPlatformNotificationsFundsSentTitle": {
    "message": "Fondos enviados"
  },
  "pushPlatformNotificationsNftReceivedDescription": {
    "message": "Recibió nuevos NFT"
  },
  "pushPlatformNotificationsNftReceivedTitle": {
    "message": "NFT recibido"
  },
  "pushPlatformNotificationsNftSentDescription": {
    "message": "Envió correctamente un NFT"
  },
  "pushPlatformNotificationsNftSentTitle": {
    "message": "NFT enviado"
  },
  "pushPlatformNotificationsStakingLidoStakeCompletedDescription": {
    "message": "Su staking en Lido se realizó correctamente"
  },
  "pushPlatformNotificationsStakingLidoStakeCompletedTitle": {
    "message": "Staking finalizado"
  },
  "pushPlatformNotificationsStakingLidoStakeReadyToBeWithdrawnDescription": {
    "message": "Su staking en Lido ya está listo para retirarse"
  },
  "pushPlatformNotificationsStakingLidoStakeReadyToBeWithdrawnTitle": {
    "message": "Staking listo para retirarse"
  },
  "pushPlatformNotificationsStakingLidoWithdrawalCompletedDescription": {
    "message": "Su retiro en Lido se realizó correctamente"
  },
  "pushPlatformNotificationsStakingLidoWithdrawalCompletedTitle": {
    "message": "Retiro finalizado"
  },
  "pushPlatformNotificationsStakingLidoWithdrawalRequestedDescription": {
    "message": "Se envió su solicitud de retiro en Lido"
  },
  "pushPlatformNotificationsStakingLidoWithdrawalRequestedTitle": {
    "message": "Retiro solicitado"
  },
  "pushPlatformNotificationsStakingRocketpoolStakeCompletedDescription": {
    "message": "Su staking en RocketPool se realizó correctamente"
  },
  "pushPlatformNotificationsStakingRocketpoolStakeCompletedTitle": {
    "message": "Staking finalizado"
  },
  "pushPlatformNotificationsStakingRocketpoolUnstakeCompletedDescription": {
    "message": "Su unstaking en RocketPool se realizó correctamente"
  },
  "pushPlatformNotificationsStakingRocketpoolUnstakeCompletedTitle": {
    "message": "Unstaking finalizado"
  },
  "pushPlatformNotificationsSwapCompletedDescription": {
    "message": "Su intercambio en MetaMask se realizó correctamente"
  },
  "pushPlatformNotificationsSwapCompletedTitle": {
    "message": "Intercambio finalizado"
  },
  "queued": {
    "message": "En cola"
  },
  "quoteRate": {
    "message": "Tarifa de cotización"
  },
  "rank": {
    "message": "Rango"
  },
  "reAddAccounts": {
    "message": "volver a agregar cualquier otra cuenta"
  },
  "reAdded": {
    "message": "agregada nuevamente"
  },
  "readdToken": {
    "message": "Puede volver a agregar este token en el futuro desde “Agregar token” en el menú de opciones de las cuentas."
  },
  "receive": {
    "message": "Recibir"
  },
  "recipientAddressPlaceholder": {
    "message": "Ingrese la dirección pública (0x) o el nombre de ENS"
  },
  "recipientAddressPlaceholderFlask": {
    "message": "Ingrese la dirección pública (0x) o el nombre de dominio"
  },
  "recommendedGasLabel": {
    "message": "Recomendado"
  },
  "recoveryPhraseReminderBackupStart": {
    "message": "Iniciar aquí"
  },
  "recoveryPhraseReminderConfirm": {
    "message": "Entendido"
  },
  "recoveryPhraseReminderHasBackedUp": {
    "message": "Guarde siempre su frase secreta de recuperación en un lugar seguro y secreto."
  },
  "recoveryPhraseReminderHasNotBackedUp": {
    "message": "¿Necesita volver a crear una copia de seguridad de su frase secreta de recuperación?"
  },
  "recoveryPhraseReminderItemOne": {
    "message": "No comparta nunca su frase secreta de recuperación con nadie."
  },
  "recoveryPhraseReminderItemTwo": {
    "message": "El equipo de MetaMask nunca le pedirá su frase secreta de recuperación."
  },
  "recoveryPhraseReminderSubText": {
    "message": "Mediante su frase secreta de recuperación, se controlan todas sus cuentas."
  },
  "recoveryPhraseReminderTitle": {
    "message": "Proteja sus fondos."
  },
  "redesignedConfirmationsEnabledToggle": {
    "message": "Solicitudes de firma mejoradas"
  },
  "redesignedConfirmationsToggleDescription": {
    "message": "Active esta opción para ver las solicitudes de firma en un formato mejorado."
  },
  "redesignedTransactionsEnabledToggle": {
    "message": "Solicitudes de transacción mejoradas"
  },
  "redesignedTransactionsToggleDescription": {
    "message": "Active esta opción para ver las solicitudes de transacciones en un formato mejorado."
  },
  "refreshList": {
    "message": "Actualizar lista"
  },
  "reject": {
    "message": "Rechazar"
  },
  "rejectAll": {
    "message": "Rechazar todo"
  },
  "rejectRequestsDescription": {
    "message": "Está a punto de rechazar $1 solicitudes en lote."
  },
  "rejectRequestsN": {
    "message": "Rechazar $1 solicitudes"
  },
  "rejectTxsDescription": {
    "message": "Está a punto de rechazar $1 transacciones en lote."
  },
  "rejectTxsN": {
    "message": "Rechazar $1 transacciones"
  },
  "rejected": {
    "message": "Rechazado"
  },
  "remember": {
    "message": "Recuerde:"
  },
  "remove": {
    "message": "Quitar"
  },
  "removeAccount": {
    "message": "Quitar cuenta"
  },
  "removeAccountDescription": {
    "message": "Esta cuenta se eliminará de su monedero. Antes de continuar, asegúrese de tener la frase secreta de recuperación original o la clave privada de esta cuenta importada. Puede importar o crear cuentas nuevamente en la lista desplegable de la cuenta. "
  },
  "removeJWT": {
    "message": "Eliminar token custodiado"
  },
  "removeJWTDescription": {
    "message": "¿Está seguro de que desea eliminar este token? Todas las cuentas asignadas a este token también se eliminarán de la extensión: "
  },
  "removeKeyringSnap": {
    "message": "Al eliminar este Snap, se eliminan estas cuentas de MetaMask:"
  },
  "removeKeyringSnapToolTip": {
    "message": "El snap controla las cuentas y, al eliminarlo, las cuentas también se eliminarán de MetaMask, pero permanecerán en la cadena de bloques."
  },
  "removeNFT": {
    "message": "Eliminar NFT"
  },
  "removeNftErrorMessage": {
    "message": "No pudimos eliminar este NFT."
  },
  "removeNftMessage": {
    "message": "¡El NFT se eliminó con éxito!"
  },
  "removeSnap": {
    "message": "Eliminar snap"
  },
  "removeSnapAccountDescription": {
    "message": "Si continúa, esta cuenta ya no estará disponible en MetaMask."
  },
  "removeSnapAccountTitle": {
    "message": "Eliminar cuenta"
  },
  "removeSnapConfirmation": {
    "message": "¿Está seguro de que desea eliminar $1?",
    "description": "$1 represents the name of the snap"
  },
  "removeSnapDescription": {
    "message": "Esta acción eliminará el snap, sus datos y revocará los permisos otorgados."
  },
  "replace": {
    "message": "reemplazar"
  },
  "reportIssue": {
    "message": "Reportar un problema"
  },
  "requestFlaggedAsMaliciousFallbackCopyReason": {
    "message": "El proveedor de seguridad no ha compartido detalles adicionales"
  },
  "requestFlaggedAsMaliciousFallbackCopyReasonTitle": {
    "message": "Solicitud marcada como maliciosa"
  },
  "requestFrom": {
    "message": "Solicitud de"
  },
  "requestFromInfo": {
    "message": "Este es el sitio que solicita su firma."
  },
  "requestFromTransactionDescription": {
    "message": "Este es el sitio que le pide su confirmación."
  },
  "requestMayNotBeSafe": {
    "message": "Es posible que la solicitud no sea segura"
  },
  "requestMayNotBeSafeError": {
    "message": "El proveedor de seguridad no detectó ninguna actividad maliciosa conocida, pero es posible que no sea seguro continuar."
  },
  "requestNotVerified": {
    "message": "Solicitud no verificada"
  },
  "requestNotVerifiedError": {
    "message": "Debido a un error, el proveedor de seguridad no verificó esta solicitud. Proceda con precaución."
  },
  "requestsAwaitingAcknowledgement": {
    "message": "solicitudes en espera de confirmación"
  },
  "required": {
    "message": "Requerido"
  },
  "reset": {
    "message": "Restablecer"
  },
  "resetWallet": {
    "message": "Restablecer monedero"
  },
  "resetWalletSubHeader": {
    "message": "MetaMask no guarda una copia de su contraseña. Si tiene problemas para desbloquear su cuenta, deberá restablecer su monedero. Puede hacerlo proporcionando la frase secreta de recuperación que utilizó cuando configuró su monedero."
  },
  "resetWalletUsingSRP": {
    "message": "Esta acción eliminará su monedero actual y la frase secreta de recuperación de este dispositivo, junto con la lista de cuentas que ha seleccionado. Después de restablecer con una frase secreta de recuperación, verá una lista de cuentas basada en la frase secreta de recuperación que usa para restablecer. Esta nueva lista incluirá automáticamente las cuentas que tengan saldo. También podrá $1 creado anteriormente. Las cuentas personalizadas que haya importado deberán costar $2, y cualquier token personalizado que haya agregado a una cuenta también deberá costar $3."
  },
  "resetWalletWarning": {
    "message": "Asegúrese de usar la frase secreta de recuperación correcta antes de continuar. No podrá deshacer esto."
  },
  "restartMetamask": {
    "message": "Reiniciar MetaMask"
  },
  "restore": {
    "message": "Restaurar"
  },
  "restoreUserData": {
    "message": "Restaure sus datos de usuario"
  },
  "restoreUserDataDescription": {
    "message": "Puede restaurar datos tal y como contactos y preferencias desde un archivo de copia de seguridad."
  },
  "resultPageError": {
    "message": "Error"
  },
  "resultPageErrorDefaultMessage": {
    "message": "La operación falló."
  },
  "resultPageSuccess": {
    "message": "Éxito"
  },
  "resultPageSuccessDefaultMessage": {
    "message": "La operación se completó con éxito."
  },
  "retryTransaction": {
    "message": "Reintentar transacción"
  },
  "reusedTokenNameWarning": {
    "message": "Un token reutiliza un símbolo de otro token que se le muestra. Esto puede ser confuso o engañoso."
  },
  "revealSeedWords": {
    "message": "Revelar frase secreta de recuperación"
  },
  "revealSeedWordsDescription1": {
    "message": "La $1 proporciona la $2",
    "description": "This is a sentence consisting of link using 'revealSeedWordsSRPName' as $1 and bolded text using 'revealSeedWordsDescription3' as $2."
  },
  "revealSeedWordsDescription2": {
    "message": "MetaMask es un $1. Eso significa que usted es el propietario de su SRP.",
    "description": "$1 is text link with the message from 'revealSeedWordsNonCustodialWallet'"
  },
  "revealSeedWordsDescription3": {
    "message": "acceso completo a su monedero y fondos.\n"
  },
  "revealSeedWordsNonCustodialWallet": {
    "message": "monedero no custodiado"
  },
  "revealSeedWordsQR": {
    "message": "QR"
  },
  "revealSeedWordsSRPName": {
    "message": "Frase secreta de recuperación (SRP)"
  },
  "revealSeedWordsText": {
    "message": "Texto"
  },
  "revealSeedWordsWarning": {
    "message": "Asegúrese de que nadie esté mirando su pantalla. $1",
    "description": "$1 is bolded text using the message from 'revealSeedWordsWarning2'"
  },
  "revealSeedWordsWarning2": {
    "message": "El soporte técnico de MetaMask nunca se lo solicitará.",
    "description": "The bolded texted in the second part of 'revealSeedWordsWarning'"
  },
  "revealSensitiveContent": {
    "message": "Revelar contenido sensible"
  },
  "revealTheSeedPhrase": {
    "message": "Revelar frase semilla"
  },
  "reviewAlerts": {
    "message": "Revisar alertas"
  },
  "reviewPermissions": {
    "message": "Revisar permisos"
  },
  "revokeAllTokensTitle": {
    "message": "¿Revocar el permiso para acceder y transferir todos sus $1?",
    "description": "$1 is the symbol of the token for which the user is revoking approval"
  },
  "revokeAllTokensTitleWithoutSymbol": {
    "message": "¿Revocar el permiso para acceder y transferir todos sus NFT desde $1?",
    "description": "$1 is a link to contract on the block explorer when we're not able to retrieve a erc721 or erc1155 name"
  },
  "revokeApproveForAllDescription": {
    "message": "Esto revoca el permiso para que un tercero acceda y transfiera la totalidad de su $1 sin previo aviso.",
    "description": "$1 is either a string or link of a given token symbol or name"
  },
  "revokeApproveForAllDescriptionWithoutSymbol": {
    "message": "Esto revoca el permiso para que un tercero acceda y transfiera todos sus NFT desde $1 sin previo aviso.",
    "description": "$1 is a link to contract on the block explorer when we're not able to retrieve a erc721 or erc1155 name"
  },
  "revokePermission": {
    "message": "Revocar permiso"
  },
  "revokeSpendingCap": {
    "message": "Revocar un límite de gasto para su $1",
    "description": "$1 is a token symbol"
  },
  "revokeSpendingCapTooltipText": {
    "message": "Este tercero no podrá gastar más de sus tokens actuales o futuros."
  },
  "rpcUrl": {
    "message": "Nueva dirección URL de RPC"
  },
  "safeTransferFrom": {
    "message": "Transferencia segura desde"
  },
  "save": {
    "message": "Guardar"
  },
  "scanInstructions": {
    "message": "Ponga el código QR frente a la cámara"
  },
  "scanQrCode": {
    "message": "Escanear código QR"
  },
  "scrollDown": {
    "message": "Desplazarse hacia abajo"
  },
  "search": {
    "message": "Buscar"
  },
  "searchAccounts": {
    "message": "Buscar cuentas"
  },
  "searchNfts": {
    "message": "Buscar NFT"
  },
  "searchTokens": {
    "message": "Buscar tokens"
  },
  "secretRecoveryPhrase": {
    "message": "Frase secreta de recuperación"
  },
  "secureWallet": {
    "message": "Proteger monedero"
  },
  "security": {
    "message": "Seguridad"
  },
  "securityAlert": {
    "message": "Alerta de seguridad de $1 y $2"
  },
  "securityAlerts": {
    "message": "Alertas de seguridad"
  },
  "securityAlertsDescription": {
    "message": "Esta función le alerta sobre actividades maliciosas al revisar activamente las solicitudes de transacciones y firmas. $1",
    "description": "Link to learn more about security alerts"
  },
  "securityAndPrivacy": {
    "message": "Seguridad y privacidad"
  },
  "securityProviderPoweredBy": {
    "message": "Impulsado por $1",
    "description": "The security provider that is providing data"
  },
  "seeDetails": {
    "message": "Ver detalles"
  },
  "seedPhraseConfirm": {
    "message": "Confirmar frase secreta de recuperación"
  },
  "seedPhraseEnterMissingWords": {
    "message": "Confirmar frase secreta de recuperación"
  },
  "seedPhraseIntroNotRecommendedButtonCopy": {
    "message": "Recordarme más tarde (no recomendado)"
  },
  "seedPhraseIntroRecommendedButtonCopy": {
    "message": "Proteger mi monedero (recomendado)"
  },
  "seedPhraseIntroSidebarBulletOne": {
    "message": "Escríbala y guárdela en varios lugares secretos."
  },
  "seedPhraseIntroSidebarBulletTwo": {
    "message": "Guárdela en una caja fuerte."
  },
  "seedPhraseIntroSidebarCopyOne": {
    "message": "Su frase secreta de recuperación es una frase de 12 palabras que es la “clave maestra” de su monedero y sus fondos"
  },
  "seedPhraseIntroSidebarCopyThree": {
    "message": "Si alguien le pide su frase de recuperación, es posible que tenga intenciones de estafarlo."
  },
  "seedPhraseIntroSidebarCopyTwo": {
    "message": "Nunca comparta su frase secreta de recuperación, ni siquiera con MetaMask."
  },
  "seedPhraseIntroSidebarTitleOne": {
    "message": "¿Qué es una frase secreta de recuperación?"
  },
  "seedPhraseIntroSidebarTitleThree": {
    "message": "¿Debería compartir mi frase secreta de recuperación?"
  },
  "seedPhraseIntroSidebarTitleTwo": {
    "message": "¿Cómo guardo mi frase secreta de recuperación?"
  },
  "seedPhraseIntroTitle": {
    "message": "Proteger su cartera"
  },
  "seedPhraseIntroTitleCopy": {
    "message": "Antes de comenzar, mire este breve video para aprender sobre su frase de recuperación y sobre cómo mantener seguro su monedero."
  },
  "seedPhraseReq": {
    "message": "Las frases secretas de recuperación contienen 12, 15, 18, 21 o 24 palabras"
  },
  "seedPhraseWriteDownDetails": {
    "message": "Escriba esta frase secreta de recuperación de 12 palabras y guárdela en un lugar de confianza al que solo usted pueda acceder."
  },
  "seedPhraseWriteDownHeader": {
    "message": "Anote la frase secreta de recuperación"
  },
  "select": {
    "message": "Seleccionar"
  },
  "selectAccounts": {
    "message": "Seleccionar cuentas"
  },
  "selectAccountsForSnap": {
    "message": "Seleccione la(s) cuenta(s) para usar con este snap"
  },
  "selectAll": {
    "message": "Seleccionar todo"
  },
  "selectAllAccounts": {
    "message": "Seleccionar todas las cuentas"
  },
  "selectAnAccount": {
    "message": "Seleccionar una cuenta"
  },
  "selectAnAccountAlreadyConnected": {
    "message": "Esta cuenta ya se conectó a MetaMask."
  },
  "selectAnAccountHelp": {
    "message": "Seleccione las cuentas custodiadas para usar en MetaMask Institutional."
  },
  "selectEnableDisplayMediaPrivacyPreference": {
    "message": "Activar Mostrar medios NFT"
  },
  "selectHdPath": {
    "message": "Seleccione la ruta de acceso al disco duro"
  },
  "selectJWT": {
    "message": "Seleccionar token"
  },
  "selectNFTPrivacyPreference": {
    "message": "Habilite la autodetección de NFT"
  },
  "selectPathHelp": {
    "message": "Si no ve las cuentas previstas, intente cambiar la ruta HD o la red seleccionada actualmente."
  },
  "selectType": {
    "message": "Seleccionar tipo"
  },
  "selectingAllWillAllow": {
    "message": "Seleccionar todo permitirá que este sitio vea todas las cuentas actuales. Asegúrese de que este sitio sea de confianza."
  },
  "send": {
    "message": "Enviar"
  },
  "sendBugReport": {
    "message": "Envíenos un informe de error."
  },
  "sendNoContactsConversionText": {
    "message": "haga clic aquí"
  },
  "sendNoContactsDescription": {
    "message": "Los contactos le permiten enviar transacciones de forma segura a otra cuenta múltiples veces. Para crear un contacto, $1",
    "description": "$1 represents the action text 'click here'"
  },
  "sendNoContactsTitle": {
    "message": "Aún no tiene ningún contacto"
  },
  "sendSelectReceiveAsset": {
    "message": "Seleccione el activo a recibir"
  },
  "sendSelectSendAsset": {
    "message": "Seleccione el activo a enviar"
  },
  "sendSpecifiedTokens": {
    "message": "Enviar $1",
    "description": "Symbol of the specified token"
  },
  "sendSwapSubmissionWarning": {
    "message": "Al hacer clic en este botón se iniciará inmediatamente su transacción de canje. Revise los detalles de la transacción antes de continuar."
  },
  "sendTokenAsToken": {
    "message": "Enviar $1 como $2",
    "description": "Used in the transaction display list to describe a swap and send. $1 and $2 are the symbols of tokens in involved in the swap."
  },
  "sendingAsset": {
    "message": "Enviando $1"
  },
  "sendingDisabled": {
    "message": "Todavía no se admite el envío de activos NFT ERC-1155."
  },
  "sendingNativeAsset": {
    "message": "Enviando $1",
    "description": "$1 represents the native currency symbol for the current network (e.g. ETH or BNB)"
  },
  "sendingToTokenContractWarning": {
    "message": "Advertencia: está a punto de enviar un contrato de token que podría dar lugar a una pérdida de fondos. $1",
    "description": "$1 is a clickable link with text defined by the 'learnMoreUpperCase' key. The link will open to a support article regarding the known contract address warning"
  },
  "sendingZeroAmount": {
    "message": "Estás enviando 0 $1."
  },
  "sepolia": {
    "message": "Red de prueba Sepolia"
  },
  "setAdvancedPrivacySettingsDetails": {
    "message": "MetaMask utiliza estos servicios de terceros de confianza para mejorar la usabilidad y la seguridad de los productos."
  },
  "setApprovalForAll": {
    "message": "Establecer aprobación para todos"
  },
  "setApprovalForAllTitle": {
    "message": "Aprobar $1 sin límite preestablecido",
    "description": "The token symbol that is being approved"
  },
  "settingAddSnapAccount": {
    "message": "Añadir una cuenta Snap"
  },
  "settings": {
    "message": "Configuración"
  },
  "settingsSearchMatchingNotFound": {
    "message": "No se encontraron resultados coincidentes."
  },
  "settingsSubHeadingSignaturesAndTransactions": {
    "message": "Solicitudes de firmas y transacciones"
  },
  "show": {
    "message": "Mostrar"
  },
  "showAccount": {
    "message": "Mostrar cuenta"
  },
  "showExtensionInFullSizeView": {
    "message": "Mostrar extensión en vista de tamaño completo"
  },
  "showExtensionInFullSizeViewDescription": {
    "message": "Active esto para que la vista en tamaño completo sea por defecto cuando haga clic en el icono de extensión."
  },
  "showFiatConversionInTestnets": {
    "message": "Mostrar conversión en redes de prueba"
  },
  "showFiatConversionInTestnetsDescription": {
    "message": "Seleccione esta opción para mostrar la conversión de moneda fiduciaria en las redes de prueba"
  },
  "showHexData": {
    "message": "Mostrar datos hexadecimales"
  },
  "showHexDataDescription": {
    "message": "Seleccione esta opción para mostrar el campo de datos hexadecimales en la pantalla de envío"
  },
  "showIncomingTransactions": {
    "message": "Mostrar transacciones entrantes"
  },
  "showIncomingTransactionsDescription": {
    "message": "Seleccione esta opción para usar Etherscan para mostrar las transacciones entrantes en la lista de transacciones",
    "description": "$1 is the link to etherscan url and $2 is the link to the privacy policy of consensys APIs"
  },
  "showIncomingTransactionsExplainer": {
    "message": "Esto se basa en diferentes API de terceros para cada red, que exponen su dirección Ethereum y su dirección IP."
  },
  "showLess": {
    "message": "Mostrar menos"
  },
  "showMore": {
    "message": "Mostrar más"
  },
  "showNft": {
    "message": "Mostrar NFT"
  },
  "showPermissions": {
    "message": "Mostrar permisos"
  },
  "showPrivateKey": {
    "message": "Mostrar clave privada"
  },
  "showTestnetNetworks": {
    "message": "Mostrar redes de prueba"
  },
  "showTestnetNetworksDescription": {
    "message": "Seleccione esta opción para mostrar las redes de prueba en la lista de redes"
  },
  "sigRequest": {
    "message": "Solicitud de firma"
  },
  "sign": {
    "message": "Firmar"
  },
  "signatureRequest": {
    "message": "Solicitud de firma"
  },
  "signatureRequestGuidance": {
    "message": "Solo firme este mensaje si comprende completamente el contenido y confía en el sitio solicitante."
  },
  "signed": {
    "message": "Firmado"
  },
  "signin": {
    "message": "Iniciar sesión"
  },
  "signing": {
    "message": "Firmando"
  },
  "signingInWith": {
    "message": "Iniciar sesión con"
  },
  "simulationDetailsFailed": {
    "message": "Se produjo un error al cargar su estimación."
  },
  "simulationDetailsFiatNotAvailable": {
    "message": "No disponible"
  },
  "simulationDetailsIncomingHeading": {
    "message": "Usted recibe"
  },
  "simulationDetailsNoBalanceChanges": {
    "message": "No se prevén cambios para su monedero"
  },
  "simulationDetailsOutgoingHeading": {
    "message": "Envía"
  },
  "simulationDetailsTitle": {
    "message": "Cambios estimados"
  },
  "simulationDetailsTitleTooltip": {
    "message": "Los cambios estimados son los que podrían producirse si sigue adelante con esta transacción. Esto es solo una predicción, no una garantía."
  },
  "simulationDetailsTotalFiat": {
    "message": "Total = $1",
    "description": "$1 is the total amount in fiat currency on one side of the transaction"
  },
  "simulationDetailsTransactionReverted": {
    "message": "Es probable que esta transacción falle"
  },
  "simulationErrorMessageV2": {
    "message": "No pudimos estimar el gas. Podría haber un error en el contrato y esta transacción podría fallar."
  },
  "simulationsSettingDescription": {
    "message": "Active esta opción para estimar los cambios de saldo de las transacciones antes de confirmarlas. Esto no garantiza el resultado final de sus transacciones. $1"
  },
  "simulationsSettingSubHeader": {
    "message": "Estimar cambios de saldo"
  },
  "siweIssued": {
    "message": "Emitido"
  },
  "siweNetwork": {
    "message": "Red"
  },
  "siweRequestId": {
    "message": "Solicitar ID"
  },
  "siweResources": {
    "message": "Recursos"
  },
  "siweSignatureSimulationDetailInfo": {
    "message": "Está iniciando sesión en un sitio y no se prevén cambios en su cuenta."
  },
  "siweURI": {
    "message": "URL"
  },
  "skip": {
    "message": "Omitir"
  },
  "skipAccountSecurity": {
    "message": "¿Omitir la seguridad de la cuenta?"
  },
  "skipAccountSecurityDetails": {
    "message": "Entiendo que hasta que no haga una copia de seguridad de mi frase secreta de recuperación, puedo perder mis cuentas y todos los activos asociados."
  },
  "smartContracts": {
    "message": "Contratos inteligentes"
  },
  "smartSwapsErrorNotEnoughFunds": {
    "message": "No hay suficientes fondos para un intercambio inteligente."
  },
  "smartSwapsErrorUnavailable": {
    "message": "Los intercambios inteligentes no están disponibles temporalmente."
  },
  "smartTransactionCancelled": {
    "message": "Su transacción se canceló"
  },
  "smartTransactionCancelledDescription": {
    "message": "Su transacción no se pudo completa, así que se canceló para ahorrarle el pago de comisiones de gas innecesarias."
  },
  "smartTransactionError": {
    "message": "Su transacción falló"
  },
  "smartTransactionErrorDescription": {
    "message": "Los cambios repentinos en el mercado pueden causar fallos. Si el problema continúa, póngase en contacto con el soporte al cliente de MetaMask."
  },
  "smartTransactionPending": {
    "message": "Enviando su transacción"
  },
  "smartTransactionSuccess": {
    "message": "Su transacción está completa"
  },
  "smartTransactionTakingTooLong": {
    "message": "Disculpe la espera"
  },
  "smartTransactionTakingTooLongDescription": {
    "message": "Si su transacción no finaliza en $1, se cancelará y no se le cobrará el gas.",
    "description": "$1 is remaining time in seconds"
  },
  "smartTransactions": {
    "message": "Transacciones inteligentes"
  },
  "smartTransactionsBenefit1": {
    "message": "Índice de éxito del 99.5%"
  },
  "smartTransactionsBenefit2": {
    "message": "Le permite ahorrar dinero"
  },
  "smartTransactionsBenefit3": {
    "message": "Actualizaciones en tiempo real"
  },
  "smartTransactionsDescription": {
    "message": "Desbloquee índices de éxito más altos, protección contra frontrunning y mejor visibilidad con transacciones inteligentes."
  },
  "smartTransactionsDescription2": {
    "message": "Solo disponible en Ethereum. Active o desactive en cualquier momento en la configuración. $1",
    "description": "$1 is an external link to learn more about Smart Transactions"
  },
  "smartTransactionsOptItModalTitle": {
    "message": "Protección mejorada de transacciones"
  },
  "snapAccountCreated": {
    "message": "Cuenta creada"
  },
  "snapAccountCreatedDescription": {
    "message": "¡Su nueva cuenta está lista para usar!"
  },
  "snapAccountCreationFailed": {
    "message": "Error al crear la cuenta"
  },
  "snapAccountCreationFailedDescription": {
    "message": "$1 no logró crear una cuenta para usted.",
    "description": "$1 is the snap name"
  },
  "snapAccountRedirectFinishSigningTitle": {
    "message": "Terminar de firmar"
  },
  "snapAccountRedirectSiteDescription": {
    "message": "Siga las instrucciones desde $1"
  },
  "snapAccountRemovalFailed": {
    "message": "Error al eliminar la cuenta"
  },
  "snapAccountRemovalFailedDescription": {
    "message": "$1 no logró eliminar esta cuenta para usted.",
    "description": "$1 is the snap name"
  },
  "snapAccountRemoved": {
    "message": "Cuenta eliminada"
  },
  "snapAccountRemovedDescription": {
    "message": "Esta cuenta ya no estará disponible para su uso en MetaMask."
  },
  "snapAccounts": {
    "message": "Cuenta de Snaps"
  },
  "snapAccountsDescription": {
    "message": "Cuentas controladas por Snaps de terceros."
  },
  "snapConnectTo": {
    "message": "Conectarse a $1",
    "description": "$1 is the website URL or a Snap name. Used for Snaps pre-approved connections."
  },
  "snapConnectionPermissionDescription": {
    "message": "Permita que $1 se conecte automáticamente a $2 sin su aprobación.",
    "description": "Used for Snap pre-approved connections. $1 is the Snap name, $2 is a website URL."
  },
  "snapConnectionWarning": {
    "message": "$1 quiere conectarse a $2",
    "description": "$2 is the snap and $1 is the dapp requesting connection to the snap."
  },
  "snapContent": {
    "message": "Este contenido proviene de $1",
    "description": "This is shown when a snap shows transaction insight information in the confirmation UI. $1 is a link to the snap's settings page with the link text being the name of the snap."
  },
  "snapDetailWebsite": {
    "message": "Sitio web"
  },
  "snapHomeMenu": {
    "message": "Menú de inicio de Snap"
  },
  "snapInstallRequest": {
    "message": "Instalar $1 le otorga los siguientes permisos.",
    "description": "$1 is the snap name."
  },
  "snapInstallSuccess": {
    "message": "Instalación completa"
  },
  "snapInstallWarningCheck": {
    "message": "$1 quiere permiso para hacer lo siguiente:",
    "description": "Warning message used in popup displayed on snap install. $1 is the snap name."
  },
  "snapInstallWarningHeading": {
    "message": "Proceda con precaución"
  },
  "snapInstallWarningPermissionDescriptionForBip32View": {
    "message": "Permita que $1 vea sus claves (y direcciones) públicas. Esto no otorga ningún control de cuentas o activos.",
    "description": "An extended description for the `snap_getBip32PublicKey` permission used for tooltip on Snap Install Warning screen (popup/modal). $1 is the snap name."
  },
  "snapInstallWarningPermissionDescriptionForEntropy": {
    "message": "Permita que Snap $1 administre cuentas y activos en las red(es) solicitada(s). Estas cuentas se derivan y se respaldan utilizando su frase de recuperación secreta (sin revelarla). Con el poder de derivar claves, $1 puede admitir una variedad de protocolos blockchain más allá de Ethereum (EVM).",
    "description": "An extended description for the `snap_getBip44Entropy` and `snap_getBip44Entropy` permissions used for tooltip on Snap Install Warning screen (popup/modal). $1 is the snap name."
  },
  "snapInstallWarningPermissionNameForEntropy": {
    "message": "Administrar cuentas de $1",
    "description": "Permission name used for the Permission Cell component displayed on warning popup when installing a Snap. $1 is list of account types."
  },
  "snapInstallWarningPermissionNameForViewPublicKey": {
    "message": "Ver su clave pública para $1",
    "description": "Permission name used for the Permission Cell component displayed on warning popup when installing a Snap. $1 is list of account types."
  },
  "snapInstallationErrorDescription": {
    "message": "$1 no se pudo instalar.",
    "description": "Error description used when snap installation fails. $1 is the snap name."
  },
  "snapInstallationErrorTitle": {
    "message": "Instalación fallida",
    "description": "Error title used when snap installation fails."
  },
  "snapResultError": {
    "message": "Error"
  },
  "snapResultSuccess": {
    "message": "Éxito"
  },
  "snapResultSuccessDescription": {
    "message": "$1 está listo para usar"
  },
  "snapUpdateAlertDescription": {
    "message": "Obtenga la última versión de $1",
    "description": "Description used in Snap update alert banner when snap update is available. $1 is the Snap name."
  },
  "snapUpdateAvailable": {
    "message": "Actualización disponible"
  },
  "snapUpdateErrorDescription": {
    "message": "$1 no se pudo actualizar.",
    "description": "Error description used when snap update fails. $1 is the snap name."
  },
  "snapUpdateErrorTitle": {
    "message": "Actualización fallida",
    "description": "Error title used when snap update fails."
  },
  "snapUpdateRequest": {
    "message": "Actualizar $1 le otorga los siguientes permisos.",
    "description": "$1 is the Snap name."
  },
  "snapUpdateSuccess": {
    "message": "Actualización completa"
  },
  "snapUrlIsBlocked": {
    "message": "Este Snap quiere llevarlo a un sitio bloqueado. $1."
  },
  "snaps": {
    "message": "Snaps"
  },
  "snapsConnected": {
    "message": "Snaps conectados"
  },
  "snapsNoInsight": {
    "message": "El snap no devolvió ninguna información"
  },
  "snapsPrivacyWarningFirstMessage": {
    "message": "Usted reconoce que el snap que está a punto de instalar es un Servicio de terceros, menos que se identifique de otro modo, según se define en Consensys $1. El uso que haga de los Servicios de terceros se rige por términos y condiciones independientes establecidos por el proveedor de Servicios de terceros. Consensys no recomienda el uso de ningún snap a ninguna persona en particular por ningún motivo en particular. Usted accede, confía o utiliza el Servicio de terceros bajo su propio riesgo. Consensys se exime de toda responsabilidad por cualquier pérdida a causa del uso de los Servicios de terceros.",
    "description": "First part of a message in popup modal displayed when installing a snap for the first time. $1 is terms of use link."
  },
  "snapsPrivacyWarningSecondMessage": {
    "message": "Cualquier información que comparta con Servicios de terceros será recopilada directamente por dichos Servicios de terceros de acuerdo con sus políticas de privacidad. Consulte sus políticas de privacidad para obtener más información.",
    "description": "Second part of a message in popup modal displayed when installing a snap for the first time."
  },
  "snapsPrivacyWarningThirdMessage": {
    "message": "Consensys no tiene acceso a la información que usted comparte con servicios de terceros.",
    "description": "Third part of a message in popup modal displayed when installing a snap for the first time."
  },
  "snapsSettings": {
    "message": "Configuración de Snap"
  },
  "snapsTermsOfUse": {
    "message": "Términos de uso"
  },
  "snapsToggle": {
    "message": "Un snap solo se ejecutará si está habilitado"
  },
  "snapsUIError": {
    "message": "Póngase en contacto con los creadores de $1 para obtener más ayuda.",
    "description": "This is shown when the insight snap throws an error. $1 is the snap name"
  },
  "someNetworksMayPoseSecurity": {
    "message": "Algunas redes pueden presentar riesgos de seguridad y/o privacidad. Comprenda los riesgos antes de agregar y utilizar una red."
  },
  "somethingDoesntLookRight": {
    "message": "Algo no se ve bien, ¿cierto? $1",
    "description": "A false positive message for users to contact support. $1 is a link to the support page."
  },
  "somethingIsWrong": {
    "message": "Algo salió mal. Intente volver a cargar la página."
  },
  "somethingWentWrong": {
    "message": "Lo lamentamos, se produjo un error."
  },
  "source": {
    "message": "Fuente"
  },
  "speed": {
    "message": "Velocidad"
  },
  "speedUp": {
    "message": "Acelerar"
  },
  "speedUpCancellation": {
    "message": "Acelerar esta cancelación"
  },
  "speedUpExplanation": {
    "message": "Hemos actualizado la tarifa de gas en función de las condiciones actuales de la red y la hemos aumentado al menos un 10 % (exigido por la red)."
  },
  "speedUpPopoverTitle": {
    "message": "Acelerar la transacción"
  },
  "speedUpTooltipText": {
    "message": "Nueva tarifa de gas"
  },
  "speedUpTransaction": {
    "message": "Acelerar esta transacción"
  },
  "spendLimitInsufficient": {
    "message": "Límite de gastos insuficiente"
  },
  "spendLimitInvalid": {
    "message": "El límite de gastos no es válido, debe ser un número positivo"
  },
  "spendLimitPermission": {
    "message": "Permiso de límite de gastos"
  },
  "spendLimitRequestedBy": {
    "message": "Límite de gastos solicitado por $1",
    "description": "Origin of the site requesting the spend limit"
  },
  "spendLimitTooLarge": {
    "message": "El límite de gastos es demasiado alto"
  },
  "spender": {
    "message": "Gastador"
  },
  "spendingCap": {
    "message": "Límite de gasto"
  },
  "spendingCapError": {
    "message": "Error: ingrese solo números"
  },
  "spendingCapErrorDescription": {
    "message": "Ingrese solo una cantidad con la que se sienta cómodo para que $1 acceda ahora o en el futuro. Siempre puede aumentar el límite de tokens más tarde.",
    "description": "$1 is origin of the site requesting the token limit"
  },
  "spendingCapRequest": {
    "message": "Solicitud de límite de gastos para su $1"
  },
  "srpInputNumberOfWords": {
    "message": "Tengo una frase de $1 palabras",
    "description": "This is the text for each option in the dropdown where a user selects how many words their secret recovery phrase has during import. The $1 is the number of words (either 12, 15, 18, 21, or 24)."
  },
  "srpPasteFailedTooManyWords": {
    "message": "Pegar falló porque contenía más de 24 palabras. Una frase secreta de recuperación puede tener un máximo de 24 palabras.",
    "description": "Description of SRP paste error when the pasted content has too many words"
  },
  "srpPasteTip": {
    "message": "Puede pegar toda su frase secreta de recuperación en cualquier campo",
    "description": "Our secret recovery phrase input is split into one field per word. This message explains to users that they can paste their entire secrete recovery phrase into any field, and we will handle it correctly."
  },
  "srpSecurityQuizGetStarted": {
    "message": "Comenzar"
  },
  "srpSecurityQuizImgAlt": {
    "message": "Un ojo con un ojo de cerradura en el centro y tres campos de contraseña flotantes"
  },
  "srpSecurityQuizIntroduction": {
    "message": "Para revelar su frase secreta de recuperación, debe responder correctamente dos preguntas"
  },
  "srpSecurityQuizQuestionOneQuestion": {
    "message": "Si extravía su frase secreta de recuperación, MetaMask..."
  },
  "srpSecurityQuizQuestionOneRightAnswer": {
    "message": "No puede ayudarlo"
  },
  "srpSecurityQuizQuestionOneRightAnswerDescription": {
    "message": "Escríbalo, grábelo en metal o guárdelo en múltiples lugares secretos para que nunca lo pierda. Si lo pierde, lo ha perdido para siempre."
  },
  "srpSecurityQuizQuestionOneRightAnswerTitle": {
    "message": "¡Cierto! Nadie puede ayudarlo a recuperar su Frase secreta de recuperación"
  },
  "srpSecurityQuizQuestionOneWrongAnswer": {
    "message": "Puede recuperarla para usted"
  },
  "srpSecurityQuizQuestionOneWrongAnswerDescription": {
    "message": "Si pierde su frase secreta de recuperación, ésta se perderá para siempre. Nadie puede ayudarle a recuperarla, sin importar lo que digan."
  },
  "srpSecurityQuizQuestionOneWrongAnswerTitle": {
    "message": "¡Incorrecto! Nadie puede ayudarlo a recuperar su frase secreta de recuperación"
  },
  "srpSecurityQuizQuestionTwoQuestion": {
    "message": "Si alguien, incluso un agente de soporte, le pide su frase secreta de recuperación..."
  },
  "srpSecurityQuizQuestionTwoRightAnswer": {
    "message": "Lo están estafando"
  },
  "srpSecurityQuizQuestionTwoRightAnswerDescription": {
    "message": "Cualquiera que afirme necesitar su frase secreta de recuperación le está mintiendo. Si la comparte, le robarán sus activos."
  },
  "srpSecurityQuizQuestionTwoRightAnswerTitle": {
    "message": "¡Correcto! Compartir su frase secreta de recuperación nunca es una buena idea"
  },
  "srpSecurityQuizQuestionTwoWrongAnswer": {
    "message": "Debería dársela"
  },
  "srpSecurityQuizQuestionTwoWrongAnswerDescription": {
    "message": "Cualquiera que afirme necesitar su frase secreta de recuperación le está mintiendo. Si la comparte, le robarán sus activos."
  },
  "srpSecurityQuizQuestionTwoWrongAnswerTitle": {
    "message": "¡No! Nunca comparta su frase secreta de recuperación con nadie, nunca"
  },
  "srpSecurityQuizTitle": {
    "message": "Cuestionario de seguridad"
  },
  "srpToggleShow": {
    "message": "Mostrar/Ocultar esta palabra de la frase secreta de recuperación",
    "description": "Describes a toggle that is used to show or hide a single word of the secret recovery phrase"
  },
  "srpWordHidden": {
    "message": "Esta palabra está escondida",
    "description": "Explains that a word in the secret recovery phrase is hidden"
  },
  "srpWordShown": {
    "message": "Esta palabra se está mostrando",
    "description": "Explains that a word in the secret recovery phrase is being shown"
  },
  "stable": {
    "message": "Estable"
  },
  "stableLowercase": {
    "message": "estable"
  },
  "stake": {
    "message": "Staking"
  },
  "startYourJourney": {
    "message": "Comience su recorrido con $1",
    "description": "$1 is the token symbol"
  },
  "startYourJourneyDescription": {
    "message": "Comience con la web3 agregando $1 a su monedero.",
    "description": "$1 is the token symbol"
  },
  "stateLogError": {
    "message": "Error al recuperar los registros de estado."
  },
  "stateLogFileName": {
    "message": "Registros de estado de MetaMask"
  },
  "stateLogs": {
    "message": "Registros de estado"
  },
  "stateLogsDescription": {
    "message": "Los registros de estado contienen sus direcciones de cuentas públicas y las transacciones enviadas."
  },
  "status": {
    "message": "Estado"
  },
  "statusNotConnected": {
    "message": "No conectado"
  },
  "statusNotConnectedAccount": {
    "message": "No hay cuentas conectadas"
  },
  "step1LatticeWallet": {
    "message": "Conecte su Lattice1"
  },
  "step1LatticeWalletMsg": {
    "message": "Puede conectar MetaMask a su dispositivo Lattice1 una vez que esté configurado y en línea. Desbloquee su dispositivo y tenga a mano el ID correspondiente.",
    "description": "$1 represents the `hardwareWalletSupportLinkConversion` localization key"
  },
  "step1LedgerWallet": {
    "message": "Descargar la aplicación de Ledger"
  },
  "step1LedgerWalletMsg": {
    "message": "Descargue y configure la aplicación, e ingrese su contraseña para desbloquear $1.",
    "description": "$1 represents the `ledgerLiveApp` localization value"
  },
  "step1TrezorWallet": {
    "message": "Conecte su Trezor"
  },
  "step1TrezorWalletMsg": {
    "message": "Conecte su Trezor directamente al equipo y desbloquéelo. Asegúrese de utilizar la frase de contraseña correcta.",
    "description": "$1 represents the `hardwareWalletSupportLinkConversion` localization key"
  },
  "step2LedgerWallet": {
    "message": "Conecte su Ledger"
  },
  "step2LedgerWalletMsg": {
    "message": "Conecte su Ledger directamente a su equipo, desbloquéelo y abra la aplicación Ethereum.",
    "description": "$1 represents the `hardwareWalletSupportLinkConversion` localization key"
  },
  "stillGettingMessage": {
    "message": "¿Sigue recibiendo este mensaje?"
  },
  "strong": {
    "message": "Fuerte"
  },
  "stxCancelled": {
    "message": "El intercambio habría fallado"
  },
  "stxCancelledDescription": {
    "message": "Su transacción pudo haber fallado y fue cancelada para protegerlo de pagar comisiones de gas innecesarias."
  },
  "stxCancelledSubDescription": {
    "message": "Intente su swap nuevamente. Estaremos aquí para protegerlo contra riesgos similares la próxima vez."
  },
  "stxEstimatedCompletion": {
    "message": "Finalización estimada en < $1",
    "description": "$1 is remeaning time in minutes and seconds, e.g. 0:10"
  },
  "stxFailure": {
    "message": "Error al intercambiar"
  },
  "stxFailureDescription": {
    "message": "Los cambios repentinos del mercado pueden causar fallas. Si el problema persiste, comuníquese con $1.",
    "description": "This message is shown to a user if their swap fails. The $1 will be replaced by support.metamask.io"
  },
  "stxOptInDescription": {
    "message": "Active las transacciones inteligentes para realizar transacciones más confiables y seguras en la red principal de Ethereum. $1"
  },
  "stxPendingPrivatelySubmittingSwap": {
    "message": "Enviando su intercambio de forma privada..."
  },
  "stxPendingPubliclySubmittingSwap": {
    "message": "Enviando su intercambio de forma pública..."
  },
  "stxSuccess": {
    "message": "¡Intercambio finalizado!"
  },
  "stxSuccessDescription": {
    "message": "Su $1 ya está disponible.",
    "description": "$1 is a token symbol, e.g. ETH"
  },
  "stxSwapCompleteIn": {
    "message": "El intercambio finalizará en <",
    "description": "'<' means 'less than', e.g. Swap will complete in < 2:59"
  },
  "stxTryingToCancel": {
    "message": "Intentando cancelar su transacción..."
  },
  "stxUnknown": {
    "message": "Estado desconocido"
  },
  "stxUnknownDescription": {
    "message": "Una transacción se ha realizado correctamente, pero no estamos seguros de qué se trata. Esto puede deberse a que envió otra transacción mientras se procesaba este intercambio."
  },
  "stxUserCancelled": {
    "message": "Intercambio cancelado"
  },
  "stxUserCancelledDescription": {
    "message": "Su transacción ha sido cancelada y no pagó ninguna comisión de gas innecesaria."
  },
  "submit": {
    "message": "Enviar"
  },
  "submitted": {
    "message": "Enviado"
  },
  "suggestedBySnap": {
    "message": "Sugerido por $1",
    "description": "$1 is the snap name"
  },
  "suggestedTokenName": {
    "message": "Nombre sugerido:"
  },
  "support": {
    "message": "Soporte técnico"
  },
  "supportCenter": {
    "message": "Visite nuestro Centro de soporte técnico"
  },
  "surveyConversion": {
    "message": "Responda a nuestra encuesta"
  },
  "surveyTitle": {
    "message": "Dé forma al futuro de MetaMask"
  },
  "swap": {
    "message": "Intercambiar"
  },
  "swapAdjustSlippage": {
    "message": "Ajustar deslizamiento"
  },
  "swapAggregator": {
    "message": "Agregador"
  },
  "swapAllowSwappingOf": {
    "message": "Permitir intercambio de $1",
    "description": "Shows a user that they need to allow a token for swapping on their hardware wallet"
  },
  "swapAmountReceived": {
    "message": "Monto garantizado"
  },
  "swapAmountReceivedInfo": {
    "message": "Se refiere al monto mínimo que recibirá. Puede recibir más en función del deslizamiento."
  },
  "swapAndSend": {
    "message": "Canjear y enviar"
  },
  "swapAnyway": {
    "message": "Intercambiar de todos modos"
  },
  "swapApproval": {
    "message": "Aprobar $1 para intercambios",
    "description": "Used in the transaction display list to describe a transaction that is an approve call on a token that is to be swapped.. $1 is the symbol of a token that has been approved."
  },
  "swapApproveNeedMoreTokens": {
    "message": "Necesita $1 más $2 para completar este intercambio",
    "description": "Tells the user how many more of a given token they need for a specific swap. $1 is an amount of tokens and $2 is the token symbol."
  },
  "swapAreYouStillThere": {
    "message": "¿Sigue ahí?"
  },
  "swapAreYouStillThereDescription": {
    "message": "Estamos listos para mostrarle las últimas cotizaciones cuando desee continuar"
  },
  "swapBuildQuotePlaceHolderText": {
    "message": "No hay tokens disponibles que coincidan con $1",
    "description": "Tells the user that a given search string does not match any tokens in our token lists. $1 can be any string of text"
  },
  "swapConfirmWithHwWallet": {
    "message": "Confirmar con su monedero físico"
  },
  "swapContinueSwapping": {
    "message": "Continuar intercambiando"
  },
  "swapContractDataDisabledErrorDescription": {
    "message": "En la aplicación de Ethereum en su Ledger, diríjase a \"Configuración\" y habilite los datos de contrato. A continuación, vuelva a intentar su intercambio."
  },
  "swapContractDataDisabledErrorTitle": {
    "message": "Los datos de contrato no se habilitaron en su Ledger"
  },
  "swapCustom": {
    "message": "personalizado"
  },
  "swapDecentralizedExchange": {
    "message": "Cambio descentralizado"
  },
  "swapDirectContract": {
    "message": "Contrato directo"
  },
  "swapEditLimit": {
    "message": "Editar límite"
  },
  "swapEnableDescription": {
    "message": "Esta acción es obligatoria y le da permiso a MetaMask para intercambiar su $1.",
    "description": "Gives the user info about the required approval transaction for swaps. $1 will be the symbol of a token being approved for swaps."
  },
  "swapEnableTokenForSwapping": {
    "message": "Esto será $1 por intercambiar",
    "description": "$1 is for the 'enableToken' key, e.g. 'enable ETH'"
  },
  "swapEnterAmount": {
    "message": "Introduzca un importe"
  },
  "swapEstimatedNetworkFees": {
    "message": "Tarifas de red estimadas"
  },
  "swapEstimatedNetworkFeesInfo": {
    "message": "Un estimado de la tarifa de red que se usará para completar el intercambio. El monto real puede cambiar según las condiciones de la red."
  },
  "swapFailedErrorDescriptionWithSupportLink": {
    "message": "Pueden ocurrir fallas en las transacciones, por lo que estamos aquí para ayudarlo. Si el problema continúa, comuníquese con nuestro soporte al cliente al $1 para recibir ayuda adicional.",
    "description": "This message is shown to a user if their swap fails. The $1 will be replaced by support.metamask.io"
  },
  "swapFailedErrorTitle": {
    "message": "Error al intercambiar"
  },
  "swapFetchingQuote": {
    "message": "Obteniendo cotización"
  },
  "swapFetchingQuoteNofN": {
    "message": "Obtener cotización $1 de $2",
    "description": "A count of possible quotes shown to the user while they are waiting for quotes to be fetched. $1 is the number of quotes already loaded, and $2 is the total number of resources that we check for quotes. Keep in mind that not all resources will have a quote for a particular swap."
  },
  "swapFetchingQuotes": {
    "message": "Obteniendo cotizaciones..."
  },
  "swapFetchingQuotesErrorDescription": {
    "message": "Se produjo un error. Vuelva a intentarlo o, si el error persiste, póngase en contacto con el soporte al cliente."
  },
  "swapFetchingQuotesErrorTitle": {
    "message": "Error al capturar cotizaciones"
  },
  "swapFetchingTokens": {
    "message": "Capturando tokens…"
  },
  "swapFromTo": {
    "message": "El intercambio de $1 por $2",
    "description": "Tells a user that they need to confirm on their hardware wallet a swap of 2 tokens. $1 is a source token and $2 is a destination token"
  },
  "swapGasFeesDetails": {
    "message": "Las tarifas de gas son estimadas y fluctuarán en función del tráfico de la red y la complejidad de las transacciones."
  },
  "swapGasFeesLearnMore": {
    "message": "Obtenga más información sobre las tarifas de gas"
  },
  "swapGasFeesSplit": {
    "message": "Las tarifas de gas en la pantalla anterior se dividen entre estas dos transacciones."
  },
  "swapGasFeesSummary": {
    "message": "Las tarifas de gas se pagan a los mineros de criptomonedas que procesan transacciones en la red $1. MetaMask no se beneficia de las tarifas de gas.",
    "description": "$1 is the selected network, e.g. Ethereum or BSC"
  },
  "swapHighSlippage": {
    "message": "Deslizamiento alto"
  },
  "swapHighSlippageWarning": {
    "message": "El monto del deslizamiento es muy alto."
  },
  "swapIncludesMMFee": {
    "message": "Incluye una tasa de MetaMask del $1%.",
    "description": "Provides information about the fee that metamask takes for swaps. $1 is a decimal number."
  },
  "swapIncludesMMFeeAlt": {
    "message": "La cotización refleja la tarifa de MetaMask del $1 %",
    "description": "Provides information about the fee that metamask takes for swaps using the latest copy. $1 is a decimal number."
  },
  "swapIncludesMetaMaskFeeViewAllQuotes": {
    "message": "Incluye una tarifa MetaMask de $1% - $2",
    "description": "Provides information about the fee that metamask takes for swaps. $1 is a decimal number and $2 is a link to view all quotes."
  },
  "swapLearnMore": {
    "message": "Más información sobre los intercambios"
  },
  "swapLiquiditySourceInfo": {
    "message": "Buscamos varias fuentes de liquidez (sitios de cambio, agregadores y creadores de mercado profesionales) para comparar las mejores tasas de cambio y las tarifas de red."
  },
  "swapLowSlippage": {
    "message": "Deslizamiento bajo"
  },
  "swapLowSlippageError": {
    "message": "Es posible que la transacción tenga errores, el deslizamiento máximo es demasiado bajo."
  },
  "swapMaxSlippage": {
    "message": "Desfase máximo"
  },
  "swapMetaMaskFee": {
    "message": "Tarifa de MetaMask"
  },
  "swapMetaMaskFeeDescription": {
    "message": "La tarifa de $1% se incluye automáticamente en esta cotización. Lo paga a cambio de una licencia para usar el software de agregación de información del proveedor de liquidez de MetaMask.",
    "description": "Provides information about the fee that metamask takes for swaps. $1 is a decimal number."
  },
  "swapNQuotesWithDot": {
    "message": "$1 cotizaciones.",
    "description": "$1 is the number of quotes that the user can select from when opening the list of quotes on the 'view quote' screen"
  },
  "swapNewQuoteIn": {
    "message": "Cotizaciones nuevas en $1",
    "description": "Tells the user the amount of time until the currently displayed quotes are update. $1 is a time that is counting down from 1:00 to 0:00"
  },
  "swapNoTokensAvailable": {
    "message": "No hay tokens disponibles que coincidan con $1",
    "description": "Tells the user that a given search string does not match any tokens in our token lists. $1 can be any string of text"
  },
  "swapOnceTransactionHasProcess": {
    "message": "Su $1 se agregará a la cuenta una vez que se procese esta transacción.",
    "description": "This message communicates the token that is being transferred. It is shown on the awaiting swap screen. The $1 will be a token symbol."
  },
  "swapPriceDifference": {
    "message": "Está a punto de intercambiar $1 $2 (~$3) por $4 $5 (~$6).",
    "description": "This message represents the price slippage for the swap.  $1 and $4 are a number (ex: 2.89), $2 and $5 are symbols (ex: ETH), and $3 and $6 are fiat currency amounts."
  },
  "swapPriceDifferenceTitle": {
    "message": "Diferencia de precio de ~$1 %",
    "description": "$1 is a number (ex: 1.23) that represents the price difference."
  },
  "swapPriceImpactTooltip": {
    "message": "El impacto sobre el precio es la diferencia entre el precio actual del mercado y el monto recibido durante la ejecución de la transacción. El impacto sobre el precio es una función del tamaño de su transacción respecto de la dimensión del fondo de liquidez."
  },
  "swapPriceUnavailableDescription": {
    "message": "No se pudo determinar el impacto sobre el precio debido a la falta de datos de los precios del mercado. Antes de realizar el intercambio, confirme que está de acuerdo con la cantidad de tokens que está a punto de recibir."
  },
  "swapPriceUnavailableTitle": {
    "message": "Antes de continuar, verifique su tasa"
  },
  "swapProcessing": {
    "message": "Procesamiento"
  },
  "swapQuoteDetails": {
    "message": "Detalles de cotización"
  },
  "swapQuoteNofM": {
    "message": "$1 de $2",
    "description": "A count of possible quotes shown to the user while they are waiting for quotes to be fetched. $1 is the number of quotes already loaded, and $2 is the total number of resources that we check for quotes. Keep in mind that not all resources will have a quote for a particular swap."
  },
  "swapQuoteSource": {
    "message": "Fuente de la cotización"
  },
  "swapQuotesExpiredErrorDescription": {
    "message": "Solicite cotizaciones nuevas para tener los costos más recientes."
  },
  "swapQuotesExpiredErrorTitle": {
    "message": "Tiempo de espera de cotizaciones"
  },
  "swapQuotesNotAvailableDescription": {
    "message": "Reduzca el tamaño de su operación o utilice un token diferente."
  },
  "swapQuotesNotAvailableErrorDescription": {
    "message": "Intente ajustar la configuración de monto o deslizamiento y vuelva a intentarlo."
  },
  "swapQuotesNotAvailableErrorTitle": {
    "message": "No hay cotizaciones disponibles"
  },
  "swapRate": {
    "message": "Tarifa"
  },
  "swapReceiving": {
    "message": "Recibiendo"
  },
  "swapReceivingInfoTooltip": {
    "message": "Este es un valor estimado. El monto exacto depende del deslizamiento."
  },
  "swapRequestForQuotation": {
    "message": "Solicitud de cotización"
  },
  "swapReviewSwap": {
    "message": "Revisar intercambio"
  },
  "swapSearchNameOrAddress": {
    "message": "Buscar nombre o pegar dirección"
  },
  "swapSelect": {
    "message": "Seleccionar"
  },
  "swapSelectAQuote": {
    "message": "Seleccionar una cotización"
  },
  "swapSelectAToken": {
    "message": "Seleccionar token"
  },
  "swapSelectQuotePopoverDescription": {
    "message": "A continuación, se muestran todas las cotizaciones recopiladas de diversas fuentes de liquidez."
  },
  "swapSelectToken": {
    "message": "Seleccionar token"
  },
  "swapShowLatestQuotes": {
    "message": "Mostrar cotizaciones más recientes"
  },
  "swapSlippageHighDescription": {
    "message": "El deslizamiento ingresado ($1%) se considera muy alto y puede resultar en una mala tasa",
    "description": "$1 is the amount of % for slippage"
  },
  "swapSlippageHighTitle": {
    "message": "Deslizamiento alto"
  },
  "swapSlippageLowDescription": {
    "message": "Un valor tan bajo ($1%) puede resultar en un intercambio fallido",
    "description": "$1 is the amount of % for slippage"
  },
  "swapSlippageLowTitle": {
    "message": "Deslizamiento bajo"
  },
  "swapSlippageNegative": {
    "message": "El deslizamiento debe ser mayor o igual que cero"
  },
  "swapSlippageNegativeDescription": {
    "message": "El deslizamiento debe ser mayor o igual que cero"
  },
  "swapSlippageNegativeTitle": {
    "message": "Aumentar el deslizamiento para continuar"
  },
  "swapSlippageOverLimitDescription": {
    "message": "La tolerancia al deslizamiento debe ser del 15 % o menos. Cualquier cosa más alta resultará en una mala tasa."
  },
  "swapSlippageOverLimitTitle": {
    "message": "Reducir el deslizamiento para continuar"
  },
  "swapSlippagePercent": {
    "message": "$1%",
    "description": "$1 is the amount of % for slippage"
  },
  "swapSlippageTooltip": {
    "message": "Si el precio cambia entre el momento en que hace el pedido y cuando se confirma, se denomina \"deslizamiento\". El canje se cancelará automáticamente si el deslizamiento supera lo establecido en la configuración de la \"tolerancia de deslizamiento\"."
  },
  "swapSlippageZeroDescription": {
    "message": "Hay menos proveedores de cotizaciones de deslizamiento cero, lo que resultará en una cotización menos competitiva."
  },
  "swapSlippageZeroTitle": {
    "message": "Abastecimiento de proveedores de deslizamiento cero"
  },
  "swapSource": {
    "message": "Fuente de liquidez"
  },
  "swapSuggested": {
    "message": "Intercambio sugerido"
  },
  "swapSuggestedGasSettingToolTipMessage": {
    "message": "Los intercambios son transacciones complejas y urgentes. Recomendamos esta tarifa de gas para lograr un buen equilibrio entre el costo y la garantía de un intercambio exitoso."
  },
  "swapSwapFrom": {
    "message": "Intercambiar de"
  },
  "swapSwapSwitch": {
    "message": "Cambiar orden de los tokens"
  },
  "swapSwapTo": {
    "message": "Intercambiar a"
  },
  "swapToConfirmWithHwWallet": {
    "message": "para confirmar con su monedero físico"
  },
  "swapTokenAddedManuallyDescription": {
    "message": "Verifique este token en $1 y asegúrese de que sea el token que desea operar.",
    "description": "$1 points the user to etherscan as a place they can verify information about a token. $1 is replaced with the translation for \"etherscan\""
  },
  "swapTokenAddedManuallyTitle": {
    "message": "Token añadido manualmente"
  },
  "swapTokenAvailable": {
    "message": "Su $1 se agregó a la cuenta.",
    "description": "This message is shown after a swap is successful and communicates the exact amount of tokens the user has received for a swap. The $1 is a decimal number of tokens followed by the token symbol."
  },
  "swapTokenBalanceUnavailable": {
    "message": "No se pudo recuperar su saldo de $1",
    "description": "This message communicates to the user that their balance of a given token is currently unavailable. $1 will be replaced by a token symbol"
  },
  "swapTokenNotAvailable": {
    "message": "El token no está disponible para intercambiar en esta región"
  },
  "swapTokenToToken": {
    "message": "Intercambiar $1 por $2",
    "description": "Used in the transaction display list to describe a swap. $1 and $2 are the symbols of tokens in involved in a swap."
  },
  "swapTokenVerificationAddedManually": {
    "message": "Este token se añadió de forma manual."
  },
  "swapTokenVerificationMessage": {
    "message": "Siempre confirme la dirección del token en $1.",
    "description": "Points the user to Etherscan as a place they can verify information about a token. $1 is replaced with the translation for \"Etherscan\" followed by an info icon that shows more info on hover."
  },
  "swapTokenVerificationOnlyOneSource": {
    "message": "Solo se verificó en una fuente."
  },
  "swapTokenVerificationSources": {
    "message": "Verificar en $1 fuentes.",
    "description": "Indicates the number of token information sources that recognize the symbol + address. $1 is a decimal number."
  },
  "swapTokenVerifiedOn1SourceDescription": {
    "message": "$1 solo se verifica en 1 fuente. Considere verificarlo en $2 antes de continuar.",
    "description": "$1 is a token name, $2 points the user to etherscan as a place they can verify information about a token. $1 is replaced with the translation for \"etherscan\""
  },
  "swapTokenVerifiedOn1SourceTitle": {
    "message": "Token potencialmente falso"
  },
  "swapTooManyDecimalsError": {
    "message": "$1 permite hasta $2 decimales",
    "description": "$1 is a token symbol and $2 is the max. number of decimals allowed for the token"
  },
  "swapTransactionComplete": {
    "message": "Transacción completa"
  },
  "swapTwoTransactions": {
    "message": "2 transacciones"
  },
  "swapUnknown": {
    "message": "Desconocido"
  },
  "swapVerifyTokenExplanation": {
    "message": "Varios tokens pueden usar el mismo nombre y símbolo. Revise $1 para comprobar que este es el token que busca.",
    "description": "This appears in a tooltip next to the verifyThisTokenOn message. It gives the user more information about why they should check the token on a block explorer. $1 will be the name or url of the block explorer, which will be the translation of 'etherscan' or a block explorer url specified for a custom network."
  },
  "swapYourTokenBalance": {
    "message": "$1 $2 disponibles para intercambio",
    "description": "Tells the user how much of a token they have in their balance. $1 is a decimal number amount of tokens, and $2 is a token symbol"
  },
  "swapZeroSlippage": {
    "message": "0 % de deslizamiento"
  },
  "swapsAdvancedOptions": {
    "message": "Opciones avanzadas"
  },
  "swapsExcessiveSlippageWarning": {
    "message": "El monto del deslizamiento es muy alto, por lo que recibirá una tasa de conversión desfavorable. Disminuya su tolerancia de deslizamiento a un valor menor al 15 %."
  },
  "swapsMaxSlippage": {
    "message": "Tolerancia de deslizamiento"
  },
  "swapsNotEnoughForTx": {
    "message": "No hay $1 suficientes para completar esta transacción",
    "description": "Tells the user that they don't have enough of a token for a proposed swap. $1 is a token symbol"
  },
  "swapsNotEnoughToken": {
    "message": "No hay suficiente $1",
    "description": "Tells the user that they don't have enough of a token for a proposed swap. $1 is a token symbol"
  },
  "swapsViewInActivity": {
    "message": "Ver en actividad"
  },
  "switch": {
    "message": "Cambiar"
  },
  "switchEthereumChainConfirmationDescription": {
    "message": "Esto cambiará la red seleccionada en MetaMask por una red agregada con anterioridad:"
  },
  "switchEthereumChainConfirmationTitle": {
    "message": "¿Le permite a este sitio cambiar la red?"
  },
  "switchInputCurrency": {
    "message": "Cambiar moneda de entrada"
  },
  "switchNetwork": {
    "message": "Cambiar red"
  },
  "switchNetworks": {
    "message": "Cambiar redes"
  },
  "switchToNetwork": {
    "message": "Cambiar a $1",
    "description": "$1 represents the custom network that has previously been added"
  },
  "switchToThisAccount": {
    "message": "Cambiar a esta cuenta"
  },
  "switchedNetworkToastDecline": {
    "message": "No volver a mostrar"
  },
  "switchedNetworkToastMessage": {
    "message": "$1 ahora está activo en $2",
    "description": "$1 represents the account name, $2 represents the network name"
  },
  "switchedTo": {
    "message": "Ahora está usando"
  },
  "switchingNetworksCancelsPendingConfirmations": {
    "message": "Cambiar de red cancelará todas las confirmaciones pendientes"
  },
  "symbol": {
    "message": "Símbolo"
  },
  "symbolBetweenZeroTwelve": {
    "message": "El símbolo debe tener 11 caracteres o menos."
  },
  "tenPercentIncreased": {
    "message": "10 % de aumento"
  },
  "terms": {
    "message": "Términos de uso"
  },
  "termsOfService": {
    "message": "Términos de servicio"
  },
  "termsOfUseAgreeText": {
    "message": " Acepto los Términos de uso, que se aplican al uso que hago de MetaMask y de todas sus funcionalidades"
  },
  "termsOfUseFooterText": {
    "message": "Por favor, desplácese para leer todas las secciones"
  },
  "termsOfUseTitle": {
    "message": "Nuestros Términos de uso han sido actualizados"
  },
  "theme": {
    "message": "Tema"
  },
  "themeDescription": {
    "message": "Elija su tema MetaMask preferido."
  },
  "thingsToKeep": {
    "message": "Tenga en cuenta:"
  },
  "thirdPartySoftware": {
    "message": "Aviso de software de terceros",
    "description": "Title of a popup modal displayed when installing a snap for the first time."
  },
  "thisCollection": {
    "message": "esta colección"
  },
  "threeMonthsAbbreviation": {
    "message": "3 m",
    "description": "Shortened form of '3 months'"
  },
  "time": {
    "message": "Tiempo"
  },
  "tips": {
    "message": "Sugerencias"
  },
  "to": {
    "message": "Para"
  },
  "toAddress": {
    "message": "Para: $1",
    "description": "$1 is the address to include in the To label. It is typically shortened first using shortenAddress"
  },
  "toggleRequestQueueDescription": {
    "message": "Esto le permite seleccionar una red para cada sitio en lugar de una única red seleccionada para todos los sitios. Esta función evitará que cambie de red manualmente, lo que puede afectar su experiencia de usuario en ciertos sitios."
  },
  "toggleRequestQueueField": {
    "message": "Seleccionar redes para cada sitio"
  },
  "toggleRequestQueueOff": {
    "message": "Desactivado"
  },
  "toggleRequestQueueOn": {
    "message": "Activado"
  },
  "token": {
    "message": "Token"
  },
  "tokenAddress": {
    "message": "Dirección del token"
  },
  "tokenAlreadyAdded": {
    "message": "Ya se agregó el token."
  },
  "tokenAutoDetection": {
    "message": "Detección automática de tokens"
  },
  "tokenContractAddress": {
    "message": "Dirección de contrato de token"
  },
  "tokenDecimal": {
    "message": "Decimales del token"
  },
  "tokenDecimalFetchFailed": {
    "message": "Se requiere decimal del token. Encuéntrelo en: $1"
  },
  "tokenDecimalTitle": {
    "message": "Decimales del token:"
  },
  "tokenDetails": {
    "message": "Detalles del token"
  },
  "tokenFoundTitle": {
    "message": "1 nuevo token encontrado"
  },
  "tokenId": {
    "message": "ID de token"
  },
  "tokenList": {
    "message": "Lista de tókenes"
  },
  "tokenScamSecurityRisk": {
    "message": "estafas de tokens y riesgos de seguridad"
  },
  "tokenShowUp": {
    "message": "Es posible que sus tókenes no aparezcan automáticamente en su monedero. "
  },
  "tokenStandard": {
    "message": "Estándar de tokenes"
  },
  "tokenSymbol": {
    "message": "Símbolo del token"
  },
  "tokens": {
    "message": "Tokens"
  },
  "tokensFoundTitle": {
    "message": "$1 nuevos tokens encontrados",
    "description": "$1 is the number of new tokens detected"
  },
  "tokensInCollection": {
    "message": "Tokens en la colección"
  },
  "tooltipApproveButton": {
    "message": "Comprendo"
  },
  "tooltipSatusConnected": {
    "message": "conectado"
  },
  "tooltipSatusConnectedUpperCase": {
    "message": "Conectado"
  },
  "tooltipSatusNotConnected": {
    "message": "no conectado"
  },
  "total": {
    "message": "Total"
  },
  "totalVolume": {
    "message": "Volúmen total"
  },
  "transaction": {
    "message": "transacción"
  },
  "transactionCancelAttempted": {
    "message": "Se intentó cancelar la transacción con una tarifa de gas de $1 en $2"
  },
  "transactionCancelSuccess": {
    "message": "La transacción de canceló correctamente en $2"
  },
  "transactionConfirmed": {
    "message": "La transacción de confirmó en $2."
  },
  "transactionCreated": {
    "message": "La transacción se creó con un valor de $1 en $2."
  },
  "transactionDataFunction": {
    "message": "Función"
  },
  "transactionDetailDappGasMoreInfo": {
    "message": "Sitio sugerido"
  },
  "transactionDetailDappGasTooltip": {
    "message": "Editar para utilizar la tarifa de gas recomendada por MetaMask según el último bloque."
  },
  "transactionDetailGasHeading": {
    "message": "Tarifa estimada de gas"
  },
  "transactionDetailGasTooltipConversion": {
    "message": "Obtenga más información sobre las tarifas de gas"
  },
  "transactionDetailGasTooltipExplanation": {
    "message": "Las tarifas de gas las establece la red y fluctúan según el tráfico y la complejidad de la transacción."
  },
  "transactionDetailGasTooltipIntro": {
    "message": "Las tarifas de gas se pagan a los mineros de criptomonedas que procesan transacciones en la red $1. MetaMask no se beneficia de las tarifas de gas."
  },
  "transactionDetailGasTotalSubtitle": {
    "message": "Cantidad + tarifa de gas"
  },
  "transactionDetailLayer2GasHeading": {
    "message": "Tarifa de gas de la capa 2"
  },
  "transactionDetailMultiLayerTotalSubtitle": {
    "message": "Monto + cargos"
  },
  "transactionDropped": {
    "message": "La transacción se abandonó en $2."
  },
  "transactionError": {
    "message": "Error de transacción. Excepción generada en el código de contrato."
  },
  "transactionErrorNoContract": {
    "message": "Intentando llamar a una función en una dirección sin contrato."
  },
  "transactionErrored": {
    "message": "La transacción encontró un error."
  },
  "transactionFailed": {
    "message": "Transacción fallida"
  },
  "transactionFee": {
    "message": "Tarifa de transacción"
  },
  "transactionHistoryBaseFee": {
    "message": "Tarifa base (GWEI)"
  },
  "transactionHistoryL1GasLabel": {
    "message": "Tarifa total de gas L1"
  },
  "transactionHistoryL2GasLimitLabel": {
    "message": "Límite de gas L2"
  },
  "transactionHistoryL2GasPriceLabel": {
    "message": "Precio de gas L2"
  },
  "transactionHistoryMaxFeePerGas": {
    "message": "Tarifa máxima por gas"
  },
  "transactionHistoryPriorityFee": {
    "message": "Tarifa de prioridad (GWEI)"
  },
  "transactionHistoryTotalGasFee": {
    "message": "Tarifa total de gas"
  },
  "transactionNote": {
    "message": "Nota de transacción"
  },
  "transactionResubmitted": {
    "message": "Transacción reenviada con la tarifa de gas aumentada a $1 en $2"
  },
  "transactionSettings": {
    "message": "Ajustes de la transacción"
  },
  "transactionSubmitted": {
    "message": "Transacción enviada con una tarifa de gas de $1 en $2."
  },
  "transactionUpdated": {
    "message": "La transacción se actualizó en $2."
  },
  "transactions": {
    "message": "Transacciones"
  },
  "transfer": {
    "message": "Transferir"
  },
  "transferFrom": {
    "message": "Transferir desde"
  },
  "trillionAbbreviation": {
    "message": "b",
    "description": "Shortened form of 'trillion'"
  },
  "troubleConnectingToLedgerU2FOnFirefox": {
    "message": "Tenemos problemas para conectarnos con su Ledger. $1",
    "description": "$1 is a link to the wallet connection guide;"
  },
  "troubleConnectingToLedgerU2FOnFirefox2": {
    "message": "Revise nuestra guía de conexión de monederos físicos y vuelva a intentarlo.",
    "description": "$1 of the ledger wallet connection guide"
  },
  "troubleConnectingToLedgerU2FOnFirefoxLedgerSolution": {
    "message": "Si tiene la última versión de Firefox, es posible que experimente un problema relacionado con la eliminación de la compatibilidad con U2F de Firefox. Aprenda a solucionar este problema $1.",
    "description": "It is a link to the ledger website for the workaround."
  },
  "troubleConnectingToLedgerU2FOnFirefoxLedgerSolution2": {
    "message": "aquí",
    "description": "Second part of the error message; It is a link to the ledger website for the workaround."
  },
  "troubleConnectingToWallet": {
    "message": "Tuvimos problemas al conectar su $1. Pruebe revisar $2 e inténtelo de nuevo.",
    "description": "$1 is the wallet device name; $2 is a link to wallet connection guide"
  },
  "troubleStarting": {
    "message": "MetaMask tuvo problemas para iniciar. Este error podría ser intermitente, así que intente reiniciar la extensión."
  },
  "trustSiteApprovePermission": {
    "message": "Al conceder el permiso, usted permite que los siguientes $1 tengan acceso a sus fondos"
  },
  "tryAgain": {
    "message": "Vuelva a intentarlo"
  },
  "turnOff": {
    "message": "Desactivar"
  },
  "turnOffMetamaskNotificationsError": {
    "message": "Hubo un error al desactivar las notificaciones. Vuelva a intentarlo más tarde."
  },
  "turnOn": {
    "message": "Activar"
  },
  "turnOnMetamaskNotifications": {
    "message": "Activar las notificaciones"
  },
  "turnOnMetamaskNotificationsButton": {
    "message": "Activar"
  },
  "turnOnMetamaskNotificationsError": {
    "message": "Hubo un error al crear las notificaciones. Vuelva a intentarlo más tarde."
  },
  "turnOnMetamaskNotificationsMessageFirst": {
    "message": "Manténgase informado sobre lo que sucede en su monedero con notificaciones."
  },
  "turnOnMetamaskNotificationsMessagePrivacyBold": {
    "message": "Configuración > Notificaciones."
  },
  "turnOnMetamaskNotificationsMessagePrivacyLink": {
    "message": "Obtenga más información sobre cómo protegemos su privacidad mientras utiliza esta función."
  },
  "turnOnMetamaskNotificationsMessageSecond": {
    "message": "Para usar las notificaciones del monedero, utilizamos un perfil para sincronizar algunas configuraciones en sus dispositivos. $1"
  },
  "turnOnMetamaskNotificationsMessageThird": {
    "message": "Puede desactivar las notificaciones en cualquier momento en $1"
  },
  "turnOnTokenDetection": {
    "message": "Activar la detección mejorada de tokens"
  },
  "tutorial": {
    "message": "Tutorial"
  },
  "twelveHrTitle": {
    "message": "12 horas:"
  },
  "typeYourSRP": {
    "message": "Escriba la frase secreta de recuperación"
  },
  "u2f": {
    "message": "U2F",
    "description": "A name on an API for the browser to interact with devices that support the U2F protocol. On some browsers we use it to connect MetaMask to Ledger devices."
  },
  "unapproved": {
    "message": "No aprobado"
  },
  "units": {
    "message": "unidades"
  },
  "unknown": {
    "message": "Desconocido"
  },
  "unknownCollection": {
    "message": "Colección sin nombre"
  },
  "unknownNetwork": {
    "message": "Red privada desconocida"
  },
  "unknownNetworkForKeyEntropy": {
    "message": "Red desconocida",
    "description": "Displayed on places like Snap install warning when regular name is not available."
  },
  "unknownQrCode": {
    "message": "Error: No se pudo identificar ese código QR"
  },
  "unlimited": {
    "message": "Ilimitado"
  },
  "unlock": {
    "message": "Desbloquear"
  },
  "unlockMessage": {
    "message": "La Web descentralizada espera"
  },
  "unpin": {
    "message": "Desanclar"
  },
  "unrecognizedChain": {
    "message": "No se reconoce esta red personalizada",
    "description": "$1 is a clickable link with text defined by the 'unrecognizedChanLinkText' key. The link will open to instructions for users to validate custom network details."
  },
  "unsendableAsset": {
    "message": "Actualmente no se admite el envío de tokens NFT (ERC-721)",
    "description": "This is an error message we show the user if they attempt to send an NFT asset type, for which currently don't support sending"
  },
  "unverifiedContractAddressMessage": {
    "message": "No podemos verificar este contrato. Asegúrese de que confía en esta dirección."
  },
  "upArrow": {
    "message": "flecha ascendente"
  },
  "update": {
    "message": "Actualizar"
  },
  "updateOrEditNetworkInformations": {
    "message": "Actualice su información o"
  },
  "updateRequest": {
    "message": "Solicitud de actualización"
  },
  "updatedWithDate": {
    "message": "$1 actualizado"
  },
  "uploadDropFile": {
    "message": "Ingrese su archivo aquí"
  },
  "uploadFile": {
    "message": "Cargar archivo"
  },
  "urlErrorMsg": {
    "message": "Las direcciones URL requieren el prefijo HTTP/HTTPS adecuado."
  },
  "use4ByteResolution": {
    "message": "Decodificar contratos inteligentes"
  },
  "use4ByteResolutionDescription": {
    "message": "Para mejorar la experiencia del usuario, personalizamos la pestaña de actividad con mensajes basados en los contratos inteligentes con los que interactúa. MetaMask usa un servicio llamado 4byte.directory para decodificar datos y mostrarle una versión de un contrato inteligente que es más fácil de leer. Esto ayuda a reducir sus posibilidades de aprobar acciones de contratos inteligentes maliciosos, pero puede resultar en que se comparta su dirección IP."
  },
  "useMultiAccountBalanceChecker": {
    "message": "Solicitudes de saldo de cuenta por lotes"
  },
  "useMultiAccountBalanceCheckerSettingDescription": {
    "message": "Obtenga actualizaciones de saldo más rápidas mediante el procesamiento por lotes de solicitudes de saldo de cuenta. Esto nos permite obtener los saldos de su cuenta juntos, para que obtenga actualizaciones más rápidas para una experiencia mejorada. Cuando esta función está desactivada, es menos probable que terceros logran asociar a sus cuentas entre sí."
  },
  "useNftDetection": {
    "message": "Detección automática de NFT"
  },
  "useNftDetectionDescriptionText": {
    "message": "Deje que MetaMask agregue los NFT de su propiedad mediante servicios de terceros. La detección automática de los NFT expone su IP y dirección de cuenta a estos servicios. Habilitar esta función podría asociar su dirección IP con su dirección de Ethereum y mostrar NFT falsos enviados mediante airdrop por estafadores. Puede agregar tókenes manualmente para evitar este riesgo."
  },
  "usePhishingDetection": {
    "message": "Usar detección de phishing"
  },
  "usePhishingDetectionDescription": {
    "message": "Mostrar una advertencia respecto de los dominios de phishing dirigidos a los usuarios de Ethereum"
  },
  "useSafeChainsListValidation": {
    "message": "Verificación de detalles de la red"
  },
  "useSafeChainsListValidationDescription": {
    "message": "MetaMask utiliza un servicio de terceros llamado $1 para mostrar detalles de red precisos y estandarizados. Esto reduce las posibilidades de conectarse a una red maliciosa o incorrecta. Al utilizar esta función, su dirección IP queda expuesta a chainid.network."
  },
  "useSafeChainsListValidationWebsite": {
    "message": "chainid.network",
    "description": "useSafeChainsListValidationWebsite is separated from the rest of the text so that we can bold the third party service name in the middle of them"
  },
  "useSiteSuggestion": {
    "message": "Usar sugerencia del sitio"
  },
  "useTokenDetectionPrivacyDesc": {
    "message": "La visualización automática de tokens enviados a su cuenta implica la comunicación con servidores de terceros para obtener imágenes de tokens. Esos servicios tendrán acceso a su dirección IP."
  },
  "usedByClients": {
    "message": "Usado por una variedad de clientes distintos"
  },
  "userName": {
    "message": "Nombre de usuario"
  },
  "userOpContractDeployError": {
    "message": "La implementación de contratos desde una cuenta de contrato inteligente no es compatible"
  },
  "verifyContractDetails": {
    "message": "Verificar detalles de terceros"
  },
  "verifyThisTokenOn": {
    "message": "Comprobar este token en $1",
    "description": "Points the user to etherscan as a place they can verify information about a token. $1 is replaced with the translation for \"etherscan\""
  },
  "verifyThisUnconfirmedTokenOn": {
    "message": "Verifique este token en $1 y asegúrese de que sea el token con el que quiere realizar la transacción.",
    "description": "Points the user to etherscan as a place they can verify information about a token. $1 is replaced with the translation for \"etherscan\""
  },
  "version": {
    "message": "Versión"
  },
  "view": {
    "message": "Ver"
  },
  "viewActivity": {
    "message": "Ver actividad"
  },
  "viewAllDetails": {
    "message": "Ver todos los detalles"
  },
  "viewAllQuotes": {
    "message": "ver todas las cotizaciones"
  },
  "viewContact": {
    "message": "Ver contacto"
  },
  "viewDetails": {
    "message": "Ver detalles"
  },
  "viewFullTransactionDetails": {
    "message": "Ver detalles completos de la transacción"
  },
  "viewMore": {
    "message": "Ver más"
  },
  "viewOnBlockExplorer": {
    "message": "Ver en el explorador de bloques"
  },
  "viewOnCustomBlockExplorer": {
    "message": "Ver $1 en $2",
    "description": "$1 is the action type. e.g (Account, Transaction, Swap) and $2 is the Custom Block Explorer URL"
  },
  "viewOnEtherscan": {
    "message": "Ver $1 en Etherscan",
    "description": "$1 is the action type. e.g (Account, Transaction, Swap)"
  },
  "viewOnExplorer": {
    "message": "Ver en el explorador"
  },
  "viewOnOpensea": {
    "message": "Ver en Opensea"
  },
  "viewTransaction": {
    "message": "Ver transacción"
  },
  "viewinCustodianApp": {
    "message": "Ver en la aplicación de custodia"
  },
  "viewinExplorer": {
    "message": "Ver $1 en el explorador",
    "description": "$1 is the action type. e.g (Account, Transaction, Swap)"
  },
  "visitSite": {
    "message": "Visitar sitio"
  },
  "visitWebSite": {
    "message": "Visite nuestro sitio web"
  },
  "wallet": {
    "message": "Monedero"
  },
  "walletConnectionGuide": {
    "message": "nuestra guía de conexión del monedero físico"
  },
  "walletCreationSuccessDetail": {
    "message": "Ha protegido con éxito su monedero. Mantenga su frase secreta de recuperación a salvo y en secreto: ¡es su responsabilidad!"
  },
  "walletCreationSuccessReminder1": {
    "message": "MetaMask no puede recuperar su frase secreta de recuperación."
  },
  "walletCreationSuccessReminder2": {
    "message": "MetaMask nunca le pedirá su frase secreta de recuperación."
  },
  "walletCreationSuccessReminder3": {
    "message": "$1 con nadie o se arriesga a que le roben los fondos",
    "description": "$1 is separated as walletCreationSuccessReminder3BoldSection so that we can bold it"
  },
  "walletCreationSuccessReminder3BoldSection": {
    "message": "Nunca comparta su frase secreta de recuperación",
    "description": "This string is localized separately from walletCreationSuccessReminder3 so that we can bold it"
  },
  "walletCreationSuccessTitle": {
    "message": "Creación exitosa del monedero"
  },
  "wantToAddThisNetwork": {
    "message": "¿Desea añadir esta red?"
  },
  "wantsToAddThisAsset": {
    "message": "$1 quiere agregar este activo a su monedero."
  },
  "warning": {
    "message": "Advertencia"
  },
  "warningFromSnap": {
    "message": "Advertencia de $1",
    "description": "$1 represents the name of the snap"
  },
  "warningTooltipText": {
    "message": "$1 El tercero podría gastar todo su saldo de tokens sin previo aviso o consentimiento. Protéjase personalizando un límite de gasto más bajo.",
    "description": "$1 is a warning icon with text 'Be careful' in 'warning' colour"
  },
  "weak": {
    "message": "Débil"
  },
  "web3": {
    "message": "Web3"
  },
  "web3ShimUsageNotification": {
    "message": "Parece que el sitio web actual intentó utilizar la API de window.web3 que se eliminó. Si el sitio no funciona, haga clic en $1 para obtener más información.",
    "description": "$1 is a clickable link."
  },
  "webhid": {
    "message": "WebHID",
    "description": "Refers to a interface for connecting external devices to the browser. Used for connecting ledger to the browser. Read more here https://developer.mozilla.org/en-US/docs/Web/API/WebHID_API"
  },
  "websites": {
    "message": "sitios web",
    "description": "Used in the 'permission_rpc' message."
  },
  "welcomeBack": {
    "message": "¡Bienvenido de nuevo!"
  },
  "welcomeExploreDescription": {
    "message": "Almacenar, enviar y gastar criptomonedas y activos."
  },
  "welcomeExploreTitle": {
    "message": "Explorar aplicaciones descentralizadas"
  },
  "welcomeLoginDescription": {
    "message": "Use su MetaMask para acceder a aplicaciones descentralizadas, sin necesidad de registrarse."
  },
  "welcomeLoginTitle": {
    "message": "Diga hola a su monedero"
  },
  "welcomeToMetaMask": {
    "message": "Comencemos"
  },
  "welcomeToMetaMaskIntro": {
    "message": "Con la confianza de millones de usuarios, MetaMask es un monedero seguro que permite que todos puedan acceder al mundo de Web3."
  },
  "whatsNew": {
    "message": "Novedades",
    "description": "This is the title of a popup that gives users notifications about new features and updates to MetaMask."
  },
  "whatsThis": {
    "message": "¿Qué es esto?"
  },
  "wrongNetworkName": {
    "message": "Según nuestros registros, es posible que el nombre de la red no coincida correctamente con este ID de cadena."
  },
  "xOfYPending": {
    "message": "$1 de $2 están pendientes",
    "description": "$1 and $2 are intended to be two numbers, where $2 is a total number of pending confirmations, and $1 is a count towards that total"
  },
  "yes": {
    "message": "Sí"
  },
  "you": {
    "message": "Usted"
  },
  "youNeedToAllowCameraAccess": {
    "message": "Necesita permitir el acceso a la cámara para usar esta función."
  },
  "youSign": {
    "message": "Está firmando"
  },
  "yourAccounts": {
    "message": "Sus cuentas"
  },
  "yourActivity": {
    "message": "Su actividad"
  },
  "yourBalance": {
    "message": "Su saldo"
  },
  "yourNFTmayBeAtRisk": {
    "message": "Sus NFT podrían estar en riesgo"
  },
  "yourPrivateSeedPhrase": {
    "message": "Su frase secreta de recuperación"
  },
  "yourTransactionConfirmed": {
    "message": "Transacción ya confirmada"
  },
  "yourTransactionJustConfirmed": {
    "message": "No pudimos cancelar su transacción antes de que se confirmara en la cadena de bloques."
  },
  "zeroGasPriceOnSpeedUpError": {
    "message": "No hay entradas sobre el precio del gas al acelerar la transacción"
  }
}<|MERGE_RESOLUTION|>--- conflicted
+++ resolved
@@ -1854,15 +1854,9 @@
   "existingChainId": {
     "message": "La información que ha ingresado está asociada con un ID de cadena existente."
   },
-<<<<<<< HEAD
-=======
   "existingRequestsBannerAlertDesc": {
     "message": "Para ver y confirmar su solicitud más reciente, primero deberá aprobar o rechazar las solicitudes existentes."
   },
-  "existingRpcUrl": {
-    "message": "Esta URL está asociada a otro ID de cadena."
-  },
->>>>>>> eb4066e0
   "expandView": {
     "message": "Expandir vista"
   },
