{
  "QRHardwareInvalidTransactionTitle": {
    "message": "Error"
  },
  "QRHardwareMismatchedSignId": {
    "message": "Datos de transacción incongruentes. Compruebe los detalles."
  },
  "QRHardwarePubkeyAccountOutOfRange": {
    "message": "No hay más cuentas. Para acceder a otra cuenta que no figura en la lista, vuelva a conectar su monedero físico y selecciónela."
  },
  "QRHardwareScanInstructions": {
    "message": "Coloque el código QR delante de la cámara. La pantalla está borrosa, pero no afectará la lectura."
  },
  "QRHardwareSignRequestCancel": {
    "message": "Rechazar"
  },
  "QRHardwareSignRequestDescription": {
    "message": "Después de firmar con su monedero, haga clic en \"Obtener firma\" para recibir la firma"
  },
  "QRHardwareSignRequestGetSignature": {
    "message": "Obtener firma"
  },
  "QRHardwareSignRequestSubtitle": {
    "message": "Escanee código QR con su monedero"
  },
  "QRHardwareSignRequestTitle": {
    "message": "Solicitar firma"
  },
  "QRHardwareUnknownQRCodeTitle": {
    "message": "Error"
  },
  "QRHardwareUnknownWalletQRCode": {
    "message": "Código QR no válido. Escanee el QR sincronizado del monedero físico."
  },
  "QRHardwareWalletImporterTitle": {
    "message": "Escanear código QR"
  },
  "QRHardwareWalletSteps1Description": {
    "message": "A continuación puede elegir entre una lista de socios oficiales que admiten códigos QR."
  },
  "QRHardwareWalletSteps1Title": {
    "message": "Conecte su monedero físico QR"
  },
  "QRHardwareWalletSteps2Description": {
    "message": "Ngrave Zero"
  },
  "SrpListHideAccounts": {
    "message": "Ocultar cuentas de $1",
    "description": "$1 is the number of accounts"
  },
  "SrpListHideSingleAccount": {
    "message": "Ocultar 1 cuenta"
  },
  "SrpListShowAccounts": {
    "message": "Mostrar $1 cuentas",
    "description": "$1 is the number of accounts"
  },
  "SrpListShowSingleAccount": {
    "message": "Mostrar 1 cuenta"
  },
  "about": {
    "message": "Acerca de"
  },
  "accept": {
    "message": "Aceptar"
  },
  "acceptTermsOfUse": {
    "message": "Leí y estoy de acuerdo con $1",
    "description": "$1 is the `terms` message"
  },
  "accessYourWalletWithSRP": {
    "message": "Acceda a su monedero con la frase secreta de recuperación"
  },
  "accessYourWalletWithSRPDescription": {
    "message": "MetaMask no puede recuperar su contraseña. Usaremos su frase secreta de recuperación para validar su propiedad, restaurar su monedero y configurar una nueva contraseña. Primero, ingrese la frase secreta de recuperación que recibió cuando creó su monedero. $1",
    "description": "$1 is the words 'Learn More' from key 'learnMore', separated here so that it can be added as a link"
  },
  "accessingYourCamera": {
    "message": "Accediendo a la cámara…"
  },
  "account": {
    "message": "Cuenta"
  },
  "accountActivity": {
    "message": "Actividad de la cuenta"
  },
  "accountActivityText": {
    "message": "Seleccione las cuentas sobre las que desea recibir notificaciones:"
  },
  "accountDetails": {
    "message": "Detalles de la cuenta"
  },
  "accountIdenticon": {
    "message": "Identicon de cuenta"
  },
  "accountIsntConnectedToastText": {
    "message": "$1 no está conectado a $2"
  },
  "accountName": {
    "message": "Nombre de la cuenta"
  },
  "accountNameDuplicate": {
    "message": "Este nombre de cuenta ya existe",
    "description": "This is an error message shown when the user enters a new account name that matches an existing account name"
  },
  "accountNameReserved": {
    "message": "Este nombre de cuenta está reservado",
    "description": "This is an error message shown when the user enters a new account name that is reserved for future use"
  },
  "accountOptions": {
    "message": "Opciones de la cuenta"
  },
  "accountPermissionToast": {
    "message": "Se actualizaron los permisos de la cuenta"
  },
  "accountSelectionRequired": {
    "message": "Debe seleccionar una cuenta."
  },
  "accountTypeNotSupported": {
    "message": "Tipo de cuenta no admitido"
  },
  "accounts": {
    "message": "Cuentas"
  },
  "accountsConnected": {
    "message": "Cuentas conectadas"
  },
  "accountsPermissionsTitle": {
    "message": "Ver sus cuentas y sugerir transacciones"
  },
  "accountsSmallCase": {
    "message": "cuentas"
  },
  "active": {
    "message": "Activo"
  },
  "activity": {
    "message": "Actividad"
  },
  "activityLog": {
    "message": "registro de actividad"
  },
  "add": {
    "message": "Agregar"
  },
  "addACustomNetwork": {
    "message": "Agregar una red personalizada"
  },
  "addANetwork": {
    "message": "Agregar una red"
  },
  "addANickname": {
    "message": "Añadir un apodo"
  },
  "addAUrl": {
    "message": "Agregar una URL"
  },
  "addAccount": {
    "message": "Añadir cuenta"
  },
  "addAccountToMetaMask": {
    "message": "Añadir cuenta a MetaMask"
  },
  "addAcquiredTokens": {
    "message": "Agregar los tokens que adquirió con MetaMask"
  },
  "addAlias": {
    "message": "Agregar alias"
  },
  "addBitcoinAccountLabel": {
    "message": "Cuenta de Bitcoin (Beta)"
  },
  "addBitcoinTestnetAccountLabel": {
    "message": "Cuenta de Bitcoin (Testnet)"
  },
  "addBlockExplorer": {
    "message": "Agregar un explorador de bloque"
  },
  "addBlockExplorerUrl": {
    "message": "Agregar una URL del explorador de bloques"
  },
  "addContact": {
    "message": "Agregar contacto"
  },
  "addCustomNetwork": {
    "message": "Agregar red personalizada"
  },
  "addEthereumChainWarningModalHeader": {
    "message": "Agregue este proveedor de RPC solo si está seguro de que puede confiar en él. $1",
    "description": "$1 is addEthereumChainWarningModalHeaderPartTwo passed separately so that it can be bolded"
  },
  "addEthereumChainWarningModalHeaderPartTwo": {
    "message": "Los proveedores malintencionados pueden mentir sobre el estado de la cadena de bloques y registrar la actividad de su red."
  },
  "addEthereumChainWarningModalListHeader": {
    "message": "Es importante que su proveedor sea confiable, ya que tiene el poder para:"
  },
  "addEthereumChainWarningModalListPointOne": {
    "message": "Ver sus cuentas y direcciones IP, y asociarlas"
  },
  "addEthereumChainWarningModalListPointThree": {
    "message": "Mostrar saldos de cuentas y otros estados en la cadena"
  },
  "addEthereumChainWarningModalListPointTwo": {
    "message": "Transmitir sus transacciones"
  },
  "addEthereumChainWarningModalTitle": {
    "message": "Va a agregar un nuevo proveedor de RPC para la red principal de Ethereum"
  },
  "addEthereumWatchOnlyAccount": {
    "message": "Observar una cuenta Ethereum (Beta)"
  },
  "addFriendsAndAddresses": {
    "message": "Agregue amigos y direcciones de confianza"
  },
  "addHardwareWalletLabel": {
    "message": "Monedero físico"
  },
  "addIPFSGateway": {
    "message": "Agregue su puerta de enlace de IPFS preferida"
  },
  "addImportAccount": {
    "message": "Añadir una cuenta o un monedero físico"
  },
  "addMemo": {
    "message": "Añadir memo"
  },
  "addNetwork": {
    "message": "Agregar red"
  },
  "addNetworkConfirmationTitle": {
    "message": "Agregar $1",
    "description": "$1 represents network name"
  },
  "addNewAccount": {
    "message": "Añadir una cuenta nueva de Ethereum"
  },
  "addNewEthereumAccountLabel": {
    "message": "Cuenta de Ethereum"
  },
  "addNewSolanaAccountLabel": {
    "message": "Cuenta de Solana"
  },
  "addNft": {
    "message": "Añadir NFT"
  },
  "addNfts": {
    "message": "Añadir NFT"
  },
  "addNonEvmAccount": {
    "message": "Añadir cuenta de $1",
    "description": "$1 is the non EVM network where the account is going to be created, e.g. Bitcoin or Solana"
  },
  "addNonEvmAccountFromNetworkPicker": {
    "message": "Para habilitar la red de $1, debe crear una cuenta de $2.",
    "description": "$1 is the non EVM network where the account is going to be created, e.g. Solana Mainnet or Solana Devnet. $2 is the account type, e.g. Bitcoin or Solana"
  },
  "addRpcUrl": {
    "message": "Agregar URL RPC"
  },
  "addSnapAccountToggle": {
    "message": "Activar \"Añadir una cuenta Snap (Beta)\""
  },
  "addSnapAccountsDescription": {
    "message": "Activar esta función le dará la opción de agregar los nuevos Snaps de la cuenta Beta directamente desde su lista de cuentas. Si instala una cuenta Snap, recuerde que es un servicio de terceros."
  },
  "addSuggestedNFTs": {
    "message": "Añadir NFT sugeridos"
  },
  "addSuggestedTokens": {
    "message": "Agregar tokens sugeridos"
  },
  "addToken": {
    "message": "Agregar token"
  },
  "addTokenByContractAddress": {
    "message": "¿No encuentra un token? Puede agregar cualquier token si copia su dirección. Puede encontrar la dirección de contrato del token en $1",
    "description": "$1 is a blockchain explorer for a specific network, e.g. Etherscan for Ethereum"
  },
  "addUrl": {
    "message": "Agregar URL"
  },
  "addingAccount": {
    "message": "Añadiendo cuenta"
  },
  "addingCustomNetwork": {
    "message": "Agregando red"
  },
  "additionalNetworks": {
    "message": "Redes adicionales"
  },
  "address": {
    "message": "Dirección"
  },
  "addressCopied": {
    "message": "¡Dirección copiada!"
  },
  "addressMismatch": {
    "message": "La dirección del sitio no coincide"
  },
  "addressMismatchOriginal": {
    "message": "URL actual: $1",
    "description": "$1 replaced by origin URL in confirmation request"
  },
  "addressMismatchPunycode": {
    "message": "Versión de Punycode: $1",
    "description": "$1 replaced by punycode version of the URL in confirmation request"
  },
  "advanced": {
    "message": "Avanzado"
  },
  "advancedBaseGasFeeToolTip": {
    "message": "Cuando su transacción se incluya en el bloque, se reembolsará cualquier diferencia entre su tarifa base máxima y la tarifa base real. El importe total se calcula como tarifa base máxima (en GWEI) * límite de gas."
  },
  "advancedDetailsDataDesc": {
    "message": "Datos"
  },
  "advancedDetailsHexDesc": {
    "message": "Hex"
  },
  "advancedDetailsNonceDesc": {
    "message": "Nonce"
  },
  "advancedDetailsNonceTooltip": {
    "message": "Este es el número de transacción de una cuenta. El nonce para la primera transacción es 0 y aumenta en orden secuencial."
  },
  "advancedGasFeeDefaultOptIn": {
    "message": "Guarde estos valores como mis valores por defecto para la red de $1.",
    "description": "$1 is the current network name."
  },
  "advancedGasFeeModalTitle": {
    "message": "Tarifa de gas avanzada"
  },
  "advancedGasPriceTitle": {
    "message": "Precio del gas"
  },
  "advancedPriorityFeeToolTip": {
    "message": "La tarifa de prioridad (también llamada “propina del minero”) va directamente a los mineros para incentivarlos a priorizar su transacción."
  },
  "agreeTermsOfUse": {
    "message": "Acepto los $1 de MetaMask",
    "description": "$1 is the `terms` link"
  },
  "airDropPatternDescription": {
    "message": "El historial en cadena del token revela instancias anteriores de actividades sospechosas de airdrop."
  },
  "airDropPatternTitle": {
    "message": "Patrón de airdrop"
  },
  "airgapVault": {
    "message": "Bóveda AirGap"
  },
  "alert": {
    "message": "Alerta"
  },
  "alertActionBuyWithNativeCurrency": {
    "message": "Comprar $1"
  },
  "alertActionUpdateGas": {
    "message": "Actualizar el límite de gas"
  },
  "alertActionUpdateGasFee": {
    "message": "Actualizar tarifa"
  },
  "alertActionUpdateGasFeeLevel": {
    "message": "Actualizar opciones de gas"
  },
  "alertDisableTooltip": {
    "message": "Esto se puede modificar en \"Configuración > Alertas\""
  },
  "alertMessageAddressMismatchWarning": {
    "message": "A veces, los atacantes imitan sitios web haciendo pequeños cambios en la dirección del sitio. Asegúrese de estar interactuando con el sitio deseado antes de continuar."
  },
  "alertMessageChangeInSimulationResults": {
    "message": "Se actualizaron los cambios estimados para esta transacción. Revíselos detenidamente antes de proceder."
  },
  "alertMessageFirstTimeInteraction": {
    "message": "Está interactuando con esta dirección por primera vez. Asegúrese de que sea correcta antes de continuar."
  },
  "alertMessageGasEstimateFailed": {
    "message": "No podemos proporcionar una tarifa exacta y esta estimación podría ser alta. Le sugerimos que ingrese un límite de gas personalizado, pero existe el riesgo de que la transacción aún falle."
  },
  "alertMessageGasFeeLow": {
    "message": "Al elegir una tarifa baja, tenga en cuenta que las transacciones serán más lentas y los tiempos de espera más largos. Para transacciones más rápidas, elija las opciones de tarifa de mercado o agresiva."
  },
  "alertMessageGasTooLow": {
    "message": "Para continuar con esta transacción, deberá aumentar el límite de gas a 21000 o más."
  },
  "alertMessageInsufficientBalanceWithNativeCurrency": {
    "message": "No tienes suficiente $1 en tu cuenta para pagar las tarifas de red."
  },
  "alertMessageNetworkBusy": {
    "message": "Los precios del gas son altos y las estimaciones son menos precisas."
  },
  "alertMessageNoGasPrice": {
    "message": "No podemos seguir adelante con esta transacción hasta que actualice manualmente la tarifa."
  },
  "alertMessageSignInDomainMismatch": {
    "message": "El sitio que realiza la solicitud no es el sitio en el que está iniciando sesión. Esto podría ser un intento de robar sus credenciales de inicio de sesión."
  },
  "alertMessageSignInWrongAccount": {
    "message": "Este sitio le pide que inicie sesión con la cuenta incorrecta."
  },
  "alertModalAcknowledge": {
    "message": "Soy consciente del riesgo y aun así deseo continuar"
  },
  "alertModalDetails": {
    "message": "Detalles de la alerta"
  },
  "alertModalReviewAllAlerts": {
    "message": "Revisar todas las alertas"
  },
  "alertReasonChangeInSimulationResults": {
    "message": "Los resultados cambiaron"
  },
  "alertReasonFirstTimeInteraction": {
    "message": "1.ª interacción"
  },
  "alertReasonGasEstimateFailed": {
    "message": "Tarifa inexacta"
  },
  "alertReasonGasFeeLow": {
    "message": "Velocidad baja"
  },
  "alertReasonGasTooLow": {
    "message": "Límite de gas bajo"
  },
  "alertReasonInsufficientBalance": {
    "message": "Fondos insuficientes"
  },
  "alertReasonNetworkBusy": {
    "message": "La red está ocupada"
  },
  "alertReasonNoGasPrice": {
    "message": "Estimación de tarifa no disponible"
  },
  "alertReasonPendingTransactions": {
    "message": "Transacción pendiente"
  },
  "alertReasonSignIn": {
    "message": "Solicitud de inicio de sesión sospechosa"
  },
  "alertReasonWrongAccount": {
    "message": "Cuenta incorrecta"
  },
  "alertSelectedAccountWarning": {
    "message": "Esta solicitud es para una cuenta distinta a la seleccionada en su monedero. Para utilizar otra cuenta, conéctela al sitio."
  },
  "alerts": {
    "message": "Alertas"
  },
  "all": {
    "message": "Todo"
  },
  "allNetworks": {
    "message": "Todas las redes"
  },
  "allPermissions": {
    "message": "Todos los permisos"
  },
  "allTimeHigh": {
    "message": "Punto más alto"
  },
  "allTimeLow": {
    "message": "Punto más bajo"
  },
  "allowNotifications": {
    "message": "Permitir notificaciones"
  },
  "allowWithdrawAndSpend": {
    "message": "Permitir que se retire $1 y gastar hasta el siguiente importe:",
    "description": "The url of the site that requested permission to 'withdraw and spend'"
  },
  "amount": {
    "message": "Importe"
  },
  "amountReceived": {
    "message": "Monto recibido"
  },
  "amountSent": {
    "message": "Monto enviado"
  },
  "andForListItems": {
    "message": "$1, y $2",
    "description": "$1 is the first item, $2 is the last item in a list of items. Used in Snap Install Warning modal."
  },
  "andForTwoItems": {
    "message": "$1 y $2",
    "description": "$1 is the first item, $2 is the second item. Used in Snap Install Warning modal."
  },
  "appDescription": {
    "message": "Un monedero de Ethereum en el explorador",
    "description": "The description of the application"
  },
  "appName": {
    "message": "MetaMask",
    "description": "The name of the application"
  },
  "appNameBeta": {
    "message": "MetaMask Beta",
    "description": "The name of the application (Beta)"
  },
  "appNameFlask": {
    "message": "MetaMask Flask",
    "description": "The name of the application (Flask)"
  },
  "appNameMmi": {
    "message": "MetaMask Institutional",
    "description": "The name of the application (MMI)"
  },
  "apply": {
    "message": "Solicitar"
  },
  "approve": {
    "message": "Aprobar límite de gastos"
  },
  "approveButtonText": {
    "message": "Aprobar"
  },
  "approveIncreaseAllowance": {
    "message": "Aumentar el límite de gasto de $1",
    "description": "The token symbol that is being approved"
  },
  "approveSpendingCap": {
    "message": "Aprobar límite de gasto $1",
    "description": "The token symbol that is being approved"
  },
  "approved": {
    "message": "Aprobado"
  },
  "approvedOn": {
    "message": "Aprobado el $1",
    "description": "$1 is the approval date for a permission"
  },
  "approvedOnForAccounts": {
    "message": "Aprobado el $1 por $2",
    "description": "$1 is the approval date for a permission. $2 is the AvatarGroup component displaying account images."
  },
  "areYouSure": {
    "message": "¿Está seguro?"
  },
  "asset": {
    "message": "Activo"
  },
  "assetMultipleNFTsBalance": {
    "message": "$1 NFTs"
  },
  "assetOptions": {
    "message": "Opciones de activos"
  },
  "assetSingleNFTBalance": {
    "message": "$1 NFT"
  },
  "assets": {
    "message": "Activos"
  },
  "assetsDescription": {
    "message": "Detectar automáticamente tokens en su monedero, mostrar NFT y recibir actualizaciones de saldo de cuenta por lotes"
  },
  "attemptToCancelSwapForFree": {
    "message": "Intente cancelar el intercambio de forma gratuita"
  },
  "attributes": {
    "message": "Atributos"
  },
  "attributions": {
    "message": "Atribuciones"
  },
  "auroraRpcDeprecationMessage": {
    "message": "La URL de RPC de Infura ya no es compatible con Aurora."
  },
  "authorizedPermissions": {
    "message": "Ha autorizado los siguientes permisos"
  },
  "autoDetectTokens": {
    "message": "Detectar tokens automáticamente"
  },
  "autoDetectTokensDescription": {
    "message": "Usamos API de terceros para detectar y mostrar nuevos tokens enviados a su monedero. Desactive esta opción si no desea que la aplicación extraiga datos de esos servicios. $1",
    "description": "$1 is a link to a support article"
  },
  "autoLockTimeLimit": {
    "message": "Temporizador con bloqueo automático (minutos)"
  },
  "autoLockTimeLimitDescription": {
    "message": "Establezca el tiempo de inactividad en minutos antes de que se bloquee MetaMask."
  },
  "average": {
    "message": "Promedio"
  },
  "back": {
    "message": "Volver"
  },
  "backupApprovalInfo": {
    "message": "Este código secreto es necesario para que recupere la cartera en caso de que pierda el dispositivo, olvide su contraseña, tenga que volver a instalar MetaMask o quiera acceder a su monedero en otro dispositivo."
  },
  "backupApprovalNotice": {
    "message": "Cree una copia de seguridad de su frase secreta de recuperación para mantener protegidos sus fondos y su monedero."
  },
  "backupKeyringSnapReminder": {
    "message": "Asegúrese de poder acceder a cualquier cuenta creada por este Snap por si mismo antes de eliminarlo"
  },
  "backupNow": {
    "message": "Respaldar ahora"
  },
  "balance": {
    "message": "Saldo"
  },
  "balanceOutdated": {
    "message": "Es posible que el saldo esté desactualizado"
  },
  "baseFee": {
    "message": "Tarifa base"
  },
  "basic": {
    "message": "Básico"
  },
  "basicConfigurationBannerCTA": {
    "message": "Activar la funcionalidad básica"
  },
  "basicConfigurationBannerTitle": {
    "message": "La funcionalidad básica está desactivada"
  },
  "basicConfigurationDescription": {
    "message": "MetaMask ofrece funciones básicas como los detalles del token y la configuración de gas mediante servicios de Internet. Al utilizar los servicios de Internet, su dirección IP es compartida, en este caso con MetaMask. Es lo mismo que cuando visita cualquier página web. MetaMask utiliza estos datos temporalmente y nunca los vende. Puede utilizar una VPN o desactivar estos servicios, pero esto podría afectar su experiencia con MetaMask. Para saber más, consulte nuestra $1.",
    "description": "$1 is to be replaced by the message for privacyMsg, and will link to https://consensys.io/privacy-policy"
  },
  "basicConfigurationLabel": {
    "message": "Funcionalidad básica"
  },
  "basicConfigurationModalCheckbox": {
    "message": "Entiendo y deseo continuar"
  },
  "basicConfigurationModalDisclaimerOff": {
    "message": "Esto significa que no optimizará completamente su tiempo en MetaMask. Las funciones básicas (como los detalles de los tokens, la configuración óptima de gas y otras) no estarán disponibles para usted."
  },
  "basicConfigurationModalDisclaimerOn": {
    "message": "Para optimizar su tiempo en MetaMask, tendrá que activar esta función. Las funciones básicas (como los detalles de los tokens, la configuración óptima de gas y otras) son importantes para la experiencia Web3."
  },
  "basicConfigurationModalHeadingOff": {
    "message": "Desactivar la funcionalidad básica"
  },
  "basicConfigurationModalHeadingOn": {
    "message": "Activar la funcionalidad básica"
  },
  "bestPrice": {
    "message": "Mejor precio"
  },
  "beta": {
    "message": "Beta"
  },
  "betaHeaderText": {
    "message": "Esta es una versión beta. Por favor, comunique los errores $1"
  },
  "betaMetamaskVersion": {
    "message": "Versión Beta de MetaMask"
  },
  "betaTerms": {
    "message": "Términos de uso de beta"
  },
  "billionAbbreviation": {
    "message": "mm",
    "description": "Shortened form of 'billion'"
  },
  "bitcoinSupportSectionTitle": {
    "message": "Bitcoin"
  },
  "bitcoinSupportToggleDescription": {
    "message": "Activar esta función le dará la opción de añadir una cuenta de Bitcoin a su extensión MetaMask derivada de su frase secreta de recuperación existente. Esta es una característica Beta experimental, por lo que debe utilizarla bajo su propio riesgo. Para darnos su opinión sobre esta nueva experiencia Bitcoin, llene este $1.",
    "description": "$1 is the link to a product feedback form"
  },
  "bitcoinSupportToggleTitle": {
    "message": "Activar \"Añadir una nueva cuenta Bitcoin (Beta)\""
  },
  "bitcoinTestnetSupportToggleDescription": {
    "message": "La activación de esta función le dará la opción de añadir una cuenta de Bitcoin para la red de prueba."
  },
  "bitcoinTestnetSupportToggleTitle": {
    "message": "Activar \"Añadir una nueva cuenta Bitcoin (Testnet)\""
  },
  "blockExplorerAccountAction": {
    "message": "Cuenta",
    "description": "This is used with viewOnEtherscan and viewInExplorer e.g View Account in Explorer"
  },
  "blockExplorerAssetAction": {
    "message": "Activo",
    "description": "This is used with viewOnEtherscan and viewInExplorer e.g View Asset in Explorer"
  },
  "blockExplorerSwapAction": {
    "message": "Intercambiar",
    "description": "This is used with viewOnEtherscan e.g View Swap on Etherscan"
  },
  "blockExplorerUrl": {
    "message": "Dirección URL del explorador de bloques"
  },
  "blockExplorerUrlDefinition": {
    "message": "La dirección URL que se utiliza como explorador de bloques de esta red."
  },
  "blockExplorerView": {
    "message": "Ver cuenta en $1",
    "description": "$1 replaced by URL for custom block explorer"
  },
  "blockaid": {
    "message": "Blockaid"
  },
  "blockaidDescriptionApproveFarming": {
    "message": "Si aprueba esta solicitud, un tercero conocido por realizar estafas podría tomar todos sus activos."
  },
  "blockaidDescriptionBlurFarming": {
    "message": "Si aprueba esta solicitud, alguien puede robar sus activos enlistados en Blur."
  },
  "blockaidDescriptionErrored": {
    "message": "Debido a un error, no pudimos comprobar si hay alertas de seguridad. Continúe solo si confía en todas las direcciones involucradas."
  },
  "blockaidDescriptionMaliciousDomain": {
    "message": "Está interactuando con un dominio malicioso. Si aprueba esta solicitud, podría perder sus activos."
  },
  "blockaidDescriptionMightLoseAssets": {
    "message": "Si aprueba esta solicitud, podría perder sus activos."
  },
  "blockaidDescriptionSeaportFarming": {
    "message": "Si aprueba esta solicitud, alguien puede robar sus activos enlistados en OpenSea."
  },
  "blockaidDescriptionTransferFarming": {
    "message": "Si aprueba esta solicitud, un tercero conocido por estafas tomará todos sus activos."
  },
  "blockaidMessage": {
    "message": "Preservación de la privacidad: no se comparten datos con terceros. Disponible en Arbitrum, Avalanche, BNB Chain, la red principal de Ethereum, Linea, Optimism, Polygon, Base y Sepolia."
  },
  "blockaidTitleDeceptive": {
    "message": "Esta es una solicitud engañosa"
  },
  "blockaidTitleMayNotBeSafe": {
    "message": "Sea cuidadoso"
  },
  "blockaidTitleSuspicious": {
    "message": "Esta es una solicitud sospechosa"
  },
  "blockies": {
    "message": "Blockies"
  },
  "boughtFor": {
    "message": "Comprado para"
  },
  "bridge": {
    "message": "Puente"
  },
  "bridgeAllowSwappingOf": {
    "message": "Permitir acceso exacto a $1 $2 en $3 para puentear",
    "description": "Shows a user that they need to allow a token for swapping on their hardware wallet"
  },
  "bridgeApproval": {
    "message": "Aprobar $1 para puentear",
    "description": "Used in the transaction display list to describe a transaction that is an approve call on a token that is to be bridged. $1 is the symbol of a token that has been approved."
  },
  "bridgeApprovalWarning": {
    "message": "Usted está permitiendo el acceso al monto especificado, $1 $2. El contrato no tendrá acceso a fondos adicionales."
  },
  "bridgeApprovalWarningForHardware": {
    "message": "Deberá permitir el acceso a $1 $2 para puentear y luego aprobar el puente a $2. Esto requerirá dos confirmaciones por separado."
  },
  "bridgeCalculatingAmount": {
    "message": "Calculando..."
  },
  "bridgeConfirmTwoTransactions": {
    "message": "Deberá confirmar 2 transacciones en su monedero físico:"
  },
  "bridgeCreateSolanaAccount": {
    "message": "Crear cuenta de Solana"
  },
  "bridgeCreateSolanaAccountDescription": {
    "message": "Para cambiar a la red Solana, necesita una cuenta y una dirección receptora."
  },
  "bridgeCreateSolanaAccountTitle": {
    "message": "Primero necesitará una cuenta de Solana."
  },
  "bridgeEnterAmount": {
    "message": "Ingrese el monto"
  },
  "bridgeEnterAmountAndSelectAccount": {
    "message": "Ingrese el monto y seleccione la cuenta de destino"
  },
  "bridgeExplorerLinkViewOn": {
    "message": "Ver en $1"
  },
  "bridgeFetchNewQuotes": {
    "message": "¿Obtener una nueva?"
  },
  "bridgeFrom": {
    "message": "Puentear desde"
  },
  "bridgeFromTo": {
    "message": "Puentear $1 $2 a $3",
    "description": "Tells a user that they need to confirm on their hardware wallet a bridge. $1 is amount of source token, $2 is the source network, and $3 is the destination network"
  },
  "bridgeGasFeesSplit": {
    "message": "Cualquier tarifa de red indicada en la pantalla anterior incluye ambas transacciones y se dividirá."
  },
  "bridgeNetCost": {
    "message": "Costo neto"
  },
  "bridgeQuoteExpired": {
    "message": "Su cotización caducó."
  },
  "bridgeSelectDestinationAccount": {
    "message": "Seleccione la cuenta de destino"
  },
  "bridgeSelectNetwork": {
    "message": "Seleccionar red"
  },
  "bridgeSelectTokenAmountAndAccount": {
    "message": "Seleccione token, monto y cuenta de destino"
  },
  "bridgeSelectTokenAndAmount": {
    "message": "Seleccione token y monto"
  },
  "bridgeStepActionBridgeComplete": {
    "message": "$1 recibido en $2",
    "description": "$1 is the amount of the destination asset, $2 is the name of the destination network"
  },
  "bridgeStepActionBridgePending": {
    "message": "Recibiendo $1 en $2",
    "description": "$1 is the amount of the destination asset, $2 is the name of the destination network"
  },
  "bridgeStepActionSwapComplete": {
    "message": "Se intercambió $1 por $2",
    "description": "$1 is the amount of the source asset, $2 is the amount of the destination asset"
  },
  "bridgeStepActionSwapPending": {
    "message": "Intercambiando $1 por $2",
    "description": "$1 is the amount of the source asset, $2 is the amount of the destination asset"
  },
  "bridgeTerms": {
    "message": "Términos"
  },
  "bridgeTimingMinutes": {
    "message": "$1 min",
    "description": "$1 is the ticker symbol of a an asset the user is being prompted to purchase"
  },
  "bridgeTo": {
    "message": "Puentear hacia"
  },
  "bridgeToChain": {
    "message": "Puentear hacia $1"
  },
  "bridgeTxDetailsBridging": {
    "message": "Puentear"
  },
  "bridgeTxDetailsDelayedDescription": {
    "message": "Comuníquese con"
  },
  "bridgeTxDetailsDelayedDescriptionSupport": {
    "message": "Soporte de MetaMask"
  },
  "bridgeTxDetailsDelayedTitle": {
    "message": "¿Han pasado más de 3 horas?"
  },
  "bridgeTxDetailsNonce": {
    "message": "Nonce"
  },
  "bridgeTxDetailsStatus": {
    "message": "Estado"
  },
  "bridgeTxDetailsTimestamp": {
    "message": "Marca de tiempo"
  },
  "bridgeTxDetailsTimestampValue": {
    "message": "$1 a $2",
    "description": "$1 is the date, $2 is the time"
  },
  "bridgeTxDetailsTokenAmountOnChain": {
    "message": "$1 $2 en",
    "description": "$1 is the amount of the token, $2 is the ticker symbol of the token"
  },
  "bridgeTxDetailsTotalGasFee": {
    "message": "Tarifa total de gas"
  },
  "bridgeTxDetailsYouReceived": {
    "message": "Recibió"
  },
  "bridgeTxDetailsYouSent": {
    "message": "Envió"
  },
  "bridgeValidationInsufficientGasMessage": {
    "message": "No dispone de suficiente $1 para pagar la tarifa de gas de este puente. Introduzca un monto menor o compre más $1."
  },
  "bridgeValidationInsufficientGasTitle": {
    "message": "Se necesita más $1 para gas"
  },
  "bridging": {
    "message": "Puentear"
  },
  "browserNotSupported": {
    "message": "Su explorador no es compatible..."
  },
  "buildContactList": {
    "message": "Cree su lista de contactos"
  },
  "builtAroundTheWorld": {
    "message": "MetaMask está diseñado y construido en todo el mundo."
  },
  "bulletpoint": {
    "message": "·"
  },
  "busy": {
    "message": "Ocupado"
  },
  "buyAndSell": {
    "message": "Comprar y vender"
  },
  "buyMoreAsset": {
    "message": "Comprar más $1",
    "description": "$1 is the ticker symbol of a an asset the user is being prompted to purchase"
  },
  "buyNow": {
    "message": "Comprar ahora"
  },
  "bytes": {
    "message": "Bytes"
  },
  "canToggleInSettings": {
    "message": "Puede volver a activar esta notificación desde Configuración > Alertas."
  },
  "cancel": {
    "message": "Cancelar"
  },
  "cancelPopoverTitle": {
    "message": "Cancelar transacción"
  },
  "cancelSpeedUpLabel": {
    "message": "Esta tarifa de gas va a $1 el original.",
    "description": "$1 is text 'replace' in bold"
  },
  "cancelSpeedUpTransactionTooltip": {
    "message": "Para $1 una transacción, la tarifa de gas debe aumentar al menos un 10 % para que sea reconocida por la red.",
    "description": "$1 is string 'cancel' or 'speed up'"
  },
  "cancelled": {
    "message": "Cancelado"
  },
  "chainId": {
    "message": "Identificador de cadena"
  },
  "chainIdDefinition": {
    "message": "El identificador de cadena que se utiliza para firmar transacciones en esta red."
  },
  "chainIdExistsErrorMsg": {
    "message": "En este momento, la red $1 está utilizando este identificador de cadena."
  },
  "chainListReturnedDifferentTickerSymbol": {
    "message": "Este símbolo de token no coincide con el nombre de la red o el ID de cadena ingresados. Muchos tokens populares usan símbolos similares, que los estafadores pueden usar para engañarlo y enviarles a cambio un token más valioso. Verifique todo antes de continuar."
  },
  "chooseYourNetwork": {
    "message": "Elija su red"
  },
  "chooseYourNetworkDescription": {
    "message": "Usamos Infura como nuestro proveedor de llamada a procedimiento remoto (RPC) para ofrecer el acceso más confiable y privado posible a los datos de Ethereum. Puede elegir su propio RPC, pero recuerde que cualquier RPC recibirá su dirección IP y su monedero de Ethereum para realizar transacciones. Lea nuestra $1 para obtener más información sobre cómo Infura maneja los datos.",
    "description": "$1 is a link to the privacy policy"
  },
  "chromeRequiredForHardwareWallets": {
    "message": "Debe usar MetaMask en Google Chrome para poder conectarse a su monedero físico."
  },
  "circulatingSupply": {
    "message": "Suministro circulante"
  },
  "clear": {
    "message": "Borrar"
  },
  "clearActivity": {
    "message": "Borrar datos de actividad y nonce"
  },
  "clearActivityButton": {
    "message": "Borrar datos de la pestaña de actividad"
  },
  "clearActivityDescription": {
    "message": "Esto restablece el nonce de la cuenta y borra los datos de la pestaña de actividad en su monedero. Solo la cuenta actual y la red se verán afectadas. Sus saldos y transacciones entrantes no cambiarán."
  },
  "click": {
    "message": "Clic"
  },
  "clickToConnectLedgerViaWebHID": {
    "message": "Haga clic aquí para conectar su Ledger a través de WebHID",
    "description": "Text that can be clicked to open a browser popup for connecting the ledger device via webhid"
  },
  "close": {
    "message": "Cerrar"
  },
  "closeExtension": {
    "message": "Cerrar extensión"
  },
  "closeWindowAnytime": {
    "message": "Puede cerrar esta ventana en cualquier momento."
  },
  "coingecko": {
    "message": "CoinGecko"
  },
  "collectionName": {
    "message": "Nombre de la colección"
  },
  "comboNoOptions": {
    "message": "No se encontraron opciones",
    "description": "Default text shown in the combo field dropdown if no options."
  },
  "concentratedSupplyDistributionDescription": {
    "message": "La mayor parte del suministro del token está en manos de los principales poseedores del token, lo que plantea un riesgo de manipulación centralizada de precios"
  },
  "concentratedSupplyDistributionTitle": {
    "message": "Distribución de suministro concentrado"
  },
  "configureSnapPopupDescription": {
    "message": "Ahora está saliendo de MetaMask para configurar este snap."
  },
  "configureSnapPopupInstallDescription": {
    "message": "Ahora está saliendo de MetaMask para instalar este snap."
  },
  "configureSnapPopupInstallTitle": {
    "message": "Instalar snap"
  },
  "configureSnapPopupLink": {
    "message": "Haga clic para continuar:"
  },
  "configureSnapPopupTitle": {
    "message": "Configurar snap"
  },
  "confirm": {
    "message": "Confirmar"
  },
  "confirmAccountTypeSmartContract": {
    "message": "Cuenta inteligente"
  },
  "confirmAccountTypeStandard": {
    "message": "Cuenta estándar"
  },
  "confirmAlertModalAcknowledgeMultiple": {
    "message": "Soy consciente de las alertas y aun así deseo continuar"
  },
  "confirmAlertModalAcknowledgeSingle": {
    "message": "Soy consciente de la alerta y aun así deseo continuar"
  },
  "confirmFieldPaymaster": {
    "message": "Tarifa pagada por"
  },
  "confirmFieldTooltipPaymaster": {
    "message": "La tarifa de esta transacción la pagará el contrato inteligente del pagador."
  },
  "confirmGasFeeTokenBalance": {
    "message": "Saldo:"
  },
  "confirmGasFeeTokenInsufficientBalance": {
    "message": "Fondos insuficientes"
  },
  "confirmGasFeeTokenMetaMaskFee": {
    "message": "Incluye tarifa de $1"
  },
  "confirmGasFeeTokenModalTitle": {
    "message": "Seleccione un token"
  },
  "confirmGasFeeTokenToast": {
    "message": "Está pagando esta tarifa de red con $1"
  },
  "confirmGasFeeTokenTooltip": {
    "message": "Esto se paga a la red para procesar su transacción. Incluye una comisión de $1 de MetaMask para tokens que no sean ETH."
  },
  "confirmNestedTransactionTitle": {
    "message": "Transacción $1"
  },
  "confirmPassword": {
    "message": "Confirmar contraseña"
  },
  "confirmRecoveryPhrase": {
    "message": "Confirmar frase secreta de recuperación"
  },
  "confirmSimulationApprove": {
    "message": "Aprueba"
  },
  "confirmTitleApproveTransactionNFT": {
    "message": "Solicitud de retiro"
  },
  "confirmTitleDeployContract": {
    "message": "Implementar un contrato"
  },
  "confirmTitleDescApproveTransaction": {
    "message": "Este sitio solicita permiso para retirar sus NFT"
  },
  "confirmTitleDescDeployContract": {
    "message": "Este sitio quiere que implemente un contrato"
  },
  "confirmTitleDescERC20ApproveTransaction": {
    "message": "Este sitio solicita permiso para retirar sus tokens"
  },
  "confirmTitleDescPermitSignature": {
    "message": "Este sitio solicita permiso para gastar sus tokens."
  },
  "confirmTitleDescSIWESignature": {
    "message": "Un sitio quiere que inicie sesión para demostrar que es el propietario de esta cuenta."
  },
  "confirmTitleDescSign": {
    "message": "Revise los detalles de la solicitud antes de confirmar."
  },
  "confirmTitlePermitTokens": {
    "message": "Solicitud de límite de gasto"
  },
  "confirmTitleRevokeApproveTransaction": {
    "message": "Eliminar permiso"
  },
  "confirmTitleSIWESignature": {
    "message": "Solicitud de inicio de sesión"
  },
  "confirmTitleSetApprovalForAllRevokeTransaction": {
    "message": "Eliminar permiso"
  },
  "confirmTitleSignature": {
    "message": "Solicitud de firma"
  },
  "confirmTitleTransaction": {
    "message": "Solicitud de transacción"
  },
  "confirmationAlertDetails": {
    "message": "Para proteger sus activos, le sugerimos que rechace la solicitud."
  },
<<<<<<< HEAD
=======
  "confirmationAlertModalTitleDescription": {
    "message": "Sus activos podrían estar en riesgo"
  },
>>>>>>> 4c122d36
  "confirmed": {
    "message": "Confirmado"
  },
  "confusableUnicode": {
    "message": "“$1” es similar a “$2”."
  },
  "confusableZeroWidthUnicode": {
    "message": "Se encontró un carácter de ancho cero."
  },
  "confusingEnsDomain": {
    "message": "Se detectó un carácter que puede confundirse con otro similar en el nombre de ENS. Verifique el nombre de ENS para evitar una posible estafa."
  },
  "congratulations": {
    "message": "¡Felicidades!"
  },
  "connect": {
    "message": "Conectar"
  },
  "connectAccount": {
    "message": "Conectar cuenta"
  },
  "connectAccountOrCreate": {
    "message": "Conectar cuenta o crear nueva"
  },
  "connectAccounts": {
    "message": "Conectar cuentas"
  },
  "connectAnAccountHeader": {
    "message": "Conectar una cuenta"
  },
  "connectManually": {
    "message": "Conectarse manualmente al sitio actual"
  },
  "connectMoreAccounts": {
    "message": "Conectar más cuentas"
  },
  "connectSnap": {
    "message": "Conectar $1",
    "description": "$1 is the snap for which a connection is being requested."
  },
  "connectWithMetaMask": {
    "message": "Conectarse con MetaMask"
  },
  "connectedAccounts": {
    "message": "Cuentas conectadas"
  },
  "connectedAccountsDescriptionPlural": {
    "message": "Tiene $1 cuentas conectadas a este sitio.",
    "description": "$1 is the number of accounts"
  },
  "connectedAccountsDescriptionSingular": {
    "message": "Tiene 1 cuenta conectada a este sitio."
  },
  "connectedAccountsEmptyDescription": {
    "message": "MetaMask no está conectado a este sitio. Para conectarse a un sitio de Web3, busque el botón de conexión en su sitio."
  },
  "connectedAccountsListTooltip": {
    "message": "$1 puede ver el saldo de la cuenta, la dirección, la actividad y sugerir transacciones para aprobar para las cuentas conectadas.",
    "description": "$1 is the origin name"
  },
  "connectedAccountsToast": {
    "message": "Se actualizaron las cuentas conectadas"
  },
  "connectedSites": {
    "message": "Sitios conectados"
  },
  "connectedSitesAndSnaps": {
    "message": "Sitios conectados y Snaps"
  },
  "connectedSitesDescription": {
    "message": "$1 está conectado a estos sitios. Pueden ver la dirección de su cuenta.",
    "description": "$1 is the account name"
  },
  "connectedSitesEmptyDescription": {
    "message": "$1 no está conectado a ningún sitio.",
    "description": "$1 is the account name"
  },
  "connectedSnapAndNoAccountDescription": {
    "message": "MetaMask está conectado a este sitio, pero aún no hay cuentas conectadas"
  },
  "connectedSnaps": {
    "message": "Snaps conectados"
  },
  "connectedWithAccount": {
    "message": "$1 cuentas conectadas",
    "description": "$1 represents account length"
  },
  "connectedWithAccountName": {
    "message": "Conectado con $1",
    "description": "$1 represents account name"
  },
  "connectedWithNetwork": {
    "message": "$1 redes conectadas",
    "description": "$1 represents network length"
  },
  "connectedWithNetworkName": {
    "message": "Conectado con $1",
    "description": "$1 represents network name"
  },
  "connecting": {
    "message": "Conectando"
  },
  "connectingTo": {
    "message": "Estableciendo conexión a $1"
  },
  "connectingToDeprecatedNetwork": {
    "message": "'$1' se está eliminando gradualmente y es posible que no funcione. Pruebe con otra red."
  },
  "connectingToGoerli": {
    "message": "Estableciendo conexión a la red de prueba Goerli"
  },
  "connectingToLineaGoerli": {
    "message": "Conectando a la red de prueba Linea Goerli"
  },
  "connectingToLineaMainnet": {
    "message": "Estableciendo conexión a la red principal de Linea"
  },
  "connectingToLineaSepolia": {
    "message": "Estableciendo conexión a la red de prueba Linea Sepolia"
  },
  "connectingToMainnet": {
    "message": "Estableciendo conexión a la red principal de Ethereum"
  },
  "connectingToSepolia": {
    "message": "Conectando a la red de prueba Sepolia"
  },
  "connectionDescription": {
    "message": "Este sitio quiere"
  },
  "connectionFailed": {
    "message": "Conexión fallida"
  },
  "connectionFailedDescription": {
    "message": "Error al obtener $1, verifique su red y vuelva a intentarlo.",
    "description": "$1 is the name of the snap being fetched."
  },
  "connectionPopoverDescription": {
    "message": "Para conectarse a un sitio, seleccione el botón de conexión. MetaMask solo puede conectarse a sitios Web3."
  },
  "connectionRequest": {
    "message": "Solicitud de conexión"
  },
  "contactUs": {
    "message": "Contáctenos"
  },
  "contacts": {
    "message": "Contactos"
  },
  "contentFromSnap": {
    "message": "Contenido de $1",
    "description": "$1 represents the name of the snap"
  },
  "continue": {
    "message": "Continuar"
  },
  "contract": {
    "message": "Contrato"
  },
  "contractAddress": {
    "message": "Dirección de contrato"
  },
  "contractAddressError": {
    "message": "Está enviando tokens a la dirección de contrato del token. Esto puede provocar la pérdida de los tokens."
  },
  "contractDeployment": {
    "message": "Implementación de contrato"
  },
  "contractInteraction": {
    "message": "Interacción con el contrato"
  },
  "convertTokenToNFTDescription": {
    "message": "Hemos detectado que este activo es un NFT. MetaMask ahora tiene soporte nativo completo para NFT. ¿Quiere eliminarlo de su lista de tokens y añadirlo como un NFT?"
  },
  "convertTokenToNFTExistDescription": {
    "message": "Hemos detectado que este recurso se ha agregado como NFT. ¿Quiere eliminarlo de su lista de tokens?"
  },
  "coolWallet": {
    "message": "CoolWallet"
  },
  "copiedExclamation": {
    "message": "Copiado."
  },
  "copyAddress": {
    "message": "Copiar dirección al Portapapeles"
  },
  "copyPrivateKey": {
    "message": "Copiar clave privada"
  },
  "copyToClipboard": {
    "message": "Copiar al Portapapeles"
  },
  "copyTransactionId": {
    "message": "Copiar ID de transacción"
  },
  "create": {
    "message": "Crear"
  },
  "createNewAccountHeader": {
    "message": "Crear una nueva cuenta"
  },
  "createNewWallet": {
    "message": "Crear un monedero nuevo"
  },
  "createPassword": {
    "message": "Crear contraseña"
  },
  "createSnapAccountDescription": {
    "message": "$1 quiere agregar una nueva cuenta a MetaMask."
  },
  "createSnapAccountTitle": {
    "message": "Crear cuenta"
  },
  "createSolanaAccount": {
    "message": "Crear cuenta de Solana"
  },
  "creatorAddress": {
    "message": "Dirección del creador"
  },
  "crossChainAggregatedBalancePopover": {
    "message": "Esto refleja el valor de todos los tokens que posee en todas las redes. Si prefiere ver este valor en ETH u otras monedas, vaya a $1.",
    "description": "$1 represents the settings page"
  },
  "crossChainSwapsLink": {
    "message": "Intercambie entre redes con MetaMask Portfolio"
  },
  "crossChainSwapsLinkNative": {
    "message": "Intercambie entre redes con puente"
  },
  "cryptoCompare": {
    "message": "CryptoCompare"
  },
  "currencyConversion": {
    "message": "Conversión de moneda"
  },
  "currencyRateCheckToggle": {
    "message": "Mostrar saldo y verificador de precios de tokens"
  },
  "currencyRateCheckToggleDescription": {
    "message": "Utilizamos API de $1 y $2 para mostrar su saldo y el precio del token. $3",
    "description": "$1 represents Coingecko, $2 represents CryptoCompare and $3 represents Privacy Policy"
  },
  "currencySymbol": {
    "message": "Símbolo de moneda"
  },
  "currencySymbolDefinition": {
    "message": "El símbolo bursátil que se muestra para la moneda de esta red."
  },
  "currentAccountNotConnected": {
    "message": "La cuenta actual no está conectada"
  },
  "currentExtension": {
    "message": "Página de extensión actual"
  },
  "currentLanguage": {
    "message": "Idioma actual"
  },
  "currentNetwork": {
    "message": "Red actual",
    "description": "Speicifies to token network filter to filter by current Network. Will render when network nickname is not available"
  },
  "currentRpcUrlDeprecated": {
    "message": "La URL de rpc actual para esta red ha quedado obsoleta."
  },
  "currentTitle": {
    "message": "Actual:"
  },
  "currentlyUnavailable": {
    "message": "No disponible en esta red"
  },
  "curveHighGasEstimate": {
    "message": "Gráfico de estimación de gas alto"
  },
  "curveLowGasEstimate": {
    "message": "Gráfico de estimación de gas bajo"
  },
  "curveMediumGasEstimate": {
    "message": "Gráfico de estimación de gas de mercado"
  },
  "custom": {
    "message": "Avanzado"
  },
  "customGasSettingToolTipMessage": {
    "message": "Use $1 para personalizar el precio de gas. Esto puede ser confuso si no está familiarizado. Interactúe bajo su propio riesgo.",
    "description": "$1 is key 'advanced' (text: 'Advanced') separated here so that it can be passed in with bold font-weight"
  },
  "customSlippage": {
    "message": "Personalizado"
  },
  "customSpendLimit": {
    "message": "Límite de gastos personalizado"
  },
  "customToken": {
    "message": "Token personalizado"
  },
  "customTokenWarningInNonTokenDetectionNetwork": {
    "message": "La detección de token aún no está disponible en esta red. Importe el token de forma manual y asegúrese de que confía en él. Más información sobre $1"
  },
  "customTokenWarningInTokenDetectionNetwork": {
    "message": "Cualquiera puede crear un token, incluida la creación de versiones falsas de tokens existentes. Aprenda más sobre $1"
  },
  "customTokenWarningInTokenDetectionNetworkWithTDOFF": {
    "message": "Asegúrese de confiar en un token antes de agregarlo. Aprenda cómo evitar $1. También puede habilitar la detección de tokens $2."
  },
  "customerSupport": {
    "message": "atención al cliente"
  },
  "customizeYourNotifications": {
    "message": "Personalice sus notificaciones"
  },
  "customizeYourNotificationsText": {
    "message": "Active los tipos de notificaciones que desea recibir:"
  },
  "dappSuggested": {
    "message": "Sitio sugerido"
  },
  "dappSuggestedGasSettingToolTipMessage": {
    "message": "$1 ha sugerido este precio.",
    "description": "$1 is url for the dapp that has suggested gas settings"
  },
  "dappSuggestedHigh": {
    "message": "Sitio sugerido"
  },
  "dappSuggestedHighShortLabel": {
    "message": "Sitio (alto)"
  },
  "dappSuggestedShortLabel": {
    "message": "Sitio"
  },
  "dappSuggestedTooltip": {
    "message": "$1 ha recomendado este precio.",
    "description": "$1 represents the Dapp's origin"
  },
  "darkTheme": {
    "message": "Oscuro"
  },
  "data": {
    "message": "Datos"
  },
  "dataCollectionForMarketing": {
    "message": "Recopilación de datos para marketing"
  },
  "dataCollectionForMarketingDescription": {
    "message": "Usaremos MetaMetrics para saber cómo interactúa con nuestras comunicaciones de marketing. Es posible que compartamos noticias relevantes (como características del producto y otros materiales)."
  },
  "dataCollectionWarningPopoverButton": {
    "message": "Bien"
  },
  "dataCollectionWarningPopoverDescription": {
    "message": "Desactivó la recopilación de datos para nuestros fines de marketing. Esto solo se aplica a este dispositivo. Si utiliza MetaMask en otros dispositivos, asegúrese de desactivarlo allí también."
  },
  "dataUnavailable": {
    "message": "datos no disponibles"
  },
  "dateCreated": {
    "message": "Fecha de creación"
  },
  "dcent": {
    "message": "D'Cent"
  },
  "debitCreditPurchaseOptions": {
    "message": "Opciones de compra con tarjeta de débito o crédito"
  },
  "decimal": {
    "message": "Decimales del token"
  },
  "decimalsMustZerotoTen": {
    "message": "Los decimales deben ser al menos 0 y no más de 36."
  },
  "decrypt": {
    "message": "Descifrar"
  },
  "decryptCopy": {
    "message": "Copiar mensaje cifrado"
  },
  "decryptInlineError": {
    "message": "Este mensaje no se puede descifrar debido al error: $1",
    "description": "$1 is error message"
  },
  "decryptMessageNotice": {
    "message": "$1 quisiera leer este mensaje para completar la acción",
    "description": "$1 is the web3 site name"
  },
  "decryptMetamask": {
    "message": "Descifrar mensaje"
  },
  "decryptRequest": {
    "message": "Descifrar solicitud"
  },
  "defaultRpcUrl": {
    "message": "URL RPC por defecto"
  },
  "defaultSettingsSubTitle": {
    "message": "MetaMask utiliza la configuración por defecto para equilibrar mejor la seguridad y la facilidad de uso. Cambie esta configuración para aumentar aún más su privacidad."
  },
  "defaultSettingsTitle": {
    "message": "Configuración de privacidad por defecto"
  },
  "delete": {
    "message": "Eliminar"
  },
  "deleteContact": {
    "message": "Eliminar contacto"
  },
  "deleteMetaMetricsData": {
    "message": "Eliminar datos de MetaMetrics"
  },
  "deleteMetaMetricsDataDescription": {
    "message": "Esto eliminará los datos históricos de MetaMetrics asociados con su uso en este dispositivo. Su monedero y cuentas permanecerán exactamente como están ahora después de que se eliminen estos datos. Este proceso puede tardar hasta 30 días. Consulte nuestra $1.",
    "description": "$1 will have text saying Privacy Policy "
  },
  "deleteMetaMetricsDataErrorDesc": {
    "message": "Esta solicitud no se puede ejecutar en este momento por un problema con el servidor del sistema de análisis. Vuelva a intentarlo más tarde"
  },
  "deleteMetaMetricsDataErrorTitle": {
    "message": "No podemos eliminar estos datos en este momento"
  },
  "deleteMetaMetricsDataModalDesc": {
    "message": "Estamos a punto de eliminar todos sus datos de MetaMetrics. ¿Está seguro?"
  },
  "deleteMetaMetricsDataModalTitle": {
    "message": "¿Eliminar datos de MetaMetrics?"
  },
  "deleteMetaMetricsDataRequestedDescription": {
    "message": "Usted inició esta acción el $1. Este proceso puede tardar hasta 30 días. Consulte la $2",
    "description": "$1 will be the date on which teh deletion is requested and $2 will have text saying Privacy Policy "
  },
  "deleteNetworkIntro": {
    "message": "Si elimina esta red, deberá volver a agregarla para ver sus activos en esta red"
  },
  "deleteNetworkTitle": {
    "message": "¿Eliminar la red de $1?",
    "description": "$1 represents the name of the network"
  },
  "depositCrypto": {
    "message": "Deposite criptomonedas desde otra cuenta con una dirección de monedero o un código QR."
  },
  "deprecatedGoerliNtwrkMsg": {
    "message": "Debido a las actualizaciones del sistema Ethereum, la red de prueba Goerli se eliminará pronto."
  },
  "deprecatedNetwork": {
    "message": "Esta red está en desuso"
  },
  "deprecatedNetworkButtonMsg": {
    "message": "Entendido"
  },
  "deprecatedNetworkDescription": {
    "message": "La red a la que está intentando conectarse ya no es compatible con Metamask. $1"
  },
  "description": {
    "message": "Descripción"
  },
  "descriptionFromSnap": {
    "message": "Descripción de $1",
    "description": "$1 represents the name of the snap"
  },
  "destinationAccountPickerNoEligible": {
    "message": "No se encontraron cuentas elegibles"
  },
  "destinationAccountPickerNoMatching": {
    "message": "No se encontraron cuentas coincidentes"
  },
  "destinationAccountPickerReceiveAt": {
    "message": "Recibir en"
  },
  "destinationAccountPickerSearchPlaceholderToMainnet": {
    "message": "Dirección receptora o ENS"
  },
  "destinationAccountPickerSearchPlaceholderToSolana": {
    "message": "Dirección receptora"
  },
  "details": {
    "message": "Detalles"
  },
  "developerOptions": {
    "message": "Opciones de desarrollador"
  },
  "disabledGasOptionToolTipMessage": {
    "message": "“$1” está desactivado porque no cumple el mínimo de un aumento del 10 % respecto a la tarifa de gas original.",
    "description": "$1 is gas estimate type which can be market or aggressive"
  },
  "disconnect": {
    "message": "Desconectar"
  },
  "disconnectAllAccounts": {
    "message": "Desconectar todas las cuentas"
  },
  "disconnectAllAccountsConfirmationDescription": {
    "message": "¿Está seguro de que se quiere desconectar? Podría perder la funcionalidad del sitio."
  },
  "disconnectAllAccountsText": {
    "message": "cuentas"
  },
  "disconnectAllDescriptionText": {
    "message": "Si se desconecta de este sitio, tendrá que volver a conectar sus cuentas y redes para volver a utilizarlo."
  },
  "disconnectAllSnapsText": {
    "message": "Snaps"
  },
  "disconnectMessage": {
    "message": "Esto lo desconectará de este sitio"
  },
  "disconnectPrompt": {
    "message": "Desconectar $1"
  },
  "disconnectThisAccount": {
    "message": "Desconectar esta cuenta"
  },
  "disconnectedAllAccountsToast": {
    "message": "Todas las cuentas desconectadas de $1",
    "description": "$1 is name of the dapp`"
  },
  "disconnectedSingleAccountToast": {
    "message": "$1 desconectada de $2",
    "description": "$1 is name of the name and $2 represents the dapp name`"
  },
  "discover": {
    "message": "Descubrir"
  },
  "discoverSnaps": {
    "message": "Descubrir Snaps",
    "description": "Text that links to the Snaps website. Displayed in a banner on Snaps list page in settings."
  },
  "dismiss": {
    "message": "Ignorar"
  },
  "dismissReminderDescriptionField": {
    "message": "Active esta opción para ignorar el recordatorio de respaldo de la frase de recuperación. Le recomendamos que respalde la frase secreta de recuperación para evitar la pérdida de fondos."
  },
  "dismissReminderField": {
    "message": "Ignorar el recordatorio de respaldo de la frase de recuperación"
  },
  "displayNftMedia": {
    "message": "Mostrar medios NFT"
  },
  "displayNftMediaDescription": {
    "message": "Mostrar los medios y datos NFT expone su dirección IP a OpenSea u otros terceros. Esto puede permitir que los atacantes asocien su dirección IP con su dirección Ethereum. La detección automática de NFT se basa en esta configuración y no estará disponible cuando esté desactivada."
  },
  "doNotShare": {
    "message": "No comparta esto con nadie"
  },
  "domain": {
    "message": "Dominio"
  },
  "done": {
    "message": "Hecho"
  },
  "dontShowThisAgain": {
    "message": "No volver a mostrar"
  },
  "downArrow": {
    "message": "flecha hacia abajo"
  },
  "downloadGoogleChrome": {
    "message": "Descargar Google Chrome"
  },
  "downloadNow": {
    "message": "Descargar ahora"
  },
  "downloadStateLogs": {
    "message": "Descargar registros de estado"
  },
  "dragAndDropBanner": {
    "message": "Puede arrastrar redes para reordenarlas. "
  },
  "dropped": {
    "message": "Abandonado"
  },
  "duplicateContactTooltip": {
    "message": "Este nombre de contacto coincide con una cuenta o contacto existente"
  },
  "duplicateContactWarning": {
    "message": "Tiene contactos duplicados"
  },
  "edit": {
    "message": "Editar"
  },
  "editANickname": {
    "message": "Editar alias"
  },
  "editAccounts": {
    "message": "Editar cuentas"
  },
  "editAddressNickname": {
    "message": "Editar apodo de dirección"
  },
  "editCancellationGasFeeModalTitle": {
    "message": "Editar tarifa de cancelación de gas"
  },
  "editContact": {
    "message": "Editar contacto"
  },
  "editGasFeeModalTitle": {
    "message": "Editar tarifa de gas"
  },
  "editGasLimitOutOfBounds": {
    "message": "El límite de gas debe ser al menos $1"
  },
  "editGasLimitOutOfBoundsV2": {
    "message": "El límite de gas debe ser superior a $1 e inferior a $2",
    "description": "$1 is the minimum limit for gas and $2 is the maximum limit"
  },
  "editGasLimitTooltip": {
    "message": "El límite de gas es el máximo de unidades de gas que está dispuesto a utilizar. Las unidades de gas son un multiplicador de la \"Tarifa de prioridad máxima\" y de la \"Tarifa máxima\"."
  },
  "editGasMaxBaseFeeGWEIImbalance": {
    "message": "La tarifa base máxima no puede ser inferior a la tarifa de prioridad"
  },
  "editGasMaxBaseFeeHigh": {
    "message": "La tarifa base máxima es más alta de lo necesario"
  },
  "editGasMaxBaseFeeLow": {
    "message": "La tarifa base máxima es baja para las condiciones actuales de la red"
  },
  "editGasMaxFeeHigh": {
    "message": "La tarifa base máxima es más alta de lo necesario"
  },
  "editGasMaxFeeLow": {
    "message": "Tarifa máxima demasiado baja para las condiciones de red"
  },
  "editGasMaxFeePriorityImbalance": {
    "message": "La tarifa base máxima no puede ser inferior a la tarifa de prioridad máxima"
  },
  "editGasMaxPriorityFeeBelowMinimum": {
    "message": "La tarifa de prioridad máxima debe ser superior a 0 GWEI"
  },
  "editGasMaxPriorityFeeBelowMinimumV2": {
    "message": "La tarifa de prioridad debe ser superior a 0."
  },
  "editGasMaxPriorityFeeHigh": {
    "message": "La tarifa de prioridad máxima es más alta de lo necesario. Es posible que pague más de lo necesario."
  },
  "editGasMaxPriorityFeeHighV2": {
    "message": "La tarifa de prioridad es más alta de lo necesario. Es posible que pague más de lo necesario"
  },
  "editGasMaxPriorityFeeLow": {
    "message": "La tarifa de prioridad máxima es baja para las condiciones actuales de la red"
  },
  "editGasMaxPriorityFeeLowV2": {
    "message": "La tarifa de prioridad es baja para las condiciones actuales de la red"
  },
  "editGasPriceTooLow": {
    "message": "El precio del gas debe ser superior a 0"
  },
  "editGasPriceTooltip": {
    "message": "Esta red requiere un campo \"Precio del gas\" cuando se envía una transacción. El precio del gas es la cantidad que se pagará por unidad de gas."
  },
  "editGasSubTextFeeLabel": {
    "message": "Tarifa máxima:"
  },
  "editGasTitle": {
    "message": "Editar prioridad"
  },
  "editGasTooLow": {
    "message": "Se desconoce el tiempo de procesamiento"
  },
  "editInPortfolio": {
    "message": "Editar en Portfolio"
  },
  "editNetworkLink": {
    "message": "editar la red original"
  },
  "editNetworksTitle": {
    "message": "Editar redes"
  },
  "editNonceField": {
    "message": "Editar nonce"
  },
  "editNonceMessage": {
    "message": "Esta es una función avanzada, úsela con precaución."
  },
  "editPermission": {
    "message": "Editar permiso"
  },
  "editPermissions": {
    "message": "Editar permisos"
  },
  "editSpeedUpEditGasFeeModalTitle": {
    "message": "Editar la tarifa de aceleración de gas"
  },
  "editSpendingCap": {
    "message": "Editar límite de gasto"
  },
  "editSpendingCapAccountBalance": {
    "message": "Saldo de la cuenta: $1 $2"
  },
  "editSpendingCapDesc": {
    "message": "Ingrese la cantidad que considere conveniente que se gaste en su nombre."
  },
  "editSpendingCapError": {
    "message": "El límite de gasto no puede superar $1 dígitos decimales. Elimine los dígitos decimales para continuar."
  },
  "editSpendingCapSpecialCharError": {
    "message": "Ingrese solo números"
  },
  "enableAutoDetect": {
    "message": " Activar autodetección"
  },
  "enableFromSettings": {
    "message": " Actívela en Configuración."
  },
  "enableSnap": {
    "message": "Activar"
  },
  "enableToken": {
    "message": "activar $1",
    "description": "$1 is a token symbol, e.g. ETH"
  },
  "enabled": {
    "message": "Activado"
  },
  "enabledNetworks": {
    "message": "Redes habilitadas"
  },
  "encryptionPublicKeyNotice": {
    "message": "$1 quisiera su clave pública de cifrado. Al aceptar, este sitio podrá redactar mensajes cifrados para usted.",
    "description": "$1 is the web3 site name"
  },
  "encryptionPublicKeyRequest": {
    "message": "Solicitar clave pública de cifrado"
  },
  "endpointReturnedDifferentChainId": {
    "message": "El punto de conexión devolvió un id. de cadena diferente: $1",
    "description": "$1 is the return value of eth_chainId from an RPC endpoint"
  },
  "enhancedTokenDetectionAlertMessage": {
    "message": "Actualmente, la detección mejorada de token se encuentra disponible en $1. $2"
  },
  "ensDomainsSettingDescriptionIntroduction": {
    "message": "MetaMask le permite ver los dominios de ENS directamente en la barra de direcciones de su navegador. Así es como funciona:"
  },
  "ensDomainsSettingDescriptionOutroduction": {
    "message": "Tenga en cuenta que el uso de esta función expone su dirección IP a servicios de terceros de IPFS."
  },
  "ensDomainsSettingDescriptionPart1": {
    "message": "MetaMask consulta el contrato ENS de Ethereum para encontrar el código conectado al nombre de ENS."
  },
  "ensDomainsSettingDescriptionPart2": {
    "message": "Si el código se vincula a IPFS, puede ver el contenido asociado a él (generalmente un sitio web)."
  },
  "ensDomainsSettingTitle": {
    "message": "Mostrar dominios ENS en la barra de direcciones"
  },
  "ensUnknownError": {
    "message": "Error al buscar ENS."
  },
  "enterANameToIdentifyTheUrl": {
    "message": "Ingrese un nombre para identificar la URL"
  },
  "enterChainId": {
    "message": "Ingrese el ID de cadena"
  },
  "enterMaxSpendLimit": {
    "message": "Escribir límite máximo de gastos"
  },
  "enterNetworkName": {
    "message": "Ingrese el nombre de la red"
  },
  "enterOptionalPassword": {
    "message": "Ingrese la contraseña opcional"
  },
  "enterPasswordContinue": {
    "message": "Escribir contraseña para continuar"
  },
  "enterRpcUrl": {
    "message": "Ingrese el URL de RPC"
  },
  "enterSymbol": {
    "message": "Ingrese el símbolo"
  },
  "enterTokenNameOrAddress": {
    "message": "Ingrese el nombre del token o pegue la dirección"
  },
  "enterYourPassword": {
    "message": "Ingrese su contraseña"
  },
  "errorCode": {
    "message": "Código: $1",
    "description": "Displayed error code for debugging purposes. $1 is the error code"
  },
  "errorGettingSafeChainList": {
    "message": "Error al obtener la lista de cadenas seguras, por favor continúe con precaución."
  },
  "errorMessage": {
    "message": "Mensaje: $1",
    "description": "Displayed error message for debugging purposes. $1 is the error message"
  },
  "errorName": {
    "message": "Código: $1",
    "description": "Displayed error name for debugging purposes. $1 is the error name"
  },
  "errorPageContactSupport": {
    "message": "Comuníquese con soporte",
    "description": "Button for contact MM support"
  },
  "errorPageDescribeUsWhatHappened": {
    "message": "Describa lo sucedido",
    "description": "Button for submitting report to sentry"
  },
  "errorPageInfo": {
    "message": "No se puede mostrar su información. No se preocupe, su monedero y sus fondos están a salvo.",
    "description": "Information banner shown in the error page"
  },
  "errorPageMessageTitle": {
    "message": "Mensaje de error",
    "description": "Title for description, which is displayed for debugging purposes"
  },
  "errorPageSentryFormTitle": {
    "message": "Describa lo sucedido",
    "description": "In sentry feedback form, The title at the top of the feedback form."
  },
  "errorPageSentryMessagePlaceholder": {
    "message": "Compartir detalles como la forma de reproducir el error nos ayudará a solucionar el problema.",
    "description": "In sentry feedback form, The placeholder for the feedback description input field."
  },
  "errorPageSentrySuccessMessageText": {
    "message": "¡Gracias! Lo revisaremos en breve.",
    "description": "In sentry feedback form, The message displayed after a successful feedback submission."
  },
  "errorPageTitle": {
    "message": "MetaMask encontró un error",
    "description": "Title of generic error page"
  },
  "errorPageTryAgain": {
    "message": "Vuelva a intentarlo",
    "description": "Button for try again"
  },
  "errorStack": {
    "message": "Pila:",
    "description": "Title for error stack, which is displayed for debugging purposes"
  },
  "errorWhileConnectingToRPC": {
    "message": "Error al conectarse a la red personalizada."
  },
  "errorWithSnap": {
    "message": "Error con $1",
    "description": "$1 represents the name of the snap"
  },
  "estimatedFee": {
    "message": "Tarifa estimada"
  },
  "estimatedFeeTooltip": {
    "message": "Monto pagado para procesar la transacción en la red."
  },
  "ethGasPriceFetchWarning": {
    "message": "Se muestra el precio del gas de respaldo, ya que el servicio para calcular el precio del gas principal no se encuentra disponible en este momento."
  },
  "ethereumProviderAccess": {
    "message": "Otorgar acceso al proveedor de Ethereum a $1",
    "description": "The parameter is the name of the requesting origin"
  },
  "ethereumPublicAddress": {
    "message": "Dirección pública de Ethereum"
  },
  "etherscan": {
    "message": "Etherscan"
  },
  "etherscanView": {
    "message": "Ver cuenta en Etherscan"
  },
  "etherscanViewOn": {
    "message": "Ver en Etherscan"
  },
  "existingChainId": {
    "message": "La información que ha ingresado está asociada con un ID de cadena existente."
  },
  "expandView": {
    "message": "Expandir vista"
  },
  "experimental": {
    "message": "Experimental"
  },
  "exploreweb3": {
    "message": "Explorar la Web3"
  },
  "exportYourData": {
    "message": "Exporte sus datos"
  },
  "exportYourDataButton": {
    "message": "Descargar"
  },
  "exportYourDataDescription": {
    "message": "Puede exportar datos como sus contactos y preferencias."
  },
  "extendWalletWithSnaps": {
    "message": "Explore los Snaps creados por la comunidad para personalizar su experiencia web3",
    "description": "Banner description displayed on Snaps list page in Settings when less than 6 Snaps is installed."
  },
  "externalAccount": {
    "message": "Cuenta externa"
  },
  "externalExtension": {
    "message": "Extensión externa"
  },
  "externalNameSourcesSetting": {
    "message": "Apodos propuestos"
  },
  "externalNameSourcesSettingDescription": {
    "message": "Obtendremos apodos propuestos para las direcciones con las que interactúa de fuentes de terceros como Etherscan, Infura y Lens Protocol. Estas fuentes podrán ver esas direcciones y su dirección IP. La dirección de su cuenta no estará expuesta a terceros."
  },
  "failed": {
    "message": "Con errores"
  },
  "failedToFetchChainId": {
    "message": "No se pudo capturar el id. de cadena. ¿La dirección URL de RPC es correcta?"
  },
  "failureMessage": {
    "message": "Se produjo un error y no pudimos completar la acción"
  },
  "fast": {
    "message": "Rápido"
  },
  "feeDetails": {
    "message": "Detalles de la tarifa"
  },
  "fileImportFail": {
    "message": "¿No funciona la importación del archivo? Haga clic aquí.",
    "description": "Helps user import their account from a JSON file"
  },
  "flaskWelcomeUninstall": {
    "message": "le recomendamos que desinstale esta extensión",
    "description": "This request is shown on the Flask Welcome screen. It is intended for non-developers, and will be bolded."
  },
  "flaskWelcomeWarning1": {
    "message": "Flask es para que los desarrolladores experimenten con nuevas API inestables. A menos que usted sea desarrollador o probador beta, $1.",
    "description": "This is a warning shown on the Flask Welcome screen, intended to encourage non-developers not to proceed any further. $1 is the bolded message 'flaskWelcomeUninstall'"
  },
  "flaskWelcomeWarning2": {
    "message": "No garantizamos la seguridad o estabilidad de esta extensión. Las nuevas API ofrecidas por Flask no están protegidas contra los ataques de phishing, lo que significa que cualquier sitio o snap que requiera Flask podría ser un intento malicioso de robar sus activos.",
    "description": "This explains the risks of using MetaMask Flask"
  },
  "flaskWelcomeWarning3": {
    "message": "Todas las API de Flask son experimentales. Se pueden cambiar o eliminadar sin previo aviso o pueden permanecer en Flask indefinidamente sin ser migradas a MetaMask estable. Úselas bajo su propia responsabilidad.",
    "description": "This message warns developers about unstable Flask APIs"
  },
  "flaskWelcomeWarning4": {
    "message": "Asegúrese de deshabilitar su extensión MetaMask recurrente cuando use Flask.",
    "description": "This message calls to pay attention about multiple versions of MetaMask running on the same site (Flask + Prod)"
  },
  "flaskWelcomeWarningAcceptButton": {
    "message": "Acepto los riesgos",
    "description": "this text is shown on a button, which the user presses to confirm they understand the risks of using Flask"
  },
  "floatAmountToken": {
    "message": "La cantidad de tokens debe ser un número entero"
  },
  "followUsOnTwitter": {
    "message": "Síganos en Twitter"
  },
  "forbiddenIpfsGateway": {
    "message": "Puerta de enlace de IPFS prohibida: especifique una puerta de enlace de CID"
  },
  "forgetDevice": {
    "message": "Olvidar este dispositivo"
  },
  "forgotPassword": {
    "message": "¿Olvidó su contraseña?"
  },
  "form": {
    "message": "formulario"
  },
  "from": {
    "message": "De"
  },
  "fromAddress": {
    "message": "De: $1",
    "description": "$1 is the address to include in the From label. It is typically shortened first using shortenAddress"
  },
  "fromTokenLists": {
    "message": "De las listas de tóken: $1"
  },
  "function": {
    "message": "Función: $1"
  },
  "fundingMethod": {
    "message": "Método de financiación"
  },
  "gas": {
    "message": "Gas"
  },
  "gasDisplayAcknowledgeDappButtonText": {
    "message": "Editar tarifa de gas sugerida"
  },
  "gasDisplayDappWarning": {
    "message": "Esta tarifa de gas ha sido sugerida por $1. Anularla puede causar un problema con su transacción. Comuníquese con $1 si tiene preguntas.",
    "description": "$1 represents the Dapp's origin"
  },
  "gasFee": {
    "message": "Tarifa de gas"
  },
  "gasLimit": {
    "message": "Límite de gas"
  },
  "gasLimitInfoTooltipContent": {
    "message": "El límite de gas es la cantidad máxima de unidades de gas que está dispuesto a gastar."
  },
  "gasLimitRecommended": {
    "message": "El límite de gas recomendado es de $1. Si el límite de gas está por debajo de ese nivel, puede fallar."
  },
  "gasLimitTooLow": {
    "message": "El límite de gas debe ser al menos 21 000"
  },
  "gasLimitTooLowWithDynamicFee": {
    "message": "El límite de gas debe ser al menos $1",
    "description": "$1 is the custom gas limit, in decimal."
  },
  "gasLimitV2": {
    "message": "Límite de gas"
  },
  "gasOption": {
    "message": "Opción de gas"
  },
  "gasPrice": {
    "message": "Precio de gas (GWEI)"
  },
  "gasPriceExcessive": {
    "message": "Su tarifa de gas es demasiado alta. Considere reducir el importe."
  },
  "gasPriceExcessiveInput": {
    "message": "El precio del gas es excesivo"
  },
  "gasPriceExtremelyLow": {
    "message": "Precio de gas extremadamente bajo"
  },
  "gasPriceFetchFailed": {
    "message": "Se produjo un error al calcular el precio del gas debido a una falla en la red."
  },
  "gasPriceInfoTooltipContent": {
    "message": "El precio de gas especifica la cantidad de ethers que está dispuesto a pagar por cada unidad de gas."
  },
  "gasTimingHoursShort": {
    "message": "$1 horas",
    "description": "$1 represents a number of hours"
  },
  "gasTimingLow": {
    "message": "Lento"
  },
  "gasTimingMinutesShort": {
    "message": "$1 min",
    "description": "$1 represents a number of minutes"
  },
  "gasTimingSecondsShort": {
    "message": "$1 s",
    "description": "$1 represents a number of seconds"
  },
  "gasUsed": {
    "message": "Gas usado"
  },
  "general": {
    "message": "General"
  },
  "generalCameraError": {
    "message": "No hemos podido acceder a su cámara. Por favor, inténtelo de nuevo."
  },
  "generalCameraErrorTitle": {
    "message": "Algo salió mal..."
  },
  "generalDescription": {
    "message": "Sincronizar configuraciones entre dispositivos, seleccionar preferencias de red y dar seguimiento a los datos de tokens"
  },
  "genericExplorerView": {
    "message": "Ver cuenta en $1"
  },
  "goBack": {
    "message": "Volver"
  },
  "goToSite": {
    "message": "Ir al sitio"
  },
  "goerli": {
    "message": "Red de prueba Goerli"
  },
  "gotIt": {
    "message": "Entendido"
  },
  "grantExactAccess": {
    "message": "Otorgar acceso exacto"
  },
  "gwei": {
    "message": "GWEI"
  },
  "hardware": {
    "message": "Hardware"
  },
  "hardwareWalletConnected": {
    "message": "Monedero físico conectado"
  },
  "hardwareWalletLegacyDescription": {
    "message": "(antiguo)",
    "description": "Text representing the MEW path"
  },
  "hardwareWalletSupportLinkConversion": {
    "message": "Haga clic aquí"
  },
  "hardwareWallets": {
    "message": "Conectar un monedero físico"
  },
  "hardwareWalletsInfo": {
    "message": "Las integraciones de monedero físico utilizan llamadas API a servidores externos, que pueden ver su dirección IP y las direcciones de contrato inteligente con las que interactúa."
  },
  "hardwareWalletsMsg": {
    "message": "Seleccione un monedero físico que desee usar con MetaMask."
  },
  "here": {
    "message": "aquí",
    "description": "as in -click here- for more information (goes with troubleTokenBalances)"
  },
  "hexData": {
    "message": "Datos hexadecimales"
  },
  "hiddenAccounts": {
    "message": "Cuentas ocultas"
  },
  "hide": {
    "message": "Ocultar"
  },
  "hideAccount": {
    "message": "Ocultar cuenta"
  },
  "hideAdvancedDetails": {
    "message": "Ocultar detalles avanzados"
  },
  "hideSeedPhrase": {
    "message": "Ocultar frase inicial"
  },
  "hideSentitiveInfo": {
    "message": "Ocultar información confidencial"
  },
  "hideTokenPrompt": {
    "message": "¿Ocultar token?"
  },
  "hideTokenSymbol": {
    "message": "Ocultar $1",
    "description": "$1 is the symbol for a token (e.g. 'DAI')"
  },
  "hideZeroBalanceTokens": {
    "message": "Ocultar tokens sin saldo"
  },
  "high": {
    "message": "Agresivo"
  },
  "highGasSettingToolTipMessage": {
    "message": "Alta probabilidad, incluso en mercados volátiles. Use $1 para cubrir aumentos repentinos en el tráfico de la red debido a cosas como drops de NFT populares.",
    "description": "$1 is key 'high' (text: 'Aggressive') separated here so that it can be passed in with bold font-weight"
  },
  "highLowercase": {
    "message": "alto"
  },
  "highestCurrentBid": {
    "message": "Oferta actual más alta"
  },
  "highestFloorPrice": {
    "message": "Precio mínimo más alto"
  },
  "history": {
    "message": "Historial"
  },
  "holdToRevealContent1": {
    "message": "Su frase secreta de recuperación proporciona $1",
    "description": "$1 is a bolded text with the message from 'holdToRevealContent2'"
  },
  "holdToRevealContent2": {
    "message": "acceso completo a su monedero y fondos.",
    "description": "Is the bolded text in 'holdToRevealContent1'"
  },
  "holdToRevealContent3": {
    "message": "No comparta esto con nadie. $1 $2",
    "description": "$1 is a message from 'holdToRevealContent4' and $2 is a text link with the message from 'holdToRevealContent5'"
  },
  "holdToRevealContent4": {
    "message": "El soporte de MetaMask no solicitará esto,",
    "description": "Part of 'holdToRevealContent3'"
  },
  "holdToRevealContent5": {
    "message": "pero los defraudadores sí.",
    "description": "The text link in 'holdToRevealContent3'"
  },
  "holdToRevealContentPrivateKey1": {
    "message": "Su clave privada proporciona $1",
    "description": "$1 is a bolded text with the message from 'holdToRevealContentPrivateKey2'"
  },
  "holdToRevealContentPrivateKey2": {
    "message": "acceso completo a su monedero y a sus fondos.",
    "description": "Is the bolded text in 'holdToRevealContentPrivateKey2'"
  },
  "holdToRevealLockedLabel": {
    "message": "mantenga presionado para revelar el círculo bloqueado"
  },
  "holdToRevealPrivateKey": {
    "message": "Mantenga presionado para revelar su clave privada"
  },
  "holdToRevealPrivateKeyTitle": {
    "message": "Mantenga segura su clave privada"
  },
  "holdToRevealSRP": {
    "message": "Mantenga presionado para revelar su SRP"
  },
  "holdToRevealSRPTitle": {
    "message": "Mantenga segura su SRP"
  },
  "holdToRevealUnlockedLabel": {
    "message": "mantenga presionado para revelar el círculo desbloqueado"
  },
  "honeypotDescription": {
    "message": "Este token podría representar un riesgo de honeypot. Se recomienda realizar la debida diligencia antes de interactuar para evitar posibles pérdidas financieras."
  },
  "honeypotTitle": {
    "message": "Honeypot"
  },
  "howNetworkFeesWorkExplanation": {
    "message": "Tarifa estimada necesaria para procesar la transacción. La tarifa máxima es $1."
  },
  "howQuotesWork": {
    "message": "Cómo funcionan las cotizaciones"
  },
  "howQuotesWorkExplanation": {
    "message": "Esta cotización tiene la mejor rentabilidad de las cotizaciones que buscamos. Se basa en la tarifa de intercambio, que incluye las tarifas de puente y una tarifa de MetaMask del $1 %, menos las tarifas de gas. Las tarifas de gas dependen de lo ocupada que esté la red y de lo compleja que sea la transacción."
  },
  "id": {
    "message": "ID"
  },
  "ifYouGetLockedOut": {
    "message": "Si se le bloquea el acceso a la aplicación o adquiere un nuevo dispositivo, perderá sus fondos. Asegúrese de hacer una copia de seguridad de su frase secreta de recuperación en $1 ",
    "description": "$1 is the menu path to be shown with font weight bold"
  },
  "ignoreAll": {
    "message": "Ignorar todo"
  },
  "ignoreTokenWarning": {
    "message": "Si oculta tokens, estos no se mostrarán en su monedero. Sin embargo, aún puede agregarlos buscándolos."
  },
  "imToken": {
    "message": "imToken"
  },
  "import": {
    "message": "Importar",
    "description": "Button to import an account from a selected file"
  },
  "importAccountError": {
    "message": "Error al importar la cuenta."
  },
  "importAccountErrorIsSRP": {
    "message": "Ha ingresado una frase secreta de recuperación (o mnemotécnica). Para importar una cuenta aquí, debe ingresar una clave privada, que es una cadena hexadecimal de 64 caracteres."
  },
  "importAccountErrorNotAValidPrivateKey": {
    "message": "Esta no es una clave privada válida. Ha ingresado una cadena hexadecimal, pero debería tener 64 caracteres."
  },
  "importAccountErrorNotHexadecimal": {
    "message": "Esta no es una clave privada válida. Debe ingresar una cadena hexadecimal de 64 caracteres."
  },
  "importAccountJsonLoading1": {
    "message": "Considere que esta importación de JSON tomará unos minutos y congelerá su MetaMask."
  },
  "importAccountJsonLoading2": {
    "message": "Nos disculpamos, y lo haremos más rápido en un futuro."
  },
  "importAccountMsg": {
    "message": "Las cuentas importadas no se asociarán con su frase secreta de recuperación de MetaMask. Obtenga más información sobre las cuentas importadas"
  },
  "importMyWallet": {
    "message": "Importar mi monedero"
  },
  "importNFT": {
    "message": "Agregar NFT"
  },
  "importNFTAddressToolTip": {
    "message": "En OpenSea, por ejemplo, en la página de NFT en Detalles, hay un un vínculo azul etiquetado como 'Dirección del contrato'. Si haces clic en esto, te llevará a la dirección del contrato en Etherscan; en la parte superior izquierda de esa página, debe haber un icono etiquetado como 'Contrato' y, a la derecha, una larga cadena de letras y números. Esta es la dirección del contrato que creó tu NFT. Haz clic en el icono de 'copiar' que aparece a la derecha de la dirección, y la tendrás en el portapapeles."
  },
  "importNFTPage": {
    "message": "Importar página de NFT"
  },
  "importNFTTokenIdToolTip": {
    "message": "La ID de un NFT es un identificador único, ya que no hay dos NFT iguales. Nuevamente, en OpenSea, este número se encuentra en 'Detalles'. Tome nota de ello o cópielo en su portapapeles."
  },
  "importNWordSRP": {
    "message": "Tengo una frase de recuperación de $1 palabras",
    "description": "$1 is the number of words in the recovery phrase"
  },
  "importPrivateKey": {
    "message": "Clave privada"
  },
  "importSRPDescription": {
    "message": "Importe una billetera existente con su frase secreta de recuperación de 12 o 24 palabras."
  },
  "importSRPNumberOfWordsError": {
    "message": "Las frases secretas de recuperación contienen 12 o 24 palabras"
  },
  "importSRPWordError": {
    "message": "La palabra $1 es incorrecta o está mal escrita.",
    "description": "$1 is the word that is incorrect or misspelled"
  },
  "importSRPWordErrorAlternative": {
    "message": "Las palabras $1 y $2 son incorrectas o están mal escritas.",
    "description": "$1 and $2 are multiple words that are mispelled."
  },
  "importSecretRecoveryPhrase": {
    "message": "Importar frase secreta de recuperación"
  },
  "importSelectedTokens": {
    "message": "¿Agregar los tokens seleccionados?"
  },
  "importSelectedTokensDescription": {
    "message": "Únicamente los tokens seleccionados aparecerán en su monedero. Siempre podrá agregar tokens ocultos más tarde realizando una búsqueda de los mismos."
  },
  "importTokenQuestion": {
    "message": "¿Desea importar el token?"
  },
  "importTokenWarning": {
    "message": "Toda persona puede crear un token con cualquier nombre, incluso versiones falsas de tokens existentes. ¡Agréguelo y realice transacciones bajo su propio riesgo!"
  },
  "importTokensCamelCase": {
    "message": "Importar tokens"
  },
  "importTokensError": {
    "message": "No pudimos importar los tokens. Por favor, inténtelo de nuevo más tarde."
  },
  "importWallet": {
    "message": "Importar monedero"
  },
  "importWalletOrAccountHeader": {
    "message": "Importar un monedero o una cuenta"
  },
  "importWithCount": {
    "message": "Importar $1",
    "description": "$1 will the number of detected tokens that are selected for importing, if all of them are selected then $1 will be all"
  },
  "imported": {
    "message": "Importado",
    "description": "status showing that an account has been fully loaded into the keyring"
  },
  "inYourSettings": {
    "message": "en su Configuración"
  },
  "included": {
    "message": "incluido"
  },
  "infuraBlockedNotification": {
    "message": "MetaMask no se pudo conectar al host de la cadena de bloques. Revise las razones posibles $1.",
    "description": "$1 is a clickable link with with text defined by the 'here' key"
  },
  "initialTransactionConfirmed": {
    "message": "La red confirmó la transacción inicial. Haga clic en Aceptar para volver."
  },
  "insightsFromSnap": {
    "message": "Perspectivas de $1",
    "description": "$1 represents the name of the snap"
  },
  "install": {
    "message": "Instalar"
  },
  "installOrigin": {
    "message": "Instalar origen"
  },
  "installRequest": {
    "message": "Añadir a MetaMask"
  },
  "installedOn": {
    "message": "Instalado en $1",
    "description": "$1 is the date when the snap has been installed"
  },
  "insufficientBalance": {
    "message": "Saldo insuficiente."
  },
  "insufficientFunds": {
    "message": "Fondos insuficientes."
  },
  "insufficientFundsForGas": {
    "message": "Fondos insuficientes para el gas"
  },
  "insufficientLockedLiquidityDescription": {
    "message": "La falta de liquidez adecuadamente bloqueada o quemada hace que el token sea vulnerable a retiros repentinos de liquidez, lo que podría causar inestabilidad en el mercado."
  },
  "insufficientLockedLiquidityTitle": {
    "message": "Liquidez bloqueada insuficiente"
  },
  "insufficientTokens": {
    "message": "Tokens insuficientes."
  },
  "interactingWith": {
    "message": "Interactuando con"
  },
  "interactingWithTransactionDescription": {
    "message": "Este es el contrato con el que está interactuando. Protéjase de los estafadores verificando los detalles."
  },
  "invalidAddress": {
    "message": "Dirección no válida"
  },
  "invalidAddressRecipient": {
    "message": "La dirección del destinatario no es válida"
  },
  "invalidAssetType": {
    "message": "Este activo es un NFT y debe volver a añadirse en la página de Importar NFTs que se encuentra en la pestaña de NFTs"
  },
  "invalidChainIdTooBig": {
    "message": "Identificador de cadena no válido. El identificador de cadena es demasiado grande."
  },
  "invalidCustomNetworkAlertContent1": {
    "message": "Es necesario volver a especificar el id. de la cadena para la red virtual “$1”.",
    "description": "$1 is the name/identifier of the network."
  },
  "invalidCustomNetworkAlertContent2": {
    "message": "Para protegerlo de proveedores de red malintencionados o defectuosos, ahora se requieren id. de cadena para todas las redes personalizadas."
  },
  "invalidCustomNetworkAlertContent3": {
    "message": "Vaya a Configuración > Red y especifique el id. de cadena. Puede encontrar los id. de cadena de las redes más populares en $1.",
    "description": "$1 is a link to https://chainid.network"
  },
  "invalidCustomNetworkAlertTitle": {
    "message": "Red personalizada no válida"
  },
  "invalidHexData": {
    "message": "Datos hexadecimales no válidos"
  },
  "invalidHexNumber": {
    "message": "Número hexadecimal no válido."
  },
  "invalidHexNumberLeadingZeros": {
    "message": "Número hexadecimal no válido. Quite todos los ceros iniciales."
  },
  "invalidIpfsGateway": {
    "message": "Puerta de enlace de IPFS no válida: el valor debe ser una dirección URL válida"
  },
  "invalidNumber": {
    "message": "Número no válido. Escriba un número decimal o un número hexadecimal con el prefijo “0x”."
  },
  "invalidNumberLeadingZeros": {
    "message": "Número no válido. Quite todos los ceros iniciales."
  },
  "invalidRPC": {
    "message": "Dirección URL de RPC no válida"
  },
  "invalidSeedPhrase": {
    "message": "Frase secreta de recuperación no válida"
  },
  "invalidSeedPhraseCaseSensitive": {
    "message": "¡Entrada inválida! La frase secreta de recuperación distingue entre mayúsculas y minúsculas."
  },
  "ipfsGateway": {
    "message": "Puerta de enlace de IPFS"
  },
  "ipfsGatewayDescription": {
    "message": "MetaMask utiliza servicios de terceros para mostrar imágenes de sus NFT almacenados en IPFS, mostrar información relacionada con las direcciones ENS ingresadas en la barra de direcciones de su navegador y obtener íconos para diferentes tokens. Su dirección IP puede estar expuesta a estos servicios cuando los está utilizando."
  },
  "ipfsToggleModalDescriptionOne": {
    "message": "Utilizamos servicios de terceros para mostrar imágenes de sus NFT almacenados en IPFS, mostrar información relacionada con las direcciones ENS ingresadas en la barra de direcciones de su navegador y obtener íconos para diferentes tokens. Su dirección IP puede estar expuesta a estos servicios cuando los está utilizando."
  },
  "ipfsToggleModalDescriptionTwo": {
    "message": "Al seleccionar Confirmar, se activa la resolución de IPFS. Puede desactivarlo en $1 en cualquier momento.",
    "description": "$1 is the method to turn off ipfs"
  },
  "ipfsToggleModalSettings": {
    "message": "Configuración > Seguridad y privacidad"
  },
  "isSigningOrSubmitting": {
    "message": "Aún se está firmando o enviando una transacción anterior"
  },
  "jazzAndBlockies": {
    "message": "Jazzicons y Blockies son dos estilos distintos de íconos únicos que pueden ayudarlo a identificar rápidamente una cuenta."
  },
  "jazzicons": {
    "message": "Jazzicons"
  },
  "jsonFile": {
    "message": "Archivo JSON",
    "description": "format for importing an account"
  },
  "keepReminderOfSRP": {
    "message": "Guarde un recordatorio de su frase secreta de recuperación en algún lugar seguro. Si la pierde, nadie podrá ayudarlo a recuperarla. Y lo que es peor, no podrá volver a acceder a su monedero. $1",
    "description": "$1 is a learn more link"
  },
  "keyringAccountName": {
    "message": "Nombre de la cuenta"
  },
  "keyringAccountPublicAddress": {
    "message": "Dirección pública"
  },
  "keyringSnapRemovalResult1": {
    "message": "$1 eliminado $2",
    "description": "Displays the result after removal of a keyring snap. $1 is the snap name, $2 is whether it is successful or not"
  },
  "keyringSnapRemovalResultNotSuccessful": {
    "message": "no ",
    "description": "Displays the `not` word in $2."
  },
  "keyringSnapRemoveConfirmation": {
    "message": "Ingrese $1 para confirmar que desea eliminar este snap:",
    "description": "Asks user to input the name nap prior to deleting the snap. $1 is the snap name"
  },
  "keystone": {
    "message": "Keystone"
  },
  "knownAddressRecipient": {
    "message": "Dirección de contrato conocida."
  },
  "knownTokenWarning": {
    "message": "Esta acción editará tokens que ya estén enumerados en su monedero y que se pueden usar para engañarlo. Apruebe solo si está seguro de que quiere cambiar lo que representan estos tokens. Más información sobre $1"
  },
  "l1Fee": {
    "message": "Tarifa L1"
  },
  "l1FeeTooltip": {
    "message": "Tarifa de gas L1"
  },
  "l2Fee": {
    "message": "Tarifa L2"
  },
  "l2FeeTooltip": {
    "message": "Tarifa de gas L2"
  },
  "lastConnected": {
    "message": "Última conexión"
  },
  "lastSold": {
    "message": "Última venta"
  },
  "lavaDomeCopyWarning": {
    "message": "Por su seguridad, seleccionar este texto no está disponible en este momento."
  },
  "layer1Fees": {
    "message": "Tarifas de la capa 1"
  },
  "layer2Fees": {
    "message": "Tarifas de la capa 2"
  },
  "learnHow": {
    "message": "Más información"
  },
  "learnMore": {
    "message": "Más información"
  },
  "learnMoreAboutGas": {
    "message": "¿Quiere $1 sobre gas?",
    "description": "$1 will be replaced by the learnMore translation key"
  },
  "learnMoreAboutPrivacy": {
    "message": "Obtenga más información sobre las mejores prácticas de privacidad."
  },
  "learnMoreKeystone": {
    "message": "Más información"
  },
  "learnMoreUpperCase": {
    "message": "Más información"
  },
  "learnMoreUpperCaseWithDot": {
    "message": "Más información."
  },
  "learnScamRisk": {
    "message": "estafas y riesgos en seguridad."
  },
  "leaveMetaMask": {
    "message": "¿Dejar MetaMask?"
  },
  "leaveMetaMaskDesc": {
    "message": "Está a punto de visitar un sitio fuera de MetaMask. Vuelva a verificar la URL antes de continuar."
  },
  "ledgerAccountRestriction": {
    "message": "Debe usar su última cuenta antes de poder agregar una nueva."
  },
  "ledgerConnectionInstructionCloseOtherApps": {
    "message": "Cierre cualquier otro software conectado a su dispositivo y haga clic aquí para actualizar."
  },
  "ledgerConnectionInstructionHeader": {
    "message": "Antes de hacer clic en Confirmar:"
  },
  "ledgerConnectionInstructionStepFour": {
    "message": "Habilite \"datos de contrato inteligente\" o \"firma ciega\" en su dispositivo Ledger."
  },
  "ledgerConnectionInstructionStepThree": {
    "message": "Asegúrese de que su Ledger esté conectado y seleccione la aplicación Ethereum."
  },
  "ledgerDeviceOpenFailureMessage": {
    "message": "El dispositivo Ledger no pudo abrirse. Su Ledger podría estar conectado a otro software. Cierre Ledger Live u otras aplicaciones conectadas a su dispositivo Ledger, e intente conectarse de nuevo."
  },
  "ledgerErrorConnectionIssue": {
    "message": "Vuelva a conectar su Ledger, abra la aplicación ETH e inténtelo nuevamente."
  },
  "ledgerErrorDevicedLocked": {
    "message": "Su Ledger está bloqueado. Desbloquéelo y vuelve a intentarlo."
  },
  "ledgerErrorEthAppNotOpen": {
    "message": "Para resolver el problema, abra la aplicación ETH en su dispositivo y vuelva a intentarlo."
  },
  "ledgerErrorTransactionDataNotPadded": {
    "message": "Los datos de entrada de la transacción de Ethereum no están lo suficientemente completos."
  },
  "ledgerLiveApp": {
    "message": "Aplicación de Ledger Live"
  },
  "ledgerLocked": {
    "message": "No se pudo establecer la conexión con el dispositivo Ledger. Asegúrese de que el dispositivo está desbloqueado y que la aplicación de Ethereum está abierta."
  },
  "ledgerTimeout": {
    "message": "Ledger Live tardó mucho en responder o se excedió el tiempo de espera de la conexión. Asegúrese de que la aplicación de Ledger Live está abierta y que su dispositivo está desbloqueado."
  },
  "ledgerWebHIDNotConnectedErrorMessage": {
    "message": "El dispositivo Ledger no se ha conectado. Si desea conectar su Ledger, haga clic de nuevo en 'Continuar' y apruebe la conexión HID",
    "description": "An error message shown to the user during the hardware connect flow."
  },
  "levelArrow": {
    "message": "flecha de nivel"
  },
  "lightTheme": {
    "message": "Claro"
  },
  "likeToImportToken": {
    "message": "¿Le gustaría importar este token?"
  },
  "likeToImportTokens": {
    "message": "¿Le gustaría agregar estos tokens?"
  },
  "lineaGoerli": {
    "message": "Red de prueba Linea Goerli"
  },
  "lineaMainnet": {
    "message": "Red principal de Linea"
  },
  "lineaSepolia": {
    "message": "Red de prueba Linea Sepolia"
  },
  "link": {
    "message": "Vínculo"
  },
  "linkCentralizedExchanges": {
    "message": "Vincule sus cuentas de Coinbase o Binance para transferir criptomonedas a MetaMask de forma gratuita."
  },
  "links": {
    "message": "Vínculos"
  },
  "loadMore": {
    "message": "Cargar más"
  },
  "loading": {
    "message": "Cargando…"
  },
  "loadingScreenSnapMessage": {
    "message": "Por favor, complete la transacción en el Snap."
  },
  "loadingTokenList": {
    "message": "Cargando lista de tokens"
  },
  "localhost": {
    "message": "Host local 8545"
  },
  "lock": {
    "message": "Bloquear"
  },
  "lockMetaMask": {
    "message": "Cerrar MetaMask"
  },
  "lockTimeInvalid": {
    "message": "El tiempo de bloqueo debe ser un número entre 0 y 10080"
  },
  "logo": {
    "message": "Logo de $1",
    "description": "$1 is the name of the ticker"
  },
  "low": {
    "message": "Bajo"
  },
  "lowEstimatedReturnTooltipMessage": {
    "message": "Pagará más del $1 % de su monto inicial en tarifas. Compruebe el monto que recibe y las tarifas de red."
  },
  "lowEstimatedReturnTooltipTitle": {
    "message": "Costo elevado"
  },
  "lowGasSettingToolTipMessage": {
    "message": "Utilice $1 para esperar un precio más bajo. Las estimaciones de tiempo son mucho menos precisas ya que los precios son algo imprevisibles.",
    "description": "$1 is key 'low' separated here so that it can be passed in with bold font-weight"
  },
  "lowLowercase": {
    "message": "bajo"
  },
  "mainnet": {
    "message": "Red principal de Ethereum"
  },
  "mainnetToken": {
    "message": "Esta dirección coincide con una dirección conocida de token en la red principal de Ethereum. Vuelve a comprobar la dirección del contrato y la red correspondiente al token que intentas añadir."
  },
  "makeAnotherSwap": {
    "message": "Crear un nuevo intercambio"
  },
  "makeSureNoOneWatching": {
    "message": "Asegúrese de que nadie esté mirando",
    "description": "Warning to users to be care while creating and saving their new Secret Recovery Phrase"
  },
  "manageDefaultSettings": {
    "message": "Gestionar la configuración de privacidad por defecto"
  },
  "managePermissions": {
    "message": "Administrar permisos"
  },
  "marketCap": {
    "message": "Capitalización bursátil"
  },
  "marketDetails": {
    "message": "Detalles del mercado"
  },
  "max": {
    "message": "Máx."
  },
  "maxBaseFee": {
    "message": "Tarifa base máxima"
  },
  "maxFee": {
    "message": "Tarifa máxima"
  },
  "maxFeeTooltip": {
    "message": "Una tarifa máxima proporcionada para pagar la transacción."
  },
  "maxPriorityFee": {
    "message": "Tarifa de prioridad máxima"
  },
  "medium": {
    "message": "Mercado"
  },
  "mediumGasSettingToolTipMessage": {
    "message": "Utilice $1 para un procesamiento rápido al precio actual del mercado.",
    "description": "$1 is key 'medium' (text: 'Market') separated here so that it can be passed in with bold font-weight"
  },
  "memo": {
    "message": "memorándum"
  },
  "message": {
    "message": "Mensaje"
  },
  "metaMaskConnectStatusParagraphOne": {
    "message": "Ahora tiene más control sobre las conexiones de su cuenta en MetaMask."
  },
  "metaMaskConnectStatusParagraphThree": {
    "message": "Haga clic en él para administrar las cuentas conectadas."
  },
  "metaMaskConnectStatusParagraphTwo": {
    "message": "El botón de estado de la conexión muestra si el sitio web que visita está conectado a la cuenta seleccionada actualmente."
  },
  "metaMetricsIdNotAvailableError": {
    "message": "Como nunca ha utilizado MetaMetrics, no hay datos que eliminar aquí."
  },
  "metadataModalSourceTooltip": {
    "message": "$1 está alojado en npm y $2 es el identificador único de este Snap.",
    "description": "$1 is the snap name and $2 is the snap NPM id."
  },
  "metamaskNotificationsAreOff": {
    "message": "Las notificaciones del monedero no están activas actualmente."
  },
  "metamaskSwapsOfflineDescription": {
    "message": "MetaMask Swaps está en mantenimiento. Vuelva a comprobarlo más tarde."
  },
  "metamaskVersion": {
    "message": "Versión de MetaMask"
  },
  "methodData": {
    "message": "Método"
  },
  "methodDataTransactionDesc": {
    "message": "Función ejecutada en base a datos de entrada decodificados."
  },
  "methodNotSupported": {
    "message": "No compatible con esta cuenta."
  },
  "metrics": {
    "message": "Indicadores"
  },
  "millionAbbreviation": {
    "message": "m",
    "description": "Shortened form of 'million'"
  },
  "mismatchedChainLinkText": {
    "message": "verifique los detalles de la red",
    "description": "Serves as link text for the 'mismatchedChain' key. This text will be embedded inside the translation for that key."
  },
  "mismatchedChainRecommendation": {
    "message": "Recomendamos que usted $1 antes de proceder.",
    "description": "$1 is a clickable link with text defined by the 'mismatchedChainLinkText' key. The link will open to instructions for users to validate custom network details."
  },
  "mismatchedNetworkName": {
    "message": "Según nuestros registros, es posible que el nombre de la red no coincida correctamente con este ID de cadena."
  },
  "mismatchedNetworkSymbol": {
    "message": "El símbolo de moneda enviado no coincide con lo que esperamos para este ID de cadena."
  },
  "mismatchedRpcChainId": {
    "message": "El ID de cadena devuelto por la red personalizada no coincide con el ID de cadena enviado."
  },
  "mismatchedRpcUrl": {
    "message": "Según nuestros registros, el valor de la URL de RPC enviado no coincide con un proveedor conocido para este ID de cadena."
  },
  "missingSetting": {
    "message": "¿No puede encontrar un ajuste?"
  },
  "missingSettingRequest": {
    "message": "Solicítelo aquí"
  },
  "more": {
    "message": "más"
  },
  "moreAccounts": {
    "message": "Más de $1 cuentas adicionales",
    "description": "$1 is the number of accounts"
  },
  "moreNetworks": {
    "message": "Más de $1 redes adicionales",
    "description": "$1 is the number of networks"
  },
  "moreQuotes": {
    "message": "Más cotizaciones"
  },
  "multichainAddEthereumChainConfirmationDescription": {
    "message": "Está agregando esta red a MetaMask y otorgando permiso a este sitio para usarla."
  },
  "multichainQuoteCardBridgingLabel": {
    "message": "Puenteo"
  },
  "multichainQuoteCardQuoteLabel": {
    "message": "Cotización"
  },
  "multichainQuoteCardTimeLabel": {
    "message": "Hora"
  },
  "multipleSnapConnectionWarning": {
    "message": "$1 quiere conectarse a $2",
    "description": "$1 is the dapp and $2 is the number of snaps it wants to connect to."
  },
  "mustSelectOne": {
    "message": "Debe seleccionar al menos 1 token."
  },
  "name": {
    "message": "Nombre"
  },
  "nameAddressLabel": {
    "message": "Dirección",
    "description": "Label above address field in name component modal."
  },
  "nameAlreadyInUse": {
    "message": "El nombre ya está en uso"
  },
  "nameInstructionsNew": {
    "message": "Si conoce esta dirección, asígnele un apodo para reconocerla en el futuro.",
    "description": "Instruction text in name component modal when value is not recognised."
  },
  "nameInstructionsRecognized": {
    "message": "Esta dirección tiene un apodo predeterminado, pero puede editarlo o explorar otras sugerencias.",
    "description": "Instruction text in name component modal when value is recognized but not saved."
  },
  "nameInstructionsSaved": {
    "message": "Ya agregó un apodo para esta dirección anteriormente. Puede editar o ver otros apodos sugeridos.",
    "description": "Instruction text in name component modal when value is saved."
  },
  "nameLabel": {
    "message": "Apodo",
    "description": "Label above name input field in name component modal."
  },
  "nameModalMaybeProposedName": {
    "message": "Quizás: $1",
    "description": "$1 is the proposed name"
  },
  "nameModalTitleNew": {
    "message": "Dirección desconocida",
    "description": "Title of the modal created by the name component when value is not recognised."
  },
  "nameModalTitleRecognized": {
    "message": "Dirección reconocida",
    "description": "Title of the modal created by the name component when value is recognized but not saved."
  },
  "nameModalTitleSaved": {
    "message": "Dirección guardada",
    "description": "Title of the modal created by the name component when value is saved."
  },
  "nameProviderProposedBy": {
    "message": "Propuesto por $1",
    "description": "$1 is the name of the provider"
  },
  "nameProvider_ens": {
    "message": "Servicio de nombres de Ethereum (ENS)"
  },
  "nameProvider_etherscan": {
    "message": "Etherscan"
  },
  "nameProvider_lens": {
    "message": "Lens Protocol"
  },
  "nameProvider_token": {
    "message": "MetaMask"
  },
  "nameSetPlaceholder": {
    "message": "Elija un apodo...",
    "description": "Placeholder text for name input field in name component modal."
  },
  "nativeNetworkPermissionRequestDescription": {
    "message": "$1 solicita su aprobación para:",
    "description": "$1 represents dapp name"
  },
  "nativeTokenScamWarningConversion": {
    "message": "Editar detalles de la red"
  },
  "nativeTokenScamWarningDescription": {
    "message": "El símbolo del token nativo no coincide con el símbolo esperado del token nativo para la red con el ID de cadena asociado. Ingresó $1 mientras que el símbolo del token esperado es $2. Verifique que esté conectado a la cadena correcta.",
    "description": "$1 represents the currency name, $2 represents the expected currency symbol"
  },
  "nativeTokenScamWarningDescriptionExpectedTokenFallback": {
    "message": "algo más",
    "description": "graceful fallback for when token symbol isn't found"
  },
  "nativeTokenScamWarningTitle": {
    "message": "Esto es una estafa potencial",
    "description": "Title for nativeTokenScamWarningDescription"
  },
  "needHelp": {
    "message": "¿Necesita ayuda? Comuníquese con $1",
    "description": "$1 represents `needHelpLinkText`, the text which goes in the help link"
  },
  "needHelpFeedback": {
    "message": "Comparta su opinión"
  },
  "needHelpLinkText": {
    "message": "Soporte de MetaMask"
  },
  "needHelpSubmitTicket": {
    "message": "Enviar un ticket"
  },
  "needImportFile": {
    "message": "Debe seleccionar un archivo para la importación.",
    "description": "User is important an account and needs to add a file to continue"
  },
  "negativeETH": {
    "message": "No se pueden enviar cantidades negativas de ETH."
  },
  "negativeOrZeroAmountToken": {
    "message": "No se pueden enviar montos negativos o nulos de activos."
  },
  "network": {
    "message": "Red:"
  },
  "networkChanged": {
    "message": "La red cambió"
  },
  "networkChangedMessage": {
    "message": "Ahora está realizando transacciones en $1.",
    "description": "$1 is the name of the network"
  },
  "networkDetails": {
    "message": "Detalles de la red"
  },
  "networkFee": {
    "message": "Tarifa de red"
  },
  "networkIsBusy": {
    "message": "La red está ocupada. Los precios del gas son altos y las estimaciones son menos precisas."
  },
  "networkMenu": {
    "message": "Menú de red"
  },
  "networkMenuHeading": {
    "message": "Seleccionar una red"
  },
  "networkName": {
    "message": "Nombre de la red"
  },
  "networkNameArbitrum": {
    "message": "Arbitrum"
  },
  "networkNameAvalanche": {
    "message": "Avalanche"
  },
  "networkNameBSC": {
    "message": "BSC"
  },
  "networkNameBase": {
    "message": "Base"
  },
  "networkNameBitcoin": {
    "message": "Bitcoin"
  },
  "networkNameDefinition": {
    "message": "El nombre asociado a esta red."
  },
  "networkNameEthereum": {
    "message": "Ethereum"
  },
  "networkNameGoerli": {
    "message": "Goerli"
  },
  "networkNameLinea": {
    "message": "Linea"
  },
  "networkNameOpMainnet": {
    "message": "Red principal OP"
  },
  "networkNamePolygon": {
    "message": "Polygon"
  },
  "networkNameSolana": {
    "message": "Solana"
  },
  "networkNameTestnet": {
    "message": "Red de prueba"
  },
  "networkNameZkSyncEra": {
    "message": "zkSync Era"
  },
  "networkOptions": {
    "message": "Opciones de red"
  },
  "networkPermissionToast": {
    "message": "Se actualizaron los permisos de la red"
  },
  "networkProvider": {
    "message": "Proveedor de red"
  },
  "networkStatus": {
    "message": "Estado de la red"
  },
  "networkStatusBaseFeeTooltip": {
    "message": "La tarifa base la fija la red y cambia cada 13-14 segundos. Nuestras opciones $1 y $2 dan cuenta de los aumentos repentinos.",
    "description": "$1 and $2 are bold text for Medium and Aggressive respectively."
  },
  "networkStatusPriorityFeeTooltip": {
    "message": "Rango de tarifas de prioridad (también llamada “propina del minero”): esto va directamente a los mineros para incentivarlos a priorizar su transacción."
  },
  "networkStatusStabilityFeeTooltip": {
    "message": "Las tarifas de gas son de $1 en relación con las últimas 72 horas.",
    "description": "$1 is networks stability value - stable, low, high"
  },
  "networkSwitchConnectionError": {
    "message": "No podemos conectar a $1",
    "description": "$1 represents the network name"
  },
  "networkURL": {
    "message": "Dirección URL de la red"
  },
  "networkURLDefinition": {
    "message": "La dirección URL que se utilizó para acceder a esta red."
  },
  "networkUrlErrorWarning": {
    "message": "A veces, los atacantes imitan sitios web haciendo pequeños cambios en la dirección del sitio. Asegúrese de estar interactuando con el sitio deseado antes de continuar. Versión de Punycode: $1",
    "description": "$1 replaced by RPC URL for network"
  },
  "networks": {
    "message": "Redes"
  },
  "networksSmallCase": {
    "message": "redes"
  },
  "nevermind": {
    "message": "No es importante"
  },
  "new": {
    "message": "¡Nuevo!"
  },
  "newAccount": {
    "message": "Cuenta nueva"
  },
  "newAccountNumberName": {
    "message": "Cuenta $1",
    "description": "Default name of next account to be created on create account screen"
  },
  "newContact": {
    "message": "Contacto nuevo"
  },
  "newContract": {
    "message": "Contrato nuevo"
  },
  "newNFTDetectedInImportNFTsMessageStrongText": {
    "message": "Configuración > Seguridad y privacidad"
  },
  "newNFTDetectedInImportNFTsMsg": {
    "message": "Para usar Opensea, para ver sus NFT, active 'Mostrar medios NFT' en $1.",
    "description": "$1 is used for newNFTDetectedInImportNFTsMessageStrongText"
  },
  "newNFTDetectedInNFTsTabMessage": {
    "message": "Deje que MetaMask detecte y muestre automáticamente los NFT en su monedero."
  },
  "newNFTsAutodetected": {
    "message": "Autodetección de NFT"
  },
  "newNetworkAdded": {
    "message": "¡\"$1\" se añadió con éxito!"
  },
  "newNetworkEdited": {
    "message": "¡\"$1\" se editó con éxito!"
  },
  "newNftAddedMessage": {
    "message": "¡NFT se agregó correctamente!"
  },
  "newPassword": {
    "message": "Contraseña nueva (mín. de 8 caracteres)"
  },
  "newPrivacyPolicyActionButton": {
    "message": "Leer más"
  },
  "newPrivacyPolicyTitle": {
    "message": "Hemos actualizado nuestra política de privacidad"
  },
  "newRpcUrl": {
    "message": "Nueva URL de RPC"
  },
  "newTokensImportedMessage": {
    "message": "Ha importado $1 exitosamente.",
    "description": "$1 is the string of symbols of all the tokens imported"
  },
  "newTokensImportedTitle": {
    "message": "Token importado"
  },
  "next": {
    "message": "Siguiente"
  },
  "nftAddFailedMessage": {
    "message": "No se puede agregar el NFT porque los detalles de propiedad no coinciden. Asegúrese de haber ingresado la información correcta."
  },
  "nftAddressError": {
    "message": "Este token es un NFT. Añadir a $1",
    "description": "$1 is a clickable link with text defined by the 'importNFTPage' key"
  },
  "nftAlreadyAdded": {
    "message": "NFT ya ha sido añadido."
  },
  "nftAutoDetectionEnabled": {
    "message": "Autodetección de NFT habilitada"
  },
  "nftDisclaimer": {
    "message": "Descargo de responsabilidad: MetaMask extrae el archivo multimedia de la URL de origen. A veces, el mercado en el que se acuñó el NFT cambia esta URL."
  },
  "nftOptions": {
    "message": "Opciones de NFT"
  },
  "nftTokenIdPlaceholder": {
    "message": "Ingrese el id del token"
  },
  "nftWarningContent": {
    "message": "Está otorgando acceso a $1, incluidos los que pueda poseer en el futuro. La contraparte puede transferir estos NFT desde su billetera en cualquier momento sin preguntarle hasta que revoque esta aprobación. $2",
    "description": "$1 is nftWarningContentBold bold part, $2 is Learn more link"
  },
  "nftWarningContentBold": {
    "message": "todos sus NFT de $1",
    "description": "$1 is name of the collection"
  },
  "nftWarningContentGrey": {
    "message": "Proceda con precaución."
  },
  "nfts": {
    "message": "NFT"
  },
  "nftsPreviouslyOwned": {
    "message": "Poseído anteriormente"
  },
  "nickname": {
    "message": "Apodo"
  },
  "noAccountsFound": {
    "message": "No se encuentran cuentas para la consulta de búsqueda determinada"
  },
  "noConnectedAccountTitle": {
    "message": "MetaMask no está conectado a este sitio"
  },
  "noConnectionDescription": {
    "message": "Para conectarse a un sitio, busque y seleccione el botón \"conectar\". Recuerde que MetaMask solo puede conectarse a sitios en Web3"
  },
  "noConversionRateAvailable": {
    "message": "No hay tasa de conversión disponible"
  },
  "noDomainResolution": {
    "message": "No se proporcionó resolución para el dominio."
  },
  "noHardwareWalletOrSnapsSupport": {
    "message": "Snaps, y la mayoría de los monederos físicos, no funcionarán con la versión actual de su navegador."
  },
  "noNFTs": {
    "message": "No hay ningún NFT aún"
  },
  "noNetworksFound": {
    "message": "No se encontraron redes para la consulta de búsqueda dada"
  },
  "noOptionsAvailableMessage": {
    "message": "Esta ruta comercial no está disponible en este momento. Intente cambiar el monto, la red o el token y encontraremos la mejor opción."
  },
  "noSnaps": {
    "message": "No tiene ningún snap instalado."
  },
  "noThanks": {
    "message": "No, gracias"
  },
  "noTransactions": {
    "message": "No tiene transacciones"
  },
  "noWebcamFound": {
    "message": "No se encontró la cámara web del equipo. Vuelva a intentarlo."
  },
  "noWebcamFoundTitle": {
    "message": "No se encontró cámara web"
  },
  "nonContractAddressAlertDesc": {
    "message": "Estás enviando datos de una llamada a una dirección que no es un contrato. Podrías perder fondos. Asegúrate de usar la dirección y la red correctas antes de continuar."
  },
  "nonContractAddressAlertTitle": {
    "message": "Posible error"
  },
  "nonce": {
    "message": "Nonce"
  },
  "none": {
    "message": "Ninguna"
  },
  "notBusy": {
    "message": "No ocupado"
  },
  "notCurrentAccount": {
    "message": "¿Esta es la cuenta correcta? Es distinta de la cuenta seleccionada actualmente en su monedero"
  },
  "notEnoughBalance": {
    "message": "Saldo insuficiente"
  },
  "notEnoughGas": {
    "message": "No hay gas suficiente"
  },
  "notNow": {
    "message": "Ahora no"
  },
  "notificationDetail": {
    "message": "Detalles"
  },
  "notificationDetailBaseFee": {
    "message": "Tarifa base (GWEI)"
  },
  "notificationDetailGasLimit": {
    "message": "Límite de gas (unidades)"
  },
  "notificationDetailGasUsed": {
    "message": "Gas usado (unidades)"
  },
  "notificationDetailMaxFee": {
    "message": "Tarifa máxima por gas"
  },
  "notificationDetailNetwork": {
    "message": "Red"
  },
  "notificationDetailNetworkFee": {
    "message": "Tarifa de red"
  },
  "notificationDetailPriorityFee": {
    "message": "Tarifa de prioridad (GWEI)"
  },
  "notificationItemCheckBlockExplorer": {
    "message": "Verifique en el BlockExplorer"
  },
  "notificationItemCollection": {
    "message": "Colección"
  },
  "notificationItemConfirmed": {
    "message": "Confirmado"
  },
  "notificationItemError": {
    "message": "No se pueden obtener las tarifas en este momento"
  },
  "notificationItemFrom": {
    "message": "De"
  },
  "notificationItemLidoStakeReadyToBeWithdrawn": {
    "message": "Retiro listo"
  },
  "notificationItemLidoStakeReadyToBeWithdrawnMessage": {
    "message": "Ahora puede retirar sus $1 sin staking"
  },
  "notificationItemLidoWithdrawalRequestedMessage": {
    "message": "Se envió su solicitud para hacer unstaking de $1"
  },
  "notificationItemNFTReceivedFrom": {
    "message": "NFT recibido de"
  },
  "notificationItemNFTSentTo": {
    "message": "NFT enviado a"
  },
  "notificationItemNetwork": {
    "message": "Red"
  },
  "notificationItemRate": {
    "message": "Tasa (tarifa incluida)"
  },
  "notificationItemReceived": {
    "message": "Recibido"
  },
  "notificationItemReceivedFrom": {
    "message": "Recibido de"
  },
  "notificationItemSent": {
    "message": "Enviado"
  },
  "notificationItemSentTo": {
    "message": "Enviado a"
  },
  "notificationItemStakeCompleted": {
    "message": "Staking finalizado"
  },
  "notificationItemStaked": {
    "message": "Con staking"
  },
  "notificationItemStakingProvider": {
    "message": "Proveedor de staking"
  },
  "notificationItemStatus": {
    "message": "Estado"
  },
  "notificationItemSwapped": {
    "message": "Canjeado"
  },
  "notificationItemSwappedFor": {
    "message": "por"
  },
  "notificationItemTo": {
    "message": "Para"
  },
  "notificationItemTransactionId": {
    "message": "ID de transacción"
  },
  "notificationItemUnStakeCompleted": {
    "message": "Unstaking finalizado"
  },
  "notificationItemUnStaked": {
    "message": "Sin staking"
  },
  "notificationItemUnStakingRequested": {
    "message": "Unstaking solicitado"
  },
  "notificationTransactionFailedMessage": {
    "message": "¡La transacción $1 fallida! $2",
    "description": "Content of the browser notification that appears when a transaction fails"
  },
  "notificationTransactionFailedMessageMMI": {
    "message": "¡Transacción fallida! $1",
    "description": "Content of the browser notification that appears when a transaction fails in MMI"
  },
  "notificationTransactionFailedTitle": {
    "message": "Transacción fallida",
    "description": "Title of the browser notification that appears when a transaction fails"
  },
  "notificationTransactionSuccessMessage": {
    "message": "¡Transacción $1 confirmada!",
    "description": "Content of the browser notification that appears when a transaction is confirmed"
  },
  "notificationTransactionSuccessTitle": {
    "message": "Transacción confirmada",
    "description": "Title of the browser notification that appears when a transaction is confirmed"
  },
  "notificationTransactionSuccessView": {
    "message": "Ver en $1",
    "description": "Additional content in a notification that appears when a transaction is confirmed and has a block explorer URL."
  },
  "notifications": {
    "message": "Notificaciones"
  },
  "notificationsFeatureToggle": {
    "message": "Habilitar notificaciones del monedero",
    "description": "Experimental feature title"
  },
  "notificationsFeatureToggleDescription": {
    "message": "Esto permite activar notificaciones del monedero como enviar/recibir fondos o NTF y anuncios de funciones.",
    "description": "Description of the experimental notifications feature"
  },
  "notificationsMarkAllAsRead": {
    "message": "Marcar todo como leído"
  },
  "notificationsPageEmptyTitle": {
    "message": "No hay nada que ver aquí"
  },
  "notificationsPageErrorContent": {
    "message": "Intente volver a visitar esta página."
  },
  "notificationsPageErrorTitle": {
    "message": "Hubo un error"
  },
  "notificationsPageNoNotificationsContent": {
    "message": "Aún no ha recibido ninguna notificación."
  },
  "notificationsSettingsBoxError": {
    "message": "Se produjo un error. Vuelva a intentarlo."
  },
  "notificationsSettingsPageAllowNotifications": {
    "message": "Manténgase informado sobre lo que sucede en su monedero con notificaciones. Para usar notificaciones, utilizamos un perfil para sincronizar algunas configuraciones en sus dispositivos. $1"
  },
  "notificationsSettingsPageAllowNotificationsLink": {
    "message": "Obtenga más información sobre cómo protegemos su privacidad mientras utiliza esta función."
  },
  "numberOfNewTokensDetectedPlural": {
    "message": "$1 nuevos tokens encontrados en esta cuenta",
    "description": "$1 is the number of new tokens detected"
  },
  "numberOfNewTokensDetectedSingular": {
    "message": "1 nuevo token encontrado en esta cuenta"
  },
  "numberOfTokens": {
    "message": "Número de tokens"
  },
  "ofTextNofM": {
    "message": "de"
  },
  "off": {
    "message": "Desactivado"
  },
  "offlineForMaintenance": {
    "message": "Sin conexión por mantenimiento"
  },
  "ok": {
    "message": "Aceptar"
  },
  "on": {
    "message": "Activado"
  },
  "onboardedMetametricsAccept": {
    "message": "Acepto"
  },
  "onboardedMetametricsDisagree": {
    "message": "No, gracias"
  },
  "onboardedMetametricsKey1": {
    "message": "Últimas novedades"
  },
  "onboardedMetametricsKey2": {
    "message": "Características de productos"
  },
  "onboardedMetametricsKey3": {
    "message": "Otros materiales promocionales relevantes"
  },
  "onboardedMetametricsLink": {
    "message": "MetaMetrics"
  },
  "onboardedMetametricsParagraph1": {
    "message": "Además de $1, nos gustaría utilizar datos para comprender cómo interactúa con las comunicaciones de marketing.",
    "description": "$1 represents the 'onboardedMetametricsLink' locale string"
  },
  "onboardedMetametricsParagraph2": {
    "message": "Esto nos ayuda a personalizar lo que compartimos con usted, como:"
  },
  "onboardedMetametricsParagraph3": {
    "message": "Recuerde, nunca vendemos los datos que usted proporciona y puede optar por no participar en cualquier momento."
  },
  "onboardedMetametricsTitle": {
    "message": "Ayúdenos a mejorar su experiencia"
  },
  "onboardingAdvancedPrivacyIPFSDescription": {
    "message": "La puerta de enlace de IPFS permite acceder y visualizar datos alojados por terceros. Puede agregar una puerta de enlace de IPFS personalizada o continuar usando la predeterminada."
  },
  "onboardingAdvancedPrivacyIPFSInvalid": {
    "message": "Ingrese una URL válida"
  },
  "onboardingAdvancedPrivacyIPFSTitle": {
    "message": "Agregar puerta de enlace de IPFS personalizada"
  },
  "onboardingAdvancedPrivacyIPFSValid": {
    "message": "La URL de la puerta de enlace de IPFS es válida"
  },
  "onboardingAdvancedPrivacyNetworkDescription": {
    "message": "Usamos Infura como nuestro proveedor de llamada a procedimiento remoto (RPC) para ofrecer el acceso más confiable y privado posible a los datos de Ethereum. Puede elegir su propio RPC, pero recuerde que cualquier RPC recibirá su dirección IP y su monedero de Ethereum para realizar transacciones. Lea nuestra $1 para obtener más información sobre cómo Infura maneja los datos."
  },
  "onboardingAdvancedPrivacyNetworkTitle": {
    "message": "Elija su red"
  },
  "onboardingCreateWallet": {
    "message": "Crear un monedero nuevo"
  },
  "onboardingImportWallet": {
    "message": "Importar un monedero existente"
  },
  "onboardingMetametricsAgree": {
    "message": "Acepto"
  },
  "onboardingMetametricsDescription": {
    "message": "Nos gustaría recopilar datos básicos de uso y diagnóstico para mejorar MetaMask. Tenga presente que nunca venderemos los datos que nos proporcione aquí."
  },
  "onboardingMetametricsDescription2": {
    "message": "Al recopilar métricas, siempre será..."
  },
  "onboardingMetametricsInfuraTerms": {
    "message": "Le informaremos si decidimos usar estos datos para otros fines. Puede consultar $1 para obtener más información. Recuerde que puede acceder a la configuración y excluirse en cualquier momento.",
    "description": "$1 represents `onboardingMetametricsInfuraTermsPolicy`"
  },
  "onboardingMetametricsInfuraTermsPolicy": {
    "message": "Política de privacidad"
  },
  "onboardingMetametricsNeverCollect": {
    "message": "Se almacenan los clics y las visualizaciones de $1 en la aplicación, pero no otros detalles (como su dirección pública).",
    "description": "$1 represents `onboardingMetametricsNeverCollectEmphasis`"
  },
  "onboardingMetametricsNeverCollectEmphasis": {
    "message": "Privadas:"
  },
  "onboardingMetametricsNeverCollectIP": {
    "message": "$1 usamos su dirección IP temporalmente para detectar una ubicación general (como su país o región), pero no la guardamos nunca.",
    "description": "$1 represents `onboardingMetametricsNeverCollectIPEmphasis`"
  },
  "onboardingMetametricsNeverCollectIPEmphasis": {
    "message": "Generales:"
  },
  "onboardingMetametricsNeverSellData": {
    "message": "$1 usted decide si desea compartir o eliminar sus datos de uso a través de la configuración en cualquier momento.",
    "description": "$1 represents `onboardingMetametricsNeverSellDataEmphasis`"
  },
  "onboardingMetametricsNeverSellDataEmphasis": {
    "message": "Opcionales:"
  },
  "onboardingMetametricsPrivacyDescription": {
    "message": "Descubra cómo protegemos su privacidad al recopilar datos de uso para su perfil."
  },
  "onboardingMetametricsTitle": {
    "message": "Ayúdenos a mejorar MetaMask"
  },
  "onboardingMetametricsUseDataCheckbox": {
    "message": "Utilizaremos estos datos para saber cómo interactúa con nuestras comunicaciones de marketing. Es posible que compartamos noticias relevantes (como características del producto)."
  },
  "onboardingPinExtensionBillboardAccess": {
    "message": "Acceso completo"
  },
  "onboardingPinExtensionBillboardDescription": {
    "message": "Estas extensiones pueden ver y cambiar la información"
  },
  "onboardingPinExtensionBillboardDescription2": {
    "message": "en este sitio."
  },
  "onboardingPinExtensionBillboardTitle": {
    "message": "Extensiones"
  },
  "onboardingPinExtensionChrome": {
    "message": "Haga clic en el icono de la extensión del navegador"
  },
  "onboardingPinExtensionDescription": {
    "message": "Ancle MetaMask en su navegador para que sea accesible y las confirmaciones de las transacciones se vean fácilmente."
  },
  "onboardingPinExtensionDescription2": {
    "message": "Para abrir MetaMask haga clic en la extensión y acceda a su monedero con 1 clic."
  },
  "onboardingPinExtensionDescription3": {
    "message": "Haga clic en el icono de la extensión del navegador para tener acceso instantáneo"
  },
  "onboardingPinExtensionLabel": {
    "message": "Ancle MetaMask"
  },
  "onboardingPinExtensionStep1": {
    "message": "1"
  },
  "onboardingPinExtensionStep2": {
    "message": "2"
  },
  "onboardingPinExtensionTitle": {
    "message": "¡Su instalación de MetaMask ha finalizado!"
  },
  "oneDayAbbreviation": {
    "message": "1 d",
    "description": "Shortened form of '1 day'"
  },
  "oneMonthAbbreviation": {
    "message": "1 m",
    "description": "Shortened form of '1 month'"
  },
  "oneWeekAbbreviation": {
    "message": "1 s",
    "description": "Shortened form of '1 week'"
  },
  "oneYearAbbreviation": {
    "message": "1 a",
    "description": "Shortened form of '1 year'"
  },
  "onlyConnectTrust": {
    "message": "Conéctese solo con sitios de confianza. $1",
    "description": "Text displayed above the buttons for connection confirmation. $1 is the link to the learn more web page."
  },
  "openFullScreenForLedgerWebHid": {
    "message": "Pase al modo de pantalla completa para conectar su Ledger.",
    "description": "Shown to the user on the confirm screen when they are viewing MetaMask in a popup window but need to connect their ledger via webhid."
  },
  "openInBlockExplorer": {
    "message": "Abrir en el explorador de bloques"
  },
  "optional": {
    "message": "Opcional"
  },
  "options": {
    "message": "Opciones"
  },
  "origin": {
    "message": "Origen"
  },
  "originChanged": {
    "message": "El sitio cambió"
  },
  "originChangedMessage": {
    "message": "Ahora está revisando una solicitud de $1.",
    "description": "$1 is the name of the origin"
  },
  "osTheme": {
    "message": "Sistema"
  },
  "otherSnaps": {
    "message": "otros snaps",
    "description": "Used in the 'permission_rpc' message."
  },
  "outdatedBrowserNotification": {
    "message": "Su navegador está desactualizado. Si no actualiza su navegador, no podrá obtener los parches de seguridad y las nuevas funciones de MetaMask."
  },
  "overrideContentSecurityPolicyHeader": {
    "message": "Sobreescribir el encabezado Content-Security-Policy"
  },
  "overrideContentSecurityPolicyHeaderDescription": {
    "message": "Esta opción es una solución alternativa para un problema conocido en Firefox, donde el encabezado Content-Security-Policy de una dapp puede impedir que la extensión se cargue correctamente. No se recomienda desactivar esta opción a menos que sea necesario para la compatibilidad específica de la página web."
  },
  "padlock": {
    "message": "Candado"
  },
  "participateInMetaMetrics": {
    "message": "Participar en MetaMetrics"
  },
  "participateInMetaMetricsDescription": {
    "message": "Participe en MetaMetrics para ayudarnos a mejorar MetaMask"
  },
  "password": {
    "message": "Contraseña"
  },
  "passwordNotLongEnough": {
    "message": "La contraseña no es suficientemente larga"
  },
  "passwordSetupDetails": {
    "message": "Esta contraseña desbloqueará su monedero MetaMask solo en este dispositivo. MetaMask no puede recuperar esta contraseña."
  },
  "passwordStrength": {
    "message": "Solidez de la contraseña: $1",
    "description": "Return password strength to the user when user wants to create password."
  },
  "passwordStrengthDescription": {
    "message": "Una contraseña segura puede mejorar la protección de su monedero en caso de que le roben el dispositivo o esté comprometido."
  },
  "passwordTermsWarning": {
    "message": "Entiendo que MetaMask no me puede recuperar esta contraseña. $1"
  },
  "passwordsDontMatch": {
    "message": "Las contraseñas no coinciden"
  },
  "pastePrivateKey": {
    "message": "Pegue aquí la cadena de clave privada:",
    "description": "For importing an account from a private key"
  },
  "pending": {
    "message": "Pendiente"
  },
  "pendingConfirmationAddNetworkAlertMessage": {
    "message": "La actualización de la red cancelará $1 transacciones pendientes de este sitio.",
    "description": "Number of transactions."
  },
  "pendingConfirmationSwitchNetworkAlertMessage": {
    "message": "Al cambiar de red se cancelarán $1 transacciones pendientes de este sitio.",
    "description": "Number of transactions."
  },
  "pendingTransactionAlertMessage": {
    "message": "Esta transacción no se realizará hasta que haya finalizado una transacción anterior. $1",
    "description": "$1 represents the words 'how to cancel or speed up a transaction' in a hyperlink"
  },
  "pendingTransactionAlertMessageHyperlink": {
    "message": "Aprenda a cancelar o acelerar una transacción.",
    "description": "The text for the hyperlink in the pending transaction alert message"
  },
  "permissionDetails": {
    "message": "Detalles del permiso"
  },
  "permissionFor": {
    "message": "Permiso para"
  },
  "permissionFrom": {
    "message": "Permiso de"
  },
  "permissionRequested": {
    "message": "Solicitado ahora"
  },
  "permissionRequestedForAccounts": {
    "message": "Solicitado ahora por $1",
    "description": "Permission cell status for requested permission including accounts, rendered as AvatarGroup which is $1."
  },
  "permissionRevoked": {
    "message": "Revocado en esta actualización"
  },
  "permissionRevokedForAccounts": {
    "message": "Revocado en esta actualización por $1",
    "description": "Permission cell status for revoked permission including accounts, rendered as AvatarGroup which is $1."
  },
  "permission_accessNamedSnap": {
    "message": "Conectarse a $1.",
    "description": "The description for the `wallet_snap` permission. $1 is the human-readable name of the snap."
  },
  "permission_accessNetwork": {
    "message": "Acceso a internet.",
    "description": "The description of the `endowment:network-access` permission."
  },
  "permission_accessNetworkDescription": {
    "message": "Permita que $1 tenga acceso a Internet. Esto se puede usar tanto para enviar como para recibir datos con servidores de terceros.",
    "description": "An extended description of the `endowment:network-access` permission. $1 is the snap name."
  },
  "permission_accessSnap": {
    "message": "Conéctese al snap de $1.",
    "description": "The description for the `wallet_snap` permission. $1 is the name of the snap."
  },
  "permission_accessSnapDescription": {
    "message": "Permita que el sitio web o el snap interactúen con $1.",
    "description": "The description for the `wallet_snap_*` permission. $1 is the name of the Snap."
  },
  "permission_assets": {
    "message": "Mostrar los activos de la cuenta en MetaMask.",
    "description": "The description for the `endowment:assets` permission."
  },
  "permission_assetsDescription": {
    "message": "Permitir que $1 proporcione información de activos al cliente de MetaMask. Los activos pueden estar en la cadena o fuera de la cadena.",
    "description": "An extended description for the `endowment:assets` permission. $1 is the name of the Snap."
  },
  "permission_cronjob": {
    "message": "Programar y ejecutar acciones periódicas.",
    "description": "The description for the `snap_cronjob` permission"
  },
  "permission_cronjobDescription": {
    "message": "Permita que $1 realice acciones que se ejecutan periódicamente en horas, fechas o intervalos fijos. Esto se puede usar para activar interacciones o notificaciones sensibles al tiempo.",
    "description": "An extended description for the `snap_cronjob` permission. $1 is the snap name."
  },
  "permission_dialog": {
    "message": "Mostrar ventanas de diálogo en MetaMask.",
    "description": "The description for the `snap_dialog` permission"
  },
  "permission_dialogDescription": {
    "message": "Permita que $1 muestre ventanas emergentes de MetaMask con texto personalizado, campo de entrada y botones para aprobar o rechazar una acción.\nSe puede usar para crear, p. ej. alertas, confirmaciones y flujos de suscripción para un snap.",
    "description": "An extended description for the `snap_dialog` permission. $1 is the snap name."
  },
  "permission_ethereumAccounts": {
    "message": "Ver las direcciones de las cuentas permitidas (requerido)",
    "description": "The description for the `eth_accounts` permission"
  },
  "permission_ethereumProvider": {
    "message": "Acceda al proveedor de Ethereum.",
    "description": "The description for the `endowment:ethereum-provider` permission"
  },
  "permission_ethereumProviderDescription": {
    "message": "Permita que $1 se comunique directamente con MetaMask para que lea datos de la cadena de bloques y sugiera mensajes y transacciones.",
    "description": "An extended description for the `endowment:ethereum-provider` permission. $1 is the snap name."
  },
  "permission_getEntropy": {
    "message": "Obtenga claves arbitrarias únicas para $1.",
    "description": "The description for the `snap_getEntropy` permission. $1 is the snap name."
  },
  "permission_getEntropyDescription": {
    "message": "Permita que $1 obtenga claves arbitrarias únicas para $1, sin exponerlas. Estas claves son independientes de su(s) cuenta(s) de MetaMask y no están relacionadas con sus claves privadas ni su frase secreta de recuperación. Otros snaps no pueden acceder a esta información.",
    "description": "An extended description for the `snap_getEntropy` permission. $1 is the snap name."
  },
  "permission_getLocale": {
    "message": "Vea su idioma preferido.",
    "description": "The description for the `snap_getLocale` permission"
  },
  "permission_getLocaleDescription": {
    "message": "Permita que $1 acceda a su idioma preferido desde la configuración de MetaMask. Esto se puede usar para localizar y mostrar el contenido de $1 usando su idioma.",
    "description": "An extended description for the `snap_getLocale` permission. $1 is the snap name."
  },
  "permission_getPreferences": {
    "message": "Vea información como su idioma preferido y moneda fiduciaria.",
    "description": "The description for the `snap_getPreferences` permission"
  },
  "permission_getPreferencesDescription": {
    "message": "Permita que $1 acceda a información como su idioma preferido y moneda fiduciaria en su configuración de MetaMask. Esto ayuda a que $1 muestre contenido adaptado a sus preferencias. ",
    "description": "An extended description for the `snap_getPreferences` permission. $1 is the snap name."
  },
  "permission_homePage": {
    "message": "Mostrar una pantalla personalizada",
    "description": "The description for the `endowment:page-home` permission"
  },
  "permission_homePageDescription": {
    "message": "Permita que $1 muestre una pantalla de inicio personalizada en MetaMask. Esto se puede utilizar para interfaces de usuario, configuración y paneles.",
    "description": "An extended description for the `endowment:page-home` permission. $1 is the snap name."
  },
  "permission_keyring": {
    "message": "Permitir solicitudes para agregar y controlar cuentas Ethereum",
    "description": "The description for the `endowment:keyring` permission"
  },
  "permission_keyringDescription": {
    "message": "Permita que $1 reciba solicitudes para agregar o eliminar cuentas, además de firmar y realizar transacciones en nombre de estas cuentas.",
    "description": "An extended description for the `endowment:keyring` permission. $1 is the snap name."
  },
  "permission_lifecycleHooks": {
    "message": "Utilice ganchos de ciclo de vida.",
    "description": "The description for the `endowment:lifecycle-hooks` permission"
  },
  "permission_lifecycleHooksDescription": {
    "message": "Permita que $1 use ganchos de ciclo de vida para ejecutar código en momentos específicos durante su ciclo de vida.",
    "description": "An extended description for the `endowment:lifecycle-hooks` permission. $1 is the snap name."
  },
  "permission_manageAccounts": {
    "message": "Agregar y controlar cuentas de Ethereum",
    "description": "The description for `snap_manageAccounts` permission"
  },
  "permission_manageAccountsDescription": {
    "message": "Permita que $1 agregue o elimine cuentas de Ethereum, luego realice transacciones y firme con estas cuentas.",
    "description": "An extended description for the `snap_manageAccounts` permission. $1 is the snap name."
  },
  "permission_manageBip32Keys": {
    "message": "Administrar cuentas de $1.",
    "description": "The description for the `snap_getBip32Entropy` permission. $1 is a derivation path, e.g. 'm/44'/0'/0' (secp256k1)'."
  },
  "permission_manageBip44AndBip32KeysDescription": {
    "message": "Permita a $1 para administrar cuentas y activos en la red solicitada. Estas cuentas se derivan y se respaldan utilizando su frase de recuperación secreta (sin revelarla). Con el poder de derivar claves, $1 puede admitir una variedad de protocolos de cadenas de bloques más allá de Ethereum (EVM).",
    "description": "An extended description for the `snap_getBip44Entropy` and `snap_getBip44Entropy` permissions. $1 is the snap name."
  },
  "permission_manageBip44Keys": {
    "message": "Administrar cuentas de $1.",
    "description": "The description for the `snap_getBip44Entropy` permission. $1 is the name of a protocol, e.g. 'Filecoin'."
  },
  "permission_manageState": {
    "message": "Almacene y administre sus datos en su dispositivo.",
    "description": "The description for the `snap_manageState` permission"
  },
  "permission_manageStateDescription": {
    "message": "Permita que $1 almacene, actualice y recupere datos de forma segura con cifrado. Otros snaps no pueden acceder a esta información.",
    "description": "An extended description for the `snap_manageState` permission. $1 is the snap name."
  },
  "permission_nameLookup": {
    "message": "Proporcionar búsquedas de dominios y direcciones.",
    "description": "The description for the `endowment:name-lookup` permission."
  },
  "permission_nameLookupDescription": {
    "message": "Permita que el snap obtenga y muestre búsquedas de direcciones y dominios en diferentes partes de la interfaz de usuario de MetaMask.",
    "description": "An extended description for the `endowment:name-lookup` permission."
  },
  "permission_notifications": {
    "message": "Mostrar notificaciones.",
    "description": "The description for the `snap_notify` permission"
  },
  "permission_notificationsDescription": {
    "message": "Permita que $1 muestre notificaciones dentro de MetaMask. Se puede activar un breve texto de notificación con un snap para obtener información procesable o sensible al tiempo.",
    "description": "An extended description for the `snap_notify` permission. $1 is the snap name."
  },
  "permission_protocol": {
    "message": "Proporciona datos de protocolo para una o más cadenas de bloques.",
    "description": "The description for the `endowment:protocol` permission."
  },
  "permission_protocolDescription": {
    "message": "Asigna $1 para que MetaMask pueda obtener datos del protocolo, como estimaciones de gas o información sobre tokens.",
    "description": "An extended description for the `endowment:protocol` permission. $1 is the name of the Snap."
  },
  "permission_rpc": {
    "message": "Permitir que $1 se comunique directamente con $2.",
    "description": "The description for the `endowment:rpc` permission. $1 is 'other snaps' or 'websites', $2 is the snap name."
  },
  "permission_rpcDescription": {
    "message": "Permita que $1 envíe mensajes a $2 y reciba una respuesta de $2.",
    "description": "An extended description for the `endowment:rpc` permission. $1 is 'other snaps' or 'websites', $2 is the snap name."
  },
  "permission_rpcDescriptionOriginList": {
    "message": "$1 y $2",
    "description": "A list of allowed origins where $2 is the last origin of the list and $1 is the rest of the list separated by ','."
  },
  "permission_signatureInsight": {
    "message": "Mostrar modo de información de firma.",
    "description": "The description for the `endowment:signature-insight` permission"
  },
  "permission_signatureInsightDescription": {
    "message": "Permita que $1 muestre un modo con información sobre cualquier solicitud de firma antes de su aprobación. Esto se puede utilizar para soluciones de seguridad y antiphishing.",
    "description": "An extended description for the `endowment:signature-insight` permission. $1 is the snap name."
  },
  "permission_signatureInsightOrigin": {
    "message": "Vea los orígenes de los sitios web que inician una solicitud de firma",
    "description": "The description for the `signatureOrigin` caveat, to be used with the `endowment:signature-insight` permission"
  },
  "permission_signatureInsightOriginDescription": {
    "message": "Permita que $1 vea el origen (URI) de los sitios web que inician solicitudes de firma. Esto se puede utilizar para soluciones antiphishing y de seguridad.",
    "description": "An extended description for the `signatureOrigin` caveat, to be used with the `endowment:signature-insight` permission. $1 is the snap name."
  },
  "permission_transactionInsight": {
    "message": "Obtenga y muestre información de transacciones.",
    "description": "The description for the `endowment:transaction-insight` permission"
  },
  "permission_transactionInsightDescription": {
    "message": "Permita que $1 decodifique transacciones y muestre información dentro de la interfaz de usuario de MetaMask. Esto se puede utilizar para soluciones antiphishing y de seguridad.",
    "description": "An extended description for the `endowment:transaction-insight` permission. $1 is the snap name."
  },
  "permission_transactionInsightOrigin": {
    "message": "Ver los orígenes de los sitios web que sugieren transacciones",
    "description": "The description for the `transactionOrigin` caveat, to be used with the `endowment:transaction-insight` permission"
  },
  "permission_transactionInsightOriginDescription": {
    "message": "Permita que $1 vea el origen (URI) de los sitios web que sugieren transacciones. Esto se puede utilizar para soluciones antiphishing y de seguridad.",
    "description": "An extended description for the `transactionOrigin` caveat, to be used with the `endowment:transaction-insight` permission. $1 is the snap name."
  },
  "permission_unknown": {
    "message": "Permiso desconocido: $1",
    "description": "$1 is the name of a requested permission that is not recognized."
  },
  "permission_viewBip32PublicKeys": {
    "message": "Ver su clave pública para $1 ($2).",
    "description": "The description for the `snap_getBip32PublicKey` permission. $1 is a derivation path, e.g. 'm/44'/0'/0''. $2 is the elliptic curve name, e.g. 'secp256k1'."
  },
  "permission_viewBip32PublicKeysDescription": {
    "message": "Permita que $2 vea sus claves (y direcciones) públicas para $1. Esto no otorga ningún control de cuentas o activos.",
    "description": "An extended description for the `snap_getBip32PublicKey` permission. $1 is a derivation path (name). $2 is the snap name."
  },
  "permission_viewNamedBip32PublicKeys": {
    "message": "Vea su clave pública para $1.",
    "description": "The description for the `snap_getBip32PublicKey` permission. $1 is a name for the derivation path, e.g., 'Ethereum accounts'."
  },
  "permission_walletSwitchEthereumChain": {
    "message": "Cambie a la siguiente red y utilícela",
    "description": "The label for the `wallet_switchEthereumChain` permission"
  },
  "permission_webAssembly": {
    "message": "Soporte para WebAssembly.",
    "description": "The description of the `endowment:webassembly` permission."
  },
  "permission_webAssemblyDescription": {
    "message": "Permita que $1 acceda a entornos de ejecución de bajo nivel a través de WebAssembly.",
    "description": "An extended description of the `endowment:webassembly` permission. $1 is the snap name."
  },
  "permissions": {
    "message": "Permisos"
  },
  "permissionsPageEmptyContent": {
    "message": "Nada que ver aquí"
  },
  "permissionsPageEmptySubContent": {
    "message": "Aquí es donde puedes ver los permisos que has otorgado a los Snaps instalados o a los sitios conectados."
  },
  "permitSimulationChange_approve": {
    "message": "Límite de gasto"
  },
  "permitSimulationChange_bidding": {
    "message": "Usted hace una oferta"
  },
  "permitSimulationChange_listing": {
    "message": "Usted publica una oferta"
  },
  "permitSimulationChange_nft_listing": {
    "message": "Precio de venta"
  },
  "permitSimulationChange_receive": {
    "message": "Usted recibe"
  },
<<<<<<< HEAD
=======
  "permitSimulationChange_revoke2": {
    "message": "Revocar"
  },
>>>>>>> 4c122d36
  "permitSimulationChange_transfer": {
    "message": "Usted envía"
  },
  "permitSimulationDetailInfo": {
    "message": "Le está dando permiso al gastador para gastar esta cantidad de tokens de su cuenta."
  },
  "permittedChainToastUpdate": {
    "message": "$1 tiene acceso a $2."
  },
  "personalAddressDetected": {
    "message": "Se detectó una dirección personal. Ingrese la dirección de contrato del token."
  },
  "pinToTop": {
    "message": "Anclar arriba"
  },
  "pleaseConfirm": {
    "message": "Confirmar"
  },
  "plusMore": {
    "message": "+ $1 más",
    "description": "$1 is the number of additional items"
  },
  "plusXMore": {
    "message": "+ $1 más",
    "description": "$1 is a number of additional but unshown items in a list- this message will be shown in place of those items"
  },
  "popularNetworkAddToolTip": {
    "message": "Algunas de estas redes dependen de terceros. Las conexiones pueden ser menos confiables o permitir que terceros realicen un seguimiento de la actividad. $1",
    "description": "Learn more link"
  },
  "popularNetworks": {
    "message": "Redes populares"
  },
  "portfolio": {
    "message": "Portafolio"
  },
  "preparingSwap": {
    "message": "Preparando intercambio..."
  },
  "prev": {
    "message": "Ant."
  },
  "price": {
    "message": "Precio"
  },
  "priceUnavailable": {
    "message": "precio no disponible"
  },
  "primaryType": {
    "message": "Tipo principal"
  },
  "priorityFee": {
    "message": "Tarifa de prioridad"
  },
  "priorityFeeProperCase": {
    "message": "Tarifa de prioridad"
  },
  "privacy": {
    "message": "Privacidad"
  },
  "privacyMsg": {
    "message": "Política de privacidad"
  },
  "privateKey": {
    "message": "Clave privada",
    "description": "select this type of file to use to import an account"
  },
  "privateKeyCopyWarning": {
    "message": "Clave privada para $1",
    "description": "$1 represents the account name"
  },
  "privateKeyHidden": {
    "message": "La clave privada está oculta",
    "description": "Explains that the private key input is hidden"
  },
  "privateKeyShow": {
    "message": "Mostrar/ocultar la entrada de clave privada",
    "description": "Describes a toggle that is used to show or hide the private key input"
  },
  "privateKeyShown": {
    "message": "Esta clave privada se está mostrando",
    "description": "Explains that the private key input is being shown"
  },
  "privateKeyWarning": {
    "message": "Advertencia: No revele esta clave. Cualquier persona que tenga sus claves privadas podría robar los activos de su cuenta."
  },
  "privateNetwork": {
    "message": "Red privada"
  },
  "proceedWithTransaction": {
    "message": "Quiero continuar de todos modos"
  },
  "productAnnouncements": {
    "message": "Anuncios de productos"
  },
  "profileSync": {
    "message": "Sincronización del perfil"
  },
  "profileSyncConfirmation": {
    "message": "Si desactiva la sincronización del perfil, no podrá recibir notificaciones."
  },
  "profileSyncDescription": {
    "message": "Crea un perfil que MetaMask utiliza para sincronizar algunas configuraciones entre sus dispositivos. Esto es necesario para recibir notificaciones. $1."
  },
  "profileSyncPrivacyLink": {
    "message": "Obtenga información sobre cómo protegemos su privacidad"
  },
  "proposedApprovalLimit": {
    "message": "Límite de aprobación propuesto"
  },
  "provide": {
    "message": "Proporcionar"
  },
  "publicAddress": {
    "message": "Dirección pública"
  },
  "pushPlatformNotificationsFundsReceivedDescription": {
    "message": "Recibió $1 $2"
  },
  "pushPlatformNotificationsFundsReceivedDescriptionDefault": {
    "message": "Recibió algunos tokens"
  },
  "pushPlatformNotificationsFundsReceivedTitle": {
    "message": "Fondos recibidos"
  },
  "pushPlatformNotificationsFundsSentDescription": {
    "message": "Envió correctamente $1 $2"
  },
  "pushPlatformNotificationsFundsSentDescriptionDefault": {
    "message": "Envió correctamente algunos tokens"
  },
  "pushPlatformNotificationsFundsSentTitle": {
    "message": "Fondos enviados"
  },
  "pushPlatformNotificationsNftReceivedDescription": {
    "message": "Recibió nuevos NFT"
  },
  "pushPlatformNotificationsNftReceivedTitle": {
    "message": "NFT recibido"
  },
  "pushPlatformNotificationsNftSentDescription": {
    "message": "Envió correctamente un NFT"
  },
  "pushPlatformNotificationsNftSentTitle": {
    "message": "NFT enviado"
  },
  "pushPlatformNotificationsStakingLidoStakeCompletedDescription": {
    "message": "Su staking en Lido se realizó correctamente"
  },
  "pushPlatformNotificationsStakingLidoStakeCompletedTitle": {
    "message": "Staking finalizado"
  },
  "pushPlatformNotificationsStakingLidoStakeReadyToBeWithdrawnDescription": {
    "message": "Su staking en Lido ya está listo para retirarse"
  },
  "pushPlatformNotificationsStakingLidoStakeReadyToBeWithdrawnTitle": {
    "message": "Staking listo para retirarse"
  },
  "pushPlatformNotificationsStakingLidoWithdrawalCompletedDescription": {
    "message": "Su retiro en Lido se realizó correctamente"
  },
  "pushPlatformNotificationsStakingLidoWithdrawalCompletedTitle": {
    "message": "Retiro finalizado"
  },
  "pushPlatformNotificationsStakingLidoWithdrawalRequestedDescription": {
    "message": "Se envió su solicitud de retiro en Lido"
  },
  "pushPlatformNotificationsStakingLidoWithdrawalRequestedTitle": {
    "message": "Retiro solicitado"
  },
  "pushPlatformNotificationsStakingRocketpoolStakeCompletedDescription": {
    "message": "Su staking en RocketPool se realizó correctamente"
  },
  "pushPlatformNotificationsStakingRocketpoolStakeCompletedTitle": {
    "message": "Staking finalizado"
  },
  "pushPlatformNotificationsStakingRocketpoolUnstakeCompletedDescription": {
    "message": "Su unstaking en RocketPool se realizó correctamente"
  },
  "pushPlatformNotificationsStakingRocketpoolUnstakeCompletedTitle": {
    "message": "Unstaking finalizado"
  },
  "pushPlatformNotificationsSwapCompletedDescription": {
    "message": "Su intercambio en MetaMask se realizó correctamente"
  },
  "pushPlatformNotificationsSwapCompletedTitle": {
    "message": "Intercambio finalizado"
  },
  "queued": {
    "message": "En cola"
  },
  "quoteRate": {
    "message": "Tarifa de cotización"
  },
  "quotedReceiveAmount": {
    "message": "Monto recibido de $1"
  },
  "quotedTotalCost": {
    "message": "Costo total de $1"
  },
  "rank": {
    "message": "Rango"
  },
  "rateIncludesMMFee": {
    "message": "La tarifa incluye una cuota del $1 %"
  },
  "reAddAccounts": {
    "message": "volver a agregar cualquier otra cuenta"
  },
  "reAdded": {
    "message": "agregada nuevamente"
  },
  "readdToken": {
    "message": "Puede volver a agregar este token en el futuro desde “Agregar token” en el menú de opciones de las cuentas."
  },
  "receive": {
    "message": "Recibir"
  },
  "receiveCrypto": {
    "message": "Recibir criptomonedas"
  },
  "recipientAddressPlaceholderNew": {
    "message": "Ingrese la dirección pública (0x) o el nombre del dominio"
  },
  "recommendedGasLabel": {
    "message": "Recomendado"
  },
  "recoveryPhraseReminderBackupStart": {
    "message": "Iniciar aquí"
  },
  "recoveryPhraseReminderConfirm": {
    "message": "Entendido"
  },
  "recoveryPhraseReminderHasBackedUp": {
    "message": "Guarde siempre su frase secreta de recuperación en un lugar seguro y secreto."
  },
  "recoveryPhraseReminderHasNotBackedUp": {
    "message": "¿Necesita volver a crear una copia de seguridad de su frase secreta de recuperación?"
  },
  "recoveryPhraseReminderItemOne": {
    "message": "No comparta nunca su frase secreta de recuperación con nadie."
  },
  "recoveryPhraseReminderItemTwo": {
    "message": "El equipo de MetaMask nunca le pedirá su frase secreta de recuperación."
  },
  "recoveryPhraseReminderSubText": {
    "message": "Mediante su frase secreta de recuperación, se controlan todas sus cuentas."
  },
  "recoveryPhraseReminderTitle": {
    "message": "Proteja sus fondos."
  },
  "refreshList": {
    "message": "Actualizar lista"
  },
  "reject": {
    "message": "Rechazar"
  },
  "rejectAll": {
    "message": "Rechazar todo"
  },
  "rejectRequestsDescription": {
    "message": "Está a punto de rechazar $1 solicitudes en lote."
  },
  "rejectRequestsN": {
    "message": "Rechazar $1 solicitudes"
  },
  "rejectTxsDescription": {
    "message": "Está a punto de rechazar $1 transacciones en lote."
  },
  "rejectTxsN": {
    "message": "Rechazar $1 transacciones"
  },
  "rejected": {
    "message": "Rechazado"
  },
  "rememberSRPIfYouLooseAccess": {
    "message": "Recuerde que si pierde su frase secreta de recuperación, perderá el acceso a su monedero. $1 para mantener seguro este conjunto de palabras y poder acceder siempre a sus fondos."
  },
  "reminderSet": {
    "message": "¡Recordatorio creado!"
  },
  "remove": {
    "message": "Quitar"
  },
  "removeAccount": {
    "message": "Quitar cuenta"
  },
  "removeAccountDescription": {
    "message": "Esta cuenta se eliminará de su monedero. Antes de continuar, asegúrese de tener la frase secreta de recuperación original o la clave privada de esta cuenta importada. Puede importar o crear cuentas nuevamente en la lista desplegable de la cuenta. "
  },
  "removeKeyringSnap": {
    "message": "Al eliminar este Snap, se eliminan estas cuentas de MetaMask:"
  },
  "removeKeyringSnapToolTip": {
    "message": "El snap controla las cuentas y, al eliminarlo, las cuentas también se eliminarán de MetaMask, pero permanecerán en la cadena de bloques."
  },
  "removeNFT": {
    "message": "Eliminar NFT"
  },
  "removeNftErrorMessage": {
    "message": "No pudimos eliminar este NFT."
  },
  "removeNftMessage": {
    "message": "¡El NFT se eliminó con éxito!"
  },
  "removeSnap": {
    "message": "Eliminar snap"
  },
  "removeSnapAccountDescription": {
    "message": "Si continúa, esta cuenta ya no estará disponible en MetaMask."
  },
  "removeSnapAccountTitle": {
    "message": "Eliminar cuenta"
  },
  "removeSnapConfirmation": {
    "message": "¿Está seguro de que desea eliminar $1?",
    "description": "$1 represents the name of the snap"
  },
  "removeSnapDescription": {
    "message": "Esta acción eliminará el snap, sus datos y revocará los permisos otorgados."
  },
  "replace": {
    "message": "reemplazar"
  },
  "reportIssue": {
    "message": "Reportar un problema"
  },
  "requestFrom": {
    "message": "Solicitud de"
  },
  "requestFromInfo": {
    "message": "Este es el sitio que solicita su firma."
  },
  "requestFromInfoSnap": {
    "message": "Este es el Snap que solicita su firma."
  },
  "requestFromTransactionDescription": {
    "message": "Este es el sitio que le pide su confirmación."
  },
  "requestingFor": {
    "message": "Solicitando para"
  },
  "requestingForAccount": {
    "message": "Solicitando para $1",
    "description": "Name of Account"
  },
  "requestingForNetwork": {
    "message": "Solicitando para $1",
    "description": "Name of Network"
  },
  "required": {
    "message": "Requerido"
  },
  "reset": {
    "message": "Restablecer"
  },
  "resetWallet": {
    "message": "Restablecer monedero"
  },
  "resetWalletSubHeader": {
    "message": "MetaMask no guarda una copia de su contraseña. Si tiene problemas para desbloquear su cuenta, deberá restablecer su monedero. Puede hacerlo proporcionando la frase secreta de recuperación que utilizó cuando configuró su monedero."
  },
  "resetWalletUsingSRP": {
    "message": "Esta acción eliminará su monedero actual y la frase secreta de recuperación de este dispositivo, junto con la lista de cuentas que ha seleccionado. Después de restablecer con una frase secreta de recuperación, verá una lista de cuentas basada en la frase secreta de recuperación que usa para restablecer. Esta nueva lista incluirá automáticamente las cuentas que tengan saldo. También podrá $1 creado anteriormente. Las cuentas personalizadas que haya importado deberán costar $2, y cualquier token personalizado que haya agregado a una cuenta también deberá costar $3."
  },
  "resetWalletWarning": {
    "message": "Asegúrese de usar la frase secreta de recuperación correcta antes de continuar. No podrá deshacer esto."
  },
  "restartMetamask": {
    "message": "Reiniciar MetaMask"
  },
  "restore": {
    "message": "Restaurar"
  },
  "restoreUserData": {
    "message": "Restaure sus datos de usuario"
  },
  "resultPageError": {
    "message": "Error"
  },
  "resultPageErrorDefaultMessage": {
    "message": "La operación falló."
  },
  "resultPageSuccess": {
    "message": "Éxito"
  },
  "resultPageSuccessDefaultMessage": {
    "message": "La operación se completó con éxito."
  },
  "retryTransaction": {
    "message": "Reintentar transacción"
  },
  "reusedTokenNameWarning": {
    "message": "Un token reutiliza un símbolo de otro token que se le muestra. Esto puede ser confuso o engañoso."
  },
  "revealSecretRecoveryPhrase": {
    "message": "Revelar frase secreta de recuperación"
  },
  "revealSeedWords": {
    "message": "Revelar frase secreta de recuperación"
  },
  "revealSeedWordsDescription1": {
    "message": "La $1 proporciona la $2",
    "description": "This is a sentence consisting of link using 'revealSeedWordsSRPName' as $1 and bolded text using 'revealSeedWordsDescription3' as $2."
  },
  "revealSeedWordsDescription2": {
    "message": "MetaMask es un $1. Eso significa que usted es el propietario de su SRP.",
    "description": "$1 is text link with the message from 'revealSeedWordsNonCustodialWallet'"
  },
  "revealSeedWordsDescription3": {
    "message": "acceso completo a su monedero y fondos.\n"
  },
  "revealSeedWordsNonCustodialWallet": {
    "message": "monedero no custodiado"
  },
  "revealSeedWordsQR": {
    "message": "QR"
  },
  "revealSeedWordsSRPName": {
    "message": "Frase secreta de recuperación (SRP)"
  },
  "revealSeedWordsText": {
    "message": "Texto"
  },
  "revealSeedWordsWarning": {
    "message": "Asegúrese de que nadie esté mirando su pantalla. $1",
    "description": "$1 is bolded text using the message from 'revealSeedWordsWarning2'"
  },
  "revealSeedWordsWarning2": {
    "message": "El soporte técnico de MetaMask nunca se lo solicitará.",
    "description": "The bolded texted in the second part of 'revealSeedWordsWarning'"
  },
  "revealSensitiveContent": {
    "message": "Revelar contenido sensible"
  },
  "revealTheSeedPhrase": {
    "message": "Revelar frase semilla"
  },
  "review": {
    "message": "Revisar"
  },
  "reviewAlert": {
    "message": "Alerta de revisión"
  },
  "reviewAlerts": {
    "message": "Revisar alertas"
  },
  "reviewPendingTransactions": {
    "message": "Revisar transacciones pendientes"
  },
  "reviewPermissions": {
    "message": "Revisar permisos"
  },
  "revokePermission": {
    "message": "Revocar permiso"
  },
  "revokePermissionTitle": {
    "message": "Eliminar permiso de $1",
    "description": "The token symbol that is being revoked"
  },
  "revokeSimulationDetailsDesc": {
    "message": "Está eliminando el permiso de una persona para gastar tokens de su cuenta."
  },
  "rpcNameOptional": {
    "message": "Nombre de RPC (opcional)"
  },
  "rpcUrl": {
    "message": "Nueva dirección URL de RPC"
  },
  "safeTransferFrom": {
    "message": "Transferencia segura desde"
  },
  "save": {
    "message": "Guardar"
  },
  "scanInstructions": {
    "message": "Ponga el código QR frente a la cámara"
  },
  "scanQrCode": {
    "message": "Escanear código QR"
  },
  "scrollDown": {
    "message": "Desplazarse hacia abajo"
  },
  "search": {
    "message": "Buscar"
  },
  "searchAccounts": {
    "message": "Buscar cuentas"
  },
  "searchNfts": {
    "message": "Buscar NFT"
  },
  "searchTokens": {
    "message": "Buscar tokens"
  },
  "searchTokensByNameOrAddress": {
    "message": "Buscar tokens por nombre o dirección"
  },
  "secretRecoveryPhrase": {
    "message": "Frase secreta de recuperación"
  },
  "secretRecoveryPhrasePlusNumber": {
    "message": "Frase secreta de recuperación $1",
    "description": "The $1 is the order of the Secret Recovery Phrase"
  },
  "secureWallet": {
    "message": "Proteger monedero"
  },
  "security": {
    "message": "Seguridad"
  },
  "securityAlert": {
    "message": "Alerta de seguridad de $1 y $2"
  },
  "securityAlerts": {
    "message": "Alertas de seguridad"
  },
  "securityAlertsDescription": {
    "message": "Esta función le alerta sobre actividades maliciosas al revisar activamente las solicitudes de transacciones y firmas. $1",
    "description": "Link to learn more about security alerts"
  },
  "securityAndPrivacy": {
    "message": "Seguridad y privacidad"
  },
  "securityDescription": {
    "message": "Reduzca sus posibilidades de unirse a redes inseguras y proteja sus cuentas"
  },
  "securityMessageLinkForNetworks": {
    "message": "estafas en la red y riesgos de seguridad"
  },
  "securityPrivacyPath": {
    "message": "Configuración > Seguridad y privacidad."
  },
  "securityProviderPoweredBy": {
    "message": "Impulsado por $1",
    "description": "The security provider that is providing data"
  },
  "seeAllPermissions": {
    "message": "Ver todos los permisos",
    "description": "Used for revealing more content (e.g. permission list, etc.)"
  },
  "seeDetails": {
    "message": "Ver detalles"
  },
  "seedPhraseConfirm": {
    "message": "Confirmar frase secreta de recuperación"
  },
  "seedPhraseEnterMissingWords": {
    "message": "Confirmar frase secreta de recuperación"
  },
  "seedPhraseIntroNotRecommendedButtonCopy": {
    "message": "Recordarme más tarde (no recomendado)"
  },
  "seedPhraseIntroRecommendedButtonCopy": {
    "message": "Proteger mi monedero (recomendado)"
  },
  "seedPhraseIntroSidebarBulletOne": {
    "message": "Escríbala y guárdela en varios lugares secretos."
  },
  "seedPhraseIntroSidebarBulletTwo": {
    "message": "Guárdela en una caja fuerte."
  },
  "seedPhraseIntroSidebarCopyOne": {
    "message": "Su frase secreta de recuperación es una frase de 12 palabras que es la “clave maestra” de su monedero y sus fondos"
  },
  "seedPhraseIntroSidebarCopyThree": {
    "message": "Si alguien le pide su frase de recuperación, es posible que tenga intenciones de estafarlo."
  },
  "seedPhraseIntroSidebarCopyTwo": {
    "message": "Nunca comparta su frase secreta de recuperación, ni siquiera con MetaMask."
  },
  "seedPhraseIntroSidebarTitleOne": {
    "message": "¿Qué es una frase secreta de recuperación?"
  },
  "seedPhraseIntroSidebarTitleThree": {
    "message": "¿Debería compartir mi frase secreta de recuperación?"
  },
  "seedPhraseIntroSidebarTitleTwo": {
    "message": "¿Cómo guardo mi frase secreta de recuperación?"
  },
  "seedPhraseIntroTitle": {
    "message": "Proteger su cartera"
  },
  "seedPhraseReq": {
    "message": "Las frases secretas de recuperación contienen 12, 15, 18, 21 o 24 palabras"
  },
  "seedPhraseWriteDownDetails": {
    "message": "Escriba esta frase secreta de recuperación de 12 palabras y guárdela en un lugar de confianza al que solo usted pueda acceder."
  },
  "seedPhraseWriteDownHeader": {
    "message": "Anote la frase secreta de recuperación"
  },
  "select": {
    "message": "Seleccionar"
  },
  "selectAccountToConnect": {
    "message": "Seleccione una cuenta para conectarse"
  },
  "selectAccounts": {
    "message": "Seleccionar cuentas"
  },
  "selectAccountsForSnap": {
    "message": "Seleccione la(s) cuenta(s) para usar con este snap"
  },
  "selectAll": {
    "message": "Seleccionar todo"
  },
  "selectAnAccount": {
    "message": "Seleccionar una cuenta"
  },
  "selectAnAccountAlreadyConnected": {
    "message": "Esta cuenta ya se conectó a MetaMask."
  },
  "selectEnableDisplayMediaPrivacyPreference": {
    "message": "Activar Mostrar medios NFT"
  },
  "selectHdPath": {
    "message": "Seleccione la ruta de acceso al disco duro"
  },
  "selectNFTPrivacyPreference": {
    "message": "Habilite la autodetección de NFT"
  },
  "selectPathHelp": {
    "message": "Si no ve las cuentas previstas, intente cambiar la ruta HD o la red seleccionada actualmente."
  },
  "selectRpcUrl": {
    "message": "Seleccionar URL de RPC"
  },
  "selectSecretRecoveryPhrase": {
    "message": "Seleccionar frase secreta de recuperación"
  },
  "selectType": {
    "message": "Seleccionar tipo"
  },
  "selectedAccountMismatch": {
    "message": "Se seleccionó una cuenta distinta"
  },
  "selectingAllWillAllow": {
    "message": "Seleccionar todo permitirá que este sitio vea todas las cuentas actuales. Asegúrese de que este sitio sea de confianza."
  },
  "send": {
    "message": "Enviar"
  },
  "sendBugReport": {
    "message": "Envíenos un informe de error."
  },
  "sendNoContactsConversionText": {
    "message": "haga clic aquí"
  },
  "sendNoContactsDescription": {
    "message": "Los contactos le permiten enviar transacciones de forma segura a otra cuenta múltiples veces. Para crear un contacto, $1",
    "description": "$1 represents the action text 'click here'"
  },
  "sendNoContactsTitle": {
    "message": "Aún no tiene ningún contacto"
  },
  "sendSelectReceiveAsset": {
    "message": "Seleccione el activo a recibir"
  },
  "sendSelectSendAsset": {
    "message": "Seleccione el activo a enviar"
  },
  "sendSpecifiedTokens": {
    "message": "Enviar $1",
    "description": "Symbol of the specified token"
  },
  "sendSwapSubmissionWarning": {
    "message": "Al hacer clic en este botón se iniciará inmediatamente su transacción de canje. Revise los detalles de la transacción antes de continuar."
  },
  "sendTokenAsToken": {
    "message": "Enviar $1 como $2",
    "description": "Used in the transaction display list to describe a swap and send. $1 and $2 are the symbols of tokens in involved in the swap."
  },
  "sendingAsset": {
    "message": "Enviando $1"
  },
  "sendingDisabled": {
    "message": "Todavía no se admite el envío de activos NFT ERC-1155."
  },
  "sendingNativeAsset": {
    "message": "Enviando $1",
    "description": "$1 represents the native currency symbol for the current network (e.g. ETH or BNB)"
  },
  "sendingToTokenContractWarning": {
    "message": "Advertencia: está a punto de enviar un contrato de token que podría dar lugar a una pérdida de fondos. $1",
    "description": "$1 is a clickable link with text defined by the 'learnMoreUpperCase' key. The link will open to a support article regarding the known contract address warning"
  },
  "sepolia": {
    "message": "Red de prueba Sepolia"
  },
  "setApprovalForAll": {
    "message": "Establecer aprobación para todos"
  },
  "setApprovalForAllRedesignedTitle": {
    "message": "Solicitud de retiro"
  },
  "setApprovalForAllTitle": {
    "message": "Aprobar $1 sin límite preestablecido",
    "description": "The token symbol that is being approved"
  },
  "settingAddSnapAccount": {
    "message": "Añadir una cuenta Snap"
  },
  "settings": {
    "message": "Configuración"
  },
  "settingsOptimisedForEaseOfUseAndSecurity": {
    "message": "La configuración está optimizada para facilitar su uso y garantizar la seguridad. Cámbiela en cualquier momento."
  },
  "settingsSearchMatchingNotFound": {
    "message": "No se encontraron resultados coincidentes."
  },
  "settingsSubHeadingSignaturesAndTransactions": {
    "message": "Solicitudes de firmas y transacciones"
  },
  "show": {
    "message": "Mostrar"
  },
  "showAccount": {
    "message": "Mostrar cuenta"
  },
  "showAdvancedDetails": {
    "message": "Mostrar detalles avanzados"
  },
  "showExtensionInFullSizeView": {
    "message": "Mostrar extensión en vista de tamaño completo"
  },
  "showExtensionInFullSizeViewDescription": {
    "message": "Active esto para que la vista en tamaño completo sea por defecto cuando haga clic en el icono de extensión."
  },
  "showFiatConversionInTestnets": {
    "message": "Mostrar conversión en redes de prueba"
  },
  "showFiatConversionInTestnetsDescription": {
    "message": "Seleccione esta opción para mostrar la conversión de moneda fiduciaria en las redes de prueba"
  },
  "showHexData": {
    "message": "Mostrar datos hexadecimales"
  },
  "showHexDataDescription": {
    "message": "Seleccione esta opción para mostrar el campo de datos hexadecimales en la pantalla de envío"
  },
  "showLess": {
    "message": "Mostrar menos"
  },
  "showMore": {
    "message": "Mostrar más"
  },
  "showNativeTokenAsMainBalance": {
    "message": "Mostrar el token nativo como saldo principal"
  },
  "showNft": {
    "message": "Mostrar NFT"
  },
  "showPermissions": {
    "message": "Mostrar permisos"
  },
  "showPrivateKey": {
    "message": "Mostrar clave privada"
  },
  "showSRP": {
    "message": "Mostrar frase secreta de recuperación"
  },
  "showTestnetNetworks": {
    "message": "Mostrar redes de prueba"
  },
  "showTestnetNetworksDescription": {
    "message": "Seleccione esta opción para mostrar las redes de prueba en la lista de redes"
  },
  "sign": {
    "message": "Firmar"
  },
  "signatureRequest": {
    "message": "Solicitud de firma"
  },
  "signature_decoding_bid_nft_tooltip": {
    "message": "Una vez aceptada la oferta, el NFT se reflejará en su monedero."
  },
  "signature_decoding_list_nft_tooltip": {
    "message": "Espere cambios solo si alguien compra sus NFT."
  },
  "signed": {
    "message": "Firmado"
  },
  "signing": {
    "message": "Firmando"
  },
  "signingInWith": {
    "message": "Iniciar sesión con"
  },
  "signingWith": {
    "message": "Firmando con"
  },
  "simulationApproveHeading": {
    "message": "Retirar"
  },
  "simulationDetailsApproveDesc": {
    "message": "Le está dando permiso a otra persona para que retire NFT de su cuenta."
  },
  "simulationDetailsERC20ApproveDesc": {
    "message": "Le está dando permiso a otra persona para que gaste este monto de su cuenta."
  },
  "simulationDetailsFiatNotAvailable": {
    "message": "No disponible"
  },
  "simulationDetailsIncomingHeading": {
    "message": "Usted recibe"
  },
  "simulationDetailsNoChanges": {
    "message": "Sin cambios"
  },
  "simulationDetailsOutgoingHeading": {
    "message": "Envía"
  },
  "simulationDetailsRevokeSetApprovalForAllDesc": {
    "message": "Está eliminando el permiso de otra persona para retirar NFT de su cuenta."
  },
  "simulationDetailsSetApprovalForAllDesc": {
    "message": "Está dando permiso a otra persona para que retire NFT de su cuenta."
  },
  "simulationDetailsTitle": {
    "message": "Cambios estimados"
  },
  "simulationDetailsTitleTooltip": {
    "message": "Los cambios estimados son los que podrían producirse si sigue adelante con esta transacción. Esto es solo una predicción, no una garantía."
  },
  "simulationDetailsTotalFiat": {
    "message": "Total = $1",
    "description": "$1 is the total amount in fiat currency on one side of the transaction"
  },
  "simulationDetailsTransactionReverted": {
    "message": "Es probable que esta transacción falle"
  },
  "simulationDetailsUnavailable": {
    "message": "No disponible"
  },
  "simulationErrorMessageV2": {
    "message": "No pudimos estimar el gas. Podría haber un error en el contrato y esta transacción podría fallar."
  },
  "simulationsSettingDescription": {
    "message": "Active esta opción para calcular los cambios de saldo de las transacciones y firmas antes de confirmarlas. Esto no garantiza su resultado final. $1"
  },
  "simulationsSettingSubHeader": {
    "message": "Estimar cambios de saldo"
  },
  "singleNetwork": {
    "message": "1 red"
  },
  "siweIssued": {
    "message": "Emitido"
  },
  "siweNetwork": {
    "message": "Red"
  },
  "siweRequestId": {
    "message": "Solicitar ID"
  },
  "siweResources": {
    "message": "Recursos"
  },
  "siweURI": {
    "message": "URL"
  },
  "skip": {
    "message": "Omitir"
  },
  "skipAccountSecurity": {
    "message": "¿Omitir la seguridad de la cuenta?"
  },
  "skipAccountSecurityDetails": {
    "message": "Entiendo que hasta que no haga una copia de seguridad de mi frase secreta de recuperación, puedo perder mis cuentas y todos los activos asociados."
  },
  "slideBridgeDescription": {
    "message": "Opere en 9 cadenas, todas dentro de su monedero"
  },
  "slideBridgeTitle": {
    "message": "¿Listo para puentear?"
  },
  "slideCashOutDescription": {
    "message": "Venda sus criptomonedas por efectivo"
  },
  "slideCashOutTitle": {
    "message": "Retire su dinero con MetaMask"
  },
  "slideDebitCardDescription": {
    "message": "Disponible en regiones seleccionadas"
  },
  "slideDebitCardTitle": {
    "message": "Tarjeta de débito MetaMask"
  },
  "slideFundWalletDescription": {
    "message": "Añada o transfiera tokens para comenzar"
  },
  "slideFundWalletTitle": {
    "message": "Añada fondos a su monedero"
  },
  "slideSweepStakeDescription": {
    "message": "Acuñe un NFT ahora para tener la oportunidad de ganar"
  },
  "slideSweepStakeTitle": {
    "message": "¡Participe en el sorteo de $5000 USDC!"
  },
  "smartContracts": {
    "message": "Contratos inteligentes"
  },
  "smartSwapsErrorNotEnoughFunds": {
    "message": "No hay suficientes fondos para un intercambio inteligente."
  },
  "smartSwapsErrorUnavailable": {
    "message": "Los intercambios inteligentes no están disponibles temporalmente."
  },
  "smartTransactionCancelled": {
    "message": "Su transacción se canceló"
  },
  "smartTransactionCancelledDescription": {
    "message": "Su transacción no se pudo completa, así que se canceló para ahorrarle el pago de comisiones de gas innecesarias."
  },
  "smartTransactionError": {
    "message": "Su transacción falló"
  },
  "smartTransactionErrorDescription": {
    "message": "Los cambios repentinos en el mercado pueden causar fallos. Si el problema continúa, póngase en contacto con el soporte al cliente de MetaMask."
  },
  "smartTransactionPending": {
    "message": "Enviando su transacción"
  },
  "smartTransactionSuccess": {
    "message": "Su transacción está completa"
  },
  "smartTransactions": {
    "message": "Transacciones inteligentes"
  },
  "smartTransactionsEnabledDescription": {
    "message": " y protección MEV. Ahora activadas por defecto."
  },
  "smartTransactionsEnabledLink": {
    "message": "Mayores tasas de éxito"
  },
  "smartTransactionsEnabledTitle": {
    "message": "Las transacciones ahora son más inteligentes"
  },
  "snapAccountCreated": {
    "message": "Cuenta creada"
  },
  "snapAccountCreatedDescription": {
    "message": "¡Su nueva cuenta está lista para usar!"
  },
  "snapAccountCreationFailed": {
    "message": "Error al crear la cuenta"
  },
  "snapAccountCreationFailedDescription": {
    "message": "$1 no logró crear una cuenta para usted.",
    "description": "$1 is the snap name"
  },
  "snapAccountRedirectFinishSigningTitle": {
    "message": "Terminar de firmar"
  },
  "snapAccountRedirectSiteDescription": {
    "message": "Siga las instrucciones desde $1"
  },
  "snapAccountRemovalFailed": {
    "message": "Error al eliminar la cuenta"
  },
  "snapAccountRemovalFailedDescription": {
    "message": "$1 no logró eliminar esta cuenta para usted.",
    "description": "$1 is the snap name"
  },
  "snapAccountRemoved": {
    "message": "Cuenta eliminada"
  },
  "snapAccountRemovedDescription": {
    "message": "Esta cuenta ya no estará disponible para su uso en MetaMask."
  },
  "snapAccounts": {
    "message": "Cuenta de Snaps"
  },
  "snapAccountsDescription": {
    "message": "Cuentas controladas por Snaps de terceros."
  },
  "snapConnectTo": {
    "message": "Conectarse a $1",
    "description": "$1 is the website URL or a Snap name. Used for Snaps pre-approved connections."
  },
  "snapConnectionPermissionDescription": {
    "message": "Permita que $1 se conecte automáticamente a $2 sin su aprobación.",
    "description": "Used for Snap pre-approved connections. $1 is the Snap name, $2 is a website URL."
  },
  "snapConnectionWarning": {
    "message": "$1 quiere conectarse a $2",
    "description": "$2 is the snap and $1 is the dapp requesting connection to the snap."
  },
  "snapContent": {
    "message": "Este contenido proviene de $1",
    "description": "This is shown when a snap shows transaction insight information in the confirmation UI. $1 is a link to the snap's settings page with the link text being the name of the snap."
  },
  "snapDetailWebsite": {
    "message": "Sitio web"
  },
  "snapHomeMenu": {
    "message": "Menú de inicio de Snap"
  },
  "snapInstallRequest": {
    "message": "Instalar $1 le otorga los siguientes permisos.",
    "description": "$1 is the snap name."
  },
  "snapInstallSuccess": {
    "message": "Instalación completa"
  },
  "snapInstallWarningCheck": {
    "message": "$1 quiere permiso para hacer lo siguiente:",
    "description": "Warning message used in popup displayed on snap install. $1 is the snap name."
  },
  "snapInstallWarningHeading": {
    "message": "Proceda con precaución"
  },
  "snapInstallWarningPermissionDescriptionForBip32View": {
    "message": "Permita que $1 vea sus claves (y direcciones) públicas. Esto no otorga ningún control de cuentas o activos.",
    "description": "An extended description for the `snap_getBip32PublicKey` permission used for tooltip on Snap Install Warning screen (popup/modal). $1 is the snap name."
  },
  "snapInstallWarningPermissionDescriptionForEntropy": {
    "message": "Permita que Snap $1 administre cuentas y activos en las red(es) solicitada(s). Estas cuentas se derivan y se respaldan utilizando su frase de recuperación secreta (sin revelarla). Con el poder de derivar claves, $1 puede admitir una variedad de protocolos blockchain más allá de Ethereum (EVM).",
    "description": "An extended description for the `snap_getBip44Entropy` and `snap_getBip44Entropy` permissions used for tooltip on Snap Install Warning screen (popup/modal). $1 is the snap name."
  },
  "snapInstallWarningPermissionNameForEntropy": {
    "message": "Administrar cuentas de $1",
    "description": "Permission name used for the Permission Cell component displayed on warning popup when installing a Snap. $1 is list of account types."
  },
  "snapInstallWarningPermissionNameForViewPublicKey": {
    "message": "Ver su clave pública para $1",
    "description": "Permission name used for the Permission Cell component displayed on warning popup when installing a Snap. $1 is list of account types."
  },
  "snapInstallationErrorDescription": {
    "message": "$1 no se pudo instalar.",
    "description": "Error description used when snap installation fails. $1 is the snap name."
  },
  "snapInstallationErrorTitle": {
    "message": "Instalación fallida",
    "description": "Error title used when snap installation fails."
  },
  "snapResultError": {
    "message": "Error"
  },
  "snapResultSuccess": {
    "message": "Éxito"
  },
  "snapResultSuccessDescription": {
    "message": "$1 está listo para usar"
  },
  "snapUIAssetSelectorTitle": {
    "message": "Seleccione un activo"
  },
  "snapUpdateAlertDescription": {
    "message": "Obtenga la última versión de $1",
    "description": "Description used in Snap update alert banner when snap update is available. $1 is the Snap name."
  },
  "snapUpdateAvailable": {
    "message": "Actualización disponible"
  },
  "snapUpdateErrorDescription": {
    "message": "$1 no se pudo actualizar.",
    "description": "Error description used when snap update fails. $1 is the snap name."
  },
  "snapUpdateErrorTitle": {
    "message": "Actualización fallida",
    "description": "Error title used when snap update fails."
  },
  "snapUpdateRequest": {
    "message": "Actualizar $1 le otorga los siguientes permisos.",
    "description": "$1 is the Snap name."
  },
  "snapUpdateSuccess": {
    "message": "Actualización completa"
  },
  "snapUrlIsBlocked": {
    "message": "Este Snap quiere llevarlo a un sitio bloqueado. $1."
  },
  "snaps": {
    "message": "Snaps"
  },
  "snapsConnected": {
    "message": "Snaps conectados"
  },
  "snapsNoInsight": {
    "message": "El snap no devolvió ninguna información"
  },
  "snapsPrivacyWarningFirstMessage": {
    "message": "Usted reconoce que el snap que está a punto de instalar es un Servicio de terceros, menos que se identifique de otro modo, según se define en Consensys $1. El uso que haga de los Servicios de terceros se rige por términos y condiciones independientes establecidos por el proveedor de Servicios de terceros. Consensys no recomienda el uso de ningún snap a ninguna persona en particular por ningún motivo en particular. Usted accede, confía o utiliza el Servicio de terceros bajo su propio riesgo. Consensys se exime de toda responsabilidad por cualquier pérdida a causa del uso de los Servicios de terceros.",
    "description": "First part of a message in popup modal displayed when installing a snap for the first time. $1 is terms of use link."
  },
  "snapsPrivacyWarningSecondMessage": {
    "message": "Cualquier información que comparta con Servicios de terceros será recopilada directamente por dichos Servicios de terceros de acuerdo con sus políticas de privacidad. Consulte sus políticas de privacidad para obtener más información.",
    "description": "Second part of a message in popup modal displayed when installing a snap for the first time."
  },
  "snapsPrivacyWarningThirdMessage": {
    "message": "Consensys no tiene acceso a la información que usted comparte con servicios de terceros.",
    "description": "Third part of a message in popup modal displayed when installing a snap for the first time."
  },
  "snapsSettings": {
    "message": "Configuración de Snap"
  },
  "snapsTermsOfUse": {
    "message": "Términos de uso"
  },
  "snapsToggle": {
    "message": "Un snap solo se ejecutará si está habilitado"
  },
  "snapsUIError": {
    "message": "Póngase en contacto con los creadores de $1 para obtener más ayuda.",
    "description": "This is shown when the insight snap throws an error. $1 is the snap name"
  },
  "solanaImportAccounts": {
    "message": "Importar cuentas de Solana"
  },
  "solanaImportAccountsDescription": {
    "message": "Importe una frase secreta de recuperación para migrar su cuenta de Solana desde otro monedero."
  },
  "solanaMoreFeaturesComingSoon": {
    "message": "Próximamente habrá más funciones"
  },
  "solanaMoreFeaturesComingSoonDescription": {
    "message": "Próximamente, dapps de Solana, compatibilidad con NFT, monederos físicos y más."
  },
  "solanaOnMetaMask": {
    "message": "Solana en MetaMask"
  },
  "solanaSendReceiveSwapTokens": {
    "message": "Envíe, reciba e intercambie tokens"
  },
  "solanaSendReceiveSwapTokensDescription": {
    "message": "Transfiera y realice transacciones con tokens como SOL, USDC y más."
  },
  "someNetworks": {
    "message": "Redes de $1"
  },
  "somethingDoesntLookRight": {
    "message": "Algo no se ve bien, ¿cierto? $1",
    "description": "A false positive message for users to contact support. $1 is a link to the support page."
  },
  "somethingIsWrong": {
    "message": "Algo salió mal. Intente volver a cargar la página."
  },
  "somethingWentWrong": {
    "message": "Lo lamentamos, se produjo un error."
  },
  "sortBy": {
    "message": "Ordenar por"
  },
  "sortByAlphabetically": {
    "message": "Alfabéticamente (A-Z)"
  },
  "sortByDecliningBalance": {
    "message": "Saldo decreciente ($1 alto-bajo)",
    "description": "Indicates a descending order based on token fiat balance. $1 is the preferred currency symbol"
  },
  "source": {
    "message": "Fuente"
  },
  "spamModalBlockedDescription": {
    "message": "Este sitio se bloqueará por 1 minuto."
  },
  "spamModalBlockedTitle": {
    "message": "Ha bloqueado este sitio temporalmente"
  },
  "spamModalDescription": {
    "message": "Si recibe spam con varias solicitudes, puede bloquear el sitio temporalmente."
  },
  "spamModalTemporaryBlockButton": {
    "message": "Bloquear temporalmente este sitio"
  },
  "spamModalTitle": {
    "message": "Hemos notado varias solicitudes"
  },
  "speed": {
    "message": "Velocidad"
  },
  "speedUp": {
    "message": "Acelerar"
  },
  "speedUpCancellation": {
    "message": "Acelerar esta cancelación"
  },
  "speedUpExplanation": {
    "message": "Hemos actualizado la tarifa de gas en función de las condiciones actuales de la red y la hemos aumentado al menos un 10 % (exigido por la red)."
  },
  "speedUpPopoverTitle": {
    "message": "Acelerar la transacción"
  },
  "speedUpTooltipText": {
    "message": "Nueva tarifa de gas"
  },
  "speedUpTransaction": {
    "message": "Acelerar esta transacción"
  },
  "spendLimitInsufficient": {
    "message": "Límite de gastos insuficiente"
  },
  "spendLimitInvalid": {
    "message": "El límite de gastos no es válido, debe ser un número positivo"
  },
  "spendLimitPermission": {
    "message": "Permiso de límite de gastos"
  },
  "spendLimitRequestedBy": {
    "message": "Límite de gastos solicitado por $1",
    "description": "Origin of the site requesting the spend limit"
  },
  "spendLimitTooLarge": {
    "message": "El límite de gastos es demasiado alto"
  },
  "spender": {
    "message": "Gastador"
  },
  "spenderTooltipDesc": {
    "message": "Esta es la dirección que podrá retirar sus NFT."
  },
  "spenderTooltipERC20ApproveDesc": {
    "message": "Esta es la dirección que podrá gastar sus tokens en su nombre."
  },
  "spendingCap": {
    "message": "Límite de gasto"
  },
  "spendingCaps": {
    "message": "Límites de gasto"
  },
  "srpInputNumberOfWords": {
    "message": "Tengo una frase de $1 palabras",
    "description": "This is the text for each option in the dropdown where a user selects how many words their secret recovery phrase has during import. The $1 is the number of words (either 12, 15, 18, 21, or 24)."
  },
  "srpListName": {
    "message": "Frase secreta de recuperación $1",
    "description": "$1 is the order of the Secret Recovery Phrase"
  },
  "srpListNumberOfAccounts": {
    "message": "$1 cuentas",
    "description": "$1 is the number of accounts in the list"
  },
  "srpListSelectionDescription": {
    "message": "La frase secreta de recuperación a partir de la cual se generará su nueva cuenta"
  },
  "srpListSingleOrZero": {
    "message": "$1 cuenta",
    "description": "$1 is the number of accounts in the list, it is either 1 or 0"
  },
  "srpPasteFailedTooManyWords": {
    "message": "Pegar falló porque contenía más de 24 palabras. Una frase secreta de recuperación puede tener un máximo de 24 palabras.",
    "description": "Description of SRP paste error when the pasted content has too many words"
  },
  "srpPasteTip": {
    "message": "Puede pegar toda su frase secreta de recuperación en cualquier campo",
    "description": "Our secret recovery phrase input is split into one field per word. This message explains to users that they can paste their entire secrete recovery phrase into any field, and we will handle it correctly."
  },
  "srpSecurityQuizGetStarted": {
    "message": "Comenzar"
  },
  "srpSecurityQuizImgAlt": {
    "message": "Un ojo con un ojo de cerradura en el centro y tres campos de contraseña flotantes"
  },
  "srpSecurityQuizIntroduction": {
    "message": "Para revelar su frase secreta de recuperación, debe responder correctamente dos preguntas"
  },
  "srpSecurityQuizQuestionOneQuestion": {
    "message": "Si extravía su frase secreta de recuperación, MetaMask..."
  },
  "srpSecurityQuizQuestionOneRightAnswer": {
    "message": "No puede ayudarlo"
  },
  "srpSecurityQuizQuestionOneRightAnswerDescription": {
    "message": "Escríbalo, grábelo en metal o guárdelo en múltiples lugares secretos para que nunca lo pierda. Si lo pierde, lo ha perdido para siempre."
  },
  "srpSecurityQuizQuestionOneRightAnswerTitle": {
    "message": "¡Cierto! Nadie puede ayudarlo a recuperar su Frase secreta de recuperación"
  },
  "srpSecurityQuizQuestionOneWrongAnswer": {
    "message": "Puede recuperarla para usted"
  },
  "srpSecurityQuizQuestionOneWrongAnswerDescription": {
    "message": "Si pierde su frase secreta de recuperación, ésta se perderá para siempre. Nadie puede ayudarle a recuperarla, sin importar lo que digan."
  },
  "srpSecurityQuizQuestionOneWrongAnswerTitle": {
    "message": "¡Incorrecto! Nadie puede ayudarlo a recuperar su frase secreta de recuperación"
  },
  "srpSecurityQuizQuestionTwoQuestion": {
    "message": "Si alguien, incluso un agente de soporte, le pide su frase secreta de recuperación..."
  },
  "srpSecurityQuizQuestionTwoRightAnswer": {
    "message": "Lo están estafando"
  },
  "srpSecurityQuizQuestionTwoRightAnswerDescription": {
    "message": "Cualquiera que afirme necesitar su frase secreta de recuperación le está mintiendo. Si la comparte, le robarán sus activos."
  },
  "srpSecurityQuizQuestionTwoRightAnswerTitle": {
    "message": "¡Correcto! Compartir su frase secreta de recuperación nunca es una buena idea"
  },
  "srpSecurityQuizQuestionTwoWrongAnswer": {
    "message": "Debería dársela"
  },
  "srpSecurityQuizQuestionTwoWrongAnswerDescription": {
    "message": "Cualquiera que afirme necesitar su frase secreta de recuperación le está mintiendo. Si la comparte, le robarán sus activos."
  },
  "srpSecurityQuizQuestionTwoWrongAnswerTitle": {
    "message": "¡No! Nunca comparta su frase secreta de recuperación con nadie, nunca"
  },
  "srpSecurityQuizTitle": {
    "message": "Cuestionario de seguridad"
  },
  "srpToggleShow": {
    "message": "Mostrar/Ocultar esta palabra de la frase secreta de recuperación",
    "description": "Describes a toggle that is used to show or hide a single word of the secret recovery phrase"
  },
  "srpWordHidden": {
    "message": "Esta palabra está escondida",
    "description": "Explains that a word in the secret recovery phrase is hidden"
  },
  "srpWordShown": {
    "message": "Esta palabra se está mostrando",
    "description": "Explains that a word in the secret recovery phrase is being shown"
  },
  "stable": {
    "message": "Estable"
  },
  "stableLowercase": {
    "message": "estable"
  },
  "stake": {
    "message": "Staking"
  },
  "stateLogError": {
    "message": "Error al recuperar los registros de estado."
  },
  "stateLogFileName": {
    "message": "Registros de estado de MetaMask"
  },
  "stateLogs": {
    "message": "Registros de estado"
  },
  "stateLogsDescription": {
    "message": "Los registros de estado contienen sus direcciones de cuentas públicas y las transacciones enviadas."
  },
  "status": {
    "message": "Estado"
  },
  "statusNotConnected": {
    "message": "No conectado"
  },
  "statusNotConnectedAccount": {
    "message": "No hay cuentas conectadas"
  },
  "step1LatticeWallet": {
    "message": "Conecte su Lattice1"
  },
  "step1LatticeWalletMsg": {
    "message": "Puede conectar MetaMask a su dispositivo Lattice1 una vez que esté configurado y en línea. Desbloquee su dispositivo y tenga a mano el ID correspondiente.",
    "description": "$1 represents the `hardwareWalletSupportLinkConversion` localization key"
  },
  "step1LedgerWallet": {
    "message": "Descargar la aplicación de Ledger"
  },
  "step1LedgerWalletMsg": {
    "message": "Descargue y configure la aplicación, e ingrese su contraseña para desbloquear $1.",
    "description": "$1 represents the `ledgerLiveApp` localization value"
  },
  "step1TrezorWallet": {
    "message": "Conecte su Trezor"
  },
  "step1TrezorWalletMsg": {
    "message": "Conecte su Trezor directamente al equipo y desbloquéelo. Asegúrese de utilizar la frase de contraseña correcta.",
    "description": "$1 represents the `hardwareWalletSupportLinkConversion` localization key"
  },
  "step2LedgerWallet": {
    "message": "Conecte su Ledger"
  },
  "step2LedgerWalletMsg": {
    "message": "Conecte su Ledger directamente a su equipo, desbloquéelo y abra la aplicación Ethereum.",
    "description": "$1 represents the `hardwareWalletSupportLinkConversion` localization key"
  },
  "stillGettingMessage": {
    "message": "¿Sigue recibiendo este mensaje?"
  },
  "strong": {
    "message": "Fuerte"
  },
  "stxCancelled": {
    "message": "El intercambio habría fallado"
  },
  "stxCancelledDescription": {
    "message": "Su transacción pudo haber fallado y fue cancelada para protegerlo de pagar comisiones de gas innecesarias."
  },
  "stxCancelledSubDescription": {
    "message": "Intente su swap nuevamente. Estaremos aquí para protegerlo contra riesgos similares la próxima vez."
  },
  "stxFailure": {
    "message": "Error al intercambiar"
  },
  "stxFailureDescription": {
    "message": "Los cambios repentinos del mercado pueden causar fallas. Si el problema persiste, comuníquese con $1.",
    "description": "This message is shown to a user if their swap fails. The $1 will be replaced by support.metamask.io"
  },
  "stxOptInSupportedNetworksDescription": {
    "message": "Active las Transacciones inteligentes para realizar transacciones más confiables y seguras en las redes compatibles. $1"
  },
  "stxPendingPrivatelySubmittingSwap": {
    "message": "Enviando su intercambio de forma privada..."
  },
  "stxPendingPubliclySubmittingSwap": {
    "message": "Enviando su intercambio de forma pública..."
  },
  "stxSuccess": {
    "message": "¡Intercambio finalizado!"
  },
  "stxSuccessDescription": {
    "message": "Su $1 ya está disponible.",
    "description": "$1 is a token symbol, e.g. ETH"
  },
  "stxSwapCompleteIn": {
    "message": "El intercambio finalizará en <",
    "description": "'<' means 'less than', e.g. Swap will complete in < 2:59"
  },
  "stxTryingToCancel": {
    "message": "Intentando cancelar su transacción..."
  },
  "stxUnknown": {
    "message": "Estado desconocido"
  },
  "stxUnknownDescription": {
    "message": "Una transacción se ha realizado correctamente, pero no estamos seguros de qué se trata. Esto puede deberse a que envió otra transacción mientras se procesaba este intercambio."
  },
  "stxUserCancelled": {
    "message": "Intercambio cancelado"
  },
  "stxUserCancelledDescription": {
    "message": "Su transacción ha sido cancelada y no pagó ninguna comisión de gas innecesaria."
  },
  "submit": {
    "message": "Enviar"
  },
  "submitted": {
    "message": "Enviado"
  },
  "suggestedBySnap": {
    "message": "Sugerido por $1",
    "description": "$1 is the snap name"
  },
  "suggestedCurrencySymbol": {
    "message": "Símbolo de moneda sugerido:"
  },
  "suggestedTokenName": {
    "message": "Nombre sugerido:"
  },
  "support": {
    "message": "Soporte técnico"
  },
  "supportCenter": {
    "message": "Visite nuestro Centro de soporte técnico"
  },
  "supportMultiRpcInformation": {
    "message": "Ahora admitimos varias RPC para una sola red. Su RPC más reciente se ha seleccionado como predeterminada para resolver información conflictiva."
  },
  "surveyConversion": {
    "message": "Responda a nuestra encuesta"
  },
  "surveyTitle": {
    "message": "Dé forma al futuro de MetaMask"
  },
  "swap": {
    "message": "Intercambiar"
  },
  "swapAdjustSlippage": {
    "message": "Ajustar deslizamiento"
  },
  "swapAggregator": {
    "message": "Agregador"
  },
  "swapAllowSwappingOf": {
    "message": "Permitir intercambio de $1",
    "description": "Shows a user that they need to allow a token for swapping on their hardware wallet"
  },
  "swapAmountReceived": {
    "message": "Monto garantizado"
  },
  "swapAmountReceivedInfo": {
    "message": "Se refiere al monto mínimo que recibirá. Puede recibir más en función del deslizamiento."
  },
  "swapAndSend": {
    "message": "Canjear y enviar"
  },
  "swapAnyway": {
    "message": "Intercambiar de todos modos"
  },
  "swapApproval": {
    "message": "Aprobar $1 para intercambios",
    "description": "Used in the transaction display list to describe a transaction that is an approve call on a token that is to be swapped.. $1 is the symbol of a token that has been approved."
  },
  "swapApproveNeedMoreTokens": {
    "message": "Necesita $1 más $2 para completar este intercambio",
    "description": "Tells the user how many more of a given token they need for a specific swap. $1 is an amount of tokens and $2 is the token symbol."
  },
  "swapAreYouStillThere": {
    "message": "¿Sigue ahí?"
  },
  "swapAreYouStillThereDescription": {
    "message": "Estamos listos para mostrarle las últimas cotizaciones cuando desee continuar"
  },
  "swapConfirmWithHwWallet": {
    "message": "Confirmar con su monedero físico"
  },
  "swapContinueSwapping": {
    "message": "Continuar intercambiando"
  },
  "swapContractDataDisabledErrorDescription": {
    "message": "En la aplicación de Ethereum en su Ledger, diríjase a \"Configuración\" y habilite los datos de contrato. A continuación, vuelva a intentar su intercambio."
  },
  "swapContractDataDisabledErrorTitle": {
    "message": "Los datos de contrato no se habilitaron en su Ledger"
  },
  "swapCustom": {
    "message": "personalizado"
  },
  "swapDecentralizedExchange": {
    "message": "Cambio descentralizado"
  },
  "swapDirectContract": {
    "message": "Contrato directo"
  },
  "swapEditLimit": {
    "message": "Editar límite"
  },
  "swapEnableDescription": {
    "message": "Esta acción es obligatoria y le da permiso a MetaMask para intercambiar su $1.",
    "description": "Gives the user info about the required approval transaction for swaps. $1 will be the symbol of a token being approved for swaps."
  },
  "swapEnableTokenForSwapping": {
    "message": "Esto será $1 por intercambiar",
    "description": "$1 is for the 'enableToken' key, e.g. 'enable ETH'"
  },
  "swapEnterAmount": {
    "message": "Introduzca un importe"
  },
  "swapEstimatedNetworkFees": {
    "message": "Tarifas de red estimadas"
  },
  "swapEstimatedNetworkFeesInfo": {
    "message": "Un estimado de la tarifa de red que se usará para completar el intercambio. El monto real puede cambiar según las condiciones de la red."
  },
  "swapFailedErrorDescriptionWithSupportLink": {
    "message": "Pueden ocurrir fallas en las transacciones, por lo que estamos aquí para ayudarlo. Si el problema continúa, comuníquese con nuestro soporte al cliente al $1 para recibir ayuda adicional.",
    "description": "This message is shown to a user if their swap fails. The $1 will be replaced by support.metamask.io"
  },
  "swapFailedErrorTitle": {
    "message": "Error al intercambiar"
  },
  "swapFetchingQuote": {
    "message": "Obteniendo cotización"
  },
  "swapFetchingQuoteNofN": {
    "message": "Obtener cotización $1 de $2",
    "description": "A count of possible quotes shown to the user while they are waiting for quotes to be fetched. $1 is the number of quotes already loaded, and $2 is the total number of resources that we check for quotes. Keep in mind that not all resources will have a quote for a particular swap."
  },
  "swapFetchingQuotes": {
    "message": "Obteniendo cotizaciones..."
  },
  "swapFetchingQuotesErrorDescription": {
    "message": "Se produjo un error. Vuelva a intentarlo o, si el error persiste, póngase en contacto con el soporte al cliente."
  },
  "swapFetchingQuotesErrorTitle": {
    "message": "Error al capturar cotizaciones"
  },
  "swapFromTo": {
    "message": "El intercambio de $1 por $2",
    "description": "Tells a user that they need to confirm on their hardware wallet a swap of 2 tokens. $1 is a source token and $2 is a destination token"
  },
  "swapGasFeesDetails": {
    "message": "Las tarifas de gas son estimadas y fluctuarán en función del tráfico de la red y la complejidad de las transacciones."
  },
  "swapGasFeesExplanation": {
    "message": "MetaMask no obtiene dinero de las tarifas de gas. Estas tarifas son estimaciones y pueden cambiar según el nivel de tráfico de la red y la complejidad de la transacción. Más información $1.",
    "description": "$1 is a link (text in link can be found at 'swapGasFeesSummaryLinkText')"
  },
  "swapGasFeesExplanationLinkText": {
    "message": "aquí",
    "description": "Text for link in swapGasFeesExplanation"
  },
  "swapGasFeesLearnMore": {
    "message": "Obtenga más información sobre las tarifas de gas"
  },
  "swapGasFeesSplit": {
    "message": "Las tarifas de gas en la pantalla anterior se dividen entre estas dos transacciones."
  },
  "swapGasFeesSummary": {
    "message": "Las tarifas de gas se pagan a los mineros de criptomonedas que procesan transacciones en la red $1. MetaMask no se beneficia de las tarifas de gas.",
    "description": "$1 is the selected network, e.g. Ethereum or BSC"
  },
  "swapGasIncludedTooltipExplanation": {
    "message": "Esta cotización incorpora las tarifas de gas al ajustar la cantidad de tokens enviada o recibida. Puede recibir ETH en una transacción separada en su lista de actividades."
  },
  "swapGasIncludedTooltipExplanationLinkText": {
    "message": "Más información sobre las tarifas de gas"
  },
  "swapHighSlippage": {
    "message": "Deslizamiento alto"
  },
  "swapIncludesGasAndMetaMaskFee": {
    "message": "Incluye gas y una tasa de MetaMask del $1%",
    "description": "Provides information about the fee that metamask takes for swaps. $1 is a decimal number."
  },
  "swapIncludesMMFee": {
    "message": "Incluye una tasa de MetaMask del $1%.",
    "description": "Provides information about the fee that metamask takes for swaps. $1 is a decimal number."
  },
  "swapIncludesMMFeeAlt": {
    "message": "La cotización refleja la tarifa de MetaMask del $1 %",
    "description": "Provides information about the fee that metamask takes for swaps using the latest copy. $1 is a decimal number."
  },
  "swapIncludesMetaMaskFeeViewAllQuotes": {
    "message": "Incluye una tarifa MetaMask de $1% - $2",
    "description": "Provides information about the fee that metamask takes for swaps. $1 is a decimal number and $2 is a link to view all quotes."
  },
  "swapLearnMore": {
    "message": "Más información sobre los intercambios"
  },
  "swapLiquiditySourceInfo": {
    "message": "Buscamos varias fuentes de liquidez (sitios de cambio, agregadores y creadores de mercado profesionales) para comparar las mejores tasas de cambio y las tarifas de red."
  },
  "swapLowSlippage": {
    "message": "Deslizamiento bajo"
  },
  "swapMaxSlippage": {
    "message": "Desfase máximo"
  },
  "swapMetaMaskFee": {
    "message": "Tarifa de MetaMask"
  },
  "swapMetaMaskFeeDescription": {
    "message": "La tarifa de $1% se incluye automáticamente en esta cotización. Lo paga a cambio de una licencia para usar el software de agregación de información del proveedor de liquidez de MetaMask.",
    "description": "Provides information about the fee that metamask takes for swaps. $1 is a decimal number."
  },
  "swapNQuotesWithDot": {
    "message": "$1 cotizaciones.",
    "description": "$1 is the number of quotes that the user can select from when opening the list of quotes on the 'view quote' screen"
  },
  "swapNewQuoteIn": {
    "message": "Cotizaciones nuevas en $1",
    "description": "Tells the user the amount of time until the currently displayed quotes are update. $1 is a time that is counting down from 1:00 to 0:00"
  },
  "swapNoTokensAvailable": {
    "message": "No hay tokens disponibles que coincidan con $1",
    "description": "Tells the user that a given search string does not match any tokens in our token lists. $1 can be any string of text"
  },
  "swapOnceTransactionHasProcess": {
    "message": "Su $1 se agregará a la cuenta una vez que se procese esta transacción.",
    "description": "This message communicates the token that is being transferred. It is shown on the awaiting swap screen. The $1 will be a token symbol."
  },
  "swapPriceDifference": {
    "message": "Está a punto de intercambiar $1 $2 (~$3) por $4 $5 (~$6).",
    "description": "This message represents the price slippage for the swap.  $1 and $4 are a number (ex: 2.89), $2 and $5 are symbols (ex: ETH), and $3 and $6 are fiat currency amounts."
  },
  "swapPriceDifferenceTitle": {
    "message": "Diferencia de precio de ~$1 %",
    "description": "$1 is a number (ex: 1.23) that represents the price difference."
  },
  "swapPriceUnavailableDescription": {
    "message": "No se pudo determinar el impacto sobre el precio debido a la falta de datos de los precios del mercado. Antes de realizar el intercambio, confirme que está de acuerdo con la cantidad de tokens que está a punto de recibir."
  },
  "swapPriceUnavailableTitle": {
    "message": "Antes de continuar, verifique su tasa"
  },
  "swapProcessing": {
    "message": "Procesamiento"
  },
  "swapQuoteDetails": {
    "message": "Detalles de cotización"
  },
  "swapQuoteNofM": {
    "message": "$1 de $2",
    "description": "A count of possible quotes shown to the user while they are waiting for quotes to be fetched. $1 is the number of quotes already loaded, and $2 is the total number of resources that we check for quotes. Keep in mind that not all resources will have a quote for a particular swap."
  },
  "swapQuoteSource": {
    "message": "Fuente de la cotización"
  },
  "swapQuotesExpiredErrorDescription": {
    "message": "Solicite cotizaciones nuevas para tener los costos más recientes."
  },
  "swapQuotesExpiredErrorTitle": {
    "message": "Tiempo de espera de cotizaciones"
  },
  "swapQuotesNotAvailableDescription": {
    "message": "Reduzca el tamaño de su operación o utilice un token diferente."
  },
  "swapQuotesNotAvailableErrorDescription": {
    "message": "Intente ajustar la configuración de monto o deslizamiento y vuelva a intentarlo."
  },
  "swapQuotesNotAvailableErrorTitle": {
    "message": "No hay cotizaciones disponibles"
  },
  "swapRate": {
    "message": "Tarifa"
  },
  "swapReceiving": {
    "message": "Recibiendo"
  },
  "swapReceivingInfoTooltip": {
    "message": "Este es un valor estimado. El monto exacto depende del deslizamiento."
  },
  "swapRequestForQuotation": {
    "message": "Solicitud de cotización"
  },
  "swapSelect": {
    "message": "Seleccionar"
  },
  "swapSelectAQuote": {
    "message": "Seleccionar una cotización"
  },
  "swapSelectAToken": {
    "message": "Seleccionar token"
  },
  "swapSelectQuotePopoverDescription": {
    "message": "A continuación, se muestran todas las cotizaciones recopiladas de diversas fuentes de liquidez."
  },
  "swapSelectToken": {
    "message": "Seleccionar token"
  },
  "swapShowLatestQuotes": {
    "message": "Mostrar cotizaciones más recientes"
  },
  "swapSlippageHighDescription": {
    "message": "El deslizamiento ingresado ($1%) se considera muy alto y puede resultar en una mala tasa",
    "description": "$1 is the amount of % for slippage"
  },
  "swapSlippageHighTitle": {
    "message": "Deslizamiento alto"
  },
  "swapSlippageLowDescription": {
    "message": "Un valor tan bajo ($1%) puede resultar en un intercambio fallido",
    "description": "$1 is the amount of % for slippage"
  },
  "swapSlippageLowTitle": {
    "message": "Deslizamiento bajo"
  },
  "swapSlippageNegativeDescription": {
    "message": "El deslizamiento debe ser mayor o igual que cero"
  },
  "swapSlippageNegativeTitle": {
    "message": "Aumentar el deslizamiento para continuar"
  },
  "swapSlippageOverLimitDescription": {
    "message": "La tolerancia al deslizamiento debe ser del 15 % o menos. Cualquier cosa más alta resultará en una mala tasa."
  },
  "swapSlippageOverLimitTitle": {
    "message": "Reducir el deslizamiento para continuar"
  },
  "swapSlippagePercent": {
    "message": "$1%",
    "description": "$1 is the amount of % for slippage"
  },
  "swapSlippageTooltip": {
    "message": "Si el precio cambia entre el momento en que hace el pedido y cuando se confirma, se denomina \"deslizamiento\". El canje se cancelará automáticamente si el deslizamiento supera lo establecido en la configuración de la \"tolerancia de deslizamiento\"."
  },
  "swapSlippageZeroDescription": {
    "message": "Hay menos proveedores de cotizaciones de deslizamiento cero, lo que resultará en una cotización menos competitiva."
  },
  "swapSlippageZeroTitle": {
    "message": "Abastecimiento de proveedores de deslizamiento cero"
  },
  "swapSource": {
    "message": "Fuente de liquidez"
  },
  "swapSuggested": {
    "message": "Intercambio sugerido"
  },
  "swapSuggestedGasSettingToolTipMessage": {
    "message": "Los intercambios son transacciones complejas y urgentes. Recomendamos esta tarifa de gas para lograr un buen equilibrio entre el costo y la garantía de un intercambio exitoso."
  },
  "swapSwapFrom": {
    "message": "Intercambiar de"
  },
  "swapSwapSwitch": {
    "message": "Cambiar orden de los tokens"
  },
  "swapSwapTo": {
    "message": "Intercambiar a"
  },
  "swapToConfirmWithHwWallet": {
    "message": "para confirmar con su monedero físico"
  },
  "swapTokenAddedManuallyDescription": {
    "message": "Verifique este token en $1 y asegúrese de que sea el token que desea operar.",
    "description": "$1 points the user to etherscan as a place they can verify information about a token. $1 is replaced with the translation for \"etherscan\""
  },
  "swapTokenAddedManuallyTitle": {
    "message": "Token añadido manualmente"
  },
  "swapTokenAvailable": {
    "message": "Su $1 se agregó a la cuenta.",
    "description": "This message is shown after a swap is successful and communicates the exact amount of tokens the user has received for a swap. The $1 is a decimal number of tokens followed by the token symbol."
  },
  "swapTokenBalanceUnavailable": {
    "message": "No se pudo recuperar su saldo de $1",
    "description": "This message communicates to the user that their balance of a given token is currently unavailable. $1 will be replaced by a token symbol"
  },
  "swapTokenNotAvailable": {
    "message": "El token no está disponible para intercambiar en esta región"
  },
  "swapTokenToToken": {
    "message": "Intercambiar $1 por $2",
    "description": "Used in the transaction display list to describe a swap. $1 and $2 are the symbols of tokens in involved in a swap."
  },
  "swapTokenVerifiedOn1SourceDescription": {
    "message": "$1 solo se verifica en 1 fuente. Considere verificarlo en $2 antes de continuar.",
    "description": "$1 is a token name, $2 points the user to etherscan as a place they can verify information about a token. $1 is replaced with the translation for \"etherscan\""
  },
  "swapTokenVerifiedOn1SourceTitle": {
    "message": "Token potencialmente falso"
  },
  "swapTokenVerifiedSources": {
    "message": "Confirmado por fuentes de $1. Verificar en $2.",
    "description": "$1 the number of sources that have verified the token, $2 points the user to a block explorer as a place they can verify information about the token."
  },
  "swapTooManyDecimalsError": {
    "message": "$1 permite hasta $2 decimales",
    "description": "$1 is a token symbol and $2 is the max. number of decimals allowed for the token"
  },
  "swapTransactionComplete": {
    "message": "Transacción completa"
  },
  "swapTwoTransactions": {
    "message": "2 transacciones"
  },
  "swapUnknown": {
    "message": "Desconocido"
  },
  "swapZeroSlippage": {
    "message": "0 % de deslizamiento"
  },
  "swapsMaxSlippage": {
    "message": "Tolerancia de deslizamiento"
  },
  "swapsNotEnoughToken": {
    "message": "No hay suficiente $1",
    "description": "Tells the user that they don't have enough of a token for a proposed swap. $1 is a token symbol"
  },
  "swapsViewInActivity": {
    "message": "Ver en actividad"
  },
  "switch": {
    "message": "Cambiar"
  },
  "switchEthereumChainConfirmationDescription": {
    "message": "Esto cambiará la red seleccionada en MetaMask por una red agregada con anterioridad:"
  },
  "switchEthereumChainConfirmationTitle": {
    "message": "¿Le permite a este sitio cambiar la red?"
  },
  "switchInputCurrency": {
    "message": "Cambiar moneda de entrada"
  },
  "switchNetwork": {
    "message": "Cambiar red"
  },
  "switchNetworks": {
    "message": "Cambiar redes"
  },
  "switchToNetwork": {
    "message": "Cambiar a $1",
    "description": "$1 represents the custom network that has previously been added"
  },
  "switchToThisAccount": {
    "message": "Cambiar a esta cuenta"
  },
  "switchedNetworkToastDecline": {
    "message": "No volver a mostrar"
  },
  "switchedNetworkToastMessage": {
    "message": "$1 ahora está activo en $2",
    "description": "$1 represents the account name, $2 represents the network name"
  },
  "switchedNetworkToastMessageNoOrigin": {
    "message": "Ahora está usando $1",
    "description": "$1 represents the network name"
  },
  "switchingNetworksCancelsPendingConfirmations": {
    "message": "Cambiar de red cancelará todas las confirmaciones pendientes"
  },
  "symbol": {
    "message": "Símbolo"
  },
  "symbolBetweenZeroTwelve": {
    "message": "El símbolo debe tener 11 caracteres o menos."
  },
  "tenPercentIncreased": {
    "message": "10 % de aumento"
  },
  "terms": {
    "message": "Términos de uso"
  },
  "termsOfService": {
    "message": "Términos de servicio"
  },
  "termsOfUseAgreeText": {
    "message": " Acepto los Términos de uso, que se aplican al uso que hago de MetaMask y de todas sus funcionalidades"
  },
  "termsOfUseFooterText": {
    "message": "Por favor, desplácese para leer todas las secciones"
  },
  "termsOfUseTitle": {
    "message": "Nuestros Términos de uso han sido actualizados"
  },
  "testnets": {
    "message": "Red de pruebas"
  },
  "theme": {
    "message": "Tema"
  },
  "themeDescription": {
    "message": "Elija su tema MetaMask preferido."
  },
  "thirdPartySoftware": {
    "message": "Aviso de software de terceros",
    "description": "Title of a popup modal displayed when installing a snap for the first time."
  },
  "threeMonthsAbbreviation": {
    "message": "3 m",
    "description": "Shortened form of '3 months'"
  },
  "time": {
    "message": "Tiempo"
  },
  "tips": {
    "message": "Sugerencias"
  },
  "tipsForUsingAWallet": {
    "message": "Consejos para utilizar un monedero"
  },
  "tipsForUsingAWalletDescription": {
    "message": "Al añadir tokens se desbloquean más formas de utilizar Web3."
  },
  "to": {
    "message": "Para"
  },
  "toAddress": {
    "message": "Para: $1",
    "description": "$1 is the address to include in the To label. It is typically shortened first using shortenAddress"
  },
  "toggleDecodeDescription": {
    "message": "Utilizamos los servicios de 4byte.directory y Sourcify para decodificar y mostrar datos de transacciones de forma más legible. Esto le ayuda a comprender el resultado de las transacciones pendientes y pasadas, pero puede dar lugar a que se comparta su dirección IP."
  },
  "token": {
    "message": "Token"
  },
  "tokenAddress": {
    "message": "Dirección del token"
  },
  "tokenAlreadyAdded": {
    "message": "Ya se agregó el token."
  },
  "tokenAutoDetection": {
    "message": "Detección automática de tokens"
  },
  "tokenContractAddress": {
    "message": "Dirección de contrato de token"
  },
  "tokenDecimal": {
    "message": "Decimales del token"
  },
  "tokenDecimalFetchFailed": {
    "message": "Se requiere decimal del token. Encuéntrelo en: $1"
  },
  "tokenDetails": {
    "message": "Detalles del token"
  },
  "tokenFoundTitle": {
    "message": "1 nuevo token encontrado"
  },
  "tokenId": {
    "message": "ID de token"
  },
  "tokenList": {
    "message": "Lista de tókenes"
  },
  "tokenMarketplace": {
    "message": "Mercado de tokens"
  },
  "tokenScamSecurityRisk": {
    "message": "estafas de tokens y riesgos de seguridad"
  },
  "tokenStandard": {
    "message": "Estándar de tokenes"
  },
  "tokenSymbol": {
    "message": "Símbolo del token"
  },
  "tokens": {
    "message": "Tokens"
  },
  "tokensFoundTitle": {
    "message": "$1 nuevos tokens encontrados",
    "description": "$1 is the number of new tokens detected"
  },
  "tokensInCollection": {
    "message": "Tokens en la colección"
  },
  "tooltipApproveButton": {
    "message": "Comprendo"
  },
  "tooltipSatusConnected": {
    "message": "conectado"
  },
  "tooltipSatusConnectedUpperCase": {
    "message": "Conectado"
  },
  "tooltipSatusNotConnected": {
    "message": "no conectado"
  },
  "total": {
    "message": "Total"
  },
  "totalVolume": {
    "message": "Volúmen total"
  },
  "transaction": {
    "message": "transacción"
  },
  "transactionCancelAttempted": {
    "message": "Se intentó cancelar la transacción con una tarifa de gas de $1 en $2"
  },
  "transactionCancelSuccess": {
    "message": "La transacción de canceló correctamente en $2"
  },
  "transactionConfirmed": {
    "message": "La transacción de confirmó en $2."
  },
  "transactionCreated": {
    "message": "La transacción se creó con un valor de $1 en $2."
  },
  "transactionDataFunction": {
    "message": "Función"
  },
  "transactionDetailGasHeading": {
    "message": "Tarifa estimada de gas"
  },
  "transactionDetailMultiLayerTotalSubtitle": {
    "message": "Monto + cargos"
  },
  "transactionDropped": {
    "message": "La transacción se abandonó en $2."
  },
  "transactionError": {
    "message": "Error de transacción. Excepción generada en el código de contrato."
  },
  "transactionErrorNoContract": {
    "message": "Intentando llamar a una función en una dirección sin contrato."
  },
  "transactionErrored": {
    "message": "La transacción encontró un error."
  },
  "transactionFlowNetwork": {
    "message": "Red"
  },
  "transactionHistoryBaseFee": {
    "message": "Tarifa base (GWEI)"
  },
  "transactionHistoryL1GasLabel": {
    "message": "Tarifa total de gas L1"
  },
  "transactionHistoryL2GasLimitLabel": {
    "message": "Límite de gas L2"
  },
  "transactionHistoryL2GasPriceLabel": {
    "message": "Precio de gas L2"
  },
  "transactionHistoryMaxFeePerGas": {
    "message": "Tarifa máxima por gas"
  },
  "transactionHistoryPriorityFee": {
    "message": "Tarifa de prioridad (GWEI)"
  },
  "transactionHistoryTotalGasFee": {
    "message": "Tarifa total de gas"
  },
  "transactionResubmitted": {
    "message": "Transacción reenviada con la tarifa de gas aumentada a $1 en $2"
  },
  "transactionSettings": {
    "message": "Ajustes de la transacción"
  },
  "transactionSubmitted": {
    "message": "Transacción enviada con una tarifa de gas de $1 en $2."
  },
  "transactionUpdated": {
    "message": "La transacción se actualizó en $2."
  },
  "transactions": {
    "message": "Transacciones"
  },
  "transfer": {
    "message": "Transferir"
  },
  "transferCrypto": {
    "message": "Transferir criptomonedas"
  },
  "transferFrom": {
    "message": "Transferir desde"
  },
  "transferRequest": {
    "message": "Solicitud de transferencia"
  },
  "trillionAbbreviation": {
    "message": "b",
    "description": "Shortened form of 'trillion'"
  },
  "troubleConnectingToLedgerU2FOnFirefox": {
    "message": "Tenemos problemas para conectarnos con su Ledger. $1",
    "description": "$1 is a link to the wallet connection guide;"
  },
  "troubleConnectingToLedgerU2FOnFirefox2": {
    "message": "Revise nuestra guía de conexión de monederos físicos y vuelva a intentarlo.",
    "description": "$1 of the ledger wallet connection guide"
  },
  "troubleConnectingToLedgerU2FOnFirefoxLedgerSolution": {
    "message": "Si tiene la última versión de Firefox, es posible que experimente un problema relacionado con la eliminación de la compatibilidad con U2F de Firefox. Aprenda a solucionar este problema $1.",
    "description": "It is a link to the ledger website for the workaround."
  },
  "troubleConnectingToLedgerU2FOnFirefoxLedgerSolution2": {
    "message": "aquí",
    "description": "Second part of the error message; It is a link to the ledger website for the workaround."
  },
  "troubleConnectingToWallet": {
    "message": "Tuvimos problemas al conectar su $1. Pruebe revisar $2 e inténtelo de nuevo.",
    "description": "$1 is the wallet device name; $2 is a link to wallet connection guide"
  },
  "troubleStarting": {
    "message": "MetaMask tuvo problemas para iniciar. Este error podría ser intermitente, así que intente reiniciar la extensión."
  },
  "tryAgain": {
    "message": "Vuelva a intentarlo"
  },
  "turnOff": {
    "message": "Desactivar"
  },
  "turnOffMetamaskNotificationsError": {
    "message": "Hubo un error al desactivar las notificaciones. Vuelva a intentarlo más tarde."
  },
  "turnOn": {
    "message": "Activar"
  },
  "turnOnMetamaskNotifications": {
    "message": "Activar las notificaciones"
  },
  "turnOnMetamaskNotificationsButton": {
    "message": "Activar"
  },
  "turnOnMetamaskNotificationsError": {
    "message": "Hubo un error al crear las notificaciones. Vuelva a intentarlo más tarde."
  },
  "turnOnMetamaskNotificationsMessageFirst": {
    "message": "Manténgase informado sobre lo que sucede en su monedero con notificaciones."
  },
  "turnOnMetamaskNotificationsMessagePrivacyBold": {
    "message": "Configuración > Notificaciones."
  },
  "turnOnMetamaskNotificationsMessagePrivacyLink": {
    "message": "Obtenga más información sobre cómo protegemos su privacidad mientras utiliza esta función."
  },
  "turnOnMetamaskNotificationsMessageSecond": {
    "message": "Para usar las notificaciones del monedero, utilizamos un perfil para sincronizar algunas configuraciones en sus dispositivos. $1"
  },
  "turnOnMetamaskNotificationsMessageThird": {
    "message": "Puede desactivar las notificaciones en cualquier momento en $1"
  },
  "turnOnTokenDetection": {
    "message": "Activar la detección mejorada de tokens"
  },
  "tutorial": {
    "message": "Tutorial"
  },
  "twelveHrTitle": {
    "message": "12 horas:"
  },
  "u2f": {
    "message": "U2F",
    "description": "A name on an API for the browser to interact with devices that support the U2F protocol. On some browsers we use it to connect MetaMask to Ledger devices."
  },
  "unapproved": {
    "message": "No aprobado"
  },
  "units": {
    "message": "unidades"
  },
  "unknown": {
    "message": "Desconocido"
  },
  "unknownCollection": {
    "message": "Colección sin nombre"
  },
  "unknownNetworkForKeyEntropy": {
    "message": "Red desconocida",
    "description": "Displayed on places like Snap install warning when regular name is not available."
  },
  "unknownQrCode": {
    "message": "Error: No se pudo identificar ese código QR"
  },
  "unlimited": {
    "message": "Ilimitado"
  },
  "unlock": {
    "message": "Desbloquear"
  },
  "unlockMessage": {
    "message": "La Web descentralizada espera"
  },
  "unpin": {
    "message": "Desanclar"
  },
  "unrecognizedChain": {
    "message": "No se reconoce esta red personalizada",
    "description": "$1 is a clickable link with text defined by the 'unrecognizedChanLinkText' key. The link will open to instructions for users to validate custom network details."
  },
  "unsendableAsset": {
    "message": "Actualmente no se admite el envío de tokens NFT (ERC-721)",
    "description": "This is an error message we show the user if they attempt to send an NFT asset type, for which currently don't support sending"
  },
  "unstableTokenPriceDescription": {
    "message": "El precio de este token en USD es muy volátil, lo que indica un alto riesgo de perder valor significativo al interactuar con él."
  },
  "unstableTokenPriceTitle": {
    "message": "Precio inestable del token"
  },
  "upArrow": {
    "message": "flecha ascendente"
  },
  "update": {
    "message": "Actualizar"
  },
  "updateEthereumChainConfirmationDescription": {
    "message": "Este sitio solicita actualizar la URL de su red predeterminada. Puede editar los valores predeterminados y la información de la red en cualquier momento."
  },
  "updateNetworkConfirmationTitle": {
    "message": "Actualizar $1",
    "description": "$1 represents network name"
  },
  "updateOrEditNetworkInformations": {
    "message": "Actualice su información o"
  },
  "updateRequest": {
    "message": "Solicitud de actualización"
  },
  "updatedRpcForNetworks": {
    "message": "RPC de red actualizadas"
  },
  "uploadDropFile": {
    "message": "Ingrese su archivo aquí"
  },
  "uploadFile": {
    "message": "Cargar archivo"
  },
  "urlErrorMsg": {
    "message": "Las direcciones URL requieren el prefijo HTTP/HTTPS adecuado."
  },
  "use4ByteResolution": {
    "message": "Decodificar contratos inteligentes"
  },
  "useMultiAccountBalanceChecker": {
    "message": "Solicitudes de saldo de cuenta por lotes"
  },
  "useMultiAccountBalanceCheckerSettingDescription": {
    "message": "Obtenga actualizaciones de saldo más rápidas mediante el procesamiento por lotes de solicitudes de saldo de cuenta. Esto nos permite obtener los saldos de su cuenta juntos, para que obtenga actualizaciones más rápidas para una experiencia mejorada. Cuando esta función está desactivada, es menos probable que terceros logran asociar a sus cuentas entre sí."
  },
  "useNftDetection": {
    "message": "Detección automática de NFT"
  },
  "useNftDetectionDescriptionText": {
    "message": "Deje que MetaMask agregue los NFT de su propiedad mediante servicios de terceros. La detección automática de los NFT expone su IP y dirección de cuenta a estos servicios. Habilitar esta función podría asociar su dirección IP con su dirección de Ethereum y mostrar NFT falsos enviados mediante airdrop por estafadores. Puede agregar tókenes manualmente para evitar este riesgo."
  },
  "usePhishingDetection": {
    "message": "Usar detección de phishing"
  },
  "usePhishingDetectionDescription": {
    "message": "Mostrar una advertencia respecto de los dominios de phishing dirigidos a los usuarios de Ethereum"
  },
  "useSafeChainsListValidation": {
    "message": "Verificación de detalles de la red"
  },
  "useSafeChainsListValidationDescription": {
    "message": "MetaMask utiliza un servicio de terceros llamado $1 para mostrar detalles de red precisos y estandarizados. Esto reduce las posibilidades de conectarse a una red maliciosa o incorrecta. Al utilizar esta función, su dirección IP queda expuesta a chainid.network."
  },
  "useSafeChainsListValidationWebsite": {
    "message": "chainid.network",
    "description": "useSafeChainsListValidationWebsite is separated from the rest of the text so that we can bold the third party service name in the middle of them"
  },
  "useTokenDetectionPrivacyDesc": {
    "message": "La visualización automática de tokens enviados a su cuenta implica la comunicación con servidores de terceros para obtener imágenes de tokens. Esos servicios tendrán acceso a su dirección IP."
  },
  "usedByClients": {
    "message": "Usado por una variedad de clientes distintos"
  },
  "userName": {
    "message": "Nombre de usuario"
  },
  "userOpContractDeployError": {
    "message": "La implementación de contratos desde una cuenta de contrato inteligente no es compatible"
  },
  "version": {
    "message": "Versión"
  },
  "view": {
    "message": "Ver"
  },
  "viewActivity": {
    "message": "Ver actividad"
  },
  "viewAllQuotes": {
    "message": "ver todas las cotizaciones"
  },
  "viewContact": {
    "message": "Ver contacto"
  },
  "viewDetails": {
    "message": "Ver detalles"
  },
  "viewMore": {
    "message": "Ver más"
  },
  "viewOnBlockExplorer": {
    "message": "Ver en el explorador de bloques"
  },
  "viewOnCustomBlockExplorer": {
    "message": "Ver $1 en $2",
    "description": "$1 is the action type. e.g (Account, Transaction, Swap) and $2 is the Custom Block Explorer URL"
  },
  "viewOnEtherscan": {
    "message": "Ver $1 en Etherscan",
    "description": "$1 is the action type. e.g (Account, Transaction, Swap)"
  },
  "viewOnExplorer": {
    "message": "Ver en el explorador"
  },
  "viewOnOpensea": {
    "message": "Ver en Opensea"
  },
  "viewTransaction": {
    "message": "Ver transacción"
  },
  "viewinExplorer": {
    "message": "Ver $1 en el explorador",
    "description": "$1 is the action type. e.g (Account, Transaction, Swap)"
  },
  "visitSite": {
    "message": "Visitar sitio"
  },
  "visitSupportDataConsentModalAccept": {
    "message": "Confirmar"
  },
  "visitSupportDataConsentModalDescription": {
    "message": "¿Desea compartir su identificador de MetaMask y la versión de la aplicación con nuestro Centro de soporte técnico? Esto puede ayudarnos a resolver mejor su problema, pero es opcional."
  },
  "visitSupportDataConsentModalReject": {
    "message": "No compartir"
  },
  "visitSupportDataConsentModalTitle": {
    "message": "Compartir detalles del dispositivo con soporte"
  },
  "visitWebSite": {
    "message": "Visite nuestro sitio web"
  },
  "wallet": {
    "message": "Monedero"
  },
  "walletConnectionGuide": {
    "message": "nuestra guía de conexión del monedero físico"
  },
  "walletProtectedAndReadyToUse": {
    "message": "Su monedero está protegido y listo para usar. Puede encontrar su frase secreta de recuperación en $1 ",
    "description": "$1 is the menu path to be shown with font weight bold"
  },
  "wantToAddThisNetwork": {
    "message": "¿Desea añadir esta red?"
  },
  "wantsToAddThisAsset": {
    "message": "$1 quiere agregar este activo a su monedero."
  },
  "warning": {
    "message": "Advertencia"
  },
  "warningFromSnap": {
    "message": "Advertencia de $1",
    "description": "$1 represents the name of the snap"
  },
  "watchEthereumAccountsDescription": {
    "message": "Al activar esta opción, podrá ver las cuentas de Ethereum a través de una dirección pública o un nombre de ENS. Para recibir comentarios sobre esta función Beta, complete este $1.",
    "description": "$1 is the link to a product feedback form"
  },
  "watchEthereumAccountsToggle": {
    "message": "Observar cuentas Ethereum (Beta)"
  },
  "watchOutMessage": {
    "message": "Cuidado con $1.",
    "description": "$1 is a link with text that is provided by the 'securityMessageLinkForNetworks' key"
  },
  "weak": {
    "message": "Débil"
  },
  "web3": {
    "message": "Web3"
  },
  "web3ShimUsageNotification": {
    "message": "Parece que el sitio web actual intentó utilizar la API de window.web3 que se eliminó. Si el sitio no funciona, haga clic en $1 para obtener más información.",
    "description": "$1 is a clickable link."
  },
  "webhid": {
    "message": "WebHID",
    "description": "Refers to a interface for connecting external devices to the browser. Used for connecting ledger to the browser. Read more here https://developer.mozilla.org/en-US/docs/Web/API/WebHID_API"
  },
  "websites": {
    "message": "sitios web",
    "description": "Used in the 'permission_rpc' message."
  },
  "welcomeBack": {
    "message": "¡Bienvenido de nuevo!"
  },
  "welcomeExploreDescription": {
    "message": "Almacenar, enviar y gastar criptomonedas y activos."
  },
  "welcomeExploreTitle": {
    "message": "Explorar aplicaciones descentralizadas"
  },
  "welcomeLoginDescription": {
    "message": "Use su MetaMask para acceder a aplicaciones descentralizadas, sin necesidad de registrarse."
  },
  "welcomeLoginTitle": {
    "message": "Diga hola a su monedero"
  },
  "welcomeToMetaMask": {
    "message": "Comencemos"
  },
  "welcomeToMetaMaskIntro": {
    "message": "Con la confianza de millones de usuarios, MetaMask es un monedero seguro que permite que todos puedan acceder al mundo de Web3."
  },
  "whatsThis": {
    "message": "¿Qué es esto?"
  },
  "willApproveAmountForBridging": {
    "message": "Esto aprobará $1 para puentear."
  },
  "willApproveAmountForBridgingHardware": {
    "message": "Deberá confirmar dos transacciones en su monedero físico."
  },
  "withdrawing": {
    "message": "Retirando"
  },
  "wrongNetworkName": {
    "message": "Según nuestros registros, es posible que el nombre de la red no coincida correctamente con este ID de cadena."
  },
  "yes": {
    "message": "Sí"
  },
  "you": {
    "message": "Usted"
  },
  "youDeclinedTheTransaction": {
    "message": "Usted rechazó la transacción."
  },
  "youNeedToAllowCameraAccess": {
    "message": "Necesita permitir el acceso a la cámara para usar esta función."
  },
  "yourAccounts": {
    "message": "Sus cuentas"
  },
  "yourActivity": {
    "message": "Su actividad"
  },
  "yourBalance": {
    "message": "Su saldo"
  },
  "yourBalanceIsAggregated": {
    "message": "Su saldo es un acumulado"
  },
  "yourNFTmayBeAtRisk": {
    "message": "Sus NFT podrían estar en riesgo"
  },
  "yourNetworks": {
    "message": "Sus redes"
  },
  "yourPrivateSeedPhrase": {
    "message": "Su frase secreta de recuperación"
  },
  "yourTransactionConfirmed": {
    "message": "Transacción ya confirmada"
  },
  "yourTransactionJustConfirmed": {
    "message": "No pudimos cancelar su transacción antes de que se confirmara en la cadena de bloques."
  },
  "yourWalletIsReady": {
    "message": "Su monedero está listo"
  },
  "zeroGasPriceOnSpeedUpError": {
    "message": "No hay entradas sobre el precio del gas al acelerar la transacción"
  }
}<|MERGE_RESOLUTION|>--- conflicted
+++ resolved
@@ -1118,12 +1118,9 @@
   "confirmationAlertDetails": {
     "message": "Para proteger sus activos, le sugerimos que rechace la solicitud."
   },
-<<<<<<< HEAD
-=======
   "confirmationAlertModalTitleDescription": {
     "message": "Sus activos podrían estar en riesgo"
   },
->>>>>>> 4c122d36
   "confirmed": {
     "message": "Confirmado"
   },
@@ -4053,12 +4050,9 @@
   "permitSimulationChange_receive": {
     "message": "Usted recibe"
   },
-<<<<<<< HEAD
-=======
   "permitSimulationChange_revoke2": {
     "message": "Revocar"
   },
->>>>>>> 4c122d36
   "permitSimulationChange_transfer": {
     "message": "Usted envía"
   },
