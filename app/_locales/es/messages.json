--- conflicted
+++ resolved
@@ -4741,45 +4741,6 @@
   "seeDetails": {
     "message": "Ver detalles"
   },
-<<<<<<< HEAD
-=======
-  "seedPhraseConfirm": {
-    "message": "Confirmar frase secreta de recuperación"
-  },
-  "seedPhraseEnterMissingWords": {
-    "message": "Confirmar frase secreta de recuperación"
-  },
-  "seedPhraseIntroNotRecommendedButtonCopy": {
-    "message": "Recordarme más tarde (no recomendado)"
-  },
-  "seedPhraseIntroRecommendedButtonCopy": {
-    "message": "Proteger mi monedero (recomendado)"
-  },
-  "seedPhraseIntroSidebarBulletOne": {
-    "message": "Escríbala y guárdela en varios lugares secretos"
-  },
-  "seedPhraseIntroSidebarBulletTwo": {
-    "message": "Guárdela en una caja de seguridad"
-  },
-  "seedPhraseIntroSidebarCopyOne": {
-    "message": "Su frase secreta de recuperación es una frase de 12 palabras que es la “clave maestra” de su monedero y sus fondos"
-  },
-  "seedPhraseIntroSidebarCopyThree": {
-    "message": "Si alguien le pide su frase de recuperación, es posible que tenga intenciones de estafarlo."
-  },
-  "seedPhraseIntroSidebarCopyTwo": {
-    "message": "Nunca comparta su frase secreta de recuperación, ni siquiera con MetaMask."
-  },
-  "seedPhraseIntroSidebarTitleOne": {
-    "message": "¿Qué es una frase secreta de recuperación?"
-  },
-  "seedPhraseIntroSidebarTitleThree": {
-    "message": "¿Debería compartir mi frase secreta de recuperación?"
-  },
-  "seedPhraseIntroSidebarTitleTwo": {
-    "message": "¿Cómo guardo mi frase secreta de recuperación?"
-  },
->>>>>>> 02e5b903
   "seedPhraseIntroTitle": {
     "message": "Proteger su cartera"
   },
@@ -6692,21 +6653,6 @@
   "welcomeBack": {
     "message": "Bienvenido de nuevo"
   },
-<<<<<<< HEAD
-=======
-  "welcomeExploreDescription": {
-    "message": "Almacene, envíe y gaste criptomonedas y activos."
-  },
-  "welcomeExploreTitle": {
-    "message": "Explorar aplicaciones descentralizadas"
-  },
-  "welcomeLoginDescription": {
-    "message": "Use su MetaMask para acceder a aplicaciones descentralizadas, sin necesidad de registrarse."
-  },
-  "welcomeLoginTitle": {
-    "message": "Diga hola a su monedero"
-  },
->>>>>>> 02e5b903
   "welcomeToMetaMask": {
     "message": "Comencemos"
   },
