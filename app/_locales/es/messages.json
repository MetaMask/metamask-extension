--- conflicted
+++ resolved
@@ -5018,15 +5018,6 @@
   "spendingCap": {
     "message": "Límite de gasto"
   },
-<<<<<<< HEAD
-=======
-  "spendingCapTooltipDesc": {
-    "message": "Esta es la cantidad de tokens a la que el gastador podrá acceder en su nombre."
-  },
-  "spendingCaps": {
-    "message": "Límites de gasto"
-  },
->>>>>>> f0e8c00c
   "srpInputNumberOfWords": {
     "message": "Tengo una frase de $1 palabras",
     "description": "This is the text for each option in the dropdown where a user selects how many words their secret recovery phrase has during import. The $1 is the number of words (either 12, 15, 18, 21, or 24)."
