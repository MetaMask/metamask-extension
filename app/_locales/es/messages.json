{
  "QRHardwareInvalidTransactionTitle": {
    "message": "Error"
  },
  "QRHardwareMismatchedSignId": {
    "message": "Datos de transacción incongruentes. Compruebe los detalles."
  },
  "QRHardwarePubkeyAccountOutOfRange": {
    "message": "No hay más cuentas. Para acceder a otra cuenta que no figura en la lista, vuelva a conectar su monedero físico y selecciónela."
  },
  "QRHardwareScanInstructions": {
    "message": "Coloque el código QR delante de la cámara. La pantalla está borrosa, pero no afectará la lectura."
  },
  "QRHardwareSignRequestCancel": {
    "message": "Rechazar"
  },
  "QRHardwareSignRequestDescription": {
    "message": "Después de firmar con su monedero, haga clic en \"Obtener firma\" para recibir la firma"
  },
  "QRHardwareSignRequestGetSignature": {
    "message": "Obtener firma"
  },
  "QRHardwareSignRequestSubtitle": {
    "message": "Escanee código QR con su monedero"
  },
  "QRHardwareSignRequestTitle": {
    "message": "Solicitar firma"
  },
  "QRHardwareUnknownQRCodeTitle": {
    "message": "Error"
  },
  "QRHardwareUnknownWalletQRCode": {
    "message": "Código QR no válido. Escanee el QR sincronizado del monedero físico."
  },
  "QRHardwareWalletImporterTitle": {
    "message": "Escanear código QR"
  },
  "QRHardwareWalletSteps1Description": {
    "message": "A continuación puede elegir entre una lista de socios oficiales que admiten códigos QR."
  },
  "QRHardwareWalletSteps1Title": {
    "message": "Conecte su monedero físico QR"
  },
  "QRHardwareWalletSteps2Description": {
    "message": "Ngrave (próximamente)"
  },
  "SIWEAddressInvalid": {
    "message": "La dirección de la solicitud de inicio de sesión no coincide con la dirección de la cuenta que está utilizando para iniciar sesión."
  },
  "SIWEDomainInvalidText": {
    "message": "El sitio web en el que intenta iniciar sesión no coincide con el dominio de la solicitud de inicio de sesión. Proceda con precaución."
  },
  "SIWEDomainInvalidTitle": {
    "message": "Solicitud de sitio engañoso."
  },
  "SIWEDomainWarningBody": {
    "message": "El sitio web ($1) le pide que inicie sesión en un dominio incorrecto. Esto puede ser un ataque de phishing.",
    "description": "$1 represents the website domain"
  },
  "SIWEDomainWarningLabel": {
    "message": "Inseguro"
  },
  "SIWELabelChainID": {
    "message": "Identificador de cadena:"
  },
  "SIWELabelExpirationTime": {
    "message": "Caduca el:"
  },
  "SIWELabelIssuedAt": {
    "message": "Emitido el:"
  },
  "SIWELabelMessage": {
    "message": "Mensaje:"
  },
  "SIWELabelNonce": {
    "message": "Nonce:"
  },
  "SIWELabelNotBefore": {
    "message": "No antes de:"
  },
  "SIWELabelRequestID": {
    "message": "Identificador de la solicitud:"
  },
  "SIWELabelResources": {
    "message": "Recursos: $1",
    "description": "$1 represents the number of resources"
  },
  "SIWELabelURI": {
    "message": "URI:"
  },
  "SIWELabelVersion": {
    "message": "Versión:"
  },
  "SIWESiteRequestSubtitle": {
    "message": "Este sitio solicita iniciar sesión con"
  },
  "SIWESiteRequestTitle": {
    "message": "Solicitud de inicio de sesión"
  },
  "SIWEWarningSubtitle": {
    "message": "Para confirmar que comprende, verifique:"
  },
  "SIWEWarningTitle": {
    "message": "¿Está seguro?"
  },
  "about": {
    "message": "Acerca de"
  },
  "accept": {
    "message": "Aceptar"
  },
  "acceptTermsOfUse": {
    "message": "Leí y estoy de acuerdo con $1",
    "description": "$1 is the `terms` message"
  },
  "accessAndSpendNoticeNFT": {
    "message": "$1 puede acceder y gastar este activo",
    "description": "$1 is the url of the site requesting ability to spend"
  },
  "accessYourWalletWithSRP": {
    "message": "Acceda a su monedero con la frase secreta de recuperación"
  },
  "accessYourWalletWithSRPDescription": {
    "message": "MetaMask no puede recuperar su contraseña. Usaremos su frase secreta de recuperación para validar su propiedad, restaurar su monedero y configurar una nueva contraseña. Primero, ingrese la frase secreta de recuperación que recibió cuando creó su monedero. $1",
    "description": "$1 is the words 'Learn More' from key 'learnMore', separated here so that it can be added as a link"
  },
  "accessingYourCamera": {
    "message": "Accediendo a la cámara…"
  },
  "account": {
    "message": "Cuenta"
  },
  "accountDetails": {
    "message": "Detalles de la cuenta"
  },
  "accountIdenticon": {
    "message": "Identicon de cuenta"
  },
  "accountName": {
    "message": "Nombre de la cuenta"
  },
  "accountNameDuplicate": {
    "message": "Este nombre de cuenta ya existe",
    "description": "This is an error message shown when the user enters a new account name that matches an existing account name"
  },
  "accountNameReserved": {
    "message": "Este nombre de cuenta está reservado",
    "description": "This is an error message shown when the user enters a new account name that is reserved for future use"
  },
  "accountOptions": {
    "message": "Opciones de la cuenta"
  },
  "accountSelectionRequired": {
    "message": "Debe seleccionar una cuenta."
  },
  "active": {
    "message": "Activo"
  },
  "activity": {
    "message": "Actividad"
  },
  "activityLog": {
    "message": "registro de actividad"
  },
  "add": {
    "message": "Agregar"
  },
  "addANetwork": {
    "message": "Agregar una red"
  },
  "addANetworkManually": {
    "message": "Agregar una red manualmente"
  },
  "addANickname": {
    "message": "Añadir un apodo"
  },
  "addAccount": {
    "message": "Añadir cuenta"
  },
  "addAcquiredTokens": {
    "message": "Agregar los tokens que adquirió con MetaMask"
  },
  "addAlias": {
    "message": "Agregar alias"
  },
  "addBlockExplorer": {
    "message": "Agregar un explorador de bloque"
  },
  "addContact": {
    "message": "Agregar contacto"
  },
  "addCustomNetwork": {
    "message": "Agregar red personalizada"
  },
  "addEthereumChainConfirmationDescription": {
    "message": "Esto permitirá que la red se utilice en MetaMask."
  },
  "addEthereumChainConfirmationRisks": {
    "message": "MetaMask no verifica redes personalizadas."
  },
  "addEthereumChainConfirmationRisksLearnMore": {
    "message": "Obtenga más información sobre $1.",
    "description": "$1 is a link with text that is provided by the 'addEthereumChainConfirmationRisksLearnMoreLink' key"
  },
  "addEthereumChainConfirmationRisksLearnMoreLink": {
    "message": "estafas y riesgos de seguridad de la red",
    "description": "Link text for the 'addEthereumChainConfirmationRisksLearnMore' translation key"
  },
  "addEthereumChainConfirmationTitle": {
    "message": "¿Permitir que este sitio agregue una red?"
  },
  "addEthereumChainWarningModalHeader": {
    "message": "Agregue este proveedor de RPC solo si está seguro de que puede confiar en él. $1",
    "description": "$1 is addEthereumChainWarningModalHeaderPartTwo passed separately so that it can be bolded"
  },
  "addEthereumChainWarningModalHeaderPartTwo": {
    "message": "Los proveedores malintencionados pueden mentir sobre el estado de la cadena de bloques y registrar la actividad de su red."
  },
  "addEthereumChainWarningModalListHeader": {
    "message": "Es importante que su proveedor sea confiable, ya que tiene el poder para:"
  },
  "addEthereumChainWarningModalListPointOne": {
    "message": "Ver sus cuentas y direcciones IP, y asociarlas"
  },
  "addEthereumChainWarningModalListPointThree": {
    "message": "Mostrar saldos de cuentas y otros estados en la cadena"
  },
  "addEthereumChainWarningModalListPointTwo": {
    "message": "Transmitir sus transacciones"
  },
  "addEthereumChainWarningModalTitle": {
    "message": "Va a agregar un nuevo proveedor de RPC para la red principal de Ethereum"
  },
  "addFriendsAndAddresses": {
    "message": "Agregue amigos y direcciones de confianza"
  },
  "addFromAListOfPopularNetworks": {
    "message": "Agregue desde una lista de redes populares o agregue una red manualmente. Interactúe solo con las entidades en las que confía."
  },
  "addHardwareWallet": {
    "message": "Agregar monedero físico"
  },
  "addIPFSGateway": {
    "message": "Agregue su puerta de enlace de IPFS preferida"
  },
  "addMemo": {
    "message": "Añadir memo"
  },
  "addMoreNetworks": {
    "message": "agregar más redes manualmente"
  },
  "addNetwork": {
    "message": "Agregar red"
  },
  "addNetworkTooltipWarning": {
    "message": "Esta conexión de red depende de terceros. Y puede ser menos confiable o permite que terceros rastreen la actividad. $1",
    "description": "$1 is Learn more link"
  },
  "addNewToken": {
    "message": "Agregar nuevo token"
  },
  "addNft": {
    "message": "Añadir NFT"
  },
  "addNfts": {
    "message": "Añadir NFT"
  },
  "addSnapAccountModalDescription": {
    "message": "Descubra opciones para mantener su cuenta segura con MetaMask Snaps"
  },
  "addSuggestedNFTs": {
    "message": "Añadir NFT sugeridos"
  },
  "addSuggestedTokens": {
    "message": "Agregar tokens sugeridos"
  },
  "addToken": {
    "message": "Agregar token"
  },
  "addTokenByContractAddress": {
    "message": "¿No encuentra un token? Puede agregar cualquier token si copia su dirección. Puede encontrar la dirección de contrato del token en $1",
    "description": "$1 is a blockchain explorer for a specific network, e.g. Etherscan for Ethereum"
  },
  "addingCustomNetwork": {
    "message": "Agregando red"
  },
  "address": {
    "message": "Dirección"
  },
  "addressCopied": {
    "message": "¡Dirección copiada!"
  },
  "advanced": {
    "message": "Avanzado"
  },
  "advancedBaseGasFeeToolTip": {
    "message": "Cuando su transacción se incluya en el bloque, se reembolsará cualquier diferencia entre su tarifa base máxima y la tarifa base real. El importe total se calcula como tarifa base máxima (en GWEI) * límite de gas."
  },
  "advancedConfiguration": {
    "message": "Configuración avanzada"
  },
  "advancedGasFeeDefaultOptIn": {
    "message": "Guarde estos valores como mis valores por defecto para la red de $1.",
    "description": "$1 is the current network name."
  },
  "advancedGasFeeModalTitle": {
    "message": "Tarifa de gas avanzada"
  },
  "advancedGasPriceTitle": {
    "message": "Precio del gas"
  },
  "advancedPriorityFeeToolTip": {
    "message": "La tarifa de prioridad (también llamada “propina del minero”) va directamente a los mineros para incentivarlos a priorizar su transacción."
  },
  "agreeTermsOfUse": {
    "message": "Acepto los $1 de MetaMask",
    "description": "$1 is the `terms` link"
  },
  "airgapVault": {
    "message": "Bóveda AirGap"
  },
  "alertDisableTooltip": {
    "message": "Esto se puede modificar en \"Configuración > Alertas\""
  },
  "alertSettingsUnconnectedAccount": {
    "message": "Explorando un sitio web con una cuenta no conectada seleccionada"
  },
  "alertSettingsUnconnectedAccountDescription": {
    "message": "Esta alerta aparece en la ventana emergente cuando explora un sitio conectado de Web3, pero la cuenta actualmente seleccionada no está conectada."
  },
  "alertSettingsWeb3ShimUsage": {
    "message": "Cuando un sitio web intenta utilizar la API de window.web3 que se eliminó"
  },
  "alertSettingsWeb3ShimUsageDescription": {
    "message": "Esta alerta aparece en la ventana emergente cuando explora un sitio que intenta utilizar la API de window.web3 que se eliminó y que puede que no funcione."
  },
  "alerts": {
    "message": "Alertas"
  },
  "allCustodianAccountsConnectedSubtitle": {
    "message": "Ya ha conectado todas sus cuentas custodiadas o no tiene ninguna cuenta para conectarse a MetaMask Institutional."
  },
  "allCustodianAccountsConnectedTitle": {
    "message": "No hay cuentas disponibles para conectarse"
  },
  "allOfYour": {
    "message": "Todo su $1",
    "description": "$1 is the symbol or name of the token that the user is approving spending"
  },
  "allYourNFTsOf": {
    "message": "Todos sus NFT de $1",
    "description": "$1 is a link to contract on the block explorer when we're not able to retrieve a erc721 or erc1155 name"
  },
  "allowExternalExtensionTo": {
    "message": "Permitir que esta extensión externa haga lo siguiente:"
  },
  "allowSpendToken": {
    "message": "¿Dar permiso para acceder a su $1?",
    "description": "$1 is the symbol of the token that are requesting to spend"
  },
  "allowThisSiteTo": {
    "message": "Permitir que este sitio haga lo siguiente:"
  },
  "allowThisSnapTo": {
    "message": "Permitir que este snap haga:"
  },
  "allowWithdrawAndSpend": {
    "message": "Permitir que se retire $1 y gastar hasta el siguiente importe:",
    "description": "The url of the site that requested permission to 'withdraw and spend'"
  },
  "amount": {
    "message": "Importe"
  },
  "apiUrl": {
    "message": "URL de la API"
  },
  "appDescription": {
    "message": "Un monedero de Ethereum en el explorador",
    "description": "The description of the application"
  },
  "appName": {
    "message": "MetaMask",
    "description": "The name of the application"
  },
  "appNameBeta": {
    "message": "MetaMask Beta",
    "description": "The name of the application (Beta)"
  },
  "appNameFlask": {
    "message": "MetaMask Flask",
    "description": "The name of the application (Flask)"
  },
  "appNameMmi": {
    "message": "MetaMask Institutional",
    "description": "The name of the application (MMI)"
  },
  "approve": {
    "message": "Aprobar límite de gastos"
  },
  "approveAllTokensTitle": {
    "message": "¿Dar permiso para acceder a todo su $1?",
    "description": "$1 is the symbol of the token for which the user is granting approval"
  },
  "approveAllTokensTitleWithoutSymbol": {
    "message": "¿Permitir acceder a y transferir todos sus NFT desde $1?",
    "description": "$1 a link to contract on the block explorer when we're not able to retrieve a erc721 or erc1155 name"
  },
  "approveButtonText": {
    "message": "Aprobar"
  },
  "approveSpendingCap": {
    "message": "Aprobar límite de gasto $1",
    "description": "The token symbol that is being approved"
  },
  "approveTokenDescription": {
    "message": "Esto permite que un tercero acceda y transfiera los siguientes NFT sin previo aviso hasta que usted revoque su acceso."
  },
  "approveTokenDescriptionWithoutSymbol": {
    "message": "Esto permite que un tercero acceda y transfiera todos sus NFT de $1 sin previo aviso hasta que usted revoque su acceso.",
    "description": "$1 is a link to contract on the block explorer when we're not able to retrieve a erc721 or erc1155 name"
  },
  "approveTokenTitle": {
    "message": "¿Permitir el acceso y la transferencia de su $1?",
    "description": "$1 is the symbol of the token for which the user is granting approval"
  },
  "approved": {
    "message": "Aprobado"
  },
  "approvedAsset": {
    "message": "Activo aprobado"
  },
  "approvedOn": {
    "message": "Aprobado el $1",
    "description": "$1 is the approval date for a permission"
  },
  "areYouSure": {
    "message": "¿Está seguro?"
  },
  "asset": {
    "message": "Activo"
  },
  "assetOptions": {
    "message": "Opciones de activos"
  },
  "attemptSendingAssets": {
    "message": "Si intenta enviar activos directamente de una red a otra, esto puede provocar la pérdida permanente de activos. Asegúrese de utilizar un puente."
  },
  "attemptToCancelSwap": {
    "message": "Intentar cancelar el intercambio por ~$1",
    "description": "$1 could be e.g. $2.98, it is a cost for cancelling a Smart Swap"
  },
  "attemptingConnect": {
    "message": "Intentando una conexión a la cadena de bloques."
  },
  "attributions": {
    "message": "Atribuciones"
  },
  "authorizedPermissions": {
    "message": "Ha autorizado los siguientes permisos"
  },
  "autoDetectTokens": {
    "message": "Detectar tokens automáticamente"
  },
  "autoDetectTokensDescription": {
    "message": "Usamos API de terceros para detectar y mostrar nuevos tokens enviados a su monedero. Desactive esta opción si no desea que la aplicación extraiga datos de esos servicios. $1",
    "description": "$1 is a link to a support article"
  },
  "autoLockTimeLimit": {
    "message": "Temporizador con bloqueo automático (minutos)"
  },
  "autoLockTimeLimitDescription": {
    "message": "Establezca el tiempo de inactividad en minutos antes de que se bloquee MetaMask."
  },
  "average": {
    "message": "Promedio"
  },
  "awaitingApproval": {
    "message": "Esperando aprobación..."
  },
  "back": {
    "message": "Volver"
  },
  "backup": {
    "message": "Respaldo"
  },
  "backupApprovalInfo": {
    "message": "Este código secreto es necesario para que recupere la cartera en caso de que pierda el dispositivo, olvide su contraseña, tenga que volver a instalar MetaMask o quiera acceder a su monedero en otro dispositivo."
  },
  "backupApprovalNotice": {
    "message": "Cree una copia de seguridad de su frase secreta de recuperación para mantener protegidos sus fondos y su monedero."
  },
  "backupNow": {
    "message": "Crear copia de seguridad ahora"
  },
  "backupUserData": {
    "message": "Respalde sus datos"
  },
  "backupUserDataDescription": {
    "message": "Puede respaldar la configuración del usuario que contiene preferencias y direcciones de cuenta en un archivo JSON."
  },
  "balance": {
    "message": "Saldo"
  },
  "balanceOutdated": {
    "message": "Es posible que el saldo esté desactualizado"
  },
  "baseFee": {
    "message": "Tarifa base"
  },
  "basic": {
    "message": "Básico"
  },
  "beCareful": {
    "message": "Sea cuidadoso"
  },
  "beta": {
    "message": "Beta"
  },
  "betaHeaderText": {
    "message": "Esta es una versión beta. Por favor, comunique los errores $1",
    "description": "$1 represents the word 'here' in a hyperlink"
  },
  "betaMetamaskInstitutionalVersion": {
    "message": "Versión beta de MetaMask Institutional"
  },
  "betaMetamaskVersion": {
    "message": "Versión Beta de MetaMask"
  },
  "betaTerms": {
    "message": "Términos de uso de beta"
  },
  "betaWalletCreationSuccessReminder1": {
    "message": "MetaMask beta no puede recuperar su frase secreta de recuperación."
  },
  "betaWalletCreationSuccessReminder2": {
    "message": "MetaMask beta nunca le pedirá su frase secreta de recuperación."
  },
  "blockExplorerAccountAction": {
    "message": "Cuenta",
    "description": "This is used with viewOnEtherscan and viewInExplorer e.g View Account in Explorer"
  },
  "blockExplorerAssetAction": {
    "message": "Activo",
    "description": "This is used with viewOnEtherscan and viewInExplorer e.g View Asset in Explorer"
  },
  "blockExplorerSwapAction": {
    "message": "Intercambiar",
    "description": "This is used with viewOnEtherscan e.g View Swap on Etherscan"
  },
  "blockExplorerUrl": {
    "message": "Dirección URL del explorador de bloques"
  },
  "blockExplorerUrlDefinition": {
    "message": "La dirección URL que se utiliza como explorador de bloques de esta red."
  },
  "blockExplorerView": {
    "message": "Ver cuenta en $1",
    "description": "$1 replaced by URL for custom block explorer"
  },
  "blockaid": {
    "message": "Blockaid"
  },
  "blockaidDescriptionApproveFarming": {
    "message": "Si aprueba esta solicitud, un tercero conocido por realizar estafas podría tomar todos sus activos."
  },
  "blockaidDescriptionBlurFarming": {
    "message": "Si aprueba esta solicitud, alguien puede robar sus activos enlistados en Blur."
  },
  "blockaidDescriptionFailed": {
    "message": "Debido a un error, el proveedor de seguridad no verificó esta solicitud. Proceda con precaución."
  },
  "blockaidDescriptionMaliciousDomain": {
    "message": "Está interactuando con un dominio malicioso. Si aprueba esta solicitud, podría perder sus activos."
  },
  "blockaidDescriptionMightLoseAssets": {
    "message": "Si aprueba esta solicitud, podría perder sus activos."
  },
  "blockaidDescriptionSeaportFarming": {
    "message": "Si aprueba esta solicitud, alguien puede robar sus activos enlistados en OpenSea."
  },
  "blockaidDescriptionTransferFarming": {
    "message": "Si aprueba esta solicitud, un tercero conocido por estafas tomará todos sus activos."
  },
  "blockaidTitleDeceptive": {
    "message": "Esta es una solicitud engañosa"
  },
  "blockaidTitleMayNotBeSafe": {
    "message": "La solicitud puede no ser segura"
  },
  "blockaidTitleSuspicious": {
    "message": "Esta es una solicitud sospechosa"
  },
  "blockies": {
    "message": "Blockies"
  },
  "bridge": {
    "message": "Puente"
  },
  "bridgeDescription": {
    "message": "Transferir tokens de diferentes redes"
  },
  "bridgeDisabled": {
    "message": "Bridge no está disponible en esta red"
  },
  "browserNotSupported": {
    "message": "Su explorador no es compatible..."
  },
  "buildContactList": {
    "message": "Cree su lista de contactos"
  },
  "builtAroundTheWorld": {
    "message": "MetaMask está diseñado y construido en todo el mundo."
  },
  "busy": {
    "message": "Ocupado"
  },
  "buy": {
    "message": "Comprar"
  },
  "buyAsset": {
    "message": "Comprar $1",
    "description": "$1 is the ticker symbol of a an asset the user is being prompted to purchase"
  },
  "buyDescription": {
    "message": "Guarde sus criptomonedas y obtenga ganancias potenciales"
  },
  "buyDisabled": {
    "message": "Comprar no está disponible en esta red"
  },
  "buyMoreAsset": {
    "message": "Comprar más $1",
    "description": "$1 is the ticker symbol of a an asset the user is being prompted to purchase"
  },
  "buyNow": {
    "message": "Comprar ahora"
  },
  "bytes": {
    "message": "Bytes"
  },
  "canToggleInSettings": {
    "message": "Puede volver a activar esta notificación desde Configuración > Alertas."
  },
  "cancel": {
    "message": "Cancelar"
  },
  "cancelEdit": {
    "message": "Cancelar Editar"
  },
  "cancelPopoverTitle": {
    "message": "Cancelar transacción"
  },
  "cancelSpeedUp": {
    "message": "cancelar o acelerar una transacción."
  },
  "cancelSpeedUpLabel": {
    "message": "Esta tarifa de gas va a $1 el original.",
    "description": "$1 is text 'replace' in bold"
  },
  "cancelSpeedUpTransactionTooltip": {
    "message": "Para $1 una transacción, la tarifa de gas debe aumentar al menos un 10 % para que sea reconocida por la red.",
    "description": "$1 is string 'cancel' or 'speed up'"
  },
  "cancelled": {
    "message": "Cancelado"
  },
  "chainId": {
    "message": "Identificador de cadena"
  },
  "chainIdDefinition": {
    "message": "El identificador de cadena que se utiliza para firmar transacciones en esta red."
  },
  "chainIdExistsErrorMsg": {
    "message": "En este momento, la red $1 está utilizando este identificador de cadena."
  },
  "chainListReturnedDifferentTickerSymbol": {
    "message": "La red con ID de cadena $1 puede usar un símbolo de moneda diferente ($2) al que ingresó. Verifique antes de continuar.",
    "description": "$1 is the chain id currently entered in the network form and $2 is the return value of nativeCurrency.symbol from chainlist.network"
  },
  "chooseYourNetwork": {
    "message": "Elija su red"
  },
  "chooseYourNetworkDescription": {
    "message": "Usamos Infura como nuestro proveedor de llamada a procedimiento remoto (RPC) para ofrecer el acceso más confiable y privado posible a los datos de Ethereum. Puede elegir su propio RPC, pero recuerde que cualquier RPC recibirá su dirección IP y su monedero de Ethereum para realizar transacciones. Lea nuestra $1 para obtener más información sobre cómo Infura maneja los datos.",
    "description": "$1 is a link to the privacy policy"
  },
  "chromeRequiredForHardwareWallets": {
    "message": "Debe usar MetaMask en Google Chrome para poder conectarse a su monedero físico."
  },
  "clear": {
    "message": "Borrar"
  },
  "clearActivity": {
    "message": "Borrar datos de actividad y nonce"
  },
  "clearActivityButton": {
    "message": "Borrar datos de la pestaña de actividad"
  },
  "clearActivityDescription": {
    "message": "Esto restablece el nonce de la cuenta y borra los datos de la pestaña de actividad en su monedero. Solo la cuenta actual y la red se verán afectadas. Sus saldos y transacciones entrantes no cambiarán."
  },
  "click": {
    "message": "Clic"
  },
  "clickToConnectLedgerViaWebHID": {
    "message": "Haga clic aquí para conectar su Ledger a través de WebHID",
    "description": "Text that can be clicked to open a browser popup for connecting the ledger device via webhid"
  },
  "clickToManuallyAdd": {
    "message": "Haga clic aquí para agregar manualmente los tokens."
  },
  "close": {
    "message": "Cerrar"
  },
  "coingecko": {
    "message": "CoinGecko"
  },
  "configureSnapPopupDescription": {
    "message": "Ahora está saliendo de MetaMask para configurar este snap."
  },
  "configureSnapPopupInstallDescription": {
    "message": "Ahora está saliendo de MetaMask para instalar este snap."
  },
  "configureSnapPopupInstallTitle": {
    "message": "Instalar snap"
  },
  "configureSnapPopupLink": {
    "message": "Haga clic para continuar:"
  },
  "configureSnapPopupTitle": {
    "message": "Configurar snap"
  },
  "confirm": {
    "message": "Confirmar"
  },
  "confirmPassword": {
    "message": "Confirmar contraseña"
  },
  "confirmRecoveryPhrase": {
    "message": "Confirmar frase secreta de recuperación"
  },
  "confirmed": {
    "message": "Confirmado"
  },
  "confusableUnicode": {
    "message": "“$1” es similar a “$2”."
  },
  "confusableZeroWidthUnicode": {
    "message": "Se encontró un carácter de ancho cero."
  },
  "confusingEnsDomain": {
    "message": "Se detectó un carácter que puede confundirse con otro similar en el nombre de ENS. Verifique el nombre de ENS para evitar una posible estafa."
  },
  "connect": {
    "message": "Conectar"
  },
  "connectAccountOrCreate": {
    "message": "Conectar cuenta o crear nueva"
  },
  "connectCustodialAccountMenu": {
    "message": "Conectar cuenta custodiada"
  },
  "connectCustodialAccountMsg": {
    "message": "Elija la cuenta custodiada que desea conectar para agregar o actualizar un token."
  },
  "connectCustodialAccountTitle": {
    "message": "Cuentas custodiadas"
  },
  "connectManually": {
    "message": "Conectarse manualmente al sitio actual"
  },
  "connectSnap": {
    "message": "Conectar $1",
    "description": "$1 is the snap for which a connection is being requested."
  },
  "connectTo": {
    "message": "Conectarse a $1",
    "description": "$1 is the name/origin of a web3 site/application that the user can connect to metamask"
  },
  "connectToAll": {
    "message": "Conectarse a todas sus $1",
    "description": "$1 will be replaced by the translation of connectToAllAccounts"
  },
  "connectToAllAccounts": {
    "message": "cuentas",
    "description": "will replace $1 in connectToAll, completing the sentence 'connect to all of your accounts', will be text that shows list of accounts on hover"
  },
  "connectToMultiple": {
    "message": "Conectarse a $1",
    "description": "$1 will be replaced by the translation of connectToMultipleNumberOfAccounts"
  },
  "connectToMultipleNumberOfAccounts": {
    "message": "$1 cuentas",
    "description": "$1 is the number of accounts to which the web3 site/application is asking to connect; this will substitute $1 in connectToMultiple"
  },
  "connectWithMetaMask": {
    "message": "Conectarse con MetaMask"
  },
  "connectedAccountsDescriptionPlural": {
    "message": "Tiene $1 cuentas conectadas a este sitio.",
    "description": "$1 is the number of accounts"
  },
  "connectedAccountsDescriptionSingular": {
    "message": "Tiene 1 cuenta conectada a este sitio."
  },
  "connectedAccountsEmptyDescription": {
    "message": "MetaMask no está conectado a este sitio. Para conectarse a un sitio de Web3, busque el botón de conexión en su sitio."
  },
  "connectedSites": {
    "message": "Sitios conectados"
  },
  "connectedSitesDescription": {
    "message": "$1 está conectado a estos sitios. Pueden ver la dirección de su cuenta.",
    "description": "$1 is the account name"
  },
  "connectedSitesEmptyDescription": {
    "message": "$1 no está conectado a ningún sitio.",
    "description": "$1 is the account name"
  },
  "connecting": {
    "message": "Estableciendo conexión…"
  },
  "connectingTo": {
    "message": "Estableciendo conexión a $1"
  },
  "connectingToGoerli": {
    "message": "Estableciendo conexión a la red de prueba Goerli"
  },
  "connectingToLineaGoerli": {
    "message": "Conectando a la red de prueba Linea Goerli"
  },
  "connectingToLineaMainnet": {
    "message": "Estableciendo conexión a la red principal de Linea"
  },
  "connectingToMainnet": {
    "message": "Estableciendo conexión a la red principal de Ethereum"
  },
  "connectingToSepolia": {
    "message": "Conectando a la red de prueba Sepolia"
  },
  "connectionFailed": {
    "message": "Conexión fallida"
  },
  "connectionFailedDescription": {
    "message": "Error al obtener $1, verifique su red y vuelva a intentarlo.",
    "description": "$1 is the name of the snap being fetched."
  },
  "connectionRequest": {
    "message": "Solicitud de conexión"
  },
  "connections": {
    "message": "Conexiones"
  },
  "contactUs": {
    "message": "Contáctenos"
  },
  "contacts": {
    "message": "Contactos"
  },
  "contentFromSnap": {
    "message": "Contenido de $1",
    "description": "$1 represents the name of the snap"
  },
  "continue": {
    "message": "Continuar"
  },
  "contract": {
    "message": "Contrato"
  },
  "contractAddress": {
    "message": "Dirección de contrato"
  },
  "contractAddressError": {
    "message": "Está enviando tokens a la dirección de contrato del token. Esto puede provocar la pérdida de los tokens."
  },
  "contractDeployment": {
    "message": "Implementación de contrato"
  },
  "contractDescription": {
    "message": "Para protegerse contra estafadores, tómese un momento para verificar los detalles del tercero."
  },
  "contractInteraction": {
    "message": "Interacción con el contrato"
  },
  "contractNFT": {
    "message": "Contrato de NFT"
  },
  "contractRequestingAccess": {
    "message": "Tercero que solicita acceso"
  },
  "contractRequestingSignature": {
    "message": "Tercero que solicita firma"
  },
  "contractRequestingSpendingCap": {
    "message": "Tercero que solicita límite de gasto"
  },
  "contractTitle": {
    "message": "Detalles del tercero"
  },
  "contractToken": {
    "message": "Contrato del token"
  },
  "convertTokenToNFTDescription": {
    "message": "Hemos detectado que este activo es un NFT. MetaMask ahora tiene soporte nativo completo para NFT. ¿Quiere eliminarlo de su lista de tokens y añadirlo como un NFT?"
  },
  "convertTokenToNFTExistDescription": {
    "message": "Hemos detectado que este recurso se ha agregado como NFT. ¿Quiere eliminarlo de su lista de tokens?"
  },
  "coolWallet": {
    "message": "CoolWallet"
  },
  "copiedExclamation": {
    "message": "Copiado."
  },
  "copyAddress": {
    "message": "Copiar dirección al Portapapeles"
  },
  "copyRawTransactionData": {
    "message": "Copiar los datos de las transacciones en bruto"
  },
  "copyToClipboard": {
    "message": "Copiar al Portapapeles"
  },
  "copyTransactionId": {
    "message": "Copiar ID de transacción"
  },
  "create": {
    "message": "Crear"
  },
  "createNewWallet": {
    "message": "Crear un monedero nuevo"
  },
  "createPassword": {
    "message": "Crear contraseña"
  },
  "cryptoCompare": {
    "message": "CryptoCompare"
  },
  "currencyConversion": {
    "message": "Conversión de moneda"
  },
  "currencyRateCheckToggle": {
    "message": "Mostrar saldo y verificador de precios de tokens"
  },
  "currencyRateCheckToggleDescription": {
    "message": "Utilizamos API de $1 y $2 para mostrar su saldo y el precio del token. $3",
    "description": "$1 represents Coingecko, $2 represents CryptoCompare and $3 represents Privacy Policy"
  },
  "currencySymbol": {
    "message": "Símbolo de moneda"
  },
  "currencySymbolDefinition": {
    "message": "El símbolo bursátil que se muestra para la moneda de esta red."
  },
  "currentAccountNotConnected": {
    "message": "La cuenta actual no está conectada"
  },
  "currentExtension": {
    "message": "Página de extensión actual"
  },
  "currentLanguage": {
    "message": "Idioma actual"
  },
  "currentRpcUrlDeprecated": {
    "message": "La URL de rpc actual para esta red ha quedado obsoleta."
  },
  "currentTitle": {
    "message": "Actual:"
  },
  "currentlyUnavailable": {
    "message": "No disponible en esta red"
  },
  "curveHighGasEstimate": {
    "message": "Gráfico de estimación de gas alto"
  },
  "curveLowGasEstimate": {
    "message": "Gráfico de estimación de gas bajo"
  },
  "curveMediumGasEstimate": {
    "message": "Gráfico de estimación de gas de mercado"
  },
  "custodian": {
    "message": "Custodio"
  },
  "custodianAccount": {
    "message": "Cuenta custodiada"
  },
  "custodianAccountAddedDesc": {
    "message": "Ahora ya puede usar sus cuentas custodiadas en MetaMask Institutional."
  },
  "custodianAccountAddedTitle": {
    "message": "Se agregaron cuentas de custodia seleccionadas."
  },
  "custodianReplaceRefreshTokenChangedFailed": {
    "message": "Por favor, vaya a $1 y haga clic en el botón 'Conectar a MMI' dentro de su interfaz de usuario para volver a conectar sus cuentas a MMI."
  },
  "custodianReplaceRefreshTokenChangedSubtitle": {
    "message": "Ahora ya puede usar sus cuentas custodiadas en MetaMask Institutional."
  },
  "custodianReplaceRefreshTokenChangedTitle": {
    "message": "Su token custodiado se ha actualizado"
  },
  "custodianReplaceRefreshTokenSubtitle": {
    "message": "Esto reemplazará el token custodiado de la siguiente dirección:"
  },
  "custodianReplaceRefreshTokenTitle": {
    "message": "Reemplazar token custodiado"
  },
  "custodyApiUrl": {
    "message": "$1 URL de la API"
  },
  "custodyDeeplinkDescription": {
    "message": "Apruebe la transacción en la aplicación $1. Una vez que se hayan realizado todas las aprobaciones custodiadas requeridas, la transacción se completará. Verifique el estado en su aplicación $1."
  },
  "custodyRefreshTokenModalDescription": {
    "message": "Vaya a $1 y haga clic en el botón 'Conectar a MMI' dentro de su interfaz de usuario para volver a conectar sus cuentas a MMI."
  },
  "custodyRefreshTokenModalDescription1": {
    "message": "Su custodio emite un token que autentica la extensión MetaMask Institutional, lo que le permite conectar sus cuentas."
  },
  "custodyRefreshTokenModalDescription2": {
    "message": "Este token caduca después de un cierto período por razones de seguridad. Esto requiere que vuelva a conectarse a MMI."
  },
  "custodyRefreshTokenModalSubtitle": {
    "message": "¿Por qué estoy viendo esto?"
  },
  "custodyRefreshTokenModalTitle": {
    "message": "La sesión de su custodio ha expirado"
  },
  "custodySessionExpired": {
    "message": "Su sesión custodiada ha expirado."
  },
  "custodyWrongChain": {
    "message": "Esta cuenta no está configurada para utilizarla con $1"
  },
  "custom": {
    "message": "Avanzado"
  },
  "customContentSearch": {
    "message": "Buscar una red agregada anteriormente"
  },
  "customGasSettingToolTipMessage": {
    "message": "Use $1 para personalizar el precio de gas. Esto puede ser confuso si no está familiarizado. Interactúe bajo su propio riesgo.",
    "description": "$1 is key 'advanced' (text: 'Advanced') separated here so that it can be passed in with bold font-weight"
  },
  "customSpendLimit": {
    "message": "Límite de gastos personalizado"
  },
  "customSpendingCap": {
    "message": "Límite de gasto personalizado"
  },
  "customToken": {
    "message": "Token personalizado"
  },
  "customTokenWarningInNonTokenDetectionNetwork": {
    "message": "La detección de token aún no está disponible en esta red. Importe el token de forma manual y asegúrese de que confía en él. Más información sobre $1"
  },
  "customTokenWarningInTokenDetectionNetwork": {
    "message": "Antes de importar un token de forma manual, asegúrese de que confía en él. Más información acerca de $1"
  },
  "customTokenWarningInTokenDetectionNetworkWithTDOFF": {
    "message": "Asegúrese de confiar en un token antes de agregarlo. Aprenda cómo evitar $1. También puede habilitar la detección de tokens $2."
  },
  "customerSupport": {
    "message": "atención al cliente"
  },
  "dappRequestedSpendingCap": {
    "message": "Límite de gasto solicitado por el sitio"
  },
  "dappSuggested": {
    "message": "Sitio sugerido"
  },
  "dappSuggestedGasSettingToolTipMessage": {
    "message": "$1 ha sugerido este precio.",
    "description": "$1 is url for the dapp that has suggested gas settings"
  },
  "dappSuggestedHigh": {
    "message": "Sitio sugerido"
  },
  "dappSuggestedHighShortLabel": {
    "message": "Sitio (alto)"
  },
  "dappSuggestedShortLabel": {
    "message": "Sitio"
  },
  "dappSuggestedTooltip": {
    "message": "$1 ha recomendado este precio.",
    "description": "$1 represents the Dapp's origin"
  },
  "darkTheme": {
    "message": "Oscuro"
  },
  "data": {
    "message": "Datos"
  },
  "dataBackupSeemsCorrupt": {
    "message": "No se pueden restaurar sus datos. El archivo parece estar corrupto."
  },
  "dataHex": {
    "message": "Hex"
  },
  "dcent": {
    "message": "D'Cent"
  },
  "decimal": {
    "message": "Decimales del token"
  },
  "decimalsMustZerotoTen": {
    "message": "Los decimales deben ser al menos 0 y no más de 36."
  },
  "decrypt": {
    "message": "Descifrar"
  },
  "decryptCopy": {
    "message": "Copiar mensaje cifrado"
  },
  "decryptInlineError": {
    "message": "Este mensaje no se puede descifrar debido al error: $1",
    "description": "$1 is error message"
  },
  "decryptMessageNotice": {
    "message": "$1 quisiera leer este mensaje para completar la acción",
    "description": "$1 is the web3 site name"
  },
  "decryptMetamask": {
    "message": "Descifrar mensaje"
  },
  "decryptRequest": {
    "message": "Descifrar solicitud"
  },
  "delete": {
    "message": "Eliminar"
  },
  "deleteContact": {
    "message": "Eliminar contacto"
  },
  "deleteNetwork": {
    "message": "¿Eliminar red?"
  },
  "deleteNetworkIntro": {
    "message": "Si elimina esta red, deberá volver a agregarla para ver sus activos en esta red"
  },
  "deleteNetworkTitle": {
    "message": "¿Eliminar la red de $1?",
    "description": "$1 represents the name of the network"
  },
  "deposit": {
    "message": "Depositar"
  },
  "deprecatedTestNetworksLink": {
    "message": "Más información"
  },
  "deprecatedTestNetworksMsg": {
    "message": "Debido a los cambios de protocolo de Ethereum: es posible que las redes de prueba de Rinkeby, Ropsten y Kovan no funcionen de manera tan confiable y queden obsoletas pronto."
  },
  "description": {
    "message": "Descripción"
  },
  "descriptionFromSnap": {
    "message": "Descripción de $1",
    "description": "$1 represents the name of the snap"
  },
  "desktopApp": {
    "message": "App de escritorio"
  },
  "desktopConnectionCriticalErrorDescription": {
    "message": "Este error podría ser intermitente, así que intente reiniciar la extensión o desactive MetaMask Desktop."
  },
  "desktopConnectionCriticalErrorTitle": {
    "message": "MetaMask tuvo problemas al iniciar"
  },
  "desktopConnectionLostErrorDescription": {
    "message": "Asegúrese de tener la aplicación de escritorio en funcionamiento o deshabilite MetaMask Desktop."
  },
  "desktopConnectionLostErrorTitle": {
    "message": "Se perdió la conexión de MetaMask Desktop"
  },
<<<<<<< HEAD
  "desktopDisableButton": {
    "message": "Deshabilitar la aplicación Desktop"
=======
  "dontHaveAHardwareWallet": {
    "message": "¿No tienes un monedero físico?"
  },
  "dontShowThisAgain": {
    "message": "No mostrar esto de nuevo"
>>>>>>> 983d2c9f
  },
  "desktopDisableErrorCTA": {
    "message": "Deshabilitar MetaMask Desktop"
  },
  "desktopEnableButton": {
    "message": "Habilitar la aplicación Desktop"
  },
  "desktopEnableButtonDescription": {
    "message": "Haga clic para ejecutar todos los procesos en segundo plano en la aplicación de escritorio."
  },
  "desktopErrorNavigateSettingsCTA": {
    "message": "Volver a la página de configuración"
  },
  "desktopErrorRestartMMCTA": {
    "message": "Reiniciar MetaMask"
  },
  "desktopNotFoundErrorCTA": {
    "message": "Descargar MetaMask Desktop"
  },
  "desktopNotFoundErrorDescription1": {
    "message": "Asegúrese de tener la aplicación de escritorio en funcionamiento."
  },
  "desktopNotFoundErrorDescription2": {
    "message": "Si no tiene una aplicación de escritorio instalada, descárguela desde el sitio web de MetaMask."
  },
  "desktopNotFoundErrorTitle": {
    "message": "No se encontró MetaMask Desktop"
  },
  "desktopOpenOrDownloadCTA": {
    "message": "Abrir MetaMask Desktop"
  },
  "desktopOutdatedErrorCTA": {
    "message": "Actualizar MetaMask Desktop"
  },
  "desktopOutdatedErrorDescription": {
    "message": "Su aplicación de escritorio MetaMask debe actualizarse."
  },
  "desktopOutdatedErrorTitle": {
    "message": "MetaMask Desktop está desactualizada"
  },
  "desktopOutdatedExtensionErrorCTA": {
    "message": "Actualizar la extensión MetaMask"
  },
  "desktopOutdatedExtensionErrorDescription": {
    "message": "Su extensión MetaMask debe actualizarse."
  },
  "desktopOutdatedExtensionErrorTitle": {
    "message": "La extensión MetaMask está desactualizada"
  },
  "desktopPageDescription": {
    "message": "Si el emparejamiento es exitoso, la extensión se reiniciará y deberá volver a ingresar su contraseña."
  },
  "desktopPageSubTitle": {
    "message": "Abra su MetaMask Desktop y escriba este código"
  },
  "desktopPageTitle": {
    "message": "Emparejar con Desktop"
  },
  "desktopPairedWarningDeepLink": {
    "message": "Vaya a Configuración en MetaMask Desktop"
  },
  "desktopPairedWarningDescription": {
    "message": "Si desea iniciar un nuevo emparejamiento, elimine la conexión actual."
  },
  "desktopPairedWarningTitle": {
    "message": "MM Desktop ya está emparejada"
  },
  "desktopPairingExpireMessage": {
    "message": "El código caduca en $1 segundos"
  },
  "desktopRouteNotFoundErrorDescription": {
    "message": "desktopRouteNotFoundErrorDescription"
  },
  "desktopRouteNotFoundErrorTitle": {
    "message": "desktopRouteNotFoundErrorTitle"
  },
  "desktopUnexpectedErrorCTA": {
    "message": "Volver a MetaMask Inicio"
  },
  "desktopUnexpectedErrorDescription": {
    "message": "Verifique su MetaMask Desktop para restaurar la conexión"
  },
  "desktopUnexpectedErrorTitle": {
    "message": "Algo salió mal..."
  },
  "details": {
    "message": "Detalles"
  },
  "disabledGasOptionToolTipMessage": {
    "message": "“$1” está desactivado porque no cumple el mínimo de un aumento del 10 % respecto a la tarifa de gas original.",
    "description": "$1 is gas estimate type which can be market or aggressive"
  },
  "disconnect": {
    "message": "Desconectar"
  },
  "disconnectAllAccounts": {
    "message": "Desconectar todas las cuentas"
  },
  "disconnectAllAccountsConfirmationDescription": {
    "message": "¿Está seguro de que se quiere desconectar? Podría perder la funcionalidad del sitio."
  },
  "disconnectPrompt": {
    "message": "Desconectar $1"
  },
  "disconnectThisAccount": {
    "message": "Desconectar esta cuenta"
  },
  "dismiss": {
    "message": "Ignorar"
  },
  "dismissReminderDescriptionField": {
    "message": "Active esta opción para ignorar el recordatorio de respaldo de la frase de recuperación. Le recomendamos que respalde la frase secreta de recuperación para evitar la pérdida de fondos."
  },
  "dismissReminderField": {
    "message": "Ignorar el recordatorio de respaldo de la frase de recuperación"
  },
  "domain": {
    "message": "Dominio"
  },
  "done": {
    "message": "Hecho"
  },
  "dontShowThisAgain": {
    "message": "No volver a mostrar"
  },
  "downArrow": {
    "message": "flecha hacia abajo"
  },
  "downloadGoogleChrome": {
    "message": "Descargar Google Chrome"
  },
  "downloadNow": {
    "message": "Descargar ahora"
  },
  "downloadStateLogs": {
    "message": "Descargar registros de estado"
  },
  "dropped": {
    "message": "Abandonado"
  },
  "edit": {
    "message": "Editar"
  },
  "editANickname": {
    "message": "Editar alias"
  },
  "editAddressNickname": {
    "message": "Editar apodo de dirección"
  },
  "editCancellationGasFeeModalTitle": {
    "message": "Editar tarifa de cancelación de gas"
  },
  "editContact": {
    "message": "Editar contacto"
  },
  "editGasFeeModalTitle": {
    "message": "Editar tarifa de gas"
  },
  "editGasLimitOutOfBounds": {
    "message": "El límite de gas debe ser al menos $1"
  },
  "editGasLimitOutOfBoundsV2": {
    "message": "El límite de gas debe ser superior a $1 e inferior a $2",
    "description": "$1 is the minimum limit for gas and $2 is the maximum limit"
  },
  "editGasLimitTooltip": {
    "message": "El límite de gas es el máximo de unidades de gas que está dispuesto a utilizar. Las unidades de gas son un multiplicador de la \"Tarifa de prioridad máxima\" y de la \"Tarifa máxima\"."
  },
  "editGasMaxBaseFeeGWEIImbalance": {
    "message": "La tarifa base máxima no puede ser inferior a la tarifa de prioridad"
  },
  "editGasMaxBaseFeeHigh": {
    "message": "La tarifa base máxima es más alta de lo necesario"
  },
  "editGasMaxBaseFeeLow": {
    "message": "La tarifa base máxima es baja para las condiciones actuales de la red"
  },
  "editGasMaxFeeHigh": {
    "message": "La tarifa base máxima es más alta de lo necesario"
  },
  "editGasMaxFeeLow": {
    "message": "Tarifa máxima demasiado baja para las condiciones de red"
  },
  "editGasMaxFeePriorityImbalance": {
    "message": "La tarifa base máxima no puede ser inferior a la tarifa de prioridad máxima"
  },
  "editGasMaxPriorityFeeBelowMinimum": {
    "message": "La tarifa de prioridad máxima debe ser superior a 0 GWEI"
  },
  "editGasMaxPriorityFeeBelowMinimumV2": {
    "message": "La tarifa de prioridad debe ser superior a 0."
  },
  "editGasMaxPriorityFeeHigh": {
    "message": "La tarifa de prioridad máxima es más alta de lo necesario. Es posible que pague más de lo necesario."
  },
  "editGasMaxPriorityFeeHighV2": {
    "message": "La tarifa de prioridad es más alta de lo necesario. Es posible que pague más de lo necesario"
  },
  "editGasMaxPriorityFeeLow": {
    "message": "La tarifa de prioridad máxima es baja para las condiciones actuales de la red"
  },
  "editGasMaxPriorityFeeLowV2": {
    "message": "La tarifa de prioridad es baja para las condiciones actuales de la red"
  },
  "editGasPriceTooLow": {
    "message": "El precio del gas debe ser superior a 0"
  },
  "editGasPriceTooltip": {
    "message": "Esta red requiere un campo \"Precio del gas\" cuando se envía una transacción. El precio del gas es la cantidad que se pagará por unidad de gas."
  },
  "editGasSubTextAmountLabel": {
    "message": "Cantidad máxima:",
    "description": "This is meant to be used as the $1 substitution editGasSubTextAmount"
  },
  "editGasSubTextFeeLabel": {
    "message": "Tarifa máxima:"
  },
  "editGasTitle": {
    "message": "Editar prioridad"
  },
  "editGasTooLow": {
    "message": "Se desconoce el tiempo de procesamiento"
  },
  "editNonceField": {
    "message": "Editar nonce"
  },
  "editNonceMessage": {
    "message": "Esta es una función avanzada, úsela con precaución."
  },
  "editPermission": {
    "message": "Editar permiso"
  },
  "editSpeedUpEditGasFeeModalTitle": {
    "message": "Editar la tarifa de aceleración de gas"
  },
  "enableAutoDetect": {
    "message": " Activar autodetección"
  },
  "enableForAllNetworks": {
    "message": "Habilitar para todas las redes"
  },
  "enableFromSettings": {
    "message": " Actívela en Configuración."
  },
  "enableOpenSeaAPI": {
    "message": "Habilite el API de OpenSea"
  },
  "enableOpenSeaAPIDescription": {
    "message": "Utilice la API de OpenSea para obtener los datos de NFT. La autodetección de NFT depende de la API de OpenSea y no estará disponible si la API está desactivada."
  },
  "enableSmartSwaps": {
    "message": "Habilitar intercambios inteligentes"
  },
  "enableSnap": {
    "message": "Activar"
  },
  "enableToken": {
    "message": "activar $1",
    "description": "$1 is a token symbol, e.g. ETH"
  },
  "enabled": {
    "message": "Activado"
  },
  "encryptionPublicKeyNotice": {
    "message": "$1 quisiera su clave pública de cifrado. Al aceptar, este sitio podrá redactar mensajes cifrados para usted.",
    "description": "$1 is the web3 site name"
  },
  "encryptionPublicKeyRequest": {
    "message": "Solicitar clave pública de cifrado"
  },
  "endpointReturnedDifferentChainId": {
    "message": "El punto de conexión devolvió un id. de cadena diferente: $1",
    "description": "$1 is the return value of eth_chainId from an RPC endpoint"
  },
  "enhancedTokenDetectionAlertMessage": {
    "message": "Actualmente, la detección mejorada de token se encuentra disponible en $1. $2"
  },
  "ensDomainsSettingTitle": {
    "message": "Mostrar dominios ENS en la barra de direcciones"
  },
  "ensIllegalCharacter": {
    "message": "Caracter ilegal para ENS."
  },
  "ensNotFoundOnCurrentNetwork": {
    "message": "El nombre de ENS no se encuentra en la red actual. Intente cambiar a la red principal de Ethereum."
  },
  "ensNotSupportedOnNetwork": {
    "message": "La red no admite ENS"
  },
  "ensRegistrationError": {
    "message": "Error en el registro del nombre de ENS"
  },
  "ensUnknownError": {
    "message": "Error al buscar ENS."
  },
  "enterANumber": {
    "message": "Ingrese un número"
  },
  "enterCustodianToken": {
    "message": "Ingrese su token $1 o agregue un token nuevo"
  },
  "enterMaxSpendLimit": {
    "message": "Escribir límite máximo de gastos"
  },
  "enterOptionalPassword": {
    "message": "Ingrese la contraseña opcional"
  },
  "enterPasswordContinue": {
    "message": "Escribir contraseña para continuar"
  },
  "enterTokenNameOrAddress": {
    "message": "Ingrese el nombre del token o pegue la dirección"
  },
  "enterYourPassword": {
    "message": "Ingrese su contraseña"
  },
  "errorCode": {
    "message": "Código: $1",
    "description": "Displayed error code for debugging purposes. $1 is the error code"
  },
  "errorDetails": {
    "message": "Detalles del error",
    "description": "Title for collapsible section that displays error details for debugging purposes"
  },
  "errorMessage": {
    "message": "Mensaje: $1",
    "description": "Displayed error message for debugging purposes. $1 is the error message"
  },
  "errorName": {
    "message": "Código: $1",
    "description": "Displayed error name for debugging purposes. $1 is the error name"
  },
  "errorPageMessage": {
    "message": "Vuelva a cargar la página para intentarlo de nuevo o comuníquese con soporte técnico $1.",
    "description": "Message displayed on generic error page in the fullscreen or notification UI, $1 is a clickable link with text defined by the 'here' key. The link will open to a form where users can file support tickets."
  },
  "errorPagePopupMessage": {
    "message": "Cierre la ventana emergente y vuelva a abrirla para intentarlo de nuevo o comuníquese con soporte técnico $1.",
    "description": "Message displayed on generic error page in the popup UI, $1 is a clickable link with text defined by the 'here' key. The link will open to a form where users can file support tickets."
  },
  "errorPageTitle": {
    "message": "MetaMask encontró un error",
    "description": "Title of generic error page"
  },
  "errorStack": {
    "message": "Pila:",
    "description": "Title for error stack, which is displayed for debugging purposes"
  },
  "errorWhileConnectingToRPC": {
    "message": "Error al conectarse a la red personalizada."
  },
  "errorWithSnap": {
    "message": "Error con $1",
    "description": "$1 represents the name of the snap"
  },
  "ethGasPriceFetchWarning": {
    "message": "Se muestra el precio del gas de respaldo, ya que el servicio para calcular el precio del gas principal no se encuentra disponible en este momento."
  },
  "ethereumProviderAccess": {
    "message": "Otorgar acceso al proveedor de Ethereum a $1",
    "description": "The parameter is the name of the requesting origin"
  },
  "ethereumPublicAddress": {
    "message": "Dirección pública de Ethereum"
  },
  "etherscan": {
    "message": "Etherscan"
  },
  "etherscanView": {
    "message": "Ver cuenta en Etherscan"
  },
  "etherscanViewOn": {
    "message": "Ver en Etherscan"
  },
  "expandView": {
    "message": "Expandir vista"
  },
  "experimental": {
    "message": "Experimental"
  },
  "exploreMetaMaskSnaps": {
    "message": "Explore MetaMask Snaps"
  },
  "extendWalletWithSnaps": {
    "message": "Amplíe la experiencia de uso de su monedero."
  },
  "externalExtension": {
    "message": "Extensión externa"
  },
  "failed": {
    "message": "Con errores"
  },
  "failedToFetchChainId": {
    "message": "No se pudo capturar el id. de cadena. ¿La dirección URL de RPC es correcta?"
  },
  "failedToFetchTickerSymbolData": {
    "message": "Los datos de verificación del símbolo de teletipo no están disponibles actualmente, asegúrese de que el símbolo que ingresó sea correcto. Tendrá un impacto en las tasas de conversión que vea para esta red"
  },
  "failureMessage": {
    "message": "Se produjo un error y no pudimos completar la acción"
  },
  "fast": {
    "message": "Rápido"
  },
  "feeAssociatedRequest": {
    "message": "Esta solicitud tiene asociada una tarifa."
  },
  "fiat": {
    "message": "Fiduciaria",
    "description": "Exchange type"
  },
  "fileImportFail": {
    "message": "¿No funciona la importación del archivo? Haga clic aquí.",
    "description": "Helps user import their account from a JSON file"
  },
  "fileTooBig": {
    "message": "El archivo arrastrado es demasiado grande."
  },
  "flaskWelcomeUninstall": {
    "message": "le recomendamos que desinstale esta extensión",
    "description": "This request is shown on the Flask Welcome screen. It is intended for non-developers, and will be bolded."
  },
  "flaskWelcomeWarning1": {
    "message": "Flask es para que los desarrolladores experimenten con nuevas API inestables. A menos que usted sea desarrollador o probador beta, $1.",
    "description": "This is a warning shown on the Flask Welcome screen, intended to encourage non-developers not to proceed any further. $1 is the bolded message 'flaskWelcomeUninstall'"
  },
  "flaskWelcomeWarning2": {
    "message": "No garantizamos la seguridad o estabilidad de esta extensión. Las nuevas API ofrecidas por Flask no están protegidas contra los ataques de phishing, lo que significa que cualquier sitio o snap que requiera Flask podría ser un intento malicioso de robar sus activos.",
    "description": "This explains the risks of using MetaMask Flask"
  },
  "flaskWelcomeWarning3": {
    "message": "Todas las API de Flask son experimentales. Se pueden cambiar o eliminadar sin previo aviso o pueden permanecer en Flask indefinidamente sin ser migradas a MetaMask estable. Úselas bajo su propia responsabilidad.",
    "description": "This message warns developers about unstable Flask APIs"
  },
  "flaskWelcomeWarning4": {
    "message": "Asegúrese de deshabilitar su extensión MetaMask recurrente cuando use Flask.",
    "description": "This message calls to pay attention about multiple versions of MetaMask running on the same site (Flask + Prod)"
  },
  "flaskWelcomeWarningAcceptButton": {
    "message": "Acepto los riesgos",
    "description": "this text is shown on a button, which the user presses to confirm they understand the risks of using Flask"
  },
  "followUsOnTwitter": {
    "message": "Síganos en Twitter"
  },
  "forbiddenIpfsGateway": {
    "message": "Puerta de enlace de IPFS prohibida: especifique una puerta de enlace de CID"
  },
  "forgetDevice": {
    "message": "Olvidar este dispositivo"
  },
  "forgotPassword": {
    "message": "¿Olvidó su contraseña?"
  },
  "from": {
    "message": "De"
  },
  "fromAddress": {
    "message": "De: $1",
    "description": "$1 is the address to include in the From label. It is typically shortened first using shortenAddress"
  },
  "fromTokenLists": {
    "message": "De las listas de tóken: $1"
  },
  "functionApprove": {
    "message": "Función: Aprobar"
  },
  "functionSetApprovalForAll": {
    "message": "Función: SetApprovalForAll"
  },
  "functionType": {
    "message": "Tipo de función"
  },
  "gas": {
    "message": "Gas"
  },
  "gasDisplayAcknowledgeDappButtonText": {
    "message": "Editar tarifa de gas sugerida"
  },
  "gasDisplayDappWarning": {
    "message": "Esta tarifa de gas ha sido sugerida por $1. Anularla puede causar un problema con su transacción. Comuníquese con $1 si tiene preguntas.",
    "description": "$1 represents the Dapp's origin"
  },
  "gasLimit": {
    "message": "Límite de gas"
  },
  "gasLimitInfoTooltipContent": {
    "message": "El límite de gas es la cantidad máxima de unidades de gas que está dispuesto a gastar."
  },
  "gasLimitRecommended": {
    "message": "El límite de gas recomendado es de $1. Si el límite de gas está por debajo de ese nivel, puede fallar."
  },
  "gasLimitTooLow": {
    "message": "El límite de gas debe ser al menos 21 000"
  },
  "gasLimitTooLowWithDynamicFee": {
    "message": "El límite de gas debe ser al menos $1",
    "description": "$1 is the custom gas limit, in decimal."
  },
  "gasLimitV2": {
    "message": "Límite de gas"
  },
  "gasOption": {
    "message": "Opción de gas"
  },
  "gasPrice": {
    "message": "Precio de gas (GWEI)"
  },
  "gasPriceExcessive": {
    "message": "Su tarifa de gas es demasiado alta. Considere reducir el importe."
  },
  "gasPriceExcessiveInput": {
    "message": "El precio del gas es excesivo"
  },
  "gasPriceExtremelyLow": {
    "message": "Precio de gas extremadamente bajo"
  },
  "gasPriceFetchFailed": {
    "message": "Se produjo un error al calcular el precio del gas debido a una falla en la red."
  },
  "gasPriceInfoTooltipContent": {
    "message": "El precio de gas especifica la cantidad de ethers que está dispuesto a pagar por cada unidad de gas."
  },
  "gasTimingHoursShort": {
    "message": "$1 horas",
    "description": "$1 represents a number of hours"
  },
  "gasTimingMinutes": {
    "message": "$1 minutos",
    "description": "$1 represents a number of minutes"
  },
  "gasTimingMinutesShort": {
    "message": "$1 min",
    "description": "$1 represents a number of minutes"
  },
  "gasTimingNegative": {
    "message": "Quizás en $1",
    "description": "$1 represents an amount of time"
  },
  "gasTimingPositive": {
    "message": "Probablemente en < $1",
    "description": "$1 represents an amount of time"
  },
  "gasTimingSeconds": {
    "message": "$1 segundos",
    "description": "$1 represents a number of seconds"
  },
  "gasTimingSecondsShort": {
    "message": "$1 s",
    "description": "$1 represents a number of seconds"
  },
  "gasTimingVeryPositive": {
    "message": "Muy probable en < $1",
    "description": "$1 represents an amount of time"
  },
  "gasUsed": {
    "message": "Gas usado"
  },
  "general": {
    "message": "General"
  },
  "getStarted": {
    "message": "Comenzar"
  },
  "globalTitle": {
    "message": "Menú global"
  },
  "globalTourDescription": {
    "message": "Vea su portafolio, sitios conectados, configuraciones y más"
  },
<<<<<<< HEAD
  "goBack": {
    "message": "Volver"
=======
  "getHelp": {
    "message": "Pedir ayuda."
  },
  "getStarted": {
    "message": "Empezar"
>>>>>>> 983d2c9f
  },
  "goerli": {
    "message": "Red de prueba Goerli"
  },
  "gotIt": {
    "message": "Entendido"
  },
  "grantedToWithColon": {
    "message": "Concedido a:"
  },
  "gwei": {
    "message": "GWEI"
  },
  "hardware": {
    "message": "Hardware"
  },
  "hardwareWalletConnected": {
    "message": "Monedero físico conectado"
  },
  "hardwareWalletLegacyDescription": {
    "message": "(antiguo)",
    "description": "Text representing the MEW path"
  },
  "hardwareWalletSupportLinkConversion": {
    "message": "Haga clic aquí"
  },
  "hardwareWallets": {
    "message": "Conectar un monedero físico"
  },
  "hardwareWalletsInfo": {
    "message": "Las integraciones de monedero físico utilizan llamadas API a servidores externos, que pueden ver su dirección IP y las direcciones de contrato inteligente con las que interactúa."
  },
  "hardwareWalletsMsg": {
    "message": "Seleccione un monedero físico que desee usar con MetaMask."
  },
  "havingTroubleConnecting": {
    "message": "¿Tienes problemas de conexión?"
  },
  "here": {
    "message": "aquí",
    "description": "as in -click here- for more information (goes with troubleTokenBalances)"
  },
  "hexData": {
    "message": "Datos hexadecimales"
  },
  "hide": {
    "message": "Ocultar"
  },
  "hideFullTransactionDetails": {
    "message": "Esconder los detalles completos de la transacción"
  },
  "hideSeedPhrase": {
    "message": "Ocultar frase inicial"
  },
  "hideToken": {
    "message": "Ocultar token"
  },
  "hideTokenPrompt": {
    "message": "¿Ocultar token?"
  },
  "hideTokenSymbol": {
    "message": "Ocultar $1",
    "description": "$1 is the symbol for a token (e.g. 'DAI')"
  },
  "hideZeroBalanceTokens": {
    "message": "Ocultar tokens sin saldo"
  },
  "high": {
    "message": "Agresivo"
  },
  "highGasSettingToolTipMessage": {
    "message": "Alta probabilidad, incluso en mercados volátiles. Use $1 para cubrir aumentos repentinos en el tráfico de la red debido a cosas como drops de NFT populares.",
    "description": "$1 is key 'high' (text: 'Aggressive') separated here so that it can be passed in with bold font-weight"
  },
  "highLowercase": {
    "message": "alto"
  },
  "history": {
    "message": "Historial"
  },
  "holdToRevealContent1": {
    "message": "Su frase secreta de recuperación proporciona $1",
    "description": "$1 is a bolded text with the message from 'holdToRevealContent2'"
  },
  "holdToRevealContent2": {
    "message": "acceso completo a su monedero y fondos.",
    "description": "Is the bolded text in 'holdToRevealContent1'"
  },
  "holdToRevealContent3": {
    "message": "No comparta esto con nadie. $1 $2",
    "description": "$1 is a message from 'holdToRevealContent4' and $2 is a text link with the message from 'holdToRevealContent5'"
  },
  "holdToRevealContent4": {
    "message": "El soporte de MetaMask no solicitará esto,",
    "description": "Part of 'holdToRevealContent3'"
  },
  "holdToRevealContent5": {
    "message": "pero los defraudadores sí.",
    "description": "The text link in 'holdToRevealContent3'"
  },
  "holdToRevealContentPrivateKey1": {
    "message": "Su clave privada proporciona $1",
    "description": "$1 is a bolded text with the message from 'holdToRevealContentPrivateKey2'"
  },
  "holdToRevealContentPrivateKey2": {
    "message": "acceso completo a su monedero y a sus fondos.",
    "description": "Is the bolded text in 'holdToRevealContentPrivateKey2'"
  },
  "holdToRevealLockedLabel": {
    "message": "mantenga presionado para revelar el círculo bloqueado"
  },
  "holdToRevealPrivateKey": {
    "message": "Mantenga presionado para revelar su clave privada"
  },
  "holdToRevealPrivateKeyTitle": {
    "message": "Mantenga segura su clave privada"
  },
  "holdToRevealSRP": {
    "message": "Mantenga presionado para revelar su SRP"
  },
  "holdToRevealSRPTitle": {
    "message": "Mantenga segura su SRP"
  },
  "holdToRevealUnlockedLabel": {
    "message": "mantenga presionado para revelar el círculo desbloqueado"
  },
  "id": {
    "message": "Id."
  },
  "ignoreAll": {
    "message": "Ignorar todo"
  },
  "ignoreTokenWarning": {
    "message": "Si oculta tokens, estos no se mostrarán en su monedero. Sin embargo, aún puede agregarlos buscándolos."
  },
  "import": {
    "message": "Importar",
    "description": "Button to import an account from a selected file"
  },
  "importAccount": {
    "message": "Importar cuenta"
  },
  "importAccountError": {
    "message": "Error al importar la cuenta."
  },
  "importAccountErrorIsSRP": {
    "message": "Ha ingresado una frase secreta de recuperación (o mnemotécnica). Para importar una cuenta aquí, debe ingresar una clave privada, que es una cadena hexadecimal de 64 caracteres."
  },
  "importAccountErrorNotAValidPrivateKey": {
    "message": "Esta no es una clave privada válida. Ha ingresado una cadena hexadecimal, pero debería tener 64 caracteres."
  },
  "importAccountErrorNotHexadecimal": {
    "message": "Esta no es una clave privada válida. Debe ingresar una cadena hexadecimal de 64 caracteres."
  },
  "importAccountJsonLoading1": {
    "message": "Considere que esta importación de JSON tomará unos minutos y congelerá su MetaMask."
  },
  "importAccountJsonLoading2": {
    "message": "Nos disculpamos, y lo haremos más rápido en un futuro."
  },
  "importAccountMsg": {
    "message": "Las cuentas importadas no se asociarán con su frase secreta de recuperación de MetaMask. Obtenga más información sobre las cuentas importadas"
  },
  "importMyWallet": {
    "message": "Importar mi monedero"
  },
  "importNFT": {
    "message": "Agregar NFT"
  },
  "importNFTAddressToolTip": {
    "message": "En OpenSea, por ejemplo, en la página de NFT en Detalles, hay un un vínculo azul etiquetado como 'Dirección del contrato'. Si haces clic en esto, te llevará a la dirección del contrato en Etherscan; en la parte superior izquierda de esa página, debe haber un icono etiquetado como 'Contrato' y, a la derecha, una larga cadena de letras y números. Esta es la dirección del contrato que creó tu NFT. Haz clic en el icono de 'copiar' que aparece a la derecha de la dirección, y la tendrás en el portapapeles."
  },
  "importNFTPage": {
    "message": "Importar página de NFT"
  },
  "importNFTTokenIdToolTip": {
    "message": "La ID de un NFT es un identificador único, ya que no hay dos NFT iguales. Nuevamente, en OpenSea, este número se encuentra en 'Detalles'. Tome nota de ello o cópielo en su portapapeles."
  },
  "importSelectedTokens": {
    "message": "¿Agregar los tokens seleccionados?"
  },
  "importSelectedTokensDescription": {
    "message": "Únicamente los tokens seleccionados aparecerán en su monedero. Siempre podrá agregar tokens ocultos más tarde realizando una búsqueda de los mismos."
  },
  "importTokenQuestion": {
    "message": "¿Desea importar el token?"
  },
  "importTokenWarning": {
    "message": "Toda persona puede crear un token con cualquier nombre, incluso versiones falsas de tokens existentes. ¡Agréguelo y realice transacciones bajo su propio riesgo!"
  },
  "importTokensCamelCase": {
    "message": "Importar tokens"
  },
  "importWithCount": {
    "message": "Importar $1",
    "description": "$1 will the number of detected tokens that are selected for importing, if all of them are selected then $1 will be all"
  },
  "imported": {
    "message": "Importado",
    "description": "status showing that an account has been fully loaded into the keyring"
  },
  "inYourSettings": {
    "message": "en su Configuración"
  },
  "infuraBlockedNotification": {
    "message": "MetaMask no se pudo conectar al host de la cadena de bloques. Revise las razones posibles $1.",
    "description": "$1 is a clickable link with with text defined by the 'here' key"
  },
  "initialTransactionConfirmed": {
    "message": "La red confirmó la transacción inicial. Haga clic en Aceptar para volver."
  },
  "inputLogicEmptyState": {
    "message": "Ingrese solo una cantidad que esté dispuesto a gastar en el tercero ahora o en el futuro. Siempre puede aumentar el límite de gastos más adelante."
  },
  "inputLogicEqualOrSmallerNumber": {
    "message": "Esto permite que el tercero gaste $1 de su saldo actual.",
    "description": "$1 is the current token balance in the account and the name of the current token"
  },
  "inputLogicHigherNumber": {
    "message": "Esto permite que el tercero gaste todo su saldo de tokens hasta que alcance el límite o usted revoque el límite de gasto. Si esta no es su intención, considere establecer un límite de gasto más bajo."
  },
  "insightsFromSnap": {
    "message": "Perspectivas de $1",
    "description": "$1 represents the name of the snap"
  },
  "install": {
    "message": "Instalar"
  },
  "installOrigin": {
    "message": "Instalar origen"
  },
  "installedOn": {
    "message": "Instalado en $1",
    "description": "$1 is the date when the snap has been installed"
  },
  "insufficientBalance": {
    "message": "Saldo insuficiente."
  },
  "insufficientCurrencyBuyOrDeposit": {
    "message": "No tiene suficiente $1 en su cuenta para pagar las tarifas de transacción en la red de $2. $3 o deposite desde otra cuenta.",
    "description": "$1 is the native currency of the network, $2 is the name of the current network, $3 is the key 'buy' + the ticker symbol of the native currency of the chain wrapped in a button"
  },
  "insufficientCurrencyBuyOrReceive": {
    "message": "No tiene suficiente $1 en su cuenta para pagar las tarifas de transacción en la red de $2. $3 o $4 desde otra cuenta.",
    "description": "$1 is the native currency of the network, $2 is the name of the current network, $3 is the key 'buy' + the ticker symbol of the native currency of the chain wrapped in a button, $4 is the key 'deposit' button"
  },
  "insufficientCurrencyDeposit": {
    "message": "No tiene suficiente $1 en su cuenta para pagar las tarifas de transacción en la red de $2. Deposite $1 desde otra cuenta.",
    "description": "$1 is the native currency of the network, $2 is the name of the current network"
  },
  "insufficientFunds": {
    "message": "Fondos insuficientes."
  },
  "insufficientFundsForGas": {
    "message": "Fondos insuficientes para el gas"
  },
  "insufficientTokens": {
    "message": "Tokens insuficientes."
  },
  "invalidAddress": {
    "message": "Dirección no válida"
  },
  "invalidAddressRecipient": {
    "message": "La dirección del destinatario no es válida"
  },
  "invalidAddressRecipientNotEthNetwork": {
    "message": "No es una red ETH; configurar en minúsculas"
  },
  "invalidAssetType": {
    "message": "Este activo es un NFT y debe volver a añadirse en la página de Importar NFTs que se encuentra en la pestaña de NFTs"
  },
  "invalidBlockExplorerURL": {
    "message": "Dirección URL del explorador de bloques no válida"
  },
  "invalidChainIdTooBig": {
    "message": "Identificador de cadena no válido. El identificador de cadena es demasiado grande."
  },
  "invalidCustomNetworkAlertContent1": {
    "message": "Es necesario volver a especificar el id. de la cadena para la red virtual “$1”.",
    "description": "$1 is the name/identifier of the network."
  },
  "invalidCustomNetworkAlertContent2": {
    "message": "Para protegerlo de proveedores de red malintencionados o defectuosos, ahora se requieren id. de cadena para todas las redes personalizadas."
  },
  "invalidCustomNetworkAlertContent3": {
    "message": "Vaya a Configuración > Red y especifique el id. de cadena. Puede encontrar los id. de cadena de las redes más populares en $1.",
    "description": "$1 is a link to https://chainid.network"
  },
  "invalidCustomNetworkAlertTitle": {
    "message": "Red personalizada no válida"
  },
  "invalidHexNumber": {
    "message": "Número hexadecimal no válido."
  },
  "invalidHexNumberLeadingZeros": {
    "message": "Número hexadecimal no válido. Quite todos los ceros iniciales."
  },
  "invalidIpfsGateway": {
    "message": "Puerta de enlace de IPFS no válida: el valor debe ser una dirección URL válida"
  },
  "invalidNumber": {
    "message": "Número no válido. Escriba un número decimal o un número hexadecimal con el prefijo “0x”."
  },
  "invalidNumberLeadingZeros": {
    "message": "Número no válido. Quite todos los ceros iniciales."
  },
  "invalidRPC": {
    "message": "Dirección URL de RPC no válida"
  },
  "invalidSeedPhrase": {
    "message": "Frase secreta de recuperación no válida"
  },
  "invalidSeedPhraseCaseSensitive": {
    "message": "¡Entrada inválida! La frase secreta de recuperación distingue entre mayúsculas y minúsculas."
  },
  "ipfsGateway": {
    "message": "Puerta de enlace de IPFS"
  },
  "ipfsGatewayDescription": {
    "message": "MetaMask utiliza servicios de terceros para mostrar imágenes de sus NFT almacenados en IPFS, mostrar información relacionada con las direcciones ENS ingresadas en la barra de direcciones de su navegador y obtener íconos para diferentes tokens. Su dirección IP puede estar expuesta a estos servicios cuando los está utilizando."
  },
  "ipfsToggleModalDescriptionOne": {
    "message": "Utilizamos servicios de terceros para mostrar imágenes de sus NFT almacenados en IPFS, mostrar información relacionada con las direcciones ENS ingresadas en la barra de direcciones de su navegador y obtener íconos para diferentes tokens. Su dirección IP puede estar expuesta a estos servicios cuando los está utilizando."
  },
  "ipfsToggleModalDescriptionTwo": {
    "message": "Al seleccionar Confirmar, se activa la resolución de IPFS. Puede desactivarlo en $1 en cualquier momento.",
    "description": "$1 is the method to turn off ipfs"
  },
  "ipfsToggleModalSettings": {
    "message": "Configuración > Seguridad y privacidad"
  },
  "jazzAndBlockies": {
    "message": "Jazzicons y Blockies son dos estilos distintos de íconos únicos que pueden ayudarlo a identificar rápidamente una cuenta."
  },
  "jazzicons": {
    "message": "Jazzicons"
  },
  "jsDeliver": {
    "message": "jsDeliver"
  },
  "jsonFile": {
    "message": "Archivo JSON",
    "description": "format for importing an account"
  },
  "keystone": {
    "message": "Keystone"
  },
  "knownAddressRecipient": {
    "message": "Dirección de contrato conocida."
  },
  "knownTokenWarning": {
    "message": "Esta acción editará tokens que ya estén enumerados en su monedero y que se pueden usar para engañarlo. Apruebe solo si está seguro de que quiere cambiar lo que representan estos tokens. Más información sobre $1"
  },
  "lastConnected": {
    "message": "Última conexión"
  },
  "lastPriceSold": {
    "message": "Precio de la última venta"
  },
  "lastSold": {
    "message": "Última venta"
  },
  "layer1Fees": {
    "message": "Tarifas de la capa 1"
  },
  "learnCancelSpeeedup": {
    "message": "Aprenda cómo $1",
    "description": "$1 is link to cancel or speed up transactions"
  },
  "learnMore": {
    "message": "Más información"
  },
  "learnMoreAboutGas": {
    "message": "¿Quiere $1 sobre gas?",
    "description": "$1 will be replaced by the learnMore translation key"
  },
  "learnMoreKeystone": {
    "message": "Más información"
  },
  "learnMoreUpperCase": {
    "message": "Más información"
  },
  "learnScamRisk": {
    "message": "estafas y riesgos en seguridad."
  },
  "ledgerAccountRestriction": {
    "message": "Debe usar su última cuenta antes de poder agregar una nueva."
  },
  "ledgerConnectionInstructionCloseOtherApps": {
    "message": "Cierre cualquier otro software conectado a su dispositivo y haga clic aquí para actualizar."
  },
  "ledgerConnectionInstructionHeader": {
    "message": "Antes de hacer clic en Confirmar:"
  },
  "ledgerConnectionInstructionStepFour": {
    "message": "Habilite \"datos de contrato inteligente\" o \"firma ciega\" en su dispositivo Ledger."
  },
  "ledgerConnectionInstructionStepOne": {
    "message": "Habilite el uso de Ledger Live en Configuración > Avanzada."
  },
  "ledgerConnectionInstructionStepThree": {
    "message": "Asegúrese de que su Ledger esté conectado y seleccione la aplicación Ethereum."
  },
  "ledgerConnectionInstructionStepTwo": {
    "message": "Abra y desbloquee la aplicación Ledger Live."
  },
  "ledgerConnectionPreferenceDescription": {
    "message": "Personalice la forma de conectar su Ledger a MetaMask. Se recomienda $1, pero hay otras opciones disponibles. Lea más aquí: $2",
    "description": "A description that appears above a dropdown where users can select between up to three options - Ledger Live, U2F or WebHID - depending on what is supported in their browser. $1 is the recommended browser option, it will be either WebHID or U2f. $2 is a link to an article where users can learn more, but will be the translation of the learnMore message."
  },
  "ledgerDeviceOpenFailureMessage": {
    "message": "El dispositivo Ledger no pudo abrirse. Su Ledger podría estar conectado a otro software. Cierre Ledger Live u otras aplicaciones conectadas a su dispositivo Ledger, e intente conectarse de nuevo."
  },
  "ledgerLive": {
    "message": "Ledger Live",
    "description": "The name of a desktop app that can be used with your ledger device. We can also use it to connect a users Ledger device to MetaMask."
  },
  "ledgerLiveApp": {
    "message": "Aplicación de Ledger Live"
  },
  "ledgerLocked": {
    "message": "No se pudo establecer la conexión con el dispositivo Ledger. Asegúrese de que el dispositivo está desbloqueado y que la aplicación de Ethereum está abierta."
  },
  "ledgerTimeout": {
    "message": "Ledger Live tardó mucho en responder o se excedió el tiempo de espera de la conexión. Asegúrese de que la aplicación de Ledger Live está abierta y que su dispositivo está desbloqueado."
  },
  "ledgerTransportChangeWarning": {
    "message": "Si su aplicación Ledger Live está abierta, desconecte todas las conexiones abiertas de Ledger Live y cierre la aplicación."
  },
  "ledgerWebHIDNotConnectedErrorMessage": {
    "message": "El dispositivo Ledger no se ha conectado. Si desea conectar su Ledger, haga clic de nuevo en 'Continuar' y apruebe la conexión HID",
    "description": "An error message shown to the user during the hardware connect flow."
  },
  "levelArrow": {
    "message": "flecha de nivel"
  },
  "lightTheme": {
    "message": "Claro"
  },
  "likeToImportTokens": {
    "message": "¿Le gustaría agregar estos tokens?"
  },
  "lineaGoerli": {
    "message": "Red de prueba Linea Goerli"
  },
  "lineaMainnet": {
    "message": "Red principal de Linea"
  },
  "link": {
    "message": "Vínculo"
  },
  "links": {
    "message": "Vínculos"
  },
  "loadMore": {
    "message": "Cargar más"
  },
  "loading": {
    "message": "Cargando…"
  },
  "loadingNFTs": {
    "message": "Cargando NFT..."
  },
  "loadingTokens": {
    "message": "Cargando tokens..."
  },
  "localhost": {
    "message": "Host local 8545"
  },
  "lock": {
    "message": "Bloquear"
  },
  "lockMetaMask": {
    "message": "Cerrar MetaMask"
  },
  "lockTimeInvalid": {
    "message": "El tiempo de bloqueo debe ser un número entre 0 y 10080"
  },
  "logo": {
    "message": "Logo de $1",
    "description": "$1 is the name of the ticker"
  },
  "low": {
    "message": "Bajo"
  },
  "lowGasSettingToolTipMessage": {
    "message": "Utilice $1 para esperar un precio más bajo. Las estimaciones de tiempo son mucho menos precisas ya que los precios son algo imprevisibles.",
    "description": "$1 is key 'low' separated here so that it can be passed in with bold font-weight"
  },
  "lowLowercase": {
    "message": "bajo"
  },
  "lowPriorityMessage": {
    "message": "Las transacciones futuras se pondrán en espera después de esta."
  },
  "mainnet": {
    "message": "Red principal de Ethereum"
  },
  "mainnetToken": {
    "message": "Esta dirección coincide con una dirección conocida de token en la red principal de Ethereum. Vuelve a comprobar la dirección del contrato y la red correspondiente al token que intentas añadir."
  },
  "makeAnotherSwap": {
    "message": "Crear un nuevo intercambio"
  },
  "makeSureNoOneWatching": {
    "message": "Asegúrese de que nadie esté mirando",
    "description": "Warning to users to be care while creating and saving their new Secret Recovery Phrase"
  },
  "malformedData": {
    "message": "Datos con formato incorrecto"
  },
  "max": {
    "message": "Máx."
  },
  "maxBaseFee": {
    "message": "Tarifa base máxima"
  },
  "maxFee": {
    "message": "Tarifa máxima"
  },
  "maxPriorityFee": {
    "message": "Tarifa de prioridad máxima"
  },
  "medium": {
    "message": "Mercado"
  },
  "mediumGasSettingToolTipMessage": {
    "message": "Utilice $1 para un procesamiento rápido al precio actual del mercado.",
    "description": "$1 is key 'medium' (text: 'Market') separated here so that it can be passed in with bold font-weight"
  },
  "memo": {
    "message": "memorándum"
  },
  "message": {
    "message": "Mensaje"
  },
  "metaMaskConnectStatusParagraphOne": {
    "message": "Ahora tiene más control sobre las conexiones de su cuenta en MetaMask."
  },
  "metaMaskConnectStatusParagraphThree": {
    "message": "Haga clic en él para administrar las cuentas conectadas."
  },
  "metaMaskConnectStatusParagraphTwo": {
    "message": "El botón de estado de la conexión muestra si el sitio web que visita está conectado a la cuenta seleccionada actualmente."
  },
  "metamaskInstitutionalVersion": {
    "message": "MetaMask Institutional"
  },
  "metamaskSwapsOfflineDescription": {
    "message": "MetaMask Swaps está en mantenimiento. Vuelva a comprobarlo más tarde."
  },
  "metamaskVersion": {
    "message": "Versión de MetaMask"
  },
  "metrics": {
    "message": "Indicadores"
  },
  "mismatchAccount": {
    "message": "Su cuenta seleccionada ($1) es diferente a la cuenta que intenta firmar ($2)"
  },
  "mismatchedChainLinkText": {
    "message": "verifique los detalles de la red",
    "description": "Serves as link text for the 'mismatchedChain' key. This text will be embedded inside the translation for that key."
  },
  "mismatchedChainRecommendation": {
    "message": "Recomendamos que usted $1 antes de proceder.",
    "description": "$1 is a clickable link with text defined by the 'mismatchedChainLinkText' key. The link will open to instructions for users to validate custom network details."
  },
  "mismatchedNetworkName": {
    "message": "Según nuestros registros, es posible que el nombre de la red no coincida correctamente con este ID de cadena."
  },
  "mismatchedNetworkSymbol": {
    "message": "El símbolo de moneda enviado no coincide con lo que esperamos para este ID de cadena."
  },
  "mismatchedRpcChainId": {
    "message": "El ID de cadena devuelto por la red personalizada no coincide con el ID de cadena enviado."
  },
  "mismatchedRpcUrl": {
    "message": "Según nuestros registros, el valor de la URL de RPC enviado no coincide con un proveedor conocido para este ID de cadena."
  },
  "missingSetting": {
    "message": "¿No puede encontrar un ajuste?"
  },
  "missingSettingRequest": {
    "message": "Solicítelo aquí"
  },
  "mmiAddToken": {
    "message": "A la página de $1 le gustaría autorizar el siguiente token custodiado en MetaMask Institutional"
  },
  "mmiBuiltAroundTheWorld": {
    "message": "MetaMask Institutional está diseñado y construido en todo el mundo."
  },
  "more": {
    "message": "más"
  },
  "multipleSnapConnectionWarning": {
    "message": "$1 quiere conectarse con $2 snaps. Continúe solo si confía en este sitio web.",
    "description": "$1 is the dapp and $2 is the number of snaps it wants to connect to."
  },
  "mustSelectOne": {
    "message": "Debe seleccionar al menos 1 token."
  },
  "name": {
    "message": "Nombre"
  },
  "nativeToken": {
    "message": "El token nativo en esta red es de $1. Es el token utilizado para las tarifas de gas.",
    "description": "$1 represents the name of the native token on the current network"
  },
  "needHelp": {
    "message": "¿Necesita ayuda? Comuníquese con $1",
    "description": "$1 represents `needHelpLinkText`, the text which goes in the help link"
  },
  "needHelpFeedback": {
    "message": "Comparta su opinión"
  },
  "needHelpLinkText": {
    "message": "Soporte de MetaMask"
  },
  "needHelpSubmitTicket": {
    "message": "Enviar un ticket"
  },
  "needImportFile": {
    "message": "Debe seleccionar un archivo para la importación.",
    "description": "User is important an account and needs to add a file to continue"
  },
  "negativeETH": {
    "message": "No se pueden enviar cantidades negativas de ETH."
  },
  "network": {
    "message": "Red:"
  },
  "networkAddedSuccessfully": {
    "message": "¡Red añadida exitosamente!"
  },
  "networkDetails": {
    "message": "Detalles de la red"
  },
  "networkIsBusy": {
    "message": "La red está ocupada. Los precios del gas son altos y las estimaciones son menos precisas."
  },
  "networkMenu": {
    "message": "Menú de red"
  },
  "networkMenuHeading": {
    "message": "Seleccionar una red"
  },
  "networkName": {
    "message": "Nombre de la red"
  },
  "networkNameArbitrum": {
    "message": "Arbitrum"
  },
  "networkNameAvalanche": {
    "message": "Avalanche"
  },
  "networkNameBSC": {
    "message": "BSC"
  },
  "networkNameDefinition": {
    "message": "El nombre asociado a esta red."
  },
  "networkNameEthereum": {
    "message": "Ethereum"
  },
  "networkNameGoerli": {
    "message": "Goerli"
  },
  "networkNameOptimism": {
    "message": "Optimism"
  },
  "networkNamePolygon": {
    "message": "Polygon"
  },
  "networkNameTestnet": {
    "message": "Red de prueba"
  },
  "networkProvider": {
    "message": "Proveedor de red"
  },
  "networkSettingsChainIdDescription": {
    "message": "El id. de la cadena se usa para firmar transacciones. Debe coincidir con el id. de la cadena que devuelve la red. Puede escribir un número decimal o un número hexadecimal con el prefijo “0x”, pero el número se mostrará en decimal."
  },
  "networkStatus": {
    "message": "Estado de la red"
  },
  "networkStatusBaseFeeTooltip": {
    "message": "La tarifa base la fija la red y cambia cada 13-14 segundos. Nuestras opciones $1 y $2 dan cuenta de los aumentos repentinos.",
    "description": "$1 and $2 are bold text for Medium and Aggressive respectively."
  },
  "networkStatusPriorityFeeTooltip": {
    "message": "Rango de tarifas de prioridad (también llamada “propina del minero”): esto va directamente a los mineros para incentivarlos a priorizar su transacción."
  },
  "networkStatusStabilityFeeTooltip": {
    "message": "Las tarifas de gas son de $1 en relación con las últimas 72 horas.",
    "description": "$1 is networks stability value - stable, low, high"
  },
  "networkSwitchConnectionError": {
    "message": "No podemos conectar a $1",
    "description": "$1 represents the network name"
  },
  "networkURL": {
    "message": "Dirección URL de la red"
  },
  "networkURLDefinition": {
    "message": "La dirección URL que se utilizó para acceder a esta red."
  },
  "networks": {
    "message": "Redes"
  },
  "nevermind": {
    "message": "No es importante"
  },
  "new": {
    "message": "¡Nuevo!"
  },
  "newAccount": {
    "message": "Cuenta nueva"
  },
  "newAccountNumberName": {
    "message": "Cuenta $1",
    "description": "Default name of next account to be created on create account screen"
  },
  "newContact": {
    "message": "Contacto nuevo"
  },
  "newContract": {
    "message": "Contrato nuevo"
  },
  "newNetworkAdded": {
    "message": "¡\"$1\" se añadió con éxito!"
  },
  "newNftAddedMessage": {
    "message": "¡NFT se agregó correctamente!"
  },
  "newPassword": {
    "message": "Contraseña nueva (mín. de 8 caracteres)"
  },
  "newTokensImportedMessage": {
    "message": "Ha importado $1 exitosamente.",
    "description": "$1 is the string of symbols of all the tokens imported"
  },
  "newTokensImportedTitle": {
    "message": "Token importado"
  },
  "next": {
    "message": "Siguiente"
  },
  "nextNonceWarning": {
    "message": "El nonce es superior al nonce sugerido de $1",
    "description": "The next nonce according to MetaMask's internal logic"
  },
  "nftAddFailedMessage": {
    "message": "No se puede agregar el NFT porque los detalles de propiedad no coinciden. Asegúrese de haber ingresado la información correcta."
  },
  "nftAddressError": {
    "message": "Este token es un NFT. Añadir a $1",
    "description": "$1 is a clickable link with text defined by the 'importNFTPage' key"
  },
  "nftDisclaimer": {
    "message": "Descargo de responsabilidad: MetaMask extrae el archivo multimedia de la URL de origen. Esta URL a veces es modificada por el mercado en el que se acuñó el NFT."
  },
  "nftOptions": {
    "message": "Opciones de NFT"
  },
  "nftTokenIdPlaceholder": {
    "message": "Ingrese el id del token"
  },
  "nftWarningContent": {
    "message": "Está otorgando acceso a $1, incluidos los que pueda poseer en el futuro. La contraparte puede transferir estos NFT desde su billetera en cualquier momento sin preguntarle hasta que revoque esta aprobación. $2",
    "description": "$1 is nftWarningContentBold bold part, $2 is Learn more link"
  },
  "nftWarningContentBold": {
    "message": "todos sus NFT de $1",
    "description": "$1 is name of the collection"
  },
  "nftWarningContentGrey": {
    "message": "Proceda con precaución."
  },
  "nfts": {
    "message": "NFT"
  },
  "nftsPreviouslyOwned": {
    "message": "Poseído anteriormente"
  },
  "nickname": {
    "message": "Apodo"
  },
  "noAccountsFound": {
    "message": "No se encuentran cuentas para la consulta de búsqueda determinada"
  },
  "noAddressForName": {
    "message": "No se estableció ninguna dirección para este nombre."
  },
  "noConversionDateAvailable": {
    "message": "No hay fecha de conversión de moneda disponible"
  },
  "noConversionRateAvailable": {
    "message": "No hay tasa de conversión disponible"
  },
  "noNFTs": {
    "message": "No hay ningún NFT aún"
  },
  "noNetworksFound": {
    "message": "No se encontraron redes para la consulta de búsqueda dada"
  },
  "noSnaps": {
    "message": "No tiene ningún snap instalado."
  },
  "noThanksVariant2": {
    "message": "No, gracias."
  },
  "noTransactions": {
    "message": "No tiene transacciones"
  },
  "noWebcamFound": {
    "message": "No se encontró la cámara web del equipo. Vuelva a intentarlo."
  },
  "noWebcamFoundTitle": {
    "message": "No se encontró cámara web"
  },
  "nonce": {
    "message": "Mientras tanto"
  },
  "nonceField": {
    "message": "Personalizar nonce de transacción"
  },
  "nonceFieldDescription": {
    "message": "Active esta opción para cambiar el nonce (número de transacción) en las pantallas de confirmación. Esta es una función avanzada, úsela con precaución."
  },
  "nonceFieldHeading": {
    "message": "Nonce personalizado"
  },
  "notBusy": {
    "message": "No ocupado"
  },
  "notCurrentAccount": {
    "message": "¿Esta es la cuenta correcta? Es distinta de la cuenta seleccionada actualmente en su monedero"
  },
  "notEnoughBalance": {
    "message": "Saldo insuficiente"
  },
  "notEnoughGas": {
    "message": "No hay gas suficiente"
  },
  "note": {
    "message": "Nota"
  },
  "notePlaceholder": {
    "message": "El verificador verá esta nota cuando apruebe la transacción en la cuenta custodiada."
  },
  "notificationTransactionFailedMessage": {
    "message": "¡La transacción $1 fallida! $2",
    "description": "Content of the browser notification that appears when a transaction fails"
  },
  "notificationTransactionFailedMessageMMI": {
    "message": "¡Transacción fallida! $1",
    "description": "Content of the browser notification that appears when a transaction fails in MMI"
  },
  "notificationTransactionFailedTitle": {
    "message": "Transacción fallida",
    "description": "Title of the browser notification that appears when a transaction fails"
  },
  "notificationTransactionSuccessMessage": {
    "message": "¡Transacción $1 confirmada!",
    "description": "Content of the browser notification that appears when a transaction is confirmed"
  },
  "notificationTransactionSuccessTitle": {
    "message": "Transacción confirmada",
    "description": "Title of the browser notification that appears when a transaction is confirmed"
  },
  "notificationTransactionSuccessView": {
    "message": "Ver en $1",
    "description": "Additional content in browser notification that appears when a transaction is confirmed and has a block explorer URL"
  },
  "notifications": {
    "message": "Notificaciones"
  },
  "notifications10ActionText": {
    "message": "Ir a configuración",
    "description": "The 'call to action' on the button, or link, of the 'Visit in Settings' notification. Upon clicking, users will be taken to Settings page."
  },
  "notifications10DescriptionOne": {
    "message": "En este momento, la detección mejorada de token está disponible en las redes de la red principal de Ethereum, Polygon, BSC y Avalanche. ¡Y habrá más!"
  },
<<<<<<< HEAD
  "notifications10DescriptionThree": {
    "message": "La función de detección de tóken está DESACTIVADA de forma predeterminada. Pero puede activarla en Configuración."
=======
  "orderOneHere": {
    "message": "Cómprate un Trezor o Ledger y guarda tus fondos en almacenamiento frío"
  },
  "origin": {
    "message": "Origen"
>>>>>>> 983d2c9f
  },
  "notifications10DescriptionTwo": {
    "message": "Obtenemos los tokens de listas de tokens de terceros. Los tokens enumerados en más de dos listas de tokens se detectarán automáticamente."
  },
  "notifications10Title": {
    "message": "Ya llegó la detección mejorada de tokens"
  },
  "notifications11Description": {
    "message": "Cualquier persona puede crear los tokens, y estos pueden tener nombres duplicados. Si ve aparecer un token en el que no confía o con el que no ha interactuado, es más seguro que no confíe en él."
  },
  "notifications11Title": {
    "message": "Riesgos de estafa y seguridad"
  },
  "notifications12ActionText": {
    "message": "Habilitar modo oscuro"
  },
  "notifications12Description": {
    "message": "¡El modo oscuro en Extensión finalmente está aquí! Para activarlo, vaya a Configuración> Experimental y seleccione una de las opciones de visualización: Claro, Oscuro, Sistema."
  },
  "notifications12Title": {
    "message": "¿Cuándo estará disponible el modo oscuro? ¡Ahora! 🕶️🦊"
  },
  "notifications13ActionText": {
    "message": "Mostrar lista de redes personalizadas"
  },
  "notifications13Description": {
    "message": "¡Ahora puede agregar fácilmente las siguientes redes personalizadas populares: Arbitrum, Avalanche, Binance Smart Chain, Fantom, Harmony, Optimism, Palm y Polygon! ¡Para habilitar esta función, vaya a Configuración > Experimental y active \"Mostrar lista de redes personalizadas\"!",
    "description": "Description of a notification in the 'See What's New' popup. Describes popular network feature."
  },
  "notifications13Title": {
    "message": "Añadir redes populares"
  },
  "notifications14ActionText": {
    "message": "Mostrar configuración de respaldo"
  },
  "notifications14Description": {
    "message": "Dejaremos de usar nuestra función de datos de 3Box a principios de octubre. Para respaldar y restaurar su monedero manualmente, use el botón \"Hacer copia de seguridad ahora\" en Configuración avanzada.",
    "description": "Description of a notification in the 'See What's New' popup. Describes 3box deprecation."
  },
  "notifications14Title": {
    "message": "Desactivación de 3Box"
  },
  "notifications15Description": {
    "message": "No se requiere ninguna acción de su parte, así que siga usando su monedero como de costumbre. Tenga cuidado con las posibles estafas en torno a la Fusión.",
    "description": "Description of a notification in the 'See What's New' popup. Advises users about the ethereum merge (https://ethereum.org/en/upgrades/merge/#main-content) and potential scams."
  },
  "notifications15Title": {
    "message": "¡La Fusión de Ethereum está aquí!"
  },
  "notifications18ActionText": {
    "message": "Habilitar alertas de seguridad"
  },
  "notifications18DescriptionOne": {
    "message": "Reciba alertas de terceros cuando haya recibido una solicitud maliciosa.",
    "description": "Description of a notification in the 'See What's New' popup. Describes Opensea Security Provider feature."
  },
  "notifications18DescriptionThree": {
    "message": "Siempre asegúrese de hacer su propia diligencia debida antes de aprobar cualquier solicitud.",
    "description": "Description of a notification in the 'See What's New' popup. Describes Opensea Security Provider feature."
  },
  "notifications18DescriptionTwo": {
    "message": "OpenSea es el primer proveedor de seguridad para esta función. ¡Pronto habrá más proveedores!",
    "description": "Description of a notification in the 'See What's New' popup. Describes Opensea Security Provider feature."
  },
  "notifications18Title": {
    "message": "Manténgase seguro con alertas de seguridad"
  },
  "notifications19ActionText": {
    "message": "Activar la detección automática de NFT"
  },
  "notifications19DescriptionOne": {
    "message": "Hay dos maneras de comenzar:",
    "description": "Description of a notification in the 'See What's New' popup. Describes NFT autodetection feature."
  },
  "notifications19DescriptionThree": {
    "message": "Por el momento solo admitimos ERC-721.",
    "description": "Description of a notification in the 'See What's New' popup. Describes NFT autodetection feature."
  },
  "notifications19DescriptionTwo": {
    "message": "Añada manualmente sus NFT, o active la detección automática de NFT en Configuración > Experimental.",
    "description": "Description of a notification in the 'See What's New' popup. Describes NFT autodetection feature."
  },
  "notifications19Title": {
    "message": "Vea sus NFT como nunca antes"
  },
<<<<<<< HEAD
  "notifications1Description": {
    "message": "Los usuarios de la aplicación móvil de MetaMask ahora pueden intercambiar tokens en su monedero móvil. Escanee el código QR para obtener la aplicación móvil y comience a intercambiar.",
    "description": "Description of a notification in the 'See What's New' popup. Describes the swapping on mobile feature."
=======
  "readyToConnect": {
    "message": "¿Listo/a para conectar?"
  },
  "receive": {
    "message": "Recibir"
>>>>>>> 983d2c9f
  },
  "notifications1Title": {
    "message": "¡Los intercambios en dispositivos móviles ya están aquí!",
    "description": "Title for a notification in the 'See What's New' popup. Tells users that they can now use MetaMask Swaps on Mobile."
  },
  "notifications20ActionText": {
    "message": "Más información",
    "description": "The 'call to action' on the button, or link, of the 'Stay secure' notification. Upon clicking, users will be taken to a ledger page to resolve the U2F connection issue."
  },
  "notifications20Description": {
    "message": "Si tiene la última versión de Firefox, es posible que experimente un problema relacionado con la eliminación de la compatibilidad con U2F de Firefox.",
    "description": "Description of a notification in the 'See What's New' popup. Describes the U2F support being dropped by firefox and that it affects ledger users."
  },
  "notifications20Title": {
    "message": "Usuarios de Ledger y Firefox están experimentando problemas de conexión",
    "description": "Title for a notification in the 'See What's New' popup. Tells users that latest firefox users using U2F may experience connection issues."
  },
  "notifications21ActionText": {
    "message": "Inténtelo"
  },
  "notifications21Description": {
    "message": "Actualizamos los intercambios en la extensión MetaMask para que sean más fáciles y rápidos de usar.",
    "description": "Description of a notification in the 'See What's New' popup. Describes NFT autodetection feature."
  },
  "notifications21Title": {
    "message": "¡Presentamos la nueva versión actualizada de Intercambios!"
  },
  "notifications22ActionText": {
    "message": "Entendido"
  },
  "notifications22Description": {
    "message": "💡 ¡Simplemente haga clic en el menú global o en el menú de la cuenta para encontrarlos!"
  },
  "notifications22Title": {
    "message": "¿Busca los detalles de su cuenta o la URL del explorador de bloques?"
  },
  "notifications23ActionText": {
    "message": "Habilitar alertas de seguridad"
  },
  "notifications23DescriptionOne": {
    "message": "Aléjese de las estafas conocidas mientras conserva su privacidad con las alertas de seguridad impulsadas por Blockaid en la red principal de Ethereum."
  },
  "notifications23DescriptionTwo": {
    "message": "Siempre asegúrese de hacer su propia diligencia debida antes de aprobar cualquier solicitud."
  },
  "notifications23Title": {
    "message": "Manténgase seguro con alertas de seguridad"
  },
  "notifications24ActionText": {
    "message": "Entendido"
  },
  "notifications24Description": {
    "message": "Las configuraciones avanzadas de tarifas de gas ahora se recuerdan según la red que esté utilizando. Esto significa que puede establecer tarifas de gas avanzadas específicas para cada red y evitar pagar de más por el gas o transacciones estancadas."
  },
  "notifications24Title": {
    "message": "Tarifas avanzadas de gas por red"
  },
  "notifications3ActionText": {
    "message": "Leer más",
    "description": "The 'call to action' on the button, or link, of the 'Stay secure' notification. Upon clicking, users will be taken to a page about security on the metamask support website."
  },
  "notifications3Description": {
    "message": "Manténgase al día con las mejores prácticas de seguridad de MetaMask y reciba los últimos consejos sobre seguridad del soporte técnico oficial de MetaMask.",
    "description": "Description of a notification in the 'See What's New' popup. Describes the information they can get on security from the linked support page."
  },
  "notifications3Title": {
    "message": "Mantenerse protegido",
    "description": "Title for a notification in the 'See What's New' popup. Encourages users to consider security."
  },
  "notifications4ActionText": {
    "message": "Comenzar a intercambiar",
    "description": "The 'call to action' on the button, or link, of the 'Swap on Binance Smart Chain!' notification. Upon clicking, users will be taken to a page where then can swap tokens on Binance Smart Chain."
  },
  "notifications4Description": {
    "message": "Obtenga los mejores precios en los intercambios de tokens dentro de su cartera. MetaMask ahora lo conecta con varios agregadores de cambio descentralizado y creadores de mercado profesionales en Binance Smart Chain.",
    "description": "Description of a notification in the 'See What's New' popup."
  },
  "notifications4Title": {
    "message": "Canjear en Binance Smart Chain",
    "description": "Title for a notification in the 'See What's New' popup. Encourages users to do swaps on Binance Smart Chain."
  },
  "notifications5Description": {
    "message": "Su \"frase de recuperación\" ahora se llama \"frase secreta de recuperación.\"",
    "description": "Description of a notification in the 'See What's New' popup. Describes the seed phrase wording update."
  },
  "notifications6DescriptionOne": {
    "message": "A partir de la versión 91 de Chrome, la API que habilitaba nuestro soporte para Ledger (U2F) ya no es compatible con monederos físicos. MetaMask ha implementado un nuevo soporte para Ledger Live mediante el cual usted puede seguir conectándose a su dispositivo Ledger a través de la aplicación de escritorio Ledger Live.",
    "description": "Description of a notification in the 'See What's New' popup. Describes the Ledger support update."
  },
  "notifications6DescriptionThree": {
    "message": "Cuando interactúe con su cuenta de Ledger a través de MetaMask, se abrirá una nueva pestaña y se le pedirá que abra la aplicación Ledger Live.  Una vez que se abra la aplicación, se le pedirá que otorgue permiso para establecer una conexión WebSocket con su cuenta de MetaMask.  ¡Eso es todo!",
    "description": "Description of a notification in the 'See What's New' popup. Describes the Ledger support update."
  },
  "notifications6DescriptionTwo": {
    "message": "A fin de habilitar el soporte para Live Ledger, haga clic en Configuración > Avanzada > Utilizar Ledger Live.",
    "description": "Description of a notification in the 'See What's New' popup. Describes the Ledger support update."
  },
  "notifications6Title": {
    "message": "Actualización del soporte para Ledger destinada a usuarios de Chrome",
    "description": "Title for a notification in the 'See What's New' popup. Lets users know about the Ledger support update"
  },
  "notifications7DescriptionOne": {
    "message": "MetaMask v10.1.0 incluyó nuevo soporte para las transacciones EIP-1559 al utilizar dispositivos Ledger.",
    "description": "Description of a notification in the 'See What's New' popup. Describes changes for ledger and EIP1559 in v10.1.0"
  },
  "notifications7DescriptionTwo": {
    "message": "Para llevar a cabo transacciones en la red principal de Ethereum, asegúrese de que su dispositivo Ledger tenga el último firmware.",
    "description": "Description of a notification in the 'See What's New' popup. Describes the need to update ledger firmware."
  },
  "notifications7Title": {
    "message": "Actualización de firmware de Ledger",
    "description": "Title for a notification in the 'See What's New' popup. Notifies ledger users of the need to update firmware."
  },
  "notifications8ActionText": {
    "message": "Ir a Configuración > Avanzado",
    "description": "Description on an action button that appears in the What's New popup. Tells the user that if they click it, they will go to our Advanced settings page."
  },
  "notifications8DescriptionOne": {
    "message": "A partir de MetaMask v10.4.0, ya no necesita Ledger Live para conectar su dispositivo Ledger a MetaMask.",
    "description": "Description of a notification in the 'See What's New' popup. Describes changes for how Ledger Live is no longer needed to connect the device."
  },
  "notifications8DescriptionTwo": {
    "message": "Para una experiencia más fácil y estable, vaya a la pestaña de Configuración > Avanzado y cambie el 'Tipo de conexión a Ledger preferida' a 'WebHID'.",
    "description": "Description of a notification in the 'See What's New' popup. Describes how the user can turn off the Ledger Live setting."
  },
  "notifications8Title": {
    "message": "Mejora de la conexión de Ledger",
    "description": "Title for a notification in the 'See What's New' popup. Notifies ledger users that there is an improvement in how they can connect their device."
  },
  "notifications9DescriptionOne": {
    "message": "Ahora le ofrecemos más información en la pestaña \"Datos\" al confirmar las transacciones de contratos inteligentes."
  },
  "notifications9DescriptionTwo": {
    "message": "Ahora puede entender mejor los detalles de la transacción antes de confirmarla y añadir más fácilmente las direcciones de las transacciones a su libreta de direcciones, lo que le ayudará a tomar decisiones seguras e informadas."
  },
  "notifications9Title": {
    "message": "👓 Estamos facilitando la lectura de las transacciones."
  },
  "notificationsDropLedgerFirefoxDescription": {
    "message": "Firefox ya no es compatible con U2F, por lo que Ledger no funcionará con MetaMask en Firefox. En su lugar, pruebe MetaMask en Google Chrome.",
    "description": "Description of a notification in the 'See What's New' popup. Describes that ledger will not longer be supported for firefox users and they should use MetaMask on chrome for ledger support instead."
  },
  "notificationsDropLedgerFirefoxTitle": {
    "message": "Eliminación de la compatibilidad de Ledger para Firefox",
    "description": "Title for a notification in the 'See What's New' popup. Tells firefox users that ledger support is being dropped."
  },
  "notificationsEmptyText": {
    "message": "Aquí es donde puede encontrar las notificaciones de sus snaps instalados."
  },
  "notificationsHeader": {
    "message": "Notificaciones"
  },
  "notificationsInfos": {
    "message": "$1 de $2",
    "description": "$1 is the date at which the notification has been dispatched and $2 is the link to the snap that dispatched the notification."
  },
  "notificationsMarkAllAsRead": {
    "message": "Marcar todo como leído"
  },
  "numberOfNewTokensDetectedPlural": {
    "message": "$1 nuevos tokens encontrados en esta cuenta",
    "description": "$1 is the number of new tokens detected"
  },
  "numberOfNewTokensDetectedSingular": {
    "message": "1 nuevo token encontrado en esta cuenta"
  },
  "ofTextNofM": {
    "message": "de"
  },
  "off": {
    "message": "Desactivado"
  },
  "offlineForMaintenance": {
    "message": "Sin conexión por mantenimiento"
  },
  "ok": {
    "message": "Aceptar"
  },
  "on": {
    "message": "Activado"
  },
  "onboardingAdvancedPrivacyIPFSDescription": {
    "message": "La puerta de enlace de IPFS permite acceder y visualizar datos alojados por terceros. Puede agregar una puerta de enlace de IPFS personalizada o continuar usando la predeterminada."
  },
  "onboardingAdvancedPrivacyIPFSInvalid": {
    "message": "Ingrese una URL válida"
  },
  "onboardingAdvancedPrivacyIPFSTitle": {
    "message": "Agregar puerta de enlace de IPFS personalizada"
  },
  "onboardingAdvancedPrivacyIPFSValid": {
    "message": "La URL de la puerta de enlace de IPFS es válida"
  },
  "onboardingAdvancedPrivacyNetworkButton": {
    "message": "Agregar red personalizada"
  },
  "onboardingAdvancedPrivacyNetworkDescription": {
    "message": "Usamos Infura como nuestro proveedor de llamada a procedimiento remoto (RPC) para ofrecer el acceso más confiable y privado posible a los datos de Ethereum. Puede elegir su propio RPC, pero recuerde que cualquier RPC recibirá su dirección IP y su monedero de Ethereum para realizar transacciones. Lea nuestra $1 para obtener más información sobre cómo Infura maneja los datos."
  },
  "onboardingAdvancedPrivacyNetworkTitle": {
    "message": "Elija su red"
  },
  "onboardingCreateWallet": {
    "message": "Crear un monedero nuevo"
  },
  "onboardingImportWallet": {
    "message": "Importar un monedero existente"
  },
  "onboardingMetametricsAgree": {
    "message": "Acepto"
  },
  "onboardingMetametricsAllowOptOut": {
    "message": "Siempre le permitirá excluirse a través de la Configuración"
  },
  "onboardingMetametricsDataTerms": {
    "message": "Estos datos se agrupan y, por lo tanto, son anónimos a los efectos del Reglamento general de protección de datos (UE) 2016/679."
  },
  "onboardingMetametricsDescription": {
    "message": "MetaMask quisiera recopilar datos de uso para comprender mejor cómo nuestros usuarios interactúan con MetaMask. Estos datos se utilizarán para proporcionar el servicio, lo que incluye mejorarlo en función de su uso."
  },
  "onboardingMetametricsDescription2": {
    "message": "MetaMask..."
  },
  "onboardingMetametricsDisagree": {
    "message": "No, gracias"
  },
  "onboardingMetametricsInfuraTerms": {
    "message": "*Al utilizar Infura como su proveedor de RPC predeterminado en MetaMask, Infura recopilará su dirección IP y la dirección de su monedero de Ethereum cuando envíe una transacción. No almacenamos esta información de una manera que permita qie nuestros sistemas asocien esos dos datos. Para obtener más información sobre cómo interactúan MetaMask e Infura desde la perspectiva de la recopilación de datos, consulte nuestra actualización $1. Para obtener más información sobre nuestras prácticas de privacidad en general, consulte nuestra $2.",
    "description": "$1 represents `onboardingMetametricsInfuraTermsPolicyLink`, $2 represents `onboardingMetametricsInfuraTermsPolicy`"
  },
  "onboardingMetametricsInfuraTermsPolicy": {
    "message": "Política de privacidad aquí"
  },
  "onboardingMetametricsInfuraTermsPolicyLink": {
    "message": "aquí"
  },
  "onboardingMetametricsModalTitle": {
    "message": "Agregar red personalizada"
  },
  "onboardingMetametricsNeverCollect": {
    "message": "$1 recopilará información que no necesitamos para brindar el servicio (como claves, direcciones, hashes de transacciones o saldos)",
    "description": "$1 represents `onboardingMetametricsNeverEmphasis`"
  },
  "onboardingMetametricsNeverCollectIP": {
    "message": "$1 recopilará su dirección IP completa*",
    "description": "$1 represents `onboardingMetametricsNeverEmphasis`"
  },
  "onboardingMetametricsNeverEmphasis": {
    "message": "Nunca"
  },
  "onboardingMetametricsNeverSellData": {
    "message": "$1 venderá datos. ¡Jamás!",
    "description": "$1 represents `onboardingMetametricsNeverEmphasis`"
  },
  "onboardingMetametricsSendAnonymize": {
    "message": "Enviará eventos de vistas de página y clics anónimos"
  },
  "onboardingMetametricsTitle": {
    "message": "Ayúdenos a mejorar MetaMask"
  },
  "onboardingPinExtensionBillboardAccess": {
    "message": "Acceso completo"
  },
  "onboardingPinExtensionBillboardDescription": {
    "message": "Estas extensiones pueden ver y cambiar la información"
  },
  "onboardingPinExtensionBillboardDescription2": {
    "message": "en este sitio."
  },
  "onboardingPinExtensionBillboardTitle": {
    "message": "Extensiones"
  },
  "onboardingPinExtensionChrome": {
    "message": "Haga clic en el icono de la extensión del navegador"
  },
  "onboardingPinExtensionDescription": {
    "message": "Ancle MetaMask en su navegador para que sea accesible y las confirmaciones de las transacciones se vean fácilmente."
  },
  "onboardingPinExtensionDescription2": {
    "message": "Para abrir MetaMask haga clic en la extensión y acceda a su monedero con 1 clic."
  },
  "onboardingPinExtensionDescription3": {
    "message": "Haga clic en el icono de la extensión del navegador para tener acceso instantáneo"
  },
  "onboardingPinExtensionLabel": {
    "message": "Ancle MetaMask"
  },
  "onboardingPinExtensionStep1": {
    "message": "1"
  },
  "onboardingPinExtensionStep2": {
    "message": "2"
  },
  "onboardingPinExtensionTitle": {
    "message": "¡Su instalación de MetaMask ha finalizado!"
  },
  "onboardingUsePhishingDetectionDescription": {
    "message": "Las alertas de detección de phishing se basan en la comunicación con $1. jsDeliver tendrá acceso a su dirección IP. Ver 2$.",
    "description": "The $1 is the word 'jsDeliver', from key 'jsDeliver' and $2 is the words Privacy Policy from key 'privacyMsg', both separated here so that it can be wrapped as a link"
  },
  "onlyAddTrustedNetworks": {
    "message": "Un proveedor de red malintencionado puede mentir sobre el estado de la cadena de bloques y registrar su actividad de red. Agregue solo redes personalizadas de confianza."
  },
  "onlyConnectTrust": {
    "message": "Conéctese solo con sitios de confianza."
  },
  "openFullScreenForLedgerWebHid": {
    "message": "Pase al modo de pantalla completa para conectar su Ledger.",
    "description": "Shown to the user on the confirm screen when they are viewing MetaMask in a popup window but need to connect their ledger via webhid."
  },
  "openInBlockExplorer": {
    "message": "Abrir en el explorador de bloques"
  },
  "openSea": {
    "message": "OpenSea + Blockaid (Beta)"
  },
  "openSeaNew": {
    "message": "OpenSea"
  },
  "operationFailed": {
    "message": "Operación fallida"
  },
  "optional": {
    "message": "Opcional"
  },
  "optionalWithParanthesis": {
    "message": "(Opcional)"
  },
  "options": {
    "message": "Opciones"
  },
  "or": {
    "message": "o"
  },
  "origin": {
    "message": "Origen"
  },
  "osTheme": {
    "message": "Sistema"
  },
  "otherSnaps": {
    "message": "otros snaps",
    "description": "Used in the 'permission_rpc' message."
  },
  "outdatedBrowserNotification": {
    "message": "Su navegador está desactualizado. Si no actualiza su navegador, no podrá obtener los parches de seguridad y las nuevas funciones de MetaMask."
  },
  "padlock": {
    "message": "Candado"
  },
  "parameters": {
    "message": "Parámetros"
  },
  "participateInMetaMetrics": {
    "message": "Participar en MetaMetrics"
  },
  "participateInMetaMetricsDescription": {
    "message": "Participe en MetaMetrics para ayudarnos a mejorar MetaMask"
  },
  "password": {
    "message": "Contraseña"
  },
  "passwordNotLongEnough": {
    "message": "La contraseña no es suficientemente larga"
  },
  "passwordSetupDetails": {
    "message": "Esta contraseña desbloqueará su monedero MetaMask solo en este dispositivo. MetaMask no puede recuperar esta contraseña."
  },
  "passwordStrength": {
    "message": "Solidez de la contraseña: $1",
    "description": "Return password strength to the user when user wants to create password."
  },
  "passwordStrengthDescription": {
    "message": "Una contraseña segura puede mejorar la protección de su monedero en caso de que le roben el dispositivo o esté comprometido."
  },
  "passwordTermsWarning": {
    "message": "Entiendo que MetaMask no me puede recuperar esta contraseña. $1"
  },
  "passwordsDontMatch": {
    "message": "Las contraseñas no coinciden"
  },
  "pasteJWTToken": {
    "message": "Pegue o suelte su token aquí:"
  },
  "pastePrivateKey": {
    "message": "Pegue aquí la cadena de clave privada:",
    "description": "For importing an account from a private key"
  },
  "pending": {
    "message": "Pendiente"
  },
  "pendingTransactionInfo": {
    "message": "Esta transacción no se procesará hasta que aquella haya finalizado."
  },
  "pendingTransactionMultiple": {
    "message": "Tiene ($1) transacciones pendientes."
  },
  "pendingTransactionSingle": {
    "message": "Tiene (1) transacción pendiente.",
    "description": "$1 is count of pending transactions"
  },
  "permissionRequest": {
    "message": "Solicitud de permiso"
  },
  "permissionRequestCapitalized": {
    "message": "Solicitud de permiso"
  },
  "permissionRequested": {
    "message": "Solicitado ahora"
  },
  "permissionRevoked": {
    "message": "Revocado en esta actualización"
  },
  "permission_accessNamedSnap": {
    "message": "Conectarse a $1.",
    "description": "The description for the `wallet_snap` permission. $1 is the human-readable name of the snap."
  },
  "permission_accessNetwork": {
    "message": "Acceso a internet.",
    "description": "The description of the `endowment:network-access` permission."
  },
  "permission_accessNetworkDescription": {
    "message": "Permita que el snap tenga acceso a Internet. Esto se puede usar tanto para enviar como para recibir datos con servidores de terceros.",
    "description": "An extended description of the `endowment:network-access` permission."
  },
  "permission_accessSnap": {
    "message": "Conéctese al snap de $1.",
    "description": "The description for the `wallet_snap` permission. $1 is the name of the snap."
  },
  "permission_accessSnapDescription": {
    "message": "Permita que el sitio web o el snap interactúen con $1.",
    "description": "The description for the `wallet_snap_*` permission. $1 is the name of the Snap."
  },
  "permission_cronjob": {
    "message": "Programar y ejecutar acciones periódicas.",
    "description": "The description for the `snap_cronjob` permission"
  },
  "permission_cronjobDescription": {
    "message": "Permita que el snap realice acciones que se ejecutan periódicamente en horas, fechas o intervalos fijos. Esto se puede usar para activar interacciones o notificaciones sensibles al tiempo.",
    "description": "An extended description for the `snap_cronjob` permission"
  },
  "permission_dialog": {
    "message": "Mostrar ventanas de diálogo en MetaMask.",
    "description": "The description for the `snap_dialog` permission"
  },
  "permission_dialogDescription": {
    "message": "Permita que el snap muestre ventanas emergentes de MetaMask con texto personalizado, campo de entrada y botones para aprobar o rechazar una acción.\nSe puede usar para crear, p. ej. alertas, confirmaciones y flujos de suscripción para un snap.",
    "description": "An extended description for the `snap_dialog` permission"
  },
  "permission_ethereumAccounts": {
    "message": "Ver las direcciones de las cuentas permitidas (requerido)",
    "description": "The description for the `eth_accounts` permission"
  },
  "permission_ethereumProvider": {
    "message": "Acceda al proveedor de Ethereum.",
    "description": "The description for the `endowment:ethereum-provider` permission"
  },
  "permission_ethereumProviderDescription": {
    "message": "Permita que el snap se comunique directamente con MetaMask para que lea datos de la cadena de bloques y sugiera mensajes y transacciones.",
    "description": "An extended description for the `endowment:ethereum-provider` permission"
  },
  "permission_getEntropy": {
    "message": "Obtenga claves arbitrarias únicas para este snap.",
    "description": "The description for the `snap_getEntropy` permission"
  },
  "permission_getEntropyDescription": {
    "message": "Permita que el snap obtenga claves arbitrarias únicas para este snap, sin exponerlas. Estas claves son independientes de su(s) cuenta(s) de MetaMask y no están relacionadas con sus claves privadas ni su frase secreta de recuperación. Otros snaps no pueden acceder a esta información.",
    "description": "An extended description for the `snap_getEntropy` permission"
  },
  "permission_lifecycleHooks": {
    "message": "Utilice ganchos de ciclo de vida.",
    "description": "The description for the `endowment:lifecycle-hooks` permission"
  },
  "permission_lifecycleHooksDescription": {
    "message": "Permita que el snap use ganchos de ciclo de vida para ejecutar código en momentos específicos durante su ciclo de vida.",
    "description": "An extended description for the `endowment:lifecycle-hooks` permission"
  },
  "permission_longRunning": {
    "message": "Ejecutar indefinidamente.",
    "description": "The description for the `endowment:long-running` permission"
  },
  "permission_longRunningDescription": {
    "message": "Permita que el snap se ejecute indefinidamente mientras, por ejemplo, procesa grandes cantidades de datos.",
    "description": "An extended description for the `endowment:long-running` permission"
  },
  "permission_manageAccounts": {
    "message": "Agregar y controlar cuentas de Ethereum",
    "description": "The description for `snap_manageAccounts` permission"
  },
  "permission_manageBip32Keys": {
    "message": "Controle sus cuentas y activos por menos de $1 ($2).",
    "description": "The description for the `snap_getBip32Entropy` permission. $1 is a derivation path, e.g. 'm/44'/0'/0''. $2 is the elliptic curve name, e.g. 'secp256k1'."
  },
  "permission_manageBip32KeysDescription": {
    "message": "Permita que el snap obtenga pares de claves BIP-32 en función de su frase secreta de recuperación sin exponerla. Esto otorga acceso completo a todas las cuentas y activos en $1.\nGracias a la capacidad de administrar claves, el snap puede admitir una amplia variedad de protocolos de cadena de bloques aparte de Ethereum (EVM).",
    "description": "An extended description for the `snap_getBip32Entropy` permission. $1 is a derivation path (name)"
  },
  "permission_manageBip44Keys": {
    "message": "Controle sus cuentas y activos $1.",
    "description": "The description for the `snap_getBip44Entropy` permission. $1 is the name of a protocol, e.g. 'Filecoin'."
  },
  "permission_manageBip44KeysDescription": {
    "message": "Permita que el snap obtenga pares de claves BIP-44 en función de su frase secreta de recuperación sin exponerla. Esto otorga acceso completo a todas las cuentas y activos en $1.\nGracias a la capacidad de administrar claves, el snap puede admitir una amplia variedad de protocolos de cadena de bloques aparte de Ethereum (EVM).",
    "description": "An extended description for the `snap_getBip44Entropy` permission. $1 is the name of a protocol, e.g., 'Filecoin'."
  },
  "permission_manageNamedBip32Keys": {
    "message": "Controle sus cuentas y activos $1.",
    "description": "The description for the `snap_getBip32Entropy` permission. $1 is a name for the derivation path, e.g., 'Ethereum accounts'. $2 is the plain derivation path, e.g. 'm/44'/0'/0''."
  },
  "permission_manageState": {
    "message": "Almacene y administre sus datos en su dispositivo.",
    "description": "The description for the `snap_manageState` permission"
  },
  "permission_manageStateDescription": {
    "message": "Permita que el snap almacene, actualice y recupere datos de forma segura con cifrado. Otros snaps no pueden acceder a esta información.",
    "description": "An extended description for the `snap_manageState` permission"
  },
  "permission_notifications": {
    "message": "Mostrar notificaciones.",
    "description": "The description for the `snap_notify` permission"
  },
  "permission_notificationsDescription": {
    "message": "Permita que el snap muestre notificaciones dentro de MetaMask. Se puede activar un breve texto de notificación con un snap para obtener información procesable o sensible al tiempo.",
    "description": "An extended description for the `snap_notify` permission"
  },
  "permission_rpc": {
    "message": "Permitir que $1 se comunique directamente con este snap.",
    "description": "The description for the `endowment:rpc` permission. $1 is 'other snaps' or 'websites'."
  },
  "permission_rpcDescription": {
    "message": "Permita que $1 envíe mensajes al snap y reciba una respuesta del mismo.",
    "description": "An extended description for the `endowment:rpc` permission. $1 is 'other snaps' or 'websites'."
  },
  "permission_transactionInsight": {
    "message": "Obtenga y muestre información de transacciones.",
    "description": "The description for the `endowment:transaction-insight` permission"
  },
  "permission_transactionInsightDescription": {
    "message": "Permita que el snap decodifique transacciones y muestre información dentro de la interfaz de usuario de MetaMask. Esto se puede utilizar para soluciones antiphishing y de seguridad.",
    "description": "An extended description for the `endowment:transaction-insight` permission"
  },
  "permission_transactionInsightOrigin": {
    "message": "Ver los orígenes de los sitios web que sugieren transacciones",
    "description": "The description for the `transactionOrigin` caveat, to be used with the `endowment:transaction-insight` permission"
  },
  "permission_transactionInsightOriginDescription": {
    "message": "Permita que el snap vea el origen (URI) de los sitios web que sugieren transacciones. Esto se puede utilizar para soluciones antiphishing y de seguridad.",
    "description": "An extended description for the `transactionOrigin` caveat, to be used with the `endowment:transaction-insight` permission"
  },
  "permission_unknown": {
    "message": "Permiso desconocido: $1",
    "description": "$1 is the name of a requested permission that is not recognized."
  },
  "permission_viewBip32PublicKeys": {
    "message": "Ver su clave pública para $1 ($2).",
    "description": "The description for the `snap_getBip32PublicKey` permission. $1 is a derivation path, e.g. 'm/44'/0'/0''. $2 is the elliptic curve name, e.g. 'secp256k1'."
  },
  "permission_viewBip32PublicKeysDescription": {
    "message": "Permita que el snap vea sus claves (y direcciones) públicas para $1. Esto no otorga ningún control de cuentas o activos.",
    "description": "An extended description for the `snap_getBip32PublicKey` permission. $1 is a derivation path (name)"
  },
  "permission_viewNamedBip32PublicKeys": {
    "message": "Vea su clave pública para $1.",
    "description": "The description for the `snap_getBip32PublicKey` permission. $1 is a name for the derivation path, e.g., 'Ethereum accounts'."
  },
  "permission_webAssembly": {
    "message": "Soporte para WebAssembly.",
    "description": "The description of the `endowment:webassembly` permission."
  },
  "permission_webAssemblyDescription": {
    "message": "Permita que el snap acceda a entornos de ejecución de bajo nivel a través de WebAssembly.",
    "description": "An extended description of the `endowment:webassembly` permission."
  },
  "permissions": {
    "message": "Permisos"
  },
  "permissionsTitle": {
    "message": "Permisos"
  },
  "permissionsTourDescription": {
    "message": "Encuentre sus cuentas conectadas y administre los permisos aquí"
  },
  "personalAddressDetected": {
    "message": "Se detectó una dirección personal. Ingrese la dirección de contrato del token."
  },
  "pleaseConfirm": {
    "message": "Confirmar"
  },
  "plusXMore": {
    "message": "+ $1 más",
    "description": "$1 is a number of additional but unshown items in a list- this message will be shown in place of those items"
  },
  "popularCustomNetworks": {
    "message": "Redes populares personalizadas"
  },
  "portfolio": {
    "message": "Portafolio"
  },
  "portfolioDashboard": {
    "message": "Panel de cartera"
  },
  "preferredLedgerConnectionType": {
    "message": "Tipo de conexión a Ledger preferida",
    "description": "A header for a dropdown in Settings > Advanced. Appears above the ledgerConnectionPreferenceDescription message"
  },
  "preparingSwap": {
    "message": "Preparando intercambio..."
  },
  "prev": {
    "message": "Ant."
  },
  "primaryCurrencySetting": {
    "message": "Moneda principal"
  },
  "primaryCurrencySettingDescription": {
    "message": "Seleccione Nativa para dar prioridad a mostrar los valores en la moneda nativa de la cadena (p. ej., ETH). Seleccione Fiduciaria para dar prioridad a mostrar los valores en la moneda fiduciaria seleccionada."
  },
  "priorityFee": {
    "message": "Tarifa de prioridad"
  },
  "priorityFeeProperCase": {
    "message": "Tarifa de prioridad"
  },
  "privacy": {
    "message": "Privacidad"
  },
  "privacyMsg": {
    "message": "Política de privacidad"
  },
  "privateKey": {
    "message": "Clave privada",
    "description": "select this type of file to use to import an account"
  },
  "privateKeyCopyWarning": {
    "message": "Clave privada para $1",
    "description": "$1 represents the account name"
  },
  "privateKeyWarning": {
    "message": "Advertencia: No revele esta clave. Cualquier persona que tenga sus claves privadas podría robar los activos de su cuenta."
  },
  "privateNetwork": {
    "message": "Red privada"
  },
  "proceedWithTransaction": {
    "message": "Quiero continuar de todos modos"
  },
  "proposedApprovalLimit": {
    "message": "Límite de aprobación propuesto"
  },
  "provide": {
    "message": "Proporcionar"
  },
  "publicAddress": {
    "message": "Dirección pública"
  },
  "queued": {
    "message": "En cola"
  },
  "quoteRate": {
    "message": "Tarifa de cotización"
  },
  "reAddAccounts": {
    "message": "volver a agregar cualquier otra cuenta"
  },
  "reAdded": {
    "message": "agregada nuevamente"
  },
  "readdToken": {
    "message": "Puede volver a agregar este token en el futuro desde “Agregar token” en el menú de opciones de las cuentas."
  },
  "receive": {
    "message": "Recibir"
  },
  "recipientAddressPlaceholder": {
    "message": "Ingrese la dirección pública (0x) o el nombre de ENS"
  },
  "recommendedGasLabel": {
    "message": "Recomendado"
  },
  "recoveryPhraseReminderBackupStart": {
    "message": "Iniciar aquí"
  },
  "recoveryPhraseReminderConfirm": {
    "message": "Entendido"
  },
  "recoveryPhraseReminderHasBackedUp": {
    "message": "Guarde siempre su frase secreta de recuperación en un lugar seguro y secreto."
  },
  "recoveryPhraseReminderHasNotBackedUp": {
    "message": "¿Necesita volver a crear una copia de seguridad de su frase secreta de recuperación?"
  },
  "recoveryPhraseReminderItemOne": {
    "message": "No comparta nunca su frase secreta de recuperación con nadie."
  },
  "recoveryPhraseReminderItemTwo": {
    "message": "El equipo de MetaMask nunca le pedirá su frase secreta de recuperación."
  },
  "recoveryPhraseReminderSubText": {
    "message": "Mediante su frase secreta de recuperación, se controlan todas sus cuentas."
  },
  "recoveryPhraseReminderTitle": {
    "message": "Proteja sus fondos."
  },
  "refreshList": {
    "message": "Actualizar lista"
  },
  "reject": {
    "message": "Rechazar"
  },
  "rejectAll": {
    "message": "Rechazar todo"
  },
  "rejectRequestsDescription": {
    "message": "Está a punto de rechazar $1 solicitudes en lote."
  },
  "rejectRequestsN": {
    "message": "Rechazar $1 solicitudes"
  },
  "rejectTxsDescription": {
    "message": "Está a punto de rechazar $1 transacciones en lote."
  },
  "rejectTxsN": {
    "message": "Rechazar $1 transacciones"
  },
  "rejected": {
    "message": "Rechazado"
  },
  "remember": {
    "message": "Recuerde:"
  },
  "remove": {
    "message": "Quitar"
  },
  "removeAccount": {
    "message": "Quitar cuenta"
  },
  "removeAccountDescription": {
    "message": "Esta cuenta se eliminará de su monedero. Antes de continuar, asegúrese de tener la frase secreta de recuperación original o la clave privada de esta cuenta importada. Puede importar o crear cuentas nuevamente en la lista desplegable de la cuenta. "
  },
  "removeJWT": {
    "message": "Eliminar token custodiado"
  },
  "removeJWTDescription": {
    "message": "¿Está seguro de que desea eliminar este token? Todas las cuentas asignadas a este token también se eliminarán de la extensión: "
  },
  "removeNFT": {
    "message": "Eliminar NFT"
  },
  "removeNftMessage": {
    "message": "¡El NFT se eliminó con éxito!"
  },
  "removeSnap": {
    "message": "Eliminar snap"
  },
  "removeSnapConfirmation": {
    "message": "¿Está seguro de que desea eliminar $1?",
    "description": "$1 represents the name of the snap"
  },
  "removeSnapDescription": {
    "message": "Esta acción eliminará el snap, sus datos y revocará los permisos otorgados."
  },
  "replace": {
    "message": "reemplazar"
  },
  "requestFlaggedAsMaliciousFallbackCopyReason": {
    "message": "El proveedor de seguridad no ha compartido detalles adicionales"
  },
  "requestFlaggedAsMaliciousFallbackCopyReasonTitle": {
    "message": "Solicitud marcada como maliciosa"
  },
  "requestMayNotBeSafe": {
    "message": "Es posible que la solicitud no sea segura"
  },
  "requestMayNotBeSafeError": {
    "message": "El proveedor de seguridad no detectó ninguna actividad maliciosa conocida, pero es posible que no sea seguro continuar."
  },
  "requestNotVerified": {
    "message": "Solicitud no verificada"
  },
  "requestNotVerifiedError": {
    "message": "Debido a un error, el proveedor de seguridad no verificó esta solicitud. Proceda con precaución."
  },
  "requestsAwaitingAcknowledgement": {
    "message": "solicitudes en espera de confirmación"
  },
  "required": {
    "message": "Requerido"
  },
  "reset": {
    "message": "Restablecer"
  },
  "resetWallet": {
    "message": "Restablecer monedero"
  },
  "resetWalletSubHeader": {
    "message": "MetaMask no guarda una copia de su contraseña. Si tiene problemas para desbloquear su cuenta, deberá restablecer su monedero. Puede hacerlo proporcionando la frase secreta de recuperación que utilizó cuando configuró su monedero."
  },
  "resetWalletUsingSRP": {
    "message": "Esta acción eliminará su monedero actual y la frase secreta de recuperación de este dispositivo, junto con la lista de cuentas que ha seleccionado. Después de restablecer con una frase secreta de recuperación, verá una lista de cuentas basada en la frase secreta de recuperación que usa para restablecer. Esta nueva lista incluirá automáticamente las cuentas que tengan saldo. También podrá $1 creado anteriormente. Las cuentas personalizadas que haya importado deberán costar $2, y cualquier token personalizado que haya agregado a una cuenta también deberá costar $3."
  },
  "resetWalletWarning": {
    "message": "Asegúrese de usar la frase secreta de recuperación correcta antes de continuar. No podrá deshacer esto."
  },
  "restartMetamask": {
    "message": "Reiniciar MetaMask"
  },
  "restore": {
    "message": "Restaurar"
  },
  "restoreFailed": {
    "message": "No se pueden restaurar sus datos desde el archivo proporcionado"
  },
  "restoreSuccessful": {
    "message": "Sus datos se restauraron correctamente"
  },
  "restoreUserData": {
    "message": "Restaure sus datos de usuario"
  },
  "restoreUserDataDescription": {
    "message": "Puede restaurar la configuración del usuario que contiene preferencias y direcciones de cuenta desde en un archivo JSON previamente respaldado."
  },
  "resultPageError": {
    "message": "Error"
  },
  "resultPageErrorDefaultMessage": {
    "message": "La operación falló."
  },
  "resultPageSuccess": {
    "message": "Éxito"
  },
  "resultPageSuccessDefaultMessage": {
    "message": "La operación se completó con éxito."
  },
  "retryTransaction": {
    "message": "Reintentar transacción"
  },
  "reusedTokenNameWarning": {
    "message": "Un token reutiliza un símbolo de otro token que se le muestra. Esto puede ser confuso o engañoso."
  },
  "revealSeedWords": {
    "message": "Revelar frase secreta de recuperación"
  },
  "revealSeedWordsDescription1": {
    "message": "La $1 proporciona la $2",
    "description": "This is a sentence consisting of link using 'revealSeedWordsSRPName' as $1 and bolded text using 'revealSeedWordsDescription3' as $2."
  },
  "revealSeedWordsDescription2": {
    "message": "MetaMask es un $1. Eso significa que usted es el propietario de su SRP.",
    "description": "$1 is text link with the message from 'revealSeedWordsNonCustodialWallet'"
  },
  "revealSeedWordsDescription3": {
    "message": "acceso completo a su monedero y fondos.\n"
  },
  "revealSeedWordsNonCustodialWallet": {
    "message": "monedero no custodiado"
  },
  "revealSeedWordsQR": {
    "message": "QR"
  },
  "revealSeedWordsSRPName": {
    "message": "Frase secreta de recuperación (SRP)"
  },
  "revealSeedWordsText": {
    "message": "Texto"
  },
  "revealSeedWordsWarning": {
    "message": "Asegúrese de que nadie esté mirando su pantalla. $1",
    "description": "$1 is bolded text using the message from 'revealSeedWordsWarning2'"
  },
  "revealSeedWordsWarning2": {
    "message": "El soporte técnico de MetaMask nunca se lo solicitará.",
    "description": "The bolded texted in the second part of 'revealSeedWordsWarning'"
  },
  "revealTheSeedPhrase": {
    "message": "Revelar frase semilla"
  },
  "revokeAllTokensTitle": {
    "message": "¿Revocar el permiso para acceder y transferir todos sus $1?",
    "description": "$1 is the symbol of the token for which the user is revoking approval"
  },
  "revokeAllTokensTitleWithoutSymbol": {
    "message": "¿Revocar el permiso para acceder y transferir todos sus NFT desde $1?",
    "description": "$1 is a link to contract on the block explorer when we're not able to retrieve a erc721 or erc1155 name"
  },
  "revokeApproveForAllDescription": {
    "message": "Esto revoca el permiso para que un tercero acceda y transfiera la totalidad de su $1 sin previo aviso.",
    "description": "$1 is either a string or link of a given token symbol or name"
  },
  "revokeApproveForAllDescriptionWithoutSymbol": {
    "message": "Esto revoca el permiso para que un tercero acceda y transfiera todos sus NFT desde $1 sin previo aviso.",
    "description": "$1 is a link to contract on the block explorer when we're not able to retrieve a erc721 or erc1155 name"
  },
  "revokePermission": {
    "message": "Revocar permiso"
  },
  "revokeSpendingCap": {
    "message": "Revocar un límite de gasto para su $1",
    "description": "$1 is a token symbol"
  },
  "revokeSpendingCapTooltipText": {
    "message": "Este tercero no podrá gastar más de sus tokens actuales o futuros."
  },
  "rpcUrl": {
    "message": "Nueva dirección URL de RPC"
  },
  "safeTransferFrom": {
    "message": "Transferencia segura desde"
  },
  "save": {
    "message": "Guardar"
  },
  "scanInstructions": {
    "message": "Ponga el código QR frente a la cámara"
  },
  "scanQrCode": {
    "message": "Escanear código QR"
  },
  "scrollDown": {
    "message": "Desplazarse hacia abajo"
  },
  "search": {
    "message": "Buscar"
  },
  "searchAccounts": {
    "message": "Buscar cuentas"
  },
  "searchResults": {
    "message": "Resultados de la búsqueda"
  },
  "secretRecoveryPhrase": {
    "message": "Frase secreta de recuperación"
  },
  "secureWallet": {
    "message": "Proteger monedero"
  },
  "security": {
    "message": "Seguridad"
  },
  "securityAlert": {
    "message": "Alerta de seguridad de $1 y $2"
  },
  "securityAlerts": {
    "message": "Alertas de seguridad"
  },
  "securityAlertsDescription": {
    "message": "Esta función le alerta sobre actividad maliciosa en la red principal de Ethereum al revisar activamente las solicitudes de transacciones y firmas mientras preserva su privacidad. Sus datos no se comparten con el tercero que proporciona este servicio. Haga siempre su propia diligencia debida antes de aprobar cualquier solicitud. No hay garantía de que esta función detecte toda la actividad maliciosa."
  },
  "securityAndPrivacy": {
    "message": "Seguridad y privacidad"
  },
  "securityProviderPoweredBy": {
    "message": "Impulsado por $1",
    "description": "The security provider that is providing data"
  },
  "seeDetails": {
    "message": "Ver detalles"
  },
  "seedPhraseConfirm": {
    "message": "Confirmar frase secreta de recuperación"
  },
  "seedPhraseEnterMissingWords": {
    "message": "Confirmar frase secreta de recuperación"
  },
  "seedPhraseIntroNotRecommendedButtonCopy": {
    "message": "Recordarme más tarde (no recomendado)"
  },
  "seedPhraseIntroRecommendedButtonCopy": {
    "message": "Proteger mi monedero (recomendado)"
  },
  "seedPhraseIntroSidebarBulletFour": {
    "message": "Escríbala y guárdela en varios lugares secretos."
  },
  "seedPhraseIntroSidebarBulletOne": {
    "message": "Guárdela en un gestor de contraseñas"
  },
  "seedPhraseIntroSidebarBulletThree": {
    "message": "Guárdela en una caja fuerte."
  },
  "seedPhraseIntroSidebarCopyOne": {
    "message": "Su frase secreta de recuperación es una frase de 12 palabras que es la “clave maestra” de su monedero y sus fondos"
  },
  "seedPhraseIntroSidebarCopyThree": {
    "message": "Si alguien le pide su frase de recuperación, es posible que tenga intenciones de estafarlo."
  },
  "seedPhraseIntroSidebarCopyTwo": {
    "message": "Nunca comparta su frase secreta de recuperación, ni siquiera con MetaMask."
  },
  "seedPhraseIntroSidebarTitleOne": {
    "message": "¿Qué es una frase secreta de recuperación?"
  },
  "seedPhraseIntroSidebarTitleThree": {
    "message": "¿Debería compartir mi frase secreta de recuperación?"
  },
  "seedPhraseIntroSidebarTitleTwo": {
    "message": "¿Cómo guardo mi frase secreta de recuperación?"
  },
  "seedPhraseIntroTitle": {
    "message": "Proteger su cartera"
  },
  "seedPhraseIntroTitleCopy": {
    "message": "Antes de comenzar, mire este breve video para aprender sobre su frase de recuperación y sobre cómo mantener seguro su monedero."
  },
  "seedPhraseReq": {
    "message": "Las frases secretas de recuperación contienen 12, 15, 18, 21 o 24 palabras"
  },
  "seedPhraseWriteDownDetails": {
    "message": "Escriba esta frase secreta de recuperación de 12 palabras y guárdela en un lugar de confianza al que solo usted pueda acceder."
  },
  "seedPhraseWriteDownHeader": {
    "message": "Anote la frase secreta de recuperación"
  },
  "select": {
    "message": "Seleccionar"
  },
  "selectAccounts": {
    "message": "Seleccionar cuentas"
  },
  "selectAccountsForSnap": {
    "message": "Seleccione la(s) cuenta(s) para usar con este snap"
  },
  "selectAll": {
    "message": "Seleccionar todo"
  },
  "selectAllAccounts": {
    "message": "Seleccionar todas las cuentas"
  },
  "selectAnAccount": {
    "message": "Seleccionar una cuenta"
  },
  "selectAnAccountAlreadyConnected": {
    "message": "Esta cuenta ya se conectó a MetaMask."
  },
  "selectAnAccountHelp": {
    "message": "Seleccione las cuentas custodiadas para usar en MetaMask Institutional."
  },
  "selectAnAction": {
    "message": "Seleccionar una acción"
  },
  "selectHdPath": {
    "message": "Seleccione la ruta de acceso al disco duro"
  },
  "selectJWT": {
    "message": "Seleccionar token"
  },
  "selectNFTPrivacyPreference": {
    "message": "Active la detección de NFT en Configuraciones"
  },
  "selectPathHelp": {
    "message": "Si no ve las cuentas previstas, intente cambiar la ruta HD."
  },
  "selectType": {
    "message": "Seleccionar tipo"
  },
  "selectingAllWillAllow": {
    "message": "Seleccionar todo permitirá que este sitio vea todas las cuentas actuales. Asegúrese de que este sitio sea de confianza."
  },
  "send": {
    "message": "Enviar"
  },
  "sendBugReport": {
    "message": "Envíenos un informe de error."
  },
  "sendDescription": {
    "message": "Enviar criptomonedas a cualquier cuenta"
  },
  "sendSpecifiedTokens": {
    "message": "Enviar $1",
    "description": "Symbol of the specified token"
  },
  "sendTo": {
    "message": "Enviar a"
  },
  "sendTokens": {
    "message": "Enviar tokens"
  },
  "sendingDisabled": {
    "message": "Todavía no se admite el envío de activos NFT ERC-1155."
  },
  "sendingNativeAsset": {
    "message": "Enviando $1",
    "description": "$1 represents the native currency symbol for the current network (e.g. ETH or BNB)"
  },
  "sendingToTokenContractWarning": {
    "message": "Advertencia: está a punto de enviar un contrato de token que podría dar lugar a una pérdida de fondos. $1",
    "description": "$1 is a clickable link with text defined by the 'learnMoreUpperCase' key. The link will open to a support article regarding the known contract address warning"
  },
  "sepolia": {
    "message": "Red de prueba Sepolia"
  },
  "setAdvancedPrivacySettingsDetails": {
    "message": "MetaMask utiliza estos servicios de terceros de confianza para mejorar la usabilidad y la seguridad de los productos."
  },
  "setApprovalForAll": {
    "message": "Establecer aprobación para todos"
  },
  "setApprovalForAllTitle": {
    "message": "Aprobar $1 sin límite preestablecido",
    "description": "The token symbol that is being approved"
  },
  "settingAddSnapAccount": {
    "message": "Añadir una cuenta snap"
  },
  "settings": {
    "message": "Configuración"
  },
  "settingsSearchMatchingNotFound": {
    "message": "No se encontraron resultados coincidentes."
  },
  "show": {
    "message": "Mostrar"
  },
  "showFiatConversionInTestnets": {
    "message": "Mostrar conversión en redes de prueba"
  },
  "showFiatConversionInTestnetsDescription": {
    "message": "Seleccione esta opción para mostrar la conversión de moneda fiduciaria en las redes de prueba"
  },
  "showHexData": {
    "message": "Mostrar datos hexadecimales"
  },
  "showHexDataDescription": {
    "message": "Seleccione esta opción para mostrar el campo de datos hexadecimales en la pantalla de envío"
  },
  "showIncomingTransactions": {
    "message": "Mostrar transacciones entrantes"
  },
  "showIncomingTransactionsDescription": {
    "message": "Seleccione esta opción para usar Etherscan para mostrar las transacciones entrantes en la lista de transacciones",
    "description": "$1 is the link to etherscan url and $2 is the link to the privacy policy of consensys APIs"
  },
  "showMore": {
    "message": "Mostrar más"
  },
  "showNft": {
    "message": "Mostrar NFT"
  },
  "showPermissions": {
    "message": "Mostrar permisos"
  },
  "showPrivateKey": {
    "message": "Mostrar clave privada"
  },
  "showTestnetNetworks": {
    "message": "Mostrar redes de prueba"
  },
  "showTestnetNetworksDescription": {
    "message": "Seleccione esta opción para mostrar las redes de prueba en la lista de redes"
  },
  "sigRequest": {
    "message": "Solicitud de firma"
  },
  "sign": {
    "message": "Firmar"
  },
  "signatureRequest": {
    "message": "Solicitud de firma"
  },
  "signatureRequestGuidance": {
    "message": "Solo firme este mensaje si comprende completamente el contenido y confía en el sitio solicitante."
  },
  "signatureRequestWarning": {
    "message": "Firmar este mensaje podría ser peligroso. Es posible que le esté otorgando el control total de su cuenta y activos a la contraparte de este mensaje. Eso significa que podrían vaciar su cuenta en cualquier momento. Proceda con precaución. $1."
  },
  "signed": {
    "message": "Firmado"
  },
  "signin": {
    "message": "Iniciar sesión"
  },
  "simulationErrorMessageV2": {
    "message": "No pudimos estimar el gas. Podría haber un error en el contrato y esta transacción podría fallar."
  },
  "skip": {
    "message": "Omitir"
  },
  "skipAccountSecurity": {
    "message": "¿Omitir la seguridad de la cuenta?"
  },
  "skipAccountSecurityDetails": {
    "message": "Entiendo que hasta que no haga una copia de seguridad de mi frase secreta de recuperación, puedo perder mis cuentas y todos los activos asociados."
  },
  "smartContracts": {
    "message": "Contratos inteligentes"
  },
  "smartSwap": {
    "message": "Intercambio inteligente"
  },
  "smartSwapsAreHere": {
    "message": "¡Los intercambios inteligentes ya están aquí!"
  },
  "smartSwapsDescription": {
    "message": "¡La función Intercambios de MetaMask ahora es mucho más inteligente! Habilitar Intercambios inteligentes permitirá que MetaMask optimice mediante programación su intercambio para ayudar a:"
  },
  "smartSwapsErrorNotEnoughFunds": {
    "message": "No hay suficientes fondos para un intercambio inteligente."
  },
  "smartSwapsErrorUnavailable": {
    "message": "Los intercambios inteligentes no están disponibles temporalmente."
  },
  "smartSwapsSubDescription": {
    "message": "* Los intercambios inteligentes intentarán enviar su transacción de forma privada varias veces. Si todos los intentos fallan, la transacción se transmitirá públicamente para garantizar que su intercambio se realice con éxito."
  },
  "snapConfigure": {
    "message": "Configurar"
  },
  "snapConnectionWarning": {
    "message": "$1 quiere conectarse a $2. Continúe solo si confía en este sitio web.",
    "description": "$2 is the snap and $1 is the dapp requesting connection to the snap."
  },
  "snapContent": {
    "message": "Este contenido proviene de $1",
    "description": "This is shown when a snap shows transaction insight information in the confirmation UI. $1 is a link to the snap's settings page with the link text being the name of the snap."
  },
  "snapCreateAccountSubtitle": {
    "message": "Elija cómo proteger su nueva cuenta con MetaMask Snaps."
  },
  "snapCreateAccountTitle": {
    "message": "Cree una cuenta $1",
    "description": "Title of the Create Snap Account Page, $1 is the text using a different color"
  },
  "snapCreateAccountTitle2": {
    "message": "snap",
    "description": "$1 of the snapCreateAccountTitle"
  },
  "snapCreatedByMetaMask": {
    "message": "Por MetaMask"
  },
  "snapDetailAudits": {
    "message": "Auditar"
  },
  "snapDetailDeveloper": {
    "message": "Desarrollador"
  },
  "snapDetailLastUpdated": {
    "message": "Actualizado"
  },
  "snapDetailManageSnap": {
    "message": "Administrar snap"
  },
  "snapDetailTags": {
    "message": "Etiquetas"
  },
  "snapDetailVersion": {
    "message": "Versión"
  },
  "snapDetailWebsite": {
    "message": "Sitio web"
  },
  "snapDetailsCreateASnapAccount": {
    "message": "Crear una cuenta Snap"
  },
  "snapDetailsInstalled": {
    "message": "Instalado"
  },
  "snapError": {
    "message": "Error de snap: '$1'. Código de error: '$2'",
    "description": "This is shown when a snap encounters an error. $1 is the error message from the snap, and $2 is the error code."
  },
  "snapInstall": {
    "message": "Instalar snap"
  },
  "snapInstallRequest": {
    "message": "La instalación de $1 otorga los siguientes permisos. Solo continúe si confía en $1.",
    "description": "$1 is the snap name."
  },
  "snapInstallSuccess": {
    "message": "Instalación completa"
  },
  "snapInstallWarningCheck": {
    "message": "Para confirmar que comprende, verifique la casilla.",
    "description": "Warning message used in popup displayed on snap install. $1 is the snap name."
  },
  "snapInstallWarningCheckPlural": {
    "message": "Para confirmar que comprende, marque todas las casillas.",
    "description": "Warning message used in popup displayed on snap install when having multiple permissions. $1 is the snap name."
  },
  "snapInstallWarningHeading": {
    "message": "Proceda con precaución"
  },
  "snapInstallWarningKeyAccess": {
    "message": "Otorgar a $1 el control de la cuenta de $2",
    "description": "The first parameter is the name of the snap and the second one is the protocol"
  },
  "snapInstallWarningPublicKeyAccess": {
    "message": "Dar a $2 el acceso de clave pública a $1",
    "description": "The first parameter is the name of the snap and the second one is the protocol"
  },
  "snapInstallationErrorDescription": {
    "message": "$1 no se pudo instalar.",
    "description": "Error description used when snap installation fails. $1 is the snap name."
  },
  "snapInstallationErrorTitle": {
    "message": "Instalación fallida",
    "description": "Error title used when snap installation fails."
  },
  "snapIsAudited": {
    "message": "Auditado"
  },
  "snapResultError": {
    "message": "Error"
  },
  "snapResultSuccess": {
    "message": "Éxito"
  },
  "snapResultSuccessDescription": {
    "message": "$1 está listo para usar"
  },
  "snapUpdate": {
    "message": "Actualizar snap"
  },
  "snapUpdateAvailable": {
    "message": "Actualización disponible"
  },
  "snapUpdateErrorDescription": {
    "message": "$1 no se pudo actualizar.",
    "description": "Error description used when snap update fails. $1 is the snap name."
  },
  "snapUpdateErrorTitle": {
    "message": "Actualización fallida",
    "description": "Error title used when snap update fails."
  },
  "snapUpdateRequest": {
    "message": "$1 quiere actualizar $2 a $3, lo que le otorga los siguientes permisos. Continúe solo si confía en $2.",
    "description": "$1 is the dApp origin requesting the snap, $2 is the snap name and $3 is the snap version."
  },
  "snapUpdateSuccess": {
    "message": "Actualización completa"
  },
  "snaps": {
    "message": "Snaps"
  },
  "snapsInsightLoading": {
    "message": "Cargando información de transacción..."
  },
  "snapsInvalidUIError": {
    "message": "La IU especificada por el snap no es válida."
  },
  "snapsNoInsight": {
    "message": "El snap no devolvió ninguna información"
  },
  "snapsSettingsDescription": {
    "message": "Administre sus snaps"
  },
  "snapsTermsOfUse": {
    "message": "Términos de uso"
  },
  "snapsToggle": {
    "message": "Un snap solo se ejecutará si está habilitado"
  },
  "snapsUIError": {
    "message": "Póngase en contacto con los creadores de $1 para obtener más ayuda.",
    "description": "This is shown when the insight snap throws an error. $1 is the snap name"
  },
  "someNetworksMayPoseSecurity": {
    "message": "Algunas redes pueden presentar riesgos de seguridad y/o privacidad. Comprenda los riesgos antes de agregar y utilizar una red."
  },
  "somethingIsWrong": {
    "message": "Algo salió mal. Intente volver a cargar la página."
  },
  "somethingWentWrong": {
    "message": "Lo lamentamos, se produjo un error."
  },
  "speedUp": {
    "message": "Acelerar"
  },
  "speedUpCancellation": {
    "message": "Acelerar esta cancelación"
  },
  "speedUpExplanation": {
    "message": "Hemos actualizado la tarifa de gas en función de las condiciones actuales de la red y la hemos aumentado al menos un 10 % (exigido por la red)."
  },
  "speedUpPopoverTitle": {
    "message": "Acelerar la transacción"
  },
  "speedUpTooltipText": {
    "message": "Nueva tarifa de gas"
  },
  "speedUpTransaction": {
    "message": "Acelerar esta transacción"
  },
  "spendLimitInsufficient": {
    "message": "Límite de gastos insuficiente"
  },
  "spendLimitInvalid": {
    "message": "El límite de gastos no es válido, debe ser un número positivo"
  },
  "spendLimitPermission": {
    "message": "Permiso de límite de gastos"
  },
  "spendLimitRequestedBy": {
    "message": "Límite de gastos solicitado por $1",
    "description": "Origin of the site requesting the spend limit"
  },
  "spendLimitTooLarge": {
    "message": "El límite de gastos es demasiado alto"
  },
  "spendingCap": {
    "message": "Límite de gasto"
  },
  "spendingCapError": {
    "message": "Error: ingrese solo números"
  },
  "spendingCapErrorDescription": {
    "message": "Ingrese solo una cantidad con la que se sienta cómodo para que $1 acceda ahora o en el futuro. Siempre puede aumentar el límite de tokens más tarde.",
    "description": "$1 is origin of the site requesting the token limit"
  },
  "spendingCapRequest": {
    "message": "Solicitud de límite de gastos para su $1"
  },
  "srpInputNumberOfWords": {
    "message": "Tengo una frase de $1 palabras",
    "description": "This is the text for each option in the dropdown where a user selects how many words their secret recovery phrase has during import. The $1 is the number of words (either 12, 15, 18, 21, or 24)."
  },
  "srpPasteFailedTooManyWords": {
    "message": "Pegar falló porque contenía más de 24 palabras. Una frase secreta de recuperación puede tener un máximo de 24 palabras.",
    "description": "Description of SRP paste error when the pasted content has too many words"
  },
  "srpPasteTip": {
    "message": "Puede pegar toda su frase secreta de recuperación en cualquier campo",
    "description": "Our secret recovery phrase input is split into one field per word. This message explains to users that they can paste their entire secrete recovery phrase into any field, and we will handle it correctly."
  },
  "srpSecurityQuizGetStarted": {
    "message": "Comenzar"
  },
  "srpSecurityQuizImgAlt": {
    "message": "Un ojo con un ojo de cerradura en el centro y tres campos de contraseña flotantes"
  },
  "srpSecurityQuizIntroduction": {
    "message": "Para revelar su frase secreta de recuperación, debe responder correctamente dos preguntas"
  },
  "srpSecurityQuizQuestionOneQuestion": {
    "message": "Si extravía su frase secreta de recuperación, MetaMask..."
  },
  "srpSecurityQuizQuestionOneRightAnswer": {
    "message": "No puede ayudarlo"
  },
  "srpSecurityQuizQuestionOneRightAnswerDescription": {
    "message": "Escríbalo, grábelo en metal o guárdelo en múltiples lugares secretos para que nunca lo pierda. Si lo pierde, lo ha perdido para siempre."
  },
  "srpSecurityQuizQuestionOneRightAnswerTitle": {
    "message": "¡Cierto! Nadie puede ayudarlo a recuperar su Frase secreta de recuperación"
  },
  "srpSecurityQuizQuestionOneWrongAnswer": {
    "message": "Puede recuperarla para usted"
  },
  "srpSecurityQuizQuestionOneWrongAnswerDescription": {
    "message": "Si pierde su frase secreta de recuperación, ésta se perderá para siempre. Nadie puede ayudarle a recuperarla, sin importar lo que digan."
  },
  "srpSecurityQuizQuestionOneWrongAnswerTitle": {
    "message": "¡Incorrecto! Nadie puede ayudarlo a recuperar su frase secreta de recuperación"
  },
  "srpSecurityQuizQuestionTwoQuestion": {
    "message": "Si alguien, incluso un agente de soporte, le pide su frase secreta de recuperación..."
  },
  "srpSecurityQuizQuestionTwoRightAnswer": {
    "message": "Lo están estafando"
  },
  "srpSecurityQuizQuestionTwoRightAnswerDescription": {
    "message": "Cualquiera que afirme necesitar su frase secreta de recuperación le está mintiendo. Si la comparte, le robarán sus activos."
  },
  "srpSecurityQuizQuestionTwoRightAnswerTitle": {
    "message": "¡Correcto! Compartir su frase secreta de recuperación nunca es una buena idea"
  },
  "srpSecurityQuizQuestionTwoWrongAnswer": {
    "message": "Debería dársela"
  },
  "srpSecurityQuizQuestionTwoWrongAnswerDescription": {
    "message": "Cualquiera que afirme necesitar su frase secreta de recuperación le está mintiendo. Si la comparte, le robarán sus activos."
  },
  "srpSecurityQuizQuestionTwoWrongAnswerTitle": {
    "message": "¡No! Nunca comparta su frase secreta de recuperación con nadie, nunca"
  },
  "srpSecurityQuizTitle": {
    "message": "Cuestionario de seguridad"
  },
  "srpToggleShow": {
    "message": "Mostrar/Ocultar esta palabra de la frase secreta de recuperación",
    "description": "Describes a toggle that is used to show or hide a single word of the secret recovery phrase"
  },
  "srpWordHidden": {
    "message": "Esta palabra está escondida",
    "description": "Explains that a word in the secret recovery phrase is hidden"
  },
  "srpWordShown": {
    "message": "Esta palabra se está mostrando",
    "description": "Explains that a word in the secret recovery phrase is being shown"
  },
  "stable": {
    "message": "Estable"
  },
  "stableLowercase": {
    "message": "estable"
  },
  "stake": {
    "message": "Staking"
  },
  "stakeDescription": {
    "message": "Guarde su cripto y obtenga ganancias potenciales"
  },
  "stateLogError": {
    "message": "Error al recuperar los registros de estado."
  },
  "stateLogFileName": {
    "message": "Registros de estado de MetaMask"
  },
  "stateLogs": {
    "message": "Registros de estado"
  },
  "stateLogsDescription": {
    "message": "Los registros de estado contienen sus direcciones de cuentas públicas y las transacciones enviadas."
  },
  "status": {
    "message": "Estado"
  },
  "statusNotConnected": {
    "message": "No conectado"
  },
  "statusNotConnectedAccount": {
    "message": "No hay cuentas conectadas"
  },
  "step1LatticeWallet": {
    "message": "Conecte su Lattice1"
  },
  "step1LatticeWalletMsg": {
    "message": "Puede conectar MetaMask a su dispositivo Lattice1 una vez que esté configurado y en línea. Desbloquee su dispositivo y tenga a mano el ID correspondiente.",
    "description": "$1 represents the `hardwareWalletSupportLinkConversion` localization key"
  },
  "step1LedgerWallet": {
    "message": "Descargar la aplicación de Ledger"
  },
  "step1LedgerWalletMsg": {
    "message": "Descargue y configure la aplicación, e ingrese su contraseña para desbloquear $1.",
    "description": "$1 represents the `ledgerLiveApp` localization value"
  },
  "step1TrezorWallet": {
    "message": "Conecte su Trezor"
  },
  "step1TrezorWalletMsg": {
    "message": "Conecte su Trezor directamente al equipo y desbloquéelo. Asegúrese de utilizar la frase de contraseña correcta.",
    "description": "$1 represents the `hardwareWalletSupportLinkConversion` localization key"
  },
  "step2LedgerWallet": {
    "message": "Conecte su Ledger"
  },
  "step2LedgerWalletMsg": {
    "message": "Conecte su Ledger directamente a su equipo, desbloquéelo y abra la aplicación Ethereum.",
    "description": "$1 represents the `hardwareWalletSupportLinkConversion` localization key"
  },
  "stillGettingMessage": {
    "message": "¿Sigue recibiendo este mensaje?"
  },
  "strong": {
    "message": "Fuerte"
  },
  "stxBenefit1": {
    "message": "Minimizar los costos de transacción"
  },
  "stxBenefit2": {
    "message": "Reducir las fallas en las transacciones"
  },
  "stxBenefit3": {
    "message": "Eliminar las transacciones atascadas"
  },
  "stxBenefit4": {
    "message": "Prevenir la inversión ventajista"
  },
  "stxCancelled": {
    "message": "El intercambio habría fallado"
  },
  "stxCancelledDescription": {
    "message": "Su transacción pudo haber fallado y fue cancelada para protegerlo de pagar comisiones de gas innecesarias."
  },
  "stxCancelledSubDescription": {
    "message": "Intente su swap nuevamente. Estaremos aquí para protegerlo contra riesgos similares la próxima vez."
  },
  "stxFailure": {
    "message": "Error al intercambiar"
  },
  "stxFailureDescription": {
    "message": "Los cambios repentinos del mercado pueden causar fallas. Si el problema persiste, comuníquese con $1.",
    "description": "This message is shown to a user if their swap fails. The $1 will be replaced by support.metamask.io"
  },
  "stxPendingPrivatelySubmittingSwap": {
    "message": "Enviando su intercambio de forma privada..."
  },
  "stxPendingPubliclySubmittingSwap": {
    "message": "Enviando su intercambio de forma pública..."
  },
  "stxSuccess": {
    "message": "¡Intercambio finalizado!"
  },
  "stxSuccessDescription": {
    "message": "Su $1 ya está disponible.",
    "description": "$1 is a token symbol, e.g. ETH"
  },
  "stxSwapCompleteIn": {
    "message": "El intercambio finalizará en <",
    "description": "'<' means 'less than', e.g. Swap will complete in < 2:59"
  },
  "stxTooltip": {
    "message": "Simule transacciones antes de enviarlas para disminuir los costos de transacción y reducir las fallas."
  },
  "stxTryingToCancel": {
    "message": "Intentando cancelar su transacción..."
  },
  "stxUnknown": {
    "message": "Estado desconocido"
  },
  "stxUnknownDescription": {
    "message": "Una transacción se ha realizado correctamente, pero no estamos seguros de qué se trata. Esto puede deberse a que envió otra transacción mientras se procesaba este intercambio."
  },
  "stxUserCancelled": {
    "message": "Intercambio cancelado"
  },
  "stxUserCancelledDescription": {
    "message": "Su transacción ha sido cancelada y no pagó ninguna comisión de gas innecesaria."
  },
<<<<<<< HEAD
  "stxYouCanOptOut": {
    "message": "Puede darse de baja en la configuración avanzada en cualquier momento."
=======
  "step1HardwareWallet": {
    "message": "1. Conectar monedero físico."
  },
  "step1HardwareWalletMsg": {
    "message": "Conéctate el monedero físico directamente al ordenador."
  },
  "step2HardwareWallet": {
    "message": "2. Seleccionar una cuenta"
  },
  "step2HardwareWalletMsg": {
    "message": "Seleccione la cuenta que quieres ver. Sólo se puede eligir una a la vez."
  },
  "step3HardwareWallet": {
    "message": "3. Empezar a usar dApps ¡y más!"
  },
  "step3HardwareWalletMsg": {
    "message": "Usa tu cuenta física igual que harías con cualquier cuenta de Ethereum. Regístrate con dApps, manda Eth, compra y almacena tokens de ERC20 y otros tokens no-fungibles, como CryptoKitties."
  },
  "storePhrase": {
    "message": "Guarde esta frase en un administrador de contraseñas como 1Password."
>>>>>>> 983d2c9f
  },
  "submit": {
    "message": "Enviar"
  },
  "submitted": {
    "message": "Enviado"
  },
  "support": {
    "message": "Soporte técnico"
  },
  "supportCenter": {
    "message": "Visite nuestro Centro de soporte técnico"
  },
  "swap": {
    "message": "Intercambiar"
  },
  "swapAdjustSlippage": {
    "message": "Ajustar deslizamiento"
  },
  "swapAggregator": {
    "message": "Agregador"
  },
  "swapAllowSwappingOf": {
    "message": "Permitir intercambio de $1",
    "description": "Shows a user that they need to allow a token for swapping on their hardware wallet"
  },
  "swapAmountReceived": {
    "message": "Monto garantizado"
  },
  "swapAmountReceivedInfo": {
    "message": "Se refiere al monto mínimo que recibirá. Puede recibir más en función del deslizamiento."
  },
  "swapAnyway": {
    "message": "Intercambiar de todos modos"
  },
  "swapApproval": {
    "message": "Aprobar $1 para intercambios",
    "description": "Used in the transaction display list to describe a transaction that is an approve call on a token that is to be swapped.. $1 is the symbol of a token that has been approved."
  },
  "swapApproveNeedMoreTokens": {
    "message": "Necesita $1 más $2 para completar este intercambio",
    "description": "Tells the user how many more of a given token they need for a specific swap. $1 is an amount of tokens and $2 is the token symbol."
  },
  "swapAreYouStillThere": {
    "message": "¿Sigue ahí?"
  },
  "swapAreYouStillThereDescription": {
    "message": "Estamos listos para mostrarle las últimas cotizaciones cuando desee continuar"
  },
  "swapBuildQuotePlaceHolderText": {
    "message": "No hay tokens disponibles que coincidan con $1",
    "description": "Tells the user that a given search string does not match any tokens in our token lists. $1 can be any string of text"
  },
  "swapConfirmWithHwWallet": {
    "message": "Confirmar con su monedero físico"
  },
  "swapContinueSwapping": {
    "message": "Continuar intercambiando"
  },
  "swapContractDataDisabledErrorDescription": {
    "message": "En la aplicación de Ethereum en su Ledger, diríjase a \"Configuración\" y habilite los datos de contrato. A continuación, vuelva a intentar su intercambio."
  },
  "swapContractDataDisabledErrorTitle": {
    "message": "Los datos de contrato no se habilitaron en su Ledger"
  },
  "swapCustom": {
    "message": "personalizado"
  },
  "swapDecentralizedExchange": {
    "message": "Cambio descentralizado"
  },
  "swapDescription": {
    "message": "Intercambie y opere con sus tokens"
  },
  "swapDirectContract": {
    "message": "Contrato directo"
  },
  "swapDisabled": {
    "message": "El intercambio no está disponible en esta red"
  },
  "swapEditLimit": {
    "message": "Editar límite"
  },
  "swapEnableDescription": {
    "message": "Esta acción es obligatoria y le da permiso a MetaMask para intercambiar su $1.",
    "description": "Gives the user info about the required approval transaction for swaps. $1 will be the symbol of a token being approved for swaps."
  },
  "swapEnableTokenForSwapping": {
    "message": "Esto será $1 por intercambiar",
    "description": "$1 is for the 'enableToken' key, e.g. 'enable ETH'"
  },
  "swapEnterAmount": {
    "message": "Introduzca un importe"
  },
  "swapEstimatedNetworkFees": {
    "message": "Tarifas de red estimadas"
  },
  "swapEstimatedNetworkFeesInfo": {
    "message": "Un estimado de la tarifa de red que se usará para completar el intercambio. El monto real puede cambiar según las condiciones de la red."
  },
  "swapFailedErrorDescriptionWithSupportLink": {
    "message": "Pueden ocurrir fallas en las transacciones, por lo que estamos aquí para ayudarlo. Si el problema continúa, comuníquese con nuestro soporte al cliente al $1 para recibir ayuda adicional.",
    "description": "This message is shown to a user if their swap fails. The $1 will be replaced by support.metamask.io"
  },
  "swapFailedErrorTitle": {
    "message": "Error al intercambiar"
  },
  "swapFetchingQuote": {
    "message": "Obteniendo cotización"
  },
  "swapFetchingQuoteNofN": {
    "message": "Obtener cotización $1 de $2",
    "description": "A count of possible quotes shown to the user while they are waiting for quotes to be fetched. $1 is the number of quotes already loaded, and $2 is the total number of resources that we check for quotes. Keep in mind that not all resources will have a quote for a particular swap."
  },
  "swapFetchingQuotes": {
    "message": "Obtener cotizaciones"
  },
  "swapFetchingQuotesErrorDescription": {
    "message": "Se produjo un error. Vuelva a intentarlo o, si el error persiste, póngase en contacto con el soporte al cliente."
  },
  "swapFetchingQuotesErrorTitle": {
    "message": "Error al capturar cotizaciones"
  },
  "swapFetchingTokens": {
    "message": "Capturando tokens…"
  },
  "swapFromTo": {
    "message": "El intercambio de $1 por $2",
    "description": "Tells a user that they need to confirm on their hardware wallet a swap of 2 tokens. $1 is a source token and $2 is a destination token"
  },
  "swapGasFeesDetails": {
    "message": "Las tarifas de gas son estimadas y fluctuarán en función del tráfico de la red y la complejidad de las transacciones."
  },
  "swapGasFeesLearnMore": {
    "message": "Obtenga más información sobre las tarifas de gas"
  },
  "swapGasFeesSplit": {
    "message": "Las tarifas de gas en la pantalla anterior se dividen entre estas dos transacciones."
  },
  "swapGasFeesSummary": {
    "message": "Las tarifas de gas se pagan a los mineros de criptomonedas que procesan transacciones en la red $1. MetaMask no se beneficia de las tarifas de gas.",
    "description": "$1 is the selected network, e.g. Ethereum or BSC"
  },
  "swapHighSlippage": {
    "message": "Deslizamiento alto"
  },
  "swapHighSlippageWarning": {
    "message": "El monto del deslizamiento es muy alto."
  },
  "swapIncludesMMFee": {
    "message": "Incluye una tasa de MetaMask del $1%.",
    "description": "Provides information about the fee that metamask takes for swaps. $1 is a decimal number."
  },
  "swapIncludesMetaMaskFeeViewAllQuotes": {
    "message": "Incluye una tarifa MetaMask de $1% - $2",
    "description": "Provides information about the fee that metamask takes for swaps. $1 is a decimal number and $2 is a link to view all quotes."
  },
  "swapLearnMore": {
    "message": "Más información sobre los intercambios"
  },
  "swapLowSlippage": {
    "message": "Deslizamiento bajo"
  },
  "swapLowSlippageError": {
    "message": "Es posible que la transacción tenga errores, el deslizamiento máximo es demasiado bajo."
  },
  "swapMaxSlippage": {
    "message": "Desfase máximo"
  },
  "swapMetaMaskFee": {
    "message": "Tarifa de MetaMask"
  },
  "swapMetaMaskFeeDescription": {
    "message": "La tarifa de $1% se incluye automáticamente en esta cotización. Lo paga a cambio de una licencia para usar el software de agregación de información del proveedor de liquidez de MetaMask.",
    "description": "Provides information about the fee that metamask takes for swaps. $1 is a decimal number."
  },
  "swapNQuotesWithDot": {
    "message": "$1 cotizaciones.",
    "description": "$1 is the number of quotes that the user can select from when opening the list of quotes on the 'view quote' screen"
  },
  "swapNewQuoteIn": {
    "message": "Cotizaciones nuevas en $1",
    "description": "Tells the user the amount of time until the currently displayed quotes are update. $1 is a time that is counting down from 1:00 to 0:00"
  },
  "swapNoTokensAvailable": {
    "message": "No hay tokens disponibles que coincidan con $1",
    "description": "Tells the user that a given search string does not match any tokens in our token lists. $1 can be any string of text"
  },
  "swapOnceTransactionHasProcess": {
    "message": "Su $1 se agregará a la cuenta una vez que se procese esta transacción.",
    "description": "This message communicates the token that is being transferred. It is shown on the awaiting swap screen. The $1 will be a token symbol."
  },
  "swapPriceDifference": {
    "message": "Está a punto de intercambiar $1 $2 (~$3) por $4 $5 (~$6).",
    "description": "This message represents the price slippage for the swap.  $1 and $4 are a number (ex: 2.89), $2 and $5 are symbols (ex: ETH), and $3 and $6 are fiat currency amounts."
  },
  "swapPriceDifferenceTitle": {
    "message": "Diferencia de precio de ~$1 %",
    "description": "$1 is a number (ex: 1.23) that represents the price difference."
  },
  "swapPriceImpactTooltip": {
    "message": "El impacto sobre el precio es la diferencia entre el precio actual del mercado y el monto recibido durante la ejecución de la transacción. El impacto sobre el precio es una función del tamaño de su transacción respecto de la dimensión del fondo de liquidez."
  },
  "swapPriceUnavailableDescription": {
    "message": "No se pudo determinar el impacto sobre el precio debido a la falta de datos de los precios del mercado. Antes de realizar el intercambio, confirme que está de acuerdo con la cantidad de tokens que está a punto de recibir."
  },
  "swapPriceUnavailableTitle": {
    "message": "Antes de continuar, verifique su tasa"
  },
  "swapProcessing": {
    "message": "Procesamiento"
  },
  "swapQuoteDetails": {
    "message": "Detalles de cotización"
  },
  "swapQuoteNofM": {
    "message": "$1 de $2",
    "description": "A count of possible quotes shown to the user while they are waiting for quotes to be fetched. $1 is the number of quotes already loaded, and $2 is the total number of resources that we check for quotes. Keep in mind that not all resources will have a quote for a particular swap."
  },
  "swapQuoteSource": {
    "message": "Fuente de la cotización"
  },
  "swapQuotesExpiredErrorDescription": {
    "message": "Solicite cotizaciones nuevas para tener los costos más recientes."
  },
  "swapQuotesExpiredErrorTitle": {
    "message": "Tiempo de espera de cotizaciones"
  },
  "swapQuotesNotAvailableDescription": {
    "message": "Reduzca el tamaño de su operación o utilice un token diferente."
  },
  "swapQuotesNotAvailableErrorDescription": {
    "message": "Intente ajustar la configuración de monto o deslizamiento y vuelva a intentarlo."
  },
  "swapQuotesNotAvailableErrorTitle": {
    "message": "No hay cotizaciones disponibles"
  },
  "swapRate": {
    "message": "Tarifa"
  },
  "swapReceiving": {
    "message": "Recibiendo"
  },
  "swapReceivingInfoTooltip": {
    "message": "Este es un valor estimado. El monto exacto depende del deslizamiento."
  },
  "swapRequestForQuotation": {
    "message": "Solicitud de cotización"
  },
  "swapReviewSwap": {
    "message": "Revisar intercambio"
  },
  "swapSearchNameOrAddress": {
    "message": "Buscar nombre o pegar dirección"
  },
  "swapSelect": {
    "message": "Seleccionar"
  },
  "swapSelectAQuote": {
    "message": "Seleccionar una cotización"
  },
  "swapSelectAToken": {
    "message": "Seleccionar token"
  },
  "swapSelectQuotePopoverDescription": {
    "message": "A continuación, se muestran todas las cotizaciones recopiladas de diversas fuentes de liquidez."
  },
  "swapSelectToken": {
    "message": "Seleccionar token"
  },
  "swapShowLatestQuotes": {
    "message": "Mostrar cotizaciones más recientes"
  },
  "swapSlippageHighDescription": {
    "message": "El deslizamiento ingresado ($1%) se considera muy alto y puede resultar en una mala tasa",
    "description": "$1 is the amount of % for slippage"
  },
  "swapSlippageHighTitle": {
    "message": "Deslizamiento alto"
  },
  "swapSlippageLowDescription": {
    "message": "Un valor tan bajo ($1%) puede resultar en un intercambio fallido",
    "description": "$1 is the amount of % for slippage"
  },
  "swapSlippageLowTitle": {
    "message": "Deslizamiento bajo"
  },
  "swapSlippageNegative": {
    "message": "El deslizamiento debe ser mayor o igual que cero"
  },
  "swapSlippageNegativeDescription": {
    "message": "El deslizamiento debe ser mayor o igual que cero"
  },
  "swapSlippageNegativeTitle": {
    "message": "Aumentar el deslizamiento para continuar"
  },
  "swapSlippageOverLimitDescription": {
    "message": "La tolerancia al deslizamiento debe ser del 15 % o menos. Cualquier cosa más alta resultará en una mala tasa."
  },
  "swapSlippageOverLimitTitle": {
    "message": "Reducir el deslizamiento para continuar"
  },
  "swapSlippagePercent": {
    "message": "$1%",
    "description": "$1 is the amount of % for slippage"
  },
  "swapSlippageTooltip": {
    "message": "Si el precio cambia entre el momento en que hace el pedido y cuando se confirma, se denomina \"deslizamiento\". El canje se cancelará automáticamente si el deslizamiento supera lo establecido en la configuración de la \"tolerancia de deslizamiento\"."
  },
  "swapSlippageZeroDescription": {
    "message": "Hay menos proveedores de cotizaciones de deslizamiento cero, lo que resultará en una cotización menos competitiva."
  },
  "swapSlippageZeroTitle": {
    "message": "Abastecimiento de proveedores de deslizamiento cero"
  },
  "swapSource": {
    "message": "Fuente de liquidez"
  },
  "swapSourceInfo": {
    "message": "Buscamos varias fuentes de liquidez (sitios de cambio, agregadores y creadores de mercado profesionales) para obtener las mejores tasas y las tarifas de red más bajas."
  },
  "swapSuggested": {
    "message": "Intercambio sugerido"
  },
  "swapSuggestedGasSettingToolTipMessage": {
    "message": "Los intercambios son transacciones complejas y urgentes. Recomendamos esta tarifa de gas para lograr un buen equilibrio entre el costo y la garantía de un intercambio exitoso."
  },
  "swapSwapFrom": {
    "message": "Intercambiar de"
  },
  "swapSwapSwitch": {
    "message": "Cambiar orden de los tokens"
  },
  "swapSwapTo": {
    "message": "Intercambiar a"
  },
  "swapToConfirmWithHwWallet": {
    "message": "para confirmar con su monedero físico"
  },
  "swapTokenAddedManuallyDescription": {
    "message": "Verifique este token en $1 y asegúrese de que sea el token que desea operar.",
    "description": "$1 points the user to etherscan as a place they can verify information about a token. $1 is replaced with the translation for \"etherscan\""
  },
  "swapTokenAddedManuallyTitle": {
    "message": "Token añadido manualmente"
  },
  "swapTokenAvailable": {
    "message": "Su $1 se agregó a la cuenta.",
    "description": "This message is shown after a swap is successful and communicates the exact amount of tokens the user has received for a swap. The $1 is a decimal number of tokens followed by the token symbol."
  },
  "swapTokenBalanceUnavailable": {
    "message": "No se pudo recuperar su saldo de $1",
    "description": "This message communicates to the user that their balance of a given token is currently unavailable. $1 will be replaced by a token symbol"
  },
  "swapTokenNotAvailable": {
    "message": "El token no está disponible para intercambiar en esta región"
  },
  "swapTokenToToken": {
    "message": "Intercambiar $1 por $2",
    "description": "Used in the transaction display list to describe a swap. $1 and $2 are the symbols of tokens in involved in a swap."
  },
  "swapTokenVerificationAddedManually": {
    "message": "Este token se añadió de forma manual."
  },
  "swapTokenVerificationMessage": {
    "message": "Siempre confirme la dirección del token en $1.",
    "description": "Points the user to Etherscan as a place they can verify information about a token. $1 is replaced with the translation for \"Etherscan\" followed by an info icon that shows more info on hover."
  },
  "swapTokenVerificationOnlyOneSource": {
    "message": "Solo se verificó en una fuente."
  },
  "swapTokenVerificationSources": {
    "message": "Verificar en $1 fuentes.",
    "description": "Indicates the number of token information sources that recognize the symbol + address. $1 is a decimal number."
  },
  "swapTokenVerifiedOn1SourceDescription": {
    "message": "$1 solo se verifica en 1 fuente. Considere verificarlo en $2 antes de continuar.",
    "description": "$1 is a token name, $2 points the user to etherscan as a place they can verify information about a token. $1 is replaced with the translation for \"etherscan\""
  },
  "swapTokenVerifiedOn1SourceTitle": {
    "message": "Token potencialmente falso"
  },
  "swapTooManyDecimalsError": {
    "message": "$1 permite hasta $2 decimales",
    "description": "$1 is a token symbol and $2 is the max. number of decimals allowed for the token"
  },
  "swapTransactionComplete": {
    "message": "Transacción completa"
  },
  "swapTwoTransactions": {
    "message": "2 transacciones"
  },
  "swapUnknown": {
    "message": "Desconocido"
  },
  "swapVerifyTokenExplanation": {
    "message": "Varios tokens pueden usar el mismo nombre y símbolo. Revise $1 para comprobar que este es el token que busca.",
    "description": "This appears in a tooltip next to the verifyThisTokenOn message. It gives the user more information about why they should check the token on a block explorer. $1 will be the name or url of the block explorer, which will be the translation of 'etherscan' or a block explorer url specified for a custom network."
  },
  "swapYourTokenBalance": {
    "message": "$1 $2 disponibles para intercambio",
    "description": "Tells the user how much of a token they have in their balance. $1 is a decimal number amount of tokens, and $2 is a token symbol"
  },
  "swapZeroSlippage": {
    "message": "0 % de deslizamiento"
  },
  "swapsAdvancedOptions": {
    "message": "Opciones avanzadas"
  },
  "swapsExcessiveSlippageWarning": {
    "message": "El monto del deslizamiento es muy alto, por lo que recibirá una tasa de conversión desfavorable. Disminuya su tolerancia de deslizamiento a un valor menor al 15 %."
  },
  "swapsMaxSlippage": {
    "message": "Tolerancia de deslizamiento"
  },
  "swapsNotEnoughForTx": {
    "message": "No hay $1 suficientes para completar esta transacción",
    "description": "Tells the user that they don't have enough of a token for a proposed swap. $1 is a token symbol"
  },
  "swapsNotEnoughToken": {
    "message": "No hay suficiente $1",
    "description": "Tells the user that they don't have enough of a token for a proposed swap. $1 is a token symbol"
  },
  "swapsViewInActivity": {
    "message": "Ver en actividad"
  },
  "switch": {
    "message": "Cambiar"
  },
  "switchEthereumChainConfirmationDescription": {
    "message": "Esto cambiará la red seleccionada en MetaMask por una red agregada con anterioridad:"
  },
  "switchEthereumChainConfirmationTitle": {
    "message": "¿Le permite a este sitio cambiar la red?"
  },
  "switchNetwork": {
    "message": "Cambiar red"
  },
  "switchNetworks": {
    "message": "Cambiar redes"
  },
  "switchToNetwork": {
    "message": "Cambiar a $1",
    "description": "$1 represents the custom network that has previously been added"
  },
  "switchToThisAccount": {
    "message": "Cambiar a esta cuenta"
  },
  "switchedTo": {
    "message": "Ha cambiado a"
  },
  "switcherTitle": {
    "message": "Selector de red"
  },
  "switcherTourDescription": {
    "message": "Haga clic en el icono para cambiar de red o agregar una nueva red"
  },
  "switchingNetworksCancelsPendingConfirmations": {
    "message": "Cambiar de red cancelará todas las confirmaciones pendientes"
  },
  "symbol": {
    "message": "Símbolo"
  },
  "symbolBetweenZeroTwelve": {
    "message": "El símbolo debe tener 11 caracteres o menos."
  },
  "tenPercentIncreased": {
    "message": "10 % de aumento"
  },
  "terms": {
    "message": "Términos de uso"
  },
  "termsOfService": {
    "message": "Términos de servicio"
  },
  "termsOfUse": {
    "message": "términos de uso"
  },
  "termsOfUseAgreeText": {
    "message": " Acepto los Términos de uso, que se aplican al uso que hago de MetaMask y de todas sus funcionalidades"
  },
  "termsOfUseFooterText": {
    "message": "Por favor, desplácese para leer todas las secciones"
  },
  "termsOfUseTitle": {
    "message": "Nuestros Términos de uso han sido actualizados"
  },
  "testNetworks": {
    "message": "Redes de prueba"
  },
  "theme": {
    "message": "Tema"
  },
  "themeDescription": {
    "message": "Elija su tema MetaMask preferido."
  },
  "thingsToKeep": {
    "message": "Cosas a tener en cuenta:"
  },
  "thirdPartySoftware": {
    "message": "Aviso de software de terceros",
    "description": "Title of a popup modal displayed when installing a snap for the first time."
  },
  "thisCollection": {
    "message": "esta colección"
  },
  "thisServiceIsExperimental": {
    "message": "Este servicio es experimental. Al habilitar esta función, usted acepta los $1 de OpenSea.",
    "description": "$1 is link to open sea terms of use"
  },
  "time": {
    "message": "Tiempo"
  },
  "tips": {
    "message": "Sugerencias"
  },
  "to": {
    "message": "Para"
  },
  "toAddress": {
    "message": "Para: $1",
    "description": "$1 is the address to include in the To label. It is typically shortened first using shortenAddress"
  },
  "toggleEthSignBannerDescription": {
    "message": "Está en riesgo de sufrir ataques de phishing. Protéjase desactivando eth_sign."
  },
  "toggleEthSignDescriptionField": {
    "message": "Si activa esta opción, es posible que reciba solicitudes de firma que no sean legibles. Al firmar un mensaje que no entiende, podría estar dando su consentimiento para ceder sus fondos y NFT."
  },
  "toggleEthSignField": {
    "message": "Solicitudes de eth_sign"
  },
  "toggleEthSignModalBannerBoldText": {
    "message": " usted podría estar siendo estafado"
  },
  "toggleEthSignModalBannerText": {
    "message": "Si se le ha pedido que active esta configuración,"
  },
  "toggleEthSignModalCheckBox": {
    "message": "Entiendo que puedo perder todos mis fondos y mis NFT si activo las solicitudes de eth_sign. "
  },
  "toggleEthSignModalDescription": {
    "message": "Permitir solicitudes eth_sign puede hacerlo vulnerable a ataques de phishing. Siempre revise la URL y tenga cuidado al firmar mensajes que contengan código."
  },
  "toggleEthSignModalFormError": {
    "message": "El texto es incorrecto"
  },
  "toggleEthSignModalFormLabel": {
    "message": "Ingrese “Firmo solo lo que entiendo” para continuar"
  },
  "toggleEthSignModalFormValidation": {
    "message": "Firmo solo lo que entiendo"
  },
  "toggleEthSignModalTitle": {
    "message": "Úselo bajo su propio riesgo"
  },
  "toggleEthSignOff": {
    "message": "DESACTIVADO (Recomendado)"
  },
  "toggleEthSignOn": {
    "message": "ACTIVADO (No recomendado)"
  },
  "token": {
    "message": "Token"
  },
  "tokenAddress": {
    "message": "Dirección del token"
  },
  "tokenAlreadyAdded": {
    "message": "Ya se agregó el token."
  },
  "tokenAutoDetection": {
    "message": "Detección automática de tokens"
  },
  "tokenContractAddress": {
    "message": "Dirección de contrato de token"
  },
  "tokenDecimalFetchFailed": {
    "message": "Se requieren los decimales del token."
  },
  "tokenDecimalTitle": {
    "message": "Decimales del token:"
  },
  "tokenDetails": {
    "message": "Detalles del token"
  },
  "tokenFoundTitle": {
    "message": "1 nuevo token encontrado"
  },
  "tokenId": {
    "message": "ID de token"
  },
  "tokenList": {
    "message": "Listas de tokens:"
  },
  "tokenScamSecurityRisk": {
    "message": "estafas de tokens y riesgos de seguridad"
  },
  "tokenShowUp": {
    "message": "Es posible que sus tokens no aparezcan automáticamente en su monedero."
  },
  "tokenSymbol": {
    "message": "Símbolo del token"
  },
  "tokens": {
    "message": "Tokens"
  },
  "tokensFoundTitle": {
    "message": "$1 nuevos tokens encontrados",
    "description": "$1 is the number of new tokens detected"
  },
  "tooltipApproveButton": {
    "message": "Comprendo"
  },
  "tooltipSatusConnected": {
    "message": "conectado"
  },
  "tooltipSatusNotConnected": {
    "message": "no conectado"
  },
  "total": {
    "message": "Total"
  },
  "transaction": {
    "message": "transacción"
  },
  "transactionCancelAttempted": {
    "message": "Se intentó cancelar la transacción con una tarifa de gas de $1 en $2"
  },
  "transactionCancelSuccess": {
    "message": "La transacción de canceló correctamente en $2"
  },
  "transactionConfirmed": {
    "message": "La transacción de confirmó en $2."
  },
  "transactionCreated": {
    "message": "La transacción se creó con un valor de $1 en $2."
  },
  "transactionData": {
    "message": "Datos de transacción"
  },
  "transactionDecodingAccreditationDecoded": {
    "message": "Decodificado por Truffle"
  },
  "transactionDecodingAccreditationVerified": {
    "message": "Contrato verificado en $1"
  },
  "transactionDecodingUnsupportedNetworkError": {
    "message": "La decodificación de la transacción no está disponible para chainId $1"
  },
  "transactionDetailDappGasMoreInfo": {
    "message": "Sitio sugerido"
  },
  "transactionDetailDappGasTooltip": {
    "message": "Editar para utilizar la tarifa de gas recomendada por MetaMask según el último bloque."
  },
  "transactionDetailGasHeading": {
    "message": "Tarifa estimada de gas"
  },
  "transactionDetailGasInfoV2": {
    "message": "estimada"
  },
  "transactionDetailGasTooltipConversion": {
    "message": "Obtenga más información sobre las tarifas de gas"
  },
  "transactionDetailGasTooltipExplanation": {
    "message": "Las tarifas de gas las establece la red y fluctúan según el tráfico y la complejidad de la transacción."
  },
  "transactionDetailGasTooltipIntro": {
    "message": "Las tarifas de gas se pagan a los mineros de criptomonedas que procesan transacciones en la red $1. MetaMask no se beneficia de las tarifas de gas."
  },
  "transactionDetailGasTotalSubtitle": {
    "message": "Cantidad + tarifa de gas"
  },
  "transactionDetailLayer2GasHeading": {
    "message": "Tarifa de gas de la capa 2"
  },
  "transactionDetailMultiLayerTotalSubtitle": {
    "message": "Monto + cargos"
  },
  "transactionDropped": {
    "message": "La transacción se abandonó en $2."
  },
  "transactionError": {
    "message": "Error de transacción. Excepción generada en el código de contrato."
  },
  "transactionErrorNoContract": {
    "message": "Intentando llamar a una función en una dirección sin contrato."
  },
  "transactionErrored": {
    "message": "La transacción encontró un error."
  },
  "transactionFailed": {
    "message": "Transacción fallida"
  },
  "transactionFee": {
    "message": "Tarifa de transacción"
  },
  "transactionHistoryBaseFee": {
    "message": "Tarifa base (GWEI)"
  },
  "transactionHistoryL1GasLabel": {
    "message": "Tarifa total de gas L1"
  },
  "transactionHistoryL2GasLimitLabel": {
    "message": "Límite de gas L2"
  },
  "transactionHistoryL2GasPriceLabel": {
    "message": "Precio de gas L2"
  },
  "transactionHistoryMaxFeePerGas": {
    "message": "Tarifa máxima por gas"
  },
  "transactionHistoryPriorityFee": {
    "message": "Tarifa de prioridad (GWEI)"
  },
  "transactionHistoryTotalGasFee": {
    "message": "Tarifa total de gas"
  },
  "transactionNote": {
    "message": "Nota de transacción"
  },
  "transactionResubmitted": {
    "message": "Transacción reenviada con la tarifa de gas aumentada a $1 en $2"
  },
  "transactionSecurityCheck": {
    "message": "Habilitar alertas de seguridad"
  },
  "transactionSecurityCheckDescription": {
    "message": "Usamos API de terceros para detectar y mostrar los riesgos involucrados en transacciones sin firmar y solicitudes de firma antes de que las firme. Estos servicios tendrán acceso a su transacción no firmada y solicitudes de firma, la dirección de su cuenta y su idioma preferido."
  },
  "transactionSettings": {
    "message": "Ajustes de la transacción"
  },
  "transactionSubmitted": {
    "message": "Transacción enviada con una tarifa de gas de $1 en $2."
  },
  "transactionUpdated": {
    "message": "La transacción se actualizó en $2."
  },
  "transactions": {
    "message": "Transacciones"
  },
  "transfer": {
    "message": "Transferir"
  },
  "transferFrom": {
    "message": "Transferir desde"
  },
  "troubleConnectingToLedgerU2FOnFirefox": {
    "message": "Tenemos problemas para conectarnos con su Ledger. $1",
    "description": "$1 is a link to the wallet connection guide;"
  },
  "troubleConnectingToLedgerU2FOnFirefox2": {
    "message": "Revise nuestra guía de conexión de monederos físicos y vuelva a intentarlo.",
    "description": "$1 of the ledger wallet connection guide"
  },
  "troubleConnectingToLedgerU2FOnFirefoxLedgerSolution": {
    "message": "Si tiene la última versión de Firefox, es posible que experimente un problema relacionado con la eliminación de la compatibilidad con U2F de Firefox. Aprenda a solucionar este problema $1.",
    "description": "It is a link to the ledger website for the workaround."
  },
  "troubleConnectingToLedgerU2FOnFirefoxLedgerSolution2": {
    "message": "aquí",
    "description": "Second part of the error message; It is a link to the ledger website for the workaround."
  },
  "troubleConnectingToWallet": {
    "message": "Tuvimos problemas al conectar su $1. Pruebe revisar $2 e inténtelo de nuevo.",
    "description": "$1 is the wallet device name; $2 is a link to wallet connection guide"
  },
  "troubleStarting": {
    "message": "MetaMask tuvo problemas para iniciar. Este error podría ser intermitente, así que intente reiniciar la extensión."
  },
  "trustSiteApprovePermission": {
    "message": "Al conceder el permiso, usted permite que los siguientes $1 tengan acceso a sus fondos"
  },
  "tryAgain": {
    "message": "Vuelva a intentarlo"
  },
  "turnOnTokenDetection": {
    "message": "Activar la detección mejorada de tokens"
  },
  "tutorial": {
    "message": "Tutorial"
  },
  "twelveHrTitle": {
    "message": "12 horas:"
  },
  "txInsightsNotSupported": {
    "message": "En este momento no se admiten informaciones sobre las transacciones para este contrato."
  },
  "typeYourSRP": {
    "message": "Escriba la frase secreta de recuperación"
  },
  "u2f": {
    "message": "U2F",
    "description": "A name on an API for the browser to interact with devices that support the U2F protocol. On some browsers we use it to connect MetaMask to Ledger devices."
  },
  "unapproved": {
    "message": "No aprobado"
  },
  "units": {
    "message": "unidades"
  },
  "unknown": {
    "message": "Desconocido"
  },
  "unknownCameraError": {
    "message": "Error al intentar acceder a la cámara. Vuelva a intentarlo…"
  },
  "unknownCameraErrorTitle": {
    "message": "Lo lamentamos, se produjo un error…"
  },
  "unknownCollection": {
    "message": "Colección sin nombre"
  },
  "unknownNetwork": {
    "message": "Red privada desconocida"
  },
  "unknownQrCode": {
    "message": "Error: No se pudo identificar ese código QR"
  },
  "unlimited": {
    "message": "Ilimitado"
  },
  "unlock": {
    "message": "Desbloquear"
  },
  "unlockMessage": {
    "message": "La Web descentralizada espera"
  },
  "unrecognizedChain": {
    "message": "No se reconoce esta red personalizada",
    "description": "$1 is a clickable link with text defined by the 'unrecognizedChanLinkText' key. The link will open to instructions for users to validate custom network details."
  },
  "unrecognizedProtocol": {
    "message": "$1 (Protocolo no reconocido)",
    "description": "Shown when the protocol is unknown by the extension. $1 is the protocol code."
  },
  "unsendableAsset": {
    "message": "Actualmente no se admite el envío de tokens NFT (ERC-721)",
    "description": "This is an error message we show the user if they attempt to send an NFT asset type, for which currently don't support sending"
  },
  "unverifiedContractAddressMessage": {
    "message": "No podemos verificar este contrato. Asegúrese de que confía en esta dirección."
  },
  "upArrow": {
    "message": "flecha ascendente"
  },
  "update": {
    "message": "Actualizar"
  },
  "updatedWithDate": {
    "message": "$1 actualizado"
  },
  "urlErrorMsg": {
    "message": "Las direcciones URL requieren el prefijo HTTP/HTTPS adecuado."
  },
  "urlExistsErrorMsg": {
    "message": "En este momento, la red $1 está utilizando esta dirección URL."
  },
  "use4ByteResolution": {
    "message": "Decodificar contratos inteligentes"
  },
  "use4ByteResolutionDescription": {
    "message": "Para mejorar la experiencia del usuario, personalizamos la pestaña de actividad con mensajes basados en los contratos inteligentes con los que interactúa. MetaMask usa un servicio llamado 4byte.directory para decodificar datos y mostrarle una versión de un contrato inteligente que es más fácil de leer. Esto ayuda a reducir sus posibilidades de aprobar acciones de contratos inteligentes maliciosos, pero puede resultar en que se comparta su dirección IP."
  },
  "useMultiAccountBalanceChecker": {
    "message": "Solicitudes de saldo de cuenta por lotes"
  },
  "useMultiAccountBalanceCheckerSettingDescription": {
    "message": "Obtenga actualizaciones de saldo más rápidas mediante el procesamiento por lotes de solicitudes de saldo de cuenta. Esto nos permite obtener los saldos de su cuenta juntos, para que obtenga actualizaciones más rápidas para una experiencia mejorada. Cuando esta función está desactivada, es menos probable que terceros logran asociar a sus cuentas entre sí."
  },
  "useNftDetection": {
    "message": "Detección automática de NFT"
  },
  "usePhishingDetection": {
    "message": "Usar detección de phishing"
  },
  "usePhishingDetectionDescription": {
    "message": "Mostrar una advertencia respecto de los dominios de phishing dirigidos a los usuarios de Ethereum"
  },
  "useSiteSuggestion": {
    "message": "Usar sugerencia del sitio"
  },
  "useTokenDetectionPrivacyDesc": {
    "message": "La visualización automática de tokens enviados a su cuenta implica la comunicación con servidores de terceros para obtener imágenes de tokens. Esos servicios tendrán acceso a su dirección IP."
  },
  "usedByClients": {
    "message": "Usado por una variedad de clientes distintos"
  },
  "userName": {
    "message": "Nombre de usuario"
  },
  "verifyContractDetails": {
    "message": "Verificar detalles de terceros"
  },
  "verifyThisTokenDecimalOn": {
    "message": "Los decimales del token se pueden encontrar en $1",
    "description": "Points the user to etherscan as a place they can verify information about a token. $1 is replaced with the translation for \"etherscan\""
  },
  "verifyThisTokenOn": {
    "message": "Comprobar este token en $1",
    "description": "Points the user to etherscan as a place they can verify information about a token. $1 is replaced with the translation for \"etherscan\""
  },
  "verifyThisUnconfirmedTokenOn": {
    "message": "Verifique este token en $1 y asegúrese de que sea el token con el que quiere realizar la transacción.",
    "description": "Points the user to etherscan as a place they can verify information about a token. $1 is replaced with the translation for \"etherscan\""
  },
  "version": {
    "message": "Versión"
  },
  "view": {
    "message": "Ver"
  },
  "viewAllDetails": {
    "message": "Ver todos los detalles"
  },
  "viewAllQuotes": {
    "message": "ver todas las cotizaciones"
  },
  "viewContact": {
    "message": "Ver contacto"
  },
  "viewDetails": {
    "message": "Ver detalles"
  },
  "viewFullTransactionDetails": {
    "message": "Ver detalles completos de la transacción"
  },
  "viewMore": {
    "message": "Ver más"
  },
  "viewOnBlockExplorer": {
    "message": "Ver en el explorador de bloques"
  },
  "viewOnCustomBlockExplorer": {
    "message": "Ver $1 en $2",
    "description": "$1 is the action type. e.g (Account, Transaction, Swap) and $2 is the Custom Block Exporer URL"
  },
  "viewOnEtherscan": {
    "message": "Ver $1 en Etherscan",
    "description": "$1 is the action type. e.g (Account, Transaction, Swap)"
  },
  "viewOnExplorer": {
    "message": "Ver en el explorador"
  },
  "viewOnOpensea": {
    "message": "Ver en Opensea"
  },
  "viewPortfolioDashboard": {
    "message": "Ver panel de cartera"
  },
  "viewinCustodianApp": {
    "message": "Ver en la aplicación de custodia"
  },
  "viewinExplorer": {
    "message": "Ver $1 en el explorador",
    "description": "$1 is the action type. e.g (Account, Transaction, Swap)"
  },
  "visitWebSite": {
    "message": "Visite nuestro sitio web"
  },
  "wallet": {
    "message": "Monedero"
  },
  "walletConnectionGuide": {
    "message": "nuestra guía de conexión del monedero físico"
  },
  "walletCreationSuccessDetail": {
    "message": "Ha protegido con éxito su monedero. Mantenga su frase secreta de recuperación a salvo y en secreto: ¡es su responsabilidad!"
  },
  "walletCreationSuccessReminder1": {
    "message": "MetaMask no puede recuperar su frase secreta de recuperación."
  },
  "walletCreationSuccessReminder2": {
    "message": "MetaMask nunca le pedirá su frase secreta de recuperación."
  },
  "walletCreationSuccessReminder3": {
    "message": "$1 con nadie o se arriesga a que le roben los fondos",
    "description": "$1 is separated as walletCreationSuccessReminder3BoldSection so that we can bold it"
  },
  "walletCreationSuccessReminder3BoldSection": {
    "message": "Nunca comparta su frase secreta de recuperación",
    "description": "This string is localized separately from walletCreationSuccessReminder3 so that we can bold it"
  },
  "walletCreationSuccessTitle": {
    "message": "Creación exitosa del monedero"
  },
  "wantToAddThisNetwork": {
    "message": "¿Desea añadir esta red?"
  },
  "wantsToAddThisAsset": {
    "message": "$1 quiere agregar este activo a su monedero."
  },
  "warning": {
    "message": "Advertencia"
  },
  "warningTooltipText": {
    "message": "$1 El tercero podría gastar todo su saldo de tokens sin previo aviso o consentimiento. Protéjase personalizando un límite de gasto más bajo.",
    "description": "$1 is a warning icon with text 'Be careful' in 'warning' colour"
  },
  "weak": {
    "message": "Débil"
  },
  "web3ShimUsageNotification": {
    "message": "Parece que el sitio web actual intentó utilizar la API de window.web3 que se eliminó. Si el sitio no funciona, haga clic en $1 para obtener más información.",
    "description": "$1 is a clickable link."
  },
  "webhid": {
    "message": "WebHID",
    "description": "Refers to a interface for connecting external devices to the browser. Used for connecting ledger to the browser. Read more here https://developer.mozilla.org/en-US/docs/Web/API/WebHID_API"
  },
  "websites": {
    "message": "sitios web",
    "description": "Used in the 'permission_rpc' message."
  },
  "welcomeBack": {
    "message": "¡Bienvenido de nuevo!"
  },
  "welcomeExploreDescription": {
    "message": "Almacenar, enviar y gastar criptomonedas y activos."
  },
  "welcomeExploreTitle": {
    "message": "Explorar aplicaciones descentralizadas"
  },
  "welcomeLoginDescription": {
    "message": "Use su MetaMask para acceder a aplicaciones descentralizadas, sin necesidad de registrarse."
  },
  "welcomeLoginTitle": {
    "message": "Diga hola a su monedero"
  },
  "welcomeToMetaMask": {
    "message": "Comencemos"
  },
  "welcomeToMetaMaskIntro": {
    "message": "Con la confianza de millones de usuarios, MetaMask es un monedero seguro que permite que todos puedan acceder al mundo de Web3."
  },
  "whatsNew": {
    "message": "Novedades",
    "description": "This is the title of a popup that gives users notifications about new features and updates to MetaMask."
  },
  "whatsThis": {
    "message": "¿Qué es esto?"
  },
  "xOfY": {
    "message": "$1 de $2",
    "description": "$1 and $2 are intended to be two numbers, where $2 is a total, and $1 is a count towards that total"
  },
  "xOfYPending": {
    "message": "$1 de $2 están pendientes",
    "description": "$1 and $2 are intended to be two numbers, where $2 is a total number of pending confirmations, and $1 is a count towards that total"
  },
  "yes": {
    "message": "Sí"
  },
  "youHaveAddedAll": {
    "message": "Ha agregado todas las redes populares. Puede descubrir más redes $1 o puede $2",
    "description": "$1 is a link with the text 'here' and $2 is a button with the text 'add more networks manually'"
  },
  "youNeedToAllowCameraAccess": {
    "message": "Necesita permitir el acceso a la cámara para usar esta función."
  },
  "youSign": {
    "message": "Está firmando"
  },
  "yourAccounts": {
    "message": "Sus cuentas"
  },
  "yourFundsMayBeAtRisk": {
    "message": "Sus fondos podrían estar en riesgo"
  },
  "yourNFTmayBeAtRisk": {
    "message": "Sus NFT podrían estar en riesgo"
  },
  "yourPrivateSeedPhrase": {
    "message": "Su frase secreta de recuperación"
  },
  "zeroGasPriceOnSpeedUpError": {
    "message": "No hay entradas sobre el precio del gas al acelerar la transacción"
  }
}<|MERGE_RESOLUTION|>--- conflicted
+++ resolved
@@ -1,131 +1,23 @@
 {
-  "QRHardwareInvalidTransactionTitle": {
-    "message": "Error"
-  },
-  "QRHardwareMismatchedSignId": {
-    "message": "Datos de transacción incongruentes. Compruebe los detalles."
-  },
-  "QRHardwarePubkeyAccountOutOfRange": {
-    "message": "No hay más cuentas. Para acceder a otra cuenta que no figura en la lista, vuelva a conectar su monedero físico y selecciónela."
-  },
-  "QRHardwareScanInstructions": {
-    "message": "Coloque el código QR delante de la cámara. La pantalla está borrosa, pero no afectará la lectura."
-  },
-  "QRHardwareSignRequestCancel": {
-    "message": "Rechazar"
-  },
-  "QRHardwareSignRequestDescription": {
-    "message": "Después de firmar con su monedero, haga clic en \"Obtener firma\" para recibir la firma"
-  },
-  "QRHardwareSignRequestGetSignature": {
-    "message": "Obtener firma"
-  },
-  "QRHardwareSignRequestSubtitle": {
-    "message": "Escanee código QR con su monedero"
-  },
-  "QRHardwareSignRequestTitle": {
-    "message": "Solicitar firma"
-  },
-  "QRHardwareUnknownQRCodeTitle": {
-    "message": "Error"
-  },
-  "QRHardwareUnknownWalletQRCode": {
-    "message": "Código QR no válido. Escanee el QR sincronizado del monedero físico."
-  },
-  "QRHardwareWalletImporterTitle": {
-    "message": "Escanear código QR"
-  },
-  "QRHardwareWalletSteps1Description": {
-    "message": "A continuación puede elegir entre una lista de socios oficiales que admiten códigos QR."
-  },
-  "QRHardwareWalletSteps1Title": {
-    "message": "Conecte su monedero físico QR"
-  },
-  "QRHardwareWalletSteps2Description": {
-    "message": "Ngrave (próximamente)"
-  },
-  "SIWEAddressInvalid": {
-    "message": "La dirección de la solicitud de inicio de sesión no coincide con la dirección de la cuenta que está utilizando para iniciar sesión."
-  },
-  "SIWEDomainInvalidText": {
-    "message": "El sitio web en el que intenta iniciar sesión no coincide con el dominio de la solicitud de inicio de sesión. Proceda con precaución."
-  },
-  "SIWEDomainInvalidTitle": {
-    "message": "Solicitud de sitio engañoso."
-  },
-  "SIWEDomainWarningBody": {
-    "message": "El sitio web ($1) le pide que inicie sesión en un dominio incorrecto. Esto puede ser un ataque de phishing.",
-    "description": "$1 represents the website domain"
-  },
-  "SIWEDomainWarningLabel": {
-    "message": "Inseguro"
-  },
-  "SIWELabelChainID": {
-    "message": "Identificador de cadena:"
-  },
-  "SIWELabelExpirationTime": {
-    "message": "Caduca el:"
-  },
-  "SIWELabelIssuedAt": {
-    "message": "Emitido el:"
-  },
-  "SIWELabelMessage": {
-    "message": "Mensaje:"
-  },
-  "SIWELabelNonce": {
-    "message": "Nonce:"
-  },
-  "SIWELabelNotBefore": {
-    "message": "No antes de:"
-  },
-  "SIWELabelRequestID": {
-    "message": "Identificador de la solicitud:"
-  },
-  "SIWELabelResources": {
-    "message": "Recursos: $1",
-    "description": "$1 represents the number of resources"
-  },
-  "SIWELabelURI": {
-    "message": "URI:"
-  },
-  "SIWELabelVersion": {
-    "message": "Versión:"
-  },
-  "SIWESiteRequestSubtitle": {
-    "message": "Este sitio solicita iniciar sesión con"
-  },
-  "SIWESiteRequestTitle": {
-    "message": "Solicitud de inicio de sesión"
-  },
-  "SIWEWarningSubtitle": {
-    "message": "Para confirmar que comprende, verifique:"
-  },
-  "SIWEWarningTitle": {
-    "message": "¿Está seguro?"
-  },
   "about": {
     "message": "Acerca de"
   },
-  "accept": {
-    "message": "Aceptar"
+  "aboutSettingsDescription": {
+    "message": "Versión, centro de soporte e información de contacto"
+  },
+  "acceleratingATransaction": {
+    "message": "* Agilizar a una transacción al usar un precio de gas más alto aumenta las probabilidades que que la red lo procese más rápidamente, pero eso no siempre está garantizado."
   },
   "acceptTermsOfUse": {
-    "message": "Leí y estoy de acuerdo con $1",
+    "message": "Leí y acepto $1",
     "description": "$1 is the `terms` message"
   },
-  "accessAndSpendNoticeNFT": {
-    "message": "$1 puede acceder y gastar este activo",
+  "accessAndSpendNotice": {
+    "message": "$1 puede acceder y gastar hasta este monto máximo",
     "description": "$1 is the url of the site requesting ability to spend"
   },
-  "accessYourWalletWithSRP": {
-    "message": "Acceda a su monedero con la frase secreta de recuperación"
-  },
-  "accessYourWalletWithSRPDescription": {
-    "message": "MetaMask no puede recuperar su contraseña. Usaremos su frase secreta de recuperación para validar su propiedad, restaurar su monedero y configurar una nueva contraseña. Primero, ingrese la frase secreta de recuperación que recibió cuando creó su monedero. $1",
-    "description": "$1 is the words 'Learn More' from key 'learnMore', separated here so that it can be added as a link"
-  },
   "accessingYourCamera": {
-    "message": "Accediendo a la cámara…"
+    "message": "Accediendo a tu cámara..."
   },
   "account": {
     "message": "Cuenta"
@@ -133,25 +25,14 @@
   "accountDetails": {
     "message": "Detalles de la cuenta"
   },
-  "accountIdenticon": {
-    "message": "Identicon de cuenta"
-  },
   "accountName": {
     "message": "Nombre de la cuenta"
   },
-  "accountNameDuplicate": {
-    "message": "Este nombre de cuenta ya existe",
-    "description": "This is an error message shown when the user enters a new account name that matches an existing account name"
-  },
-  "accountNameReserved": {
-    "message": "Este nombre de cuenta está reservado",
-    "description": "This is an error message shown when the user enters a new account name that is reserved for future use"
-  },
   "accountOptions": {
     "message": "Opciones de la cuenta"
   },
   "accountSelectionRequired": {
-    "message": "Debe seleccionar una cuenta."
+    "message": "¡Necesitas elegir una cuenta!"
   },
   "active": {
     "message": "Activo"
@@ -160,624 +41,254 @@
     "message": "Actividad"
   },
   "activityLog": {
-    "message": "registro de actividad"
-  },
-  "add": {
-    "message": "Agregar"
-  },
-  "addANetwork": {
-    "message": "Agregar una red"
-  },
-  "addANetworkManually": {
-    "message": "Agregar una red manualmente"
-  },
-  "addANickname": {
-    "message": "Añadir un apodo"
-  },
-  "addAccount": {
-    "message": "Añadir cuenta"
+    "message": "registro de actividades"
   },
   "addAcquiredTokens": {
-    "message": "Agregar los tokens que adquirió con MetaMask"
+    "message": "Agregar los tokens que has adquirido usando MetaMask"
   },
   "addAlias": {
-    "message": "Agregar alias"
-  },
-  "addBlockExplorer": {
-    "message": "Agregar un explorador de bloque"
-  },
-  "addContact": {
-    "message": "Agregar contacto"
-  },
-  "addCustomNetwork": {
-    "message": "Agregar red personalizada"
-  },
-  "addEthereumChainConfirmationDescription": {
-    "message": "Esto permitirá que la red se utilice en MetaMask."
-  },
-  "addEthereumChainConfirmationRisks": {
-    "message": "MetaMask no verifica redes personalizadas."
-  },
-  "addEthereumChainConfirmationRisksLearnMore": {
-    "message": "Obtenga más información sobre $1.",
-    "description": "$1 is a link with text that is provided by the 'addEthereumChainConfirmationRisksLearnMoreLink' key"
-  },
-  "addEthereumChainConfirmationRisksLearnMoreLink": {
-    "message": "estafas y riesgos de seguridad de la red",
-    "description": "Link text for the 'addEthereumChainConfirmationRisksLearnMore' translation key"
-  },
-  "addEthereumChainConfirmationTitle": {
-    "message": "¿Permitir que este sitio agregue una red?"
-  },
-  "addEthereumChainWarningModalHeader": {
-    "message": "Agregue este proveedor de RPC solo si está seguro de que puede confiar en él. $1",
-    "description": "$1 is addEthereumChainWarningModalHeaderPartTwo passed separately so that it can be bolded"
-  },
-  "addEthereumChainWarningModalHeaderPartTwo": {
-    "message": "Los proveedores malintencionados pueden mentir sobre el estado de la cadena de bloques y registrar la actividad de su red."
-  },
-  "addEthereumChainWarningModalListHeader": {
-    "message": "Es importante que su proveedor sea confiable, ya que tiene el poder para:"
-  },
-  "addEthereumChainWarningModalListPointOne": {
-    "message": "Ver sus cuentas y direcciones IP, y asociarlas"
-  },
-  "addEthereumChainWarningModalListPointThree": {
-    "message": "Mostrar saldos de cuentas y otros estados en la cadena"
-  },
-  "addEthereumChainWarningModalListPointTwo": {
-    "message": "Transmitir sus transacciones"
-  },
-  "addEthereumChainWarningModalTitle": {
-    "message": "Va a agregar un nuevo proveedor de RPC para la red principal de Ethereum"
-  },
-  "addFriendsAndAddresses": {
-    "message": "Agregue amigos y direcciones de confianza"
-  },
-  "addFromAListOfPopularNetworks": {
-    "message": "Agregue desde una lista de redes populares o agregue una red manualmente. Interactúe solo con las entidades en las que confía."
-  },
-  "addHardwareWallet": {
-    "message": "Agregar monedero físico"
-  },
-  "addIPFSGateway": {
-    "message": "Agregue su puerta de enlace de IPFS preferida"
-  },
-  "addMemo": {
-    "message": "Añadir memo"
-  },
-  "addMoreNetworks": {
-    "message": "agregar más redes manualmente"
+    "message": "Añadir alias"
   },
   "addNetwork": {
-    "message": "Agregar red"
-  },
-  "addNetworkTooltipWarning": {
-    "message": "Esta conexión de red depende de terceros. Y puede ser menos confiable o permite que terceros rastreen la actividad. $1",
-    "description": "$1 is Learn more link"
-  },
-  "addNewToken": {
-    "message": "Agregar nuevo token"
-  },
-  "addNft": {
-    "message": "Añadir NFT"
-  },
-  "addNfts": {
-    "message": "Añadir NFT"
-  },
-  "addSnapAccountModalDescription": {
-    "message": "Descubra opciones para mantener su cuenta segura con MetaMask Snaps"
-  },
-  "addSuggestedNFTs": {
-    "message": "Añadir NFT sugeridos"
+    "message": "Añadir Red"
+  },
+  "addRecipient": {
+    "message": "Añadir destinatario"
   },
   "addSuggestedTokens": {
-    "message": "Agregar tokens sugeridos"
+    "message": "Añadir tokens sugeridos"
+  },
+  "addToAddressBook": {
+    "message": "Añadir a la libreta de direcciones"
+  },
+  "addToAddressBookModalPlaceholder": {
+    "message": "ej: Juan García"
   },
   "addToken": {
-    "message": "Agregar token"
-  },
-  "addTokenByContractAddress": {
-    "message": "¿No encuentra un token? Puede agregar cualquier token si copia su dirección. Puede encontrar la dirección de contrato del token en $1",
-    "description": "$1 is a blockchain explorer for a specific network, e.g. Etherscan for Ethereum"
-  },
-  "addingCustomNetwork": {
-    "message": "Agregando red"
-  },
-  "address": {
-    "message": "Dirección"
-  },
-  "addressCopied": {
-    "message": "¡Dirección copiada!"
+    "message": "Añadir token"
+  },
+  "addTokens": {
+    "message": "Añadir tokens"
   },
   "advanced": {
     "message": "Avanzado"
   },
-  "advancedBaseGasFeeToolTip": {
-    "message": "Cuando su transacción se incluya en el bloque, se reembolsará cualquier diferencia entre su tarifa base máxima y la tarifa base real. El importe total se calcula como tarifa base máxima (en GWEI) * límite de gas."
-  },
-  "advancedConfiguration": {
-    "message": "Configuración avanzada"
-  },
-  "advancedGasFeeDefaultOptIn": {
-    "message": "Guarde estos valores como mis valores por defecto para la red de $1.",
-    "description": "$1 is the current network name."
-  },
-  "advancedGasFeeModalTitle": {
-    "message": "Tarifa de gas avanzada"
-  },
-  "advancedGasPriceTitle": {
-    "message": "Precio del gas"
-  },
-  "advancedPriorityFeeToolTip": {
-    "message": "La tarifa de prioridad (también llamada “propina del minero”) va directamente a los mineros para incentivarlos a priorizar su transacción."
-  },
-  "agreeTermsOfUse": {
-    "message": "Acepto los $1 de MetaMask",
-    "description": "$1 is the `terms` link"
-  },
-  "airgapVault": {
-    "message": "Bóveda AirGap"
+  "advancedOptions": {
+    "message": "Opciones Avanzadas"
+  },
+  "advancedSettingsDescription": {
+    "message": "Acceder a funcionalidades para desarrolladores, descargar Logs de Estado, Resetear Cuenta, configurar redes de prueba y RPC personalizado"
+  },
+  "affirmAgree": {
+    "message": "Estoy de acuerdo"
+  },
+  "aggregatorFeeCost": {
+    "message": "Tarifa de red del agregador"
   },
   "alertDisableTooltip": {
-    "message": "Esto se puede modificar en \"Configuración > Alertas\""
+    "message": "Esto se puede cambiar en \"Configuración > Alertas\""
   },
   "alertSettingsUnconnectedAccount": {
-    "message": "Explorando un sitio web con una cuenta no conectada seleccionada"
+    "message": "Navegando un sitio web con una cuenta desconectada seleccionada"
   },
   "alertSettingsUnconnectedAccountDescription": {
-    "message": "Esta alerta aparece en la ventana emergente cuando explora un sitio conectado de Web3, pero la cuenta actualmente seleccionada no está conectada."
+    "message": "Esta alerta se muestra en un popup cuando está navegando un sitio Web3, pero la cuenta seleccionada actualmente no está conectada."
   },
   "alertSettingsWeb3ShimUsage": {
-    "message": "Cuando un sitio web intenta utilizar la API de window.web3 que se eliminó"
+    "message": "Cuando un sitio intenta usar la window.web3 API eliminada"
   },
   "alertSettingsWeb3ShimUsageDescription": {
-    "message": "Esta alerta aparece en la ventana emergente cuando explora un sitio que intenta utilizar la API de window.web3 que se eliminó y que puede que no funcione."
+    "message": "Esta alerta se muestra en un popup cuando está navegando un sitio que intenta usar la window.web3 API eliminada y puede estar roto como resultado"
   },
   "alerts": {
     "message": "Alertas"
   },
-  "allCustodianAccountsConnectedSubtitle": {
-    "message": "Ya ha conectado todas sus cuentas custodiadas o no tiene ninguna cuenta para conectarse a MetaMask Institutional."
-  },
-  "allCustodianAccountsConnectedTitle": {
-    "message": "No hay cuentas disponibles para conectarse"
-  },
-  "allOfYour": {
-    "message": "Todo su $1",
-    "description": "$1 is the symbol or name of the token that the user is approving spending"
-  },
-  "allYourNFTsOf": {
-    "message": "Todos sus NFT de $1",
-    "description": "$1 is a link to contract on the block explorer when we're not able to retrieve a erc721 or erc1155 name"
+  "alertsSettingsDescription": {
+    "message": "Habilitar o deshabilitar cada alerta"
   },
   "allowExternalExtensionTo": {
-    "message": "Permitir que esta extensión externa haga lo siguiente:"
-  },
-  "allowSpendToken": {
-    "message": "¿Dar permiso para acceder a su $1?",
-    "description": "$1 is the symbol of the token that are requesting to spend"
+    "message": "Habilitar esta extensión externa a:"
+  },
+  "allowOriginSpendToken": {
+    "message": "¿Habilitar a $1 gastar sus $2?",
+    "description": "$1 is the url of the site and $2 is the symbol of the token they are requesting to spend"
   },
   "allowThisSiteTo": {
-    "message": "Permitir que este sitio haga lo siguiente:"
-  },
-  "allowThisSnapTo": {
-    "message": "Permitir que este snap haga:"
+    "message": "Habilitar a este sitio a:"
   },
   "allowWithdrawAndSpend": {
-    "message": "Permitir que se retire $1 y gastar hasta el siguiente importe:",
+    "message": "Habilitar a $1 retirar y gastar hasta el siguiente monto:",
     "description": "The url of the site that requested permission to 'withdraw and spend'"
   },
   "amount": {
-    "message": "Importe"
-  },
-  "apiUrl": {
-    "message": "URL de la API"
+    "message": "Cantidad"
+  },
+  "amountWithColon": {
+    "message": "Cantidad:"
   },
   "appDescription": {
-    "message": "Un monedero de Ethereum en el explorador",
+    "message": "Un Monedero de Ethereum para su Navegador",
     "description": "The description of the application"
   },
   "appName": {
     "message": "MetaMask",
     "description": "The name of the application"
   },
-  "appNameBeta": {
-    "message": "MetaMask Beta",
-    "description": "The name of the application (Beta)"
-  },
-  "appNameFlask": {
-    "message": "MetaMask Flask",
-    "description": "The name of the application (Flask)"
-  },
-  "appNameMmi": {
-    "message": "MetaMask Institutional",
-    "description": "The name of the application (MMI)"
+  "approvalAndAggregatorTxFeeCost": {
+    "message": "Tarifa de la red de aprobación y agregación"
+  },
+  "approvalTxGasCost": {
+    "message": "Aprobación del Costo del Gas para la Tx"
   },
   "approve": {
-    "message": "Aprobar límite de gastos"
-  },
-  "approveAllTokensTitle": {
-    "message": "¿Dar permiso para acceder a todo su $1?",
-    "description": "$1 is the symbol of the token for which the user is granting approval"
-  },
-  "approveAllTokensTitleWithoutSymbol": {
-    "message": "¿Permitir acceder a y transferir todos sus NFT desde $1?",
-    "description": "$1 a link to contract on the block explorer when we're not able to retrieve a erc721 or erc1155 name"
-  },
-  "approveButtonText": {
     "message": "Aprobar"
   },
-  "approveSpendingCap": {
-    "message": "Aprobar límite de gasto $1",
+  "approveSpendLimit": {
+    "message": "Aprobar $1",
     "description": "The token symbol that is being approved"
-  },
-  "approveTokenDescription": {
-    "message": "Esto permite que un tercero acceda y transfiera los siguientes NFT sin previo aviso hasta que usted revoque su acceso."
-  },
-  "approveTokenDescriptionWithoutSymbol": {
-    "message": "Esto permite que un tercero acceda y transfiera todos sus NFT de $1 sin previo aviso hasta que usted revoque su acceso.",
-    "description": "$1 is a link to contract on the block explorer when we're not able to retrieve a erc721 or erc1155 name"
-  },
-  "approveTokenTitle": {
-    "message": "¿Permitir el acceso y la transferencia de su $1?",
-    "description": "$1 is the symbol of the token for which the user is granting approval"
   },
   "approved": {
     "message": "Aprobado"
   },
-  "approvedAsset": {
-    "message": "Activo aprobado"
-  },
-  "approvedOn": {
-    "message": "Aprobado el $1",
-    "description": "$1 is the approval date for a permission"
-  },
-  "areYouSure": {
-    "message": "¿Está seguro?"
-  },
   "asset": {
     "message": "Activo"
   },
-  "assetOptions": {
-    "message": "Opciones de activos"
-  },
-  "attemptSendingAssets": {
-    "message": "Si intenta enviar activos directamente de una red a otra, esto puede provocar la pérdida permanente de activos. Asegúrese de utilizar un puente."
-  },
-  "attemptToCancelSwap": {
-    "message": "Intentar cancelar el intercambio por ~$1",
-    "description": "$1 could be e.g. $2.98, it is a cost for cancelling a Smart Swap"
+  "assets": {
+    "message": "Activos"
+  },
+  "attemptToCancel": {
+    "message": "¿Intenta cancelar?"
+  },
+  "attemptToCancelDescription": {
+    "message": "El intentar cancelar la transacción no garantiza la cancelación de la misma. Si el intento de cancelación tiene éxito, se le cobrará la comisión de transacción indicada arriba."
   },
   "attemptingConnect": {
-    "message": "Intentando una conexión a la cadena de bloques."
+    "message": "Intentando conectar a la Blockchain"
   },
   "attributions": {
     "message": "Atribuciones"
   },
   "authorizedPermissions": {
-    "message": "Ha autorizado los siguientes permisos"
-  },
-  "autoDetectTokens": {
-    "message": "Detectar tokens automáticamente"
-  },
-  "autoDetectTokensDescription": {
-    "message": "Usamos API de terceros para detectar y mostrar nuevos tokens enviados a su monedero. Desactive esta opción si no desea que la aplicación extraiga datos de esos servicios. $1",
-    "description": "$1 is a link to a support article"
+    "message": "Has autorizado los siguientes permisos"
   },
   "autoLockTimeLimit": {
-    "message": "Temporizador con bloqueo automático (minutos)"
+    "message": "Temporizador de cierre de sesión automático (minutos)"
   },
   "autoLockTimeLimitDescription": {
-    "message": "Establezca el tiempo de inactividad en minutos antes de que se bloquee MetaMask."
+    "message": "Establece el tiempo de inactividad en minutos antes de que MetaMask cierre la sesión automáticamente."
   },
   "average": {
     "message": "Promedio"
   },
-  "awaitingApproval": {
-    "message": "Esperando aprobación..."
-  },
   "back": {
-    "message": "Volver"
-  },
-  "backup": {
-    "message": "Respaldo"
+    "message": "Atrás"
+  },
+  "backToAll": {
+    "message": "Volver a Todo"
   },
   "backupApprovalInfo": {
-    "message": "Este código secreto es necesario para que recupere la cartera en caso de que pierda el dispositivo, olvide su contraseña, tenga que volver a instalar MetaMask o quiera acceder a su monedero en otro dispositivo."
+    "message": "Este código secreto es requerido para recuperar tu monedero en caso de que pierdas tu dispositivo, olvides tu contraseña, tengas que re-instalar MetaMask, o quieras acceder a tu monedero en otro dispositivo."
   },
   "backupApprovalNotice": {
-    "message": "Cree una copia de seguridad de su frase secreta de recuperación para mantener protegidos sus fondos y su monedero."
+    "message": "Haz un respaldo de tu código de Recuperación Secreto para mantener tu monedero y tus fondos seguros."
   },
   "backupNow": {
-    "message": "Crear copia de seguridad ahora"
-  },
-  "backupUserData": {
-    "message": "Respalde sus datos"
-  },
-  "backupUserDataDescription": {
-    "message": "Puede respaldar la configuración del usuario que contiene preferencias y direcciones de cuenta en un archivo JSON."
+    "message": "Haz un respaldo ahora"
   },
   "balance": {
     "message": "Saldo"
   },
   "balanceOutdated": {
-    "message": "Es posible que el saldo esté desactualizado"
-  },
-  "baseFee": {
-    "message": "Tarifa base"
+    "message": "El saldo puede estar desactualizado"
   },
   "basic": {
     "message": "Básico"
   },
-  "beCareful": {
-    "message": "Sea cuidadoso"
-  },
-  "beta": {
-    "message": "Beta"
-  },
-  "betaHeaderText": {
-    "message": "Esta es una versión beta. Por favor, comunique los errores $1",
-    "description": "$1 represents the word 'here' in a hyperlink"
-  },
-  "betaMetamaskInstitutionalVersion": {
-    "message": "Versión beta de MetaMask Institutional"
-  },
-  "betaMetamaskVersion": {
-    "message": "Versión Beta de MetaMask"
-  },
-  "betaTerms": {
-    "message": "Términos de uso de beta"
-  },
-  "betaWalletCreationSuccessReminder1": {
-    "message": "MetaMask beta no puede recuperar su frase secreta de recuperación."
-  },
-  "betaWalletCreationSuccessReminder2": {
-    "message": "MetaMask beta nunca le pedirá su frase secreta de recuperación."
-  },
-  "blockExplorerAccountAction": {
-    "message": "Cuenta",
-    "description": "This is used with viewOnEtherscan and viewInExplorer e.g View Account in Explorer"
-  },
-  "blockExplorerAssetAction": {
-    "message": "Activo",
-    "description": "This is used with viewOnEtherscan and viewInExplorer e.g View Asset in Explorer"
-  },
-  "blockExplorerSwapAction": {
-    "message": "Intercambiar",
-    "description": "This is used with viewOnEtherscan e.g View Swap on Etherscan"
-  },
   "blockExplorerUrl": {
-    "message": "Dirección URL del explorador de bloques"
-  },
-  "blockExplorerUrlDefinition": {
-    "message": "La dirección URL que se utiliza como explorador de bloques de esta red."
+    "message": "Explorador de Bloques"
   },
   "blockExplorerView": {
-    "message": "Ver cuenta en $1",
+    "message": "Ver la cuenta en $1",
     "description": "$1 replaced by URL for custom block explorer"
   },
-  "blockaid": {
-    "message": "Blockaid"
-  },
-  "blockaidDescriptionApproveFarming": {
-    "message": "Si aprueba esta solicitud, un tercero conocido por realizar estafas podría tomar todos sus activos."
-  },
-  "blockaidDescriptionBlurFarming": {
-    "message": "Si aprueba esta solicitud, alguien puede robar sus activos enlistados en Blur."
-  },
-  "blockaidDescriptionFailed": {
-    "message": "Debido a un error, el proveedor de seguridad no verificó esta solicitud. Proceda con precaución."
-  },
-  "blockaidDescriptionMaliciousDomain": {
-    "message": "Está interactuando con un dominio malicioso. Si aprueba esta solicitud, podría perder sus activos."
-  },
-  "blockaidDescriptionMightLoseAssets": {
-    "message": "Si aprueba esta solicitud, podría perder sus activos."
-  },
-  "blockaidDescriptionSeaportFarming": {
-    "message": "Si aprueba esta solicitud, alguien puede robar sus activos enlistados en OpenSea."
-  },
-  "blockaidDescriptionTransferFarming": {
-    "message": "Si aprueba esta solicitud, un tercero conocido por estafas tomará todos sus activos."
-  },
-  "blockaidTitleDeceptive": {
-    "message": "Esta es una solicitud engañosa"
-  },
-  "blockaidTitleMayNotBeSafe": {
-    "message": "La solicitud puede no ser segura"
-  },
-  "blockaidTitleSuspicious": {
-    "message": "Esta es una solicitud sospechosa"
-  },
-  "blockies": {
-    "message": "Blockies"
-  },
-  "bridge": {
-    "message": "Puente"
-  },
-  "bridgeDescription": {
-    "message": "Transferir tokens de diferentes redes"
-  },
-  "bridgeDisabled": {
-    "message": "Bridge no está disponible en esta red"
+  "blockiesIdenticon": {
+    "message": "Usar Blockies Identicon (Iconos)"
   },
   "browserNotSupported": {
-    "message": "Su explorador no es compatible..."
-  },
-  "buildContactList": {
-    "message": "Cree su lista de contactos"
-  },
-  "builtAroundTheWorld": {
-    "message": "MetaMask está diseñado y construido en todo el mundo."
-  },
-  "busy": {
-    "message": "Ocupado"
+    "message": "Tu navegador no está admitido..."
+  },
+  "builtInCalifornia": {
+    "message": "MetaMask fue diseñado y construido en California"
   },
   "buy": {
     "message": "Comprar"
   },
-  "buyAsset": {
-    "message": "Comprar $1",
-    "description": "$1 is the ticker symbol of a an asset the user is being prompted to purchase"
-  },
-  "buyDescription": {
-    "message": "Guarde sus criptomonedas y obtenga ganancias potenciales"
-  },
-  "buyDisabled": {
-    "message": "Comprar no está disponible en esta red"
-  },
-  "buyMoreAsset": {
-    "message": "Comprar más $1",
-    "description": "$1 is the ticker symbol of a an asset the user is being prompted to purchase"
-  },
-  "buyNow": {
-    "message": "Comprar ahora"
+  "buyWithWyre": {
+    "message": "Comprar ETH con Wyre"
+  },
+  "buyWithWyreDescription": {
+    "message": "Wyre permite usar una tarjeta de débito para depositar ETH directo en su cuenta MetaMask."
   },
   "bytes": {
     "message": "Bytes"
   },
   "canToggleInSettings": {
-    "message": "Puede volver a activar esta notificación desde Configuración > Alertas."
+    "message": "Puede volver a habilitar esta notificación en Configuración -> Alertas."
   },
   "cancel": {
     "message": "Cancelar"
   },
-  "cancelEdit": {
-    "message": "Cancelar Editar"
-  },
-  "cancelPopoverTitle": {
-    "message": "Cancelar transacción"
-  },
-  "cancelSpeedUp": {
-    "message": "cancelar o acelerar una transacción."
-  },
-  "cancelSpeedUpLabel": {
-    "message": "Esta tarifa de gas va a $1 el original.",
-    "description": "$1 is text 'replace' in bold"
-  },
-  "cancelSpeedUpTransactionTooltip": {
-    "message": "Para $1 una transacción, la tarifa de gas debe aumentar al menos un 10 % para que sea reconocida por la red.",
-    "description": "$1 is string 'cancel' or 'speed up'"
+  "cancellationGasFee": {
+    "message": "Comisión de Gas por cancelación"
   },
   "cancelled": {
     "message": "Cancelado"
   },
   "chainId": {
-    "message": "Identificador de cadena"
-  },
-  "chainIdDefinition": {
-    "message": "El identificador de cadena que se utiliza para firmar transacciones en esta red."
-  },
-  "chainIdExistsErrorMsg": {
-    "message": "En este momento, la red $1 está utilizando este identificador de cadena."
-  },
-  "chainListReturnedDifferentTickerSymbol": {
-    "message": "La red con ID de cadena $1 puede usar un símbolo de moneda diferente ($2) al que ingresó. Verifique antes de continuar.",
-    "description": "$1 is the chain id currently entered in the network form and $2 is the return value of nativeCurrency.symbol from chainlist.network"
-  },
-  "chooseYourNetwork": {
-    "message": "Elija su red"
-  },
-  "chooseYourNetworkDescription": {
-    "message": "Usamos Infura como nuestro proveedor de llamada a procedimiento remoto (RPC) para ofrecer el acceso más confiable y privado posible a los datos de Ethereum. Puede elegir su propio RPC, pero recuerde que cualquier RPC recibirá su dirección IP y su monedero de Ethereum para realizar transacciones. Lea nuestra $1 para obtener más información sobre cómo Infura maneja los datos.",
-    "description": "$1 is a link to the privacy policy"
+    "message": "ID de Cadena"
   },
   "chromeRequiredForHardwareWallets": {
-    "message": "Debe usar MetaMask en Google Chrome para poder conectarse a su monedero físico."
-  },
-  "clear": {
-    "message": "Borrar"
-  },
-  "clearActivity": {
-    "message": "Borrar datos de actividad y nonce"
-  },
-  "clearActivityButton": {
-    "message": "Borrar datos de la pestaña de actividad"
-  },
-  "clearActivityDescription": {
-    "message": "Esto restablece el nonce de la cuenta y borra los datos de la pestaña de actividad en su monedero. Solo la cuenta actual y la red se verán afectadas. Sus saldos y transacciones entrantes no cambiarán."
-  },
-  "click": {
-    "message": "Clic"
-  },
-  "clickToConnectLedgerViaWebHID": {
-    "message": "Haga clic aquí para conectar su Ledger a través de WebHID",
-    "description": "Text that can be clicked to open a browser popup for connecting the ledger device via webhid"
-  },
-  "clickToManuallyAdd": {
-    "message": "Haga clic aquí para agregar manualmente los tokens."
+    "message": "Hay que usar MetaMask en Google Chrome para poder conectarse con tu Monedero Físico."
+  },
+  "clickToRevealSeed": {
+    "message": "Haga clic aquí para revelar palabras secretas"
   },
   "close": {
     "message": "Cerrar"
   },
-  "coingecko": {
-    "message": "CoinGecko"
-  },
-  "configureSnapPopupDescription": {
-    "message": "Ahora está saliendo de MetaMask para configurar este snap."
-  },
-  "configureSnapPopupInstallDescription": {
-    "message": "Ahora está saliendo de MetaMask para instalar este snap."
-  },
-  "configureSnapPopupInstallTitle": {
-    "message": "Instalar snap"
-  },
-  "configureSnapPopupLink": {
-    "message": "Haga clic para continuar:"
-  },
-  "configureSnapPopupTitle": {
-    "message": "Configurar snap"
-  },
   "confirm": {
     "message": "Confirmar"
   },
   "confirmPassword": {
     "message": "Confirmar contraseña"
   },
-  "confirmRecoveryPhrase": {
-    "message": "Confirmar frase secreta de recuperación"
+  "confirmSecretBackupPhrase": {
+    "message": "Confime su Frase de Respaldo Secreta"
   },
   "confirmed": {
     "message": "Confirmado"
   },
-  "confusableUnicode": {
-    "message": "“$1” es similar a “$2”."
-  },
-  "confusableZeroWidthUnicode": {
-    "message": "Se encontró un carácter de ancho cero."
-  },
-  "confusingEnsDomain": {
-    "message": "Se detectó un carácter que puede confundirse con otro similar en el nombre de ENS. Verifique el nombre de ENS para evitar una posible estafa."
+  "congratulations": {
+    "message": "Enhorabuena"
   },
   "connect": {
     "message": "Conectar"
   },
   "connectAccountOrCreate": {
-    "message": "Conectar cuenta o crear nueva"
-  },
-  "connectCustodialAccountMenu": {
-    "message": "Conectar cuenta custodiada"
-  },
-  "connectCustodialAccountMsg": {
-    "message": "Elija la cuenta custodiada que desea conectar para agregar o actualizar un token."
-  },
-  "connectCustodialAccountTitle": {
-    "message": "Cuentas custodiadas"
+    "message": "Conectar una cuenta o crear una nueva"
+  },
+  "connectHardwareWallet": {
+    "message": "Conectar Monedero Físico"
   },
   "connectManually": {
-    "message": "Conectarse manualmente al sitio actual"
-  },
-  "connectSnap": {
-    "message": "Conectar $1",
-    "description": "$1 is the snap for which a connection is being requested."
+    "message": "Conectar manualmente al sitio actual"
   },
   "connectTo": {
-    "message": "Conectarse a $1",
+    "message": "Conectar a $1",
     "description": "$1 is the name/origin of a web3 site/application that the user can connect to metamask"
   },
   "connectToAll": {
-    "message": "Conectarse a todas sus $1",
+    "message": "Conectar a todos sus $1",
     "description": "$1 will be replaced by the translation of connectToAllAccounts"
   },
   "connectToAllAccounts": {
@@ -785,7 +296,7 @@
     "description": "will replace $1 in connectToAll, completing the sentence 'connect to all of your accounts', will be text that shows list of accounts on hover"
   },
   "connectToMultiple": {
-    "message": "Conectarse a $1",
+    "message": "Conectar a $1",
     "description": "$1 will be replaced by the translation of connectToMultipleNumberOfAccounts"
   },
   "connectToMultipleNumberOfAccounts": {
@@ -793,319 +304,133 @@
     "description": "$1 is the number of accounts to which the web3 site/application is asking to connect; this will substitute $1 in connectToMultiple"
   },
   "connectWithMetaMask": {
-    "message": "Conectarse con MetaMask"
+    "message": "Conectar Con MetaMask"
   },
   "connectedAccountsDescriptionPlural": {
-    "message": "Tiene $1 cuentas conectadas a este sitio.",
+    "message": "Tiene $1 cuentas conectadas con este sitio.",
     "description": "$1 is the number of accounts"
   },
   "connectedAccountsDescriptionSingular": {
-    "message": "Tiene 1 cuenta conectada a este sitio."
+    "message": "Tiene 1 cuenta conectada con este sitio."
   },
   "connectedAccountsEmptyDescription": {
-    "message": "MetaMask no está conectado a este sitio. Para conectarse a un sitio de Web3, busque el botón de conexión en su sitio."
+    "message": "MetaMask no está conectado a este sitio. Para conectarse a un sitio web3, busque el botón de conexión en su sitio."
   },
   "connectedSites": {
     "message": "Sitios conectados"
   },
   "connectedSitesDescription": {
-    "message": "$1 está conectado a estos sitios. Pueden ver la dirección de su cuenta.",
+    "message": "$1 está conectado a estos sitios. Ellos pueden ver la dirección de tu cuenta.",
     "description": "$1 is the account name"
   },
   "connectedSitesEmptyDescription": {
-    "message": "$1 no está conectado a ningún sitio.",
+    "message": "$1 no está conetado a ningún sitio.",
     "description": "$1 is the account name"
   },
   "connecting": {
-    "message": "Estableciendo conexión…"
+    "message": "Conectándose..."
   },
   "connectingTo": {
-    "message": "Estableciendo conexión a $1"
+    "message": "Conectándose a $1"
   },
   "connectingToGoerli": {
-    "message": "Estableciendo conexión a la red de prueba Goerli"
-  },
-  "connectingToLineaGoerli": {
-    "message": "Conectando a la red de prueba Linea Goerli"
-  },
-  "connectingToLineaMainnet": {
-    "message": "Estableciendo conexión a la red principal de Linea"
+    "message": "Conectando a la red de pruebas Goerli"
+  },
+  "connectingToKovan": {
+    "message": "Conectando a la red de pruebas Kovan"
   },
   "connectingToMainnet": {
-    "message": "Estableciendo conexión a la red principal de Ethereum"
-  },
-  "connectingToSepolia": {
-    "message": "Conectando a la red de prueba Sepolia"
-  },
-  "connectionFailed": {
-    "message": "Conexión fallida"
-  },
-  "connectionFailedDescription": {
-    "message": "Error al obtener $1, verifique su red y vuelva a intentarlo.",
-    "description": "$1 is the name of the snap being fetched."
-  },
-  "connectionRequest": {
-    "message": "Solicitud de conexión"
-  },
-  "connections": {
-    "message": "Conexiones"
+    "message": "Conectando a la red principal de Ethereum (Main Net)"
+  },
+  "connectingToRinkeby": {
+    "message": "Conectando a la red de pruebas Rinkeby"
+  },
+  "connectingToRopsten": {
+    "message": "Conectando a la red de pruebas Ropsten"
   },
   "contactUs": {
-    "message": "Contáctenos"
+    "message": "Contacta con nosotros"
   },
   "contacts": {
     "message": "Contactos"
   },
-  "contentFromSnap": {
-    "message": "Contenido de $1",
-    "description": "$1 represents the name of the snap"
-  },
-  "continue": {
-    "message": "Continuar"
-  },
-  "contract": {
-    "message": "Contrato"
-  },
-  "contractAddress": {
-    "message": "Dirección de contrato"
-  },
-  "contractAddressError": {
-    "message": "Está enviando tokens a la dirección de contrato del token. Esto puede provocar la pérdida de los tokens."
+  "contactsSettingsDescription": {
+    "message": "Agregar, editar, eliminar y administrar contactos"
+  },
+  "continueToWyre": {
+    "message": "Continuar a Wyre"
   },
   "contractDeployment": {
-    "message": "Implementación de contrato"
-  },
-  "contractDescription": {
-    "message": "Para protegerse contra estafadores, tómese un momento para verificar los detalles del tercero."
+    "message": "Despliegue de contratos"
   },
   "contractInteraction": {
-    "message": "Interacción con el contrato"
-  },
-  "contractNFT": {
-    "message": "Contrato de NFT"
-  },
-  "contractRequestingAccess": {
-    "message": "Tercero que solicita acceso"
-  },
-  "contractRequestingSignature": {
-    "message": "Tercero que solicita firma"
-  },
-  "contractRequestingSpendingCap": {
-    "message": "Tercero que solicita límite de gasto"
-  },
-  "contractTitle": {
-    "message": "Detalles del tercero"
-  },
-  "contractToken": {
-    "message": "Contrato del token"
-  },
-  "convertTokenToNFTDescription": {
-    "message": "Hemos detectado que este activo es un NFT. MetaMask ahora tiene soporte nativo completo para NFT. ¿Quiere eliminarlo de su lista de tokens y añadirlo como un NFT?"
-  },
-  "convertTokenToNFTExistDescription": {
-    "message": "Hemos detectado que este recurso se ha agregado como NFT. ¿Quiere eliminarlo de su lista de tokens?"
-  },
-  "coolWallet": {
-    "message": "CoolWallet"
+    "message": "Interacción con contrato"
   },
   "copiedExclamation": {
-    "message": "Copiado."
+    "message": "¡Copiado!"
+  },
+  "copiedTransactionId": {
+    "message": "ID de la Transacción copiado"
   },
   "copyAddress": {
-    "message": "Copiar dirección al Portapapeles"
-  },
-  "copyRawTransactionData": {
-    "message": "Copiar los datos de las transacciones en bruto"
+    "message": "Copiar la dirección al portapapeles"
+  },
+  "copyPrivateKey": {
+    "message": "Ésta es tu clave privada (haz clic para copiar)"
   },
   "copyToClipboard": {
-    "message": "Copiar al Portapapeles"
+    "message": "Copiar al portapapeles"
   },
   "copyTransactionId": {
-    "message": "Copiar ID de transacción"
+    "message": "Copiar ID de la Transacción"
   },
   "create": {
     "message": "Crear"
   },
-  "createNewWallet": {
-    "message": "Crear un monedero nuevo"
+  "createAWallet": {
+    "message": "Crear Monedero"
+  },
+  "createAccount": {
+    "message": "Crear cuenta"
   },
   "createPassword": {
-    "message": "Crear contraseña"
-  },
-  "cryptoCompare": {
-    "message": "CryptoCompare"
+    "message": "Crear Contraseña"
   },
   "currencyConversion": {
-    "message": "Conversión de moneda"
-  },
-  "currencyRateCheckToggle": {
-    "message": "Mostrar saldo y verificador de precios de tokens"
-  },
-  "currencyRateCheckToggleDescription": {
-    "message": "Utilizamos API de $1 y $2 para mostrar su saldo y el precio del token. $3",
-    "description": "$1 represents Coingecko, $2 represents CryptoCompare and $3 represents Privacy Policy"
-  },
-  "currencySymbol": {
-    "message": "Símbolo de moneda"
-  },
-  "currencySymbolDefinition": {
-    "message": "El símbolo bursátil que se muestra para la moneda de esta red."
+    "message": "Cambio de Monedas"
   },
   "currentAccountNotConnected": {
-    "message": "La cuenta actual no está conectada"
+    "message": "Tu cuenta actual no está conectada"
   },
   "currentExtension": {
-    "message": "Página de extensión actual"
+    "message": "Página de la extensión actual"
   },
   "currentLanguage": {
-    "message": "Idioma actual"
-  },
-  "currentRpcUrlDeprecated": {
-    "message": "La URL de rpc actual para esta red ha quedado obsoleta."
-  },
-  "currentTitle": {
-    "message": "Actual:"
-  },
-  "currentlyUnavailable": {
-    "message": "No disponible en esta red"
-  },
-  "curveHighGasEstimate": {
-    "message": "Gráfico de estimación de gas alto"
-  },
-  "curveLowGasEstimate": {
-    "message": "Gráfico de estimación de gas bajo"
-  },
-  "curveMediumGasEstimate": {
-    "message": "Gráfico de estimación de gas de mercado"
-  },
-  "custodian": {
-    "message": "Custodio"
-  },
-  "custodianAccount": {
-    "message": "Cuenta custodiada"
-  },
-  "custodianAccountAddedDesc": {
-    "message": "Ahora ya puede usar sus cuentas custodiadas en MetaMask Institutional."
-  },
-  "custodianAccountAddedTitle": {
-    "message": "Se agregaron cuentas de custodia seleccionadas."
-  },
-  "custodianReplaceRefreshTokenChangedFailed": {
-    "message": "Por favor, vaya a $1 y haga clic en el botón 'Conectar a MMI' dentro de su interfaz de usuario para volver a conectar sus cuentas a MMI."
-  },
-  "custodianReplaceRefreshTokenChangedSubtitle": {
-    "message": "Ahora ya puede usar sus cuentas custodiadas en MetaMask Institutional."
-  },
-  "custodianReplaceRefreshTokenChangedTitle": {
-    "message": "Su token custodiado se ha actualizado"
-  },
-  "custodianReplaceRefreshTokenSubtitle": {
-    "message": "Esto reemplazará el token custodiado de la siguiente dirección:"
-  },
-  "custodianReplaceRefreshTokenTitle": {
-    "message": "Reemplazar token custodiado"
-  },
-  "custodyApiUrl": {
-    "message": "$1 URL de la API"
-  },
-  "custodyDeeplinkDescription": {
-    "message": "Apruebe la transacción en la aplicación $1. Una vez que se hayan realizado todas las aprobaciones custodiadas requeridas, la transacción se completará. Verifique el estado en su aplicación $1."
-  },
-  "custodyRefreshTokenModalDescription": {
-    "message": "Vaya a $1 y haga clic en el botón 'Conectar a MMI' dentro de su interfaz de usuario para volver a conectar sus cuentas a MMI."
-  },
-  "custodyRefreshTokenModalDescription1": {
-    "message": "Su custodio emite un token que autentica la extensión MetaMask Institutional, lo que le permite conectar sus cuentas."
-  },
-  "custodyRefreshTokenModalDescription2": {
-    "message": "Este token caduca después de un cierto período por razones de seguridad. Esto requiere que vuelva a conectarse a MMI."
-  },
-  "custodyRefreshTokenModalSubtitle": {
-    "message": "¿Por qué estoy viendo esto?"
-  },
-  "custodyRefreshTokenModalTitle": {
-    "message": "La sesión de su custodio ha expirado"
-  },
-  "custodySessionExpired": {
-    "message": "Su sesión custodiada ha expirado."
-  },
-  "custodyWrongChain": {
-    "message": "Esta cuenta no está configurada para utilizarla con $1"
-  },
-  "custom": {
-    "message": "Avanzado"
-  },
-  "customContentSearch": {
-    "message": "Buscar una red agregada anteriormente"
-  },
-  "customGasSettingToolTipMessage": {
-    "message": "Use $1 para personalizar el precio de gas. Esto puede ser confuso si no está familiarizado. Interactúe bajo su propio riesgo.",
-    "description": "$1 is key 'advanced' (text: 'Advanced') separated here so that it can be passed in with bold font-weight"
+    "message": "Idioma Actual"
+  },
+  "customGas": {
+    "message": "Personalizar gas"
+  },
+  "customGasSubTitle": {
+    "message": "Aumentar la comisión puede hacer que el tiempo de procesamiento se disminuya, pero no lo garantiza."
+  },
+  "customRPC": {
+    "message": "RPC personalizado"
   },
   "customSpendLimit": {
-    "message": "Límite de gastos personalizado"
-  },
-  "customSpendingCap": {
-    "message": "Límite de gasto personalizado"
+    "message": "Límite de Gasto Personalizado"
   },
   "customToken": {
-    "message": "Token personalizado"
-  },
-  "customTokenWarningInNonTokenDetectionNetwork": {
-    "message": "La detección de token aún no está disponible en esta red. Importe el token de forma manual y asegúrese de que confía en él. Más información sobre $1"
-  },
-  "customTokenWarningInTokenDetectionNetwork": {
-    "message": "Antes de importar un token de forma manual, asegúrese de que confía en él. Más información acerca de $1"
-  },
-  "customTokenWarningInTokenDetectionNetworkWithTDOFF": {
-    "message": "Asegúrese de confiar en un token antes de agregarlo. Aprenda cómo evitar $1. También puede habilitar la detección de tokens $2."
-  },
-  "customerSupport": {
-    "message": "atención al cliente"
-  },
-  "dappRequestedSpendingCap": {
-    "message": "Límite de gasto solicitado por el sitio"
-  },
-  "dappSuggested": {
-    "message": "Sitio sugerido"
-  },
-  "dappSuggestedGasSettingToolTipMessage": {
-    "message": "$1 ha sugerido este precio.",
-    "description": "$1 is url for the dapp that has suggested gas settings"
-  },
-  "dappSuggestedHigh": {
-    "message": "Sitio sugerido"
-  },
-  "dappSuggestedHighShortLabel": {
-    "message": "Sitio (alto)"
-  },
-  "dappSuggestedShortLabel": {
-    "message": "Sitio"
-  },
-  "dappSuggestedTooltip": {
-    "message": "$1 ha recomendado este precio.",
-    "description": "$1 represents the Dapp's origin"
-  },
-  "darkTheme": {
-    "message": "Oscuro"
-  },
-  "data": {
-    "message": "Datos"
-  },
-  "dataBackupSeemsCorrupt": {
-    "message": "No se pueden restaurar sus datos. El archivo parece estar corrupto."
-  },
-  "dataHex": {
-    "message": "Hex"
-  },
-  "dcent": {
-    "message": "D'Cent"
+    "message": "Token Personalizado"
+  },
+  "dataBackupFoundInfo": {
+    "message": "Se hizo una copia de seguridad de algunos de los datos de su cuenta durante una instalación anterior de MetaMask. Esto podría incluir su configuración, contactos y tokens. ¿Le gustaría restaurar estos datos ahora?"
   },
   "decimal": {
-    "message": "Decimales del token"
+    "message": "Decimales de precisión"
   },
   "decimalsMustZerotoTen": {
-    "message": "Los decimales deben ser al menos 0 y no más de 36."
+    "message": "Los decimales deben ser al menos 0 y no más de 36"
   },
   "decrypt": {
     "message": "Descifrar"
@@ -1114,398 +439,156 @@
     "message": "Copiar mensaje cifrado"
   },
   "decryptInlineError": {
-    "message": "Este mensaje no se puede descifrar debido al error: $1",
+    "message": "Este mensaje no puede ser descifrado debido al error: $1",
     "description": "$1 is error message"
   },
   "decryptMessageNotice": {
-    "message": "$1 quisiera leer este mensaje para completar la acción",
+    "message": "$1 quiere leer este mensaje para completar su acción",
     "description": "$1 is the web3 site name"
   },
   "decryptMetamask": {
     "message": "Descifrar mensaje"
   },
   "decryptRequest": {
-    "message": "Descifrar solicitud"
+    "message": "Descifrar petición"
+  },
+  "defaultNetwork": {
+    "message": "La red por defecto para las transacciones de Ether es la red principal de Ethereum (Main Net)"
   },
   "delete": {
     "message": "Eliminar"
   },
-  "deleteContact": {
-    "message": "Eliminar contacto"
+  "deleteAccount": {
+    "message": "Eliminar Cuenta"
   },
   "deleteNetwork": {
-    "message": "¿Eliminar red?"
-  },
-  "deleteNetworkIntro": {
-    "message": "Si elimina esta red, deberá volver a agregarla para ver sus activos en esta red"
-  },
-  "deleteNetworkTitle": {
-    "message": "¿Eliminar la red de $1?",
-    "description": "$1 represents the name of the network"
-  },
-  "deposit": {
-    "message": "Depositar"
-  },
-  "deprecatedTestNetworksLink": {
-    "message": "Más información"
-  },
-  "deprecatedTestNetworksMsg": {
-    "message": "Debido a los cambios de protocolo de Ethereum: es posible que las redes de prueba de Rinkeby, Ropsten y Kovan no funcionen de manera tan confiable y queden obsoletas pronto."
-  },
-  "description": {
-    "message": "Descripción"
-  },
-  "descriptionFromSnap": {
-    "message": "Descripción de $1",
-    "description": "$1 represents the name of the snap"
-  },
-  "desktopApp": {
-    "message": "App de escritorio"
-  },
-  "desktopConnectionCriticalErrorDescription": {
-    "message": "Este error podría ser intermitente, así que intente reiniciar la extensión o desactive MetaMask Desktop."
-  },
-  "desktopConnectionCriticalErrorTitle": {
-    "message": "MetaMask tuvo problemas al iniciar"
-  },
-  "desktopConnectionLostErrorDescription": {
-    "message": "Asegúrese de tener la aplicación de escritorio en funcionamiento o deshabilite MetaMask Desktop."
-  },
-  "desktopConnectionLostErrorTitle": {
-    "message": "Se perdió la conexión de MetaMask Desktop"
-  },
-<<<<<<< HEAD
-  "desktopDisableButton": {
-    "message": "Deshabilitar la aplicación Desktop"
-=======
+    "message": "¿Eliminar Red?"
+  },
+  "deleteNetworkDescription": {
+    "message": "¿Está seguro de querer eliminar esta red?"
+  },
+  "depositEther": {
+    "message": "Depositar Ether"
+  },
+  "details": {
+    "message": "Detalles"
+  },
+  "directDepositEther": {
+    "message": "Depositar Ether directamente"
+  },
+  "directDepositEtherExplainer": {
+    "message": "Si posees Ether, la forma más rápida de transferirlos a tu nuevo monedero es depositándolos directamente"
+  },
+  "disconnect": {
+    "message": "Desconectar"
+  },
+  "disconnectAllAccounts": {
+    "message": "Desconectar todas las cuentas"
+  },
+  "disconnectAllAccountsConfirmationDescription": {
+    "message": "¿Seguro que quieres desconectarte? Puede perder la funcionalidad del sitio."
+  },
+  "disconnectPrompt": {
+    "message": "Desconectar $1"
+  },
+  "disconnectThisAccount": {
+    "message": "Desconectar esta cuenta"
+  },
+  "dismiss": {
+    "message": "Descartar"
+  },
+  "done": {
+    "message": "Completo"
+  },
   "dontHaveAHardwareWallet": {
     "message": "¿No tienes un monedero físico?"
   },
   "dontShowThisAgain": {
     "message": "No mostrar esto de nuevo"
->>>>>>> 983d2c9f
-  },
-  "desktopDisableErrorCTA": {
-    "message": "Deshabilitar MetaMask Desktop"
-  },
-  "desktopEnableButton": {
-    "message": "Habilitar la aplicación Desktop"
-  },
-  "desktopEnableButtonDescription": {
-    "message": "Haga clic para ejecutar todos los procesos en segundo plano en la aplicación de escritorio."
-  },
-  "desktopErrorNavigateSettingsCTA": {
-    "message": "Volver a la página de configuración"
-  },
-  "desktopErrorRestartMMCTA": {
-    "message": "Reiniciar MetaMask"
-  },
-  "desktopNotFoundErrorCTA": {
-    "message": "Descargar MetaMask Desktop"
-  },
-  "desktopNotFoundErrorDescription1": {
-    "message": "Asegúrese de tener la aplicación de escritorio en funcionamiento."
-  },
-  "desktopNotFoundErrorDescription2": {
-    "message": "Si no tiene una aplicación de escritorio instalada, descárguela desde el sitio web de MetaMask."
-  },
-  "desktopNotFoundErrorTitle": {
-    "message": "No se encontró MetaMask Desktop"
-  },
-  "desktopOpenOrDownloadCTA": {
-    "message": "Abrir MetaMask Desktop"
-  },
-  "desktopOutdatedErrorCTA": {
-    "message": "Actualizar MetaMask Desktop"
-  },
-  "desktopOutdatedErrorDescription": {
-    "message": "Su aplicación de escritorio MetaMask debe actualizarse."
-  },
-  "desktopOutdatedErrorTitle": {
-    "message": "MetaMask Desktop está desactualizada"
-  },
-  "desktopOutdatedExtensionErrorCTA": {
-    "message": "Actualizar la extensión MetaMask"
-  },
-  "desktopOutdatedExtensionErrorDescription": {
-    "message": "Su extensión MetaMask debe actualizarse."
-  },
-  "desktopOutdatedExtensionErrorTitle": {
-    "message": "La extensión MetaMask está desactualizada"
-  },
-  "desktopPageDescription": {
-    "message": "Si el emparejamiento es exitoso, la extensión se reiniciará y deberá volver a ingresar su contraseña."
-  },
-  "desktopPageSubTitle": {
-    "message": "Abra su MetaMask Desktop y escriba este código"
-  },
-  "desktopPageTitle": {
-    "message": "Emparejar con Desktop"
-  },
-  "desktopPairedWarningDeepLink": {
-    "message": "Vaya a Configuración en MetaMask Desktop"
-  },
-  "desktopPairedWarningDescription": {
-    "message": "Si desea iniciar un nuevo emparejamiento, elimine la conexión actual."
-  },
-  "desktopPairedWarningTitle": {
-    "message": "MM Desktop ya está emparejada"
-  },
-  "desktopPairingExpireMessage": {
-    "message": "El código caduca en $1 segundos"
-  },
-  "desktopRouteNotFoundErrorDescription": {
-    "message": "desktopRouteNotFoundErrorDescription"
-  },
-  "desktopRouteNotFoundErrorTitle": {
-    "message": "desktopRouteNotFoundErrorTitle"
-  },
-  "desktopUnexpectedErrorCTA": {
-    "message": "Volver a MetaMask Inicio"
-  },
-  "desktopUnexpectedErrorDescription": {
-    "message": "Verifique su MetaMask Desktop para restaurar la conexión"
-  },
-  "desktopUnexpectedErrorTitle": {
-    "message": "Algo salió mal..."
-  },
-  "details": {
-    "message": "Detalles"
-  },
-  "disabledGasOptionToolTipMessage": {
-    "message": "“$1” está desactivado porque no cumple el mínimo de un aumento del 10 % respecto a la tarifa de gas original.",
-    "description": "$1 is gas estimate type which can be market or aggressive"
-  },
-  "disconnect": {
-    "message": "Desconectar"
-  },
-  "disconnectAllAccounts": {
-    "message": "Desconectar todas las cuentas"
-  },
-  "disconnectAllAccountsConfirmationDescription": {
-    "message": "¿Está seguro de que se quiere desconectar? Podría perder la funcionalidad del sitio."
-  },
-  "disconnectPrompt": {
-    "message": "Desconectar $1"
-  },
-  "disconnectThisAccount": {
-    "message": "Desconectar esta cuenta"
-  },
-  "dismiss": {
-    "message": "Ignorar"
-  },
-  "dismissReminderDescriptionField": {
-    "message": "Active esta opción para ignorar el recordatorio de respaldo de la frase de recuperación. Le recomendamos que respalde la frase secreta de recuperación para evitar la pérdida de fondos."
-  },
-  "dismissReminderField": {
-    "message": "Ignorar el recordatorio de respaldo de la frase de recuperación"
-  },
-  "domain": {
-    "message": "Dominio"
-  },
-  "done": {
-    "message": "Hecho"
-  },
-  "dontShowThisAgain": {
-    "message": "No volver a mostrar"
-  },
-  "downArrow": {
-    "message": "flecha hacia abajo"
   },
   "downloadGoogleChrome": {
     "message": "Descargar Google Chrome"
   },
-  "downloadNow": {
-    "message": "Descargar ahora"
+  "downloadSecretBackup": {
+    "message": "Descargue esta Frase de Respaldo Secreta y guárdela almacenada de manera segura en un disco duro o medio de almacenamiento externo cifrado."
   },
   "downloadStateLogs": {
-    "message": "Descargar registros de estado"
+    "message": "Descargar logs de estado"
   },
   "dropped": {
-    "message": "Abandonado"
+    "message": "Caído"
   },
   "edit": {
     "message": "Editar"
   },
-  "editANickname": {
-    "message": "Editar alias"
-  },
-  "editAddressNickname": {
-    "message": "Editar apodo de dirección"
-  },
-  "editCancellationGasFeeModalTitle": {
-    "message": "Editar tarifa de cancelación de gas"
-  },
   "editContact": {
-    "message": "Editar contacto"
-  },
-  "editGasFeeModalTitle": {
-    "message": "Editar tarifa de gas"
-  },
-  "editGasLimitOutOfBounds": {
-    "message": "El límite de gas debe ser al menos $1"
-  },
-  "editGasLimitOutOfBoundsV2": {
-    "message": "El límite de gas debe ser superior a $1 e inferior a $2",
-    "description": "$1 is the minimum limit for gas and $2 is the maximum limit"
-  },
-  "editGasLimitTooltip": {
-    "message": "El límite de gas es el máximo de unidades de gas que está dispuesto a utilizar. Las unidades de gas son un multiplicador de la \"Tarifa de prioridad máxima\" y de la \"Tarifa máxima\"."
-  },
-  "editGasMaxBaseFeeGWEIImbalance": {
-    "message": "La tarifa base máxima no puede ser inferior a la tarifa de prioridad"
-  },
-  "editGasMaxBaseFeeHigh": {
-    "message": "La tarifa base máxima es más alta de lo necesario"
-  },
-  "editGasMaxBaseFeeLow": {
-    "message": "La tarifa base máxima es baja para las condiciones actuales de la red"
-  },
-  "editGasMaxFeeHigh": {
-    "message": "La tarifa base máxima es más alta de lo necesario"
-  },
-  "editGasMaxFeeLow": {
-    "message": "Tarifa máxima demasiado baja para las condiciones de red"
-  },
-  "editGasMaxFeePriorityImbalance": {
-    "message": "La tarifa base máxima no puede ser inferior a la tarifa de prioridad máxima"
-  },
-  "editGasMaxPriorityFeeBelowMinimum": {
-    "message": "La tarifa de prioridad máxima debe ser superior a 0 GWEI"
-  },
-  "editGasMaxPriorityFeeBelowMinimumV2": {
-    "message": "La tarifa de prioridad debe ser superior a 0."
-  },
-  "editGasMaxPriorityFeeHigh": {
-    "message": "La tarifa de prioridad máxima es más alta de lo necesario. Es posible que pague más de lo necesario."
-  },
-  "editGasMaxPriorityFeeHighV2": {
-    "message": "La tarifa de prioridad es más alta de lo necesario. Es posible que pague más de lo necesario"
-  },
-  "editGasMaxPriorityFeeLow": {
-    "message": "La tarifa de prioridad máxima es baja para las condiciones actuales de la red"
-  },
-  "editGasMaxPriorityFeeLowV2": {
-    "message": "La tarifa de prioridad es baja para las condiciones actuales de la red"
-  },
-  "editGasPriceTooLow": {
-    "message": "El precio del gas debe ser superior a 0"
-  },
-  "editGasPriceTooltip": {
-    "message": "Esta red requiere un campo \"Precio del gas\" cuando se envía una transacción. El precio del gas es la cantidad que se pagará por unidad de gas."
-  },
-  "editGasSubTextAmountLabel": {
-    "message": "Cantidad máxima:",
-    "description": "This is meant to be used as the $1 substitution editGasSubTextAmount"
-  },
-  "editGasSubTextFeeLabel": {
-    "message": "Tarifa máxima:"
-  },
-  "editGasTitle": {
-    "message": "Editar prioridad"
-  },
-  "editGasTooLow": {
-    "message": "Se desconoce el tiempo de procesamiento"
-  },
-  "editNonceField": {
-    "message": "Editar nonce"
-  },
-  "editNonceMessage": {
-    "message": "Esta es una función avanzada, úsela con precaución."
+    "message": "Editar Contacto"
   },
   "editPermission": {
-    "message": "Editar permiso"
-  },
-  "editSpeedUpEditGasFeeModalTitle": {
-    "message": "Editar la tarifa de aceleración de gas"
-  },
-  "enableAutoDetect": {
-    "message": " Activar autodetección"
-  },
-  "enableForAllNetworks": {
-    "message": "Habilitar para todas las redes"
-  },
-  "enableFromSettings": {
-    "message": " Actívela en Configuración."
-  },
-  "enableOpenSeaAPI": {
-    "message": "Habilite el API de OpenSea"
-  },
-  "enableOpenSeaAPIDescription": {
-    "message": "Utilice la API de OpenSea para obtener los datos de NFT. La autodetección de NFT depende de la API de OpenSea y no estará disponible si la API está desactivada."
-  },
-  "enableSmartSwaps": {
-    "message": "Habilitar intercambios inteligentes"
-  },
-  "enableSnap": {
-    "message": "Activar"
-  },
-  "enableToken": {
-    "message": "activar $1",
-    "description": "$1 is a token symbol, e.g. ETH"
-  },
-  "enabled": {
-    "message": "Activado"
+    "message": "Editar Permiso"
   },
   "encryptionPublicKeyNotice": {
-    "message": "$1 quisiera su clave pública de cifrado. Al aceptar, este sitio podrá redactar mensajes cifrados para usted.",
+    "message": "$1 desea su clave de cifrado pública. Al dar su consentimiento, este sitio podrá redactar mensajes cifrados para usted.",
     "description": "$1 is the web3 site name"
   },
   "encryptionPublicKeyRequest": {
     "message": "Solicitar clave pública de cifrado"
   },
+  "endOfFlowMessage1": {
+    "message": "Pasó la prueba - mantenga su frase semilla segura, ¡es su responsabilidad!"
+  },
+  "endOfFlowMessage10": {
+    "message": "Todo Listo"
+  },
+  "endOfFlowMessage2": {
+    "message": "Consejos para almacenarlo de forma segura"
+  },
+  "endOfFlowMessage3": {
+    "message": "Guarde una copia de seguridad en varios lugares."
+  },
+  "endOfFlowMessage4": {
+    "message": "Nunca comparta la frase con nadie."
+  },
+  "endOfFlowMessage5": {
+    "message": "¡Cuidado con el phishing! MetaMask nunca le pedirá espontáneamente su frase semilla."
+  },
+  "endOfFlowMessage6": {
+    "message": "Si necesita hacer una copia de seguridad de su frase semilla nuevamente, puede encontrarla en Configuración -> Seguridad."
+  },
+  "endOfFlowMessage8": {
+    "message": "MetaMask no puede recuperar tu frase semilla. Saber más."
+  },
+  "endOfFlowMessage9": {
+    "message": "Saber más."
+  },
   "endpointReturnedDifferentChainId": {
-    "message": "El punto de conexión devolvió un id. de cadena diferente: $1",
+    "message": "El endpoint devolvió un ID de cadena diferente: $1",
     "description": "$1 is the return value of eth_chainId from an RPC endpoint"
   },
-  "enhancedTokenDetectionAlertMessage": {
-    "message": "Actualmente, la detección mejorada de token se encuentra disponible en $1. $2"
-  },
-  "ensDomainsSettingTitle": {
-    "message": "Mostrar dominios ENS en la barra de direcciones"
-  },
-  "ensIllegalCharacter": {
-    "message": "Caracter ilegal para ENS."
-  },
   "ensNotFoundOnCurrentNetwork": {
-    "message": "El nombre de ENS no se encuentra en la red actual. Intente cambiar a la red principal de Ethereum."
-  },
-  "ensNotSupportedOnNetwork": {
-    "message": "La red no admite ENS"
+    "message": "El nombre de ENS no se encuentra en la red actual. Intente cambiar a la red principal de Ethereum (Main Net)."
   },
   "ensRegistrationError": {
-    "message": "Error en el registro del nombre de ENS"
-  },
-  "ensUnknownError": {
-    "message": "Error al buscar ENS."
-  },
-  "enterANumber": {
-    "message": "Ingrese un número"
-  },
-  "enterCustodianToken": {
-    "message": "Ingrese su token $1 o agregue un token nuevo"
+    "message": "Error en el registro de nombres de ENS"
+  },
+  "enterAnAlias": {
+    "message": "Ingrese un alias"
   },
   "enterMaxSpendLimit": {
-    "message": "Escribir límite máximo de gastos"
-  },
-  "enterOptionalPassword": {
-    "message": "Ingrese la contraseña opcional"
+    "message": "Ingrese el Límite de Gasto Máximo"
+  },
+  "enterPassword": {
+    "message": "Ingresa contraseña"
   },
   "enterPasswordContinue": {
-    "message": "Escribir contraseña para continuar"
-  },
-  "enterTokenNameOrAddress": {
-    "message": "Ingrese el nombre del token o pegue la dirección"
-  },
-  "enterYourPassword": {
-    "message": "Ingrese su contraseña"
+    "message": "Introducir contraseña para seguir"
   },
   "errorCode": {
     "message": "Código: $1",
     "description": "Displayed error code for debugging purposes. $1 is the error code"
   },
   "errorDetails": {
-    "message": "Detalles del error",
+    "message": "Detalles del Error",
     "description": "Title for collapsible section that displays error details for debugging purposes"
   },
   "errorMessage": {
@@ -1516,14 +599,6 @@
     "message": "Código: $1",
     "description": "Displayed error name for debugging purposes. $1 is the error name"
   },
-  "errorPageMessage": {
-    "message": "Vuelva a cargar la página para intentarlo de nuevo o comuníquese con soporte técnico $1.",
-    "description": "Message displayed on generic error page in the fullscreen or notification UI, $1 is a clickable link with text defined by the 'here' key. The link will open to a form where users can file support tickets."
-  },
-  "errorPagePopupMessage": {
-    "message": "Cierre la ventana emergente y vuelva a abrirla para intentarlo de nuevo o comuníquese con soporte técnico $1.",
-    "description": "Message displayed on generic error page in the popup UI, $1 is a clickable link with text defined by the 'here' key. The link will open to a form where users can file support tickets."
-  },
   "errorPageTitle": {
     "message": "MetaMask encontró un error",
     "description": "Title of generic error page"
@@ -1532,278 +607,155 @@
     "message": "Pila:",
     "description": "Title for error stack, which is displayed for debugging purposes"
   },
-  "errorWhileConnectingToRPC": {
-    "message": "Error al conectarse a la red personalizada."
-  },
-  "errorWithSnap": {
-    "message": "Error con $1",
-    "description": "$1 represents the name of the snap"
-  },
-  "ethGasPriceFetchWarning": {
-    "message": "Se muestra el precio del gas de respaldo, ya que el servicio para calcular el precio del gas principal no se encuentra disponible en este momento."
-  },
-  "ethereumProviderAccess": {
-    "message": "Otorgar acceso al proveedor de Ethereum a $1",
-    "description": "The parameter is the name of the requesting origin"
+  "estimatedProcessingTimes": {
+    "message": "Tiempo Previsto de Procesamiento"
+  },
+  "eth_accounts": {
+    "message": "Ver las direcciones de sus cuentas permitidas (obligatorio)",
+    "description": "The description for the `eth_accounts` permission"
   },
   "ethereumPublicAddress": {
-    "message": "Dirección pública de Ethereum"
+    "message": "Dirección Pública de Ethereum"
   },
   "etherscan": {
     "message": "Etherscan"
   },
   "etherscanView": {
-    "message": "Ver cuenta en Etherscan"
-  },
-  "etherscanViewOn": {
-    "message": "Ver en Etherscan"
+    "message": "Ver la cuenta en Etherscan"
   },
   "expandView": {
-    "message": "Expandir vista"
-  },
-  "experimental": {
-    "message": "Experimental"
-  },
-  "exploreMetaMaskSnaps": {
-    "message": "Explore MetaMask Snaps"
-  },
-  "extendWalletWithSnaps": {
-    "message": "Amplíe la experiencia de uso de su monedero."
+    "message": "Ampliar Vista"
+  },
+  "exportPrivateKey": {
+    "message": "Exportar Clave Privada"
   },
   "externalExtension": {
-    "message": "Extensión externa"
+    "message": "Extensión Externa"
+  },
+  "extraApprovalGas": {
+    "message": "+$1 gas de aprobación",
+    "description": "Expresses an additional gas amount the user will have to pay, on top of some other displayed amount. $1 is a decimal amount of gas"
   },
   "failed": {
-    "message": "Con errores"
+    "message": "Fallo"
   },
   "failedToFetchChainId": {
-    "message": "No se pudo capturar el id. de cadena. ¿La dirección URL de RPC es correcta?"
-  },
-  "failedToFetchTickerSymbolData": {
-    "message": "Los datos de verificación del símbolo de teletipo no están disponibles actualmente, asegúrese de que el símbolo que ingresó sea correcto. Tendrá un impacto en las tasas de conversión que vea para esta red"
+    "message": "No se pudo obtener el ID de la cadena. ¿Es correcta su URL de RPC?"
   },
   "failureMessage": {
-    "message": "Se produjo un error y no pudimos completar la acción"
+    "message": "Algo salió mal y no pudimos completar la acción"
   },
   "fast": {
     "message": "Rápido"
   },
+  "fastest": {
+    "message": "Más rápido"
+  },
   "feeAssociatedRequest": {
-    "message": "Esta solicitud tiene asociada una tarifa."
+    "message": "Hay una tarifa asociada con esta solicitud."
   },
   "fiat": {
-    "message": "Fiduciaria",
+    "message": "FIAT",
     "description": "Exchange type"
   },
   "fileImportFail": {
-    "message": "¿No funciona la importación del archivo? Haga clic aquí.",
+    "message": "¿La importación no funcionó? ¡Haz clic aquí!",
     "description": "Helps user import their account from a JSON file"
   },
-  "fileTooBig": {
-    "message": "El archivo arrastrado es demasiado grande."
-  },
-  "flaskWelcomeUninstall": {
-    "message": "le recomendamos que desinstale esta extensión",
-    "description": "This request is shown on the Flask Welcome screen. It is intended for non-developers, and will be bolded."
-  },
-  "flaskWelcomeWarning1": {
-    "message": "Flask es para que los desarrolladores experimenten con nuevas API inestables. A menos que usted sea desarrollador o probador beta, $1.",
-    "description": "This is a warning shown on the Flask Welcome screen, intended to encourage non-developers not to proceed any further. $1 is the bolded message 'flaskWelcomeUninstall'"
-  },
-  "flaskWelcomeWarning2": {
-    "message": "No garantizamos la seguridad o estabilidad de esta extensión. Las nuevas API ofrecidas por Flask no están protegidas contra los ataques de phishing, lo que significa que cualquier sitio o snap que requiera Flask podría ser un intento malicioso de robar sus activos.",
-    "description": "This explains the risks of using MetaMask Flask"
-  },
-  "flaskWelcomeWarning3": {
-    "message": "Todas las API de Flask son experimentales. Se pueden cambiar o eliminadar sin previo aviso o pueden permanecer en Flask indefinidamente sin ser migradas a MetaMask estable. Úselas bajo su propia responsabilidad.",
-    "description": "This message warns developers about unstable Flask APIs"
-  },
-  "flaskWelcomeWarning4": {
-    "message": "Asegúrese de deshabilitar su extensión MetaMask recurrente cuando use Flask.",
-    "description": "This message calls to pay attention about multiple versions of MetaMask running on the same site (Flask + Prod)"
-  },
-  "flaskWelcomeWarningAcceptButton": {
-    "message": "Acepto los riesgos",
-    "description": "this text is shown on a button, which the user presses to confirm they understand the risks of using Flask"
-  },
-  "followUsOnTwitter": {
-    "message": "Síganos en Twitter"
-  },
   "forbiddenIpfsGateway": {
-    "message": "Puerta de enlace de IPFS prohibida: especifique una puerta de enlace de CID"
+    "message": "Puerta de enlace IPFS prohibida: Por favor, especifique una puerta de enlace CID"
   },
   "forgetDevice": {
-    "message": "Olvidar este dispositivo"
-  },
-  "forgotPassword": {
-    "message": "¿Olvidó su contraseña?"
+    "message": "Olvidar a este dispositivo"
   },
   "from": {
-    "message": "De"
+    "message": "De:"
   },
   "fromAddress": {
-    "message": "De: $1",
+    "message": "Desde: $1",
     "description": "$1 is the address to include in the From label. It is typically shortened first using shortenAddress"
-  },
-  "fromTokenLists": {
-    "message": "De las listas de tóken: $1"
   },
   "functionApprove": {
     "message": "Función: Aprobar"
   },
-  "functionSetApprovalForAll": {
-    "message": "Función: SetApprovalForAll"
-  },
   "functionType": {
     "message": "Tipo de función"
   },
-  "gas": {
-    "message": "Gas"
-  },
-  "gasDisplayAcknowledgeDappButtonText": {
-    "message": "Editar tarifa de gas sugerida"
-  },
-  "gasDisplayDappWarning": {
-    "message": "Esta tarifa de gas ha sido sugerida por $1. Anularla puede causar un problema con su transacción. Comuníquese con $1 si tiene preguntas.",
-    "description": "$1 represents the Dapp's origin"
-  },
   "gasLimit": {
     "message": "Límite de gas"
   },
   "gasLimitInfoTooltipContent": {
     "message": "El límite de gas es la cantidad máxima de unidades de gas que está dispuesto a gastar."
   },
-  "gasLimitRecommended": {
-    "message": "El límite de gas recomendado es de $1. Si el límite de gas está por debajo de ese nivel, puede fallar."
-  },
   "gasLimitTooLow": {
-    "message": "El límite de gas debe ser al menos 21 000"
+    "message": "El límite de gas debe ser de al menos 21000"
   },
   "gasLimitTooLowWithDynamicFee": {
-    "message": "El límite de gas debe ser al menos $1",
+    "message": "El límite de gas debe ser de al menos $1",
     "description": "$1 is the custom gas limit, in decimal."
   },
-  "gasLimitV2": {
-    "message": "Límite de gas"
-  },
-  "gasOption": {
-    "message": "Opción de gas"
-  },
   "gasPrice": {
-    "message": "Precio de gas (GWEI)"
-  },
-  "gasPriceExcessive": {
-    "message": "Su tarifa de gas es demasiado alta. Considere reducir el importe."
-  },
-  "gasPriceExcessiveInput": {
-    "message": "El precio del gas es excesivo"
+    "message": "Precio del Gas (GWEI)"
   },
   "gasPriceExtremelyLow": {
-    "message": "Precio de gas extremadamente bajo"
-  },
-  "gasPriceFetchFailed": {
-    "message": "Se produjo un error al calcular el precio del gas debido a una falla en la red."
+    "message": "Precio de Gas excesivamente bajo"
   },
   "gasPriceInfoTooltipContent": {
-    "message": "El precio de gas especifica la cantidad de ethers que está dispuesto a pagar por cada unidad de gas."
-  },
-  "gasTimingHoursShort": {
-    "message": "$1 horas",
-    "description": "$1 represents a number of hours"
-  },
-  "gasTimingMinutes": {
-    "message": "$1 minutos",
-    "description": "$1 represents a number of minutes"
-  },
-  "gasTimingMinutesShort": {
-    "message": "$1 min",
-    "description": "$1 represents a number of minutes"
-  },
-  "gasTimingNegative": {
-    "message": "Quizás en $1",
-    "description": "$1 represents an amount of time"
-  },
-  "gasTimingPositive": {
-    "message": "Probablemente en < $1",
-    "description": "$1 represents an amount of time"
-  },
-  "gasTimingSeconds": {
-    "message": "$1 segundos",
-    "description": "$1 represents a number of seconds"
-  },
-  "gasTimingSecondsShort": {
-    "message": "$1 s",
-    "description": "$1 represents a number of seconds"
-  },
-  "gasTimingVeryPositive": {
-    "message": "Muy probable en < $1",
-    "description": "$1 represents an amount of time"
+    "message": "El precio del gas especifica la cantidad de Ether que está dispuesto a pagar por cada unidad de gas."
   },
   "gasUsed": {
     "message": "Gas usado"
   },
+  "gdprMessage": {
+    "message": "Estos datos son agregados y, por lo tanto, son anónimos a los efectos del Reglamento General de Protección de Datos (EU) 2016/679. Para obtener más información sobre nuestras prácticas de privacidad, consulte nuestro $1.",
+    "description": "$1 refers to the gdprMessagePrivacyPolicy message, the translation of which is meant to be used exclusively in the context of gdprMessage"
+  },
+  "gdprMessagePrivacyPolicy": {
+    "message": "Política de privacidad aquí",
+    "description": "this translation is intended to be exclusively used as the replacement for the $1 in the gdprMessage translation"
+  },
   "general": {
     "message": "General"
   },
-  "getStarted": {
-    "message": "Comenzar"
-  },
-  "globalTitle": {
-    "message": "Menú global"
-  },
-  "globalTourDescription": {
-    "message": "Vea su portafolio, sitios conectados, configuraciones y más"
-  },
-<<<<<<< HEAD
-  "goBack": {
-    "message": "Volver"
-=======
+  "generalSettingsDescription": {
+    "message": "Conversión de divisas, divisa principal, idioma, blockies identicon"
+  },
+  "getEther": {
+    "message": "Conseguir Ether"
+  },
+  "getEtherFromFaucet": {
+    "message": "Obtenga Ether de un faucet (grifo) por $1",
+    "description": "Displays network name for Ether faucet"
+  },
   "getHelp": {
     "message": "Pedir ayuda."
   },
   "getStarted": {
     "message": "Empezar"
->>>>>>> 983d2c9f
   },
   "goerli": {
-    "message": "Red de prueba Goerli"
-  },
-  "gotIt": {
-    "message": "Entendido"
-  },
-  "grantedToWithColon": {
-    "message": "Concedido a:"
-  },
-  "gwei": {
-    "message": "GWEI"
+    "message": "Red de pruebas Goerli"
+  },
+  "happyToSeeYou": {
+    "message": "Estamos felices de verte."
   },
   "hardware": {
-    "message": "Hardware"
+    "message": "Físico"
   },
   "hardwareWalletConnected": {
-    "message": "Monedero físico conectado"
-  },
-  "hardwareWalletLegacyDescription": {
-    "message": "(antiguo)",
-    "description": "Text representing the MEW path"
-  },
-  "hardwareWalletSupportLinkConversion": {
-    "message": "Haga clic aquí"
+    "message": "Se ha conectado el monedero físico"
   },
   "hardwareWallets": {
-    "message": "Conectar un monedero físico"
-  },
-  "hardwareWalletsInfo": {
-    "message": "Las integraciones de monedero físico utilizan llamadas API a servidores externos, que pueden ver su dirección IP y las direcciones de contrato inteligente con las que interactúa."
+    "message": "Conectarle un monedero físico"
   },
   "hardwareWalletsMsg": {
-    "message": "Seleccione un monedero físico que desee usar con MetaMask."
+    "message": "Seleccionar un monedero físico que quieres usar con MetaMask"
   },
   "havingTroubleConnecting": {
     "message": "¿Tienes problemas de conexión?"
   },
   "here": {
-    "message": "aquí",
+    "message": "Aquí",
     "description": "as in -click here- for more information (goes with troubleTokenBalances)"
   },
   "hexData": {
@@ -1811,15 +763,6 @@
   },
   "hide": {
     "message": "Ocultar"
-  },
-  "hideFullTransactionDetails": {
-    "message": "Esconder los detalles completos de la transacción"
-  },
-  "hideSeedPhrase": {
-    "message": "Ocultar frase inicial"
-  },
-  "hideToken": {
-    "message": "Ocultar token"
   },
   "hideTokenPrompt": {
     "message": "¿Ocultar token?"
@@ -1828,76 +771,8 @@
     "message": "Ocultar $1",
     "description": "$1 is the symbol for a token (e.g. 'DAI')"
   },
-  "hideZeroBalanceTokens": {
-    "message": "Ocultar tokens sin saldo"
-  },
-  "high": {
-    "message": "Agresivo"
-  },
-  "highGasSettingToolTipMessage": {
-    "message": "Alta probabilidad, incluso en mercados volátiles. Use $1 para cubrir aumentos repentinos en el tráfico de la red debido a cosas como drops de NFT populares.",
-    "description": "$1 is key 'high' (text: 'Aggressive') separated here so that it can be passed in with bold font-weight"
-  },
-  "highLowercase": {
-    "message": "alto"
-  },
   "history": {
     "message": "Historial"
-  },
-  "holdToRevealContent1": {
-    "message": "Su frase secreta de recuperación proporciona $1",
-    "description": "$1 is a bolded text with the message from 'holdToRevealContent2'"
-  },
-  "holdToRevealContent2": {
-    "message": "acceso completo a su monedero y fondos.",
-    "description": "Is the bolded text in 'holdToRevealContent1'"
-  },
-  "holdToRevealContent3": {
-    "message": "No comparta esto con nadie. $1 $2",
-    "description": "$1 is a message from 'holdToRevealContent4' and $2 is a text link with the message from 'holdToRevealContent5'"
-  },
-  "holdToRevealContent4": {
-    "message": "El soporte de MetaMask no solicitará esto,",
-    "description": "Part of 'holdToRevealContent3'"
-  },
-  "holdToRevealContent5": {
-    "message": "pero los defraudadores sí.",
-    "description": "The text link in 'holdToRevealContent3'"
-  },
-  "holdToRevealContentPrivateKey1": {
-    "message": "Su clave privada proporciona $1",
-    "description": "$1 is a bolded text with the message from 'holdToRevealContentPrivateKey2'"
-  },
-  "holdToRevealContentPrivateKey2": {
-    "message": "acceso completo a su monedero y a sus fondos.",
-    "description": "Is the bolded text in 'holdToRevealContentPrivateKey2'"
-  },
-  "holdToRevealLockedLabel": {
-    "message": "mantenga presionado para revelar el círculo bloqueado"
-  },
-  "holdToRevealPrivateKey": {
-    "message": "Mantenga presionado para revelar su clave privada"
-  },
-  "holdToRevealPrivateKeyTitle": {
-    "message": "Mantenga segura su clave privada"
-  },
-  "holdToRevealSRP": {
-    "message": "Mantenga presionado para revelar su SRP"
-  },
-  "holdToRevealSRPTitle": {
-    "message": "Mantenga segura su SRP"
-  },
-  "holdToRevealUnlockedLabel": {
-    "message": "mantenga presionado para revelar el círculo desbloqueado"
-  },
-  "id": {
-    "message": "Id."
-  },
-  "ignoreAll": {
-    "message": "Ignorar todo"
-  },
-  "ignoreTokenWarning": {
-    "message": "Si oculta tokens, estos no se mostrarán en su monedero. Sin embargo, aún puede agregarlos buscándolos."
   },
   "import": {
     "message": "Importar",
@@ -1906,1480 +781,397 @@
   "importAccount": {
     "message": "Importar cuenta"
   },
-  "importAccountError": {
-    "message": "Error al importar la cuenta."
-  },
-  "importAccountErrorIsSRP": {
-    "message": "Ha ingresado una frase secreta de recuperación (o mnemotécnica). Para importar una cuenta aquí, debe ingresar una clave privada, que es una cadena hexadecimal de 64 caracteres."
-  },
-  "importAccountErrorNotAValidPrivateKey": {
-    "message": "Esta no es una clave privada válida. Ha ingresado una cadena hexadecimal, pero debería tener 64 caracteres."
-  },
-  "importAccountErrorNotHexadecimal": {
-    "message": "Esta no es una clave privada válida. Debe ingresar una cadena hexadecimal de 64 caracteres."
-  },
-  "importAccountJsonLoading1": {
-    "message": "Considere que esta importación de JSON tomará unos minutos y congelerá su MetaMask."
-  },
-  "importAccountJsonLoading2": {
-    "message": "Nos disculpamos, y lo haremos más rápido en un futuro."
-  },
   "importAccountMsg": {
-    "message": "Las cuentas importadas no se asociarán con su frase secreta de recuperación de MetaMask. Obtenga más información sobre las cuentas importadas"
-  },
-  "importMyWallet": {
-    "message": "Importar mi monedero"
-  },
-  "importNFT": {
-    "message": "Agregar NFT"
-  },
-  "importNFTAddressToolTip": {
-    "message": "En OpenSea, por ejemplo, en la página de NFT en Detalles, hay un un vínculo azul etiquetado como 'Dirección del contrato'. Si haces clic en esto, te llevará a la dirección del contrato en Etherscan; en la parte superior izquierda de esa página, debe haber un icono etiquetado como 'Contrato' y, a la derecha, una larga cadena de letras y números. Esta es la dirección del contrato que creó tu NFT. Haz clic en el icono de 'copiar' que aparece a la derecha de la dirección, y la tendrás en el portapapeles."
-  },
-  "importNFTPage": {
-    "message": "Importar página de NFT"
-  },
-  "importNFTTokenIdToolTip": {
-    "message": "La ID de un NFT es un identificador único, ya que no hay dos NFT iguales. Nuevamente, en OpenSea, este número se encuentra en 'Detalles'. Tome nota de ello o cópielo en su portapapeles."
-  },
-  "importSelectedTokens": {
-    "message": "¿Agregar los tokens seleccionados?"
-  },
-  "importSelectedTokensDescription": {
-    "message": "Únicamente los tokens seleccionados aparecerán en su monedero. Siempre podrá agregar tokens ocultos más tarde realizando una búsqueda de los mismos."
-  },
-  "importTokenQuestion": {
-    "message": "¿Desea importar el token?"
-  },
-  "importTokenWarning": {
-    "message": "Toda persona puede crear un token con cualquier nombre, incluso versiones falsas de tokens existentes. ¡Agréguelo y realice transacciones bajo su propio riesgo!"
-  },
-  "importTokensCamelCase": {
-    "message": "Importar tokens"
-  },
-  "importWithCount": {
-    "message": "Importar $1",
-    "description": "$1 will the number of detected tokens that are selected for importing, if all of them are selected then $1 will be all"
+    "message": "Las cuentas importadas no serán asociadas con tu cuenta original creada con tu MetaMask. Aprende más acerca de importar cuentas "
+  },
+  "importAccountSeedPhrase": {
+    "message": "Importar una cuenta con la frase semilla"
+  },
+  "importWallet": {
+    "message": "Importar Monedero"
   },
   "imported": {
     "message": "Importado",
     "description": "status showing that an account has been fully loaded into the keyring"
   },
-  "inYourSettings": {
-    "message": "en su Configuración"
-  },
-  "infuraBlockedNotification": {
-    "message": "MetaMask no se pudo conectar al host de la cadena de bloques. Revise las razones posibles $1.",
-    "description": "$1 is a clickable link with with text defined by the 'here' key"
-  },
   "initialTransactionConfirmed": {
-    "message": "La red confirmó la transacción inicial. Haga clic en Aceptar para volver."
-  },
-  "inputLogicEmptyState": {
-    "message": "Ingrese solo una cantidad que esté dispuesto a gastar en el tercero ahora o en el futuro. Siempre puede aumentar el límite de gastos más adelante."
-  },
-  "inputLogicEqualOrSmallerNumber": {
-    "message": "Esto permite que el tercero gaste $1 de su saldo actual.",
-    "description": "$1 is the current token balance in the account and the name of the current token"
-  },
-  "inputLogicHigherNumber": {
-    "message": "Esto permite que el tercero gaste todo su saldo de tokens hasta que alcance el límite o usted revoque el límite de gasto. Si esta no es su intención, considere establecer un límite de gasto más bajo."
-  },
-  "insightsFromSnap": {
-    "message": "Perspectivas de $1",
-    "description": "$1 represents the name of the snap"
-  },
-  "install": {
-    "message": "Instalar"
-  },
-  "installOrigin": {
-    "message": "Instalar origen"
-  },
-  "installedOn": {
-    "message": "Instalado en $1",
-    "description": "$1 is the date when the snap has been installed"
+    "message": "La red confirmó tu transacción inicial. Hazle clic en Ok para volver."
   },
   "insufficientBalance": {
     "message": "Saldo insuficiente."
   },
-  "insufficientCurrencyBuyOrDeposit": {
-    "message": "No tiene suficiente $1 en su cuenta para pagar las tarifas de transacción en la red de $2. $3 o deposite desde otra cuenta.",
-    "description": "$1 is the native currency of the network, $2 is the name of the current network, $3 is the key 'buy' + the ticker symbol of the native currency of the chain wrapped in a button"
-  },
-  "insufficientCurrencyBuyOrReceive": {
-    "message": "No tiene suficiente $1 en su cuenta para pagar las tarifas de transacción en la red de $2. $3 o $4 desde otra cuenta.",
-    "description": "$1 is the native currency of the network, $2 is the name of the current network, $3 is the key 'buy' + the ticker symbol of the native currency of the chain wrapped in a button, $4 is the key 'deposit' button"
-  },
-  "insufficientCurrencyDeposit": {
-    "message": "No tiene suficiente $1 en su cuenta para pagar las tarifas de transacción en la red de $2. Deposite $1 desde otra cuenta.",
-    "description": "$1 is the native currency of the network, $2 is the name of the current network"
-  },
   "insufficientFunds": {
-    "message": "Fondos insuficientes."
-  },
-  "insufficientFundsForGas": {
-    "message": "Fondos insuficientes para el gas"
+    "message": "Fondos insuficientes"
   },
   "insufficientTokens": {
-    "message": "Tokens insuficientes."
+    "message": "Tokens insuficientes"
   },
   "invalidAddress": {
-    "message": "Dirección no válida"
+    "message": "Dirección inválida"
   },
   "invalidAddressRecipient": {
-    "message": "La dirección del destinatario no es válida"
+    "message": "Dirección del destinatario inválida"
   },
   "invalidAddressRecipientNotEthNetwork": {
-    "message": "No es una red ETH; configurar en minúsculas"
-  },
-  "invalidAssetType": {
-    "message": "Este activo es un NFT y debe volver a añadirse en la página de Importar NFTs que se encuentra en la pestaña de NFTs"
+    "message": "No es una red ETH, convertirlo a minúscula"
   },
   "invalidBlockExplorerURL": {
-    "message": "Dirección URL del explorador de bloques no válida"
-  },
-  "invalidChainIdTooBig": {
-    "message": "Identificador de cadena no válido. El identificador de cadena es demasiado grande."
+    "message": "URL Inválida del Explorador de Bloques"
   },
   "invalidCustomNetworkAlertContent1": {
-    "message": "Es necesario volver a especificar el id. de la cadena para la red virtual “$1”.",
+    "message": "El ID de la cadena para la red personalizada '$1' tiene que ser re-ingresada.",
     "description": "$1 is the name/identifier of the network."
   },
   "invalidCustomNetworkAlertContent2": {
-    "message": "Para protegerlo de proveedores de red malintencionados o defectuosos, ahora se requieren id. de cadena para todas las redes personalizadas."
+    "message": "Para protegerlo de proveedores de red maliciosos o con fallas, los IDs de cadenas son ahora requeridos para todas las redes personalizadas."
   },
   "invalidCustomNetworkAlertContent3": {
-    "message": "Vaya a Configuración > Red y especifique el id. de cadena. Puede encontrar los id. de cadena de las redes más populares en $1.",
+    "message": "Vaya a Configuración > Redes e ingrese el ID de la cadena. Puede obtener los IDs de las cadens más populares en $1.",
     "description": "$1 is a link to https://chainid.network"
   },
   "invalidCustomNetworkAlertTitle": {
-    "message": "Red personalizada no válida"
+    "message": "Red Personalizada Inválida"
   },
   "invalidHexNumber": {
-    "message": "Número hexadecimal no válido."
+    "message": "Número hexadecimal inválido."
   },
   "invalidHexNumberLeadingZeros": {
-    "message": "Número hexadecimal no válido. Quite todos los ceros iniciales."
+    "message": "Número hexadecimal inválido. Elimine los ceros iniciales."
   },
   "invalidIpfsGateway": {
-    "message": "Puerta de enlace de IPFS no válida: el valor debe ser una dirección URL válida"
+    "message": "Puerta de enlace IPFS inválida: El valor debe ser una URL válida"
   },
   "invalidNumber": {
-    "message": "Número no válido. Escriba un número decimal o un número hexadecimal con el prefijo “0x”."
+    "message": "Número inválido. Ingrese un número decimal o un hexadecimal con prefijo '0x'."
   },
   "invalidNumberLeadingZeros": {
-    "message": "Número no válido. Quite todos los ceros iniciales."
+    "message": "Número inválido. Elimine los ceros iniciales."
   },
   "invalidRPC": {
-    "message": "Dirección URL de RPC no válida"
+    "message": "URL del RPC inválida "
   },
   "invalidSeedPhrase": {
-    "message": "Frase secreta de recuperación no válida"
-  },
-  "invalidSeedPhraseCaseSensitive": {
-    "message": "¡Entrada inválida! La frase secreta de recuperación distingue entre mayúsculas y minúsculas."
+    "message": "Frase semilla inválida."
   },
   "ipfsGateway": {
-    "message": "Puerta de enlace de IPFS"
+    "message": "Puerta de enlace IPFS"
   },
   "ipfsGatewayDescription": {
-    "message": "MetaMask utiliza servicios de terceros para mostrar imágenes de sus NFT almacenados en IPFS, mostrar información relacionada con las direcciones ENS ingresadas en la barra de direcciones de su navegador y obtener íconos para diferentes tokens. Su dirección IP puede estar expuesta a estos servicios cuando los está utilizando."
-  },
-  "ipfsToggleModalDescriptionOne": {
-    "message": "Utilizamos servicios de terceros para mostrar imágenes de sus NFT almacenados en IPFS, mostrar información relacionada con las direcciones ENS ingresadas en la barra de direcciones de su navegador y obtener íconos para diferentes tokens. Su dirección IP puede estar expuesta a estos servicios cuando los está utilizando."
-  },
-  "ipfsToggleModalDescriptionTwo": {
-    "message": "Al seleccionar Confirmar, se activa la resolución de IPFS. Puede desactivarlo en $1 en cualquier momento.",
-    "description": "$1 is the method to turn off ipfs"
-  },
-  "ipfsToggleModalSettings": {
-    "message": "Configuración > Seguridad y privacidad"
-  },
-  "jazzAndBlockies": {
-    "message": "Jazzicons y Blockies son dos estilos distintos de íconos únicos que pueden ayudarlo a identificar rápidamente una cuenta."
-  },
-  "jazzicons": {
-    "message": "Jazzicons"
-  },
-  "jsDeliver": {
-    "message": "jsDeliver"
+    "message": "Ingrese la URL de la puerta de enlace IPFS CID para usar resolución de contenido ENS."
   },
   "jsonFile": {
     "message": "Archivo JSON",
     "description": "format for importing an account"
   },
-  "keystone": {
-    "message": "Keystone"
-  },
   "knownAddressRecipient": {
     "message": "Dirección de contrato conocida."
   },
   "knownTokenWarning": {
-    "message": "Esta acción editará tokens que ya estén enumerados en su monedero y que se pueden usar para engañarlo. Apruebe solo si está seguro de que quiere cambiar lo que representan estos tokens. Más información sobre $1"
+    "message": "Esta acción editará los tokens que ya están listados en su monedero, que se pueden usar para suplantarlo. Apruebe solo si está seguro de que quiere cambiar lo que representan estos tokens."
+  },
+  "kovan": {
+    "message": "Red de pruebas Kovan"
   },
   "lastConnected": {
-    "message": "Última conexión"
-  },
-  "lastPriceSold": {
-    "message": "Precio de la última venta"
-  },
-  "lastSold": {
-    "message": "Última venta"
-  },
-  "layer1Fees": {
-    "message": "Tarifas de la capa 1"
-  },
-  "learnCancelSpeeedup": {
-    "message": "Aprenda cómo $1",
-    "description": "$1 is link to cancel or speed up transactions"
+    "message": "Última vez Conectado"
   },
   "learnMore": {
     "message": "Más información"
   },
-  "learnMoreAboutGas": {
-    "message": "¿Quiere $1 sobre gas?",
-    "description": "$1 will be replaced by the learnMore translation key"
-  },
-  "learnMoreKeystone": {
-    "message": "Más información"
-  },
-  "learnMoreUpperCase": {
-    "message": "Más información"
-  },
-  "learnScamRisk": {
-    "message": "estafas y riesgos en seguridad."
-  },
   "ledgerAccountRestriction": {
-    "message": "Debe usar su última cuenta antes de poder agregar una nueva."
-  },
-  "ledgerConnectionInstructionCloseOtherApps": {
-    "message": "Cierre cualquier otro software conectado a su dispositivo y haga clic aquí para actualizar."
-  },
-  "ledgerConnectionInstructionHeader": {
-    "message": "Antes de hacer clic en Confirmar:"
-  },
-  "ledgerConnectionInstructionStepFour": {
-    "message": "Habilite \"datos de contrato inteligente\" o \"firma ciega\" en su dispositivo Ledger."
-  },
-  "ledgerConnectionInstructionStepOne": {
-    "message": "Habilite el uso de Ledger Live en Configuración > Avanzada."
-  },
-  "ledgerConnectionInstructionStepThree": {
-    "message": "Asegúrese de que su Ledger esté conectado y seleccione la aplicación Ethereum."
-  },
-  "ledgerConnectionInstructionStepTwo": {
-    "message": "Abra y desbloquee la aplicación Ledger Live."
-  },
-  "ledgerConnectionPreferenceDescription": {
-    "message": "Personalice la forma de conectar su Ledger a MetaMask. Se recomienda $1, pero hay otras opciones disponibles. Lea más aquí: $2",
-    "description": "A description that appears above a dropdown where users can select between up to three options - Ledger Live, U2F or WebHID - depending on what is supported in their browser. $1 is the recommended browser option, it will be either WebHID or U2f. $2 is a link to an article where users can learn more, but will be the translation of the learnMore message."
-  },
-  "ledgerDeviceOpenFailureMessage": {
-    "message": "El dispositivo Ledger no pudo abrirse. Su Ledger podría estar conectado a otro software. Cierre Ledger Live u otras aplicaciones conectadas a su dispositivo Ledger, e intente conectarse de nuevo."
-  },
-  "ledgerLive": {
-    "message": "Ledger Live",
-    "description": "The name of a desktop app that can be used with your ledger device. We can also use it to connect a users Ledger device to MetaMask."
-  },
-  "ledgerLiveApp": {
-    "message": "Aplicación de Ledger Live"
-  },
-  "ledgerLocked": {
-    "message": "No se pudo establecer la conexión con el dispositivo Ledger. Asegúrese de que el dispositivo está desbloqueado y que la aplicación de Ethereum está abierta."
-  },
-  "ledgerTimeout": {
-    "message": "Ledger Live tardó mucho en responder o se excedió el tiempo de espera de la conexión. Asegúrese de que la aplicación de Ledger Live está abierta y que su dispositivo está desbloqueado."
-  },
-  "ledgerTransportChangeWarning": {
-    "message": "Si su aplicación Ledger Live está abierta, desconecte todas las conexiones abiertas de Ledger Live y cierre la aplicación."
-  },
-  "ledgerWebHIDNotConnectedErrorMessage": {
-    "message": "El dispositivo Ledger no se ha conectado. Si desea conectar su Ledger, haga clic de nuevo en 'Continuar' y apruebe la conexión HID",
-    "description": "An error message shown to the user during the hardware connect flow."
-  },
-  "levelArrow": {
-    "message": "flecha de nivel"
-  },
-  "lightTheme": {
-    "message": "Claro"
-  },
-  "likeToImportTokens": {
-    "message": "¿Le gustaría agregar estos tokens?"
-  },
-  "lineaGoerli": {
-    "message": "Red de prueba Linea Goerli"
-  },
-  "lineaMainnet": {
-    "message": "Red principal de Linea"
-  },
-  "link": {
-    "message": "Vínculo"
+    "message": "Hay que hacer uso de tu última cuenta antes de agregarle una nueva."
+  },
+  "letsGoSetUp": {
+    "message": "Sí, ¡preparémonos!"
+  },
+  "likeToAddTokens": {
+    "message": "¿Te gustaría agregar estos tokens?"
   },
   "links": {
-    "message": "Vínculos"
+    "message": "Enlaces"
   },
   "loadMore": {
-    "message": "Cargar más"
+    "message": "Cargar Más"
   },
   "loading": {
-    "message": "Cargando…"
-  },
-  "loadingNFTs": {
-    "message": "Cargando NFT..."
+    "message": "Cargando..."
   },
   "loadingTokens": {
     "message": "Cargando tokens..."
   },
   "localhost": {
-    "message": "Host local 8545"
+    "message": "Localhost 8545"
   },
   "lock": {
-    "message": "Bloquear"
-  },
-  "lockMetaMask": {
-    "message": "Cerrar MetaMask"
-  },
-  "lockTimeInvalid": {
-    "message": "El tiempo de bloqueo debe ser un número entre 0 y 10080"
-  },
-  "logo": {
-    "message": "Logo de $1",
-    "description": "$1 is the name of the ticker"
-  },
-  "low": {
-    "message": "Bajo"
-  },
-  "lowGasSettingToolTipMessage": {
-    "message": "Utilice $1 para esperar un precio más bajo. Las estimaciones de tiempo son mucho menos precisas ya que los precios son algo imprevisibles.",
-    "description": "$1 is key 'low' separated here so that it can be passed in with bold font-weight"
-  },
-  "lowLowercase": {
-    "message": "bajo"
-  },
-  "lowPriorityMessage": {
-    "message": "Las transacciones futuras se pondrán en espera después de esta."
+    "message": "Cerrar sesión"
+  },
+  "lockTimeTooGreat": {
+    "message": "El tiempo para cerrar sesión es demasiado grande"
   },
   "mainnet": {
-    "message": "Red principal de Ethereum"
-  },
-  "mainnetToken": {
-    "message": "Esta dirección coincide con una dirección conocida de token en la red principal de Ethereum. Vuelve a comprobar la dirección del contrato y la red correspondiente al token que intentas añadir."
-  },
-  "makeAnotherSwap": {
-    "message": "Crear un nuevo intercambio"
-  },
-  "makeSureNoOneWatching": {
-    "message": "Asegúrese de que nadie esté mirando",
-    "description": "Warning to users to be care while creating and saving their new Secret Recovery Phrase"
-  },
-  "malformedData": {
-    "message": "Datos con formato incorrecto"
+    "message": "Red principal de Ethereum (Main Net)"
   },
   "max": {
-    "message": "Máx."
-  },
-  "maxBaseFee": {
-    "message": "Tarifa base máxima"
-  },
-  "maxFee": {
-    "message": "Tarifa máxima"
-  },
-  "maxPriorityFee": {
-    "message": "Tarifa de prioridad máxima"
-  },
-  "medium": {
-    "message": "Mercado"
-  },
-  "mediumGasSettingToolTipMessage": {
-    "message": "Utilice $1 para un procesamiento rápido al precio actual del mercado.",
-    "description": "$1 is key 'medium' (text: 'Market') separated here so that it can be passed in with bold font-weight"
+    "message": "Máximo"
   },
   "memo": {
-    "message": "memorándum"
+    "message": "memo"
+  },
+  "memorizePhrase": {
+    "message": "Memoriza esta frase."
   },
   "message": {
     "message": "Mensaje"
   },
   "metaMaskConnectStatusParagraphOne": {
-    "message": "Ahora tiene más control sobre las conexiones de su cuenta en MetaMask."
+    "message": "Ahora tienes más control sobre tus conexiones a la cuenta en MetaMask."
   },
   "metaMaskConnectStatusParagraphThree": {
-    "message": "Haga clic en él para administrar las cuentas conectadas."
+    "message": "Clic para administrar tus cuentas conectadas."
   },
   "metaMaskConnectStatusParagraphTwo": {
-    "message": "El botón de estado de la conexión muestra si el sitio web que visita está conectado a la cuenta seleccionada actualmente."
-  },
-  "metamaskInstitutionalVersion": {
-    "message": "MetaMask Institutional"
+    "message": "El botón de estado de conexión muestra si el sitio que está visitando se encuentra conectado a tu cuenta actualmente seleccionada."
+  },
+  "metamaskDescription": {
+    "message": "Conectándote a Ethereum y la Web Descentralizada."
   },
   "metamaskSwapsOfflineDescription": {
-    "message": "MetaMask Swaps está en mantenimiento. Vuelva a comprobarlo más tarde."
+    "message": "Intercambios MetaMask está en mantenimiento. Por favor intente más tarde."
   },
   "metamaskVersion": {
     "message": "Versión de MetaMask"
   },
-  "metrics": {
-    "message": "Indicadores"
-  },
-  "mismatchAccount": {
-    "message": "Su cuenta seleccionada ($1) es diferente a la cuenta que intenta firmar ($2)"
-  },
-  "mismatchedChainLinkText": {
-    "message": "verifique los detalles de la red",
-    "description": "Serves as link text for the 'mismatchedChain' key. This text will be embedded inside the translation for that key."
-  },
-  "mismatchedChainRecommendation": {
-    "message": "Recomendamos que usted $1 antes de proceder.",
-    "description": "$1 is a clickable link with text defined by the 'mismatchedChainLinkText' key. The link will open to instructions for users to validate custom network details."
-  },
-  "mismatchedNetworkName": {
-    "message": "Según nuestros registros, es posible que el nombre de la red no coincida correctamente con este ID de cadena."
-  },
-  "mismatchedNetworkSymbol": {
-    "message": "El símbolo de moneda enviado no coincide con lo que esperamos para este ID de cadena."
-  },
-  "mismatchedRpcChainId": {
-    "message": "El ID de cadena devuelto por la red personalizada no coincide con el ID de cadena enviado."
-  },
-  "mismatchedRpcUrl": {
-    "message": "Según nuestros registros, el valor de la URL de RPC enviado no coincide con un proveedor conocido para este ID de cadena."
-  },
-  "missingSetting": {
-    "message": "¿No puede encontrar un ajuste?"
-  },
-  "missingSettingRequest": {
-    "message": "Solicítelo aquí"
-  },
-  "mmiAddToken": {
-    "message": "A la página de $1 le gustaría autorizar el siguiente token custodiado en MetaMask Institutional"
-  },
-  "mmiBuiltAroundTheWorld": {
-    "message": "MetaMask Institutional está diseñado y construido en todo el mundo."
-  },
-  "more": {
-    "message": "más"
-  },
-  "multipleSnapConnectionWarning": {
-    "message": "$1 quiere conectarse con $2 snaps. Continúe solo si confía en este sitio web.",
-    "description": "$1 is the dapp and $2 is the number of snaps it wants to connect to."
+  "metametricsCommitmentsAllowOptOut": {
+    "message": "Siempre permitir optar por no participar a través de Configuración"
+  },
+  "metametricsCommitmentsBoldNever": {
+    "message": "Nunca",
+    "description": "This string is localized separately from some of the commitments so that we can bold it"
+  },
+  "metametricsCommitmentsIntro": {
+    "message": "MetaMask va a.."
+  },
+  "metametricsCommitmentsNeverCollectIP": {
+    "message": "$1 recolecta tu dirección IP completa",
+    "description": "The $1 is the bolded word 'Never', from 'metametricsCommitmentsBoldNever'"
+  },
+  "metametricsCommitmentsNeverCollectKeysEtc": {
+    "message": "$1 recolecta llaves, direcciones, transaccinoes, balances, hashes, o cualquier información personal",
+    "description": "The $1 is the bolded word 'Never', from 'metametricsCommitmentsBoldNever'"
+  },
+  "metametricsCommitmentsNeverSellDataForProfit": {
+    "message": "$1 vende datos para lucrar. ¡Nunca!",
+    "description": "The $1 is the bolded word 'Never', from 'metametricsCommitmentsBoldNever'"
+  },
+  "metametricsCommitmentsSendAnonymizedEvents": {
+    "message": "Enviar eventos de vista de página y clics anónimos"
+  },
+  "metametricsHelpImproveMetaMask": {
+    "message": "Ayúdanos a mejorar MetaMask"
+  },
+  "metametricsOptInDescription": {
+    "message": "A MetaMask le gustaría recopilar datos de uso para entender mejor cómo interactúan nuestros usuarios con la extensión. Estos datos van a ser usados, de forma continua, para mejorar la usabilidad y experiencia de uso de nuestro producto y el ecosistema Ethereum."
+  },
+  "mobileSyncText": {
+    "message": "Por favor, ingrese su contraseña ¡para confirmar que es usted!"
   },
   "mustSelectOne": {
-    "message": "Debe seleccionar al menos 1 token."
-  },
-  "name": {
-    "message": "Nombre"
-  },
-  "nativeToken": {
-    "message": "El token nativo en esta red es de $1. Es el token utilizado para las tarifas de gas.",
-    "description": "$1 represents the name of the native token on the current network"
-  },
-  "needHelp": {
-    "message": "¿Necesita ayuda? Comuníquese con $1",
-    "description": "$1 represents `needHelpLinkText`, the text which goes in the help link"
-  },
-  "needHelpFeedback": {
-    "message": "Comparta su opinión"
-  },
-  "needHelpLinkText": {
-    "message": "Soporte de MetaMask"
-  },
-  "needHelpSubmitTicket": {
-    "message": "Enviar un ticket"
+    "message": "Debe seleccionar al menos un (1) token"
+  },
+  "myAccounts": {
+    "message": "Mis cuentas"
+  },
+  "needEtherInWallet": {
+    "message": "Para interactuar con una aplicación descentralizada usando MetaMask, necesitas tener Ether en tu monedero"
   },
   "needImportFile": {
-    "message": "Debe seleccionar un archivo para la importación.",
+    "message": "Debes seleccionar un archivo para importar",
     "description": "User is important an account and needs to add a file to continue"
   },
   "negativeETH": {
-    "message": "No se pueden enviar cantidades negativas de ETH."
-  },
-  "network": {
-    "message": "Red:"
-  },
-  "networkAddedSuccessfully": {
-    "message": "¡Red añadida exitosamente!"
-  },
-  "networkDetails": {
-    "message": "Detalles de la red"
-  },
-  "networkIsBusy": {
-    "message": "La red está ocupada. Los precios del gas son altos y las estimaciones son menos precisas."
-  },
-  "networkMenu": {
-    "message": "Menú de red"
-  },
-  "networkMenuHeading": {
-    "message": "Seleccionar una red"
+    "message": "No se pueden mandar cantidades negativas de ETH"
   },
   "networkName": {
-    "message": "Nombre de la red"
-  },
-  "networkNameArbitrum": {
-    "message": "Arbitrum"
-  },
-  "networkNameAvalanche": {
-    "message": "Avalanche"
-  },
-  "networkNameBSC": {
-    "message": "BSC"
-  },
-  "networkNameDefinition": {
-    "message": "El nombre asociado a esta red."
-  },
-  "networkNameEthereum": {
-    "message": "Ethereum"
-  },
-  "networkNameGoerli": {
-    "message": "Goerli"
-  },
-  "networkNameOptimism": {
-    "message": "Optimism"
-  },
-  "networkNamePolygon": {
-    "message": "Polygon"
-  },
-  "networkNameTestnet": {
-    "message": "Red de prueba"
-  },
-  "networkProvider": {
-    "message": "Proveedor de red"
+    "message": "Nombre de la Red"
   },
   "networkSettingsChainIdDescription": {
-    "message": "El id. de la cadena se usa para firmar transacciones. Debe coincidir con el id. de la cadena que devuelve la red. Puede escribir un número decimal o un número hexadecimal con el prefijo “0x”, pero el número se mostrará en decimal."
-  },
-  "networkStatus": {
-    "message": "Estado de la red"
-  },
-  "networkStatusBaseFeeTooltip": {
-    "message": "La tarifa base la fija la red y cambia cada 13-14 segundos. Nuestras opciones $1 y $2 dan cuenta de los aumentos repentinos.",
-    "description": "$1 and $2 are bold text for Medium and Aggressive respectively."
-  },
-  "networkStatusPriorityFeeTooltip": {
-    "message": "Rango de tarifas de prioridad (también llamada “propina del minero”): esto va directamente a los mineros para incentivarlos a priorizar su transacción."
-  },
-  "networkStatusStabilityFeeTooltip": {
-    "message": "Las tarifas de gas son de $1 en relación con las últimas 72 horas.",
-    "description": "$1 is networks stability value - stable, low, high"
-  },
-  "networkSwitchConnectionError": {
-    "message": "No podemos conectar a $1",
-    "description": "$1 represents the network name"
-  },
-  "networkURL": {
-    "message": "Dirección URL de la red"
-  },
-  "networkURLDefinition": {
-    "message": "La dirección URL que se utilizó para acceder a esta red."
+    "message": "El ID de la cadena es utilizado para firmar transacciones. Debe coincidir con el ID de la cadena devuelto por la red. Puede ingresar un número decimal o hexadecimal con prefijo '0x', pero se mostrará el número en decimal."
+  },
+  "networkSettingsDescription": {
+    "message": "Agregue y edite redes RPC personalizadas"
   },
   "networks": {
     "message": "Redes"
   },
   "nevermind": {
-    "message": "No es importante"
-  },
-  "new": {
-    "message": "¡Nuevo!"
+    "message": "Olvídatelo"
   },
   "newAccount": {
-    "message": "Cuenta nueva"
+    "message": "Nueva cuenta"
+  },
+  "newAccountDetectedDialogMessage": {
+    "message": "¡Nueva dirección detectada! Clic aquí para agregar a su libreta de direcciones."
   },
   "newAccountNumberName": {
     "message": "Cuenta $1",
     "description": "Default name of next account to be created on create account screen"
   },
   "newContact": {
-    "message": "Contacto nuevo"
+    "message": "Nuevo Contacto"
   },
   "newContract": {
-    "message": "Contrato nuevo"
-  },
-  "newNetworkAdded": {
-    "message": "¡\"$1\" se añadió con éxito!"
-  },
-  "newNftAddedMessage": {
-    "message": "¡NFT se agregó correctamente!"
+    "message": "Nuevo contrato"
+  },
+  "newNetwork": {
+    "message": "Red Nueva"
   },
   "newPassword": {
-    "message": "Contraseña nueva (mín. de 8 caracteres)"
-  },
-  "newTokensImportedMessage": {
-    "message": "Ha importado $1 exitosamente.",
-    "description": "$1 is the string of symbols of all the tokens imported"
-  },
-  "newTokensImportedTitle": {
-    "message": "Token importado"
+    "message": "Nueva contraseña (mínimo [8] caracteres)"
+  },
+  "newToMetaMask": {
+    "message": "¿Es nuevo en MetaMask?"
+  },
+  "newTotal": {
+    "message": "Nuevo total"
+  },
+  "newTransactionFee": {
+    "message": "Nueva Comisión por transacción"
   },
   "next": {
     "message": "Siguiente"
   },
   "nextNonceWarning": {
-    "message": "El nonce es superior al nonce sugerido de $1",
+    "message": "El nonce es más alto que el sugerido de $1",
     "description": "The next nonce according to MetaMask's internal logic"
   },
-  "nftAddFailedMessage": {
-    "message": "No se puede agregar el NFT porque los detalles de propiedad no coinciden. Asegúrese de haber ingresado la información correcta."
-  },
-  "nftAddressError": {
-    "message": "Este token es un NFT. Añadir a $1",
-    "description": "$1 is a clickable link with text defined by the 'importNFTPage' key"
-  },
-  "nftDisclaimer": {
-    "message": "Descargo de responsabilidad: MetaMask extrae el archivo multimedia de la URL de origen. Esta URL a veces es modificada por el mercado en el que se acuñó el NFT."
-  },
-  "nftOptions": {
-    "message": "Opciones de NFT"
-  },
-  "nftTokenIdPlaceholder": {
-    "message": "Ingrese el id del token"
-  },
-  "nftWarningContent": {
-    "message": "Está otorgando acceso a $1, incluidos los que pueda poseer en el futuro. La contraparte puede transferir estos NFT desde su billetera en cualquier momento sin preguntarle hasta que revoque esta aprobación. $2",
-    "description": "$1 is nftWarningContentBold bold part, $2 is Learn more link"
-  },
-  "nftWarningContentBold": {
-    "message": "todos sus NFT de $1",
-    "description": "$1 is name of the collection"
-  },
-  "nftWarningContentGrey": {
-    "message": "Proceda con precaución."
-  },
-  "nfts": {
-    "message": "NFT"
-  },
-  "nftsPreviouslyOwned": {
-    "message": "Poseído anteriormente"
-  },
-  "nickname": {
-    "message": "Apodo"
-  },
   "noAccountsFound": {
-    "message": "No se encuentran cuentas para la consulta de búsqueda determinada"
+    "message": "No se encontraron cuentas para su búsqueda"
   },
   "noAddressForName": {
-    "message": "No se estableció ninguna dirección para este nombre."
-  },
-  "noConversionDateAvailable": {
-    "message": "No hay fecha de conversión de moneda disponible"
+    "message": "No se ha establecido ninguna dirección para este nombre."
+  },
+  "noAlreadyHaveSeed": {
+    "message": "No, ya tengo una frase semilla"
   },
   "noConversionRateAvailable": {
-    "message": "No hay tasa de conversión disponible"
-  },
-  "noNFTs": {
-    "message": "No hay ningún NFT aún"
-  },
-  "noNetworksFound": {
-    "message": "No se encontraron redes para la consulta de búsqueda dada"
-  },
-  "noSnaps": {
-    "message": "No tiene ningún snap instalado."
-  },
-  "noThanksVariant2": {
-    "message": "No, gracias."
+    "message": "No hay ninguna Tasa de Conversión Disponible"
+  },
+  "noThanks": {
+    "message": "No Gracias"
   },
   "noTransactions": {
-    "message": "No tiene transacciones"
+    "message": "Sin transacciones"
   },
   "noWebcamFound": {
-    "message": "No se encontró la cámara web del equipo. Vuelva a intentarlo."
+    "message": "No se encontró a la webcam de tu ordenador. Favor de volver a intentar."
   },
   "noWebcamFoundTitle": {
-    "message": "No se encontró cámara web"
-  },
-  "nonce": {
-    "message": "Mientras tanto"
+    "message": "No se encontró a la webcam"
   },
   "nonceField": {
-    "message": "Personalizar nonce de transacción"
+    "message": "Personalizar el nonce de la transacción"
   },
   "nonceFieldDescription": {
-    "message": "Active esta opción para cambiar el nonce (número de transacción) en las pantallas de confirmación. Esta es una función avanzada, úsela con precaución."
+    "message": "Habilite esto para cambiar el nonce (número de transacción) en las pantallas de confirmación. Esto es una funcionalidad avanzada, úsela con precaución."
   },
   "nonceFieldHeading": {
-    "message": "Nonce personalizado"
-  },
-  "notBusy": {
-    "message": "No ocupado"
+    "message": "Nonce Personalizado"
   },
   "notCurrentAccount": {
-    "message": "¿Esta es la cuenta correcta? Es distinta de la cuenta seleccionada actualmente en su monedero"
-  },
-  "notEnoughBalance": {
-    "message": "Saldo insuficiente"
+    "message": "¿Es esta la cuenta correcta? Es diferente de la cuenta actualmente seleccionada en su monedero"
   },
   "notEnoughGas": {
-    "message": "No hay gas suficiente"
-  },
-  "note": {
-    "message": "Nota"
-  },
-  "notePlaceholder": {
-    "message": "El verificador verá esta nota cuando apruebe la transacción en la cuenta custodiada."
-  },
-  "notificationTransactionFailedMessage": {
-    "message": "¡La transacción $1 fallida! $2",
-    "description": "Content of the browser notification that appears when a transaction fails"
-  },
-  "notificationTransactionFailedMessageMMI": {
-    "message": "¡Transacción fallida! $1",
-    "description": "Content of the browser notification that appears when a transaction fails in MMI"
-  },
-  "notificationTransactionFailedTitle": {
-    "message": "Transacción fallida",
-    "description": "Title of the browser notification that appears when a transaction fails"
-  },
-  "notificationTransactionSuccessMessage": {
-    "message": "¡Transacción $1 confirmada!",
-    "description": "Content of the browser notification that appears when a transaction is confirmed"
-  },
-  "notificationTransactionSuccessTitle": {
-    "message": "Transacción confirmada",
-    "description": "Title of the browser notification that appears when a transaction is confirmed"
-  },
-  "notificationTransactionSuccessView": {
-    "message": "Ver en $1",
-    "description": "Additional content in browser notification that appears when a transaction is confirmed and has a block explorer URL"
-  },
-  "notifications": {
-    "message": "Notificaciones"
-  },
-  "notifications10ActionText": {
-    "message": "Ir a configuración",
-    "description": "The 'call to action' on the button, or link, of the 'Visit in Settings' notification. Upon clicking, users will be taken to Settings page."
-  },
-  "notifications10DescriptionOne": {
-    "message": "En este momento, la detección mejorada de token está disponible en las redes de la red principal de Ethereum, Polygon, BSC y Avalanche. ¡Y habrá más!"
-  },
-<<<<<<< HEAD
-  "notifications10DescriptionThree": {
-    "message": "La función de detección de tóken está DESACTIVADA de forma predeterminada. Pero puede activarla en Configuración."
-=======
+    "message": "No hay suficiente gas"
+  },
+  "ofTextNofM": {
+    "message": "de"
+  },
+  "off": {
+    "message": "Apagado"
+  },
+  "offlineForMaintenance": {
+    "message": "Fuera de línea por mantenimiento"
+  },
+  "ok": {
+    "message": "Ok"
+  },
+  "on": {
+    "message": "Encendido"
+  },
+  "onboardingReturnNotice": {
+    "message": "\"$1\" cerrará esta pestaña y volverá directamente a $2",
+    "description": "Return the user to the site that initiated onboarding"
+  },
+  "onlyAddTrustedNetworks": {
+    "message": "Un proveedor de red de malintencionado puede mentir sobre el estado de la cadena de bloques y registrar la actividad de su red. Solo agregue redes personalizadas en las que confíe."
+  },
+  "onlyAvailableOnMainnet": {
+    "message": "Solo disponible en la red principal de Ethereum (Main Net)"
+  },
+  "onlyConnectTrust": {
+    "message": "Conéctese solo con sitios en los que confíe."
+  },
+  "optionalBlockExplorerUrl": {
+    "message": "URL del Explorador de bloques (opcional)"
+  },
+  "optionalCurrencySymbol": {
+    "message": "Símbolo (opcional)"
+  },
   "orderOneHere": {
     "message": "Cómprate un Trezor o Ledger y guarda tus fondos en almacenamiento frío"
   },
   "origin": {
     "message": "Origen"
->>>>>>> 983d2c9f
-  },
-  "notifications10DescriptionTwo": {
-    "message": "Obtenemos los tokens de listas de tokens de terceros. Los tokens enumerados en más de dos listas de tokens se detectarán automáticamente."
-  },
-  "notifications10Title": {
-    "message": "Ya llegó la detección mejorada de tokens"
-  },
-  "notifications11Description": {
-    "message": "Cualquier persona puede crear los tokens, y estos pueden tener nombres duplicados. Si ve aparecer un token en el que no confía o con el que no ha interactuado, es más seguro que no confíe en él."
-  },
-  "notifications11Title": {
-    "message": "Riesgos de estafa y seguridad"
-  },
-  "notifications12ActionText": {
-    "message": "Habilitar modo oscuro"
-  },
-  "notifications12Description": {
-    "message": "¡El modo oscuro en Extensión finalmente está aquí! Para activarlo, vaya a Configuración> Experimental y seleccione una de las opciones de visualización: Claro, Oscuro, Sistema."
-  },
-  "notifications12Title": {
-    "message": "¿Cuándo estará disponible el modo oscuro? ¡Ahora! 🕶️🦊"
-  },
-  "notifications13ActionText": {
-    "message": "Mostrar lista de redes personalizadas"
-  },
-  "notifications13Description": {
-    "message": "¡Ahora puede agregar fácilmente las siguientes redes personalizadas populares: Arbitrum, Avalanche, Binance Smart Chain, Fantom, Harmony, Optimism, Palm y Polygon! ¡Para habilitar esta función, vaya a Configuración > Experimental y active \"Mostrar lista de redes personalizadas\"!",
-    "description": "Description of a notification in the 'See What's New' popup. Describes popular network feature."
-  },
-  "notifications13Title": {
-    "message": "Añadir redes populares"
-  },
-  "notifications14ActionText": {
-    "message": "Mostrar configuración de respaldo"
-  },
-  "notifications14Description": {
-    "message": "Dejaremos de usar nuestra función de datos de 3Box a principios de octubre. Para respaldar y restaurar su monedero manualmente, use el botón \"Hacer copia de seguridad ahora\" en Configuración avanzada.",
-    "description": "Description of a notification in the 'See What's New' popup. Describes 3box deprecation."
-  },
-  "notifications14Title": {
-    "message": "Desactivación de 3Box"
-  },
-  "notifications15Description": {
-    "message": "No se requiere ninguna acción de su parte, así que siga usando su monedero como de costumbre. Tenga cuidado con las posibles estafas en torno a la Fusión.",
-    "description": "Description of a notification in the 'See What's New' popup. Advises users about the ethereum merge (https://ethereum.org/en/upgrades/merge/#main-content) and potential scams."
-  },
-  "notifications15Title": {
-    "message": "¡La Fusión de Ethereum está aquí!"
-  },
-  "notifications18ActionText": {
-    "message": "Habilitar alertas de seguridad"
-  },
-  "notifications18DescriptionOne": {
-    "message": "Reciba alertas de terceros cuando haya recibido una solicitud maliciosa.",
-    "description": "Description of a notification in the 'See What's New' popup. Describes Opensea Security Provider feature."
-  },
-  "notifications18DescriptionThree": {
-    "message": "Siempre asegúrese de hacer su propia diligencia debida antes de aprobar cualquier solicitud.",
-    "description": "Description of a notification in the 'See What's New' popup. Describes Opensea Security Provider feature."
-  },
-  "notifications18DescriptionTwo": {
-    "message": "OpenSea es el primer proveedor de seguridad para esta función. ¡Pronto habrá más proveedores!",
-    "description": "Description of a notification in the 'See What's New' popup. Describes Opensea Security Provider feature."
-  },
-  "notifications18Title": {
-    "message": "Manténgase seguro con alertas de seguridad"
-  },
-  "notifications19ActionText": {
-    "message": "Activar la detección automática de NFT"
-  },
-  "notifications19DescriptionOne": {
-    "message": "Hay dos maneras de comenzar:",
-    "description": "Description of a notification in the 'See What's New' popup. Describes NFT autodetection feature."
-  },
-  "notifications19DescriptionThree": {
-    "message": "Por el momento solo admitimos ERC-721.",
-    "description": "Description of a notification in the 'See What's New' popup. Describes NFT autodetection feature."
-  },
-  "notifications19DescriptionTwo": {
-    "message": "Añada manualmente sus NFT, o active la detección automática de NFT en Configuración > Experimental.",
-    "description": "Description of a notification in the 'See What's New' popup. Describes NFT autodetection feature."
-  },
-  "notifications19Title": {
-    "message": "Vea sus NFT como nunca antes"
-  },
-<<<<<<< HEAD
-  "notifications1Description": {
-    "message": "Los usuarios de la aplicación móvil de MetaMask ahora pueden intercambiar tokens en su monedero móvil. Escanee el código QR para obtener la aplicación móvil y comience a intercambiar.",
-    "description": "Description of a notification in the 'See What's New' popup. Describes the swapping on mobile feature."
-=======
-  "readyToConnect": {
-    "message": "¿Listo/a para conectar?"
-  },
-  "receive": {
-    "message": "Recibir"
->>>>>>> 983d2c9f
-  },
-  "notifications1Title": {
-    "message": "¡Los intercambios en dispositivos móviles ya están aquí!",
-    "description": "Title for a notification in the 'See What's New' popup. Tells users that they can now use MetaMask Swaps on Mobile."
-  },
-  "notifications20ActionText": {
-    "message": "Más información",
-    "description": "The 'call to action' on the button, or link, of the 'Stay secure' notification. Upon clicking, users will be taken to a ledger page to resolve the U2F connection issue."
-  },
-  "notifications20Description": {
-    "message": "Si tiene la última versión de Firefox, es posible que experimente un problema relacionado con la eliminación de la compatibilidad con U2F de Firefox.",
-    "description": "Description of a notification in the 'See What's New' popup. Describes the U2F support being dropped by firefox and that it affects ledger users."
-  },
-  "notifications20Title": {
-    "message": "Usuarios de Ledger y Firefox están experimentando problemas de conexión",
-    "description": "Title for a notification in the 'See What's New' popup. Tells users that latest firefox users using U2F may experience connection issues."
-  },
-  "notifications21ActionText": {
-    "message": "Inténtelo"
-  },
-  "notifications21Description": {
-    "message": "Actualizamos los intercambios en la extensión MetaMask para que sean más fáciles y rápidos de usar.",
-    "description": "Description of a notification in the 'See What's New' popup. Describes NFT autodetection feature."
-  },
-  "notifications21Title": {
-    "message": "¡Presentamos la nueva versión actualizada de Intercambios!"
-  },
-  "notifications22ActionText": {
-    "message": "Entendido"
-  },
-  "notifications22Description": {
-    "message": "💡 ¡Simplemente haga clic en el menú global o en el menú de la cuenta para encontrarlos!"
-  },
-  "notifications22Title": {
-    "message": "¿Busca los detalles de su cuenta o la URL del explorador de bloques?"
-  },
-  "notifications23ActionText": {
-    "message": "Habilitar alertas de seguridad"
-  },
-  "notifications23DescriptionOne": {
-    "message": "Aléjese de las estafas conocidas mientras conserva su privacidad con las alertas de seguridad impulsadas por Blockaid en la red principal de Ethereum."
-  },
-  "notifications23DescriptionTwo": {
-    "message": "Siempre asegúrese de hacer su propia diligencia debida antes de aprobar cualquier solicitud."
-  },
-  "notifications23Title": {
-    "message": "Manténgase seguro con alertas de seguridad"
-  },
-  "notifications24ActionText": {
-    "message": "Entendido"
-  },
-  "notifications24Description": {
-    "message": "Las configuraciones avanzadas de tarifas de gas ahora se recuerdan según la red que esté utilizando. Esto significa que puede establecer tarifas de gas avanzadas específicas para cada red y evitar pagar de más por el gas o transacciones estancadas."
-  },
-  "notifications24Title": {
-    "message": "Tarifas avanzadas de gas por red"
-  },
-  "notifications3ActionText": {
-    "message": "Leer más",
-    "description": "The 'call to action' on the button, or link, of the 'Stay secure' notification. Upon clicking, users will be taken to a page about security on the metamask support website."
-  },
-  "notifications3Description": {
-    "message": "Manténgase al día con las mejores prácticas de seguridad de MetaMask y reciba los últimos consejos sobre seguridad del soporte técnico oficial de MetaMask.",
-    "description": "Description of a notification in the 'See What's New' popup. Describes the information they can get on security from the linked support page."
-  },
-  "notifications3Title": {
-    "message": "Mantenerse protegido",
-    "description": "Title for a notification in the 'See What's New' popup. Encourages users to consider security."
-  },
-  "notifications4ActionText": {
-    "message": "Comenzar a intercambiar",
-    "description": "The 'call to action' on the button, or link, of the 'Swap on Binance Smart Chain!' notification. Upon clicking, users will be taken to a page where then can swap tokens on Binance Smart Chain."
-  },
-  "notifications4Description": {
-    "message": "Obtenga los mejores precios en los intercambios de tokens dentro de su cartera. MetaMask ahora lo conecta con varios agregadores de cambio descentralizado y creadores de mercado profesionales en Binance Smart Chain.",
-    "description": "Description of a notification in the 'See What's New' popup."
-  },
-  "notifications4Title": {
-    "message": "Canjear en Binance Smart Chain",
-    "description": "Title for a notification in the 'See What's New' popup. Encourages users to do swaps on Binance Smart Chain."
-  },
-  "notifications5Description": {
-    "message": "Su \"frase de recuperación\" ahora se llama \"frase secreta de recuperación.\"",
-    "description": "Description of a notification in the 'See What's New' popup. Describes the seed phrase wording update."
-  },
-  "notifications6DescriptionOne": {
-    "message": "A partir de la versión 91 de Chrome, la API que habilitaba nuestro soporte para Ledger (U2F) ya no es compatible con monederos físicos. MetaMask ha implementado un nuevo soporte para Ledger Live mediante el cual usted puede seguir conectándose a su dispositivo Ledger a través de la aplicación de escritorio Ledger Live.",
-    "description": "Description of a notification in the 'See What's New' popup. Describes the Ledger support update."
-  },
-  "notifications6DescriptionThree": {
-    "message": "Cuando interactúe con su cuenta de Ledger a través de MetaMask, se abrirá una nueva pestaña y se le pedirá que abra la aplicación Ledger Live.  Una vez que se abra la aplicación, se le pedirá que otorgue permiso para establecer una conexión WebSocket con su cuenta de MetaMask.  ¡Eso es todo!",
-    "description": "Description of a notification in the 'See What's New' popup. Describes the Ledger support update."
-  },
-  "notifications6DescriptionTwo": {
-    "message": "A fin de habilitar el soporte para Live Ledger, haga clic en Configuración > Avanzada > Utilizar Ledger Live.",
-    "description": "Description of a notification in the 'See What's New' popup. Describes the Ledger support update."
-  },
-  "notifications6Title": {
-    "message": "Actualización del soporte para Ledger destinada a usuarios de Chrome",
-    "description": "Title for a notification in the 'See What's New' popup. Lets users know about the Ledger support update"
-  },
-  "notifications7DescriptionOne": {
-    "message": "MetaMask v10.1.0 incluyó nuevo soporte para las transacciones EIP-1559 al utilizar dispositivos Ledger.",
-    "description": "Description of a notification in the 'See What's New' popup. Describes changes for ledger and EIP1559 in v10.1.0"
-  },
-  "notifications7DescriptionTwo": {
-    "message": "Para llevar a cabo transacciones en la red principal de Ethereum, asegúrese de que su dispositivo Ledger tenga el último firmware.",
-    "description": "Description of a notification in the 'See What's New' popup. Describes the need to update ledger firmware."
-  },
-  "notifications7Title": {
-    "message": "Actualización de firmware de Ledger",
-    "description": "Title for a notification in the 'See What's New' popup. Notifies ledger users of the need to update firmware."
-  },
-  "notifications8ActionText": {
-    "message": "Ir a Configuración > Avanzado",
-    "description": "Description on an action button that appears in the What's New popup. Tells the user that if they click it, they will go to our Advanced settings page."
-  },
-  "notifications8DescriptionOne": {
-    "message": "A partir de MetaMask v10.4.0, ya no necesita Ledger Live para conectar su dispositivo Ledger a MetaMask.",
-    "description": "Description of a notification in the 'See What's New' popup. Describes changes for how Ledger Live is no longer needed to connect the device."
-  },
-  "notifications8DescriptionTwo": {
-    "message": "Para una experiencia más fácil y estable, vaya a la pestaña de Configuración > Avanzado y cambie el 'Tipo de conexión a Ledger preferida' a 'WebHID'.",
-    "description": "Description of a notification in the 'See What's New' popup. Describes how the user can turn off the Ledger Live setting."
-  },
-  "notifications8Title": {
-    "message": "Mejora de la conexión de Ledger",
-    "description": "Title for a notification in the 'See What's New' popup. Notifies ledger users that there is an improvement in how they can connect their device."
-  },
-  "notifications9DescriptionOne": {
-    "message": "Ahora le ofrecemos más información en la pestaña \"Datos\" al confirmar las transacciones de contratos inteligentes."
-  },
-  "notifications9DescriptionTwo": {
-    "message": "Ahora puede entender mejor los detalles de la transacción antes de confirmarla y añadir más fácilmente las direcciones de las transacciones a su libreta de direcciones, lo que le ayudará a tomar decisiones seguras e informadas."
-  },
-  "notifications9Title": {
-    "message": "👓 Estamos facilitando la lectura de las transacciones."
-  },
-  "notificationsDropLedgerFirefoxDescription": {
-    "message": "Firefox ya no es compatible con U2F, por lo que Ledger no funcionará con MetaMask en Firefox. En su lugar, pruebe MetaMask en Google Chrome.",
-    "description": "Description of a notification in the 'See What's New' popup. Describes that ledger will not longer be supported for firefox users and they should use MetaMask on chrome for ledger support instead."
-  },
-  "notificationsDropLedgerFirefoxTitle": {
-    "message": "Eliminación de la compatibilidad de Ledger para Firefox",
-    "description": "Title for a notification in the 'See What's New' popup. Tells firefox users that ledger support is being dropped."
-  },
-  "notificationsEmptyText": {
-    "message": "Aquí es donde puede encontrar las notificaciones de sus snaps instalados."
-  },
-  "notificationsHeader": {
-    "message": "Notificaciones"
-  },
-  "notificationsInfos": {
-    "message": "$1 de $2",
-    "description": "$1 is the date at which the notification has been dispatched and $2 is the link to the snap that dispatched the notification."
-  },
-  "notificationsMarkAllAsRead": {
-    "message": "Marcar todo como leído"
-  },
-  "numberOfNewTokensDetectedPlural": {
-    "message": "$1 nuevos tokens encontrados en esta cuenta",
-    "description": "$1 is the number of new tokens detected"
-  },
-  "numberOfNewTokensDetectedSingular": {
-    "message": "1 nuevo token encontrado en esta cuenta"
-  },
-  "ofTextNofM": {
-    "message": "de"
-  },
-  "off": {
-    "message": "Desactivado"
-  },
-  "offlineForMaintenance": {
-    "message": "Sin conexión por mantenimiento"
-  },
-  "ok": {
-    "message": "Aceptar"
-  },
-  "on": {
-    "message": "Activado"
-  },
-  "onboardingAdvancedPrivacyIPFSDescription": {
-    "message": "La puerta de enlace de IPFS permite acceder y visualizar datos alojados por terceros. Puede agregar una puerta de enlace de IPFS personalizada o continuar usando la predeterminada."
-  },
-  "onboardingAdvancedPrivacyIPFSInvalid": {
-    "message": "Ingrese una URL válida"
-  },
-  "onboardingAdvancedPrivacyIPFSTitle": {
-    "message": "Agregar puerta de enlace de IPFS personalizada"
-  },
-  "onboardingAdvancedPrivacyIPFSValid": {
-    "message": "La URL de la puerta de enlace de IPFS es válida"
-  },
-  "onboardingAdvancedPrivacyNetworkButton": {
-    "message": "Agregar red personalizada"
-  },
-  "onboardingAdvancedPrivacyNetworkDescription": {
-    "message": "Usamos Infura como nuestro proveedor de llamada a procedimiento remoto (RPC) para ofrecer el acceso más confiable y privado posible a los datos de Ethereum. Puede elegir su propio RPC, pero recuerde que cualquier RPC recibirá su dirección IP y su monedero de Ethereum para realizar transacciones. Lea nuestra $1 para obtener más información sobre cómo Infura maneja los datos."
-  },
-  "onboardingAdvancedPrivacyNetworkTitle": {
-    "message": "Elija su red"
-  },
-  "onboardingCreateWallet": {
-    "message": "Crear un monedero nuevo"
-  },
-  "onboardingImportWallet": {
-    "message": "Importar un monedero existente"
-  },
-  "onboardingMetametricsAgree": {
-    "message": "Acepto"
-  },
-  "onboardingMetametricsAllowOptOut": {
-    "message": "Siempre le permitirá excluirse a través de la Configuración"
-  },
-  "onboardingMetametricsDataTerms": {
-    "message": "Estos datos se agrupan y, por lo tanto, son anónimos a los efectos del Reglamento general de protección de datos (UE) 2016/679."
-  },
-  "onboardingMetametricsDescription": {
-    "message": "MetaMask quisiera recopilar datos de uso para comprender mejor cómo nuestros usuarios interactúan con MetaMask. Estos datos se utilizarán para proporcionar el servicio, lo que incluye mejorarlo en función de su uso."
-  },
-  "onboardingMetametricsDescription2": {
-    "message": "MetaMask..."
-  },
-  "onboardingMetametricsDisagree": {
-    "message": "No, gracias"
-  },
-  "onboardingMetametricsInfuraTerms": {
-    "message": "*Al utilizar Infura como su proveedor de RPC predeterminado en MetaMask, Infura recopilará su dirección IP y la dirección de su monedero de Ethereum cuando envíe una transacción. No almacenamos esta información de una manera que permita qie nuestros sistemas asocien esos dos datos. Para obtener más información sobre cómo interactúan MetaMask e Infura desde la perspectiva de la recopilación de datos, consulte nuestra actualización $1. Para obtener más información sobre nuestras prácticas de privacidad en general, consulte nuestra $2.",
-    "description": "$1 represents `onboardingMetametricsInfuraTermsPolicyLink`, $2 represents `onboardingMetametricsInfuraTermsPolicy`"
-  },
-  "onboardingMetametricsInfuraTermsPolicy": {
-    "message": "Política de privacidad aquí"
-  },
-  "onboardingMetametricsInfuraTermsPolicyLink": {
-    "message": "aquí"
-  },
-  "onboardingMetametricsModalTitle": {
-    "message": "Agregar red personalizada"
-  },
-  "onboardingMetametricsNeverCollect": {
-    "message": "$1 recopilará información que no necesitamos para brindar el servicio (como claves, direcciones, hashes de transacciones o saldos)",
-    "description": "$1 represents `onboardingMetametricsNeverEmphasis`"
-  },
-  "onboardingMetametricsNeverCollectIP": {
-    "message": "$1 recopilará su dirección IP completa*",
-    "description": "$1 represents `onboardingMetametricsNeverEmphasis`"
-  },
-  "onboardingMetametricsNeverEmphasis": {
-    "message": "Nunca"
-  },
-  "onboardingMetametricsNeverSellData": {
-    "message": "$1 venderá datos. ¡Jamás!",
-    "description": "$1 represents `onboardingMetametricsNeverEmphasis`"
-  },
-  "onboardingMetametricsSendAnonymize": {
-    "message": "Enviará eventos de vistas de página y clics anónimos"
-  },
-  "onboardingMetametricsTitle": {
-    "message": "Ayúdenos a mejorar MetaMask"
-  },
-  "onboardingPinExtensionBillboardAccess": {
-    "message": "Acceso completo"
-  },
-  "onboardingPinExtensionBillboardDescription": {
-    "message": "Estas extensiones pueden ver y cambiar la información"
-  },
-  "onboardingPinExtensionBillboardDescription2": {
-    "message": "en este sitio."
-  },
-  "onboardingPinExtensionBillboardTitle": {
-    "message": "Extensiones"
-  },
-  "onboardingPinExtensionChrome": {
-    "message": "Haga clic en el icono de la extensión del navegador"
-  },
-  "onboardingPinExtensionDescription": {
-    "message": "Ancle MetaMask en su navegador para que sea accesible y las confirmaciones de las transacciones se vean fácilmente."
-  },
-  "onboardingPinExtensionDescription2": {
-    "message": "Para abrir MetaMask haga clic en la extensión y acceda a su monedero con 1 clic."
-  },
-  "onboardingPinExtensionDescription3": {
-    "message": "Haga clic en el icono de la extensión del navegador para tener acceso instantáneo"
-  },
-  "onboardingPinExtensionLabel": {
-    "message": "Ancle MetaMask"
-  },
-  "onboardingPinExtensionStep1": {
-    "message": "1"
-  },
-  "onboardingPinExtensionStep2": {
-    "message": "2"
-  },
-  "onboardingPinExtensionTitle": {
-    "message": "¡Su instalación de MetaMask ha finalizado!"
-  },
-  "onboardingUsePhishingDetectionDescription": {
-    "message": "Las alertas de detección de phishing se basan en la comunicación con $1. jsDeliver tendrá acceso a su dirección IP. Ver 2$.",
-    "description": "The $1 is the word 'jsDeliver', from key 'jsDeliver' and $2 is the words Privacy Policy from key 'privacyMsg', both separated here so that it can be wrapped as a link"
-  },
-  "onlyAddTrustedNetworks": {
-    "message": "Un proveedor de red malintencionado puede mentir sobre el estado de la cadena de bloques y registrar su actividad de red. Agregue solo redes personalizadas de confianza."
-  },
-  "onlyConnectTrust": {
-    "message": "Conéctese solo con sitios de confianza."
-  },
-  "openFullScreenForLedgerWebHid": {
-    "message": "Pase al modo de pantalla completa para conectar su Ledger.",
-    "description": "Shown to the user on the confirm screen when they are viewing MetaMask in a popup window but need to connect their ledger via webhid."
-  },
-  "openInBlockExplorer": {
-    "message": "Abrir en el explorador de bloques"
-  },
-  "openSea": {
-    "message": "OpenSea + Blockaid (Beta)"
-  },
-  "openSeaNew": {
-    "message": "OpenSea"
-  },
-  "operationFailed": {
-    "message": "Operación fallida"
-  },
-  "optional": {
-    "message": "Opcional"
-  },
-  "optionalWithParanthesis": {
-    "message": "(Opcional)"
-  },
-  "options": {
-    "message": "Opciones"
-  },
-  "or": {
-    "message": "o"
-  },
-  "origin": {
-    "message": "Origen"
-  },
-  "osTheme": {
-    "message": "Sistema"
-  },
-  "otherSnaps": {
-    "message": "otros snaps",
-    "description": "Used in the 'permission_rpc' message."
-  },
-  "outdatedBrowserNotification": {
-    "message": "Su navegador está desactualizado. Si no actualiza su navegador, no podrá obtener los parches de seguridad y las nuevas funciones de MetaMask."
-  },
-  "padlock": {
-    "message": "Candado"
   },
   "parameters": {
     "message": "Parámetros"
   },
   "participateInMetaMetrics": {
-    "message": "Participar en MetaMetrics"
+    "message": "Participa en MetaMetrics"
   },
   "participateInMetaMetricsDescription": {
-    "message": "Participe en MetaMetrics para ayudarnos a mejorar MetaMask"
+    "message": "Participa en MetaMetrics para ayudarnos a mejorar MetaMask"
   },
   "password": {
     "message": "Contraseña"
   },
   "passwordNotLongEnough": {
-    "message": "La contraseña no es suficientemente larga"
-  },
-  "passwordSetupDetails": {
-    "message": "Esta contraseña desbloqueará su monedero MetaMask solo en este dispositivo. MetaMask no puede recuperar esta contraseña."
-  },
-  "passwordStrength": {
-    "message": "Solidez de la contraseña: $1",
-    "description": "Return password strength to the user when user wants to create password."
-  },
-  "passwordStrengthDescription": {
-    "message": "Una contraseña segura puede mejorar la protección de su monedero en caso de que le roben el dispositivo o esté comprometido."
-  },
-  "passwordTermsWarning": {
-    "message": "Entiendo que MetaMask no me puede recuperar esta contraseña. $1"
+    "message": "La contraseña no es lo suficientemente larga"
   },
   "passwordsDontMatch": {
     "message": "Las contraseñas no coinciden"
   },
-  "pasteJWTToken": {
-    "message": "Pegue o suelte su token aquí:"
-  },
   "pastePrivateKey": {
-    "message": "Pegue aquí la cadena de clave privada:",
+    "message": "Pega tu clave privada aqui",
     "description": "For importing an account from a private key"
   },
   "pending": {
-    "message": "Pendiente"
-  },
-  "pendingTransactionInfo": {
-    "message": "Esta transacción no se procesará hasta que aquella haya finalizado."
-  },
-  "pendingTransactionMultiple": {
-    "message": "Tiene ($1) transacciones pendientes."
-  },
-  "pendingTransactionSingle": {
-    "message": "Tiene (1) transacción pendiente.",
-    "description": "$1 is count of pending transactions"
-  },
-  "permissionRequest": {
-    "message": "Solicitud de permiso"
-  },
-  "permissionRequestCapitalized": {
-    "message": "Solicitud de permiso"
-  },
-  "permissionRequested": {
-    "message": "Solicitado ahora"
-  },
-  "permissionRevoked": {
-    "message": "Revocado en esta actualización"
-  },
-  "permission_accessNamedSnap": {
-    "message": "Conectarse a $1.",
-    "description": "The description for the `wallet_snap` permission. $1 is the human-readable name of the snap."
-  },
-  "permission_accessNetwork": {
-    "message": "Acceso a internet.",
-    "description": "The description of the `endowment:network-access` permission."
-  },
-  "permission_accessNetworkDescription": {
-    "message": "Permita que el snap tenga acceso a Internet. Esto se puede usar tanto para enviar como para recibir datos con servidores de terceros.",
-    "description": "An extended description of the `endowment:network-access` permission."
-  },
-  "permission_accessSnap": {
-    "message": "Conéctese al snap de $1.",
-    "description": "The description for the `wallet_snap` permission. $1 is the name of the snap."
-  },
-  "permission_accessSnapDescription": {
-    "message": "Permita que el sitio web o el snap interactúen con $1.",
-    "description": "The description for the `wallet_snap_*` permission. $1 is the name of the Snap."
-  },
-  "permission_cronjob": {
-    "message": "Programar y ejecutar acciones periódicas.",
-    "description": "The description for the `snap_cronjob` permission"
-  },
-  "permission_cronjobDescription": {
-    "message": "Permita que el snap realice acciones que se ejecutan periódicamente en horas, fechas o intervalos fijos. Esto se puede usar para activar interacciones o notificaciones sensibles al tiempo.",
-    "description": "An extended description for the `snap_cronjob` permission"
-  },
-  "permission_dialog": {
-    "message": "Mostrar ventanas de diálogo en MetaMask.",
-    "description": "The description for the `snap_dialog` permission"
-  },
-  "permission_dialogDescription": {
-    "message": "Permita que el snap muestre ventanas emergentes de MetaMask con texto personalizado, campo de entrada y botones para aprobar o rechazar una acción.\nSe puede usar para crear, p. ej. alertas, confirmaciones y flujos de suscripción para un snap.",
-    "description": "An extended description for the `snap_dialog` permission"
-  },
-  "permission_ethereumAccounts": {
-    "message": "Ver las direcciones de las cuentas permitidas (requerido)",
-    "description": "The description for the `eth_accounts` permission"
-  },
-  "permission_ethereumProvider": {
-    "message": "Acceda al proveedor de Ethereum.",
-    "description": "The description for the `endowment:ethereum-provider` permission"
-  },
-  "permission_ethereumProviderDescription": {
-    "message": "Permita que el snap se comunique directamente con MetaMask para que lea datos de la cadena de bloques y sugiera mensajes y transacciones.",
-    "description": "An extended description for the `endowment:ethereum-provider` permission"
-  },
-  "permission_getEntropy": {
-    "message": "Obtenga claves arbitrarias únicas para este snap.",
-    "description": "The description for the `snap_getEntropy` permission"
-  },
-  "permission_getEntropyDescription": {
-    "message": "Permita que el snap obtenga claves arbitrarias únicas para este snap, sin exponerlas. Estas claves son independientes de su(s) cuenta(s) de MetaMask y no están relacionadas con sus claves privadas ni su frase secreta de recuperación. Otros snaps no pueden acceder a esta información.",
-    "description": "An extended description for the `snap_getEntropy` permission"
-  },
-  "permission_lifecycleHooks": {
-    "message": "Utilice ganchos de ciclo de vida.",
-    "description": "The description for the `endowment:lifecycle-hooks` permission"
-  },
-  "permission_lifecycleHooksDescription": {
-    "message": "Permita que el snap use ganchos de ciclo de vida para ejecutar código en momentos específicos durante su ciclo de vida.",
-    "description": "An extended description for the `endowment:lifecycle-hooks` permission"
-  },
-  "permission_longRunning": {
-    "message": "Ejecutar indefinidamente.",
-    "description": "The description for the `endowment:long-running` permission"
-  },
-  "permission_longRunningDescription": {
-    "message": "Permita que el snap se ejecute indefinidamente mientras, por ejemplo, procesa grandes cantidades de datos.",
-    "description": "An extended description for the `endowment:long-running` permission"
-  },
-  "permission_manageAccounts": {
-    "message": "Agregar y controlar cuentas de Ethereum",
-    "description": "The description for `snap_manageAccounts` permission"
-  },
-  "permission_manageBip32Keys": {
-    "message": "Controle sus cuentas y activos por menos de $1 ($2).",
-    "description": "The description for the `snap_getBip32Entropy` permission. $1 is a derivation path, e.g. 'm/44'/0'/0''. $2 is the elliptic curve name, e.g. 'secp256k1'."
-  },
-  "permission_manageBip32KeysDescription": {
-    "message": "Permita que el snap obtenga pares de claves BIP-32 en función de su frase secreta de recuperación sin exponerla. Esto otorga acceso completo a todas las cuentas y activos en $1.\nGracias a la capacidad de administrar claves, el snap puede admitir una amplia variedad de protocolos de cadena de bloques aparte de Ethereum (EVM).",
-    "description": "An extended description for the `snap_getBip32Entropy` permission. $1 is a derivation path (name)"
-  },
-  "permission_manageBip44Keys": {
-    "message": "Controle sus cuentas y activos $1.",
-    "description": "The description for the `snap_getBip44Entropy` permission. $1 is the name of a protocol, e.g. 'Filecoin'."
-  },
-  "permission_manageBip44KeysDescription": {
-    "message": "Permita que el snap obtenga pares de claves BIP-44 en función de su frase secreta de recuperación sin exponerla. Esto otorga acceso completo a todas las cuentas y activos en $1.\nGracias a la capacidad de administrar claves, el snap puede admitir una amplia variedad de protocolos de cadena de bloques aparte de Ethereum (EVM).",
-    "description": "An extended description for the `snap_getBip44Entropy` permission. $1 is the name of a protocol, e.g., 'Filecoin'."
-  },
-  "permission_manageNamedBip32Keys": {
-    "message": "Controle sus cuentas y activos $1.",
-    "description": "The description for the `snap_getBip32Entropy` permission. $1 is a name for the derivation path, e.g., 'Ethereum accounts'. $2 is the plain derivation path, e.g. 'm/44'/0'/0''."
-  },
-  "permission_manageState": {
-    "message": "Almacene y administre sus datos en su dispositivo.",
-    "description": "The description for the `snap_manageState` permission"
-  },
-  "permission_manageStateDescription": {
-    "message": "Permita que el snap almacene, actualice y recupere datos de forma segura con cifrado. Otros snaps no pueden acceder a esta información.",
-    "description": "An extended description for the `snap_manageState` permission"
-  },
-  "permission_notifications": {
-    "message": "Mostrar notificaciones.",
-    "description": "The description for the `snap_notify` permission"
-  },
-  "permission_notificationsDescription": {
-    "message": "Permita que el snap muestre notificaciones dentro de MetaMask. Se puede activar un breve texto de notificación con un snap para obtener información procesable o sensible al tiempo.",
-    "description": "An extended description for the `snap_notify` permission"
-  },
-  "permission_rpc": {
-    "message": "Permitir que $1 se comunique directamente con este snap.",
-    "description": "The description for the `endowment:rpc` permission. $1 is 'other snaps' or 'websites'."
-  },
-  "permission_rpcDescription": {
-    "message": "Permita que $1 envíe mensajes al snap y reciba una respuesta del mismo.",
-    "description": "An extended description for the `endowment:rpc` permission. $1 is 'other snaps' or 'websites'."
-  },
-  "permission_transactionInsight": {
-    "message": "Obtenga y muestre información de transacciones.",
-    "description": "The description for the `endowment:transaction-insight` permission"
-  },
-  "permission_transactionInsightDescription": {
-    "message": "Permita que el snap decodifique transacciones y muestre información dentro de la interfaz de usuario de MetaMask. Esto se puede utilizar para soluciones antiphishing y de seguridad.",
-    "description": "An extended description for the `endowment:transaction-insight` permission"
-  },
-  "permission_transactionInsightOrigin": {
-    "message": "Ver los orígenes de los sitios web que sugieren transacciones",
-    "description": "The description for the `transactionOrigin` caveat, to be used with the `endowment:transaction-insight` permission"
-  },
-  "permission_transactionInsightOriginDescription": {
-    "message": "Permita que el snap vea el origen (URI) de los sitios web que sugieren transacciones. Esto se puede utilizar para soluciones antiphishing y de seguridad.",
-    "description": "An extended description for the `transactionOrigin` caveat, to be used with the `endowment:transaction-insight` permission"
-  },
-  "permission_unknown": {
-    "message": "Permiso desconocido: $1",
-    "description": "$1 is the name of a requested permission that is not recognized."
-  },
-  "permission_viewBip32PublicKeys": {
-    "message": "Ver su clave pública para $1 ($2).",
-    "description": "The description for the `snap_getBip32PublicKey` permission. $1 is a derivation path, e.g. 'm/44'/0'/0''. $2 is the elliptic curve name, e.g. 'secp256k1'."
-  },
-  "permission_viewBip32PublicKeysDescription": {
-    "message": "Permita que el snap vea sus claves (y direcciones) públicas para $1. Esto no otorga ningún control de cuentas o activos.",
-    "description": "An extended description for the `snap_getBip32PublicKey` permission. $1 is a derivation path (name)"
-  },
-  "permission_viewNamedBip32PublicKeys": {
-    "message": "Vea su clave pública para $1.",
-    "description": "The description for the `snap_getBip32PublicKey` permission. $1 is a name for the derivation path, e.g., 'Ethereum accounts'."
-  },
-  "permission_webAssembly": {
-    "message": "Soporte para WebAssembly.",
-    "description": "The description of the `endowment:webassembly` permission."
-  },
-  "permission_webAssemblyDescription": {
-    "message": "Permita que el snap acceda a entornos de ejecución de bajo nivel a través de WebAssembly.",
-    "description": "An extended description of the `endowment:webassembly` permission."
+    "message": "pendiente"
+  },
+  "permissionCheckedIconDescription": {
+    "message": "Has aprobado este permiso"
+  },
+  "permissionUncheckedIconDescription": {
+    "message": "No has aprobado este permiso"
   },
   "permissions": {
     "message": "Permisos"
   },
-  "permissionsTitle": {
-    "message": "Permisos"
-  },
-  "permissionsTourDescription": {
-    "message": "Encuentre sus cuentas conectadas y administre los permisos aquí"
-  },
   "personalAddressDetected": {
-    "message": "Se detectó una dirección personal. Ingrese la dirección de contrato del token."
-  },
-  "pleaseConfirm": {
-    "message": "Confirmar"
+    "message": "Dirección personal detectada. Ingresa la dirección del contrato del token"
   },
   "plusXMore": {
     "message": "+ $1 más",
     "description": "$1 is a number of additional but unshown items in a list- this message will be shown in place of those items"
   },
-  "popularCustomNetworks": {
-    "message": "Redes populares personalizadas"
-  },
-  "portfolio": {
-    "message": "Portafolio"
-  },
-  "portfolioDashboard": {
-    "message": "Panel de cartera"
-  },
-  "preferredLedgerConnectionType": {
-    "message": "Tipo de conexión a Ledger preferida",
-    "description": "A header for a dropdown in Settings > Advanced. Appears above the ledgerConnectionPreferenceDescription message"
-  },
-  "preparingSwap": {
-    "message": "Preparando intercambio..."
-  },
   "prev": {
-    "message": "Ant."
+    "message": "Prev"
   },
   "primaryCurrencySetting": {
     "message": "Moneda principal"
   },
   "primaryCurrencySettingDescription": {
-    "message": "Seleccione Nativa para dar prioridad a mostrar los valores en la moneda nativa de la cadena (p. ej., ETH). Seleccione Fiduciaria para dar prioridad a mostrar los valores en la moneda fiduciaria seleccionada."
-  },
-  "priorityFee": {
-    "message": "Tarifa de prioridad"
-  },
-  "priorityFeeProperCase": {
-    "message": "Tarifa de prioridad"
-  },
-  "privacy": {
-    "message": "Privacidad"
+    "message": "Seleccionar nativa para priorizar el que se muestren los valores en la moneda nativa de la cadena (p.ej. ETH). Seleccionar Fíat para priorizar el que se muestren los valores en la moneda fíat seleccionada."
   },
   "privacyMsg": {
     "message": "Política de privacidad"
@@ -3388,78 +1180,41 @@
     "message": "Clave privada",
     "description": "select this type of file to use to import an account"
   },
-  "privateKeyCopyWarning": {
-    "message": "Clave privada para $1",
-    "description": "$1 represents the account name"
-  },
   "privateKeyWarning": {
-    "message": "Advertencia: No revele esta clave. Cualquier persona que tenga sus claves privadas podría robar los activos de su cuenta."
+    "message": "Advertencia: Nunca reveles esta clave. Cualquier persona con tus claves privadas puede robar los activos retenidos en tu cuenta"
   },
   "privateNetwork": {
     "message": "Red privada"
   },
-  "proceedWithTransaction": {
-    "message": "Quiero continuar de todos modos"
-  },
   "proposedApprovalLimit": {
     "message": "Límite de aprobación propuesto"
   },
   "provide": {
-    "message": "Proporcionar"
-  },
-  "publicAddress": {
-    "message": "Dirección pública"
+    "message": "Proveer"
+  },
+  "queue": {
+    "message": "Cola"
   },
   "queued": {
-    "message": "En cola"
-  },
-  "quoteRate": {
-    "message": "Tarifa de cotización"
-  },
-  "reAddAccounts": {
-    "message": "volver a agregar cualquier otra cuenta"
-  },
-  "reAdded": {
-    "message": "agregada nuevamente"
+    "message": "Encolado"
   },
   "readdToken": {
-    "message": "Puede volver a agregar este token en el futuro desde “Agregar token” en el menú de opciones de las cuentas."
+    "message": "Puedes volver a agregar este token en el futuro pinchando sobre 'Agregar token' en el menú de opciones de tu cuenta"
+  },
+  "readyToConnect": {
+    "message": "¿Listo/a para conectar?"
   },
   "receive": {
     "message": "Recibir"
   },
+  "recents": {
+    "message": "Recientes"
+  },
+  "recipientAddress": {
+    "message": "Dirección del destinatario"
+  },
   "recipientAddressPlaceholder": {
-    "message": "Ingrese la dirección pública (0x) o el nombre de ENS"
-  },
-  "recommendedGasLabel": {
-    "message": "Recomendado"
-  },
-  "recoveryPhraseReminderBackupStart": {
-    "message": "Iniciar aquí"
-  },
-  "recoveryPhraseReminderConfirm": {
-    "message": "Entendido"
-  },
-  "recoveryPhraseReminderHasBackedUp": {
-    "message": "Guarde siempre su frase secreta de recuperación en un lugar seguro y secreto."
-  },
-  "recoveryPhraseReminderHasNotBackedUp": {
-    "message": "¿Necesita volver a crear una copia de seguridad de su frase secreta de recuperación?"
-  },
-  "recoveryPhraseReminderItemOne": {
-    "message": "No comparta nunca su frase secreta de recuperación con nadie."
-  },
-  "recoveryPhraseReminderItemTwo": {
-    "message": "El equipo de MetaMask nunca le pedirá su frase secreta de recuperación."
-  },
-  "recoveryPhraseReminderSubText": {
-    "message": "Mediante su frase secreta de recuperación, se controlan todas sus cuentas."
-  },
-  "recoveryPhraseReminderTitle": {
-    "message": "Proteja sus fondos."
-  },
-  "refreshList": {
-    "message": "Actualizar lista"
+    "message": "Buscar, dirección pública (0x) o ENS"
   },
   "reject": {
     "message": "Rechazar"
@@ -3467,207 +1222,90 @@
   "rejectAll": {
     "message": "Rechazar todo"
   },
-  "rejectRequestsDescription": {
-    "message": "Está a punto de rechazar $1 solicitudes en lote."
-  },
-  "rejectRequestsN": {
-    "message": "Rechazar $1 solicitudes"
-  },
   "rejectTxsDescription": {
-    "message": "Está a punto de rechazar $1 transacciones en lote."
+    "message": "Está a punto de rechazar transacciones de $1 en lote."
   },
   "rejectTxsN": {
-    "message": "Rechazar $1 transacciones"
+    "message": "Rechazar transacciones de $1"
   },
   "rejected": {
-    "message": "Rechazado"
-  },
-  "remember": {
-    "message": "Recuerde:"
+    "message": "Rechazada"
+  },
+  "remindMeLater": {
+    "message": "Recordarme más tarde"
   },
   "remove": {
-    "message": "Quitar"
+    "message": "Borrar"
   },
   "removeAccount": {
-    "message": "Quitar cuenta"
+    "message": "Borrar cuenta"
   },
   "removeAccountDescription": {
-    "message": "Esta cuenta se eliminará de su monedero. Antes de continuar, asegúrese de tener la frase secreta de recuperación original o la clave privada de esta cuenta importada. Puede importar o crear cuentas nuevamente en la lista desplegable de la cuenta. "
-  },
-  "removeJWT": {
-    "message": "Eliminar token custodiado"
-  },
-  "removeJWTDescription": {
-    "message": "¿Está seguro de que desea eliminar este token? Todas las cuentas asignadas a este token también se eliminarán de la extensión: "
-  },
-  "removeNFT": {
-    "message": "Eliminar NFT"
-  },
-  "removeNftMessage": {
-    "message": "¡El NFT se eliminó con éxito!"
-  },
-  "removeSnap": {
-    "message": "Eliminar snap"
-  },
-  "removeSnapConfirmation": {
-    "message": "¿Está seguro de que desea eliminar $1?",
-    "description": "$1 represents the name of the snap"
-  },
-  "removeSnapDescription": {
-    "message": "Esta acción eliminará el snap, sus datos y revocará los permisos otorgados."
-  },
-  "replace": {
-    "message": "reemplazar"
-  },
-  "requestFlaggedAsMaliciousFallbackCopyReason": {
-    "message": "El proveedor de seguridad no ha compartido detalles adicionales"
-  },
-  "requestFlaggedAsMaliciousFallbackCopyReasonTitle": {
-    "message": "Solicitud marcada como maliciosa"
-  },
-  "requestMayNotBeSafe": {
-    "message": "Es posible que la solicitud no sea segura"
-  },
-  "requestMayNotBeSafeError": {
-    "message": "El proveedor de seguridad no detectó ninguna actividad maliciosa conocida, pero es posible que no sea seguro continuar."
-  },
-  "requestNotVerified": {
-    "message": "Solicitud no verificada"
-  },
-  "requestNotVerifiedError": {
-    "message": "Debido a un error, el proveedor de seguridad no verificó esta solicitud. Proceda con precaución."
+    "message": "Se borrará esta cuenta de tu monedero. Por favor, asegúrate de tener la frase semilla o clave personal original para esta cuenta importada antes de seguir adelante. Podrás importar o crear cuentas de nuevo del menu desplegable de cuentas."
   },
   "requestsAwaitingAcknowledgement": {
-    "message": "solicitudes en espera de confirmación"
+    "message": "peticiones pendientes de reconocimiento"
   },
   "required": {
     "message": "Requerido"
   },
   "reset": {
-    "message": "Restablecer"
-  },
-  "resetWallet": {
-    "message": "Restablecer monedero"
-  },
-  "resetWalletSubHeader": {
-    "message": "MetaMask no guarda una copia de su contraseña. Si tiene problemas para desbloquear su cuenta, deberá restablecer su monedero. Puede hacerlo proporcionando la frase secreta de recuperación que utilizó cuando configuró su monedero."
-  },
-  "resetWalletUsingSRP": {
-    "message": "Esta acción eliminará su monedero actual y la frase secreta de recuperación de este dispositivo, junto con la lista de cuentas que ha seleccionado. Después de restablecer con una frase secreta de recuperación, verá una lista de cuentas basada en la frase secreta de recuperación que usa para restablecer. Esta nueva lista incluirá automáticamente las cuentas que tengan saldo. También podrá $1 creado anteriormente. Las cuentas personalizadas que haya importado deberán costar $2, y cualquier token personalizado que haya agregado a una cuenta también deberá costar $3."
-  },
-  "resetWalletWarning": {
-    "message": "Asegúrese de usar la frase secreta de recuperación correcta antes de continuar. No podrá deshacer esto."
-  },
-  "restartMetamask": {
-    "message": "Reiniciar MetaMask"
+    "message": "Reiniciar"
+  },
+  "resetAccount": {
+    "message": "Reiniciar cuenta"
+  },
+  "resetAccountDescription": {
+    "message": "Reiniciar tu cuenta borrará tu historial de transacciones."
   },
   "restore": {
     "message": "Restaurar"
   },
-  "restoreFailed": {
-    "message": "No se pueden restaurar sus datos desde el archivo proporcionado"
-  },
-  "restoreSuccessful": {
-    "message": "Sus datos se restauraron correctamente"
-  },
-  "restoreUserData": {
-    "message": "Restaure sus datos de usuario"
-  },
-  "restoreUserDataDescription": {
-    "message": "Puede restaurar la configuración del usuario que contiene preferencias y direcciones de cuenta desde en un archivo JSON previamente respaldado."
-  },
-  "resultPageError": {
-    "message": "Error"
-  },
-  "resultPageErrorDefaultMessage": {
-    "message": "La operación falló."
-  },
-  "resultPageSuccess": {
-    "message": "Éxito"
-  },
-  "resultPageSuccessDefaultMessage": {
-    "message": "La operación se completó con éxito."
+  "restoreAccountWithSeed": {
+    "message": "Restaurar tu Cuenta con la Frase Semilla"
+  },
+  "restoreWalletPreferences": {
+    "message": "Se ha encontrado una copia de seguridad de sus datos de $1. ¿Le gustaría restaurar sus preferencias de monedero?",
+    "description": "$1 is the date at which the data was backed up"
   },
   "retryTransaction": {
-    "message": "Reintentar transacción"
+    "message": "Reintentar Transacción"
   },
   "reusedTokenNameWarning": {
-    "message": "Un token reutiliza un símbolo de otro token que se le muestra. Esto puede ser confuso o engañoso."
+    "message": "Un token aquí reutiliza un símbolo de otro token que está observando, esto puede ser confuso o engañoso."
   },
   "revealSeedWords": {
-    "message": "Revelar frase secreta de recuperación"
-  },
-  "revealSeedWordsDescription1": {
-    "message": "La $1 proporciona la $2",
-    "description": "This is a sentence consisting of link using 'revealSeedWordsSRPName' as $1 and bolded text using 'revealSeedWordsDescription3' as $2."
-  },
-  "revealSeedWordsDescription2": {
-    "message": "MetaMask es un $1. Eso significa que usted es el propietario de su SRP.",
-    "description": "$1 is text link with the message from 'revealSeedWordsNonCustodialWallet'"
-  },
-  "revealSeedWordsDescription3": {
-    "message": "acceso completo a su monedero y fondos.\n"
-  },
-  "revealSeedWordsNonCustodialWallet": {
-    "message": "monedero no custodiado"
-  },
-  "revealSeedWordsQR": {
-    "message": "QR"
-  },
-  "revealSeedWordsSRPName": {
-    "message": "Frase secreta de recuperación (SRP)"
-  },
-  "revealSeedWordsText": {
-    "message": "Texto"
+    "message": "Revelar Frase Semilla"
+  },
+  "revealSeedWordsDescription": {
+    "message": "Si en algún momento cambias de navegador o de ordenador, necesitarás esta frase semilla para acceder a tus cuentas. Guárdatela en un lugar seguro y secreto."
+  },
+  "revealSeedWordsTitle": {
+    "message": "Frase Semilla"
   },
   "revealSeedWordsWarning": {
-    "message": "Asegúrese de que nadie esté mirando su pantalla. $1",
-    "description": "$1 is bolded text using the message from 'revealSeedWordsWarning2'"
-  },
-  "revealSeedWordsWarning2": {
-    "message": "El soporte técnico de MetaMask nunca se lo solicitará.",
-    "description": "The bolded texted in the second part of 'revealSeedWordsWarning'"
-  },
-  "revealTheSeedPhrase": {
-    "message": "Revelar frase semilla"
-  },
-  "revokeAllTokensTitle": {
-    "message": "¿Revocar el permiso para acceder y transferir todos sus $1?",
-    "description": "$1 is the symbol of the token for which the user is revoking approval"
-  },
-  "revokeAllTokensTitleWithoutSymbol": {
-    "message": "¿Revocar el permiso para acceder y transferir todos sus NFT desde $1?",
-    "description": "$1 is a link to contract on the block explorer when we're not able to retrieve a erc721 or erc1155 name"
-  },
-  "revokeApproveForAllDescription": {
-    "message": "Esto revoca el permiso para que un tercero acceda y transfiera la totalidad de su $1 sin previo aviso.",
-    "description": "$1 is either a string or link of a given token symbol or name"
-  },
-  "revokeApproveForAllDescriptionWithoutSymbol": {
-    "message": "Esto revoca el permiso para que un tercero acceda y transfiera todos sus NFT desde $1 sin previo aviso.",
-    "description": "$1 is a link to contract on the block explorer when we're not able to retrieve a erc721 or erc1155 name"
-  },
-  "revokePermission": {
-    "message": "Revocar permiso"
-  },
-  "revokeSpendingCap": {
-    "message": "Revocar un límite de gasto para su $1",
-    "description": "$1 is a token symbol"
-  },
-  "revokeSpendingCapTooltipText": {
-    "message": "Este tercero no podrá gastar más de sus tokens actuales o futuros."
+    "message": "¡No recuperes tu semilla en un lugar público! Esas palabras pueden ser usadas para robarte todas tus cuentas"
+  },
+  "revealSeedWordsWarningTitle": {
+    "message": "¡NO compartas esta frase con nadie!"
+  },
+  "rinkeby": {
+    "message": "Red de prueba Rinkeby"
+  },
+  "ropsten": {
+    "message": "Red de prueba Ropsten"
   },
   "rpcUrl": {
-    "message": "Nueva dirección URL de RPC"
-  },
-  "safeTransferFrom": {
-    "message": "Transferencia segura desde"
+    "message": "Nueva URL RPC"
   },
   "save": {
     "message": "Guardar"
   },
+  "saveAsCsvFile": {
+    "message": "Guardar como archivo CSV"
+  },
   "scanInstructions": {
-    "message": "Ponga el código QR frente a la cámara"
+    "message": "Coloque el código QR delante de tu cámara"
   },
   "scanQrCode": {
     "message": "Escanear código QR"
@@ -3679,229 +1317,122 @@
     "message": "Buscar"
   },
   "searchAccounts": {
-    "message": "Buscar cuentas"
+    "message": "Buscar Cuentas"
   },
   "searchResults": {
-    "message": "Resultados de la búsqueda"
-  },
-  "secretRecoveryPhrase": {
-    "message": "Frase secreta de recuperación"
-  },
-  "secureWallet": {
-    "message": "Proteger monedero"
-  },
-  "security": {
-    "message": "Seguridad"
-  },
-  "securityAlert": {
-    "message": "Alerta de seguridad de $1 y $2"
-  },
-  "securityAlerts": {
-    "message": "Alertas de seguridad"
-  },
-  "securityAlertsDescription": {
-    "message": "Esta función le alerta sobre actividad maliciosa en la red principal de Ethereum al revisar activamente las solicitudes de transacciones y firmas mientras preserva su privacidad. Sus datos no se comparten con el tercero que proporciona este servicio. Haga siempre su propia diligencia debida antes de aprobar cualquier solicitud. No hay garantía de que esta función detecte toda la actividad maliciosa."
+    "message": "Resultados de la Búsqueda"
+  },
+  "searchTokens": {
+    "message": "Buscar Tokens"
+  },
+  "secretBackupPhrase": {
+    "message": "Frase de Respaldo Secreta"
+  },
+  "secretBackupPhraseDescription": {
+    "message": "Su frase de respaldo secreta facilita la realización de copias de seguridad y la restauración de su cuenta."
+  },
+  "secretBackupPhraseWarning": {
+    "message": "ADVERTENCIA: Nunca revele su frase de respaldo. Cualquiera con esta frase puede tomar su Ether para siempre."
   },
   "securityAndPrivacy": {
-    "message": "Seguridad y privacidad"
-  },
-  "securityProviderPoweredBy": {
-    "message": "Impulsado por $1",
-    "description": "The security provider that is providing data"
-  },
-  "seeDetails": {
-    "message": "Ver detalles"
-  },
-  "seedPhraseConfirm": {
-    "message": "Confirmar frase secreta de recuperación"
-  },
-  "seedPhraseEnterMissingWords": {
-    "message": "Confirmar frase secreta de recuperación"
-  },
-  "seedPhraseIntroNotRecommendedButtonCopy": {
-    "message": "Recordarme más tarde (no recomendado)"
-  },
-  "seedPhraseIntroRecommendedButtonCopy": {
-    "message": "Proteger mi monedero (recomendado)"
-  },
-  "seedPhraseIntroSidebarBulletFour": {
-    "message": "Escríbala y guárdela en varios lugares secretos."
-  },
-  "seedPhraseIntroSidebarBulletOne": {
-    "message": "Guárdela en un gestor de contraseñas"
-  },
-  "seedPhraseIntroSidebarBulletThree": {
-    "message": "Guárdela en una caja fuerte."
-  },
-  "seedPhraseIntroSidebarCopyOne": {
-    "message": "Su frase secreta de recuperación es una frase de 12 palabras que es la “clave maestra” de su monedero y sus fondos"
-  },
-  "seedPhraseIntroSidebarCopyThree": {
-    "message": "Si alguien le pide su frase de recuperación, es posible que tenga intenciones de estafarlo."
-  },
-  "seedPhraseIntroSidebarCopyTwo": {
-    "message": "Nunca comparta su frase secreta de recuperación, ni siquiera con MetaMask."
-  },
-  "seedPhraseIntroSidebarTitleOne": {
-    "message": "¿Qué es una frase secreta de recuperación?"
-  },
-  "seedPhraseIntroSidebarTitleThree": {
-    "message": "¿Debería compartir mi frase secreta de recuperación?"
-  },
-  "seedPhraseIntroSidebarTitleTwo": {
-    "message": "¿Cómo guardo mi frase secreta de recuperación?"
-  },
-  "seedPhraseIntroTitle": {
-    "message": "Proteger su cartera"
-  },
-  "seedPhraseIntroTitleCopy": {
-    "message": "Antes de comenzar, mire este breve video para aprender sobre su frase de recuperación y sobre cómo mantener seguro su monedero."
+    "message": "Seguridad y Privacidad"
+  },
+  "securitySettingsDescription": {
+    "message": "Configuración de privacidad y frase semilla de monedero"
+  },
+  "seedPhrasePlaceholder": {
+    "message": "Separar a cada palabra con un sólo espacio"
+  },
+  "seedPhrasePlaceholderPaste": {
+    "message": "Pegar la frase semilla del portapapeles"
   },
   "seedPhraseReq": {
-    "message": "Las frases secretas de recuperación contienen 12, 15, 18, 21 o 24 palabras"
-  },
-  "seedPhraseWriteDownDetails": {
-    "message": "Escriba esta frase secreta de recuperación de 12 palabras y guárdela en un lugar de confianza al que solo usted pueda acceder."
-  },
-  "seedPhraseWriteDownHeader": {
-    "message": "Anote la frase secreta de recuperación"
-  },
-  "select": {
-    "message": "Seleccionar"
+    "message": "Las frases semilla contienen 12, 15, 18, 21 oo 24 palabras"
+  },
+  "selectAHigherGasFee": {
+    "message": "Seleccione una comisión de gas más elevada para agilizar el procesamiento de tu transacción.*"
   },
   "selectAccounts": {
-    "message": "Seleccionar cuentas"
-  },
-  "selectAccountsForSnap": {
-    "message": "Seleccione la(s) cuenta(s) para usar con este snap"
+    "message": "Selecciona cuenta(s)"
   },
   "selectAll": {
     "message": "Seleccionar todo"
   },
-  "selectAllAccounts": {
-    "message": "Seleccionar todas las cuentas"
-  },
   "selectAnAccount": {
-    "message": "Seleccionar una cuenta"
-  },
-  "selectAnAccountAlreadyConnected": {
-    "message": "Esta cuenta ya se conectó a MetaMask."
+    "message": "Selecciona una Cuenta"
   },
   "selectAnAccountHelp": {
-    "message": "Seleccione las cuentas custodiadas para usar en MetaMask Institutional."
-  },
-  "selectAnAction": {
-    "message": "Seleccionar una acción"
+    "message": "Selecciona la cuenta que quiere ver en MetaMask"
+  },
+  "selectEachPhrase": {
+    "message": "Selecciona cada frase para asegurarse de que sea correcta."
   },
   "selectHdPath": {
-    "message": "Seleccione la ruta de acceso al disco duro"
-  },
-  "selectJWT": {
-    "message": "Seleccionar token"
-  },
-  "selectNFTPrivacyPreference": {
-    "message": "Active la detección de NFT en Configuraciones"
+    "message": "Selecciona la ruta HD (jerárquica determinista)"
   },
   "selectPathHelp": {
-    "message": "Si no ve las cuentas previstas, intente cambiar la ruta HD."
+    "message": "Si no ves tus cuentas actuales de Ledger abajo, prueba cambiando la ruta a \"Legacy (MEW / MyCrypto)\""
   },
   "selectType": {
-    "message": "Seleccionar tipo"
+    "message": "Selecciona tipo"
   },
   "selectingAllWillAllow": {
-    "message": "Seleccionar todo permitirá que este sitio vea todas las cuentas actuales. Asegúrese de que este sitio sea de confianza."
+    "message": "Seleccionar todo permitirá que este sitio vea todas sus cuentas actuales. Asegúrate de confiar en este sitio."
   },
   "send": {
     "message": "Enviar"
   },
-  "sendBugReport": {
-    "message": "Envíenos un informe de error."
-  },
-  "sendDescription": {
-    "message": "Enviar criptomonedas a cualquier cuenta"
+  "sendAmount": {
+    "message": "Enviar cantidad"
   },
   "sendSpecifiedTokens": {
     "message": "Enviar $1",
     "description": "Symbol of the specified token"
   },
-  "sendTo": {
-    "message": "Enviar a"
-  },
   "sendTokens": {
     "message": "Enviar tokens"
   },
-  "sendingDisabled": {
-    "message": "Todavía no se admite el envío de activos NFT ERC-1155."
-  },
-  "sendingNativeAsset": {
-    "message": "Enviando $1",
-    "description": "$1 represents the native currency symbol for the current network (e.g. ETH or BNB)"
-  },
-  "sendingToTokenContractWarning": {
-    "message": "Advertencia: está a punto de enviar un contrato de token que podría dar lugar a una pérdida de fondos. $1",
-    "description": "$1 is a clickable link with text defined by the 'learnMoreUpperCase' key. The link will open to a support article regarding the known contract address warning"
-  },
-  "sepolia": {
-    "message": "Red de prueba Sepolia"
-  },
-  "setAdvancedPrivacySettingsDetails": {
-    "message": "MetaMask utiliza estos servicios de terceros de confianza para mejorar la usabilidad y la seguridad de los productos."
-  },
-  "setApprovalForAll": {
-    "message": "Establecer aprobación para todos"
-  },
-  "setApprovalForAllTitle": {
-    "message": "Aprobar $1 sin límite preestablecido",
-    "description": "The token symbol that is being approved"
-  },
-  "settingAddSnapAccount": {
-    "message": "Añadir una cuenta snap"
+  "sentEther": {
+    "message": "Ether enviado"
+  },
+  "separateEachWord": {
+    "message": "Separar a cada palabra con un sólo espacio"
   },
   "settings": {
     "message": "Configuración"
   },
-  "settingsSearchMatchingNotFound": {
-    "message": "No se encontraron resultados coincidentes."
-  },
-  "show": {
-    "message": "Mostrar"
+  "showAdvancedGasInline": {
+    "message": "Controles de gas avanzados"
+  },
+  "showAdvancedGasInlineDescription": {
+    "message": "Seleccione esto para mostrar el precio del gas y los controles de límite directamente en las pantallas de envío y confirmación."
   },
   "showFiatConversionInTestnets": {
-    "message": "Mostrar conversión en redes de prueba"
+    "message": "Mostrar Conversión en redes de prueba"
   },
   "showFiatConversionInTestnetsDescription": {
-    "message": "Seleccione esta opción para mostrar la conversión de moneda fiduciaria en las redes de prueba"
+    "message": "Seleccione esto para mostrar la conversión fiat en redes de prueba"
   },
   "showHexData": {
-    "message": "Mostrar datos hexadecimales"
+    "message": "Mostrar Datos en formato Hex"
   },
   "showHexDataDescription": {
-    "message": "Seleccione esta opción para mostrar el campo de datos hexadecimales en la pantalla de envío"
+    "message": "Seleccionar esto para mostrar el campo de los datos en formato hex en la pantalla de mandar"
   },
   "showIncomingTransactions": {
     "message": "Mostrar transacciones entrantes"
   },
   "showIncomingTransactionsDescription": {
-    "message": "Seleccione esta opción para usar Etherscan para mostrar las transacciones entrantes en la lista de transacciones",
-    "description": "$1 is the link to etherscan url and $2 is the link to the privacy policy of consensys APIs"
-  },
-  "showMore": {
-    "message": "Mostrar más"
-  },
-  "showNft": {
-    "message": "Mostrar NFT"
+    "message": "Seleccione esto para usar Etherscan para mostrar las transacciones entrantes en la lista de transacciones"
   },
   "showPermissions": {
     "message": "Mostrar permisos"
   },
-  "showPrivateKey": {
-    "message": "Mostrar clave privada"
-  },
-  "showTestnetNetworks": {
-    "message": "Mostrar redes de prueba"
-  },
-  "showTestnetNetworksDescription": {
-    "message": "Seleccione esta opción para mostrar las redes de prueba en la lista de redes"
+  "showPrivateKeys": {
+    "message": "Mostrar claves privadas"
+  },
+  "showSeedPhrase": {
+    "message": "Mostrar frase semilla"
   },
   "sigRequest": {
     "message": "Solicitud de firma"
@@ -3909,473 +1440,70 @@
   "sign": {
     "message": "Firmar"
   },
+  "signNotice": {
+    "message": "Firmar este mensaje puede tener\n efectos secundarios peligrosos. Firma sólo\nmensajes desde sitios a los que estés plenamente dispuesto a confiar tu cuenta.\nEste método peligroso va a ser \neliminado en una version futura."
+  },
   "signatureRequest": {
-    "message": "Solicitud de firma"
-  },
-  "signatureRequestGuidance": {
-    "message": "Solo firme este mensaje si comprende completamente el contenido y confía en el sitio solicitante."
-  },
-  "signatureRequestWarning": {
-    "message": "Firmar este mensaje podría ser peligroso. Es posible que le esté otorgando el control total de su cuenta y activos a la contraparte de este mensaje. Eso significa que podrían vaciar su cuenta en cualquier momento. Proceda con precaución. $1."
+    "message": "Petición de Firma"
+  },
+  "signatureRequest1": {
+    "message": "Mensaje"
   },
   "signed": {
     "message": "Firmado"
   },
-  "signin": {
-    "message": "Iniciar sesión"
-  },
-  "simulationErrorMessageV2": {
-    "message": "No pudimos estimar el gas. Podría haber un error en el contrato y esta transacción podría fallar."
-  },
-  "skip": {
-    "message": "Omitir"
-  },
-  "skipAccountSecurity": {
-    "message": "¿Omitir la seguridad de la cuenta?"
-  },
-  "skipAccountSecurityDetails": {
-    "message": "Entiendo que hasta que no haga una copia de seguridad de mi frase secreta de recuperación, puedo perder mis cuentas y todos los activos asociados."
-  },
-  "smartContracts": {
-    "message": "Contratos inteligentes"
-  },
-  "smartSwap": {
-    "message": "Intercambio inteligente"
-  },
-  "smartSwapsAreHere": {
-    "message": "¡Los intercambios inteligentes ya están aquí!"
-  },
-  "smartSwapsDescription": {
-    "message": "¡La función Intercambios de MetaMask ahora es mucho más inteligente! Habilitar Intercambios inteligentes permitirá que MetaMask optimice mediante programación su intercambio para ayudar a:"
-  },
-  "smartSwapsErrorNotEnoughFunds": {
-    "message": "No hay suficientes fondos para un intercambio inteligente."
-  },
-  "smartSwapsErrorUnavailable": {
-    "message": "Los intercambios inteligentes no están disponibles temporalmente."
-  },
-  "smartSwapsSubDescription": {
-    "message": "* Los intercambios inteligentes intentarán enviar su transacción de forma privada varias veces. Si todos los intentos fallan, la transacción se transmitirá públicamente para garantizar que su intercambio se realice con éxito."
-  },
-  "snapConfigure": {
-    "message": "Configurar"
-  },
-  "snapConnectionWarning": {
-    "message": "$1 quiere conectarse a $2. Continúe solo si confía en este sitio web.",
-    "description": "$2 is the snap and $1 is the dapp requesting connection to the snap."
-  },
-  "snapContent": {
-    "message": "Este contenido proviene de $1",
-    "description": "This is shown when a snap shows transaction insight information in the confirmation UI. $1 is a link to the snap's settings page with the link text being the name of the snap."
-  },
-  "snapCreateAccountSubtitle": {
-    "message": "Elija cómo proteger su nueva cuenta con MetaMask Snaps."
-  },
-  "snapCreateAccountTitle": {
-    "message": "Cree una cuenta $1",
-    "description": "Title of the Create Snap Account Page, $1 is the text using a different color"
-  },
-  "snapCreateAccountTitle2": {
-    "message": "snap",
-    "description": "$1 of the snapCreateAccountTitle"
-  },
-  "snapCreatedByMetaMask": {
-    "message": "Por MetaMask"
-  },
-  "snapDetailAudits": {
-    "message": "Auditar"
-  },
-  "snapDetailDeveloper": {
-    "message": "Desarrollador"
-  },
-  "snapDetailLastUpdated": {
-    "message": "Actualizado"
-  },
-  "snapDetailManageSnap": {
-    "message": "Administrar snap"
-  },
-  "snapDetailTags": {
-    "message": "Etiquetas"
-  },
-  "snapDetailVersion": {
-    "message": "Versión"
-  },
-  "snapDetailWebsite": {
-    "message": "Sitio web"
-  },
-  "snapDetailsCreateASnapAccount": {
-    "message": "Crear una cuenta Snap"
-  },
-  "snapDetailsInstalled": {
-    "message": "Instalado"
-  },
-  "snapError": {
-    "message": "Error de snap: '$1'. Código de error: '$2'",
-    "description": "This is shown when a snap encounters an error. $1 is the error message from the snap, and $2 is the error code."
-  },
-  "snapInstall": {
-    "message": "Instalar snap"
-  },
-  "snapInstallRequest": {
-    "message": "La instalación de $1 otorga los siguientes permisos. Solo continúe si confía en $1.",
-    "description": "$1 is the snap name."
-  },
-  "snapInstallSuccess": {
-    "message": "Instalación completa"
-  },
-  "snapInstallWarningCheck": {
-    "message": "Para confirmar que comprende, verifique la casilla.",
-    "description": "Warning message used in popup displayed on snap install. $1 is the snap name."
-  },
-  "snapInstallWarningCheckPlural": {
-    "message": "Para confirmar que comprende, marque todas las casillas.",
-    "description": "Warning message used in popup displayed on snap install when having multiple permissions. $1 is the snap name."
-  },
-  "snapInstallWarningHeading": {
-    "message": "Proceda con precaución"
-  },
-  "snapInstallWarningKeyAccess": {
-    "message": "Otorgar a $1 el control de la cuenta de $2",
-    "description": "The first parameter is the name of the snap and the second one is the protocol"
-  },
-  "snapInstallWarningPublicKeyAccess": {
-    "message": "Dar a $2 el acceso de clave pública a $1",
-    "description": "The first parameter is the name of the snap and the second one is the protocol"
-  },
-  "snapInstallationErrorDescription": {
-    "message": "$1 no se pudo instalar.",
-    "description": "Error description used when snap installation fails. $1 is the snap name."
-  },
-  "snapInstallationErrorTitle": {
-    "message": "Instalación fallida",
-    "description": "Error title used when snap installation fails."
-  },
-  "snapIsAudited": {
-    "message": "Auditado"
-  },
-  "snapResultError": {
-    "message": "Error"
-  },
-  "snapResultSuccess": {
-    "message": "Éxito"
-  },
-  "snapResultSuccessDescription": {
-    "message": "$1 está listo para usar"
-  },
-  "snapUpdate": {
-    "message": "Actualizar snap"
-  },
-  "snapUpdateAvailable": {
-    "message": "Actualización disponible"
-  },
-  "snapUpdateErrorDescription": {
-    "message": "$1 no se pudo actualizar.",
-    "description": "Error description used when snap update fails. $1 is the snap name."
-  },
-  "snapUpdateErrorTitle": {
-    "message": "Actualización fallida",
-    "description": "Error title used when snap update fails."
-  },
-  "snapUpdateRequest": {
-    "message": "$1 quiere actualizar $2 a $3, lo que le otorga los siguientes permisos. Continúe solo si confía en $2.",
-    "description": "$1 is the dApp origin requesting the snap, $2 is the snap name and $3 is the snap version."
-  },
-  "snapUpdateSuccess": {
-    "message": "Actualización completa"
-  },
-  "snaps": {
-    "message": "Snaps"
-  },
-  "snapsInsightLoading": {
-    "message": "Cargando información de transacción..."
-  },
-  "snapsInvalidUIError": {
-    "message": "La IU especificada por el snap no es válida."
-  },
-  "snapsNoInsight": {
-    "message": "El snap no devolvió ninguna información"
-  },
-  "snapsSettingsDescription": {
-    "message": "Administre sus snaps"
-  },
-  "snapsTermsOfUse": {
-    "message": "Términos de uso"
-  },
-  "snapsToggle": {
-    "message": "Un snap solo se ejecutará si está habilitado"
-  },
-  "snapsUIError": {
-    "message": "Póngase en contacto con los creadores de $1 para obtener más ayuda.",
-    "description": "This is shown when the insight snap throws an error. $1 is the snap name"
-  },
-  "someNetworksMayPoseSecurity": {
-    "message": "Algunas redes pueden presentar riesgos de seguridad y/o privacidad. Comprenda los riesgos antes de agregar y utilizar una red."
-  },
-  "somethingIsWrong": {
-    "message": "Algo salió mal. Intente volver a cargar la página."
+  "slow": {
+    "message": "Lento"
   },
   "somethingWentWrong": {
-    "message": "Lo lamentamos, se produjo un error."
+    "message": "¡Ups! Algo funcionó mal."
   },
   "speedUp": {
-    "message": "Acelerar"
+    "message": "Agilizar"
   },
   "speedUpCancellation": {
-    "message": "Acelerar esta cancelación"
-  },
-  "speedUpExplanation": {
-    "message": "Hemos actualizado la tarifa de gas en función de las condiciones actuales de la red y la hemos aumentado al menos un 10 % (exigido por la red)."
-  },
-  "speedUpPopoverTitle": {
-    "message": "Acelerar la transacción"
-  },
-  "speedUpTooltipText": {
-    "message": "Nueva tarifa de gas"
+    "message": "Agilizar esta cancelación"
   },
   "speedUpTransaction": {
-    "message": "Acelerar esta transacción"
+    "message": "Agilizar esta transacción"
+  },
+  "spendLimitAmount": {
+    "message": "Monto límite de gasto"
   },
   "spendLimitInsufficient": {
-    "message": "Límite de gastos insuficiente"
+    "message": "Límite de gasto insuficiente"
   },
   "spendLimitInvalid": {
-    "message": "El límite de gastos no es válido, debe ser un número positivo"
+    "message": "Límite de gasto inválido, debe ser un número positivo"
   },
   "spendLimitPermission": {
-    "message": "Permiso de límite de gastos"
+    "message": "Permiso de límite de gasto"
   },
   "spendLimitRequestedBy": {
-    "message": "Límite de gastos solicitado por $1",
+    "message": "Límite de gasto solicitado por $1",
     "description": "Origin of the site requesting the spend limit"
   },
   "spendLimitTooLarge": {
-    "message": "El límite de gastos es demasiado alto"
-  },
-  "spendingCap": {
-    "message": "Límite de gasto"
-  },
-  "spendingCapError": {
-    "message": "Error: ingrese solo números"
-  },
-  "spendingCapErrorDescription": {
-    "message": "Ingrese solo una cantidad con la que se sienta cómodo para que $1 acceda ahora o en el futuro. Siempre puede aumentar el límite de tokens más tarde.",
-    "description": "$1 is origin of the site requesting the token limit"
-  },
-  "spendingCapRequest": {
-    "message": "Solicitud de límite de gastos para su $1"
-  },
-  "srpInputNumberOfWords": {
-    "message": "Tengo una frase de $1 palabras",
-    "description": "This is the text for each option in the dropdown where a user selects how many words their secret recovery phrase has during import. The $1 is the number of words (either 12, 15, 18, 21, or 24)."
-  },
-  "srpPasteFailedTooManyWords": {
-    "message": "Pegar falló porque contenía más de 24 palabras. Una frase secreta de recuperación puede tener un máximo de 24 palabras.",
-    "description": "Description of SRP paste error when the pasted content has too many words"
-  },
-  "srpPasteTip": {
-    "message": "Puede pegar toda su frase secreta de recuperación en cualquier campo",
-    "description": "Our secret recovery phrase input is split into one field per word. This message explains to users that they can paste their entire secrete recovery phrase into any field, and we will handle it correctly."
-  },
-  "srpSecurityQuizGetStarted": {
-    "message": "Comenzar"
-  },
-  "srpSecurityQuizImgAlt": {
-    "message": "Un ojo con un ojo de cerradura en el centro y tres campos de contraseña flotantes"
-  },
-  "srpSecurityQuizIntroduction": {
-    "message": "Para revelar su frase secreta de recuperación, debe responder correctamente dos preguntas"
-  },
-  "srpSecurityQuizQuestionOneQuestion": {
-    "message": "Si extravía su frase secreta de recuperación, MetaMask..."
-  },
-  "srpSecurityQuizQuestionOneRightAnswer": {
-    "message": "No puede ayudarlo"
-  },
-  "srpSecurityQuizQuestionOneRightAnswerDescription": {
-    "message": "Escríbalo, grábelo en metal o guárdelo en múltiples lugares secretos para que nunca lo pierda. Si lo pierde, lo ha perdido para siempre."
-  },
-  "srpSecurityQuizQuestionOneRightAnswerTitle": {
-    "message": "¡Cierto! Nadie puede ayudarlo a recuperar su Frase secreta de recuperación"
-  },
-  "srpSecurityQuizQuestionOneWrongAnswer": {
-    "message": "Puede recuperarla para usted"
-  },
-  "srpSecurityQuizQuestionOneWrongAnswerDescription": {
-    "message": "Si pierde su frase secreta de recuperación, ésta se perderá para siempre. Nadie puede ayudarle a recuperarla, sin importar lo que digan."
-  },
-  "srpSecurityQuizQuestionOneWrongAnswerTitle": {
-    "message": "¡Incorrecto! Nadie puede ayudarlo a recuperar su frase secreta de recuperación"
-  },
-  "srpSecurityQuizQuestionTwoQuestion": {
-    "message": "Si alguien, incluso un agente de soporte, le pide su frase secreta de recuperación..."
-  },
-  "srpSecurityQuizQuestionTwoRightAnswer": {
-    "message": "Lo están estafando"
-  },
-  "srpSecurityQuizQuestionTwoRightAnswerDescription": {
-    "message": "Cualquiera que afirme necesitar su frase secreta de recuperación le está mintiendo. Si la comparte, le robarán sus activos."
-  },
-  "srpSecurityQuizQuestionTwoRightAnswerTitle": {
-    "message": "¡Correcto! Compartir su frase secreta de recuperación nunca es una buena idea"
-  },
-  "srpSecurityQuizQuestionTwoWrongAnswer": {
-    "message": "Debería dársela"
-  },
-  "srpSecurityQuizQuestionTwoWrongAnswerDescription": {
-    "message": "Cualquiera que afirme necesitar su frase secreta de recuperación le está mintiendo. Si la comparte, le robarán sus activos."
-  },
-  "srpSecurityQuizQuestionTwoWrongAnswerTitle": {
-    "message": "¡No! Nunca comparta su frase secreta de recuperación con nadie, nunca"
-  },
-  "srpSecurityQuizTitle": {
-    "message": "Cuestionario de seguridad"
-  },
-  "srpToggleShow": {
-    "message": "Mostrar/Ocultar esta palabra de la frase secreta de recuperación",
-    "description": "Describes a toggle that is used to show or hide a single word of the secret recovery phrase"
-  },
-  "srpWordHidden": {
-    "message": "Esta palabra está escondida",
-    "description": "Explains that a word in the secret recovery phrase is hidden"
-  },
-  "srpWordShown": {
-    "message": "Esta palabra se está mostrando",
-    "description": "Explains that a word in the secret recovery phrase is being shown"
-  },
-  "stable": {
-    "message": "Estable"
-  },
-  "stableLowercase": {
-    "message": "estable"
-  },
-  "stake": {
-    "message": "Staking"
-  },
-  "stakeDescription": {
-    "message": "Guarde su cripto y obtenga ganancias potenciales"
+    "message": "Límite de gasto demasiado grande"
   },
   "stateLogError": {
-    "message": "Error al recuperar los registros de estado."
+    "message": "Error al recuperar los logs de estado"
   },
   "stateLogFileName": {
-    "message": "Registros de estado de MetaMask"
+    "message": "Logs de Estado MetaMask"
   },
   "stateLogs": {
-    "message": "Registros de estado"
+    "message": "Logs de Estado"
   },
   "stateLogsDescription": {
-    "message": "Los registros de estado contienen sus direcciones de cuentas públicas y las transacciones enviadas."
-  },
-  "status": {
-    "message": "Estado"
+    "message": "Los logs de estado contienen sus direcciones de cuentas públicas y transacciones enviadas"
+  },
+  "statusConnected": {
+    "message": "Conectado"
   },
   "statusNotConnected": {
     "message": "No conectado"
   },
-  "statusNotConnectedAccount": {
-    "message": "No hay cuentas conectadas"
-  },
-  "step1LatticeWallet": {
-    "message": "Conecte su Lattice1"
-  },
-  "step1LatticeWalletMsg": {
-    "message": "Puede conectar MetaMask a su dispositivo Lattice1 una vez que esté configurado y en línea. Desbloquee su dispositivo y tenga a mano el ID correspondiente.",
-    "description": "$1 represents the `hardwareWalletSupportLinkConversion` localization key"
-  },
-  "step1LedgerWallet": {
-    "message": "Descargar la aplicación de Ledger"
-  },
-  "step1LedgerWalletMsg": {
-    "message": "Descargue y configure la aplicación, e ingrese su contraseña para desbloquear $1.",
-    "description": "$1 represents the `ledgerLiveApp` localization value"
-  },
-  "step1TrezorWallet": {
-    "message": "Conecte su Trezor"
-  },
-  "step1TrezorWalletMsg": {
-    "message": "Conecte su Trezor directamente al equipo y desbloquéelo. Asegúrese de utilizar la frase de contraseña correcta.",
-    "description": "$1 represents the `hardwareWalletSupportLinkConversion` localization key"
-  },
-  "step2LedgerWallet": {
-    "message": "Conecte su Ledger"
-  },
-  "step2LedgerWalletMsg": {
-    "message": "Conecte su Ledger directamente a su equipo, desbloquéelo y abra la aplicación Ethereum.",
-    "description": "$1 represents the `hardwareWalletSupportLinkConversion` localization key"
-  },
-  "stillGettingMessage": {
-    "message": "¿Sigue recibiendo este mensaje?"
-  },
-  "strong": {
-    "message": "Fuerte"
-  },
-  "stxBenefit1": {
-    "message": "Minimizar los costos de transacción"
-  },
-  "stxBenefit2": {
-    "message": "Reducir las fallas en las transacciones"
-  },
-  "stxBenefit3": {
-    "message": "Eliminar las transacciones atascadas"
-  },
-  "stxBenefit4": {
-    "message": "Prevenir la inversión ventajista"
-  },
-  "stxCancelled": {
-    "message": "El intercambio habría fallado"
-  },
-  "stxCancelledDescription": {
-    "message": "Su transacción pudo haber fallado y fue cancelada para protegerlo de pagar comisiones de gas innecesarias."
-  },
-  "stxCancelledSubDescription": {
-    "message": "Intente su swap nuevamente. Estaremos aquí para protegerlo contra riesgos similares la próxima vez."
-  },
-  "stxFailure": {
-    "message": "Error al intercambiar"
-  },
-  "stxFailureDescription": {
-    "message": "Los cambios repentinos del mercado pueden causar fallas. Si el problema persiste, comuníquese con $1.",
-    "description": "This message is shown to a user if their swap fails. The $1 will be replaced by support.metamask.io"
-  },
-  "stxPendingPrivatelySubmittingSwap": {
-    "message": "Enviando su intercambio de forma privada..."
-  },
-  "stxPendingPubliclySubmittingSwap": {
-    "message": "Enviando su intercambio de forma pública..."
-  },
-  "stxSuccess": {
-    "message": "¡Intercambio finalizado!"
-  },
-  "stxSuccessDescription": {
-    "message": "Su $1 ya está disponible.",
-    "description": "$1 is a token symbol, e.g. ETH"
-  },
-  "stxSwapCompleteIn": {
-    "message": "El intercambio finalizará en <",
-    "description": "'<' means 'less than', e.g. Swap will complete in < 2:59"
-  },
-  "stxTooltip": {
-    "message": "Simule transacciones antes de enviarlas para disminuir los costos de transacción y reducir las fallas."
-  },
-  "stxTryingToCancel": {
-    "message": "Intentando cancelar su transacción..."
-  },
-  "stxUnknown": {
-    "message": "Estado desconocido"
-  },
-  "stxUnknownDescription": {
-    "message": "Una transacción se ha realizado correctamente, pero no estamos seguros de qué se trata. Esto puede deberse a que envió otra transacción mientras se procesaba este intercambio."
-  },
-  "stxUserCancelled": {
-    "message": "Intercambio cancelado"
-  },
-  "stxUserCancelledDescription": {
-    "message": "Su transacción ha sido cancelada y no pagó ninguna comisión de gas innecesaria."
-  },
-<<<<<<< HEAD
-  "stxYouCanOptOut": {
-    "message": "Puede darse de baja en la configuración avanzada en cualquier momento."
-=======
   "step1HardwareWallet": {
     "message": "1. Conectar monedero físico."
   },
@@ -4396,7 +1524,6 @@
   },
   "storePhrase": {
     "message": "Guarde esta frase en un administrador de contraseñas como 1Password."
->>>>>>> 983d2c9f
   },
   "submit": {
     "message": "Enviar"
@@ -4404,253 +1531,185 @@
   "submitted": {
     "message": "Enviado"
   },
-  "support": {
-    "message": "Soporte técnico"
-  },
   "supportCenter": {
-    "message": "Visite nuestro Centro de soporte técnico"
+    "message": "Visita nuestro centro de atención"
   },
   "swap": {
     "message": "Intercambiar"
   },
-  "swapAdjustSlippage": {
-    "message": "Ajustar deslizamiento"
+  "swapAdvancedSlippageInfo": {
+    "message": "Si el precio cambia entre el momento en que se realiza el pedido y el momento en que se confirma, se denomina \"deslizamiento\". Su intercambio se cancelará automáticamente si el deslizamiento excede su configuración de \"deslizamiento máximo\"."
   },
   "swapAggregator": {
     "message": "Agregador"
   },
-  "swapAllowSwappingOf": {
-    "message": "Permitir intercambio de $1",
-    "description": "Shows a user that they need to allow a token for swapping on their hardware wallet"
-  },
   "swapAmountReceived": {
-    "message": "Monto garantizado"
+    "message": "Cantidad garantizada"
   },
   "swapAmountReceivedInfo": {
-    "message": "Se refiere al monto mínimo que recibirá. Puede recibir más en función del deslizamiento."
-  },
-  "swapAnyway": {
-    "message": "Intercambiar de todos modos"
+    "message": "Esta es la cantidad mínima que recibirá. Puede recibir más dependiendo del deslizamiento."
   },
   "swapApproval": {
     "message": "Aprobar $1 para intercambios",
     "description": "Used in the transaction display list to describe a transaction that is an approve call on a token that is to be swapped.. $1 is the symbol of a token that has been approved."
   },
   "swapApproveNeedMoreTokens": {
-    "message": "Necesita $1 más $2 para completar este intercambio",
+    "message": "Necesita $1 más de $2 para completar este intercambio",
     "description": "Tells the user how many more of a given token they need for a specific swap. $1 is an amount of tokens and $2 is the token symbol."
   },
-  "swapAreYouStillThere": {
-    "message": "¿Sigue ahí?"
-  },
-  "swapAreYouStillThereDescription": {
-    "message": "Estamos listos para mostrarle las últimas cotizaciones cuando desee continuar"
+  "swapBetterQuoteAvailable": {
+    "message": "Hay una mejor cotización disponible"
   },
   "swapBuildQuotePlaceHolderText": {
     "message": "No hay tokens disponibles que coincidan con $1",
     "description": "Tells the user that a given search string does not match any tokens in our token lists. $1 can be any string of text"
   },
-  "swapConfirmWithHwWallet": {
-    "message": "Confirmar con su monedero físico"
-  },
-  "swapContinueSwapping": {
-    "message": "Continuar intercambiando"
-  },
-  "swapContractDataDisabledErrorDescription": {
-    "message": "En la aplicación de Ethereum en su Ledger, diríjase a \"Configuración\" y habilite los datos de contrato. A continuación, vuelva a intentar su intercambio."
-  },
-  "swapContractDataDisabledErrorTitle": {
-    "message": "Los datos de contrato no se habilitaron en su Ledger"
+  "swapCheckingQuote": {
+    "message": "Comprobando $1",
+    "description": "Shown to the user during quote loading. $1 is the name of an aggregator. The message indicates that metamask is currently checking if that aggregator has a trade/quote for their requested swap."
   },
   "swapCustom": {
     "message": "personalizado"
   },
   "swapDecentralizedExchange": {
-    "message": "Cambio descentralizado"
-  },
-  "swapDescription": {
-    "message": "Intercambie y opere con sus tokens"
-  },
-  "swapDirectContract": {
-    "message": "Contrato directo"
-  },
-  "swapDisabled": {
-    "message": "El intercambio no está disponible en esta red"
+    "message": "Exchange descentralizado"
   },
   "swapEditLimit": {
     "message": "Editar límite"
   },
   "swapEnableDescription": {
-    "message": "Esta acción es obligatoria y le da permiso a MetaMask para intercambiar su $1.",
+    "message": "Esto es obligatorio y le da permiso a MetaMask para intercambiar su $1.",
     "description": "Gives the user info about the required approval transaction for swaps. $1 will be the symbol of a token being approved for swaps."
   },
-  "swapEnableTokenForSwapping": {
-    "message": "Esto será $1 por intercambiar",
-    "description": "$1 is for the 'enableToken' key, e.g. 'enable ETH'"
-  },
-  "swapEnterAmount": {
-    "message": "Introduzca un importe"
+  "swapEstimatedNetworkFee": {
+    "message": "Tarifa de red estimada"
+  },
+  "swapEstimatedNetworkFeeSummary": {
+    "message": "La “$1“ es lo que esperamos que sea la tarifa real. La cantidad exacta depende de las condiciones de la red.",
+    "description": "$1 will be the translation of swapEstimatedNetworkFee, with the font bolded"
   },
   "swapEstimatedNetworkFees": {
     "message": "Tarifas de red estimadas"
   },
   "swapEstimatedNetworkFeesInfo": {
-    "message": "Un estimado de la tarifa de red que se usará para completar el intercambio. El monto real puede cambiar según las condiciones de la red."
-  },
-  "swapFailedErrorDescriptionWithSupportLink": {
-    "message": "Pueden ocurrir fallas en las transacciones, por lo que estamos aquí para ayudarlo. Si el problema continúa, comuníquese con nuestro soporte al cliente al $1 para recibir ayuda adicional.",
-    "description": "This message is shown to a user if their swap fails. The $1 will be replaced by support.metamask.io"
+    "message": "Esta es una estimación de la tarifa de red que se utilizará para completar su intercambio. La cantidad real puede cambiar según las condiciones de la red."
   },
   "swapFailedErrorTitle": {
-    "message": "Error al intercambiar"
-  },
-  "swapFetchingQuote": {
-    "message": "Obteniendo cotización"
-  },
-  "swapFetchingQuoteNofN": {
-    "message": "Obtener cotización $1 de $2",
-    "description": "A count of possible quotes shown to the user while they are waiting for quotes to be fetched. $1 is the number of quotes already loaded, and $2 is the total number of resources that we check for quotes. Keep in mind that not all resources will have a quote for a particular swap."
-  },
-  "swapFetchingQuotes": {
-    "message": "Obtener cotizaciones"
+    "message": "Intercambio fallido"
   },
   "swapFetchingQuotesErrorDescription": {
-    "message": "Se produjo un error. Vuelva a intentarlo o, si el error persiste, póngase en contacto con el soporte al cliente."
+    "message": "Hmmm... algo salió mal. Vuelva a intentarlo o, si los errores persisten, póngase en contacto con el servicio de atención al cliente."
   },
   "swapFetchingQuotesErrorTitle": {
-    "message": "Error al capturar cotizaciones"
+    "message": "Error al obtener cotizaciones"
   },
   "swapFetchingTokens": {
-    "message": "Capturando tokens…"
-  },
-  "swapFromTo": {
-    "message": "El intercambio de $1 por $2",
-    "description": "Tells a user that they need to confirm on their hardware wallet a swap of 2 tokens. $1 is a source token and $2 is a destination token"
-  },
-  "swapGasFeesDetails": {
-    "message": "Las tarifas de gas son estimadas y fluctuarán en función del tráfico de la red y la complejidad de las transacciones."
-  },
-  "swapGasFeesLearnMore": {
-    "message": "Obtenga más información sobre las tarifas de gas"
-  },
-  "swapGasFeesSplit": {
-    "message": "Las tarifas de gas en la pantalla anterior se dividen entre estas dos transacciones."
-  },
-  "swapGasFeesSummary": {
-    "message": "Las tarifas de gas se pagan a los mineros de criptomonedas que procesan transacciones en la red $1. MetaMask no se beneficia de las tarifas de gas.",
-    "description": "$1 is the selected network, e.g. Ethereum or BSC"
-  },
-  "swapHighSlippage": {
-    "message": "Deslizamiento alto"
+    "message": "Obteniendo tokens..."
+  },
+  "swapFinalizing": {
+    "message": "Finalizando..."
   },
   "swapHighSlippageWarning": {
-    "message": "El monto del deslizamiento es muy alto."
-  },
-  "swapIncludesMMFee": {
-    "message": "Incluye una tasa de MetaMask del $1%.",
-    "description": "Provides information about the fee that metamask takes for swaps. $1 is a decimal number."
-  },
-  "swapIncludesMetaMaskFeeViewAllQuotes": {
-    "message": "Incluye una tarifa MetaMask de $1% - $2",
-    "description": "Provides information about the fee that metamask takes for swaps. $1 is a decimal number and $2 is a link to view all quotes."
-  },
-  "swapLearnMore": {
-    "message": "Más información sobre los intercambios"
-  },
-  "swapLowSlippage": {
-    "message": "Deslizamiento bajo"
+    "message": "La cantidad de deslizamiento es muy alta. ¡Asegúrate de saber lo que estás haciendo!"
   },
   "swapLowSlippageError": {
-    "message": "Es posible que la transacción tenga errores, el deslizamiento máximo es demasiado bajo."
+    "message": "La transacción puede fallar, el deslizamiento máximo es demasiado bajo."
+  },
+  "swapMaxNetworkFeeInfo": {
+    "message": "“$1” es lo máximo que gastará. Cuando la red es volátil, esto puede ser una gran cantidad.",
+    "description": "$1 will be the translation of swapMaxNetworkFees, with the font bolded"
+  },
+  "swapMaxNetworkFees": {
+    "message": "Tarifa de red máxima"
   },
   "swapMaxSlippage": {
-    "message": "Desfase máximo"
+    "message": "Deslizamiento máximo"
   },
   "swapMetaMaskFee": {
     "message": "Tarifa de MetaMask"
   },
   "swapMetaMaskFeeDescription": {
-    "message": "La tarifa de $1% se incluye automáticamente en esta cotización. Lo paga a cambio de una licencia para usar el software de agregación de información del proveedor de liquidez de MetaMask.",
+    "message": "Siempre encontramos el mejor precio de las principales fuentes de liquidez. Una tarifa de $1% se incluye automáticamente en cada cotización, lo que respalda el desarrollo continuo para hacer que MetaMask sea aún mejor.",
     "description": "Provides information about the fee that metamask takes for swaps. $1 is a decimal number."
   },
-  "swapNQuotesWithDot": {
-    "message": "$1 cotizaciones.",
+  "swapNQuotes": {
+    "message": "$1 cotizaciones",
     "description": "$1 is the number of quotes that the user can select from when opening the list of quotes on the 'view quote' screen"
   },
+  "swapNetworkFeeSummary": {
+    "message": "La tarifa de la red cubre el costo de procesar su intercambio y almacenarlo en la red $1. MetaMask no se beneficia de esta tarifa."
+  },
   "swapNewQuoteIn": {
-    "message": "Cotizaciones nuevas en $1",
+    "message": "Nuevas cotizaciones en $1",
     "description": "Tells the user the amount of time until the currently displayed quotes are update. $1 is a time that is counting down from 1:00 to 0:00"
   },
-  "swapNoTokensAvailable": {
-    "message": "No hay tokens disponibles que coincidan con $1",
-    "description": "Tells the user that a given search string does not match any tokens in our token lists. $1 can be any string of text"
-  },
   "swapOnceTransactionHasProcess": {
-    "message": "Su $1 se agregará a la cuenta una vez que se procese esta transacción.",
+    "message": "Su $1 se agregará a su cuenta una vez que se haya procesado esta transacción.",
     "description": "This message communicates the token that is being transferred. It is shown on the awaiting swap screen. The $1 will be a token symbol."
   },
   "swapPriceDifference": {
-    "message": "Está a punto de intercambiar $1 $2 (~$3) por $4 $5 (~$6).",
+    "message": "Está poor interccambiar $1 $2 (~$3) por $4 $5 (~$6).",
     "description": "This message represents the price slippage for the swap.  $1 and $4 are a number (ex: 2.89), $2 and $5 are symbols (ex: ETH), and $3 and $6 are fiat currency amounts."
   },
   "swapPriceDifferenceTitle": {
-    "message": "Diferencia de precio de ~$1 %",
+    "message": "Diferencia de precio de ~$1%",
     "description": "$1 is a number (ex: 1.23) that represents the price difference."
   },
-  "swapPriceImpactTooltip": {
-    "message": "El impacto sobre el precio es la diferencia entre el precio actual del mercado y el monto recibido durante la ejecución de la transacción. El impacto sobre el precio es una función del tamaño de su transacción respecto de la dimensión del fondo de liquidez."
-  },
-  "swapPriceUnavailableDescription": {
-    "message": "No se pudo determinar el impacto sobre el precio debido a la falta de datos de los precios del mercado. Antes de realizar el intercambio, confirme que está de acuerdo con la cantidad de tokens que está a punto de recibir."
-  },
-  "swapPriceUnavailableTitle": {
-    "message": "Antes de continuar, verifique su tasa"
+  "swapPriceDifferenceTooltip": {
+    "message": "La diferencia en los precios de mercado puede verse afectada por las tarifas cobradas por los intermediarios, el tamaño del mercado, el tamaño del comercio o las ineficiencias del mercado."
+  },
+  "swapPriceDifferenceUnavailable": {
+    "message": "El precio de mercado no está disponible. Asegúrese de sentirse cómodo con el monto devuelto antes de continuar."
   },
   "swapProcessing": {
-    "message": "Procesamiento"
+    "message": "Procesando"
   },
   "swapQuoteDetails": {
     "message": "Detalles de cotización"
   },
-  "swapQuoteNofM": {
-    "message": "$1 de $2",
-    "description": "A count of possible quotes shown to the user while they are waiting for quotes to be fetched. $1 is the number of quotes already loaded, and $2 is the total number of resources that we check for quotes. Keep in mind that not all resources will have a quote for a particular swap."
+  "swapQuoteDetailsSlippageInfo": {
+    "message": "Si el precio cambia entre el momento en que se realiza el pedido y se confirma, se denomina \"deslizamiento\". Su intercambio se cancelará automáticamente si el deslizamiento excede su configuración de \"tolerancia de deslizamiento\"."
+  },
+  "swapQuoteIncludesRate": {
+    "message": "La cotización incluye una tarifa de MetaMask de $1%",
+    "description": "Provides information about the fee that metamask takes for swaps. $1 is a decimal number."
+  },
+  "swapQuoteNofN": {
+    "message": "Cotización $1 de $2",
+    "description": "A count of loaded quotes shown to the user while they are waiting for quotes to be fetched. $1 is the number of quotes already loaded, and $2 is the total number of quotes to load."
   },
   "swapQuoteSource": {
-    "message": "Fuente de la cotización"
+    "message": "Fuente de cotización"
+  },
+  "swapQuotesAreRefreshed": {
+    "message": "Las cotizaciones se actualizan a menudo para reflejar las condiciones actuales del mercado."
   },
   "swapQuotesExpiredErrorDescription": {
-    "message": "Solicite cotizaciones nuevas para tener los costos más recientes."
+    "message": "Solicite nuevas cotizaciones para obtener las últimas tarifas."
   },
   "swapQuotesExpiredErrorTitle": {
-    "message": "Tiempo de espera de cotizaciones"
-  },
-  "swapQuotesNotAvailableDescription": {
-    "message": "Reduzca el tamaño de su operación o utilice un token diferente."
+    "message": "El tiempo de espera caducó obteniendo cotizaciones"
   },
   "swapQuotesNotAvailableErrorDescription": {
-    "message": "Intente ajustar la configuración de monto o deslizamiento y vuelva a intentarlo."
+    "message": "Intente ajustar la configuración de cantidad o deslizamiento y vuelva a intentarlo."
   },
   "swapQuotesNotAvailableErrorTitle": {
     "message": "No hay cotizaciones disponibles"
   },
   "swapRate": {
-    "message": "Tarifa"
+    "message": "Tasa de intercambio"
   },
   "swapReceiving": {
     "message": "Recibiendo"
   },
   "swapReceivingInfoTooltip": {
-    "message": "Este es un valor estimado. El monto exacto depende del deslizamiento."
+    "message": "Esta es una estimación. La cantidad exacta depende del deslizamiento."
   },
   "swapRequestForQuotation": {
-    "message": "Solicitud de cotización"
-  },
-  "swapReviewSwap": {
-    "message": "Revisar intercambio"
-  },
-  "swapSearchNameOrAddress": {
-    "message": "Buscar nombre o pegar dirección"
+    "message": "Solicitud de presupuesto"
+  },
+  "swapSearchForAToken": {
+    "message": "Buscar un token"
   },
   "swapSelect": {
     "message": "Seleccionar"
@@ -4659,259 +1718,135 @@
     "message": "Seleccionar una cotización"
   },
   "swapSelectAToken": {
-    "message": "Seleccionar token"
+    "message": "Seleccionar un token"
   },
   "swapSelectQuotePopoverDescription": {
-    "message": "A continuación, se muestran todas las cotizaciones recopiladas de diversas fuentes de liquidez."
-  },
-  "swapSelectToken": {
-    "message": "Seleccionar token"
-  },
-  "swapShowLatestQuotes": {
-    "message": "Mostrar cotizaciones más recientes"
-  },
-  "swapSlippageHighDescription": {
-    "message": "El deslizamiento ingresado ($1%) se considera muy alto y puede resultar en una mala tasa",
-    "description": "$1 is the amount of % for slippage"
-  },
-  "swapSlippageHighTitle": {
-    "message": "Deslizamiento alto"
-  },
-  "swapSlippageLowDescription": {
-    "message": "Un valor tan bajo ($1%) puede resultar en un intercambio fallido",
-    "description": "$1 is the amount of % for slippage"
-  },
-  "swapSlippageLowTitle": {
-    "message": "Deslizamiento bajo"
-  },
-  "swapSlippageNegative": {
-    "message": "El deslizamiento debe ser mayor o igual que cero"
-  },
-  "swapSlippageNegativeDescription": {
-    "message": "El deslizamiento debe ser mayor o igual que cero"
-  },
-  "swapSlippageNegativeTitle": {
-    "message": "Aumentar el deslizamiento para continuar"
-  },
-  "swapSlippageOverLimitDescription": {
-    "message": "La tolerancia al deslizamiento debe ser del 15 % o menos. Cualquier cosa más alta resultará en una mala tasa."
-  },
-  "swapSlippageOverLimitTitle": {
-    "message": "Reducir el deslizamiento para continuar"
-  },
-  "swapSlippagePercent": {
-    "message": "$1%",
-    "description": "$1 is the amount of % for slippage"
-  },
-  "swapSlippageTooltip": {
-    "message": "Si el precio cambia entre el momento en que hace el pedido y cuando se confirma, se denomina \"deslizamiento\". El canje se cancelará automáticamente si el deslizamiento supera lo establecido en la configuración de la \"tolerancia de deslizamiento\"."
-  },
-  "swapSlippageZeroDescription": {
-    "message": "Hay menos proveedores de cotizaciones de deslizamiento cero, lo que resultará en una cotización menos competitiva."
-  },
-  "swapSlippageZeroTitle": {
-    "message": "Abastecimiento de proveedores de deslizamiento cero"
+    "message": "A continuación se muestran todas las cotizaciones recopiladas de múltiples fuentes de liquidez."
+  },
+  "swapSlippageTooLow": {
+    "message": "El deslizamiento debe ser mayor que cero"
   },
   "swapSource": {
     "message": "Fuente de liquidez"
   },
   "swapSourceInfo": {
-    "message": "Buscamos varias fuentes de liquidez (sitios de cambio, agregadores y creadores de mercado profesionales) para obtener las mejores tasas y las tarifas de red más bajas."
-  },
-  "swapSuggested": {
-    "message": "Intercambio sugerido"
-  },
-  "swapSuggestedGasSettingToolTipMessage": {
-    "message": "Los intercambios son transacciones complejas y urgentes. Recomendamos esta tarifa de gas para lograr un buen equilibrio entre el costo y la garantía de un intercambio exitoso."
+    "message": "Buscamos múltiples fuentes de liquidez (exchanges, agregadores y creadores de mercado profesionales) para encontrar las mejores tarifas y las tarifas de red más bajas."
   },
   "swapSwapFrom": {
-    "message": "Intercambiar de"
+    "message": "Intercambiar desde"
   },
   "swapSwapSwitch": {
-    "message": "Cambiar orden de los tokens"
+    "message": "Intercambiar de y a tokens"
   },
   "swapSwapTo": {
     "message": "Intercambiar a"
   },
-  "swapToConfirmWithHwWallet": {
-    "message": "para confirmar con su monedero físico"
-  },
-  "swapTokenAddedManuallyDescription": {
-    "message": "Verifique este token en $1 y asegúrese de que sea el token que desea operar.",
-    "description": "$1 points the user to etherscan as a place they can verify information about a token. $1 is replaced with the translation for \"etherscan\""
-  },
-  "swapTokenAddedManuallyTitle": {
-    "message": "Token añadido manualmente"
+  "swapThisWillAllowApprove": {
+    "message": "Esto permitirá que se intercambie $1."
   },
   "swapTokenAvailable": {
-    "message": "Su $1 se agregó a la cuenta.",
+    "message": "Su $1 se ha agregado a su cuenta.",
     "description": "This message is shown after a swap is successful and communicates the exact amount of tokens the user has received for a swap. The $1 is a decimal number of tokens followed by the token symbol."
   },
-  "swapTokenBalanceUnavailable": {
-    "message": "No se pudo recuperar su saldo de $1",
-    "description": "This message communicates to the user that their balance of a given token is currently unavailable. $1 will be replaced by a token symbol"
-  },
-  "swapTokenNotAvailable": {
-    "message": "El token no está disponible para intercambiar en esta región"
-  },
   "swapTokenToToken": {
-    "message": "Intercambiar $1 por $2",
+    "message": "Intercambiar $1 a $2",
     "description": "Used in the transaction display list to describe a swap. $1 and $2 are the symbols of tokens in involved in a swap."
   },
-  "swapTokenVerificationAddedManually": {
-    "message": "Este token se añadió de forma manual."
-  },
-  "swapTokenVerificationMessage": {
-    "message": "Siempre confirme la dirección del token en $1.",
-    "description": "Points the user to Etherscan as a place they can verify information about a token. $1 is replaced with the translation for \"Etherscan\" followed by an info icon that shows more info on hover."
-  },
-  "swapTokenVerificationOnlyOneSource": {
-    "message": "Solo se verificó en una fuente."
-  },
-  "swapTokenVerificationSources": {
-    "message": "Verificar en $1 fuentes.",
-    "description": "Indicates the number of token information sources that recognize the symbol + address. $1 is a decimal number."
-  },
-  "swapTokenVerifiedOn1SourceDescription": {
-    "message": "$1 solo se verifica en 1 fuente. Considere verificarlo en $2 antes de continuar.",
-    "description": "$1 is a token name, $2 points the user to etherscan as a place they can verify information about a token. $1 is replaced with the translation for \"etherscan\""
-  },
-  "swapTokenVerifiedOn1SourceTitle": {
-    "message": "Token potencialmente falso"
-  },
-  "swapTooManyDecimalsError": {
-    "message": "$1 permite hasta $2 decimales",
-    "description": "$1 is a token symbol and $2 is the max. number of decimals allowed for the token"
-  },
   "swapTransactionComplete": {
-    "message": "Transacción completa"
-  },
-  "swapTwoTransactions": {
-    "message": "2 transacciones"
+    "message": "Transacción completada"
   },
   "swapUnknown": {
     "message": "Desconocido"
   },
+  "swapUsingBestQuote": {
+    "message": "Utilizando la mejor cotización"
+  },
   "swapVerifyTokenExplanation": {
-    "message": "Varios tokens pueden usar el mismo nombre y símbolo. Revise $1 para comprobar que este es el token que busca.",
+    "message": "Varios tokens pueden usar el mismo nombre y símbolo. Verifique $1 para verificar que este es el token que está buscando.",
     "description": "This appears in a tooltip next to the verifyThisTokenOn message. It gives the user more information about why they should check the token on a block explorer. $1 will be the name or url of the block explorer, which will be the translation of 'etherscan' or a block explorer url specified for a custom network."
   },
+  "swapViewToken": {
+    "message": "Ver $1"
+  },
   "swapYourTokenBalance": {
-    "message": "$1 $2 disponibles para intercambio",
+    "message": "$1 $2 están disponibles para intercambiar",
     "description": "Tells the user how much of a token they have in their balance. $1 is a decimal number amount of tokens, and $2 is a token symbol"
   },
   "swapZeroSlippage": {
-    "message": "0 % de deslizamiento"
+    "message": "Deslizamiento 0%"
   },
   "swapsAdvancedOptions": {
-    "message": "Opciones avanzadas"
+    "message": "Opciones Avanzadas"
   },
   "swapsExcessiveSlippageWarning": {
-    "message": "El monto del deslizamiento es muy alto, por lo que recibirá una tasa de conversión desfavorable. Disminuya su tolerancia de deslizamiento a un valor menor al 15 %."
+    "message": "La cantidad de deslizamiento es demasiado alta y resultará en una mala tasa. Reduzca su tolerancia al deslizamiento a un valor inferior al 15%."
   },
   "swapsMaxSlippage": {
-    "message": "Tolerancia de deslizamiento"
+    "message": "Tolerancia al Deslizamiento"
   },
   "swapsNotEnoughForTx": {
-    "message": "No hay $1 suficientes para completar esta transacción",
-    "description": "Tells the user that they don't have enough of a token for a proposed swap. $1 is a token symbol"
-  },
-  "swapsNotEnoughToken": {
-    "message": "No hay suficiente $1",
+    "message": "No hay suficiente $1 para completar esta transacción",
     "description": "Tells the user that they don't have enough of a token for a proposed swap. $1 is a token symbol"
   },
   "swapsViewInActivity": {
     "message": "Ver en actividad"
   },
-  "switch": {
-    "message": "Cambiar"
-  },
-  "switchEthereumChainConfirmationDescription": {
-    "message": "Esto cambiará la red seleccionada en MetaMask por una red agregada con anterioridad:"
-  },
-  "switchEthereumChainConfirmationTitle": {
-    "message": "¿Le permite a este sitio cambiar la red?"
-  },
-  "switchNetwork": {
-    "message": "Cambiar red"
-  },
   "switchNetworks": {
-    "message": "Cambiar redes"
-  },
-  "switchToNetwork": {
-    "message": "Cambiar a $1",
-    "description": "$1 represents the custom network that has previously been added"
+    "message": "Cambiar de Red"
   },
   "switchToThisAccount": {
     "message": "Cambiar a esta cuenta"
   },
-  "switchedTo": {
-    "message": "Ha cambiado a"
-  },
-  "switcherTitle": {
-    "message": "Selector de red"
-  },
-  "switcherTourDescription": {
-    "message": "Haga clic en el icono para cambiar de red o agregar una nueva red"
-  },
-  "switchingNetworksCancelsPendingConfirmations": {
-    "message": "Cambiar de red cancelará todas las confirmaciones pendientes"
-  },
   "symbol": {
     "message": "Símbolo"
   },
   "symbolBetweenZeroTwelve": {
     "message": "El símbolo debe tener 11 caracteres o menos."
   },
-  "tenPercentIncreased": {
-    "message": "10 % de aumento"
+  "syncWithMobile": {
+    "message": "Sincronizar con el móvil"
+  },
+  "syncWithMobileBeCareful": {
+    "message": "Asegúrese de que nadie más esté mirando su pantalla cuando escanee este código"
+  },
+  "syncWithMobileComplete": {
+    "message": "Tus datos se han sincronizado correctamente. ¡Disfruta de la aplicación móvil MetaMask!"
+  },
+  "syncWithMobileDesc": {
+    "message": "Puede sincronizar sus cuentas e información con su dispositivo móvil. Abra la aplicación móvil MetaMask, vaya a \"Configuración\" y toque \"Sincronizar desde la extensión del navegador\""
+  },
+  "syncWithMobileDescNewUsers": {
+    "message": "Si acaba de abrir la aplicación móvil MetaMask por primera vez, simplemente siga los pasos en su teléfono."
+  },
+  "syncWithMobileScanThisCode": {
+    "message": "Escanee este código con su aplicación móvil MetaMask"
+  },
+  "syncWithMobileTitle": {
+    "message": "Sincronizar con el móvil"
+  },
+  "syncWithThreeBox": {
+    "message": "Sincronizar datos con 3Box (experimental)"
+  },
+  "syncWithThreeBoxDescription": {
+    "message": "Actívelo para hacer una copia de seguridad de su configuración con 3Box. Esta característica es actualmente experimental, úselo bajo su propio riesgo."
+  },
+  "syncWithThreeBoxDisabled": {
+    "message": "3Box se ha desactivado debido a un error durante la sincronización inicial"
   },
   "terms": {
-    "message": "Términos de uso"
+    "message": "Términos de Uso"
   },
   "termsOfService": {
-    "message": "Términos de servicio"
-  },
-  "termsOfUse": {
-    "message": "términos de uso"
-  },
-  "termsOfUseAgreeText": {
-    "message": " Acepto los Términos de uso, que se aplican al uso que hago de MetaMask y de todas sus funcionalidades"
-  },
-  "termsOfUseFooterText": {
-    "message": "Por favor, desplácese para leer todas las secciones"
-  },
-  "termsOfUseTitle": {
-    "message": "Nuestros Términos de uso han sido actualizados"
-  },
-  "testNetworks": {
-    "message": "Redes de prueba"
-  },
-  "theme": {
-    "message": "Tema"
-  },
-  "themeDescription": {
-    "message": "Elija su tema MetaMask preferido."
-  },
-  "thingsToKeep": {
-    "message": "Cosas a tener en cuenta:"
-  },
-  "thirdPartySoftware": {
-    "message": "Aviso de software de terceros",
-    "description": "Title of a popup modal displayed when installing a snap for the first time."
-  },
-  "thisCollection": {
-    "message": "esta colección"
-  },
-  "thisServiceIsExperimental": {
-    "message": "Este servicio es experimental. Al habilitar esta función, usted acepta los $1 de OpenSea.",
-    "description": "$1 is link to open sea terms of use"
-  },
-  "time": {
-    "message": "Tiempo"
+    "message": "Términos del Servicio"
+  },
+  "testFaucet": {
+    "message": "Grifo de prueba"
+  },
+  "thisWillCreate": {
+    "message": "Esto creará un nuevo monedero y frase semilla"
   },
   "tips": {
-    "message": "Sugerencias"
+    "message": "Consejos"
   },
   "to": {
     "message": "Para"
@@ -4920,103 +1855,21 @@
     "message": "Para: $1",
     "description": "$1 is the address to include in the To label. It is typically shortened first using shortenAddress"
   },
-  "toggleEthSignBannerDescription": {
-    "message": "Está en riesgo de sufrir ataques de phishing. Protéjase desactivando eth_sign."
-  },
-  "toggleEthSignDescriptionField": {
-    "message": "Si activa esta opción, es posible que reciba solicitudes de firma que no sean legibles. Al firmar un mensaje que no entiende, podría estar dando su consentimiento para ceder sus fondos y NFT."
-  },
-  "toggleEthSignField": {
-    "message": "Solicitudes de eth_sign"
-  },
-  "toggleEthSignModalBannerBoldText": {
-    "message": " usted podría estar siendo estafado"
-  },
-  "toggleEthSignModalBannerText": {
-    "message": "Si se le ha pedido que active esta configuración,"
-  },
-  "toggleEthSignModalCheckBox": {
-    "message": "Entiendo que puedo perder todos mis fondos y mis NFT si activo las solicitudes de eth_sign. "
-  },
-  "toggleEthSignModalDescription": {
-    "message": "Permitir solicitudes eth_sign puede hacerlo vulnerable a ataques de phishing. Siempre revise la URL y tenga cuidado al firmar mensajes que contengan código."
-  },
-  "toggleEthSignModalFormError": {
-    "message": "El texto es incorrecto"
-  },
-  "toggleEthSignModalFormLabel": {
-    "message": "Ingrese “Firmo solo lo que entiendo” para continuar"
-  },
-  "toggleEthSignModalFormValidation": {
-    "message": "Firmo solo lo que entiendo"
-  },
-  "toggleEthSignModalTitle": {
-    "message": "Úselo bajo su propio riesgo"
-  },
-  "toggleEthSignOff": {
-    "message": "DESACTIVADO (Recomendado)"
-  },
-  "toggleEthSignOn": {
-    "message": "ACTIVADO (No recomendado)"
+  "toWithColon": {
+    "message": "Para:"
   },
   "token": {
     "message": "Token"
   },
-  "tokenAddress": {
-    "message": "Dirección del token"
-  },
   "tokenAlreadyAdded": {
-    "message": "Ya se agregó el token."
-  },
-  "tokenAutoDetection": {
-    "message": "Detección automática de tokens"
+    "message": "El token está actualmente agregado"
   },
   "tokenContractAddress": {
-    "message": "Dirección de contrato de token"
-  },
-  "tokenDecimalFetchFailed": {
-    "message": "Se requieren los decimales del token."
-  },
-  "tokenDecimalTitle": {
-    "message": "Decimales del token:"
-  },
-  "tokenDetails": {
-    "message": "Detalles del token"
-  },
-  "tokenFoundTitle": {
-    "message": "1 nuevo token encontrado"
-  },
-  "tokenId": {
-    "message": "ID de token"
-  },
-  "tokenList": {
-    "message": "Listas de tokens:"
-  },
-  "tokenScamSecurityRisk": {
-    "message": "estafas de tokens y riesgos de seguridad"
-  },
-  "tokenShowUp": {
-    "message": "Es posible que sus tokens no aparezcan automáticamente en su monedero."
+    "message": "Dirección del contrato de token"
   },
   "tokenSymbol": {
     "message": "Símbolo del token"
   },
-  "tokens": {
-    "message": "Tokens"
-  },
-  "tokensFoundTitle": {
-    "message": "$1 nuevos tokens encontrados",
-    "description": "$1 is the number of new tokens detected"
-  },
-  "tooltipApproveButton": {
-    "message": "Comprendo"
-  },
-  "tooltipSatusConnected": {
-    "message": "conectado"
-  },
-  "tooltipSatusNotConnected": {
-    "message": "no conectado"
-  },
   "total": {
     "message": "Total"
   },
@@ -5024,175 +1877,67 @@
     "message": "transacción"
   },
   "transactionCancelAttempted": {
-    "message": "Se intentó cancelar la transacción con una tarifa de gas de $1 en $2"
+    "message": "Se intentó cancelar la transacción con una comisión de gas de $1, en $2"
   },
   "transactionCancelSuccess": {
-    "message": "La transacción de canceló correctamente en $2"
+    "message": "La transacción se canceló con éxito en $2"
   },
   "transactionConfirmed": {
-    "message": "La transacción de confirmó en $2."
+    "message": "Se confirmó la transacción en $2."
   },
   "transactionCreated": {
-    "message": "La transacción se creó con un valor de $1 en $2."
-  },
-  "transactionData": {
-    "message": "Datos de transacción"
-  },
-  "transactionDecodingAccreditationDecoded": {
-    "message": "Decodificado por Truffle"
-  },
-  "transactionDecodingAccreditationVerified": {
-    "message": "Contrato verificado en $1"
-  },
-  "transactionDecodingUnsupportedNetworkError": {
-    "message": "La decodificación de la transacción no está disponible para chainId $1"
-  },
-  "transactionDetailDappGasMoreInfo": {
-    "message": "Sitio sugerido"
-  },
-  "transactionDetailDappGasTooltip": {
-    "message": "Editar para utilizar la tarifa de gas recomendada por MetaMask según el último bloque."
-  },
-  "transactionDetailGasHeading": {
-    "message": "Tarifa estimada de gas"
-  },
-  "transactionDetailGasInfoV2": {
-    "message": "estimada"
-  },
-  "transactionDetailGasTooltipConversion": {
-    "message": "Obtenga más información sobre las tarifas de gas"
-  },
-  "transactionDetailGasTooltipExplanation": {
-    "message": "Las tarifas de gas las establece la red y fluctúan según el tráfico y la complejidad de la transacción."
-  },
-  "transactionDetailGasTooltipIntro": {
-    "message": "Las tarifas de gas se pagan a los mineros de criptomonedas que procesan transacciones en la red $1. MetaMask no se beneficia de las tarifas de gas."
-  },
-  "transactionDetailGasTotalSubtitle": {
-    "message": "Cantidad + tarifa de gas"
-  },
-  "transactionDetailLayer2GasHeading": {
-    "message": "Tarifa de gas de la capa 2"
-  },
-  "transactionDetailMultiLayerTotalSubtitle": {
-    "message": "Monto + cargos"
+    "message": "Se creó una transacción con un valor de $1 en $2."
   },
   "transactionDropped": {
-    "message": "La transacción se abandonó en $2."
+    "message": "Transacción se redujo en $2."
   },
   "transactionError": {
-    "message": "Error de transacción. Excepción generada en el código de contrato."
+    "message": "Error en transacción. Se produjo una excepción en el código del contrato."
   },
   "transactionErrorNoContract": {
-    "message": "Intentando llamar a una función en una dirección sin contrato."
+    "message": "Intentando llamar una función en una dirección que no es del contrato."
   },
   "transactionErrored": {
-    "message": "La transacción encontró un error."
-  },
-  "transactionFailed": {
-    "message": "Transacción fallida"
+    "message": "La transacción tuvo un error."
   },
   "transactionFee": {
-    "message": "Tarifa de transacción"
-  },
-  "transactionHistoryBaseFee": {
-    "message": "Tarifa base (GWEI)"
-  },
-  "transactionHistoryL1GasLabel": {
-    "message": "Tarifa total de gas L1"
-  },
-  "transactionHistoryL2GasLimitLabel": {
-    "message": "Límite de gas L2"
-  },
-  "transactionHistoryL2GasPriceLabel": {
-    "message": "Precio de gas L2"
-  },
-  "transactionHistoryMaxFeePerGas": {
-    "message": "Tarifa máxima por gas"
-  },
-  "transactionHistoryPriorityFee": {
-    "message": "Tarifa de prioridad (GWEI)"
-  },
-  "transactionHistoryTotalGasFee": {
-    "message": "Tarifa total de gas"
-  },
-  "transactionNote": {
-    "message": "Nota de transacción"
+    "message": "Comisión de la transacción"
   },
   "transactionResubmitted": {
-    "message": "Transacción reenviada con la tarifa de gas aumentada a $1 en $2"
-  },
-  "transactionSecurityCheck": {
-    "message": "Habilitar alertas de seguridad"
-  },
-  "transactionSecurityCheckDescription": {
-    "message": "Usamos API de terceros para detectar y mostrar los riesgos involucrados en transacciones sin firmar y solicitudes de firma antes de que las firme. Estos servicios tendrán acceso a su transacción no firmada y solicitudes de firma, la dirección de su cuenta y su idioma preferido."
-  },
-  "transactionSettings": {
-    "message": "Ajustes de la transacción"
+    "message": "Se volvió a proponer la transacción, aumentando la comisión de gas a $1, en $2"
   },
   "transactionSubmitted": {
-    "message": "Transacción enviada con una tarifa de gas de $1 en $2."
+    "message": "Se propuso la transacción con una comisión de gas de $1, en $2."
   },
   "transactionUpdated": {
-    "message": "La transacción se actualizó en $2."
-  },
-  "transactions": {
-    "message": "Transacciones"
+    "message": "Se actualizó la transacción en $2."
   },
   "transfer": {
     "message": "Transferir"
   },
+  "transferBetweenAccounts": {
+    "message": "Transferir entre mis cuentas"
+  },
   "transferFrom": {
-    "message": "Transferir desde"
-  },
-  "troubleConnectingToLedgerU2FOnFirefox": {
-    "message": "Tenemos problemas para conectarnos con su Ledger. $1",
-    "description": "$1 is a link to the wallet connection guide;"
-  },
-  "troubleConnectingToLedgerU2FOnFirefox2": {
-    "message": "Revise nuestra guía de conexión de monederos físicos y vuelva a intentarlo.",
-    "description": "$1 of the ledger wallet connection guide"
-  },
-  "troubleConnectingToLedgerU2FOnFirefoxLedgerSolution": {
-    "message": "Si tiene la última versión de Firefox, es posible que experimente un problema relacionado con la eliminación de la compatibilidad con U2F de Firefox. Aprenda a solucionar este problema $1.",
-    "description": "It is a link to the ledger website for the workaround."
-  },
-  "troubleConnectingToLedgerU2FOnFirefoxLedgerSolution2": {
-    "message": "aquí",
-    "description": "Second part of the error message; It is a link to the ledger website for the workaround."
+    "message": "Transferir Desde"
   },
   "troubleConnectingToWallet": {
-    "message": "Tuvimos problemas al conectar su $1. Pruebe revisar $2 e inténtelo de nuevo.",
+    "message": "Tuvimos problemas para conectarnos con su $1, intente revisar $2 y vuelva a intentarlo.",
     "description": "$1 is the wallet device name; $2 is a link to wallet connection guide"
   },
-  "troubleStarting": {
-    "message": "MetaMask tuvo problemas para iniciar. Este error podría ser intermitente, así que intente reiniciar la extensión."
+  "troubleTokenBalances": {
+    "message": "Tuvimos problemas para cargar tus saldos de tokens. Puedes verlos ",
+    "description": "Followed by a link (here) to view token balances"
   },
   "trustSiteApprovePermission": {
-    "message": "Al conceder el permiso, usted permite que los siguientes $1 tengan acceso a sus fondos"
+    "message": "¿Confías en este sitio? Al otorgar este permiso, permite que $1 retire sus $2 y automatice las transacciones por usted.",
+    "description": "$1 is the url requesting permission and $2 is the symbol of the currency that the request is for"
   },
   "tryAgain": {
-    "message": "Vuelva a intentarlo"
-  },
-  "turnOnTokenDetection": {
-    "message": "Activar la detección mejorada de tokens"
-  },
-  "tutorial": {
-    "message": "Tutorial"
-  },
-  "twelveHrTitle": {
-    "message": "12 horas:"
-  },
-  "txInsightsNotSupported": {
-    "message": "En este momento no se admiten informaciones sobre las transacciones para este contrato."
-  },
-  "typeYourSRP": {
-    "message": "Escriba la frase secreta de recuperación"
-  },
-  "u2f": {
-    "message": "U2F",
-    "description": "A name on an API for the browser to interact with devices that support the U2F protocol. On some browsers we use it to connect MetaMask to Ledger devices."
+    "message": "Vuelve a intentar"
+  },
+  "typePassword": {
+    "message": "Escribe tu contraseña"
   },
   "unapproved": {
     "message": "No aprobado"
@@ -5201,22 +1946,19 @@
     "message": "unidades"
   },
   "unknown": {
-    "message": "Desconocido"
+    "message": "Desconocido/a"
   },
   "unknownCameraError": {
-    "message": "Error al intentar acceder a la cámara. Vuelva a intentarlo…"
+    "message": "Hubo un error al intentar acceder a la cámara. Por favor, vuelve a intentar..."
   },
   "unknownCameraErrorTitle": {
-    "message": "Lo lamentamos, se produjo un error…"
-  },
-  "unknownCollection": {
-    "message": "Colección sin nombre"
+    "message": "Uuups! Algo se estropeó..."
   },
   "unknownNetwork": {
     "message": "Red privada desconocida"
   },
   "unknownQrCode": {
-    "message": "Error: No se pudo identificar ese código QR"
+    "message": "Error: No pudimos identificar ese código QR"
   },
   "unlimited": {
     "message": "Ilimitado"
@@ -5225,256 +1967,90 @@
     "message": "Desbloquear"
   },
   "unlockMessage": {
-    "message": "La Web descentralizada espera"
-  },
-  "unrecognizedChain": {
-    "message": "No se reconoce esta red personalizada",
-    "description": "$1 is a clickable link with text defined by the 'unrecognizedChanLinkText' key. The link will open to instructions for users to validate custom network details."
-  },
-  "unrecognizedProtocol": {
-    "message": "$1 (Protocolo no reconocido)",
-    "description": "Shown when the protocol is unknown by the extension. $1 is the protocol code."
-  },
-  "unsendableAsset": {
-    "message": "Actualmente no se admite el envío de tokens NFT (ERC-721)",
-    "description": "This is an error message we show the user if they attempt to send an NFT asset type, for which currently don't support sending"
-  },
-  "unverifiedContractAddressMessage": {
-    "message": "No podemos verificar este contrato. Asegúrese de que confía en esta dirección."
-  },
-  "upArrow": {
-    "message": "flecha ascendente"
-  },
-  "update": {
-    "message": "Actualizar"
+    "message": "Te espera toda la red descentralizada"
   },
   "updatedWithDate": {
-    "message": "$1 actualizado"
+    "message": "Actualizado $1"
   },
   "urlErrorMsg": {
-    "message": "Las direcciones URL requieren el prefijo HTTP/HTTPS adecuado."
+    "message": "URI necesita el prefijo HTTP/HTTPS apropiado"
   },
   "urlExistsErrorMsg": {
-    "message": "En este momento, la red $1 está utilizando esta dirección URL."
-  },
-  "use4ByteResolution": {
-    "message": "Decodificar contratos inteligentes"
-  },
-  "use4ByteResolutionDescription": {
-    "message": "Para mejorar la experiencia del usuario, personalizamos la pestaña de actividad con mensajes basados en los contratos inteligentes con los que interactúa. MetaMask usa un servicio llamado 4byte.directory para decodificar datos y mostrarle una versión de un contrato inteligente que es más fácil de leer. Esto ayuda a reducir sus posibilidades de aprobar acciones de contratos inteligentes maliciosos, pero puede resultar en que se comparta su dirección IP."
-  },
-  "useMultiAccountBalanceChecker": {
-    "message": "Solicitudes de saldo de cuenta por lotes"
-  },
-  "useMultiAccountBalanceCheckerSettingDescription": {
-    "message": "Obtenga actualizaciones de saldo más rápidas mediante el procesamiento por lotes de solicitudes de saldo de cuenta. Esto nos permite obtener los saldos de su cuenta juntos, para que obtenga actualizaciones más rápidas para una experiencia mejorada. Cuando esta función está desactivada, es menos probable que terceros logran asociar a sus cuentas entre sí."
-  },
-  "useNftDetection": {
-    "message": "Detección automática de NFT"
+    "message": "La URL ya está presente en la lista existente de redes"
   },
   "usePhishingDetection": {
-    "message": "Usar detección de phishing"
+    "message": "Usar la detección de phishing"
   },
   "usePhishingDetectionDescription": {
-    "message": "Mostrar una advertencia respecto de los dominios de phishing dirigidos a los usuarios de Ethereum"
-  },
-  "useSiteSuggestion": {
-    "message": "Usar sugerencia del sitio"
-  },
-  "useTokenDetectionPrivacyDesc": {
-    "message": "La visualización automática de tokens enviados a su cuenta implica la comunicación con servidores de terceros para obtener imágenes de tokens. Esos servicios tendrán acceso a su dirección IP."
+    "message": "Mostrar una advertencia para los dominios de phishing dirigidos a los usuarios de Ethereum"
   },
   "usedByClients": {
-    "message": "Usado por una variedad de clientes distintos"
+    "message": "Utilizado por una variedad de clientes diferentes"
   },
   "userName": {
     "message": "Nombre de usuario"
   },
-  "verifyContractDetails": {
-    "message": "Verificar detalles de terceros"
-  },
-  "verifyThisTokenDecimalOn": {
-    "message": "Los decimales del token se pueden encontrar en $1",
+  "verifyThisTokenOn": {
+    "message": "Verifica este token en $1",
     "description": "Points the user to etherscan as a place they can verify information about a token. $1 is replaced with the translation for \"etherscan\""
   },
-  "verifyThisTokenOn": {
-    "message": "Comprobar este token en $1",
-    "description": "Points the user to etherscan as a place they can verify information about a token. $1 is replaced with the translation for \"etherscan\""
-  },
-  "verifyThisUnconfirmedTokenOn": {
-    "message": "Verifique este token en $1 y asegúrese de que sea el token con el que quiere realizar la transacción.",
-    "description": "Points the user to etherscan as a place they can verify information about a token. $1 is replaced with the translation for \"etherscan\""
-  },
-  "version": {
-    "message": "Versión"
-  },
-  "view": {
-    "message": "Ver"
-  },
-  "viewAllDetails": {
-    "message": "Ver todos los detalles"
-  },
-  "viewAllQuotes": {
-    "message": "ver todas las cotizaciones"
+  "viewAccount": {
+    "message": "Ver cuenta"
   },
   "viewContact": {
-    "message": "Ver contacto"
-  },
-  "viewDetails": {
-    "message": "Ver detalles"
-  },
-  "viewFullTransactionDetails": {
-    "message": "Ver detalles completos de la transacción"
-  },
-  "viewMore": {
-    "message": "Ver más"
-  },
-  "viewOnBlockExplorer": {
-    "message": "Ver en el explorador de bloques"
+    "message": "Ver Contacto"
   },
   "viewOnCustomBlockExplorer": {
-    "message": "Ver $1 en $2",
-    "description": "$1 is the action type. e.g (Account, Transaction, Swap) and $2 is the Custom Block Exporer URL"
+    "message": "Ver en $1"
   },
   "viewOnEtherscan": {
-    "message": "Ver $1 en Etherscan",
-    "description": "$1 is the action type. e.g (Account, Transaction, Swap)"
-  },
-  "viewOnExplorer": {
-    "message": "Ver en el explorador"
-  },
-  "viewOnOpensea": {
-    "message": "Ver en Opensea"
-  },
-  "viewPortfolioDashboard": {
-    "message": "Ver panel de cartera"
-  },
-  "viewinCustodianApp": {
-    "message": "Ver en la aplicación de custodia"
+    "message": "Ver en Etherscan"
   },
   "viewinExplorer": {
-    "message": "Ver $1 en el explorador",
-    "description": "$1 is the action type. e.g (Account, Transaction, Swap)"
+    "message": "Ver en el Explorador"
   },
   "visitWebSite": {
-    "message": "Visite nuestro sitio web"
-  },
-  "wallet": {
-    "message": "Monedero"
+    "message": "Visita nuestro sitio web"
   },
   "walletConnectionGuide": {
-    "message": "nuestra guía de conexión del monedero físico"
-  },
-  "walletCreationSuccessDetail": {
-    "message": "Ha protegido con éxito su monedero. Mantenga su frase secreta de recuperación a salvo y en secreto: ¡es su responsabilidad!"
-  },
-  "walletCreationSuccessReminder1": {
-    "message": "MetaMask no puede recuperar su frase secreta de recuperación."
-  },
-  "walletCreationSuccessReminder2": {
-    "message": "MetaMask nunca le pedirá su frase secreta de recuperación."
-  },
-  "walletCreationSuccessReminder3": {
-    "message": "$1 con nadie o se arriesga a que le roben los fondos",
-    "description": "$1 is separated as walletCreationSuccessReminder3BoldSection so that we can bold it"
-  },
-  "walletCreationSuccessReminder3BoldSection": {
-    "message": "Nunca comparta su frase secreta de recuperación",
-    "description": "This string is localized separately from walletCreationSuccessReminder3 so that we can bold it"
-  },
-  "walletCreationSuccessTitle": {
-    "message": "Creación exitosa del monedero"
-  },
-  "wantToAddThisNetwork": {
-    "message": "¿Desea añadir esta red?"
-  },
-  "wantsToAddThisAsset": {
-    "message": "$1 quiere agregar este activo a su monedero."
-  },
-  "warning": {
-    "message": "Advertencia"
-  },
-  "warningTooltipText": {
-    "message": "$1 El tercero podría gastar todo su saldo de tokens sin previo aviso o consentimiento. Protéjase personalizando un límite de gasto más bajo.",
-    "description": "$1 is a warning icon with text 'Be careful' in 'warning' colour"
-  },
-  "weak": {
-    "message": "Débil"
+    "message": "nuestra guía de monedero físico"
+  },
+  "walletSeed": {
+    "message": "Semilla del monedero"
   },
   "web3ShimUsageNotification": {
-    "message": "Parece que el sitio web actual intentó utilizar la API de window.web3 que se eliminó. Si el sitio no funciona, haga clic en $1 para obtener más información.",
+    "message": "Notamos que el sitio web actual intentó utilizar la API window.web3 eliminada. Si el sitio parece estar roto, haga clic en $1 para obtener más información.",
     "description": "$1 is a clickable link."
   },
-  "webhid": {
-    "message": "WebHID",
-    "description": "Refers to a interface for connecting external devices to the browser. Used for connecting ledger to the browser. Read more here https://developer.mozilla.org/en-US/docs/Web/API/WebHID_API"
-  },
-  "websites": {
-    "message": "sitios web",
-    "description": "Used in the 'permission_rpc' message."
+  "welcome": {
+    "message": "Bienvenido a MetaMask"
   },
   "welcomeBack": {
     "message": "¡Bienvenido de nuevo!"
   },
-  "welcomeExploreDescription": {
-    "message": "Almacenar, enviar y gastar criptomonedas y activos."
-  },
-  "welcomeExploreTitle": {
-    "message": "Explorar aplicaciones descentralizadas"
-  },
-  "welcomeLoginDescription": {
-    "message": "Use su MetaMask para acceder a aplicaciones descentralizadas, sin necesidad de registrarse."
-  },
-  "welcomeLoginTitle": {
-    "message": "Diga hola a su monedero"
-  },
-  "welcomeToMetaMask": {
-    "message": "Comencemos"
-  },
-  "welcomeToMetaMaskIntro": {
-    "message": "Con la confianza de millones de usuarios, MetaMask es un monedero seguro que permite que todos puedan acceder al mundo de Web3."
-  },
-  "whatsNew": {
-    "message": "Novedades",
-    "description": "This is the title of a popup that gives users notifications about new features and updates to MetaMask."
-  },
   "whatsThis": {
     "message": "¿Qué es esto?"
+  },
+  "writePhrase": {
+    "message": "Escriba esta frase en una hoja de papel y guárdela en un lugar seguro. Si desea aún más seguridad, anótelo en varias hojas de papel y guárdelas en 2 o 3 ubicaciones diferentes."
   },
   "xOfY": {
     "message": "$1 de $2",
     "description": "$1 and $2 are intended to be two numbers, where $2 is a total, and $1 is a count towards that total"
   },
-  "xOfYPending": {
-    "message": "$1 de $2 están pendientes",
-    "description": "$1 and $2 are intended to be two numbers, where $2 is a total number of pending confirmations, and $1 is a count towards that total"
-  },
-  "yes": {
-    "message": "Sí"
-  },
-  "youHaveAddedAll": {
-    "message": "Ha agregado todas las redes populares. Puede descubrir más redes $1 o puede $2",
-    "description": "$1 is a link with the text 'here' and $2 is a button with the text 'add more networks manually'"
+  "yesLetsTry": {
+    "message": "Sí, probemos"
   },
   "youNeedToAllowCameraAccess": {
-    "message": "Necesita permitir el acceso a la cámara para usar esta función."
+    "message": "Tienes que permitir acceso a la cámara para usar esta función."
   },
   "youSign": {
-    "message": "Está firmando"
-  },
-  "yourAccounts": {
-    "message": "Sus cuentas"
-  },
-  "yourFundsMayBeAtRisk": {
-    "message": "Sus fondos podrían estar en riesgo"
-  },
-  "yourNFTmayBeAtRisk": {
-    "message": "Sus NFT podrían estar en riesgo"
+    "message": "Usted está firmando"
   },
   "yourPrivateSeedPhrase": {
-    "message": "Su frase secreta de recuperación"
+    "message": "Tu frase semilla privada"
   },
   "zeroGasPriceOnSpeedUpError": {
-    "message": "No hay entradas sobre el precio del gas al acelerar la transacción"
+    "message": "No hubo precio de gas al agilizar"
   }
 }