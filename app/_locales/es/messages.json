--- conflicted
+++ resolved
@@ -4748,21 +4748,6 @@
   "seeDetails": {
     "message": "Ver detalles"
   },
-<<<<<<< HEAD
-=======
-  "seedPhraseConfirm": {
-    "message": "Confirmar frase secreta de recuperación"
-  },
-  "seedPhraseEnterMissingWords": {
-    "message": "Confirmar frase secreta de recuperación"
-  },
-  "seedPhraseIntroSidebarBulletOne": {
-    "message": "Escríbala y guárdela en varios lugares secretos"
-  },
-  "seedPhraseIntroSidebarBulletTwo": {
-    "message": "Guárdela en una caja de seguridad"
-  },
->>>>>>> 61bc4a83
   "seedPhraseIntroTitle": {
     "message": "Proteger su cartera"
   },
