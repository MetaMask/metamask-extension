{
  "QRHardwareInvalidTransactionTitle": {
    "message": "Error"
  },
  "QRHardwareMismatchedSignId": {
    "message": "Datos de transacción incongruentes. Compruebe los detalles."
  },
  "QRHardwarePubkeyAccountOutOfRange": {
    "message": "No hay más cuentas. Para acceder a otra cuenta que no figura en la lista, vuelva a conectar su monedero físico y selecciónela."
  },
  "QRHardwareScanInstructions": {
    "message": "Coloque el código QR delante de la cámara. La pantalla está borrosa, pero no afectará la lectura."
  },
  "QRHardwareSignRequestCancel": {
    "message": "Rechazar"
  },
  "QRHardwareSignRequestDescription": {
    "message": "Después de firmar con su monedero, haga clic en \"Obtener firma\" para recibir la firma"
  },
  "QRHardwareSignRequestGetSignature": {
    "message": "Obtener firma"
  },
  "QRHardwareSignRequestSubtitle": {
    "message": "Escanee código QR con su monedero"
  },
  "QRHardwareSignRequestTitle": {
    "message": "Solicitar firma"
  },
  "QRHardwareUnknownQRCodeTitle": {
    "message": "Error"
  },
  "QRHardwareUnknownWalletQRCode": {
    "message": "Código QR no válido. Escanee el QR sincronizado del monedero físico."
  },
  "QRHardwareWalletImporterTitle": {
    "message": "Escanear código QR"
  },
  "QRHardwareWalletSteps1Description": {
    "message": "A continuación puede elegir entre una lista de socios oficiales que admiten códigos QR."
  },
  "QRHardwareWalletSteps1Title": {
    "message": "Conecte su monedero físico QR"
  },
  "QRHardwareWalletSteps2Description": {
    "message": "Ngrave (próximamente)"
  },
  "SIWEAddressInvalid": {
    "message": "La dirección de la solicitud de inicio de sesión no coincide con la dirección de la cuenta que está utilizando para iniciar sesión."
  },
  "SIWEDomainInvalidText": {
    "message": "El sitio web en el que intenta iniciar sesión no coincide con el dominio de la solicitud de inicio de sesión. Proceda con precaución."
  },
  "SIWEDomainInvalidTitle": {
    "message": "Solicitud de sitio engañoso."
  },
  "SIWEDomainWarningBody": {
    "message": "El sitio web ($1) le pide que inicie sesión en un dominio incorrecto. Esto puede ser un ataque de phishing.",
    "description": "$1 represents the website domain"
  },
  "SIWEDomainWarningLabel": {
    "message": "Inseguro"
  },
  "SIWELabelChainID": {
    "message": "Identificador de cadena:"
  },
  "SIWELabelExpirationTime": {
    "message": "Caduca el:"
  },
  "SIWELabelIssuedAt": {
    "message": "Emitido el:"
  },
  "SIWELabelMessage": {
    "message": "Mensaje:"
  },
  "SIWELabelNonce": {
    "message": "Nonce:"
  },
  "SIWELabelNotBefore": {
    "message": "No antes de:"
  },
  "SIWELabelRequestID": {
    "message": "Identificador de la solicitud:"
  },
  "SIWELabelResources": {
    "message": "Recursos: $1",
    "description": "$1 represents the number of resources"
  },
  "SIWELabelURI": {
    "message": "URI:"
  },
  "SIWELabelVersion": {
    "message": "Versión:"
  },
  "SIWESiteRequestSubtitle": {
    "message": "Este sitio solicita iniciar sesión con"
  },
  "SIWESiteRequestTitle": {
    "message": "Solicitud de inicio de sesión"
  },
  "SIWEWarningSubtitle": {
    "message": "Para confirmar que comprende, verifique:"
  },
  "SIWEWarningTitle": {
    "message": "¿Está seguro?"
  },
  "about": {
    "message": "Acerca de"
  },
  "accept": {
    "message": "Aceptar"
  },
  "acceptTermsOfUse": {
    "message": "Leí y estoy de acuerdo con $1",
    "description": "$1 is the `terms` message"
  },
  "accessAndSpendNoticeNFT": {
    "message": "$1 puede acceder y gastar este activo",
    "description": "$1 is the url of the site requesting ability to spend"
  },
  "accessYourWalletWithSRP": {
    "message": "Acceda a su monedero con la frase secreta de recuperación"
  },
  "accessYourWalletWithSRPDescription": {
    "message": "MetaMask no puede recuperar su contraseña. Usaremos su frase secreta de recuperación para validar su propiedad, restaurar su monedero y configurar una nueva contraseña. Primero, ingrese la frase secreta de recuperación que recibió cuando creó su monedero. $1",
    "description": "$1 is the words 'Learn More' from key 'learnMore', separated here so that it can be added as a link"
  },
  "accessingYourCamera": {
    "message": "Accediendo a la cámara…"
  },
  "account": {
    "message": "Cuenta"
  },
  "accountActivity": {
    "message": "Actividad de la cuenta"
  },
  "accountActivityText": {
    "message": "Seleccione las cuentas sobre las que desea recibir notificaciones:"
  },
  "accountDetails": {
    "message": "Detalles de la cuenta"
  },
  "accountIdenticon": {
    "message": "Identicon de cuenta"
  },
  "accountIsntConnectedToastText": {
    "message": "$1 no está conectado a $2"
  },
  "accountName": {
    "message": "Nombre de la cuenta"
  },
  "accountNameDuplicate": {
    "message": "Este nombre de cuenta ya existe",
    "description": "This is an error message shown when the user enters a new account name that matches an existing account name"
  },
  "accountNameReserved": {
    "message": "Este nombre de cuenta está reservado",
    "description": "This is an error message shown when the user enters a new account name that is reserved for future use"
  },
  "accountOptions": {
    "message": "Opciones de la cuenta"
  },
  "accountSelectionRequired": {
    "message": "Debe seleccionar una cuenta."
  },
  "accounts": {
    "message": "Cuentas"
  },
  "accountsConnected": {
    "message": "Cuentas conectadas"
  },
  "active": {
    "message": "Activo"
  },
  "activity": {
    "message": "Actividad"
  },
  "activityLog": {
    "message": "registro de actividad"
  },
  "add": {
    "message": "Agregar"
  },
  "addANetwork": {
    "message": "Agregar una red"
  },
  "addANetworkManually": {
    "message": "Agregar una red manualmente"
  },
  "addANickname": {
    "message": "Añadir un apodo"
  },
  "addAccount": {
    "message": "Añadir cuenta"
  },
  "addAcquiredTokens": {
    "message": "Agregar los tokens que adquirió con MetaMask"
  },
  "addAlias": {
    "message": "Agregar alias"
  },
  "addBlockExplorer": {
    "message": "Agregar un explorador de bloque"
  },
  "addContact": {
    "message": "Agregar contacto"
  },
  "addCustomNetwork": {
    "message": "Agregar red personalizada"
  },
  "addEthereumChainConfirmationDescription": {
    "message": "Esto permitirá que la red se utilice en MetaMask."
  },
  "addEthereumChainConfirmationRisks": {
    "message": "MetaMask no verifica redes personalizadas."
  },
  "addEthereumChainConfirmationRisksLearnMore": {
    "message": "Obtenga más información sobre $1.",
    "description": "$1 is a link with text that is provided by the 'addEthereumChainConfirmationRisksLearnMoreLink' key"
  },
  "addEthereumChainConfirmationRisksLearnMoreLink": {
    "message": "estafas y riesgos de seguridad de la red",
    "description": "Link text for the 'addEthereumChainConfirmationRisksLearnMore' translation key"
  },
  "addEthereumChainConfirmationTitle": {
    "message": "¿Permitir que este sitio agregue una red?"
  },
  "addEthereumChainWarningModalHeader": {
    "message": "Agregue este proveedor de RPC solo si está seguro de que puede confiar en él. $1",
    "description": "$1 is addEthereumChainWarningModalHeaderPartTwo passed separately so that it can be bolded"
  },
  "addEthereumChainWarningModalHeaderPartTwo": {
    "message": "Los proveedores malintencionados pueden mentir sobre el estado de la cadena de bloques y registrar la actividad de su red."
  },
  "addEthereumChainWarningModalListHeader": {
    "message": "Es importante que su proveedor sea confiable, ya que tiene el poder para:"
  },
  "addEthereumChainWarningModalListPointOne": {
    "message": "Ver sus cuentas y direcciones IP, y asociarlas"
  },
  "addEthereumChainWarningModalListPointThree": {
    "message": "Mostrar saldos de cuentas y otros estados en la cadena"
  },
  "addEthereumChainWarningModalListPointTwo": {
    "message": "Transmitir sus transacciones"
  },
  "addEthereumChainWarningModalTitle": {
    "message": "Va a agregar un nuevo proveedor de RPC para la red principal de Ethereum"
  },
  "addFriendsAndAddresses": {
    "message": "Agregue amigos y direcciones de confianza"
  },
  "addFromAListOfPopularNetworks": {
    "message": "Agregue desde una lista de redes populares o agregue una red manualmente. Interactúe solo con las entidades en las que confía."
  },
  "addHardwareWallet": {
    "message": "Agregar monedero físico"
  },
  "addIPFSGateway": {
    "message": "Agregue su puerta de enlace de IPFS preferida"
  },
  "addImportAccount": {
    "message": "Añadir una cuenta o un monedero físico"
  },
  "addMemo": {
    "message": "Añadir memo"
  },
  "addMoreNetworks": {
    "message": "agregar más redes manualmente"
  },
  "addNetwork": {
    "message": "Agregar red"
  },
  "addNetworkTooltipWarning": {
    "message": "Esta conexión de red depende de terceros. Y puede ser menos confiable o permite que terceros rastreen la actividad. $1",
    "description": "$1 is Learn more link"
  },
  "addNewAccount": {
    "message": "Añadir una cuenta nueva"
  },
  "addNewToken": {
    "message": "Agregar nuevo token"
  },
  "addNft": {
    "message": "Añadir NFT"
  },
  "addNfts": {
    "message": "Añadir NFT"
  },
  "addSnapAccountToggle": {
    "message": "Activar \"Añadir una cuenta Snap (Beta)\""
  },
  "addSnapAccountsDescription": {
    "message": "Activar esta función le dará la opción de agregar los nuevos Snaps de la cuenta Beta directamente desde su lista de cuentas. Si instala una cuenta Snap, recuerde que es un servicio de terceros."
  },
  "addSuggestedNFTs": {
    "message": "Añadir NFT sugeridos"
  },
  "addSuggestedTokens": {
    "message": "Agregar tokens sugeridos"
  },
  "addToken": {
    "message": "Agregar token"
  },
  "addTokenByContractAddress": {
    "message": "¿No encuentra un token? Puede agregar cualquier token si copia su dirección. Puede encontrar la dirección de contrato del token en $1",
    "description": "$1 is a blockchain explorer for a specific network, e.g. Etherscan for Ethereum"
  },
  "addingCustomNetwork": {
    "message": "Agregando red"
  },
  "addingTokens": {
    "message": "Agregando tokens"
  },
  "address": {
    "message": "Dirección"
  },
  "addressCopied": {
    "message": "¡Dirección copiada!"
  },
  "advanced": {
    "message": "Avanzado"
  },
  "advancedBaseGasFeeToolTip": {
    "message": "Cuando su transacción se incluya en el bloque, se reembolsará cualquier diferencia entre su tarifa base máxima y la tarifa base real. El importe total se calcula como tarifa base máxima (en GWEI) * límite de gas."
  },
  "advancedGasFeeDefaultOptIn": {
    "message": "Guarde estos valores como mis valores por defecto para la red de $1.",
    "description": "$1 is the current network name."
  },
  "advancedGasFeeModalTitle": {
    "message": "Tarifa de gas avanzada"
  },
  "advancedGasPriceTitle": {
    "message": "Precio del gas"
  },
  "advancedPriorityFeeToolTip": {
    "message": "La tarifa de prioridad (también llamada “propina del minero”) va directamente a los mineros para incentivarlos a priorizar su transacción."
  },
  "agreeTermsOfUse": {
    "message": "Acepto los $1 de MetaMask",
    "description": "$1 is the `terms` link"
  },
  "airgapVault": {
    "message": "Bóveda AirGap"
  },
  "alert": {
    "message": "Alerta"
  },
  "alertBannerMultipleAlertsDescription": {
    "message": "Si aprueba esta solicitud, un tercero conocido por estafas podría quedarse con todos sus activos."
  },
  "alertBannerMultipleAlertsTitle": {
    "message": "¡Alertas múltiples!"
  },
  "alertDisableTooltip": {
    "message": "Esto se puede modificar en \"Configuración > Alertas\""
  },
  "alertModalAcknowledge": {
    "message": "Soy consciente del riesgo y aun así deseo continuar"
  },
  "alertModalDetails": {
    "message": "Detalles de la alerta"
  },
  "alertModalReviewAllAlerts": {
    "message": "Revisar todas las alertas"
  },
  "alertSettingsUnconnectedAccount": {
    "message": "Explorando un sitio web con una cuenta no conectada seleccionada"
  },
  "alertSettingsUnconnectedAccountDescription": {
    "message": "Esta alerta aparece en la ventana emergente cuando explora un sitio conectado de Web3, pero la cuenta actualmente seleccionada no está conectada."
  },
  "alertSettingsWeb3ShimUsage": {
    "message": "Cuando un sitio web intenta utilizar la API de window.web3 que se eliminó"
  },
  "alertSettingsWeb3ShimUsageDescription": {
    "message": "Esta alerta aparece en la ventana emergente cuando explora un sitio que intenta utilizar la API de window.web3 que se eliminó y que puede que no funcione."
  },
  "alerts": {
    "message": "Alertas"
  },
  "all": {
    "message": "Todo"
  },
  "allCustodianAccountsConnectedSubtitle": {
    "message": "Ya ha conectado todas sus cuentas custodiadas o no tiene ninguna cuenta para conectarse a MetaMask Institutional."
  },
  "allCustodianAccountsConnectedTitle": {
    "message": "No hay cuentas disponibles para conectarse"
  },
  "allOfYour": {
    "message": "Todo su $1",
    "description": "$1 is the symbol or name of the token that the user is approving spending"
  },
  "allPermissions": {
    "message": "Todos los permisos"
  },
  "allYourNFTsOf": {
    "message": "Todos sus NFT de $1",
    "description": "$1 is a link to contract on the block explorer when we're not able to retrieve a erc721 or erc1155 name"
  },
  "allow": {
    "message": "Permitir"
  },
  "allowMmiToConnectToCustodian": {
    "message": "Esto permitirá que MMI se conecte a $1 para importar sus cuentas."
  },
  "allowNotifications": {
    "message": "Permitir notificaciones"
  },
  "allowSpendToken": {
    "message": "¿Dar permiso para acceder a su $1?",
    "description": "$1 is the symbol of the token that are requesting to spend"
  },
  "allowWithdrawAndSpend": {
    "message": "Permitir que se retire $1 y gastar hasta el siguiente importe:",
    "description": "The url of the site that requested permission to 'withdraw and spend'"
  },
  "amount": {
    "message": "Importe"
  },
  "amountReceived": {
    "message": "Monto recibido"
  },
  "amountSent": {
    "message": "Monto enviado"
  },
  "andForListItems": {
    "message": "$1, y $2",
    "description": "$1 is the first item, $2 is the last item in a list of items. Used in Snap Install Warning modal."
  },
  "andForTwoItems": {
    "message": "$1 y $2",
    "description": "$1 is the first item, $2 is the second item. Used in Snap Install Warning modal."
  },
  "announcements": {
    "message": "Anuncios"
  },
  "appDescription": {
    "message": "Un monedero de Ethereum en el explorador",
    "description": "The description of the application"
  },
  "appName": {
    "message": "MetaMask",
    "description": "The name of the application"
  },
  "appNameBeta": {
    "message": "MetaMask Beta",
    "description": "The name of the application (Beta)"
  },
  "appNameFlask": {
    "message": "MetaMask Flask",
    "description": "The name of the application (Flask)"
  },
  "appNameMmi": {
    "message": "MetaMask Institutional",
    "description": "The name of the application (MMI)"
  },
  "approve": {
    "message": "Aprobar límite de gastos"
  },
  "approveAllTokensTitle": {
    "message": "¿Dar permiso para acceder a todo su $1?",
    "description": "$1 is the symbol of the token for which the user is granting approval"
  },
  "approveAllTokensTitleWithoutSymbol": {
    "message": "¿Permitir acceder a y transferir todos sus NFT desde $1?",
    "description": "$1 a link to contract on the block explorer when we're not able to retrieve a erc721 or erc1155 name"
  },
  "approveButtonText": {
    "message": "Aprobar"
  },
  "approveIncreaseAllowance": {
    "message": "Aumentar el límite de gasto de $1",
    "description": "The token symbol that is being approved"
  },
  "approveSpendingCap": {
    "message": "Aprobar límite de gasto $1",
    "description": "The token symbol that is being approved"
  },
  "approveTokenDescription": {
    "message": "Esto permite que un tercero acceda y transfiera los siguientes NFT sin previo aviso hasta que usted revoque su acceso."
  },
  "approveTokenDescriptionWithoutSymbol": {
    "message": "Esto permite que un tercero acceda y transfiera todos sus NFT de $1 sin previo aviso hasta que usted revoque su acceso.",
    "description": "$1 is a link to contract on the block explorer when we're not able to retrieve a erc721 or erc1155 name"
  },
  "approveTokenTitle": {
    "message": "¿Permitir el acceso y la transferencia de su $1?",
    "description": "$1 is the symbol of the token for which the user is granting approval"
  },
  "approved": {
    "message": "Aprobado"
  },
  "approvedAsset": {
    "message": "Activo aprobado"
  },
  "approvedOn": {
    "message": "Aprobado el $1",
    "description": "$1 is the approval date for a permission"
  },
  "approvedOnForAccounts": {
    "message": "Aprobado el $1 por $2",
    "description": "$1 is the approval date for a permission. $2 is the AvatarGroup component displaying account images."
  },
  "areYouSure": {
    "message": "¿Está seguro?"
  },
  "asset": {
    "message": "Activo"
  },
  "assetOptions": {
    "message": "Opciones de activos"
  },
  "attemptSendingAssets": {
    "message": "Si intenta enviar activos directamente de una red a otra, esto puede provocar la pérdida permanente de activos. Asegúrese de utilizar un puente."
  },
  "attemptSendingAssetsWithPortfolio": {
    "message": "Puede perder sus activos si intenta enviarlos desde otra red. Transfiera fondos de forma segura entre redes usando un puente, como $1"
  },
  "attemptToCancelSwapForFree": {
    "message": "Intente cancelar el intercambio de forma gratuita"
  },
  "attemptingConnect": {
    "message": "Intentando una conexión a la cadena de bloques."
  },
  "attributions": {
    "message": "Atribuciones"
  },
  "authorizedPermissions": {
    "message": "Ha autorizado los siguientes permisos"
  },
  "autoDetectTokens": {
    "message": "Detectar tokens automáticamente"
  },
  "autoDetectTokensDescription": {
    "message": "Usamos API de terceros para detectar y mostrar nuevos tokens enviados a su monedero. Desactive esta opción si no desea que la aplicación extraiga datos de esos servicios. $1",
    "description": "$1 is a link to a support article"
  },
  "autoLockTimeLimit": {
    "message": "Temporizador con bloqueo automático (minutos)"
  },
  "autoLockTimeLimitDescription": {
    "message": "Establezca el tiempo de inactividad en minutos antes de que se bloquee MetaMask."
  },
  "average": {
    "message": "Promedio"
  },
  "awaitingApproval": {
    "message": "Esperando aprobación..."
  },
  "back": {
    "message": "Volver"
  },
  "backup": {
    "message": "Respaldo"
  },
  "backupApprovalInfo": {
    "message": "Este código secreto es necesario para que recupere la cartera en caso de que pierda el dispositivo, olvide su contraseña, tenga que volver a instalar MetaMask o quiera acceder a su monedero en otro dispositivo."
  },
  "backupApprovalNotice": {
    "message": "Cree una copia de seguridad de su frase secreta de recuperación para mantener protegidos sus fondos y su monedero."
  },
  "backupKeyringSnapReminder": {
    "message": "Asegúrese de poder acceder a cualquier cuenta creada por este Snap por si mismo antes de eliminarlo"
  },
  "backupNow": {
    "message": "Respaldar ahora"
  },
  "backupUserData": {
    "message": "Respalde sus datos"
  },
  "backupUserDataDescription": {
    "message": "Puede hacer una copia de seguridad de datos tal y como sus contactos y preferencias."
  },
  "balance": {
    "message": "Saldo"
  },
  "balanceOutdated": {
    "message": "Es posible que el saldo esté desactualizado"
  },
  "baseFee": {
    "message": "Tarifa base"
  },
  "basic": {
    "message": "Básico"
  },
  "basicConfigurationBannerCTA": {
    "message": "Activar la funcionalidad básica"
  },
  "basicConfigurationBannerTitle": {
    "message": "La funcionalidad básica está desactivada"
  },
  "basicConfigurationLabel": {
    "message": "Funcionalidad básica"
  },
  "basicConfigurationModalCheckbox": {
    "message": "Entiendo y deseo continuar"
  },
  "basicConfigurationModalDisclaimerOff": {
    "message": "Esto significa que no optimizará completamente su tiempo en MetaMask. Las funciones básicas (como los detalles de los tokens, la configuración óptima de gas y otras) no estarán disponibles para usted."
  },
  "basicConfigurationModalDisclaimerOn": {
    "message": "Para optimizar su tiempo en MetaMask, tendrá que activar esta función. Las funciones básicas (como los detalles de los tokens, la configuración óptima de gas y otras) son importantes para la experiencia Web3."
  },
  "basicConfigurationModalHeadingOff": {
    "message": "Desactivar la funcionalidad básica"
  },
  "basicConfigurationModalHeadingOn": {
    "message": "Activar la funcionalidad básica"
  },
  "beCareful": {
    "message": "Sea cuidadoso"
  },
  "beta": {
    "message": "Beta"
  },
  "betaHeaderText": {
    "message": "Esta es una versión beta. Por favor, comunique los errores $1",
    "description": "$1 represents the word 'here' in a hyperlink"
  },
  "betaMetamaskInstitutionalVersion": {
    "message": "Versión beta de MetaMask Institutional"
  },
  "betaMetamaskVersion": {
    "message": "Versión Beta de MetaMask"
  },
  "betaTerms": {
    "message": "Términos de uso de beta"
  },
  "blockExplorerAccountAction": {
    "message": "Cuenta",
    "description": "This is used with viewOnEtherscan and viewInExplorer e.g View Account in Explorer"
  },
  "blockExplorerAssetAction": {
    "message": "Activo",
    "description": "This is used with viewOnEtherscan and viewInExplorer e.g View Asset in Explorer"
  },
  "blockExplorerSwapAction": {
    "message": "Intercambiar",
    "description": "This is used with viewOnEtherscan e.g View Swap on Etherscan"
  },
  "blockExplorerUrl": {
    "message": "Dirección URL del explorador de bloques"
  },
  "blockExplorerUrlDefinition": {
    "message": "La dirección URL que se utiliza como explorador de bloques de esta red."
  },
  "blockExplorerView": {
    "message": "Ver cuenta en $1",
    "description": "$1 replaced by URL for custom block explorer"
  },
  "blockaid": {
    "message": "Blockaid"
  },
  "blockaidDescriptionApproveFarming": {
    "message": "Si aprueba esta solicitud, un tercero conocido por realizar estafas podría tomar todos sus activos."
  },
  "blockaidDescriptionBlurFarming": {
    "message": "Si aprueba esta solicitud, alguien puede robar sus activos enlistados en Blur."
  },
  "blockaidDescriptionErrored": {
    "message": "Debido a un error, el proveedor de seguridad no verificó esta solicitud. Proceda con precaución."
  },
  "blockaidDescriptionMaliciousDomain": {
    "message": "Está interactuando con un dominio malicioso. Si aprueba esta solicitud, podría perder sus activos."
  },
  "blockaidDescriptionMightLoseAssets": {
    "message": "Si aprueba esta solicitud, podría perder sus activos."
  },
  "blockaidDescriptionSeaportFarming": {
    "message": "Si aprueba esta solicitud, alguien puede robar sus activos enlistados en OpenSea."
  },
  "blockaidDescriptionTransferFarming": {
    "message": "Si aprueba esta solicitud, un tercero conocido por estafas tomará todos sus activos."
  },
  "blockaidMessage": {
    "message": "Preservación de la privacidad: no se comparten datos con terceros. Disponible en Arbitrum, Avalanche, BNB Chain, la red principal de Ethereum, Linea, Optimism, Polygon, Base y Sepolia."
  },
  "blockaidTitleDeceptive": {
    "message": "Esta es una solicitud engañosa"
  },
  "blockaidTitleMayNotBeSafe": {
    "message": "La solicitud puede no ser segura"
  },
  "blockaidTitleSuspicious": {
    "message": "Esta es una solicitud sospechosa"
  },
  "blockies": {
    "message": "Blockies"
  },
  "bridge": {
    "message": "Puente"
  },
  "bridgeDontSend": {
    "message": "Puente, no enviar"
  },
  "browserNotSupported": {
    "message": "Su explorador no es compatible..."
  },
  "buildContactList": {
    "message": "Cree su lista de contactos"
  },
  "builtAroundTheWorld": {
    "message": "MetaMask está diseñado y construido en todo el mundo."
  },
  "busy": {
    "message": "Ocupado"
  },
  "buyAndSell": {
    "message": "Comprar y vender"
  },
  "buyAsset": {
    "message": "Comprar $1",
    "description": "$1 is the ticker symbol of a an asset the user is being prompted to purchase"
  },
  "buyMoreAsset": {
    "message": "Comprar más $1",
    "description": "$1 is the ticker symbol of a an asset the user is being prompted to purchase"
  },
  "buyNow": {
    "message": "Comprar ahora"
  },
  "buyToken": {
    "message": "Comprar $1",
    "description": "$1 is the token symbol"
  },
  "bytes": {
    "message": "Bytes"
  },
  "canToggleInSettings": {
    "message": "Puede volver a activar esta notificación desde Configuración > Alertas."
  },
  "cancel": {
    "message": "Cancelar"
  },
  "cancelEdit": {
    "message": "Cancelar Editar"
  },
  "cancelPopoverTitle": {
    "message": "Cancelar transacción"
  },
  "cancelSpeedUp": {
    "message": "cancelar o acelerar una transacción."
  },
  "cancelSpeedUpLabel": {
    "message": "Esta tarifa de gas va a $1 el original.",
    "description": "$1 is text 'replace' in bold"
  },
  "cancelSpeedUpTransactionTooltip": {
    "message": "Para $1 una transacción, la tarifa de gas debe aumentar al menos un 10 % para que sea reconocida por la red.",
    "description": "$1 is string 'cancel' or 'speed up'"
  },
  "cancelled": {
    "message": "Cancelado"
  },
  "chainId": {
    "message": "Identificador de cadena"
  },
  "chainIdDefinition": {
    "message": "El identificador de cadena que se utiliza para firmar transacciones en esta red."
  },
  "chainIdExistsErrorMsg": {
    "message": "En este momento, la red $1 está utilizando este identificador de cadena."
  },
  "chainListReturnedDifferentTickerSymbol": {
    "message": "Este símbolo de token no coincide con el nombre de la red o el ID de cadena ingresados. Muchos tokens populares usan símbolos similares, que los estafadores pueden usar para engañarlo y enviarles a cambio un token más valioso. Verifique todo antes de continuar."
  },
  "chooseYourNetwork": {
    "message": "Elija su red"
  },
  "chooseYourNetworkDescription": {
    "message": "Usamos Infura como nuestro proveedor de llamada a procedimiento remoto (RPC) para ofrecer el acceso más confiable y privado posible a los datos de Ethereum. Puede elegir su propio RPC, pero recuerde que cualquier RPC recibirá su dirección IP y su monedero de Ethereum para realizar transacciones. Lea nuestra $1 para obtener más información sobre cómo Infura maneja los datos.",
    "description": "$1 is a link to the privacy policy"
  },
  "chromeRequiredForHardwareWallets": {
    "message": "Debe usar MetaMask en Google Chrome para poder conectarse a su monedero físico."
  },
  "clear": {
    "message": "Borrar"
  },
  "clearActivity": {
    "message": "Borrar datos de actividad y nonce"
  },
  "clearActivityButton": {
    "message": "Borrar datos de la pestaña de actividad"
  },
  "clearActivityDescription": {
    "message": "Esto restablece el nonce de la cuenta y borra los datos de la pestaña de actividad en su monedero. Solo la cuenta actual y la red se verán afectadas. Sus saldos y transacciones entrantes no cambiarán."
  },
  "click": {
    "message": "Clic"
  },
  "clickToConnectLedgerViaWebHID": {
    "message": "Haga clic aquí para conectar su Ledger a través de WebHID",
    "description": "Text that can be clicked to open a browser popup for connecting the ledger device via webhid"
  },
  "clickToManuallyAdd": {
    "message": "Haga clic aquí para agregar manualmente los tokens."
  },
  "close": {
    "message": "Cerrar"
  },
  "closeExtension": {
    "message": "Cerrar extensión"
  },
  "closeWindowAnytime": {
    "message": "Puede cerrar esta ventana en cualquier momento."
  },
  "coingecko": {
    "message": "CoinGecko"
  },
  "comboNoOptions": {
    "message": "No se encontraron opciones",
    "description": "Default text shown in the combo field dropdown if no options."
  },
  "configureSnapPopupDescription": {
    "message": "Ahora está saliendo de MetaMask para configurar este snap."
  },
  "configureSnapPopupInstallDescription": {
    "message": "Ahora está saliendo de MetaMask para instalar este snap."
  },
  "configureSnapPopupInstallTitle": {
    "message": "Instalar snap"
  },
  "configureSnapPopupLink": {
    "message": "Haga clic para continuar:"
  },
  "configureSnapPopupTitle": {
    "message": "Configurar snap"
  },
  "confirm": {
    "message": "Confirmar"
  },
  "confirmAlertModalAcknowledge": {
    "message": "Soy consciente de las alertas y aun así deseo continuar"
  },
  "confirmAlertModalDetails": {
    "message": "Si inicia sesión, un tercero conocido por estafas podría quedarse con todos sus activos. Revise las alertas antes de continuar."
  },
  "confirmAlertModalTitle": {
    "message": "Sus activos podrían estar en riesgo"
  },
  "confirmConnectCustodianRedirect": {
    "message": "Lo redirigiremos a $1 al hacer clic en continuar."
  },
  "confirmConnectCustodianText": {
    "message": "Para conectar sus cuentas, inicie sesión en su cuenta de $1 y haga clic en el botón 'conectar a MMI'."
  },
  "confirmConnectionTitle": {
    "message": "Confirmar conexión a $1"
  },
  "confirmPassword": {
    "message": "Confirmar contraseña"
  },
  "confirmRecoveryPhrase": {
    "message": "Confirmar frase secreta de recuperación"
  },
  "confirmTitleDescContractInteractionTransaction": {
    "message": "Solo confirme esta transacción si entiende completamente el contenido y confía en el sitio solicitante."
  },
  "confirmTitleDescSignature": {
    "message": "Solo confirme este mensaje si aprueba el contenido y confía en el sitio solicitante."
  },
  "confirmTitleSignature": {
    "message": "Solicitud de firma"
  },
  "confirmTitleTransaction": {
    "message": "Solicitud de transacción"
  },
  "confirmed": {
    "message": "Confirmado"
  },
  "confusableUnicode": {
    "message": "“$1” es similar a “$2”."
  },
  "confusableZeroWidthUnicode": {
    "message": "Se encontró un carácter de ancho cero."
  },
  "confusingEnsDomain": {
    "message": "Se detectó un carácter que puede confundirse con otro similar en el nombre de ENS. Verifique el nombre de ENS para evitar una posible estafa."
  },
  "connect": {
    "message": "Conectar"
  },
  "connectAccount": {
    "message": "Conectar cuenta"
  },
  "connectAccountOrCreate": {
    "message": "Conectar cuenta o crear nueva"
  },
  "connectAccounts": {
    "message": "Conectar cuentas"
  },
  "connectCustodialAccountMenu": {
    "message": "Conectar cuenta custodiada"
  },
  "connectCustodialAccountMsg": {
    "message": "Elija la cuenta custodiada que desea conectar para agregar o actualizar un token."
  },
  "connectCustodialAccountTitle": {
    "message": "Cuentas custodiadas"
  },
  "connectCustodianAccounts": {
    "message": "Conectar a cuentas de $1"
  },
  "connectManually": {
    "message": "Conectarse manualmente al sitio actual"
  },
  "connectMoreAccounts": {
    "message": "Conectar más cuentas"
  },
  "connectSnap": {
    "message": "Conectar $1",
    "description": "$1 is the snap for which a connection is being requested."
  },
  "connectWithMetaMask": {
    "message": "Conectarse con MetaMask"
  },
  "connectedAccounts": {
    "message": "Cuentas conectadas"
  },
  "connectedAccountsDescriptionPlural": {
    "message": "Tiene $1 cuentas conectadas a este sitio.",
    "description": "$1 is the number of accounts"
  },
  "connectedAccountsDescriptionSingular": {
    "message": "Tiene 1 cuenta conectada a este sitio."
  },
  "connectedAccountsEmptyDescription": {
    "message": "MetaMask no está conectado a este sitio. Para conectarse a un sitio de Web3, busque el botón de conexión en su sitio."
  },
  "connectedAccountsListTooltip": {
    "message": "$1 puede ver el saldo de la cuenta, la dirección, la actividad y sugerir transacciones para aprobar para las cuentas conectadas.",
    "description": "$1 is the origin name"
  },
  "connectedAccountsToast": {
    "message": "Se actualizaron las cuentas conectadas"
  },
  "connectedSites": {
    "message": "Sitios conectados"
  },
  "connectedSitesDescription": {
    "message": "$1 está conectado a estos sitios. Pueden ver la dirección de su cuenta.",
    "description": "$1 is the account name"
  },
  "connectedSitesEmptyDescription": {
    "message": "$1 no está conectado a ningún sitio.",
    "description": "$1 is the account name"
  },
  "connectedSnapAndNoAccountDescription": {
    "message": "MetaMask está conectado a este sitio, pero aún no hay cuentas conectadas"
  },
  "connectedWith": {
    "message": "Conectado con"
  },
  "connecting": {
    "message": "Estableciendo conexión…"
  },
  "connectingTo": {
    "message": "Estableciendo conexión a $1"
  },
  "connectingToDeprecatedNetwork": {
    "message": "'$1' se está eliminando gradualmente y es posible que no funcione. Pruebe con otra red."
  },
  "connectingToGoerli": {
    "message": "Estableciendo conexión a la red de prueba Goerli"
  },
  "connectingToLineaGoerli": {
    "message": "Conectando a la red de prueba Linea Goerli"
  },
  "connectingToLineaMainnet": {
    "message": "Estableciendo conexión a la red principal de Linea"
  },
  "connectingToLineaSepolia": {
    "message": "Estableciendo conexión a la red de prueba Linea Sepolia"
  },
  "connectingToMainnet": {
    "message": "Estableciendo conexión a la red principal de Ethereum"
  },
  "connectingToSepolia": {
    "message": "Conectando a la red de prueba Sepolia"
  },
  "connectionFailed": {
    "message": "Conexión fallida"
  },
  "connectionFailedDescription": {
    "message": "Error al obtener $1, verifique su red y vuelva a intentarlo.",
    "description": "$1 is the name of the snap being fetched."
  },
  "connectionRequest": {
    "message": "Solicitud de conexión"
  },
  "contactUs": {
    "message": "Contáctenos"
  },
  "contacts": {
    "message": "Contactos"
  },
  "contentFromSnap": {
    "message": "Contenido de $1",
    "description": "$1 represents the name of the snap"
  },
  "continue": {
    "message": "Continuar"
  },
  "continueMmiOnboarding": {
    "message": "Continuar con la incorporación de MetaMask Institutional"
  },
  "continueToWallet": {
    "message": "Continuar al monedero"
  },
  "contract": {
    "message": "Contrato"
  },
  "contractAddress": {
    "message": "Dirección de contrato"
  },
  "contractAddressError": {
    "message": "Está enviando tokens a la dirección de contrato del token. Esto puede provocar la pérdida de los tokens."
  },
  "contractDeployment": {
    "message": "Implementación de contrato"
  },
  "contractDescription": {
    "message": "Para protegerse contra estafadores, tómese un momento para verificar los detalles del tercero."
  },
  "contractInteraction": {
    "message": "Interacción con el contrato"
  },
  "contractNFT": {
    "message": "Contrato de NFT"
  },
  "contractRequestingAccess": {
    "message": "Tercero que solicita acceso"
  },
  "contractRequestingSignature": {
    "message": "Tercero que solicita firma"
  },
  "contractRequestingSpendingCap": {
    "message": "Tercero que solicita límite de gasto"
  },
  "contractTitle": {
    "message": "Detalles del tercero"
  },
  "contractToken": {
    "message": "Contrato del token"
  },
  "convertTokenToNFTDescription": {
    "message": "Hemos detectado que este activo es un NFT. MetaMask ahora tiene soporte nativo completo para NFT. ¿Quiere eliminarlo de su lista de tokens y añadirlo como un NFT?"
  },
  "convertTokenToNFTExistDescription": {
    "message": "Hemos detectado que este recurso se ha agregado como NFT. ¿Quiere eliminarlo de su lista de tokens?"
  },
  "coolWallet": {
    "message": "CoolWallet"
  },
  "copiedExclamation": {
    "message": "Copiado."
  },
  "copyAddress": {
    "message": "Copiar dirección al Portapapeles"
  },
  "copyPrivateKey": {
    "message": "Copiar clave privada"
  },
  "copyRawTransactionData": {
    "message": "Copiar los datos de las transacciones en bruto"
  },
  "copyToClipboard": {
    "message": "Copiar al Portapapeles"
  },
  "copyTransactionId": {
    "message": "Copiar ID de transacción"
  },
  "create": {
    "message": "Crear"
  },
  "createNewWallet": {
    "message": "Crear un monedero nuevo"
  },
  "createPassword": {
    "message": "Crear contraseña"
  },
  "createSnapAccountDescription": {
    "message": "$1 quiere agregar una nueva cuenta a MetaMask."
  },
  "createSnapAccountTitle": {
    "message": "Crear cuenta"
  },
  "crossChainSwapsLink": {
    "message": "Intercambie entre redes con MetaMask Portfolio"
  },
  "cryptoCompare": {
    "message": "CryptoCompare"
  },
  "currencyConversion": {
    "message": "Conversión de moneda"
  },
  "currencyRateCheckToggle": {
    "message": "Mostrar saldo y verificador de precios de tokens"
  },
  "currencyRateCheckToggleDescription": {
    "message": "Utilizamos API de $1 y $2 para mostrar su saldo y el precio del token. $3",
    "description": "$1 represents Coingecko, $2 represents CryptoCompare and $3 represents Privacy Policy"
  },
  "currencySymbol": {
    "message": "Símbolo de moneda"
  },
  "currencySymbolDefinition": {
    "message": "El símbolo bursátil que se muestra para la moneda de esta red."
  },
  "currentAccountNotConnected": {
    "message": "La cuenta actual no está conectada"
  },
  "currentExtension": {
    "message": "Página de extensión actual"
  },
  "currentLanguage": {
    "message": "Idioma actual"
  },
  "currentRpcUrlDeprecated": {
    "message": "La URL de rpc actual para esta red ha quedado obsoleta."
  },
  "currentTitle": {
    "message": "Actual:"
  },
  "currentlyUnavailable": {
    "message": "No disponible en esta red"
  },
  "curveHighGasEstimate": {
    "message": "Gráfico de estimación de gas alto"
  },
  "curveLowGasEstimate": {
    "message": "Gráfico de estimación de gas bajo"
  },
  "curveMediumGasEstimate": {
    "message": "Gráfico de estimación de gas de mercado"
  },
  "custodian": {
    "message": "Custodio"
  },
  "custodianAccountAddedDesc": {
    "message": "Ahora puede utilizar sus cuentas en MetaMask Institutional."
  },
  "custodianAccountAddedTitle": {
    "message": "Se agregaron cuentas seleccionadas de $1."
  },
  "custodianQRCodeScan": {
    "message": "Escanee el código QR con su aplicación móvil $1"
  },
  "custodianQRCodeScanDescription": {
    "message": "O inicie sesión en su cuenta de $1 y haga clic en el botón \"Conectar a MMI\""
  },
  "custodianReplaceRefreshTokenChangedFailed": {
    "message": "Por favor, vaya a $1 y haga clic en el botón 'Conectar a MMI' dentro de su interfaz de usuario para volver a conectar sus cuentas a MMI."
  },
  "custodianReplaceRefreshTokenChangedSubtitle": {
    "message": "Ahora ya puede usar sus cuentas custodiadas en MetaMask Institutional."
  },
  "custodianReplaceRefreshTokenChangedTitle": {
    "message": "Su token custodiado se ha actualizado"
  },
  "custodianReplaceRefreshTokenSubtitle": {
    "message": "Esto reemplazará el token custodiado de la siguiente dirección:"
  },
  "custodianReplaceRefreshTokenTitle": {
    "message": "Reemplazar token custodiado"
  },
  "custodyDeeplinkDescription": {
    "message": "Apruebe la transacción en la aplicación $1. Una vez que se hayan realizado todas las aprobaciones custodiadas requeridas, la transacción se completará. Verifique el estado en su aplicación $1."
  },
  "custodyRefreshTokenModalDescription": {
    "message": "Vaya a $1 y haga clic en el botón 'Conectar a MMI' dentro de su interfaz de usuario para volver a conectar sus cuentas a MMI."
  },
  "custodyRefreshTokenModalDescription1": {
    "message": "Su custodio emite un token que autentica la extensión MetaMask Institutional, lo que le permite conectar sus cuentas."
  },
  "custodyRefreshTokenModalDescription2": {
    "message": "Este token caduca después de un cierto período por razones de seguridad. Esto requiere que vuelva a conectarse a MMI."
  },
  "custodyRefreshTokenModalSubtitle": {
    "message": "¿Por qué estoy viendo esto?"
  },
  "custodyRefreshTokenModalTitle": {
    "message": "La sesión de su custodio ha expirado"
  },
  "custodySessionExpired": {
    "message": "Su sesión custodiada ha expirado."
  },
  "custodyWrongChain": {
    "message": "Esta cuenta no está configurada para utilizarla con $1"
  },
  "custom": {
    "message": "Avanzado"
  },
  "customContentSearch": {
    "message": "Buscar una red agregada anteriormente"
  },
  "customGasSettingToolTipMessage": {
    "message": "Use $1 para personalizar el precio de gas. Esto puede ser confuso si no está familiarizado. Interactúe bajo su propio riesgo.",
    "description": "$1 is key 'advanced' (text: 'Advanced') separated here so that it can be passed in with bold font-weight"
  },
  "customSpendLimit": {
    "message": "Límite de gastos personalizado"
  },
  "customSpendingCap": {
    "message": "Límite de gasto personalizado"
  },
  "customToken": {
    "message": "Token personalizado"
  },
  "customTokenWarningInNonTokenDetectionNetwork": {
    "message": "La detección de token aún no está disponible en esta red. Importe el token de forma manual y asegúrese de que confía en él. Más información sobre $1"
  },
  "customTokenWarningInTokenDetectionNetwork": {
    "message": "Cualquiera puede crear un token, incluida la creación de versiones falsas de tokens existentes. Aprenda más sobre $1"
  },
  "customTokenWarningInTokenDetectionNetworkWithTDOFF": {
    "message": "Asegúrese de confiar en un token antes de agregarlo. Aprenda cómo evitar $1. También puede habilitar la detección de tokens $2."
  },
  "customerSupport": {
    "message": "atención al cliente"
  },
  "customizeYourNotifications": {
    "message": "Personalice sus notificaciones"
  },
  "customizeYourNotificationsText": {
    "message": "Active los tipos de notificaciones que desea recibir:"
  },
  "dappRequestedSpendingCap": {
    "message": "Límite de gasto solicitado por el sitio"
  },
  "dappSuggested": {
    "message": "Sitio sugerido"
  },
  "dappSuggestedGasSettingToolTipMessage": {
    "message": "$1 ha sugerido este precio.",
    "description": "$1 is url for the dapp that has suggested gas settings"
  },
  "dappSuggestedHigh": {
    "message": "Sitio sugerido"
  },
  "dappSuggestedHighShortLabel": {
    "message": "Sitio (alto)"
  },
  "dappSuggestedShortLabel": {
    "message": "Sitio"
  },
  "dappSuggestedTooltip": {
    "message": "$1 ha recomendado este precio.",
    "description": "$1 represents the Dapp's origin"
  },
  "darkTheme": {
    "message": "Oscuro"
  },
  "data": {
    "message": "Datos"
  },
  "dataBackupSeemsCorrupt": {
    "message": "No se pueden restaurar sus datos. El archivo parece estar corrupto."
  },
  "dataHex": {
    "message": "Hex"
  },
  "dcent": {
    "message": "D'Cent"
  },
  "decimal": {
    "message": "Decimales del token"
  },
  "decimalsMustZerotoTen": {
    "message": "Los decimales deben ser al menos 0 y no más de 36."
  },
  "decrypt": {
    "message": "Descifrar"
  },
  "decryptCopy": {
    "message": "Copiar mensaje cifrado"
  },
  "decryptInlineError": {
    "message": "Este mensaje no se puede descifrar debido al error: $1",
    "description": "$1 is error message"
  },
  "decryptMessageNotice": {
    "message": "$1 quisiera leer este mensaje para completar la acción",
    "description": "$1 is the web3 site name"
  },
  "decryptMetamask": {
    "message": "Descifrar mensaje"
  },
  "decryptRequest": {
    "message": "Descifrar solicitud"
  },
  "delete": {
    "message": "Eliminar"
  },
  "deleteContact": {
    "message": "Eliminar contacto"
  },
  "deleteNetwork": {
    "message": "¿Eliminar red?"
  },
  "deleteNetworkIntro": {
    "message": "Si elimina esta red, deberá volver a agregarla para ver sus activos en esta red"
  },
  "deleteNetworkTitle": {
    "message": "¿Eliminar la red de $1?",
    "description": "$1 represents the name of the network"
  },
  "deposit": {
    "message": "Depositar"
  },
  "deprecatedGoerliNtwrkMsg": {
    "message": "Debido a las actualizaciones del sistema Ethereum, la red de prueba Goerli se eliminará pronto."
  },
  "deprecatedNetwork": {
    "message": "Esta red está en desuso"
  },
  "deprecatedNetworkButtonMsg": {
    "message": "Entendido"
  },
  "deprecatedNetworkDescription": {
    "message": "La red a la que está intentando conectarse ya no es compatible con Metamask. $1"
  },
  "description": {
    "message": "Descripción"
  },
  "descriptionFromSnap": {
    "message": "Descripción de $1",
    "description": "$1 represents the name of the snap"
  },
  "desktopApp": {
    "message": "App de escritorio"
  },
  "desktopConnectionCriticalErrorDescription": {
    "message": "Este error podría ser intermitente, así que intente reiniciar la extensión o desactive MetaMask Desktop."
  },
  "desktopConnectionCriticalErrorTitle": {
    "message": "MetaMask tuvo problemas al iniciar"
  },
  "desktopConnectionLostErrorDescription": {
    "message": "Asegúrese de tener la aplicación de escritorio en funcionamiento o deshabilite MetaMask Desktop."
  },
  "desktopConnectionLostErrorTitle": {
    "message": "Se perdió la conexión de MetaMask Desktop"
  },
  "desktopDisableButton": {
    "message": "Deshabilitar la aplicación Desktop"
  },
  "desktopDisableErrorCTA": {
    "message": "Deshabilitar MetaMask Desktop"
  },
  "desktopEnableButton": {
    "message": "Habilitar la aplicación Desktop"
  },
  "desktopEnableButtonDescription": {
    "message": "Haga clic para ejecutar todos los procesos en segundo plano en la aplicación de escritorio."
  },
  "desktopErrorNavigateSettingsCTA": {
    "message": "Volver a la página de configuración"
  },
  "desktopErrorRestartMMCTA": {
    "message": "Reiniciar MetaMask"
  },
  "desktopNotFoundErrorCTA": {
    "message": "Descargar MetaMask Desktop"
  },
  "desktopNotFoundErrorDescription1": {
    "message": "Asegúrese de tener la aplicación de escritorio en funcionamiento."
  },
  "desktopNotFoundErrorDescription2": {
    "message": "Si no tiene una aplicación de escritorio instalada, descárguela desde el sitio web de MetaMask."
  },
  "desktopNotFoundErrorTitle": {
    "message": "No se encontró MetaMask Desktop"
  },
  "desktopOpenOrDownloadCTA": {
    "message": "Abrir MetaMask Desktop"
  },
  "desktopOutdatedErrorCTA": {
    "message": "Actualizar MetaMask Desktop"
  },
  "desktopOutdatedErrorDescription": {
    "message": "Su aplicación de escritorio MetaMask debe actualizarse."
  },
  "desktopOutdatedErrorTitle": {
    "message": "MetaMask Desktop está desactualizada"
  },
  "desktopOutdatedExtensionErrorCTA": {
    "message": "Actualizar la extensión MetaMask"
  },
  "desktopOutdatedExtensionErrorDescription": {
    "message": "Su extensión MetaMask debe actualizarse."
  },
  "desktopOutdatedExtensionErrorTitle": {
    "message": "La extensión MetaMask está desactualizada"
  },
  "desktopPageDescription": {
    "message": "Si el emparejamiento es exitoso, la extensión se reiniciará y deberá volver a ingresar su contraseña."
  },
  "desktopPageSubTitle": {
    "message": "Abra su MetaMask Desktop y escriba este código"
  },
  "desktopPageTitle": {
    "message": "Emparejar con Desktop"
  },
  "desktopPairedWarningDeepLink": {
    "message": "Vaya a Configuración en MetaMask Desktop"
  },
  "desktopPairedWarningDescription": {
    "message": "Si desea iniciar un nuevo emparejamiento, elimine la conexión actual."
  },
  "desktopPairedWarningTitle": {
    "message": "MM Desktop ya está emparejada"
  },
  "desktopPairingExpireMessage": {
    "message": "El código caduca en $1 segundos"
  },
  "desktopRouteNotFoundErrorDescription": {
    "message": "desktopRouteNotFoundErrorDescription"
  },
  "desktopRouteNotFoundErrorTitle": {
    "message": "desktopRouteNotFoundErrorTitle"
  },
  "desktopUnexpectedErrorCTA": {
    "message": "Volver a MetaMask Inicio"
  },
  "desktopUnexpectedErrorDescription": {
    "message": "Verifique su MetaMask Desktop para restaurar la conexión"
  },
  "desktopUnexpectedErrorTitle": {
    "message": "Algo salió mal..."
  },
  "details": {
    "message": "Detalles"
  },
  "developerOptions": {
    "message": "Opciones de desarrollador"
  },
  "developerOptionsResetStatesAnnouncementsDescription": {
    "message": "Restablece el valor booleano isShown a falso para todos los anuncios. Los anuncios son las notificaciones que se muestran en la ventana emergente Novedades."
  },
  "developerOptionsResetStatesOnboarding": {
    "message": "Restablece varios estados relacionados con la incorporación y redirige a la página de incorporación \"Asegure su monedero\"."
  },
  "developerOptionsServiceWorkerKeepAlive": {
    "message": "El resultado es una marca de tiempo que se guarda continuamente en session.storage"
  },
  "disabledGasOptionToolTipMessage": {
    "message": "“$1” está desactivado porque no cumple el mínimo de un aumento del 10 % respecto a la tarifa de gas original.",
    "description": "$1 is gas estimate type which can be market or aggressive"
  },
  "disconnect": {
    "message": "Desconectar"
  },
  "disconnectAllAccounts": {
    "message": "Desconectar todas las cuentas"
  },
  "disconnectAllAccountsConfirmationDescription": {
    "message": "¿Está seguro de que se quiere desconectar? Podría perder la funcionalidad del sitio."
  },
  "disconnectAllAccountsText": {
    "message": "cuentas"
  },
  "disconnectAllSnapsText": {
    "message": "Snaps"
  },
  "disconnectAllText": {
    "message": "Si desconecta su $1 de su $2, tendrá que volver a conectarlos para usarlos nuevamente.",
    "description": "$1 will map to `disconnectAllAccountsText` or `disconnectAllSnapsText`, $2 represents the website hostname"
  },
  "disconnectAllTitle": {
    "message": "Desconectar todos/as $1",
    "description": "$1 will map to `disconnectAllAccountsText` or `disconnectAllSnapsText`"
  },
  "disconnectPrompt": {
    "message": "Desconectar $1"
  },
  "disconnectThisAccount": {
    "message": "Desconectar esta cuenta"
  },
  "disconnectedAllAccountsToast": {
    "message": "Todas las cuentas desconectadas de $1",
    "description": "$1 is name of the dapp`"
  },
  "disconnectedSingleAccountToast": {
    "message": "$1 desconectada de $2",
    "description": "$1 is name of the name and $2 represents the dapp name`"
  },
  "discoverSnaps": {
    "message": "Descubrir Snaps",
    "description": "Text that links to the Snaps website. Displayed in a banner on Snaps list page in settings."
  },
  "dismiss": {
    "message": "Ignorar"
  },
  "dismissReminderDescriptionField": {
    "message": "Active esta opción para ignorar el recordatorio de respaldo de la frase de recuperación. Le recomendamos que respalde la frase secreta de recuperación para evitar la pérdida de fondos."
  },
  "dismissReminderField": {
    "message": "Ignorar el recordatorio de respaldo de la frase de recuperación"
  },
  "displayNftMedia": {
    "message": "Mostrar medios NFT"
  },
  "displayNftMediaDescription": {
    "message": "Mostrar los medios y datos NFT expone su dirección IP a OpenSea u otros terceros. Esto puede permitir que los atacantes asocien su dirección IP con su dirección Ethereum. La detección automática de NFT se basa en esta configuración y no estará disponible cuando esté desactivada."
  },
  "doNotShare": {
    "message": "No comparta esto con nadie"
  },
  "domain": {
    "message": "Dominio"
  },
  "domainNotSupportedOnNetwork": {
    "message": "La red no admite la búsqueda de dominios"
  },
  "done": {
    "message": "Hecho"
  },
  "dontShowThisAgain": {
    "message": "No volver a mostrar"
  },
  "downArrow": {
    "message": "flecha hacia abajo"
  },
  "downloadGoogleChrome": {
    "message": "Descargar Google Chrome"
  },
  "downloadNow": {
    "message": "Descargar ahora"
  },
  "downloadStateLogs": {
    "message": "Descargar registros de estado"
  },
  "dragAndDropBanner": {
    "message": "Puede arrastrar redes para reordenarlas. "
  },
  "dropped": {
    "message": "Abandonado"
  },
  "edit": {
    "message": "Editar"
  },
  "editANickname": {
    "message": "Editar alias"
  },
  "editAddressNickname": {
    "message": "Editar apodo de dirección"
  },
  "editCancellationGasFeeModalTitle": {
    "message": "Editar tarifa de cancelación de gas"
  },
  "editContact": {
    "message": "Editar contacto"
  },
  "editGasFeeModalTitle": {
    "message": "Editar tarifa de gas"
  },
  "editGasLimitOutOfBounds": {
    "message": "El límite de gas debe ser al menos $1"
  },
  "editGasLimitOutOfBoundsV2": {
    "message": "El límite de gas debe ser superior a $1 e inferior a $2",
    "description": "$1 is the minimum limit for gas and $2 is the maximum limit"
  },
  "editGasLimitTooltip": {
    "message": "El límite de gas es el máximo de unidades de gas que está dispuesto a utilizar. Las unidades de gas son un multiplicador de la \"Tarifa de prioridad máxima\" y de la \"Tarifa máxima\"."
  },
  "editGasMaxBaseFeeGWEIImbalance": {
    "message": "La tarifa base máxima no puede ser inferior a la tarifa de prioridad"
  },
  "editGasMaxBaseFeeHigh": {
    "message": "La tarifa base máxima es más alta de lo necesario"
  },
  "editGasMaxBaseFeeLow": {
    "message": "La tarifa base máxima es baja para las condiciones actuales de la red"
  },
  "editGasMaxFeeHigh": {
    "message": "La tarifa base máxima es más alta de lo necesario"
  },
  "editGasMaxFeeLow": {
    "message": "Tarifa máxima demasiado baja para las condiciones de red"
  },
  "editGasMaxFeePriorityImbalance": {
    "message": "La tarifa base máxima no puede ser inferior a la tarifa de prioridad máxima"
  },
  "editGasMaxPriorityFeeBelowMinimum": {
    "message": "La tarifa de prioridad máxima debe ser superior a 0 GWEI"
  },
  "editGasMaxPriorityFeeBelowMinimumV2": {
    "message": "La tarifa de prioridad debe ser superior a 0."
  },
  "editGasMaxPriorityFeeHigh": {
    "message": "La tarifa de prioridad máxima es más alta de lo necesario. Es posible que pague más de lo necesario."
  },
  "editGasMaxPriorityFeeHighV2": {
    "message": "La tarifa de prioridad es más alta de lo necesario. Es posible que pague más de lo necesario"
  },
  "editGasMaxPriorityFeeLow": {
    "message": "La tarifa de prioridad máxima es baja para las condiciones actuales de la red"
  },
  "editGasMaxPriorityFeeLowV2": {
    "message": "La tarifa de prioridad es baja para las condiciones actuales de la red"
  },
  "editGasPriceTooLow": {
    "message": "El precio del gas debe ser superior a 0"
  },
  "editGasPriceTooltip": {
    "message": "Esta red requiere un campo \"Precio del gas\" cuando se envía una transacción. El precio del gas es la cantidad que se pagará por unidad de gas."
  },
  "editGasSubTextAmountLabel": {
    "message": "Cantidad máxima:",
    "description": "This is meant to be used as the $1 substitution editGasSubTextAmount"
  },
  "editGasSubTextFeeLabel": {
    "message": "Tarifa máxima:"
  },
  "editGasTitle": {
    "message": "Editar prioridad"
  },
  "editGasTooLow": {
    "message": "Se desconoce el tiempo de procesamiento"
  },
  "editNonceField": {
    "message": "Editar nonce"
  },
  "editNonceMessage": {
    "message": "Esta es una función avanzada, úsela con precaución."
  },
  "editPermission": {
    "message": "Editar permiso"
  },
  "editSpeedUpEditGasFeeModalTitle": {
    "message": "Editar la tarifa de aceleración de gas"
  },
  "enable": {
    "message": "Habilitar"
  },
  "enableAutoDetect": {
    "message": " Activar autodetección"
  },
  "enableFromSettings": {
    "message": " Actívela en Configuración."
  },
  "enableSnap": {
    "message": "Activar"
  },
  "enableToken": {
    "message": "activar $1",
    "description": "$1 is a token symbol, e.g. ETH"
  },
  "enabled": {
    "message": "Activado"
  },
  "encryptionPublicKeyNotice": {
    "message": "$1 quisiera su clave pública de cifrado. Al aceptar, este sitio podrá redactar mensajes cifrados para usted.",
    "description": "$1 is the web3 site name"
  },
  "encryptionPublicKeyRequest": {
    "message": "Solicitar clave pública de cifrado"
  },
  "endpointReturnedDifferentChainId": {
    "message": "El punto de conexión devolvió un id. de cadena diferente: $1",
    "description": "$1 is the return value of eth_chainId from an RPC endpoint"
  },
  "enhancedTokenDetectionAlertMessage": {
    "message": "Actualmente, la detección mejorada de token se encuentra disponible en $1. $2"
  },
  "ensDomainsSettingDescriptionIntroduction": {
    "message": "MetaMask le permite ver los dominios de ENS directamente en la barra de direcciones de su navegador. Así es como funciona:"
  },
  "ensDomainsSettingDescriptionOutroduction": {
    "message": "Tenga en cuenta que el uso de esta función expone su dirección IP a servicios de terceros de IPFS."
  },
  "ensDomainsSettingDescriptionPart1": {
    "message": "MetaMask consulta el contrato ENS de Ethereum para encontrar el código conectado al nombre de ENS."
  },
  "ensDomainsSettingDescriptionPart2": {
    "message": "Si el código se vincula a IPFS, puede ver el contenido asociado a él (generalmente un sitio web)."
  },
  "ensDomainsSettingTitle": {
    "message": "Mostrar dominios ENS en la barra de direcciones"
  },
  "ensIllegalCharacter": {
    "message": "Caracter ilegal para ENS."
  },
  "ensRegistrationError": {
    "message": "Error en el registro del nombre de ENS"
  },
  "ensUnknownError": {
    "message": "Error al buscar ENS."
  },
  "enterANumber": {
    "message": "Ingrese un número"
  },
  "enterCustodianToken": {
    "message": "Ingrese su token $1 o agregue un token nuevo"
  },
  "enterMaxSpendLimit": {
    "message": "Escribir límite máximo de gastos"
  },
  "enterOptionalPassword": {
    "message": "Ingrese la contraseña opcional"
  },
  "enterPasswordContinue": {
    "message": "Escribir contraseña para continuar"
  },
  "enterTokenNameOrAddress": {
    "message": "Ingrese el nombre del token o pegue la dirección"
  },
  "enterYourPassword": {
    "message": "Ingrese su contraseña"
  },
  "errorCode": {
    "message": "Código: $1",
    "description": "Displayed error code for debugging purposes. $1 is the error code"
  },
  "errorDetails": {
    "message": "Detalles del error",
    "description": "Title for collapsible section that displays error details for debugging purposes"
  },
  "errorGettingSafeChainList": {
    "message": "Error al obtener la lista de cadenas seguras, por favor continúe con precaución."
  },
  "errorMessage": {
    "message": "Mensaje: $1",
    "description": "Displayed error message for debugging purposes. $1 is the error message"
  },
  "errorName": {
    "message": "Código: $1",
    "description": "Displayed error name for debugging purposes. $1 is the error name"
  },
  "errorPageMessage": {
    "message": "Vuelva a cargar la página para intentarlo de nuevo o comuníquese con soporte técnico $1.",
    "description": "Message displayed on generic error page in the fullscreen or notification UI, $1 is a clickable link with text defined by the 'here' key. The link will open to a form where users can file support tickets."
  },
  "errorPagePopupMessage": {
    "message": "Cierre la ventana emergente y vuelva a abrirla para intentarlo de nuevo o comuníquese con soporte técnico $1.",
    "description": "Message displayed on generic error page in the popup UI, $1 is a clickable link with text defined by the 'here' key. The link will open to a form where users can file support tickets."
  },
  "errorPageTitle": {
    "message": "MetaMask encontró un error",
    "description": "Title of generic error page"
  },
  "errorStack": {
    "message": "Pila:",
    "description": "Title for error stack, which is displayed for debugging purposes"
  },
  "errorWhileConnectingToRPC": {
    "message": "Error al conectarse a la red personalizada."
  },
  "errorWithSnap": {
    "message": "Error con $1",
    "description": "$1 represents the name of the snap"
  },
  "estimatedFee": {
    "message": "Tarifa estimada"
  },
  "ethGasPriceFetchWarning": {
    "message": "Se muestra el precio del gas de respaldo, ya que el servicio para calcular el precio del gas principal no se encuentra disponible en este momento."
  },
  "ethereumProviderAccess": {
    "message": "Otorgar acceso al proveedor de Ethereum a $1",
    "description": "The parameter is the name of the requesting origin"
  },
  "ethereumPublicAddress": {
    "message": "Dirección pública de Ethereum"
  },
  "etherscan": {
    "message": "Etherscan"
  },
  "etherscanView": {
    "message": "Ver cuenta en Etherscan"
  },
  "etherscanViewOn": {
    "message": "Ver en Etherscan"
  },
  "expandView": {
    "message": "Expandir vista"
  },
  "experimental": {
    "message": "Experimental"
  },
  "extendWalletWithSnaps": {
    "message": "Explore los Snaps creados por la comunidad para personalizar su experiencia web3",
    "description": "Banner description displayed on Snaps list page in Settings when less than 6 Snaps is installed."
  },
  "extensionInsallCompleteDescription": {
    "message": "Regrese a la incorporación del producto MetaMask Institutional para conectar sus cuentas de custodia o de autocustodia."
  },
  "extensionInsallCompleteTitle": {
    "message": "Instalación de extensión completa"
  },
  "externalExtension": {
    "message": "Extensión externa"
  },
  "externalNameSourcesSetting": {
    "message": "Apodos propuestos"
  },
  "externalNameSourcesSettingDescription": {
    "message": "Obtendremos apodos propuestos para las direcciones con las que interactúa de fuentes de terceros como Etherscan, Infura y Lens Protocol. Estas fuentes podrán ver esas direcciones y su dirección IP. La dirección de su cuenta no estará expuesta a terceros."
  },
  "failed": {
    "message": "Con errores"
  },
  "failedToFetchChainId": {
    "message": "No se pudo capturar el id. de cadena. ¿La dirección URL de RPC es correcta?"
  },
  "failedToFetchTickerSymbolData": {
    "message": "Los datos de verificación del símbolo de teletipo no están disponibles actualmente, asegúrese de que el símbolo que ingresó sea correcto. Tendrá un impacto en las tasas de conversión que vea para esta red"
  },
  "failureMessage": {
    "message": "Se produjo un error y no pudimos completar la acción"
  },
  "fast": {
    "message": "Rápido"
  },
  "feeAssociatedRequest": {
    "message": "Esta solicitud tiene asociada una tarifa."
  },
  "feeDetails": {
    "message": "Detalles de la tarifa"
  },
  "fiat": {
    "message": "Fiduciaria",
    "description": "Exchange type"
  },
  "fileImportFail": {
    "message": "¿No funciona la importación del archivo? Haga clic aquí.",
    "description": "Helps user import their account from a JSON file"
  },
  "flaskWelcomeUninstall": {
    "message": "le recomendamos que desinstale esta extensión",
    "description": "This request is shown on the Flask Welcome screen. It is intended for non-developers, and will be bolded."
  },
  "flaskWelcomeWarning1": {
    "message": "Flask es para que los desarrolladores experimenten con nuevas API inestables. A menos que usted sea desarrollador o probador beta, $1.",
    "description": "This is a warning shown on the Flask Welcome screen, intended to encourage non-developers not to proceed any further. $1 is the bolded message 'flaskWelcomeUninstall'"
  },
  "flaskWelcomeWarning2": {
    "message": "No garantizamos la seguridad o estabilidad de esta extensión. Las nuevas API ofrecidas por Flask no están protegidas contra los ataques de phishing, lo que significa que cualquier sitio o snap que requiera Flask podría ser un intento malicioso de robar sus activos.",
    "description": "This explains the risks of using MetaMask Flask"
  },
  "flaskWelcomeWarning3": {
    "message": "Todas las API de Flask son experimentales. Se pueden cambiar o eliminadar sin previo aviso o pueden permanecer en Flask indefinidamente sin ser migradas a MetaMask estable. Úselas bajo su propia responsabilidad.",
    "description": "This message warns developers about unstable Flask APIs"
  },
  "flaskWelcomeWarning4": {
    "message": "Asegúrese de deshabilitar su extensión MetaMask recurrente cuando use Flask.",
    "description": "This message calls to pay attention about multiple versions of MetaMask running on the same site (Flask + Prod)"
  },
  "flaskWelcomeWarningAcceptButton": {
    "message": "Acepto los riesgos",
    "description": "this text is shown on a button, which the user presses to confirm they understand the risks of using Flask"
  },
  "floatAmountToken": {
    "message": "La cantidad de tokens debe ser un número entero"
  },
  "followUsOnTwitter": {
    "message": "Síganos en Twitter"
  },
  "forbiddenIpfsGateway": {
    "message": "Puerta de enlace de IPFS prohibida: especifique una puerta de enlace de CID"
  },
  "forgetDevice": {
    "message": "Olvidar este dispositivo"
  },
  "forgotPassword": {
    "message": "¿Olvidó su contraseña?"
  },
  "from": {
    "message": "De"
  },
  "fromAddress": {
    "message": "De: $1",
    "description": "$1 is the address to include in the From label. It is typically shortened first using shortenAddress"
  },
  "fromTokenLists": {
    "message": "De las listas de tóken: $1"
  },
  "function": {
    "message": "Función: $1"
  },
  "functionApprove": {
    "message": "Función: Aprobar"
  },
  "functionSetApprovalForAll": {
    "message": "Función: SetApprovalForAll"
  },
  "functionType": {
    "message": "Tipo de función"
  },
  "fundYourWallet": {
    "message": "Agregar fondos a su monedero"
  },
  "fundYourWalletDescription": {
    "message": "Comience agregando $1 a su monedero.",
    "description": "$1 is the token symbol"
  },
  "gas": {
    "message": "Gas"
  },
  "gasDisplayAcknowledgeDappButtonText": {
    "message": "Editar tarifa de gas sugerida"
  },
  "gasDisplayDappWarning": {
    "message": "Esta tarifa de gas ha sido sugerida por $1. Anularla puede causar un problema con su transacción. Comuníquese con $1 si tiene preguntas.",
    "description": "$1 represents the Dapp's origin"
  },
  "gasIsETH": {
    "message": "El gas es $1 "
  },
  "gasLimit": {
    "message": "Límite de gas"
  },
  "gasLimitInfoTooltipContent": {
    "message": "El límite de gas es la cantidad máxima de unidades de gas que está dispuesto a gastar."
  },
  "gasLimitRecommended": {
    "message": "El límite de gas recomendado es de $1. Si el límite de gas está por debajo de ese nivel, puede fallar."
  },
  "gasLimitTooLow": {
    "message": "El límite de gas debe ser al menos 21 000"
  },
  "gasLimitTooLowWithDynamicFee": {
    "message": "El límite de gas debe ser al menos $1",
    "description": "$1 is the custom gas limit, in decimal."
  },
  "gasLimitV2": {
    "message": "Límite de gas"
  },
  "gasOption": {
    "message": "Opción de gas"
  },
  "gasPrice": {
    "message": "Precio de gas (GWEI)"
  },
  "gasPriceExcessive": {
    "message": "Su tarifa de gas es demasiado alta. Considere reducir el importe."
  },
  "gasPriceExcessiveInput": {
    "message": "El precio del gas es excesivo"
  },
  "gasPriceExtremelyLow": {
    "message": "Precio de gas extremadamente bajo"
  },
  "gasPriceFetchFailed": {
    "message": "Se produjo un error al calcular el precio del gas debido a una falla en la red."
  },
  "gasPriceInfoTooltipContent": {
    "message": "El precio de gas especifica la cantidad de ethers que está dispuesto a pagar por cada unidad de gas."
  },
  "gasTimingHoursShort": {
    "message": "$1 horas",
    "description": "$1 represents a number of hours"
  },
  "gasTimingLow": {
    "message": "Lento"
  },
  "gasTimingMinutesShort": {
    "message": "$1 min",
    "description": "$1 represents a number of minutes"
  },
  "gasTimingSecondsShort": {
    "message": "$1 s",
    "description": "$1 represents a number of seconds"
  },
  "gasUsed": {
    "message": "Gas usado"
  },
  "general": {
    "message": "General"
  },
  "generalCameraError": {
    "message": "No hemos podido acceder a su cámara. Por favor, inténtelo de nuevo."
  },
  "generalCameraErrorTitle": {
    "message": "Algo salió mal..."
  },
  "genericExplorerView": {
    "message": "Ver cuenta en $1"
  },
  "getStartedWithNFTs": {
    "message": "Obtenga $1 para comprar NFT",
    "description": "$1 is the token symbol"
  },
  "getStartedWithNFTsDescription": {
    "message": "Comience con los NFT agregando $1 a su monedero.",
    "description": "$1 is the token symbol"
  },
  "goBack": {
    "message": "Volver"
  },
  "goToSite": {
    "message": "Ir al sitio"
  },
  "goerli": {
    "message": "Red de prueba Goerli"
  },
  "gotIt": {
    "message": "Entendido"
  },
  "grantedToWithColon": {
    "message": "Concedido a:"
  },
  "gwei": {
    "message": "GWEI"
  },
  "hardware": {
    "message": "Hardware"
  },
  "hardwareWalletConnected": {
    "message": "Monedero físico conectado"
  },
  "hardwareWalletLegacyDescription": {
    "message": "(antiguo)",
    "description": "Text representing the MEW path"
  },
  "hardwareWalletSupportLinkConversion": {
    "message": "Haga clic aquí"
  },
  "hardwareWallets": {
    "message": "Conectar un monedero físico"
  },
  "hardwareWalletsInfo": {
    "message": "Las integraciones de monedero físico utilizan llamadas API a servidores externos, que pueden ver su dirección IP y las direcciones de contrato inteligente con las que interactúa."
  },
  "hardwareWalletsMsg": {
    "message": "Seleccione un monedero físico que desee usar con MetaMask."
  },
  "here": {
    "message": "aquí",
    "description": "as in -click here- for more information (goes with troubleTokenBalances)"
  },
  "hexData": {
    "message": "Datos hexadecimales"
  },
  "hiddenAccounts": {
    "message": "Cuentas ocultas"
  },
  "hide": {
    "message": "Ocultar"
  },
  "hideAccount": {
    "message": "Ocultar cuenta"
  },
  "hideFullTransactionDetails": {
    "message": "Esconder los detalles completos de la transacción"
  },
  "hideSeedPhrase": {
    "message": "Ocultar frase inicial"
  },
  "hideSentitiveInfo": {
    "message": "Ocultar información confidencial"
  },
  "hideToken": {
    "message": "Ocultar token"
  },
  "hideTokenPrompt": {
    "message": "¿Ocultar token?"
  },
  "hideTokenSymbol": {
    "message": "Ocultar $1",
    "description": "$1 is the symbol for a token (e.g. 'DAI')"
  },
  "hideZeroBalanceTokens": {
    "message": "Ocultar tokens sin saldo"
  },
  "high": {
    "message": "Agresivo"
  },
  "highGasSettingToolTipMessage": {
    "message": "Alta probabilidad, incluso en mercados volátiles. Use $1 para cubrir aumentos repentinos en el tráfico de la red debido a cosas como drops de NFT populares.",
    "description": "$1 is key 'high' (text: 'Aggressive') separated here so that it can be passed in with bold font-weight"
  },
  "highLowercase": {
    "message": "alto"
  },
  "history": {
    "message": "Historial"
  },
  "holdToRevealContent1": {
    "message": "Su frase secreta de recuperación proporciona $1",
    "description": "$1 is a bolded text with the message from 'holdToRevealContent2'"
  },
  "holdToRevealContent2": {
    "message": "acceso completo a su monedero y fondos.",
    "description": "Is the bolded text in 'holdToRevealContent1'"
  },
  "holdToRevealContent3": {
    "message": "No comparta esto con nadie. $1 $2",
    "description": "$1 is a message from 'holdToRevealContent4' and $2 is a text link with the message from 'holdToRevealContent5'"
  },
  "holdToRevealContent4": {
    "message": "El soporte de MetaMask no solicitará esto,",
    "description": "Part of 'holdToRevealContent3'"
  },
  "holdToRevealContent5": {
    "message": "pero los defraudadores sí.",
    "description": "The text link in 'holdToRevealContent3'"
  },
  "holdToRevealContentPrivateKey1": {
    "message": "Su clave privada proporciona $1",
    "description": "$1 is a bolded text with the message from 'holdToRevealContentPrivateKey2'"
  },
  "holdToRevealContentPrivateKey2": {
    "message": "acceso completo a su monedero y a sus fondos.",
    "description": "Is the bolded text in 'holdToRevealContentPrivateKey2'"
  },
  "holdToRevealLockedLabel": {
    "message": "mantenga presionado para revelar el círculo bloqueado"
  },
  "holdToRevealPrivateKey": {
    "message": "Mantenga presionado para revelar su clave privada"
  },
  "holdToRevealPrivateKeyTitle": {
    "message": "Mantenga segura su clave privada"
  },
  "holdToRevealSRP": {
    "message": "Mantenga presionado para revelar su SRP"
  },
  "holdToRevealSRPTitle": {
    "message": "Mantenga segura su SRP"
  },
  "holdToRevealUnlockedLabel": {
    "message": "mantenga presionado para revelar el círculo desbloqueado"
  },
  "id": {
    "message": "ID"
  },
  "ignoreAll": {
    "message": "Ignorar todo"
  },
  "ignoreTokenWarning": {
    "message": "Si oculta tokens, estos no se mostrarán en su monedero. Sin embargo, aún puede agregarlos buscándolos."
  },
  "imToken": {
    "message": "imToken"
  },
  "import": {
    "message": "Importar",
    "description": "Button to import an account from a selected file"
  },
  "importAccount": {
    "message": "Importar cuenta"
  },
  "importAccountError": {
    "message": "Error al importar la cuenta."
  },
  "importAccountErrorIsSRP": {
    "message": "Ha ingresado una frase secreta de recuperación (o mnemotécnica). Para importar una cuenta aquí, debe ingresar una clave privada, que es una cadena hexadecimal de 64 caracteres."
  },
  "importAccountErrorNotAValidPrivateKey": {
    "message": "Esta no es una clave privada válida. Ha ingresado una cadena hexadecimal, pero debería tener 64 caracteres."
  },
  "importAccountErrorNotHexadecimal": {
    "message": "Esta no es una clave privada válida. Debe ingresar una cadena hexadecimal de 64 caracteres."
  },
  "importAccountJsonLoading1": {
    "message": "Considere que esta importación de JSON tomará unos minutos y congelerá su MetaMask."
  },
  "importAccountJsonLoading2": {
    "message": "Nos disculpamos, y lo haremos más rápido en un futuro."
  },
  "importAccountMsg": {
    "message": "Las cuentas importadas no se asociarán con su frase secreta de recuperación de MetaMask. Obtenga más información sobre las cuentas importadas"
  },
  "importMyWallet": {
    "message": "Importar mi monedero"
  },
  "importNFT": {
    "message": "Agregar NFT"
  },
  "importNFTAddressToolTip": {
    "message": "En OpenSea, por ejemplo, en la página de NFT en Detalles, hay un un vínculo azul etiquetado como 'Dirección del contrato'. Si haces clic en esto, te llevará a la dirección del contrato en Etherscan; en la parte superior izquierda de esa página, debe haber un icono etiquetado como 'Contrato' y, a la derecha, una larga cadena de letras y números. Esta es la dirección del contrato que creó tu NFT. Haz clic en el icono de 'copiar' que aparece a la derecha de la dirección, y la tendrás en el portapapeles."
  },
  "importNFTPage": {
    "message": "Importar página de NFT"
  },
  "importNFTTokenIdToolTip": {
    "message": "La ID de un NFT es un identificador único, ya que no hay dos NFT iguales. Nuevamente, en OpenSea, este número se encuentra en 'Detalles'. Tome nota de ello o cópielo en su portapapeles."
  },
  "importSelectedTokens": {
    "message": "¿Agregar los tokens seleccionados?"
  },
  "importSelectedTokensDescription": {
    "message": "Únicamente los tokens seleccionados aparecerán en su monedero. Siempre podrá agregar tokens ocultos más tarde realizando una búsqueda de los mismos."
  },
  "importTokenQuestion": {
    "message": "¿Desea importar el token?"
  },
  "importTokenWarning": {
    "message": "Toda persona puede crear un token con cualquier nombre, incluso versiones falsas de tokens existentes. ¡Agréguelo y realice transacciones bajo su propio riesgo!"
  },
  "importTokensCamelCase": {
    "message": "Importar tokens"
  },
  "importTokensError": {
    "message": "No pudimos importar los tokens. Por favor, inténtelo de nuevo más tarde."
  },
  "importWithCount": {
    "message": "Importar $1",
    "description": "$1 will the number of detected tokens that are selected for importing, if all of them are selected then $1 will be all"
  },
  "imported": {
    "message": "Importado",
    "description": "status showing that an account has been fully loaded into the keyring"
  },
  "inYourSettings": {
    "message": "en su Configuración"
  },
  "infuraBlockedNotification": {
    "message": "MetaMask no se pudo conectar al host de la cadena de bloques. Revise las razones posibles $1.",
    "description": "$1 is a clickable link with with text defined by the 'here' key"
  },
  "initialTransactionConfirmed": {
    "message": "La red confirmó la transacción inicial. Haga clic en Aceptar para volver."
  },
  "inlineAlert": {
    "message": "Alerta"
  },
  "inputLogicEmptyState": {
    "message": "Ingrese solo una cantidad que esté dispuesto a gastar en el tercero ahora o en el futuro. Siempre puede aumentar el límite de gastos más adelante."
  },
  "inputLogicEqualOrSmallerNumber": {
    "message": "Esto permite que el tercero gaste $1 de su saldo actual.",
    "description": "$1 is the current token balance in the account and the name of the current token"
  },
  "inputLogicHigherNumber": {
    "message": "Esto permite que el tercero gaste todo su saldo de tokens hasta que alcance el límite o usted revoque el límite de gasto. Si esta no es su intención, considere establecer un límite de gasto más bajo."
  },
  "insightWarning": {
    "message": "advertencia"
  },
  "insightWarningCheckboxMessage": {
    "message": "$1 la solicitud por $2",
    "description": "$1 is the action i.e. sign, confirm. $2 is the origin making the request."
  },
  "insightWarningContentPlural": {
    "message": "Revise $1 antes de $2. Una vez realizada, la $3 es irreversible.",
    "description": "$1 the 'insightWarnings' message (2 warnings) representing warnings, $2 is the action (i.e. signing) and $3 is the result (i.e. signature, transaction)"
  },
  "insightWarningContentSingular": {
    "message": "Revise $1 antes de $2. Una vez realizada, la $3 es irreversible.",
    "description": "$1 is the 'insightWarning' message (1 warning), $2 is the action (i.e. signing) and $3 is the result (i.e. signature, transaction)"
  },
  "insightWarningHeader": {
    "message": "Esta solicitud puede ser riesgosa"
  },
  "insightWarnings": {
    "message": "advertencias"
  },
  "insightsFromSnap": {
    "message": "Perspectivas de $1",
    "description": "$1 represents the name of the snap"
  },
  "install": {
    "message": "Instalar"
  },
  "installExtension": {
    "message": "Instalar extensión"
  },
  "installExtensionDescription": {
    "message": "La versión compatible con instituciones de la billetera web3 líder en el mundo, MetaMask."
  },
  "installOrigin": {
    "message": "Instalar origen"
  },
  "installRequest": {
    "message": "Añadir a MetaMask"
  },
  "installedOn": {
    "message": "Instalado en $1",
    "description": "$1 is the date when the snap has been installed"
  },
  "insufficientBalance": {
    "message": "Saldo insuficiente."
  },
  "insufficientCurrencyBuyOrDeposit": {
    "message": "No tiene suficiente $1 en su cuenta para pagar las tarifas de transacción en la red de $2. $3 o deposite desde otra cuenta.",
    "description": "$1 is the native currency of the network, $2 is the name of the current network, $3 is the key 'buy' + the ticker symbol of the native currency of the chain wrapped in a button"
  },
  "insufficientCurrencyBuyOrReceive": {
    "message": "No tiene suficiente $1 en su cuenta para pagar las tarifas de transacción en la red de $2. $3 o $4 desde otra cuenta.",
    "description": "$1 is the native currency of the network, $2 is the name of the current network, $3 is the key 'buy' + the ticker symbol of the native currency of the chain wrapped in a button, $4 is the key 'deposit' button"
  },
  "insufficientCurrencyDeposit": {
    "message": "No tiene suficiente $1 en su cuenta para pagar las tarifas de transacción en la red de $2. Deposite $1 desde otra cuenta.",
    "description": "$1 is the native currency of the network, $2 is the name of the current network"
  },
  "insufficientFunds": {
    "message": "Fondos insuficientes."
  },
  "insufficientFundsForGas": {
    "message": "Fondos insuficientes para el gas"
  },
  "insufficientTokens": {
    "message": "Tokens insuficientes."
  },
  "interactingWith": {
    "message": "Interactuando con"
  },
  "interactingWithTransactionDescription": {
    "message": "Este es el contrato con el que está interactuando. Protéjase de los estafadores verificando los detalles."
  },
  "invalidAddress": {
    "message": "Dirección no válida"
  },
  "invalidAddressRecipient": {
    "message": "La dirección del destinatario no es válida"
  },
  "invalidAddressRecipientNotEthNetwork": {
    "message": "No es una red ETH; configurar en minúsculas"
  },
  "invalidAssetType": {
    "message": "Este activo es un NFT y debe volver a añadirse en la página de Importar NFTs que se encuentra en la pestaña de NFTs"
  },
  "invalidBlockExplorerURL": {
    "message": "Dirección URL del explorador de bloques no válida"
  },
  "invalidChainIdTooBig": {
    "message": "Identificador de cadena no válido. El identificador de cadena es demasiado grande."
  },
  "invalidCustomNetworkAlertContent1": {
    "message": "Es necesario volver a especificar el id. de la cadena para la red virtual “$1”.",
    "description": "$1 is the name/identifier of the network."
  },
  "invalidCustomNetworkAlertContent2": {
    "message": "Para protegerlo de proveedores de red malintencionados o defectuosos, ahora se requieren id. de cadena para todas las redes personalizadas."
  },
  "invalidCustomNetworkAlertContent3": {
    "message": "Vaya a Configuración > Red y especifique el id. de cadena. Puede encontrar los id. de cadena de las redes más populares en $1.",
    "description": "$1 is a link to https://chainid.network"
  },
  "invalidCustomNetworkAlertTitle": {
    "message": "Red personalizada no válida"
  },
  "invalidHexNumber": {
    "message": "Número hexadecimal no válido."
  },
  "invalidHexNumberLeadingZeros": {
    "message": "Número hexadecimal no válido. Quite todos los ceros iniciales."
  },
  "invalidIpfsGateway": {
    "message": "Puerta de enlace de IPFS no válida: el valor debe ser una dirección URL válida"
  },
  "invalidNumber": {
    "message": "Número no válido. Escriba un número decimal o un número hexadecimal con el prefijo “0x”."
  },
  "invalidNumberLeadingZeros": {
    "message": "Número no válido. Quite todos los ceros iniciales."
  },
  "invalidRPC": {
    "message": "Dirección URL de RPC no válida"
  },
  "invalidSeedPhrase": {
    "message": "Frase secreta de recuperación no válida"
  },
  "invalidSeedPhraseCaseSensitive": {
    "message": "¡Entrada inválida! La frase secreta de recuperación distingue entre mayúsculas y minúsculas."
  },
  "ipfsGateway": {
    "message": "Puerta de enlace de IPFS"
  },
  "ipfsGatewayDescription": {
    "message": "MetaMask utiliza servicios de terceros para mostrar imágenes de sus NFT almacenados en IPFS, mostrar información relacionada con las direcciones ENS ingresadas en la barra de direcciones de su navegador y obtener íconos para diferentes tokens. Su dirección IP puede estar expuesta a estos servicios cuando los está utilizando."
  },
  "ipfsToggleModalDescriptionOne": {
    "message": "Utilizamos servicios de terceros para mostrar imágenes de sus NFT almacenados en IPFS, mostrar información relacionada con las direcciones ENS ingresadas en la barra de direcciones de su navegador y obtener íconos para diferentes tokens. Su dirección IP puede estar expuesta a estos servicios cuando los está utilizando."
  },
  "ipfsToggleModalDescriptionTwo": {
    "message": "Al seleccionar Confirmar, se activa la resolución de IPFS. Puede desactivarlo en $1 en cualquier momento.",
    "description": "$1 is the method to turn off ipfs"
  },
  "ipfsToggleModalSettings": {
    "message": "Configuración > Seguridad y privacidad"
  },
  "isSigningOrSubmitting": {
    "message": "Aún se está firmando o enviando una transacción anterior"
  },
  "jazzAndBlockies": {
    "message": "Jazzicons y Blockies son dos estilos distintos de íconos únicos que pueden ayudarlo a identificar rápidamente una cuenta."
  },
  "jazzicons": {
    "message": "Jazzicons"
  },
  "jsDeliver": {
    "message": "jsDeliver"
  },
  "jsonFile": {
    "message": "Archivo JSON",
    "description": "format for importing an account"
  },
  "keyringAccountName": {
    "message": "Nombre de la cuenta"
  },
  "keyringAccountPublicAddress": {
    "message": "Dirección pública"
  },
  "keyringSnapRemovalResult1": {
    "message": "$1 eliminado $2",
    "description": "Displays the result after removal of a keyring snap. $1 is the snap name, $2 is whether it is successful or not"
  },
  "keyringSnapRemovalResultNotSuccessful": {
    "message": "no ",
    "description": "Displays the `not` word in $2."
  },
  "keyringSnapRemoveConfirmation": {
    "message": "Ingrese $1 para confirmar que desea eliminar este snap:",
    "description": "Asks user to input the name nap prior to deleting the snap. $1 is the snap name"
  },
  "keystone": {
    "message": "Keystone"
  },
  "knownAddressRecipient": {
    "message": "Dirección de contrato conocida."
  },
  "knownTokenWarning": {
    "message": "Esta acción editará tokens que ya estén enumerados en su monedero y que se pueden usar para engañarlo. Apruebe solo si está seguro de que quiere cambiar lo que representan estos tokens. Más información sobre $1"
  },
  "lastConnected": {
    "message": "Última conexión"
  },
  "lastPriceSold": {
    "message": "Precio de la última venta"
  },
  "lastSold": {
    "message": "Última venta"
  },
  "lavaDomeCopyWarning": {
    "message": "Por su seguridad, seleccionar este texto no está disponible en este momento."
  },
  "layer1Fees": {
    "message": "Tarifas de la capa 1"
  },
  "layer2Fees": {
    "message": "Tarifas de la capa 2"
  },
  "learnCancelSpeeedup": {
    "message": "Aprenda cómo $1",
    "description": "$1 is link to cancel or speed up transactions"
  },
  "learnMore": {
    "message": "Más información"
  },
  "learnMoreAboutGas": {
    "message": "¿Quiere $1 sobre gas?",
    "description": "$1 will be replaced by the learnMore translation key"
  },
  "learnMoreKeystone": {
    "message": "Más información"
  },
  "learnMoreUpperCase": {
    "message": "Más información"
  },
  "learnMoreUpperCaseWithDot": {
    "message": "Más información."
  },
  "learnScamRisk": {
    "message": "estafas y riesgos en seguridad."
  },
  "learnToBridge": {
    "message": "Aprenda a puentear"
  },
  "leaveMetaMask": {
    "message": "¿Dejar MetaMask?"
  },
  "leaveMetaMaskDesc": {
    "message": "Está a punto de visitar un sitio fuera de MetaMask. Vuelva a verificar la URL antes de continuar."
  },
  "ledgerAccountRestriction": {
    "message": "Debe usar su última cuenta antes de poder agregar una nueva."
  },
  "ledgerConnectionInstructionCloseOtherApps": {
    "message": "Cierre cualquier otro software conectado a su dispositivo y haga clic aquí para actualizar."
  },
  "ledgerConnectionInstructionHeader": {
    "message": "Antes de hacer clic en Confirmar:"
  },
  "ledgerConnectionInstructionStepFour": {
    "message": "Habilite \"datos de contrato inteligente\" o \"firma ciega\" en su dispositivo Ledger."
  },
  "ledgerConnectionInstructionStepThree": {
    "message": "Asegúrese de que su Ledger esté conectado y seleccione la aplicación Ethereum."
  },
  "ledgerDeviceOpenFailureMessage": {
    "message": "El dispositivo Ledger no pudo abrirse. Su Ledger podría estar conectado a otro software. Cierre Ledger Live u otras aplicaciones conectadas a su dispositivo Ledger, e intente conectarse de nuevo."
  },
  "ledgerErrorConnectionIssue": {
    "message": "Vuelva a conectar su Ledger, abra la aplicación ETH e inténtelo nuevamente."
  },
  "ledgerErrorDevicedLocked": {
    "message": "Su Ledger está bloqueado. Desbloquéelo y vuelve a intentarlo."
  },
  "ledgerErrorEthAppNotOpen": {
    "message": "Para resolver el problema, abra la aplicación ETH en su dispositivo y vuelva a intentarlo."
  },
  "ledgerErrorTransactionDataNotPadded": {
    "message": "Los datos de entrada de la transacción de Ethereum no están lo suficientemente completos."
  },
  "ledgerLiveApp": {
    "message": "Aplicación de Ledger Live"
  },
  "ledgerLocked": {
    "message": "No se pudo establecer la conexión con el dispositivo Ledger. Asegúrese de que el dispositivo está desbloqueado y que la aplicación de Ethereum está abierta."
  },
  "ledgerTimeout": {
    "message": "Ledger Live tardó mucho en responder o se excedió el tiempo de espera de la conexión. Asegúrese de que la aplicación de Ledger Live está abierta y que su dispositivo está desbloqueado."
  },
  "ledgerWebHIDNotConnectedErrorMessage": {
    "message": "El dispositivo Ledger no se ha conectado. Si desea conectar su Ledger, haga clic de nuevo en 'Continuar' y apruebe la conexión HID",
    "description": "An error message shown to the user during the hardware connect flow."
  },
  "levelArrow": {
    "message": "flecha de nivel"
  },
  "lightTheme": {
    "message": "Claro"
  },
  "likeToImportToken": {
    "message": "¿Le gustaría importar este token?"
  },
  "likeToImportTokens": {
    "message": "¿Le gustaría agregar estos tokens?"
  },
  "lineaGoerli": {
    "message": "Red de prueba Linea Goerli"
  },
  "lineaMainnet": {
    "message": "Red principal de Linea"
  },
  "lineaSepolia": {
    "message": "Red de prueba Linea Sepolia"
  },
  "link": {
    "message": "Vínculo"
  },
  "links": {
    "message": "Vínculos"
  },
  "loadMore": {
    "message": "Cargar más"
  },
  "loading": {
    "message": "Cargando…"
  },
  "loadingNFTs": {
    "message": "Cargando NFT..."
  },
  "loadingScreenHardwareWalletMessage": {
    "message": "Por favor, complete la transacción en el monedero físico."
  },
  "loadingScreenSnapMessage": {
    "message": "Por favor, complete la transacción en el Snap."
  },
  "loadingTokens": {
    "message": "Cargando tokens..."
  },
  "localhost": {
    "message": "Host local 8545"
  },
  "lock": {
    "message": "Bloquear"
  },
  "lockMetaMask": {
    "message": "Cerrar MetaMask"
  },
  "lockTimeInvalid": {
    "message": "El tiempo de bloqueo debe ser un número entre 0 y 10080"
  },
  "logo": {
    "message": "Logo de $1",
    "description": "$1 is the name of the ticker"
  },
  "low": {
    "message": "Bajo"
  },
  "lowGasSettingToolTipMessage": {
    "message": "Utilice $1 para esperar un precio más bajo. Las estimaciones de tiempo son mucho menos precisas ya que los precios son algo imprevisibles.",
    "description": "$1 is key 'low' separated here so that it can be passed in with bold font-weight"
  },
  "lowLowercase": {
    "message": "bajo"
  },
  "lowPriorityMessage": {
    "message": "Las transacciones futuras se pondrán en espera después de esta."
  },
  "mainnet": {
    "message": "Red principal de Ethereum"
  },
  "mainnetToken": {
    "message": "Esta dirección coincide con una dirección conocida de token en la red principal de Ethereum. Vuelve a comprobar la dirección del contrato y la red correspondiente al token que intentas añadir."
  },
  "makeAnotherSwap": {
    "message": "Crear un nuevo intercambio"
  },
  "makeSureNoOneWatching": {
    "message": "Asegúrese de que nadie esté mirando",
    "description": "Warning to users to be care while creating and saving their new Secret Recovery Phrase"
  },
  "manageInSettings": {
    "message": "Administrar en configuración"
  },
  "max": {
    "message": "Máx."
  },
  "maxBaseFee": {
    "message": "Tarifa base máxima"
  },
  "maxFee": {
    "message": "Tarifa máxima"
  },
  "maxPriorityFee": {
    "message": "Tarifa de prioridad máxima"
  },
  "medium": {
    "message": "Mercado"
  },
  "mediumGasSettingToolTipMessage": {
    "message": "Utilice $1 para un procesamiento rápido al precio actual del mercado.",
    "description": "$1 is key 'medium' (text: 'Market') separated here so that it can be passed in with bold font-weight"
  },
  "memo": {
    "message": "memorándum"
  },
  "message": {
    "message": "Mensaje"
  },
  "metaMaskConnectStatusParagraphOne": {
    "message": "Ahora tiene más control sobre las conexiones de su cuenta en MetaMask."
  },
  "metaMaskConnectStatusParagraphThree": {
    "message": "Haga clic en él para administrar las cuentas conectadas."
  },
  "metaMaskConnectStatusParagraphTwo": {
    "message": "El botón de estado de la conexión muestra si el sitio web que visita está conectado a la cuenta seleccionada actualmente."
  },
  "metadataModalSourceTooltip": {
    "message": "$1 está alojado en npm y $2 es el identificador único de este Snap.",
    "description": "$1 is the snap name and $2 is the snap NPM id."
  },
  "metamaskInstitutionalVersion": {
    "message": "MetaMask Institutional"
  },
  "metamaskNotificationsAreOff": {
    "message": "Las notificaciones del monedero no están activas actualmente."
  },
  "metamaskPortfolio": {
    "message": "MetaMask Portfolio."
  },
  "metamaskSwapsOfflineDescription": {
    "message": "MetaMask Swaps está en mantenimiento. Vuelva a comprobarlo más tarde."
  },
  "metamaskVersion": {
    "message": "Versión de MetaMask"
  },
  "methodData": {
    "message": "Método"
  },
  "methodDataTransactionDescription": {
    "message": "Esta es la acción específica que se llevará a cabo. Estos datos pueden falsificarse, así que asegúrese de que confía en el otro sitio."
  },
  "methodNotSupported": {
    "message": "No compatible con esta cuenta."
  },
  "metrics": {
    "message": "Indicadores"
  },
  "mismatchAccount": {
    "message": "Su cuenta seleccionada ($1) es diferente a la cuenta que intenta firmar ($2)"
  },
  "mismatchedChainLinkText": {
    "message": "verifique los detalles de la red",
    "description": "Serves as link text for the 'mismatchedChain' key. This text will be embedded inside the translation for that key."
  },
  "mismatchedChainRecommendation": {
    "message": "Recomendamos que usted $1 antes de proceder.",
    "description": "$1 is a clickable link with text defined by the 'mismatchedChainLinkText' key. The link will open to instructions for users to validate custom network details."
  },
  "mismatchedNetworkName": {
    "message": "Según nuestros registros, es posible que el nombre de la red no coincida correctamente con este ID de cadena."
  },
  "mismatchedNetworkSymbol": {
    "message": "El símbolo de moneda enviado no coincide con lo que esperamos para este ID de cadena."
  },
  "mismatchedRpcChainId": {
    "message": "El ID de cadena devuelto por la red personalizada no coincide con el ID de cadena enviado."
  },
  "mismatchedRpcUrl": {
    "message": "Según nuestros registros, el valor de la URL de RPC enviado no coincide con un proveedor conocido para este ID de cadena."
  },
  "missingSetting": {
    "message": "¿No puede encontrar un ajuste?"
  },
  "missingSettingRequest": {
    "message": "Solicítelo aquí"
  },
  "mmiBuiltAroundTheWorld": {
    "message": "MetaMask Institutional está diseñado y construido en todo el mundo."
  },
  "mmiNewNFTDetectedInNFTsTabMessage": {
    "message": "Deje que MetaMask Institutional detecte y muestre automáticamente NFT en su monedero."
  },
  "mmiPasswordSetupDetails": {
    "message": "Esta contraseña desbloqueará únicamente su extensión MetaMask Institutional."
  },
  "more": {
    "message": "más"
  },
  "multipleSnapConnectionWarning": {
    "message": "$1 quiere conectarse a $2",
    "description": "$1 is the dapp and $2 is the number of snaps it wants to connect to."
  },
  "mustSelectOne": {
    "message": "Debe seleccionar al menos 1 token."
  },
  "name": {
    "message": "Nombre"
  },
  "nameAddressLabel": {
    "message": "Dirección",
    "description": "Label above address field in name component modal."
  },
  "nameInstructionsNew": {
    "message": "Si conoce esta dirección, asígnele un apodo para reconocerla en el futuro.",
    "description": "Instruction text in name component modal when value is not recognised."
  },
  "nameInstructionsRecognized": {
    "message": "Esta dirección tiene un apodo predeterminado, pero puede editarlo o explorar otras sugerencias.",
    "description": "Instruction text in name component modal when value is recognized but not saved."
  },
  "nameInstructionsSaved": {
    "message": "Ya agregó un apodo para esta dirección anteriormente. Puede editar o ver otros apodos sugeridos.",
    "description": "Instruction text in name component modal when value is saved."
  },
  "nameLabel": {
    "message": "Apodo",
    "description": "Label above name input field in name component modal."
  },
  "nameModalMaybeProposedName": {
    "message": "Quizás: $1",
    "description": "$1 is the proposed name"
  },
  "nameModalTitleNew": {
    "message": "Dirección desconocida",
    "description": "Title of the modal created by the name component when value is not recognised."
  },
  "nameModalTitleRecognized": {
    "message": "Dirección reconocida",
    "description": "Title of the modal created by the name component when value is recognized but not saved."
  },
  "nameModalTitleSaved": {
    "message": "Dirección guardada",
    "description": "Title of the modal created by the name component when value is saved."
  },
  "nameProviderProposedBy": {
    "message": "Propuesto por $1",
    "description": "$1 is the name of the provider"
  },
  "nameProvider_ens": {
    "message": "Servicio de nombres de Ethereum (ENS)"
  },
  "nameProvider_etherscan": {
    "message": "Etherscan"
  },
  "nameProvider_lens": {
    "message": "Lens Protocol"
  },
  "nameProvider_token": {
    "message": "MetaMask"
  },
  "nameSetPlaceholder": {
    "message": "Elija un apodo...",
    "description": "Placeholder text for name input field in name component modal."
  },
  "nativePermissionRequestDescription": {
    "message": "¿Desea que este sitio haga lo siguiente?",
    "description": "Description below header used on Permission Connect screen for native permissions."
  },
  "nativeToken": {
    "message": "El token nativo en esta red es de $1. Es el token utilizado para las tarifas de gas.",
    "description": "$1 represents the name of the native token on the current network"
  },
  "nativeTokenScamWarningConversion": {
    "message": "Editar detalles de la red"
  },
  "nativeTokenScamWarningDescription": {
    "message": "Esta red no coincide con su ID de cadena o nombre asociado. Muchos tokens populares usan el nombre $1, lo que los convierte en blanco de estafas. Los estafadores pueden engañarlo para que les envíe dinero más valioso a cambio. Verifique todo antes de continuar.",
    "description": "$1 represents the currency name"
  },
  "nativeTokenScamWarningTitle": {
    "message": "Esto es una estafa potencial"
  },
  "needHelp": {
    "message": "¿Necesita ayuda? Comuníquese con $1",
    "description": "$1 represents `needHelpLinkText`, the text which goes in the help link"
  },
  "needHelpFeedback": {
    "message": "Comparta su opinión"
  },
  "needHelpLinkText": {
    "message": "Soporte de MetaMask"
  },
  "needHelpSubmitTicket": {
    "message": "Enviar un ticket"
  },
  "needImportFile": {
    "message": "Debe seleccionar un archivo para la importación.",
    "description": "User is important an account and needs to add a file to continue"
  },
  "negativeETH": {
    "message": "No se pueden enviar cantidades negativas de ETH."
  },
  "negativeOrZeroAmountToken": {
    "message": "No se pueden enviar montos negativos o nulos de activos."
  },
  "network": {
    "message": "Red:"
  },
  "networkAddedSuccessfully": {
    "message": "¡Red añadida exitosamente!"
  },
  "networkDetails": {
    "message": "Detalles de la red"
  },
  "networkIsBusy": {
    "message": "La red está ocupada. Los precios del gas son altos y las estimaciones son menos precisas."
  },
  "networkMenu": {
    "message": "Menú de red"
  },
  "networkMenuHeading": {
    "message": "Seleccionar una red"
  },
  "networkName": {
    "message": "Nombre de la red"
  },
  "networkNameArbitrum": {
    "message": "Arbitrum"
  },
  "networkNameAvalanche": {
    "message": "Avalanche"
  },
  "networkNameBSC": {
    "message": "BSC"
  },
  "networkNameBase": {
    "message": "Base"
  },
  "networkNameDefinition": {
    "message": "El nombre asociado a esta red."
  },
  "networkNameEthereum": {
    "message": "Ethereum"
  },
  "networkNameGoerli": {
    "message": "Goerli"
  },
  "networkNameLinea": {
    "message": "Linea"
  },
  "networkNameOpMainnet": {
    "message": "Red principal OP"
  },
  "networkNamePolygon": {
    "message": "Polygon"
  },
  "networkNameTestnet": {
    "message": "Red de prueba"
  },
  "networkNameZkSyncEra": {
    "message": "zkSync Era"
  },
  "networkProvider": {
    "message": "Proveedor de red"
  },
  "networkSettingsChainIdDescription": {
    "message": "El id. de la cadena se usa para firmar transacciones. Debe coincidir con el id. de la cadena que devuelve la red. Puede escribir un número decimal o un número hexadecimal con el prefijo “0x”, pero el número se mostrará en decimal."
  },
  "networkStatus": {
    "message": "Estado de la red"
  },
  "networkStatusBaseFeeTooltip": {
    "message": "La tarifa base la fija la red y cambia cada 13-14 segundos. Nuestras opciones $1 y $2 dan cuenta de los aumentos repentinos.",
    "description": "$1 and $2 are bold text for Medium and Aggressive respectively."
  },
  "networkStatusPriorityFeeTooltip": {
    "message": "Rango de tarifas de prioridad (también llamada “propina del minero”): esto va directamente a los mineros para incentivarlos a priorizar su transacción."
  },
  "networkStatusStabilityFeeTooltip": {
    "message": "Las tarifas de gas son de $1 en relación con las últimas 72 horas.",
    "description": "$1 is networks stability value - stable, low, high"
  },
  "networkSwitchConnectionError": {
    "message": "No podemos conectar a $1",
    "description": "$1 represents the network name"
  },
  "networkURL": {
    "message": "Dirección URL de la red"
  },
  "networkURLDefinition": {
    "message": "La dirección URL que se utilizó para acceder a esta red."
  },
  "networks": {
    "message": "Redes"
  },
  "nevermind": {
    "message": "No es importante"
  },
  "new": {
    "message": "¡Nuevo!"
  },
  "newAccount": {
    "message": "Cuenta nueva"
  },
  "newAccountNumberName": {
    "message": "Cuenta $1",
    "description": "Default name of next account to be created on create account screen"
  },
  "newContact": {
    "message": "Contacto nuevo"
  },
  "newContract": {
    "message": "Contrato nuevo"
  },
  "newNFTDetectedInImportNFTsMessageStrongText": {
    "message": "Configuración > Seguridad y privacidad"
  },
  "newNFTDetectedInImportNFTsMsg": {
    "message": "Para usar Opensea, para ver sus NFT, active 'Mostrar medios NFT' en $1.",
    "description": "$1 is used for newNFTDetectedInImportNFTsMessageStrongText"
  },
  "newNFTDetectedInNFTsTabMessage": {
    "message": "Deje que MetaMask detecte y muestre automáticamente los NFT en su monedero."
  },
  "newNFTsAutodetected": {
    "message": "Autodetección de NFT"
  },
  "newNetworkAdded": {
    "message": "¡\"$1\" se añadió con éxito!"
  },
  "newNftAddedMessage": {
    "message": "¡NFT se agregó correctamente!"
  },
  "newPassword": {
    "message": "Contraseña nueva (mín. de 8 caracteres)"
  },
  "newPrivacyPolicyActionButton": {
    "message": "Leer más"
  },
  "newPrivacyPolicyTitle": {
    "message": "Hemos actualizado nuestra política de privacidad"
  },
  "newTokensImportedMessage": {
    "message": "Ha importado $1 exitosamente.",
    "description": "$1 is the string of symbols of all the tokens imported"
  },
  "newTokensImportedTitle": {
    "message": "Token importado"
  },
  "next": {
    "message": "Siguiente"
  },
  "nextNonceWarning": {
    "message": "El nonce es superior al nonce sugerido de $1",
    "description": "The next nonce according to MetaMask's internal logic"
  },
  "nftAddFailedMessage": {
    "message": "No se puede agregar el NFT porque los detalles de propiedad no coinciden. Asegúrese de haber ingresado la información correcta."
  },
  "nftAddressError": {
    "message": "Este token es un NFT. Añadir a $1",
    "description": "$1 is a clickable link with text defined by the 'importNFTPage' key"
  },
  "nftAlreadyAdded": {
    "message": "NFT ya ha sido añadido."
  },
  "nftDisclaimer": {
    "message": "Descargo de responsabilidad: MetaMask extrae el archivo multimedia de la URL de origen. Esta URL a veces es modificada por el mercado en el que se acuñó el NFT."
  },
  "nftOptions": {
    "message": "Opciones de NFT"
  },
  "nftTokenIdPlaceholder": {
    "message": "Ingrese el id del token"
  },
  "nftWarningContent": {
    "message": "Está otorgando acceso a $1, incluidos los que pueda poseer en el futuro. La contraparte puede transferir estos NFT desde su billetera en cualquier momento sin preguntarle hasta que revoque esta aprobación. $2",
    "description": "$1 is nftWarningContentBold bold part, $2 is Learn more link"
  },
  "nftWarningContentBold": {
    "message": "todos sus NFT de $1",
    "description": "$1 is name of the collection"
  },
  "nftWarningContentGrey": {
    "message": "Proceda con precaución."
  },
  "nfts": {
    "message": "NFT"
  },
  "nftsPreviouslyOwned": {
    "message": "Poseído anteriormente"
  },
  "nickname": {
    "message": "Apodo"
  },
  "noAccountsFound": {
    "message": "No se encuentran cuentas para la consulta de búsqueda determinada"
  },
  "noAddressForName": {
    "message": "No se estableció ninguna dirección para este nombre."
  },
  "noConnectedAccountDescription": {
    "message": "Seleccione una cuenta que desee utilizar en este sitio para continuar."
  },
  "noConnectedAccountTitle": {
    "message": "MetaMask no está conectado a este sitio"
  },
  "noConversionDateAvailable": {
    "message": "No hay fecha de conversión de moneda disponible"
  },
  "noConversionRateAvailable": {
    "message": "No hay tasa de conversión disponible"
  },
  "noDomainResolution": {
    "message": "No se proporcionó resolución para el dominio."
  },
  "noNFTs": {
    "message": "No hay ningún NFT aún"
  },
  "noNetworksFound": {
    "message": "No se encontraron redes para la consulta de búsqueda dada"
  },
  "noSnaps": {
    "message": "No tiene ningún snap instalado."
  },
  "noTransactions": {
    "message": "No tiene transacciones"
  },
  "noWebcamFound": {
    "message": "No se encontró la cámara web del equipo. Vuelva a intentarlo."
  },
  "noWebcamFoundTitle": {
    "message": "No se encontró cámara web"
  },
  "nonCustodialAccounts": {
    "message": "MetaMask Institutional le permite usar cuentas no custodiadas, si tiene previsto usar estas cuentas como respaldo de la frase secreta de recuperación."
  },
  "nonce": {
    "message": "Nonce"
  },
  "nonceField": {
    "message": "Personalizar nonce de transacción"
  },
  "nonceFieldDescription": {
    "message": "Active esta opción para cambiar el nonce (número de transacción) en las pantallas de confirmación. Esta es una función avanzada, úsela con precaución."
  },
  "nonceFieldHeading": {
    "message": "Nonce personalizado"
  },
  "notBusy": {
    "message": "No ocupado"
  },
  "notCurrentAccount": {
    "message": "¿Esta es la cuenta correcta? Es distinta de la cuenta seleccionada actualmente en su monedero"
  },
  "notEnoughBalance": {
    "message": "Saldo insuficiente"
  },
  "notEnoughGas": {
    "message": "No hay gas suficiente"
  },
  "note": {
    "message": "Nota"
  },
  "notePlaceholder": {
    "message": "El verificador verá esta nota cuando apruebe la transacción en la cuenta custodiada."
  },
  "notificationDetail": {
    "message": "Detalles"
  },
  "notificationDetailBaseFee": {
    "message": "Tarifa base (GWEI)"
  },
  "notificationDetailGasLimit": {
    "message": "Límite de gas (unidades)"
  },
  "notificationDetailGasUsed": {
    "message": "Gas usado (unidades)"
  },
  "notificationDetailMaxFee": {
    "message": "Tarifa máxima por gas"
  },
  "notificationDetailNetwork": {
    "message": "Red"
  },
  "notificationDetailNetworkFee": {
    "message": "Tarifa de red"
  },
  "notificationDetailPriorityFee": {
    "message": "Tarifa de prioridad (GWEI)"
  },
  "notificationItemCheckBlockExplorer": {
    "message": "Verifique en el BlockExplorer"
  },
  "notificationItemCollection": {
    "message": "Colección"
  },
  "notificationItemConfirmed": {
    "message": "Confirmado"
  },
  "notificationItemError": {
    "message": "No se pueden obtener las tarifas en este momento"
  },
  "notificationItemFrom": {
    "message": "De"
  },
  "notificationItemLidoStakeReadyToBeWithdrawn": {
    "message": "Retiro listo"
  },
  "notificationItemLidoStakeReadyToBeWithdrawnMessage": {
    "message": "Ahora puede retirar sus $1 sin staking"
  },
  "notificationItemLidoWithdrawalRequestedMessage": {
    "message": "Se envió su solicitud para hacer unstaking de $1"
  },
  "notificationItemNFTReceivedFrom": {
    "message": "NFT recibido de"
  },
  "notificationItemNFTSentTo": {
    "message": "NFT enviado a"
  },
  "notificationItemNetwork": {
    "message": "Red"
  },
  "notificationItemRate": {
    "message": "Tasa (tarifa incluida)"
  },
  "notificationItemReceived": {
    "message": "Recibido"
  },
  "notificationItemReceivedFrom": {
    "message": "Recibido de"
  },
  "notificationItemSent": {
    "message": "Enviado"
  },
  "notificationItemSentTo": {
    "message": "Enviado a"
  },
  "notificationItemStakeCompleted": {
    "message": "Staking finalizado"
  },
  "notificationItemStaked": {
    "message": "Con staking"
  },
  "notificationItemStakingProvider": {
    "message": "Proveedor de staking"
  },
  "notificationItemStatus": {
    "message": "Estado"
  },
  "notificationItemSwapped": {
    "message": "Canjeado"
  },
  "notificationItemSwappedFor": {
    "message": "por"
  },
  "notificationItemTo": {
    "message": "Para"
  },
  "notificationItemTransactionId": {
    "message": "ID de transacción"
  },
  "notificationItemUnStakeCompleted": {
    "message": "Unstaking finalizado"
  },
  "notificationItemUnStaked": {
    "message": "Sin staking"
  },
  "notificationItemUnStakingRequested": {
    "message": "Unstaking solicitado"
  },
  "notificationTransactionFailedMessage": {
    "message": "¡La transacción $1 fallida! $2",
    "description": "Content of the browser notification that appears when a transaction fails"
  },
  "notificationTransactionFailedMessageMMI": {
    "message": "¡Transacción fallida! $1",
    "description": "Content of the browser notification that appears when a transaction fails in MMI"
  },
  "notificationTransactionFailedTitle": {
    "message": "Transacción fallida",
    "description": "Title of the browser notification that appears when a transaction fails"
  },
  "notificationTransactionSuccessMessage": {
    "message": "¡Transacción $1 confirmada!",
    "description": "Content of the browser notification that appears when a transaction is confirmed"
  },
  "notificationTransactionSuccessTitle": {
    "message": "Transacción confirmada",
    "description": "Title of the browser notification that appears when a transaction is confirmed"
  },
  "notificationTransactionSuccessView": {
    "message": "Ver en $1",
    "description": "Additional content in browser notification that appears when a transaction is confirmed and has a block explorer URL"
  },
  "notifications": {
    "message": "Notificaciones"
  },
  "notifications20ActionText": {
    "message": "Más información",
    "description": "The 'call to action' on the button, or link, of the 'Stay secure' notification. Upon clicking, users will be taken to a ledger page to resolve the U2F connection issue."
  },
  "notifications20Description": {
    "message": "Si tiene la última versión de Firefox, es posible que experimente un problema relacionado con la eliminación de la compatibilidad con U2F de Firefox.",
    "description": "Description of a notification in the 'See What's New' popup. Describes the U2F support being dropped by firefox and that it affects ledger users."
  },
  "notifications20Title": {
    "message": "Usuarios de Ledger y Firefox están experimentando problemas de conexión",
    "description": "Title for a notification in the 'See What's New' popup. Tells users that latest firefox users using U2F may experience connection issues."
  },
  "notifications24ActionText": {
    "message": "Entendido"
  },
  "notifications24Description": {
    "message": "Las configuraciones avanzadas de tarifas de gas ahora se recuerdan según la red que esté utilizando. Esto significa que puede establecer tarifas de gas avanzadas específicas para cada red y evitar pagar de más por el gas o transacciones estancadas."
  },
  "notifications24Title": {
    "message": "Tarifas avanzadas de gas por red"
  },
  "notifications8ActionText": {
    "message": "Ir a Configuración > Avanzado",
    "description": "Description on an action button that appears in the What's New popup. Tells the user that if they click it, they will go to our Advanced settings page."
  },
  "notifications8DescriptionOne": {
    "message": "A partir de MetaMask v10.4.0, ya no necesita Ledger Live para conectar su dispositivo Ledger a MetaMask.",
    "description": "Description of a notification in the 'See What's New' popup. Describes changes for how Ledger Live is no longer needed to connect the device."
  },
  "notifications8DescriptionTwo": {
    "message": "Para una experiencia más fácil y estable, vaya a la pestaña de Configuración > Avanzado y cambie el 'Tipo de conexión a Ledger preferida' a 'WebHID'.",
    "description": "Description of a notification in the 'See What's New' popup. Describes how the user can turn off the Ledger Live setting."
  },
  "notifications8Title": {
    "message": "Mejora de la conexión de Ledger",
    "description": "Title for a notification in the 'See What's New' popup. Notifies ledger users that there is an improvement in how they can connect their device."
  },
  "notificationsBlockaidDefaultDescriptionActionText": {
    "message": "Entendido"
  },
  "notificationsBlockaidDefaultDescriptionOne": {
    "message": "Manténgase alejado de estafas conocidas y al mismo tiempo preserve su privacidad con alertas de seguridad impulsadas por Blockaid. Esta función está disponible en Arbitrum, Avalanche, BNB Chain, la red principal de Ethereum, Linea, Optimism, Polygon, Base y Sepolia."
  },
  "notificationsBlockaidDefaultDescriptionTwo": {
    "message": "Siempre asegúrese de hacer su propia diligencia debida antes de aprobar cualquier solicitud."
  },
  "notificationsBlockaidDefaultTitle": {
    "message": "Manténgase seguro con alertas de seguridad"
  },
  "notificationsDropLedgerFirefoxDescription": {
    "message": "Firefox ya no es compatible con U2F, por lo que Ledger no funcionará con MetaMask en Firefox. En su lugar, pruebe MetaMask en Google Chrome.",
    "description": "Description of a notification in the 'See What's New' popup. Describes that ledger will not longer be supported for firefox users and they should use MetaMask on chrome for ledger support instead."
  },
  "notificationsDropLedgerFirefoxTitle": {
    "message": "Eliminación de la compatibilidad de Ledger para Firefox",
    "description": "Title for a notification in the 'See What's New' popup. Tells firefox users that ledger support is being dropped."
  },
  "notificationsFeatureToggle": {
    "message": "Habilitar notificaciones del monedero",
    "description": "Experimental feature title"
  },
  "notificationsFeatureToggleDescription": {
    "message": "Esto permite activar notificaciones del monedero como enviar/recibir fondos o NTF y anuncios de funciones.",
    "description": "Description of the experimental notifications feature"
  },
  "notificationsMarkAllAsRead": {
    "message": "Marcar todo como leído"
  },
  "notificationsPageEmptyTitle": {
    "message": "No hay nada que ver aquí"
  },
  "notificationsPageErrorContent": {
    "message": "Intente volver a visitar esta página."
  },
  "notificationsPageErrorTitle": {
    "message": "Hubo un error"
  },
  "notificationsPageNoNotificationsContent": {
    "message": "Aún no ha recibido ninguna notificación."
  },
  "notificationsPetnamesActionText": {
    "message": "Entendido"
  },
  "notificationsPetnamesDescriptionOne": {
    "message": "Al hacer clic en una dirección durante una transacción, puede ver apodos sugeridos de fuentes de terceros como ENS, Lens y Etherscan."
  },
  "notificationsPetnamesDescriptionTwo": {
    "message": "Esto le facilitará el reconocimiento de direcciones en el futuro, así que asegúrese de asignar un apodo a las direcciones en las que confíe."
  },
  "notificationsPetnamesTitle": {
    "message": "¡Los apodos sugeridos están aquí!"
  },
  "notificationsSettingsBoxError": {
    "message": "Se produjo un error. Vuelva a intentarlo."
  },
  "notificationsSettingsPageAllowNotifications": {
    "message": "Manténgase informado sobre lo que sucede en su monedero con notificaciones. Para usar notificaciones, utilizamos un perfil para sincronizar algunas configuraciones en sus dispositivos. $1"
  },
  "notificationsSettingsPageAllowNotificationsLink": {
    "message": "Obtenga más información sobre cómo protegemos su privacidad mientras utiliza esta función."
  },
  "notificationsSimulationsDescriptionOne": {
    "message": "¡Ahora puede ver el resultado potencial de sus transacciones antes de realizarlas!"
  },
  "notificationsSimulationsDescriptionTwo": {
    "message": "Esto es solo una simulación, por lo que no podemos garantizar el resultado final. Puede desactivar esto en cualquier momento en \nConfiguración > Seguridad y privacidad. "
  },
  "notificationsU2FLedgerLiveDescription": {
    "message": "U2F y Ledger Live ya no están disponibles en Chrome. Todavía puede conectar dispositivos Ledger en Chrome usando Webhid.",
    "description": "Description of a notification in the 'See What's New' popup. Describes the U2F and Ledger Live connection modes are now deprecated"
  },
  "notificationsU2FLedgerLiveTitle": {
    "message": "Desuso de U2F y Ledger Live",
    "description": "Title for a notification in the 'See What's New' popup. Tells ledger and chrome users that U2F and Ledger Live options are now deprecated."
  },
  "numberOfNewTokensDetectedPlural": {
    "message": "$1 nuevos tokens encontrados en esta cuenta",
    "description": "$1 is the number of new tokens detected"
  },
  "numberOfNewTokensDetectedSingular": {
    "message": "1 nuevo token encontrado en esta cuenta"
  },
  "ofTextNofM": {
    "message": "de"
  },
  "off": {
    "message": "Desactivado"
  },
  "offlineForMaintenance": {
    "message": "Sin conexión por mantenimiento"
  },
  "ok": {
    "message": "Aceptar"
  },
  "on": {
    "message": "Activado"
  },
  "onboarding": {
    "message": "Incorporación"
  },
  "onboardingAdvancedPrivacyIPFSDescription": {
    "message": "La puerta de enlace de IPFS permite acceder y visualizar datos alojados por terceros. Puede agregar una puerta de enlace de IPFS personalizada o continuar usando la predeterminada."
  },
  "onboardingAdvancedPrivacyIPFSInvalid": {
    "message": "Ingrese una URL válida"
  },
  "onboardingAdvancedPrivacyIPFSTitle": {
    "message": "Agregar puerta de enlace de IPFS personalizada"
  },
  "onboardingAdvancedPrivacyIPFSValid": {
    "message": "La URL de la puerta de enlace de IPFS es válida"
  },
  "onboardingAdvancedPrivacyNetworkButton": {
    "message": "Agregar red personalizada"
  },
  "onboardingAdvancedPrivacyNetworkDescription": {
    "message": "Usamos Infura como nuestro proveedor de llamada a procedimiento remoto (RPC) para ofrecer el acceso más confiable y privado posible a los datos de Ethereum. Puede elegir su propio RPC, pero recuerde que cualquier RPC recibirá su dirección IP y su monedero de Ethereum para realizar transacciones. Lea nuestra $1 para obtener más información sobre cómo Infura maneja los datos."
  },
  "onboardingAdvancedPrivacyNetworkTitle": {
    "message": "Elija su red"
  },
  "onboardingCreateWallet": {
    "message": "Crear un monedero nuevo"
  },
  "onboardingImportWallet": {
    "message": "Importar un monedero existente"
  },
  "onboardingMetametricsAgree": {
    "message": "Acepto"
  },
  "onboardingMetametricsAllowOptOutLegacy": {
    "message": "Siempre le permitirá excluirse a través de la Configuración"
  },
  "onboardingMetametricsDataTermsLegacy": {
    "message": "Estos datos se agrupan y, por lo tanto, son anónimos a los efectos del Reglamento general de protección de datos (UE) 2016/679."
  },
  "onboardingMetametricsDescription": {
    "message": "Nos gustaría recopilar datos básicos de uso y diagnóstico para mejorar MetaMask. Tenga presente que nunca venderemos los datos que nos proporcione aquí."
  },
  "onboardingMetametricsDescription2": {
    "message": "Al recopilar métricas, siempre será..."
  },
  "onboardingMetametricsDescription2Legacy": {
    "message": "MetaMask..."
  },
  "onboardingMetametricsDescriptionLegacy": {
    "message": "MetaMask quisiera recopilar datos de uso para comprender mejor cómo nuestros usuarios interactúan con MetaMask. Estos datos se utilizarán para proporcionar el servicio, lo que incluye mejorarlo en función de su uso."
  },
  "onboardingMetametricsDisagree": {
    "message": "No, gracias"
  },
  "onboardingMetametricsInfuraTerms": {
    "message": "Le informaremos si decidimos usar estos datos para otros fines. Puede consultar $1 para obtener más información. Recuerde que puede acceder a la configuración y excluirse en cualquier momento.",
    "description": "$1 represents `onboardingMetametricsInfuraTermsPolicy`"
  },
  "onboardingMetametricsInfuraTermsLegacy": {
    "message": "*Al utilizar Infura como su proveedor de RPC predeterminado en MetaMask, Infura recopilará su dirección IP y la dirección de su monedero de Ethereum cuando envíe una transacción. No almacenamos esta información de una manera que permita qie nuestros sistemas asocien esos dos datos. Para obtener más información sobre cómo interactúan MetaMask e Infura desde la perspectiva de la recopilación de datos, consulte nuestra actualización $1. Para obtener más información sobre nuestras prácticas de privacidad en general, consulte nuestra $2.",
    "description": "$1 represents `onboardingMetametricsInfuraTermsPolicyLink`, $2 represents `onboardingMetametricsInfuraTermsPolicy`"
  },
  "onboardingMetametricsInfuraTermsPolicy": {
    "message": "Política de privacidad"
  },
  "onboardingMetametricsInfuraTermsPolicyLegacy": {
    "message": "Política de privacidad aquí"
  },
  "onboardingMetametricsInfuraTermsPolicyLinkLegacy": {
    "message": "aquí"
  },
  "onboardingMetametricsModalTitle": {
    "message": "Agregar red personalizada"
  },
  "onboardingMetametricsNeverCollect": {
    "message": "Se almacenan los clics y las visualizaciones de $1 en la aplicación, pero no otros detalles (como su dirección pública).",
    "description": "$1 represents `onboardingMetametricsNeverCollectEmphasis`"
  },
  "onboardingMetametricsNeverCollectEmphasis": {
    "message": "Privadas:"
  },
  "onboardingMetametricsNeverCollectIP": {
    "message": "$1 usamos su dirección IP temporalmente para detectar una ubicación general (como su país o región), pero no la guardamos nunca.",
    "description": "$1 represents `onboardingMetametricsNeverCollectIPEmphasis`"
  },
  "onboardingMetametricsNeverCollectIPEmphasis": {
    "message": "Generales:"
  },
  "onboardingMetametricsNeverCollectIPLegacy": {
    "message": "$1 recopilará su dirección IP completa*",
    "description": "$1 represents `onboardingMetametricsNeverEmphasis`"
  },
  "onboardingMetametricsNeverCollectLegacy": {
    "message": "$1 recopilará información que no necesitamos para brindar el servicio (como claves, direcciones, hashes de transacciones o saldos)",
    "description": "$1 represents `onboardingMetametricsNeverEmphasis`"
  },
  "onboardingMetametricsNeverEmphasisLegacy": {
    "message": "Nunca"
  },
  "onboardingMetametricsNeverSellData": {
    "message": "$1 usted decide si desea compartir o eliminar sus datos de uso a través de la configuración en cualquier momento.",
    "description": "$1 represents `onboardingMetametricsNeverSellDataEmphasis`"
  },
  "onboardingMetametricsNeverSellDataEmphasis": {
    "message": "Opcionales:"
  },
  "onboardingMetametricsNeverSellDataLegacy": {
    "message": "$1 venderá datos. ¡Jamás!",
    "description": "$1 represents `onboardingMetametricsNeverEmphasis`"
  },
  "onboardingMetametricsSendAnonymizeLegacy": {
    "message": "Enviará eventos de vistas de página y clics anónimos"
  },
  "onboardingMetametricsTitle": {
    "message": "Ayúdenos a mejorar MetaMask"
  },
  "onboardingPinExtensionBillboardAccess": {
    "message": "Acceso completo"
  },
  "onboardingPinExtensionBillboardDescription": {
    "message": "Estas extensiones pueden ver y cambiar la información"
  },
  "onboardingPinExtensionBillboardDescription2": {
    "message": "en este sitio."
  },
  "onboardingPinExtensionBillboardTitle": {
    "message": "Extensiones"
  },
  "onboardingPinExtensionChrome": {
    "message": "Haga clic en el icono de la extensión del navegador"
  },
  "onboardingPinExtensionDescription": {
    "message": "Ancle MetaMask en su navegador para que sea accesible y las confirmaciones de las transacciones se vean fácilmente."
  },
  "onboardingPinExtensionDescription2": {
    "message": "Para abrir MetaMask haga clic en la extensión y acceda a su monedero con 1 clic."
  },
  "onboardingPinExtensionDescription3": {
    "message": "Haga clic en el icono de la extensión del navegador para tener acceso instantáneo"
  },
  "onboardingPinExtensionLabel": {
    "message": "Ancle MetaMask"
  },
  "onboardingPinExtensionStep1": {
    "message": "1"
  },
  "onboardingPinExtensionStep2": {
    "message": "2"
  },
  "onboardingPinExtensionTitle": {
    "message": "¡Su instalación de MetaMask ha finalizado!"
  },
  "onboardingPinMmiExtensionLabel": {
    "message": "Fijar MetaMask Institutional"
  },
  "onboardingUsePhishingDetectionDescription": {
    "message": "Las alertas de detección de phishing se basan en la comunicación con $1. jsDeliver tendrá acceso a su dirección IP. Ver 2$.",
    "description": "The $1 is the word 'jsDeliver', from key 'jsDeliver' and $2 is the words Privacy Policy from key 'privacyMsg', both separated here so that it can be wrapped as a link"
  },
  "onekey": {
    "message": "OneKey"
  },
  "onlyAddTrustedNetworks": {
    "message": "Un proveedor de red malintencionado puede mentir sobre el estado de la cadena de bloques y registrar su actividad de red. Agregue solo redes personalizadas de confianza."
  },
  "onlyConnectTrust": {
    "message": "Conéctese solo con sitios de confianza. $1",
    "description": "Text displayed above the buttons for connection confirmation. $1 is the link to the learn more web page."
  },
  "openCustodianApp": {
    "message": "Abrir aplicación de $1",
    "description": "The $1 is the name of the Custodian that will be open"
  },
  "openFullScreenForLedgerWebHid": {
    "message": "Pase al modo de pantalla completa para conectar su Ledger.",
    "description": "Shown to the user on the confirm screen when they are viewing MetaMask in a popup window but need to connect their ledger via webhid."
  },
  "openInBlockExplorer": {
    "message": "Abrir en el explorador de bloques"
  },
  "openSeaNew": {
    "message": "OpenSea"
  },
  "openSeaToBlockaidBtnLabel": {
    "message": "Explorar Snaps"
  },
  "openSeaToBlockaidDescription": {
    "message": "Las alertas de seguridad ya no están disponibles en esta red. Instalar un Snap podría mejorar su seguridad."
  },
  "openSeaToBlockaidTitle": {
    "message": "¡Atención!"
  },
  "operationFailed": {
    "message": "Operación fallida"
  },
  "optional": {
    "message": "Opcional"
  },
  "optionalWithParanthesis": {
    "message": "(Opcional)"
  },
  "options": {
    "message": "Opciones"
  },
  "or": {
    "message": "o"
  },
  "origin": {
    "message": "Origen"
  },
  "osTheme": {
    "message": "Sistema"
  },
  "otherSnaps": {
    "message": "otros snaps",
    "description": "Used in the 'permission_rpc' message."
  },
  "outdatedBrowserNotification": {
    "message": "Su navegador está desactualizado. Si no actualiza su navegador, no podrá obtener los parches de seguridad y las nuevas funciones de MetaMask."
  },
  "padlock": {
    "message": "Candado"
  },
  "parameters": {
    "message": "Parámetros"
  },
  "participateInMetaMetrics": {
    "message": "Participar en MetaMetrics"
  },
  "participateInMetaMetricsDescription": {
    "message": "Participe en MetaMetrics para ayudarnos a mejorar MetaMask"
  },
  "password": {
    "message": "Contraseña"
  },
  "passwordMmiTermsWarning": {
    "message": "Entiendo que MetaMask Institutional no puede recuperar esta contraseña por mí. $1"
  },
  "passwordNotLongEnough": {
    "message": "La contraseña no es suficientemente larga"
  },
  "passwordSetupDetails": {
    "message": "Esta contraseña desbloqueará su monedero MetaMask solo en este dispositivo. MetaMask no puede recuperar esta contraseña."
  },
  "passwordStrength": {
    "message": "Solidez de la contraseña: $1",
    "description": "Return password strength to the user when user wants to create password."
  },
  "passwordStrengthDescription": {
    "message": "Una contraseña segura puede mejorar la protección de su monedero en caso de que le roben el dispositivo o esté comprometido."
  },
  "passwordTermsWarning": {
    "message": "Entiendo que MetaMask no me puede recuperar esta contraseña. $1"
  },
  "passwordsDontMatch": {
    "message": "Las contraseñas no coinciden"
  },
  "pasteJWTToken": {
    "message": "Pegue o suelte su token aquí:"
  },
  "pastePrivateKey": {
    "message": "Pegue aquí la cadena de clave privada:",
    "description": "For importing an account from a private key"
  },
  "paymasterInUse": {
    "message": "El gas para esta transacción será cubierto por un pagador.",
    "description": "Alert shown in transaction confirmation if paymaster in use."
  },
  "pending": {
    "message": "Pendiente"
  },
  "pendingTransactionInfo": {
    "message": "Esta transacción no se procesará hasta que aquella haya finalizado."
  },
  "pendingTransactionMultiple": {
    "message": "Tiene ($1) transacciones pendientes."
  },
  "pendingTransactionSingle": {
    "message": "Tiene (1) transacción pendiente.",
    "description": "$1 is count of pending transactions"
  },
  "permissionDetails": {
    "message": "Detalles del permiso"
  },
  "permissionRequest": {
    "message": "Solicitud de permiso"
  },
  "permissionRequested": {
    "message": "Solicitado ahora"
  },
  "permissionRequestedForAccounts": {
    "message": "Solicitado ahora por $1",
    "description": "Permission cell status for requested permission including accounts, rendered as AvatarGroup which is $1."
  },
  "permissionRevoked": {
    "message": "Revocado en esta actualización"
  },
  "permissionRevokedForAccounts": {
    "message": "Revocado en esta actualización por $1",
    "description": "Permission cell status for revoked permission including accounts, rendered as AvatarGroup which is $1."
  },
  "permission_accessNamedSnap": {
    "message": "Conectarse a $1.",
    "description": "The description for the `wallet_snap` permission. $1 is the human-readable name of the snap."
  },
  "permission_accessNetwork": {
    "message": "Acceso a internet.",
    "description": "The description of the `endowment:network-access` permission."
  },
  "permission_accessNetworkDescription": {
    "message": "Permita que $1 tenga acceso a Internet. Esto se puede usar tanto para enviar como para recibir datos con servidores de terceros.",
    "description": "An extended description of the `endowment:network-access` permission. $1 is the snap name."
  },
  "permission_accessSnap": {
    "message": "Conéctese al snap de $1.",
    "description": "The description for the `wallet_snap` permission. $1 is the name of the snap."
  },
  "permission_accessSnapDescription": {
    "message": "Permita que el sitio web o el snap interactúen con $1.",
    "description": "The description for the `wallet_snap_*` permission. $1 is the name of the Snap."
  },
  "permission_cronjob": {
    "message": "Programar y ejecutar acciones periódicas.",
    "description": "The description for the `snap_cronjob` permission"
  },
  "permission_cronjobDescription": {
    "message": "Permita que $1 realice acciones que se ejecutan periódicamente en horas, fechas o intervalos fijos. Esto se puede usar para activar interacciones o notificaciones sensibles al tiempo.",
    "description": "An extended description for the `snap_cronjob` permission. $1 is the snap name."
  },
  "permission_dialog": {
    "message": "Mostrar ventanas de diálogo en MetaMask.",
    "description": "The description for the `snap_dialog` permission"
  },
  "permission_dialogDescription": {
    "message": "Permita que $1 muestre ventanas emergentes de MetaMask con texto personalizado, campo de entrada y botones para aprobar o rechazar una acción.\nSe puede usar para crear, p. ej. alertas, confirmaciones y flujos de suscripción para un snap.",
    "description": "An extended description for the `snap_dialog` permission. $1 is the snap name."
  },
  "permission_ethereumAccounts": {
    "message": "Ver las direcciones de las cuentas permitidas (requerido)",
    "description": "The description for the `eth_accounts` permission"
  },
  "permission_ethereumProvider": {
    "message": "Acceda al proveedor de Ethereum.",
    "description": "The description for the `endowment:ethereum-provider` permission"
  },
  "permission_ethereumProviderDescription": {
    "message": "Permita que $1 se comunique directamente con MetaMask para que lea datos de la cadena de bloques y sugiera mensajes y transacciones.",
    "description": "An extended description for the `endowment:ethereum-provider` permission. $1 is the snap name."
  },
  "permission_getEntropy": {
    "message": "Obtenga claves arbitrarias únicas para $1.",
    "description": "The description for the `snap_getEntropy` permission. $1 is the snap name."
  },
  "permission_getEntropyDescription": {
    "message": "Permita que $1 obtenga claves arbitrarias únicas para $1, sin exponerlas. Estas claves son independientes de su(s) cuenta(s) de MetaMask y no están relacionadas con sus claves privadas ni su frase secreta de recuperación. Otros snaps no pueden acceder a esta información.",
    "description": "An extended description for the `snap_getEntropy` permission. $1 is the snap name."
  },
  "permission_getLocale": {
    "message": "Vea su idioma preferido.",
    "description": "The description for the `snap_getLocale` permission"
  },
  "permission_getLocaleDescription": {
    "message": "Permita que $1 acceda a su idioma preferido desde la configuración de MetaMask. Esto se puede usar para localizar y mostrar el contenido de $1 usando su idioma.",
    "description": "An extended description for the `snap_getLocale` permission. $1 is the snap name."
  },
  "permission_homePage": {
    "message": "Mostrar una pantalla personalizada",
    "description": "The description for the `endowment:page-home` permission"
  },
  "permission_homePageDescription": {
    "message": "Permita que $1 muestre una pantalla de inicio personalizada en MetaMask. Esto se puede utilizar para interfaces de usuario, configuración y paneles.",
    "description": "An extended description for the `endowment:page-home` permission. $1 is the snap name."
  },
  "permission_keyring": {
    "message": "Permitir solicitudes para agregar y controlar cuentas Ethereum",
    "description": "The description for the `endowment:keyring` permission"
  },
  "permission_keyringDescription": {
    "message": "Permita que $1 reciba solicitudes para agregar o eliminar cuentas, además de firmar y realizar transacciones en nombre de estas cuentas.",
    "description": "An extended description for the `endowment:keyring` permission. $1 is the snap name."
  },
  "permission_lifecycleHooks": {
    "message": "Utilice ganchos de ciclo de vida.",
    "description": "The description for the `endowment:lifecycle-hooks` permission"
  },
  "permission_lifecycleHooksDescription": {
    "message": "Permita que $1 use ganchos de ciclo de vida para ejecutar código en momentos específicos durante su ciclo de vida.",
    "description": "An extended description for the `endowment:lifecycle-hooks` permission. $1 is the snap name."
  },
  "permission_manageAccounts": {
    "message": "Agregar y controlar cuentas de Ethereum",
    "description": "The description for `snap_manageAccounts` permission"
  },
  "permission_manageAccountsDescription": {
    "message": "Permita que $1 agregue o elimine cuentas de Ethereum, luego realice transacciones y firme con estas cuentas.",
    "description": "An extended description for the `snap_manageAccounts` permission. $1 is the snap name."
  },
  "permission_manageBip32Keys": {
    "message": "Administrar cuentas de $1.",
    "description": "The description for the `snap_getBip32Entropy` permission. $1 is a derivation path, e.g. 'm/44'/0'/0' (secp256k1)'."
  },
  "permission_manageBip44AndBip32KeysDescription": {
    "message": "Permita a $1 para administrar cuentas y activos en la red solicitada. Estas cuentas se derivan y se respaldan utilizando su frase de recuperación secreta (sin revelarla). Con el poder de derivar claves, $1 puede admitir una variedad de protocolos de cadenas de bloques más allá de Ethereum (EVM).",
    "description": "An extended description for the `snap_getBip44Entropy` and `snap_getBip44Entropy` permissions. $1 is the snap name."
  },
  "permission_manageBip44Keys": {
    "message": "Administrar cuentas de $1.",
    "description": "The description for the `snap_getBip44Entropy` permission. $1 is the name of a protocol, e.g. 'Filecoin'."
  },
  "permission_manageState": {
    "message": "Almacene y administre sus datos en su dispositivo.",
    "description": "The description for the `snap_manageState` permission"
  },
  "permission_manageStateDescription": {
    "message": "Permita que $1 almacene, actualice y recupere datos de forma segura con cifrado. Otros snaps no pueden acceder a esta información.",
    "description": "An extended description for the `snap_manageState` permission. $1 is the snap name."
  },
  "permission_nameLookup": {
    "message": "Proporcionar búsquedas de dominios y direcciones.",
    "description": "The description for the `endowment:name-lookup` permission."
  },
  "permission_nameLookupDescription": {
    "message": "Permita que el snap obtenga y muestre búsquedas de direcciones y dominios en diferentes partes de la interfaz de usuario de MetaMask.",
    "description": "An extended description for the `endowment:name-lookup` permission."
  },
  "permission_notifications": {
    "message": "Mostrar notificaciones.",
    "description": "The description for the `snap_notify` permission"
  },
  "permission_notificationsDescription": {
    "message": "Permita que $1 muestre notificaciones dentro de MetaMask. Se puede activar un breve texto de notificación con un snap para obtener información procesable o sensible al tiempo.",
    "description": "An extended description for the `snap_notify` permission. $1 is the snap name."
  },
  "permission_rpc": {
    "message": "Permitir que $1 se comunique directamente con $2.",
    "description": "The description for the `endowment:rpc` permission. $1 is 'other snaps' or 'websites', $2 is the snap name."
  },
  "permission_rpcDescription": {
    "message": "Permita que $1 envíe mensajes a $2 y reciba una respuesta de $2.",
    "description": "An extended description for the `endowment:rpc` permission. $1 is 'other snaps' or 'websites', $2 is the snap name."
  },
  "permission_rpcDescriptionOriginList": {
    "message": "$1 y $2",
    "description": "A list of allowed origins where $2 is the last origin of the list and $1 is the rest of the list separated by ','."
  },
  "permission_signatureInsight": {
    "message": "Mostrar modo de información de firma.",
    "description": "The description for the `endowment:signature-insight` permission"
  },
  "permission_signatureInsightDescription": {
    "message": "Permita que $1 muestre un modo con información sobre cualquier solicitud de firma antes de su aprobación. Esto se puede utilizar para soluciones de seguridad y antiphishing.",
    "description": "An extended description for the `endowment:signature-insight` permission. $1 is the snap name."
  },
  "permission_signatureInsightOrigin": {
    "message": "Vea los orígenes de los sitios web que inician una solicitud de firma",
    "description": "The description for the `signatureOrigin` caveat, to be used with the `endowment:signature-insight` permission"
  },
  "permission_signatureInsightOriginDescription": {
    "message": "Permita que $1 vea el origen (URI) de los sitios web que inician solicitudes de firma. Esto se puede utilizar para soluciones antiphishing y de seguridad.",
    "description": "An extended description for the `signatureOrigin` caveat, to be used with the `endowment:signature-insight` permission. $1 is the snap name."
  },
  "permission_transactionInsight": {
    "message": "Obtenga y muestre información de transacciones.",
    "description": "The description for the `endowment:transaction-insight` permission"
  },
  "permission_transactionInsightDescription": {
    "message": "Permita que $1 decodifique transacciones y muestre información dentro de la interfaz de usuario de MetaMask. Esto se puede utilizar para soluciones antiphishing y de seguridad.",
    "description": "An extended description for the `endowment:transaction-insight` permission. $1 is the snap name."
  },
  "permission_transactionInsightOrigin": {
    "message": "Ver los orígenes de los sitios web que sugieren transacciones",
    "description": "The description for the `transactionOrigin` caveat, to be used with the `endowment:transaction-insight` permission"
  },
  "permission_transactionInsightOriginDescription": {
    "message": "Permita que $1 vea el origen (URI) de los sitios web que sugieren transacciones. Esto se puede utilizar para soluciones antiphishing y de seguridad.",
    "description": "An extended description for the `transactionOrigin` caveat, to be used with the `endowment:transaction-insight` permission. $1 is the snap name."
  },
  "permission_unknown": {
    "message": "Permiso desconocido: $1",
    "description": "$1 is the name of a requested permission that is not recognized."
  },
  "permission_viewBip32PublicKeys": {
    "message": "Ver su clave pública para $1 ($2).",
    "description": "The description for the `snap_getBip32PublicKey` permission. $1 is a derivation path, e.g. 'm/44'/0'/0''. $2 is the elliptic curve name, e.g. 'secp256k1'."
  },
  "permission_viewBip32PublicKeysDescription": {
    "message": "Permita que $2 vea sus claves (y direcciones) públicas para $1. Esto no otorga ningún control de cuentas o activos.",
    "description": "An extended description for the `snap_getBip32PublicKey` permission. $1 is a derivation path (name). $2 is the snap name."
  },
  "permission_viewNamedBip32PublicKeys": {
    "message": "Vea su clave pública para $1.",
    "description": "The description for the `snap_getBip32PublicKey` permission. $1 is a name for the derivation path, e.g., 'Ethereum accounts'."
  },
  "permission_walletSwitchEthereumChain": {
    "message": "Cambie a la siguiente red y utilícela",
    "description": "The label for the `wallet_switchEthereumChain` permission"
  },
  "permission_webAssembly": {
    "message": "Soporte para WebAssembly.",
    "description": "The description of the `endowment:webassembly` permission."
  },
  "permission_webAssemblyDescription": {
    "message": "Permita que $1 acceda a entornos de ejecución de bajo nivel a través de WebAssembly.",
    "description": "An extended description of the `endowment:webassembly` permission. $1 is the snap name."
  },
  "permissions": {
    "message": "Permisos"
  },
  "permissionsPageEmptyContent": {
    "message": "Nada que ver aquí"
  },
  "permissionsPageEmptySubContent": {
    "message": "Aquí es donde puedes ver los permisos que has otorgado a los Snaps instalados o a los sitios conectados."
  },
  "permissionsPageTourDescription": {
    "message": "Este es su panel de control para administrar los permisos otorgados a los sitios conectados y los Snaps instalados."
  },
  "permissionsPageTourTitle": {
    "message": "Los sitios conectados ahora tienen permisos"
  },
  "personalAddressDetected": {
    "message": "Se detectó una dirección personal. Ingrese la dirección de contrato del token."
  },
  "petnamesEnabledToggle": {
    "message": "Permitir apodos"
  },
  "petnamesEnabledToggleDescription": {
    "message": "Esto le permite asignar un apodo a cualquier dirección. Le sugeriremos nombres para las direcciones con las que interactúa cuando sea posible."
  },
  "pinExtensionDescription": {
    "message": "Navegue hasta el menú de extensión y fije MetaMask Institutional para un acceso perfecto."
  },
  "pinExtensionTitle": {
    "message": "Fije la extensión"
  },
  "pinToTop": {
    "message": "Anclar arriba"
  },
  "pleaseConfirm": {
    "message": "Confirmar"
  },
  "plusMore": {
    "message": "+ $1 más",
    "description": "$1 is the number of additional items"
  },
  "plusXMore": {
    "message": "+ $1 más",
    "description": "$1 is a number of additional but unshown items in a list- this message will be shown in place of those items"
  },
  "popularCustomNetworks": {
    "message": "Redes populares personalizadas"
  },
  "portfolio": {
    "message": "Portafolio"
  },
  "portfolioDashboard": {
    "message": "Panel de cartera"
  },
  "preparingSwap": {
    "message": "Preparando intercambio..."
  },
  "prev": {
    "message": "Ant."
  },
  "primaryCurrencySetting": {
    "message": "Moneda principal"
  },
  "primaryCurrencySettingDescription": {
    "message": "Seleccione Nativa para dar prioridad a mostrar los valores en la moneda nativa de la cadena (p. ej., ETH). Seleccione Fiduciaria para dar prioridad a mostrar los valores en la moneda fiduciaria seleccionada."
  },
  "primaryType": {
    "message": "Tipo principal"
  },
  "priorityFee": {
    "message": "Tarifa de prioridad"
  },
  "priorityFeeProperCase": {
    "message": "Tarifa de prioridad"
  },
  "privacy": {
    "message": "Privacidad"
  },
  "privacyMsg": {
    "message": "Política de privacidad"
  },
  "privateKey": {
    "message": "Clave privada",
    "description": "select this type of file to use to import an account"
  },
  "privateKeyCopyWarning": {
    "message": "Clave privada para $1",
    "description": "$1 represents the account name"
  },
  "privateKeyHidden": {
    "message": "La clave privada está oculta",
    "description": "Explains that the private key input is hidden"
  },
  "privateKeyShow": {
    "message": "Mostrar/ocultar la entrada de clave privada",
    "description": "Describes a toggle that is used to show or hide the private key input"
  },
  "privateKeyShown": {
    "message": "Esta clave privada se está mostrando",
    "description": "Explains that the private key input is being shown"
  },
  "privateKeyWarning": {
    "message": "Advertencia: No revele esta clave. Cualquier persona que tenga sus claves privadas podría robar los activos de su cuenta."
  },
  "privateNetwork": {
    "message": "Red privada"
  },
  "proceedWithTransaction": {
    "message": "Quiero continuar de todos modos"
  },
  "productAnnouncements": {
    "message": "Anuncios de productos"
  },
  "profileSync": {
    "message": "Sincronización del perfil"
  },
  "profileSyncConfirmation": {
    "message": "Si desactiva la sincronización del perfil, no podrá recibir notificaciones."
  },
  "profileSyncDescription": {
    "message": "Crea un perfil que MetaMask utiliza para sincronizar algunas configuraciones entre sus dispositivos. Esto es necesario para recibir notificaciones. $1."
  },
  "profileSyncPrivacyLink": {
    "message": "Obtenga información sobre cómo protegemos su privacidad"
  },
  "proposedApprovalLimit": {
    "message": "Límite de aprobación propuesto"
  },
  "provide": {
    "message": "Proporcionar"
  },
  "publicAddress": {
    "message": "Dirección pública"
  },
  "pushPlatformNotificationsFundsReceivedDescription": {
    "message": "Recibió $1 $2"
  },
  "pushPlatformNotificationsFundsReceivedDescriptionDefault": {
    "message": "Recibió algunos tokens"
  },
  "pushPlatformNotificationsFundsReceivedTitle": {
    "message": "Fondos recibidos"
  },
  "pushPlatformNotificationsFundsSentDescription": {
    "message": "Envió correctamente $1 $2"
  },
  "pushPlatformNotificationsFundsSentDescriptionDefault": {
    "message": "Envió correctamente algunos tokens"
  },
  "pushPlatformNotificationsFundsSentTitle": {
    "message": "Fondos enviados"
  },
  "pushPlatformNotificationsNftReceivedDescription": {
    "message": "Recibió nuevos NFT"
  },
  "pushPlatformNotificationsNftReceivedTitle": {
    "message": "NFT recibido"
  },
  "pushPlatformNotificationsNftSentDescription": {
    "message": "Envió correctamente un NFT"
  },
  "pushPlatformNotificationsNftSentTitle": {
    "message": "NFT enviado"
  },
  "pushPlatformNotificationsStakingLidoStakeCompletedDescription": {
    "message": "Su staking en Lido se realizó correctamente"
  },
  "pushPlatformNotificationsStakingLidoStakeCompletedTitle": {
    "message": "Staking finalizado"
  },
  "pushPlatformNotificationsStakingLidoStakeReadyToBeWithdrawnDescription": {
    "message": "Su staking en Lido ya está listo para retirarse"
  },
  "pushPlatformNotificationsStakingLidoStakeReadyToBeWithdrawnTitle": {
    "message": "Staking listo para retirarse"
  },
  "pushPlatformNotificationsStakingLidoWithdrawalCompletedDescription": {
    "message": "Su retiro en Lido se realizó correctamente"
  },
  "pushPlatformNotificationsStakingLidoWithdrawalCompletedTitle": {
    "message": "Retiro finalizado"
  },
  "pushPlatformNotificationsStakingLidoWithdrawalRequestedDescription": {
    "message": "Se envió su solicitud de retiro en Lido"
  },
  "pushPlatformNotificationsStakingLidoWithdrawalRequestedTitle": {
    "message": "Retiro solicitado"
  },
  "pushPlatformNotificationsStakingRocketpoolStakeCompletedDescription": {
    "message": "Su staking en RocketPool se realizó correctamente"
  },
  "pushPlatformNotificationsStakingRocketpoolStakeCompletedTitle": {
    "message": "Staking finalizado"
  },
  "pushPlatformNotificationsStakingRocketpoolUnstakeCompletedDescription": {
    "message": "Su unstaking en RocketPool se realizó correctamente"
  },
  "pushPlatformNotificationsStakingRocketpoolUnstakeCompletedTitle": {
    "message": "Unstaking finalizado"
  },
  "pushPlatformNotificationsSwapCompletedDescription": {
    "message": "Su intercambio en MetaMask se realizó correctamente"
  },
  "pushPlatformNotificationsSwapCompletedTitle": {
    "message": "Intercambio finalizado"
  },
  "queued": {
    "message": "En cola"
  },
  "quoteRate": {
    "message": "Tarifa de cotización"
  },
  "reAddAccounts": {
    "message": "volver a agregar cualquier otra cuenta"
  },
  "reAdded": {
    "message": "agregada nuevamente"
  },
  "readdToken": {
    "message": "Puede volver a agregar este token en el futuro desde “Agregar token” en el menú de opciones de las cuentas."
  },
  "receive": {
    "message": "Recibir"
  },
  "receiveTokensCamelCase": {
    "message": "Recibir tokens"
  },
  "recipientAddressPlaceholder": {
    "message": "Ingrese la dirección pública (0x) o el nombre de ENS"
  },
  "recipientAddressPlaceholderFlask": {
    "message": "Ingrese la dirección pública (0x) o el nombre de dominio"
  },
  "recommendedGasLabel": {
    "message": "Recomendado"
  },
  "recoveryPhraseReminderBackupStart": {
    "message": "Iniciar aquí"
  },
  "recoveryPhraseReminderConfirm": {
    "message": "Entendido"
  },
  "recoveryPhraseReminderHasBackedUp": {
    "message": "Guarde siempre su frase secreta de recuperación en un lugar seguro y secreto."
  },
  "recoveryPhraseReminderHasNotBackedUp": {
    "message": "¿Necesita volver a crear una copia de seguridad de su frase secreta de recuperación?"
  },
  "recoveryPhraseReminderItemOne": {
    "message": "No comparta nunca su frase secreta de recuperación con nadie."
  },
  "recoveryPhraseReminderItemTwo": {
    "message": "El equipo de MetaMask nunca le pedirá su frase secreta de recuperación."
  },
  "recoveryPhraseReminderSubText": {
    "message": "Mediante su frase secreta de recuperación, se controlan todas sus cuentas."
  },
  "recoveryPhraseReminderTitle": {
    "message": "Proteja sus fondos."
  },
  "redesignedConfirmationsEnabledToggle": {
    "message": "Solicitudes de firma mejoradas"
  },
  "redesignedConfirmationsToggleDescription": {
    "message": "Active esta opción para ver las solicitudes de firma en un formato mejorado."
  },
  "refreshList": {
    "message": "Actualizar lista"
  },
  "reject": {
    "message": "Rechazar"
  },
  "rejectAll": {
    "message": "Rechazar todo"
  },
  "rejectRequestsDescription": {
    "message": "Está a punto de rechazar $1 solicitudes en lote."
  },
  "rejectRequestsN": {
    "message": "Rechazar $1 solicitudes"
  },
  "rejectTxsDescription": {
    "message": "Está a punto de rechazar $1 transacciones en lote."
  },
  "rejectTxsN": {
    "message": "Rechazar $1 transacciones"
  },
  "rejected": {
    "message": "Rechazado"
  },
  "remove": {
    "message": "Quitar"
  },
  "removeAccount": {
    "message": "Quitar cuenta"
  },
  "removeAccountDescription": {
    "message": "Esta cuenta se eliminará de su monedero. Antes de continuar, asegúrese de tener la frase secreta de recuperación original o la clave privada de esta cuenta importada. Puede importar o crear cuentas nuevamente en la lista desplegable de la cuenta. "
  },
  "removeJWT": {
    "message": "Eliminar token custodiado"
  },
  "removeJWTDescription": {
    "message": "¿Está seguro de que desea eliminar este token? Todas las cuentas asignadas a este token también se eliminarán de la extensión: "
  },
  "removeKeyringSnap": {
    "message": "Al eliminar este Snap, se eliminan estas cuentas de MetaMask:"
  },
  "removeKeyringSnapToolTip": {
    "message": "El snap controla las cuentas y, al eliminarlo, las cuentas también se eliminarán de MetaMask, pero permanecerán en la cadena de bloques."
  },
  "removeNFT": {
    "message": "Eliminar NFT"
  },
  "removeNftErrorMessage": {
    "message": "No pudimos eliminar este NFT."
  },
  "removeNftMessage": {
    "message": "¡El NFT se eliminó con éxito!"
  },
  "removeSnap": {
    "message": "Eliminar snap"
  },
  "removeSnapAccountDescription": {
    "message": "Si continúa, esta cuenta ya no estará disponible en MetaMask."
  },
  "removeSnapAccountTitle": {
    "message": "Eliminar cuenta"
  },
  "removeSnapConfirmation": {
    "message": "¿Está seguro de que desea eliminar $1?",
    "description": "$1 represents the name of the snap"
  },
  "removeSnapDescription": {
    "message": "Esta acción eliminará el snap, sus datos y revocará los permisos otorgados."
  },
  "replace": {
    "message": "reemplazar"
  },
  "reportIssue": {
    "message": "Reportar un problema"
  },
  "requestFlaggedAsMaliciousFallbackCopyReason": {
    "message": "El proveedor de seguridad no ha compartido detalles adicionales"
  },
  "requestFlaggedAsMaliciousFallbackCopyReasonTitle": {
    "message": "Solicitud marcada como maliciosa"
  },
  "requestFrom": {
    "message": "Solicitud de"
  },
  "requestFromInfo": {
    "message": "Este es el sitio que solicita su firma."
  },
  "requestFromTransactionDescription": {
    "message": "Este es el sitio que le pide su confirmación."
  },
  "requestMayNotBeSafe": {
    "message": "Es posible que la solicitud no sea segura"
  },
  "requestMayNotBeSafeError": {
    "message": "El proveedor de seguridad no detectó ninguna actividad maliciosa conocida, pero es posible que no sea seguro continuar."
  },
  "requestNotVerified": {
    "message": "Solicitud no verificada"
  },
  "requestNotVerifiedError": {
    "message": "Debido a un error, el proveedor de seguridad no verificó esta solicitud. Proceda con precaución."
  },
  "requestsAwaitingAcknowledgement": {
    "message": "solicitudes en espera de confirmación"
  },
  "required": {
    "message": "Requerido"
  },
  "reset": {
    "message": "Restablecer"
  },
  "resetStates": {
    "message": "Restablecer estados"
  },
  "resetWallet": {
    "message": "Restablecer monedero"
  },
  "resetWalletSubHeader": {
    "message": "MetaMask no guarda una copia de su contraseña. Si tiene problemas para desbloquear su cuenta, deberá restablecer su monedero. Puede hacerlo proporcionando la frase secreta de recuperación que utilizó cuando configuró su monedero."
  },
  "resetWalletUsingSRP": {
    "message": "Esta acción eliminará su monedero actual y la frase secreta de recuperación de este dispositivo, junto con la lista de cuentas que ha seleccionado. Después de restablecer con una frase secreta de recuperación, verá una lista de cuentas basada en la frase secreta de recuperación que usa para restablecer. Esta nueva lista incluirá automáticamente las cuentas que tengan saldo. También podrá $1 creado anteriormente. Las cuentas personalizadas que haya importado deberán costar $2, y cualquier token personalizado que haya agregado a una cuenta también deberá costar $3."
  },
  "resetWalletWarning": {
    "message": "Asegúrese de usar la frase secreta de recuperación correcta antes de continuar. No podrá deshacer esto."
  },
  "restartMetamask": {
    "message": "Reiniciar MetaMask"
  },
  "restore": {
    "message": "Restaurar"
  },
  "restoreFailed": {
    "message": "No se pueden restaurar sus datos desde el archivo proporcionado"
  },
  "restoreSuccessful": {
    "message": "Sus datos se restauraron correctamente"
  },
  "restoreUserData": {
    "message": "Restaure sus datos de usuario"
  },
  "restoreUserDataDescription": {
    "message": "Puede restaurar datos tal y como contactos y preferencias desde un archivo de copia de seguridad."
  },
  "resultPageError": {
    "message": "Error"
  },
  "resultPageErrorDefaultMessage": {
    "message": "La operación falló."
  },
  "resultPageSuccess": {
    "message": "Éxito"
  },
  "resultPageSuccessDefaultMessage": {
    "message": "La operación se completó con éxito."
  },
  "retryTransaction": {
    "message": "Reintentar transacción"
  },
  "reusedTokenNameWarning": {
    "message": "Un token reutiliza un símbolo de otro token que se le muestra. Esto puede ser confuso o engañoso."
  },
  "revealSeedWords": {
    "message": "Revelar frase secreta de recuperación"
  },
  "revealSeedWordsDescription1": {
    "message": "La $1 proporciona la $2",
    "description": "This is a sentence consisting of link using 'revealSeedWordsSRPName' as $1 and bolded text using 'revealSeedWordsDescription3' as $2."
  },
  "revealSeedWordsDescription2": {
    "message": "MetaMask es un $1. Eso significa que usted es el propietario de su SRP.",
    "description": "$1 is text link with the message from 'revealSeedWordsNonCustodialWallet'"
  },
  "revealSeedWordsDescription3": {
    "message": "acceso completo a su monedero y fondos.\n"
  },
  "revealSeedWordsNonCustodialWallet": {
    "message": "monedero no custodiado"
  },
  "revealSeedWordsQR": {
    "message": "QR"
  },
  "revealSeedWordsSRPName": {
    "message": "Frase secreta de recuperación (SRP)"
  },
  "revealSeedWordsText": {
    "message": "Texto"
  },
  "revealSeedWordsWarning": {
    "message": "Asegúrese de que nadie esté mirando su pantalla. $1",
    "description": "$1 is bolded text using the message from 'revealSeedWordsWarning2'"
  },
  "revealSeedWordsWarning2": {
    "message": "El soporte técnico de MetaMask nunca se lo solicitará.",
    "description": "The bolded texted in the second part of 'revealSeedWordsWarning'"
  },
  "revealSensitiveContent": {
    "message": "Revelar contenido sensible"
  },
  "revealTheSeedPhrase": {
    "message": "Revelar frase semilla"
  },
  "reviewAlerts": {
    "message": "Revisar alertas"
  },
  "revokeAllTokensTitle": {
    "message": "¿Revocar el permiso para acceder y transferir todos sus $1?",
    "description": "$1 is the symbol of the token for which the user is revoking approval"
  },
  "revokeAllTokensTitleWithoutSymbol": {
    "message": "¿Revocar el permiso para acceder y transferir todos sus NFT desde $1?",
    "description": "$1 is a link to contract on the block explorer when we're not able to retrieve a erc721 or erc1155 name"
  },
  "revokeApproveForAllDescription": {
    "message": "Esto revoca el permiso para que un tercero acceda y transfiera la totalidad de su $1 sin previo aviso.",
    "description": "$1 is either a string or link of a given token symbol or name"
  },
  "revokeApproveForAllDescriptionWithoutSymbol": {
    "message": "Esto revoca el permiso para que un tercero acceda y transfiera todos sus NFT desde $1 sin previo aviso.",
    "description": "$1 is a link to contract on the block explorer when we're not able to retrieve a erc721 or erc1155 name"
  },
  "revokePermission": {
    "message": "Revocar permiso"
  },
  "revokeSpendingCap": {
    "message": "Revocar un límite de gasto para su $1",
    "description": "$1 is a token symbol"
  },
  "revokeSpendingCapTooltipText": {
    "message": "Este tercero no podrá gastar más de sus tokens actuales o futuros."
  },
  "rpcUrl": {
    "message": "Nueva dirección URL de RPC"
  },
  "safeTransferFrom": {
    "message": "Transferencia segura desde"
  },
  "save": {
    "message": "Guardar"
  },
  "scanInstructions": {
    "message": "Ponga el código QR frente a la cámara"
  },
  "scanQrCode": {
    "message": "Escanear código QR"
  },
  "scrollDown": {
    "message": "Desplazarse hacia abajo"
  },
  "search": {
    "message": "Buscar"
  },
  "searchAccounts": {
    "message": "Buscar cuentas"
  },
  "searchTokenOrNFT": {
    "message": "Buscar token o NFT"
  },
  "searchTokens": {
    "message": "Buscar tokens"
  },
  "secretRecoveryPhrase": {
    "message": "Frase secreta de recuperación"
  },
  "secureWallet": {
    "message": "Proteger monedero"
  },
  "security": {
    "message": "Seguridad"
  },
  "securityAlert": {
    "message": "Alerta de seguridad de $1 y $2"
  },
  "securityAlerts": {
    "message": "Alertas de seguridad"
  },
  "securityAlertsDescription": {
    "message": "Esta función le alerta sobre actividades maliciosas al revisar activamente las solicitudes de transacciones y firmas. $1",
    "description": "Link to learn more about security alerts"
  },
  "securityAndPrivacy": {
    "message": "Seguridad y privacidad"
  },
  "securityProviderPoweredBy": {
    "message": "Impulsado por $1",
    "description": "The security provider that is providing data"
  },
  "seeDetails": {
    "message": "Ver detalles"
  },
  "seedPhraseConfirm": {
    "message": "Confirmar frase secreta de recuperación"
  },
  "seedPhraseEnterMissingWords": {
    "message": "Confirmar frase secreta de recuperación"
  },
  "seedPhraseIntroNotRecommendedButtonCopy": {
    "message": "Recordarme más tarde (no recomendado)"
  },
  "seedPhraseIntroRecommendedButtonCopy": {
    "message": "Proteger mi monedero (recomendado)"
  },
  "seedPhraseIntroSidebarBulletFour": {
    "message": "Escríbala y guárdela en varios lugares secretos."
  },
  "seedPhraseIntroSidebarBulletOne": {
    "message": "Guárdela en un gestor de contraseñas"
  },
  "seedPhraseIntroSidebarBulletThree": {
    "message": "Guárdela en una caja fuerte."
  },
  "seedPhraseIntroSidebarCopyOne": {
    "message": "Su frase secreta de recuperación es una frase de 12 palabras que es la “clave maestra” de su monedero y sus fondos"
  },
  "seedPhraseIntroSidebarCopyThree": {
    "message": "Si alguien le pide su frase de recuperación, es posible que tenga intenciones de estafarlo."
  },
  "seedPhraseIntroSidebarCopyTwo": {
    "message": "Nunca comparta su frase secreta de recuperación, ni siquiera con MetaMask."
  },
  "seedPhraseIntroSidebarTitleOne": {
    "message": "¿Qué es una frase secreta de recuperación?"
  },
  "seedPhraseIntroSidebarTitleThree": {
    "message": "¿Debería compartir mi frase secreta de recuperación?"
  },
  "seedPhraseIntroSidebarTitleTwo": {
    "message": "¿Cómo guardo mi frase secreta de recuperación?"
  },
  "seedPhraseIntroTitle": {
    "message": "Proteger su cartera"
  },
  "seedPhraseIntroTitleCopy": {
    "message": "Antes de comenzar, mire este breve video para aprender sobre su frase de recuperación y sobre cómo mantener seguro su monedero."
  },
  "seedPhraseReq": {
    "message": "Las frases secretas de recuperación contienen 12, 15, 18, 21 o 24 palabras"
  },
  "seedPhraseWriteDownDetails": {
    "message": "Escriba esta frase secreta de recuperación de 12 palabras y guárdela en un lugar de confianza al que solo usted pueda acceder."
  },
  "seedPhraseWriteDownHeader": {
    "message": "Anote la frase secreta de recuperación"
  },
  "select": {
    "message": "Seleccionar"
  },
  "selectAccounts": {
    "message": "Seleccionar cuentas"
  },
  "selectAccountsForSnap": {
    "message": "Seleccione la(s) cuenta(s) para usar con este snap"
  },
  "selectAll": {
    "message": "Seleccionar todo"
  },
  "selectAllAccounts": {
    "message": "Seleccionar todas las cuentas"
  },
  "selectAnAccount": {
    "message": "Seleccionar una cuenta"
  },
  "selectAnAccountAlreadyConnected": {
    "message": "Esta cuenta ya se conectó a MetaMask."
  },
  "selectAnAccountHelp": {
    "message": "Seleccione las cuentas custodiadas para usar en MetaMask Institutional."
  },
  "selectEnableDisplayMediaPrivacyPreference": {
    "message": "Activar Mostrar medios NFT"
  },
  "selectHdPath": {
    "message": "Seleccione la ruta de acceso al disco duro"
  },
  "selectJWT": {
    "message": "Seleccionar token"
  },
  "selectNFTPrivacyPreference": {
    "message": "Active la detección de NFT en Configuraciones"
  },
  "selectPathHelp": {
    "message": "Si no ve las cuentas previstas, intente cambiar la ruta HD."
  },
  "selectType": {
    "message": "Seleccionar tipo"
  },
  "selectingAllWillAllow": {
    "message": "Seleccionar todo permitirá que este sitio vea todas las cuentas actuales. Asegúrese de que este sitio sea de confianza."
  },
  "send": {
    "message": "Enviar"
  },
  "sendAToken": {
    "message": "Enviar un token"
  },
  "sendBugReport": {
    "message": "Envíenos un informe de error."
  },
  "sendNoContactsConversionText": {
    "message": "haga clic aquí"
  },
  "sendNoContactsDescription": {
    "message": "Los contactos le permiten enviar transacciones de forma segura a otra cuenta múltiples veces. Para crear un contacto, $1",
    "description": "$1 represents the action text 'click here'"
  },
  "sendNoContactsTitle": {
    "message": "Aún no tiene ningún contacto"
  },
  "sendSelectReceiveAsset": {
    "message": "Seleccione el activo a recibir"
  },
  "sendSelectSendAsset": {
    "message": "Seleccione el activo a enviar"
  },
  "sendSpecifiedTokens": {
    "message": "Enviar $1",
    "description": "Symbol of the specified token"
  },
  "sendSwapSubmissionWarning": {
    "message": "Al hacer clic en este botón se iniciará inmediatamente su transacción de canje. Revise los detalles de la transacción antes de continuar."
  },
  "sendTo": {
    "message": "Enviar a"
  },
  "sendTokenAsToken": {
    "message": "Enviar $1 como $2",
    "description": "Used in the transaction display list to describe a swap and send. $1 and $2 are the symbols of tokens in involved in the swap."
  },
  "sendTokens": {
    "message": "Enviar tokens"
  },
  "sendingAsset": {
    "message": "Enviando $1"
  },
  "sendingDisabled": {
    "message": "Todavía no se admite el envío de activos NFT ERC-1155."
  },
  "sendingNativeAsset": {
    "message": "Enviando $1",
    "description": "$1 represents the native currency symbol for the current network (e.g. ETH or BNB)"
  },
  "sendingToTokenContractWarning": {
    "message": "Advertencia: está a punto de enviar un contrato de token que podría dar lugar a una pérdida de fondos. $1",
    "description": "$1 is a clickable link with text defined by the 'learnMoreUpperCase' key. The link will open to a support article regarding the known contract address warning"
  },
  "sendingZeroAmount": {
    "message": "Estás enviando 0 $1."
  },
  "sepolia": {
    "message": "Red de prueba Sepolia"
  },
<<<<<<< HEAD
=======
  "serviceWorkerKeepAlive": {
    "message": "Mantener activo el Service Worker"
  },
  "setAdvancedPrivacySettingsDetails": {
    "message": "MetaMask utiliza estos servicios de terceros de confianza para mejorar la usabilidad y la seguridad de los productos."
  },
>>>>>>> cf417bb2
  "setApprovalForAll": {
    "message": "Establecer aprobación para todos"
  },
  "setApprovalForAllTitle": {
    "message": "Aprobar $1 sin límite preestablecido",
    "description": "The token symbol that is being approved"
  },
  "settingAddSnapAccount": {
    "message": "Añadir una cuenta Snap"
  },
  "settings": {
    "message": "Configuración"
  },
  "settingsSearchMatchingNotFound": {
    "message": "No se encontraron resultados coincidentes."
  },
  "settingsSubHeadingSignaturesAndTransactions": {
    "message": "Solicitudes de firmas y transacciones"
  },
  "show": {
    "message": "Mostrar"
  },
  "showAccount": {
    "message": "Mostrar cuenta"
  },
  "showExtensionInFullSizeView": {
    "message": "Mostrar extensión en vista de tamaño completo"
  },
  "showExtensionInFullSizeViewDescription": {
    "message": "Active esto para que la vista en tamaño completo sea por defecto cuando haga clic en el icono de extensión."
  },
  "showFiatConversionInTestnets": {
    "message": "Mostrar conversión en redes de prueba"
  },
  "showFiatConversionInTestnetsDescription": {
    "message": "Seleccione esta opción para mostrar la conversión de moneda fiduciaria en las redes de prueba"
  },
  "showHexData": {
    "message": "Mostrar datos hexadecimales"
  },
  "showHexDataDescription": {
    "message": "Seleccione esta opción para mostrar el campo de datos hexadecimales en la pantalla de envío"
  },
  "showIncomingTransactions": {
    "message": "Mostrar transacciones entrantes"
  },
  "showIncomingTransactionsDescription": {
    "message": "Seleccione esta opción para usar Etherscan para mostrar las transacciones entrantes en la lista de transacciones",
    "description": "$1 is the link to etherscan url and $2 is the link to the privacy policy of consensys APIs"
  },
  "showIncomingTransactionsExplainer": {
    "message": "Esto se basa en diferentes API de terceros para cada red, que exponen su dirección Ethereum y su dirección IP."
  },
  "showMore": {
    "message": "Mostrar más"
  },
  "showNft": {
    "message": "Mostrar NFT"
  },
  "showPermissions": {
    "message": "Mostrar permisos"
  },
  "showPrivateKey": {
    "message": "Mostrar clave privada"
  },
  "showTestnetNetworks": {
    "message": "Mostrar redes de prueba"
  },
  "showTestnetNetworksDescription": {
    "message": "Seleccione esta opción para mostrar las redes de prueba en la lista de redes"
  },
  "sigRequest": {
    "message": "Solicitud de firma"
  },
  "sign": {
    "message": "Firmar"
  },
  "signatureRequest": {
    "message": "Solicitud de firma"
  },
  "signatureRequestGuidance": {
    "message": "Solo firme este mensaje si comprende completamente el contenido y confía en el sitio solicitante."
  },
  "signatureRequestWarning": {
    "message": "Firmar este mensaje podría ser peligroso. Es posible que le esté otorgando el control total de su cuenta y activos a la contraparte de este mensaje. Eso significa que podrían vaciar su cuenta en cualquier momento. Proceda con precaución. $1."
  },
  "signed": {
    "message": "Firmado"
  },
  "signin": {
    "message": "Iniciar sesión"
  },
  "signing": {
    "message": "Firmando"
  },
  "simulationDetailsFailed": {
    "message": "Se produjo un error al cargar su estimación."
  },
  "simulationDetailsFiatNotAvailable": {
    "message": "No disponible"
  },
  "simulationDetailsIncomingHeading": {
    "message": "Usted recibe"
  },
  "simulationDetailsNoBalanceChanges": {
    "message": "No se prevén cambios para su monedero"
  },
  "simulationDetailsOutgoingHeading": {
    "message": "Envía"
  },
  "simulationDetailsTitle": {
    "message": "Cambios estimados"
  },
  "simulationDetailsTitleTooltip": {
    "message": "Los cambios estimados son los que podrían producirse si sigue adelante con esta transacción. Esto es solo una predicción, no una garantía."
  },
  "simulationDetailsTotalFiat": {
    "message": "Total = $1",
    "description": "$1 is the total amount in fiat currency on one side of the transaction"
  },
  "simulationDetailsTransactionReverted": {
    "message": "Es probable que esta transacción falle"
  },
  "simulationErrorMessageV2": {
    "message": "No pudimos estimar el gas. Podría haber un error en el contrato y esta transacción podría fallar."
  },
  "simulationsSettingDescription": {
    "message": "Active esta opción para estimar los cambios de saldo de las transacciones antes de confirmarlas. Esto no garantiza el resultado final de sus transacciones. $1"
  },
  "simulationsSettingSubHeader": {
    "message": "Estimar cambios de saldo"
  },
  "skip": {
    "message": "Omitir"
  },
  "skipAccountSecurity": {
    "message": "¿Omitir la seguridad de la cuenta?"
  },
  "skipAccountSecurityDetails": {
    "message": "Entiendo que hasta que no haga una copia de seguridad de mi frase secreta de recuperación, puedo perder mis cuentas y todos los activos asociados."
  },
  "smartContracts": {
    "message": "Contratos inteligentes"
  },
  "smartSwapsErrorNotEnoughFunds": {
    "message": "No hay suficientes fondos para un intercambio inteligente."
  },
  "smartSwapsErrorUnavailable": {
    "message": "Los intercambios inteligentes no están disponibles temporalmente."
  },
  "smartTransactionCancelled": {
    "message": "Su transacción se canceló"
  },
  "smartTransactionCancelledDescription": {
    "message": "Su transacción no se pudo completa, así que se canceló para ahorrarle el pago de comisiones de gas innecesarias."
  },
  "smartTransactionError": {
    "message": "Su transacción falló"
  },
  "smartTransactionErrorDescription": {
    "message": "Los cambios repentinos en el mercado pueden causar fallos. Si el problema continúa, póngase en contacto con el soporte al cliente de MetaMask."
  },
  "smartTransactionPending": {
    "message": "Enviando su transacción"
  },
  "smartTransactionSuccess": {
    "message": "Su transacción está completa"
  },
  "smartTransactionTakingTooLong": {
    "message": "Disculpe la espera"
  },
  "smartTransactionTakingTooLongDescription": {
    "message": "Si su transacción no finaliza en $1, se cancelará y no se le cobrará el gas.",
    "description": "$1 is remaining time in seconds"
  },
  "smartTransactions": {
    "message": "Transacciones inteligentes"
  },
  "smartTransactionsBenefit1": {
    "message": "Índice de éxito del 99.5%"
  },
  "smartTransactionsBenefit2": {
    "message": "Le permite ahorrar dinero"
  },
  "smartTransactionsBenefit3": {
    "message": "Actualizaciones en tiempo real"
  },
  "smartTransactionsDescription": {
    "message": "Desbloquee índices de éxito más altos, protección contra frontrunning y mejor visibilidad con transacciones inteligentes."
  },
  "smartTransactionsDescription2": {
    "message": "Solo disponible en Ethereum. Active o desactive en cualquier momento en la configuración. $1",
    "description": "$1 is an external link to learn more about Smart Transactions"
  },
  "smartTransactionsOptItModalTitle": {
    "message": "Protección mejorada de transacciones"
  },
  "snapAccountCreated": {
    "message": "Cuenta creada"
  },
  "snapAccountCreatedDescription": {
    "message": "¡Su nueva cuenta está lista para usar!"
  },
  "snapAccountCreationFailed": {
    "message": "Error al crear la cuenta"
  },
  "snapAccountCreationFailedDescription": {
    "message": "$1 no logró crear una cuenta para usted.",
    "description": "$1 is the snap name"
  },
  "snapAccountRedirectFinishSigningTitle": {
    "message": "Terminar de firmar"
  },
  "snapAccountRedirectSiteDescription": {
    "message": "Siga las instrucciones desde $1"
  },
  "snapAccountRemovalFailed": {
    "message": "Error al eliminar la cuenta"
  },
  "snapAccountRemovalFailedDescription": {
    "message": "$1 no logró eliminar esta cuenta para usted.",
    "description": "$1 is the snap name"
  },
  "snapAccountRemoved": {
    "message": "Cuenta eliminada"
  },
  "snapAccountRemovedDescription": {
    "message": "Esta cuenta ya no estará disponible para su uso en MetaMask."
  },
  "snapAccounts": {
    "message": "Cuenta de Snaps"
  },
  "snapAccountsDescription": {
    "message": "Cuentas controladas por Snaps de terceros."
  },
  "snapConnectionWarning": {
    "message": "$1 quiere conectarse a $2",
    "description": "$2 is the snap and $1 is the dapp requesting connection to the snap."
  },
  "snapContent": {
    "message": "Este contenido proviene de $1",
    "description": "This is shown when a snap shows transaction insight information in the confirmation UI. $1 is a link to the snap's settings page with the link text being the name of the snap."
  },
  "snapDetailWebsite": {
    "message": "Sitio web"
  },
  "snapInstallRequest": {
    "message": "Instalar $1 le otorga los siguientes permisos.",
    "description": "$1 is the snap name."
  },
  "snapInstallSuccess": {
    "message": "Instalación completa"
  },
  "snapInstallWarningCheck": {
    "message": "$1 quiere permiso para hacer lo siguiente:",
    "description": "Warning message used in popup displayed on snap install. $1 is the snap name."
  },
  "snapInstallWarningHeading": {
    "message": "Proceda con precaución"
  },
  "snapInstallWarningPermissionDescriptionForBip32View": {
    "message": "Permita que $1 vea sus claves (y direcciones) públicas. Esto no otorga ningún control de cuentas o activos.",
    "description": "An extended description for the `snap_getBip32PublicKey` permission used for tooltip on Snap Install Warning screen (popup/modal). $1 is the snap name."
  },
  "snapInstallWarningPermissionDescriptionForEntropy": {
    "message": "Permita que Snap $1 administre cuentas y activos en las red(es) solicitada(s). Estas cuentas se derivan y se respaldan utilizando su frase de recuperación secreta (sin revelarla). Con el poder de derivar claves, $1 puede admitir una variedad de protocolos blockchain más allá de Ethereum (EVM).",
    "description": "An extended description for the `snap_getBip44Entropy` and `snap_getBip44Entropy` permissions used for tooltip on Snap Install Warning screen (popup/modal). $1 is the snap name."
  },
  "snapInstallWarningPermissionNameForEntropy": {
    "message": "Administrar cuentas de $1",
    "description": "Permission name used for the Permission Cell component displayed on warning popup when installing a Snap. $1 is list of account types."
  },
  "snapInstallWarningPermissionNameForViewPublicKey": {
    "message": "Ver su clave pública para $1",
    "description": "Permission name used for the Permission Cell component displayed on warning popup when installing a Snap. $1 is list of account types."
  },
  "snapInstallationErrorDescription": {
    "message": "$1 no se pudo instalar.",
    "description": "Error description used when snap installation fails. $1 is the snap name."
  },
  "snapInstallationErrorTitle": {
    "message": "Instalación fallida",
    "description": "Error title used when snap installation fails."
  },
  "snapResultError": {
    "message": "Error"
  },
  "snapResultSuccess": {
    "message": "Éxito"
  },
  "snapResultSuccessDescription": {
    "message": "$1 está listo para usar"
  },
  "snapUpdateAlertDescription": {
    "message": "Obtenga la última versión de $1",
    "description": "Description used in Snap update alert banner when snap update is available. $1 is the Snap name."
  },
  "snapUpdateAvailable": {
    "message": "Actualización disponible"
  },
  "snapUpdateErrorDescription": {
    "message": "$1 no se pudo actualizar.",
    "description": "Error description used when snap update fails. $1 is the snap name."
  },
  "snapUpdateErrorTitle": {
    "message": "Actualización fallida",
    "description": "Error title used when snap update fails."
  },
  "snapUpdateRequest": {
    "message": "Actualizar $1 le otorga los siguientes permisos.",
    "description": "$1 is the Snap name."
  },
  "snapUpdateSuccess": {
    "message": "Actualización completa"
  },
  "snapUrlIsBlocked": {
    "message": "Este Snap quiere llevarlo a un sitio bloqueado. $1."
  },
  "snaps": {
    "message": "Snaps"
  },
  "snapsConnected": {
    "message": "Snaps conectados"
  },
  "snapsNoInsight": {
    "message": "El snap no devolvió ninguna información"
  },
  "snapsPrivacyWarningFirstMessage": {
    "message": "Usted reconoce que el snap que está a punto de instalar es un Servicio de terceros, menos que se identifique de otro modo, según se define en Consensys $1. El uso que haga de los Servicios de terceros se rige por términos y condiciones independientes establecidos por el proveedor de Servicios de terceros. Consensys no recomienda el uso de ningún snap a ninguna persona en particular por ningún motivo en particular. Usted accede, confía o utiliza el Servicio de terceros bajo su propio riesgo. Consensys se exime de toda responsabilidad por cualquier pérdida a causa del uso de los Servicios de terceros.",
    "description": "First part of a message in popup modal displayed when installing a snap for the first time. $1 is terms of use link."
  },
  "snapsPrivacyWarningSecondMessage": {
    "message": "Cualquier información que comparta con Servicios de terceros será recopilada directamente por dichos Servicios de terceros de acuerdo con sus políticas de privacidad. Consulte sus políticas de privacidad para obtener más información.",
    "description": "Second part of a message in popup modal displayed when installing a snap for the first time."
  },
  "snapsPrivacyWarningThirdMessage": {
    "message": "Consensys no tiene acceso a la información que usted comparte con servicios de terceros.",
    "description": "Third part of a message in popup modal displayed when installing a snap for the first time."
  },
  "snapsSettings": {
    "message": "Configuración de Snap"
  },
  "snapsTermsOfUse": {
    "message": "Términos de uso"
  },
  "snapsToggle": {
    "message": "Un snap solo se ejecutará si está habilitado"
  },
  "snapsUIError": {
    "message": "Póngase en contacto con los creadores de $1 para obtener más ayuda.",
    "description": "This is shown when the insight snap throws an error. $1 is the snap name"
  },
  "someNetworksMayPoseSecurity": {
    "message": "Algunas redes pueden presentar riesgos de seguridad y/o privacidad. Comprenda los riesgos antes de agregar y utilizar una red."
  },
  "somethingDoesntLookRight": {
    "message": "Algo no se ve bien, ¿cierto? $1",
    "description": "A false positive message for users to contact support. $1 is a link to the support page."
  },
  "somethingIsWrong": {
    "message": "Algo salió mal. Intente volver a cargar la página."
  },
  "somethingWentWrong": {
    "message": "Lo lamentamos, se produjo un error."
  },
  "source": {
    "message": "Fuente"
  },
  "speedUp": {
    "message": "Acelerar"
  },
  "speedUpCancellation": {
    "message": "Acelerar esta cancelación"
  },
  "speedUpExplanation": {
    "message": "Hemos actualizado la tarifa de gas en función de las condiciones actuales de la red y la hemos aumentado al menos un 10 % (exigido por la red)."
  },
  "speedUpPopoverTitle": {
    "message": "Acelerar la transacción"
  },
  "speedUpTooltipText": {
    "message": "Nueva tarifa de gas"
  },
  "speedUpTransaction": {
    "message": "Acelerar esta transacción"
  },
  "spendLimitInsufficient": {
    "message": "Límite de gastos insuficiente"
  },
  "spendLimitInvalid": {
    "message": "El límite de gastos no es válido, debe ser un número positivo"
  },
  "spendLimitPermission": {
    "message": "Permiso de límite de gastos"
  },
  "spendLimitRequestedBy": {
    "message": "Límite de gastos solicitado por $1",
    "description": "Origin of the site requesting the spend limit"
  },
  "spendLimitTooLarge": {
    "message": "El límite de gastos es demasiado alto"
  },
  "spendingCap": {
    "message": "Límite de gasto"
  },
  "spendingCapError": {
    "message": "Error: ingrese solo números"
  },
  "spendingCapErrorDescription": {
    "message": "Ingrese solo una cantidad con la que se sienta cómodo para que $1 acceda ahora o en el futuro. Siempre puede aumentar el límite de tokens más tarde.",
    "description": "$1 is origin of the site requesting the token limit"
  },
  "spendingCapRequest": {
    "message": "Solicitud de límite de gastos para su $1"
  },
  "srpInputNumberOfWords": {
    "message": "Tengo una frase de $1 palabras",
    "description": "This is the text for each option in the dropdown where a user selects how many words their secret recovery phrase has during import. The $1 is the number of words (either 12, 15, 18, 21, or 24)."
  },
  "srpPasteFailedTooManyWords": {
    "message": "Pegar falló porque contenía más de 24 palabras. Una frase secreta de recuperación puede tener un máximo de 24 palabras.",
    "description": "Description of SRP paste error when the pasted content has too many words"
  },
  "srpPasteTip": {
    "message": "Puede pegar toda su frase secreta de recuperación en cualquier campo",
    "description": "Our secret recovery phrase input is split into one field per word. This message explains to users that they can paste their entire secrete recovery phrase into any field, and we will handle it correctly."
  },
  "srpSecurityQuizGetStarted": {
    "message": "Comenzar"
  },
  "srpSecurityQuizImgAlt": {
    "message": "Un ojo con un ojo de cerradura en el centro y tres campos de contraseña flotantes"
  },
  "srpSecurityQuizIntroduction": {
    "message": "Para revelar su frase secreta de recuperación, debe responder correctamente dos preguntas"
  },
  "srpSecurityQuizQuestionOneQuestion": {
    "message": "Si extravía su frase secreta de recuperación, MetaMask..."
  },
  "srpSecurityQuizQuestionOneRightAnswer": {
    "message": "No puede ayudarlo"
  },
  "srpSecurityQuizQuestionOneRightAnswerDescription": {
    "message": "Escríbalo, grábelo en metal o guárdelo en múltiples lugares secretos para que nunca lo pierda. Si lo pierde, lo ha perdido para siempre."
  },
  "srpSecurityQuizQuestionOneRightAnswerTitle": {
    "message": "¡Cierto! Nadie puede ayudarlo a recuperar su Frase secreta de recuperación"
  },
  "srpSecurityQuizQuestionOneWrongAnswer": {
    "message": "Puede recuperarla para usted"
  },
  "srpSecurityQuizQuestionOneWrongAnswerDescription": {
    "message": "Si pierde su frase secreta de recuperación, ésta se perderá para siempre. Nadie puede ayudarle a recuperarla, sin importar lo que digan."
  },
  "srpSecurityQuizQuestionOneWrongAnswerTitle": {
    "message": "¡Incorrecto! Nadie puede ayudarlo a recuperar su frase secreta de recuperación"
  },
  "srpSecurityQuizQuestionTwoQuestion": {
    "message": "Si alguien, incluso un agente de soporte, le pide su frase secreta de recuperación..."
  },
  "srpSecurityQuizQuestionTwoRightAnswer": {
    "message": "Lo están estafando"
  },
  "srpSecurityQuizQuestionTwoRightAnswerDescription": {
    "message": "Cualquiera que afirme necesitar su frase secreta de recuperación le está mintiendo. Si la comparte, le robarán sus activos."
  },
  "srpSecurityQuizQuestionTwoRightAnswerTitle": {
    "message": "¡Correcto! Compartir su frase secreta de recuperación nunca es una buena idea"
  },
  "srpSecurityQuizQuestionTwoWrongAnswer": {
    "message": "Debería dársela"
  },
  "srpSecurityQuizQuestionTwoWrongAnswerDescription": {
    "message": "Cualquiera que afirme necesitar su frase secreta de recuperación le está mintiendo. Si la comparte, le robarán sus activos."
  },
  "srpSecurityQuizQuestionTwoWrongAnswerTitle": {
    "message": "¡No! Nunca comparta su frase secreta de recuperación con nadie, nunca"
  },
  "srpSecurityQuizTitle": {
    "message": "Cuestionario de seguridad"
  },
  "srpToggleShow": {
    "message": "Mostrar/Ocultar esta palabra de la frase secreta de recuperación",
    "description": "Describes a toggle that is used to show or hide a single word of the secret recovery phrase"
  },
  "srpWordHidden": {
    "message": "Esta palabra está escondida",
    "description": "Explains that a word in the secret recovery phrase is hidden"
  },
  "srpWordShown": {
    "message": "Esta palabra se está mostrando",
    "description": "Explains that a word in the secret recovery phrase is being shown"
  },
  "stable": {
    "message": "Estable"
  },
  "stableLowercase": {
    "message": "estable"
  },
  "stake": {
    "message": "Staking"
  },
  "startYourJourney": {
    "message": "Comience su recorrido con $1",
    "description": "$1 is the token symbol"
  },
  "startYourJourneyDescription": {
    "message": "Comience con la web3 agregando $1 a su monedero.",
    "description": "$1 is the token symbol"
  },
  "stateLogError": {
    "message": "Error al recuperar los registros de estado."
  },
  "stateLogFileName": {
    "message": "Registros de estado de MetaMask"
  },
  "stateLogs": {
    "message": "Registros de estado"
  },
  "stateLogsDescription": {
    "message": "Los registros de estado contienen sus direcciones de cuentas públicas y las transacciones enviadas."
  },
  "states": {
    "message": "Estados"
  },
  "status": {
    "message": "Estado"
  },
  "statusNotConnected": {
    "message": "No conectado"
  },
  "statusNotConnectedAccount": {
    "message": "No hay cuentas conectadas"
  },
  "step1LatticeWallet": {
    "message": "Conecte su Lattice1"
  },
  "step1LatticeWalletMsg": {
    "message": "Puede conectar MetaMask a su dispositivo Lattice1 una vez que esté configurado y en línea. Desbloquee su dispositivo y tenga a mano el ID correspondiente.",
    "description": "$1 represents the `hardwareWalletSupportLinkConversion` localization key"
  },
  "step1LedgerWallet": {
    "message": "Descargar la aplicación de Ledger"
  },
  "step1LedgerWalletMsg": {
    "message": "Descargue y configure la aplicación, e ingrese su contraseña para desbloquear $1.",
    "description": "$1 represents the `ledgerLiveApp` localization value"
  },
  "step1TrezorWallet": {
    "message": "Conecte su Trezor"
  },
  "step1TrezorWalletMsg": {
    "message": "Conecte su Trezor directamente al equipo y desbloquéelo. Asegúrese de utilizar la frase de contraseña correcta.",
    "description": "$1 represents the `hardwareWalletSupportLinkConversion` localization key"
  },
  "step2LedgerWallet": {
    "message": "Conecte su Ledger"
  },
  "step2LedgerWalletMsg": {
    "message": "Conecte su Ledger directamente a su equipo, desbloquéelo y abra la aplicación Ethereum.",
    "description": "$1 represents the `hardwareWalletSupportLinkConversion` localization key"
  },
  "stillGettingMessage": {
    "message": "¿Sigue recibiendo este mensaje?"
  },
  "strong": {
    "message": "Fuerte"
  },
  "stxCancelled": {
    "message": "El intercambio habría fallado"
  },
  "stxCancelledDescription": {
    "message": "Su transacción pudo haber fallado y fue cancelada para protegerlo de pagar comisiones de gas innecesarias."
  },
  "stxCancelledSubDescription": {
    "message": "Intente su swap nuevamente. Estaremos aquí para protegerlo contra riesgos similares la próxima vez."
  },
  "stxEstimatedCompletion": {
    "message": "Finalización estimada en < $1",
    "description": "$1 is remeaning time in minutes and seconds, e.g. 0:10"
  },
  "stxFailure": {
    "message": "Error al intercambiar"
  },
  "stxFailureDescription": {
    "message": "Los cambios repentinos del mercado pueden causar fallas. Si el problema persiste, comuníquese con $1.",
    "description": "This message is shown to a user if their swap fails. The $1 will be replaced by support.metamask.io"
  },
  "stxOptInDescription": {
    "message": "Active las transacciones inteligentes para realizar transacciones más confiables y seguras en la red principal de Ethereum. $1"
  },
  "stxPendingPrivatelySubmittingSwap": {
    "message": "Enviando su intercambio de forma privada..."
  },
  "stxPendingPubliclySubmittingSwap": {
    "message": "Enviando su intercambio de forma pública..."
  },
  "stxSuccess": {
    "message": "¡Intercambio finalizado!"
  },
  "stxSuccessDescription": {
    "message": "Su $1 ya está disponible.",
    "description": "$1 is a token symbol, e.g. ETH"
  },
  "stxSwapCompleteIn": {
    "message": "El intercambio finalizará en <",
    "description": "'<' means 'less than', e.g. Swap will complete in < 2:59"
  },
  "stxTryingToCancel": {
    "message": "Intentando cancelar su transacción..."
  },
  "stxUnknown": {
    "message": "Estado desconocido"
  },
  "stxUnknownDescription": {
    "message": "Una transacción se ha realizado correctamente, pero no estamos seguros de qué se trata. Esto puede deberse a que envió otra transacción mientras se procesaba este intercambio."
  },
  "stxUserCancelled": {
    "message": "Intercambio cancelado"
  },
  "stxUserCancelledDescription": {
    "message": "Su transacción ha sido cancelada y no pagó ninguna comisión de gas innecesaria."
  },
  "submit": {
    "message": "Enviar"
  },
  "submitted": {
    "message": "Enviado"
  },
  "suggestedBy": {
    "message": "Sugerido por"
  },
  "suggestedTokenSymbol": {
    "message": "Símbolo de cotización sugerido:"
  },
  "support": {
    "message": "Soporte técnico"
  },
  "supportCenter": {
    "message": "Visite nuestro Centro de soporte técnico"
  },
  "surveyConversion": {
    "message": "Responda a nuestra encuesta"
  },
  "surveyTitle": {
    "message": "Dé forma al futuro de MetaMask"
  },
  "swap": {
    "message": "Intercambiar"
  },
  "swapAdjustSlippage": {
    "message": "Ajustar deslizamiento"
  },
  "swapAggregator": {
    "message": "Agregador"
  },
  "swapAllowSwappingOf": {
    "message": "Permitir intercambio de $1",
    "description": "Shows a user that they need to allow a token for swapping on their hardware wallet"
  },
  "swapAmountReceived": {
    "message": "Monto garantizado"
  },
  "swapAmountReceivedInfo": {
    "message": "Se refiere al monto mínimo que recibirá. Puede recibir más en función del deslizamiento."
  },
  "swapAndSend": {
    "message": "Canjear y enviar"
  },
  "swapAnyway": {
    "message": "Intercambiar de todos modos"
  },
  "swapApproval": {
    "message": "Aprobar $1 para intercambios",
    "description": "Used in the transaction display list to describe a transaction that is an approve call on a token that is to be swapped.. $1 is the symbol of a token that has been approved."
  },
  "swapApproveNeedMoreTokens": {
    "message": "Necesita $1 más $2 para completar este intercambio",
    "description": "Tells the user how many more of a given token they need for a specific swap. $1 is an amount of tokens and $2 is the token symbol."
  },
  "swapAreYouStillThere": {
    "message": "¿Sigue ahí?"
  },
  "swapAreYouStillThereDescription": {
    "message": "Estamos listos para mostrarle las últimas cotizaciones cuando desee continuar"
  },
  "swapBuildQuotePlaceHolderText": {
    "message": "No hay tokens disponibles que coincidan con $1",
    "description": "Tells the user that a given search string does not match any tokens in our token lists. $1 can be any string of text"
  },
  "swapConfirmWithHwWallet": {
    "message": "Confirmar con su monedero físico"
  },
  "swapContinueSwapping": {
    "message": "Continuar intercambiando"
  },
  "swapContractDataDisabledErrorDescription": {
    "message": "En la aplicación de Ethereum en su Ledger, diríjase a \"Configuración\" y habilite los datos de contrato. A continuación, vuelva a intentar su intercambio."
  },
  "swapContractDataDisabledErrorTitle": {
    "message": "Los datos de contrato no se habilitaron en su Ledger"
  },
  "swapCustom": {
    "message": "personalizado"
  },
  "swapDecentralizedExchange": {
    "message": "Cambio descentralizado"
  },
  "swapDirectContract": {
    "message": "Contrato directo"
  },
  "swapEditLimit": {
    "message": "Editar límite"
  },
  "swapEnableDescription": {
    "message": "Esta acción es obligatoria y le da permiso a MetaMask para intercambiar su $1.",
    "description": "Gives the user info about the required approval transaction for swaps. $1 will be the symbol of a token being approved for swaps."
  },
  "swapEnableTokenForSwapping": {
    "message": "Esto será $1 por intercambiar",
    "description": "$1 is for the 'enableToken' key, e.g. 'enable ETH'"
  },
  "swapEnterAmount": {
    "message": "Introduzca un importe"
  },
  "swapEstimatedNetworkFees": {
    "message": "Tarifas de red estimadas"
  },
  "swapEstimatedNetworkFeesInfo": {
    "message": "Un estimado de la tarifa de red que se usará para completar el intercambio. El monto real puede cambiar según las condiciones de la red."
  },
  "swapFailedErrorDescriptionWithSupportLink": {
    "message": "Pueden ocurrir fallas en las transacciones, por lo que estamos aquí para ayudarlo. Si el problema continúa, comuníquese con nuestro soporte al cliente al $1 para recibir ayuda adicional.",
    "description": "This message is shown to a user if their swap fails. The $1 will be replaced by support.metamask.io"
  },
  "swapFailedErrorTitle": {
    "message": "Error al intercambiar"
  },
  "swapFetchingQuote": {
    "message": "Obteniendo cotización"
  },
  "swapFetchingQuoteNofN": {
    "message": "Obtener cotización $1 de $2",
    "description": "A count of possible quotes shown to the user while they are waiting for quotes to be fetched. $1 is the number of quotes already loaded, and $2 is the total number of resources that we check for quotes. Keep in mind that not all resources will have a quote for a particular swap."
  },
  "swapFetchingQuotes": {
    "message": "Obtener cotizaciones"
  },
  "swapFetchingQuotesErrorDescription": {
    "message": "Se produjo un error. Vuelva a intentarlo o, si el error persiste, póngase en contacto con el soporte al cliente."
  },
  "swapFetchingQuotesErrorTitle": {
    "message": "Error al capturar cotizaciones"
  },
  "swapFetchingTokens": {
    "message": "Capturando tokens…"
  },
  "swapFromTo": {
    "message": "El intercambio de $1 por $2",
    "description": "Tells a user that they need to confirm on their hardware wallet a swap of 2 tokens. $1 is a source token and $2 is a destination token"
  },
  "swapGasFeesDetails": {
    "message": "Las tarifas de gas son estimadas y fluctuarán en función del tráfico de la red y la complejidad de las transacciones."
  },
  "swapGasFeesLearnMore": {
    "message": "Obtenga más información sobre las tarifas de gas"
  },
  "swapGasFeesSplit": {
    "message": "Las tarifas de gas en la pantalla anterior se dividen entre estas dos transacciones."
  },
  "swapGasFeesSummary": {
    "message": "Las tarifas de gas se pagan a los mineros de criptomonedas que procesan transacciones en la red $1. MetaMask no se beneficia de las tarifas de gas.",
    "description": "$1 is the selected network, e.g. Ethereum or BSC"
  },
  "swapHighSlippage": {
    "message": "Deslizamiento alto"
  },
  "swapHighSlippageWarning": {
    "message": "El monto del deslizamiento es muy alto."
  },
  "swapIncludesMMFee": {
    "message": "Incluye una tasa de MetaMask del $1%.",
    "description": "Provides information about the fee that metamask takes for swaps. $1 is a decimal number."
  },
  "swapIncludesMMFeeAlt": {
    "message": "La cotización refleja la tarifa de MetaMask del $1 %",
    "description": "Provides information about the fee that metamask takes for swaps using the latest copy. $1 is a decimal number."
  },
  "swapIncludesMetaMaskFeeViewAllQuotes": {
    "message": "Incluye una tarifa MetaMask de $1% - $2",
    "description": "Provides information about the fee that metamask takes for swaps. $1 is a decimal number and $2 is a link to view all quotes."
  },
  "swapLearnMore": {
    "message": "Más información sobre los intercambios"
  },
  "swapLiquiditySourceInfo": {
    "message": "Buscamos varias fuentes de liquidez (sitios de cambio, agregadores y creadores de mercado profesionales) para comparar las mejores tasas de cambio y las tarifas de red."
  },
  "swapLowSlippage": {
    "message": "Deslizamiento bajo"
  },
  "swapLowSlippageError": {
    "message": "Es posible que la transacción tenga errores, el deslizamiento máximo es demasiado bajo."
  },
  "swapMaxSlippage": {
    "message": "Desfase máximo"
  },
  "swapMetaMaskFee": {
    "message": "Tarifa de MetaMask"
  },
  "swapMetaMaskFeeDescription": {
    "message": "La tarifa de $1% se incluye automáticamente en esta cotización. Lo paga a cambio de una licencia para usar el software de agregación de información del proveedor de liquidez de MetaMask.",
    "description": "Provides information about the fee that metamask takes for swaps. $1 is a decimal number."
  },
  "swapNQuotesWithDot": {
    "message": "$1 cotizaciones.",
    "description": "$1 is the number of quotes that the user can select from when opening the list of quotes on the 'view quote' screen"
  },
  "swapNewQuoteIn": {
    "message": "Cotizaciones nuevas en $1",
    "description": "Tells the user the amount of time until the currently displayed quotes are update. $1 is a time that is counting down from 1:00 to 0:00"
  },
  "swapNoTokensAvailable": {
    "message": "No hay tokens disponibles que coincidan con $1",
    "description": "Tells the user that a given search string does not match any tokens in our token lists. $1 can be any string of text"
  },
  "swapOnceTransactionHasProcess": {
    "message": "Su $1 se agregará a la cuenta una vez que se procese esta transacción.",
    "description": "This message communicates the token that is being transferred. It is shown on the awaiting swap screen. The $1 will be a token symbol."
  },
  "swapPriceDifference": {
    "message": "Está a punto de intercambiar $1 $2 (~$3) por $4 $5 (~$6).",
    "description": "This message represents the price slippage for the swap.  $1 and $4 are a number (ex: 2.89), $2 and $5 are symbols (ex: ETH), and $3 and $6 are fiat currency amounts."
  },
  "swapPriceDifferenceTitle": {
    "message": "Diferencia de precio de ~$1 %",
    "description": "$1 is a number (ex: 1.23) that represents the price difference."
  },
  "swapPriceImpactTooltip": {
    "message": "El impacto sobre el precio es la diferencia entre el precio actual del mercado y el monto recibido durante la ejecución de la transacción. El impacto sobre el precio es una función del tamaño de su transacción respecto de la dimensión del fondo de liquidez."
  },
  "swapPriceUnavailableDescription": {
    "message": "No se pudo determinar el impacto sobre el precio debido a la falta de datos de los precios del mercado. Antes de realizar el intercambio, confirme que está de acuerdo con la cantidad de tokens que está a punto de recibir."
  },
  "swapPriceUnavailableTitle": {
    "message": "Antes de continuar, verifique su tasa"
  },
  "swapProcessing": {
    "message": "Procesamiento"
  },
  "swapQuoteDetails": {
    "message": "Detalles de cotización"
  },
  "swapQuoteNofM": {
    "message": "$1 de $2",
    "description": "A count of possible quotes shown to the user while they are waiting for quotes to be fetched. $1 is the number of quotes already loaded, and $2 is the total number of resources that we check for quotes. Keep in mind that not all resources will have a quote for a particular swap."
  },
  "swapQuoteSource": {
    "message": "Fuente de la cotización"
  },
  "swapQuotesExpiredErrorDescription": {
    "message": "Solicite cotizaciones nuevas para tener los costos más recientes."
  },
  "swapQuotesExpiredErrorTitle": {
    "message": "Tiempo de espera de cotizaciones"
  },
  "swapQuotesNotAvailableDescription": {
    "message": "Reduzca el tamaño de su operación o utilice un token diferente."
  },
  "swapQuotesNotAvailableErrorDescription": {
    "message": "Intente ajustar la configuración de monto o deslizamiento y vuelva a intentarlo."
  },
  "swapQuotesNotAvailableErrorTitle": {
    "message": "No hay cotizaciones disponibles"
  },
  "swapRate": {
    "message": "Tarifa"
  },
  "swapReceiving": {
    "message": "Recibiendo"
  },
  "swapReceivingInfoTooltip": {
    "message": "Este es un valor estimado. El monto exacto depende del deslizamiento."
  },
  "swapRequestForQuotation": {
    "message": "Solicitud de cotización"
  },
  "swapReviewSwap": {
    "message": "Revisar intercambio"
  },
  "swapSearchNameOrAddress": {
    "message": "Buscar nombre o pegar dirección"
  },
  "swapSelect": {
    "message": "Seleccionar"
  },
  "swapSelectAQuote": {
    "message": "Seleccionar una cotización"
  },
  "swapSelectAToken": {
    "message": "Seleccionar token"
  },
  "swapSelectQuotePopoverDescription": {
    "message": "A continuación, se muestran todas las cotizaciones recopiladas de diversas fuentes de liquidez."
  },
  "swapSelectToken": {
    "message": "Seleccionar token"
  },
  "swapShowLatestQuotes": {
    "message": "Mostrar cotizaciones más recientes"
  },
  "swapSlippageHighDescription": {
    "message": "El deslizamiento ingresado ($1%) se considera muy alto y puede resultar en una mala tasa",
    "description": "$1 is the amount of % for slippage"
  },
  "swapSlippageHighTitle": {
    "message": "Deslizamiento alto"
  },
  "swapSlippageLowDescription": {
    "message": "Un valor tan bajo ($1%) puede resultar en un intercambio fallido",
    "description": "$1 is the amount of % for slippage"
  },
  "swapSlippageLowTitle": {
    "message": "Deslizamiento bajo"
  },
  "swapSlippageNegative": {
    "message": "El deslizamiento debe ser mayor o igual que cero"
  },
  "swapSlippageNegativeDescription": {
    "message": "El deslizamiento debe ser mayor o igual que cero"
  },
  "swapSlippageNegativeTitle": {
    "message": "Aumentar el deslizamiento para continuar"
  },
  "swapSlippageOverLimitDescription": {
    "message": "La tolerancia al deslizamiento debe ser del 15 % o menos. Cualquier cosa más alta resultará en una mala tasa."
  },
  "swapSlippageOverLimitTitle": {
    "message": "Reducir el deslizamiento para continuar"
  },
  "swapSlippagePercent": {
    "message": "$1%",
    "description": "$1 is the amount of % for slippage"
  },
  "swapSlippageTooltip": {
    "message": "Si el precio cambia entre el momento en que hace el pedido y cuando se confirma, se denomina \"deslizamiento\". El canje se cancelará automáticamente si el deslizamiento supera lo establecido en la configuración de la \"tolerancia de deslizamiento\"."
  },
  "swapSlippageZeroDescription": {
    "message": "Hay menos proveedores de cotizaciones de deslizamiento cero, lo que resultará en una cotización menos competitiva."
  },
  "swapSlippageZeroTitle": {
    "message": "Abastecimiento de proveedores de deslizamiento cero"
  },
  "swapSource": {
    "message": "Fuente de liquidez"
  },
  "swapSuggested": {
    "message": "Intercambio sugerido"
  },
  "swapSuggestedGasSettingToolTipMessage": {
    "message": "Los intercambios son transacciones complejas y urgentes. Recomendamos esta tarifa de gas para lograr un buen equilibrio entre el costo y la garantía de un intercambio exitoso."
  },
  "swapSwapFrom": {
    "message": "Intercambiar de"
  },
  "swapSwapSwitch": {
    "message": "Cambiar orden de los tokens"
  },
  "swapSwapTo": {
    "message": "Intercambiar a"
  },
  "swapToConfirmWithHwWallet": {
    "message": "para confirmar con su monedero físico"
  },
  "swapTokenAddedManuallyDescription": {
    "message": "Verifique este token en $1 y asegúrese de que sea el token que desea operar.",
    "description": "$1 points the user to etherscan as a place they can verify information about a token. $1 is replaced with the translation for \"etherscan\""
  },
  "swapTokenAddedManuallyTitle": {
    "message": "Token añadido manualmente"
  },
  "swapTokenAvailable": {
    "message": "Su $1 se agregó a la cuenta.",
    "description": "This message is shown after a swap is successful and communicates the exact amount of tokens the user has received for a swap. The $1 is a decimal number of tokens followed by the token symbol."
  },
  "swapTokenBalanceUnavailable": {
    "message": "No se pudo recuperar su saldo de $1",
    "description": "This message communicates to the user that their balance of a given token is currently unavailable. $1 will be replaced by a token symbol"
  },
  "swapTokenNotAvailable": {
    "message": "El token no está disponible para intercambiar en esta región"
  },
  "swapTokenToToken": {
    "message": "Intercambiar $1 por $2",
    "description": "Used in the transaction display list to describe a swap. $1 and $2 are the symbols of tokens in involved in a swap."
  },
  "swapTokenVerificationAddedManually": {
    "message": "Este token se añadió de forma manual."
  },
  "swapTokenVerificationMessage": {
    "message": "Siempre confirme la dirección del token en $1.",
    "description": "Points the user to Etherscan as a place they can verify information about a token. $1 is replaced with the translation for \"Etherscan\" followed by an info icon that shows more info on hover."
  },
  "swapTokenVerificationOnlyOneSource": {
    "message": "Solo se verificó en una fuente."
  },
  "swapTokenVerificationSources": {
    "message": "Verificar en $1 fuentes.",
    "description": "Indicates the number of token information sources that recognize the symbol + address. $1 is a decimal number."
  },
  "swapTokenVerifiedOn1SourceDescription": {
    "message": "$1 solo se verifica en 1 fuente. Considere verificarlo en $2 antes de continuar.",
    "description": "$1 is a token name, $2 points the user to etherscan as a place they can verify information about a token. $1 is replaced with the translation for \"etherscan\""
  },
  "swapTokenVerifiedOn1SourceTitle": {
    "message": "Token potencialmente falso"
  },
  "swapTooManyDecimalsError": {
    "message": "$1 permite hasta $2 decimales",
    "description": "$1 is a token symbol and $2 is the max. number of decimals allowed for the token"
  },
  "swapTransactionComplete": {
    "message": "Transacción completa"
  },
  "swapTwoTransactions": {
    "message": "2 transacciones"
  },
  "swapUnknown": {
    "message": "Desconocido"
  },
  "swapVerifyTokenExplanation": {
    "message": "Varios tokens pueden usar el mismo nombre y símbolo. Revise $1 para comprobar que este es el token que busca.",
    "description": "This appears in a tooltip next to the verifyThisTokenOn message. It gives the user more information about why they should check the token on a block explorer. $1 will be the name or url of the block explorer, which will be the translation of 'etherscan' or a block explorer url specified for a custom network."
  },
  "swapYourTokenBalance": {
    "message": "$1 $2 disponibles para intercambio",
    "description": "Tells the user how much of a token they have in their balance. $1 is a decimal number amount of tokens, and $2 is a token symbol"
  },
  "swapZeroSlippage": {
    "message": "0 % de deslizamiento"
  },
  "swapsAdvancedOptions": {
    "message": "Opciones avanzadas"
  },
  "swapsExcessiveSlippageWarning": {
    "message": "El monto del deslizamiento es muy alto, por lo que recibirá una tasa de conversión desfavorable. Disminuya su tolerancia de deslizamiento a un valor menor al 15 %."
  },
  "swapsMaxSlippage": {
    "message": "Tolerancia de deslizamiento"
  },
  "swapsNotEnoughForTx": {
    "message": "No hay $1 suficientes para completar esta transacción",
    "description": "Tells the user that they don't have enough of a token for a proposed swap. $1 is a token symbol"
  },
  "swapsNotEnoughToken": {
    "message": "No hay suficiente $1",
    "description": "Tells the user that they don't have enough of a token for a proposed swap. $1 is a token symbol"
  },
  "swapsViewInActivity": {
    "message": "Ver en actividad"
  },
  "switch": {
    "message": "Cambiar"
  },
  "switchEthereumChainConfirmationDescription": {
    "message": "Esto cambiará la red seleccionada en MetaMask por una red agregada con anterioridad:"
  },
  "switchEthereumChainConfirmationTitle": {
    "message": "¿Le permite a este sitio cambiar la red?"
  },
  "switchInputCurrency": {
    "message": "Cambiar moneda de entrada"
  },
  "switchNetwork": {
    "message": "Cambiar red"
  },
  "switchNetworks": {
    "message": "Cambiar redes"
  },
  "switchToNetwork": {
    "message": "Cambiar a $1",
    "description": "$1 represents the custom network that has previously been added"
  },
  "switchToThisAccount": {
    "message": "Cambiar a esta cuenta"
  },
  "switchedNetworkToastDecline": {
    "message": "No volver a mostrar"
  },
  "switchedNetworkToastMessage": {
    "message": "$1 ahora está activo en $2",
    "description": "$1 represents the account name, $2 represents the network name"
  },
  "switchedTo": {
    "message": "Ha cambiado a"
  },
  "switchingNetworksCancelsPendingConfirmations": {
    "message": "Cambiar de red cancelará todas las confirmaciones pendientes"
  },
  "symbol": {
    "message": "Símbolo"
  },
  "symbolBetweenZeroTwelve": {
    "message": "El símbolo debe tener 11 caracteres o menos."
  },
  "tenPercentIncreased": {
    "message": "10 % de aumento"
  },
  "terms": {
    "message": "Términos de uso"
  },
  "termsOfService": {
    "message": "Términos de servicio"
  },
  "termsOfUseAgreeText": {
    "message": " Acepto los Términos de uso, que se aplican al uso que hago de MetaMask y de todas sus funcionalidades"
  },
  "termsOfUseFooterText": {
    "message": "Por favor, desplácese para leer todas las secciones"
  },
  "termsOfUseTitle": {
    "message": "Nuestros Términos de uso han sido actualizados"
  },
  "testNetworks": {
    "message": "Redes de prueba"
  },
  "theme": {
    "message": "Tema"
  },
  "themeDescription": {
    "message": "Elija su tema MetaMask preferido."
  },
  "thingsToKeep": {
    "message": "Cosas a tener en cuenta:"
  },
  "thirdPartySoftware": {
    "message": "Aviso de software de terceros",
    "description": "Title of a popup modal displayed when installing a snap for the first time."
  },
  "thisCollection": {
    "message": "esta colección"
  },
  "time": {
    "message": "Tiempo"
  },
  "tips": {
    "message": "Sugerencias"
  },
  "to": {
    "message": "Para"
  },
  "toAddress": {
    "message": "Para: $1",
    "description": "$1 is the address to include in the To label. It is typically shortened first using shortenAddress"
  },
  "toggleEthSignBannerDescription": {
    "message": "Está en riesgo de sufrir ataques de phishing. Protéjase desactivando eth_sign."
  },
  "toggleEthSignDescriptionField": {
    "message": "Si activa esta opción, es posible que reciba solicitudes de firma que no sean legibles. Al firmar un mensaje que no entiende, podría estar dando su consentimiento para ceder sus fondos y NFT."
  },
  "toggleEthSignField": {
    "message": "Solicitudes de eth_sign"
  },
  "toggleEthSignModalBannerBoldText": {
    "message": " usted podría estar siendo estafado"
  },
  "toggleEthSignModalBannerText": {
    "message": "Si se le ha pedido que active esta configuración,"
  },
  "toggleEthSignModalCheckBox": {
    "message": "Entiendo que puedo perder todos mis fondos y mis NFT si activo las solicitudes de eth_sign. "
  },
  "toggleEthSignModalDescription": {
    "message": "Permitir solicitudes eth_sign puede hacerlo vulnerable a ataques de phishing. Siempre revise la URL y tenga cuidado al firmar mensajes que contengan código."
  },
  "toggleEthSignModalFormError": {
    "message": "El texto es incorrecto"
  },
  "toggleEthSignModalFormLabel": {
    "message": "Ingrese “Firmo solo lo que entiendo” para continuar"
  },
  "toggleEthSignModalFormValidation": {
    "message": "Firmo solo lo que entiendo"
  },
  "toggleEthSignModalTitle": {
    "message": "Úselo bajo su propio riesgo"
  },
  "toggleEthSignOff": {
    "message": "DESACTIVADO (Recomendado)"
  },
  "toggleEthSignOn": {
    "message": "ACTIVADO (No recomendado)"
  },
  "toggleRequestQueueDescription": {
    "message": "Esto le permite seleccionar una red para cada sitio en lugar de una única red seleccionada para todos los sitios. Esta función evitará que cambie de red manualmente, lo que puede afectar su experiencia de usuario en ciertos sitios."
  },
  "toggleRequestQueueField": {
    "message": "Seleccionar redes para cada sitio"
  },
  "toggleRequestQueueOff": {
    "message": "Desactivado"
  },
  "toggleRequestQueueOn": {
    "message": "Activado"
  },
  "token": {
    "message": "Token"
  },
  "tokenAddress": {
    "message": "Dirección del token"
  },
  "tokenAlreadyAdded": {
    "message": "Ya se agregó el token."
  },
  "tokenAutoDetection": {
    "message": "Detección automática de tokens"
  },
  "tokenContractAddress": {
    "message": "Dirección de contrato de token"
  },
  "tokenDecimalFetchFailed": {
    "message": "Se requiere decimal del token. Encuéntrelo en: $1"
  },
  "tokenDecimalTitle": {
    "message": "Decimales del token:"
  },
  "tokenDetails": {
    "message": "Detalles del token"
  },
  "tokenFoundTitle": {
    "message": "1 nuevo token encontrado"
  },
  "tokenId": {
    "message": "ID de token"
  },
  "tokenList": {
    "message": "Listas de tokens:"
  },
  "tokenScamSecurityRisk": {
    "message": "estafas de tokens y riesgos de seguridad"
  },
  "tokenShowUp": {
    "message": "Es posible que sus tokens no aparezcan automáticamente en su monedero."
  },
  "tokenSymbol": {
    "message": "Símbolo del token"
  },
  "tokens": {
    "message": "Tokens"
  },
  "tokensFoundTitle": {
    "message": "$1 nuevos tokens encontrados",
    "description": "$1 is the number of new tokens detected"
  },
  "tooltipApproveButton": {
    "message": "Comprendo"
  },
  "tooltipSatusConnected": {
    "message": "conectado"
  },
  "tooltipSatusConnectedUpperCase": {
    "message": "Conectado"
  },
  "tooltipSatusNotConnected": {
    "message": "no conectado"
  },
  "total": {
    "message": "Total"
  },
  "transaction": {
    "message": "transacción"
  },
  "transactionCancelAttempted": {
    "message": "Se intentó cancelar la transacción con una tarifa de gas de $1 en $2"
  },
  "transactionCancelSuccess": {
    "message": "La transacción de canceló correctamente en $2"
  },
  "transactionConfirmed": {
    "message": "La transacción de confirmó en $2."
  },
  "transactionCreated": {
    "message": "La transacción se creó con un valor de $1 en $2."
  },
  "transactionDetailDappGasMoreInfo": {
    "message": "Sitio sugerido"
  },
  "transactionDetailDappGasTooltip": {
    "message": "Editar para utilizar la tarifa de gas recomendada por MetaMask según el último bloque."
  },
  "transactionDetailGasHeading": {
    "message": "Tarifa estimada de gas"
  },
  "transactionDetailGasTooltipConversion": {
    "message": "Obtenga más información sobre las tarifas de gas"
  },
  "transactionDetailGasTooltipExplanation": {
    "message": "Las tarifas de gas las establece la red y fluctúan según el tráfico y la complejidad de la transacción."
  },
  "transactionDetailGasTooltipIntro": {
    "message": "Las tarifas de gas se pagan a los mineros de criptomonedas que procesan transacciones en la red $1. MetaMask no se beneficia de las tarifas de gas."
  },
  "transactionDetailGasTotalSubtitle": {
    "message": "Cantidad + tarifa de gas"
  },
  "transactionDetailLayer2GasHeading": {
    "message": "Tarifa de gas de la capa 2"
  },
  "transactionDetailMultiLayerTotalSubtitle": {
    "message": "Monto + cargos"
  },
  "transactionDropped": {
    "message": "La transacción se abandonó en $2."
  },
  "transactionError": {
    "message": "Error de transacción. Excepción generada en el código de contrato."
  },
  "transactionErrorNoContract": {
    "message": "Intentando llamar a una función en una dirección sin contrato."
  },
  "transactionErrored": {
    "message": "La transacción encontró un error."
  },
  "transactionFailed": {
    "message": "Transacción fallida"
  },
  "transactionFee": {
    "message": "Tarifa de transacción"
  },
  "transactionHistoryBaseFee": {
    "message": "Tarifa base (GWEI)"
  },
  "transactionHistoryL1GasLabel": {
    "message": "Tarifa total de gas L1"
  },
  "transactionHistoryL2GasLimitLabel": {
    "message": "Límite de gas L2"
  },
  "transactionHistoryL2GasPriceLabel": {
    "message": "Precio de gas L2"
  },
  "transactionHistoryMaxFeePerGas": {
    "message": "Tarifa máxima por gas"
  },
  "transactionHistoryPriorityFee": {
    "message": "Tarifa de prioridad (GWEI)"
  },
  "transactionHistoryTotalGasFee": {
    "message": "Tarifa total de gas"
  },
  "transactionNote": {
    "message": "Nota de transacción"
  },
  "transactionResubmitted": {
    "message": "Transacción reenviada con la tarifa de gas aumentada a $1 en $2"
  },
  "transactionSettings": {
    "message": "Ajustes de la transacción"
  },
  "transactionSubmitted": {
    "message": "Transacción enviada con una tarifa de gas de $1 en $2."
  },
  "transactionUpdated": {
    "message": "La transacción se actualizó en $2."
  },
  "transactions": {
    "message": "Transacciones"
  },
  "transfer": {
    "message": "Transferir"
  },
  "transferFrom": {
    "message": "Transferir desde"
  },
  "troubleConnectingToLedgerU2FOnFirefox": {
    "message": "Tenemos problemas para conectarnos con su Ledger. $1",
    "description": "$1 is a link to the wallet connection guide;"
  },
  "troubleConnectingToLedgerU2FOnFirefox2": {
    "message": "Revise nuestra guía de conexión de monederos físicos y vuelva a intentarlo.",
    "description": "$1 of the ledger wallet connection guide"
  },
  "troubleConnectingToLedgerU2FOnFirefoxLedgerSolution": {
    "message": "Si tiene la última versión de Firefox, es posible que experimente un problema relacionado con la eliminación de la compatibilidad con U2F de Firefox. Aprenda a solucionar este problema $1.",
    "description": "It is a link to the ledger website for the workaround."
  },
  "troubleConnectingToLedgerU2FOnFirefoxLedgerSolution2": {
    "message": "aquí",
    "description": "Second part of the error message; It is a link to the ledger website for the workaround."
  },
  "troubleConnectingToWallet": {
    "message": "Tuvimos problemas al conectar su $1. Pruebe revisar $2 e inténtelo de nuevo.",
    "description": "$1 is the wallet device name; $2 is a link to wallet connection guide"
  },
  "troubleStarting": {
    "message": "MetaMask tuvo problemas para iniciar. Este error podría ser intermitente, así que intente reiniciar la extensión."
  },
  "trustSiteApprovePermission": {
    "message": "Al conceder el permiso, usted permite que los siguientes $1 tengan acceso a sus fondos"
  },
  "tryAgain": {
    "message": "Vuelva a intentarlo"
  },
  "turnOff": {
    "message": "Desactivar"
  },
  "turnOffMetamaskNotificationsError": {
    "message": "Hubo un error al desactivar las notificaciones. Vuelva a intentarlo más tarde."
  },
  "turnOn": {
    "message": "Activar"
  },
  "turnOnMetamaskNotifications": {
    "message": "Activar las notificaciones"
  },
  "turnOnMetamaskNotificationsButton": {
    "message": "Activar"
  },
  "turnOnMetamaskNotificationsError": {
    "message": "Hubo un error al crear las notificaciones. Vuelva a intentarlo más tarde."
  },
  "turnOnMetamaskNotificationsMessageFirst": {
    "message": "Manténgase informado sobre lo que sucede en su monedero con notificaciones."
  },
  "turnOnMetamaskNotificationsMessagePrivacyBold": {
    "message": "Configuración > Notificaciones."
  },
  "turnOnMetamaskNotificationsMessagePrivacyLink": {
    "message": "Obtenga más información sobre cómo protegemos su privacidad mientras utiliza esta función."
  },
  "turnOnMetamaskNotificationsMessageSecond": {
    "message": "Para usar las notificaciones del monedero, utilizamos un perfil para sincronizar algunas configuraciones en sus dispositivos. $1"
  },
  "turnOnMetamaskNotificationsMessageThird": {
    "message": "Puede desactivar las notificaciones en cualquier momento en $1"
  },
  "turnOnTokenDetection": {
    "message": "Activar la detección mejorada de tokens"
  },
  "tutorial": {
    "message": "Tutorial"
  },
  "twelveHrTitle": {
    "message": "12 horas:"
  },
  "typeYourSRP": {
    "message": "Escriba la frase secreta de recuperación"
  },
  "u2f": {
    "message": "U2F",
    "description": "A name on an API for the browser to interact with devices that support the U2F protocol. On some browsers we use it to connect MetaMask to Ledger devices."
  },
  "unapproved": {
    "message": "No aprobado"
  },
  "units": {
    "message": "unidades"
  },
  "unknown": {
    "message": "Desconocido"
  },
  "unknownCollection": {
    "message": "Colección sin nombre"
  },
  "unknownNetwork": {
    "message": "Red privada desconocida"
  },
  "unknownNetworkForKeyEntropy": {
    "message": "Red desconocida",
    "description": "Displayed on places like Snap install warning when regular name is not available."
  },
  "unknownQrCode": {
    "message": "Error: No se pudo identificar ese código QR"
  },
  "unlimited": {
    "message": "Ilimitado"
  },
  "unlock": {
    "message": "Desbloquear"
  },
  "unlockMessage": {
    "message": "La Web descentralizada espera"
  },
  "unpin": {
    "message": "Desanclar"
  },
  "unrecognizedChain": {
    "message": "No se reconoce esta red personalizada",
    "description": "$1 is a clickable link with text defined by the 'unrecognizedChanLinkText' key. The link will open to instructions for users to validate custom network details."
  },
  "unsendableAsset": {
    "message": "Actualmente no se admite el envío de tokens NFT (ERC-721)",
    "description": "This is an error message we show the user if they attempt to send an NFT asset type, for which currently don't support sending"
  },
  "unverifiedContractAddressMessage": {
    "message": "No podemos verificar este contrato. Asegúrese de que confía en esta dirección."
  },
  "upArrow": {
    "message": "flecha ascendente"
  },
  "update": {
    "message": "Actualizar"
  },
  "updateRequest": {
    "message": "Solicitud de actualización"
  },
  "updatedWithDate": {
    "message": "$1 actualizado"
  },
  "urlErrorMsg": {
    "message": "Las direcciones URL requieren el prefijo HTTP/HTTPS adecuado."
  },
  "urlExistsErrorMsg": {
    "message": "En este momento, la red $1 está utilizando esta dirección URL."
  },
  "use4ByteResolution": {
    "message": "Decodificar contratos inteligentes"
  },
  "use4ByteResolutionDescription": {
    "message": "Para mejorar la experiencia del usuario, personalizamos la pestaña de actividad con mensajes basados en los contratos inteligentes con los que interactúa. MetaMask usa un servicio llamado 4byte.directory para decodificar datos y mostrarle una versión de un contrato inteligente que es más fácil de leer. Esto ayuda a reducir sus posibilidades de aprobar acciones de contratos inteligentes maliciosos, pero puede resultar en que se comparta su dirección IP."
  },
  "useMultiAccountBalanceChecker": {
    "message": "Solicitudes de saldo de cuenta por lotes"
  },
  "useMultiAccountBalanceCheckerSettingDescription": {
    "message": "Obtenga actualizaciones de saldo más rápidas mediante el procesamiento por lotes de solicitudes de saldo de cuenta. Esto nos permite obtener los saldos de su cuenta juntos, para que obtenga actualizaciones más rápidas para una experiencia mejorada. Cuando esta función está desactivada, es menos probable que terceros logran asociar a sus cuentas entre sí."
  },
  "useNftDetection": {
    "message": "Detección automática de NFT"
  },
  "useNftDetectionDescriptionText": {
    "message": "Permita que MetaMask agregue NFT de su propiedad mediante servicios de terceros (como OpenSea). La detección automática de NFT expone su IP y dirección de cuenta a estos servicios. Habilitar esta función podría asociar su dirección IP con su dirección de Ethereum y mostrar NFT enviados mediante airdrop por estafadores. Puede agregar tokens manualmente para evitar este riesgo."
  },
  "usePhishingDetection": {
    "message": "Usar detección de phishing"
  },
  "usePhishingDetectionDescription": {
    "message": "Mostrar una advertencia respecto de los dominios de phishing dirigidos a los usuarios de Ethereum"
  },
  "useSafeChainsListValidation": {
    "message": "Verificación de detalles de la red"
  },
  "useSafeChainsListValidationDescription": {
    "message": "MetaMask utiliza un servicio de terceros llamado $1 para mostrar detalles de red precisos y estandarizados. Esto reduce las posibilidades de conectarse a una red maliciosa o incorrecta. Al utilizar esta función, su dirección IP queda expuesta a chainid.network."
  },
  "useSafeChainsListValidationWebsite": {
    "message": "chainid.network",
    "description": "useSafeChainsListValidationWebsite is separated from the rest of the text so that we can bold the third party service name in the middle of them"
  },
  "useSiteSuggestion": {
    "message": "Usar sugerencia del sitio"
  },
  "useTokenDetectionPrivacyDesc": {
    "message": "La visualización automática de tokens enviados a su cuenta implica la comunicación con servidores de terceros para obtener imágenes de tokens. Esos servicios tendrán acceso a su dirección IP."
  },
  "usedByClients": {
    "message": "Usado por una variedad de clientes distintos"
  },
  "userName": {
    "message": "Nombre de usuario"
  },
  "userOpContractDeployError": {
    "message": "La implementación de contratos desde una cuenta de contrato inteligente no es compatible"
  },
  "verifyContractDetails": {
    "message": "Verificar detalles de terceros"
  },
  "verifyThisTokenOn": {
    "message": "Comprobar este token en $1",
    "description": "Points the user to etherscan as a place they can verify information about a token. $1 is replaced with the translation for \"etherscan\""
  },
  "verifyThisUnconfirmedTokenOn": {
    "message": "Verifique este token en $1 y asegúrese de que sea el token con el que quiere realizar la transacción.",
    "description": "Points the user to etherscan as a place they can verify information about a token. $1 is replaced with the translation for \"etherscan\""
  },
  "version": {
    "message": "Versión"
  },
  "view": {
    "message": "Ver"
  },
  "viewActivity": {
    "message": "Ver actividad"
  },
  "viewAllDetails": {
    "message": "Ver todos los detalles"
  },
  "viewAllQuotes": {
    "message": "ver todas las cotizaciones"
  },
  "viewContact": {
    "message": "Ver contacto"
  },
  "viewDetails": {
    "message": "Ver detalles"
  },
  "viewFullTransactionDetails": {
    "message": "Ver detalles completos de la transacción"
  },
  "viewMore": {
    "message": "Ver más"
  },
  "viewOnBlockExplorer": {
    "message": "Ver en el explorador de bloques"
  },
  "viewOnCustomBlockExplorer": {
    "message": "Ver $1 en $2",
    "description": "$1 is the action type. e.g (Account, Transaction, Swap) and $2 is the Custom Block Explorer URL"
  },
  "viewOnEtherscan": {
    "message": "Ver $1 en Etherscan",
    "description": "$1 is the action type. e.g (Account, Transaction, Swap)"
  },
  "viewOnExplorer": {
    "message": "Ver en el explorador"
  },
  "viewOnOpensea": {
    "message": "Ver en Opensea"
  },
  "viewTransaction": {
    "message": "Ver transacción"
  },
  "viewinCustodianApp": {
    "message": "Ver en la aplicación de custodia"
  },
  "viewinExplorer": {
    "message": "Ver $1 en el explorador",
    "description": "$1 is the action type. e.g (Account, Transaction, Swap)"
  },
  "visitSite": {
    "message": "Visitar sitio"
  },
  "visitWebSite": {
    "message": "Visite nuestro sitio web"
  },
  "wallet": {
    "message": "Monedero"
  },
  "walletConnectionGuide": {
    "message": "nuestra guía de conexión del monedero físico"
  },
  "wantToAddThisNetwork": {
    "message": "¿Desea añadir esta red?"
  },
  "wantsToAddThisAsset": {
    "message": "$1 quiere agregar este activo a su monedero."
  },
  "warning": {
    "message": "Advertencia"
  },
  "warningFromSnap": {
    "message": "Advertencia de $1",
    "description": "$1 represents the name of the snap"
  },
  "warningTooltipText": {
    "message": "$1 El tercero podría gastar todo su saldo de tokens sin previo aviso o consentimiento. Protéjase personalizando un límite de gasto más bajo.",
    "description": "$1 is a warning icon with text 'Be careful' in 'warning' colour"
  },
  "weak": {
    "message": "Débil"
  },
  "web3": {
    "message": "Web3"
  },
  "web3ShimUsageNotification": {
    "message": "Parece que el sitio web actual intentó utilizar la API de window.web3 que se eliminó. Si el sitio no funciona, haga clic en $1 para obtener más información.",
    "description": "$1 is a clickable link."
  },
  "webhid": {
    "message": "WebHID",
    "description": "Refers to a interface for connecting external devices to the browser. Used for connecting ledger to the browser. Read more here https://developer.mozilla.org/en-US/docs/Web/API/WebHID_API"
  },
  "websites": {
    "message": "sitios web",
    "description": "Used in the 'permission_rpc' message."
  },
  "welcomeBack": {
    "message": "¡Bienvenido de nuevo!"
  },
  "welcomeExploreDescription": {
    "message": "Almacenar, enviar y gastar criptomonedas y activos."
  },
  "welcomeExploreTitle": {
    "message": "Explorar aplicaciones descentralizadas"
  },
  "welcomeLoginDescription": {
    "message": "Use su MetaMask para acceder a aplicaciones descentralizadas, sin necesidad de registrarse."
  },
  "welcomeLoginTitle": {
    "message": "Diga hola a su monedero"
  },
  "welcomeToMetaMask": {
    "message": "Comencemos"
  },
  "welcomeToMetaMaskIntro": {
    "message": "Con la confianza de millones de usuarios, MetaMask es un monedero seguro que permite que todos puedan acceder al mundo de Web3."
  },
  "whatsNew": {
    "message": "Novedades",
    "description": "This is the title of a popup that gives users notifications about new features and updates to MetaMask."
  },
  "whatsThis": {
    "message": "¿Qué es esto?"
  },
  "xOfYPending": {
    "message": "$1 de $2 están pendientes",
    "description": "$1 and $2 are intended to be two numbers, where $2 is a total number of pending confirmations, and $1 is a count towards that total"
  },
  "yes": {
    "message": "Sí"
  },
  "you": {
    "message": "Usted"
  },
  "youHaveAddedAll": {
    "message": "Ha agregado todas las redes populares. Puede descubrir más redes $1 o puede $2",
    "description": "$1 is a link with the text 'here' and $2 is a button with the text 'add more networks manually'"
  },
  "youNeedToAllowCameraAccess": {
    "message": "Necesita permitir el acceso a la cámara para usar esta función."
  },
  "youSign": {
    "message": "Está firmando"
  },
  "yourAccounts": {
    "message": "Sus cuentas"
  },
  "yourFundsMayBeAtRisk": {
    "message": "Sus fondos podrían estar en riesgo"
  },
  "yourNFTmayBeAtRisk": {
    "message": "Sus NFT podrían estar en riesgo"
  },
  "yourPrivateSeedPhrase": {
    "message": "Su frase secreta de recuperación"
  },
  "yourTransactionConfirmed": {
    "message": "Transacción ya confirmada"
  },
  "yourTransactionJustConfirmed": {
    "message": "No pudimos cancelar su transacción antes de que se confirmara en la cadena de bloques."
  },
  "zeroGasPriceOnSpeedUpError": {
    "message": "No hay entradas sobre el precio del gas al acelerar la transacción"
  }
}<|MERGE_RESOLUTION|>--- conflicted
+++ resolved
@@ -4569,15 +4569,12 @@
   "sepolia": {
     "message": "Red de prueba Sepolia"
   },
-<<<<<<< HEAD
-=======
   "serviceWorkerKeepAlive": {
     "message": "Mantener activo el Service Worker"
   },
   "setAdvancedPrivacySettingsDetails": {
     "message": "MetaMask utiliza estos servicios de terceros de confianza para mejorar la usabilidad y la seguridad de los productos."
   },
->>>>>>> cf417bb2
   "setApprovalForAll": {
     "message": "Establecer aprobación para todos"
   },
