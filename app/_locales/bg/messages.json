--- conflicted
+++ resolved
@@ -343,14 +343,6 @@
   },
   "invalidAddressRecipient": {
     "message": "Адресът на получателя е невалиден"
-  },
-<<<<<<< HEAD
-  "invalidAddressRecipientNotEthNetwork": {
-    "message": "Не е ETH мрежа, задаване на малки букви"
-=======
-  "invalidBlockExplorerURL": {
-    "message": "Невалиден Block Explorer URL адрес"
->>>>>>> 97dce9f6
   },
   "invalidRPC": {
     "message": "Невалиден RPC URL адрес"
