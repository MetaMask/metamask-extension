{
  "QRHardwareInvalidTransactionTitle": {
    "message": "错误"
  },
  "QRHardwareMismatchedSignId": {
    "message": "不一致的交易数据。请查看交易详情。"
  },
  "QRHardwarePubkeyAccountOutOfRange": {
    "message": "暂无更多账户。若想访问下方未列出的其他账户，请重新连接您的硬件钱包并选择它。"
  },
  "QRHardwareScanInstructions": {
    "message": "将二维码放在摄像头前。屏幕是模糊的，但不影响对二维码的读取。"
  },
  "QRHardwareSignRequestCancel": {
    "message": "拒绝"
  },
  "QRHardwareSignRequestDescription": {
    "message": "使用钱包签名后，点击“获取签名”以接收签名"
  },
  "QRHardwareSignRequestGetSignature": {
    "message": "获取签名"
  },
  "QRHardwareSignRequestSubtitle": {
    "message": "用您的钱包扫描二维码"
  },
  "QRHardwareSignRequestTitle": {
    "message": "请求签名"
  },
  "QRHardwareUnknownQRCodeTitle": {
    "message": "错误"
  },
  "QRHardwareUnknownWalletQRCode": {
    "message": "二维码无效。请扫描硬件钱包的同步二维码。"
  },
  "QRHardwareWalletImporterTitle": {
    "message": "扫描二维码"
  },
  "QRHardwareWalletSteps1Description": {
    "message": "您可以从下面的官方二维码支持合作伙伴列表中选择。"
  },
  "QRHardwareWalletSteps1Title": {
    "message": "关联您的二维码硬件钱包"
  },
  "QRHardwareWalletSteps2Description": {
    "message": "Ngrave (即将上线)"
  },
  "SIWEAddressInvalid": {
    "message": "登录请求中的地址与您用于登录的账户地址不匹配。"
  },
  "SIWEDomainInvalidText": {
    "message": "您尝试登录的网站与请求中的域名不匹配。请谨慎操作。"
  },
  "SIWEDomainInvalidTitle": {
    "message": "虚假网站请求。"
  },
  "SIWEDomainWarningBody": {
    "message": "网站（$1）要求您登录到错误的域名。这可能是网络钓鱼攻击。",
    "description": "$1 represents the website domain"
  },
  "SIWEDomainWarningLabel": {
    "message": "不安全"
  },
  "SIWELabelChainID": {
    "message": "链ID："
  },
  "SIWELabelExpirationTime": {
    "message": "到期时间："
  },
  "SIWELabelIssuedAt": {
    "message": "发行于："
  },
  "SIWELabelMessage": {
    "message": "消息："
  },
  "SIWELabelNonce": {
    "message": "Nonce："
  },
  "SIWELabelNotBefore": {
    "message": "不早于："
  },
  "SIWELabelRequestID": {
    "message": "请求ID："
  },
  "SIWELabelResources": {
    "message": "资源：$1",
    "description": "$1 represents the number of resources"
  },
  "SIWELabelURI": {
    "message": "URI："
  },
  "SIWELabelVersion": {
    "message": "版本："
  },
  "SIWESiteRequestSubtitle": {
    "message": "此网站正在请求使用以下登录方式："
  },
  "SIWESiteRequestTitle": {
    "message": "登录请求"
  },
  "SIWEWarningSubtitle": {
    "message": "为表明您确认理解，请勾选："
  },
  "SIWEWarningTitle": {
    "message": "您确定吗？"
  },
  "about": {
    "message": "关于"
  },
  "accept": {
    "message": "接受"
  },
  "acceptTermsOfUse": {
    "message": "我已阅读并同意 $1",
    "description": "$1 is the `terms` message"
  },
  "accessAndSpendNoticeNFT": {
    "message": "$1可以访问并使用此资产",
    "description": "$1 is the url of the site requesting ability to spend"
  },
  "accessYourWalletWithSRP": {
    "message": "使用账户助记词访问钱包"
  },
  "accessYourWalletWithSRPDescription": {
    "message": "MetaMask无法恢复您的密码。我们将使用您的助记词来验证您的所有权、恢复您的钱包并设置新密码。首先，请输入创建钱包时获得的助记词。$1",
    "description": "$1 is the words 'Learn More' from key 'learnMore', separated here so that it can be added as a link"
  },
  "accessingYourCamera": {
    "message": "正在访问您的相机……"
  },
  "account": {
    "message": "账户"
  },
  "accountDetails": {
    "message": "账户详情"
  },
  "accountIdenticon": {
    "message": "账户哈希头像"
  },
  "accountName": {
    "message": "账户名称"
  },
  "accountNameDuplicate": {
    "message": "此账户名称已存在",
    "description": "This is an error message shown when the user enters a new account name that matches an existing account name"
  },
  "accountNameReserved": {
    "message": "此账户名已被保留",
    "description": "This is an error message shown when the user enters a new account name that is reserved for future use"
  },
  "accountOptions": {
    "message": "账户选项"
  },
  "accountSelectionRequired": {
    "message": "您需要选择一个账户！"
  },
  "active": {
    "message": "活跃"
  },
  "activity": {
    "message": "活动"
  },
  "activityLog": {
    "message": "活动日志"
  },
  "add": {
    "message": "添加"
  },
  "addANetwork": {
    "message": "添加网络"
  },
  "addANetworkManually": {
    "message": "手动添加网络"
  },
  "addANickname": {
    "message": "添加昵称"
  },
  "addAccount": {
    "message": "添加账户"
  },
  "addAcquiredTokens": {
    "message": "添加您通过MetaMask获得的代币"
  },
  "addAlias": {
    "message": "添加别名"
  },
  "addBlockExplorer": {
    "message": "添加区块浏览器"
  },
  "addContact": {
    "message": "添加联系信息"
  },
  "addCustomNetwork": {
    "message": "添加自定义网络"
  },
  "addEthereumChainConfirmationDescription": {
    "message": "这将允许在 MetaMask 中使用此网络。"
  },
  "addEthereumChainConfirmationRisks": {
    "message": "MetaMask 不验证自定义网络。"
  },
  "addEthereumChainConfirmationRisksLearnMore": {
    "message": "了解 $1。",
    "description": "$1 is a link with text that is provided by the 'addEthereumChainConfirmationRisksLearnMoreLink' key"
  },
  "addEthereumChainConfirmationRisksLearnMoreLink": {
    "message": "诈骗和网络安全风险",
    "description": "Link text for the 'addEthereumChainConfirmationRisksLearnMore' translation key"
  },
  "addEthereumChainConfirmationTitle": {
    "message": "允许此网站添加一个网络到MetaMask上？"
  },
  "addEthereumChainWarningModalHeader": {
    "message": "仅当您确定可以信任此 RPC 提供商时才能添加它。$1",
    "description": "$1 is addEthereumChainWarningModalHeaderPartTwo passed separately so that it can be bolded"
  },
  "addEthereumChainWarningModalHeaderPartTwo": {
    "message": "恶意提供商可能会谎报区块链的状态，并记录您的网络活动。"
  },
  "addEthereumChainWarningModalListHeader": {
    "message": "您的提供商必须值得信赖，因为它能够："
  },
  "addEthereumChainWarningModalListPointOne": {
    "message": "查看您的账户和 IP 地址，并将它们相互关联"
  },
  "addEthereumChainWarningModalListPointThree": {
    "message": "显示账户余额和其他链上状态"
  },
  "addEthereumChainWarningModalListPointTwo": {
    "message": "公开传播您的交易"
  },
  "addEthereumChainWarningModalTitle": {
    "message": "您正在为以太坊主网添加新的 RPC 提供商"
  },
  "addFriendsAndAddresses": {
    "message": "添加您信任的朋友和地址"
  },
  "addFromAListOfPopularNetworks": {
    "message": "从热门网络列表中选择网络来添加，或手动添加网络。仅可与您信任的实体互动。"
  },
  "addHardwareWallet": {
    "message": "添加硬件钱包"
  },
  "addIPFSGateway": {
    "message": "添加您首选的IPFS网关"
  },
  "addMemo": {
    "message": "添加备忘录"
  },
  "addMoreNetworks": {
    "message": "手动添加更多网络"
  },
  "addNetwork": {
    "message": "添加网络"
  },
  "addNetworkTooltipWarning": {
    "message": "此网络连接依赖于第三方。此连接可能不太可靠，或使第三方可进行活动跟踪。$1",
    "description": "$1 is Learn more link"
  },
  "addNewToken": {
    "message": "添加新代币"
  },
  "addNft": {
    "message": "添加 NFT"
  },
  "addNfts": {
    "message": "添加 NFT"
  },
  "addSnapAccountModalDescription": {
    "message": "了解使用MetaMask Snap来保护账户安全的选项"
  },
  "addSuggestedNFTs": {
    "message": "添加推荐的 NFT"
  },
  "addSuggestedTokens": {
    "message": "添加推荐代币"
  },
  "addToken": {
    "message": "添加代币"
  },
  "addTokenByContractAddress": {
    "message": "找不到代币？您可以通过粘贴其地址手动添加任何代币。代币合约地址可以在 $1 上找到",
    "description": "$1 is a blockchain explorer for a specific network, e.g. Etherscan for Ethereum"
  },
  "addingCustomNetwork": {
    "message": "正在添加网络"
  },
  "address": {
    "message": "地址"
  },
  "advanced": {
    "message": "高级"
  },
  "advancedBaseGasFeeToolTip": {
    "message": "当您的交易被包含在区块中时，您的最大基本费用与实际基本费用之间的任何差额将被退还。总金额按最大基本费用（以GWEI为单位）*燃料上限计算。"
  },
  "advancedConfiguration": {
    "message": "高级配置"
  },
  "advancedGasFeeDefaultOptIn": {
    "message": "将这些 $1 保存为“高级”默认值"
  },
  "advancedGasFeeDefaultOptOut": {
    "message": "始终使用这些值和高级设置作为默认值。"
  },
  "advancedGasFeeModalTitle": {
    "message": "高级燃料费"
  },
  "advancedGasPriceTitle": {
    "message": "燃料价格"
  },
  "advancedPriorityFeeToolTip": {
    "message": "优先费（又称“矿工费”）直接向矿工支付，激励他们优先处理您的交易。"
  },
  "agreeTermsOfUse": {
    "message": "我同意MetaMask的$1",
    "description": "$1 is the `terms` link"
  },
  "airgapVault": {
    "message": "AirGap Vault"
  },
  "alertDisableTooltip": {
    "message": "这可以在“设置 > 提醒”中进行更改"
  },
  "alertSettingsUnconnectedAccount": {
    "message": "浏览网站时选择的账户未连接"
  },
  "alertSettingsUnconnectedAccountDescription": {
    "message": "当您在浏览已连接的Web3网站，但当前所选择的账户没有连接时，此提醒会在弹出的窗口中显示。"
  },
  "alertSettingsWeb3ShimUsage": {
    "message": "当网站尝试使用已经删除的 window.web3 API 时"
  },
  "alertSettingsWeb3ShimUsageDescription": {
    "message": "当您浏览尝试使用已删除的 window.web3 API 并因此可能出现故障的网站时，此警报会显示在弹出窗口中。"
  },
  "alerts": {
    "message": "提醒"
  },
  "allCustodianAccountsConnectedSubtitle": {
    "message": "您或者已连接所有托管账户，或者没有任何账户可连接到 MetaMask Institutional。"
  },
  "allCustodianAccountsConnectedTitle": {
    "message": "没有可连接的账户"
  },
  "allOfYour": {
    "message": "您的所有$1",
    "description": "$1 is the symbol or name of the token that the user is approving spending"
  },
  "allYourNFTsOf": {
    "message": "您所有在$1的NFT",
    "description": "$1 is a link to contract on the block explorer when we're not able to retrieve a erc721 or erc1155 name"
  },
  "allowExternalExtensionTo": {
    "message": "允许此外部扩展程序："
  },
  "allowSpendToken": {
    "message": "授予访问您的 $1 的权限？",
    "description": "$1 is the symbol of the token that are requesting to spend"
  },
  "allowThisSiteTo": {
    "message": "允许此网站："
  },
  "allowThisSnapTo": {
    "message": "允许此 Snap："
  },
  "allowWithdrawAndSpend": {
    "message": "允许 $1 提取和消费最高以下金额：",
    "description": "The url of the site that requested permission to 'withdraw and spend'"
  },
  "amount": {
    "message": "数额"
  },
  "apiUrl": {
    "message": "API URL"
  },
  "appDescription": {
    "message": "浏览器中的以太坊钱包",
    "description": "The description of the application"
  },
  "appName": {
    "message": "MetaMask",
    "description": "The name of the application"
  },
  "appNameBeta": {
    "message": "MetaMask Beta",
    "description": "The name of the application (Beta)"
  },
  "appNameFlask": {
    "message": "MetaMask Flask",
    "description": "The name of the application (Flask)"
  },
  "appNameMmi": {
    "message": "MetaMask Institutional",
    "description": "The name of the application (MMI)"
  },
  "approve": {
    "message": "批准消费限额"
  },
  "approveAllTokensTitle": {
    "message": "是否允许访问和转移您所有的$1？",
    "description": "$1 is the symbol of the token for which the user is granting approval"
  },
  "approveAllTokensTitleWithoutSymbol": {
    "message": "是否允许访问和转移您所有在$1的NFT？",
    "description": "$1 a link to contract on the block explorer when we're not able to retrieve a erc721 or erc1155 name"
  },
  "approveButtonText": {
    "message": "批准"
  },
  "approveSpendingCap": {
    "message": "批准 $1 支出上限",
    "description": "The token symbol that is being approved"
  },
  "approveTokenDescription": {
    "message": "这允许第三方访问和转移以下 NFT，而无需另行通知，直到您撤销其访问权限。"
  },
  "approveTokenDescriptionWithoutSymbol": {
    "message": "这会允许第三方访问和转移您所有在$1的NFT，而无需另行通知，直到您撤销其访问权限。",
    "description": "$1 is a link to contract on the block explorer when we're not able to retrieve a erc721 or erc1155 name"
  },
  "approveTokenTitle": {
    "message": "是否允许访问和转移您的 $1 ？",
    "description": "$1 is the symbol of the token for which the user is granting approval"
  },
  "approved": {
    "message": "已批准"
  },
  "approvedAsset": {
    "message": "已获批准的资产"
  },
  "approvedOn": {
    "message": "于$1获得批准",
    "description": "$1 is the approval date for a permission"
  },
  "areYouSure": {
    "message": "您确定吗？"
  },
  "asset": {
    "message": "资产"
  },
  "assetOptions": {
    "message": "资产选项"
  },
  "attemptSendingAssets": {
    "message": "如果您试图将资产从一个网络直接发送到另一个网络，这可能会导致永久的资产损失。请务必使用跨链桥进行操作。"
  },
  "attemptToCancelSwap": {
    "message": "尝试取消兑换 ~$1",
    "description": "$1 could be e.g. $2.98, it is a cost for cancelling a Smart Swap"
  },
  "attemptingConnect": {
    "message": "正在尝试连接到区块链。"
  },
  "attributions": {
    "message": "参与者"
  },
  "authorizedPermissions": {
    "message": "您已授权以下权限"
  },
  "autoDetectTokens": {
    "message": "自动检测代币"
  },
  "autoDetectTokensDescription": {
    "message": "我们使用第三方 API 来检测和显示发送到您钱包的新代币。如果您不希望该应用程序从这些服务中提取数据，请将其关闭。$1",
    "description": "$1 is a link to a support article"
  },
  "autoLockTimeLimit": {
    "message": "自动锁定计时器（分钟）"
  },
  "autoLockTimeLimitDescription": {
    "message": "设置 MetaMask 将被锁定前的空闲时间（单位：分钟）。"
  },
  "average": {
    "message": "平均值"
  },
  "awaitingApproval": {
    "message": "等待批准......"
  },
  "back": {
    "message": "返回"
  },
  "backup": {
    "message": "备份"
  },
  "backupApprovalInfo": {
    "message": "如果不慎丢失个人设备，忘记密码，需要重新安装 MetaMask，或者需在另一台设备上访问钱包，使用此助记词才能恢复您的钱包。"
  },
  "backupApprovalNotice": {
    "message": "请备份您的账户助记词，保证您的钱包和资金安全。"
  },
  "backupNow": {
    "message": "立即备份"
  },
  "backupUserData": {
    "message": "将您的数据备份"
  },
  "backupUserDataDescription": {
    "message": "您可以将包含首选项和账户地址的用户设置备份到JSON文件中。"
  },
  "balance": {
    "message": "余额"
  },
  "balanceOutdated": {
    "message": "余额可能已过期"
  },
  "baseFee": {
    "message": "基本费用"
  },
  "basic": {
    "message": "基本"
  },
  "beCareful": {
    "message": "请小心"
  },
  "beta": {
    "message": "测试版"
  },
  "betaHeaderText": {
    "message": "此为测试版。请$1报告错误",
    "description": "$1 represents the word 'here' in a hyperlink"
  },
  "betaMetamaskInstitutionalVersion": {
    "message": "MetaMask Institutional测试版本"
  },
  "betaMetamaskVersion": {
    "message": "MetaMask 测试版本"
  },
  "betaTerms": {
    "message": "测试版使用条款"
  },
  "betaWalletCreationSuccessReminder1": {
    "message": "MetaMask 测试版无法恢复您的账户助记词。"
  },
  "betaWalletCreationSuccessReminder2": {
    "message": "MetaMask 测试版绝对不会向您索要账户助记词。"
  },
  "blockExplorerAccountAction": {
    "message": "账户",
    "description": "This is used with viewOnEtherscan and viewInExplorer e.g View Account in Explorer"
  },
  "blockExplorerAssetAction": {
    "message": "资产",
    "description": "This is used with viewOnEtherscan and viewInExplorer e.g View Asset in Explorer"
  },
  "blockExplorerSwapAction": {
    "message": "兑换",
    "description": "This is used with viewOnEtherscan e.g View Swap on Etherscan"
  },
  "blockExplorerUrl": {
    "message": "区块浏览器 URL"
  },
  "blockExplorerUrlDefinition": {
    "message": "用作此网络的区块浏览器的 URL。"
  },
  "blockExplorerView": {
    "message": "在 $1 查看账户",
    "description": "$1 replaced by URL for custom block explorer"
  },
  "blockaid": {
    "message": "Blockaid"
  },
  "blockaidDescriptionApproveFarming": {
    "message": "如果您批准此请求，以诈骗闻名的第三方可能会拿走您的所有资产。"
  },
  "blockaidDescriptionBlurFarming": {
    "message": "如果您批准此请求，则有人可以窃取您列于Blur上的资产。"
  },
  "blockaidDescriptionFailed": {
    "message": "由于出现错误，安全提供程序无法验证此请求。请谨慎操作。"
  },
  "blockaidDescriptionMaliciousDomain": {
    "message": "您正在与恶意网域交互。如果您批准此请求，您可能会失去您的资产。"
  },
  "blockaidDescriptionMightLoseAssets": {
    "message": "如果您批准此请求，您可能会失去您的资产。"
  },
  "blockaidDescriptionSeaportFarming": {
    "message": "如果您批准此请求，则有人可以窃取您列于OpenSea上的资产。"
  },
  "blockaidDescriptionTransferFarming": {
    "message": "如果您批准此请求，以诈骗闻名的第三方将会拿走您的所有资产。"
  },
  "blockaidTitleDeceptive": {
    "message": "此请求属欺骗性质"
  },
  "blockaidTitleMayNotBeSafe": {
    "message": "请求可能不安全"
  },
  "blockaidTitleSuspicious": {
    "message": "此请求很可疑"
  },
  "blockies": {
    "message": "Blockies"
  },
  "bridge": {
    "message": "桥"
  },
  "browserNotSupported": {
    "message": "您的浏览器不受支持……"
  },
  "buildContactList": {
    "message": "建立您的联系人列表"
  },
  "builtAroundTheWorld": {
    "message": "MetaMask 是在世界各地设计和建造的。"
  },
  "busy": {
    "message": "忙碌中"
  },
  "buy": {
    "message": "购买"
  },
  "buyAsset": {
    "message": "购买$1",
    "description": "$1 is the ticker symbol of a an asset the user is being prompted to purchase"
  },
  "buyMoreAsset": {
    "message": "购买更多$1",
    "description": "$1 is the ticker symbol of a an asset the user is being prompted to purchase"
  },
  "buyNow": {
    "message": "立即购买"
  },
  "bytes": {
    "message": "字节"
  },
  "canToggleInSettings": {
    "message": "您可以在“设置 -> 提醒”中重新启用该通知。"
  },
  "cancel": {
    "message": "取消"
  },
  "cancelEdit": {
    "message": "取消编辑"
  },
  "cancelPopoverTitle": {
    "message": "取消交易"
  },
  "cancelSpeedUp": {
    "message": "取消或加快交易。"
  },
  "cancelSpeedUpLabel": {
    "message": "这笔燃料费将$1原来的费用。",
    "description": "$1 is text 'replace' in bold"
  },
  "cancelSpeedUpTransactionTooltip": {
    "message": "若要$1交易，燃料费用必须增加至少10%才能被网络认可。",
    "description": "$1 is string 'cancel' or 'speed up'"
  },
  "cancelled": {
    "message": "已取消"
  },
  "chainId": {
    "message": "链 ID"
  },
  "chainIdDefinition": {
    "message": "用于签署此网络的交易的链 ID。"
  },
  "chainIdExistsErrorMsg": {
    "message": "此链 ID 目前已被 $1 网络使用。"
  },
  "chainListReturnedDifferentTickerSymbol": {
    "message": "链ID为$1的网络使用的货币代码（$2）可能与您输入的不同。请在继续之前进行验证。",
    "description": "$1 is the chain id currently entered in the network form and $2 is the return value of nativeCurrency.symbol from chainlist.network"
  },
  "chooseYourNetwork": {
    "message": "选择您的网络"
  },
  "chooseYourNetworkDescription": {
    "message": "我们使用 Infura 作为我们的远程程序调用（RPC）提供商，以提供最可靠和最私密的以太坊数据访问。您可以选择自己的 RPC，但请谨记，任何 RPC 都可以接收您的 IP 地址和以太坊钱包以进行交易。请阅读我们的 $1，进一步了解 Infura 如何处理数据。",
    "description": "$1 is a link to the privacy policy"
  },
  "chromeRequiredForHardwareWallets": {
    "message": "您需要在 Google Chrome 上使用 MetaMask 以连接到您的硬件钱包。"
  },
  "clear": {
    "message": "清除"
  },
  "clearActivity": {
    "message": "清除活动和nonce数据"
  },
  "clearActivityButton": {
    "message": "清除活动选项卡数据"
  },
  "clearActivityDescription": {
    "message": "这将会重置账户的nonce，并删除钱包中的活动选项卡数据。只有当前账户和网络会受到影响。您的余额和传入的交易不会改变。"
  },
  "click": {
    "message": "点击"
  },
  "clickToConnectLedgerViaWebHID": {
    "message": "点击这里以通过 WebHID 连接您的 Ledger",
    "description": "Text that can be clicked to open a browser popup for connecting the ledger device via webhid"
  },
  "clickToManuallyAdd": {
    "message": "请点击这里，以手动添加代币。"
  },
  "close": {
    "message": "关闭"
  },
  "coingecko": {
    "message": "CoinGecko"
  },
  "configureSnapPopupDescription": {
    "message": "您现在要离开MetaMask来配置此snap。"
  },
  "configureSnapPopupInstallDescription": {
    "message": "您现在要离开MetaMask来安装此snap。"
  },
  "configureSnapPopupInstallTitle": {
    "message": "安装snap"
  },
  "configureSnapPopupLink": {
    "message": "请点击此链接以继续："
  },
  "configureSnapPopupTitle": {
    "message": "配置snap"
  },
  "confirm": {
    "message": "确认"
  },
  "confirmPassword": {
    "message": "确认密码"
  },
  "confirmRecoveryPhrase": {
    "message": "确认助记词"
  },
  "confirmed": {
    "message": "已确认"
  },
  "confusableUnicode": {
    "message": "'$1' 与 '$2' 相似。"
  },
  "confusableZeroWidthUnicode": {
    "message": "找到零宽字符。"
  },
  "confusingEnsDomain": {
    "message": "我们在 ENS 名称中检测到一个可令人混淆的字符。检查 ENS 名称以避免潜在的骗局。"
  },
  "connect": {
    "message": "连接"
  },
  "connectAccountOrCreate": {
    "message": "连接账户或创建新账户"
  },
  "connectCustodialAccountMenu": {
    "message": "连接托管账户"
  },
  "connectCustodialAccountMsg": {
    "message": "请选择您想要连接的托管账户，以添加或刷新代币。"
  },
  "connectCustodialAccountTitle": {
    "message": "托管账户"
  },
  "connectManually": {
    "message": "手动连接到当前站点"
  },
  "connectSnap": {
    "message": "连接$1",
    "description": "$1 is the snap for which a connection is being requested."
  },
  "connectTo": {
    "message": "连接到 $1",
    "description": "$1 is the name/origin of a web3 site/application that the user can connect to metamask"
  },
  "connectToAll": {
    "message": "连接到您的全部 $1",
    "description": "$1 will be replaced by the translation of connectToAllAccounts"
  },
  "connectToAllAccounts": {
    "message": "账户",
    "description": "will replace $1 in connectToAll, completing the sentence 'connect to all of your accounts', will be text that shows list of accounts on hover"
  },
  "connectToMultiple": {
    "message": "连接到 $1",
    "description": "$1 will be replaced by the translation of connectToMultipleNumberOfAccounts"
  },
  "connectToMultipleNumberOfAccounts": {
    "message": "$1 个账户",
    "description": "$1 is the number of accounts to which the web3 site/application is asking to connect; this will substitute $1 in connectToMultiple"
  },
  "connectWithMetaMask": {
    "message": "与 MetaMask 连接"
  },
  "connectedAccountsDescriptionPlural": {
    "message": "您有 $1 个账户连接到了该网站。",
    "description": "$1 is the number of accounts"
  },
  "connectedAccountsDescriptionSingular": {
    "message": "您有1个账户连接到了该网站。"
  },
  "connectedAccountsEmptyDescription": {
    "message": "MetaMask 没有连接到该网站。要连接到 web3 网站，请找到并点击连接按钮。"
  },
  "connectedSites": {
    "message": "已连接的网站"
  },
  "connectedSitesDescription": {
    "message": "$1 已连接到这些网站。他们可以查看您的账户地址。",
    "description": "$1 is the account name"
  },
  "connectedSitesEmptyDescription": {
    "message": "$1 还没连接到任何网站。",
    "description": "$1 is the account name"
  },
  "connecting": {
    "message": "连接中……"
  },
  "connectingTo": {
    "message": "正在连接 $1"
  },
  "connectingToGoerli": {
    "message": "正在连接 Goerli 测试网络"
  },
  "connectingToLineaGoerli": {
    "message": "正在连接 Linea Goerli 测试网络"
  },
  "connectingToLineaMainnet": {
    "message": "正在连接到 Linea 主网"
  },
  "connectingToMainnet": {
    "message": "正在连接到以太坊主网"
  },
  "connectingToSepolia": {
    "message": "正在连接Sepolia测试网络"
  },
  "connectionFailed": {
    "message": "连接失败"
  },
  "connectionFailedDescription": {
    "message": "获取$1失败，请检查您的网络，然后重试。",
    "description": "$1 is the name of the snap being fetched."
  },
  "connectionRequest": {
    "message": "连接请求"
  },
  "contactUs": {
    "message": "联系我们"
  },
  "contacts": {
    "message": "联系信息"
  },
  "contentFromSnap": {
    "message": "来自$1的内容",
    "description": "$1 represents the name of the snap"
  },
  "continue": {
    "message": "继续"
  },
  "contract": {
    "message": "合约"
  },
  "contractAddress": {
    "message": "合约地址"
  },
  "contractAddressError": {
    "message": "您正在向代币的合约地址发送代币。这可能导致这些代币丢失。"
  },
  "contractDeployment": {
    "message": "合约部署"
  },
  "contractDescription": {
    "message": "为保护自己免受欺诈，请花点时间验证第三方详情。"
  },
  "contractInteraction": {
    "message": "合约交互"
  },
  "contractNFT": {
    "message": "NFT 合约"
  },
  "contractRequestingAccess": {
    "message": "第三方请求访问"
  },
  "contractRequestingSignature": {
    "message": "第三方请求签名"
  },
  "contractRequestingSpendingCap": {
    "message": "第三方请求支出上限"
  },
  "contractTitle": {
    "message": "第三方详情"
  },
  "contractToken": {
    "message": "代币合约"
  },
  "convertTokenToNFTDescription": {
    "message": "我们检测到该资产是NFT。MetaMask现在完全原生支持NFT。您想将它从您的代币列表中删除并将它添加为NFT吗？"
  },
  "convertTokenToNFTExistDescription": {
    "message": "我们检测到该资产已作为NFT添加。是否要将其从代币列表中删除？"
  },
  "coolWallet": {
    "message": "CoolWallet"
  },
  "copiedExclamation": {
    "message": "已复制。"
  },
  "copyAddress": {
    "message": "复制地址到剪贴板"
  },
  "copyRawTransactionData": {
    "message": "复制原始交易数据"
  },
  "copyToClipboard": {
    "message": "复制到剪贴板"
  },
  "copyTransactionId": {
    "message": "复制交易 ID"
  },
  "create": {
    "message": "创建"
  },
  "createNewWallet": {
    "message": "创建新钱包"
  },
  "createPassword": {
    "message": "创建密码"
  },
  "cryptoCompare": {
    "message": "CryptoCompare"
  },
  "currencyConversion": {
    "message": "货币转换"
  },
  "currencyRateCheckToggle": {
    "message": "显示余额和代币价格检查器"
  },
  "currencyRateCheckToggleDescription": {
    "message": "我们使用$1和$2的API来显示您的余额和代币价格。$3",
    "description": "$1 represents Coingecko, $2 represents CryptoCompare and $3 represents Privacy Policy"
  },
  "currencySymbol": {
    "message": "货币符号"
  },
  "currencySymbolDefinition": {
    "message": "此网络的货币显示的股票代码。"
  },
  "currentAccountNotConnected": {
    "message": "您的当前账户没有连接"
  },
  "currentExtension": {
    "message": "当前扩展程序页面"
  },
  "currentLanguage": {
    "message": "当前语言"
  },
  "currentRpcUrlDeprecated": {
    "message": "此网络的当前 RPC URL 已被弃用。"
  },
  "currentTitle": {
    "message": "当前："
  },
  "currentlyUnavailable": {
    "message": "在此网络上不可用"
  },
  "curveHighGasEstimate": {
    "message": "高价燃料估算图"
  },
  "curveLowGasEstimate": {
    "message": "低价燃料估算图"
  },
  "curveMediumGasEstimate": {
    "message": "市场价燃料估算图"
  },
  "custodian": {
    "message": "托管人"
  },
  "custodianAccount": {
    "message": "托管账户"
  },
  "custodianAccountAddedDesc": {
    "message": "您现在可以在MetaMask Institutional使用您的托管账户。"
  },
  "custodianAccountAddedTitle": {
    "message": "已添加所选托管账户。"
  },
  "custodianReplaceRefreshTokenChangedFailed": {
    "message": "请转到 $1，点击其用户界面内的“连接到 MMI”按钮，再次将您的账户连接到 MMI。"
  },
  "custodianReplaceRefreshTokenChangedSubtitle": {
    "message": "您现在可以在 MetaMask Institutional 使用您的托管账户。"
  },
  "custodianReplaceRefreshTokenChangedTitle": {
    "message": "您的托管代币已刷新"
  },
  "custodianReplaceRefreshTokenSubtitle": {
    "message": "这将替换以下地址的托管代币："
  },
  "custodianReplaceRefreshTokenTitle": {
    "message": "替换托管代币"
  },
  "custodyApiUrl": {
    "message": "$1 API URL"
  },
  "custodyDeeplinkDescription": {
    "message": "在 $1 应用程序中批准交易。一旦执行了所有所需的托管批准，交易即完成。在您的 $1 应用程序中查看状态。"
  },
  "custodyRefreshTokenModalDescription": {
    "message": "请转到$1，然后点击用户界面中的“连接到MMI”按钮，将您的账户再次连接到MMI。"
  },
  "custodyRefreshTokenModalDescription1": {
    "message": "您的托管人会发出一个令牌来验证MetaMask Institutional扩展，使您可以连接您的账户。"
  },
  "custodyRefreshTokenModalDescription2": {
    "message": "由于安全原因，此令牌会在一段时间后过期。这使您需要重新连接到MMI。"
  },
  "custodyRefreshTokenModalSubtitle": {
    "message": "我为什么会看到这个？"
  },
  "custodyRefreshTokenModalTitle": {
    "message": "您的托管人会话已过期"
  },
  "custodySessionExpired": {
    "message": "托管会话已过期。"
  },
  "custodyWrongChain": {
    "message": "此账户未设置为与 $1 一起使用"
  },
  "custom": {
    "message": "高级"
  },
  "customContentSearch": {
    "message": "搜索以前添加的网络"
  },
  "customGasSettingToolTipMessage": {
    "message": "使用$1来定制燃料价格。如果您不熟悉这可能会引起混淆。操作风险自付。",
    "description": "$1 is key 'advanced' (text: 'Advanced') separated here so that it can be passed in with bold font-weight"
  },
  "customSpendLimit": {
    "message": "自定义消费限额"
  },
  "customSpendingCap": {
    "message": "自定义支出上限"
  },
  "customToken": {
    "message": "自定义代币"
  },
  "customTokenWarningInNonTokenDetectionNetwork": {
    "message": "代币检测在此网络上尚不可用。请手动导入代币并确保您信任它。了解 $1"
  },
  "customTokenWarningInTokenDetectionNetwork": {
    "message": "手动导入代币前，请确保您信任它。了解 $1"
  },
  "customTokenWarningInTokenDetectionNetworkWithTDOFF": {
    "message": "在导入代币之前，请确保该代币是您所信任的。了解如何避免$1。您还可以启用代币检测$2。"
  },
  "customerSupport": {
    "message": "客户支持"
  },
  "dappRequestedSpendingCap": {
    "message": "网站请求的支出上限"
  },
  "dappSuggested": {
    "message": "建议的网站"
  },
  "dappSuggestedGasSettingToolTipMessage": {
    "message": "$1 建议了这个价格。",
    "description": "$1 is url for the dapp that has suggested gas settings"
  },
  "dappSuggestedHigh": {
    "message": "建议的网站"
  },
  "dappSuggestedHighShortLabel": {
    "message": "网站（高）"
  },
  "dappSuggestedShortLabel": {
    "message": "网站"
  },
  "dappSuggestedTooltip": {
    "message": "$1 建议了这个价格。",
    "description": "$1 represents the Dapp's origin"
  },
  "darkTheme": {
    "message": "深色"
  },
  "data": {
    "message": "数据"
  },
  "dataBackupSeemsCorrupt": {
    "message": "无法还原数据。文件似乎已损坏。"
  },
  "dataHex": {
    "message": "十六进制"
  },
  "dcent": {
    "message": "D'Cent"
  },
  "decimal": {
    "message": "代币小数"
  },
  "decimalsMustZerotoTen": {
    "message": "小数位至少为0，且不得超过36。"
  },
  "decrypt": {
    "message": "解密"
  },
  "decryptCopy": {
    "message": "复制加密消息"
  },
  "decryptInlineError": {
    "message": "由于错误：$1，无法解密此消息",
    "description": "$1 is error message"
  },
  "decryptMessageNotice": {
    "message": "$1 希望阅读此消息来完成您的操作",
    "description": "$1 is the web3 site name"
  },
  "decryptMetamask": {
    "message": "解密消息"
  },
  "decryptRequest": {
    "message": "解密请求"
  },
  "delete": {
    "message": "删除"
  },
  "deleteContact": {
    "message": "删除联系人"
  },
  "deleteNetwork": {
    "message": "删除网络？"
  },
  "deleteNetworkIntro": {
    "message": "如果您删除此网络，则需要再次添加此网络才能查看您在其中的资产"
  },
  "deleteNetworkTitle": {
    "message": "要删除$1网络吗？",
    "description": "$1 represents the name of the network"
  },
  "deposit": {
    "message": "存入"
  },
  "deprecatedTestNetworksLink": {
    "message": "了解详情"
  },
  "deprecatedTestNetworksMsg": {
    "message": "由于以太坊的协议有变化：Rinkeby、Ropsten和Kovan测试网络可能无法可靠地工作，很快就会被弃用。"
  },
  "description": {
    "message": "描述"
  },
  "descriptionFromSnap": {
    "message": "来自 $1 的描述",
    "description": "$1 represents the name of the snap"
  },
  "desktopConnectionCriticalErrorDescription": {
    "message": "此错误可能是间歇性的，因此，请尝试重新启动此扩展程序或禁用MetaMask桌面应用程序。"
  },
  "desktopConnectionCriticalErrorTitle": {
    "message": "MetaMask启动时出现问题"
  },
  "desktopConnectionLostErrorDescription": {
    "message": "请确保您已启动并运行桌面应用程序，或禁用MetaMask桌面应用程序。"
  },
  "desktopConnectionLostErrorTitle": {
    "message": "MetaMask桌面应用程序连接已断开"
  },
  "desktopDisableButton": {
    "message": "禁用桌面应用程序"
  },
  "desktopDisableErrorCTA": {
    "message": "禁用MetaMask桌面应用程序"
  },
  "desktopEnableButton": {
    "message": "启用桌面应用程序"
  },
  "desktopEnableButtonDescription": {
    "message": "点击以运行桌面应用程序中的所有后台进程。"
  },
  "desktopErrorNavigateSettingsCTA": {
    "message": "返回设置页面"
  },
  "desktopErrorRestartMMCTA": {
    "message": "重新启动MetaMask"
  },
  "desktopNotFoundErrorCTA": {
    "message": "下载MetaMask桌面应用程序"
  },
  "desktopNotFoundErrorDescription1": {
    "message": "请确保您已启动并运行桌面应用程序。"
  },
  "desktopNotFoundErrorDescription2": {
    "message": "如果您没有安装桌面应用程序，请到MetaMask网站下载。"
  },
  "desktopNotFoundErrorTitle": {
    "message": "找不到MetaMask桌面应用程序"
  },
  "desktopOpenOrDownloadCTA": {
    "message": "打开MetaMask桌面应用程序"
  },
  "desktopOutdatedErrorCTA": {
    "message": "更新MetaMask桌面应用程序"
  },
  "desktopOutdatedErrorDescription": {
    "message": "您的MetaMask桌面应用程序需要升级。"
  },
  "desktopOutdatedErrorTitle": {
    "message": "MetaMask桌面应用程序已过时"
  },
  "desktopOutdatedExtensionErrorCTA": {
    "message": "更新MetaMask扩展程序"
  },
  "desktopOutdatedExtensionErrorDescription": {
    "message": "您的MetaMask扩展程序需要升级。"
  },
  "desktopOutdatedExtensionErrorTitle": {
    "message": "MetaMask扩展程序已过时"
  },
  "desktopPageDescription": {
    "message": "如果配对成功，扩展程序将重新启动，您必须重新输入密码。"
  },
  "desktopPageSubTitle": {
    "message": "请打开MetaMask桌面应用程序并输入此代码"
  },
  "desktopPageTitle": {
    "message": "与桌面配对"
  },
  "desktopPairedWarningDeepLink": {
    "message": "转到MetaMask桌面应用程序中的设置"
  },
  "desktopPairedWarningDescription": {
    "message": "如果要开始新的配对，请移除当前连接。"
  },
  "desktopPairedWarningTitle": {
    "message": "MM桌面应用程序已配对"
  },
  "desktopPairingExpireMessage": {
    "message": "代码将在$1秒后过期"
  },
  "desktopRouteNotFoundErrorDescription": {
    "message": "desktopRouteNotFoundErrorDescription"
  },
  "desktopRouteNotFoundErrorTitle": {
    "message": "desktopRouteNotFoundErrorTitle"
  },
  "desktopUnexpectedErrorCTA": {
    "message": "返回MetaMask主页"
  },
  "desktopUnexpectedErrorDescription": {
    "message": "请检查MetaMask桌面应用程序以恢复连接"
  },
  "desktopUnexpectedErrorTitle": {
    "message": "出错了......"
  },
  "details": {
    "message": "详细信息"
  },
  "disabledGasOptionToolTipMessage": {
    "message": "“$1”已被禁用，因为它不满足在原来的燃料费用基础上至少增加10%的要求。",
    "description": "$1 is gas estimate type which can be market or aggressive"
  },
  "disconnect": {
    "message": "断开连接"
  },
  "disconnectAllAccounts": {
    "message": "断开所有账户的连接"
  },
  "disconnectAllAccountsConfirmationDescription": {
    "message": "您确定要断开连接吗？您可能会失去网站功能。"
  },
  "disconnectPrompt": {
    "message": "断开连接 $1"
  },
  "disconnectThisAccount": {
    "message": "断开此账户的连接"
  },
  "dismiss": {
    "message": "关闭"
  },
  "dismissReminderDescriptionField": {
    "message": "开启此选项以关闭账户助记词备份提醒消息。我们强烈建议您备份您的账户助记词，以避免资金损失"
  },
  "dismissReminderField": {
    "message": "关闭账户助记词备份提醒"
  },
  "displayNftMedia": {
    "message": "显示NFT媒体"
  },
  "displayNftMediaDescription": {
    "message": "显示NFT媒体和数据时，OpenSea或其他第三方会获悉您的IP地址。这可能会使攻击者能够将您的IP地址和您的以太坊地址关联起来。NFT自动检测依赖于此设置，关闭后将不可用。"
  },
  "domain": {
    "message": "域"
  },
  "done": {
    "message": "完成"
  },
  "dontShowThisAgain": {
    "message": "不再显示此内容"
  },
  "downArrow": {
    "message": "向下箭头"
  },
  "downloadGoogleChrome": {
    "message": "下载 Google Chrome 浏览器"
  },
  "downloadNow": {
    "message": "立即下载"
  },
  "downloadStateLogs": {
    "message": "下载状态日志"
  },
  "dropped": {
    "message": "已放弃"
  },
  "edit": {
    "message": "编辑"
  },
  "editANickname": {
    "message": "编辑昵称"
  },
  "editAddressNickname": {
    "message": "编辑地址昵称"
  },
  "editCancellationGasFeeModalTitle": {
    "message": "编辑取消燃料费用"
  },
  "editContact": {
    "message": "编辑联系信息"
  },
  "editGasFeeModalTitle": {
    "message": "编辑网络费"
  },
  "editGasLimitOutOfBounds": {
    "message": "燃料上限至少为 $1"
  },
  "editGasLimitOutOfBoundsV2": {
    "message": "燃料上限必须大于 $1 且小于 $2",
    "description": "$1 is the minimum limit for gas and $2 is the maximum limit"
  },
  "editGasLimitTooltip": {
    "message": "燃料上限是您愿意使用的最大燃料单位。燃料单位是“最大优先费”和“最大费用”的乘数。"
  },
  "editGasMaxBaseFeeGWEIImbalance": {
    "message": "最大基本费用不能低于优先费用"
  },
  "editGasMaxBaseFeeHigh": {
    "message": "最大基本费用高于必要水平"
  },
  "editGasMaxBaseFeeLow": {
    "message": "对于当前网络条件而言，最大基本费用较低"
  },
  "editGasMaxFeeHigh": {
    "message": "最大费用高于必要水平"
  },
  "editGasMaxFeeLow": {
    "message": "对于网络条件而言，最大费用过低"
  },
  "editGasMaxFeePriorityImbalance": {
    "message": "最大费用不能低于最大优先费用"
  },
  "editGasMaxPriorityFeeBelowMinimum": {
    "message": "最大优先费用必须大于0 GWEI。"
  },
  "editGasMaxPriorityFeeBelowMinimumV2": {
    "message": "优先费用必须大于0。"
  },
  "editGasMaxPriorityFeeHigh": {
    "message": "最大优先费用高于必要水平。您可以支付超过所需的费用。"
  },
  "editGasMaxPriorityFeeHighV2": {
    "message": "优先费用高于必要水平。您可以支付超过所需的费用"
  },
  "editGasMaxPriorityFeeLow": {
    "message": "对于当前网络条件而言，最大优先费用较低"
  },
  "editGasMaxPriorityFeeLowV2": {
    "message": "对于当前网络条件而言，优先费用较低"
  },
  "editGasPriceTooLow": {
    "message": "燃料价格必须大于0"
  },
  "editGasPriceTooltip": {
    "message": "此网络在提交交易时需要一个“燃料价格”字段。燃料价格是您支付的每单位燃料金额。"
  },
  "editGasSubTextAmountLabel": {
    "message": "最大金额:",
    "description": "This is meant to be used as the $1 substitution editGasSubTextAmount"
  },
  "editGasSubTextFeeLabel": {
    "message": "最大费用:"
  },
  "editGasTitle": {
    "message": "编辑优先级"
  },
  "editGasTooLow": {
    "message": "处理时间未知"
  },
  "editNonceField": {
    "message": "编辑 Nonce"
  },
  "editNonceMessage": {
    "message": "这是高级功能，请谨慎使用。"
  },
  "editPermission": {
    "message": "编辑权限"
  },
  "editSpeedUpEditGasFeeModalTitle": {
    "message": "编辑加速燃料费用"
  },
  "enableAutoDetect": {
    "message": " 启用自动检测"
  },
  "enableForAllNetworks": {
    "message": "为所有网络启用"
  },
  "enableFromSettings": {
    "message": " 从设置中启用它。"
  },
  "enableSmartSwaps": {
    "message": "启用智能兑换"
  },
  "enableSnap": {
    "message": "启用"
  },
  "enableToken": {
    "message": "启用 $1",
    "description": "$1 is a token symbol, e.g. ETH"
  },
  "enabled": {
    "message": "已启用"
  },
  "encryptionPublicKeyNotice": {
    "message": "$1 想要您的加密公钥。同意后，该网站将可以向您发送加密消息。",
    "description": "$1 is the web3 site name"
  },
  "encryptionPublicKeyRequest": {
    "message": "申请加密公钥"
  },
  "endpointReturnedDifferentChainId": {
    "message": "RPC 端点使用链不同的链 ID: $1",
    "description": "$1 is the return value of eth_chainId from an RPC endpoint"
  },
  "enhancedTokenDetectionAlertMessage": {
    "message": "$1. $2目前提供增强型代币检测"
  },
  "ensDomainsSettingDescriptionIntro": {
    "message": "MetaMask让您可以直接在浏览器地址栏中看到ENS域（例如“https://metamask.eth”）。其工作原理如下："
  },
  "ensDomainsSettingDescriptionOutro": {
    "message": "普通浏览器通常不处理ENS或IPFS地址，但MetaMask会帮助解决此问题。使用此功能，您的IP地址可能会与IPFS第三方服务共享。"
  },
  "ensDomainsSettingDescriptionPoint1": {
    "message": "MetaMask会检查以太坊的ENS合约，以查找与ENS名称相关的代码。"
  },
  "ensDomainsSettingDescriptionPoint2": {
    "message": "如果代码链接到IPFS，将会从IPFS网络获取内容。"
  },
  "ensDomainsSettingDescriptionPoint3": {
    "message": "然后，您可以看到内容，通常是网站或类似的内容。"
  },
  "ensDomainsSettingTitle": {
    "message": "在地址栏中显示ENS域"
  },
  "ensIllegalCharacter": {
    "message": "ENS 的非法字符。"
  },
  "ensNotFoundOnCurrentNetwork": {
    "message": "未在当前网络找到 ENS 名称。请尝试切换至以太坊主网。"
  },
  "ensNotSupportedOnNetwork": {
    "message": "网络不支持 ENS"
  },
  "ensRegistrationError": {
    "message": "ENS 名称注册错误"
  },
  "ensUnknownError": {
    "message": "ENS 查找失败。"
  },
  "enterANumber": {
    "message": "输入一个数字"
  },
  "enterCustodianToken": {
    "message": "输入您的 $1 代币或添加新代币"
  },
  "enterMaxSpendLimit": {
    "message": "输入最大消费限额"
  },
<<<<<<< HEAD
=======
  "enterOptionalPassword": {
    "message": "输入可选密码"
  },
  "enterPassword": {
    "message": "输入密码"
  },
>>>>>>> 787fc13f
  "enterPasswordContinue": {
    "message": "输入密码继续"
  },
  "enterTokenNameOrAddress": {
    "message": "输入代币名称或粘贴地址"
  },
  "enterYourPassword": {
    "message": "输入您的密码"
  },
  "errorCode": {
    "message": "代码：$1",
    "description": "Displayed error code for debugging purposes. $1 is the error code"
  },
  "errorDetails": {
    "message": "错误详情",
    "description": "Title for collapsible section that displays error details for debugging purposes"
  },
  "errorMessage": {
    "message": "信息：$1",
    "description": "Displayed error message for debugging purposes. $1 is the error message"
  },
  "errorName": {
    "message": "代码：$1",
    "description": "Displayed error name for debugging purposes. $1 is the error name"
  },
  "errorPageMessage": {
    "message": "通过重新加载页面再试一次，或联系支持部门 $1。",
    "description": "Message displayed on generic error page in the fullscreen or notification UI, $1 is a clickable link with text defined by the 'here' key. The link will open to a form where users can file support tickets."
  },
  "errorPagePopupMessage": {
    "message": "通过关闭并重新打开弹出窗口再试一次，或联系支持部门 $1。",
    "description": "Message displayed on generic error page in the popup UI, $1 is a clickable link with text defined by the 'here' key. The link will open to a form where users can file support tickets."
  },
  "errorPageTitle": {
    "message": "MetaMask 遇到了一个错误",
    "description": "Title of generic error page"
  },
  "errorStack": {
    "message": "栈：",
    "description": "Title for error stack, which is displayed for debugging purposes"
  },
  "errorWhileConnectingToRPC": {
    "message": "连接到自定义网络时出错。"
  },
  "errorWithSnap": {
    "message": "$1出错",
    "description": "$1 represents the name of the snap"
  },
  "ethGasPriceFetchWarning": {
    "message": "由于目前主要的燃料估算服务不可用，因此提供了备用燃料价格。"
  },
  "ethereumProviderAccess": {
    "message": "授予以太坊提供商对 $1 的访问权限",
    "description": "The parameter is the name of the requesting origin"
  },
  "ethereumPublicAddress": {
    "message": "以太坊公共地址"
  },
  "etherscan": {
    "message": "Etherscan"
  },
  "etherscanView": {
    "message": "在 Etherscan 上查看账户"
  },
  "etherscanViewOn": {
    "message": "在 Etherscan 上查看"
  },
  "expandView": {
    "message": "展开视图"
  },
  "experimental": {
    "message": "试验"
  },
<<<<<<< HEAD
=======
  "exploreMetaMaskSnaps": {
    "message": "探索MetaMask Snap"
  },
  "exportPrivateKey": {
    "message": "导出私钥"
  },
  "extendWalletWithSnaps": {
    "message": "扩展钱包体验。"
  },
>>>>>>> 787fc13f
  "externalExtension": {
    "message": "外部扩展程序"
  },
  "failed": {
    "message": "失败"
  },
  "failedToFetchChainId": {
    "message": "无法获取链 ID。您的 RPC URL 正确吗？"
  },
  "failedToFetchTickerSymbolData": {
    "message": "股票代码验证数据当前未能提供，请确保您输入的代码正确无误。这会影响您在此网络看到的兑换率"
  },
  "failureMessage": {
    "message": "出了点问题，我们无法完成此操作"
  },
  "fast": {
    "message": "快"
  },
  "feeAssociatedRequest": {
    "message": "此请求需要支付一定的费用。"
  },
  "fiat": {
    "message": "法币",
    "description": "Exchange type"
  },
  "fileImportFail": {
    "message": "文件导入失败？点击这里！",
    "description": "Helps user import their account from a JSON file"
  },
  "fileTooBig": {
    "message": "拖放的文件太大。"
  },
  "flaskWelcomeUninstall": {
    "message": "您应该卸载此扩展程序",
    "description": "This request is shown on the Flask Welcome screen. It is intended for non-developers, and will be bolded."
  },
  "flaskWelcomeWarning1": {
    "message": "Flask供开发人员试验不稳定的新API。除非您是开发人员或Beta测试人员，否则请$1。",
    "description": "This is a warning shown on the Flask Welcome screen, intended to encourage non-developers not to proceed any further. $1 is the bolded message 'flaskWelcomeUninstall'"
  },
  "flaskWelcomeWarning2": {
    "message": "我们不保证此扩展程序的安全性或稳定性。Flask提供的新API并未针对网络钓鱼攻击进行强化，这意味着任何需要Flask的站点或快取都可能是窃取您资产的恶意企图。",
    "description": "This explains the risks of using MetaMask Flask"
  },
  "flaskWelcomeWarning3": {
    "message": "所有Flask API都是实验性的。它们可能会在未事先通知的情况下被更改或删除，它们也可能会无限期地留在Flask上而不会迁移到稳定的MetaMask。您需要自行承担使用它们的风险。",
    "description": "This message warns developers about unstable Flask APIs"
  },
  "flaskWelcomeWarning4": {
    "message": "确保在使用Flask时禁用常规MetaMask扩展程序。",
    "description": "This message calls to pay attention about multiple versions of MetaMask running on the same site (Flask + Prod)"
  },
  "flaskWelcomeWarningAcceptButton": {
    "message": "我接受风险",
    "description": "this text is shown on a button, which the user presses to confirm they understand the risks of using Flask"
  },
  "followUsOnTwitter": {
    "message": "在 Twitter 上关注我们"
  },
  "forbiddenIpfsGateway": {
    "message": "禁用的 IPFS 网关：请指定一个 CID 网关"
  },
  "forgetDevice": {
    "message": "忽略此设备"
  },
  "forgotPassword": {
    "message": "忘记密码了？"
  },
  "from": {
    "message": "自"
  },
  "fromAddress": {
    "message": "从：$1",
    "description": "$1 is the address to include in the From label. It is typically shortened first using shortenAddress"
  },
  "fromTokenLists": {
    "message": "从代币列表：$1"
  },
  "functionApprove": {
    "message": "功能：批准"
  },
  "functionSetApprovalForAll": {
    "message": "功能：SetApprovalForAll"
  },
  "functionType": {
    "message": "功能类型"
  },
  "gas": {
    "message": "燃料"
  },
  "gasDisplayAcknowledgeDappButtonText": {
    "message": "编辑建议的燃料费"
  },
  "gasDisplayDappWarning": {
    "message": "这笔燃料费是由 $1 建议的。忽略它可能会导致您的交易出现问题。如果您有疑问，请联系 $1。",
    "description": "$1 represents the Dapp's origin"
  },
  "gasLimit": {
    "message": "燃料上限"
  },
  "gasLimitInfoTooltipContent": {
    "message": "燃料上限是指您愿意花费的最大燃料单位量。"
  },
  "gasLimitRecommended": {
    "message": "建议的燃料上限是$1。如果燃料上限低于此值，则可能会失败。"
  },
  "gasLimitTooLow": {
    "message": "燃料上限至少为21000"
  },
  "gasLimitTooLowWithDynamicFee": {
    "message": "燃料上限至少为 $1",
    "description": "$1 is the custom gas limit, in decimal."
  },
  "gasLimitV2": {
    "message": "燃料限制"
  },
  "gasOption": {
    "message": "燃料选项"
  },
  "gasPrice": {
    "message": "Gas 价格（GWEI）"
  },
  "gasPriceExcessive": {
    "message": "您的燃料费设置得过高。请考虑降低金额。"
  },
  "gasPriceExcessiveInput": {
    "message": "燃料价格过高"
  },
  "gasPriceExtremelyLow": {
    "message": "燃料价格极低"
  },
  "gasPriceFetchFailed": {
    "message": "由于网络错误，燃料价格估算失败。"
  },
  "gasPriceInfoTooltipContent": {
    "message": "燃料价格指明了您愿意为每单位燃料支付的以太币数量。"
  },
  "gasTimingHoursShort": {
    "message": "$1 小时",
    "description": "$1 represents a number of hours"
  },
  "gasTimingMinutes": {
    "message": "$1 分钟",
    "description": "$1 represents a number of minutes"
  },
  "gasTimingMinutesShort": {
    "message": "$1 分钟",
    "description": "$1 represents a number of minutes"
  },
  "gasTimingNegative": {
    "message": "可能在 $1 内",
    "description": "$1 represents an amount of time"
  },
  "gasTimingPositive": {
    "message": "有可能在 $1 以内",
    "description": "$1 represents an amount of time"
  },
  "gasTimingSeconds": {
    "message": "$1 秒",
    "description": "$1 represents a number of seconds"
  },
  "gasTimingSecondsShort": {
    "message": "$1 秒",
    "description": "$1 represents a number of seconds"
  },
  "gasTimingVeryPositive": {
    "message": "很可能在 $1 以内",
    "description": "$1 represents an amount of time"
  },
  "gasUsed": {
    "message": "使用的燃料"
  },
  "general": {
    "message": "常规"
  },
  "getStarted": {
    "message": "开始进行"
  },
  "globalTitle": {
    "message": "全局菜单"
  },
  "globalTourDescription": {
    "message": "查看您的投资组合、已连接的网站、设置等等"
  },
  "goBack": {
    "message": "返回"
  },
  "goerli": {
    "message": "Goerli 测试网络"
  },
  "gotIt": {
    "message": "知道了！"
  },
  "grantedToWithColon": {
    "message": "授予："
  },
  "gwei": {
    "message": "GWEI"
  },
  "hardware": {
    "message": "硬件"
  },
  "hardwareWalletConnected": {
    "message": "已连接的硬件钱包"
  },
  "hardwareWalletLegacyDescription": {
    "message": "（旧）",
    "description": "Text representing the MEW path"
  },
  "hardwareWalletSupportLinkConversion": {
    "message": "点击这里"
  },
  "hardwareWallets": {
    "message": "连接硬件钱包"
  },
  "hardwareWalletsInfo": {
    "message": "硬件钱包集成使用API调用外部服务器，这些外部服务器可以看到您的IP地址和您与之交互的智能合约地址。"
  },
  "hardwareWalletsMsg": {
    "message": "选择希望用于 MetaMask 的硬件钱包。"
  },
  "here": {
    "message": "此处",
    "description": "as in -click here- for more information (goes with troubleTokenBalances)"
  },
  "hexData": {
    "message": "十六进制数据"
  },
  "hide": {
    "message": "隐藏"
  },
  "hideFullTransactionDetails": {
    "message": "隐藏完整的交易细节"
  },
  "hideSeedPhrase": {
    "message": "隐藏助记词"
  },
  "hideToken": {
    "message": "隐藏代币"
  },
  "hideTokenPrompt": {
    "message": "隐藏代币？"
  },
  "hideTokenSymbol": {
    "message": "隐藏 $1",
    "description": "$1 is the symbol for a token (e.g. 'DAI')"
  },
  "hideZeroBalanceTokens": {
    "message": "隐藏没有余额的代币"
  },
  "high": {
    "message": "过高"
  },
  "highGasSettingToolTipMessage": {
    "message": "使用$1来覆盖网络流量因像流行的 NFT 丢弃而出现的剧增。",
    "description": "$1 is key 'high' (text: 'Aggressive') separated here so that it can be passed in with bold font-weight"
  },
  "highLowercase": {
    "message": "高"
  },
  "history": {
    "message": "历史记录"
  },
  "holdToRevealContent1": {
    "message": "您的助记词提供 $1",
    "description": "$1 is a bolded text with the message from 'holdToRevealContent2'"
  },
  "holdToRevealContent2": {
    "message": "对您的钱包和资金的完整访问权限。",
    "description": "Is the bolded text in 'holdToRevealContent1'"
  },
  "holdToRevealContent3": {
    "message": "请勿与任何人分享此信息。$1 $2",
    "description": "$1 is a message from 'holdToRevealContent4' and $2 is a text link with the message from 'holdToRevealContent5'"
  },
  "holdToRevealContent4": {
    "message": "MetaMask 支持团队不会要求提供此项信息，",
    "description": "Part of 'holdToRevealContent3'"
  },
  "holdToRevealContent5": {
    "message": "但网络钓鱼者可能会。",
    "description": "The text link in 'holdToRevealContent3'"
  },
  "holdToRevealContentPrivateKey1": {
    "message": "您的私钥提供 $1",
    "description": "$1 is a bolded text with the message from 'holdToRevealContentPrivateKey2'"
  },
  "holdToRevealContentPrivateKey2": {
    "message": "对您的钱包和资金的完整访问权限。",
    "description": "Is the bolded text in 'holdToRevealContentPrivateKey2'"
  },
  "holdToRevealLockedLabel": {
    "message": "按住以显示圆圈锁定"
  },
  "holdToRevealPrivateKey": {
    "message": "按住以显示私钥"
  },
  "holdToRevealPrivateKeyTitle": {
    "message": "保护好您的私钥"
  },
  "holdToRevealSRP": {
    "message": "按住以显示 SRP"
  },
  "holdToRevealSRPTitle": {
    "message": "保护好您的 SRP"
  },
  "holdToRevealUnlockedLabel": {
    "message": "按住以显示圆圈解锁"
  },
  "id": {
    "message": "ID"
  },
  "ignoreAll": {
    "message": "忽略所有"
  },
  "ignoreTokenWarning": {
    "message": "如果您隐藏代币，它们将不会在您的钱包中显示。但您仍然可以通过搜索代币来添加它们。"
  },
  "import": {
    "message": "导入",
    "description": "Button to import an account from a selected file"
  },
  "importAccount": {
    "message": "导入账户"
  },
  "importAccountError": {
    "message": "导入账户时出错。"
  },
  "importAccountErrorIsSRP": {
    "message": "您输入了助记词（或助记符）。要在此处导入账户，必须输入私钥，它是长度为 64 个字符的十六进制字符串。"
  },
  "importAccountErrorNotAValidPrivateKey": {
    "message": "这不是有效的私钥。您已输入十六进制字符串，但长度必须为 64 个字符。"
  },
  "importAccountErrorNotHexadecimal": {
    "message": "这不是有效的私钥。必须输入长度为 64 个字符的十六进制字符串。"
  },
  "importAccountJsonLoading1": {
    "message": "预计此 JSON 导入需要几分钟时间并暂停 MetaMask。"
  },
  "importAccountJsonLoading2": {
    "message": "很抱歉，在未来我们将会加快此流程。"
  },
  "importAccountMsg": {
    "message": "导入的账户将不会与最初创建的 MetaMask 账户助记词相关联。了解更多有关导入账户的信息"
  },
  "importMyWallet": {
    "message": "导入我的钱包"
  },
  "importNFT": {
    "message": "导入 NFT"
  },
  "importNFTAddressToolTip": {
    "message": "例如，在OpenSea中，NFT页面的详情下，有一个蓝色的超链接值，标记为“合约地址”。如果您点击它，它将带您前往该合约在Etherscan上的地址；在该页面的左上角，应该有一个标记为“合约”的图标，在右侧，有一长串字母和数字。这是创建您的NFT的合约地址。点击地址右侧的“复制”图标，就可以将它复制到剪贴板上。"
  },
  "importNFTPage": {
    "message": "导入NFT页面"
  },
  "importNFTTokenIdToolTip": {
    "message": "NFT的ID是唯一标识符，因为所有NFT都是独一无二的。同样，在OpenSea上，此数字位于“详情”下方。记下它，或将它复制到剪贴板上。"
  },
  "importSelectedTokens": {
    "message": "要导入所选代币吗？"
  },
  "importSelectedTokensDescription": {
    "message": "只有您选择的代币才会出现在您的钱包中。您可以随时通过搜索隐藏的代币来导入它们。"
  },
  "importTokenQuestion": {
    "message": "导入代币？"
  },
  "importTokenWarning": {
    "message": "任何人都可以用任何名称创建代币，包括现有代币的虚假版本。添加和交易风险自负！"
  },
  "importTokensCamelCase": {
    "message": "添加代币"
  },
  "importWithCount": {
    "message": "导入$1",
    "description": "$1 will the number of detected tokens that are selected for importing, if all of them are selected then $1 will be all"
  },
  "imported": {
    "message": "已导入",
    "description": "status showing that an account has been fully loaded into the keyring"
  },
  "inYourSettings": {
    "message": "在设置中"
  },
  "infuraBlockedNotification": {
    "message": "MetaMask 无法连接到区块链主机。请检查可能的原因 $1。",
    "description": "$1 is a clickable link with with text defined by the 'here' key"
  },
  "initialTransactionConfirmed": {
    "message": "您的初始交易已被网络确认。请点击“确定”返回。"
  },
  "inputLogicEmptyState": {
    "message": "仅需输入一个您觉得比较恰当的现在或将来第三方支出的数字。以后您可以随时提高支出上限。"
  },
  "inputLogicEqualOrSmallerNumber": {
    "message": "此操作允许第三方从您的当前余额中支出 $1。",
    "description": "$1 is the current token balance in the account and the name of the current token"
  },
  "inputLogicHigherNumber": {
    "message": "此操作允许第三方支出您所有的代币余额，直到达到上限或您撤销支出上限为止。如果不是有意为之，请考虑设置较低的支出上限。"
  },
  "insightsFromSnap": {
    "message": "来自$1的见解",
    "description": "$1 represents the name of the snap"
  },
  "install": {
    "message": "安装"
  },
  "installOrigin": {
    "message": "安装源"
  },
  "installedOn": {
    "message": "已在 $1 上安装",
    "description": "$1 is the date when the snap has been installed"
  },
  "insufficientBalance": {
    "message": "余额不足。"
  },
  "insufficientCurrencyBuyOrDeposit": {
    "message": "您的账户中没有足够的$1可以支付$2网络上的交易费用。$3或从另一个账户存入。",
    "description": "$1 is the native currency of the network, $2 is the name of the current network, $3 is the key 'buy' + the ticker symbol of the native currency of the chain wrapped in a button"
  },
  "insufficientCurrencyBuyOrReceive": {
    "message": "您的账户中没有足够的 $1 可以用来支付 $2 网络的交易费用。请使用另一个账户的 $3 或 $4。",
    "description": "$1 is the native currency of the network, $2 is the name of the current network, $3 is the key 'buy' + the ticker symbol of the native currency of the chain wrapped in a button, $4 is the key 'deposit' button"
  },
  "insufficientCurrencyDeposit": {
    "message": "您的账户中没有足够的$1可以支付$2网络上的交易费用。请从另一个账户存入$1。",
    "description": "$1 is the native currency of the network, $2 is the name of the current network"
  },
  "insufficientFunds": {
    "message": "资金不足."
  },
  "insufficientFundsForGas": {
    "message": "燃料资金不足"
  },
  "insufficientTokens": {
    "message": "代币不足。"
  },
  "invalidAddress": {
    "message": "地址无效"
  },
  "invalidAddressRecipient": {
    "message": "接收方地址无效"
  },
  "invalidAddressRecipientNotEthNetwork": {
    "message": "非 ETH 网络，请使用小写"
  },
  "invalidAssetType": {
    "message": "该资产是NFT，需要在NFT选项卡下的“导入NFT”页面上重新添加"
  },
  "invalidBlockExplorerURL": {
    "message": "无效的区块浏览器 URL"
  },
  "invalidChainIdTooBig": {
    "message": "无效的链 ID，链 ID 过大。"
  },
  "invalidCustomNetworkAlertContent1": {
    "message": "需要重新输入自定义网络 '$1' 的链 ID。",
    "description": "$1 is the name/identifier of the network."
  },
  "invalidCustomNetworkAlertContent2": {
    "message": "为了保护您免受恶意或有问题的网络供应商的影响，现在所有的自定义网络都需要有链 ID。"
  },
  "invalidCustomNetworkAlertContent3": {
    "message": "进入设置 > 网络并输入链 ID。您可以通过 $1 查找最热门网络的链 ID。",
    "description": "$1 is a link to https://chainid.network"
  },
  "invalidCustomNetworkAlertTitle": {
    "message": "无效的自定义网络"
  },
  "invalidHexNumber": {
    "message": "无效的十六进制数字。"
  },
  "invalidHexNumberLeadingZeros": {
    "message": "无效的十六进制数字。删除所有前导零。"
  },
  "invalidIpfsGateway": {
    "message": "无效的 IPFS 网关。该值必须是一个有效的 URL"
  },
  "invalidNumber": {
    "message": "无效数字。输入一个十进制或带有“0x”前缀的十六进制数字。"
  },
  "invalidNumberLeadingZeros": {
    "message": "无效数字。删除所有前导零。"
  },
  "invalidRPC": {
    "message": "RPC URL 无效"
  },
  "invalidSeedPhrase": {
    "message": "助记词无效"
  },
  "invalidSeedPhraseCaseSensitive": {
    "message": "输入无效！助记词须区分大小写。"
  },
  "ipfsGateway": {
    "message": "IPFS网关"
  },
  "ipfsGatewayDescription": {
    "message": "MetaMask使用第三方服务来显示您存储在IPFS上的NFT图像，显示与您输入到浏览器地址栏中的ENS地址相关信息，并获取不同代币的图标。当您使用这些服务时，这些服务可能会获悉您的IP地址。"
  },
  "ipfsToggleModalDescriptionOne": {
    "message": "我们使用第三方服务来显示存储在 IPFS 中的 NFT 图像，显示与在浏览器地址栏中输入的 ENS 地址相关的信息，并获取不同代币的图标。当您使用这些服务时，您的 IP 地址可能会被其获悉。"
  },
  "ipfsToggleModalDescriptionTwo": {
    "message": "选择“确认”将开启 IPFS 解析。您可以在 $1 中随时将其关闭。",
    "description": "$1 is the method to turn off ipfs"
  },
  "ipfsToggleModalSettings": {
    "message": "设置 > 安全和隐私"
  },
  "jazzAndBlockies": {
    "message": "哈希头像是帮助您一眼识别账户的独特图标，有 Jazzicons 和 Blockies 两种不同风格。"
  },
  "jazzicons": {
    "message": "Jazzicons"
  },
  "jsDeliver": {
    "message": "jsDeliver"
  },
  "jsonFile": {
    "message": "JSON 文件",
    "description": "format for importing an account"
  },
  "keystone": {
    "message": "Keystone"
  },
  "knownAddressRecipient": {
    "message": "已知合约地址。"
  },
  "knownTokenWarning": {
    "message": "此操作将编辑已经在您的钱包中列出的代币，有肯能被用来欺骗您。只有确定要更改这些代币的内容时，才通过此操作。了解更多关于 $1"
  },
  "lastConnected": {
    "message": "最后连接"
  },
  "lastPriceSold": {
    "message": "最后售价"
  },
  "lastSold": {
    "message": "最后售出"
  },
  "layer1Fees": {
    "message": "1 层费用"
  },
  "learnCancelSpeeedup": {
    "message": "学习如何 $1",
    "description": "$1 is link to cancel or speed up transactions"
  },
  "learnMore": {
    "message": "了解更多"
  },
  "learnMoreAboutGas": {
    "message": "想了解有关燃料费的 $1？",
    "description": "$1 will be replaced by the learnMore translation key"
  },
  "learnMoreKeystone": {
    "message": "了解更多"
  },
  "learnMoreUpperCase": {
    "message": "了解更多"
  },
  "learnScamRisk": {
    "message": "诈骗和安全风险的信息。"
  },
  "ledgerAccountRestriction": {
    "message": "您需要先使用最后一个账户，然后才能添加新账户。"
  },
  "ledgerConnectionInstructionCloseOtherApps": {
    "message": "关闭任何连接到您设备的其他软件，然后点击这里刷新。"
  },
  "ledgerConnectionInstructionHeader": {
    "message": "点击确认前："
  },
  "ledgerConnectionInstructionStepFour": {
    "message": "在您的 Ledger 设备上启用“智能合约数据”或“盲签”。"
  },
  "ledgerConnectionInstructionStepOne": {
    "message": "在“设置 > 高级”下启用使用 Ledger Live"
  },
  "ledgerConnectionInstructionStepThree": {
    "message": "请确保您的 Ledger 设备已插入并选择 Ethereum 应用程序。"
  },
  "ledgerConnectionInstructionStepTwo": {
    "message": "打开并解锁 Ledger Live 应用程序。"
  },
  "ledgerConnectionPreferenceDescription": {
    "message": "自定义连接您的 Ledger 到 MetaMask 的方式。建议使用 $1，但也可使用其他选项。请在这里阅读更多信息：$2",
    "description": "A description that appears above a dropdown where users can select between up to three options - Ledger Live, U2F or WebHID - depending on what is supported in their browser. $1 is the recommended browser option, it will be either WebHID or U2f. $2 is a link to an article where users can learn more, but will be the translation of the learnMore message."
  },
  "ledgerDeviceOpenFailureMessage": {
    "message": "Ledger 设备打开失败。您的 Ledger 可能已连接到其他软件。请关闭 Ledger Live 或其他连接到您的 Ledger 设备的应用程序，并尝试再次连接。"
  },
  "ledgerLive": {
    "message": "Ledger Live",
    "description": "The name of a desktop app that can be used with your ledger device. We can also use it to connect a users Ledger device to MetaMask."
  },
  "ledgerLiveApp": {
    "message": "Ledger Live 应用程序"
  },
  "ledgerLocked": {
    "message": "无法连接到 Ledger 设备。请确保您的设备已解锁并打开 Etherum 应用程序。"
  },
  "ledgerTimeout": {
    "message": "Ledger Live 响应时间过长或连接超时。请确保 Ledger Live 应用程序已打开且您的设备已解锁。"
  },
  "ledgerTransportChangeWarning": {
    "message": "如果您的 Ledger Live 应用程序已打开，请断开任何打开的 Ledger Live 的连接并关闭 Ledger Live 应用程序。"
  },
  "ledgerWebHIDNotConnectedErrorMessage": {
    "message": "Ledger 设备未连接。如果您想要连接您的 Ledger，请再次点击“继续”并批准 HID 连接",
    "description": "An error message shown to the user during the hardware connect flow."
  },
  "levelArrow": {
    "message": "水平箭头"
  },
  "lightTheme": {
    "message": "浅色"
  },
  "likeToImportTokens": {
    "message": "您想导入这些代币吗？"
  },
  "lineaGoerli": {
    "message": "Linea Goerli 测试网络"
  },
  "lineaMainnet": {
    "message": "Linea 主网"
  },
  "link": {
    "message": "链接"
  },
  "links": {
    "message": "链接"
  },
  "loadMore": {
    "message": "加载更多"
  },
  "loading": {
    "message": "正在加载..."
  },
  "loadingNFTs": {
    "message": "正在加载NFT......"
  },
  "loadingTokens": {
    "message": "加载代币中……"
  },
  "localhost": {
    "message": "Localhost 8545"
  },
  "lock": {
    "message": "注销"
  },
  "lockMetaMask": {
    "message": "锁定 MetaMask"
  },
  "lockTimeInvalid": {
    "message": "锁定时间必须是 0 到 10080 之间的数字"
  },
  "logo": {
    "message": "$1标志",
    "description": "$1 is the name of the ticker"
  },
  "low": {
    "message": "低"
  },
  "lowGasSettingToolTipMessage": {
    "message": "使用$1等待较便宜的价格。时间估计远不准确，因为价格有些难以预测。",
    "description": "$1 is key 'low' separated here so that it can be passed in with bold font-weight"
  },
  "lowLowercase": {
    "message": "低"
  },
  "lowPriorityMessage": {
    "message": "以后的交易将在这个时候之后排队。最后一次看到的价格是在一段时间之前。"
  },
  "mainnet": {
    "message": "以太坊主网"
  },
  "mainnetToken": {
    "message": "该地址与已知的以太坊主网代币地址匹配。重新检查您尝试添加的代币的合约地址和网络。"
  },
  "makeAnotherSwap": {
    "message": "创建新的交换"
  },
  "makeSureNoOneWatching": {
    "message": "请确保没有人在看您的屏幕",
    "description": "Warning to users to be care while creating and saving their new Secret Recovery Phrase"
  },
  "malformedData": {
    "message": "格式错误的数据"
  },
  "max": {
    "message": "最大"
  },
  "maxBaseFee": {
    "message": "最大基本费用"
  },
  "maxFee": {
    "message": "最大费用"
  },
  "maxPriorityFee": {
    "message": "最大优先费用"
  },
  "medium": {
    "message": "市场"
  },
  "mediumGasSettingToolTipMessage": {
    "message": "使用 $1 按当前市场价格快速处理。",
    "description": "$1 is key 'medium' (text: 'Market') separated here so that it can be passed in with bold font-weight"
  },
  "memo": {
    "message": "备注"
  },
  "message": {
    "message": "消息"
  },
  "metaMaskConnectStatusParagraphOne": {
    "message": "现在您可以更好地控制 MetaMask 中的账户连接。"
  },
  "metaMaskConnectStatusParagraphThree": {
    "message": "点击它以管理您的连接账户。"
  },
  "metaMaskConnectStatusParagraphTwo": {
    "message": "连接状态按钮显示所访问的网站是否与您当前选择的账户连接。"
  },
  "metamaskInstitutionalVersion": {
    "message": "MetaMask Institutional版本"
  },
  "metamaskSwapsOfflineDescription": {
    "message": "MetaMask Swaps 正在进行维护。请稍后再查看。"
  },
  "metamaskVersion": {
    "message": "MetaMask 版本"
  },
  "metrics": {
    "message": "指标"
  },
  "mismatchAccount": {
    "message": "您选中的账户（$1）与尝试登录的账户（$2）不同"
  },
  "mismatchedChainLinkText": {
    "message": "验证网络信息",
    "description": "Serves as link text for the 'mismatchedChain' key. This text will be embedded inside the translation for that key."
  },
  "mismatchedChainRecommendation": {
    "message": "我们建议您在继续之前$1。",
    "description": "$1 is a clickable link with text defined by the 'mismatchedChainLinkText' key. The link will open to instructions for users to validate custom network details."
  },
  "mismatchedNetworkName": {
    "message": "根据我们的记录，该网络名称可能与此链ID不匹配。"
  },
  "mismatchedNetworkSymbol": {
    "message": "所提交的货币符号与我们对此链ID的预期不匹配。"
  },
  "mismatchedRpcChainId": {
    "message": "自定义网络返回的链ID与提交的链ID不匹配。"
  },
  "mismatchedRpcUrl": {
    "message": "根据我们的记录，所提交的RPC URL值与此链ID的已知提供者不匹配。"
  },
  "missingSetting": {
    "message": "找不到设置吗？"
  },
  "missingSettingRequest": {
    "message": "在这里请求"
  },
  "mmiAddToken": {
    "message": "$1的页面想在MetaMask Institutional中授权以下托管代币"
  },
  "mmiBuiltAroundTheWorld": {
    "message": "MetaMask Institutional面向全球各地设计并建立。"
  },
  "more": {
    "message": "更多"
  },
  "moreComingSoon": {
    "message": "即将有更多提供商加入"
  },
  "multipleSnapConnectionWarning": {
    "message": "$1想连接$2个snap。只有在您信任此网站的情况下才能继续。",
    "description": "$1 is the dapp and $2 is the number of snaps it wants to connect to."
  },
  "mustSelectOne": {
    "message": "至少选择1种代币。"
  },
  "name": {
    "message": "名称"
  },
  "nativeToken": {
    "message": "此网络上的原生代币为$1。它是用于燃料费的代币。",
    "description": "$1 represents the name of the native token on the current network"
  },
  "needHelp": {
    "message": "需要帮助？请联系 $1",
    "description": "$1 represents `needHelpLinkText`, the text which goes in the help link"
  },
  "needHelpFeedback": {
    "message": "分享您的反馈"
  },
  "needHelpLinkText": {
    "message": "MetaMask 支持"
  },
  "needHelpSubmitTicket": {
    "message": "提交工单"
  },
  "needImportFile": {
    "message": "您必须选择一个文件来导入。",
    "description": "User is important an account and needs to add a file to continue"
  },
  "negativeETH": {
    "message": "不能发负值的 ETH。"
  },
  "network": {
    "message": "网络： "
  },
  "networkAddedSuccessfully": {
    "message": "网络添加成功！"
  },
  "networkDetails": {
    "message": "网络详情"
  },
  "networkIsBusy": {
    "message": "网络繁忙。燃料价格较高，估值较不准确。"
  },
  "networkMenu": {
    "message": "网络菜单"
  },
  "networkMenuHeading": {
    "message": "选择网络"
  },
  "networkName": {
    "message": "网络名称"
  },
  "networkNameArbitrum": {
    "message": "Arbitrum"
  },
  "networkNameAvalanche": {
    "message": "Avalanche"
  },
  "networkNameBSC": {
    "message": "BSC"
  },
  "networkNameDefinition": {
    "message": "与此网络关联的名称。"
  },
  "networkNameEthereum": {
    "message": "以太坊"
  },
  "networkNameGoerli": {
    "message": "Goerli"
  },
  "networkNameOptimism": {
    "message": "Optimism"
  },
  "networkNamePolygon": {
    "message": "Polygon"
  },
  "networkNameTestnet": {
    "message": "Testnet"
  },
  "networkProvider": {
    "message": "网络提供商"
  },
  "networkSettingsChainIdDescription": {
    "message": "链 ID 用于签署交易。它必须与网络返回的链 ID 相匹配。您可以输入十进制或以'0x'开头的十六进制数字，但我们将以十进制显示该数字。"
  },
  "networkStatus": {
    "message": "网络状态"
  },
  "networkStatusBaseFeeTooltip": {
    "message": "基本费用由网络设定，每13-14秒更改一次。我们的 $1 和 $2 选项用于剧增。",
    "description": "$1 and $2 are bold text for Medium and Aggressive respectively."
  },
  "networkStatusPriorityFeeTooltip": {
    "message": "优先费用（又称“矿工费”）。这笔费用直接向矿工支付，激励他们优先处理您的交易。"
  },
  "networkStatusStabilityFeeTooltip": {
    "message": "相对过去72小时，燃料费用为 $1。",
    "description": "$1 is networks stability value - stable, low, high"
  },
  "networkSwitchConnectionError": {
    "message": "我们无法连接到 $1",
    "description": "$1 represents the network name"
  },
  "networkURL": {
    "message": "网络 URL"
  },
  "networkURLDefinition": {
    "message": "用于访问此网络的 URL。"
  },
  "networks": {
    "message": "网络"
  },
  "nevermind": {
    "message": "没关系"
  },
  "new": {
    "message": "新推出！"
  },
  "newAccount": {
    "message": "新账户"
  },
  "newAccountNumberName": {
    "message": "账户 $1",
    "description": "Default name of next account to be created on create account screen"
  },
  "newContact": {
    "message": "新联系人"
  },
  "newContract": {
    "message": "新合约"
  },
  "newNFTDetectedMessage": {
    "message": "允许 MetaMask 自动检测 Opensea 的 NFT 并在您的钱包中显示。"
  },
  "newNFTsDetected": {
    "message": "新功能！NFT 检测"
  },
  "newNetworkAdded": {
    "message": "成功添加了 “$1”！"
  },
  "newNftAddedMessage": {
    "message": "NFT已成功添加！"
  },
  "newPassword": {
    "message": "新密码（至少 8 个字符）"
  },
  "newTokensImportedMessage": {
    "message": "您已成功导入$1。",
    "description": "$1 is the string of symbols of all the tokens imported"
  },
  "newTokensImportedTitle": {
    "message": "已导入代币"
  },
  "newValues": {
    "message": "新的值"
  },
  "next": {
    "message": "下一步"
  },
  "nextNonceWarning": {
    "message": "Nonce 高于建议的 nouce 值 $1",
    "description": "The next nonce according to MetaMask's internal logic"
  },
  "nftAddFailedMessage": {
    "message": "由于所有权信息不匹配，无法添加NFT。请确保所输入的信息正确无误。"
  },
  "nftAddressError": {
    "message": "此代币是NFT。另加上$1",
    "description": "$1 is a clickable link with text defined by the 'importNFTPage' key"
  },
  "nftDisclaimer": {
    "message": "免责声明：MetaMask从源网址中提取媒体文件。这个网址有时会因铸造NFT的市场而改变。"
  },
  "nftOptions": {
    "message": "NFT 期权"
  },
  "nftTokenIdPlaceholder": {
    "message": "输入代币ID"
  },
  "nftWarningContent": {
    "message": "您正在授予对 $1 的访问权限，包括您将来可能拥有的任何 NFT。另一端的一方可以随时从您的钱包中转移这些NFT，而无需询问您，直到您撤销此授权。$2",
    "description": "$1 is nftWarningContentBold bold part, $2 is Learn more link"
  },
  "nftWarningContentBold": {
    "message": "您所有的 $1 NFT",
    "description": "$1 is name of the collection"
  },
  "nftWarningContentGrey": {
    "message": "请谨慎行事。"
  },
  "nfts": {
    "message": "收藏品"
  },
  "nftsPreviouslyOwned": {
    "message": "先前拥有的"
  },
  "nickname": {
    "message": "昵称"
  },
  "noAccountsFound": {
    "message": "未找到符合给定查询条件的账户"
  },
  "noAddressForName": {
    "message": "此名称尚未设置地址。"
  },
  "noConversionDateAvailable": {
    "message": "没有可用的货币转换日期"
  },
  "noConversionRateAvailable": {
    "message": "无可用汇率"
  },
  "noNFTs": {
    "message": "尚无 NFT"
  },
  "noNetworksFound": {
    "message": "未找到符合搜索查询条件的网络"
  },
  "noSnaps": {
    "message": "您没有安装Snap。"
  },
  "noThanksVariant2": {
    "message": "不，谢谢."
  },
  "noTransactions": {
    "message": "您没有任何交易"
  },
  "noWebcamFound": {
    "message": "未找到您电脑的网络摄像头。请重试。"
  },
  "noWebcamFoundTitle": {
    "message": "未找到网络摄像头"
  },
  "nonce": {
    "message": "nonce"
  },
  "nonceField": {
    "message": "自定义交易 nonce"
  },
  "nonceFieldDescription": {
    "message": "打开这个功能可以改变确认屏幕上的 nonce（交易号码）。这是一个高级功能，请谨慎使用。"
  },
  "nonceFieldHeading": {
    "message": "自定义 Nonce"
  },
  "notBusy": {
    "message": "非忙碌中"
  },
  "notCurrentAccount": {
    "message": "这是正确的账户吗？这与您钱包中当前选择的账户不同"
  },
  "notEnoughBalance": {
    "message": "余额不足"
  },
  "notEnoughGas": {
    "message": "燃料不足"
  },
  "note": {
    "message": "单据"
  },
  "notePlaceholder": {
    "message": "审批人在托管人处审批交易时会看到此单据。"
  },
  "notificationTransactionFailedMessage": {
    "message": "交易 $1 失败！$2",
    "description": "Content of the browser notification that appears when a transaction fails"
  },
  "notificationTransactionFailedMessageMMI": {
    "message": "交易失败！ $1",
    "description": "Content of the browser notification that appears when a transaction fails in MMI"
  },
  "notificationTransactionFailedTitle": {
    "message": "失败交易",
    "description": "Title of the browser notification that appears when a transaction fails"
  },
  "notificationTransactionSuccessMessage": {
    "message": "交易 $1 已确认！",
    "description": "Content of the browser notification that appears when a transaction is confirmed"
  },
  "notificationTransactionSuccessTitle": {
    "message": "已确认交易",
    "description": "Title of the browser notification that appears when a transaction is confirmed"
  },
  "notificationTransactionSuccessView": {
    "message": "在 $1 上查看",
    "description": "Additional content in browser notification that appears when a transaction is confirmed and has a block explorer URL"
  },
  "notifications": {
    "message": "通知"
  },
  "notifications10ActionText": {
    "message": "在设置中访问",
    "description": "The 'call to action' on the button, or link, of the 'Visit in Settings' notification. Upon clicking, users will be taken to Settings page."
  },
  "notifications10DescriptionOne": {
    "message": "Ethereum Mainnet、Polygon、BSC 和 Avalanche 网络目前提供经改进的代币检测。 即将推出更多！"
  },
  "notifications10DescriptionThree": {
    "message": "代币检测功能目前默认关闭。您可从设置中启用它。"
  },
  "notifications10DescriptionTwo": {
    "message": "我们从第三方代币列表中获取代币。将自动检测在两个以上代币列表中列出的代币。"
  },
  "notifications10Title": {
    "message": "经改进的代币检测现已推出"
  },
  "notifications11Description": {
    "message": "代币可由任何人创建，而且名称可以重复。如您看到一个您不信任或未与之交互的代币出现——那么，不信任它会更安全。"
  },
  "notifications11Title": {
    "message": "欺诈和安全风险"
  },
  "notifications12ActionText": {
    "message": "启用黑暗模式"
  },
  "notifications12Description": {
    "message": "扩展程序的深色模式终于来了！若要开启，请前往“设置 -> 实验项”，然后选择一个显示选项：浅色、深色、系统。"
  },
  "notifications12Title": {
    "message": "何时启用黑暗模式？现在启用黑暗模式！ 🕶️🦊"
  },
  "notifications13ActionText": {
    "message": "显示自定义网络列表"
  },
  "notifications13Description": {
    "message": "您现在可以轻松添加以下热门自定义网络：Arbitrum、Avalanche、Binance Smart Chain、Fantom、Harmony、Optimism、Palm和Polygon！如需启用此功能，请转到“设置 -> 实验项”，然后打开“显示自定义网络列表”！",
    "description": "Description of a notification in the 'See What's New' popup. Describes popular network feature."
  },
  "notifications13Title": {
    "message": "添加热门网络"
  },
  "notifications14ActionText": {
    "message": "显示备份设置"
  },
  "notifications14Description": {
    "message": "我们将在10月初弃用3Box数据功能。要手动备份和恢复您的钱包，请使用高级设置中的“立即备份”按钮。",
    "description": "Description of a notification in the 'See What's New' popup. Describes 3box deprecation."
  },
  "notifications14Title": {
    "message": "弃用3Box"
  },
  "notifications15Description": {
    "message": "您无需采取任何行动，请如常地使用您的钱包。请提防可能藉由合并进行的诈骗。",
    "description": "Description of a notification in the 'See What's New' popup. Advises users about the ethereum merge (https://ethereum.org/en/upgrades/merge/#main-content) and potential scams."
  },
  "notifications15Title": {
    "message": "以太坊合并来了！"
  },
  "notifications18ActionText": {
    "message": "启用安全警报"
  },
  "notifications18DescriptionOne": {
    "message": "当您收到可能是恶意的请求时，第三方会向您发出警报。",
    "description": "Description of a notification in the 'See What's New' popup. Describes Opensea Security Provider feature."
  },
  "notifications18DescriptionThree": {
    "message": "在批准任何请求之前，均必须自行作出审慎调查。",
    "description": "Description of a notification in the 'See What's New' popup. Describes Opensea Security Provider feature."
  },
  "notifications18DescriptionTwo": {
    "message": "OpenSea是这项功能的第一家提供商。即将有更多提供商加入！",
    "description": "Description of a notification in the 'See What's New' popup. Describes Opensea Security Provider feature."
  },
  "notifications18Title": {
    "message": "使用安全警报以确保安全"
  },
  "notifications19ActionText": {
    "message": "启用NFT自动检测"
  },
  "notifications19DescriptionOne": {
    "message": "有两种开始方式：",
    "description": "Description of a notification in the 'See What's New' popup. Describes NFT autodetection feature."
  },
  "notifications19DescriptionThree": {
    "message": "我们目前只支持ERC-721。",
    "description": "Description of a notification in the 'See What's New' popup. Describes NFT autodetection feature."
  },
  "notifications19DescriptionTwo": {
    "message": "手动添加NFT，或在“设置” > “实验”中开启“NFT自动检测”。",
    "description": "Description of a notification in the 'See What's New' popup. Describes NFT autodetection feature."
  },
  "notifications19Title": {
    "message": "以前所未有的方式查看您的NFT"
  },
  "notifications1Description": {
    "message": "MetaMask Mobile 用户现在可以在他们的移动钱包中交换代币。扫描二维码以获取移动应用程序并开始交换。",
    "description": "Description of a notification in the 'See What's New' popup. Describes the swapping on mobile feature."
  },
  "notifications1Title": {
    "message": "可以在移动设备上交换了！",
    "description": "Title for a notification in the 'See What's New' popup. Tells users that they can now use MetaMask Swaps on Mobile."
  },
  "notifications20ActionText": {
    "message": "了解更多",
    "description": "The 'call to action' on the button, or link, of the 'Stay secure' notification. Upon clicking, users will be taken to a ledger page to resolve the U2F connection issue."
  },
  "notifications20Description": {
    "message": "如果您使用的是最新版本的 Firefox，您可能会遇到 Firefox 放弃 U2F 支持的相关问题。",
    "description": "Description of a notification in the 'See What's New' popup. Describes the U2F support being dropped by firefox and that it affects ledger users."
  },
  "notifications20Title": {
    "message": "Ledger 和 Firefox 用户遇到连接问题",
    "description": "Title for a notification in the 'See What's New' popup. Tells users that latest firefox users using U2F may experience connection issues."
  },
  "notifications21ActionText": {
    "message": "试试看"
  },
  "notifications21Description": {
    "message": "我们已更新 MetaMask 扩展中的 Swaps，使其使用起来更加轻松快捷。",
    "description": "Description of a notification in the 'See What's New' popup. Describes NFT autodetection feature."
  },
  "notifications21Title": {
    "message": "全新推出已更新的 Swaps！"
  },
  "notifications22ActionText": {
    "message": "明白了"
  },
  "notifications22Description": {
    "message": "💡 只需点击全局菜单或账户菜单即可找到！"
  },
  "notifications22Title": {
    "message": "正在查找您的账户详细信息或区块资源管理器URL吗？"
  },
  "notifications23ActionText": {
    "message": "启用安全警报"
  },
  "notifications23DescriptionOne": {
    "message": "通过由 Blockaid 提供支持的安全警报，避开已知的诈骗，同时仍会保护您的隐私。"
  },
  "notifications23DescriptionThree": {
    "message": "如果您从 OpenSea 启用了安全警报，则我们已将您转移到此功能。"
  },
  "notifications23DescriptionTwo": {
    "message": "在批准请求之前，请务必自行作出审慎调查。"
  },
  "notifications23Title": {
    "message": "使用安全警报以确保安全"
  },
  "notifications3ActionText": {
    "message": "了解更多",
    "description": "The 'call to action' on the button, or link, of the 'Stay secure' notification. Upon clicking, users will be taken to a page about security on the metamask support website."
  },
  "notifications3Description": {
    "message": "及时了解 MetaMask 安全最佳实践，并从 MetaMask 官方支持部门获取最新的安全提示。",
    "description": "Description of a notification in the 'See What's New' popup. Describes the information they can get on security from the linked support page."
  },
  "notifications3Title": {
    "message": "保持安全",
    "description": "Title for a notification in the 'See What's New' popup. Encourages users to consider security."
  },
  "notifications4ActionText": {
    "message": "开始交换",
    "description": "The 'call to action' on the button, or link, of the 'Swap on Binance Smart Chain!' notification. Upon clicking, users will be taken to a page where then can swap tokens on Binance Smart Chain."
  },
  "notifications4Description": {
    "message": "在您的钱包内获取最优惠的代币交换价格。MetaMask 现在将您连接到币安智能链上的多个去中心化交易所聚合器和专业做市商。",
    "description": "Description of a notification in the 'See What's New' popup."
  },
  "notifications4Title": {
    "message": "在币安智能链上交换",
    "description": "Title for a notification in the 'See What's New' popup. Encourages users to do swaps on Binance Smart Chain."
  },
  "notifications5Description": {
    "message": "您的“Seed Phrase”现在被称为“账户助记词”(Secret Recovery Phrase)。",
    "description": "Description of a notification in the 'See What's New' popup. Describes the seed phrase wording update."
  },
  "notifications6DescriptionOne": {
    "message": "从 Chrome 版本91开始，启用我们的 Ledger 支持 (U2F) 的 API 不再支持硬件钱包。MetaMask 实施了新的 Ledger Live 支持，允许您继续通过 Ledger Live 桌面应用程序连接到您的 Ledger 设备。",
    "description": "Description of a notification in the 'See What's New' popup. Describes the Ledger support update."
  },
  "notifications6DescriptionThree": {
    "message": "在 Metamask 中与您的 Ledger 账户交互时，将打开一个新选项卡，并且将要求您打开 Ledger Live 应用程序。应用程序打开后，您将被要求允许 WebSocket 连接到您的 MetaMask 账户。就是这样！",
    "description": "Description of a notification in the 'See What's New' popup. Describes the Ledger support update."
  },
  "notifications6DescriptionTwo": {
    "message": "您可以通过点击“设置 > 高级> 使用 Ledger Live”来启用 Ledger Live 支持。",
    "description": "Description of a notification in the 'See What's New' popup. Describes the Ledger support update."
  },
  "notifications6Title": {
    "message": "Chrome 用户的 Ledger 支持更新",
    "description": "Title for a notification in the 'See What's New' popup. Lets users know about the Ledger support update"
  },
  "notifications7DescriptionOne": {
    "message": "MetaMask v10.1.0 包括使用 Ledger 设备时对 EIP-1559 交易的新支持。",
    "description": "Description of a notification in the 'See What's New' popup. Describes changes for ledger and EIP1559 in v10.1.0"
  },
  "notifications7DescriptionTwo": {
    "message": "要在以太坊主网上完成交易，请确保您的 Ledger 设备拥有最新的固件。",
    "description": "Description of a notification in the 'See What's New' popup. Describes the need to update ledger firmware."
  },
  "notifications7Title": {
    "message": "Ledger 固件更新",
    "description": "Title for a notification in the 'See What's New' popup. Notifies ledger users of the need to update firmware."
  },
  "notifications8ActionText": {
    "message": "转到“设置 > 高级”",
    "description": "Description on an action button that appears in the What's New popup. Tells the user that if they click it, they will go to our Advanced settings page."
  },
  "notifications8DescriptionOne": {
    "message": "从 MetaMask v10.4.0 开始，您不再需要 Ledger Live 即可将您的 Ledger 设备连接到 MetaMask。",
    "description": "Description of a notification in the 'See What's New' popup. Describes changes for how Ledger Live is no longer needed to connect the device."
  },
  "notifications8DescriptionTwo": {
    "message": "为了更轻松和更稳定的 ledger 体验，请转到设置中的“高级”选项卡，将“首选 Ledger 连接类型”切换为“WebHID”。",
    "description": "Description of a notification in the 'See What's New' popup. Describes how the user can turn off the Ledger Live setting."
  },
  "notifications8Title": {
    "message": "Ledger 连接改进",
    "description": "Title for a notification in the 'See What's New' popup. Notifies ledger users that there is an improvement in how they can connect their device."
  },
  "notifications9DescriptionOne": {
    "message": "当确认智能合约交易时，我们现在为您提供更多关于“数据”选项卡的见解。"
  },
  "notifications9DescriptionTwo": {
    "message": "您现在可以在确认之前更好地了解您的交易详情，并且可以更轻松地添加交易地址到您的地址簿，帮助您做出安全和知情的决定。"
  },
  "notifications9Title": {
    "message": "👓 我们正在使交易更容易阅读。"
  },
  "notificationsEmptyText": {
    "message": "此处无内容。"
  },
  "notificationsHeader": {
    "message": "通知"
  },
  "notificationsInfos": {
    "message": "$1，来自$2",
    "description": "$1 is the date at which the notification has been dispatched and $2 is the link to the snap that dispatched the notification."
  },
  "notificationsMarkAllAsRead": {
    "message": "将所有标记为已读"
  },
  "numberOfNewTokensDetectedPlural": {
    "message": "在此账户中找到$1枚新代币",
    "description": "$1 is the number of new tokens detected"
  },
  "numberOfNewTokensDetectedSingular": {
    "message": "在此账户中找到1枚新代币"
  },
  "ofTextNofM": {
    "message": "/"
  },
  "off": {
    "message": "关"
  },
  "offlineForMaintenance": {
    "message": "离线维护"
  },
  "ok": {
    "message": "确定"
  },
  "on": {
    "message": "开"
  },
  "onboardingAdvancedPrivacyIPFSDescription": {
    "message": "IPFS 网关使访问和查看第三方托管的数据成为可能。您可以添加自定义 IPFS 网关或继续使用默认网关。"
  },
  "onboardingAdvancedPrivacyIPFSInvalid": {
    "message": "请输入有效的 URL"
  },
  "onboardingAdvancedPrivacyIPFSTitle": {
    "message": "添加自定义 IPFS 网关"
  },
  "onboardingAdvancedPrivacyIPFSValid": {
    "message": "IPFS 网关 URL 有效"
  },
  "onboardingAdvancedPrivacyNetworkButton": {
    "message": "添加自定义网络"
  },
  "onboardingAdvancedPrivacyNetworkDescription": {
    "message": "我们使用 Infura 作为我们的远程程序调用（RPC）提供商，以提供最可靠和最私密的以太坊数据访问。您可以选择自己的 RPC，但请谨记，任何 RPC 都可以接收您的 IP 地址和以太坊钱包以进行交易。请阅读我们的 $1，进一步了解 Infura 如何处理数据。"
  },
  "onboardingAdvancedPrivacyNetworkTitle": {
    "message": "选择您的网络"
  },
  "onboardingCreateWallet": {
    "message": "创建新钱包"
  },
  "onboardingImportWallet": {
    "message": "导入现有钱包"
  },
  "onboardingMetametricsAgree": {
    "message": "我同意"
  },
  "onboardingMetametricsAllowOptOut": {
    "message": "始终允许您通过设置选择退出"
  },
  "onboardingMetametricsDataTerms": {
    "message": "此数据是汇总数据，因而可以保持匿名，以遵守《通用数据保护条例》（欧盟）2016/679。"
  },
  "onboardingMetametricsDescription": {
    "message": "MetaMask 希望收集使用数据，以更好地了解我们的用户如何与 MetaMask 交互。这些数据将用于提供服务，包括根据您的使用情况改进服务。"
  },
  "onboardingMetametricsDescription2": {
    "message": "MetaMask 将会......"
  },
  "onboardingMetametricsDisagree": {
    "message": "不，谢谢"
  },
  "onboardingMetametricsInfuraTerms": {
    "message": "* 如您在 MetaMask中 使用 Infura 作为默认的 RPC 提供商，Infura 将在您发送交易时收集您的 IP 地址和以太坊钱包地址。我们不会以允许系统将这两项数据关联起来的方式存储这些信息。如需从数据收集角度进一步了解 MetaMask 和 Infura 如何进行交互，请参阅我们的更新版 $1。如需进一步了解我们的一般隐私准则，请参阅我们的 $2。",
    "description": "$1 represents `onboardingMetametricsInfuraTermsPolicyLink`, $2 represents `onboardingMetametricsInfuraTermsPolicy`"
  },
  "onboardingMetametricsInfuraTermsPolicy": {
    "message": "隐私政策在此处"
  },
  "onboardingMetametricsInfuraTermsPolicyLink": {
    "message": "此处"
  },
  "onboardingMetametricsModalTitle": {
    "message": "添加自定义网络"
  },
  "onboardingMetametricsNeverCollect": {
    "message": "$1 收集我们不需要提供服务的信息（如密钥、地址、交易散列或余额）",
    "description": "$1 represents `onboardingMetametricsNeverEmphasis`"
  },
  "onboardingMetametricsNeverCollectIP": {
    "message": "$1收集您的完整 IP 地址*",
    "description": "$1 represents `onboardingMetametricsNeverEmphasis`"
  },
  "onboardingMetametricsNeverEmphasis": {
    "message": "永远不会发生"
  },
  "onboardingMetametricsNeverSellData": {
    "message": "$1 出售数据。永远不会！",
    "description": "$1 represents `onboardingMetametricsNeverEmphasis`"
  },
  "onboardingMetametricsSendAnonymize": {
    "message": "发送匿名的点击和页面浏览事件"
  },
  "onboardingMetametricsTitle": {
    "message": "请帮助我们改进 MetaMask"
  },
  "onboardingPinExtensionBillboardAccess": {
    "message": "完全访问权限"
  },
  "onboardingPinExtensionBillboardDescription": {
    "message": "这些扩展程序可以查看和更改信息"
  },
  "onboardingPinExtensionBillboardDescription2": {
    "message": "在此网站上。"
  },
  "onboardingPinExtensionBillboardTitle": {
    "message": "扩展程序"
  },
  "onboardingPinExtensionChrome": {
    "message": "点击浏览器扩展程序图标"
  },
  "onboardingPinExtensionDescription": {
    "message": "在您的浏览器上固定 MetaMask，以便访问并轻松查看交易确认。"
  },
  "onboardingPinExtensionDescription2": {
    "message": "您可以通过点击扩展程序打开 MetaMask，并一键访问您的钱包。"
  },
  "onboardingPinExtensionDescription3": {
    "message": "点击浏览器扩展程序图标即可即时访问它"
  },
  "onboardingPinExtensionLabel": {
    "message": "固定 MetaMask"
  },
  "onboardingPinExtensionStep1": {
    "message": "1"
  },
  "onboardingPinExtensionStep2": {
    "message": "2"
  },
  "onboardingPinExtensionTitle": {
    "message": "您的 MetaMask 安装完成！"
  },
  "onboardingShowIncomingTransactionsDescription": {
    "message": "在您的钱包中显示传入的交易依赖于与 $1 的通信。Etherscan 将有权访问您的以太坊地址和 IP 地址。查看 $2。",
    "description": "$1 is a clickable link with text defined by the 'etherscan' key. $2 is a clickable link with text defined by the 'privacyMsg' key."
  },
  "onboardingUsePhishingDetectionDescription": {
    "message": "网络钓鱼检测警报依赖于与 $1 的通信。jsDeliver 将有权访问您的 IP 地址。查看 $2。",
    "description": "The $1 is the word 'jsDeliver', from key 'jsDeliver' and $2 is the words Privacy Policy from key 'privacyMsg', both separated here so that it can be wrapped as a link"
  },
  "onlyAddTrustedNetworks": {
    "message": "恶意网络提供商可能会谎报区块链的状态并记录您的网络活动。只添加您信任的自定义网络。"
  },
  "onlyConnectTrust": {
    "message": "只连接您信任的网站。"
  },
  "openFullScreenForLedgerWebHid": {
    "message": "全屏打开以连接您的 Ledger。",
    "description": "Shown to the user on the confirm screen when they are viewing MetaMask in a popup window but need to connect their ledger via webhid."
  },
  "openInBlockExplorer": {
    "message": "在区块浏览器上打开"
  },
  "openSea": {
    "message": "OpenSea + Blockaid（测试版）"
  },
  "openSeaNew": {
    "message": "OpenSea"
  },
  "operationFailed": {
    "message": "操作失败"
  },
  "optional": {
    "message": "可选"
  },
  "optionalWithParanthesis": {
    "message": "（可选）"
  },
  "options": {
    "message": "期权"
  },
  "or": {
    "message": "或"
  },
  "origin": {
    "message": "来源"
  },
  "osTheme": {
    "message": "系统"
  },
  "otherSnaps": {
    "message": "其他 Snap",
    "description": "Used in the 'permission_rpc' message."
  },
  "outdatedBrowserNotification": {
    "message": "您的浏览器已过期。如果不更新浏览器，您将无法获取MetaMask的安全补丁和新功能。"
  },
  "padlock": {
    "message": "挂锁"
  },
  "parameters": {
    "message": "参数"
  },
  "participateInMetaMetrics": {
    "message": "参加 MetaMetrics"
  },
  "participateInMetaMetricsDescription": {
    "message": "加入 MetaMetrics ，帮助我们改进 MetaMask"
  },
  "password": {
    "message": "密码"
  },
  "passwordNotLongEnough": {
    "message": "密码长度不足"
  },
  "passwordSetupDetails": {
    "message": "此密码只会在此设备上解锁您的 MetaMask 钱包。MetaMask 无法恢复此密码。"
  },
  "passwordStrength": {
    "message": "密码强度：$1",
    "description": "Return password strength to the user when user wants to create password."
  },
  "passwordStrengthDescription": {
    "message": "强密码可以提高钱包的安全性，以防设备被盗或被入侵。"
  },
  "passwordTermsWarning": {
    "message": "我明白 MetaMask 无法为我恢复此密码。$1"
  },
  "passwordsDontMatch": {
    "message": "密码不匹配"
  },
  "pasteJWTToken": {
    "message": "在此处粘贴或拖放代币："
  },
  "pastePrivateKey": {
    "message": "请粘贴您的私钥:",
    "description": "For importing an account from a private key"
  },
  "pending": {
    "message": "待处理"
  },
  "pendingTransactionInfo": {
    "message": "在那笔交易完成之前，这笔交易不会被处理。"
  },
  "pendingTransactionMultiple": {
    "message": "您有 ($1) 笔待处理的交易"
  },
  "pendingTransactionSingle": {
    "message": "您有 (1) 笔待处理的交易。",
    "description": "$1 is count of pending transactions"
  },
  "permissionRequest": {
    "message": "权限请求"
  },
  "permissionRequestCapitalized": {
    "message": "权限请求"
  },
  "permissionRequested": {
    "message": "立即请求"
  },
  "permissionRevoked": {
    "message": "在此更新中已撤销"
  },
  "permission_accessNamedSnap": {
    "message": "连接至$1。",
    "description": "The description for the `wallet_snap` permission. $1 is the human-readable name of the snap."
  },
  "permission_accessNetwork": {
    "message": "访问互联网。",
    "description": "The description of the `endowment:network-access` permission."
  },
  "permission_accessNetworkDescription": {
    "message": "允许snap访问互联网。这可用于通过第三方服务器发送和接收数据。",
    "description": "An extended description of the `endowment:network-access` permission."
  },
  "permission_accessSnap": {
    "message": "连接到$1 Snap。",
    "description": "The description for the `wallet_snap` permission. $1 is the name of the snap."
  },
  "permission_accessSnapDescription": {
    "message": "允许网站或snap与$1交互。",
    "description": "The description for the `wallet_snap_*` permission. $1 is the name of the Snap."
  },
  "permission_cronjob": {
    "message": "规划并执行定期操作。",
    "description": "The description for the `snap_cronjob` permission"
  },
  "permission_cronjobDescription": {
    "message": "允许snap执行按固定时间、日期或间隔定期运行的操作。这可用于触发对时间敏感的交互或通知。",
    "description": "An extended description for the `snap_cronjob` permission"
  },
  "permission_dialog": {
    "message": "在 MetaMask 中显示对话框窗口。",
    "description": "The description for the `snap_dialog` permission"
  },
  "permission_dialogDescription": {
    "message": "允许snap显示带有以下内容的MetaMask弹出窗口：自定义文本、输入字段以及用于批准或拒绝操作的按钮。\n这可用于创建snap的警报、确认和流程加入选择等。",
    "description": "An extended description for the `snap_dialog` permission"
  },
  "permission_ethereumAccounts": {
    "message": "查看您允许的账户的地址（必填）",
    "description": "The description for the `eth_accounts` permission"
  },
  "permission_ethereumProvider": {
    "message": "访问以太坊提供商。",
    "description": "The description for the `endowment:ethereum-provider` permission"
  },
  "permission_ethereumProviderDescription": {
    "message": "允许snap直接与MetaMask通信，使其可以从区块链中读取数据，并提出消息和交易建议。",
    "description": "An extended description for the `endowment:ethereum-provider` permission"
  },
  "permission_getEntropy": {
    "message": "生成特定于此snap的随机密钥。",
    "description": "The description for the `snap_getEntropy` permission"
  },
  "permission_getEntropyDescription": {
    "message": "允许snap派生其独有的任意密钥，而不公开密钥。这些密钥与您的MetaMask账户是分开的，与您的私钥或助记词无关。其他snap无法访问此信息。",
    "description": "An extended description for the `snap_getEntropy` permission"
  },
  "permission_lifecycleHooks": {
    "message": "使用生命周期挂钩。",
    "description": "The description for the `endowment:lifecycle-hooks` permission"
  },
  "permission_lifecycleHooksDescription": {
    "message": "允许snap使用生命周期挂钩在其生命周期的特定时间运行代码。",
    "description": "An extended description for the `endowment:lifecycle-hooks` permission"
  },
  "permission_longRunning": {
    "message": "无限期运行。",
    "description": "The description for the `endowment:long-running` permission"
  },
  "permission_longRunningDescription": {
    "message": "允许snap无限期运行，例如在处理大量数据时。",
    "description": "An extended description for the `endowment:long-running` permission"
  },
  "permission_manageAccounts": {
    "message": "添加并控制以太坊账户",
    "description": "The description for `snap_manageAccounts` permission"
  },
  "permission_manageBip32Keys": {
    "message": "在$1（$2）下控制您的账户和资产。",
    "description": "The description for the `snap_getBip32Entropy` permission. $1 is a derivation path, e.g. 'm/44'/0'/0''. $2 is the elliptic curve name, e.g. 'secp256k1'."
  },
  "permission_manageBip32KeysDescription": {
    "message": "允许snap根据您的助记词派生BIP-32密钥对，而不将其公开。这会授予对在$1上的所有账户和资产的完全访问权限。\nsnap具有管理密钥的功能，因此可以支持以太坊（EVM）之外的各种区块链协议。",
    "description": "An extended description for the `snap_getBip32Entropy` permission. $1 is a derivation path (name)"
  },
  "permission_manageBip44Keys": {
    "message": "控制您的 $1 账户和资产。",
    "description": "The description for the `snap_getBip44Entropy` permission. $1 is the name of a protocol, e.g. 'Filecoin'."
  },
  "permission_manageBip44KeysDescription": {
    "message": "允许snap根据您的助记词派生BIP-44密钥对，而不将其公开。这会授予对在$1上的所有账户和资产的完全访问权限。\nsnap具有管理密钥的功能，因此可以支持以太坊（EVM）之外的各种区块链协议。",
    "description": "An extended description for the `snap_getBip44Entropy` permission. $1 is the name of a protocol, e.g., 'Filecoin'."
  },
  "permission_manageNamedBip32Keys": {
    "message": "控制您的$1账户和资产。",
    "description": "The description for the `snap_getBip32Entropy` permission. $1 is a name for the derivation path, e.g., 'Ethereum accounts'. $2 is the plain derivation path, e.g. 'm/44'/0'/0''."
  },
  "permission_manageState": {
    "message": "在您的设备上存储和管理其数据。",
    "description": "The description for the `snap_manageState` permission"
  },
  "permission_manageStateDescription": {
    "message": "允许snap使用加密安全地存储、更新和检索数据。其他snap无法访问此信息。",
    "description": "An extended description for the `snap_manageState` permission"
  },
  "permission_notifications": {
    "message": "显示通知。",
    "description": "The description for the `snap_notify` permission"
  },
  "permission_notificationsDescription": {
    "message": "允许snap在MetaMask中显示通知。snap可以触发简短的通知文本，以提供可操作或对时间敏感的信息。",
    "description": "An extended description for the `snap_notify` permission"
  },
  "permission_rpc": {
    "message": "允许 $1 直接与此 Snap 通信。",
    "description": "The description for the `endowment:rpc` permission. $1 is 'other snaps' or 'websites'."
  },
  "permission_rpcDescription": {
    "message": "允许$1向snap发送消息以及接收来自snap的响应。",
    "description": "An extended description for the `endowment:rpc` permission. $1 is 'other snaps' or 'websites'."
  },
  "permission_transactionInsight": {
    "message": "获取并显示交易洞察。",
    "description": "The description for the `endowment:transaction-insight` permission"
  },
  "permission_transactionInsightDescription": {
    "message": "允许snap对交易进行解码，并在MetaMask UI中显示见解。这可用于反网络钓鱼和安全解决方案。",
    "description": "An extended description for the `endowment:transaction-insight` permission"
  },
  "permission_transactionInsightOrigin": {
    "message": "查看建议交易的网站来源",
    "description": "The description for the `transactionOrigin` caveat, to be used with the `endowment:transaction-insight` permission"
  },
  "permission_transactionInsightOriginDescription": {
    "message": "允许snap查看建议交易的网站的来源（URI）。这可用于反网络钓鱼和安全解决方案。",
    "description": "An extended description for the `transactionOrigin` caveat, to be used with the `endowment:transaction-insight` permission"
  },
  "permission_unknown": {
    "message": "未知权限：$1",
    "description": "$1 is the name of a requested permission that is not recognized."
  },
  "permission_viewBip32PublicKeys": {
    "message": "查看您的$1 ($2)公钥。",
    "description": "The description for the `snap_getBip32PublicKey` permission. $1 is a derivation path, e.g. 'm/44'/0'/0''. $2 is the elliptic curve name, e.g. 'secp256k1'."
  },
  "permission_viewBip32PublicKeysDescription": {
    "message": "允许snap查看$1的公钥（和地址）。这并不会授予对账户或资产的任何控制权。",
    "description": "An extended description for the `snap_getBip32PublicKey` permission. $1 is a derivation path (name)"
  },
  "permission_viewNamedBip32PublicKeys": {
    "message": "查看您的$1公钥。",
    "description": "The description for the `snap_getBip32PublicKey` permission. $1 is a name for the derivation path, e.g., 'Ethereum accounts'."
  },
  "permission_webAssembly": {
    "message": "支持WebAssembly。",
    "description": "The description of the `endowment:webassembly` permission."
  },
  "permission_webAssemblyDescription": {
    "message": "允许snap通过WebAssembly访问低级执行环境。",
    "description": "An extended description of the `endowment:webassembly` permission."
  },
  "permissions": {
    "message": "权限"
  },
  "permissionsTitle": {
    "message": "权限"
  },
  "permissionsTourDescription": {
    "message": "在此处查看您的已连接账户并管理权限"
  },
  "personalAddressDetected": {
    "message": "检测到个人地址。请输入代币合约地址。"
  },
  "pleaseConfirm": {
    "message": "请确认"
  },
  "plusXMore": {
    "message": "另外 $1 项",
    "description": "$1 is a number of additional but unshown items in a list- this message will be shown in place of those items"
  },
  "popularCustomNetworks": {
    "message": "流行自定义网络"
  },
  "portfolio": {
    "message": "投资组合"
  },
  "portfolioDashboard": {
    "message": "投资组合控制面板"
  },
  "preferredLedgerConnectionType": {
    "message": "首选 Ledger 连接类型",
    "description": "A header for a dropdown in Settings > Advanced. Appears above the ledgerConnectionPreferenceDescription message"
  },
  "preparingSwap": {
    "message": "正在准备交换......"
  },
  "prev": {
    "message": "上一个"
  },
  "primaryCurrencySetting": {
    "message": "主要货币"
  },
  "primaryCurrencySettingDescription": {
    "message": "选择原生以优先显示链的原生货币（例如 ETH）的值。选择法定货币以优先显示以您所选法定货币显示的值。"
  },
  "priorityFee": {
    "message": "优先费用"
  },
  "priorityFeeProperCase": {
    "message": "优先费用"
  },
  "privacy": {
    "message": "隐私"
  },
  "privacyMsg": {
    "message": "隐私政策"
  },
  "privateKey": {
    "message": "私钥",
    "description": "select this type of file to use to import an account"
  },
  "privateKeyCopyWarning": {
    "message": "$1 的私钥",
    "description": "$1 represents the account name"
  },
  "privateKeyWarning": {
    "message": "警告：切勿泄露此密钥。任何拥有您私钥的人都可以窃取您账户中持有的任何资产。"
  },
  "privateNetwork": {
    "message": "私有网络"
  },
  "proceedWithTransaction": {
    "message": "我仍然想继续"
  },
  "proposedApprovalLimit": {
    "message": "拟议的审批上限"
  },
  "provide": {
    "message": "提供"
  },
  "publicAddress": {
    "message": "公共地址"
  },
  "queued": {
    "message": "队列中"
  },
  "quoteRate": {
    "message": "报价"
  },
  "reAddAccounts": {
    "message": "重新添加任何其他账户"
  },
  "reAdded": {
    "message": "重新添加"
  },
  "readdToken": {
    "message": "将来您还可以通过账户选项菜单中的“导入代币”来添加此代币。"
  },
  "receive": {
    "message": "接收"
  },
  "recipientAddressPlaceholder": {
    "message": "输入公共地址 (0x) 或 ENS 名称"
  },
  "recommendedGasLabel": {
    "message": "建议"
  },
  "recoveryPhraseReminderBackupStart": {
    "message": "从这里开始"
  },
  "recoveryPhraseReminderConfirm": {
    "message": "明白了"
  },
  "recoveryPhraseReminderHasBackedUp": {
    "message": "始终将您的账户助记词保存在安全和秘密的地方"
  },
  "recoveryPhraseReminderHasNotBackedUp": {
    "message": "需要再次备份您的账户助记词？"
  },
  "recoveryPhraseReminderItemOne": {
    "message": "切勿与任何人分享您的账户助记词"
  },
  "recoveryPhraseReminderItemTwo": {
    "message": "MetaMask 团队绝对不会索要您的账户助记词"
  },
  "recoveryPhraseReminderSubText": {
    "message": "您的账户助记词控制您的所有账户。"
  },
  "recoveryPhraseReminderTitle": {
    "message": "保护您的资金"
  },
  "refreshList": {
    "message": "刷新列表"
  },
  "reject": {
    "message": "拒绝"
  },
  "rejectAll": {
    "message": "拒绝全部"
  },
  "rejectRequestsDescription": {
    "message": "您即将批量拒绝 $1 请求。"
  },
  "rejectRequestsN": {
    "message": "拒绝 $1 请求"
  },
  "rejectTxsDescription": {
    "message": "您将批量拒绝 $1 笔交易。"
  },
  "rejectTxsN": {
    "message": "拒绝 $1 笔交易"
  },
  "rejected": {
    "message": "已拒绝"
  },
  "remember": {
    "message": "记住："
  },
  "remove": {
    "message": "删除"
  },
  "removeAccount": {
    "message": "删除账户"
  },
  "removeAccountDescription": {
    "message": "该账户将从您的钱包中删除。在继续操作前，确认您已拥有该导入账户的原始账户助记词或私钥。您可以通过账户下拉菜单再次导入或创建账户。"
  },
  "removeJWT": {
    "message": "删除托管代币"
  },
  "removeJWTDescription": {
    "message": "您确定要删除此代币吗？分配给此代币的所有账户也将从扩展中删除： "
  },
  "removeNFT": {
    "message": "删除 NFT"
  },
  "removeNftMessage": {
    "message": "NFT已成功移除！"
  },
  "removeSnap": {
    "message": "移除Snap"
  },
  "removeSnapConfirmation": {
    "message": "您确定要移除$1吗？",
    "description": "$1 represents the name of the snap"
  },
  "removeSnapDescription": {
    "message": "此操作将会删除snap及其数据，并撤销您获授予的权限。"
  },
  "replace": {
    "message": "替换"
  },
  "requestFlaggedAsMaliciousFallbackCopyReason": {
    "message": "安全提供商没有分享其他详情"
  },
  "requestFlaggedAsMaliciousFallbackCopyReasonTitle": {
    "message": "请求被标记为恶意"
  },
  "requestMayNotBeSafe": {
    "message": "请求可能不安全"
  },
  "requestMayNotBeSafeError": {
    "message": "安全提供商没有检测到任何已知的恶意活动，但继续仍然可能是不安全的。"
  },
  "requestNotVerified": {
    "message": "请求尚未验证"
  },
  "requestNotVerifiedError": {
    "message": "由于出现错误，安全提供商没有验证此请求。请谨慎操作。"
  },
  "requestsAwaitingAcknowledgement": {
    "message": "待确认的请求"
  },
  "required": {
    "message": "必需"
  },
  "reset": {
    "message": "重置"
  },
  "resetWallet": {
    "message": "重置钱包"
  },
  "resetWalletSubHeader": {
    "message": "MetaMask不会保留密码的副本。如果您在解锁账户时遇到问题，需要重置您的钱包。您可以提供设置钱包时使用的助记词，以进行重置。"
  },
  "resetWalletUsingSRP": {
    "message": "此操作将从此设备中删除您当前的钱包和助记词，以及您编制的账户列表。使用助记词进行重置后，您将会看到一个账户列表（基于用于重置的助记词）。这个新列表将自动包括有余额的账户。您还可以使用之前创建的$1。您导入的自定义账户需要是$2，添加到账户中的任何自定义代币也需要是$3。"
  },
  "resetWalletWarning": {
    "message": "在继续之前，请确保您所使用的助记词正确无误。您将无法撤消此操作。"
  },
  "restartMetamask": {
    "message": "重新启动MetaMask"
  },
  "restore": {
    "message": "恢复"
  },
  "restoreFailed": {
    "message": "无法使用所提供的文件恢复数据"
  },
  "restoreSuccessful": {
    "message": "您的数据已成功恢复"
  },
  "restoreUserData": {
    "message": "恢复用户数据"
  },
  "restoreUserDataDescription": {
    "message": "您可以使用以前备份的JSON文件来恢复包含首选项和账户地址的用户设置。"
  },
  "resultPageError": {
    "message": "错误"
  },
  "resultPageErrorDefaultMessage": {
    "message": "操作失败。"
  },
  "resultPageSuccess": {
    "message": "成功"
  },
  "resultPageSuccessDefaultMessage": {
    "message": "操作已成功完成。"
  },
  "retryTransaction": {
    "message": "重试交易"
  },
  "reusedTokenNameWarning": {
    "message": "此处的代币使用了与您关注的另一种代币相同的符号，这可能会让人感到困惑或具有欺骗性。"
  },
  "revealSeedWords": {
    "message": "显示助记词"
  },
  "revealSeedWordsDescription1": {
    "message": "$1 提供 $2",
    "description": "This is a sentence consisting of link using 'revealSeedWordsSRPName' as $1 and bolded text using 'revealSeedWordsDescription3' as $2."
  },
  "revealSeedWordsDescription2": {
    "message": "MetaMask 是$1。这意味着您是自己的 SRP 的所有者。",
    "description": "$1 is text link with the message from 'revealSeedWordsNonCustodialWallet'"
  },
  "revealSeedWordsDescription3": {
    "message": "对您的钱包和资金的完整访问权限。"
  },
  "revealSeedWordsNonCustodialWallet": {
    "message": "非托管钱包"
  },
  "revealSeedWordsQR": {
    "message": "QR"
  },
  "revealSeedWordsSRPName": {
    "message": "助记词（SRP）"
  },
  "revealSeedWordsText": {
    "message": "文本"
  },
  "revealSeedWordsWarning": {
    "message": "确保没有人在看您的屏幕。$1",
    "description": "$1 is bolded text using the message from 'revealSeedWordsWarning2'"
  },
  "revealSeedWordsWarning2": {
    "message": "MetaMask 支持团队绝对不会要求提供此项信息。",
    "description": "The bolded texted in the second part of 'revealSeedWordsWarning'"
  },
  "revealTheSeedPhrase": {
    "message": "显示助记词"
  },
  "revokeAllTokensTitle": {
    "message": "撤销访问和转移您的所有 $1 的权限？",
    "description": "$1 is the symbol of the token for which the user is revoking approval"
  },
  "revokeAllTokensTitleWithoutSymbol": {
    "message": "要撤销访问和转移您所有在$1的NFT的权限吗？",
    "description": "$1 is a link to contract on the block explorer when we're not able to retrieve a erc721 or erc1155 name"
  },
  "revokeApproveForAllDescription": {
    "message": "这将撤销第三方访问和转移您的所有 $1 的权限，而无需另行通知。",
    "description": "$1 is either a string or link of a given token symbol or name"
  },
  "revokeApproveForAllDescriptionWithoutSymbol": {
    "message": "这会撤销第三方在无需另行通知的情况下访问和转移您所有在$1的NFT的权限。",
    "description": "$1 is a link to contract on the block explorer when we're not able to retrieve a erc721 or erc1155 name"
  },
  "revokePermission": {
    "message": "撤销权限"
  },
  "revokeSpendingCap": {
    "message": "撤销 $1 的支出上限",
    "description": "$1 is a token symbol"
  },
  "revokeSpendingCapTooltipText": {
    "message": "第三方将无法再使用您当前或未来的任何代币。"
  },
  "rpcUrl": {
    "message": "新的 RPC URL"
  },
  "safeTransferFrom": {
    "message": "安全转账来自"
  },
  "save": {
    "message": "保存"
  },
  "scanInstructions": {
    "message": "将二维码放在摄像头前"
  },
  "scanQrCode": {
    "message": "扫描二维码"
  },
  "scrollDown": {
    "message": "向下滚动"
  },
  "search": {
    "message": "搜索"
  },
  "searchAccounts": {
    "message": "搜索账户"
  },
  "searchResults": {
    "message": "搜索结果"
  },
  "secretRecoveryPhrase": {
    "message": "助记词"
  },
  "secureWallet": {
    "message": "安全钱包"
  },
  "security": {
    "message": "安全"
  },
  "securityAlert": {
    "message": "来自 $1 和 $2 的安全警报"
  },
  "securityAlerts": {
    "message": "安全警告"
  },
  "securityAlertsDescription1": {
    "message": "此功能通过在本地检查您的交易和签名请求来向您发出恶意活动警报。您的数据不会与提供此服务的第三方共享。在批准任何请求之前，请务必自行作出审慎调查。无法保证此功能可以检测到所有恶意活动。"
  },
  "securityAlertsDescription2": {
    "message": "在批准任何请求之前，请务必自行谨慎调查。无法保证此功能可以检测到所有恶意活动。"
  },
  "securityAndPrivacy": {
    "message": "安全和隐私"
  },
  "securityProviderAdviceBy": {
    "message": "$1的安全建议",
    "description": "The security provider that is providing data"
  },
  "seeDetails": {
    "message": "查看详情"
  },
  "seedPhraseConfirm": {
    "message": "确认助记词"
  },
  "seedPhraseEnterMissingWords": {
    "message": "确认助记词"
  },
  "seedPhraseIntroNotRecommendedButtonCopy": {
    "message": "稍后提醒我（不推荐）"
  },
  "seedPhraseIntroRecommendedButtonCopy": {
    "message": "保护我的钱包（推荐）"
  },
  "seedPhraseIntroSidebarBulletFour": {
    "message": "写下并存储在多个秘密位置。"
  },
  "seedPhraseIntroSidebarBulletOne": {
    "message": "保存到密码管理器"
  },
  "seedPhraseIntroSidebarBulletThree": {
    "message": "存放在保险箱内。"
  },
  "seedPhraseIntroSidebarCopyOne": {
    "message": "您的账户助记词是由12个单词组成的短语，它是您的钱包和资金的“主密钥”"
  },
  "seedPhraseIntroSidebarCopyThree": {
    "message": "如果有人要求您的恢复短语，他们可能会试图欺骗您并偷窃您的钱包资金"
  },
  "seedPhraseIntroSidebarCopyTwo": {
    "message": "切勿分享您的账户助记词，包括也不能与 MetaMask 分享！"
  },
  "seedPhraseIntroSidebarTitleOne": {
    "message": "什么是账户助记词？"
  },
  "seedPhraseIntroSidebarTitleThree": {
    "message": "我是否应该分享我的账户助记词？"
  },
  "seedPhraseIntroSidebarTitleTwo": {
    "message": "如何保存我的账户助记词？"
  },
  "seedPhraseIntroTitle": {
    "message": "保护您的钱包安全"
  },
  "seedPhraseIntroTitleCopy": {
    "message": "在开始之前，观看这个简短的视频来了解您的账户助记词以及如何保护您的钱包安全。"
  },
  "seedPhraseReq": {
    "message": "助记词包含 12、15、18、21 或 24 个字词"
  },
  "seedPhraseWriteDownDetails": {
    "message": "请写下这个由12个单词组成的账户助记词，然后将其保存到您信任并且只有您可以访问的地方。"
  },
  "seedPhraseWriteDownHeader": {
    "message": "写下您的助记词"
  },
  "select": {
    "message": "选择"
  },
  "selectAccounts": {
    "message": "选择要在此网站上使用的账户"
  },
  "selectAccountsForSnap": {
    "message": "选择使用此 Snap 的账户"
  },
  "selectAll": {
    "message": "全部选择"
  },
  "selectAllAccounts": {
    "message": "选择所有账户"
  },
  "selectAnAccount": {
    "message": "选择一个账户"
  },
  "selectAnAccountAlreadyConnected": {
    "message": "此账户已连接到 MetaMask"
  },
  "selectAnAccountHelp": {
    "message": "选择要在 MetaMask Institutional 使用的托管账户。"
  },
  "selectHdPath": {
    "message": "选择 HD 路径"
  },
  "selectJWT": {
    "message": "选择代币"
  },
  "selectNFTPrivacyPreference": {
    "message": "在设置中打开 NFT 检测"
  },
  "selectPathHelp": {
    "message": "如果您没有看到您期望的账户，请尝试切换 HD 路径。"
  },
  "selectProvider": {
    "message": "选择提供程序："
  },
  "selectType": {
    "message": "选择类型"
  },
  "selectingAllWillAllow": {
    "message": "选择全部将允许本网站查看您当前的所有账户。确保您信任这个网站。"
  },
  "send": {
    "message": "发送"
  },
  "sendBugReport": {
    "message": "向我们发送错误报告。"
  },
  "sendSpecifiedTokens": {
    "message": "发送 $1",
    "description": "Symbol of the specified token"
  },
  "sendTo": {
    "message": "发送到"
  },
  "sendTokens": {
    "message": "发送代币"
  },
  "sendingDisabled": {
    "message": "尚不支持发送ERC-1155 NFT资产。"
  },
  "sendingNativeAsset": {
    "message": "正在发送 $1",
    "description": "$1 represents the native currency symbol for the current network (e.g. ETH or BNB)"
  },
  "sendingToTokenContractWarning": {
    "message": "警告：您将要发送到代币合约，这可能会导致资金损失。$1",
    "description": "$1 is a clickable link with text defined by the 'learnMoreUpperCase' key. The link will open to a support article regarding the known contract address warning"
  },
  "sepolia": {
    "message": "Sepolia测试网络"
  },
  "setAdvancedPrivacySettingsDetails": {
    "message": "MetaMask 使用这些可信的第三方服务来提高产品可用性和安全性。"
  },
  "setApprovalForAll": {
    "message": "设置批准所有"
  },
  "setApprovalForAllTitle": {
    "message": "批准$1，且无消费限制",
    "description": "The token symbol that is being approved"
  },
  "settingAddSnapAccount": {
    "message": "添加snap账户"
  },
  "settings": {
    "message": "设置"
  },
  "settingsSearchMatchingNotFound": {
    "message": "没有找到匹配的结果."
  },
  "show": {
    "message": "显示"
  },
  "showFiatConversionInTestnets": {
    "message": "在测试网络上显示转换"
  },
  "showFiatConversionInTestnetsDescription": {
    "message": "选择此项以在测试网络上显示法定货币转换"
  },
  "showHexData": {
    "message": "显示十六进制数据"
  },
  "showHexDataDescription": {
    "message": "选择此项以在发送屏幕上显示十六进制数据字段"
  },
  "showIncomingTransactions": {
    "message": "显示传入的交易"
  },
  "showIncomingTransactionsDescription": {
    "message": "选择此项以使用 Etherscan 在交易列表中显示传入的交易",
    "description": "$1 is the link to etherscan url and $2 is the link to the privacy policy of consensys APIs"
  },
  "showIncomingTransactionsInformation": {
    "message": "这依赖于每个可以访问您的以太坊地址和IP地址的网络。"
  },
  "showMore": {
    "message": "展开"
  },
  "showNft": {
    "message": "显示 NFT"
  },
  "showPermissions": {
    "message": "显示权限"
  },
<<<<<<< HEAD
=======
  "showPrivateKey": {
    "message": "显示私钥"
  },
  "showPrivateKeys": {
    "message": "显示私钥"
  },
>>>>>>> 787fc13f
  "showTestnetNetworks": {
    "message": "显示测试网络"
  },
  "showTestnetNetworksDescription": {
    "message": "选择此项以在网络列表中显示测试网络"
  },
  "sigRequest": {
    "message": "签名请求"
  },
  "sign": {
    "message": "签名"
  },
  "signatureRequest": {
    "message": "签名请求"
  },
  "signatureRequestGuidance": {
    "message": "只有在您完全理解内容并信任请求网站的情况下，才能签署此消息。"
  },
  "signatureRequestWarning": {
    "message": "签署此消息可能会很危险。您可能会将您的账户和资产的全部控制权交给此消息另一端的一方。这意味着他们可以随时耗尽您的账户。请谨慎行事。$1。"
  },
  "signed": {
    "message": "已签名"
  },
  "signin": {
    "message": "登录"
  },
  "simulationErrorMessageV2": {
    "message": "我们无法估算燃料。合约中可能存在错误，这笔交易可能会失败。"
  },
  "skip": {
    "message": "跳过"
  },
  "skipAccountSecurity": {
    "message": "跳过账户安全？"
  },
  "skipAccountSecurityDetails": {
    "message": "我明白，在我备份我的账户助记词之前，我可能会丢失我的账户及其所有资产。"
  },
  "smartContracts": {
    "message": "智能合约"
  },
  "smartSwap": {
    "message": "智能兑换"
  },
  "smartSwapsAreHere": {
    "message": "智能兑换已推出！"
  },
  "smartSwapsDescription": {
    "message": "MetaMask Swaps 变得更加智能！启用智能兑换使得 MetaMask 在编程方面让您的兑换体验更加优化，有助于："
  },
  "smartSwapsErrorNotEnoughFunds": {
    "message": "没有足够的资金进行智能兑换。"
  },
  "smartSwapsErrorUnavailable": {
    "message": "智能兑换暂时不可用。"
  },
  "smartSwapsSubDescription": {
    "message": "* 智能兑换将多次尝试以私密方式提交您的交易。如果所有尝试都失败，交易将会公开广播，以确保您的兑换成功进行。"
  },
  "snapConfigure": {
    "message": "配置"
  },
  "snapConnectionWarning": {
    "message": "$1想连接$2。只有在您信任此网站的情况下才能继续。",
    "description": "$2 is the snap and $1 is the dapp requesting connection to the snap."
  },
  "snapContent": {
    "message": "此内容来自$1",
    "description": "This is shown when a snap shows transaction insight information in the confirmation UI. $1 is a link to the snap's settings page with the link text being the name of the snap."
  },
  "snapCreateAccountSubtitle": {
    "message": "选择如何使用MetaMask Snap来保护您的新账户。"
  },
  "snapCreateAccountTitle": {
    "message": "创建 $1 账户",
    "description": "Title of the Create Snap Account Page, $1 is the text using a different color"
  },
  "snapCreateAccountTitle2": {
    "message": "snap",
    "description": "$1 of the snapCreateAccountTitle"
  },
  "snapCreatedByMetaMask": {
    "message": "由MetaMask创建"
  },
  "snapDetailAudits": {
    "message": "审核"
  },
  "snapDetailDeveloper": {
    "message": "开发人员"
  },
  "snapDetailLastUpdated": {
    "message": "已更新"
  },
  "snapDetailManageSnap": {
    "message": "管理snap"
  },
  "snapDetailTags": {
    "message": "标签"
  },
  "snapDetailVersion": {
    "message": "版本"
  },
  "snapDetailWebsite": {
    "message": "网站"
  },
  "snapDetailsCreateASnapAccount": {
    "message": "创建Snap账户"
  },
  "snapDetailsInstalled": {
    "message": "已安装"
  },
  "snapError": {
    "message": "Snap错误：'$1'。错误代码：'$2'",
    "description": "This is shown when a snap encounters an error. $1 is the error message from the snap, and $2 is the error code."
  },
  "snapInstall": {
    "message": "安装Snap"
  },
  "snapInstallRequest": {
    "message": "安装$1，将向其授予以下权限。只有在您信任$1的情况下才能继续。",
    "description": "$1 is the snap name."
  },
  "snapInstallSuccess": {
    "message": "安装完成"
  },
  "snapInstallWarningCheck": {
    "message": "请勾选选项框以确认您理解。",
    "description": "Warning message used in popup displayed on snap install. $1 is the snap name."
  },
  "snapInstallWarningCheckPlural": {
    "message": "请勾选所有方框以确认您理解。",
    "description": "Warning message used in popup displayed on snap install when having multiple permissions. $1 is the snap name."
  },
  "snapInstallWarningHeading": {
    "message": "请谨慎行事"
  },
  "snapInstallWarningKeyAccess": {
    "message": "您正在向snap \"$1\"授予$2的密钥访问权限。此操作不可撤销，并会向\"$1\"授予对您的$2账户和资产的控制权。在继续之前，请确保您信任\"$1\"。",
    "description": "The first parameter is the name of the snap and the second one is the protocol"
  },
  "snapInstallWarningPublicKeyAccess": {
    "message": "授予 $2 对 $1 的公钥访问权限",
    "description": "The first parameter is the name of the snap and the second one is the protocol"
  },
  "snapInstallationErrorDescription": {
    "message": "无法安装$1。",
    "description": "Error description used when snap installation fails. $1 is the snap name."
  },
  "snapInstallationErrorTitle": {
    "message": "安装失败",
    "description": "Error title used when snap installation fails."
  },
  "snapIsAudited": {
    "message": "已审核"
  },
  "snapResultError": {
    "message": "错误"
  },
  "snapResultSuccess": {
    "message": "成功"
  },
  "snapResultSuccessDescription": {
    "message": "$1已可以使用"
  },
  "snapUpdate": {
    "message": "更新Snap"
  },
  "snapUpdateAvailable": {
    "message": "有更新"
  },
  "snapUpdateErrorDescription": {
    "message": "无法更新$1。",
    "description": "Error description used when snap update fails. $1 is the snap name."
  },
  "snapUpdateErrorTitle": {
    "message": "更新失败",
    "description": "Error title used when snap update fails."
  },
  "snapUpdateRequest": {
    "message": "$1希望将$2更新为$3，更新后将获得下列权限。只有在您信任$2的情况下才可继续。",
    "description": "$1 is the dApp origin requesting the snap, $2 is the snap name and $3 is the snap version."
  },
  "snapUpdateSuccess": {
    "message": "更新完成"
  },
  "snaps": {
    "message": "Snap"
  },
  "snapsInsightLoading": {
    "message": "正在加载交易洞察……"
  },
  "snapsInvalidUIError": {
    "message": "Snap指定的用户界面无效。"
  },
  "snapsNoInsight": {
    "message": "Snap没有返回任何洞察"
  },
  "snapsPrivacyWarningFirstMessage": {
    "message": "您确认您即将安装的snap是Consensys $1中定义的第三方服务。您对第三方服务的使用，受第三方服务提供商规定的单独条款和条件约束。您访问、依赖或使用第三方服务的风险，由您自己承担。对于您因使用第三方服务而造成的任何损失，Consensys概不承担任何责任。",
    "description": "First part of a message in popup modal displayed when installing a snap for the first time. $1 is terms of use link."
  },
  "snapsPrivacyWarningSecondMessage": {
    "message": "您与第三方服务分享的任何信息，将由这些第三方服务根据其隐私政策直接收集。请参阅其隐私政策以了解更多信息。",
    "description": "Second part of a message in popup modal displayed when installing a snap for the first time."
  },
  "snapsPrivacyWarningThirdMessage": {
    "message": "Consensys无法访问您与这些第三方分享的信息。",
    "description": "Third part of a message in popup modal displayed when installing a snap for the first time."
  },
  "snapsSettingsDescription": {
    "message": "管理您的Snap"
  },
  "snapsTermsOfUse": {
    "message": "使用条款"
  },
  "snapsToggle": {
    "message": "Snap仅在启用后才会运行"
  },
  "snapsUIError": {
    "message": "联系 $1 的创建者以获得进一步支持。",
    "description": "This is shown when the insight snap throws an error. $1 is the snap name"
  },
  "someNetworksMayPoseSecurity": {
    "message": "某些网络可能会带来安全和/或隐私风险。在添加和使用网络之前，请先了解风险。"
  },
  "somethingIsWrong": {
    "message": "出错了。尝试重新加载页面。"
  },
  "somethingWentWrong": {
    "message": "哎呀！出了点问题。"
  },
  "speedUp": {
    "message": "加速"
  },
  "speedUpCancellation": {
    "message": "加速该取消操作"
  },
  "speedUpExplanation": {
    "message": "我们根据当前网络条件更新了燃料费用，将其提高了至少10%（网络要求）。"
  },
  "speedUpPopoverTitle": {
    "message": "加快交易速度"
  },
  "speedUpTooltipText": {
    "message": "新燃料费"
  },
  "speedUpTransaction": {
    "message": "加速该交易"
  },
  "spendLimitInsufficient": {
    "message": "消费限额不足"
  },
  "spendLimitInvalid": {
    "message": "消费限额无效；必须是正数"
  },
  "spendLimitPermission": {
    "message": "支付限额权限"
  },
  "spendLimitRequestedBy": {
    "message": "$1 请求的消费限额",
    "description": "Origin of the site requesting the spend limit"
  },
  "spendLimitTooLarge": {
    "message": "消费限额过大"
  },
  "spendingCap": {
    "message": "支出上限"
  },
  "spendingCapError": {
    "message": "错误：仅输入数字"
  },
  "spendingCapErrorDescription": {
    "message": "仅输入一个您觉得比较恰当的现在或将来存取 $1 的数字。您稍后可以随时增加代币限额。",
    "description": "$1 is origin of the site requesting the token limit"
  },
  "spendingCapRequest": {
    "message": "$1的支出上限请求"
  },
  "srpInputNumberOfWords": {
    "message": "我有一个包含$1个单词的助记词",
    "description": "This is the text for each option in the dropdown where a user selects how many words their secret recovery phrase has during import. The $1 is the number of words (either 12, 15, 18, 21, or 24)."
  },
  "srpPasteFailedTooManyWords": {
    "message": "粘贴失败，因为它包含超过24个单词。一个助记词最多可包含24个单词。",
    "description": "Description of SRP paste error when the pasted content has too many words"
  },
  "srpPasteTip": {
    "message": "您可以将整个助记词粘贴到任何字段中",
    "description": "Our secret recovery phrase input is split into one field per word. This message explains to users that they can paste their entire secrete recovery phrase into any field, and we will handle it correctly."
  },
  "srpSecurityQuizGetStarted": {
    "message": "开始"
  },
  "srpSecurityQuizImgAlt": {
    "message": "一只眼睛，中央有一个钥匙孔，还有三个浮动密码字段"
  },
  "srpSecurityQuizIntroduction": {
    "message": "要查看助记词，您需要答对两个问题"
  },
  "srpSecurityQuizQuestionOneQuestion": {
    "message": "如果您丢失了助记词，MetaMask..."
  },
  "srpSecurityQuizQuestionOneRightAnswer": {
    "message": "无法帮助您"
  },
  "srpSecurityQuizQuestionOneRightAnswerDescription": {
    "message": "将它写下来、刻在金属上，或保存在多个秘密位置，这样您就不会丢失。如果丢失了，它就会永远消失。"
  },
  "srpSecurityQuizQuestionOneRightAnswerTitle": {
    "message": "答对了！没有人能够帮您找回您的助记词"
  },
  "srpSecurityQuizQuestionOneWrongAnswer": {
    "message": "可以为您找回来"
  },
  "srpSecurityQuizQuestionOneWrongAnswerDescription": {
    "message": "一旦遗失助记词，它将永远消失。无论他人如何保证，无人能够帮您找回。"
  },
  "srpSecurityQuizQuestionOneWrongAnswerTitle": {
    "message": "答错了！没有人能够帮您找回您的助记词"
  },
  "srpSecurityQuizQuestionTwoQuestion": {
    "message": "如果有人（即使是技术支持人员）查问您的助记词..."
  },
  "srpSecurityQuizQuestionTwoRightAnswer": {
    "message": "就是在对您进行诈骗"
  },
  "srpSecurityQuizQuestionTwoRightAnswerDescription": {
    "message": "任何声称需要您的助记词的人都在对您进行欺诈。如果您与他们分享助记词，他们就会偷窃您的资产。"
  },
  "srpSecurityQuizQuestionTwoRightAnswerTitle": {
    "message": "答对了！分享您的助记词绝对不是个好主意"
  },
  "srpSecurityQuizQuestionTwoWrongAnswer": {
    "message": "您应该交给他们"
  },
  "srpSecurityQuizQuestionTwoWrongAnswerDescription": {
    "message": "任何声称需要您的助记词的人都在对您进行欺诈。如果您与他们分享助记词，他们就会偷窃您的资产。"
  },
  "srpSecurityQuizQuestionTwoWrongAnswerTitle": {
    "message": "不！永远不要与任何人分享您的助记词"
  },
  "srpSecurityQuizTitle": {
    "message": "安全问答"
  },
  "srpToggleShow": {
    "message": "显示/隐藏助记词中的这个单词",
    "description": "Describes a toggle that is used to show or hide a single word of the secret recovery phrase"
  },
  "srpWordHidden": {
    "message": "这个单词已隐藏",
    "description": "Explains that a word in the secret recovery phrase is hidden"
  },
  "srpWordShown": {
    "message": "这个单词处于显示状态",
    "description": "Explains that a word in the secret recovery phrase is being shown"
  },
  "stable": {
    "message": "稳定"
  },
  "stableLowercase": {
    "message": "稳定"
  },
  "stake": {
    "message": "质押"
  },
  "stateLogError": {
    "message": "检索状态日志时出错。"
  },
  "stateLogFileName": {
    "message": "MetaMask 状态日志"
  },
  "stateLogs": {
    "message": "状态日志"
  },
  "stateLogsDescription": {
    "message": "状态日志包含您的公共账户地址和已发送的交易。"
  },
  "status": {
    "message": "状态"
  },
  "statusNotConnected": {
    "message": "未连接"
  },
  "statusNotConnectedAccount": {
    "message": "未连接任何账户"
  },
  "step1LatticeWallet": {
    "message": "关联您的 Lattice1"
  },
  "step1LatticeWalletMsg": {
    "message": "当您的 Lattice1 设备设置好并在线时，您可以将 MetaMask 与其相关联。解锁您的设备并准备好您的设备 ID。",
    "description": "$1 represents the `hardwareWalletSupportLinkConversion` localization key"
  },
  "step1LedgerWallet": {
    "message": "下载 Ledger 应用程序"
  },
  "step1LedgerWalletMsg": {
    "message": "下载、设置并输入您的密码以解锁 $1。",
    "description": "$1 represents the `ledgerLiveApp` localization value"
  },
  "step1TrezorWallet": {
    "message": "关联您的 Trezor"
  },
  "step1TrezorWalletMsg": {
    "message": "将您的 Trezor 直接插入电脑并解锁。确保使用正确的密码短语。",
    "description": "$1 represents the `hardwareWalletSupportLinkConversion` localization key"
  },
  "step2LedgerWallet": {
    "message": "关联您的 Ledger"
  },
  "step2LedgerWalletMsg": {
    "message": "将您的 Ledger 直接插入电脑，然后解锁并打开 Ethereum 应用程序。",
    "description": "$1 represents the `hardwareWalletSupportLinkConversion` localization key"
  },
  "stillGettingMessage": {
    "message": "仍然收到此消息？"
  },
  "strong": {
    "message": "强"
  },
  "stxBenefit1": {
    "message": "将交易成本减至最低"
  },
  "stxBenefit2": {
    "message": "减少交易失败"
  },
  "stxBenefit3": {
    "message": "消除卡住的交易"
  },
  "stxBenefit4": {
    "message": "防止抢先交易"
  },
  "stxCancelled": {
    "message": "交换就会失败"
  },
  "stxCancelledDescription": {
    "message": "您的交易可能失败并被取消，以保护您免于支付不必要的燃料费。"
  },
  "stxCancelledSubDescription": {
    "message": "再次尝试进行交换。下次我们会在这里保护您免受类似风险。 "
  },
  "stxFailure": {
    "message": "交换失败"
  },
  "stxFailureDescription": {
    "message": "突然的市场变化可能导致失败。如果问题仍然存在，请联系$1。",
    "description": "This message is shown to a user if their swap fails. The $1 will be replaced by support.metamask.io"
  },
  "stxPendingPrivatelySubmittingSwap": {
    "message": "正在秘密提交您的Swap..."
  },
  "stxPendingPubliclySubmittingSwap": {
    "message": "正在公开提交您的Swap..."
  },
  "stxSuccess": {
    "message": "交换完成！"
  },
  "stxSuccessDescription": {
    "message": "您的$1现在可用。",
    "description": "$1 is a token symbol, e.g. ETH"
  },
  "stxSwapCompleteIn": {
    "message": "Swap距离完成尚有<",
    "description": "'<' means 'less than', e.g. Swap will complete in < 2:59"
  },
  "stxTooltip": {
    "message": "在提交前模拟交易，以降低交易成本并减少失败。"
  },
  "stxTryingToCancel": {
    "message": "正在尝试取消您的交易......"
  },
  "stxUnknown": {
    "message": "状态未知"
  },
  "stxUnknownDescription": {
    "message": "有一笔交易已经成功，但我们不确定是哪一笔。这可能是由于在处理此交换时提交了另一笔交易。"
  },
  "stxUserCancelled": {
    "message": "交换已取消"
  },
  "stxUserCancelledDescription": {
    "message": "您的交易已被取消，您并未支付任何不必要的燃料费。"
  },
  "stxYouCanOptOut": {
    "message": "您可以随时选择退出高级设置。"
  },
  "submit": {
    "message": "提交"
  },
  "submitted": {
    "message": "已提交"
  },
  "support": {
    "message": "获取帮助"
  },
  "supportCenter": {
    "message": "访问我们的支持中心"
  },
  "swap": {
    "message": "交换"
  },
  "swapAggregator": {
    "message": "聚合器"
  },
  "swapAllowSwappingOf": {
    "message": "允许交换 $1",
    "description": "Shows a user that they need to allow a token for swapping on their hardware wallet"
  },
  "swapAmountReceived": {
    "message": "保证金额"
  },
  "swapAmountReceivedInfo": {
    "message": "这是您将收到的最低金额。根据滑点值，您可能会收到更多。"
  },
  "swapAnyway": {
    "message": "仍然兑换"
  },
  "swapApproval": {
    "message": "批准 $1 进行交换",
    "description": "Used in the transaction display list to describe a transaction that is an approve call on a token that is to be swapped.. $1 is the symbol of a token that has been approved."
  },
  "swapApproveNeedMoreTokens": {
    "message": "您还需要 $1 的 $2 来完成这笔交换",
    "description": "Tells the user how many more of a given token they need for a specific swap. $1 is an amount of tokens and $2 is the token symbol."
  },
  "swapAreYouStillThere": {
    "message": "您还在吗？"
  },
  "swapAreYouStillThereDescription": {
    "message": "如果您想继续，我们准备好为您显示最新报价"
  },
  "swapBuildQuotePlaceHolderText": {
    "message": "没有与 $1 匹配的代币",
    "description": "Tells the user that a given search string does not match any tokens in our token lists. $1 can be any string of text"
  },
  "swapConfirmWithHwWallet": {
    "message": "使用您的硬件钱包确认"
  },
  "swapContinueSwapping": {
    "message": "继续兑换"
  },
  "swapContractDataDisabledErrorDescription": {
    "message": "在您的 Ledger 的 Etherum 应用程序中，转到“设置”并允许合约数据。然后再次尝试交换。"
  },
  "swapContractDataDisabledErrorTitle": {
    "message": "您的 Ledger 上未启用合约数据"
  },
  "swapCustom": {
    "message": "自定义"
  },
  "swapDecentralizedExchange": {
    "message": "去中心化交易所"
  },
  "swapDirectContract": {
    "message": "直接合约"
  },
  "swapEditLimit": {
    "message": "编辑限制"
  },
  "swapEditTransactionSettings": {
    "message": "编辑交易设置"
  },
  "swapEnableDescription": {
    "message": "这是必须的，并且允许 MetaMask 兑换您的 $1。",
    "description": "Gives the user info about the required approval transaction for swaps. $1 will be the symbol of a token being approved for swaps."
  },
  "swapEnableTokenForSwapping": {
    "message": "这将 $1 进行交换",
    "description": "$1 is for the 'enableToken' key, e.g. 'enable ETH'"
  },
  "swapEnterAmount": {
    "message": "输入金额"
  },
  "swapEstimatedNetworkFees": {
    "message": "预估网络费用"
  },
  "swapEstimatedNetworkFeesInfo": {
    "message": "这是预估的网络费用，将用于完成您的交换。实际金额可能会根据网络条件而变化。"
  },
  "swapFailedErrorDescriptionWithSupportLink": {
    "message": "交易有时会失败，我们随时为您提供帮助。如果此问题仍然存在，您可以在 $1 联系我们的客服，以获得进一步的帮助。",
    "description": "This message is shown to a user if their swap fails. The $1 will be replaced by support.metamask.io"
  },
  "swapFailedErrorTitle": {
    "message": "交换失败"
  },
  "swapFetchingQuote": {
    "message": "正在获取报价"
  },
  "swapFetchingQuoteNofN": {
    "message": "获取$2的$1报价",
    "description": "A count of possible quotes shown to the user while they are waiting for quotes to be fetched. $1 is the number of quotes already loaded, and $2 is the total number of resources that we check for quotes. Keep in mind that not all resources will have a quote for a particular swap."
  },
  "swapFetchingQuotes": {
    "message": "取得报价中"
  },
  "swapFetchingQuotesErrorDescription": {
    "message": "呃……出错了。再试一次，如果错误仍存在，请联系客服。"
  },
  "swapFetchingQuotesErrorTitle": {
    "message": "获取报价出错"
  },
  "swapFetchingTokens": {
    "message": "获取代币中……"
  },
  "swapFromTo": {
    "message": "$1 到 $2 的交换",
    "description": "Tells a user that they need to confirm on their hardware wallet a swap of 2 tokens. $1 is a source token and $2 is a destination token"
  },
  "swapGasFeesDetails": {
    "message": "燃料费用是估算的，并将根据网络流量和交易复杂性而波动。"
  },
  "swapGasFeesLearnMore": {
    "message": "了解更多关于燃料费的信息"
  },
  "swapGasFeesSplit": {
    "message": "上一个屏幕上的燃料费用在这两笔交易之间分摊。"
  },
  "swapGasFeesSummary": {
    "message": "燃料费用支付给在 $1 网络上处理交易的加密矿工。MetaMask 不会从燃料费用中获利。",
    "description": "$1 is the selected network, e.g. Ethereum or BSC"
  },
  "swapHighSlippageWarning": {
    "message": "滑点金额非常高。"
  },
  "swapIncludesMMFee": {
    "message": "包括 $1% 的 MetaMask 费用。",
    "description": "Provides information about the fee that metamask takes for swaps. $1 is a decimal number."
  },
  "swapIncludesMetaMaskFeeViewAllQuotes": {
    "message": "包含$1%的MetaMask费用 – $2",
    "description": "Provides information about the fee that metamask takes for swaps. $1 is a decimal number and $2 is a link to view all quotes."
  },
  "swapLearnMore": {
    "message": "了解有关 Swaps 的更多信息"
  },
  "swapLowSlippageError": {
    "message": "交易可能会失败，最大滑点过低。"
  },
  "swapMaxSlippage": {
    "message": "最大滑点"
  },
  "swapMetaMaskFee": {
    "message": "MetaMask 费用"
  },
  "swapMetaMaskFeeDescription": {
    "message": "该报价中会自动计入一笔 $1% 的费用。您支付该费用以换取使用 MetaMask 流动性提供商信息聚合软件的许可证。",
    "description": "Provides information about the fee that metamask takes for swaps. $1 is a decimal number."
  },
  "swapNQuotesWithDot": {
    "message": "$1 报价。",
    "description": "$1 is the number of quotes that the user can select from when opening the list of quotes on the 'view quote' screen"
  },
  "swapNewQuoteIn": {
    "message": "$1 后更新报价",
    "description": "Tells the user the amount of time until the currently displayed quotes are update. $1 is a time that is counting down from 1:00 to 0:00"
  },
  "swapNoTokensAvailable": {
    "message": "没有与 $1 匹配的代币",
    "description": "Tells the user that a given search string does not match any tokens in our token lists. $1 can be any string of text"
  },
  "swapOnceTransactionHasProcess": {
    "message": "处理完此交易后，您的 $1 将被添加到您的账户中。",
    "description": "This message communicates the token that is being transferred. It is shown on the awaiting swap screen. The $1 will be a token symbol."
  },
  "swapPriceDifference": {
    "message": "您将用 $1 $2 (~$3) 交换 $4 $5 (~$6)。",
    "description": "This message represents the price slippage for the swap.  $1 and $4 are a number (ex: 2.89), $2 and $5 are symbols (ex: ETH), and $3 and $6 are fiat currency amounts."
  },
  "swapPriceDifferenceTitle": {
    "message": "~$1% 的价差",
    "description": "$1 is a number (ex: 1.23) that represents the price difference."
  },
  "swapPriceImpactTooltip": {
    "message": "价格影响是当前市场价格与交易执行期间收到的金额之间的差异。价格影响是您的交易规模相对于流动资金池规模的一个函数。"
  },
  "swapPriceUnavailableDescription": {
    "message": "由于缺乏市场价格数据，无法确定价格影响。在交换之前，请确认您对即将收到的代币数量感到满意。"
  },
  "swapPriceUnavailableTitle": {
    "message": "在继续之前，请检查您的费率"
  },
  "swapProcessing": {
    "message": "处理中"
  },
  "swapQuoteDetails": {
    "message": "报价详情"
  },
  "swapQuoteNofM": {
    "message": "$1/$2",
    "description": "A count of possible quotes shown to the user while they are waiting for quotes to be fetched. $1 is the number of quotes already loaded, and $2 is the total number of resources that we check for quotes. Keep in mind that not all resources will have a quote for a particular swap."
  },
  "swapQuoteSource": {
    "message": "报价来源"
  },
  "swapQuotesExpiredErrorDescription": {
    "message": "请请求新的报价，以获得最新的价格。"
  },
  "swapQuotesExpiredErrorTitle": {
    "message": "报价超时"
  },
  "swapQuotesNotAvailableDescription": {
    "message": "缩小您的交易规模或者使用不同的代币。"
  },
  "swapQuotesNotAvailableErrorDescription": {
    "message": "尝试调整金额或滑点设置，然后重试。"
  },
  "swapQuotesNotAvailableErrorTitle": {
    "message": "无可用报价"
  },
  "swapRate": {
    "message": "费率"
  },
  "swapReceiving": {
    "message": "正在接收"
  },
  "swapReceivingInfoTooltip": {
    "message": "这是一个预估额。确切的金额取决于滑点。"
  },
  "swapRequestForQuotation": {
    "message": "请求报价"
  },
  "swapReviewSwap": {
    "message": "审查交换"
  },
  "swapSearchNameOrAddress": {
    "message": "搜索名称或粘贴地址"
  },
  "swapSelect": {
    "message": "选择"
  },
  "swapSelectAQuote": {
    "message": "选择一个报价"
  },
  "swapSelectAToken": {
    "message": "选择代币"
  },
  "swapSelectQuotePopoverDescription": {
    "message": "以下是从多个流动性来源收集到的所有报价。"
  },
  "swapSelectToken": {
    "message": "选择代币"
  },
  "swapShowLatestQuotes": {
    "message": "显示最新报价"
  },
  "swapSlippageNegative": {
    "message": "滑点必须大于或等于0"
  },
  "swapSlippageNegativeDescription": {
    "message": "滑点必须大于或等于 0"
  },
  "swapSlippageNegativeTitle": {
    "message": "提高滑点以继续"
  },
  "swapSlippageOverLimitDescription": {
    "message": "滑点容差必须小于等于 15%。任何更高的比例将导致不良费率。"
  },
  "swapSlippageOverLimitTitle": {
    "message": "降低滑点以继续"
  },
  "swapSlippagePercent": {
    "message": "$1%",
    "description": "$1 is the amount of % for slippage"
  },
  "swapSlippageTooLowDescription": {
    "message": "最大滑点太低，可能导致交易失败。"
  },
  "swapSlippageTooLowTitle": {
    "message": "提高滑点以避免交易失败"
  },
  "swapSlippageTooltip": {
    "message": "如果价格于下单到订单确认期间发生变化，这被称为“滑点”。如果滑点超过“最大滑点”设置，您的兑换将会自动取消。"
  },
  "swapSlippageVeryHighDescription": {
    "message": "输入的滑点被认为非常高，可能导致不良费率"
  },
  "swapSlippageVeryHighTitle": {
    "message": "非常高的滑点"
  },
  "swapSlippageZeroDescription": {
    "message": "零滑点报价供应商较少，这将导致报价竞争力下降。"
  },
  "swapSlippageZeroTitle": {
    "message": "寻找零滑点供应商"
  },
  "swapSource": {
    "message": "流动性来源"
  },
  "swapSourceInfo": {
    "message": "我们搜索多个流动性来源（交易所、聚合器和专业做市商），以找到最优惠的价格和最低的网络费用。"
  },
  "swapSuggested": {
    "message": "建议的交换"
  },
  "swapSuggestedGasSettingToolTipMessage": {
    "message": "交换是复杂和时间敏感的交易。我们建议使用此燃料费用，以便在成本和成功交换的信心之间保持良好的平衡。"
  },
  "swapSwapFrom": {
    "message": "交换自"
  },
  "swapSwapSwitch": {
    "message": "切换代币顺序"
  },
  "swapSwapTo": {
    "message": "交换为"
  },
  "swapToConfirmWithHwWallet": {
    "message": "使用您的硬件钱包确认"
  },
  "swapTokenAddedManuallyDescription": {
    "message": "在 $1 上验证此代币，并确保这是您想要交易的代币。",
    "description": "$1 points the user to etherscan as a place they can verify information about a token. $1 is replaced with the translation for \"etherscan\""
  },
  "swapTokenAddedManuallyTitle": {
    "message": "已手动添加代币"
  },
  "swapTokenAvailable": {
    "message": "您的 $1 已添加到您的账户。",
    "description": "This message is shown after a swap is successful and communicates the exact amount of tokens the user has received for a swap. The $1 is a decimal number of tokens followed by the token symbol."
  },
  "swapTokenBalanceUnavailable": {
    "message": "我们无法检索您的 $1 余额",
    "description": "This message communicates to the user that their balance of a given token is currently unavailable. $1 will be replaced by a token symbol"
  },
  "swapTokenToToken": {
    "message": "用 $1 交换 $2",
    "description": "Used in the transaction display list to describe a swap. $1 and $2 are the symbols of tokens in involved in a swap."
  },
  "swapTokenVerificationAddedManually": {
    "message": "此代币已手动添加。"
  },
  "swapTokenVerificationMessage": {
    "message": "始终在 $1 上确认代币地址。",
    "description": "Points the user to Etherscan as a place they can verify information about a token. $1 is replaced with the translation for \"Etherscan\" followed by an info icon that shows more info on hover."
  },
  "swapTokenVerificationOnlyOneSource": {
    "message": "仅在1个来源上进行了验证。"
  },
  "swapTokenVerificationSources": {
    "message": "在 $1 个来源上进行了验证。",
    "description": "Indicates the number of token information sources that recognize the symbol + address. $1 is a decimal number."
  },
  "swapTokenVerifiedOn1SourceDescription": {
    "message": "$1 仅在 1 个源上进行了验证。在继续之前，考虑在 $2 上进行验证。",
    "description": "$1 is a token name, $2 points the user to etherscan as a place they can verify information about a token. $1 is replaced with the translation for \"etherscan\""
  },
  "swapTokenVerifiedOn1SourceTitle": {
    "message": "可能伪造的代币"
  },
  "swapTooManyDecimalsError": {
    "message": "$1 允许最多 $2 个小数位",
    "description": "$1 is a token symbol and $2 is the max. number of decimals allowed for the token"
  },
  "swapTransactionComplete": {
    "message": "交易完成"
  },
  "swapTwoTransactions": {
    "message": "2笔交易"
  },
  "swapUnknown": {
    "message": "未知"
  },
  "swapVerifyTokenExplanation": {
    "message": "多个代币可以使用相同的名称和符号。检查 $1 以确认这是您正在寻找的代币。",
    "description": "This appears in a tooltip next to the verifyThisTokenOn message. It gives the user more information about why they should check the token on a block explorer. $1 will be the name or url of the block explorer, which will be the translation of 'etherscan' or a block explorer url specified for a custom network."
  },
  "swapYourTokenBalance": {
    "message": "$1 $2 可用于交换",
    "description": "Tells the user how much of a token they have in their balance. $1 is a decimal number amount of tokens, and $2 is a token symbol"
  },
  "swapZeroSlippage": {
    "message": "0%滑点"
  },
  "swapsAdvancedOptions": {
    "message": "高级选项"
  },
  "swapsExcessiveSlippageWarning": {
    "message": "滑点金额太高，会导致不良率。请将最大滑点降低到低于15%的值。"
  },
  "swapsMaxSlippage": {
    "message": "最大滑点"
  },
  "swapsNotEnoughForTx": {
    "message": "没有足够的 $1 来完成此交易",
    "description": "Tells the user that they don't have enough of a token for a proposed swap. $1 is a token symbol"
  },
  "swapsNotEnoughToken": {
    "message": "$1 不足",
    "description": "Tells the user that they don't have enough of a token for a proposed swap. $1 is a token symbol"
  },
  "swapsViewInActivity": {
    "message": "在活动中查看"
  },
  "switch": {
    "message": "切换"
  },
  "switchEthereumChainConfirmationDescription": {
    "message": "这将切换 MetaMask 中选定的网络到以前添加的网络："
  },
  "switchEthereumChainConfirmationTitle": {
    "message": "允许此网站切换网络？"
  },
  "switchNetwork": {
    "message": "切换网络"
  },
  "switchNetworks": {
    "message": "切换网络"
  },
  "switchToNetwork": {
    "message": "切换至$1",
    "description": "$1 represents the custom network that has previously been added"
  },
  "switchToThisAccount": {
    "message": "切换到该账户"
  },
  "switchedTo": {
    "message": "您已切换到"
  },
  "switcherTitle": {
    "message": "网络切换工具"
  },
  "switcherTourDescription": {
    "message": "点击此图标以切换网络或添加新网络"
  },
  "switchingNetworksCancelsPendingConfirmations": {
    "message": "切换网络将取消所有待处理的确认"
  },
  "symbol": {
    "message": "符号"
  },
  "symbolBetweenZeroTwelve": {
    "message": "符号不得超过11个字符。"
  },
  "tenPercentIncreased": {
    "message": "增加10%"
  },
  "terms": {
    "message": "使用条款"
  },
  "termsOfService": {
    "message": "服务条款"
  },
  "termsOfUse": {
    "message": "使用条款"
  },
  "termsOfUseAgreeText": {
    "message": "我同意适用于我使用MetaMask及其所有功能的使用条款"
  },
  "termsOfUseFooterText": {
    "message": "请滚动以阅读所有章节"
  },
  "termsOfUseTitle": {
    "message": "我们的使用条款已更新"
  },
  "testNetworks": {
    "message": "测试网络"
  },
  "theme": {
    "message": "主题"
  },
  "themeDescription": {
    "message": "选择您喜欢的MetaMask主题。"
  },
  "thingsToKeep": {
    "message": "注意事项:"
  },
  "thirdPartySoftware": {
    "message": "第三方软件通告",
    "description": "Title of a popup modal displayed when installing a snap for the first time."
  },
  "thisCollection": {
    "message": "这个收藏品"
  },
  "thisServiceIsExperimental": {
    "message": "此服务是实验性质的。启用此功能，即表示您同意OpenSea的$1。",
    "description": "$1 is link to open sea terms of use"
  },
  "time": {
    "message": "时间"
  },
  "tips": {
    "message": "小贴士"
  },
  "to": {
    "message": "至"
  },
  "toAddress": {
    "message": "至：$1",
    "description": "$1 is the address to include in the To label. It is typically shortened first using shortenAddress"
  },
  "toggleEthSignBannerDescription": {
    "message": "您面临网络钓鱼攻击的风险。通过关闭 eth_sign 保护自己。"
  },
  "toggleEthSignDescriptionField": {
    "message": "如果启用此设置，您可能会收到不可读的签名请求。通过签署一条您不理解的信息，您可能同意放弃您的资金和 NFT。"
  },
  "toggleEthSignField": {
    "message": "Eth_sign 请求"
  },
  "toggleEthSignModalBannerBoldText": {
    "message": " 您可能遭受了诈骗"
  },
  "toggleEthSignModalBannerText": {
    "message": "如果要求您打开此设置，"
  },
  "toggleEthSignModalCheckBox": {
    "message": "我明白，如果我启用 eth_sign 请求，我可能失去所有资金和 NFT。 "
  },
  "toggleEthSignModalDescription": {
    "message": "允许 eth_sign 请求可能会使您易于受到网络钓鱼攻击。始终检查 URL，并且在签署包含代码的消息时保持谨慎。"
  },
  "toggleEthSignModalFormError": {
    "message": "文本不正确"
  },
  "toggleEthSignModalFormLabel": {
    "message": "输入“我只签署我理解的内容”以继续"
  },
  "toggleEthSignModalFormValidation": {
    "message": "我只签署我理解的内容"
  },
  "toggleEthSignModalTitle": {
    "message": "使用风险自负"
  },
  "toggleEthSignOff": {
    "message": "关闭（推荐）"
  },
  "toggleEthSignOn": {
    "message": "开启（不推荐）"
  },
  "token": {
    "message": "代币"
  },
  "tokenAddress": {
    "message": "代币地址"
  },
  "tokenAlreadyAdded": {
    "message": "代币已添加。"
  },
  "tokenAutoDetection": {
    "message": "代币自动检测"
  },
  "tokenContractAddress": {
    "message": "代币合约地址"
  },
  "tokenDecimalFetchFailed": {
    "message": "需要代币小数。"
  },
  "tokenDecimalTitle": {
    "message": "代币小数:"
  },
  "tokenDetails": {
    "message": "代币详情"
  },
  "tokenFoundTitle": {
    "message": "找到1枚新代币"
  },
  "tokenId": {
    "message": "代币 ID"
  },
  "tokenList": {
    "message": "代币列表："
  },
  "tokenScamSecurityRisk": {
    "message": "代币欺诈和安全风险。"
  },
  "tokenShowUp": {
    "message": "您的代币可能不会自动显示在您的钱包中。"
  },
  "tokenSymbol": {
    "message": "代币符号"
  },
  "tokens": {
    "message": "代币"
  },
  "tokensFoundTitle": {
    "message": "发现$1新代币",
    "description": "$1 is the number of new tokens detected"
  },
  "tooltipApproveButton": {
    "message": "我理解"
  },
  "tooltipSatusConnected": {
    "message": "已连接"
  },
  "tooltipSatusNotConnected": {
    "message": "未连接"
  },
  "total": {
    "message": "共计"
  },
  "transaction": {
    "message": "交易"
  },
  "transactionCancelAttempted": {
    "message": "已在 $2 尝试取消交易 ，燃料费用预计为 $1"
  },
  "transactionCancelSuccess": {
    "message": "交易已在 $2 成功取消。"
  },
  "transactionConfirmed": {
    "message": "交易已在 $2 确认。"
  },
  "transactionCreated": {
    "message": "在 $2 创建了值为 $1 的交易。"
  },
  "transactionData": {
    "message": "交易数据"
  },
  "transactionDecodingAccreditationDecoded": {
    "message": "由 Truffle 解码"
  },
  "transactionDecodingAccreditationVerified": {
    "message": "已在 $1 验证的合约"
  },
  "transactionDecodingUnsupportedNetworkError": {
    "message": "链 ID $1 不可使用交易解码"
  },
  "transactionDetailDappGasMoreInfo": {
    "message": "建议的网站"
  },
  "transactionDetailDappGasTooltip": {
    "message": "编辑以使用 MetaMask 建议的基于最新区块的燃料费用。"
  },
  "transactionDetailGasHeading": {
    "message": "估算的燃料费"
  },
  "transactionDetailGasInfoV2": {
    "message": "估算"
  },
  "transactionDetailGasTooltipConversion": {
    "message": "了解更多关于燃料费的信息"
  },
  "transactionDetailGasTooltipExplanation": {
    "message": "燃料费由网络设定，并根据网络流量和交易的复杂性而波动。"
  },
  "transactionDetailGasTooltipIntro": {
    "message": "燃料费用支付给在 $1 网络上处理交易的加密矿工。MetaMask 不会从燃料费用中获利。"
  },
  "transactionDetailGasTotalSubtitle": {
    "message": "金额 + 燃料费"
  },
  "transactionDetailLayer2GasHeading": {
    "message": "2层燃料费用"
  },
  "transactionDetailMultiLayerTotalSubtitle": {
    "message": "金额 + 费用"
  },
  "transactionDropped": {
    "message": "交易已在 $2 放弃。"
  },
  "transactionError": {
    "message": "交易出错。合约代码中抛出异常。"
  },
  "transactionErrorNoContract": {
    "message": "试图在非合约地址上调用函数。"
  },
  "transactionErrored": {
    "message": "交易出现错误。"
  },
  "transactionFailed": {
    "message": "交易失败"
  },
  "transactionFee": {
    "message": "交易费"
  },
  "transactionHistoryBaseFee": {
    "message": "基本费用（GWEI）"
  },
  "transactionHistoryL1GasLabel": {
    "message": "1层燃料费总计"
  },
  "transactionHistoryL2GasLimitLabel": {
    "message": "2层燃料上限"
  },
  "transactionHistoryL2GasPriceLabel": {
    "message": "2层燃料价格"
  },
  "transactionHistoryMaxFeePerGas": {
    "message": "每单位燃料的最大费用"
  },
  "transactionHistoryPriorityFee": {
    "message": "优先费用（GWEI）"
  },
  "transactionHistoryTotalGasFee": {
    "message": "燃料费总额"
  },
  "transactionNote": {
    "message": "交易单据"
  },
  "transactionResubmitted": {
    "message": "已在 $2 重新提交交易，燃料费预计升至 $1"
  },
  "transactionSecurityCheck": {
    "message": "启用安全警报"
  },
  "transactionSecurityCheckDescription": {
    "message": "我们使用第三方 API 来检测和显示未签名交易和签名请求中涉及的风险，然后您再进行签名。这些服务将访问您的未签名交易和签名请求、您的账户地址以及首选语言。"
  },
  "transactionSettings": {
    "message": "交易设置"
  },
  "transactionSubmitted": {
    "message": "已在 $2 提交交易，燃料费预计为 $1。"
  },
  "transactionUpdated": {
    "message": "交易于 $2 更新。"
  },
  "transactions": {
    "message": "交易"
  },
  "transfer": {
    "message": "转移"
  },
  "transferFrom": {
    "message": "转移自"
  },
  "troubleConnectingToLedgerU2FOnFirefox": {
    "message": "我们在连接您的 Ledger 时遇到问题。$1",
    "description": "$1 is a link to the wallet connection guide;"
  },
  "troubleConnectingToLedgerU2FOnFirefox2": {
    "message": "查看我们的硬件钱包连接指南并重试。",
    "description": "$1 of the ledger wallet connection guide"
  },
  "troubleConnectingToLedgerU2FOnFirefoxLedgerSolution": {
    "message": "如果您使用的是最新版本的 Firefox，您可能会遇到 Firefox 放弃 U2F 支持的相关问题。了解如何修复此问题 $1。",
    "description": "It is a link to the ledger website for the workaround."
  },
  "troubleConnectingToLedgerU2FOnFirefoxLedgerSolution2": {
    "message": "此处",
    "description": "Second part of the error message; It is a link to the ledger website for the workaround."
  },
  "troubleConnectingToWallet": {
    "message": "我们在连接您的 $1 时遇到问题，尝试检查 $2 并重试。",
    "description": "$1 is the wallet device name; $2 is a link to wallet connection guide"
  },
  "troubleStarting": {
    "message": "MetaMask无法启动。可能发生间歇性错误，因此请尝试重新启动扩展程序。"
  },
  "trustSiteApprovePermission": {
    "message": "通过授予权限，您允许以下 $1 访问您的资金"
  },
  "tryAgain": {
    "message": "重试"
  },
  "turnOnTokenDetection": {
    "message": "开启增强型代币检测"
  },
  "tutorial": {
    "message": "教程"
  },
  "twelveHrTitle": {
    "message": "12小时："
  },
  "txInsightsNotSupported": {
    "message": "此合约目前不支持交易见解。"
  },
  "typeYourSRP": {
    "message": "输入助记词"
  },
  "u2f": {
    "message": "U2F",
    "description": "A name on an API for the browser to interact with devices that support the U2F protocol. On some browsers we use it to connect MetaMask to Ledger devices."
  },
  "unapproved": {
    "message": "未批准"
  },
  "units": {
    "message": "单位"
  },
  "unknown": {
    "message": "未知"
  },
  "unknownCameraError": {
    "message": "尝试访问您的相机时出错。请重试……"
  },
  "unknownCameraErrorTitle": {
    "message": "糟糕！出问题了...."
  },
  "unknownCollection": {
    "message": "未命名的收藏"
  },
  "unknownNetwork": {
    "message": "未知的私有网络"
  },
  "unknownQrCode": {
    "message": "错误：我们无法识别该二维码"
  },
  "unlimited": {
    "message": "无限制"
  },
  "unlock": {
    "message": "登录"
  },
  "unlockMessage": {
    "message": "即将进入去中心化网络"
  },
  "unrecognizedChain": {
    "message": "该自定义网络无法识别",
    "description": "$1 is a clickable link with text defined by the 'unrecognizedChanLinkText' key. The link will open to instructions for users to validate custom network details."
  },
  "unrecognizedProtocol": {
    "message": "$1（未识别的协议）",
    "description": "Shown when the protocol is unknown by the extension. $1 is the protocol code."
  },
  "unsendableAsset": {
    "message": "当前不支持发送NFT (ERC-721)代币",
    "description": "This is an error message we show the user if they attempt to send an NFT asset type, for which currently don't support sending"
  },
  "unverifiedContractAddressMessage": {
    "message": "我们无法验证此合约。请确保此地址是可靠的。"
  },
  "upArrow": {
    "message": "向上箭头"
  },
  "update": {
    "message": "更新"
  },
  "updatedWithDate": {
    "message": "已于 $1 更新"
  },
  "urlErrorMsg": {
    "message": "URL 需要相应的 HTTP/HTTPS 前缀。"
  },
  "urlExistsErrorMsg": {
    "message": "此 URL 目前已被 $1 网络使用。"
  },
  "use4ByteResolution": {
    "message": "对智能合约进行解码"
  },
  "use4ByteResolutionDescription": {
    "message": "为了改善用户体验，我们根据与您交互的智能合约消息，自定义活动选项卡。MetaMask 使用名为 4byte.directory 的服务来对数据进行解码，并向您显示更方便阅读的智能合约版本。这有助于减少您批准恶意智能合约操作的机会，但可能导致您的 IP 地址被共享。"
  },
  "useMultiAccountBalanceChecker": {
    "message": "账户余额分批请求"
  },
  "useMultiAccountBalanceCheckerSettingDescription": {
    "message": "通过批处理账户余额请求，可更快获得余额更新。此操作让我们可以全面获取您的账户余额信息，以便您更快地获得更新，从而获得更佳体验。关闭此功能后，第三方将您的账户相互关联的概率会较低。"
  },
  "useNftDetection": {
    "message": "自动检测NFT"
  },
  "useNftDetectionDescription": {
    "message": "我们使用第三方API在您的钱包中检测NFT，这意味着您的IP地址可能会暴露给集中式服务器。在启用此功能时，有几件事需要注意。"
  },
  "useNftDetectionDescriptionLine2": {
    "message": "您的账户地址将对第三方API可见。"
  },
  "useNftDetectionDescriptionLine3": {
    "message": "NFT元数据可能包含欺诈或网络钓鱼网站的链接。"
  },
  "useNftDetectionDescriptionLine4": {
    "message": "任何人都可以将NFT空投到您的账户。这可能包括或会自动显示在钱包中的冒犯性内容。"
  },
  "useNftDetectionDescriptionLine5": {
    "message": "如果您不希望应用程序从这些服务中提取数据，请关闭此功能。"
  },
  "usePhishingDetection": {
    "message": "使用网络钓鱼检测"
  },
  "usePhishingDetectionDescription": {
    "message": "显示针对 Ethereum 用户的网络钓鱼域名警告"
  },
  "useSiteSuggestion": {
    "message": "使用网站建议"
  },
  "useTokenDetectionPrivacyDesc": {
    "message": "要自动显示发送到您账户的代币，需要与第三方服务器通信以获取代币的图像。这些服务器将拥有您的IP地址的访问权限。"
  },
  "usedByClients": {
    "message": "被各种不同的客户使用"
  },
  "userName": {
    "message": "用户名"
  },
  "verifyContractDetails": {
    "message": "验证第三方详情"
  },
  "verifyThisTokenDecimalOn": {
    "message": "代币小数可以在 $1 上找到",
    "description": "Points the user to etherscan as a place they can verify information about a token. $1 is replaced with the translation for \"etherscan\""
  },
  "verifyThisTokenOn": {
    "message": "在 $1 上验证此代币",
    "description": "Points the user to etherscan as a place they can verify information about a token. $1 is replaced with the translation for \"etherscan\""
  },
  "verifyThisUnconfirmedTokenOn": {
    "message": "在 $1 上验证此代币，并确保这是您想要交易的代币。",
    "description": "Points the user to etherscan as a place they can verify information about a token. $1 is replaced with the translation for \"etherscan\""
  },
  "version": {
    "message": "版本"
  },
  "view": {
    "message": "查看"
  },
  "viewAllDetails": {
    "message": "查看所有详情"
  },
  "viewAllQuotes": {
    "message": "查看所有报价"
  },
  "viewContact": {
    "message": "查看联系人"
  },
  "viewDetails": {
    "message": "查看详情"
  },
  "viewFullTransactionDetails": {
    "message": "查看全部交易详情"
  },
  "viewMore": {
    "message": "查看更多"
  },
  "viewOnBlockExplorer": {
    "message": "在区块浏览器上查看"
  },
  "viewOnCustomBlockExplorer": {
    "message": "在 $2 上查看 $1",
    "description": "$1 is the action type. e.g (Account, Transaction, Swap) and $2 is the Custom Block Exporer URL"
  },
  "viewOnEtherscan": {
    "message": "在 Etherscan 上查看 $1",
    "description": "$1 is the action type. e.g (Account, Transaction, Swap)"
  },
  "viewOnExplorer": {
    "message": "在Explorer上查看 "
  },
  "viewOnOpensea": {
    "message": "在 Opensea 上查看"
  },
  "viewPortfolioDashboard": {
    "message": "查看投资组合控制面板"
  },
  "viewinCustodianApp": {
    "message": "在托管应用程序中查看"
  },
  "viewinExplorer": {
    "message": "在 Explorer 中查看 $1",
    "description": "$1 is the action type. e.g (Account, Transaction, Swap)"
  },
  "visitWebSite": {
    "message": "访问我们的网站"
  },
  "walletConnectionGuide": {
    "message": "我们的硬件钱包连接指南"
  },
  "walletCreationSuccessDetail": {
    "message": "您已经成功地保护了您的钱包。请确保您的账户助记词安全和秘密——这是您的责任！"
  },
  "walletCreationSuccessReminder1": {
    "message": "MetaMask 无法恢复您的账户助记词。"
  },
  "walletCreationSuccessReminder2": {
    "message": "MetaMask 绝对不会索要您的账户助记词。"
  },
  "walletCreationSuccessReminder3": {
    "message": "对任何人 $1，否则您的资金有被盗风险",
    "description": "$1 is separated as walletCreationSuccessReminder3BoldSection so that we can bold it"
  },
  "walletCreationSuccessReminder3BoldSection": {
    "message": "切勿分享您的账户助记词",
    "description": "This string is localized separately from walletCreationSuccessReminder3 so that we can bold it"
  },
  "walletCreationSuccessTitle": {
    "message": "钱包创建成功"
  },
  "wantToAddThisNetwork": {
    "message": "想要添加此网络吗？"
  },
  "wantsToAddThisAsset": {
    "message": "$1 想将此资产添加到您的钱包",
    "description": "$1 is the name of the website that wants to add an asset to your wallet"
  },
  "warning": {
    "message": "警告"
  },
  "warningTooltipText": {
    "message": "$1 第三方可能会支出您的全部代币余额，无需进一步通知或同意。请自定义较低的支出上限以保护自己。",
    "description": "$1 is a warning icon with text 'Be careful' in 'warning' colour"
  },
  "weak": {
    "message": "弱"
  },
  "web3ShimUsageNotification": {
    "message": "我们发现当前的网站尝试使用已经删除的 window.web3 API。如果这个网站出现故障，请点击 $1 以获取更多信息。",
    "description": "$1 is a clickable link."
  },
  "webhid": {
    "message": "WebHID",
    "description": "Refers to a interface for connecting external devices to the browser. Used for connecting ledger to the browser. Read more here https://developer.mozilla.org/en-US/docs/Web/API/WebHID_API"
  },
  "websites": {
    "message": "网站",
    "description": "Used in the 'permission_rpc' message."
  },
  "welcomeBack": {
    "message": "欢迎回来！"
  },
  "welcomeExploreDescription": {
    "message": "存储、发送和使用加密货币和资产。"
  },
  "welcomeExploreTitle": {
    "message": "探索去中心化应用"
  },
  "welcomeLoginDescription": {
    "message": "使用您的 MetaMask 登录去中心化应用 - 无需注册。"
  },
  "welcomeLoginTitle": {
    "message": "迎接您的钱包"
  },
  "welcomeToMetaMask": {
    "message": "让我们开始吧"
  },
  "welcomeToMetaMaskIntro": {
    "message": "MetaMask 深受数百万人信任，是一款可以让所有人进入 web3 世界的安全钱包。"
  },
  "whatsNew": {
    "message": "最新动态",
    "description": "This is the title of a popup that gives users notifications about new features and updates to MetaMask."
  },
  "whatsThis": {
    "message": "这是什么？"
  },
  "xOfY": {
    "message": "$1 / $2",
    "description": "$1 and $2 are intended to be two numbers, where $2 is a total, and $1 is a count towards that total"
  },
  "xOfYPending": {
    "message": "$1 / $2 待处理",
    "description": "$1 and $2 are intended to be two numbers, where $2 is a total number of pending confirmations, and $1 is a count towards that total"
  },
  "yes": {
    "message": "是"
  },
  "youHaveAddedAll": {
    "message": "您已经添加了所有热门网络。您可以探索更多网络$1，或者您可以$2",
    "description": "$1 is a link with the text 'here' and $2 is a button with the text 'add more networks manually'"
  },
  "youNeedToAllowCameraAccess": {
    "message": "需要开启相机访问权限，才能使用该功能。"
  },
  "youSign": {
    "message": "您正在签名"
  },
  "yourAccounts": {
    "message": "您的账户"
  },
  "yourFundsMayBeAtRisk": {
    "message": "您的资金可能面临风险"
  },
  "yourNFTmayBeAtRisk": {
    "message": "您的 NFT 可能面临风险"
  },
  "yourPrivateSeedPhrase": {
    "message": "您的个人账户助记词"
  },
  "zeroGasPriceOnSpeedUpError": {
    "message": "加速时零燃料价格"
  }
}<|MERGE_RESOLUTION|>--- conflicted
+++ resolved
@@ -1476,15 +1476,9 @@
   "enterMaxSpendLimit": {
     "message": "输入最大消费限额"
   },
-<<<<<<< HEAD
-=======
   "enterOptionalPassword": {
     "message": "输入可选密码"
   },
-  "enterPassword": {
-    "message": "输入密码"
-  },
->>>>>>> 787fc13f
   "enterPasswordContinue": {
     "message": "输入密码继续"
   },
@@ -1558,18 +1552,12 @@
   "experimental": {
     "message": "试验"
   },
-<<<<<<< HEAD
-=======
   "exploreMetaMaskSnaps": {
     "message": "探索MetaMask Snap"
   },
-  "exportPrivateKey": {
-    "message": "导出私钥"
-  },
   "extendWalletWithSnaps": {
     "message": "扩展钱包体验。"
   },
->>>>>>> 787fc13f
   "externalExtension": {
     "message": "外部扩展程序"
   },
@@ -3872,15 +3860,9 @@
   "showPermissions": {
     "message": "显示权限"
   },
-<<<<<<< HEAD
-=======
   "showPrivateKey": {
     "message": "显示私钥"
   },
-  "showPrivateKeys": {
-    "message": "显示私钥"
-  },
->>>>>>> 787fc13f
   "showTestnetNetworks": {
     "message": "显示测试网络"
   },
