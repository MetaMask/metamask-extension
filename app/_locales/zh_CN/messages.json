{
  "QRHardwareInvalidTransactionTitle": {
    "message": "错误"
  },
  "QRHardwareMismatchedSignId": {
    "message": "不一致的交易数据。请查看交易详情。"
  },
  "QRHardwarePubkeyAccountOutOfRange": {
    "message": "暂无更多账户。若想访问下方未列出的其他账户，请重新连接您的硬件钱包并选择它。"
  },
  "QRHardwareScanInstructions": {
    "message": "将二维码放在摄像头前。屏幕是模糊的，但不影响对二维码的读取。"
  },
  "QRHardwareSignRequestCancel": {
    "message": "拒绝"
  },
  "QRHardwareSignRequestDescription": {
    "message": "使用钱包签名后，点击“获取签名”以接收签名"
  },
  "QRHardwareSignRequestGetSignature": {
    "message": "获取签名"
  },
  "QRHardwareSignRequestSubtitle": {
    "message": "用您的钱包扫描二维码"
  },
  "QRHardwareSignRequestTitle": {
    "message": "请求签名"
  },
  "QRHardwareUnknownQRCodeTitle": {
    "message": "错误"
  },
  "QRHardwareUnknownWalletQRCode": {
    "message": "二维码无效。请扫描硬件钱包的同步二维码。"
  },
  "QRHardwareWalletImporterTitle": {
    "message": "扫描二维码"
  },
  "QRHardwareWalletSteps1Description": {
    "message": "您可以从下面的官方二维码支持合作伙伴列表中选择。"
  },
  "QRHardwareWalletSteps1Title": {
    "message": "关联您的二维码硬件钱包"
  },
  "QRHardwareWalletSteps2Description": {
    "message": "Ngrave (即将上线)"
  },
  "SIWEAddressInvalid": {
    "message": "登录请求中的地址与您用于登录的账户地址不匹配。"
  },
  "SIWEDomainInvalidText": {
    "message": "您尝试登录的网站与请求中的域名不匹配。请谨慎操作。"
  },
  "SIWEDomainInvalidTitle": {
    "message": "虚假网站请求。"
  },
  "SIWEDomainWarningBody": {
    "message": "网站（$1）要求您登录到错误的域名。这可能是网络钓鱼攻击。",
    "description": "$1 represents the website domain"
  },
  "SIWEDomainWarningLabel": {
    "message": "不安全"
  },
  "SIWELabelChainID": {
    "message": "链 ID："
  },
  "SIWELabelExpirationTime": {
    "message": "到期时间："
  },
  "SIWELabelIssuedAt": {
    "message": "发行于："
  },
  "SIWELabelMessage": {
    "message": "消息："
  },
  "SIWELabelNonce": {
    "message": "Nonce："
  },
  "SIWELabelNotBefore": {
    "message": "不早于："
  },
  "SIWELabelRequestID": {
    "message": "请求ID："
  },
  "SIWELabelResources": {
    "message": "资源：$1",
    "description": "$1 represents the number of resources"
  },
  "SIWELabelURI": {
    "message": "URI："
  },
  "SIWELabelVersion": {
    "message": "版本："
  },
  "SIWESiteRequestSubtitle": {
    "message": "此网站正在请求使用以下登录方式："
  },
  "SIWESiteRequestTitle": {
    "message": "登录请求"
  },
  "SIWEWarningSubtitle": {
    "message": "为表明您确认理解，请勾选："
  },
  "SIWEWarningTitle": {
    "message": "您确定吗？"
  },
  "about": {
    "message": "关于"
  },
  "accept": {
    "message": "接受"
  },
  "acceptTermsOfUse": {
    "message": "我已阅读并同意 $1",
    "description": "$1 is the `terms` message"
  },
  "accessAndSpendNoticeNFT": {
    "message": "$1可以访问并使用此资产",
    "description": "$1 is the url of the site requesting ability to spend"
  },
  "accessYourWalletWithSRP": {
    "message": "使用账户私钥助记词访问钱包"
  },
  "accessYourWalletWithSRPDescription": {
    "message": "MetaMask无法恢复您的密码。我们将使用您的私钥助记词来验证您的所有权、恢复您的钱包并设置新密码。首先，请输入创建钱包时获得的私钥助记词。$1",
    "description": "$1 is the words 'Learn More' from key 'learnMore', separated here so that it can be added as a link"
  },
  "accessingYourCamera": {
    "message": "正在访问您的相机……"
  },
  "account": {
    "message": "账户"
  },
  "accountActivity": {
    "message": "账户活动"
  },
  "accountActivityText": {
    "message": "选择您想要接收通知的账户："
  },
  "accountDetails": {
    "message": "账户详情"
  },
  "accountIdenticon": {
    "message": "账户 Identicon"
  },
  "accountIsntConnectedToastText": {
    "message": "$1 未连接到 $2"
  },
  "accountName": {
    "message": "账户名称"
  },
  "accountNameDuplicate": {
    "message": "此账户名称已存在",
    "description": "This is an error message shown when the user enters a new account name that matches an existing account name"
  },
  "accountNameReserved": {
    "message": "此账户名已被保留",
    "description": "This is an error message shown when the user enters a new account name that is reserved for future use"
  },
  "accountOptions": {
    "message": "账户选项"
  },
  "accountSelectionRequired": {
    "message": "您需要选择一个账户！"
  },
  "accounts": {
    "message": "账户"
  },
  "accountsConnected": {
    "message": "账户已连接"
  },
  "active": {
    "message": "活跃"
  },
  "activity": {
    "message": "活动"
  },
  "activityLog": {
    "message": "活动日志"
  },
  "add": {
    "message": "添加"
  },
  "addANetwork": {
    "message": "添加网络"
  },
  "addANetworkManually": {
    "message": "手动添加网络"
  },
  "addANickname": {
    "message": "添加昵称"
  },
  "addAccount": {
    "message": "添加账户"
  },
  "addAcquiredTokens": {
    "message": "添加您通过MetaMask获得的代币"
  },
  "addAlias": {
    "message": "添加别名"
  },
  "addBlockExplorer": {
    "message": "添加区块浏览器"
  },
  "addContact": {
    "message": "添加联系信息"
  },
  "addCustomNetwork": {
    "message": "添加自定义网络"
  },
  "addEthereumChainConfirmationDescription": {
    "message": "这将允许在 MetaMask 中使用此网络。"
  },
  "addEthereumChainConfirmationRisks": {
    "message": "MetaMask 不验证自定义网络。"
  },
  "addEthereumChainConfirmationRisksLearnMore": {
    "message": "了解 $1。",
    "description": "$1 is a link with text that is provided by the 'addEthereumChainConfirmationRisksLearnMoreLink' key"
  },
  "addEthereumChainConfirmationRisksLearnMoreLink": {
    "message": "欺诈和网络安全风险",
    "description": "Link text for the 'addEthereumChainConfirmationRisksLearnMore' translation key"
  },
  "addEthereumChainConfirmationTitle": {
    "message": "允许此网站添加一个网络到MetaMask上？"
  },
  "addEthereumChainWarningModalHeader": {
    "message": "仅当您确定可以信任此 RPC 提供商时才能添加它。$1",
    "description": "$1 is addEthereumChainWarningModalHeaderPartTwo passed separately so that it can be bolded"
  },
  "addEthereumChainWarningModalHeaderPartTwo": {
    "message": "恶意提供商可能会谎报区块链的状态，并记录您的网络活动。"
  },
  "addEthereumChainWarningModalListHeader": {
    "message": "您的提供商必须值得信赖，因为它能够："
  },
  "addEthereumChainWarningModalListPointOne": {
    "message": "查看您的账户和 IP 地址，并将它们相互关联"
  },
  "addEthereumChainWarningModalListPointThree": {
    "message": "显示账户余额和其他链上状态"
  },
  "addEthereumChainWarningModalListPointTwo": {
    "message": "公开传播您的交易"
  },
  "addEthereumChainWarningModalTitle": {
    "message": "您正在为以太坊主网添加新的 RPC 提供商"
  },
  "addFriendsAndAddresses": {
    "message": "添加您信任的朋友和地址"
  },
  "addFromAListOfPopularNetworks": {
    "message": "从热门网络列表中选择网络来添加，或手动添加网络。仅可与您信任的实体互动。"
  },
  "addHardwareWallet": {
    "message": "添加硬件钱包"
  },
  "addIPFSGateway": {
    "message": "添加您首选的IPFS网关"
  },
  "addImportAccount": {
    "message": "添加账户或硬件钱包"
  },
  "addMemo": {
    "message": "添加备忘录"
  },
  "addMoreNetworks": {
    "message": "手动添加更多网络"
  },
  "addNetwork": {
    "message": "添加网络"
  },
  "addNetworkTooltipWarning": {
    "message": "此网络连接依赖于第三方。此连接可能不太可靠，或使第三方可进行活动跟踪。$1",
    "description": "$1 is Learn more link"
  },
  "addNewAccount": {
    "message": "添加新账户"
  },
  "addNewToken": {
    "message": "添加新代币"
  },
  "addNft": {
    "message": "添加 NFT"
  },
  "addNfts": {
    "message": "添加 NFT"
  },
  "addSnapAccountToggle": {
    "message": "启用“添加账户Snap（测试版）”"
  },
  "addSnapAccountsDescription": {
    "message": "启用此功能后，您可以直接使用账户列表来添加新的测试版账户Snap。如果您要安装账户Snap，请紧记，此为第三方服务。"
  },
  "addSuggestedNFTs": {
    "message": "添加推荐的 NFT"
  },
  "addSuggestedTokens": {
    "message": "添加推荐代币"
  },
  "addToken": {
    "message": "添加代币"
  },
  "addTokenByContractAddress": {
    "message": "找不到代币？您可以通过粘贴其地址手动添加任何代币。代币合约地址可以在 $1 上找到",
    "description": "$1 is a blockchain explorer for a specific network, e.g. Etherscan for Ethereum"
  },
  "addingCustomNetwork": {
    "message": "正在添加网络"
  },
  "addingTokens": {
    "message": "正在添加代币"
  },
  "address": {
    "message": "地址"
  },
  "addressCopied": {
    "message": "地址已复制！"
  },
  "advanced": {
    "message": "高级"
  },
  "advancedBaseGasFeeToolTip": {
    "message": "当您的交易被包含在区块中时，您的最大基础费用与实际基础费用之间的任何差额将被退还。总金额按最大基础费用（以GWEI为单位）*燃料限制计算。"
  },
  "advancedGasFeeDefaultOptIn": {
    "message": "将这些值保存为 $1 网络的默认值。",
    "description": "$1 is the current network name."
  },
  "advancedGasFeeModalTitle": {
    "message": "高级燃料费"
  },
  "advancedGasPriceTitle": {
    "message": "燃料价格"
  },
  "advancedPriorityFeeToolTip": {
    "message": "优先费用（又称“矿工费”）直接向矿工支付，激励他们优先处理您的交易。"
  },
  "agreeTermsOfUse": {
    "message": "我同意MetaMask的$1",
    "description": "$1 is the `terms` link"
  },
  "airgapVault": {
    "message": "AirGap Vault"
  },
  "alert": {
    "message": "提醒"
  },
  "alertBannerMultipleAlertsDescription": {
    "message": "如果您批准此请求，以欺诈闻名的第三方可能会拿走您的所有资产。"
  },
  "alertBannerMultipleAlertsTitle": {
    "message": "多个提醒！"
  },
  "alertDisableTooltip": {
    "message": "这可以在“设置 > 提醒”中进行更改"
  },
  "alertModalAcknowledge": {
    "message": "我已知晓风险并仍想继续"
  },
  "alertModalDetails": {
    "message": "提醒详情"
  },
  "alertModalReviewAllAlerts": {
    "message": "查看所有提醒"
  },
  "alertSettingsUnconnectedAccount": {
    "message": "浏览网站时选择的账户未连接"
  },
  "alertSettingsUnconnectedAccountDescription": {
    "message": "当您在浏览已连接的Web3网站，但当前所选择的账户没有连接时，此提醒会在弹出的窗口中显示。"
  },
  "alertSettingsWeb3ShimUsage": {
    "message": "当网站尝试使用已经删除的 window.web3 API 时"
  },
  "alertSettingsWeb3ShimUsageDescription": {
    "message": "当您浏览尝试使用已删除的 window.web3 API 并因此可能出现故障的网站时，此警报会显示在弹出窗口中。"
  },
  "alerts": {
    "message": "提醒"
  },
  "all": {
    "message": "所有"
  },
  "allCustodianAccountsConnectedSubtitle": {
    "message": "您或者已连接所有托管账户，或者没有任何账户可连接到 MetaMask Institutional。"
  },
  "allCustodianAccountsConnectedTitle": {
    "message": "没有可连接的账户"
  },
  "allOfYour": {
    "message": "您的所有$1",
    "description": "$1 is the symbol or name of the token that the user is approving spending"
  },
  "allPermissions": {
    "message": "所有许可"
  },
  "allYourNFTsOf": {
    "message": "您所有在$1的NFT",
    "description": "$1 is a link to contract on the block explorer when we're not able to retrieve a erc721 or erc1155 name"
  },
  "allow": {
    "message": "允许"
  },
  "allowMmiToConnectToCustodian": {
    "message": "这将允许 MMI 连接到 $1，以导入您的账户。"
  },
  "allowNotifications": {
    "message": "允许通知"
  },
  "allowSpendToken": {
    "message": "授予访问您的 $1 的权限？",
    "description": "$1 is the symbol of the token that are requesting to spend"
  },
  "allowWithdrawAndSpend": {
    "message": "允许 $1 提取和消费最高以下金额：",
    "description": "The url of the site that requested permission to 'withdraw and spend'"
  },
  "amount": {
    "message": "数额"
  },
  "amountReceived": {
    "message": "已收款金额"
  },
  "amountSent": {
    "message": "已发送金额"
  },
  "andForListItems": {
    "message": "$1，和 $2",
    "description": "$1 is the first item, $2 is the last item in a list of items. Used in Snap Install Warning modal."
  },
  "andForTwoItems": {
    "message": "$1 和 $2",
    "description": "$1 is the first item, $2 is the second item. Used in Snap Install Warning modal."
  },
  "announcements": {
    "message": "公告"
  },
  "appDescription": {
    "message": "浏览器中的以太坊钱包",
    "description": "The description of the application"
  },
  "appName": {
    "message": "MetaMask",
    "description": "The name of the application"
  },
  "appNameBeta": {
    "message": "MetaMask Beta",
    "description": "The name of the application (Beta)"
  },
  "appNameFlask": {
    "message": "MetaMask Flask",
    "description": "The name of the application (Flask)"
  },
  "appNameMmi": {
    "message": "MetaMask Institutional",
    "description": "The name of the application (MMI)"
  },
  "approve": {
    "message": "批准消费限额"
  },
  "approveAllTokensTitle": {
    "message": "是否允许访问并转账您所有的$1？",
    "description": "$1 is the symbol of the token for which the user is granting approval"
  },
  "approveAllTokensTitleWithoutSymbol": {
    "message": "是否允许访问并转账您所有在$1的NFT？",
    "description": "$1 a link to contract on the block explorer when we're not able to retrieve a erc721 or erc1155 name"
  },
  "approveButtonText": {
    "message": "批准"
  },
  "approveIncreaseAllowance": {
    "message": "增加 $1 支出上限",
    "description": "The token symbol that is being approved"
  },
  "approveSpendingCap": {
    "message": "批准 $1 支出上限",
    "description": "The token symbol that is being approved"
  },
  "approveTokenDescription": {
    "message": "这允许第三方访问并转账以下 NFT，而无需另行通知，直到您撤销其访问权限。"
  },
  "approveTokenDescriptionWithoutSymbol": {
    "message": "这会允许第三方访问并转账您所有在$1的NFT，而无需另行通知，直到您撤销其访问权限。",
    "description": "$1 is a link to contract on the block explorer when we're not able to retrieve a erc721 or erc1155 name"
  },
  "approveTokenTitle": {
    "message": "是否允许访问并转账您的 $1 ？",
    "description": "$1 is the symbol of the token for which the user is granting approval"
  },
  "approved": {
    "message": "已批准"
  },
  "approvedAsset": {
    "message": "已获批准的资产"
  },
  "approvedOn": {
    "message": "于$1获得批准",
    "description": "$1 is the approval date for a permission"
  },
  "approvedOnForAccounts": {
    "message": "于 $1 批准用于 $2",
    "description": "$1 is the approval date for a permission. $2 is the AvatarGroup component displaying account images."
  },
  "areYouSure": {
    "message": "您确定吗？"
  },
  "asset": {
    "message": "资产"
  },
  "assetOptions": {
    "message": "资产选项"
  },
  "attemptSendingAssets": {
    "message": "如果您试图将资产从一个网络直接发送到另一个网络，这可能会导致永久的资产损失。请务必使用跨链桥进行操作。"
  },
  "attemptSendingAssetsWithPortfolio": {
    "message": "如果您尝试将资产从一个网络发送到另一个网络，这可能会导致资产损失。请务必使用跨链桥在不同网络间安全转移资金，例如 $1"
  },
  "attemptToCancelSwapForFree": {
    "message": "尝试免费取消兑换"
  },
  "attemptingConnect": {
    "message": "正在尝试连接到区块链。"
  },
  "attributions": {
    "message": "参与者"
  },
  "authorizedPermissions": {
    "message": "您已授权以下权限"
  },
  "autoDetectTokens": {
    "message": "自动检测代币"
  },
  "autoDetectTokensDescription": {
    "message": "我们使用第三方 API 来检测和显示发送到您钱包的新代币。如果您不希望该应用程序从这些服务中提取数据，请将其关闭。$1",
    "description": "$1 is a link to a support article"
  },
  "autoLockTimeLimit": {
    "message": "自动锁定计时器（分钟）"
  },
  "autoLockTimeLimitDescription": {
    "message": "设置 MetaMask 将被锁定前的空闲时间（单位：分钟）。"
  },
  "average": {
    "message": "平均值"
  },
  "awaitingApproval": {
    "message": "等待批准......"
  },
  "back": {
    "message": "返回"
  },
  "backup": {
    "message": "备份"
  },
  "backupApprovalInfo": {
    "message": "如果不慎丢失个人设备，忘记密码，需要重新安装 MetaMask，或者需在另一台设备上访问钱包，使用此助记词才能恢复您的钱包。"
  },
  "backupApprovalNotice": {
    "message": "请备份您的私钥助记词，确保您的钱包和资金安全。"
  },
  "backupKeyringSnapReminder": {
    "message": "请先确保您可以自行访问此Snap创建的任何账户，才可将其去除"
  },
  "backupNow": {
    "message": "立即备份"
  },
  "backupUserData": {
    "message": "将您的数据备份"
  },
  "backupUserDataDescription": {
    "message": "您可以备份联系人和首选项等数据。"
  },
  "balance": {
    "message": "余额"
  },
  "balanceOutdated": {
    "message": "余额可能已过期"
  },
  "baseFee": {
    "message": "基础费用"
  },
  "basic": {
    "message": "基本"
  },
  "basicConfigurationBannerCTA": {
    "message": "开启基本功能"
  },
  "basicConfigurationBannerTitle": {
    "message": "基本功能已关闭"
  },
  "basicConfigurationLabel": {
    "message": "基本功能"
  },
  "basicConfigurationModalCheckbox": {
    "message": "我理解并想继续"
  },
  "basicConfigurationModalDisclaimerOff": {
    "message": "这意味着您不能充分优化您在 MetaMask 上的时间。您将无法使用基本功能（例如代币详情、最优燃料设置等）。"
  },
  "basicConfigurationModalDisclaimerOn": {
    "message": "如需优化您在 MetaMask 上的时间，您将需要开启此功能。基本功能（例如代币详情、最优燃料设置等）对于 Web3 体验至关重要。"
  },
  "basicConfigurationModalHeadingOff": {
    "message": "关闭基本功能"
  },
  "basicConfigurationModalHeadingOn": {
    "message": "开启基本功能"
  },
  "beCareful": {
    "message": "请小心"
  },
  "beta": {
    "message": "测试版"
  },
  "betaHeaderText": {
    "message": "此为测试版。请$1报告错误",
    "description": "$1 represents the word 'here' in a hyperlink"
  },
  "betaMetamaskInstitutionalVersion": {
    "message": "MetaMask Institutional 测试版本"
  },
  "betaMetamaskVersion": {
    "message": "MetaMask 测试版本"
  },
  "betaTerms": {
    "message": "测试版使用条款"
  },
  "blockExplorerAccountAction": {
    "message": "账户",
    "description": "This is used with viewOnEtherscan and viewInExplorer e.g View Account in Explorer"
  },
  "blockExplorerAssetAction": {
    "message": "资产",
    "description": "This is used with viewOnEtherscan and viewInExplorer e.g View Asset in Explorer"
  },
  "blockExplorerSwapAction": {
    "message": "兑换",
    "description": "This is used with viewOnEtherscan e.g View Swap on Etherscan"
  },
  "blockExplorerUrl": {
    "message": "区块浏览器 URL"
  },
  "blockExplorerUrlDefinition": {
    "message": "用作此网络的区块浏览器的 URL。"
  },
  "blockExplorerView": {
    "message": "在 $1 查看账户",
    "description": "$1 replaced by URL for custom block explorer"
  },
  "blockaid": {
    "message": "Blockaid"
  },
  "blockaidDescriptionApproveFarming": {
    "message": "如果您批准此请求，以欺诈闻名的第三方可能会拿走您的所有资产。"
  },
  "blockaidDescriptionBlurFarming": {
    "message": "如果您批准此请求，则有人可以窃取您列于Blur上的资产。"
  },
  "blockaidDescriptionErrored": {
    "message": "由于出现错误，安全提供程序无法验证此请求。请谨慎操作。"
  },
  "blockaidDescriptionMaliciousDomain": {
    "message": "您正在与恶意网域交互。如果您批准此请求，您可能会失去您的资产。"
  },
  "blockaidDescriptionMightLoseAssets": {
    "message": "如果您批准此请求，您可能会失去您的资产。"
  },
  "blockaidDescriptionSeaportFarming": {
    "message": "如果您批准此请求，则有人可以窃取您列于OpenSea上的资产。"
  },
  "blockaidDescriptionTransferFarming": {
    "message": "如果您批准此请求，以欺诈闻名的第三方将会拿走您的所有资产。"
  },
  "blockaidMessage": {
    "message": "隐私保护 - 不会与第三方共享任何数据。适用于 Arbitrum、Avalanche、BNB Chain、以太坊主网、Linea、Optimism、Polygon、Base 和 Sepolia。"
  },
  "blockaidTitleDeceptive": {
    "message": "此请求属欺骗性质"
  },
  "blockaidTitleMayNotBeSafe": {
    "message": "请求可能不安全"
  },
  "blockaidTitleSuspicious": {
    "message": "此请求很可疑"
  },
  "blockies": {
    "message": "Blockies"
  },
  "bridge": {
    "message": "跨链桥"
  },
  "bridgeDontSend": {
    "message": "跨链桥，不要发送"
  },
  "browserNotSupported": {
    "message": "您的浏览器不受支持……"
  },
  "buildContactList": {
    "message": "建立您的联系人列表"
  },
  "builtAroundTheWorld": {
    "message": "MetaMask 是在世界各地设计和建造的。"
  },
  "busy": {
    "message": "忙碌中"
  },
  "buyAndSell": {
    "message": "买入和卖出"
  },
  "buyAsset": {
    "message": "购买$1",
    "description": "$1 is the ticker symbol of a an asset the user is being prompted to purchase"
  },
  "buyMoreAsset": {
    "message": "购买更多$1",
    "description": "$1 is the ticker symbol of a an asset the user is being prompted to purchase"
  },
  "buyNow": {
    "message": "立即购买"
  },
  "buyToken": {
    "message": "购买 $1",
    "description": "$1 is the token symbol"
  },
  "bytes": {
    "message": "字节"
  },
  "canToggleInSettings": {
    "message": "您可以在“设置 -> 提醒”中重新启用该通知。"
  },
  "cancel": {
    "message": "取消"
  },
  "cancelEdit": {
    "message": "取消编辑"
  },
  "cancelPopoverTitle": {
    "message": "取消交易"
  },
  "cancelSpeedUp": {
    "message": "取消或加快交易。"
  },
  "cancelSpeedUpLabel": {
    "message": "这笔燃料费将$1原来的费用。",
    "description": "$1 is text 'replace' in bold"
  },
  "cancelSpeedUpTransactionTooltip": {
    "message": "若要$1交易，燃料费用必须增加至少10%才能被网络认可。",
    "description": "$1 is string 'cancel' or 'speed up'"
  },
  "cancelled": {
    "message": "已取消"
  },
  "chainId": {
    "message": "链 ID"
  },
  "chainIdDefinition": {
    "message": "用于签署此网络的交易的链 ID。"
  },
  "chainIdExistsErrorMsg": {
    "message": "此链 ID 目前已被 $1 网络使用。"
  },
  "chainListReturnedDifferentTickerSymbol": {
    "message": "此代币符号与输入的网络名称或链 ID 不匹配。许多热门代币使用类似的符号，骗子可能会使用这些符号来欺骗您，让您向他们发送更有价值的代币作为回报。在您继续之前请先验证所有信息。"
  },
  "chooseYourNetwork": {
    "message": "选择您的网络"
  },
  "chooseYourNetworkDescription": {
    "message": "我们使用 Infura 作为我们的远程过程调用（RPC）提供商，以提供最可靠和最私密的以太坊数据访问。您可以选择自己的 RPC，但请谨记，任何 RPC 都可以接收您的 IP 地址和以太坊钱包以进行交易。请阅读我们的 $1，进一步了解 Infura 如何处理数据。",
    "description": "$1 is a link to the privacy policy"
  },
  "chromeRequiredForHardwareWallets": {
    "message": "您需要在 Google Chrome 上使用 MetaMask 以连接到您的硬件钱包。"
  },
  "clear": {
    "message": "清除"
  },
  "clearActivity": {
    "message": "清除活动和 nonce 数据"
  },
  "clearActivityButton": {
    "message": "清除活动选项卡数据"
  },
  "clearActivityDescription": {
    "message": "这将会重置账户的 nonce，并删除钱包中的活动选项卡数据。只有当前账户和网络会受到影响。您的余额和传入的交易不会改变。"
  },
  "click": {
    "message": "点击"
  },
  "clickToConnectLedgerViaWebHID": {
    "message": "点击这里以通过 WebHID 连接您的 Ledger",
    "description": "Text that can be clicked to open a browser popup for connecting the ledger device via webhid"
  },
  "clickToManuallyAdd": {
    "message": "请点击这里，以手动添加代币。"
  },
  "close": {
    "message": "关闭"
  },
  "closeExtension": {
    "message": "关闭扩展程序"
  },
  "closeWindowAnytime": {
    "message": "您可以随时关闭此窗口。"
  },
  "coingecko": {
    "message": "CoinGecko"
  },
  "comboNoOptions": {
    "message": "找不到任何选项",
    "description": "Default text shown in the combo field dropdown if no options."
  },
  "configureSnapPopupDescription": {
    "message": "您现在要离开MetaMask来配置此snap。"
  },
  "configureSnapPopupInstallDescription": {
    "message": "您现在要离开MetaMask来安装此snap。"
  },
  "configureSnapPopupInstallTitle": {
    "message": "安装snap"
  },
  "configureSnapPopupLink": {
    "message": "请点击此链接以继续："
  },
  "configureSnapPopupTitle": {
    "message": "配置snap"
  },
  "confirm": {
    "message": "确认"
  },
  "confirmAlertModalAcknowledge": {
    "message": "我已知晓提醒并仍想继续"
  },
  "confirmAlertModalDetails": {
    "message": "如果您登录，以欺诈闻名的第三方可能会拿走您的所有资产。在继续操作之前，请查看提醒。"
  },
  "confirmAlertModalTitle": {
    "message": "您的资产可能面临风险"
  },
  "confirmConnectCustodianRedirect": {
    "message": "点击“继续”后，我们会将您重定向到 $1。"
  },
  "confirmConnectCustodianText": {
    "message": "要连接您的账户，请登录您的 $1 账户，然后点击“连接到 MMI”按钮。"
  },
  "confirmConnectionTitle": {
    "message": "确认连接到$1"
  },
  "confirmPassword": {
    "message": "确认密码"
  },
  "confirmRecoveryPhrase": {
    "message": "确认私钥助记词"
  },
  "confirmTitleDescContractInteractionTransaction": {
    "message": "仅在您完全理解内容并信任请求网站的情况下，才能确认此交易。"
  },
  "confirmTitleDescSignature": {
    "message": "仅在您批准该内容并信任请求网站的情况下，才能确认此消息。"
  },
  "confirmTitleSignature": {
    "message": "签名请求"
  },
  "confirmTitleTransaction": {
    "message": "交易请求"
  },
  "confirmed": {
    "message": "已确认"
  },
  "confusableUnicode": {
    "message": "'$1' 与 '$2' 相似。"
  },
  "confusableZeroWidthUnicode": {
    "message": "找到零宽字符。"
  },
  "confusingEnsDomain": {
    "message": "我们在 ENS 名称中检测到一个可令人混淆的字符。检查 ENS 名称以避免潜在的欺诈。"
  },
  "connect": {
    "message": "连接"
  },
  "connectAccount": {
    "message": "连接账户"
  },
  "connectAccountOrCreate": {
    "message": "连接账户或创建新账户"
  },
  "connectAccounts": {
    "message": "连接账户"
  },
  "connectCustodialAccountMenu": {
    "message": "连接托管账户"
  },
  "connectCustodialAccountMsg": {
    "message": "请选择您想要连接的托管账户，以添加或刷新代币。"
  },
  "connectCustodialAccountTitle": {
    "message": "托管账户"
  },
  "connectCustodianAccounts": {
    "message": "连接 $1 账户"
  },
  "connectManually": {
    "message": "手动连接到当前站点"
  },
  "connectMoreAccounts": {
    "message": "连接更多账户"
  },
  "connectSnap": {
    "message": "连接$1",
    "description": "$1 is the snap for which a connection is being requested."
  },
  "connectWithMetaMask": {
    "message": "与 MetaMask 连接"
  },
  "connectedAccounts": {
    "message": "已连接的账户"
  },
  "connectedAccountsDescriptionPlural": {
    "message": "您有 $1 个账户连接到了该网站。",
    "description": "$1 is the number of accounts"
  },
  "connectedAccountsDescriptionSingular": {
    "message": "您有1个账户连接到了该网站。"
  },
  "connectedAccountsEmptyDescription": {
    "message": "MetaMask 没有连接到该网站。要连接到 web3 网站，请找到并点击连接按钮。"
  },
  "connectedAccountsListTooltip": {
    "message": "$1 可以查看账户余额、地址、活动，并建议要批准的关联账户交易。",
    "description": "$1 is the origin name"
  },
  "connectedAccountsToast": {
    "message": "已更新连接的账户"
  },
  "connectedSites": {
    "message": "已连接的网站"
  },
  "connectedSitesDescription": {
    "message": "$1 已连接到这些网站。他们可以查看您的账户地址。",
    "description": "$1 is the account name"
  },
  "connectedSitesEmptyDescription": {
    "message": "$1 还没连接到任何网站。",
    "description": "$1 is the account name"
  },
  "connectedSnapAndNoAccountDescription": {
    "message": "MetaMask 已连接到此网站，但尚未连接任何账户"
  },
  "connectedWith": {
    "message": "已连接"
  },
  "connecting": {
    "message": "连接中……"
  },
  "connectingTo": {
    "message": "正在连接 $1"
  },
  "connectingToDeprecatedNetwork": {
    "message": "“$1” 正在逐步淘汰，可能无法使用。请尝试其他网络。"
  },
  "connectingToGoerli": {
    "message": "正在连接 Goerli 测试网络"
  },
  "connectingToLineaGoerli": {
    "message": "正在连接 Linea Goerli 测试网络"
  },
  "connectingToLineaMainnet": {
    "message": "正在连接到 Linea 主网"
  },
  "connectingToLineaSepolia": {
    "message": "正在连接 Linea Sepolia 测试网络"
  },
  "connectingToMainnet": {
    "message": "正在连接到以太坊主网"
  },
  "connectingToSepolia": {
    "message": "正在连接Sepolia测试网络"
  },
  "connectionFailed": {
    "message": "连接失败"
  },
  "connectionFailedDescription": {
    "message": "获取$1失败，请检查您的网络，然后重试。",
    "description": "$1 is the name of the snap being fetched."
  },
  "connectionRequest": {
    "message": "连接请求"
  },
  "contactUs": {
    "message": "联系我们"
  },
  "contacts": {
    "message": "联系方式"
  },
  "contentFromSnap": {
    "message": "来自$1的内容",
    "description": "$1 represents the name of the snap"
  },
  "continue": {
    "message": "继续"
  },
  "continueMmiOnboarding": {
    "message": "继续MetaMask Institutional入门过程"
  },
  "continueToWallet": {
    "message": "继续前往钱包"
  },
  "contract": {
    "message": "合约"
  },
  "contractAddress": {
    "message": "合约地址"
  },
  "contractAddressError": {
    "message": "您正在向代币的合约地址发送代币。这可能导致这些代币丢失。"
  },
  "contractDeployment": {
    "message": "合约部署"
  },
  "contractDescription": {
    "message": "为保护自己免受欺诈，请花点时间验证第三方详情。"
  },
  "contractInteraction": {
    "message": "合约交互"
  },
  "contractNFT": {
    "message": "NFT 合约"
  },
  "contractRequestingAccess": {
    "message": "第三方请求访问"
  },
  "contractRequestingSignature": {
    "message": "第三方请求签名"
  },
  "contractRequestingSpendingCap": {
    "message": "第三方请求支出上限"
  },
  "contractTitle": {
    "message": "第三方详情"
  },
  "contractToken": {
    "message": "代币合约"
  },
  "convertTokenToNFTDescription": {
    "message": "我们检测到该资产是NFT。MetaMask现在完全原生支持NFT。您想将它从您的代币列表中删除并将它添加为NFT吗？"
  },
  "convertTokenToNFTExistDescription": {
    "message": "我们检测到该资产已作为NFT添加。是否要将其从代币列表中删除？"
  },
  "coolWallet": {
    "message": "CoolWallet"
  },
  "copiedExclamation": {
    "message": "已复制。"
  },
  "copyAddress": {
    "message": "复制地址到剪贴板"
  },
  "copyPrivateKey": {
    "message": "复制私钥"
  },
  "copyRawTransactionData": {
    "message": "复制原始交易数据"
  },
  "copyToClipboard": {
    "message": "复制到剪贴板"
  },
  "copyTransactionId": {
    "message": "复制交易 ID"
  },
  "create": {
    "message": "创建"
  },
  "createNewWallet": {
    "message": "创建新钱包"
  },
  "createPassword": {
    "message": "创建密码"
  },
  "createSnapAccountDescription": {
    "message": "$1 想在 MetaMask 添加一个新账户。"
  },
  "createSnapAccountTitle": {
    "message": "创建账户"
  },
  "crossChainSwapsLink": {
    "message": "使用 MetaMask Portfolio 跨网络兑换"
  },
  "cryptoCompare": {
    "message": "CryptoCompare"
  },
  "currencyConversion": {
    "message": "货币转换"
  },
  "currencyRateCheckToggle": {
    "message": "显示余额和代币价格检查器"
  },
  "currencyRateCheckToggleDescription": {
    "message": "我们使用$1和$2的API来显示您的余额和代币价格。$3",
    "description": "$1 represents Coingecko, $2 represents CryptoCompare and $3 represents Privacy Policy"
  },
  "currencySymbol": {
    "message": "货币符号"
  },
  "currencySymbolDefinition": {
    "message": "此网络的货币显示的股票代码。"
  },
  "currentAccountNotConnected": {
    "message": "您的当前账户没有连接"
  },
  "currentExtension": {
    "message": "当前扩展程序页面"
  },
  "currentLanguage": {
    "message": "当前语言"
  },
  "currentRpcUrlDeprecated": {
    "message": "此网络的当前 RPC URL 已被弃用。"
  },
  "currentTitle": {
    "message": "当前："
  },
  "currentlyUnavailable": {
    "message": "在此网络上不可用"
  },
  "curveHighGasEstimate": {
    "message": "激进型燃料估算图"
  },
  "curveLowGasEstimate": {
    "message": "低价燃料估算图"
  },
  "curveMediumGasEstimate": {
    "message": "市场价燃料估算图"
  },
  "custodian": {
    "message": "托管人"
  },
  "custodianAccountAddedDesc": {
    "message": "您现在可以在 MetaMask Institutional 使用您的账户。"
  },
  "custodianAccountAddedTitle": {
    "message": "已添加所选 $1 账户。"
  },
  "custodianQRCodeScan": {
    "message": "使用 $1 移动应用程序扫描二维码"
  },
  "custodianQRCodeScanDescription": {
    "message": "或者登录您的 $1 账户，然后点击“连接到 MMI” 按钮"
  },
  "custodianReplaceRefreshTokenChangedFailed": {
    "message": "请转到 $1，点击其用户界面内的“连接到 MMI”按钮，再次将您的账户连接到 MMI。"
  },
  "custodianReplaceRefreshTokenChangedSubtitle": {
    "message": "您现在可以在 MetaMask Institutional 使用您的托管账户。"
  },
  "custodianReplaceRefreshTokenChangedTitle": {
    "message": "您的托管代币已刷新"
  },
  "custodianReplaceRefreshTokenSubtitle": {
    "message": "这将替换以下地址的托管代币："
  },
  "custodianReplaceRefreshTokenTitle": {
    "message": "替换托管代币"
  },
  "custodyDeeplinkDescription": {
    "message": "在 $1 应用程序中批准交易。一旦执行了所有所需的托管批准，交易即完成。在您的 $1 应用程序中查看状态。"
  },
  "custodyRefreshTokenModalDescription": {
    "message": "请转到$1，然后点击用户界面中的“连接到MMI”按钮，将您的账户再次连接到MMI。"
  },
  "custodyRefreshTokenModalDescription1": {
    "message": "您的托管人会发出一个令牌来验证 MetaMask Institutional 扩展，使您可以连接您的账户。"
  },
  "custodyRefreshTokenModalDescription2": {
    "message": "由于安全原因，此令牌会在一段时间后过期。这使您需要重新连接到MMI。"
  },
  "custodyRefreshTokenModalSubtitle": {
    "message": "我为什么会看到这个？"
  },
  "custodyRefreshTokenModalTitle": {
    "message": "您的托管人会话已过期"
  },
  "custodySessionExpired": {
    "message": "托管会话已过期。"
  },
  "custodyWrongChain": {
    "message": "此账户未设置为与 $1 一起使用"
  },
  "custom": {
    "message": "高级"
  },
  "customContentSearch": {
    "message": "搜索以前添加的网络"
  },
  "customGasSettingToolTipMessage": {
    "message": "使用$1来定制燃料价格。如果您不熟悉这可能会引起混淆。操作风险自付。",
    "description": "$1 is key 'advanced' (text: 'Advanced') separated here so that it can be passed in with bold font-weight"
  },
  "customSpendLimit": {
    "message": "自定义消费限额"
  },
  "customSpendingCap": {
    "message": "自定义支出上限"
  },
  "customToken": {
    "message": "自定义代币"
  },
  "customTokenWarningInNonTokenDetectionNetwork": {
    "message": "代币检测在此网络上尚不可用。请手动导入代币并确保您信任它。了解 $1"
  },
  "customTokenWarningInTokenDetectionNetwork": {
    "message": "任何人都可以创建代币，包括创建现有代币的虚假版本。了解 $1"
  },
  "customTokenWarningInTokenDetectionNetworkWithTDOFF": {
    "message": "在导入代币之前，请确保该代币是您所信任的。了解如何避免$1。您还可以启用代币检测$2。"
  },
  "customerSupport": {
    "message": "客户支持团队"
  },
  "customizeYourNotifications": {
    "message": "自定义您的通知"
  },
  "customizeYourNotificationsText": {
    "message": "开启您想要接收的通知类型："
  },
  "dappRequestedSpendingCap": {
    "message": "网站请求的支出上限"
  },
  "dappSuggested": {
    "message": "建议的网站"
  },
  "dappSuggestedGasSettingToolTipMessage": {
    "message": "$1 建议了这个价格。",
    "description": "$1 is url for the dapp that has suggested gas settings"
  },
  "dappSuggestedHigh": {
    "message": "建议的网站"
  },
  "dappSuggestedHighShortLabel": {
    "message": "网站（高）"
  },
  "dappSuggestedShortLabel": {
    "message": "网站"
  },
  "dappSuggestedTooltip": {
    "message": "$1 建议了这个价格。",
    "description": "$1 represents the Dapp's origin"
  },
  "darkTheme": {
    "message": "深色"
  },
  "data": {
    "message": "数据"
  },
  "dataBackupSeemsCorrupt": {
    "message": "无法还原数据。文件似乎已损坏。"
  },
  "dataHex": {
    "message": "十六进制"
  },
  "dcent": {
    "message": "D'Cent"
  },
  "decimal": {
    "message": "代币小数"
  },
  "decimalsMustZerotoTen": {
    "message": "小数位至少为0，且不得超过36。"
  },
  "decrypt": {
    "message": "解密"
  },
  "decryptCopy": {
    "message": "复制加密消息"
  },
  "decryptInlineError": {
    "message": "由于错误：$1，无法解密此消息",
    "description": "$1 is error message"
  },
  "decryptMessageNotice": {
    "message": "$1 希望阅读此消息来完成您的操作",
    "description": "$1 is the web3 site name"
  },
  "decryptMetamask": {
    "message": "解密消息"
  },
  "decryptRequest": {
    "message": "解密请求"
  },
  "delete": {
    "message": "删除"
  },
  "deleteContact": {
    "message": "删除联系人"
  },
  "deleteNetwork": {
    "message": "删除网络？"
  },
  "deleteNetworkIntro": {
    "message": "如果您删除此网络，则需要再次添加此网络才能查看您在其中的资产"
  },
  "deleteNetworkTitle": {
    "message": "要删除$1网络吗？",
    "description": "$1 represents the name of the network"
  },
  "deposit": {
    "message": "保证金"
  },
  "deprecatedGoerliNtwrkMsg": {
    "message": "由于以太坊系统的升级，Goerli 测试网络将很快淘汰。"
  },
  "deprecatedNetwork": {
    "message": "该网络被弃用"
  },
  "deprecatedNetworkButtonMsg": {
    "message": "知道了"
  },
  "deprecatedNetworkDescription": {
    "message": "您尝试连接的网络不再由 Metamask 支持。$1"
  },
  "description": {
    "message": "描述"
  },
  "descriptionFromSnap": {
    "message": "来自 $1 的描述",
    "description": "$1 represents the name of the snap"
  },
  "desktopApp": {
    "message": "桌面应用程序"
  },
  "desktopConnectionCriticalErrorDescription": {
    "message": "此错误可能是间歇性的，因此，请尝试重新启动此扩展程序或禁用 MetaMask 桌面应用程序。"
  },
  "desktopConnectionCriticalErrorTitle": {
    "message": "MetaMask启动时出现问题"
  },
  "desktopConnectionLostErrorDescription": {
    "message": "请确保您已启动并运行桌面应用程序，或禁用MetaMask桌面应用程序。"
  },
  "desktopConnectionLostErrorTitle": {
    "message": "MetaMask桌面应用程序连接已断开"
  },
  "desktopDisableButton": {
    "message": "禁用桌面应用程序"
  },
  "desktopDisableErrorCTA": {
    "message": "禁用MetaMask桌面应用程序"
  },
  "desktopEnableButton": {
    "message": "启用桌面应用程序"
  },
  "desktopEnableButtonDescription": {
    "message": "点击以运行桌面应用程序中的所有后台进程。"
  },
  "desktopErrorNavigateSettingsCTA": {
    "message": "返回设置页面"
  },
  "desktopErrorRestartMMCTA": {
    "message": "重新启动MetaMask"
  },
  "desktopNotFoundErrorCTA": {
    "message": "下载MetaMask桌面应用程序"
  },
  "desktopNotFoundErrorDescription1": {
    "message": "请确保您已启动并运行桌面应用程序。"
  },
  "desktopNotFoundErrorDescription2": {
    "message": "如果您没有安装桌面应用程序，请到MetaMask网站下载。"
  },
  "desktopNotFoundErrorTitle": {
    "message": "找不到MetaMask桌面应用程序"
  },
  "desktopOpenOrDownloadCTA": {
    "message": "打开MetaMask桌面应用程序"
  },
  "desktopOutdatedErrorCTA": {
    "message": "更新MetaMask桌面应用程序"
  },
  "desktopOutdatedErrorDescription": {
    "message": "您的MetaMask桌面应用程序需要升级。"
  },
  "desktopOutdatedErrorTitle": {
    "message": "MetaMask桌面应用程序已过时"
  },
  "desktopOutdatedExtensionErrorCTA": {
    "message": "更新 MetaMask Extension"
  },
  "desktopOutdatedExtensionErrorDescription": {
    "message": "您的 MetaMask Extension 需要升级。"
  },
  "desktopOutdatedExtensionErrorTitle": {
    "message": "MetaMask Extension 已过时"
  },
  "desktopPageDescription": {
    "message": "如果配对成功，扩展程序将重新启动，您必须重新输入密码。"
  },
  "desktopPageSubTitle": {
    "message": "请打开MetaMask桌面应用程序并输入此代码"
  },
  "desktopPageTitle": {
    "message": "与桌面配对"
  },
  "desktopPairedWarningDeepLink": {
    "message": "转到MetaMask桌面应用程序中的设置"
  },
  "desktopPairedWarningDescription": {
    "message": "如果要开始新的配对，请移除当前连接。"
  },
  "desktopPairedWarningTitle": {
    "message": "MM桌面应用程序已配对"
  },
  "desktopPairingExpireMessage": {
    "message": "代码将在$1秒后过期"
  },
  "desktopRouteNotFoundErrorDescription": {
    "message": "desktopRouteNotFoundErrorDescription"
  },
  "desktopRouteNotFoundErrorTitle": {
    "message": "desktopRouteNotFoundErrorTitle"
  },
  "desktopUnexpectedErrorCTA": {
    "message": "返回MetaMask主页"
  },
  "desktopUnexpectedErrorDescription": {
    "message": "请检查MetaMask桌面应用程序以恢复连接"
  },
  "desktopUnexpectedErrorTitle": {
    "message": "出错了......"
  },
  "details": {
    "message": "详细信息"
  },
  "developerOptions": {
    "message": "开发者选项"
  },
  "developerOptionsResetStatesAnnouncementsDescription": {
    "message": "将所有公告的布尔值显示重设为 false。公告是显示在“最新资讯”（What's New）弹出模式中的通知。"
  },
  "developerOptionsResetStatesOnboarding": {
    "message": "重设与入门相关的各种状态，并重定向到“保护您的钱包”入门页面。"
  },
  "developerOptionsServiceWorkerKeepAlive": {
    "message": "导致时间戳持续保存到 session.storage"
  },
  "disabledGasOptionToolTipMessage": {
    "message": "“$1”已被禁用，因为它不满足在原来的燃料费用基础上至少增加10%的要求。",
    "description": "$1 is gas estimate type which can be market or aggressive"
  },
  "disconnect": {
    "message": "断开连接"
  },
  "disconnectAllAccounts": {
    "message": "断开所有账户的连接"
  },
  "disconnectAllAccountsConfirmationDescription": {
    "message": "您确定要断开连接吗？您可能会失去网站功能。"
  },
  "disconnectAllAccountsText": {
    "message": "账户"
  },
  "disconnectAllSnapsText": {
    "message": "Snap"
  },
  "disconnectAllText": {
    "message": "如果您将 $1 与 $2 断开连接，则需要重新连接才能再次使用。",
    "description": "$1 will map to `disconnectAllAccountsText` or `disconnectAllSnapsText`, $2 represents the website hostname"
  },
  "disconnectAllTitle": {
    "message": "断开连接所有 $1",
    "description": "$1 will map to `disconnectAllAccountsText` or `disconnectAllSnapsText`"
  },
  "disconnectPrompt": {
    "message": "断开连接 $1"
  },
  "disconnectThisAccount": {
    "message": "断开此账户的连接"
  },
  "disconnectedAllAccountsToast": {
    "message": "所有账户已与 $1 断开连接",
    "description": "$1 is name of the dapp`"
  },
  "disconnectedSingleAccountToast": {
    "message": "$1 已与 $2 断开连接",
    "description": "$1 is name of the name and $2 represents the dapp name`"
  },
  "discoverSnaps": {
    "message": "探索 Snap",
    "description": "Text that links to the Snaps website. Displayed in a banner on Snaps list page in settings."
  },
  "dismiss": {
    "message": "关闭"
  },
  "dismissReminderDescriptionField": {
    "message": "开启此选项以关闭账户私钥助记词备份提醒消息。我们强烈建议您备份您的账户私钥助记词，以避免资金损失"
  },
  "dismissReminderField": {
    "message": "关闭账户私钥助记词备份提醒"
  },
  "displayNftMedia": {
    "message": "显示 NFT 媒体"
  },
  "displayNftMediaDescription": {
    "message": "显示 NFT 媒体和数据会将您的 IP 地址暴露给 OpenSea 或其他第三方。这可以让攻击者将您的 IP 地址与您的以太坊地址相关联。NFT 自动检测依赖于此设置，当此设置关闭时将无法使用。"
  },
  "doNotShare": {
    "message": "请勿与任何人分享此信息"
  },
  "domain": {
    "message": "域"
  },
  "domainNotSupportedOnNetwork": {
    "message": "网络不支持域查找"
  },
  "done": {
    "message": "完成"
  },
  "dontShowThisAgain": {
    "message": "不再显示此内容"
  },
  "downArrow": {
    "message": "向下箭头"
  },
  "downloadGoogleChrome": {
    "message": "下载 Google Chrome 浏览器"
  },
  "downloadNow": {
    "message": "立即下载"
  },
  "downloadStateLogs": {
    "message": "下载状态日志"
  },
  "dragAndDropBanner": {
    "message": "您可以拖动网络以对其进行重新排序。 "
  },
  "dropped": {
    "message": "失败"
  },
  "edit": {
    "message": "编辑"
  },
  "editANickname": {
    "message": "编辑昵称"
  },
  "editAddressNickname": {
    "message": "编辑地址昵称"
  },
  "editCancellationGasFeeModalTitle": {
    "message": "编辑取消燃料费用"
  },
  "editContact": {
    "message": "编辑联系信息"
  },
  "editGasFeeModalTitle": {
    "message": "编辑燃料费"
  },
  "editGasLimitOutOfBounds": {
    "message": "燃料上限至少为 $1"
  },
  "editGasLimitOutOfBoundsV2": {
    "message": "燃料限制必须大于 $1 且小于 $2",
    "description": "$1 is the minimum limit for gas and $2 is the maximum limit"
  },
  "editGasLimitTooltip": {
    "message": "燃料限制是您愿意使用的最大燃料单位。燃料单位是“最大优先交易费用”和“最大费用”的乘数。"
  },
  "editGasMaxBaseFeeGWEIImbalance": {
    "message": "最大基础费用不能低于优先费用"
  },
  "editGasMaxBaseFeeHigh": {
    "message": "最大基础费用高于必要水平"
  },
  "editGasMaxBaseFeeLow": {
    "message": "对于当前网络条件而言，最大基础费用较低"
  },
  "editGasMaxFeeHigh": {
    "message": "最大费用高于必要水平"
  },
  "editGasMaxFeeLow": {
    "message": "对于网络条件而言，最大费用过低"
  },
  "editGasMaxFeePriorityImbalance": {
    "message": "最大费用不能低于最大优先费用"
  },
  "editGasMaxPriorityFeeBelowMinimum": {
    "message": "最大优先费用必须大于0 GWEI。"
  },
  "editGasMaxPriorityFeeBelowMinimumV2": {
    "message": "优先费用必须大于0。"
  },
  "editGasMaxPriorityFeeHigh": {
    "message": "最大优先费用高于必要水平。您可以支付超过所需的费用。"
  },
  "editGasMaxPriorityFeeHighV2": {
    "message": "优先费用高于必要水平。您可以支付超过所需的费用"
  },
  "editGasMaxPriorityFeeLow": {
    "message": "对于当前网络条件而言，最大优先费用较低"
  },
  "editGasMaxPriorityFeeLowV2": {
    "message": "对于当前网络条件而言，优先费用较低"
  },
  "editGasPriceTooLow": {
    "message": "燃料价格必须大于0"
  },
  "editGasPriceTooltip": {
    "message": "此网络在提交交易时需要一个“燃料价格”字段。燃料价格是您支付的每单位燃料金额。"
  },
  "editGasSubTextAmountLabel": {
    "message": "最大金额:",
    "description": "This is meant to be used as the $1 substitution editGasSubTextAmount"
  },
  "editGasSubTextFeeLabel": {
    "message": "最大费用:"
  },
  "editGasTitle": {
    "message": "编辑优先级"
  },
  "editGasTooLow": {
    "message": "处理时间未知"
  },
  "editNonceField": {
    "message": "编辑 nonce"
  },
  "editNonceMessage": {
    "message": "这是高级功能，请谨慎使用。"
  },
  "editPermission": {
    "message": "编辑权限"
  },
  "editSpeedUpEditGasFeeModalTitle": {
    "message": "编辑加速燃料费用"
  },
  "enable": {
    "message": "启用"
  },
  "enableAutoDetect": {
    "message": " 启用自动检测"
  },
  "enableFromSettings": {
    "message": " 从设置中启用它。"
  },
  "enableSnap": {
    "message": "启用"
  },
  "enableToken": {
    "message": "启用 $1",
    "description": "$1 is a token symbol, e.g. ETH"
  },
  "enabled": {
    "message": "已启用"
  },
  "encryptionPublicKeyNotice": {
    "message": "$1 想要您的加密公钥。同意后，该网站将可以向您发送加密消息。",
    "description": "$1 is the web3 site name"
  },
  "encryptionPublicKeyRequest": {
    "message": "申请加密公钥"
  },
  "endpointReturnedDifferentChainId": {
    "message": "RPC 端点使用链不同的链 ID: $1",
    "description": "$1 is the return value of eth_chainId from an RPC endpoint"
  },
  "enhancedTokenDetectionAlertMessage": {
    "message": "$1. $2目前提供增强型代币检测"
  },
  "ensDomainsSettingDescriptionIntroduction": {
    "message": "MetaMask 让您可以直接在浏览器地址栏中看到 ENS（Ethereum 域名服务）域。其工作原理如下："
  },
  "ensDomainsSettingDescriptionOutroduction": {
    "message": "请谨记，使用此功能时，IPFS 第三方服务可以看到您的 IP 地址。"
  },
  "ensDomainsSettingDescriptionPart1": {
    "message": "MetaMask 会检查以太坊的 ENS（Ethereum 域名服务）合约，以查找与 ENS 名称相关的代码。"
  },
  "ensDomainsSettingDescriptionPart2": {
    "message": "如果代码与 IPFS 关联，您就可以看到与之相关的内容（通常是网站）。"
  },
  "ensDomainsSettingTitle": {
    "message": "在地址栏中显示ENS域"
  },
  "ensIllegalCharacter": {
    "message": "ENS 的非法字符。"
  },
  "ensRegistrationError": {
    "message": "ENS 名称注册错误"
  },
  "ensUnknownError": {
    "message": "ENS 查找失败。"
  },
  "enterANumber": {
    "message": "输入一个数字"
  },
  "enterCustodianToken": {
    "message": "输入您的 $1 代币或添加新代币"
  },
  "enterMaxSpendLimit": {
    "message": "输入最大消费限额"
  },
  "enterOptionalPassword": {
    "message": "输入可选密码"
  },
  "enterPasswordContinue": {
    "message": "输入密码继续"
  },
  "enterTokenNameOrAddress": {
    "message": "输入代币名称或粘贴地址"
  },
  "enterYourPassword": {
    "message": "输入您的密码"
  },
  "errorCode": {
    "message": "代码：$1",
    "description": "Displayed error code for debugging purposes. $1 is the error code"
  },
  "errorDetails": {
    "message": "错误详情",
    "description": "Title for collapsible section that displays error details for debugging purposes"
  },
  "errorGettingSafeChainList": {
    "message": "获取安全链列表时出错，请谨慎继续。"
  },
  "errorMessage": {
    "message": "信息：$1",
    "description": "Displayed error message for debugging purposes. $1 is the error message"
  },
  "errorName": {
    "message": "代码：$1",
    "description": "Displayed error name for debugging purposes. $1 is the error name"
  },
  "errorPageMessage": {
    "message": "通过重新加载页面再试一次，或联系支持团队 $1。",
    "description": "Message displayed on generic error page in the fullscreen or notification UI, $1 is a clickable link with text defined by the 'here' key. The link will open to a form where users can file support tickets."
  },
  "errorPagePopupMessage": {
    "message": "通过关闭并重新打开弹出窗口再试一次，或联系支持团队 $1。",
    "description": "Message displayed on generic error page in the popup UI, $1 is a clickable link with text defined by the 'here' key. The link will open to a form where users can file support tickets."
  },
  "errorPageTitle": {
    "message": "MetaMask 遇到了一个错误",
    "description": "Title of generic error page"
  },
  "errorStack": {
    "message": "栈：",
    "description": "Title for error stack, which is displayed for debugging purposes"
  },
  "errorWhileConnectingToRPC": {
    "message": "连接到自定义网络时出错。"
  },
  "errorWithSnap": {
    "message": "$1出错",
    "description": "$1 represents the name of the snap"
  },
  "estimatedFee": {
    "message": "预估费用"
  },
  "ethGasPriceFetchWarning": {
    "message": "由于目前主要的燃料估算服务不可用，因此提供了备用燃料价格。"
  },
  "ethereumProviderAccess": {
    "message": "授予以太坊提供商对 $1 的访问权限",
    "description": "The parameter is the name of the requesting origin"
  },
  "ethereumPublicAddress": {
    "message": "以太坊公钥"
  },
  "etherscan": {
    "message": "Etherscan"
  },
  "etherscanView": {
    "message": "在 Etherscan 上查看账户"
  },
  "etherscanViewOn": {
    "message": "在 Etherscan 上查看"
  },
  "expandView": {
    "message": "展开视图"
  },
  "experimental": {
    "message": "实验性"
  },
  "extendWalletWithSnaps": {
    "message": "探索社区构建的 Snap，定制您的 Web3 体验",
    "description": "Banner description displayed on Snaps list page in Settings when less than 6 Snaps is installed."
  },
  "extensionInsallCompleteDescription": {
    "message": "返回MetaMask Institutional产品的入门页面，以连接您的托管或自托管账户。"
  },
  "extensionInsallCompleteTitle": {
    "message": "扩展程序安装完成"
  },
  "externalExtension": {
    "message": "外部扩展程序"
  },
  "externalNameSourcesSetting": {
    "message": "建议的昵称"
  },
  "externalNameSourcesSettingDescription": {
    "message": "我们将从 Etherscan、Infura 和 Lens 协议等第三方来源为您与之交互的地址获取建议的昵称。这些来源将能够看到这些地址和您的 IP 地址。您的账户地址不会暴露给第三方。"
  },
  "failed": {
    "message": "失败"
  },
  "failedToFetchChainId": {
    "message": "无法获取链 ID。您的 RPC URL 正确吗？"
  },
  "failedToFetchTickerSymbolData": {
    "message": "股票代码验证数据当前未能提供，请确保您输入的代码正确无误。这会影响您在此网络看到的兑换率"
  },
  "failureMessage": {
    "message": "出了点问题，我们无法完成此操作"
  },
  "fast": {
    "message": "快"
  },
  "feeAssociatedRequest": {
    "message": "此请求需要支付一定的费用。"
  },
  "feeDetails": {
    "message": "费用详情"
  },
  "fiat": {
    "message": "法币",
    "description": "Exchange type"
  },
  "fileImportFail": {
    "message": "文件导入失败？点击这里！",
    "description": "Helps user import their account from a JSON file"
  },
  "flaskWelcomeUninstall": {
    "message": "您应该卸载此扩展程序",
    "description": "This request is shown on the Flask Welcome screen. It is intended for non-developers, and will be bolded."
  },
  "flaskWelcomeWarning1": {
    "message": "Flask 供开发人员试验不稳定的新 API。除非您是开发者或 Beta 测试人员，否则请 $1。",
    "description": "This is a warning shown on the Flask Welcome screen, intended to encourage non-developers not to proceed any further. $1 is the bolded message 'flaskWelcomeUninstall'"
  },
  "flaskWelcomeWarning2": {
    "message": "我们不保证此扩展程序的安全性或稳定性。Flask 提供的新API并未针对网络钓鱼攻击进行强化，这意味着任何需要 Flask 的站点或快取都可能是窃取您资产的恶意企图。",
    "description": "This explains the risks of using MetaMask Flask"
  },
  "flaskWelcomeWarning3": {
    "message": "所有Flask API都是实验性的。它们可能会在未事先通知的情况下被更改或删除，它们也可能会无限期地留在 Flask 上而不会迁移到稳定的 MetaMask。您需要自行承担使用它们的风险。",
    "description": "This message warns developers about unstable Flask APIs"
  },
  "flaskWelcomeWarning4": {
    "message": "确保在使用Flask时禁用常规 MetaMask 扩展程序。",
    "description": "This message calls to pay attention about multiple versions of MetaMask running on the same site (Flask + Prod)"
  },
  "flaskWelcomeWarningAcceptButton": {
    "message": "我接受风险",
    "description": "this text is shown on a button, which the user presses to confirm they understand the risks of using Flask"
  },
  "floatAmountToken": {
    "message": "代币金额必须是整数"
  },
  "followUsOnTwitter": {
    "message": "在 Twitter 上关注我们"
  },
  "forbiddenIpfsGateway": {
    "message": "禁用的 IPFS 网关：请指定一个 CID 网关"
  },
  "forgetDevice": {
    "message": "忽略此设备"
  },
  "forgotPassword": {
    "message": "忘记密码了？"
  },
  "from": {
    "message": "自"
  },
  "fromAddress": {
    "message": "从：$1",
    "description": "$1 is the address to include in the From label. It is typically shortened first using shortenAddress"
  },
  "fromTokenLists": {
    "message": "从代币列表：$1"
  },
  "function": {
    "message": "功能：$1"
  },
  "functionApprove": {
    "message": "功能：批准"
  },
  "functionSetApprovalForAll": {
    "message": "功能：SetApprovalForAll"
  },
  "functionType": {
    "message": "功能类型"
  },
  "fundYourWallet": {
    "message": "向您的钱包存入资金"
  },
  "fundYourWalletDescription": {
    "message": "将一些 $1 添加到您的钱包并开始使用",
    "description": "$1 is the token symbol"
  },
  "gas": {
    "message": "燃料"
  },
  "gasDisplayAcknowledgeDappButtonText": {
    "message": "编辑建议的燃料费"
  },
  "gasDisplayDappWarning": {
    "message": "这笔燃料费是由 $1 建议的。忽略它可能会导致您的交易出现问题。如果您有疑问，请联系 $1。",
    "description": "$1 represents the Dapp's origin"
  },
  "gasIsETH": {
    "message": "燃料是 $1 "
  },
  "gasLimit": {
    "message": "燃料限制"
  },
  "gasLimitInfoTooltipContent": {
    "message": "燃料限制是指您愿意花费的最大燃料单位量。"
  },
  "gasLimitRecommended": {
    "message": "建议的燃料限制是$1。如果燃料限制低于此值，则可能会失败。"
  },
  "gasLimitTooLow": {
    "message": "燃料限制至少为21000"
  },
  "gasLimitTooLowWithDynamicFee": {
    "message": "燃料限制至少为 $1",
    "description": "$1 is the custom gas limit, in decimal."
  },
  "gasLimitV2": {
    "message": "燃料限制"
  },
  "gasOption": {
    "message": "燃料选项"
  },
  "gasPrice": {
    "message": "Gas 价格（GWEI）"
  },
  "gasPriceExcessive": {
    "message": "您的燃料费设置得过高。请考虑降低金额。"
  },
  "gasPriceExcessiveInput": {
    "message": "燃料价格过高"
  },
  "gasPriceExtremelyLow": {
    "message": "燃料价格极低"
  },
  "gasPriceFetchFailed": {
    "message": "由于网络错误，燃料价格估算失败。"
  },
  "gasPriceInfoTooltipContent": {
    "message": "燃料价格指明了您愿意为每单位燃料支付的以太币数量。"
  },
  "gasTimingHoursShort": {
    "message": "$1 小时",
    "description": "$1 represents a number of hours"
  },
  "gasTimingLow": {
    "message": "慢"
  },
  "gasTimingMinutesShort": {
    "message": "$1 分钟",
    "description": "$1 represents a number of minutes"
  },
  "gasTimingSecondsShort": {
    "message": "$1 秒",
    "description": "$1 represents a number of seconds"
  },
  "gasUsed": {
    "message": "使用的燃料"
  },
  "general": {
    "message": "通用"
  },
  "generalCameraError": {
    "message": "我们无法访问您的摄像头。请再试一次。"
  },
  "generalCameraErrorTitle": {
    "message": "出错了..."
  },
  "genericExplorerView": {
    "message": "在$1查看账户"
  },
  "getStartedWithNFTs": {
    "message": "获取 $1 以购买 NFT",
    "description": "$1 is the token symbol"
  },
  "getStartedWithNFTsDescription": {
    "message": "将一些 $1 添加到您的钱包并开始使用 NFT",
    "description": "$1 is the token symbol"
  },
  "goBack": {
    "message": "返回"
  },
  "goToSite": {
    "message": "转到网站"
  },
  "goerli": {
    "message": "Goerli 测试网络"
  },
  "gotIt": {
    "message": "知道了！"
  },
  "grantedToWithColon": {
    "message": "授予："
  },
  "gwei": {
    "message": "GWEI"
  },
  "hardware": {
    "message": "硬件"
  },
  "hardwareWalletConnected": {
    "message": "已连接的硬件钱包"
  },
  "hardwareWalletLegacyDescription": {
    "message": "（旧）",
    "description": "Text representing the MEW path"
  },
  "hardwareWalletSupportLinkConversion": {
    "message": "点击这里"
  },
  "hardwareWallets": {
    "message": "连接硬件钱包"
  },
  "hardwareWalletsInfo": {
    "message": "硬件钱包集成使用API调用外部服务器，这些外部服务器可以看到您的IP地址和您与之交互的智能合约地址。"
  },
  "hardwareWalletsMsg": {
    "message": "选择希望用于 MetaMask 的硬件钱包。"
  },
  "here": {
    "message": "此处",
    "description": "as in -click here- for more information (goes with troubleTokenBalances)"
  },
  "hexData": {
    "message": "十六进制数据"
  },
  "hiddenAccounts": {
    "message": "隐藏账户"
  },
  "hide": {
    "message": "隐藏"
  },
  "hideAccount": {
    "message": "隐藏账户"
  },
  "hideFullTransactionDetails": {
    "message": "隐藏完整的交易细节"
  },
  "hideSeedPhrase": {
    "message": "隐藏助记词"
  },
  "hideSentitiveInfo": {
    "message": "隐藏敏感信息"
  },
  "hideToken": {
    "message": "隐藏代币"
  },
  "hideTokenPrompt": {
    "message": "隐藏代币？"
  },
  "hideTokenSymbol": {
    "message": "隐藏 $1",
    "description": "$1 is the symbol for a token (e.g. 'DAI')"
  },
  "hideZeroBalanceTokens": {
    "message": "隐藏没有余额的代币"
  },
  "high": {
    "message": "激进型"
  },
  "highGasSettingToolTipMessage": {
    "message": "使用$1来覆盖网络流量因像流行的 NFT 丢弃而出现的剧增。",
    "description": "$1 is key 'high' (text: 'Aggressive') separated here so that it can be passed in with bold font-weight"
  },
  "highLowercase": {
    "message": "高"
  },
  "history": {
    "message": "历史记录"
  },
  "holdToRevealContent1": {
    "message": "您的私钥助记词提供 $1",
    "description": "$1 is a bolded text with the message from 'holdToRevealContent2'"
  },
  "holdToRevealContent2": {
    "message": "对您的钱包和资金的完整访问权限。",
    "description": "Is the bolded text in 'holdToRevealContent1'"
  },
  "holdToRevealContent3": {
    "message": "请勿与任何人分享此信息。$1 $2",
    "description": "$1 is a message from 'holdToRevealContent4' and $2 is a text link with the message from 'holdToRevealContent5'"
  },
  "holdToRevealContent4": {
    "message": "MetaMask 支持团队不会要求提供此项信息，",
    "description": "Part of 'holdToRevealContent3'"
  },
  "holdToRevealContent5": {
    "message": "但网络钓鱼者可能会。",
    "description": "The text link in 'holdToRevealContent3'"
  },
  "holdToRevealContentPrivateKey1": {
    "message": "您的私钥提供 $1",
    "description": "$1 is a bolded text with the message from 'holdToRevealContentPrivateKey2'"
  },
  "holdToRevealContentPrivateKey2": {
    "message": "对您的钱包和资金的完整访问权限。",
    "description": "Is the bolded text in 'holdToRevealContentPrivateKey2'"
  },
  "holdToRevealLockedLabel": {
    "message": "按住以显示圆圈锁定"
  },
  "holdToRevealPrivateKey": {
    "message": "按住以显示私钥"
  },
  "holdToRevealPrivateKeyTitle": {
    "message": "保护好您的私钥"
  },
  "holdToRevealSRP": {
    "message": "按住以显示 SRP"
  },
  "holdToRevealSRPTitle": {
    "message": "保护好您的 SRP"
  },
  "holdToRevealUnlockedLabel": {
    "message": "按住以显示圆圈解锁"
  },
  "id": {
    "message": "ID"
  },
  "ignoreAll": {
    "message": "忽略所有"
  },
  "ignoreTokenWarning": {
    "message": "如果您隐藏代币，它们将不会在您的钱包中显示。但您仍然可以通过搜索代币来添加它们。"
  },
  "imToken": {
    "message": "imToken"
  },
  "import": {
    "message": "导入",
    "description": "Button to import an account from a selected file"
  },
  "importAccount": {
    "message": "导入账户"
  },
  "importAccountError": {
    "message": "导入账户时出错。"
  },
  "importAccountErrorIsSRP": {
    "message": "您输入了私钥助记词（或助记符）。要在此处导入账户，必须输入私钥，它是长度为 64 个字符的十六进制字符串。"
  },
  "importAccountErrorNotAValidPrivateKey": {
    "message": "这不是有效的私钥。您已输入十六进制字符串，但长度必须为 64 个字符。"
  },
  "importAccountErrorNotHexadecimal": {
    "message": "这不是有效的私钥。必须输入长度为 64 个字符的十六进制字符串。"
  },
  "importAccountJsonLoading1": {
    "message": "预计此 JSON 导入需要几分钟时间并暂停 MetaMask。"
  },
  "importAccountJsonLoading2": {
    "message": "很抱歉，在未来我们将会加快此流程。"
  },
  "importAccountMsg": {
    "message": "导入的账户将不会与最初创建的 MetaMask 账户私钥助记词相关联。了解更多有关导入账户的信息"
  },
  "importMyWallet": {
    "message": "导入我的钱包"
  },
  "importNFT": {
    "message": "导入 NFT"
  },
  "importNFTAddressToolTip": {
    "message": "例如，在OpenSea中，NFT页面的详情下，有一个蓝色的超链接值，标记为“合约地址”。如果您点击它，它将带您前往该合约在Etherscan上的地址；在该页面的左上角，应该有一个标记为“合约”的图标，在右侧，有一长串字母和数字。这是创建您的NFT的合约地址。点击地址右侧的“复制”图标，就可以将它复制到剪贴板上。"
  },
  "importNFTPage": {
    "message": "导入NFT页面"
  },
  "importNFTTokenIdToolTip": {
    "message": "NFT的ID是唯一标识符，因为所有NFT都是独一无二的。同样，在OpenSea上，此数字位于“详情”下方。记下它，或将它复制到剪贴板上。"
  },
  "importSelectedTokens": {
    "message": "要导入所选代币吗？"
  },
  "importSelectedTokensDescription": {
    "message": "只有您选择的代币才会出现在您的钱包中。您可以随时通过搜索隐藏的代币来导入它们。"
  },
  "importTokenQuestion": {
    "message": "导入代币？"
  },
  "importTokenWarning": {
    "message": "任何人都可以用任何名称创建代币，包括现有代币的虚假版本。添加和交易风险自负！"
  },
  "importTokensCamelCase": {
    "message": "添加代币"
  },
  "importTokensError": {
    "message": "我们无法导入代币。请稍后再试。"
  },
  "importWithCount": {
    "message": "导入$1",
    "description": "$1 will the number of detected tokens that are selected for importing, if all of them are selected then $1 will be all"
  },
  "imported": {
    "message": "已导入",
    "description": "status showing that an account has been fully loaded into the keyring"
  },
  "inYourSettings": {
    "message": "在设置中"
  },
  "infuraBlockedNotification": {
    "message": "MetaMask 无法连接到区块链主机。请检查可能的原因 $1。",
    "description": "$1 is a clickable link with with text defined by the 'here' key"
  },
  "initialTransactionConfirmed": {
    "message": "您的初始交易已被网络确认。请点击“确定”返回。"
  },
  "inlineAlert": {
    "message": "提醒"
  },
  "inputLogicEmptyState": {
    "message": "仅需输入一个您觉得比较恰当的现在或将来第三方支出的数字。以后您可以随时提高支出上限。"
  },
  "inputLogicEqualOrSmallerNumber": {
    "message": "此操作允许第三方从您的当前余额中支出 $1。",
    "description": "$1 is the current token balance in the account and the name of the current token"
  },
  "inputLogicHigherNumber": {
    "message": "此操作允许第三方支出您所有的代币余额，直到达到上限或您撤销支出上限为止。如果不是有意为之，请考虑设置较低的支出上限。"
  },
  "insightWarning": {
    "message": "警告"
  },
  "insightWarningCheckboxMessage": {
    "message": "$1 $2 的请求",
    "description": "$1 is the action i.e. sign, confirm. $2 is the origin making the request."
  },
  "insightWarningContentPlural": {
    "message": "在 $2 之前先查看 $1。操作后，$3 将不可逆转。",
    "description": "$1 the 'insightWarnings' message (2 warnings) representing warnings, $2 is the action (i.e. signing) and $3 is the result (i.e. signature, transaction)"
  },
  "insightWarningContentSingular": {
    "message": "在 $2 之前先查看 $1。操作后，$3 将不可逆转。",
    "description": "$1 is the 'insightWarning' message (1 warning), $2 is the action (i.e. signing) and $3 is the result (i.e. signature, transaction)"
  },
  "insightWarningHeader": {
    "message": "此请求可能有危险"
  },
  "insightWarnings": {
    "message": "警告"
  },
  "insightsFromSnap": {
    "message": "来自$1的见解",
    "description": "$1 represents the name of the snap"
  },
  "install": {
    "message": "安装"
  },
  "installExtension": {
    "message": "安装扩展程序"
  },
  "installExtensionDescription": {
    "message": "世界领先的web3钱包MetaMask的符合机构标准的版本。"
  },
  "installOrigin": {
    "message": "安装源"
  },
  "installRequest": {
    "message": "添加到 MetaMask"
  },
  "installedOn": {
    "message": "已在 $1 上安装",
    "description": "$1 is the date when the snap has been installed"
  },
  "insufficientBalance": {
    "message": "余额不足。"
  },
  "insufficientCurrencyBuyOrDeposit": {
    "message": "您的账户中没有足够的$1可以支付$2网络上的交易费用。$3或从另一个账户存入保证金。",
    "description": "$1 is the native currency of the network, $2 is the name of the current network, $3 is the key 'buy' + the ticker symbol of the native currency of the chain wrapped in a button"
  },
  "insufficientCurrencyBuyOrReceive": {
    "message": "您的账户中没有足够的 $1 可以用来支付 $2 网络的交易费用。请使用另一个账户的 $3 或 $4。",
    "description": "$1 is the native currency of the network, $2 is the name of the current network, $3 is the key 'buy' + the ticker symbol of the native currency of the chain wrapped in a button, $4 is the key 'deposit' button"
  },
  "insufficientCurrencyDeposit": {
    "message": "您的账户中没有足够的$1可以支付$2网络上的交易费用。请从另一个账户存入保证金 $1。",
    "description": "$1 is the native currency of the network, $2 is the name of the current network"
  },
  "insufficientFunds": {
    "message": "资金不足."
  },
  "insufficientFundsForGas": {
    "message": "燃料资金不足"
  },
  "insufficientTokens": {
    "message": "代币不足。"
  },
  "interactingWith": {
    "message": "正在与下述内容交互："
  },
  "interactingWithTransactionDescription": {
    "message": "这是您与之交互的合约。通过验证详细信息来保护自己免受诈骗。"
  },
  "invalidAddress": {
    "message": "地址无效"
  },
  "invalidAddressRecipient": {
    "message": "接收方地址无效"
  },
  "invalidAddressRecipientNotEthNetwork": {
    "message": "非 ETH 网络，请使用小写"
  },
  "invalidAssetType": {
    "message": "该资产是NFT，需要在NFT选项卡下的“导入NFT”页面上重新添加"
  },
  "invalidBlockExplorerURL": {
    "message": "无效的区块浏览器 URL"
  },
  "invalidChainIdTooBig": {
    "message": "无效的链 ID，链 ID 过大。"
  },
  "invalidCustomNetworkAlertContent1": {
    "message": "需要重新输入自定义网络 '$1' 的链 ID。",
    "description": "$1 is the name/identifier of the network."
  },
  "invalidCustomNetworkAlertContent2": {
    "message": "为了保护您免受恶意或有问题的网络供应商的影响，现在所有的自定义网络都需要有链 ID。"
  },
  "invalidCustomNetworkAlertContent3": {
    "message": "进入设置 > 网络并输入链 ID。您可以通过 $1 查找最热门网络的链 ID。",
    "description": "$1 is a link to https://chainid.network"
  },
  "invalidCustomNetworkAlertTitle": {
    "message": "无效的自定义网络"
  },
  "invalidHexNumber": {
    "message": "无效的十六进制数字。"
  },
  "invalidHexNumberLeadingZeros": {
    "message": "无效的十六进制数字。删除所有前导零。"
  },
  "invalidIpfsGateway": {
    "message": "无效的 IPFS 网关。该值必须是一个有效的 URL"
  },
  "invalidNumber": {
    "message": "无效数字。输入一个十进制或带有“0x”前缀的十六进制数字。"
  },
  "invalidNumberLeadingZeros": {
    "message": "无效数字。删除所有前导零。"
  },
  "invalidRPC": {
    "message": "RPC URL 无效"
  },
  "invalidSeedPhrase": {
    "message": "私钥助记词无效"
  },
  "invalidSeedPhraseCaseSensitive": {
    "message": "输入无效！私钥助记词须区分大小写。"
  },
  "ipfsGateway": {
    "message": "IPFS网关"
  },
  "ipfsGatewayDescription": {
    "message": "MetaMask使用第三方服务来显示您存储在IPFS上的NFT图像，显示与您输入到浏览器地址栏中的ENS地址相关信息，并获取不同代币的图标。当您使用这些服务时，这些服务可能会获悉您的IP地址。"
  },
  "ipfsToggleModalDescriptionOne": {
    "message": "我们使用第三方服务来显示存储在 IPFS 中的 NFT 图像，显示与在浏览器地址栏中输入的 ENS 地址相关的信息，并获取不同代币的图标。当您使用这些服务时，您的 IP 地址可能会被其获悉。"
  },
  "ipfsToggleModalDescriptionTwo": {
    "message": "选择“确认”将开启 IPFS 解析。您可以在 $1 中随时将其关闭。",
    "description": "$1 is the method to turn off ipfs"
  },
  "ipfsToggleModalSettings": {
    "message": "设置 > 安全和隐私"
  },
  "isSigningOrSubmitting": {
    "message": "先前的交易仍在签署或提交中"
  },
  "jazzAndBlockies": {
    "message": "哈希头像是帮助您一眼识别账户的独特图标，有 Jazzicons 和 Blockies 两种不同风格。"
  },
  "jazzicons": {
    "message": "Jazzicons"
  },
  "jsDeliver": {
    "message": "jsDeliver"
  },
  "jsonFile": {
    "message": "JSON 文件",
    "description": "format for importing an account"
  },
  "keyringAccountName": {
    "message": "账户名称"
  },
  "keyringAccountPublicAddress": {
    "message": "公钥"
  },
  "keyringSnapRemovalResult1": {
    "message": "$1 $2去除",
    "description": "Displays the result after removal of a keyring snap. $1 is the snap name, $2 is whether it is successful or not"
  },
  "keyringSnapRemovalResultNotSuccessful": {
    "message": "未能 ",
    "description": "Displays the `not` word in $2."
  },
  "keyringSnapRemoveConfirmation": {
    "message": "键入$1以确认您要去除此Snap：",
    "description": "Asks user to input the name nap prior to deleting the snap. $1 is the snap name"
  },
  "keystone": {
    "message": "Keystone"
  },
  "knownAddressRecipient": {
    "message": "已知合约地址。"
  },
  "knownTokenWarning": {
    "message": "此操作将编辑已经在您的钱包中列出的代币，有肯能被用来欺骗您。只有确定要更改这些代币的内容时，才通过此操作。了解更多关于 $1"
  },
  "lastConnected": {
    "message": "最后连接"
  },
  "lastPriceSold": {
    "message": "最后售价"
  },
  "lastSold": {
    "message": "最后售出"
  },
  "lavaDomeCopyWarning": {
    "message": "为了您的安全，现在无法选择此文本。"
  },
  "layer1Fees": {
    "message": "一层公链费用"
  },
  "layer2Fees": {
    "message": "二层公链费用"
  },
  "learnCancelSpeeedup": {
    "message": "学习如何 $1",
    "description": "$1 is link to cancel or speed up transactions"
  },
  "learnMore": {
    "message": "了解更多"
  },
  "learnMoreAboutGas": {
    "message": "想了解有关燃料费的 $1？",
    "description": "$1 will be replaced by the learnMore translation key"
  },
  "learnMoreKeystone": {
    "message": "了解更多"
  },
  "learnMoreUpperCase": {
    "message": "了解更多"
  },
  "learnMoreUpperCaseWithDot": {
    "message": "了解更多。"
  },
  "learnScamRisk": {
    "message": "欺诈和安全风险信息。"
  },
  "learnToBridge": {
    "message": "了解跨链桥"
  },
  "leaveMetaMask": {
    "message": "要离开 MetaMask？"
  },
  "leaveMetaMaskDesc": {
    "message": "您即将访问 MetaMask 之外的网站。继续之前请仔细检查 URL。"
  },
  "ledgerAccountRestriction": {
    "message": "您需要先使用最后一个账户，然后才能添加新账户。"
  },
  "ledgerConnectionInstructionCloseOtherApps": {
    "message": "关闭任何连接到您设备的其他软件，然后点击这里刷新。"
  },
  "ledgerConnectionInstructionHeader": {
    "message": "点击确认前："
  },
  "ledgerConnectionInstructionStepFour": {
    "message": "在您的 Ledger 设备上启用“智能合约数据”或“盲签”。"
  },
  "ledgerConnectionInstructionStepThree": {
    "message": "请确保您的 Ledger 设备已插入并选择以太坊应用程序。"
  },
  "ledgerDeviceOpenFailureMessage": {
    "message": "Ledger 设备打开失败。您的 Ledger 可能已连接到其他软件。请关闭 Ledger Live 或其他连接到您的 Ledger 设备的应用程序，并尝试再次连接。"
  },
  "ledgerErrorConnectionIssue": {
    "message": "请重新连接Ledger，打开ETH应用程序，然后重试。"
  },
  "ledgerErrorDevicedLocked": {
    "message": "您的Ledger已锁定。请在解锁后重试。"
  },
  "ledgerErrorEthAppNotOpen": {
    "message": "要解决此问题，请在您的设备上打开ETH应用程序，然后重试。"
  },
  "ledgerErrorTransactionDataNotPadded": {
    "message": "以太坊交易输入数据填充不足。"
  },
  "ledgerLiveApp": {
    "message": "Ledger Live 应用程序"
  },
  "ledgerLocked": {
    "message": "无法连接到 Ledger 设备。请确保您的设备已解锁并打开 Etherum 应用程序。"
  },
  "ledgerTimeout": {
    "message": "Ledger Live 响应时间过长或连接超时。请确保 Ledger Live 应用程序已打开且您的设备已解锁。"
  },
  "ledgerWebHIDNotConnectedErrorMessage": {
    "message": "Ledger 设备未连接。如果您想要连接您的 Ledger，请再次点击“继续”并批准 HID 连接",
    "description": "An error message shown to the user during the hardware connect flow."
  },
  "levelArrow": {
    "message": "水平箭头"
  },
  "lightTheme": {
    "message": "浅色"
  },
  "likeToImportToken": {
    "message": "您想导入此代币吗？"
  },
  "likeToImportTokens": {
    "message": "您想导入这些代币吗？"
  },
  "lineaGoerli": {
    "message": "Linea Goerli 测试网络"
  },
  "lineaMainnet": {
    "message": "Linea 主网"
  },
  "lineaSepolia": {
    "message": "Linea Sepolia 测试网络"
  },
  "link": {
    "message": "链接"
  },
  "links": {
    "message": "链接"
  },
  "loadMore": {
    "message": "加载更多"
  },
  "loading": {
    "message": "正在加载..."
  },
  "loadingNFTs": {
    "message": "正在加载NFT......"
  },
  "loadingScreenHardwareWalletMessage": {
    "message": "请在硬件钱包上完成交易。"
  },
  "loadingScreenSnapMessage": {
    "message": "请在Snap上完成交易。"
  },
  "loadingTokens": {
    "message": "加载代币中……"
  },
  "localhost": {
    "message": "Localhost 8545"
  },
  "lock": {
    "message": "注销"
  },
  "lockMetaMask": {
    "message": "锁定 MetaMask"
  },
  "lockTimeInvalid": {
    "message": "锁定时间必须是 0 到 10080 之间的数字"
  },
  "logo": {
    "message": "$1标志",
    "description": "$1 is the name of the ticker"
  },
  "low": {
    "message": "低级型"
  },
  "lowGasSettingToolTipMessage": {
    "message": "使用$1等待较便宜的价格。时间估计远不准确，因为价格有些难以预测。",
    "description": "$1 is key 'low' separated here so that it can be passed in with bold font-weight"
  },
  "lowLowercase": {
    "message": "低"
  },
  "lowPriorityMessage": {
    "message": "以后的交易将在这个时候之后排队。最后一次看到的价格是在一段时间之前。"
  },
  "mainnet": {
    "message": "以太坊主网"
  },
  "mainnetToken": {
    "message": "该地址与已知的以太坊主网代币地址匹配。重新检查您尝试添加的代币的合约地址和网络。"
  },
  "makeAnotherSwap": {
    "message": "创建新的交换"
  },
  "makeSureNoOneWatching": {
    "message": "请确保没有人在看您的屏幕",
    "description": "Warning to users to be care while creating and saving their new Secret Recovery Phrase"
  },
  "manageInSettings": {
    "message": "在设置中管理"
  },
  "max": {
    "message": "最大"
  },
  "maxBaseFee": {
    "message": "最大基础费用"
  },
  "maxFee": {
    "message": "最大费用"
  },
  "maxPriorityFee": {
    "message": "最大优先费用"
  },
  "medium": {
    "message": "市场"
  },
  "mediumGasSettingToolTipMessage": {
    "message": "使用 $1 按当前市场价格快速处理。",
    "description": "$1 is key 'medium' (text: 'Market') separated here so that it can be passed in with bold font-weight"
  },
  "memo": {
    "message": "备注"
  },
  "message": {
    "message": "消息"
  },
  "metaMaskConnectStatusParagraphOne": {
    "message": "现在您可以更好地控制 MetaMask 中的账户连接。"
  },
  "metaMaskConnectStatusParagraphThree": {
    "message": "点击它以管理您的连接账户。"
  },
  "metaMaskConnectStatusParagraphTwo": {
    "message": "连接状态按钮显示所访问的网站是否与您当前选择的账户连接。"
  },
  "metadataModalSourceTooltip": {
    "message": "$1 托管于 npm 上，$2 是此 Snap 的唯一标识符。",
    "description": "$1 is the snap name and $2 is the snap NPM id."
  },
  "metamaskInstitutionalVersion": {
    "message": "MetaMask Institutional 版本"
  },
  "metamaskNotificationsAreOff": {
    "message": "钱包通知目前未开启。"
  },
  "metamaskPortfolio": {
    "message": "MetaMask Portfolio。"
  },
  "metamaskSwapsOfflineDescription": {
    "message": "MetaMask Swaps 正在进行维护。请稍后再查看。"
  },
  "metamaskVersion": {
    "message": "MetaMask 版本"
  },
  "methodData": {
    "message": "方法"
  },
  "methodDataTransactionDescription": {
    "message": "这是将要采取的具体行动。该数据可能是伪造的，因此请确保您信任另一端的网站。"
  },
  "methodNotSupported": {
    "message": "不支持此账户。"
  },
  "metrics": {
    "message": "指标"
  },
  "mismatchAccount": {
    "message": "您选中的账户（$1）与尝试登录的账户（$2）不同"
  },
  "mismatchedChainLinkText": {
    "message": "验证网络信息",
    "description": "Serves as link text for the 'mismatchedChain' key. This text will be embedded inside the translation for that key."
  },
  "mismatchedChainRecommendation": {
    "message": "我们建议您在继续之前$1。",
    "description": "$1 is a clickable link with text defined by the 'mismatchedChainLinkText' key. The link will open to instructions for users to validate custom network details."
  },
  "mismatchedNetworkName": {
    "message": "根据我们的记录，该网络名称可能与此链 ID 不匹配。"
  },
  "mismatchedNetworkSymbol": {
    "message": "所提交的货币符号与我们对此链 ID 的预期不匹配。"
  },
  "mismatchedRpcChainId": {
    "message": "自定义网络返回的链 ID 与提交的链 ID 不匹配。"
  },
  "mismatchedRpcUrl": {
    "message": "根据我们的记录，所提交的RPC URL值与此链 ID 的已知提供者不匹配。"
  },
  "missingSetting": {
    "message": "找不到设置吗？"
  },
  "missingSettingRequest": {
    "message": "在这里请求"
  },
  "mmiBuiltAroundTheWorld": {
    "message": "MetaMask Institutional 面向全球各地设计并建立。"
  },
  "mmiNewNFTDetectedInNFTsTabMessage": {
    "message": "让 MetaMask Institutional 自动检测您钱包中的 NFT，并在检测到时显示那些 NFT。"
  },
  "mmiPasswordSetupDetails": {
    "message": "此密码仅会解锁您的MetaMask Institutional扩展程序。"
  },
  "more": {
    "message": "更多"
  },
  "multipleSnapConnectionWarning": {
    "message": "$1 想连接 $2 个 snap。",
    "description": "$1 is the dapp and $2 is the number of snaps it wants to connect to."
  },
  "mustSelectOne": {
    "message": "至少选择1种代币。"
  },
  "name": {
    "message": "名称"
  },
  "nameAddressLabel": {
    "message": "地址",
    "description": "Label above address field in name component modal."
  },
  "nameInstructionsNew": {
    "message": "如果您知道此地址，则为其添加昵称，以便将来识别。",
    "description": "Instruction text in name component modal when value is not recognised."
  },
  "nameInstructionsRecognized": {
    "message": "此地址有默认昵称，但您可以对其进行编辑或了解其他建议。",
    "description": "Instruction text in name component modal when value is recognized but not saved."
  },
  "nameInstructionsSaved": {
    "message": "您以前为此地址添加过昵称。您可以编辑或查看其他建议的昵称。",
    "description": "Instruction text in name component modal when value is saved."
  },
  "nameLabel": {
    "message": "昵称",
    "description": "Label above name input field in name component modal."
  },
  "nameModalMaybeProposedName": {
    "message": "可能：$1",
    "description": "$1 is the proposed name"
  },
  "nameModalTitleNew": {
    "message": "未知地址",
    "description": "Title of the modal created by the name component when value is not recognised."
  },
  "nameModalTitleRecognized": {
    "message": "已识别的地址",
    "description": "Title of the modal created by the name component when value is recognized but not saved."
  },
  "nameModalTitleSaved": {
    "message": "已保存的地址",
    "description": "Title of the modal created by the name component when value is saved."
  },
  "nameProviderProposedBy": {
    "message": "由 $1 提议",
    "description": "$1 is the name of the provider"
  },
  "nameProvider_ens": {
    "message": "以太坊域名服务（ENS）"
  },
  "nameProvider_etherscan": {
    "message": "Etherscan"
  },
  "nameProvider_lens": {
    "message": "Lens 协议"
  },
  "nameProvider_token": {
    "message": "MetaMask"
  },
  "nameSetPlaceholder": {
    "message": "选择昵称......",
    "description": "Placeholder text for name input field in name component modal."
  },
  "nativePermissionRequestDescription": {
    "message": "您希望此网站执行以下操作吗？",
    "description": "Description below header used on Permission Connect screen for native permissions."
  },
  "nativeToken": {
    "message": "此网络上的原生代币为$1。它是用于燃料费的代币。",
    "description": "$1 represents the name of the native token on the current network"
  },
  "nativeTokenScamWarningConversion": {
    "message": "编辑网络详情"
  },
  "nativeTokenScamWarningDescription": {
    "message": "此网络与其关联的链 ID 或名称不匹配。多种常用代币均使用名称 $1，使其成为欺诈目标。欺诈方可能会诱骗您向其发送更有价值的货币作为回报。在继续之前，请验证所有内容。",
    "description": "$1 represents the currency name"
  },
  "nativeTokenScamWarningTitle": {
    "message": "这可能是欺诈"
  },
  "needHelp": {
    "message": "需要帮助？请联系 $1",
    "description": "$1 represents `needHelpLinkText`, the text which goes in the help link"
  },
  "needHelpFeedback": {
    "message": "分享您的反馈"
  },
  "needHelpLinkText": {
    "message": "MetaMask 支持"
  },
  "needHelpSubmitTicket": {
    "message": "提交工单"
  },
  "needImportFile": {
    "message": "您必须选择一个文件来导入。",
    "description": "User is important an account and needs to add a file to continue"
  },
  "negativeETH": {
    "message": "不能发负值的 ETH。"
  },
  "negativeOrZeroAmountToken": {
    "message": "发送的资产金额不能为负数或零。"
  },
  "network": {
    "message": "网络： "
  },
  "networkAddedSuccessfully": {
    "message": "网络添加成功！"
  },
  "networkDetails": {
    "message": "网络详情"
  },
  "networkIsBusy": {
    "message": "网络繁忙。燃料价格较高，估值较不准确。"
  },
  "networkMenu": {
    "message": "网络菜单"
  },
  "networkMenuHeading": {
    "message": "选择网络"
  },
  "networkName": {
    "message": "网络名称"
  },
  "networkNameArbitrum": {
    "message": "Arbitrum"
  },
  "networkNameAvalanche": {
    "message": "Avalanche"
  },
  "networkNameBSC": {
    "message": "BSC"
  },
  "networkNameBase": {
    "message": "基础"
  },
  "networkNameDefinition": {
    "message": "与此网络关联的名称。"
  },
  "networkNameEthereum": {
    "message": "以太坊"
  },
  "networkNameGoerli": {
    "message": "Goerli"
  },
  "networkNameLinea": {
    "message": "Linea"
  },
  "networkNameOpMainnet": {
    "message": "OP主网"
  },
  "networkNamePolygon": {
    "message": "Polygon"
  },
  "networkNameTestnet": {
    "message": "Testnet"
  },
  "networkNameZkSyncEra": {
    "message": "zkSync Era"
  },
  "networkProvider": {
    "message": "网络提供商"
  },
  "networkSettingsChainIdDescription": {
    "message": "链 ID 用于签署交易。它必须与网络返回的链 ID 相匹配。您可以输入十进制或以'0x'开头的十六进制数字，但我们将以十进制显示该数字。"
  },
  "networkStatus": {
    "message": "网络状态"
  },
  "networkStatusBaseFeeTooltip": {
    "message": "基础费用由网络设定，每13-14秒更改一次。我们的 $1 和 $2 选项用于剧增。",
    "description": "$1 and $2 are bold text for Medium and Aggressive respectively."
  },
  "networkStatusPriorityFeeTooltip": {
    "message": "优先费用（又称“矿工费”）。这笔费用直接向矿工支付，激励他们优先处理您的交易。"
  },
  "networkStatusStabilityFeeTooltip": {
    "message": "相对过去72小时，燃料费用为 $1。",
    "description": "$1 is networks stability value - stable, low, high"
  },
  "networkSwitchConnectionError": {
    "message": "我们无法连接到 $1",
    "description": "$1 represents the network name"
  },
  "networkURL": {
    "message": "网络 URL"
  },
  "networkURLDefinition": {
    "message": "用于访问此网络的 URL。"
  },
  "networks": {
    "message": "网络"
  },
  "nevermind": {
    "message": "没关系"
  },
  "new": {
    "message": "新推出！"
  },
  "newAccount": {
    "message": "新账户"
  },
  "newAccountNumberName": {
    "message": "账户 $1",
    "description": "Default name of next account to be created on create account screen"
  },
  "newContact": {
    "message": "新联系人"
  },
  "newContract": {
    "message": "新合约"
  },
  "newNFTDetectedInImportNFTsMessageStrongText": {
    "message": "设置 > 安全和隐私"
  },
  "newNFTDetectedInImportNFTsMsg": {
    "message": "要使用 Opensea 来查看您的 NFT，请在 $1 中打开“显示 NFT 媒体”。",
    "description": "$1 is used for newNFTDetectedInImportNFTsMessageStrongText"
  },
  "newNFTDetectedInNFTsTabMessage": {
    "message": "让 MetaMask 自动检测您钱包中的 NFT，并在检测到时显示那些 NFT。"
  },
  "newNFTsAutodetected": {
    "message": "NFT 自动检测"
  },
  "newNetworkAdded": {
    "message": "成功添加了 “$1”！"
  },
  "newNftAddedMessage": {
    "message": "NFT已成功添加！"
  },
  "newPassword": {
    "message": "新密码（至少 8 个字符）"
  },
  "newPrivacyPolicyActionButton": {
    "message": "了解更多"
  },
  "newPrivacyPolicyTitle": {
    "message": "我们已经更新了隐私政策"
  },
  "newTokensImportedMessage": {
    "message": "您已成功导入$1。",
    "description": "$1 is the string of symbols of all the tokens imported"
  },
  "newTokensImportedTitle": {
    "message": "已导入代币"
  },
  "next": {
    "message": "下一步"
  },
  "nextNonceWarning": {
    "message": "Nonce 高于所指出的 Nonce: $1",
    "description": "The next nonce according to MetaMask's internal logic"
  },
  "nftAddFailedMessage": {
    "message": "由于所有权信息不匹配，无法添加NFT。请确保所输入的信息正确无误。"
  },
  "nftAddressError": {
    "message": "此代币是NFT。另加上$1",
    "description": "$1 is a clickable link with text defined by the 'importNFTPage' key"
  },
  "nftAlreadyAdded": {
    "message": "此NFT已添加。"
  },
  "nftDisclaimer": {
    "message": "免责声明：MetaMask 从源网址中提取媒体文件。该网址有时会因铸造 NFT 的市场而改变。"
  },
  "nftOptions": {
    "message": "NFT 期权"
  },
  "nftTokenIdPlaceholder": {
    "message": "输入代币ID"
  },
  "nftWarningContent": {
    "message": "您正在授予对 $1 的访问权限，包括您将来可能拥有的任何 NFT。另一端的一方可以随时从您的钱包中转账这些NFT，而无需询问您，直到您撤销此授权。$2",
    "description": "$1 is nftWarningContentBold bold part, $2 is Learn more link"
  },
  "nftWarningContentBold": {
    "message": "您所有的 $1 NFT",
    "description": "$1 is name of the collection"
  },
  "nftWarningContentGrey": {
    "message": "请谨慎行事。"
  },
  "nfts": {
    "message": "收藏品"
  },
  "nftsPreviouslyOwned": {
    "message": "先前拥有的"
  },
  "nickname": {
    "message": "昵称"
  },
  "noAccountsFound": {
    "message": "未找到符合给定查询条件的账户"
  },
  "noAddressForName": {
    "message": "此名称尚未设置地址。"
  },
  "noConnectedAccountDescription": {
    "message": "选择要在此站点上使用的账户以继续。"
  },
  "noConnectedAccountTitle": {
    "message": "MetaMask 未连接到此站点"
  },
  "noConversionDateAvailable": {
    "message": "没有可用的货币转换日期"
  },
  "noConversionRateAvailable": {
    "message": "无可用汇率"
  },
  "noDomainResolution": {
    "message": "没有提供域名解析。"
  },
  "noNFTs": {
    "message": "尚无 NFT"
  },
  "noNetworksFound": {
    "message": "未找到符合搜索查询条件的网络"
  },
  "noSnaps": {
    "message": "您没有安装 snap。"
  },
  "noTransactions": {
    "message": "您没有任何交易"
  },
  "noWebcamFound": {
    "message": "未找到您电脑的网络摄像头。请重试。"
  },
  "noWebcamFoundTitle": {
    "message": "未找到网络摄像头"
  },
  "nonCustodialAccounts": {
    "message": "MetaMask Institutional 允许您使用非托管账户，如果您计划使用这些账户，请备份私钥助记词。"
  },
  "nonce": {
    "message": "Nonce"
  },
  "nonceField": {
    "message": "自定义交易 nonce"
  },
  "nonceFieldDescription": {
    "message": "打开这个功能可以改变确认屏幕上的 nonce（交易号码）。这是一个高级功能，请谨慎使用。"
  },
  "nonceFieldHeading": {
    "message": "自定义 nonce"
  },
  "notBusy": {
    "message": "非忙碌中"
  },
  "notCurrentAccount": {
    "message": "这是正确的账户吗？这与您钱包中当前选择的账户不同"
  },
  "notEnoughBalance": {
    "message": "余额不足"
  },
  "notEnoughGas": {
    "message": "燃料不足"
  },
  "note": {
    "message": "单据"
  },
  "notePlaceholder": {
    "message": "审批人在托管人处审批交易时会看到此单据。"
  },
  "notificationDetail": {
    "message": "详情"
  },
  "notificationDetailBaseFee": {
    "message": "基础费用（GWEI）"
  },
  "notificationDetailGasLimit": {
    "message": "燃料限制（单位）"
  },
  "notificationDetailGasUsed": {
    "message": "已使用燃料（单位）"
  },
  "notificationDetailMaxFee": {
    "message": "每单位燃料的最大费用"
  },
  "notificationDetailNetwork": {
    "message": "网络"
  },
  "notificationDetailNetworkFee": {
    "message": "网络费"
  },
  "notificationDetailPriorityFee": {
    "message": "优先费用（GWEI）"
  },
  "notificationItemCheckBlockExplorer": {
    "message": "在 BlockExplorer 中查看"
  },
  "notificationItemCollection": {
    "message": "收藏品"
  },
  "notificationItemConfirmed": {
    "message": "已确认"
  },
  "notificationItemError": {
    "message": "目前无法检索费用"
  },
  "notificationItemFrom": {
    "message": "从"
  },
  "notificationItemLidoStakeReadyToBeWithdrawn": {
    "message": "提取已就绪"
  },
  "notificationItemLidoStakeReadyToBeWithdrawnMessage": {
    "message": "您现在可以提取已解除质押的 $1"
  },
  "notificationItemLidoWithdrawalRequestedMessage": {
    "message": "您解除质押 $1 的请求已发送"
  },
  "notificationItemNFTReceivedFrom": {
    "message": "已从下列地址收到 NFT："
  },
  "notificationItemNFTSentTo": {
    "message": "已发送 NFT 至"
  },
  "notificationItemNetwork": {
    "message": "网络"
  },
  "notificationItemRate": {
    "message": "价格（包括费用）"
  },
  "notificationItemReceived": {
    "message": "已收到"
  },
  "notificationItemReceivedFrom": {
    "message": "已从下列地址收到："
  },
  "notificationItemSent": {
    "message": "已发送"
  },
  "notificationItemSentTo": {
    "message": "已发送至"
  },
  "notificationItemStakeCompleted": {
    "message": "质押已完成"
  },
  "notificationItemStaked": {
    "message": "已质押"
  },
  "notificationItemStakingProvider": {
    "message": "质押提供商"
  },
  "notificationItemStatus": {
    "message": "状态"
  },
  "notificationItemSwapped": {
    "message": "已兑换"
  },
  "notificationItemSwappedFor": {
    "message": "用于"
  },
  "notificationItemTo": {
    "message": "至"
  },
  "notificationItemTransactionId": {
    "message": "交易 ID"
  },
  "notificationItemUnStakeCompleted": {
    "message": "解除质押完成"
  },
  "notificationItemUnStaked": {
    "message": "已解除质押"
  },
  "notificationItemUnStakingRequested": {
    "message": "已请求解除质押"
  },
  "notificationTransactionFailedMessage": {
    "message": "交易 $1 失败！$2",
    "description": "Content of the browser notification that appears when a transaction fails"
  },
  "notificationTransactionFailedMessageMMI": {
    "message": "交易失败！ $1",
    "description": "Content of the browser notification that appears when a transaction fails in MMI"
  },
  "notificationTransactionFailedTitle": {
    "message": "失败交易",
    "description": "Title of the browser notification that appears when a transaction fails"
  },
  "notificationTransactionSuccessMessage": {
    "message": "交易 $1 已确认！",
    "description": "Content of the browser notification that appears when a transaction is confirmed"
  },
  "notificationTransactionSuccessTitle": {
    "message": "已确认交易",
    "description": "Title of the browser notification that appears when a transaction is confirmed"
  },
  "notificationTransactionSuccessView": {
    "message": "在 $1 上查看",
    "description": "Additional content in browser notification that appears when a transaction is confirmed and has a block explorer URL"
  },
  "notifications": {
    "message": "通知"
  },
  "notifications20ActionText": {
    "message": "了解更多",
    "description": "The 'call to action' on the button, or link, of the 'Stay secure' notification. Upon clicking, users will be taken to a ledger page to resolve the U2F connection issue."
  },
  "notifications20Description": {
    "message": "如果您使用的是最新版本的 Firefox，您可能会遇到 Firefox 放弃 U2F（通用第二因素）支持的相关问题。",
    "description": "Description of a notification in the 'See What's New' popup. Describes the U2F support being dropped by firefox and that it affects ledger users."
  },
  "notifications20Title": {
    "message": "Ledger 和 Firefox 用户遇到连接问题",
    "description": "Title for a notification in the 'See What's New' popup. Tells users that latest firefox users using U2F may experience connection issues."
  },
  "notifications24ActionText": {
    "message": "知道了"
  },
  "notifications24Description": {
    "message": "现在，会根据您使用的网络记住高级燃料费设置。这意味着您可以为每个网络设置特定的高级燃料费，以避免多付燃料费或交易被卡住。"
  },
  "notifications24Title": {
    "message": "各网络的高级燃料费"
  },
  "notifications8ActionText": {
    "message": "转到“设置 > 高级”",
    "description": "Description on an action button that appears in the What's New popup. Tells the user that if they click it, they will go to our Advanced settings page."
  },
  "notifications8DescriptionOne": {
    "message": "从 MetaMask v10.4.0 开始，您不再需要 Ledger Live 即可将您的 Ledger 设备连接到 MetaMask。",
    "description": "Description of a notification in the 'See What's New' popup. Describes changes for how Ledger Live is no longer needed to connect the device."
  },
  "notifications8DescriptionTwo": {
    "message": "为了更轻松和更稳定的 ledger 体验，请转到设置中的“高级”选项卡，将“首选 Ledger 连接类型”切换为“WebHID”。",
    "description": "Description of a notification in the 'See What's New' popup. Describes how the user can turn off the Ledger Live setting."
  },
  "notifications8Title": {
    "message": "Ledger 连接改进",
    "description": "Title for a notification in the 'See What's New' popup. Notifies ledger users that there is an improvement in how they can connect their device."
  },
  "notificationsBlockaidDefaultDescriptionActionText": {
    "message": "知道了"
  },
  "notificationsBlockaidDefaultDescriptionOne": {
    "message": "通过 Blockaid 的安全提醒，您可避开已知欺诈，同时保护隐私。此功能适用于 Arbitrum、Avalanche、BNB Chain、以太坊主网、Linea、Optimism、Polygon、Base 和 Sepolia。"
  },
  "notificationsBlockaidDefaultDescriptionTwo": {
    "message": "在批准请求之前，请务必自行作出审慎调查。"
  },
  "notificationsBlockaidDefaultTitle": {
    "message": "使用安全提醒以确保安全"
  },
  "notificationsDropLedgerFirefoxDescription": {
    "message": "Firefox 不再支持 U2F，因此在 Firefox 上，MetaMask 无法使用 Ledger。请尝试在 Google Chrome 上使用 MetaMask。",
    "description": "Description of a notification in the 'See What's New' popup. Describes that ledger will not longer be supported for firefox users and they should use MetaMask on chrome for ledger support instead."
  },
  "notificationsDropLedgerFirefoxTitle": {
    "message": "放弃在 Firefox 上支持 Ledger",
    "description": "Title for a notification in the 'See What's New' popup. Tells firefox users that ledger support is being dropped."
  },
  "notificationsFeatureToggle": {
    "message": "启用钱包通知",
    "description": "Experimental feature title"
  },
  "notificationsFeatureToggleDescription": {
    "message": "这可以启用钱包通知，例如发送/接收资金或 NFT 和功能公告。",
    "description": "Description of the experimental notifications feature"
  },
  "notificationsMarkAllAsRead": {
    "message": "将所有标记为已读"
  },
  "notificationsPageEmptyTitle": {
    "message": "此处无内容"
  },
  "notificationsPageErrorContent": {
    "message": "请尝试再次访问此页面。"
  },
  "notificationsPageErrorTitle": {
    "message": "出错了"
  },
  "notificationsPageNoNotificationsContent": {
    "message": "您尚未收到任何通知。"
  },
  "notificationsPetnamesActionText": {
    "message": "知道了"
  },
  "notificationsPetnamesDescriptionOne": {
    "message": "当您在交易过程中点击地址时，您可以看到来自第三方来源（如 ENS、Lens 和 Etherscan）建议的昵称。"
  },
  "notificationsPetnamesDescriptionTwo": {
    "message": "这将使您将来更容易识别地址，因此请务必给您信任的地址添加昵称。"
  },
  "notificationsPetnamesTitle": {
    "message": "建议的昵称在此！"
  },
  "notificationsSettingsBoxError": {
    "message": "出错了。请重试。"
  },
  "notificationsSettingsPageAllowNotifications": {
    "message": "通过通知随时了解您的钱包动态。为了使用通知，我们使用配置文件在您的不同设备上同步某些设置。$1"
  },
  "notificationsSettingsPageAllowNotificationsLink": {
    "message": "了解我们如何在使用此功能时保护您的隐私。"
  },
  "notificationsSimulationsDescriptionOne": {
    "message": "现在，您可以在进行交易之前看到交易的潜在结果！"
  },
  "notificationsSimulationsDescriptionTwo": {
    "message": "这只是一次模拟，所以我们不能保证最终的结果。您可以随时在“设置 >安全与隐私”中关闭它。 "
  },
  "notificationsU2FLedgerLiveDescription": {
    "message": "U2F 和 Ledger Live 在 Chrome 上不再可用。您仍然可以使用 Webhid 在 Chrome 上连接 Ledger 设备。",
    "description": "Description of a notification in the 'See What's New' popup. Describes the U2F and Ledger Live connection modes are now deprecated"
  },
  "notificationsU2FLedgerLiveTitle": {
    "message": "U2F 和 Ledger Live 弃用",
    "description": "Title for a notification in the 'See What's New' popup. Tells ledger and chrome users that U2F and Ledger Live options are now deprecated."
  },
  "numberOfNewTokensDetectedPlural": {
    "message": "在此账户中找到$1枚新代币",
    "description": "$1 is the number of new tokens detected"
  },
  "numberOfNewTokensDetectedSingular": {
    "message": "在此账户中找到1枚新代币"
  },
  "ofTextNofM": {
    "message": "/"
  },
  "off": {
    "message": "关"
  },
  "offlineForMaintenance": {
    "message": "离线维护"
  },
  "ok": {
    "message": "确定"
  },
  "on": {
    "message": "开"
  },
  "onboarding": {
    "message": "入门"
  },
  "onboardingAdvancedPrivacyIPFSDescription": {
    "message": "IPFS 网关使访问和查看第三方托管的数据成为可能。您可以添加自定义 IPFS 网关或继续使用默认网关。"
  },
  "onboardingAdvancedPrivacyIPFSInvalid": {
    "message": "请输入有效的 URL"
  },
  "onboardingAdvancedPrivacyIPFSTitle": {
    "message": "添加自定义 IPFS 网关"
  },
  "onboardingAdvancedPrivacyIPFSValid": {
    "message": "IPFS 网关 URL 有效"
  },
  "onboardingAdvancedPrivacyNetworkButton": {
    "message": "添加自定义网络"
  },
  "onboardingAdvancedPrivacyNetworkDescription": {
    "message": "我们使用 Infura 作为我们的远程过程调用（RPC）提供商，以提供最可靠和最私密的以太坊数据访问。您可以选择自己的 RPC，但请谨记，任何 RPC 都可以接收您的 IP 地址和以太坊钱包以进行交易。请阅读我们的 $1，进一步了解 Infura 如何处理数据。"
  },
  "onboardingAdvancedPrivacyNetworkTitle": {
    "message": "选择您的网络"
  },
  "onboardingCreateWallet": {
    "message": "创建新钱包"
  },
  "onboardingImportWallet": {
    "message": "导入现有钱包"
  },
  "onboardingMetametricsAgree": {
    "message": "我同意"
  },
  "onboardingMetametricsAllowOptOutLegacy": {
    "message": "始终允许您通过设置选择退出"
  },
  "onboardingMetametricsDataTermsLegacy": {
    "message": "此数据是汇总数据，因而可以保持匿名，以遵守《通用数据保护条例》（欧盟）2016/679。"
  },
  "onboardingMetametricsDescription": {
    "message": "我们希望收集基本的使用和诊断数据，以改进 MetaMask。请注意，我们绝不会出卖您在此处提供的数据。"
  },
  "onboardingMetametricsDescription2": {
    "message": "当我们收集指标时，总是..."
  },
  "onboardingMetametricsDescription2Legacy": {
    "message": "MetaMask 将会......"
  },
  "onboardingMetametricsDescriptionLegacy": {
    "message": "MetaMask 希望收集使用数据，以更好地了解我们的用户如何与 MetaMask 交互。这些数据将用于提供服务，包括根据您的使用情况改进服务。"
  },
  "onboardingMetametricsDisagree": {
    "message": "不，谢谢"
  },
  "onboardingMetametricsInfuraTerms": {
    "message": "如果我们决定将这些数据用于其他目的，我们会通知您。您可以查看我们的 $1 以了解更多信息。请记住，您可以随时转到设置并选择退出。",
    "description": "$1 represents `onboardingMetametricsInfuraTermsPolicy`"
  },
  "onboardingMetametricsInfuraTermsLegacy": {
    "message": "* 如您在 MetaMask中 使用 Infura 作为默认的 RPC 提供商，Infura 将在您发送交易时收集您的 IP 地址和以太坊钱包地址。我们不会以允许系统将这两项数据关联起来的方式存储这些信息。如需从数据收集角度进一步了解 MetaMask 和 Infura 如何进行交互，请参阅我们的更新版 $1。如需进一步了解我们的一般隐私准则，请参阅我们的 $2。",
    "description": "$1 represents `onboardingMetametricsInfuraTermsPolicyLink`, $2 represents `onboardingMetametricsInfuraTermsPolicy`"
  },
  "onboardingMetametricsInfuraTermsPolicy": {
    "message": "隐私政策"
  },
  "onboardingMetametricsInfuraTermsPolicyLegacy": {
    "message": "隐私政策在此处"
  },
  "onboardingMetametricsInfuraTermsPolicyLinkLegacy": {
    "message": "此处"
  },
  "onboardingMetametricsModalTitle": {
    "message": "添加自定义网络"
  },
  "onboardingMetametricsNeverCollect": {
    "message": "$1 会存储点击量和应用程序的浏览量，但不会存储其他详情（如您的公钥）。",
    "description": "$1 represents `onboardingMetametricsNeverCollectEmphasis`"
  },
  "onboardingMetametricsNeverCollectEmphasis": {
    "message": "私密："
  },
  "onboardingMetametricsNeverCollectIP": {
    "message": "$1 我们暂时使用您的 IP 地址来检测一般位置（如您的国家或地区），但从来不会进行存储。",
    "description": "$1 represents `onboardingMetametricsNeverCollectIPEmphasis`"
  },
  "onboardingMetametricsNeverCollectIPEmphasis": {
    "message": "通用："
  },
  "onboardingMetametricsNeverCollectIPLegacy": {
    "message": "$1收集您的完整 IP 地址*",
    "description": "$1 represents `onboardingMetametricsNeverEmphasis`"
  },
  "onboardingMetametricsNeverCollectLegacy": {
    "message": "$1 收集我们不需要提供服务的信息（如私钥、地址、交易散列或余额）",
    "description": "$1 represents `onboardingMetametricsNeverEmphasis`"
  },
  "onboardingMetametricsNeverEmphasisLegacy": {
    "message": "永远不会发生"
  },
  "onboardingMetametricsNeverSellData": {
    "message": "$1 您可以随时决定是否通过设置共享或删除您的使用数据。",
    "description": "$1 represents `onboardingMetametricsNeverSellDataEmphasis`"
  },
  "onboardingMetametricsNeverSellDataEmphasis": {
    "message": "可选："
  },
  "onboardingMetametricsNeverSellDataLegacy": {
    "message": "$1 出售数据。永远不会！",
    "description": "$1 represents `onboardingMetametricsNeverEmphasis`"
  },
  "onboardingMetametricsSendAnonymizeLegacy": {
    "message": "发送匿名的点击和页面浏览事件"
  },
  "onboardingMetametricsTitle": {
    "message": "请帮助我们改进 MetaMask"
  },
  "onboardingPinExtensionBillboardAccess": {
    "message": "完全访问权限"
  },
  "onboardingPinExtensionBillboardDescription": {
    "message": "这些扩展程序可以查看和更改信息"
  },
  "onboardingPinExtensionBillboardDescription2": {
    "message": "在此网站上。"
  },
  "onboardingPinExtensionBillboardTitle": {
    "message": "扩展程序"
  },
  "onboardingPinExtensionChrome": {
    "message": "点击浏览器扩展程序图标"
  },
  "onboardingPinExtensionDescription": {
    "message": "在您的浏览器上固定 MetaMask，以便访问并轻松查看交易确认。"
  },
  "onboardingPinExtensionDescription2": {
    "message": "您可以通过点击扩展程序打开 MetaMask，并一键访问您的钱包。"
  },
  "onboardingPinExtensionDescription3": {
    "message": "点击浏览器扩展程序图标即可即时访问它"
  },
  "onboardingPinExtensionLabel": {
    "message": "固定 MetaMask"
  },
  "onboardingPinExtensionStep1": {
    "message": "1"
  },
  "onboardingPinExtensionStep2": {
    "message": "2"
  },
  "onboardingPinExtensionTitle": {
    "message": "您的 MetaMask 安装完成！"
  },
  "onboardingPinMmiExtensionLabel": {
    "message": "将MetaMask Institutional置顶"
  },
  "onboardingUsePhishingDetectionDescription": {
    "message": "网络钓鱼检测提醒依赖于与 $1 的通信。jsDeliver 将有权访问您的 IP 地址。查看 $2。",
    "description": "The $1 is the word 'jsDeliver', from key 'jsDeliver' and $2 is the words Privacy Policy from key 'privacyMsg', both separated here so that it can be wrapped as a link"
  },
  "onekey": {
    "message": "OneKey"
  },
  "onlyAddTrustedNetworks": {
    "message": "恶意网络提供商可能会谎报区块链的状态并记录您的网络活动。只添加您信任的自定义网络。"
  },
  "onlyConnectTrust": {
    "message": "仅连接您信任的网站。$1",
    "description": "Text displayed above the buttons for connection confirmation. $1 is the link to the learn more web page."
  },
  "openCustodianApp": {
    "message": "打开$1应用程序",
    "description": "The $1 is the name of the Custodian that will be open"
  },
  "openFullScreenForLedgerWebHid": {
    "message": "全屏打开以连接您的 Ledger。",
    "description": "Shown to the user on the confirm screen when they are viewing MetaMask in a popup window but need to connect their ledger via webhid."
  },
  "openInBlockExplorer": {
    "message": "在区块浏览器上打开"
  },
  "openSeaNew": {
    "message": "OpenSea"
  },
  "openSeaToBlockaidBtnLabel": {
    "message": "探索 Snap"
  },
  "openSeaToBlockaidDescription": {
    "message": "此网络不再提供安全提醒。安装 Snap 可能提高安全性。"
  },
  "openSeaToBlockaidTitle": {
    "message": "注意！"
  },
  "operationFailed": {
    "message": "操作失败"
  },
  "optional": {
    "message": "可选"
  },
  "optionalWithParanthesis": {
    "message": "（可选）"
  },
  "options": {
    "message": "期权"
  },
  "or": {
    "message": "或"
  },
  "origin": {
    "message": "来源"
  },
  "osTheme": {
    "message": "系统"
  },
  "otherSnaps": {
    "message": "其他 snap",
    "description": "Used in the 'permission_rpc' message."
  },
  "outdatedBrowserNotification": {
    "message": "您的浏览器已过期。如果不更新浏览器，您将无法获取MetaMask的安全补丁和新功能。"
  },
  "padlock": {
    "message": "挂锁"
  },
  "parameters": {
    "message": "参数"
  },
  "participateInMetaMetrics": {
    "message": "参加 MetaMetrics"
  },
  "participateInMetaMetricsDescription": {
    "message": "加入 MetaMetrics ，帮助我们改进 MetaMask"
  },
  "password": {
    "message": "密码"
  },
  "passwordMmiTermsWarning": {
    "message": "我明白MetaMask Institutional无法为我恢复此密码。$1"
  },
  "passwordNotLongEnough": {
    "message": "密码长度不足"
  },
  "passwordSetupDetails": {
    "message": "此密码只会在此设备上解锁您的 MetaMask 钱包。MetaMask 无法恢复此密码。"
  },
  "passwordStrength": {
    "message": "密码强度：$1",
    "description": "Return password strength to the user when user wants to create password."
  },
  "passwordStrengthDescription": {
    "message": "强密码可以提高钱包的安全性，以防设备被盗或被入侵。"
  },
  "passwordTermsWarning": {
    "message": "我明白 MetaMask 无法为我恢复此密码。$1"
  },
  "passwordsDontMatch": {
    "message": "密码不匹配"
  },
  "pasteJWTToken": {
    "message": "在此处粘贴或拖放代币："
  },
  "pastePrivateKey": {
    "message": "请粘贴您的私钥:",
    "description": "For importing an account from a private key"
  },
  "paymasterInUse": {
    "message": "这笔交易的燃料费将由代付者支付。",
    "description": "Alert shown in transaction confirmation if paymaster in use."
  },
  "pending": {
    "message": "待处理"
  },
  "pendingTransactionInfo": {
    "message": "在那笔交易完成之前，这笔交易不会被处理。"
  },
  "pendingTransactionMultiple": {
    "message": "您有 ($1) 笔待处理的交易"
  },
  "pendingTransactionSingle": {
    "message": "您有 (1) 笔待处理的交易。",
    "description": "$1 is count of pending transactions"
  },
  "permissionDetails": {
    "message": "许可详情"
  },
  "permissionRequest": {
    "message": "权限请求"
  },
  "permissionRequested": {
    "message": "立即请求"
  },
  "permissionRequestedForAccounts": {
    "message": "现在为 $1 请求",
    "description": "Permission cell status for requested permission including accounts, rendered as AvatarGroup which is $1."
  },
  "permissionRevoked": {
    "message": "在此更新中已撤销"
  },
  "permissionRevokedForAccounts": {
    "message": "此更新中已为 $1 撤销",
    "description": "Permission cell status for revoked permission including accounts, rendered as AvatarGroup which is $1."
  },
  "permission_accessNamedSnap": {
    "message": "连接至$1。",
    "description": "The description for the `wallet_snap` permission. $1 is the human-readable name of the snap."
  },
  "permission_accessNetwork": {
    "message": "访问互联网。",
    "description": "The description of the `endowment:network-access` permission."
  },
  "permission_accessNetworkDescription": {
    "message": "允许 $1 访问互联网。这可用于通过第三方服务器发送和接收数据。",
    "description": "An extended description of the `endowment:network-access` permission. $1 is the snap name."
  },
  "permission_accessSnap": {
    "message": "连接到$1 Snap。",
    "description": "The description for the `wallet_snap` permission. $1 is the name of the snap."
  },
  "permission_accessSnapDescription": {
    "message": "允许网站或snap与$1交互。",
    "description": "The description for the `wallet_snap_*` permission. $1 is the name of the Snap."
  },
  "permission_cronjob": {
    "message": "规划并执行定期操作。",
    "description": "The description for the `snap_cronjob` permission"
  },
  "permission_cronjobDescription": {
    "message": "允许 $1 执行按固定时间、日期或间隔定期运行的操作。这可用于触发对时间敏感的交互或通知。",
    "description": "An extended description for the `snap_cronjob` permission. $1 is the snap name."
  },
  "permission_dialog": {
    "message": "在 MetaMask 中显示对话框窗口。",
    "description": "The description for the `snap_dialog` permission"
  },
  "permission_dialogDescription": {
    "message": "允许 $1 显示带有以下内容的 MetaMask 弹出窗口：自定义文本、输入字段以及用于批准或拒绝操作的按钮。\n这适用于创建 snap 的提醒、确认和流程加入选项等。",
    "description": "An extended description for the `snap_dialog` permission. $1 is the snap name."
  },
  "permission_ethereumAccounts": {
    "message": "查看您允许的账户的地址（必填）",
    "description": "The description for the `eth_accounts` permission"
  },
  "permission_ethereumProvider": {
    "message": "访问以太坊提供商。",
    "description": "The description for the `endowment:ethereum-provider` permission"
  },
  "permission_ethereumProviderDescription": {
    "message": "允许 $1 直接与 MetaMask 通信，使其可以从区块链中读取数据，并提供消息和交易建议。",
    "description": "An extended description for the `endowment:ethereum-provider` permission. $1 is the snap name."
  },
  "permission_getEntropy": {
    "message": "派生 $1 独有的任意私钥。",
    "description": "The description for the `snap_getEntropy` permission. $1 is the snap name."
  },
  "permission_getEntropyDescription": {
    "message": "允许 $1 派生 $1 独有的任意私钥，但不公开私钥。这些私钥与您的 MetaMask 账户是分开的，与您的私钥或私钥助记词无关。其他 snap 无法访问此信息。",
    "description": "An extended description for the `snap_getEntropy` permission. $1 is the snap name."
  },
  "permission_getLocale": {
    "message": "查看您的首选语言。",
    "description": "The description for the `snap_getLocale` permission"
  },
  "permission_getLocaleDescription": {
    "message": "允许 $1 访问您的 MetaMask 首选语言设置。这可用于进行本地化，以及使用您的语言显示$1的内容。",
    "description": "An extended description for the `snap_getLocale` permission. $1 is the snap name."
  },
  "permission_homePage": {
    "message": "显示自定义屏幕",
    "description": "The description for the `endowment:page-home` permission"
  },
  "permission_homePageDescription": {
    "message": "让 $1 在 MetaMask 中显示自定义主屏幕。这可以用于用户界面、配置和控制面板。",
    "description": "An extended description for the `endowment:page-home` permission. $1 is the snap name."
  },
  "permission_keyring": {
    "message": "允许添加和控制以太坊账户的请求",
    "description": "The description for the `endowment:keyring` permission"
  },
  "permission_keyringDescription": {
    "message": "允许 $1 接收添加或删除账户的请求，并代表这些账户进行签名和交易。",
    "description": "An extended description for the `endowment:keyring` permission. $1 is the snap name."
  },
  "permission_lifecycleHooks": {
    "message": "使用生命周期挂钩。",
    "description": "The description for the `endowment:lifecycle-hooks` permission"
  },
  "permission_lifecycleHooksDescription": {
    "message": "允许 $1 使用生命周期挂钩，在其生命周期的特定时间运行代码。",
    "description": "An extended description for the `endowment:lifecycle-hooks` permission. $1 is the snap name."
  },
  "permission_manageAccounts": {
    "message": "添加并控制以太坊账户",
    "description": "The description for `snap_manageAccounts` permission"
  },
  "permission_manageAccountsDescription": {
    "message": "允许 $1 添加或删除以太坊账户，然后使用添加的账户来进行交易和签名。",
    "description": "An extended description for the `snap_manageAccounts` permission. $1 is the snap name."
  },
  "permission_manageBip32Keys": {
    "message": "管理 $1 账户。",
    "description": "The description for the `snap_getBip32Entropy` permission. $1 is a derivation path, e.g. 'm/44'/0'/0' (secp256k1)'."
  },
  "permission_manageBip44AndBip32KeysDescription": {
    "message": "允许 $1 在所请求的网络上管理账户和资产。这些账户使用您的私钥助记词（不会披露）进行派生和备份。$1 具有派生私钥的能力，因此可以支持以太坊（EVM）以外的多种区块链协议。",
    "description": "An extended description for the `snap_getBip44Entropy` and `snap_getBip44Entropy` permissions. $1 is the snap name."
  },
  "permission_manageBip44Keys": {
    "message": "管理 $1 账户。",
    "description": "The description for the `snap_getBip44Entropy` permission. $1 is the name of a protocol, e.g. 'Filecoin'."
  },
  "permission_manageState": {
    "message": "在您的设备上存储和管理其数据。",
    "description": "The description for the `snap_manageState` permission"
  },
  "permission_manageStateDescription": {
    "message": "允许 $1 通过加密安全地存储、更新和检索数据。其他 snap 无法访问此信息。",
    "description": "An extended description for the `snap_manageState` permission. $1 is the snap name."
  },
  "permission_nameLookup": {
    "message": "提供域和地址查找。",
    "description": "The description for the `endowment:name-lookup` permission."
  },
  "permission_nameLookupDescription": {
    "message": "允许 Snap 在 MetaMask UI 的不同部分中获取和显示地址并进行域查找。",
    "description": "An extended description for the `endowment:name-lookup` permission."
  },
  "permission_notifications": {
    "message": "显示通知。",
    "description": "The description for the `snap_notify` permission"
  },
  "permission_notificationsDescription": {
    "message": "允许 $1 在 MetaMask 中显示通知。snap 可以触发简短的通知文本，以提供可操作或对时间敏感的信息。",
    "description": "An extended description for the `snap_notify` permission. $1 is the snap name."
  },
  "permission_rpc": {
    "message": "允许 $1 直接与 $2 通信。",
    "description": "The description for the `endowment:rpc` permission. $1 is 'other snaps' or 'websites', $2 is the snap name."
  },
  "permission_rpcDescription": {
    "message": "允许 $1 向 $2 发送消息，以及接收来自$2的响应。",
    "description": "An extended description for the `endowment:rpc` permission. $1 is 'other snaps' or 'websites', $2 is the snap name."
  },
  "permission_rpcDescriptionOriginList": {
    "message": "$1 和 $2",
    "description": "A list of allowed origins where $2 is the last origin of the list and $1 is the rest of the list separated by ','."
  },
  "permission_signatureInsight": {
    "message": "显示签名见解模式。",
    "description": "The description for the `endowment:signature-insight` permission"
  },
  "permission_signatureInsightDescription": {
    "message": "在批准之前，允许 $1 显示一个模式，其中包含对任何签名请求的见解。这可用于反网络钓鱼和采取安全措施。",
    "description": "An extended description for the `endowment:signature-insight` permission. $1 is the snap name."
  },
  "permission_signatureInsightOrigin": {
    "message": "查看发起签名请求的网站来源",
    "description": "The description for the `signatureOrigin` caveat, to be used with the `endowment:signature-insight` permission"
  },
  "permission_signatureInsightOriginDescription": {
    "message": "允许 $1 查看发起签名请求的网站来源（URI）。这可用于防止网络钓鱼和采取安全措施。",
    "description": "An extended description for the `signatureOrigin` caveat, to be used with the `endowment:signature-insight` permission. $1 is the snap name."
  },
  "permission_transactionInsight": {
    "message": "获取并显示交易洞察。",
    "description": "The description for the `endowment:transaction-insight` permission"
  },
  "permission_transactionInsightDescription": {
    "message": "允许 $1 在 MetaMask UI 中对交易进行解码，并显示见解。这可用于防止网络钓鱼和采取安全措施。",
    "description": "An extended description for the `endowment:transaction-insight` permission. $1 is the snap name."
  },
  "permission_transactionInsightOrigin": {
    "message": "查看建议交易的网站来源",
    "description": "The description for the `transactionOrigin` caveat, to be used with the `endowment:transaction-insight` permission"
  },
  "permission_transactionInsightOriginDescription": {
    "message": "允许 $1 查看建议交易的网站的来源（URI）。这可用于防止网络钓鱼和采取安全措施。",
    "description": "An extended description for the `transactionOrigin` caveat, to be used with the `endowment:transaction-insight` permission. $1 is the snap name."
  },
  "permission_unknown": {
    "message": "未知权限：$1",
    "description": "$1 is the name of a requested permission that is not recognized."
  },
  "permission_viewBip32PublicKeys": {
    "message": "查看您的$1 ($2)公钥。",
    "description": "The description for the `snap_getBip32PublicKey` permission. $1 is a derivation path, e.g. 'm/44'/0'/0''. $2 is the elliptic curve name, e.g. 'secp256k1'."
  },
  "permission_viewBip32PublicKeysDescription": {
    "message": "允许 $2 查看您的 $1 公钥（和地址）。这并不会授予对账户或资产的任何控制权。",
    "description": "An extended description for the `snap_getBip32PublicKey` permission. $1 is a derivation path (name). $2 is the snap name."
  },
  "permission_viewNamedBip32PublicKeys": {
    "message": "查看您的$1公钥。",
    "description": "The description for the `snap_getBip32PublicKey` permission. $1 is a name for the derivation path, e.g., 'Ethereum accounts'."
  },
  "permission_walletSwitchEthereumChain": {
    "message": "切换并使用以下网络",
    "description": "The label for the `wallet_switchEthereumChain` permission"
  },
  "permission_webAssembly": {
    "message": "支持WebAssembly。",
    "description": "The description of the `endowment:webassembly` permission."
  },
  "permission_webAssemblyDescription": {
    "message": "允许 $1 通过 WebAssembly 访问低级执行环境。",
    "description": "An extended description of the `endowment:webassembly` permission. $1 is the snap name."
  },
  "permissions": {
    "message": "权限"
  },
  "permissionsPageEmptyContent": {
    "message": "此处无内容"
  },
  "permissionsPageEmptySubContent": {
    "message": "您可以在此处查看您授予已安装 Snap 或已连接站点的许可。"
  },
  "permissionsPageTourDescription": {
    "message": "这是您的控制面板，用于管理授予已连接站点和已安装 Snap 的许可。"
  },
  "permissionsPageTourTitle": {
    "message": "已连接的站点现已获得许可"
  },
  "personalAddressDetected": {
    "message": "检测到个人地址。请输入代币合约地址。"
  },
  "petnamesEnabledToggle": {
    "message": "允许昵称"
  },
  "petnamesEnabledToggleDescription": {
    "message": "这样可以协助您为任何地址添加昵称。我们将在可能的情况下为您与之交互的地址提供名称建议。"
  },
  "pinExtensionDescription": {
    "message": "前往扩展程序菜单，将MetaMask Institutional置顶，以实现无缝访问。"
  },
  "pinExtensionTitle": {
    "message": "将扩展程序置顶"
  },
  "pinToTop": {
    "message": "置顶"
  },
  "pleaseConfirm": {
    "message": "请确认"
  },
  "plusMore": {
    "message": "另外 $1 项",
    "description": "$1 is the number of additional items"
  },
  "plusXMore": {
    "message": "另外 $1 项",
    "description": "$1 is a number of additional but unshown items in a list- this message will be shown in place of those items"
  },
  "popularCustomNetworks": {
    "message": "流行自定义网络"
  },
  "portfolio": {
    "message": "Portfolio"
  },
  "portfolioDashboard": {
    "message": "Portfolio 控制面板"
  },
  "preparingSwap": {
    "message": "正在准备交换......"
  },
  "prev": {
    "message": "上一个"
  },
  "primaryCurrencySetting": {
    "message": "主要货币"
  },
  "primaryCurrencySettingDescription": {
    "message": "选择原生以优先显示链的原生货币（例如 ETH）的值。选择法币以优先显示以您所选法币显示的值。"
  },
  "primaryType": {
    "message": "主要类型"
  },
  "priorityFee": {
    "message": "优先费用"
  },
  "priorityFeeProperCase": {
    "message": "优先费用"
  },
  "privacy": {
    "message": "隐私"
  },
  "privacyMsg": {
    "message": "隐私政策"
  },
  "privateKey": {
    "message": "私钥",
    "description": "select this type of file to use to import an account"
  },
  "privateKeyCopyWarning": {
    "message": "$1 的私钥",
    "description": "$1 represents the account name"
  },
  "privateKeyHidden": {
    "message": "私钥已隐藏",
    "description": "Explains that the private key input is hidden"
  },
  "privateKeyShow": {
    "message": "显示/隐藏私钥输入",
    "description": "Describes a toggle that is used to show or hide the private key input"
  },
  "privateKeyShown": {
    "message": "正在显示此私钥",
    "description": "Explains that the private key input is being shown"
  },
  "privateKeyWarning": {
    "message": "警告：切勿泄露此私钥。任何拥有您私钥的人都可以窃取您账户中持有的任何资产。"
  },
  "privateNetwork": {
    "message": "私有网络"
  },
  "proceedWithTransaction": {
    "message": "我仍然想继续"
  },
  "productAnnouncements": {
    "message": "产品公告"
  },
  "profileSync": {
    "message": "配置文件同步"
  },
  "profileSyncConfirmation": {
    "message": "如果您关闭配置文件同步，您将无法收到通知。"
  },
  "profileSyncDescription": {
    "message": "创建配置文件，MetaMask 用以在您的不同设备之间同步某些设置。这是获取通知的必需条件。$1。"
  },
  "profileSyncPrivacyLink": {
    "message": "了解我们如何保护您的隐私"
  },
  "proposedApprovalLimit": {
    "message": "拟议的审批上限"
  },
  "provide": {
    "message": "提供"
  },
  "publicAddress": {
    "message": "公钥"
  },
  "pushPlatformNotificationsFundsReceivedDescription": {
    "message": "您收到了 $1 $2"
  },
  "pushPlatformNotificationsFundsReceivedDescriptionDefault": {
    "message": "您收到了一些代币"
  },
  "pushPlatformNotificationsFundsReceivedTitle": {
    "message": "已收到资金"
  },
  "pushPlatformNotificationsFundsSentDescription": {
    "message": "您已成功发送 $1 $2"
  },
  "pushPlatformNotificationsFundsSentDescriptionDefault": {
    "message": "您已成功发送了一些代币"
  },
  "pushPlatformNotificationsFundsSentTitle": {
    "message": "资金已发送"
  },
  "pushPlatformNotificationsNftReceivedDescription": {
    "message": "您收到了新的 NFT"
  },
  "pushPlatformNotificationsNftReceivedTitle": {
    "message": "已收到 NFT"
  },
  "pushPlatformNotificationsNftSentDescription": {
    "message": "您已成功发送一个 NFT"
  },
  "pushPlatformNotificationsNftSentTitle": {
    "message": "NFT 已发送"
  },
  "pushPlatformNotificationsStakingLidoStakeCompletedDescription": {
    "message": "您的 Lido 质押已成功"
  },
  "pushPlatformNotificationsStakingLidoStakeCompletedTitle": {
    "message": "质押完成"
  },
  "pushPlatformNotificationsStakingLidoStakeReadyToBeWithdrawnDescription": {
    "message": "您的 Lido 质押现已可以提取"
  },
  "pushPlatformNotificationsStakingLidoStakeReadyToBeWithdrawnTitle": {
    "message": "质押已可提取"
  },
  "pushPlatformNotificationsStakingLidoWithdrawalCompletedDescription": {
    "message": "您的 Lido 提取成功"
  },
  "pushPlatformNotificationsStakingLidoWithdrawalCompletedTitle": {
    "message": "提取已完成"
  },
  "pushPlatformNotificationsStakingLidoWithdrawalRequestedDescription": {
    "message": "您的 Lido 提取请求已提交"
  },
  "pushPlatformNotificationsStakingLidoWithdrawalRequestedTitle": {
    "message": "已请求提取"
  },
  "pushPlatformNotificationsStakingRocketpoolStakeCompletedDescription": {
    "message": "您的 RocketPool 质押已成功"
  },
  "pushPlatformNotificationsStakingRocketpoolStakeCompletedTitle": {
    "message": "质押完成"
  },
  "pushPlatformNotificationsStakingRocketpoolUnstakeCompletedDescription": {
    "message": "您的 RocketPool 解除质押已成功"
  },
  "pushPlatformNotificationsStakingRocketpoolUnstakeCompletedTitle": {
    "message": "解除质押完成"
  },
  "pushPlatformNotificationsSwapCompletedDescription": {
    "message": "您的 MetaMask 兑换已成功"
  },
  "pushPlatformNotificationsSwapCompletedTitle": {
    "message": "兑换已完成"
  },
  "queued": {
    "message": "队列中"
  },
  "quoteRate": {
    "message": "报价"
  },
  "reAddAccounts": {
    "message": "重新添加任何其他账户"
  },
  "reAdded": {
    "message": "重新添加"
  },
  "readdToken": {
    "message": "将来您还可以通过账户选项菜单中的“导入代币”来添加此代币。"
  },
  "receive": {
    "message": "收款"
  },
  "receiveTokensCamelCase": {
    "message": "收取代币"
  },
  "recipientAddressPlaceholder": {
    "message": "输入公钥 (0x) 或 ENS 名称"
  },
  "recipientAddressPlaceholderFlask": {
    "message": "输入公钥 (0x) 或域名"
  },
  "recommendedGasLabel": {
    "message": "建议"
  },
  "recoveryPhraseReminderBackupStart": {
    "message": "从这里开始"
  },
  "recoveryPhraseReminderConfirm": {
    "message": "明白了"
  },
  "recoveryPhraseReminderHasBackedUp": {
    "message": "始终将您的账户私钥助记词保存在安全和秘密的地方"
  },
  "recoveryPhraseReminderHasNotBackedUp": {
    "message": "需要再次备份您的账户私钥助记词？"
  },
  "recoveryPhraseReminderItemOne": {
    "message": "切勿与任何人分享您的账户私钥助记词"
  },
  "recoveryPhraseReminderItemTwo": {
    "message": "MetaMask 团队绝对不会索要您的账户私钥助记词"
  },
  "recoveryPhraseReminderSubText": {
    "message": "您的账户私钥助记词控制您的所有账户。"
  },
  "recoveryPhraseReminderTitle": {
    "message": "保护您的资金"
  },
  "redesignedConfirmationsEnabledToggle": {
    "message": "批准的签名请求"
  },
  "redesignedConfirmationsToggleDescription": {
    "message": "开启此选项以查看增强格式的签名请求。"
  },
  "refreshList": {
    "message": "刷新列表"
  },
  "reject": {
    "message": "拒绝"
  },
  "rejectAll": {
    "message": "拒绝全部"
  },
  "rejectRequestsDescription": {
    "message": "您即将批量拒绝 $1 请求。"
  },
  "rejectRequestsN": {
    "message": "拒绝 $1 请求"
  },
  "rejectTxsDescription": {
    "message": "您将批量拒绝 $1 笔交易。"
  },
  "rejectTxsN": {
    "message": "拒绝 $1 笔交易"
  },
  "rejected": {
    "message": "已拒绝"
  },
  "remove": {
    "message": "删除"
  },
  "removeAccount": {
    "message": "删除账户"
  },
  "removeAccountDescription": {
    "message": "该账户将从您的钱包中删除。在继续操作前，确认您已拥有该导入账户的原始账户私钥助记词或私钥。您可以通过账户下拉菜单再次导入或创建账户。 "
  },
  "removeJWT": {
    "message": "删除托管代币"
  },
  "removeJWTDescription": {
    "message": "您确定要删除此代币吗？分配给此代币的所有账户也将从扩展中删除： "
  },
  "removeKeyringSnap": {
    "message": "去除此Snap，会同时将以下账户从MetaMask中去除："
  },
  "removeKeyringSnapToolTip": {
    "message": "Snap控制这些账户，去除此Snap，会同时将这些账户从MetaMask中去除，但账户将保留在区块链中。"
  },
  "removeNFT": {
    "message": "删除 NFT"
  },
  "removeNftErrorMessage": {
    "message": "我们无法去除此 NFT。"
  },
  "removeNftMessage": {
    "message": "NFT已成功移除！"
  },
  "removeSnap": {
    "message": "移除 Snap"
  },
  "removeSnapAccountDescription": {
    "message": "如果您继续，此账户将不可在 MetaMask 中使用。"
  },
  "removeSnapAccountTitle": {
    "message": "去除账户"
  },
  "removeSnapConfirmation": {
    "message": "您确定要移除$1吗？",
    "description": "$1 represents the name of the snap"
  },
  "removeSnapDescription": {
    "message": "此操作将会删除snap及其数据，并撤销您获授予的权限。"
  },
  "replace": {
    "message": "替换"
  },
  "reportIssue": {
    "message": "报告问题"
  },
  "requestFlaggedAsMaliciousFallbackCopyReason": {
    "message": "安全提供商没有分享其他详情"
  },
  "requestFlaggedAsMaliciousFallbackCopyReasonTitle": {
    "message": "请求被标记为恶意"
  },
  "requestFrom": {
    "message": "请求来自"
  },
  "requestFromInfo": {
    "message": "这是要求您签名的站点。"
  },
  "requestFromTransactionDescription": {
    "message": "这是要求您确认的网站。"
  },
  "requestMayNotBeSafe": {
    "message": "请求可能不安全"
  },
  "requestMayNotBeSafeError": {
    "message": "安全提供商没有检测到任何已知的恶意活动，但继续仍然可能是不安全的。"
  },
  "requestNotVerified": {
    "message": "请求尚未验证"
  },
  "requestNotVerifiedError": {
    "message": "由于出现错误，安全提供商没有验证此请求。请谨慎操作。"
  },
  "requestsAwaitingAcknowledgement": {
    "message": "待确认的请求"
  },
  "required": {
    "message": "必需"
  },
  "reset": {
    "message": "重置"
  },
  "resetStates": {
    "message": "重设状态"
  },
  "resetWallet": {
    "message": "重置钱包"
  },
  "resetWalletSubHeader": {
    "message": "MetaMask不会保留密码的副本。如果您在解锁账户时遇到问题，需要重置您的钱包。您可以提供设置钱包时使用的私钥助记词，以进行重置。"
  },
  "resetWalletUsingSRP": {
    "message": "此操作将从此设备中删除您当前的钱包和私钥助记词，以及您编制的账户列表。使用助记词进行重置后，您将会看到一个账户列表（基于用于重置的助记词）。这个新列表将自动包括有余额的账户。您还可以使用之前创建的$1。您导入的自定义账户需要是$2，添加到账户中的任何自定义代币也需要是$3。"
  },
  "resetWalletWarning": {
    "message": "在继续之前，请确保您所使用的私钥助记词正确无误。您将无法撤消此操作。"
  },
  "restartMetamask": {
    "message": "重新启动MetaMask"
  },
  "restore": {
    "message": "恢复"
  },
  "restoreFailed": {
    "message": "无法使用所提供的文件恢复数据"
  },
  "restoreSuccessful": {
    "message": "您的数据已成功恢复"
  },
  "restoreUserData": {
    "message": "恢复用户数据"
  },
  "restoreUserDataDescription": {
    "message": "您可以从备份文件中恢复联系人和首选项等数据。"
  },
  "resultPageError": {
    "message": "错误"
  },
  "resultPageErrorDefaultMessage": {
    "message": "操作失败。"
  },
  "resultPageSuccess": {
    "message": "成功"
  },
  "resultPageSuccessDefaultMessage": {
    "message": "操作已成功完成。"
  },
  "retryTransaction": {
    "message": "重试交易"
  },
  "reusedTokenNameWarning": {
    "message": "此处的代币使用了与您关注的另一种代币相同的符号，这可能会让人感到困惑或具有欺骗性。"
  },
  "revealSeedWords": {
    "message": "显示私钥助记词"
  },
  "revealSeedWordsDescription1": {
    "message": "$1 提供 $2",
    "description": "This is a sentence consisting of link using 'revealSeedWordsSRPName' as $1 and bolded text using 'revealSeedWordsDescription3' as $2."
  },
  "revealSeedWordsDescription2": {
    "message": "MetaMask 是$1。这意味着您是自己的 SRP 的所有者。",
    "description": "$1 is text link with the message from 'revealSeedWordsNonCustodialWallet'"
  },
  "revealSeedWordsDescription3": {
    "message": "对您的钱包和资金的完整访问权限。"
  },
  "revealSeedWordsNonCustodialWallet": {
    "message": "非托管钱包"
  },
  "revealSeedWordsQR": {
    "message": "QR"
  },
  "revealSeedWordsSRPName": {
    "message": "私钥助记词（SRP）"
  },
  "revealSeedWordsText": {
    "message": "文本"
  },
  "revealSeedWordsWarning": {
    "message": "确保没有人在看您的屏幕。$1",
    "description": "$1 is bolded text using the message from 'revealSeedWordsWarning2'"
  },
  "revealSeedWordsWarning2": {
    "message": "MetaMask 支持团队绝对不会要求提供此项信息。",
    "description": "The bolded texted in the second part of 'revealSeedWordsWarning'"
  },
  "revealSensitiveContent": {
    "message": "显示敏感内容"
  },
  "revealTheSeedPhrase": {
    "message": "显示助记词"
  },
  "reviewAlerts": {
    "message": "查看提醒"
  },
  "revokeAllTokensTitle": {
    "message": "撤销访问和转移您的所有 $1 的权限？",
    "description": "$1 is the symbol of the token for which the user is revoking approval"
  },
  "revokeAllTokensTitleWithoutSymbol": {
    "message": "要撤销访问并转账您所有在$1的NFT的权限吗？",
    "description": "$1 is a link to contract on the block explorer when we're not able to retrieve a erc721 or erc1155 name"
  },
  "revokeApproveForAllDescription": {
    "message": "这将撤销第三方访问并转账您的所有 $1 的权限，而无需另行通知。",
    "description": "$1 is either a string or link of a given token symbol or name"
  },
  "revokeApproveForAllDescriptionWithoutSymbol": {
    "message": "这会撤销第三方在无需另行通知的情况下访问并转账您所有在$1的NFT的权限。",
    "description": "$1 is a link to contract on the block explorer when we're not able to retrieve a erc721 or erc1155 name"
  },
  "revokePermission": {
    "message": "撤销权限"
  },
  "revokeSpendingCap": {
    "message": "撤销 $1 的支出上限",
    "description": "$1 is a token symbol"
  },
  "revokeSpendingCapTooltipText": {
    "message": "第三方将无法再使用您当前或未来的任何代币。"
  },
  "rpcUrl": {
    "message": "新的 RPC URL"
  },
  "safeTransferFrom": {
    "message": "安全转账来自"
  },
  "save": {
    "message": "保存"
  },
  "scanInstructions": {
    "message": "将二维码放在摄像头前"
  },
  "scanQrCode": {
    "message": "扫描二维码"
  },
  "scrollDown": {
    "message": "向下滚动"
  },
  "search": {
    "message": "搜索"
  },
  "searchAccounts": {
    "message": "搜索账户"
  },
  "searchTokenOrNFT": {
    "message": "搜索代币或 NFT"
  },
  "searchTokens": {
    "message": "搜索代币"
  },
  "secretRecoveryPhrase": {
    "message": "私钥助记词"
  },
  "secureWallet": {
    "message": "安全钱包"
  },
  "security": {
    "message": "安全"
  },
  "securityAlert": {
    "message": "来自 $1 和 $2 的安全警报"
  },
  "securityAlerts": {
    "message": "安全提醒"
  },
  "securityAlertsDescription": {
    "message": "此功能通过主动审查交易和签名请求向您发出恶意活动提醒。$1",
    "description": "Link to learn more about security alerts"
  },
  "securityAndPrivacy": {
    "message": "安全和隐私"
  },
  "securityProviderPoweredBy": {
    "message": "由 $1 提供支持",
    "description": "The security provider that is providing data"
  },
  "seeDetails": {
    "message": "查看详情"
  },
  "seedPhraseConfirm": {
    "message": "确认私钥助记词"
  },
  "seedPhraseEnterMissingWords": {
    "message": "确认私钥助记词"
  },
  "seedPhraseIntroNotRecommendedButtonCopy": {
    "message": "稍后提醒我（不推荐）"
  },
  "seedPhraseIntroRecommendedButtonCopy": {
    "message": "保护我的钱包（推荐）"
  },
  "seedPhraseIntroSidebarBulletFour": {
    "message": "写下并存储在多个秘密位置。"
  },
  "seedPhraseIntroSidebarBulletOne": {
    "message": "保存到密码管理工具"
  },
  "seedPhraseIntroSidebarBulletThree": {
    "message": "安全存放在保险箱内。"
  },
  "seedPhraseIntroSidebarCopyOne": {
    "message": "您的账户私钥助记词是由12个单词组成的短语，它是您的钱包和资金的“主私钥”"
  },
  "seedPhraseIntroSidebarCopyThree": {
    "message": "如果有人要求您的恢复短语，他们可能会试图欺诈您并偷窃您的钱包资金"
  },
  "seedPhraseIntroSidebarCopyTwo": {
    "message": "切勿分享您的账户私钥助记词，包括也不能与 MetaMask 分享！"
  },
  "seedPhraseIntroSidebarTitleOne": {
    "message": "什么是账户私钥助记词？"
  },
  "seedPhraseIntroSidebarTitleThree": {
    "message": "我是否应该分享我的账户私钥助记词？"
  },
  "seedPhraseIntroSidebarTitleTwo": {
    "message": "如何保存我的账户私钥助记词？"
  },
  "seedPhraseIntroTitle": {
    "message": "保护您的钱包安全"
  },
  "seedPhraseIntroTitleCopy": {
    "message": "在开始之前，观看这个简短的视频来了解您的账户助记词以及如何保护您的钱包安全。"
  },
  "seedPhraseReq": {
    "message": "私钥助记词包含 12、15、18、21 或 24 个字词"
  },
  "seedPhraseWriteDownDetails": {
    "message": "请写下这个由12个单词组成的账户私钥助记词，然后将其保存到您信任并且只有您可以访问的地方。"
  },
  "seedPhraseWriteDownHeader": {
    "message": "写下您的私钥助记词"
  },
  "select": {
    "message": "选择"
  },
  "selectAccounts": {
    "message": "选择要在此网站上使用的账户"
  },
  "selectAccountsForSnap": {
    "message": "选择使用此 Snap 的账户"
  },
  "selectAll": {
    "message": "全部选择"
  },
  "selectAllAccounts": {
    "message": "选择所有账户"
  },
  "selectAnAccount": {
    "message": "选择一个账户"
  },
  "selectAnAccountAlreadyConnected": {
    "message": "此账户已连接到 MetaMask"
  },
  "selectAnAccountHelp": {
    "message": "选择要在 MetaMask Institutional 使用的托管账户。"
  },
  "selectEnableDisplayMediaPrivacyPreference": {
    "message": "打开\"显示 NFT 媒体\""
  },
  "selectHdPath": {
    "message": "选择 HD 路径"
  },
  "selectJWT": {
    "message": "选择代币"
  },
  "selectNFTPrivacyPreference": {
    "message": "在设置中打开 NFT 检测"
  },
  "selectPathHelp": {
    "message": "如果您没有看到您期望的账户，请尝试切换 HD 路径。"
  },
  "selectType": {
    "message": "选择类型"
  },
  "selectingAllWillAllow": {
    "message": "选择全部将允许本网站查看您当前的所有账户。确保您信任这个网站。"
  },
  "send": {
    "message": "发送"
  },
  "sendAToken": {
    "message": "发送代币"
  },
  "sendBugReport": {
    "message": "向我们发送错误报告。"
  },
  "sendNoContactsConversionText": {
    "message": "点击此处"
  },
  "sendNoContactsDescription": {
    "message": "联系人允许您多次将交易安全地发送到另一个账户。要创建联系人，$1",
    "description": "$1 represents the action text 'click here'"
  },
  "sendNoContactsTitle": {
    "message": "您还没有任何联系人"
  },
  "sendSelectReceiveAsset": {
    "message": "选择要接收的资产"
  },
  "sendSelectSendAsset": {
    "message": "选择要发送的资产"
  },
  "sendSpecifiedTokens": {
    "message": "发送 $1",
    "description": "Symbol of the specified token"
  },
  "sendSwapSubmissionWarning": {
    "message": "点击此按钮将立即启动您的兑换交易。在继续操作之前，请查看您的交易详情。"
  },
  "sendTo": {
    "message": "发送到"
  },
  "sendTokenAsToken": {
    "message": "将 $1 作为 $2 发送",
    "description": "Used in the transaction display list to describe a swap and send. $1 and $2 are the symbols of tokens in involved in the swap."
  },
  "sendTokens": {
    "message": "发送代币"
  },
  "sendingAsset": {
    "message": "正在发送 $1"
  },
  "sendingDisabled": {
    "message": "尚不支持发送ERC-1155 NFT资产。"
  },
  "sendingNativeAsset": {
    "message": "正在发送 $1",
    "description": "$1 represents the native currency symbol for the current network (e.g. ETH or BNB)"
  },
  "sendingToTokenContractWarning": {
    "message": "警告：您将要发送到代币合约，这可能会导致资金损失。$1",
    "description": "$1 is a clickable link with text defined by the 'learnMoreUpperCase' key. The link will open to a support article regarding the known contract address warning"
  },
  "sendingZeroAmount": {
    "message": "您发送的是0 $1。"
  },
  "sepolia": {
    "message": "Sepolia测试网络"
  },
<<<<<<< HEAD
=======
  "serviceWorkerKeepAlive": {
    "message": "Service Worker 保持活跃"
  },
  "setAdvancedPrivacySettingsDetails": {
    "message": "MetaMask 使用这些可信的第三方服务来提高产品可用性和安全性。"
  },
>>>>>>> cf417bb2
  "setApprovalForAll": {
    "message": "设置批准所有"
  },
  "setApprovalForAllTitle": {
    "message": "批准$1，且无消费限制",
    "description": "The token symbol that is being approved"
  },
  "settingAddSnapAccount": {
    "message": "添加账户 Snap"
  },
  "settings": {
    "message": "设置"
  },
  "settingsSearchMatchingNotFound": {
    "message": "没有找到匹配的结果."
  },
  "settingsSubHeadingSignaturesAndTransactions": {
    "message": "签名和交易请求"
  },
  "show": {
    "message": "显示"
  },
  "showAccount": {
    "message": "显示账户"
  },
  "showExtensionInFullSizeView": {
    "message": "以全尺寸视图显示扩展程序"
  },
  "showExtensionInFullSizeViewDescription": {
    "message": "开启此选项，以便当您点击扩展程序图标时默认为全尺寸视图。"
  },
  "showFiatConversionInTestnets": {
    "message": "在测试网络上显示转换"
  },
  "showFiatConversionInTestnetsDescription": {
    "message": "选择此项以在测试网络上显示法币转换"
  },
  "showHexData": {
    "message": "显示十六进制数据"
  },
  "showHexDataDescription": {
    "message": "选择此项以在发送屏幕上显示十六进制数据字段"
  },
  "showIncomingTransactions": {
    "message": "显示传入的交易"
  },
  "showIncomingTransactionsDescription": {
    "message": "这取决于$1，即可以访问您的以太坊地址和 IP 地址的网络。$2",
    "description": "$1 is the link to etherscan url and $2 is the link to the privacy policy of consensys APIs"
  },
  "showIncomingTransactionsExplainer": {
    "message": "这依赖于每个网络的不同第三方 API，这些 API 会导致您的以太坊地址和 IP 地址被获悉。"
  },
  "showMore": {
    "message": "展开"
  },
  "showNft": {
    "message": "显示 NFT"
  },
  "showPermissions": {
    "message": "显示权限"
  },
  "showPrivateKey": {
    "message": "显示私钥"
  },
  "showTestnetNetworks": {
    "message": "显示测试网络"
  },
  "showTestnetNetworksDescription": {
    "message": "选择此项以在网络列表中显示测试网络"
  },
  "sigRequest": {
    "message": "签名请求"
  },
  "sign": {
    "message": "签名"
  },
  "signatureRequest": {
    "message": "签名请求"
  },
  "signatureRequestGuidance": {
    "message": "只有在您完全理解内容并信任请求网站的情况下，才能签署此消息。"
  },
  "signatureRequestWarning": {
    "message": "签署此消息可能会很危险。您可能会将您的账户和资产的全部控制权交给此消息另一端的一方。这意味着他们可以随时耗尽您的账户。请谨慎行事。$1。"
  },
  "signed": {
    "message": "已签名"
  },
  "signin": {
    "message": "登录"
  },
  "signing": {
    "message": "签名"
  },
  "simulationDetailsFailed": {
    "message": "加载估算时出错。"
  },
  "simulationDetailsFiatNotAvailable": {
    "message": "不可用"
  },
  "simulationDetailsIncomingHeading": {
    "message": "您收到"
  },
  "simulationDetailsNoBalanceChanges": {
    "message": "预计您的钱包不会发生变化"
  },
  "simulationDetailsOutgoingHeading": {
    "message": "您发送"
  },
  "simulationDetailsTitle": {
    "message": "预计变化"
  },
  "simulationDetailsTitleTooltip": {
    "message": "预计变化是指您完成该交易可能发生的变化。这只是一个预测，而不是保证。"
  },
  "simulationDetailsTotalFiat": {
    "message": "总计 = $1",
    "description": "$1 is the total amount in fiat currency on one side of the transaction"
  },
  "simulationDetailsTransactionReverted": {
    "message": "这笔交易可能会失败"
  },
  "simulationErrorMessageV2": {
    "message": "我们无法估算燃料。合约中可能存在错误，这笔交易可能会失败。"
  },
  "simulationsSettingDescription": {
    "message": "开启此选项，以便在确认交易之前估计交易余额的变化。这并不能保证交易的最终结果。$1"
  },
  "simulationsSettingSubHeader": {
    "message": "预计余额变化"
  },
  "skip": {
    "message": "跳过"
  },
  "skipAccountSecurity": {
    "message": "跳过账户安全？"
  },
  "skipAccountSecurityDetails": {
    "message": "我明白，在我备份我的账户私钥助记词之前，我可能会丢失我的账户及其所有资产。"
  },
  "smartContracts": {
    "message": "智能合约"
  },
  "smartSwapsErrorNotEnoughFunds": {
    "message": "没有足够的资金进行智能兑换。"
  },
  "smartSwapsErrorUnavailable": {
    "message": "智能兑换暂时不可用。"
  },
  "smartTransactionCancelled": {
    "message": "您的交易已取消"
  },
  "smartTransactionCancelledDescription": {
    "message": "您的交易无法完成，因此已取消，以避免您支付不必要的燃料费。"
  },
  "smartTransactionError": {
    "message": "您的交易失败"
  },
  "smartTransactionErrorDescription": {
    "message": "市场的突然变化可导致失败。如果问题仍然存在，请联系 MetaMask 客户支持团队。"
  },
  "smartTransactionPending": {
    "message": "正在提交您的交易"
  },
  "smartTransactionSuccess": {
    "message": "您的交易已完成"
  },
  "smartTransactionTakingTooLong": {
    "message": "抱歉让您久等"
  },
  "smartTransactionTakingTooLongDescription": {
    "message": "如果您的交易在 $1 内未完成，则会取消，您无需支付燃料费。",
    "description": "$1 is remaining time in seconds"
  },
  "smartTransactions": {
    "message": "智能交易"
  },
  "smartTransactionsBenefit1": {
    "message": "99.5%的成功率"
  },
  "smartTransactionsBenefit2": {
    "message": "为您省钱"
  },
  "smartTransactionsBenefit3": {
    "message": "实时更新"
  },
  "smartTransactionsDescription": {
    "message": "通过智能交易解锁更高的成功率、抢先交易保护和更高的透明度。"
  },
  "smartTransactionsDescription2": {
    "message": "仅适用于以太坊。可随时在设置中启用或禁用。$1",
    "description": "$1 is an external link to learn more about Smart Transactions"
  },
  "smartTransactionsOptItModalTitle": {
    "message": "增强型交易保护"
  },
  "snapAccountCreated": {
    "message": "账户已创建"
  },
  "snapAccountCreatedDescription": {
    "message": "您的新账户已经可以使用了！"
  },
  "snapAccountCreationFailed": {
    "message": "账户创建失败"
  },
  "snapAccountCreationFailedDescription": {
    "message": "$1 未能为您创建账户。",
    "description": "$1 is the snap name"
  },
  "snapAccountRedirectFinishSigningTitle": {
    "message": "完成签名"
  },
  "snapAccountRedirectSiteDescription": {
    "message": "按照$1的说明操作"
  },
  "snapAccountRemovalFailed": {
    "message": "去除账户失败"
  },
  "snapAccountRemovalFailedDescription": {
    "message": "$1 未能为您去除此账户。",
    "description": "$1 is the snap name"
  },
  "snapAccountRemoved": {
    "message": "账户已去除"
  },
  "snapAccountRemovedDescription": {
    "message": "此账户将在 MetaMask 中不再可用。"
  },
  "snapAccounts": {
    "message": "账户Snap"
  },
  "snapAccountsDescription": {
    "message": "由第三方 Snap 控制的账户。"
  },
  "snapConnectionWarning": {
    "message": "$1想连接$2。",
    "description": "$2 is the snap and $1 is the dapp requesting connection to the snap."
  },
  "snapContent": {
    "message": "此内容来自$1",
    "description": "This is shown when a snap shows transaction insight information in the confirmation UI. $1 is a link to the snap's settings page with the link text being the name of the snap."
  },
  "snapDetailWebsite": {
    "message": "网站"
  },
  "snapInstallRequest": {
    "message": "安装 $1 即赋予其以下许可。",
    "description": "$1 is the snap name."
  },
  "snapInstallSuccess": {
    "message": "安装完成"
  },
  "snapInstallWarningCheck": {
    "message": "$1 需要以下权限：",
    "description": "Warning message used in popup displayed on snap install. $1 is the snap name."
  },
  "snapInstallWarningHeading": {
    "message": "请谨慎行事"
  },
  "snapInstallWarningPermissionDescriptionForBip32View": {
    "message": "允许 $1 查看您的公钥（和地址）。这并不会授予对账户或资产的任何控制权。",
    "description": "An extended description for the `snap_getBip32PublicKey` permission used for tooltip on Snap Install Warning screen (popup/modal). $1 is the snap name."
  },
  "snapInstallWarningPermissionDescriptionForEntropy": {
    "message": "允许 $1 Snap 在所请求的网络上管理账户和资产。这些账户使用您的私钥助记词（不会披露）进行派生和备份。$1 具有派生私钥的能力，因此可以支持以太坊（EVM）以外的多种区块链协议。",
    "description": "An extended description for the `snap_getBip44Entropy` and `snap_getBip44Entropy` permissions used for tooltip on Snap Install Warning screen (popup/modal). $1 is the snap name."
  },
  "snapInstallWarningPermissionNameForEntropy": {
    "message": "管理 $1 账户",
    "description": "Permission name used for the Permission Cell component displayed on warning popup when installing a Snap. $1 is list of account types."
  },
  "snapInstallWarningPermissionNameForViewPublicKey": {
    "message": "查看您的 $1 公钥",
    "description": "Permission name used for the Permission Cell component displayed on warning popup when installing a Snap. $1 is list of account types."
  },
  "snapInstallationErrorDescription": {
    "message": "无法安装$1。",
    "description": "Error description used when snap installation fails. $1 is the snap name."
  },
  "snapInstallationErrorTitle": {
    "message": "安装失败",
    "description": "Error title used when snap installation fails."
  },
  "snapResultError": {
    "message": "错误"
  },
  "snapResultSuccess": {
    "message": "成功"
  },
  "snapResultSuccessDescription": {
    "message": "$1已可以使用"
  },
  "snapUpdateAlertDescription": {
    "message": "获取 $1 的最新版本",
    "description": "Description used in Snap update alert banner when snap update is available. $1 is the Snap name."
  },
  "snapUpdateAvailable": {
    "message": "有更新"
  },
  "snapUpdateErrorDescription": {
    "message": "无法更新$1。",
    "description": "Error description used when snap update fails. $1 is the snap name."
  },
  "snapUpdateErrorTitle": {
    "message": "更新失败",
    "description": "Error title used when snap update fails."
  },
  "snapUpdateRequest": {
    "message": "更新 $1 即赋予其以下许可。",
    "description": "$1 is the Snap name."
  },
  "snapUpdateSuccess": {
    "message": "更新完成"
  },
  "snapUrlIsBlocked": {
    "message": "此Snap想将您带到一个被封锁的网站。$1"
  },
  "snaps": {
    "message": "Snaps"
  },
  "snapsConnected": {
    "message": "Snap 已连接"
  },
  "snapsNoInsight": {
    "message": "Snap 没有返回任何洞察"
  },
  "snapsPrivacyWarningFirstMessage": {
    "message": "您确认，除非另有说明，否则您安装的任何 Snap 均是第三方服务（如 Consensys $1 中所定义）。您对第三方服务的使用，受第三方服务提供商规定的单独条款与条件约束。Consensys 不建议任何特定人员出于任何特定原因使用任何 Snap。您访问、依赖或使用第三方服务的风险由您自行承担。对于您因使用第三方服务而造成的任何损失，Consensys 概不承担任何责任。",
    "description": "First part of a message in popup modal displayed when installing a snap for the first time. $1 is terms of use link."
  },
  "snapsPrivacyWarningSecondMessage": {
    "message": "您与第三方服务分享的任何信息，将由这些第三方服务根据其隐私政策直接收集。请参阅其隐私政策以了解更多信息。",
    "description": "Second part of a message in popup modal displayed when installing a snap for the first time."
  },
  "snapsPrivacyWarningThirdMessage": {
    "message": "Consensys 无权访问您与第三方服务共享的信息。",
    "description": "Third part of a message in popup modal displayed when installing a snap for the first time."
  },
  "snapsSettings": {
    "message": "Snap 设置"
  },
  "snapsTermsOfUse": {
    "message": "使用条款"
  },
  "snapsToggle": {
    "message": "Snap 仅在启用后才会运行"
  },
  "snapsUIError": {
    "message": "联系 $1 的创建者以获得进一步支持。",
    "description": "This is shown when the insight snap throws an error. $1 is the snap name"
  },
  "someNetworksMayPoseSecurity": {
    "message": "某些网络可能会带来安全和/或隐私风险。在添加和使用网络之前，请先了解风险。"
  },
  "somethingDoesntLookRight": {
    "message": "有什么不对劲吗？$1",
    "description": "A false positive message for users to contact support. $1 is a link to the support page."
  },
  "somethingIsWrong": {
    "message": "出错了。尝试重新加载页面。"
  },
  "somethingWentWrong": {
    "message": "哎呀！出了点问题。"
  },
  "source": {
    "message": "来源"
  },
  "speedUp": {
    "message": "加速"
  },
  "speedUpCancellation": {
    "message": "加速该取消操作"
  },
  "speedUpExplanation": {
    "message": "我们根据当前网络条件更新了燃料费用，将其提高了至少10%（网络要求）。"
  },
  "speedUpPopoverTitle": {
    "message": "加快交易速度"
  },
  "speedUpTooltipText": {
    "message": "新燃料费"
  },
  "speedUpTransaction": {
    "message": "加速该交易"
  },
  "spendLimitInsufficient": {
    "message": "消费限额不足"
  },
  "spendLimitInvalid": {
    "message": "消费限额无效；必须是正数"
  },
  "spendLimitPermission": {
    "message": "支付限额权限"
  },
  "spendLimitRequestedBy": {
    "message": "$1 请求的消费限额",
    "description": "Origin of the site requesting the spend limit"
  },
  "spendLimitTooLarge": {
    "message": "消费限额过大"
  },
  "spendingCap": {
    "message": "支出上限"
  },
  "spendingCapError": {
    "message": "错误：仅输入数字"
  },
  "spendingCapErrorDescription": {
    "message": "仅输入一个您觉得比较恰当的现在或将来存取 $1 的数字。您稍后可以随时增加代币限额。",
    "description": "$1 is origin of the site requesting the token limit"
  },
  "spendingCapRequest": {
    "message": "$1的支出上限请求"
  },
  "srpInputNumberOfWords": {
    "message": "我有一个包含$1个单词的私钥助记词",
    "description": "This is the text for each option in the dropdown where a user selects how many words their secret recovery phrase has during import. The $1 is the number of words (either 12, 15, 18, 21, or 24)."
  },
  "srpPasteFailedTooManyWords": {
    "message": "粘贴失败，因为它包含超过24个单词。一个私钥助记词最多可包含24个单词。",
    "description": "Description of SRP paste error when the pasted content has too many words"
  },
  "srpPasteTip": {
    "message": "您可以将整个私钥助记词粘贴到任何字段中",
    "description": "Our secret recovery phrase input is split into one field per word. This message explains to users that they can paste their entire secrete recovery phrase into any field, and we will handle it correctly."
  },
  "srpSecurityQuizGetStarted": {
    "message": "开始"
  },
  "srpSecurityQuizImgAlt": {
    "message": "一只眼睛，中央有一个钥匙孔，还有三个浮动密码字段"
  },
  "srpSecurityQuizIntroduction": {
    "message": "要查看私钥助记词，您需要答对两个问题"
  },
  "srpSecurityQuizQuestionOneQuestion": {
    "message": "如果您丢失了私钥助记词，MetaMask..."
  },
  "srpSecurityQuizQuestionOneRightAnswer": {
    "message": "无法帮助您"
  },
  "srpSecurityQuizQuestionOneRightAnswerDescription": {
    "message": "将它写下来、刻在金属上，或保存在多个秘密位置，这样您就不会丢失。如果丢失了，它就会永远消失。"
  },
  "srpSecurityQuizQuestionOneRightAnswerTitle": {
    "message": "答对了！没有人能够帮您找回您的私钥助记词"
  },
  "srpSecurityQuizQuestionOneWrongAnswer": {
    "message": "可以为您找回来"
  },
  "srpSecurityQuizQuestionOneWrongAnswerDescription": {
    "message": "一旦遗失私钥助记词，它将永远消失。无论他人如何保证，无人能够帮您找回。"
  },
  "srpSecurityQuizQuestionOneWrongAnswerTitle": {
    "message": "答错了！没有人能够帮您找回您的私钥助记词"
  },
  "srpSecurityQuizQuestionTwoQuestion": {
    "message": "如果有人（即使是技术支持人员）查问您的私钥助记词..."
  },
  "srpSecurityQuizQuestionTwoRightAnswer": {
    "message": "就是在对您进行欺诈"
  },
  "srpSecurityQuizQuestionTwoRightAnswerDescription": {
    "message": "任何声称需要您的私钥助记词的人都在对您进行欺诈。如果您与他们分享私钥助记词，他们就会偷窃您的资产。"
  },
  "srpSecurityQuizQuestionTwoRightAnswerTitle": {
    "message": "答对了！分享您的私钥助记词绝对不是个好主意"
  },
  "srpSecurityQuizQuestionTwoWrongAnswer": {
    "message": "您应该交给他们"
  },
  "srpSecurityQuizQuestionTwoWrongAnswerDescription": {
    "message": "任何声称需要您的私钥助记词的人都在对您进行欺诈。如果您与他们分享助记词，他们就会偷窃您的资产。"
  },
  "srpSecurityQuizQuestionTwoWrongAnswerTitle": {
    "message": "不！永远不要与任何人分享您的私钥助记词"
  },
  "srpSecurityQuizTitle": {
    "message": "安全问答"
  },
  "srpToggleShow": {
    "message": "显示/隐藏私钥助记词中的这个单词",
    "description": "Describes a toggle that is used to show or hide a single word of the secret recovery phrase"
  },
  "srpWordHidden": {
    "message": "这个单词已隐藏",
    "description": "Explains that a word in the secret recovery phrase is hidden"
  },
  "srpWordShown": {
    "message": "这个单词处于显示状态",
    "description": "Explains that a word in the secret recovery phrase is being shown"
  },
  "stable": {
    "message": "稳定"
  },
  "stableLowercase": {
    "message": "稳定"
  },
  "stake": {
    "message": "质押"
  },
  "startYourJourney": {
    "message": "从 $1 开始您的旅程",
    "description": "$1 is the token symbol"
  },
  "startYourJourneyDescription": {
    "message": "将一些 $1 添加到您的钱包并开始使用 Web3",
    "description": "$1 is the token symbol"
  },
  "stateLogError": {
    "message": "检索状态日志时出错。"
  },
  "stateLogFileName": {
    "message": "MetaMask 状态日志"
  },
  "stateLogs": {
    "message": "状态日志"
  },
  "stateLogsDescription": {
    "message": "状态日志包含您的公共账户地址和已发送的交易。"
  },
  "states": {
    "message": "状态"
  },
  "status": {
    "message": "状态"
  },
  "statusNotConnected": {
    "message": "未连接"
  },
  "statusNotConnectedAccount": {
    "message": "未连接任何账户"
  },
  "step1LatticeWallet": {
    "message": "关联您的 Lattice1"
  },
  "step1LatticeWalletMsg": {
    "message": "当您的 Lattice1 设备设置好并在线时，您可以将 MetaMask 与其相关联。解锁您的设备并准备好您的设备 ID。",
    "description": "$1 represents the `hardwareWalletSupportLinkConversion` localization key"
  },
  "step1LedgerWallet": {
    "message": "下载 Ledger 应用程序"
  },
  "step1LedgerWalletMsg": {
    "message": "下载、设置并输入您的密码以解锁 $1。",
    "description": "$1 represents the `ledgerLiveApp` localization value"
  },
  "step1TrezorWallet": {
    "message": "关联您的 Trezor"
  },
  "step1TrezorWalletMsg": {
    "message": "将您的 Trezor 直接插入电脑并解锁。确保使用正确的密语。",
    "description": "$1 represents the `hardwareWalletSupportLinkConversion` localization key"
  },
  "step2LedgerWallet": {
    "message": "关联您的 Ledger"
  },
  "step2LedgerWalletMsg": {
    "message": "将您的 Ledger 直接插入电脑，然后解锁并打开以太坊应用程序。",
    "description": "$1 represents the `hardwareWalletSupportLinkConversion` localization key"
  },
  "stillGettingMessage": {
    "message": "仍然收到此消息？"
  },
  "strong": {
    "message": "强"
  },
  "stxCancelled": {
    "message": "交换就会失败"
  },
  "stxCancelledDescription": {
    "message": "您的交易可能失败并被取消，以保护您免于支付不必要的燃料费。"
  },
  "stxCancelledSubDescription": {
    "message": "再次尝试进行交换。下次我们会在这里保护您免受类似风险。 "
  },
  "stxEstimatedCompletion": {
    "message": "预计将在 $1 内完成",
    "description": "$1 is remeaning time in minutes and seconds, e.g. 0:10"
  },
  "stxFailure": {
    "message": "交换失败"
  },
  "stxFailureDescription": {
    "message": "突然的市场变化可能导致失败。如果问题仍然存在，请联系$1。",
    "description": "This message is shown to a user if their swap fails. The $1 will be replaced by support.metamask.io"
  },
  "stxOptInDescription": {
    "message": "开启智能交易，以便在以太坊主网上实现更加安全可靠的交易。$1"
  },
  "stxPendingPrivatelySubmittingSwap": {
    "message": "正在秘密提交您的Swap..."
  },
  "stxPendingPubliclySubmittingSwap": {
    "message": "正在公开提交您的Swap..."
  },
  "stxSuccess": {
    "message": "交换完成！"
  },
  "stxSuccessDescription": {
    "message": "您的$1现在可用。",
    "description": "$1 is a token symbol, e.g. ETH"
  },
  "stxSwapCompleteIn": {
    "message": "Swap距离完成尚有<",
    "description": "'<' means 'less than', e.g. Swap will complete in < 2:59"
  },
  "stxTryingToCancel": {
    "message": "正在尝试取消您的交易......"
  },
  "stxUnknown": {
    "message": "状态未知"
  },
  "stxUnknownDescription": {
    "message": "有一笔交易已经成功，但我们不确定是哪一笔。这可能是由于在处理此交换时提交了另一笔交易。"
  },
  "stxUserCancelled": {
    "message": "交换已取消"
  },
  "stxUserCancelledDescription": {
    "message": "您的交易已被取消，您并未支付任何不必要的燃料费。"
  },
  "submit": {
    "message": "提交"
  },
  "submitted": {
    "message": "已提交"
  },
  "suggestedBy": {
    "message": "建议方："
  },
  "suggestedTokenSymbol": {
    "message": "建议的股票代码："
  },
  "support": {
    "message": "获取帮助"
  },
  "supportCenter": {
    "message": "访问我们的支持中心"
  },
  "surveyConversion": {
    "message": "参与我们的调查"
  },
  "surveyTitle": {
    "message": "塑造MetaMask的未来"
  },
  "swap": {
    "message": "兑换"
  },
  "swapAdjustSlippage": {
    "message": "调整滑点"
  },
  "swapAggregator": {
    "message": "聚合器"
  },
  "swapAllowSwappingOf": {
    "message": "允许交换 $1",
    "description": "Shows a user that they need to allow a token for swapping on their hardware wallet"
  },
  "swapAmountReceived": {
    "message": "保证金额"
  },
  "swapAmountReceivedInfo": {
    "message": "这是您将收到的最低金额。根据滑点值，您可能会收到更多。"
  },
  "swapAndSend": {
    "message": "兑换并发送"
  },
  "swapAnyway": {
    "message": "仍然兑换"
  },
  "swapApproval": {
    "message": "批准 $1 进行交换",
    "description": "Used in the transaction display list to describe a transaction that is an approve call on a token that is to be swapped.. $1 is the symbol of a token that has been approved."
  },
  "swapApproveNeedMoreTokens": {
    "message": "您还需要 $1 的 $2 来完成这笔交换",
    "description": "Tells the user how many more of a given token they need for a specific swap. $1 is an amount of tokens and $2 is the token symbol."
  },
  "swapAreYouStillThere": {
    "message": "您还在吗？"
  },
  "swapAreYouStillThereDescription": {
    "message": "如果您想继续，我们准备好为您显示最新报价"
  },
  "swapBuildQuotePlaceHolderText": {
    "message": "没有与 $1 匹配的代币",
    "description": "Tells the user that a given search string does not match any tokens in our token lists. $1 can be any string of text"
  },
  "swapConfirmWithHwWallet": {
    "message": "使用您的硬件钱包确认"
  },
  "swapContinueSwapping": {
    "message": "继续兑换"
  },
  "swapContractDataDisabledErrorDescription": {
    "message": "在您的 Ledger 的 Etherum 应用程序中，转到“设置”并允许合约数据。然后再次尝试交换。"
  },
  "swapContractDataDisabledErrorTitle": {
    "message": "您的 Ledger 上未启用合约数据"
  },
  "swapCustom": {
    "message": "自定义"
  },
  "swapDecentralizedExchange": {
    "message": "去中心化交易所"
  },
  "swapDirectContract": {
    "message": "直接合约"
  },
  "swapEditLimit": {
    "message": "编辑限制"
  },
  "swapEnableDescription": {
    "message": "这是必须的，并且允许 MetaMask 兑换您的 $1。",
    "description": "Gives the user info about the required approval transaction for swaps. $1 will be the symbol of a token being approved for swaps."
  },
  "swapEnableTokenForSwapping": {
    "message": "这将 $1 进行交换",
    "description": "$1 is for the 'enableToken' key, e.g. 'enable ETH'"
  },
  "swapEnterAmount": {
    "message": "输入金额"
  },
  "swapEstimatedNetworkFees": {
    "message": "预估网络费用"
  },
  "swapEstimatedNetworkFeesInfo": {
    "message": "这是预估的网络费用，将用于完成您的交换。实际金额可能会根据网络条件而变化。"
  },
  "swapFailedErrorDescriptionWithSupportLink": {
    "message": "交易有时会失败，我们随时为您提供帮助。如果此问题仍然存在，您可以在 $1 联系我们的客服，以获得进一步的帮助。",
    "description": "This message is shown to a user if their swap fails. The $1 will be replaced by support.metamask.io"
  },
  "swapFailedErrorTitle": {
    "message": "交换失败"
  },
  "swapFetchingQuote": {
    "message": "正在获取报价"
  },
  "swapFetchingQuoteNofN": {
    "message": "获取$2的$1报价",
    "description": "A count of possible quotes shown to the user while they are waiting for quotes to be fetched. $1 is the number of quotes already loaded, and $2 is the total number of resources that we check for quotes. Keep in mind that not all resources will have a quote for a particular swap."
  },
  "swapFetchingQuotes": {
    "message": "取得报价中"
  },
  "swapFetchingQuotesErrorDescription": {
    "message": "呃……出错了。再试一次，如果错误仍存在，请联系客服。"
  },
  "swapFetchingQuotesErrorTitle": {
    "message": "获取报价出错"
  },
  "swapFetchingTokens": {
    "message": "获取代币中……"
  },
  "swapFromTo": {
    "message": "$1 到 $2 的交换",
    "description": "Tells a user that they need to confirm on their hardware wallet a swap of 2 tokens. $1 is a source token and $2 is a destination token"
  },
  "swapGasFeesDetails": {
    "message": "燃料费用是估算的，并将根据网络流量和交易复杂性而波动。"
  },
  "swapGasFeesLearnMore": {
    "message": "了解更多关于燃料费的信息"
  },
  "swapGasFeesSplit": {
    "message": "上一个屏幕上的燃料费用在这两笔交易之间分摊。"
  },
  "swapGasFeesSummary": {
    "message": "燃料费用支付给在 $1 网络上处理交易的加密矿工。MetaMask 不会从燃料费用中获利。",
    "description": "$1 is the selected network, e.g. Ethereum or BSC"
  },
  "swapHighSlippage": {
    "message": "高滑点"
  },
  "swapHighSlippageWarning": {
    "message": "滑点金额非常高。"
  },
  "swapIncludesMMFee": {
    "message": "包括 $1% 的 MetaMask 费用。",
    "description": "Provides information about the fee that metamask takes for swaps. $1 is a decimal number."
  },
  "swapIncludesMMFeeAlt": {
    "message": "报价反映了 $1% MetaMask 费用",
    "description": "Provides information about the fee that metamask takes for swaps using the latest copy. $1 is a decimal number."
  },
  "swapIncludesMetaMaskFeeViewAllQuotes": {
    "message": "包含$1%的MetaMask费用 – $2",
    "description": "Provides information about the fee that metamask takes for swaps. $1 is a decimal number and $2 is a link to view all quotes."
  },
  "swapLearnMore": {
    "message": "了解有关 Swaps 的更多信息"
  },
  "swapLiquiditySourceInfo": {
    "message": "我们搜索多种流动性来源（交易所、聚合器和专业做市商），以比较汇率和网络费用。"
  },
  "swapLowSlippage": {
    "message": "低滑点"
  },
  "swapLowSlippageError": {
    "message": "交易可能会失败，最大滑点过低。"
  },
  "swapMaxSlippage": {
    "message": "最大滑点"
  },
  "swapMetaMaskFee": {
    "message": "MetaMask 费用"
  },
  "swapMetaMaskFeeDescription": {
    "message": "该报价中会自动计入一笔 $1% 的费用。您支付该费用以换取使用 MetaMask 流动性提供商信息聚合软件的许可证。",
    "description": "Provides information about the fee that metamask takes for swaps. $1 is a decimal number."
  },
  "swapNQuotesWithDot": {
    "message": "$1 报价。",
    "description": "$1 is the number of quotes that the user can select from when opening the list of quotes on the 'view quote' screen"
  },
  "swapNewQuoteIn": {
    "message": "$1 后更新报价",
    "description": "Tells the user the amount of time until the currently displayed quotes are update. $1 is a time that is counting down from 1:00 to 0:00"
  },
  "swapNoTokensAvailable": {
    "message": "没有与 $1 匹配的代币",
    "description": "Tells the user that a given search string does not match any tokens in our token lists. $1 can be any string of text"
  },
  "swapOnceTransactionHasProcess": {
    "message": "处理完此交易后，您的 $1 将被添加到您的账户中。",
    "description": "This message communicates the token that is being transferred. It is shown on the awaiting swap screen. The $1 will be a token symbol."
  },
  "swapPriceDifference": {
    "message": "您将用 $1 $2 (~$3) 交换 $4 $5 (~$6)。",
    "description": "This message represents the price slippage for the swap.  $1 and $4 are a number (ex: 2.89), $2 and $5 are symbols (ex: ETH), and $3 and $6 are fiat currency amounts."
  },
  "swapPriceDifferenceTitle": {
    "message": "~$1% 的价差",
    "description": "$1 is a number (ex: 1.23) that represents the price difference."
  },
  "swapPriceImpactTooltip": {
    "message": "价格影响是当前市场价格与交易执行期间收到的金额之间的差异。价格影响是您的交易规模相对于流动性池规模的一个函数。"
  },
  "swapPriceUnavailableDescription": {
    "message": "由于缺乏市场价格数据，无法确定价格影响。在交换之前，请确认您对即将收到的代币数量感到满意。"
  },
  "swapPriceUnavailableTitle": {
    "message": "在继续之前，请检查您的费率"
  },
  "swapProcessing": {
    "message": "处理中"
  },
  "swapQuoteDetails": {
    "message": "报价详情"
  },
  "swapQuoteNofM": {
    "message": "$1/$2",
    "description": "A count of possible quotes shown to the user while they are waiting for quotes to be fetched. $1 is the number of quotes already loaded, and $2 is the total number of resources that we check for quotes. Keep in mind that not all resources will have a quote for a particular swap."
  },
  "swapQuoteSource": {
    "message": "报价来源"
  },
  "swapQuotesExpiredErrorDescription": {
    "message": "请请求新的报价，以获得最新的价格。"
  },
  "swapQuotesExpiredErrorTitle": {
    "message": "报价超时"
  },
  "swapQuotesNotAvailableDescription": {
    "message": "缩小您的交易规模或者使用不同的代币。"
  },
  "swapQuotesNotAvailableErrorDescription": {
    "message": "尝试调整金额或滑点设置，然后重试。"
  },
  "swapQuotesNotAvailableErrorTitle": {
    "message": "无可用报价"
  },
  "swapRate": {
    "message": "费率"
  },
  "swapReceiving": {
    "message": "正在接收"
  },
  "swapReceivingInfoTooltip": {
    "message": "这是一个预估额。确切的金额取决于滑点。"
  },
  "swapRequestForQuotation": {
    "message": "请求报价"
  },
  "swapReviewSwap": {
    "message": "审查交换"
  },
  "swapSearchNameOrAddress": {
    "message": "搜索名称或粘贴地址"
  },
  "swapSelect": {
    "message": "选择"
  },
  "swapSelectAQuote": {
    "message": "选择一个报价"
  },
  "swapSelectAToken": {
    "message": "选择代币"
  },
  "swapSelectQuotePopoverDescription": {
    "message": "以下是从多个流动性来源收集到的所有报价。"
  },
  "swapSelectToken": {
    "message": "选择代币"
  },
  "swapShowLatestQuotes": {
    "message": "显示最新报价"
  },
  "swapSlippageHighDescription": {
    "message": "输入的滑点（$1%）被认为是很高的，可能会因而得到较差的汇率",
    "description": "$1 is the amount of % for slippage"
  },
  "swapSlippageHighTitle": {
    "message": "高滑点"
  },
  "swapSlippageLowDescription": {
    "message": "此值过低（$1%），可能会导致兑换失败",
    "description": "$1 is the amount of % for slippage"
  },
  "swapSlippageLowTitle": {
    "message": "低滑点"
  },
  "swapSlippageNegative": {
    "message": "滑点必须大于或等于0"
  },
  "swapSlippageNegativeDescription": {
    "message": "滑点必须大于或等于 0"
  },
  "swapSlippageNegativeTitle": {
    "message": "提高滑点以继续"
  },
  "swapSlippageOverLimitDescription": {
    "message": "滑点容差必须小于等于 15%。任何更高的比例将导致不良费率。"
  },
  "swapSlippageOverLimitTitle": {
    "message": "很高的滑点"
  },
  "swapSlippagePercent": {
    "message": "$1%",
    "description": "$1 is the amount of % for slippage"
  },
  "swapSlippageTooltip": {
    "message": "如果价格于下单到订单确认期间发生变化，这被称为“滑点”。如果滑点超过“最大滑点”设置，您的兑换将会自动取消。"
  },
  "swapSlippageZeroDescription": {
    "message": "零滑点报价供应商较少，这将导致报价竞争力下降。"
  },
  "swapSlippageZeroTitle": {
    "message": "寻找零滑点供应商"
  },
  "swapSource": {
    "message": "流动性来源"
  },
  "swapSuggested": {
    "message": "建议的交换"
  },
  "swapSuggestedGasSettingToolTipMessage": {
    "message": "交换是复杂和时间敏感的交易。我们建议使用此燃料费用，以便在成本和成功交换的信心之间保持良好的平衡。"
  },
  "swapSwapFrom": {
    "message": "交换自"
  },
  "swapSwapSwitch": {
    "message": "切换代币顺序"
  },
  "swapSwapTo": {
    "message": "交换为"
  },
  "swapToConfirmWithHwWallet": {
    "message": "使用您的硬件钱包确认"
  },
  "swapTokenAddedManuallyDescription": {
    "message": "在 $1 上验证此代币，并确保这是您想要交易的代币。",
    "description": "$1 points the user to etherscan as a place they can verify information about a token. $1 is replaced with the translation for \"etherscan\""
  },
  "swapTokenAddedManuallyTitle": {
    "message": "已手动添加代币"
  },
  "swapTokenAvailable": {
    "message": "您的 $1 已添加到您的账户。",
    "description": "This message is shown after a swap is successful and communicates the exact amount of tokens the user has received for a swap. The $1 is a decimal number of tokens followed by the token symbol."
  },
  "swapTokenBalanceUnavailable": {
    "message": "我们无法检索您的 $1 余额",
    "description": "This message communicates to the user that their balance of a given token is currently unavailable. $1 will be replaced by a token symbol"
  },
  "swapTokenNotAvailable": {
    "message": "在此地区无法兑换代币"
  },
  "swapTokenToToken": {
    "message": "用 $1 交换 $2",
    "description": "Used in the transaction display list to describe a swap. $1 and $2 are the symbols of tokens in involved in a swap."
  },
  "swapTokenVerificationAddedManually": {
    "message": "此代币已手动添加。"
  },
  "swapTokenVerificationMessage": {
    "message": "始终在 $1 上确认代币地址。",
    "description": "Points the user to Etherscan as a place they can verify information about a token. $1 is replaced with the translation for \"Etherscan\" followed by an info icon that shows more info on hover."
  },
  "swapTokenVerificationOnlyOneSource": {
    "message": "仅在1个来源上进行了验证。"
  },
  "swapTokenVerificationSources": {
    "message": "在 $1 个来源上进行了验证。",
    "description": "Indicates the number of token information sources that recognize the symbol + address. $1 is a decimal number."
  },
  "swapTokenVerifiedOn1SourceDescription": {
    "message": "$1 仅在 1 个源上进行了验证。在继续之前，考虑在 $2 上进行验证。",
    "description": "$1 is a token name, $2 points the user to etherscan as a place they can verify information about a token. $1 is replaced with the translation for \"etherscan\""
  },
  "swapTokenVerifiedOn1SourceTitle": {
    "message": "可能伪造的代币"
  },
  "swapTooManyDecimalsError": {
    "message": "$1 允许最多 $2 个小数位",
    "description": "$1 is a token symbol and $2 is the max. number of decimals allowed for the token"
  },
  "swapTransactionComplete": {
    "message": "交易完成"
  },
  "swapTwoTransactions": {
    "message": "2笔交易"
  },
  "swapUnknown": {
    "message": "未知"
  },
  "swapVerifyTokenExplanation": {
    "message": "多个代币可以使用相同的名称和符号。检查 $1 以确认这是您正在寻找的代币。",
    "description": "This appears in a tooltip next to the verifyThisTokenOn message. It gives the user more information about why they should check the token on a block explorer. $1 will be the name or url of the block explorer, which will be the translation of 'etherscan' or a block explorer url specified for a custom network."
  },
  "swapYourTokenBalance": {
    "message": "$1 $2 可用于交换",
    "description": "Tells the user how much of a token they have in their balance. $1 is a decimal number amount of tokens, and $2 is a token symbol"
  },
  "swapZeroSlippage": {
    "message": "0%滑点"
  },
  "swapsAdvancedOptions": {
    "message": "高级选项"
  },
  "swapsExcessiveSlippageWarning": {
    "message": "滑点金额太高，会导致不良率。请将最大滑点降低到低于15%的值。"
  },
  "swapsMaxSlippage": {
    "message": "最大滑点"
  },
  "swapsNotEnoughForTx": {
    "message": "没有足够的 $1 来完成此交易",
    "description": "Tells the user that they don't have enough of a token for a proposed swap. $1 is a token symbol"
  },
  "swapsNotEnoughToken": {
    "message": "$1 不足",
    "description": "Tells the user that they don't have enough of a token for a proposed swap. $1 is a token symbol"
  },
  "swapsViewInActivity": {
    "message": "在活动中查看"
  },
  "switch": {
    "message": "切换"
  },
  "switchEthereumChainConfirmationDescription": {
    "message": "这将切换 MetaMask 中选定的网络到以前添加的网络："
  },
  "switchEthereumChainConfirmationTitle": {
    "message": "允许此网站切换网络？"
  },
  "switchInputCurrency": {
    "message": "切换输入货币"
  },
  "switchNetwork": {
    "message": "切换网络"
  },
  "switchNetworks": {
    "message": "切换网络"
  },
  "switchToNetwork": {
    "message": "切换至$1",
    "description": "$1 represents the custom network that has previously been added"
  },
  "switchToThisAccount": {
    "message": "切换到该账户"
  },
  "switchedNetworkToastDecline": {
    "message": "不再显示此内容"
  },
  "switchedNetworkToastMessage": {
    "message": "$1 现已在 $2 上激活",
    "description": "$1 represents the account name, $2 represents the network name"
  },
  "switchedTo": {
    "message": "您已切换到"
  },
  "switchingNetworksCancelsPendingConfirmations": {
    "message": "切换网络将取消所有待处理的确认"
  },
  "symbol": {
    "message": "符号"
  },
  "symbolBetweenZeroTwelve": {
    "message": "符号不得超过11个字符。"
  },
  "tenPercentIncreased": {
    "message": "增加10%"
  },
  "terms": {
    "message": "使用条款"
  },
  "termsOfService": {
    "message": "服务条款"
  },
  "termsOfUseAgreeText": {
    "message": "我同意适用于我使用MetaMask及其所有功能的使用条款"
  },
  "termsOfUseFooterText": {
    "message": "请滚动以阅读所有章节"
  },
  "termsOfUseTitle": {
    "message": "我们的使用条款已更新"
  },
  "testNetworks": {
    "message": "测试网络"
  },
  "theme": {
    "message": "主题"
  },
  "themeDescription": {
    "message": "选择您喜欢的MetaMask主题。"
  },
  "thingsToKeep": {
    "message": "注意事项:"
  },
  "thirdPartySoftware": {
    "message": "第三方软件通告",
    "description": "Title of a popup modal displayed when installing a snap for the first time."
  },
  "thisCollection": {
    "message": "这个收藏品"
  },
  "time": {
    "message": "时间"
  },
  "tips": {
    "message": "提示"
  },
  "to": {
    "message": "至"
  },
  "toAddress": {
    "message": "至：$1",
    "description": "$1 is the address to include in the To label. It is typically shortened first using shortenAddress"
  },
  "toggleEthSignBannerDescription": {
    "message": "您面临网络钓鱼攻击的风险。通过关闭 eth_sign 保护自己。"
  },
  "toggleEthSignDescriptionField": {
    "message": "如果启用此设置，您可能会收到不可读的签名请求。通过签署一条您不理解的信息，您可能同意放弃您的资金和 NFT。"
  },
  "toggleEthSignField": {
    "message": "Eth_sign 请求"
  },
  "toggleEthSignModalBannerBoldText": {
    "message": " 您可能遭受了欺诈"
  },
  "toggleEthSignModalBannerText": {
    "message": "如果要求您打开此设置，"
  },
  "toggleEthSignModalCheckBox": {
    "message": "我明白，如果我启用 eth_sign 请求，我可能失去所有资金和 NFT。 "
  },
  "toggleEthSignModalDescription": {
    "message": "允许 eth_sign 请求可能会使您易于受到网络钓鱼攻击。始终检查 URL，并且在签署包含代码的消息时保持谨慎。"
  },
  "toggleEthSignModalFormError": {
    "message": "文本不正确"
  },
  "toggleEthSignModalFormLabel": {
    "message": "输入“我只签署我理解的内容”以继续"
  },
  "toggleEthSignModalFormValidation": {
    "message": "我只签署我理解的内容"
  },
  "toggleEthSignModalTitle": {
    "message": "使用风险自负"
  },
  "toggleEthSignOff": {
    "message": "关闭（推荐）"
  },
  "toggleEthSignOn": {
    "message": "开启（不推荐）"
  },
  "toggleRequestQueueDescription": {
    "message": "这使您可以为每个网站选择网络，而不是为所有网站选择同一个网络。此功能将阻止您手动切换网络，这可能会破坏您在某些网站上的用户体验。"
  },
  "toggleRequestQueueField": {
    "message": "为每个网站选择网络"
  },
  "toggleRequestQueueOff": {
    "message": "关"
  },
  "toggleRequestQueueOn": {
    "message": "开"
  },
  "token": {
    "message": "代币"
  },
  "tokenAddress": {
    "message": "代币地址"
  },
  "tokenAlreadyAdded": {
    "message": "代币已添加。"
  },
  "tokenAutoDetection": {
    "message": "代币自动检测"
  },
  "tokenContractAddress": {
    "message": "代币合约地址"
  },
  "tokenDecimalFetchFailed": {
    "message": "需要代币小数位。请在下方查找：$1"
  },
  "tokenDecimalTitle": {
    "message": "代币小数:"
  },
  "tokenDetails": {
    "message": "代币详情"
  },
  "tokenFoundTitle": {
    "message": "找到1枚新代币"
  },
  "tokenId": {
    "message": "代币 ID"
  },
  "tokenList": {
    "message": "代币列表："
  },
  "tokenScamSecurityRisk": {
    "message": "代币欺诈和安全风险。"
  },
  "tokenShowUp": {
    "message": "您的代币可能不会自动显示在您的钱包中。"
  },
  "tokenSymbol": {
    "message": "代币符号"
  },
  "tokens": {
    "message": "代币"
  },
  "tokensFoundTitle": {
    "message": "发现$1新代币",
    "description": "$1 is the number of new tokens detected"
  },
  "tooltipApproveButton": {
    "message": "我理解"
  },
  "tooltipSatusConnected": {
    "message": "已连接"
  },
  "tooltipSatusConnectedUpperCase": {
    "message": "已连接"
  },
  "tooltipSatusNotConnected": {
    "message": "未连接"
  },
  "total": {
    "message": "共计"
  },
  "transaction": {
    "message": "交易"
  },
  "transactionCancelAttempted": {
    "message": "已在 $2 尝试取消交易 ，燃料费用预计为 $1"
  },
  "transactionCancelSuccess": {
    "message": "交易已在 $2 成功取消。"
  },
  "transactionConfirmed": {
    "message": "交易已在 $2 确认。"
  },
  "transactionCreated": {
    "message": "在 $2 创建了值为 $1 的交易。"
  },
  "transactionDetailDappGasMoreInfo": {
    "message": "建议的网站"
  },
  "transactionDetailDappGasTooltip": {
    "message": "编辑以使用 MetaMask 建议的基于最新区块的燃料费用。"
  },
  "transactionDetailGasHeading": {
    "message": "估算的燃料费"
  },
  "transactionDetailGasTooltipConversion": {
    "message": "了解更多关于燃料费的信息"
  },
  "transactionDetailGasTooltipExplanation": {
    "message": "燃料费由网络设定，并根据网络流量和交易的复杂性而波动。"
  },
  "transactionDetailGasTooltipIntro": {
    "message": "燃料费用支付给在 $1 网络上处理交易的加密矿工。MetaMask 不会从燃料费用中获利。"
  },
  "transactionDetailGasTotalSubtitle": {
    "message": "金额 + 燃料费"
  },
  "transactionDetailLayer2GasHeading": {
    "message": "二层公链燃料费"
  },
  "transactionDetailMultiLayerTotalSubtitle": {
    "message": "金额 + 费用"
  },
  "transactionDropped": {
    "message": "交易已在 $2 失败。"
  },
  "transactionError": {
    "message": "交易出错。合约代码中抛出异常。"
  },
  "transactionErrorNoContract": {
    "message": "试图在非合约地址上调用函数。"
  },
  "transactionErrored": {
    "message": "交易出现错误。"
  },
  "transactionFailed": {
    "message": "交易失败"
  },
  "transactionFee": {
    "message": "交易费用"
  },
  "transactionHistoryBaseFee": {
    "message": "基础费用（GWEI）"
  },
  "transactionHistoryL1GasLabel": {
    "message": "1层燃料费总计"
  },
  "transactionHistoryL2GasLimitLabel": {
    "message": "L2 燃料限制"
  },
  "transactionHistoryL2GasPriceLabel": {
    "message": "2层燃料价格"
  },
  "transactionHistoryMaxFeePerGas": {
    "message": "每单位燃料的最大费用"
  },
  "transactionHistoryPriorityFee": {
    "message": "优先费用（GWEI）"
  },
  "transactionHistoryTotalGasFee": {
    "message": "燃料费总额"
  },
  "transactionNote": {
    "message": "交易单据"
  },
  "transactionResubmitted": {
    "message": "已在 $2 重新提交交易，燃料费预计升至 $1"
  },
  "transactionSettings": {
    "message": "交易设置"
  },
  "transactionSubmitted": {
    "message": "已在 $2 提交交易，燃料费预计为 $1。"
  },
  "transactionUpdated": {
    "message": "交易于 $2 更新。"
  },
  "transactions": {
    "message": "交易"
  },
  "transfer": {
    "message": "转账"
  },
  "transferFrom": {
    "message": "转账自"
  },
  "troubleConnectingToLedgerU2FOnFirefox": {
    "message": "我们在连接您的 Ledger 时遇到问题。$1",
    "description": "$1 is a link to the wallet connection guide;"
  },
  "troubleConnectingToLedgerU2FOnFirefox2": {
    "message": "查看我们的硬件钱包连接指南并重试。",
    "description": "$1 of the ledger wallet connection guide"
  },
  "troubleConnectingToLedgerU2FOnFirefoxLedgerSolution": {
    "message": "如果您使用的是最新版本的 Firefox，您可能会遇到 Firefox 放弃 U2F（通用第二因素）支持的相关问题。了解如何修复此问题 $1。",
    "description": "It is a link to the ledger website for the workaround."
  },
  "troubleConnectingToLedgerU2FOnFirefoxLedgerSolution2": {
    "message": "此处",
    "description": "Second part of the error message; It is a link to the ledger website for the workaround."
  },
  "troubleConnectingToWallet": {
    "message": "我们在连接您的 $1 时遇到问题，尝试检查 $2 并重试。",
    "description": "$1 is the wallet device name; $2 is a link to wallet connection guide"
  },
  "troubleStarting": {
    "message": "MetaMask无法启动。可能发生间歇性错误，因此请尝试重新启动扩展程序。"
  },
  "trustSiteApprovePermission": {
    "message": "通过授予权限，您允许以下 $1 访问您的资金"
  },
  "tryAgain": {
    "message": "重试"
  },
  "turnOff": {
    "message": "关闭"
  },
  "turnOffMetamaskNotificationsError": {
    "message": "禁用通知时出错了。请稍后再试。"
  },
  "turnOn": {
    "message": "开启"
  },
  "turnOnMetamaskNotifications": {
    "message": "开启通知"
  },
  "turnOnMetamaskNotificationsButton": {
    "message": "开启"
  },
  "turnOnMetamaskNotificationsError": {
    "message": "创建通知时出错了。请稍后再试。"
  },
  "turnOnMetamaskNotificationsMessageFirst": {
    "message": "通过通知随时了解您的钱包动态。"
  },
  "turnOnMetamaskNotificationsMessagePrivacyBold": {
    "message": "设置 > 通知。"
  },
  "turnOnMetamaskNotificationsMessagePrivacyLink": {
    "message": "了解我们如何在使用此功能时保护您的隐私。"
  },
  "turnOnMetamaskNotificationsMessageSecond": {
    "message": "为了使用钱包通知，我们使用配置文件在您的不同设备上同步某些设置。$1"
  },
  "turnOnMetamaskNotificationsMessageThird": {
    "message": "您可以随时在 $1 中关闭通知"
  },
  "turnOnTokenDetection": {
    "message": "开启增强型代币检测"
  },
  "tutorial": {
    "message": "教程"
  },
  "twelveHrTitle": {
    "message": "12小时："
  },
  "typeYourSRP": {
    "message": "输入私钥助记词"
  },
  "u2f": {
    "message": "U2F",
    "description": "A name on an API for the browser to interact with devices that support the U2F protocol. On some browsers we use it to connect MetaMask to Ledger devices."
  },
  "unapproved": {
    "message": "未批准"
  },
  "units": {
    "message": "单位"
  },
  "unknown": {
    "message": "未知"
  },
  "unknownCollection": {
    "message": "未命名的收藏"
  },
  "unknownNetwork": {
    "message": "未知的私有网络"
  },
  "unknownNetworkForKeyEntropy": {
    "message": "未知网络",
    "description": "Displayed on places like Snap install warning when regular name is not available."
  },
  "unknownQrCode": {
    "message": "错误：我们无法识别该二维码"
  },
  "unlimited": {
    "message": "无限制"
  },
  "unlock": {
    "message": "登录"
  },
  "unlockMessage": {
    "message": "即将进入去中心化网络"
  },
  "unpin": {
    "message": "取消置顶"
  },
  "unrecognizedChain": {
    "message": "该自定义网络无法识别",
    "description": "$1 is a clickable link with text defined by the 'unrecognizedChanLinkText' key. The link will open to instructions for users to validate custom network details."
  },
  "unsendableAsset": {
    "message": "当前不支持发送NFT (ERC-721)代币",
    "description": "This is an error message we show the user if they attempt to send an NFT asset type, for which currently don't support sending"
  },
  "unverifiedContractAddressMessage": {
    "message": "我们无法验证此合约。请确保此地址是可靠的。"
  },
  "upArrow": {
    "message": "向上箭头"
  },
  "update": {
    "message": "更新"
  },
  "updateRequest": {
    "message": "更新请求"
  },
  "updatedWithDate": {
    "message": "已于 $1 更新"
  },
  "urlErrorMsg": {
    "message": "URL 需要相应的 HTTP/HTTPS 前缀。"
  },
  "urlExistsErrorMsg": {
    "message": "此 URL 目前已被 $1 网络使用。"
  },
  "use4ByteResolution": {
    "message": "对智能合约进行解码"
  },
  "use4ByteResolutionDescription": {
    "message": "为了改善用户体验，我们根据与您交互的智能合约消息，自定义活动选项卡。MetaMask 使用名为 4byte.directory 的服务来对数据进行解码，并向您显示更方便阅读的智能合约版本。这有助于减少您批准恶意智能合约操作的机会，但可能导致您的 IP 地址被共享。"
  },
  "useMultiAccountBalanceChecker": {
    "message": "账户余额分批请求"
  },
  "useMultiAccountBalanceCheckerSettingDescription": {
    "message": "通过批处理账户余额请求，可更快获得余额更新。此操作让我们可以全面获取您的账户余额信息，以便您更快地获得更新，从而获得更佳体验。关闭此功能后，第三方将您的账户相互关联的概率会较低。"
  },
  "useNftDetection": {
    "message": "自动检测NFT"
  },
  "useNftDetectionDescriptionText": {
    "message": "让 MetaMask 使用第三方服务（如 OpenSea）来添加您所拥有的 NFT。打开自动检测 NFT 功能后，这些服务就可以看到您的 IP 地址和账户地址。启用此功能可能会将您的 IP 地址与以太坊地址关联起来，并显示骗子空投的虚假 NFT。您可以手动添加代币以避免此风险。"
  },
  "usePhishingDetection": {
    "message": "使用网络钓鱼检测"
  },
  "usePhishingDetectionDescription": {
    "message": "显示针对以太坊用户的网络钓鱼域名警告"
  },
  "useSafeChainsListValidation": {
    "message": "网络详细信息检查"
  },
  "useSafeChainsListValidationDescription": {
    "message": "MetaMask 使用名为$1的第三方服务来显示标准化网络的准确详细信息。这可减少您连接到恶意或不正确网络的机会。使用此功能时，chainid.network 可以看到您的 IP 地址。"
  },
  "useSafeChainsListValidationWebsite": {
    "message": "chainid.network",
    "description": "useSafeChainsListValidationWebsite is separated from the rest of the text so that we can bold the third party service name in the middle of them"
  },
  "useSiteSuggestion": {
    "message": "使用网站建议"
  },
  "useTokenDetectionPrivacyDesc": {
    "message": "要自动显示发送到您账户的代币，需要与第三方服务器通信以获取代币的图像。这些服务器将拥有您的IP地址的访问权限。"
  },
  "usedByClients": {
    "message": "可用于各种不同的客户端"
  },
  "userName": {
    "message": "用户名"
  },
  "userOpContractDeployError": {
    "message": "不支持从智能合约账户进行合约部署"
  },
  "verifyContractDetails": {
    "message": "验证第三方详情"
  },
  "verifyThisTokenOn": {
    "message": "在 $1 上验证此代币",
    "description": "Points the user to etherscan as a place they can verify information about a token. $1 is replaced with the translation for \"etherscan\""
  },
  "verifyThisUnconfirmedTokenOn": {
    "message": "在 $1 上验证此代币，并确保这是您想要交易的代币。",
    "description": "Points the user to etherscan as a place they can verify information about a token. $1 is replaced with the translation for \"etherscan\""
  },
  "version": {
    "message": "版本"
  },
  "view": {
    "message": "查看"
  },
  "viewActivity": {
    "message": "查看活动"
  },
  "viewAllDetails": {
    "message": "查看所有详情"
  },
  "viewAllQuotes": {
    "message": "查看所有报价"
  },
  "viewContact": {
    "message": "查看联系人"
  },
  "viewDetails": {
    "message": "查看详情"
  },
  "viewFullTransactionDetails": {
    "message": "查看全部交易详情"
  },
  "viewMore": {
    "message": "查看更多"
  },
  "viewOnBlockExplorer": {
    "message": "在区块浏览器上查看"
  },
  "viewOnCustomBlockExplorer": {
    "message": "在 $2 上查看 $1",
    "description": "$1 is the action type. e.g (Account, Transaction, Swap) and $2 is the Custom Block Explorer URL"
  },
  "viewOnEtherscan": {
    "message": "在 Etherscan 上查看 $1",
    "description": "$1 is the action type. e.g (Account, Transaction, Swap)"
  },
  "viewOnExplorer": {
    "message": "在Explorer上查看 "
  },
  "viewOnOpensea": {
    "message": "在 Opensea 上查看"
  },
  "viewTransaction": {
    "message": "查看交易"
  },
  "viewinCustodianApp": {
    "message": "在托管应用程序中查看"
  },
  "viewinExplorer": {
    "message": "在 Explorer 中查看 $1",
    "description": "$1 is the action type. e.g (Account, Transaction, Swap)"
  },
  "visitSite": {
    "message": "访问网站"
  },
  "visitWebSite": {
    "message": "访问我们的网站"
  },
  "wallet": {
    "message": "钱包"
  },
  "walletConnectionGuide": {
    "message": "我们的硬件钱包连接指南"
  },
  "wantToAddThisNetwork": {
    "message": "想要添加此网络吗？"
  },
  "wantsToAddThisAsset": {
    "message": "$1 想将此资产添加到您的钱包"
  },
  "warning": {
    "message": "警告"
  },
  "warningFromSnap": {
    "message": "来自$1的警告",
    "description": "$1 represents the name of the snap"
  },
  "warningTooltipText": {
    "message": "$1 第三方可能会支出您的全部代币余额，无需进一步通知或同意。请自定义较低的支出上限以保护自己。",
    "description": "$1 is a warning icon with text 'Be careful' in 'warning' colour"
  },
  "weak": {
    "message": "弱"
  },
  "web3": {
    "message": "Web3"
  },
  "web3ShimUsageNotification": {
    "message": "我们发现当前的网站尝试使用已经删除的 window.web3 API。如果这个网站出现故障，请点击 $1 以获取更多信息。",
    "description": "$1 is a clickable link."
  },
  "webhid": {
    "message": "WebHID",
    "description": "Refers to a interface for connecting external devices to the browser. Used for connecting ledger to the browser. Read more here https://developer.mozilla.org/en-US/docs/Web/API/WebHID_API"
  },
  "websites": {
    "message": "网站",
    "description": "Used in the 'permission_rpc' message."
  },
  "welcomeBack": {
    "message": "欢迎回来！"
  },
  "welcomeExploreDescription": {
    "message": "存储、发送和使用加密货币和资产。"
  },
  "welcomeExploreTitle": {
    "message": "探索去中心化应用"
  },
  "welcomeLoginDescription": {
    "message": "使用您的 MetaMask 登录去中心化应用 - 无需注册。"
  },
  "welcomeLoginTitle": {
    "message": "迎接您的钱包"
  },
  "welcomeToMetaMask": {
    "message": "让我们开始吧"
  },
  "welcomeToMetaMaskIntro": {
    "message": "MetaMask 深受数百万人信任，是一款可以让所有人进入 web3 世界的安全钱包。"
  },
  "whatsNew": {
    "message": "最新动态",
    "description": "This is the title of a popup that gives users notifications about new features and updates to MetaMask."
  },
  "whatsThis": {
    "message": "这是什么？"
  },
  "xOfYPending": {
    "message": "$1 / $2 待处理",
    "description": "$1 and $2 are intended to be two numbers, where $2 is a total number of pending confirmations, and $1 is a count towards that total"
  },
  "yes": {
    "message": "是"
  },
  "you": {
    "message": "您"
  },
  "youHaveAddedAll": {
    "message": "您已经添加了所有热门网络。您可以探索更多网络$1，或者您可以$2",
    "description": "$1 is a link with the text 'here' and $2 is a button with the text 'add more networks manually'"
  },
  "youNeedToAllowCameraAccess": {
    "message": "需要开启相机访问权限，才能使用该功能。"
  },
  "youSign": {
    "message": "您正在签名"
  },
  "yourAccounts": {
    "message": "您的账户"
  },
  "yourFundsMayBeAtRisk": {
    "message": "您的资金可能面临风险"
  },
  "yourNFTmayBeAtRisk": {
    "message": "您的 NFT 可能面临风险"
  },
  "yourPrivateSeedPhrase": {
    "message": "您的个人账户私钥助记词"
  },
  "yourTransactionConfirmed": {
    "message": "交易已确认"
  },
  "yourTransactionJustConfirmed": {
    "message": "在区块链上确认之前，我们无法取消您的交易。"
  },
  "zeroGasPriceOnSpeedUpError": {
    "message": "加速时零燃料价格"
  }
}<|MERGE_RESOLUTION|>--- conflicted
+++ resolved
@@ -4569,15 +4569,12 @@
   "sepolia": {
     "message": "Sepolia测试网络"
   },
-<<<<<<< HEAD
-=======
   "serviceWorkerKeepAlive": {
     "message": "Service Worker 保持活跃"
   },
   "setAdvancedPrivacySettingsDetails": {
     "message": "MetaMask 使用这些可信的第三方服务来提高产品可用性和安全性。"
   },
->>>>>>> cf417bb2
   "setApprovalForAll": {
     "message": "设置批准所有"
   },
