--- conflicted
+++ resolved
@@ -165,11 +165,7 @@
     "message": "添加别名"
   },
   "addBitcoinAccountLabel": {
-<<<<<<< HEAD
-    "message": "比特币账户（测试版）"
-=======
     "message": "比特币账户"
->>>>>>> 82db9a9c
   },
   "addBlockExplorer": {
     "message": "添加区块浏览器"
@@ -2870,15 +2866,12 @@
   "ledgerLocked": {
     "message": "无法连接到 Ledger 设备。请确保您的设备已解锁并打开 Etherum 应用程序。"
   },
-<<<<<<< HEAD
-=======
   "ledgerMultipleDevicesUnsupportedInfoDescription": {
     "message": "要连接至新设备，请先断开与先前设备的连接。"
   },
   "ledgerMultipleDevicesUnsupportedInfoTitle": {
     "message": "一次只能连接一个 Ledger 设备"
   },
->>>>>>> 82db9a9c
   "ledgerTimeout": {
     "message": "Ledger Live 响应时间过长或连接超时。请确保 Ledger Live 应用程序已打开且您的设备已解锁。"
   },
@@ -4226,11 +4219,7 @@
     "description": "$1 is a number of additional but unshown items in a list- this message will be shown in place of those items"
   },
   "popularNetworkAddToolTip": {
-<<<<<<< HEAD
-    "message": "这些网络中的其中一些依赖于第三方。此连接可能不太可靠，或使第三方可进行活动跟踪。$1",
-=======
     "message": "这些网络中的其中一些依赖于第三方。此连接可能不太可靠，或使第三方可进行活动跟踪。",
->>>>>>> 82db9a9c
     "description": "Learn more link"
   },
   "popularNetworks": {
