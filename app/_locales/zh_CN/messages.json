--- conflicted
+++ resolved
@@ -3762,14 +3762,6 @@
   "noSnaps": {
     "message": "您没有安装 snap。"
   },
-<<<<<<< HEAD
-  "noTransactions": {
-    "message": "您没有任何交易"
-=======
-  "noThanks": {
-    "message": "不，谢谢"
->>>>>>> 1583570a
-  },
   "noWebcamFound": {
     "message": "未找到您电脑的网络摄像头。请重试。"
   },
