--- conflicted
+++ resolved
@@ -989,12 +989,9 @@
     "message": "确认"
   },
   "confirmAlertModalAcknowledgeMultiple": {
-<<<<<<< HEAD
-=======
     "message": "我已知晓提醒并仍想继续"
   },
   "confirmAlertModalAcknowledgeSingle": {
->>>>>>> f3548885
     "message": "我已知晓提醒并仍想继续"
   },
   "confirmAlertModalDetails": {
@@ -3493,12 +3490,6 @@
   "onboardingMetametricsDescription2": {
     "message": "当我们收集指标时，总是..."
   },
-<<<<<<< HEAD
-  "onboardingMetametricsDisagree": {
-    "message": "不，谢谢"
-  },
-=======
->>>>>>> f3548885
   "onboardingMetametricsInfuraTerms": {
     "message": "如果我们决定将这些数据用于其他目的，我们会通知您。您可以查看我们的 $1 以了解更多信息。请记住，您可以随时转到设置并选择退出。",
     "description": "$1 represents `onboardingMetametricsInfuraTermsPolicy`"
