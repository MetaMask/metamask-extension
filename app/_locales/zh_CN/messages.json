--- conflicted
+++ resolved
@@ -3209,16 +3209,8 @@
   "onboardingMetametricsDescription2": {
     "message": "当我们收集指标时，总是..."
   },
-<<<<<<< HEAD
   "onboardingMetametricsDisagree": {
     "message": "不，谢谢"
-=======
-  "onboardingMetametricsDescription2Legacy": {
-    "message": "MetaMask 将会......"
-  },
-  "onboardingMetametricsDescriptionLegacy": {
-    "message": "MetaMask 希望收集使用数据，以更好地了解我们的用户如何与 MetaMask 交互。这些数据将用于提供服务，包括根据您的使用情况改进服务。"
->>>>>>> d5806d49
   },
   "onboardingMetametricsInfuraTerms": {
     "message": "如果我们决定将这些数据用于其他目的，我们会通知您。您可以查看我们的 $1 以了解更多信息。请记住，您可以随时转到设置并选择退出。",
