--- conflicted
+++ resolved
@@ -711,27 +711,15 @@
   "connectingToGoerli": {
     "message": "正在连接 Goerli 测试网络"
   },
-<<<<<<< HEAD
-=======
   "connectingToKovan": {
     "message": "正在连接 Kovan 测试网络"
   },
->>>>>>> bec2d0cc
   "connectingToMainnet": {
     "message": "正在连接到以太坊主网"
   },
-<<<<<<< HEAD
-=======
-  "connectingToRinkeby": {
-    "message": "正在连接 Rinkeby 测试网络"
-  },
-  "connectingToRopsten": {
-    "message": "正在连接 Ropsten 测试网络"
-  },
   "connectingToSepolia": {
     "message": "正在连接Sepolia测试网络"
   },
->>>>>>> bec2d0cc
   "contactUs": {
     "message": "联系我们"
   },
