--- conflicted
+++ resolved
@@ -174,9 +174,6 @@
   "addBitcoinAccountLabel": {
     "message": "比特币账户"
   },
-  "addBitcoinTestnetAccountLabel": {
-    "message": "比特币账户（测试网）"
-  },
   "addBlockExplorer": {
     "message": "添加区块浏览器"
   },
@@ -716,22 +713,6 @@
     "message": "十亿",
     "description": "Shortened form of 'billion'"
   },
-  "bitcoinSupportSectionTitle": {
-    "message": "比特币"
-  },
-  "bitcoinSupportToggleDescription": {
-    "message": "启用此功能后，您可以选择将比特币账户添加到衍生自现有私钥助记词的 MetaMask Extension 中。这是一个实验性的测试版功能，因此您应自行承担使用风险。为了向我们提供有关此新比特币体验的反馈，请填写此 $1。",
-    "description": "$1 is the link to a product feedback form"
-  },
-  "bitcoinSupportToggleTitle": {
-    "message": "启用“添加新的比特币账户（测试版）”"
-  },
-  "bitcoinTestnetSupportToggleDescription": {
-    "message": "启用此功能后，您可以选择为测试网络添加比特币账户。"
-  },
-  "bitcoinTestnetSupportToggleTitle": {
-    "message": "启用“添加新的比特币账户（测试网）”"
-  },
   "blockExplorerAccountAction": {
     "message": "账户",
     "description": "This is used with viewOnEtherscan and viewInExplorer e.g View Account in Explorer"
@@ -1060,13 +1041,8 @@
     "message": "选择您的网络"
   },
   "chooseYourNetworkDescription": {
-<<<<<<< HEAD
-    "message": "我们使用 Infura 作为我们的远程过程调用（RPC）提供商，以提供最可靠和最私密的以太坊数据访问。您可以选择自己的 RPC，但请谨记，任何 RPC 都可以接收您的 IP 地址和以太坊钱包以进行交易。请阅读我们的 $1，进一步了解 Infura 如何处理数据。",
-    "description": "$1 is a link to the privacy policy"
-=======
     "message": "在您使用我们的默认设置和配置时，我们将 Infura 作为默认的远程过程调用（RPC）提供商，以提供我们所能实现的最可靠且私密的以太坊数据访问。在少数情况下，我们可能会使用其他 RPC 提供商，以便为用户提供最佳体验。您可以选择自己的 RPC 服务，但请谨记：任何 RPC 提供商都会接收到您的 IP 地址和以太坊钱包信息以完成交易。要详细了解 Infura 如何处理 EVM 账户数据，请参阅我们的 $1；关于 Solana 账户的相关信息，请参阅 $2。",
     "description": "$1 is a link to the privacy policy, $2 is a link to Solana accounts support"
->>>>>>> c9f5c5a9
   },
   "chooseYourNetworkDescriptionCallToAction": {
     "message": "点击此处"
@@ -1139,9 +1115,6 @@
   "confirm": {
     "message": "确认"
   },
-  "confirmAccountType": {
-    "message": "类型"
-  },
   "confirmAccountTypeSmartContract": {
     "message": "智能账户"
   },
@@ -1483,10 +1456,6 @@
   "creatorAddress": {
     "message": "创建者地址"
   },
-  "crossChainAggregatedBalancePopover": {
-    "message": "这反映了您在所有网络上拥有的所有代币的价值。如果您更愿意看到以 ETH 或其他货币反映代币价值，请转到 $1。",
-    "description": "$1 represents the settings page"
-  },
   "crossChainSwapsLink": {
     "message": "使用 MetaMask Portfolio 跨网络兑换"
   },
@@ -2921,16 +2890,11 @@
   "ledgerLocked": {
     "message": "无法连接到 Ledger 设备。请确保您的设备已解锁并打开 Etherum 应用程序。"
   },
-<<<<<<< HEAD
-  "ledgerMultipleDevicesUnsupportedErrorMessage": {
-    "message": "无法同时连接多个 Ledger 设备。如需连接新的 Ledger 设备，需先断开原有设备。"
-=======
   "ledgerMultipleDevicesUnsupportedInfoDescription": {
     "message": "要连接至新设备，请先断开与先前设备的连接。"
   },
   "ledgerMultipleDevicesUnsupportedInfoTitle": {
     "message": "一次只能连接一个 Ledger 设备"
->>>>>>> c9f5c5a9
   },
   "ledgerTimeout": {
     "message": "Ledger Live 响应时间过长或连接超时。请确保 Ledger Live 应用程序已打开且您的设备已解锁。"
@@ -3681,10 +3645,6 @@
     "message": "交易 $1 失败！$2",
     "description": "Content of the browser notification that appears when a transaction fails"
   },
-  "notificationTransactionFailedMessageMMI": {
-    "message": "交易失败！ $1",
-    "description": "Content of the browser notification that appears when a transaction fails in MMI"
-  },
   "notificationTransactionFailedTitle": {
     "message": "失败交易",
     "description": "Title of the browser notification that appears when a transaction fails"
@@ -3901,29 +3861,11 @@
   "onboardingPinExtensionTitle": {
     "message": "您的 MetaMask 安装完成！"
   },
-<<<<<<< HEAD
-  "oneDayAbbreviation": {
-    "message": "1 天",
-    "description": "Shortened form of '1 day'"
-  },
-  "oneMonthAbbreviation": {
-    "message": "1 个月",
-    "description": "Shortened form of '1 month'"
-  },
-  "oneWeekAbbreviation": {
-    "message": "1 周",
-    "description": "Shortened form of '1 week'"
-  },
-  "oneYearAbbreviation": {
-    "message": "1 年",
-    "description": "Shortened form of '1 year'"
-=======
   "onekey": {
     "message": "OneKey"
   },
   "only": {
     "message": "仅"
->>>>>>> c9f5c5a9
   },
   "onlyConnectTrust": {
     "message": "仅连接您信任的网站。$1",
@@ -4330,13 +4272,8 @@
     "description": "$1 is a number of additional but unshown items in a list- this message will be shown in place of those items"
   },
   "popularNetworkAddToolTip": {
-<<<<<<< HEAD
-    "message": "这些网络中的其中一些依赖于第三方。此连接可能不太可靠，或使第三方可进行活动跟踪。$1",
-    "description": "$1 is Learn more link"
-=======
     "message": "这些网络中的其中一些依赖于第三方。此连接可能不太可靠，或使第三方可进行活动跟踪。",
     "description": "Learn more link"
->>>>>>> c9f5c5a9
   },
   "popularNetworks": {
     "message": "热门网络"
@@ -4403,18 +4340,6 @@
   "productAnnouncements": {
     "message": "产品公告"
   },
-  "profileSync": {
-    "message": "配置文件同步"
-  },
-  "profileSyncConfirmation": {
-    "message": "如果您关闭配置文件同步，您将无法收到通知。"
-  },
-  "profileSyncDescription": {
-    "message": "创建配置文件，MetaMask 用以在您的不同设备之间同步某些设置。这是获取通知的必需条件。$1。"
-  },
-  "profileSyncPrivacyLink": {
-    "message": "了解我们如何保护您的隐私"
-  },
   "proposedApprovalLimit": {
     "message": "拟议的审批上限"
   },
@@ -6313,10 +6238,6 @@
     "message": "第三方软件通告",
     "description": "Title of a popup modal displayed when installing a snap for the first time."
   },
-  "threeMonthsAbbreviation": {
-    "message": "3 个月",
-    "description": "Shortened form of '3 months'"
-  },
   "time": {
     "message": "时间"
   },
@@ -6875,9 +6796,6 @@
   },
   "yourBalance": {
     "message": "您的余额"
-  },
-  "yourBalanceIsAggregated": {
-    "message": "您的余额已汇总"
   },
   "yourNFTmayBeAtRisk": {
     "message": "您的 NFT 可能面临风险"
