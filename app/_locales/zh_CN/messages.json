{
  "QRHardwareInvalidTransactionTitle": {
    "message": "错误"
  },
  "QRHardwareMismatchedSignId": {
    "message": "不一致的交易数据。请查看交易详情。"
  },
  "QRHardwarePubkeyAccountOutOfRange": {
    "message": "暂无更多账户。若想访问下方未列出的其他账户，请重新连接您的硬件钱包并选择它。"
  },
  "QRHardwareScanInstructions": {
    "message": "将二维码放在摄像头前。屏幕是模糊的，但不影响对二维码的读取。"
  },
  "QRHardwareSignRequestCancel": {
    "message": "拒绝"
  },
  "QRHardwareSignRequestDescription": {
    "message": "使用钱包签名后，点击“获取签名”以接收签名"
  },
  "QRHardwareSignRequestGetSignature": {
    "message": "获取签名"
  },
  "QRHardwareSignRequestSubtitle": {
    "message": "用您的钱包扫描二维码"
  },
  "QRHardwareSignRequestTitle": {
    "message": "请求签名"
  },
  "QRHardwareUnknownQRCodeTitle": {
    "message": "错误"
  },
  "QRHardwareUnknownWalletQRCode": {
    "message": "二维码无效。请扫描硬件钱包的同步二维码。"
  },
  "QRHardwareWalletImporterTitle": {
    "message": "扫描二维码"
  },
  "QRHardwareWalletSteps1Description": {
    "message": "您可以从下面的官方二维码支持合作伙伴列表中选择。"
  },
  "QRHardwareWalletSteps1Title": {
    "message": "关联您的二维码硬件钱包"
  },
  "QRHardwareWalletSteps2Description": {
    "message": "Ngrave Zero"
  },
  "SIWEAddressInvalid": {
    "message": "登录请求中的地址与您用于登录的账户地址不匹配。"
  },
  "SIWEDomainInvalidText": {
    "message": "您尝试登录的网站与请求中的域名不匹配。请谨慎操作。"
  },
  "SIWEDomainInvalidTitle": {
    "message": "虚假网站请求。"
  },
  "SIWEDomainWarningBody": {
    "message": "网站（$1）要求您登录到错误的域名。这可能是网络钓鱼攻击。",
    "description": "$1 represents the website domain"
  },
  "SIWEDomainWarningLabel": {
    "message": "不安全"
  },
  "SIWELabelChainID": {
    "message": "链 ID："
  },
  "SIWELabelExpirationTime": {
    "message": "到期时间："
  },
  "SIWELabelIssuedAt": {
    "message": "发行于："
  },
  "SIWELabelMessage": {
    "message": "消息："
  },
  "SIWELabelNonce": {
    "message": "Nonce："
  },
  "SIWELabelNotBefore": {
    "message": "不早于："
  },
  "SIWELabelRequestID": {
    "message": "请求ID："
  },
  "SIWELabelResources": {
    "message": "资源：$1",
    "description": "$1 represents the number of resources"
  },
  "SIWELabelURI": {
    "message": "URI："
  },
  "SIWELabelVersion": {
    "message": "版本："
  },
  "SIWESiteRequestSubtitle": {
    "message": "此网站正在请求使用以下登录方式："
  },
  "SIWESiteRequestTitle": {
    "message": "登录请求"
  },
  "SIWEWarningSubtitle": {
    "message": "为表明您确认理解，请勾选："
  },
  "SIWEWarningTitle": {
    "message": "您确定吗？"
  },
  "about": {
    "message": "关于"
  },
  "accept": {
    "message": "接受"
  },
  "acceptTermsOfUse": {
    "message": "我已阅读并同意 $1",
    "description": "$1 is the `terms` message"
  },
  "accessAndSpendNoticeNFT": {
    "message": "$1可以访问并使用此资产",
    "description": "$1 is the url of the site requesting ability to spend"
  },
  "accessYourWalletWithSRP": {
    "message": "使用账户私钥助记词访问钱包"
  },
  "accessYourWalletWithSRPDescription": {
    "message": "MetaMask无法恢复您的密码。我们将使用您的私钥助记词来验证您的所有权、恢复您的钱包并设置新密码。首先，请输入创建钱包时获得的私钥助记词。$1",
    "description": "$1 is the words 'Learn More' from key 'learnMore', separated here so that it can be added as a link"
  },
  "accessingYourCamera": {
    "message": "正在访问您的相机……"
  },
  "account": {
    "message": "账户"
  },
  "accountActivity": {
    "message": "账户活动"
  },
  "accountActivityText": {
    "message": "选择您想要接收通知的账户："
  },
  "accountDetails": {
    "message": "账户详情"
  },
  "accountIdenticon": {
    "message": "账户 Identicon"
  },
  "accountIsntConnectedToastText": {
    "message": "$1 未连接到 $2"
  },
  "accountName": {
    "message": "账户名称"
  },
  "accountNameDuplicate": {
    "message": "此账户名称已存在",
    "description": "This is an error message shown when the user enters a new account name that matches an existing account name"
  },
  "accountNameReserved": {
    "message": "此账户名已被保留",
    "description": "This is an error message shown when the user enters a new account name that is reserved for future use"
  },
  "accountOptions": {
    "message": "账户选项"
  },
  "accountSelectionRequired": {
    "message": "您需要选择一个账户！"
  },
  "accountTypeNotSupported": {
    "message": "账户类型不受支持"
  },
  "accounts": {
    "message": "账户"
  },
  "accountsConnected": {
    "message": "账户已连接"
  },
  "active": {
    "message": "活跃"
  },
  "activity": {
    "message": "活动"
  },
  "activityLog": {
    "message": "活动日志"
  },
  "add": {
    "message": "添加"
  },
  "addANetwork": {
    "message": "添加网络"
  },
  "addANetworkManually": {
    "message": "手动添加网络"
  },
  "addANickname": {
    "message": "添加昵称"
  },
  "addAccount": {
    "message": "添加账户"
  },
  "addAcquiredTokens": {
    "message": "添加您通过MetaMask获得的代币"
  },
  "addAlias": {
    "message": "添加别名"
  },
  "addBlockExplorer": {
    "message": "添加区块浏览器"
  },
  "addContact": {
    "message": "添加联系信息"
  },
  "addCustomNetwork": {
    "message": "添加自定义网络"
  },
  "addEthereumChainConfirmationDescription": {
    "message": "这将允许在 MetaMask 中使用此网络。"
  },
  "addEthereumChainConfirmationRisks": {
    "message": "MetaMask 不验证自定义网络。"
  },
  "addEthereumChainConfirmationRisksLearnMore": {
    "message": "了解 $1。",
    "description": "$1 is a link with text that is provided by the 'addEthereumChainConfirmationRisksLearnMoreLink' key"
  },
  "addEthereumChainConfirmationRisksLearnMoreLink": {
    "message": "欺诈和网络安全风险",
    "description": "Link text for the 'addEthereumChainConfirmationRisksLearnMore' translation key"
  },
  "addEthereumChainConfirmationTitle": {
    "message": "允许此网站添加一个网络到MetaMask上？"
  },
  "addEthereumChainWarningModalHeader": {
    "message": "仅当您确定可以信任此 RPC 提供商时才能添加它。$1",
    "description": "$1 is addEthereumChainWarningModalHeaderPartTwo passed separately so that it can be bolded"
  },
  "addEthereumChainWarningModalHeaderPartTwo": {
    "message": "恶意提供商可能会谎报区块链的状态，并记录您的网络活动。"
  },
  "addEthereumChainWarningModalListHeader": {
    "message": "您的提供商必须值得信赖，因为它能够："
  },
  "addEthereumChainWarningModalListPointOne": {
    "message": "查看您的账户和 IP 地址，并将它们相互关联"
  },
  "addEthereumChainWarningModalListPointThree": {
    "message": "显示账户余额和其他链上状态"
  },
  "addEthereumChainWarningModalListPointTwo": {
    "message": "公开传播您的交易"
  },
  "addEthereumChainWarningModalTitle": {
    "message": "您正在为以太坊主网添加新的 RPC 提供商"
  },
  "addFriendsAndAddresses": {
    "message": "添加您信任的朋友和地址"
  },
  "addFromAListOfPopularNetworks": {
    "message": "从热门网络列表中选择网络来添加，或手动添加网络。仅可与您信任的实体互动。"
  },
  "addHardwareWallet": {
    "message": "添加硬件钱包"
  },
  "addIPFSGateway": {
    "message": "添加您首选的IPFS网关"
  },
  "addImportAccount": {
    "message": "添加账户或硬件钱包"
  },
  "addMemo": {
    "message": "添加备忘录"
  },
  "addMoreNetworks": {
    "message": "手动添加更多网络"
  },
  "addNetwork": {
    "message": "添加网络"
  },
  "addNetworkTooltipWarning": {
    "message": "此网络连接依赖于第三方。此连接可能不太可靠，或使第三方可进行活动跟踪。$1",
    "description": "$1 is Learn more link"
  },
  "addNewAccount": {
    "message": "添加新账户"
  },
  "addNewBitcoinAccount": {
    "message": "添加新的比特币账户（测试版）"
  },
  "addNewBitcoinTestnetAccount": {
    "message": "添加新的比特币账户（测试网）"
  },
  "addNewToken": {
    "message": "添加新代币"
  },
  "addNft": {
    "message": "添加 NFT"
  },
  "addNfts": {
    "message": "添加 NFT"
  },
  "addRpcUrl": {
    "message": "添加 RPC（远程过程调用）URL"
  },
  "addSnapAccountToggle": {
    "message": "启用“添加账户Snap（测试版）”"
  },
  "addSnapAccountsDescription": {
    "message": "启用此功能后，您可以直接使用账户列表来添加新的测试版账户Snap。如果您要安装账户Snap，请紧记，此为第三方服务。"
  },
  "addSuggestedNFTs": {
    "message": "添加推荐的 NFT"
  },
  "addSuggestedTokens": {
    "message": "添加推荐代币"
  },
  "addToken": {
    "message": "添加代币"
  },
  "addTokenByContractAddress": {
    "message": "找不到代币？您可以通过粘贴其地址手动添加任何代币。代币合约地址可以在 $1 上找到",
    "description": "$1 is a blockchain explorer for a specific network, e.g. Etherscan for Ethereum"
  },
  "addUrl": {
    "message": "添加 URL"
  },
  "addingCustomNetwork": {
    "message": "正在添加网络"
  },
  "addingTokens": {
    "message": "正在添加代币"
  },
  "additionalNetworks": {
    "message": "其他网络"
  },
  "additionalRpcUrl": {
    "message": "其他 RPC（远程过程调用）URL"
  },
  "address": {
    "message": "地址"
  },
  "addressCopied": {
    "message": "地址已复制！"
  },
  "advanced": {
    "message": "高级"
  },
  "advancedBaseGasFeeToolTip": {
    "message": "当您的交易被包含在区块中时，您的最大基础费用与实际基础费用之间的任何差额将被退还。总金额按最大基础费用（以GWEI为单位）*燃料限制计算。"
  },
  "advancedConfiguration": {
    "message": "高级配置"
  },
  "advancedDetailsDataDesc": {
    "message": "数据"
  },
  "advancedDetailsHexDesc": {
    "message": "十六进制"
  },
  "advancedDetailsNonceDesc": {
    "message": "唯一交易标识号"
  },
  "advancedDetailsNonceTooltip": {
    "message": "这是一个账户的交易编号。第一笔交易的唯一交易标识号为 0，然后按顺序递增。"
  },
  "advancedGasFeeDefaultOptIn": {
    "message": "将这些值保存为 $1 网络的默认值。",
    "description": "$1 is the current network name."
  },
  "advancedGasFeeModalTitle": {
    "message": "高级燃料费"
  },
  "advancedGasPriceTitle": {
    "message": "燃料价格"
  },
  "advancedPriorityFeeToolTip": {
    "message": "优先费用（又称“矿工费”）直接向矿工支付，激励他们优先处理您的交易。"
  },
  "agreeTermsOfUse": {
    "message": "我同意MetaMask的$1",
    "description": "$1 is the `terms` link"
  },
  "airgapVault": {
    "message": "AirGap Vault"
  },
  "alert": {
    "message": "提醒"
  },
  "alertActionBuy": {
    "message": "买入 ETH"
  },
  "alertActionUpdateGas": {
    "message": "更新燃料限制"
  },
  "alertActionUpdateGasFee": {
    "message": "更新费用"
  },
  "alertActionUpdateGasFeeLevel": {
    "message": "更新燃料选项"
  },
  "alertBannerMultipleAlertsDescription": {
    "message": "如果您批准此请求，以欺诈闻名的第三方可能会拿走您的所有资产。"
  },
  "alertBannerMultipleAlertsTitle": {
    "message": "多个提醒！"
  },
  "alertDisableTooltip": {
    "message": "这可以在“设置 > 提醒”中进行更改"
  },
  "alertMessageGasEstimateFailed": {
    "message": "我们无法提供准确的费用，估算可能较高。我们建议您输入自定义的燃料限制，但交易仍存在失败风险。"
  },
  "alertMessageGasFeeLow": {
    "message": "在选择低级型费用时，预计交易速度较慢，等待时间较长。如需更快交易，请选择市场型或激进型费用选项。"
  },
  "alertMessageGasTooLow": {
    "message": "要继续此交易，您需要将燃料限制提高到 21000 或更高。"
  },
  "alertMessageInsufficientBalance": {
    "message": "您的账户中没有足够的 ETH 来支付交易费用。"
  },
  "alertMessageNetworkBusy": {
    "message": "燃料价格很高，估算不太准确。"
  },
  "alertMessageNoGasPrice": {
    "message": "您手动更新费用后，我们才能继续进行此交易。"
  },
  "alertMessagePendingTransactions": {
    "message": "上一笔交易完成后，此交易才能继续进行。了解如何取消或加快交易。"
  },
  "alertMessageSignInDomainMismatch": {
    "message": "提出请求的网站不是您正在登录的网站。这可能试图窃取您的登录凭据。"
  },
  "alertMessageSignInWrongAccount": {
    "message": "此网站要求您使用错误的账户登录。"
  },
  "alertMessageSigningOrSubmitting": {
    "message": "您的上一笔交易完成后，此交易才能继续进行。"
  },
  "alertModalAcknowledge": {
    "message": "我已知晓风险并仍想继续"
  },
  "alertModalDetails": {
    "message": "提醒详情"
  },
  "alertModalReviewAllAlerts": {
    "message": "查看所有提醒"
  },
  "alertReasonGasEstimateFailed": {
    "message": "费用不准确"
  },
  "alertReasonGasFeeLow": {
    "message": "速度慢"
  },
  "alertReasonGasTooLow": {
    "message": "燃料限制较低"
  },
  "alertReasonInsufficientBalance": {
    "message": "资金不足"
  },
  "alertReasonNetworkBusy": {
    "message": "网络繁忙"
  },
  "alertReasonNoGasPrice": {
    "message": "无法使用费用估算"
  },
  "alertReasonPendingTransactions": {
    "message": "待定交易"
  },
  "alertReasonSignIn": {
    "message": "可疑登录请求"
  },
  "alertReasonWrongAccount": {
    "message": "错误账户"
  },
  "alertSettingsUnconnectedAccount": {
    "message": "浏览网站时选择的账户未连接"
  },
  "alertSettingsUnconnectedAccountDescription": {
    "message": "当您在浏览已连接的Web3网站，但当前所选择的账户没有连接时，此提醒会在弹出的窗口中显示。"
  },
  "alertSettingsWeb3ShimUsage": {
    "message": "当网站尝试使用已经删除的 window.web3 API 时"
  },
  "alertSettingsWeb3ShimUsageDescription": {
    "message": "当您浏览尝试使用已删除的 window.web3 API 并因此可能出现故障的网站时，此警报会显示在弹出窗口中。"
  },
  "alerts": {
    "message": "提醒"
  },
  "all": {
    "message": "所有"
  },
  "allCustodianAccountsConnectedSubtitle": {
    "message": "您或者已连接所有托管账户，或者没有任何账户可连接到 MetaMask Institutional。"
  },
  "allCustodianAccountsConnectedTitle": {
    "message": "没有可连接的账户"
  },
  "allOfYour": {
    "message": "您的所有$1",
    "description": "$1 is the symbol or name of the token that the user is approving spending"
  },
  "allPermissions": {
    "message": "所有许可"
  },
  "allTimeHigh": {
    "message": "有史以来新高"
  },
  "allTimeLow": {
    "message": "有史以来新低"
  },
  "allYourNFTsOf": {
    "message": "您所有在$1的NFT",
    "description": "$1 is a link to contract on the block explorer when we're not able to retrieve a erc721 or erc1155 name"
  },
  "allow": {
    "message": "允许"
  },
  "allowMmiToConnectToCustodian": {
    "message": "这将允许 MMI 连接到 $1，以导入您的账户。"
  },
  "allowNotifications": {
    "message": "允许通知"
  },
  "allowSpendToken": {
    "message": "授予访问您的 $1 的权限？",
    "description": "$1 is the symbol of the token that are requesting to spend"
  },
  "allowWithdrawAndSpend": {
    "message": "允许 $1 提取和消费最高以下金额：",
    "description": "The url of the site that requested permission to 'withdraw and spend'"
  },
  "amount": {
    "message": "数额"
  },
  "amountReceived": {
    "message": "已收款金额"
  },
  "amountSent": {
    "message": "已发送金额"
  },
  "andForListItems": {
    "message": "$1，和 $2",
    "description": "$1 is the first item, $2 is the last item in a list of items. Used in Snap Install Warning modal."
  },
  "andForTwoItems": {
    "message": "$1 和 $2",
    "description": "$1 is the first item, $2 is the second item. Used in Snap Install Warning modal."
  },
  "appDescription": {
    "message": "浏览器中的以太坊钱包",
    "description": "The description of the application"
  },
  "appName": {
    "message": "MetaMask",
    "description": "The name of the application"
  },
  "appNameBeta": {
    "message": "MetaMask Beta",
    "description": "The name of the application (Beta)"
  },
  "appNameFlask": {
    "message": "MetaMask Flask",
    "description": "The name of the application (Flask)"
  },
  "appNameMmi": {
    "message": "MetaMask Institutional",
    "description": "The name of the application (MMI)"
  },
  "approve": {
    "message": "批准消费限额"
  },
  "approveAllTokensTitle": {
    "message": "是否允许访问并转账您所有的$1？",
    "description": "$1 is the symbol of the token for which the user is granting approval"
  },
  "approveAllTokensTitleWithoutSymbol": {
    "message": "是否允许访问并转账您所有在$1的NFT？",
    "description": "$1 a link to contract on the block explorer when we're not able to retrieve a erc721 or erc1155 name"
  },
  "approveButtonText": {
    "message": "批准"
  },
  "approveIncreaseAllowance": {
    "message": "增加 $1 支出上限",
    "description": "The token symbol that is being approved"
  },
  "approveSpendingCap": {
    "message": "批准 $1 支出上限",
    "description": "The token symbol that is being approved"
  },
  "approveTokenDescription": {
    "message": "这允许第三方访问并转账以下 NFT，而无需另行通知，直到您撤销其访问权限。"
  },
  "approveTokenDescriptionWithoutSymbol": {
    "message": "这会允许第三方访问并转账您所有在$1的NFT，而无需另行通知，直到您撤销其访问权限。",
    "description": "$1 is a link to contract on the block explorer when we're not able to retrieve a erc721 or erc1155 name"
  },
  "approveTokenTitle": {
    "message": "是否允许访问并转账您的 $1 ？",
    "description": "$1 is the symbol of the token for which the user is granting approval"
  },
  "approved": {
    "message": "已批准"
  },
  "approvedAsset": {
    "message": "已获批准的资产"
  },
  "approvedOn": {
    "message": "于$1获得批准",
    "description": "$1 is the approval date for a permission"
  },
  "approvedOnForAccounts": {
    "message": "于 $1 批准用于 $2",
    "description": "$1 is the approval date for a permission. $2 is the AvatarGroup component displaying account images."
  },
  "areYouSure": {
    "message": "您确定吗？"
  },
  "asset": {
    "message": "资产"
  },
  "assetOptions": {
    "message": "资产选项"
  },
  "attemptSendingAssets": {
    "message": "如果您试图将资产从一个网络直接发送到另一个网络，这可能会导致永久的资产损失。请务必使用跨链桥进行操作。"
  },
  "attemptSendingAssetsWithPortfolio": {
    "message": "如果您尝试将资产从一个网络发送到另一个网络，这可能会导致资产损失。请务必使用跨链桥在不同网络间安全转移资金，例如 $1"
  },
  "attemptToCancelSwapForFree": {
    "message": "尝试免费取消兑换"
  },
  "attributes": {
    "message": "属性"
  },
  "attributions": {
    "message": "参与者"
  },
  "auroraRpcDeprecationMessage": {
    "message": "Infura RPC（远程过程调用）URL 不再支持 Aurora。"
  },
  "authorizedPermissions": {
    "message": "您已授权以下权限"
  },
  "autoDetectTokens": {
    "message": "自动检测代币"
  },
  "autoDetectTokensDescription": {
    "message": "我们使用第三方 API 来检测和显示发送到您钱包的新代币。如果您不希望该应用程序从这些服务中提取数据，请将其关闭。$1",
    "description": "$1 is a link to a support article"
  },
  "autoLockTimeLimit": {
    "message": "自动锁定计时器（分钟）"
  },
  "autoLockTimeLimitDescription": {
    "message": "设置 MetaMask 将被锁定前的空闲时间（单位：分钟）。"
  },
  "average": {
    "message": "平均值"
  },
  "awaitingApproval": {
    "message": "等待批准......"
  },
  "back": {
    "message": "返回"
  },
  "backup": {
    "message": "备份"
  },
  "backupApprovalInfo": {
    "message": "如果不慎丢失个人设备，忘记密码，需要重新安装 MetaMask，或者需在另一台设备上访问钱包，使用此助记词才能恢复您的钱包。"
  },
  "backupApprovalNotice": {
    "message": "请备份您的私钥助记词，确保您的钱包和资金安全。"
  },
  "backupKeyringSnapReminder": {
    "message": "请先确保您可以自行访问此Snap创建的任何账户，才可将其去除"
  },
  "backupNow": {
    "message": "立即备份"
  },
  "backupUserData": {
    "message": "将您的数据备份"
  },
  "backupUserDataDescription": {
    "message": "您可以备份联系人和首选项等数据。"
  },
  "balance": {
    "message": "余额"
  },
  "balanceOutdated": {
    "message": "余额可能已过期"
  },
  "baseFee": {
    "message": "基础费用"
  },
  "basic": {
    "message": "基本"
  },
  "basicConfigurationBannerCTA": {
    "message": "开启基本功能"
  },
  "basicConfigurationBannerTitle": {
    "message": "基本功能已关闭"
  },
  "basicConfigurationDescription": {
    "message": "MetaMask 通过互联网服务提供代币详情和燃料设置等基本功能。当您使用互联网服务时，您的 IP 地址会共享，在本例中与 MetaMask 共享。这就像您访问任何网站一样。MetaMask 暂时使用这些数据，并且绝不会出卖您的数据。您可以使用 VPN 或关闭这些服务，但这可能会影响您的 MetaMask 体验。要了解详情，请参阅我们的 $1。",
    "description": "$1 is to be replaced by the message for privacyMsg, and will link to https://consensys.io/privacy-policy"
  },
  "basicConfigurationLabel": {
    "message": "基本功能"
  },
  "basicConfigurationModalCheckbox": {
    "message": "我理解并想继续"
  },
  "basicConfigurationModalDisclaimerOff": {
    "message": "这意味着您不能充分优化您在 MetaMask 上的时间。您将无法使用基本功能（例如代币详情、最优燃料设置等）。"
  },
  "basicConfigurationModalDisclaimerOn": {
    "message": "如需优化您在 MetaMask 上的时间，您将需要开启此功能。基本功能（例如代币详情、最优燃料设置等）对于 Web3 体验至关重要。"
  },
  "basicConfigurationModalHeadingOff": {
    "message": "关闭基本功能"
  },
  "basicConfigurationModalHeadingOn": {
    "message": "开启基本功能"
  },
  "beCareful": {
    "message": "请小心"
  },
  "beta": {
    "message": "测试版"
  },
  "betaHeaderText": {
    "message": "此为测试版。请$1报告错误",
    "description": "$1 represents the word 'here' in a hyperlink"
  },
  "betaMetamaskInstitutionalVersion": {
    "message": "MetaMask Institutional 测试版本"
  },
  "betaMetamaskVersion": {
    "message": "MetaMask 测试版本"
  },
  "betaTerms": {
    "message": "测试版使用条款"
  },
  "betaWalletCreationSuccessReminder1": {
    "message": "MetaMask 测试版无法恢复您的账户私钥助记词。"
  },
  "betaWalletCreationSuccessReminder2": {
    "message": "MetaMask 测试版绝对不会向您索要账户私钥助记词。"
  },
  "billionAbbreviation": {
    "message": "十亿",
    "description": "Shortened form of 'billion'"
  },
  "bitcoinActivityNotSupported": {
    "message": "比特币活动不受支持"
  },
  "bitcoinSupportSectionTitle": {
    "message": "比特币"
  },
  "bitcoinSupportToggleDescription": {
    "message": "启用此功能后，您可以选择将比特币账户添加到衍生自现有私钥助记词的 MetaMask Extension 中。这是一个实验性的测试版功能，因此您应自行承担使用风险。为了向我们提供有关此新比特币体验的反馈，请填写此 $1。",
    "description": "$1 is the link to a product feedback form"
  },
  "bitcoinSupportToggleTitle": {
    "message": "启用“添加新的比特币账户（测试版）”"
  },
  "bitcoinTestnetSupportToggleDescription": {
    "message": "启用此功能后，您可以选择为测试网络添加比特币账户。"
  },
  "bitcoinTestnetSupportToggleTitle": {
    "message": "启用“添加新的比特币账户（测试网）”"
  },
  "blockExplorerAccountAction": {
    "message": "账户",
    "description": "This is used with viewOnEtherscan and viewInExplorer e.g View Account in Explorer"
  },
  "blockExplorerAssetAction": {
    "message": "资产",
    "description": "This is used with viewOnEtherscan and viewInExplorer e.g View Asset in Explorer"
  },
  "blockExplorerSwapAction": {
    "message": "兑换",
    "description": "This is used with viewOnEtherscan e.g View Swap on Etherscan"
  },
  "blockExplorerUrl": {
    "message": "区块浏览器 URL"
  },
  "blockExplorerUrlDefinition": {
    "message": "用作此网络的区块浏览器的 URL。"
  },
  "blockExplorerView": {
    "message": "在 $1 查看账户",
    "description": "$1 replaced by URL for custom block explorer"
  },
  "blockaid": {
    "message": "Blockaid"
  },
  "blockaidAlertInfo": {
    "message": "我们不建议继续处理此请求。"
  },
  "blockaidDescriptionApproveFarming": {
    "message": "如果您批准此请求，以欺诈闻名的第三方可能会拿走您的所有资产。"
  },
  "blockaidDescriptionBlurFarming": {
    "message": "如果您批准此请求，则有人可以窃取您列于Blur上的资产。"
  },
  "blockaidDescriptionErrored": {
    "message": "由于出现错误，安全提供程序无法验证此请求。请谨慎操作。"
  },
  "blockaidDescriptionMaliciousDomain": {
    "message": "您正在与恶意网域交互。如果您批准此请求，您可能会失去您的资产。"
  },
  "blockaidDescriptionMightLoseAssets": {
    "message": "如果您批准此请求，您可能会失去您的资产。"
  },
  "blockaidDescriptionSeaportFarming": {
    "message": "如果您批准此请求，则有人可以窃取您列于OpenSea上的资产。"
  },
  "blockaidDescriptionTransferFarming": {
    "message": "如果您批准此请求，以欺诈闻名的第三方将会拿走您的所有资产。"
  },
  "blockaidDescriptionWarning": {
    "message": "这可能是欺骗性请求。仅在您信任所涉及的每个地址时才能继续。"
  },
  "blockaidMessage": {
    "message": "隐私保护 - 不会与第三方共享任何数据。适用于 Arbitrum、Avalanche、BNB Chain、以太坊主网、Linea、Optimism、Polygon、Base 和 Sepolia。"
  },
  "blockaidTitleDeceptive": {
    "message": "此请求属欺骗性质"
  },
  "blockaidTitleMayNotBeSafe": {
    "message": "请求可能不安全"
  },
  "blockaidTitleSuspicious": {
    "message": "此请求很可疑"
  },
  "blockies": {
    "message": "Blockies"
  },
  "boughtFor": {
    "message": "购买用于"
  },
  "bridge": {
    "message": "跨链桥"
  },
  "bridgeDontSend": {
    "message": "跨链桥，不要发送"
  },
  "browserNotSupported": {
    "message": "您的浏览器不受支持……"
  },
  "buildContactList": {
    "message": "建立您的联系人列表"
  },
  "builtAroundTheWorld": {
    "message": "MetaMask 是在世界各地设计和建造的。"
  },
  "busy": {
    "message": "忙碌中"
  },
  "buyAndSell": {
    "message": "出入金"
  },
  "buyAsset": {
    "message": "购买$1",
    "description": "$1 is the ticker symbol of a an asset the user is being prompted to purchase"
  },
  "buyMoreAsset": {
    "message": "购买更多$1",
    "description": "$1 is the ticker symbol of a an asset the user is being prompted to purchase"
  },
  "buyNow": {
    "message": "立即购买"
  },
  "buyToken": {
    "message": "购买 $1",
    "description": "$1 is the token symbol"
  },
  "bytes": {
    "message": "字节"
  },
  "canToggleInSettings": {
    "message": "您可以在“设置 -> 提醒”中重新启用该通知。"
  },
  "cancel": {
    "message": "取消"
  },
  "cancelPopoverTitle": {
    "message": "取消交易"
  },
  "cancelSpeedUp": {
    "message": "取消或加快交易。"
  },
  "cancelSpeedUpLabel": {
    "message": "这笔燃料费将$1原来的费用。",
    "description": "$1 is text 'replace' in bold"
  },
  "cancelSpeedUpTransactionTooltip": {
    "message": "若要$1交易，燃料费用必须增加至少10%才能被网络认可。",
    "description": "$1 is string 'cancel' or 'speed up'"
  },
  "cancelled": {
    "message": "已取消"
  },
  "chainId": {
    "message": "链 ID"
  },
  "chainIdDefinition": {
    "message": "用于签署此网络的交易的链 ID。"
  },
  "chainIdExistsErrorMsg": {
    "message": "此链 ID 目前已被 $1 网络使用。"
  },
  "chainListReturnedDifferentTickerSymbol": {
    "message": "此代币符号与输入的网络名称或链 ID 不匹配。许多热门代币使用类似的符号，骗子可能会使用这些符号来欺骗您，让您向他们发送更有价值的代币作为回报。在您继续之前请先验证所有信息。"
  },
  "chooseYourNetwork": {
    "message": "选择您的网络"
  },
  "chooseYourNetworkDescription": {
    "message": "我们使用 Infura 作为我们的远程过程调用（RPC）提供商，以提供最可靠和最私密的以太坊数据访问。您可以选择自己的 RPC，但请谨记，任何 RPC 都可以接收您的 IP 地址和以太坊钱包以进行交易。请阅读我们的 $1，进一步了解 Infura 如何处理数据。",
    "description": "$1 is a link to the privacy policy"
  },
  "chromeRequiredForHardwareWallets": {
    "message": "您需要在 Google Chrome 上使用 MetaMask 以连接到您的硬件钱包。"
  },
  "circulatingSupply": {
    "message": "循环供应"
  },
  "clear": {
    "message": "清除"
  },
  "clearActivity": {
    "message": "清除活动和 nonce 数据"
  },
  "clearActivityButton": {
    "message": "清除活动选项卡数据"
  },
  "clearActivityDescription": {
    "message": "这将会重置账户的 nonce，并删除钱包中的活动选项卡数据。只有当前账户和网络会受到影响。您的余额和传入的交易不会改变。"
  },
  "click": {
    "message": "点击"
  },
  "clickToConnectLedgerViaWebHID": {
    "message": "点击这里以通过 WebHID 连接您的 Ledger",
    "description": "Text that can be clicked to open a browser popup for connecting the ledger device via webhid"
  },
  "clickToManuallyAdd": {
    "message": "请点击这里，以手动添加代币。"
  },
  "close": {
    "message": "关闭"
  },
  "closeExtension": {
    "message": "关闭扩展程序"
  },
  "closeWindowAnytime": {
    "message": "您可以随时关闭此窗口。"
  },
  "coingecko": {
    "message": "CoinGecko"
  },
  "collectionName": {
    "message": "收藏品名称"
  },
  "comboNoOptions": {
    "message": "找不到任何选项",
    "description": "Default text shown in the combo field dropdown if no options."
  },
  "configureSnapPopupDescription": {
    "message": "您现在要离开MetaMask来配置此snap。"
  },
  "configureSnapPopupInstallDescription": {
    "message": "您现在要离开MetaMask来安装此snap。"
  },
  "configureSnapPopupInstallTitle": {
    "message": "安装snap"
  },
  "configureSnapPopupLink": {
    "message": "请点击此链接以继续："
  },
  "configureSnapPopupTitle": {
    "message": "配置snap"
  },
  "confirm": {
    "message": "确认"
  },
  "confirmAlertModalAcknowledgeMultiple": {
    "message": "我已知晓提醒并仍想继续"
  },
  "confirmAlertModalAcknowledgeSingle": {
    "message": "我已知晓提醒并仍想继续"
  },
  "confirmAlertModalDetails": {
    "message": "如果您登录，以欺诈闻名的第三方可能会拿走您的所有资产。在继续操作之前，请查看提醒。"
  },
  "confirmAlertModalTitle": {
    "message": "您的资产可能面临风险"
  },
  "confirmConnectCustodianRedirect": {
    "message": "点击“继续”后，我们会将您重定向到 $1。"
  },
  "confirmConnectCustodianText": {
    "message": "要连接您的账户，请登录您的 $1 账户，然后点击“连接到 MMI”按钮。"
  },
  "confirmConnectionTitle": {
    "message": "确认连接到$1"
  },
  "confirmDeletion": {
    "message": "确认删除"
  },
  "confirmFieldPaymaster": {
    "message": "费用支付方"
  },
  "confirmFieldTooltipPaymaster": {
    "message": "此交易的费用将由 paymaster 智能合约支付。"
  },
  "confirmPassword": {
    "message": "确认密码"
  },
  "confirmRecoveryPhrase": {
    "message": "确认私钥助记词"
  },
  "confirmRpcUrlDeletionMessage": {
    "message": "您确定要删除 RPC（远程过程调用）URL 吗？您的信息将不会保存到此网络。"
  },
  "confirmTitleDescContractInteractionTransaction": {
    "message": "仅在您完全理解内容并信任请求网站的情况下，才能确认此交易。"
  },
  "confirmTitleDescPermitSignature": {
    "message": "此网站需要获得许可来使用您的代币。"
  },
  "confirmTitleDescSIWESignature": {
    "message": "某个网站要求您登录以证明您拥有该账户。"
  },
  "confirmTitleDescSignature": {
    "message": "仅在您批准该内容并信任请求网站的情况下，才能确认此消息。"
  },
  "confirmTitlePermitSignature": {
    "message": "支出上限请求"
  },
  "confirmTitleSIWESignature": {
    "message": "登录请求"
  },
  "confirmTitleSignature": {
    "message": "签名请求"
  },
  "confirmTitleTransaction": {
    "message": "交易请求"
  },
  "confirmed": {
    "message": "已确认"
  },
  "confusableUnicode": {
    "message": "'$1' 与 '$2' 相似。"
  },
  "confusableZeroWidthUnicode": {
    "message": "找到零宽字符。"
  },
  "confusingEnsDomain": {
    "message": "我们在 ENS 名称中检测到一个可令人混淆的字符。检查 ENS 名称以避免潜在的欺诈。"
  },
  "connect": {
    "message": "连接"
  },
  "connectAccount": {
    "message": "连接账户"
  },
  "connectAccountOrCreate": {
    "message": "连接账户或创建新账户"
  },
  "connectAccounts": {
    "message": "连接账户"
  },
  "connectCustodialAccountMenu": {
    "message": "连接托管账户"
  },
  "connectCustodialAccountMsg": {
    "message": "请选择您想要连接的托管账户，以添加或刷新代币。"
  },
  "connectCustodialAccountTitle": {
    "message": "托管账户"
  },
  "connectCustodianAccounts": {
    "message": "连接 $1 账户"
  },
  "connectManually": {
    "message": "手动连接到当前站点"
  },
  "connectMoreAccounts": {
    "message": "连接更多账户"
  },
  "connectSnap": {
    "message": "连接$1",
    "description": "$1 is the snap for which a connection is being requested."
  },
  "connectWithMetaMask": {
    "message": "与 MetaMask 连接"
  },
  "connectedAccounts": {
    "message": "已连接的账户"
  },
  "connectedAccountsDescriptionPlural": {
    "message": "您有 $1 个账户连接到了该网站。",
    "description": "$1 is the number of accounts"
  },
  "connectedAccountsDescriptionSingular": {
    "message": "您有1个账户连接到了该网站。"
  },
  "connectedAccountsEmptyDescription": {
    "message": "MetaMask 没有连接到该网站。要连接到 web3 网站，请找到并点击连接按钮。"
  },
  "connectedAccountsListTooltip": {
    "message": "$1 可以查看账户余额、地址、活动，并建议要批准的关联账户交易。",
    "description": "$1 is the origin name"
  },
  "connectedAccountsToast": {
    "message": "已更新连接的账户"
  },
  "connectedSites": {
    "message": "已连接的网站"
  },
  "connectedSitesDescription": {
    "message": "$1 已连接到这些网站。他们可以查看您的账户地址。",
    "description": "$1 is the account name"
  },
  "connectedSitesEmptyDescription": {
    "message": "$1 还没连接到任何网站。",
    "description": "$1 is the account name"
  },
  "connectedSnapAndNoAccountDescription": {
    "message": "MetaMask 已连接到此网站，但尚未连接任何账户"
  },
  "connectedWith": {
    "message": "已连接"
  },
  "connecting": {
    "message": "连接中……"
  },
  "connectingTo": {
    "message": "正在连接 $1"
  },
  "connectingToDeprecatedNetwork": {
    "message": "“$1” 正在逐步淘汰，可能无法使用。请尝试其他网络。"
  },
  "connectingToGoerli": {
    "message": "正在连接 Goerli 测试网络"
  },
  "connectingToLineaGoerli": {
    "message": "正在连接 Linea Goerli 测试网络"
  },
  "connectingToLineaMainnet": {
    "message": "正在连接到 Linea 主网"
  },
  "connectingToLineaSepolia": {
    "message": "正在连接 Linea Sepolia 测试网络"
  },
  "connectingToMainnet": {
    "message": "正在连接到以太坊主网"
  },
  "connectingToSepolia": {
    "message": "正在连接Sepolia测试网络"
  },
  "connectionFailed": {
    "message": "连接失败"
  },
  "connectionFailedDescription": {
    "message": "获取$1失败，请检查您的网络，然后重试。",
    "description": "$1 is the name of the snap being fetched."
  },
  "connectionRequest": {
    "message": "连接请求"
  },
  "contactUs": {
    "message": "联系我们"
  },
  "contacts": {
    "message": "联系方式"
  },
  "contentFromSnap": {
    "message": "来自$1的内容",
    "description": "$1 represents the name of the snap"
  },
  "continue": {
    "message": "继续"
  },
  "continueMmiOnboarding": {
    "message": "继续MetaMask Institutional入门过程"
  },
  "continueToWallet": {
    "message": "继续前往钱包"
  },
  "contract": {
    "message": "合约"
  },
  "contractAddress": {
    "message": "合约地址"
  },
  "contractAddressError": {
    "message": "您正在向代币的合约地址发送代币。这可能导致这些代币丢失。"
  },
  "contractDeployment": {
    "message": "合约部署"
  },
  "contractDescription": {
    "message": "为保护自己免受欺诈，请花点时间验证第三方详情。"
  },
  "contractInteraction": {
    "message": "合约交互"
  },
  "contractNFT": {
    "message": "NFT 合约"
  },
  "contractRequestingAccess": {
    "message": "第三方请求访问"
  },
  "contractRequestingSignature": {
    "message": "第三方请求签名"
  },
  "contractRequestingSpendingCap": {
    "message": "第三方请求支出上限"
  },
  "contractTitle": {
    "message": "第三方详情"
  },
  "contractToken": {
    "message": "代币合约"
  },
  "convertTokenToNFTDescription": {
    "message": "我们检测到该资产是NFT。MetaMask现在完全原生支持NFT。您想将它从您的代币列表中删除并将它添加为NFT吗？"
  },
  "convertTokenToNFTExistDescription": {
    "message": "我们检测到该资产已作为NFT添加。是否要将其从代币列表中删除？"
  },
  "coolWallet": {
    "message": "CoolWallet"
  },
  "copiedExclamation": {
    "message": "已复制。"
  },
  "copyAddress": {
    "message": "复制地址到剪贴板"
  },
  "copyPrivateKey": {
    "message": "复制私钥"
  },
  "copyRawTransactionData": {
    "message": "复制原始交易数据"
  },
  "copyToClipboard": {
    "message": "复制到剪贴板"
  },
  "copyTransactionId": {
    "message": "复制交易 ID"
  },
  "create": {
    "message": "创建"
  },
  "createNewWallet": {
    "message": "创建新钱包"
  },
  "createPassword": {
    "message": "创建密码"
  },
  "createSnapAccountDescription": {
    "message": "$1 想在 MetaMask 添加一个新账户。"
  },
  "createSnapAccountTitle": {
    "message": "创建账户"
  },
  "creatorAddress": {
    "message": "创建者地址"
  },
  "crossChainSwapsLink": {
    "message": "使用 MetaMask Portfolio 跨网络兑换"
  },
  "cryptoCompare": {
    "message": "CryptoCompare"
  },
  "currencyConversion": {
    "message": "货币转换"
  },
  "currencyRateCheckToggle": {
    "message": "显示余额和代币价格检查器"
  },
  "currencyRateCheckToggleDescription": {
    "message": "我们使用$1和$2的API来显示您的余额和代币价格。$3",
    "description": "$1 represents Coingecko, $2 represents CryptoCompare and $3 represents Privacy Policy"
  },
  "currencySymbol": {
    "message": "货币符号"
  },
  "currencySymbolDefinition": {
    "message": "此网络的货币显示的股票代码。"
  },
  "currentAccountNotConnected": {
    "message": "您的当前账户没有连接"
  },
  "currentExtension": {
    "message": "当前扩展程序页面"
  },
  "currentLanguage": {
    "message": "当前语言"
  },
  "currentRpcUrlDeprecated": {
    "message": "此网络的当前 RPC URL 已被弃用。"
  },
  "currentTitle": {
    "message": "当前："
  },
  "currentlyUnavailable": {
    "message": "在此网络上不可用"
  },
  "curveHighGasEstimate": {
    "message": "激进型燃料估算图"
  },
  "curveLowGasEstimate": {
    "message": "低价燃料估算图"
  },
  "curveMediumGasEstimate": {
    "message": "市场价燃料估算图"
  },
  "custodian": {
    "message": "托管人"
  },
  "custodianAccountAddedDesc": {
    "message": "您现在可以在 MetaMask Institutional 使用您的账户。"
  },
  "custodianAccountAddedTitle": {
    "message": "已添加所选 $1 账户。"
  },
  "custodianQRCodeScan": {
    "message": "使用 $1 移动应用程序扫描二维码"
  },
  "custodianQRCodeScanDescription": {
    "message": "或者登录您的 $1 账户，然后点击“连接到 MMI” 按钮"
  },
  "custodianReplaceRefreshTokenChangedFailed": {
    "message": "请转到 $1，点击其用户界面内的“连接到 MMI”按钮，再次将您的账户连接到 MMI。"
  },
  "custodianReplaceRefreshTokenChangedSubtitle": {
    "message": "您现在可以在 MetaMask Institutional 使用您的托管账户。"
  },
  "custodianReplaceRefreshTokenChangedTitle": {
    "message": "您的托管代币已刷新"
  },
  "custodianReplaceRefreshTokenSubtitle": {
    "message": "这将替换以下地址的托管代币："
  },
  "custodianReplaceRefreshTokenTitle": {
    "message": "替换托管代币"
  },
  "custodyDeeplinkDescription": {
    "message": "在 $1 应用程序中批准交易。一旦执行了所有所需的托管批准，交易即完成。在您的 $1 应用程序中查看状态。"
  },
  "custodyRefreshTokenModalDescription": {
    "message": "请转到$1，然后点击用户界面中的“连接到MMI”按钮，将您的账户再次连接到MMI。"
  },
  "custodyRefreshTokenModalDescription1": {
    "message": "您的托管人会发出一个令牌来验证 MetaMask Institutional 扩展，使您可以连接您的账户。"
  },
  "custodyRefreshTokenModalDescription2": {
    "message": "由于安全原因，此令牌会在一段时间后过期。这使您需要重新连接到MMI。"
  },
  "custodyRefreshTokenModalSubtitle": {
    "message": "我为什么会看到这个？"
  },
  "custodyRefreshTokenModalTitle": {
    "message": "您的托管人会话已过期"
  },
  "custodySessionExpired": {
    "message": "托管会话已过期。"
  },
  "custodyWrongChain": {
    "message": "此账户未设置为与 $1 一起使用"
  },
  "custom": {
    "message": "高级"
  },
  "customContentSearch": {
    "message": "搜索以前添加的网络"
  },
  "customGasSettingToolTipMessage": {
    "message": "使用$1来定制燃料价格。如果您不熟悉这可能会引起混淆。操作风险自付。",
    "description": "$1 is key 'advanced' (text: 'Advanced') separated here so that it can be passed in with bold font-weight"
  },
  "customSpendLimit": {
    "message": "自定义消费限额"
  },
  "customSpendingCap": {
    "message": "自定义支出上限"
  },
  "customToken": {
    "message": "自定义代币"
  },
  "customTokenWarningInNonTokenDetectionNetwork": {
    "message": "代币检测在此网络上尚不可用。请手动导入代币并确保您信任它。了解 $1"
  },
  "customTokenWarningInTokenDetectionNetwork": {
    "message": "任何人都可以创建代币，包括创建现有代币的虚假版本。了解 $1"
  },
  "customTokenWarningInTokenDetectionNetworkWithTDOFF": {
    "message": "在导入代币之前，请确保该代币是您所信任的。了解如何避免$1。您还可以启用代币检测$2。"
  },
  "customerSupport": {
    "message": "客户支持团队"
  },
  "customizeYourNotifications": {
    "message": "自定义您的通知"
  },
  "customizeYourNotificationsText": {
    "message": "开启您想要接收的通知类型："
  },
  "dappRequestedSpendingCap": {
    "message": "网站请求的支出上限"
  },
  "dappSuggested": {
    "message": "建议的网站"
  },
  "dappSuggestedGasSettingToolTipMessage": {
    "message": "$1 建议了这个价格。",
    "description": "$1 is url for the dapp that has suggested gas settings"
  },
  "dappSuggestedHigh": {
    "message": "建议的网站"
  },
  "dappSuggestedHighShortLabel": {
    "message": "网站（高）"
  },
  "dappSuggestedShortLabel": {
    "message": "网站"
  },
  "dappSuggestedTooltip": {
    "message": "$1 建议了这个价格。",
    "description": "$1 represents the Dapp's origin"
  },
  "darkTheme": {
    "message": "深色"
  },
  "data": {
    "message": "数据"
  },
  "dataCollectionForMarketing": {
    "message": "用于营销目的的数据收集"
  },
  "dataCollectionForMarketingDescription": {
    "message": "我们将使用 MetaMetrics 来了解您如何与我们的营销通信交互。我们可能会分享相关资讯（例如产品特点和其他内容）。"
  },
  "dataCollectionWarningPopoverButton": {
    "message": "好的"
  },
  "dataCollectionWarningPopoverDescription": {
    "message": "您关闭了我们用于营销目的的数据收集。此操作仅适用于此设备。如果您在其他设备上使用 MetaMask，请务必也在其他设备上选择关闭。"
  },
  "dataHex": {
    "message": "十六进制"
  },
  "dataUnavailable": {
    "message": "数据不可用"
  },
  "dateCreated": {
    "message": "创建日期"
  },
  "dcent": {
    "message": "D'Cent"
  },
  "decimal": {
    "message": "代币小数"
  },
  "decimalsMustZerotoTen": {
    "message": "小数位至少为0，且不得超过36。"
  },
  "decrypt": {
    "message": "解密"
  },
  "decryptCopy": {
    "message": "复制加密消息"
  },
  "decryptInlineError": {
    "message": "由于错误：$1，无法解密此消息",
    "description": "$1 is error message"
  },
  "decryptMessageNotice": {
    "message": "$1 希望阅读此消息来完成您的操作",
    "description": "$1 is the web3 site name"
  },
  "decryptMetamask": {
    "message": "解密消息"
  },
  "decryptRequest": {
    "message": "解密请求"
  },
  "defaultRpcUrl": {
    "message": "默认 RPC（远程过程调用）URL"
  },
  "delete": {
    "message": "删除"
  },
  "deleteContact": {
    "message": "删除联系人"
  },
  "deleteNetwork": {
    "message": "删除网络？"
  },
  "deleteNetworkIntro": {
    "message": "如果您删除此网络，则需要再次添加此网络才能查看您在其中的资产"
  },
  "deleteNetworkTitle": {
    "message": "要删除$1网络吗？",
    "description": "$1 represents the name of the network"
  },
  "deleteRpcUrl": {
    "message": "删除 RPC（远程过程调用）URL"
  },
  "deposit": {
    "message": "保证金"
  },
  "deprecatedGoerliNtwrkMsg": {
    "message": "由于以太坊系统的升级，Goerli 测试网络将很快淘汰。"
  },
  "deprecatedNetwork": {
    "message": "该网络被弃用"
  },
  "deprecatedNetworkButtonMsg": {
    "message": "知道了"
  },
  "deprecatedNetworkDescription": {
    "message": "您尝试连接的网络不再由 Metamask 支持。$1"
  },
  "description": {
    "message": "描述"
  },
  "descriptionFromSnap": {
    "message": "来自 $1 的描述",
    "description": "$1 represents the name of the snap"
  },
  "details": {
    "message": "详细信息"
  },
  "disabledGasOptionToolTipMessage": {
    "message": "“$1”已被禁用，因为它不满足在原来的燃料费用基础上至少增加10%的要求。",
    "description": "$1 is gas estimate type which can be market or aggressive"
  },
  "disconnect": {
    "message": "断开连接"
  },
  "disconnectAllAccounts": {
    "message": "断开所有账户的连接"
  },
  "disconnectAllAccountsConfirmationDescription": {
    "message": "您确定要断开连接吗？您可能会失去网站功能。"
  },
  "disconnectAllAccountsText": {
    "message": "账户"
  },
  "disconnectAllSnapsText": {
    "message": "Snap"
  },
  "disconnectAllText": {
    "message": "如果您将 $1 与 $2 断开连接，则需要重新连接才能再次使用。",
    "description": "$1 will map to `disconnectAllAccountsText` or `disconnectAllSnapsText`, $2 represents the website hostname"
  },
  "disconnectAllTitle": {
    "message": "断开连接所有 $1",
    "description": "$1 will map to `disconnectAllAccountsText` or `disconnectAllSnapsText`"
  },
  "disconnectPrompt": {
    "message": "断开连接 $1"
  },
  "disconnectThisAccount": {
    "message": "断开此账户的连接"
  },
  "disconnectedAllAccountsToast": {
    "message": "所有账户已与 $1 断开连接",
    "description": "$1 is name of the dapp`"
  },
  "disconnectedSingleAccountToast": {
    "message": "$1 已与 $2 断开连接",
    "description": "$1 is name of the name and $2 represents the dapp name`"
  },
  "discoverSnaps": {
    "message": "探索 Snap",
    "description": "Text that links to the Snaps website. Displayed in a banner on Snaps list page in settings."
  },
  "dismiss": {
    "message": "关闭"
  },
  "dismissReminderDescriptionField": {
    "message": "开启此选项以关闭账户私钥助记词备份提醒消息。我们强烈建议您备份您的账户私钥助记词，以避免资金损失"
  },
  "dismissReminderField": {
    "message": "关闭账户私钥助记词备份提醒"
  },
  "displayNftMedia": {
    "message": "显示 NFT 媒体"
  },
  "displayNftMediaDescription": {
    "message": "显示 NFT 媒体和数据会将您的 IP 地址暴露给 OpenSea 或其他第三方。这可以让攻击者将您的 IP 地址与您的以太坊地址相关联。NFT 自动检测依赖于此设置，当此设置关闭时将无法使用。"
  },
  "doNotShare": {
    "message": "请勿与任何人分享此信息"
  },
  "domain": {
    "message": "域"
  },
  "domainNotSupportedOnNetwork": {
    "message": "网络不支持域查找"
  },
  "done": {
    "message": "完成"
  },
  "dontShowThisAgain": {
    "message": "不再显示此内容"
  },
  "downArrow": {
    "message": "向下箭头"
  },
  "downloadGoogleChrome": {
    "message": "下载 Google Chrome 浏览器"
  },
  "downloadNow": {
    "message": "立即下载"
  },
  "downloadStateLogs": {
    "message": "下载状态日志"
  },
  "dragAndDropBanner": {
    "message": "您可以拖动网络以对其进行重新排序。 "
  },
  "dropped": {
    "message": "失败"
  },
  "edit": {
    "message": "编辑"
  },
  "editANickname": {
    "message": "编辑昵称"
  },
  "editAddressNickname": {
    "message": "编辑地址昵称"
  },
  "editCancellationGasFeeModalTitle": {
    "message": "编辑取消燃料费用"
  },
  "editContact": {
    "message": "编辑联系信息"
  },
  "editGasFeeModalTitle": {
    "message": "编辑燃料费"
  },
  "editGasLimitOutOfBounds": {
    "message": "燃料上限至少为 $1"
  },
  "editGasLimitOutOfBoundsV2": {
    "message": "燃料限制必须大于 $1 且小于 $2",
    "description": "$1 is the minimum limit for gas and $2 is the maximum limit"
  },
  "editGasLimitTooltip": {
    "message": "燃料限制是您愿意使用的最大燃料单位。燃料单位是“最大优先交易费用”和“最大费用”的乘数。"
  },
  "editGasMaxBaseFeeGWEIImbalance": {
    "message": "最大基础费用不能低于优先费用"
  },
  "editGasMaxBaseFeeHigh": {
    "message": "最大基础费用高于必要水平"
  },
  "editGasMaxBaseFeeLow": {
    "message": "对于当前网络条件而言，最大基础费用较低"
  },
  "editGasMaxFeeHigh": {
    "message": "最大费用高于必要水平"
  },
  "editGasMaxFeeLow": {
    "message": "对于网络条件而言，最大费用过低"
  },
  "editGasMaxFeePriorityImbalance": {
    "message": "最大费用不能低于最大优先费用"
  },
  "editGasMaxPriorityFeeBelowMinimum": {
    "message": "最大优先费用必须大于0 GWEI。"
  },
  "editGasMaxPriorityFeeBelowMinimumV2": {
    "message": "优先费用必须大于0。"
  },
  "editGasMaxPriorityFeeHigh": {
    "message": "最大优先费用高于必要水平。您可以支付超过所需的费用。"
  },
  "editGasMaxPriorityFeeHighV2": {
    "message": "优先费用高于必要水平。您可以支付超过所需的费用"
  },
  "editGasMaxPriorityFeeLow": {
    "message": "对于当前网络条件而言，最大优先费用较低"
  },
  "editGasMaxPriorityFeeLowV2": {
    "message": "对于当前网络条件而言，优先费用较低"
  },
  "editGasPriceTooLow": {
    "message": "燃料价格必须大于0"
  },
  "editGasPriceTooltip": {
    "message": "此网络在提交交易时需要一个“燃料价格”字段。燃料价格是您支付的每单位燃料金额。"
  },
  "editGasSubTextAmountLabel": {
    "message": "最大金额:",
    "description": "This is meant to be used as the $1 substitution editGasSubTextAmount"
  },
  "editGasSubTextFeeLabel": {
    "message": "最大费用:"
  },
  "editGasTitle": {
    "message": "编辑优先级"
  },
  "editGasTooLow": {
    "message": "处理时间未知"
  },
  "editNetworkLink": {
    "message": "编辑原始网络"
  },
  "editNonceField": {
    "message": "编辑 nonce"
  },
  "editNonceMessage": {
    "message": "这是高级功能，请谨慎使用。"
  },
  "editPermission": {
    "message": "编辑权限"
  },
  "editSpeedUpEditGasFeeModalTitle": {
    "message": "编辑加速燃料费用"
  },
  "enable": {
    "message": "启用"
  },
  "enableAutoDetect": {
    "message": " 启用自动检测"
  },
  "enableFromSettings": {
    "message": " 从设置中启用它。"
  },
  "enableSnap": {
    "message": "启用"
  },
  "enableToken": {
    "message": "启用 $1",
    "description": "$1 is a token symbol, e.g. ETH"
  },
  "enabled": {
    "message": "已启用"
  },
  "enabledNetworks": {
    "message": "启用的网络"
  },
  "encryptionPublicKeyNotice": {
    "message": "$1 想要您的加密公钥。同意后，该网站将可以向您发送加密消息。",
    "description": "$1 is the web3 site name"
  },
  "encryptionPublicKeyRequest": {
    "message": "申请加密公钥"
  },
  "endpointReturnedDifferentChainId": {
    "message": "RPC 端点使用链不同的链 ID: $1",
    "description": "$1 is the return value of eth_chainId from an RPC endpoint"
  },
  "enhancedTokenDetectionAlertMessage": {
    "message": "$1. $2目前提供增强型代币检测"
  },
  "ensDomainsSettingDescriptionIntroduction": {
    "message": "MetaMask 让您可以直接在浏览器地址栏中看到 ENS（Ethereum 域名服务）域。其工作原理如下："
  },
  "ensDomainsSettingDescriptionOutroduction": {
    "message": "请谨记，使用此功能时，IPFS 第三方服务可以看到您的 IP 地址。"
  },
  "ensDomainsSettingDescriptionPart1": {
    "message": "MetaMask 会检查以太坊的 ENS（Ethereum 域名服务）合约，以查找与 ENS 名称相关的代码。"
  },
  "ensDomainsSettingDescriptionPart2": {
    "message": "如果代码与 IPFS 关联，您就可以看到与之相关的内容（通常是网站）。"
  },
  "ensDomainsSettingTitle": {
    "message": "在地址栏中显示ENS域"
  },
  "ensIllegalCharacter": {
    "message": "ENS 的非法字符。"
  },
  "ensRegistrationError": {
    "message": "ENS 名称注册错误"
  },
  "ensUnknownError": {
    "message": "ENS 查找失败。"
  },
  "enterANumber": {
    "message": "输入一个数字"
  },
  "enterCustodianToken": {
    "message": "输入您的 $1 代币或添加新代币"
  },
  "enterMaxSpendLimit": {
    "message": "输入最大消费限额"
  },
  "enterOptionalPassword": {
    "message": "输入可选密码"
  },
  "enterPasswordContinue": {
    "message": "输入密码继续"
  },
  "enterTokenNameOrAddress": {
    "message": "输入代币名称或粘贴地址"
  },
  "enterYourPassword": {
    "message": "输入您的密码"
  },
  "errorCode": {
    "message": "代码：$1",
    "description": "Displayed error code for debugging purposes. $1 is the error code"
  },
  "errorDetails": {
    "message": "错误详情",
    "description": "Title for collapsible section that displays error details for debugging purposes"
  },
  "errorGettingSafeChainList": {
    "message": "获取安全链列表时出错，请谨慎继续。"
  },
  "errorMessage": {
    "message": "信息：$1",
    "description": "Displayed error message for debugging purposes. $1 is the error message"
  },
  "errorName": {
    "message": "代码：$1",
    "description": "Displayed error name for debugging purposes. $1 is the error name"
  },
  "errorPageMessage": {
    "message": "通过重新加载页面再试一次，或联系支持团队 $1。",
    "description": "Message displayed on generic error page in the fullscreen or notification UI, $1 is a clickable link with text defined by the 'here' key. The link will open to a form where users can file support tickets."
  },
  "errorPagePopupMessage": {
    "message": "通过关闭并重新打开弹出窗口再试一次，或联系支持团队 $1。",
    "description": "Message displayed on generic error page in the popup UI, $1 is a clickable link with text defined by the 'here' key. The link will open to a form where users can file support tickets."
  },
  "errorPageTitle": {
    "message": "MetaMask 遇到了一个错误",
    "description": "Title of generic error page"
  },
  "errorStack": {
    "message": "栈：",
    "description": "Title for error stack, which is displayed for debugging purposes"
  },
  "errorWhileConnectingToRPC": {
    "message": "连接到自定义网络时出错。"
  },
  "errorWithSnap": {
    "message": "$1出错",
    "description": "$1 represents the name of the snap"
  },
  "estimatedFee": {
    "message": "预估费用"
  },
  "estimatedFeeTooltip": {
    "message": "为在网络上处理交易而支付的金额。"
  },
  "ethGasPriceFetchWarning": {
    "message": "由于目前主要的燃料估算服务不可用，因此提供了备用燃料价格。"
  },
  "ethereumProviderAccess": {
    "message": "授予以太坊提供商对 $1 的访问权限",
    "description": "The parameter is the name of the requesting origin"
  },
  "ethereumPublicAddress": {
    "message": "以太坊公钥"
  },
  "etherscan": {
    "message": "Etherscan"
  },
  "etherscanView": {
    "message": "在 Etherscan 上查看账户"
  },
  "etherscanViewOn": {
    "message": "在 Etherscan 上查看"
  },
  "existingChainId": {
    "message": "您输入的信息与现有的链 ID 相关联。"
  },
  "existingRpcUrl": {
    "message": "此 URL 与另一个链 ID 相关联。"
  },
  "expandView": {
    "message": "展开视图"
  },
  "experimental": {
    "message": "实验性"
  },
  "extendWalletWithSnaps": {
    "message": "探索社区构建的 Snap，定制您的 Web3 体验",
    "description": "Banner description displayed on Snaps list page in Settings when less than 6 Snaps is installed."
  },
  "extensionInsallCompleteDescription": {
    "message": "返回MetaMask Institutional产品的入门页面，以连接您的托管或自托管账户。"
  },
  "extensionInsallCompleteTitle": {
    "message": "扩展程序安装完成"
  },
  "externalExtension": {
    "message": "外部扩展程序"
  },
  "externalNameSourcesSetting": {
    "message": "建议的昵称"
  },
  "externalNameSourcesSettingDescription": {
    "message": "我们将从 Etherscan、Infura 和 Lens 协议等第三方来源为您与之交互的地址获取建议的昵称。这些来源将能够看到这些地址和您的 IP 地址。您的账户地址不会暴露给第三方。"
  },
  "failed": {
    "message": "失败"
  },
  "failedToFetchChainId": {
    "message": "无法获取链 ID。您的 RPC URL 正确吗？"
  },
  "failedToFetchTickerSymbolData": {
    "message": "股票代码验证数据当前未能提供，请确保您输入的代码正确无误。这会影响您在此网络看到的兑换率"
  },
  "failureMessage": {
    "message": "出了点问题，我们无法完成此操作"
  },
  "fast": {
    "message": "快"
  },
  "feeAssociatedRequest": {
    "message": "此请求需要支付一定的费用。"
  },
  "feeDetails": {
    "message": "费用详情"
  },
  "fiat": {
    "message": "法币",
    "description": "Exchange type"
  },
  "fileImportFail": {
    "message": "文件导入失败？点击这里！",
    "description": "Helps user import their account from a JSON file"
  },
  "findTheRightChainId": {
    "message": "在下方找到合适的："
  },
  "flaskWelcomeUninstall": {
    "message": "您应该卸载此扩展程序",
    "description": "This request is shown on the Flask Welcome screen. It is intended for non-developers, and will be bolded."
  },
  "flaskWelcomeWarning1": {
    "message": "Flask 供开发人员试验不稳定的新 API。除非您是开发者或 Beta 测试人员，否则请 $1。",
    "description": "This is a warning shown on the Flask Welcome screen, intended to encourage non-developers not to proceed any further. $1 is the bolded message 'flaskWelcomeUninstall'"
  },
  "flaskWelcomeWarning2": {
    "message": "我们不保证此扩展程序的安全性或稳定性。Flask 提供的新API并未针对网络钓鱼攻击进行强化，这意味着任何需要 Flask 的站点或快取都可能是窃取您资产的恶意企图。",
    "description": "This explains the risks of using MetaMask Flask"
  },
  "flaskWelcomeWarning3": {
    "message": "所有Flask API都是实验性的。它们可能会在未事先通知的情况下被更改或删除，它们也可能会无限期地留在 Flask 上而不会迁移到稳定的 MetaMask。您需要自行承担使用它们的风险。",
    "description": "This message warns developers about unstable Flask APIs"
  },
  "flaskWelcomeWarning4": {
    "message": "确保在使用Flask时禁用常规 MetaMask 扩展程序。",
    "description": "This message calls to pay attention about multiple versions of MetaMask running on the same site (Flask + Prod)"
  },
  "flaskWelcomeWarningAcceptButton": {
    "message": "我接受风险",
    "description": "this text is shown on a button, which the user presses to confirm they understand the risks of using Flask"
  },
  "floatAmountToken": {
    "message": "代币金额必须是整数"
  },
  "followUsOnTwitter": {
    "message": "在 Twitter 上关注我们"
  },
  "forbiddenIpfsGateway": {
    "message": "禁用的 IPFS 网关：请指定一个 CID 网关"
  },
  "forgetDevice": {
    "message": "忽略此设备"
  },
  "forgotPassword": {
    "message": "忘记密码了？"
  },
  "form": {
    "message": "表格"
  },
  "from": {
    "message": "自"
  },
  "fromAddress": {
    "message": "从：$1",
    "description": "$1 is the address to include in the From label. It is typically shortened first using shortenAddress"
  },
  "fromTokenLists": {
    "message": "从代币列表：$1"
  },
  "function": {
    "message": "功能：$1"
  },
  "functionApprove": {
    "message": "功能：批准"
  },
  "functionSetApprovalForAll": {
    "message": "功能：SetApprovalForAll"
  },
  "functionType": {
    "message": "功能类型"
  },
  "fundYourWallet": {
    "message": "向您的钱包存入资金"
  },
  "fundYourWalletDescription": {
    "message": "将一些 $1 添加到您的钱包并开始使用",
    "description": "$1 is the token symbol"
  },
  "gas": {
    "message": "燃料"
  },
  "gasDisplayAcknowledgeDappButtonText": {
    "message": "编辑建议的燃料费"
  },
  "gasDisplayDappWarning": {
    "message": "这笔燃料费是由 $1 建议的。忽略它可能会导致您的交易出现问题。如果您有疑问，请联系 $1。",
    "description": "$1 represents the Dapp's origin"
  },
  "gasIsETH": {
    "message": "燃料是 $1 "
  },
  "gasLimit": {
    "message": "燃料限制"
  },
  "gasLimitInfoTooltipContent": {
    "message": "燃料限制是指您愿意花费的最大燃料单位量。"
  },
  "gasLimitRecommended": {
    "message": "建议的燃料限制是$1。如果燃料限制低于此值，则可能会失败。"
  },
  "gasLimitTooLow": {
    "message": "燃料限制至少为21000"
  },
  "gasLimitTooLowWithDynamicFee": {
    "message": "燃料限制至少为 $1",
    "description": "$1 is the custom gas limit, in decimal."
  },
  "gasLimitV2": {
    "message": "燃料限制"
  },
  "gasOption": {
    "message": "燃料选项"
  },
  "gasPrice": {
    "message": "Gas 价格（GWEI）"
  },
  "gasPriceExcessive": {
    "message": "您的燃料费设置得过高。请考虑降低金额。"
  },
  "gasPriceExcessiveInput": {
    "message": "燃料价格过高"
  },
  "gasPriceExtremelyLow": {
    "message": "燃料价格极低"
  },
  "gasPriceFetchFailed": {
    "message": "由于网络错误，燃料价格估算失败。"
  },
  "gasPriceInfoTooltipContent": {
    "message": "燃料价格指明了您愿意为每单位燃料支付的以太币数量。"
  },
  "gasTimingHoursShort": {
    "message": "$1 小时",
    "description": "$1 represents a number of hours"
  },
  "gasTimingLow": {
    "message": "慢"
  },
  "gasTimingMinutesShort": {
    "message": "$1 分钟",
    "description": "$1 represents a number of minutes"
  },
  "gasTimingSecondsShort": {
    "message": "$1 秒",
    "description": "$1 represents a number of seconds"
  },
  "gasUsed": {
    "message": "使用的燃料"
  },
  "general": {
    "message": "通用"
  },
  "generalCameraError": {
    "message": "我们无法访问您的摄像头。请再试一次。"
  },
  "generalCameraErrorTitle": {
    "message": "出错了..."
  },
  "genericExplorerView": {
    "message": "在$1查看账户"
  },
  "getStartedWithNFTs": {
    "message": "获取 $1 以购买 NFT",
    "description": "$1 is the token symbol"
  },
  "getStartedWithNFTsDescription": {
    "message": "将一些 $1 添加到您的钱包并开始使用 NFT",
    "description": "$1 is the token symbol"
  },
  "goBack": {
    "message": "返回"
  },
  "goToSite": {
    "message": "转到网站"
  },
  "goerli": {
    "message": "Goerli 测试网络"
  },
  "gotIt": {
    "message": "知道了"
  },
  "grantedToWithColon": {
    "message": "授予："
  },
  "gwei": {
    "message": "GWEI"
  },
  "hardware": {
    "message": "硬件"
  },
  "hardwareWalletConnected": {
    "message": "已连接的硬件钱包"
  },
  "hardwareWalletLegacyDescription": {
    "message": "（旧）",
    "description": "Text representing the MEW path"
  },
  "hardwareWalletSupportLinkConversion": {
    "message": "点击这里"
  },
  "hardwareWallets": {
    "message": "连接硬件钱包"
  },
  "hardwareWalletsInfo": {
    "message": "硬件钱包集成使用API调用外部服务器，这些外部服务器可以看到您的IP地址和您与之交互的智能合约地址。"
  },
  "hardwareWalletsMsg": {
    "message": "选择希望用于 MetaMask 的硬件钱包。"
  },
  "here": {
    "message": "此处",
    "description": "as in -click here- for more information (goes with troubleTokenBalances)"
  },
  "hexData": {
    "message": "十六进制数据"
  },
  "hiddenAccounts": {
    "message": "隐藏账户"
  },
  "hide": {
    "message": "隐藏"
  },
  "hideAccount": {
    "message": "隐藏账户"
  },
  "hideFullTransactionDetails": {
    "message": "隐藏完整的交易细节"
  },
  "hideSeedPhrase": {
    "message": "隐藏助记词"
  },
  "hideSentitiveInfo": {
    "message": "隐藏敏感信息"
  },
  "hideToken": {
    "message": "隐藏代币"
  },
  "hideTokenPrompt": {
    "message": "隐藏代币？"
  },
  "hideTokenSymbol": {
    "message": "隐藏 $1",
    "description": "$1 is the symbol for a token (e.g. 'DAI')"
  },
  "hideZeroBalanceTokens": {
    "message": "隐藏没有余额的代币"
  },
  "high": {
    "message": "激进型"
  },
  "highGasSettingToolTipMessage": {
    "message": "使用$1来覆盖网络流量因像流行的 NFT 丢弃而出现的剧增。",
    "description": "$1 is key 'high' (text: 'Aggressive') separated here so that it can be passed in with bold font-weight"
  },
  "highLowercase": {
    "message": "高"
  },
  "highestCurrentBid": {
    "message": "当前最高出价"
  },
  "highestFloorPrice": {
    "message": "最高底价"
  },
  "history": {
    "message": "历史记录"
  },
  "holdToRevealContent1": {
    "message": "您的私钥助记词提供 $1",
    "description": "$1 is a bolded text with the message from 'holdToRevealContent2'"
  },
  "holdToRevealContent2": {
    "message": "对您的钱包和资金的完整访问权限。",
    "description": "Is the bolded text in 'holdToRevealContent1'"
  },
  "holdToRevealContent3": {
    "message": "请勿与任何人分享此信息。$1 $2",
    "description": "$1 is a message from 'holdToRevealContent4' and $2 is a text link with the message from 'holdToRevealContent5'"
  },
  "holdToRevealContent4": {
    "message": "MetaMask 支持团队不会要求提供此项信息，",
    "description": "Part of 'holdToRevealContent3'"
  },
  "holdToRevealContent5": {
    "message": "但网络钓鱼者可能会。",
    "description": "The text link in 'holdToRevealContent3'"
  },
  "holdToRevealContentPrivateKey1": {
    "message": "您的私钥提供 $1",
    "description": "$1 is a bolded text with the message from 'holdToRevealContentPrivateKey2'"
  },
  "holdToRevealContentPrivateKey2": {
    "message": "对您的钱包和资金的完整访问权限。",
    "description": "Is the bolded text in 'holdToRevealContentPrivateKey2'"
  },
  "holdToRevealLockedLabel": {
    "message": "按住以显示圆圈锁定"
  },
  "holdToRevealPrivateKey": {
    "message": "按住以显示私钥"
  },
  "holdToRevealPrivateKeyTitle": {
    "message": "保护好您的私钥"
  },
  "holdToRevealSRP": {
    "message": "按住以显示 SRP"
  },
  "holdToRevealSRPTitle": {
    "message": "保护好您的 SRP"
  },
  "holdToRevealUnlockedLabel": {
    "message": "按住以显示圆圈解锁"
  },
  "id": {
    "message": "ID"
  },
  "ignoreAll": {
    "message": "忽略所有"
  },
  "ignoreTokenWarning": {
    "message": "如果您隐藏代币，它们将不会在您的钱包中显示。但您仍然可以通过搜索代币来添加它们。"
  },
  "imToken": {
    "message": "imToken"
  },
  "import": {
    "message": "导入",
    "description": "Button to import an account from a selected file"
  },
  "importAccount": {
    "message": "导入账户"
  },
  "importAccountError": {
    "message": "导入账户时出错。"
  },
  "importAccountErrorIsSRP": {
    "message": "您输入了私钥助记词（或助记符）。要在此处导入账户，必须输入私钥，它是长度为 64 个字符的十六进制字符串。"
  },
  "importAccountErrorNotAValidPrivateKey": {
    "message": "这不是有效的私钥。您已输入十六进制字符串，但长度必须为 64 个字符。"
  },
  "importAccountErrorNotHexadecimal": {
    "message": "这不是有效的私钥。必须输入长度为 64 个字符的十六进制字符串。"
  },
  "importAccountJsonLoading1": {
    "message": "预计此 JSON 导入需要几分钟时间并暂停 MetaMask。"
  },
  "importAccountJsonLoading2": {
    "message": "很抱歉，在未来我们将会加快此流程。"
  },
  "importAccountMsg": {
    "message": "导入的账户将不会与最初创建的 MetaMask 账户私钥助记词相关联。了解更多有关导入账户的信息"
  },
  "importMyWallet": {
    "message": "导入我的钱包"
  },
  "importNFT": {
    "message": "导入 NFT"
  },
  "importNFTAddressToolTip": {
    "message": "例如，在OpenSea中，NFT页面的详情下，有一个蓝色的超链接值，标记为“合约地址”。如果您点击它，它将带您前往该合约在Etherscan上的地址；在该页面的左上角，应该有一个标记为“合约”的图标，在右侧，有一长串字母和数字。这是创建您的NFT的合约地址。点击地址右侧的“复制”图标，就可以将它复制到剪贴板上。"
  },
  "importNFTPage": {
    "message": "导入NFT页面"
  },
  "importNFTTokenIdToolTip": {
    "message": "NFT的ID是唯一标识符，因为所有NFT都是独一无二的。同样，在OpenSea上，此数字位于“详情”下方。记下它，或将它复制到剪贴板上。"
  },
  "importSelectedTokens": {
    "message": "要导入所选代币吗？"
  },
  "importSelectedTokensDescription": {
    "message": "只有您选择的代币才会出现在您的钱包中。您可以随时通过搜索隐藏的代币来导入它们。"
  },
  "importTokenQuestion": {
    "message": "导入代币？"
  },
  "importTokenWarning": {
    "message": "任何人都可以用任何名称创建代币，包括现有代币的虚假版本。添加和交易风险自负！"
  },
  "importTokensCamelCase": {
    "message": "添加代币"
  },
  "importTokensError": {
    "message": "我们无法导入代币。请稍后再试。"
  },
  "importWithCount": {
    "message": "导入$1",
    "description": "$1 will the number of detected tokens that are selected for importing, if all of them are selected then $1 will be all"
  },
  "imported": {
    "message": "已导入",
    "description": "status showing that an account has been fully loaded into the keyring"
  },
  "inYourSettings": {
    "message": "在设置中"
  },
  "infuraBlockedNotification": {
    "message": "MetaMask 无法连接到区块链主机。请检查可能的原因 $1。",
    "description": "$1 is a clickable link with with text defined by the 'here' key"
  },
  "initialTransactionConfirmed": {
    "message": "您的初始交易已被网络确认。请点击“确定”返回。"
  },
  "inputLogicEmptyState": {
    "message": "仅需输入一个您觉得比较恰当的现在或将来第三方支出的数字。以后您可以随时提高支出上限。"
  },
  "inputLogicEqualOrSmallerNumber": {
    "message": "此操作允许第三方从您的当前余额中支出 $1。",
    "description": "$1 is the current token balance in the account and the name of the current token"
  },
  "inputLogicHigherNumber": {
    "message": "此操作允许第三方支出您所有的代币余额，直到达到上限或您撤销支出上限为止。如果不是有意为之，请考虑设置较低的支出上限。"
  },
  "insightWarning": {
    "message": "警告"
  },
  "insightWarningCheckboxMessage": {
    "message": "$1 $2 的请求",
    "description": "$1 is the action i.e. sign, confirm. $2 is the origin making the request."
  },
  "insightWarningContentPlural": {
    "message": "在 $2 之前先查看 $1。操作后，$3 将不可逆转。",
    "description": "$1 the 'insightWarnings' message (2 warnings) representing warnings, $2 is the action (i.e. signing) and $3 is the result (i.e. signature, transaction)"
  },
  "insightWarningContentSingular": {
    "message": "在 $2 之前先查看 $1。操作后，$3 将不可逆转。",
    "description": "$1 is the 'insightWarning' message (1 warning), $2 is the action (i.e. signing) and $3 is the result (i.e. signature, transaction)"
  },
  "insightWarningHeader": {
    "message": "此请求可能有危险"
  },
  "insightWarnings": {
    "message": "警告"
  },
  "insightsFromSnap": {
    "message": "来自$1的见解",
    "description": "$1 represents the name of the snap"
  },
  "install": {
    "message": "安装"
  },
  "installExtension": {
    "message": "安装扩展程序"
  },
  "installExtensionDescription": {
    "message": "世界领先的web3钱包MetaMask的符合机构标准的版本。"
  },
  "installOrigin": {
    "message": "安装源"
  },
  "installRequest": {
    "message": "添加到 MetaMask"
  },
  "installedOn": {
    "message": "已在 $1 上安装",
    "description": "$1 is the date when the snap has been installed"
  },
  "insufficientBalance": {
    "message": "余额不足。"
  },
  "insufficientCurrencyBuyOrDeposit": {
    "message": "您的账户中没有足够的$1可以支付$2网络上的交易费用。$3或从另一个账户存入保证金。",
    "description": "$1 is the native currency of the network, $2 is the name of the current network, $3 is the key 'buy' + the ticker symbol of the native currency of the chain wrapped in a button"
  },
  "insufficientCurrencyBuyOrReceive": {
    "message": "您的账户中没有足够的 $1 可以用来支付 $2 网络的交易费用。请使用另一个账户的 $3 或 $4。",
    "description": "$1 is the native currency of the network, $2 is the name of the current network, $3 is the key 'buy' + the ticker symbol of the native currency of the chain wrapped in a button, $4 is the key 'deposit' button"
  },
  "insufficientCurrencyDeposit": {
    "message": "您的账户中没有足够的$1可以支付$2网络上的交易费用。请从另一个账户存入保证金 $1。",
    "description": "$1 is the native currency of the network, $2 is the name of the current network"
  },
  "insufficientFunds": {
    "message": "资金不足."
  },
  "insufficientFundsForGas": {
    "message": "燃料资金不足"
  },
  "insufficientTokens": {
    "message": "代币不足。"
  },
  "interactingWith": {
    "message": "正在与下述内容交互："
  },
  "interactingWithTransactionDescription": {
    "message": "这是您与之交互的合约。通过验证详细信息来保护自己免受诈骗。"
  },
  "invalidAddress": {
    "message": "地址无效"
  },
  "invalidAddressRecipient": {
    "message": "接收方地址无效"
  },
  "invalidAddressRecipientNotEthNetwork": {
    "message": "非 ETH 网络，请使用小写"
  },
  "invalidAssetType": {
    "message": "该资产是NFT，需要在NFT选项卡下的“导入NFT”页面上重新添加"
  },
  "invalidBlockExplorerURL": {
    "message": "无效的区块浏览器 URL"
  },
  "invalidChainIdTooBig": {
    "message": "无效的链 ID，链 ID 过大。"
  },
  "invalidCustomNetworkAlertContent1": {
    "message": "需要重新输入自定义网络 '$1' 的链 ID。",
    "description": "$1 is the name/identifier of the network."
  },
  "invalidCustomNetworkAlertContent2": {
    "message": "为了保护您免受恶意或有问题的网络供应商的影响，现在所有的自定义网络都需要有链 ID。"
  },
  "invalidCustomNetworkAlertContent3": {
    "message": "进入设置 > 网络并输入链 ID。您可以通过 $1 查找最热门网络的链 ID。",
    "description": "$1 is a link to https://chainid.network"
  },
  "invalidCustomNetworkAlertTitle": {
    "message": "无效的自定义网络"
  },
  "invalidHexNumber": {
    "message": "无效的十六进制数字。"
  },
  "invalidHexNumberLeadingZeros": {
    "message": "无效的十六进制数字。删除所有前导零。"
  },
  "invalidIpfsGateway": {
    "message": "无效的 IPFS 网关。该值必须是一个有效的 URL"
  },
  "invalidNumber": {
    "message": "无效数字。输入一个十进制或带有“0x”前缀的十六进制数字。"
  },
  "invalidNumberLeadingZeros": {
    "message": "无效数字。删除所有前导零。"
  },
  "invalidRPC": {
    "message": "RPC URL 无效"
  },
  "invalidSeedPhrase": {
    "message": "私钥助记词无效"
  },
  "invalidSeedPhraseCaseSensitive": {
    "message": "输入无效！私钥助记词须区分大小写。"
  },
  "ipfsGateway": {
    "message": "IPFS网关"
  },
  "ipfsGatewayDescription": {
    "message": "MetaMask使用第三方服务来显示您存储在IPFS上的NFT图像，显示与您输入到浏览器地址栏中的ENS地址相关信息，并获取不同代币的图标。当您使用这些服务时，这些服务可能会获悉您的IP地址。"
  },
  "ipfsToggleModalDescriptionOne": {
    "message": "我们使用第三方服务来显示存储在 IPFS 中的 NFT 图像，显示与在浏览器地址栏中输入的 ENS 地址相关的信息，并获取不同代币的图标。当您使用这些服务时，您的 IP 地址可能会被其获悉。"
  },
  "ipfsToggleModalDescriptionTwo": {
    "message": "选择“确认”将开启 IPFS 解析。您可以在 $1 中随时将其关闭。",
    "description": "$1 is the method to turn off ipfs"
  },
  "ipfsToggleModalSettings": {
    "message": "设置 > 安全和隐私"
  },
  "isSigningOrSubmitting": {
    "message": "先前的交易仍在签署或提交中"
  },
  "jazzAndBlockies": {
    "message": "哈希头像是帮助您一眼识别账户的独特图标，有 Jazzicons 和 Blockies 两种不同风格。"
  },
  "jazzicons": {
    "message": "Jazzicons"
  },
  "jsDeliver": {
    "message": "jsDeliver"
  },
  "jsonFile": {
    "message": "JSON 文件",
    "description": "format for importing an account"
  },
  "keyringAccountName": {
    "message": "账户名称"
  },
  "keyringAccountPublicAddress": {
    "message": "公钥"
  },
  "keyringSnapRemovalResult1": {
    "message": "$1 $2去除",
    "description": "Displays the result after removal of a keyring snap. $1 is the snap name, $2 is whether it is successful or not"
  },
  "keyringSnapRemovalResultNotSuccessful": {
    "message": "未能 ",
    "description": "Displays the `not` word in $2."
  },
  "keyringSnapRemoveConfirmation": {
    "message": "键入$1以确认您要去除此Snap：",
    "description": "Asks user to input the name nap prior to deleting the snap. $1 is the snap name"
  },
  "keystone": {
    "message": "Keystone"
  },
  "knownAddressRecipient": {
    "message": "已知合约地址。"
  },
  "knownTokenWarning": {
    "message": "此操作将编辑已经在您的钱包中列出的代币，有肯能被用来欺骗您。只有确定要更改这些代币的内容时，才通过此操作。了解更多关于 $1"
  },
  "l1Fee": {
    "message": "L1 费用"
  },
  "l1FeeTooltip": {
    "message": "L1 燃料费"
  },
  "l2Fee": {
    "message": "L2 费用"
  },
  "l2FeeTooltip": {
    "message": "L2 燃料费"
  },
  "lastConnected": {
    "message": "最后连接"
  },
  "lastSold": {
    "message": "最后售出"
  },
  "lavaDomeCopyWarning": {
    "message": "为了您的安全，现在无法选择此文本。"
  },
  "layer1Fees": {
    "message": "一层公链费用"
  },
  "layer2Fees": {
    "message": "二层公链费用"
  },
  "learnCancelSpeeedup": {
    "message": "学习如何 $1",
    "description": "$1 is link to cancel or speed up transactions"
  },
  "learnMore": {
    "message": "了解更多"
  },
  "learnMoreAboutGas": {
    "message": "想了解有关燃料费的 $1？",
    "description": "$1 will be replaced by the learnMore translation key"
  },
  "learnMoreKeystone": {
    "message": "了解更多"
  },
  "learnMoreUpperCase": {
    "message": "了解更多"
  },
  "learnMoreUpperCaseWithDot": {
    "message": "了解更多。"
  },
  "learnScamRisk": {
    "message": "欺诈和安全风险信息。"
  },
  "learnToBridge": {
    "message": "了解跨链桥"
  },
  "leaveMetaMask": {
    "message": "要离开 MetaMask？"
  },
  "leaveMetaMaskDesc": {
    "message": "您即将访问 MetaMask 之外的网站。继续之前请仔细检查 URL。"
  },
  "ledgerAccountRestriction": {
    "message": "您需要先使用最后一个账户，然后才能添加新账户。"
  },
  "ledgerConnectionInstructionCloseOtherApps": {
    "message": "关闭任何连接到您设备的其他软件，然后点击这里刷新。"
  },
  "ledgerConnectionInstructionHeader": {
    "message": "点击确认前："
  },
  "ledgerConnectionInstructionStepFour": {
    "message": "在您的 Ledger 设备上启用“智能合约数据”或“盲签”。"
  },
  "ledgerConnectionInstructionStepThree": {
    "message": "请确保您的 Ledger 设备已插入并选择以太坊应用程序。"
  },
  "ledgerDeviceOpenFailureMessage": {
    "message": "Ledger 设备打开失败。您的 Ledger 可能已连接到其他软件。请关闭 Ledger Live 或其他连接到您的 Ledger 设备的应用程序，并尝试再次连接。"
  },
  "ledgerErrorConnectionIssue": {
    "message": "请重新连接Ledger，打开ETH应用程序，然后重试。"
  },
  "ledgerErrorDevicedLocked": {
    "message": "您的Ledger已锁定。请在解锁后重试。"
  },
  "ledgerErrorEthAppNotOpen": {
    "message": "要解决此问题，请在您的设备上打开ETH应用程序，然后重试。"
  },
  "ledgerErrorTransactionDataNotPadded": {
    "message": "以太坊交易输入数据填充不足。"
  },
  "ledgerLiveApp": {
    "message": "Ledger Live 应用程序"
  },
  "ledgerLocked": {
    "message": "无法连接到 Ledger 设备。请确保您的设备已解锁并打开 Etherum 应用程序。"
  },
  "ledgerTimeout": {
    "message": "Ledger Live 响应时间过长或连接超时。请确保 Ledger Live 应用程序已打开且您的设备已解锁。"
  },
  "ledgerWebHIDNotConnectedErrorMessage": {
    "message": "Ledger 设备未连接。如果您想要连接您的 Ledger，请再次点击“继续”并批准 HID 连接",
    "description": "An error message shown to the user during the hardware connect flow."
  },
  "levelArrow": {
    "message": "水平箭头"
  },
  "lightTheme": {
    "message": "浅色"
  },
  "likeToImportToken": {
    "message": "您想导入此代币吗？"
  },
  "likeToImportTokens": {
    "message": "您想导入这些代币吗？"
  },
  "lineaGoerli": {
    "message": "Linea Goerli 测试网络"
  },
  "lineaMainnet": {
    "message": "Linea 主网"
  },
  "lineaSepolia": {
    "message": "Linea Sepolia 测试网络"
  },
  "link": {
    "message": "链接"
  },
  "links": {
    "message": "链接"
  },
  "loadMore": {
    "message": "加载更多"
  },
  "loading": {
    "message": "正在加载..."
  },
  "loadingScreenHardwareWalletMessage": {
    "message": "请在硬件钱包上完成交易。"
  },
  "loadingScreenSnapMessage": {
    "message": "请在Snap上完成交易。"
  },
  "loadingTokens": {
    "message": "加载代币中……"
  },
  "localhost": {
    "message": "Localhost 8545"
  },
  "lock": {
    "message": "注销"
  },
  "lockMetaMask": {
    "message": "锁定 MetaMask"
  },
  "lockTimeInvalid": {
    "message": "锁定时间必须是 0 到 10080 之间的数字"
  },
  "logo": {
    "message": "$1标志",
    "description": "$1 is the name of the ticker"
  },
  "low": {
    "message": "低级型"
  },
  "lowGasSettingToolTipMessage": {
    "message": "使用$1等待较便宜的价格。时间估计远不准确，因为价格有些难以预测。",
    "description": "$1 is key 'low' separated here so that it can be passed in with bold font-weight"
  },
  "lowLowercase": {
    "message": "低"
  },
  "lowPriorityMessage": {
    "message": "以后的交易将在这个时候之后排队。最后一次看到的价格是在一段时间之前。"
  },
  "mainnet": {
    "message": "以太坊主网"
  },
  "mainnetToken": {
    "message": "该地址与已知的以太坊主网代币地址匹配。重新检查您尝试添加的代币的合约地址和网络。"
  },
  "makeAnotherSwap": {
    "message": "创建新的交换"
  },
  "makeSureNoOneWatching": {
    "message": "请确保没有人在看您的屏幕",
    "description": "Warning to users to be care while creating and saving their new Secret Recovery Phrase"
  },
  "marketCap": {
    "message": "市值"
  },
  "marketDetails": {
    "message": "市场详情"
  },
  "max": {
    "message": "最大"
  },
  "maxBaseFee": {
    "message": "最大基础费用"
  },
  "maxFee": {
    "message": "最大费用"
  },
  "maxFeeTooltip": {
    "message": "为支付交易而提供的最高费用。"
  },
  "maxPriorityFee": {
    "message": "最大优先费用"
  },
  "medium": {
    "message": "市场"
  },
  "mediumGasSettingToolTipMessage": {
    "message": "使用 $1 按当前市场价格快速处理。",
    "description": "$1 is key 'medium' (text: 'Market') separated here so that it can be passed in with bold font-weight"
  },
  "memo": {
    "message": "备注"
  },
  "message": {
    "message": "消息"
  },
  "metaMaskConnectStatusParagraphOne": {
    "message": "现在您可以更好地控制 MetaMask 中的账户连接。"
  },
  "metaMaskConnectStatusParagraphThree": {
    "message": "点击它以管理您的连接账户。"
  },
  "metaMaskConnectStatusParagraphTwo": {
    "message": "连接状态按钮显示所访问的网站是否与您当前选择的账户连接。"
  },
  "metadataModalSourceTooltip": {
    "message": "$1 托管于 npm 上，$2 是此 Snap 的唯一标识符。",
    "description": "$1 is the snap name and $2 is the snap NPM id."
  },
  "metamaskInstitutionalVersion": {
    "message": "MetaMask Institutional 版本"
  },
  "metamaskNotificationsAreOff": {
    "message": "钱包通知目前未开启。"
  },
  "metamaskPortfolio": {
    "message": "MetaMask Portfolio。"
  },
  "metamaskSwapsOfflineDescription": {
    "message": "MetaMask Swaps 正在进行维护。请稍后再查看。"
  },
  "metamaskVersion": {
    "message": "MetaMask 版本"
  },
  "methodData": {
    "message": "方法"
  },
  "methodDataTransactionDesc": {
    "message": "基于解码输入数据而执行的功能。"
  },
  "methodNotSupported": {
    "message": "不支持此账户。"
  },
  "metrics": {
    "message": "指标"
  },
  "millionAbbreviation": {
    "message": "百万",
    "description": "Shortened form of 'million'"
  },
  "mismatchAccount": {
    "message": "您选中的账户（$1）与尝试登录的账户（$2）不同"
  },
  "mismatchedChainLinkText": {
    "message": "验证网络信息",
    "description": "Serves as link text for the 'mismatchedChain' key. This text will be embedded inside the translation for that key."
  },
  "mismatchedChainRecommendation": {
    "message": "我们建议您在继续之前$1。",
    "description": "$1 is a clickable link with text defined by the 'mismatchedChainLinkText' key. The link will open to instructions for users to validate custom network details."
  },
  "mismatchedNetworkName": {
    "message": "根据我们的记录，该网络名称可能与此链 ID 不匹配。"
  },
  "mismatchedNetworkSymbol": {
    "message": "所提交的货币符号与我们对此链 ID 的预期不匹配。"
  },
  "mismatchedRpcChainId": {
    "message": "自定义网络返回的链 ID 与提交的链 ID 不匹配。"
  },
  "mismatchedRpcUrl": {
    "message": "根据我们的记录，所提交的RPC URL值与此链 ID 的已知提供者不匹配。"
  },
  "missingSetting": {
    "message": "找不到设置吗？"
  },
  "missingSettingRequest": {
    "message": "在这里请求"
  },
  "mmiBuiltAroundTheWorld": {
    "message": "MetaMask Institutional 面向全球各地设计并建立。"
  },
  "mmiNewNFTDetectedInNFTsTabMessage": {
    "message": "让 MetaMask Institutional 自动检测您钱包中的 NFT，并在检测到时显示那些 NFT。"
  },
  "mmiPasswordSetupDetails": {
    "message": "此密码仅会解锁您的MetaMask Institutional扩展程序。"
  },
  "more": {
    "message": "更多"
  },
  "multipleSnapConnectionWarning": {
    "message": "$1 想连接 $2 个 snap。",
    "description": "$1 is the dapp and $2 is the number of snaps it wants to connect to."
  },
  "mustSelectOne": {
    "message": "至少选择1种代币。"
  },
  "name": {
    "message": "名称"
  },
  "nameAddressLabel": {
    "message": "地址",
    "description": "Label above address field in name component modal."
  },
  "nameInstructionsNew": {
    "message": "如果您知道此地址，则为其添加昵称，以便将来识别。",
    "description": "Instruction text in name component modal when value is not recognised."
  },
  "nameInstructionsRecognized": {
    "message": "此地址有默认昵称，但您可以对其进行编辑或了解其他建议。",
    "description": "Instruction text in name component modal when value is recognized but not saved."
  },
  "nameInstructionsSaved": {
    "message": "您以前为此地址添加过昵称。您可以编辑或查看其他建议的昵称。",
    "description": "Instruction text in name component modal when value is saved."
  },
  "nameLabel": {
    "message": "昵称",
    "description": "Label above name input field in name component modal."
  },
  "nameModalMaybeProposedName": {
    "message": "可能：$1",
    "description": "$1 is the proposed name"
  },
  "nameModalTitleNew": {
    "message": "未知地址",
    "description": "Title of the modal created by the name component when value is not recognised."
  },
  "nameModalTitleRecognized": {
    "message": "已识别的地址",
    "description": "Title of the modal created by the name component when value is recognized but not saved."
  },
  "nameModalTitleSaved": {
    "message": "已保存的地址",
    "description": "Title of the modal created by the name component when value is saved."
  },
  "nameProviderProposedBy": {
    "message": "由 $1 提议",
    "description": "$1 is the name of the provider"
  },
  "nameProvider_ens": {
    "message": "以太坊域名服务（ENS）"
  },
  "nameProvider_etherscan": {
    "message": "Etherscan"
  },
  "nameProvider_lens": {
    "message": "Lens 协议"
  },
  "nameProvider_token": {
    "message": "MetaMask"
  },
  "nameSetPlaceholder": {
    "message": "选择昵称......",
    "description": "Placeholder text for name input field in name component modal."
  },
  "nativePermissionRequestDescription": {
    "message": "您希望此网站执行以下操作吗？",
    "description": "Description below header used on Permission Connect screen for native permissions."
  },
  "nativeToken": {
    "message": "此网络上的原生代币为 $1。它是用于燃料费的代币。 ",
    "description": "$1 represents the name of the native token on the current network"
  },
  "nativeTokenScamWarningConversion": {
    "message": "编辑网络详情"
  },
  "nativeTokenScamWarningDescription": {
    "message": "此网络与其关联的链 ID 或名称不匹配。多种常用代币均使用名称 $1，使其成为欺诈目标。欺诈方可能会诱骗您向其发送更有价值的货币作为回报。在继续之前，请验证所有内容。",
    "description": "$1 represents the currency name"
  },
  "nativeTokenScamWarningTitle": {
    "message": "这可能是欺诈"
  },
  "needHelp": {
    "message": "需要帮助？请联系 $1",
    "description": "$1 represents `needHelpLinkText`, the text which goes in the help link"
  },
  "needHelpFeedback": {
    "message": "分享您的反馈"
  },
  "needHelpLinkText": {
    "message": "MetaMask 支持"
  },
  "needHelpSubmitTicket": {
    "message": "提交工单"
  },
  "needImportFile": {
    "message": "您必须选择一个文件来导入。",
    "description": "User is important an account and needs to add a file to continue"
  },
  "negativeETH": {
    "message": "不能发负值的 ETH。"
  },
  "negativeOrZeroAmountToken": {
    "message": "发送的资产金额不能为负数或零。"
  },
  "network": {
    "message": "网络： "
  },
  "networkAddedSuccessfully": {
    "message": "网络添加成功！"
  },
  "networkDetails": {
    "message": "网络详情"
  },
  "networkIsBusy": {
    "message": "网络繁忙。燃料价格较高，估值较不准确。"
  },
  "networkMenu": {
    "message": "网络菜单"
  },
  "networkMenuHeading": {
    "message": "选择网络"
  },
  "networkName": {
    "message": "网络名称"
  },
  "networkNameArbitrum": {
    "message": "Arbitrum"
  },
  "networkNameAvalanche": {
    "message": "Avalanche"
  },
  "networkNameBSC": {
    "message": "BSC"
  },
  "networkNameBase": {
    "message": "基础"
  },
  "networkNameBitcoin": {
    "message": "比特币"
  },
  "networkNameDefinition": {
    "message": "与此网络关联的名称。"
  },
  "networkNameEthereum": {
    "message": "以太坊"
  },
  "networkNameGoerli": {
    "message": "Goerli"
  },
  "networkNameLinea": {
    "message": "Linea"
  },
  "networkNameOpMainnet": {
    "message": "OP主网"
  },
  "networkNamePolygon": {
    "message": "Polygon"
  },
  "networkNameTestnet": {
    "message": "Testnet"
  },
  "networkNameZkSyncEra": {
    "message": "zkSync Era"
  },
  "networkOptions": {
    "message": "网络选项"
  },
  "networkProvider": {
    "message": "网络提供商"
  },
  "networkSettingsChainIdDescription": {
    "message": "链 ID 用于签署交易。它必须与网络返回的链 ID 相匹配。您可以输入十进制或以'0x'开头的十六进制数字，但我们将以十进制显示该数字。"
  },
  "networkStatus": {
    "message": "网络状态"
  },
  "networkStatusBaseFeeTooltip": {
    "message": "基础费用由网络设定，每13-14秒更改一次。我们的 $1 和 $2 选项用于剧增。",
    "description": "$1 and $2 are bold text for Medium and Aggressive respectively."
  },
  "networkStatusPriorityFeeTooltip": {
    "message": "优先费用（又称“矿工费”）。这笔费用直接向矿工支付，激励他们优先处理您的交易。"
  },
  "networkStatusStabilityFeeTooltip": {
    "message": "相对过去72小时，燃料费用为 $1。",
    "description": "$1 is networks stability value - stable, low, high"
  },
  "networkSwitchConnectionError": {
    "message": "我们无法连接到 $1",
    "description": "$1 represents the network name"
  },
  "networkURL": {
    "message": "网络 URL"
  },
  "networkURLDefinition": {
    "message": "用于访问此网络的 URL。"
  },
  "networks": {
    "message": "网络"
  },
  "nevermind": {
    "message": "没关系"
  },
  "new": {
    "message": "新推出！"
  },
  "newAccount": {
    "message": "新账户"
  },
  "newAccountNumberName": {
    "message": "账户 $1",
    "description": "Default name of next account to be created on create account screen"
  },
  "newContact": {
    "message": "新联系人"
  },
  "newContract": {
    "message": "新合约"
  },
  "newNFTDetectedInImportNFTsMessageStrongText": {
    "message": "设置 > 安全和隐私"
  },
  "newNFTDetectedInImportNFTsMsg": {
    "message": "要使用 Opensea 来查看您的 NFT，请在 $1 中打开“显示 NFT 媒体”。",
    "description": "$1 is used for newNFTDetectedInImportNFTsMessageStrongText"
  },
  "newNFTDetectedInNFTsTabMessage": {
    "message": "让 MetaMask 自动检测您钱包中的 NFT，并在检测到时显示那些 NFT。"
  },
  "newNFTsAutodetected": {
    "message": "NFT 自动检测"
  },
  "newNetworkAdded": {
    "message": "成功添加了 “$1”！"
  },
  "newNetworkEdited": {
    "message": "“$1” 已经成功编辑！"
  },
  "newNftAddedMessage": {
    "message": "NFT已成功添加！"
  },
  "newPassword": {
    "message": "新密码（至少 8 个字符）"
  },
  "newPrivacyPolicyActionButton": {
    "message": "了解更多"
  },
  "newPrivacyPolicyTitle": {
    "message": "我们已经更新了隐私政策"
  },
  "newTokensImportedMessage": {
    "message": "您已成功导入$1。",
    "description": "$1 is the string of symbols of all the tokens imported"
  },
  "newTokensImportedTitle": {
    "message": "已导入代币"
  },
  "next": {
    "message": "下一步"
  },
  "nextNonceWarning": {
    "message": "Nonce 高于所指出的 Nonce: $1",
    "description": "The next nonce according to MetaMask's internal logic"
  },
  "nftAddFailedMessage": {
    "message": "由于所有权信息不匹配，无法添加NFT。请确保所输入的信息正确无误。"
  },
  "nftAddressError": {
    "message": "此代币是NFT。另加上$1",
    "description": "$1 is a clickable link with text defined by the 'importNFTPage' key"
  },
  "nftAlreadyAdded": {
    "message": "此NFT已添加。"
  },
  "nftAutoDetectionEnabled": {
    "message": "已启用 NFT 自动检测"
  },
  "nftDisclaimer": {
    "message": "免责声明：MetaMask 从源网址中提取媒体文件。该网址有时会因铸造 NFT 的市场而改变。"
  },
  "nftOptions": {
    "message": "NFT 期权"
  },
  "nftTokenIdPlaceholder": {
    "message": "输入代币ID"
  },
  "nftWarningContent": {
    "message": "您正在授予对 $1 的访问权限，包括您将来可能拥有的任何 NFT。另一端的一方可以随时从您的钱包中转账这些NFT，而无需询问您，直到您撤销此授权。$2",
    "description": "$1 is nftWarningContentBold bold part, $2 is Learn more link"
  },
  "nftWarningContentBold": {
    "message": "您所有的 $1 NFT",
    "description": "$1 is name of the collection"
  },
  "nftWarningContentGrey": {
    "message": "请谨慎行事。"
  },
  "nfts": {
    "message": "收藏品"
  },
  "nftsPreviouslyOwned": {
    "message": "先前拥有的"
  },
  "nickname": {
    "message": "昵称"
  },
  "noAccountsFound": {
    "message": "未找到符合给定查询条件的账户"
  },
  "noAddressForName": {
    "message": "此名称尚未设置地址。"
  },
  "noConnectedAccountDescription": {
    "message": "选择要在此站点上使用的账户以继续。"
  },
  "noConnectedAccountTitle": {
    "message": "MetaMask 未连接到此站点"
  },
  "noConversionDateAvailable": {
    "message": "没有可用的货币转换日期"
  },
  "noConversionRateAvailable": {
    "message": "无可用汇率"
  },
  "noDomainResolution": {
    "message": "没有提供域名解析。"
  },
  "noHardwareWalletOrSnapsSupport": {
    "message": "Snaps 和大多数硬件钱包与您的当前浏览器版本不兼容。"
  },
  "noNFTs": {
    "message": "尚无 NFT"
  },
  "noNetworksFound": {
    "message": "未找到符合搜索查询条件的网络"
  },
  "noSnaps": {
    "message": "您没有安装 snap。"
  },
  "noThanks": {
    "message": "不，谢谢"
  },
  "noTransactions": {
    "message": "您没有任何交易"
  },
  "noWebcamFound": {
    "message": "未找到您电脑的网络摄像头。请重试。"
  },
  "noWebcamFoundTitle": {
    "message": "未找到网络摄像头"
  },
  "nonCustodialAccounts": {
    "message": "MetaMask Institutional 允许您使用非托管账户，如果您计划使用这些账户，请备份私钥助记词。"
  },
  "nonce": {
    "message": "Nonce"
  },
  "nonceField": {
    "message": "自定义交易 nonce"
  },
  "nonceFieldDesc": {
    "message": "启用此功能可更改发送资产时的唯一交易标识号（交易编号）。这是一个高级功能，请谨慎使用。"
  },
  "nonceFieldHeading": {
    "message": "自定义 nonce"
  },
  "notBusy": {
    "message": "非忙碌中"
  },
  "notCurrentAccount": {
    "message": "这是正确的账户吗？这与您钱包中当前选择的账户不同"
  },
  "notEnoughBalance": {
    "message": "余额不足"
  },
  "notEnoughGas": {
    "message": "燃料不足"
  },
  "note": {
    "message": "单据"
  },
  "notePlaceholder": {
    "message": "审批人在托管人处审批交易时会看到此单据。"
  },
  "notificationDetail": {
    "message": "详情"
  },
  "notificationDetailBaseFee": {
    "message": "基础费用（GWEI）"
  },
  "notificationDetailGasLimit": {
    "message": "燃料限制（单位）"
  },
  "notificationDetailGasUsed": {
    "message": "已使用燃料（单位）"
  },
  "notificationDetailMaxFee": {
    "message": "每单位燃料的最大费用"
  },
  "notificationDetailNetwork": {
    "message": "网络"
  },
  "notificationDetailNetworkFee": {
    "message": "网络费"
  },
  "notificationDetailPriorityFee": {
    "message": "优先费用（GWEI）"
  },
  "notificationItemCheckBlockExplorer": {
    "message": "在 BlockExplorer 中查看"
  },
  "notificationItemCollection": {
    "message": "收藏品"
  },
  "notificationItemConfirmed": {
    "message": "已确认"
  },
  "notificationItemError": {
    "message": "目前无法检索费用"
  },
  "notificationItemFrom": {
    "message": "从"
  },
  "notificationItemLidoStakeReadyToBeWithdrawn": {
    "message": "提取已就绪"
  },
  "notificationItemLidoStakeReadyToBeWithdrawnMessage": {
    "message": "您现在可以提取已解除质押的 $1"
  },
  "notificationItemLidoWithdrawalRequestedMessage": {
    "message": "您解除质押 $1 的请求已发送"
  },
  "notificationItemNFTReceivedFrom": {
    "message": "已从下列地址收到 NFT："
  },
  "notificationItemNFTSentTo": {
    "message": "已发送 NFT 至"
  },
  "notificationItemNetwork": {
    "message": "网络"
  },
  "notificationItemRate": {
    "message": "价格（包括费用）"
  },
  "notificationItemReceived": {
    "message": "已收到"
  },
  "notificationItemReceivedFrom": {
    "message": "已从下列地址收到："
  },
  "notificationItemSent": {
    "message": "已发送"
  },
  "notificationItemSentTo": {
    "message": "已发送至"
  },
  "notificationItemStakeCompleted": {
    "message": "质押已完成"
  },
  "notificationItemStaked": {
    "message": "已质押"
  },
  "notificationItemStakingProvider": {
    "message": "质押提供商"
  },
  "notificationItemStatus": {
    "message": "状态"
  },
  "notificationItemSwapped": {
    "message": "已兑换"
  },
  "notificationItemSwappedFor": {
    "message": "用于"
  },
  "notificationItemTo": {
    "message": "至"
  },
  "notificationItemTransactionId": {
    "message": "交易 ID"
  },
  "notificationItemUnStakeCompleted": {
    "message": "解除质押完成"
  },
  "notificationItemUnStaked": {
    "message": "已解除质押"
  },
  "notificationItemUnStakingRequested": {
    "message": "已请求解除质押"
  },
  "notificationTransactionFailedMessage": {
    "message": "交易 $1 失败！$2",
    "description": "Content of the browser notification that appears when a transaction fails"
  },
  "notificationTransactionFailedMessageMMI": {
    "message": "交易失败！ $1",
    "description": "Content of the browser notification that appears when a transaction fails in MMI"
  },
  "notificationTransactionFailedTitle": {
    "message": "失败交易",
    "description": "Title of the browser notification that appears when a transaction fails"
  },
  "notificationTransactionSuccessMessage": {
    "message": "交易 $1 已确认！",
    "description": "Content of the browser notification that appears when a transaction is confirmed"
  },
  "notificationTransactionSuccessTitle": {
    "message": "已确认交易",
    "description": "Title of the browser notification that appears when a transaction is confirmed"
  },
  "notificationTransactionSuccessView": {
    "message": "在 $1 上查看",
    "description": "Additional content in a notification that appears when a transaction is confirmed and has a block explorer URL."
  },
  "notifications": {
    "message": "通知"
  },
  "notificationsDropLedgerFirefoxDescription": {
    "message": "Firefox 不再支持 U2F，因此在 Firefox 上，MetaMask 无法使用 Ledger。请尝试在 Google Chrome 上使用 MetaMask。",
    "description": "Description of a notification in the 'See What's New' popup. Describes that ledger will not longer be supported for firefox users and they should use MetaMask on chrome for ledger support instead."
  },
  "notificationsDropLedgerFirefoxTitle": {
    "message": "放弃在 Firefox 上支持 Ledger",
    "description": "Title for a notification in the 'See What's New' popup. Tells firefox users that ledger support is being dropped."
  },
  "notificationsFeatureToggle": {
    "message": "启用钱包通知",
    "description": "Experimental feature title"
  },
  "notificationsFeatureToggleDescription": {
    "message": "这可以启用钱包通知，例如发送/接收资金或 NFT 和功能公告。",
    "description": "Description of the experimental notifications feature"
  },
  "notificationsMarkAllAsRead": {
    "message": "将所有标记为已读"
  },
  "notificationsPageEmptyTitle": {
    "message": "此处无内容"
  },
  "notificationsPageErrorContent": {
    "message": "请尝试再次访问此页面。"
  },
  "notificationsPageErrorTitle": {
    "message": "出错了"
  },
  "notificationsPageNoNotificationsContent": {
    "message": "您尚未收到任何通知。"
  },
  "notificationsSettingsBoxError": {
    "message": "出错了。请重试。"
  },
  "notificationsSettingsPageAllowNotifications": {
    "message": "通过通知随时了解您的钱包动态。为了使用通知，我们使用配置文件在您的不同设备上同步某些设置。$1"
  },
  "notificationsSettingsPageAllowNotificationsLink": {
    "message": "了解我们如何在使用此功能时保护您的隐私。"
  },
  "numberOfNewTokensDetectedPlural": {
    "message": "在此账户中找到$1枚新代币",
    "description": "$1 is the number of new tokens detected"
  },
  "numberOfNewTokensDetectedSingular": {
    "message": "在此账户中找到1枚新代币"
  },
  "numberOfTokens": {
    "message": "代币数量"
  },
  "ofTextNofM": {
    "message": "/"
  },
  "off": {
    "message": "关"
  },
  "offlineForMaintenance": {
    "message": "离线维护"
  },
  "ok": {
    "message": "确定"
  },
  "on": {
    "message": "开"
  },
  "onboardedMetametricsAccept": {
    "message": "我同意"
  },
  "onboardedMetametricsDisagree": {
    "message": "不，谢谢"
  },
  "onboardedMetametricsKey1": {
    "message": "最新发展动态"
  },
  "onboardedMetametricsKey2": {
    "message": "产品特点"
  },
  "onboardedMetametricsKey3": {
    "message": "其他相关宣传材料"
  },
  "onboardedMetametricsLink": {
    "message": "MetaMetrics"
  },
  "onboardedMetametricsParagraph1": {
    "message": "除了 $1，我们还想使用数据来了解您如何与营销通信交互。",
    "description": "$1 represents the 'onboardedMetametricsLink' locale string"
  },
  "onboardedMetametricsParagraph2": {
    "message": "这可以帮助我们个性化与您分享的内容，例如："
  },
  "onboardedMetametricsParagraph3": {
    "message": "请记住，我们绝不会出卖您提供的数据，而且您可以随时选择退出。"
  },
  "onboardedMetametricsTitle": {
    "message": "帮助我们改善您的体验"
  },
  "onboardingAdvancedPrivacyIPFSDescription": {
    "message": "IPFS 网关使访问和查看第三方托管的数据成为可能。您可以添加自定义 IPFS 网关或继续使用默认网关。"
  },
  "onboardingAdvancedPrivacyIPFSInvalid": {
    "message": "请输入有效的 URL"
  },
  "onboardingAdvancedPrivacyIPFSTitle": {
    "message": "添加自定义 IPFS 网关"
  },
  "onboardingAdvancedPrivacyIPFSValid": {
    "message": "IPFS 网关 URL 有效"
  },
  "onboardingAdvancedPrivacyNetworkButton": {
    "message": "添加自定义网络"
  },
  "onboardingAdvancedPrivacyNetworkDescription": {
    "message": "我们使用 Infura 作为我们的远程过程调用（RPC）提供商，以提供最可靠和最私密的以太坊数据访问。您可以选择自己的 RPC，但请谨记，任何 RPC 都可以接收您的 IP 地址和以太坊钱包以进行交易。请阅读我们的 $1，进一步了解 Infura 如何处理数据。"
  },
  "onboardingAdvancedPrivacyNetworkTitle": {
    "message": "选择您的网络"
  },
  "onboardingCreateWallet": {
    "message": "创建新钱包"
  },
  "onboardingImportWallet": {
    "message": "导入现有钱包"
  },
  "onboardingMetametricsAgree": {
    "message": "我同意"
  },
  "onboardingMetametricsDescription": {
    "message": "我们希望收集基本的使用和诊断数据，以改进 MetaMask。请注意，我们绝不会出卖您在此处提供的数据。"
  },
  "onboardingMetametricsDescription2": {
    "message": "当我们收集指标时，总是..."
  },
  "onboardingMetametricsInfuraTerms": {
    "message": "如果我们决定将这些数据用于其他目的，我们会通知您。您可以查看我们的 $1 以了解更多信息。请记住，您可以随时转到设置并选择退出。",
    "description": "$1 represents `onboardingMetametricsInfuraTermsPolicy`"
  },
  "onboardingMetametricsInfuraTermsPolicy": {
    "message": "隐私政策"
  },
  "onboardingMetametricsModalTitle": {
    "message": "添加自定义网络"
  },
  "onboardingMetametricsNeverCollect": {
    "message": "$1 会存储点击量和应用程序的浏览量，但不会存储其他详情（如您的公钥）。",
    "description": "$1 represents `onboardingMetametricsNeverCollectEmphasis`"
  },
  "onboardingMetametricsNeverCollectEmphasis": {
    "message": "私密："
  },
  "onboardingMetametricsNeverCollectIP": {
    "message": "$1 我们暂时使用您的 IP 地址来检测一般位置（如您的国家或地区），但从来不会进行存储。",
    "description": "$1 represents `onboardingMetametricsNeverCollectIPEmphasis`"
  },
  "onboardingMetametricsNeverCollectIPEmphasis": {
    "message": "通用："
  },
  "onboardingMetametricsNeverSellData": {
    "message": "$1 您可以随时决定是否通过设置共享或删除您的使用数据。",
    "description": "$1 represents `onboardingMetametricsNeverSellDataEmphasis`"
  },
  "onboardingMetametricsNeverSellDataEmphasis": {
    "message": "可选："
  },
  "onboardingMetametricsTitle": {
    "message": "请帮助我们改进 MetaMask"
  },
  "onboardingMetametricsUseDataCheckbox": {
    "message": "我们将使用此数据来了解您如何与我们的营销通信交互。我们可能会分享相关资讯（例如产品特点）。"
  },
  "onboardingPinExtensionBillboardAccess": {
    "message": "完全访问权限"
  },
  "onboardingPinExtensionBillboardDescription": {
    "message": "这些扩展程序可以查看和更改信息"
  },
  "onboardingPinExtensionBillboardDescription2": {
    "message": "在此网站上。"
  },
  "onboardingPinExtensionBillboardTitle": {
    "message": "扩展程序"
  },
  "onboardingPinExtensionChrome": {
    "message": "点击浏览器扩展程序图标"
  },
  "onboardingPinExtensionDescription": {
    "message": "在您的浏览器上固定 MetaMask，以便访问并轻松查看交易确认。"
  },
  "onboardingPinExtensionDescription2": {
    "message": "您可以通过点击扩展程序打开 MetaMask，并一键访问您的钱包。"
  },
  "onboardingPinExtensionDescription3": {
    "message": "点击浏览器扩展程序图标即可即时访问它"
  },
  "onboardingPinExtensionLabel": {
    "message": "固定 MetaMask"
  },
  "onboardingPinExtensionStep1": {
    "message": "1"
  },
  "onboardingPinExtensionStep2": {
    "message": "2"
  },
  "onboardingPinExtensionTitle": {
    "message": "您的 MetaMask 安装完成！"
  },
  "onboardingPinMmiExtensionLabel": {
    "message": "将MetaMask Institutional置顶"
  },
  "onboardingUsePhishingDetectionDescription": {
    "message": "网络钓鱼检测提醒依赖于与 $1 的通信。jsDeliver 将有权访问您的 IP 地址。查看 $2。",
    "description": "The $1 is the word 'jsDeliver', from key 'jsDeliver' and $2 is the words Privacy Policy from key 'privacyMsg', both separated here so that it can be wrapped as a link"
  },
  "oneDayAbbreviation": {
    "message": "1 天",
    "description": "Shortened form of '1 day'"
  },
  "oneMonthAbbreviation": {
    "message": "1 个月",
    "description": "Shortened form of '1 month'"
  },
  "oneWeekAbbreviation": {
    "message": "1 周",
    "description": "Shortened form of '1 week'"
  },
  "oneYearAbbreviation": {
    "message": "1 年",
    "description": "Shortened form of '1 year'"
  },
  "onekey": {
    "message": "OneKey"
  },
  "onlyAddTrustedNetworks": {
    "message": "恶意网络提供商可能会谎报区块链的状态并记录您的网络活动。只添加您信任的自定义网络。"
  },
  "onlyConnectTrust": {
    "message": "仅连接您信任的网站。$1",
    "description": "Text displayed above the buttons for connection confirmation. $1 is the link to the learn more web page."
  },
  "openCustodianApp": {
    "message": "打开$1应用程序",
    "description": "The $1 is the name of the Custodian that will be open"
  },
  "openFullScreenForLedgerWebHid": {
    "message": "全屏打开以连接您的 Ledger。",
    "description": "Shown to the user on the confirm screen when they are viewing MetaMask in a popup window but need to connect their ledger via webhid."
  },
  "openInBlockExplorer": {
    "message": "在区块浏览器上打开"
  },
  "openSeaNew": {
    "message": "OpenSea"
  },
  "operationFailed": {
    "message": "操作失败"
  },
  "optional": {
    "message": "可选"
  },
  "optionalWithParanthesis": {
    "message": "（可选）"
  },
  "options": {
    "message": "期权"
  },
  "or": {
    "message": "或"
  },
  "origin": {
    "message": "来源"
  },
  "osTheme": {
    "message": "系统"
  },
  "otherSnaps": {
    "message": "其他 snap",
    "description": "Used in the 'permission_rpc' message."
  },
  "outdatedBrowserNotification": {
    "message": "您的浏览器已过期。如果不更新浏览器，您将无法获取MetaMask的安全补丁和新功能。"
  },
  "padlock": {
    "message": "挂锁"
  },
  "parameters": {
    "message": "参数"
  },
  "participateInMetaMetrics": {
    "message": "参加 MetaMetrics"
  },
  "participateInMetaMetricsDescription": {
    "message": "加入 MetaMetrics ，帮助我们改进 MetaMask"
  },
  "password": {
    "message": "密码"
  },
  "passwordMmiTermsWarning": {
    "message": "我明白MetaMask Institutional无法为我恢复此密码。$1"
  },
  "passwordNotLongEnough": {
    "message": "密码长度不足"
  },
  "passwordSetupDetails": {
    "message": "此密码只会在此设备上解锁您的 MetaMask 钱包。MetaMask 无法恢复此密码。"
  },
  "passwordStrength": {
    "message": "密码强度：$1",
    "description": "Return password strength to the user when user wants to create password."
  },
  "passwordStrengthDescription": {
    "message": "强密码可以提高钱包的安全性，以防设备被盗或被入侵。"
  },
  "passwordTermsWarning": {
    "message": "我明白 MetaMask 无法为我恢复此密码。$1"
  },
  "passwordsDontMatch": {
    "message": "密码不匹配"
  },
  "pasteJWTToken": {
    "message": "在此处粘贴或拖放代币："
  },
  "pastePrivateKey": {
    "message": "请粘贴您的私钥:",
    "description": "For importing an account from a private key"
  },
  "paymasterInUse": {
    "message": "这笔交易的燃料费将由代付者支付。",
    "description": "Alert shown in transaction confirmation if paymaster in use."
  },
  "pending": {
    "message": "待处理"
  },
  "pendingTransactionInfo": {
    "message": "在那笔交易完成之前，这笔交易不会被处理。"
  },
  "pendingTransactionMultiple": {
    "message": "您有 ($1) 笔待处理的交易"
  },
  "pendingTransactionSingle": {
    "message": "您有 (1) 笔待处理的交易。",
    "description": "$1 is count of pending transactions"
  },
  "permissionDetails": {
    "message": "许可详情"
  },
  "permissionRequest": {
    "message": "权限请求"
  },
  "permissionRequested": {
    "message": "立即请求"
  },
  "permissionRequestedForAccounts": {
    "message": "现在为 $1 请求",
    "description": "Permission cell status for requested permission including accounts, rendered as AvatarGroup which is $1."
  },
  "permissionRevoked": {
    "message": "在此更新中已撤销"
  },
  "permissionRevokedForAccounts": {
    "message": "此更新中已为 $1 撤销",
    "description": "Permission cell status for revoked permission including accounts, rendered as AvatarGroup which is $1."
  },
  "permission_accessNamedSnap": {
    "message": "连接至$1。",
    "description": "The description for the `wallet_snap` permission. $1 is the human-readable name of the snap."
  },
  "permission_accessNetwork": {
    "message": "访问互联网。",
    "description": "The description of the `endowment:network-access` permission."
  },
  "permission_accessNetworkDescription": {
    "message": "允许 $1 访问互联网。这可用于通过第三方服务器发送和接收数据。",
    "description": "An extended description of the `endowment:network-access` permission. $1 is the snap name."
  },
  "permission_accessSnap": {
    "message": "连接到$1 Snap。",
    "description": "The description for the `wallet_snap` permission. $1 is the name of the snap."
  },
  "permission_accessSnapDescription": {
    "message": "允许网站或snap与$1交互。",
    "description": "The description for the `wallet_snap_*` permission. $1 is the name of the Snap."
  },
  "permission_cronjob": {
    "message": "规划并执行定期操作。",
    "description": "The description for the `snap_cronjob` permission"
  },
  "permission_cronjobDescription": {
    "message": "允许 $1 执行按固定时间、日期或间隔定期运行的操作。这可用于触发对时间敏感的交互或通知。",
    "description": "An extended description for the `snap_cronjob` permission. $1 is the snap name."
  },
  "permission_dialog": {
    "message": "在 MetaMask 中显示对话框窗口。",
    "description": "The description for the `snap_dialog` permission"
  },
  "permission_dialogDescription": {
    "message": "允许 $1 显示带有以下内容的 MetaMask 弹出窗口：自定义文本、输入字段以及用于批准或拒绝操作的按钮。\n这适用于创建 snap 的提醒、确认和流程加入选项等。",
    "description": "An extended description for the `snap_dialog` permission. $1 is the snap name."
  },
  "permission_ethereumAccounts": {
    "message": "查看您允许的账户的地址（必填）",
    "description": "The description for the `eth_accounts` permission"
  },
  "permission_ethereumProvider": {
    "message": "访问以太坊提供商。",
    "description": "The description for the `endowment:ethereum-provider` permission"
  },
  "permission_ethereumProviderDescription": {
    "message": "允许 $1 直接与 MetaMask 通信，使其可以从区块链中读取数据，并提供消息和交易建议。",
    "description": "An extended description for the `endowment:ethereum-provider` permission. $1 is the snap name."
  },
  "permission_getEntropy": {
    "message": "派生 $1 独有的任意私钥。",
    "description": "The description for the `snap_getEntropy` permission. $1 is the snap name."
  },
  "permission_getEntropyDescription": {
    "message": "允许 $1 派生 $1 独有的任意私钥，但不公开私钥。这些私钥与您的 MetaMask 账户是分开的，与您的私钥或私钥助记词无关。其他 snap 无法访问此信息。",
    "description": "An extended description for the `snap_getEntropy` permission. $1 is the snap name."
  },
  "permission_getLocale": {
    "message": "查看您的首选语言。",
    "description": "The description for the `snap_getLocale` permission"
  },
  "permission_getLocaleDescription": {
    "message": "允许 $1 访问您的 MetaMask 首选语言设置。这可用于进行本地化，以及使用您的语言显示$1的内容。",
    "description": "An extended description for the `snap_getLocale` permission. $1 is the snap name."
  },
  "permission_homePage": {
    "message": "显示自定义屏幕",
    "description": "The description for the `endowment:page-home` permission"
  },
  "permission_homePageDescription": {
    "message": "让 $1 在 MetaMask 中显示自定义主屏幕。这可以用于用户界面、配置和控制面板。",
    "description": "An extended description for the `endowment:page-home` permission. $1 is the snap name."
  },
  "permission_keyring": {
    "message": "允许添加和控制以太坊账户的请求",
    "description": "The description for the `endowment:keyring` permission"
  },
  "permission_keyringDescription": {
    "message": "允许 $1 接收添加或删除账户的请求，并代表这些账户进行签名和交易。",
    "description": "An extended description for the `endowment:keyring` permission. $1 is the snap name."
  },
  "permission_lifecycleHooks": {
    "message": "使用生命周期挂钩。",
    "description": "The description for the `endowment:lifecycle-hooks` permission"
  },
  "permission_lifecycleHooksDescription": {
    "message": "允许 $1 使用生命周期挂钩，在其生命周期的特定时间运行代码。",
    "description": "An extended description for the `endowment:lifecycle-hooks` permission. $1 is the snap name."
  },
  "permission_manageAccounts": {
    "message": "添加并控制以太坊账户",
    "description": "The description for `snap_manageAccounts` permission"
  },
  "permission_manageAccountsDescription": {
    "message": "允许 $1 添加或删除以太坊账户，然后使用添加的账户来进行交易和签名。",
    "description": "An extended description for the `snap_manageAccounts` permission. $1 is the snap name."
  },
  "permission_manageBip32Keys": {
    "message": "管理 $1 账户。",
    "description": "The description for the `snap_getBip32Entropy` permission. $1 is a derivation path, e.g. 'm/44'/0'/0' (secp256k1)'."
  },
  "permission_manageBip44AndBip32KeysDescription": {
    "message": "允许 $1 在所请求的网络上管理账户和资产。这些账户使用您的私钥助记词（不会披露）进行派生和备份。$1 具有派生私钥的能力，因此可以支持以太坊（EVM）以外的多种区块链协议。",
    "description": "An extended description for the `snap_getBip44Entropy` and `snap_getBip44Entropy` permissions. $1 is the snap name."
  },
  "permission_manageBip44Keys": {
    "message": "管理 $1 账户。",
    "description": "The description for the `snap_getBip44Entropy` permission. $1 is the name of a protocol, e.g. 'Filecoin'."
  },
  "permission_manageState": {
    "message": "在您的设备上存储和管理其数据。",
    "description": "The description for the `snap_manageState` permission"
  },
  "permission_manageStateDescription": {
    "message": "允许 $1 通过加密安全地存储、更新和检索数据。其他 snap 无法访问此信息。",
    "description": "An extended description for the `snap_manageState` permission. $1 is the snap name."
  },
  "permission_nameLookup": {
    "message": "提供域和地址查找。",
    "description": "The description for the `endowment:name-lookup` permission."
  },
  "permission_nameLookupDescription": {
    "message": "允许 Snap 在 MetaMask UI 的不同部分中获取和显示地址并进行域查找。",
    "description": "An extended description for the `endowment:name-lookup` permission."
  },
  "permission_notifications": {
    "message": "显示通知。",
    "description": "The description for the `snap_notify` permission"
  },
  "permission_notificationsDescription": {
    "message": "允许 $1 在 MetaMask 中显示通知。snap 可以触发简短的通知文本，以提供可操作或对时间敏感的信息。",
    "description": "An extended description for the `snap_notify` permission. $1 is the snap name."
  },
  "permission_rpc": {
    "message": "允许 $1 直接与 $2 通信。",
    "description": "The description for the `endowment:rpc` permission. $1 is 'other snaps' or 'websites', $2 is the snap name."
  },
  "permission_rpcDescription": {
    "message": "允许 $1 向 $2 发送消息，以及接收来自$2的响应。",
    "description": "An extended description for the `endowment:rpc` permission. $1 is 'other snaps' or 'websites', $2 is the snap name."
  },
  "permission_rpcDescriptionOriginList": {
    "message": "$1 和 $2",
    "description": "A list of allowed origins where $2 is the last origin of the list and $1 is the rest of the list separated by ','."
  },
  "permission_signatureInsight": {
    "message": "显示签名见解模式。",
    "description": "The description for the `endowment:signature-insight` permission"
  },
  "permission_signatureInsightDescription": {
    "message": "在批准之前，允许 $1 显示一个模式，其中包含对任何签名请求的见解。这可用于反网络钓鱼和采取安全措施。",
    "description": "An extended description for the `endowment:signature-insight` permission. $1 is the snap name."
  },
  "permission_signatureInsightOrigin": {
    "message": "查看发起签名请求的网站来源",
    "description": "The description for the `signatureOrigin` caveat, to be used with the `endowment:signature-insight` permission"
  },
  "permission_signatureInsightOriginDescription": {
    "message": "允许 $1 查看发起签名请求的网站来源（URI）。这可用于防止网络钓鱼和采取安全措施。",
    "description": "An extended description for the `signatureOrigin` caveat, to be used with the `endowment:signature-insight` permission. $1 is the snap name."
  },
  "permission_transactionInsight": {
    "message": "获取并显示交易洞察。",
    "description": "The description for the `endowment:transaction-insight` permission"
  },
  "permission_transactionInsightDescription": {
    "message": "允许 $1 在 MetaMask UI 中对交易进行解码，并显示见解。这可用于防止网络钓鱼和采取安全措施。",
    "description": "An extended description for the `endowment:transaction-insight` permission. $1 is the snap name."
  },
  "permission_transactionInsightOrigin": {
    "message": "查看建议交易的网站来源",
    "description": "The description for the `transactionOrigin` caveat, to be used with the `endowment:transaction-insight` permission"
  },
  "permission_transactionInsightOriginDescription": {
    "message": "允许 $1 查看建议交易的网站的来源（URI）。这可用于防止网络钓鱼和采取安全措施。",
    "description": "An extended description for the `transactionOrigin` caveat, to be used with the `endowment:transaction-insight` permission. $1 is the snap name."
  },
  "permission_unknown": {
    "message": "未知权限：$1",
    "description": "$1 is the name of a requested permission that is not recognized."
  },
  "permission_viewBip32PublicKeys": {
    "message": "查看您的$1 ($2)公钥。",
    "description": "The description for the `snap_getBip32PublicKey` permission. $1 is a derivation path, e.g. 'm/44'/0'/0''. $2 is the elliptic curve name, e.g. 'secp256k1'."
  },
  "permission_viewBip32PublicKeysDescription": {
    "message": "允许 $2 查看您的 $1 公钥（和地址）。这并不会授予对账户或资产的任何控制权。",
    "description": "An extended description for the `snap_getBip32PublicKey` permission. $1 is a derivation path (name). $2 is the snap name."
  },
  "permission_viewNamedBip32PublicKeys": {
    "message": "查看您的$1公钥。",
    "description": "The description for the `snap_getBip32PublicKey` permission. $1 is a name for the derivation path, e.g., 'Ethereum accounts'."
  },
  "permission_walletSwitchEthereumChain": {
    "message": "切换并使用以下网络",
    "description": "The label for the `wallet_switchEthereumChain` permission"
  },
  "permission_webAssembly": {
    "message": "支持WebAssembly。",
    "description": "The description of the `endowment:webassembly` permission."
  },
  "permission_webAssemblyDescription": {
    "message": "允许 $1 通过 WebAssembly 访问低级执行环境。",
    "description": "An extended description of the `endowment:webassembly` permission. $1 is the snap name."
  },
  "permissions": {
    "message": "权限"
  },
  "permissionsPageEmptyContent": {
    "message": "此处无内容"
  },
  "permissionsPageEmptySubContent": {
    "message": "您可以在此处查看您授予已安装 Snap 或已连接站点的许可。"
  },
  "permissionsPageTourDescription": {
    "message": "这是您的控制面板，用于管理授予已连接站点和已安装 Snap 的许可。"
  },
  "permissionsPageTourTitle": {
    "message": "已连接的站点现已获得许可"
  },
  "permitSimulationDetailInfo": {
    "message": "您将授予该消费者许可从您的账户中支出这些代币。"
  },
  "personalAddressDetected": {
    "message": "检测到个人地址。请输入代币合约地址。"
  },
  "petnamesEnabledToggle": {
    "message": "允许昵称"
  },
  "petnamesEnabledToggleDescription": {
    "message": "这样可以协助您为任何地址添加昵称。我们将在可能的情况下为您与之交互的地址提供名称建议。"
  },
  "pinExtensionDescription": {
    "message": "前往扩展程序菜单，将MetaMask Institutional置顶，以实现无缝访问。"
  },
  "pinExtensionTitle": {
    "message": "将扩展程序置顶"
  },
  "pinToTop": {
    "message": "置顶"
  },
  "pleaseConfirm": {
    "message": "请确认"
  },
  "plusMore": {
    "message": "另外 $1 项",
    "description": "$1 is the number of additional items"
  },
  "plusXMore": {
    "message": "另外 $1 项",
    "description": "$1 is a number of additional but unshown items in a list- this message will be shown in place of those items"
  },
  "popularCustomNetworks": {
    "message": "流行自定义网络"
  },
  "popularNetworkAddToolTip": {
    "message": "这些网络中的其中一些依赖于第三方。此连接可能不太可靠，或使第三方可进行活动跟踪。$1",
    "description": "$1 is Learn more link"
  },
  "portfolio": {
    "message": "Portfolio"
  },
  "portfolioDashboard": {
    "message": "Portfolio 控制面板"
  },
  "preparingSwap": {
    "message": "正在准备交换......"
  },
  "prev": {
    "message": "上一个"
  },
  "price": {
    "message": "价格"
  },
  "priceUnavailable": {
    "message": "价格不可用"
  },
  "primaryCurrencySetting": {
    "message": "主要货币"
  },
  "primaryCurrencySettingDescription": {
    "message": "选择原生以优先显示链的原生货币（例如 ETH）的值。选择法币以优先显示以您所选法币显示的值。"
  },
  "primaryType": {
    "message": "主要类型"
  },
  "priorityFee": {
    "message": "优先费用"
  },
  "priorityFeeProperCase": {
    "message": "优先费用"
  },
  "privacy": {
    "message": "隐私"
  },
  "privacyMsg": {
    "message": "隐私政策"
  },
  "privateKey": {
    "message": "私钥",
    "description": "select this type of file to use to import an account"
  },
  "privateKeyCopyWarning": {
    "message": "$1 的私钥",
    "description": "$1 represents the account name"
  },
  "privateKeyHidden": {
    "message": "私钥已隐藏",
    "description": "Explains that the private key input is hidden"
  },
  "privateKeyShow": {
    "message": "显示/隐藏私钥输入",
    "description": "Describes a toggle that is used to show or hide the private key input"
  },
  "privateKeyShown": {
    "message": "正在显示此私钥",
    "description": "Explains that the private key input is being shown"
  },
  "privateKeyWarning": {
    "message": "警告：切勿泄露此私钥。任何拥有您私钥的人都可以窃取您账户中持有的任何资产。"
  },
  "privateNetwork": {
    "message": "私有网络"
  },
  "proceedWithTransaction": {
    "message": "我仍然想继续"
  },
  "productAnnouncements": {
    "message": "产品公告"
  },
  "profileSync": {
    "message": "配置文件同步"
  },
  "profileSyncConfirmation": {
    "message": "如果您关闭配置文件同步，您将无法收到通知。"
  },
  "profileSyncDescription": {
    "message": "创建配置文件，MetaMask 用以在您的不同设备之间同步某些设置。这是获取通知的必需条件。$1。"
  },
  "profileSyncPrivacyLink": {
    "message": "了解我们如何保护您的隐私"
  },
  "proposedApprovalLimit": {
    "message": "拟议的审批上限"
  },
  "provide": {
    "message": "提供"
  },
  "publicAddress": {
    "message": "公钥"
  },
  "pushPlatformNotificationsFundsReceivedDescription": {
    "message": "您收到了 $1 $2"
  },
  "pushPlatformNotificationsFundsReceivedDescriptionDefault": {
    "message": "您收到了一些代币"
  },
  "pushPlatformNotificationsFundsReceivedTitle": {
    "message": "已收到资金"
  },
  "pushPlatformNotificationsFundsSentDescription": {
    "message": "您已成功发送 $1 $2"
  },
  "pushPlatformNotificationsFundsSentDescriptionDefault": {
    "message": "您已成功发送了一些代币"
  },
  "pushPlatformNotificationsFundsSentTitle": {
    "message": "资金已发送"
  },
  "pushPlatformNotificationsNftReceivedDescription": {
    "message": "您收到了新的 NFT"
  },
  "pushPlatformNotificationsNftReceivedTitle": {
    "message": "已收到 NFT"
  },
  "pushPlatformNotificationsNftSentDescription": {
    "message": "您已成功发送一个 NFT"
  },
  "pushPlatformNotificationsNftSentTitle": {
    "message": "NFT 已发送"
  },
  "pushPlatformNotificationsStakingLidoStakeCompletedDescription": {
    "message": "您的 Lido 质押已成功"
  },
  "pushPlatformNotificationsStakingLidoStakeCompletedTitle": {
    "message": "质押完成"
  },
  "pushPlatformNotificationsStakingLidoStakeReadyToBeWithdrawnDescription": {
    "message": "您的 Lido 质押现已可以提取"
  },
  "pushPlatformNotificationsStakingLidoStakeReadyToBeWithdrawnTitle": {
    "message": "质押已可提取"
  },
  "pushPlatformNotificationsStakingLidoWithdrawalCompletedDescription": {
    "message": "您的 Lido 提取成功"
  },
  "pushPlatformNotificationsStakingLidoWithdrawalCompletedTitle": {
    "message": "提取已完成"
  },
  "pushPlatformNotificationsStakingLidoWithdrawalRequestedDescription": {
    "message": "您的 Lido 提取请求已提交"
  },
  "pushPlatformNotificationsStakingLidoWithdrawalRequestedTitle": {
    "message": "已请求提取"
  },
  "pushPlatformNotificationsStakingRocketpoolStakeCompletedDescription": {
    "message": "您的 RocketPool 质押已成功"
  },
  "pushPlatformNotificationsStakingRocketpoolStakeCompletedTitle": {
    "message": "质押完成"
  },
  "pushPlatformNotificationsStakingRocketpoolUnstakeCompletedDescription": {
    "message": "您的 RocketPool 解除质押已成功"
  },
  "pushPlatformNotificationsStakingRocketpoolUnstakeCompletedTitle": {
    "message": "解除质押完成"
  },
  "pushPlatformNotificationsSwapCompletedDescription": {
    "message": "您的 MetaMask 兑换已成功"
  },
  "pushPlatformNotificationsSwapCompletedTitle": {
    "message": "兑换已完成"
  },
  "queued": {
    "message": "队列中"
  },
  "quoteRate": {
    "message": "报价"
  },
  "rank": {
    "message": "排名"
  },
  "reAddAccounts": {
    "message": "重新添加任何其他账户"
  },
  "reAdded": {
    "message": "重新添加"
  },
  "readdToken": {
    "message": "将来您还可以通过账户选项菜单中的“导入代币”来添加此代币。"
  },
  "receive": {
    "message": "收款"
  },
<<<<<<< HEAD
  "receiveTokensCamelCase": {
    "message": "收取代币"
=======
  "recipientAddressPlaceholder": {
    "message": "输入公钥 (0x) 或 ENS 名称"
  },
  "recipientAddressPlaceholderFlask": {
    "message": "输入公钥 (0x) 或域名"
>>>>>>> 857c5fa0
  },
  "recommendedGasLabel": {
    "message": "建议"
  },
  "recoveryPhraseReminderBackupStart": {
    "message": "从这里开始"
  },
  "recoveryPhraseReminderConfirm": {
    "message": "明白了"
  },
  "recoveryPhraseReminderHasBackedUp": {
    "message": "始终将您的账户私钥助记词保存在安全和秘密的地方"
  },
  "recoveryPhraseReminderHasNotBackedUp": {
    "message": "需要再次备份您的账户私钥助记词？"
  },
  "recoveryPhraseReminderItemOne": {
    "message": "切勿与任何人分享您的账户私钥助记词"
  },
  "recoveryPhraseReminderItemTwo": {
    "message": "MetaMask 团队绝对不会索要您的账户私钥助记词"
  },
  "recoveryPhraseReminderSubText": {
    "message": "您的账户私钥助记词控制您的所有账户。"
  },
  "recoveryPhraseReminderTitle": {
    "message": "保护您的资金"
  },
  "redesignedConfirmationsEnabledToggle": {
    "message": "批准的签名请求"
  },
  "redesignedConfirmationsToggleDescription": {
    "message": "开启此选项以查看增强格式的签名请求。"
  },
  "refreshList": {
    "message": "刷新列表"
  },
  "reject": {
    "message": "拒绝"
  },
  "rejectAll": {
    "message": "拒绝全部"
  },
  "rejectRequestsDescription": {
    "message": "您即将批量拒绝 $1 请求。"
  },
  "rejectRequestsN": {
    "message": "拒绝 $1 请求"
  },
  "rejectTxsDescription": {
    "message": "您将批量拒绝 $1 笔交易。"
  },
  "rejectTxsN": {
    "message": "拒绝 $1 笔交易"
  },
  "rejected": {
    "message": "已拒绝"
  },
  "remember": {
    "message": "记住："
  },
  "remove": {
    "message": "删除"
  },
  "removeAccount": {
    "message": "删除账户"
  },
  "removeAccountDescription": {
    "message": "该账户将从您的钱包中删除。在继续操作前，确认您已拥有该导入账户的原始账户私钥助记词或私钥。您可以通过账户下拉菜单再次导入或创建账户。 "
  },
  "removeJWT": {
    "message": "删除托管代币"
  },
  "removeJWTDescription": {
    "message": "您确定要删除此代币吗？分配给此代币的所有账户也将从扩展中删除： "
  },
  "removeKeyringSnap": {
    "message": "去除此Snap，会同时将以下账户从MetaMask中去除："
  },
  "removeKeyringSnapToolTip": {
    "message": "Snap控制这些账户，去除此Snap，会同时将这些账户从MetaMask中去除，但账户将保留在区块链中。"
  },
  "removeNFT": {
    "message": "删除 NFT"
  },
  "removeNftErrorMessage": {
    "message": "我们无法去除此 NFT。"
  },
  "removeNftMessage": {
    "message": "NFT已成功移除！"
  },
  "removeSnap": {
    "message": "移除 Snap"
  },
  "removeSnapAccountDescription": {
    "message": "如果您继续，此账户将不可在 MetaMask 中使用。"
  },
  "removeSnapAccountTitle": {
    "message": "去除账户"
  },
  "removeSnapConfirmation": {
    "message": "您确定要移除$1吗？",
    "description": "$1 represents the name of the snap"
  },
  "removeSnapDescription": {
    "message": "此操作将会删除snap及其数据，并撤销您获授予的权限。"
  },
  "replace": {
    "message": "替换"
  },
  "reportIssue": {
    "message": "报告问题"
  },
  "requestFlaggedAsMaliciousFallbackCopyReason": {
    "message": "安全提供商没有分享其他详情"
  },
  "requestFlaggedAsMaliciousFallbackCopyReasonTitle": {
    "message": "请求被标记为恶意"
  },
  "requestFrom": {
    "message": "请求来自"
  },
  "requestFromInfo": {
    "message": "这是要求您签名的站点。"
  },
  "requestFromTransactionDescription": {
    "message": "这是要求您确认的网站。"
  },
  "requestMayNotBeSafe": {
    "message": "请求可能不安全"
  },
  "requestMayNotBeSafeError": {
    "message": "安全提供商没有检测到任何已知的恶意活动，但继续仍然可能是不安全的。"
  },
  "requestNotVerified": {
    "message": "请求尚未验证"
  },
  "requestNotVerifiedError": {
    "message": "由于出现错误，安全提供商没有验证此请求。请谨慎操作。"
  },
  "requestsAwaitingAcknowledgement": {
    "message": "待确认的请求"
  },
  "required": {
    "message": "必需"
  },
  "reset": {
    "message": "重置"
  },
  "resetWallet": {
    "message": "重置钱包"
  },
  "resetWalletSubHeader": {
    "message": "MetaMask不会保留密码的副本。如果您在解锁账户时遇到问题，需要重置您的钱包。您可以提供设置钱包时使用的私钥助记词，以进行重置。"
  },
  "resetWalletUsingSRP": {
    "message": "此操作将从此设备中删除您当前的钱包和私钥助记词，以及您编制的账户列表。使用助记词进行重置后，您将会看到一个账户列表（基于用于重置的助记词）。这个新列表将自动包括有余额的账户。您还可以使用之前创建的$1。您导入的自定义账户需要是$2，添加到账户中的任何自定义代币也需要是$3。"
  },
  "resetWalletWarning": {
    "message": "在继续之前，请确保您所使用的私钥助记词正确无误。您将无法撤消此操作。"
  },
  "restartMetamask": {
    "message": "重新启动MetaMask"
  },
  "restore": {
    "message": "恢复"
  },
  "restoreUserData": {
    "message": "恢复用户数据"
  },
  "restoreUserDataDescription": {
    "message": "您可以从备份文件中恢复联系人和首选项等数据。"
  },
  "resultPageError": {
    "message": "错误"
  },
  "resultPageErrorDefaultMessage": {
    "message": "操作失败。"
  },
  "resultPageSuccess": {
    "message": "成功"
  },
  "resultPageSuccessDefaultMessage": {
    "message": "操作已成功完成。"
  },
  "retryTransaction": {
    "message": "重试交易"
  },
  "reusedTokenNameWarning": {
    "message": "此处的代币使用了与您关注的另一种代币相同的符号，这可能会让人感到困惑或具有欺骗性。"
  },
  "revealSeedWords": {
    "message": "显示私钥助记词"
  },
  "revealSeedWordsDescription1": {
    "message": "$1 提供 $2",
    "description": "This is a sentence consisting of link using 'revealSeedWordsSRPName' as $1 and bolded text using 'revealSeedWordsDescription3' as $2."
  },
  "revealSeedWordsDescription2": {
    "message": "MetaMask 是$1。这意味着您是自己的 SRP 的所有者。",
    "description": "$1 is text link with the message from 'revealSeedWordsNonCustodialWallet'"
  },
  "revealSeedWordsDescription3": {
    "message": "对您的钱包和资金的完整访问权限。"
  },
  "revealSeedWordsNonCustodialWallet": {
    "message": "非托管钱包"
  },
  "revealSeedWordsQR": {
    "message": "QR"
  },
  "revealSeedWordsSRPName": {
    "message": "私钥助记词（SRP）"
  },
  "revealSeedWordsText": {
    "message": "文本"
  },
  "revealSeedWordsWarning": {
    "message": "确保没有人在看您的屏幕。$1",
    "description": "$1 is bolded text using the message from 'revealSeedWordsWarning2'"
  },
  "revealSeedWordsWarning2": {
    "message": "MetaMask 支持团队绝对不会要求提供此项信息。",
    "description": "The bolded texted in the second part of 'revealSeedWordsWarning'"
  },
  "revealSensitiveContent": {
    "message": "显示敏感内容"
  },
  "revealTheSeedPhrase": {
    "message": "显示助记词"
  },
  "reviewAlerts": {
    "message": "查看提醒"
  },
  "revokeAllTokensTitle": {
    "message": "撤销访问和转移您的所有 $1 的权限？",
    "description": "$1 is the symbol of the token for which the user is revoking approval"
  },
  "revokeAllTokensTitleWithoutSymbol": {
    "message": "要撤销访问并转账您所有在$1的NFT的权限吗？",
    "description": "$1 is a link to contract on the block explorer when we're not able to retrieve a erc721 or erc1155 name"
  },
  "revokeApproveForAllDescription": {
    "message": "这将撤销第三方访问并转账您的所有 $1 的权限，而无需另行通知。",
    "description": "$1 is either a string or link of a given token symbol or name"
  },
  "revokeApproveForAllDescriptionWithoutSymbol": {
    "message": "这会撤销第三方在无需另行通知的情况下访问并转账您所有在$1的NFT的权限。",
    "description": "$1 is a link to contract on the block explorer when we're not able to retrieve a erc721 or erc1155 name"
  },
  "revokePermission": {
    "message": "撤销权限"
  },
  "revokeSpendingCap": {
    "message": "撤销 $1 的支出上限",
    "description": "$1 is a token symbol"
  },
  "revokeSpendingCapTooltipText": {
    "message": "第三方将无法再使用您当前或未来的任何代币。"
  },
  "rpcUrl": {
    "message": "新的 RPC URL"
  },
  "safeTransferFrom": {
    "message": "安全转账来自"
  },
  "save": {
    "message": "保存"
  },
  "scanInstructions": {
    "message": "将二维码放在摄像头前"
  },
  "scanQrCode": {
    "message": "扫描二维码"
  },
  "scrollDown": {
    "message": "向下滚动"
  },
  "search": {
    "message": "搜索"
  },
  "searchAccounts": {
    "message": "搜索账户"
  },
  "searchNfts": {
    "message": "搜索 NFT"
  },
  "searchTokens": {
    "message": "搜索代币"
  },
  "secretRecoveryPhrase": {
    "message": "私钥助记词"
  },
  "secureWallet": {
    "message": "安全钱包"
  },
  "security": {
    "message": "安全"
  },
  "securityAlert": {
    "message": "来自 $1 和 $2 的安全警报"
  },
  "securityAlerts": {
    "message": "安全提醒"
  },
  "securityAlertsDescription": {
    "message": "此功能通过主动审查交易和签名请求向您发出恶意活动提醒。$1",
    "description": "Link to learn more about security alerts"
  },
  "securityAndPrivacy": {
    "message": "安全和隐私"
  },
  "securityProviderPoweredBy": {
    "message": "由 $1 提供支持",
    "description": "The security provider that is providing data"
  },
  "seeDetails": {
    "message": "查看详情"
  },
  "seedPhraseConfirm": {
    "message": "确认私钥助记词"
  },
  "seedPhraseEnterMissingWords": {
    "message": "确认私钥助记词"
  },
  "seedPhraseIntroNotRecommendedButtonCopy": {
    "message": "稍后提醒我（不推荐）"
  },
  "seedPhraseIntroRecommendedButtonCopy": {
    "message": "保护我的钱包（推荐）"
  },
  "seedPhraseIntroSidebarBulletOne": {
    "message": "写下并存储在多个秘密位置。"
  },
  "seedPhraseIntroSidebarBulletTwo": {
    "message": "安全存放在保险箱内。"
  },
  "seedPhraseIntroSidebarCopyOne": {
    "message": "您的账户私钥助记词是由12个单词组成的短语，它是您的钱包和资金的“主私钥”"
  },
  "seedPhraseIntroSidebarCopyThree": {
    "message": "如果有人要求您的恢复短语，他们可能会试图欺诈您并偷窃您的钱包资金"
  },
  "seedPhraseIntroSidebarCopyTwo": {
    "message": "切勿分享您的账户私钥助记词，包括也不能与 MetaMask 分享！"
  },
  "seedPhraseIntroSidebarTitleOne": {
    "message": "什么是账户私钥助记词？"
  },
  "seedPhraseIntroSidebarTitleThree": {
    "message": "我是否应该分享我的账户私钥助记词？"
  },
  "seedPhraseIntroSidebarTitleTwo": {
    "message": "如何保存我的账户私钥助记词？"
  },
  "seedPhraseIntroTitle": {
    "message": "保护您的钱包安全"
  },
  "seedPhraseIntroTitleCopy": {
    "message": "在开始之前，观看这个简短的视频来了解您的账户助记词以及如何保护您的钱包安全。"
  },
  "seedPhraseReq": {
    "message": "私钥助记词包含 12、15、18、21 或 24 个字词"
  },
  "seedPhraseWriteDownDetails": {
    "message": "请写下这个由12个单词组成的账户私钥助记词，然后将其保存到您信任并且只有您可以访问的地方。"
  },
  "seedPhraseWriteDownHeader": {
    "message": "写下您的私钥助记词"
  },
  "select": {
    "message": "选择"
  },
  "selectAccounts": {
    "message": "选择要在此网站上使用的账户"
  },
  "selectAccountsForSnap": {
    "message": "选择使用此 Snap 的账户"
  },
  "selectAll": {
    "message": "全部选择"
  },
  "selectAllAccounts": {
    "message": "选择所有账户"
  },
  "selectAnAccount": {
    "message": "选择一个账户"
  },
  "selectAnAccountAlreadyConnected": {
    "message": "此账户已连接到 MetaMask"
  },
  "selectAnAccountHelp": {
    "message": "选择要在 MetaMask Institutional 使用的托管账户。"
  },
  "selectEnableDisplayMediaPrivacyPreference": {
    "message": "打开\"显示 NFT 媒体\""
  },
  "selectHdPath": {
    "message": "选择 HD 路径"
  },
  "selectJWT": {
    "message": "选择代币"
  },
  "selectNFTPrivacyPreference": {
    "message": "在设置中打开 NFT 检测"
  },
  "selectPathHelp": {
    "message": "如果您没有看到您期望的账户，请尝试切换 HD 路径。"
  },
  "selectType": {
    "message": "选择类型"
  },
  "selectingAllWillAllow": {
    "message": "选择全部将允许本网站查看您当前的所有账户。确保您信任这个网站。"
  },
  "send": {
    "message": "发送"
  },
  "sendBugReport": {
    "message": "向我们发送错误报告。"
  },
  "sendNoContactsConversionText": {
    "message": "点击此处"
  },
  "sendNoContactsDescription": {
    "message": "联系人允许您多次将交易安全地发送到另一个账户。要创建联系人，$1",
    "description": "$1 represents the action text 'click here'"
  },
  "sendNoContactsTitle": {
    "message": "您还没有任何联系人"
  },
  "sendSelectReceiveAsset": {
    "message": "选择要接收的资产"
  },
  "sendSelectSendAsset": {
    "message": "选择要发送的资产"
  },
  "sendSpecifiedTokens": {
    "message": "发送 $1",
    "description": "Symbol of the specified token"
  },
  "sendSwapSubmissionWarning": {
    "message": "点击此按钮将立即启动您的兑换交易。在继续操作之前，请查看您的交易详情。"
  },
  "sendTokenAsToken": {
    "message": "将 $1 作为 $2 发送",
    "description": "Used in the transaction display list to describe a swap and send. $1 and $2 are the symbols of tokens in involved in the swap."
  },
  "sendingAsset": {
    "message": "正在发送 $1"
  },
  "sendingDisabled": {
    "message": "尚不支持发送ERC-1155 NFT资产。"
  },
  "sendingNativeAsset": {
    "message": "正在发送 $1",
    "description": "$1 represents the native currency symbol for the current network (e.g. ETH or BNB)"
  },
  "sendingToTokenContractWarning": {
    "message": "警告：您将要发送到代币合约，这可能会导致资金损失。$1",
    "description": "$1 is a clickable link with text defined by the 'learnMoreUpperCase' key. The link will open to a support article regarding the known contract address warning"
  },
  "sendingZeroAmount": {
    "message": "您发送的是0 $1。"
  },
  "sepolia": {
    "message": "Sepolia测试网络"
  },
  "setAdvancedPrivacySettingsDetails": {
    "message": "MetaMask 使用这些可信的第三方服务来提高产品可用性和安全性。"
  },
  "setApprovalForAll": {
    "message": "设置批准所有"
  },
  "setApprovalForAllTitle": {
    "message": "批准$1，且无消费限制",
    "description": "The token symbol that is being approved"
  },
  "settingAddSnapAccount": {
    "message": "添加账户 Snap"
  },
  "settings": {
    "message": "设置"
  },
  "settingsSearchMatchingNotFound": {
    "message": "没有找到匹配的结果."
  },
  "settingsSubHeadingSignaturesAndTransactions": {
    "message": "签名和交易请求"
  },
  "show": {
    "message": "显示"
  },
  "showAccount": {
    "message": "显示账户"
  },
  "showExtensionInFullSizeView": {
    "message": "以全尺寸视图显示扩展程序"
  },
  "showExtensionInFullSizeViewDescription": {
    "message": "开启此选项，以便当您点击扩展程序图标时默认为全尺寸视图。"
  },
  "showFiatConversionInTestnets": {
    "message": "在测试网络上显示转换"
  },
  "showFiatConversionInTestnetsDescription": {
    "message": "选择此项以在测试网络上显示法币转换"
  },
  "showHexData": {
    "message": "显示十六进制数据"
  },
  "showHexDataDescription": {
    "message": "选择此项以在发送屏幕上显示十六进制数据字段"
  },
  "showIncomingTransactions": {
    "message": "显示传入的交易"
  },
  "showIncomingTransactionsDescription": {
    "message": "这取决于$1，即可以访问您的以太坊地址和 IP 地址的网络。$2",
    "description": "$1 is the link to etherscan url and $2 is the link to the privacy policy of consensys APIs"
  },
  "showIncomingTransactionsExplainer": {
    "message": "这依赖于每个网络的不同第三方 API，这些 API 会导致您的以太坊地址和 IP 地址被获悉。"
  },
  "showLess": {
    "message": "收起"
  },
  "showMore": {
    "message": "展开"
  },
  "showNft": {
    "message": "显示 NFT"
  },
  "showPermissions": {
    "message": "显示权限"
  },
  "showPrivateKey": {
    "message": "显示私钥"
  },
  "showTestnetNetworks": {
    "message": "显示测试网络"
  },
  "showTestnetNetworksDescription": {
    "message": "选择此项以在网络列表中显示测试网络"
  },
  "sigRequest": {
    "message": "签名请求"
  },
  "sign": {
    "message": "签名"
  },
  "signatureRequest": {
    "message": "签名请求"
  },
  "signatureRequestGuidance": {
    "message": "只有在您完全理解内容并信任请求网站的情况下，才能签署此消息。"
  },
  "signed": {
    "message": "已签名"
  },
  "signin": {
    "message": "登录"
  },
  "signing": {
    "message": "签名"
  },
  "signingInWith": {
    "message": "使用以下登录方式"
  },
  "simulationDetailsFailed": {
    "message": "加载估算时出错。"
  },
  "simulationDetailsFiatNotAvailable": {
    "message": "不可用"
  },
  "simulationDetailsIncomingHeading": {
    "message": "您收到"
  },
  "simulationDetailsNoBalanceChanges": {
    "message": "预计您的钱包不会发生变化"
  },
  "simulationDetailsOutgoingHeading": {
    "message": "您发送"
  },
  "simulationDetailsTitle": {
    "message": "预计变化"
  },
  "simulationDetailsTitleTooltip": {
    "message": "预计变化是指您完成该交易可能发生的变化。这只是一个预测，而不是保证。"
  },
  "simulationDetailsTotalFiat": {
    "message": "总计 = $1",
    "description": "$1 is the total amount in fiat currency on one side of the transaction"
  },
  "simulationDetailsTransactionReverted": {
    "message": "这笔交易可能会失败"
  },
  "simulationErrorMessageV2": {
    "message": "我们无法估算燃料。合约中可能存在错误，这笔交易可能会失败。"
  },
  "simulationsSettingDescription": {
    "message": "开启此选项，以便在确认交易之前估计交易余额的变化。这并不能保证交易的最终结果。$1"
  },
  "simulationsSettingSubHeader": {
    "message": "预计余额变化"
  },
  "siweIssued": {
    "message": "已签发"
  },
  "siweNetwork": {
    "message": "网络"
  },
  "siweRequestId": {
    "message": "请求 ID"
  },
  "siweResources": {
    "message": "资源"
  },
  "siweSignatureSimulationDetailInfo": {
    "message": "您正在登录某个网站，并且您的账户没有预期变化。"
  },
  "siweURI": {
    "message": "URL"
  },
  "skip": {
    "message": "跳过"
  },
  "skipAccountSecurity": {
    "message": "跳过账户安全？"
  },
  "skipAccountSecurityDetails": {
    "message": "我明白，在我备份我的账户私钥助记词之前，我可能会丢失我的账户及其所有资产。"
  },
  "smartContracts": {
    "message": "智能合约"
  },
  "smartSwapsErrorNotEnoughFunds": {
    "message": "没有足够的资金进行智能兑换。"
  },
  "smartSwapsErrorUnavailable": {
    "message": "智能兑换暂时不可用。"
  },
  "smartTransactionCancelled": {
    "message": "您的交易已取消"
  },
  "smartTransactionCancelledDescription": {
    "message": "您的交易无法完成，因此已取消，以避免您支付不必要的燃料费。"
  },
  "smartTransactionError": {
    "message": "您的交易失败"
  },
  "smartTransactionErrorDescription": {
    "message": "市场的突然变化可导致失败。如果问题仍然存在，请联系 MetaMask 客户支持团队。"
  },
  "smartTransactionPending": {
    "message": "正在提交您的交易"
  },
  "smartTransactionSuccess": {
    "message": "您的交易已完成"
  },
  "smartTransactionTakingTooLong": {
    "message": "抱歉让您久等"
  },
  "smartTransactionTakingTooLongDescription": {
    "message": "如果您的交易在 $1 内未完成，则会取消，您无需支付燃料费。",
    "description": "$1 is remaining time in seconds"
  },
  "smartTransactions": {
    "message": "智能交易"
  },
  "smartTransactionsBenefit1": {
    "message": "99.5%的成功率"
  },
  "smartTransactionsBenefit2": {
    "message": "为您省钱"
  },
  "smartTransactionsBenefit3": {
    "message": "实时更新"
  },
  "smartTransactionsDescription": {
    "message": "通过智能交易解锁更高的成功率、抢先交易保护和更高的透明度。"
  },
  "smartTransactionsDescription2": {
    "message": "仅适用于以太坊。可随时在设置中启用或禁用。$1",
    "description": "$1 is an external link to learn more about Smart Transactions"
  },
  "smartTransactionsOptItModalTitle": {
    "message": "增强型交易保护"
  },
  "snapAccountCreated": {
    "message": "账户已创建"
  },
  "snapAccountCreatedDescription": {
    "message": "您的新账户已经可以使用了！"
  },
  "snapAccountCreationFailed": {
    "message": "账户创建失败"
  },
  "snapAccountCreationFailedDescription": {
    "message": "$1 未能为您创建账户。",
    "description": "$1 is the snap name"
  },
  "snapAccountRedirectFinishSigningTitle": {
    "message": "完成签名"
  },
  "snapAccountRedirectSiteDescription": {
    "message": "按照$1的说明操作"
  },
  "snapAccountRemovalFailed": {
    "message": "去除账户失败"
  },
  "snapAccountRemovalFailedDescription": {
    "message": "$1 未能为您去除此账户。",
    "description": "$1 is the snap name"
  },
  "snapAccountRemoved": {
    "message": "账户已去除"
  },
  "snapAccountRemovedDescription": {
    "message": "此账户将在 MetaMask 中不再可用。"
  },
  "snapAccounts": {
    "message": "账户Snap"
  },
  "snapAccountsDescription": {
    "message": "由第三方 Snap 控制的账户。"
  },
  "snapConnectTo": {
    "message": "连接到 $1",
    "description": "$1 is the website URL or a Snap name. Used for Snaps pre-approved connections."
  },
  "snapConnectionPermissionDescription": {
    "message": "让 $1 自动连接到 $2，无需您的批准。",
    "description": "Used for Snap pre-approved connections. $1 is the Snap name, $2 is a website URL."
  },
  "snapConnectionWarning": {
    "message": "$1想连接$2。",
    "description": "$2 is the snap and $1 is the dapp requesting connection to the snap."
  },
  "snapContent": {
    "message": "此内容来自$1",
    "description": "This is shown when a snap shows transaction insight information in the confirmation UI. $1 is a link to the snap's settings page with the link text being the name of the snap."
  },
  "snapDetailWebsite": {
    "message": "网站"
  },
  "snapHomeMenu": {
    "message": "Snap 主菜单"
  },
  "snapInstallRequest": {
    "message": "安装 $1 即赋予其以下许可。",
    "description": "$1 is the snap name."
  },
  "snapInstallSuccess": {
    "message": "安装完成"
  },
  "snapInstallWarningCheck": {
    "message": "$1 需要以下权限：",
    "description": "Warning message used in popup displayed on snap install. $1 is the snap name."
  },
  "snapInstallWarningHeading": {
    "message": "请谨慎行事"
  },
  "snapInstallWarningPermissionDescriptionForBip32View": {
    "message": "允许 $1 查看您的公钥（和地址）。这并不会授予对账户或资产的任何控制权。",
    "description": "An extended description for the `snap_getBip32PublicKey` permission used for tooltip on Snap Install Warning screen (popup/modal). $1 is the snap name."
  },
  "snapInstallWarningPermissionDescriptionForEntropy": {
    "message": "允许 $1 Snap 在所请求的网络上管理账户和资产。这些账户使用您的私钥助记词（不会披露）进行派生和备份。$1 具有派生私钥的能力，因此可以支持以太坊（EVM）以外的多种区块链协议。",
    "description": "An extended description for the `snap_getBip44Entropy` and `snap_getBip44Entropy` permissions used for tooltip on Snap Install Warning screen (popup/modal). $1 is the snap name."
  },
  "snapInstallWarningPermissionNameForEntropy": {
    "message": "管理 $1 账户",
    "description": "Permission name used for the Permission Cell component displayed on warning popup when installing a Snap. $1 is list of account types."
  },
  "snapInstallWarningPermissionNameForViewPublicKey": {
    "message": "查看您的 $1 公钥",
    "description": "Permission name used for the Permission Cell component displayed on warning popup when installing a Snap. $1 is list of account types."
  },
  "snapInstallationErrorDescription": {
    "message": "无法安装$1。",
    "description": "Error description used when snap installation fails. $1 is the snap name."
  },
  "snapInstallationErrorTitle": {
    "message": "安装失败",
    "description": "Error title used when snap installation fails."
  },
  "snapResultError": {
    "message": "错误"
  },
  "snapResultSuccess": {
    "message": "成功"
  },
  "snapResultSuccessDescription": {
    "message": "$1已可以使用"
  },
  "snapUpdateAlertDescription": {
    "message": "获取 $1 的最新版本",
    "description": "Description used in Snap update alert banner when snap update is available. $1 is the Snap name."
  },
  "snapUpdateAvailable": {
    "message": "有更新"
  },
  "snapUpdateErrorDescription": {
    "message": "无法更新$1。",
    "description": "Error description used when snap update fails. $1 is the snap name."
  },
  "snapUpdateErrorTitle": {
    "message": "更新失败",
    "description": "Error title used when snap update fails."
  },
  "snapUpdateRequest": {
    "message": "更新 $1 即赋予其以下许可。",
    "description": "$1 is the Snap name."
  },
  "snapUpdateSuccess": {
    "message": "更新完成"
  },
  "snapUrlIsBlocked": {
    "message": "此Snap想将您带到一个被封锁的网站。$1"
  },
  "snaps": {
    "message": "Snaps"
  },
  "snapsConnected": {
    "message": "Snap 已连接"
  },
  "snapsNoInsight": {
    "message": "Snap 没有返回任何洞察"
  },
  "snapsPrivacyWarningFirstMessage": {
    "message": "您确认，除非另有说明，否则您安装的任何 Snap 均是第三方服务（如 Consensys $1 中所定义）。您对第三方服务的使用，受第三方服务提供商规定的单独条款与条件约束。Consensys 不建议任何特定人员出于任何特定原因使用任何 Snap。您访问、依赖或使用第三方服务的风险由您自行承担。对于您因使用第三方服务而造成的任何损失，Consensys 概不承担任何责任。",
    "description": "First part of a message in popup modal displayed when installing a snap for the first time. $1 is terms of use link."
  },
  "snapsPrivacyWarningSecondMessage": {
    "message": "您与第三方服务分享的任何信息，将由这些第三方服务根据其隐私政策直接收集。请参阅其隐私政策以了解更多信息。",
    "description": "Second part of a message in popup modal displayed when installing a snap for the first time."
  },
  "snapsPrivacyWarningThirdMessage": {
    "message": "Consensys 无权访问您与第三方服务共享的信息。",
    "description": "Third part of a message in popup modal displayed when installing a snap for the first time."
  },
  "snapsSettings": {
    "message": "Snap 设置"
  },
  "snapsTermsOfUse": {
    "message": "使用条款"
  },
  "snapsToggle": {
    "message": "Snap 仅在启用后才会运行"
  },
  "snapsUIError": {
    "message": "联系 $1 的创建者以获得进一步支持。",
    "description": "This is shown when the insight snap throws an error. $1 is the snap name"
  },
  "someNetworksMayPoseSecurity": {
    "message": "某些网络可能会带来安全和/或隐私风险。在添加和使用网络之前，请先了解风险。"
  },
  "somethingDoesntLookRight": {
    "message": "有什么不对劲吗？$1",
    "description": "A false positive message for users to contact support. $1 is a link to the support page."
  },
  "somethingIsWrong": {
    "message": "出错了。尝试重新加载页面。"
  },
  "somethingWentWrong": {
    "message": "哎呀！出了点问题。"
  },
  "source": {
    "message": "来源"
  },
  "speed": {
    "message": "速度"
  },
  "speedUp": {
    "message": "加速"
  },
  "speedUpCancellation": {
    "message": "加速该取消操作"
  },
  "speedUpExplanation": {
    "message": "我们根据当前网络条件更新了燃料费用，将其提高了至少10%（网络要求）。"
  },
  "speedUpPopoverTitle": {
    "message": "加快交易速度"
  },
  "speedUpTooltipText": {
    "message": "新燃料费"
  },
  "speedUpTransaction": {
    "message": "加速该交易"
  },
  "spendLimitInsufficient": {
    "message": "消费限额不足"
  },
  "spendLimitInvalid": {
    "message": "消费限额无效；必须是正数"
  },
  "spendLimitPermission": {
    "message": "支付限额权限"
  },
  "spendLimitRequestedBy": {
    "message": "$1 请求的消费限额",
    "description": "Origin of the site requesting the spend limit"
  },
  "spendLimitTooLarge": {
    "message": "消费限额过大"
  },
  "spender": {
    "message": "消费者"
  },
  "spendingCap": {
    "message": "支出上限"
  },
  "spendingCapError": {
    "message": "错误：仅输入数字"
  },
  "spendingCapErrorDescription": {
    "message": "仅输入一个您觉得比较恰当的现在或将来存取 $1 的数字。您稍后可以随时增加代币限额。",
    "description": "$1 is origin of the site requesting the token limit"
  },
  "spendingCapRequest": {
    "message": "$1的支出上限请求"
  },
  "srpInputNumberOfWords": {
    "message": "我有一个包含$1个单词的私钥助记词",
    "description": "This is the text for each option in the dropdown where a user selects how many words their secret recovery phrase has during import. The $1 is the number of words (either 12, 15, 18, 21, or 24)."
  },
  "srpPasteFailedTooManyWords": {
    "message": "粘贴失败，因为它包含超过24个单词。一个私钥助记词最多可包含24个单词。",
    "description": "Description of SRP paste error when the pasted content has too many words"
  },
  "srpPasteTip": {
    "message": "您可以将整个私钥助记词粘贴到任何字段中",
    "description": "Our secret recovery phrase input is split into one field per word. This message explains to users that they can paste their entire secrete recovery phrase into any field, and we will handle it correctly."
  },
  "srpSecurityQuizGetStarted": {
    "message": "开始"
  },
  "srpSecurityQuizImgAlt": {
    "message": "一只眼睛，中央有一个钥匙孔，还有三个浮动密码字段"
  },
  "srpSecurityQuizIntroduction": {
    "message": "要查看私钥助记词，您需要答对两个问题"
  },
  "srpSecurityQuizQuestionOneQuestion": {
    "message": "如果您丢失了私钥助记词，MetaMask..."
  },
  "srpSecurityQuizQuestionOneRightAnswer": {
    "message": "无法帮助您"
  },
  "srpSecurityQuizQuestionOneRightAnswerDescription": {
    "message": "将它写下来、刻在金属上，或保存在多个秘密位置，这样您就不会丢失。如果丢失了，它就会永远消失。"
  },
  "srpSecurityQuizQuestionOneRightAnswerTitle": {
    "message": "答对了！没有人能够帮您找回您的私钥助记词"
  },
  "srpSecurityQuizQuestionOneWrongAnswer": {
    "message": "可以为您找回来"
  },
  "srpSecurityQuizQuestionOneWrongAnswerDescription": {
    "message": "一旦遗失私钥助记词，它将永远消失。无论他人如何保证，无人能够帮您找回。"
  },
  "srpSecurityQuizQuestionOneWrongAnswerTitle": {
    "message": "答错了！没有人能够帮您找回您的私钥助记词"
  },
  "srpSecurityQuizQuestionTwoQuestion": {
    "message": "如果有人（即使是技术支持人员）查问您的私钥助记词..."
  },
  "srpSecurityQuizQuestionTwoRightAnswer": {
    "message": "就是在对您进行欺诈"
  },
  "srpSecurityQuizQuestionTwoRightAnswerDescription": {
    "message": "任何声称需要您的私钥助记词的人都在对您进行欺诈。如果您与他们分享私钥助记词，他们就会偷窃您的资产。"
  },
  "srpSecurityQuizQuestionTwoRightAnswerTitle": {
    "message": "答对了！分享您的私钥助记词绝对不是个好主意"
  },
  "srpSecurityQuizQuestionTwoWrongAnswer": {
    "message": "您应该交给他们"
  },
  "srpSecurityQuizQuestionTwoWrongAnswerDescription": {
    "message": "任何声称需要您的私钥助记词的人都在对您进行欺诈。如果您与他们分享助记词，他们就会偷窃您的资产。"
  },
  "srpSecurityQuizQuestionTwoWrongAnswerTitle": {
    "message": "不！永远不要与任何人分享您的私钥助记词"
  },
  "srpSecurityQuizTitle": {
    "message": "安全问答"
  },
  "srpToggleShow": {
    "message": "显示/隐藏私钥助记词中的这个单词",
    "description": "Describes a toggle that is used to show or hide a single word of the secret recovery phrase"
  },
  "srpWordHidden": {
    "message": "这个单词已隐藏",
    "description": "Explains that a word in the secret recovery phrase is hidden"
  },
  "srpWordShown": {
    "message": "这个单词处于显示状态",
    "description": "Explains that a word in the secret recovery phrase is being shown"
  },
  "stable": {
    "message": "稳定"
  },
  "stableLowercase": {
    "message": "稳定"
  },
  "stake": {
    "message": "质押"
  },
  "startYourJourney": {
    "message": "从 $1 开始您的旅程",
    "description": "$1 is the token symbol"
  },
  "startYourJourneyDescription": {
    "message": "将一些 $1 添加到您的钱包并开始使用 Web3",
    "description": "$1 is the token symbol"
  },
  "stateLogError": {
    "message": "检索状态日志时出错。"
  },
  "stateLogFileName": {
    "message": "MetaMask 状态日志"
  },
  "stateLogs": {
    "message": "状态日志"
  },
  "stateLogsDescription": {
    "message": "状态日志包含您的公共账户地址和已发送的交易。"
  },
  "status": {
    "message": "状态"
  },
  "statusNotConnected": {
    "message": "未连接"
  },
  "statusNotConnectedAccount": {
    "message": "未连接任何账户"
  },
  "step1LatticeWallet": {
    "message": "关联您的 Lattice1"
  },
  "step1LatticeWalletMsg": {
    "message": "当您的 Lattice1 设备设置好并在线时，您可以将 MetaMask 与其相关联。解锁您的设备并准备好您的设备 ID。",
    "description": "$1 represents the `hardwareWalletSupportLinkConversion` localization key"
  },
  "step1LedgerWallet": {
    "message": "下载 Ledger 应用程序"
  },
  "step1LedgerWalletMsg": {
    "message": "下载、设置并输入您的密码以解锁 $1。",
    "description": "$1 represents the `ledgerLiveApp` localization value"
  },
  "step1TrezorWallet": {
    "message": "关联您的 Trezor"
  },
  "step1TrezorWalletMsg": {
    "message": "将您的 Trezor 直接插入电脑并解锁。确保使用正确的密语。",
    "description": "$1 represents the `hardwareWalletSupportLinkConversion` localization key"
  },
  "step2LedgerWallet": {
    "message": "关联您的 Ledger"
  },
  "step2LedgerWalletMsg": {
    "message": "将您的 Ledger 直接插入电脑，然后解锁并打开以太坊应用程序。",
    "description": "$1 represents the `hardwareWalletSupportLinkConversion` localization key"
  },
  "stillGettingMessage": {
    "message": "仍然收到此消息？"
  },
  "strong": {
    "message": "强"
  },
  "stxCancelled": {
    "message": "交换就会失败"
  },
  "stxCancelledDescription": {
    "message": "您的交易可能失败并被取消，以保护您免于支付不必要的燃料费。"
  },
  "stxCancelledSubDescription": {
    "message": "再次尝试进行交换。下次我们会在这里保护您免受类似风险。 "
  },
  "stxEstimatedCompletion": {
    "message": "预计将在 $1 内完成",
    "description": "$1 is remeaning time in minutes and seconds, e.g. 0:10"
  },
  "stxFailure": {
    "message": "交换失败"
  },
  "stxFailureDescription": {
    "message": "突然的市场变化可能导致失败。如果问题仍然存在，请联系$1。",
    "description": "This message is shown to a user if their swap fails. The $1 will be replaced by support.metamask.io"
  },
  "stxOptInDescription": {
    "message": "开启智能交易，以便在以太坊主网上实现更加安全可靠的交易。$1"
  },
  "stxPendingPrivatelySubmittingSwap": {
    "message": "正在秘密提交您的Swap..."
  },
  "stxPendingPubliclySubmittingSwap": {
    "message": "正在公开提交您的Swap..."
  },
  "stxSuccess": {
    "message": "交换完成！"
  },
  "stxSuccessDescription": {
    "message": "您的$1现在可用。",
    "description": "$1 is a token symbol, e.g. ETH"
  },
  "stxSwapCompleteIn": {
    "message": "Swap距离完成尚有<",
    "description": "'<' means 'less than', e.g. Swap will complete in < 2:59"
  },
  "stxTryingToCancel": {
    "message": "正在尝试取消您的交易......"
  },
  "stxUnknown": {
    "message": "状态未知"
  },
  "stxUnknownDescription": {
    "message": "有一笔交易已经成功，但我们不确定是哪一笔。这可能是由于在处理此交换时提交了另一笔交易。"
  },
  "stxUserCancelled": {
    "message": "交换已取消"
  },
  "stxUserCancelledDescription": {
    "message": "您的交易已被取消，您并未支付任何不必要的燃料费。"
  },
  "submit": {
    "message": "提交"
  },
  "submitted": {
    "message": "已提交"
  },
  "suggestedBySnap": {
    "message": "由 $1 建议",
    "description": "$1 is the snap name"
  },
  "suggestedTokenName": {
    "message": "建议名称："
  },
  "suggestedTokenSymbol": {
    "message": "建议的股票代码："
  },
  "support": {
    "message": "获取帮助"
  },
  "supportCenter": {
    "message": "访问我们的支持中心"
  },
  "surveyConversion": {
    "message": "参与我们的调查"
  },
  "surveyTitle": {
    "message": "塑造MetaMask的未来"
  },
  "swap": {
    "message": "兑换"
  },
  "swapAdjustSlippage": {
    "message": "调整滑点"
  },
  "swapAggregator": {
    "message": "聚合器"
  },
  "swapAllowSwappingOf": {
    "message": "允许交换 $1",
    "description": "Shows a user that they need to allow a token for swapping on their hardware wallet"
  },
  "swapAmountReceived": {
    "message": "保证金额"
  },
  "swapAmountReceivedInfo": {
    "message": "这是您将收到的最低金额。根据滑点值，您可能会收到更多。"
  },
  "swapAndSend": {
    "message": "兑换并发送"
  },
  "swapAnyway": {
    "message": "仍然兑换"
  },
  "swapApproval": {
    "message": "批准 $1 进行交换",
    "description": "Used in the transaction display list to describe a transaction that is an approve call on a token that is to be swapped.. $1 is the symbol of a token that has been approved."
  },
  "swapApproveNeedMoreTokens": {
    "message": "您还需要 $1 的 $2 来完成这笔交换",
    "description": "Tells the user how many more of a given token they need for a specific swap. $1 is an amount of tokens and $2 is the token symbol."
  },
  "swapAreYouStillThere": {
    "message": "您还在吗？"
  },
  "swapAreYouStillThereDescription": {
    "message": "如果您想继续，我们准备好为您显示最新报价"
  },
  "swapBuildQuotePlaceHolderText": {
    "message": "没有与 $1 匹配的代币",
    "description": "Tells the user that a given search string does not match any tokens in our token lists. $1 can be any string of text"
  },
  "swapConfirmWithHwWallet": {
    "message": "使用您的硬件钱包确认"
  },
  "swapContinueSwapping": {
    "message": "继续兑换"
  },
  "swapContractDataDisabledErrorDescription": {
    "message": "在您的 Ledger 的 Etherum 应用程序中，转到“设置”并允许合约数据。然后再次尝试交换。"
  },
  "swapContractDataDisabledErrorTitle": {
    "message": "您的 Ledger 上未启用合约数据"
  },
  "swapCustom": {
    "message": "自定义"
  },
  "swapDecentralizedExchange": {
    "message": "去中心化交易所"
  },
  "swapDirectContract": {
    "message": "直接合约"
  },
  "swapEditLimit": {
    "message": "编辑限制"
  },
  "swapEnableDescription": {
    "message": "这是必须的，并且允许 MetaMask 兑换您的 $1。",
    "description": "Gives the user info about the required approval transaction for swaps. $1 will be the symbol of a token being approved for swaps."
  },
  "swapEnableTokenForSwapping": {
    "message": "这将 $1 进行交换",
    "description": "$1 is for the 'enableToken' key, e.g. 'enable ETH'"
  },
  "swapEnterAmount": {
    "message": "输入金额"
  },
  "swapEstimatedNetworkFees": {
    "message": "预估网络费用"
  },
  "swapEstimatedNetworkFeesInfo": {
    "message": "这是预估的网络费用，将用于完成您的交换。实际金额可能会根据网络条件而变化。"
  },
  "swapFailedErrorDescriptionWithSupportLink": {
    "message": "交易有时会失败，我们随时为您提供帮助。如果此问题仍然存在，您可以在 $1 联系我们的客服，以获得进一步的帮助。",
    "description": "This message is shown to a user if their swap fails. The $1 will be replaced by support.metamask.io"
  },
  "swapFailedErrorTitle": {
    "message": "交换失败"
  },
  "swapFetchingQuote": {
    "message": "正在获取报价"
  },
  "swapFetchingQuoteNofN": {
    "message": "获取$2的$1报价",
    "description": "A count of possible quotes shown to the user while they are waiting for quotes to be fetched. $1 is the number of quotes already loaded, and $2 is the total number of resources that we check for quotes. Keep in mind that not all resources will have a quote for a particular swap."
  },
  "swapFetchingQuotes": {
    "message": "获取报价中……"
  },
  "swapFetchingQuotesErrorDescription": {
    "message": "呃……出错了。再试一次，如果错误仍存在，请联系客服。"
  },
  "swapFetchingQuotesErrorTitle": {
    "message": "获取报价出错"
  },
  "swapFetchingTokens": {
    "message": "获取代币中……"
  },
  "swapFromTo": {
    "message": "$1 到 $2 的交换",
    "description": "Tells a user that they need to confirm on their hardware wallet a swap of 2 tokens. $1 is a source token and $2 is a destination token"
  },
  "swapGasFeesDetails": {
    "message": "燃料费用是估算的，并将根据网络流量和交易复杂性而波动。"
  },
  "swapGasFeesLearnMore": {
    "message": "了解更多关于燃料费的信息"
  },
  "swapGasFeesSplit": {
    "message": "上一个屏幕上的燃料费用在这两笔交易之间分摊。"
  },
  "swapGasFeesSummary": {
    "message": "燃料费用支付给在 $1 网络上处理交易的加密矿工。MetaMask 不会从燃料费用中获利。",
    "description": "$1 is the selected network, e.g. Ethereum or BSC"
  },
  "swapHighSlippage": {
    "message": "高滑点"
  },
  "swapHighSlippageWarning": {
    "message": "滑点金额非常高。"
  },
  "swapIncludesMMFee": {
    "message": "包括 $1% 的 MetaMask 费用。",
    "description": "Provides information about the fee that metamask takes for swaps. $1 is a decimal number."
  },
  "swapIncludesMMFeeAlt": {
    "message": "报价反映了 $1% MetaMask 费用",
    "description": "Provides information about the fee that metamask takes for swaps using the latest copy. $1 is a decimal number."
  },
  "swapIncludesMetaMaskFeeViewAllQuotes": {
    "message": "包含$1%的MetaMask费用 – $2",
    "description": "Provides information about the fee that metamask takes for swaps. $1 is a decimal number and $2 is a link to view all quotes."
  },
  "swapLearnMore": {
    "message": "了解有关 Swaps 的更多信息"
  },
  "swapLiquiditySourceInfo": {
    "message": "我们搜索多种流动性来源（交易所、聚合器和专业做市商），以比较汇率和网络费用。"
  },
  "swapLowSlippage": {
    "message": "低滑点"
  },
  "swapLowSlippageError": {
    "message": "交易可能会失败，最大滑点过低。"
  },
  "swapMaxSlippage": {
    "message": "最大滑点"
  },
  "swapMetaMaskFee": {
    "message": "MetaMask 费用"
  },
  "swapMetaMaskFeeDescription": {
    "message": "该报价中会自动计入一笔 $1% 的费用。您支付该费用以换取使用 MetaMask 流动性提供商信息聚合软件的许可证。",
    "description": "Provides information about the fee that metamask takes for swaps. $1 is a decimal number."
  },
  "swapNQuotesWithDot": {
    "message": "$1 报价。",
    "description": "$1 is the number of quotes that the user can select from when opening the list of quotes on the 'view quote' screen"
  },
  "swapNewQuoteIn": {
    "message": "$1 后更新报价",
    "description": "Tells the user the amount of time until the currently displayed quotes are update. $1 is a time that is counting down from 1:00 to 0:00"
  },
  "swapNoTokensAvailable": {
    "message": "没有与 $1 匹配的代币",
    "description": "Tells the user that a given search string does not match any tokens in our token lists. $1 can be any string of text"
  },
  "swapOnceTransactionHasProcess": {
    "message": "处理完此交易后，您的 $1 将被添加到您的账户中。",
    "description": "This message communicates the token that is being transferred. It is shown on the awaiting swap screen. The $1 will be a token symbol."
  },
  "swapPriceDifference": {
    "message": "您将用 $1 $2 (~$3) 交换 $4 $5 (~$6)。",
    "description": "This message represents the price slippage for the swap.  $1 and $4 are a number (ex: 2.89), $2 and $5 are symbols (ex: ETH), and $3 and $6 are fiat currency amounts."
  },
  "swapPriceDifferenceTitle": {
    "message": "~$1% 的价差",
    "description": "$1 is a number (ex: 1.23) that represents the price difference."
  },
  "swapPriceImpactTooltip": {
    "message": "价格影响是当前市场价格与交易执行期间收到的金额之间的差异。价格影响是您的交易规模相对于流动性池规模的一个函数。"
  },
  "swapPriceUnavailableDescription": {
    "message": "由于缺乏市场价格数据，无法确定价格影响。在交换之前，请确认您对即将收到的代币数量感到满意。"
  },
  "swapPriceUnavailableTitle": {
    "message": "在继续之前，请检查您的费率"
  },
  "swapProcessing": {
    "message": "处理中"
  },
  "swapQuoteDetails": {
    "message": "报价详情"
  },
  "swapQuoteNofM": {
    "message": "$1/$2",
    "description": "A count of possible quotes shown to the user while they are waiting for quotes to be fetched. $1 is the number of quotes already loaded, and $2 is the total number of resources that we check for quotes. Keep in mind that not all resources will have a quote for a particular swap."
  },
  "swapQuoteSource": {
    "message": "报价来源"
  },
  "swapQuotesExpiredErrorDescription": {
    "message": "请请求新的报价，以获得最新的价格。"
  },
  "swapQuotesExpiredErrorTitle": {
    "message": "报价超时"
  },
  "swapQuotesNotAvailableDescription": {
    "message": "缩小您的交易规模或者使用不同的代币。"
  },
  "swapQuotesNotAvailableErrorDescription": {
    "message": "尝试调整金额或滑点设置，然后重试。"
  },
  "swapQuotesNotAvailableErrorTitle": {
    "message": "无可用报价"
  },
  "swapRate": {
    "message": "费率"
  },
  "swapReceiving": {
    "message": "正在接收"
  },
  "swapReceivingInfoTooltip": {
    "message": "这是一个预估额。确切的金额取决于滑点。"
  },
  "swapRequestForQuotation": {
    "message": "请求报价"
  },
  "swapReviewSwap": {
    "message": "审查交换"
  },
  "swapSearchNameOrAddress": {
    "message": "搜索名称或粘贴地址"
  },
  "swapSelect": {
    "message": "选择"
  },
  "swapSelectAQuote": {
    "message": "选择一个报价"
  },
  "swapSelectAToken": {
    "message": "选择代币"
  },
  "swapSelectQuotePopoverDescription": {
    "message": "以下是从多个流动性来源收集到的所有报价。"
  },
  "swapSelectToken": {
    "message": "选择代币"
  },
  "swapShowLatestQuotes": {
    "message": "显示最新报价"
  },
  "swapSlippageHighDescription": {
    "message": "输入的滑点（$1%）被认为是很高的，可能会因而得到较差的汇率",
    "description": "$1 is the amount of % for slippage"
  },
  "swapSlippageHighTitle": {
    "message": "高滑点"
  },
  "swapSlippageLowDescription": {
    "message": "此值过低（$1%），可能会导致兑换失败",
    "description": "$1 is the amount of % for slippage"
  },
  "swapSlippageLowTitle": {
    "message": "低滑点"
  },
  "swapSlippageNegative": {
    "message": "滑点必须大于或等于0"
  },
  "swapSlippageNegativeDescription": {
    "message": "滑点必须大于或等于 0"
  },
  "swapSlippageNegativeTitle": {
    "message": "提高滑点以继续"
  },
  "swapSlippageOverLimitDescription": {
    "message": "滑点容差必须小于等于 15%。任何更高的比例将导致不良费率。"
  },
  "swapSlippageOverLimitTitle": {
    "message": "很高的滑点"
  },
  "swapSlippagePercent": {
    "message": "$1%",
    "description": "$1 is the amount of % for slippage"
  },
  "swapSlippageTooltip": {
    "message": "如果价格于下单到订单确认期间发生变化，这被称为“滑点”。如果滑点超过“最大滑点”设置，您的兑换将会自动取消。"
  },
  "swapSlippageZeroDescription": {
    "message": "零滑点报价供应商较少，这将导致报价竞争力下降。"
  },
  "swapSlippageZeroTitle": {
    "message": "寻找零滑点供应商"
  },
  "swapSource": {
    "message": "流动性来源"
  },
  "swapSuggested": {
    "message": "建议的交换"
  },
  "swapSuggestedGasSettingToolTipMessage": {
    "message": "交换是复杂和时间敏感的交易。我们建议使用此燃料费用，以便在成本和成功交换的信心之间保持良好的平衡。"
  },
  "swapSwapFrom": {
    "message": "交换自"
  },
  "swapSwapSwitch": {
    "message": "切换代币顺序"
  },
  "swapSwapTo": {
    "message": "交换为"
  },
  "swapToConfirmWithHwWallet": {
    "message": "使用您的硬件钱包确认"
  },
  "swapTokenAddedManuallyDescription": {
    "message": "在 $1 上验证此代币，并确保这是您想要交易的代币。",
    "description": "$1 points the user to etherscan as a place they can verify information about a token. $1 is replaced with the translation for \"etherscan\""
  },
  "swapTokenAddedManuallyTitle": {
    "message": "已手动添加代币"
  },
  "swapTokenAvailable": {
    "message": "您的 $1 已添加到您的账户。",
    "description": "This message is shown after a swap is successful and communicates the exact amount of tokens the user has received for a swap. The $1 is a decimal number of tokens followed by the token symbol."
  },
  "swapTokenBalanceUnavailable": {
    "message": "我们无法检索您的 $1 余额",
    "description": "This message communicates to the user that their balance of a given token is currently unavailable. $1 will be replaced by a token symbol"
  },
  "swapTokenNotAvailable": {
    "message": "在此地区无法兑换代币"
  },
  "swapTokenToToken": {
    "message": "用 $1 交换 $2",
    "description": "Used in the transaction display list to describe a swap. $1 and $2 are the symbols of tokens in involved in a swap."
  },
  "swapTokenVerificationAddedManually": {
    "message": "此代币已手动添加。"
  },
  "swapTokenVerificationMessage": {
    "message": "始终在 $1 上确认代币地址。",
    "description": "Points the user to Etherscan as a place they can verify information about a token. $1 is replaced with the translation for \"Etherscan\" followed by an info icon that shows more info on hover."
  },
  "swapTokenVerificationOnlyOneSource": {
    "message": "仅在1个来源上进行了验证。"
  },
  "swapTokenVerificationSources": {
    "message": "在 $1 个来源上进行了验证。",
    "description": "Indicates the number of token information sources that recognize the symbol + address. $1 is a decimal number."
  },
  "swapTokenVerifiedOn1SourceDescription": {
    "message": "$1 仅在 1 个源上进行了验证。在继续之前，考虑在 $2 上进行验证。",
    "description": "$1 is a token name, $2 points the user to etherscan as a place they can verify information about a token. $1 is replaced with the translation for \"etherscan\""
  },
  "swapTokenVerifiedOn1SourceTitle": {
    "message": "可能伪造的代币"
  },
  "swapTooManyDecimalsError": {
    "message": "$1 允许最多 $2 个小数位",
    "description": "$1 is a token symbol and $2 is the max. number of decimals allowed for the token"
  },
  "swapTransactionComplete": {
    "message": "交易完成"
  },
  "swapTwoTransactions": {
    "message": "2笔交易"
  },
  "swapUnknown": {
    "message": "未知"
  },
  "swapVerifyTokenExplanation": {
    "message": "多个代币可以使用相同的名称和符号。检查 $1 以确认这是您正在寻找的代币。",
    "description": "This appears in a tooltip next to the verifyThisTokenOn message. It gives the user more information about why they should check the token on a block explorer. $1 will be the name or url of the block explorer, which will be the translation of 'etherscan' or a block explorer url specified for a custom network."
  },
  "swapYourTokenBalance": {
    "message": "$1 $2 可用于交换",
    "description": "Tells the user how much of a token they have in their balance. $1 is a decimal number amount of tokens, and $2 is a token symbol"
  },
  "swapZeroSlippage": {
    "message": "0%滑点"
  },
  "swapsAdvancedOptions": {
    "message": "高级选项"
  },
  "swapsExcessiveSlippageWarning": {
    "message": "滑点金额太高，会导致不良率。请将最大滑点降低到低于15%的值。"
  },
  "swapsMaxSlippage": {
    "message": "最大滑点"
  },
  "swapsNotEnoughForTx": {
    "message": "没有足够的 $1 来完成此交易",
    "description": "Tells the user that they don't have enough of a token for a proposed swap. $1 is a token symbol"
  },
  "swapsNotEnoughToken": {
    "message": "$1 不足",
    "description": "Tells the user that they don't have enough of a token for a proposed swap. $1 is a token symbol"
  },
  "swapsViewInActivity": {
    "message": "在活动中查看"
  },
  "switch": {
    "message": "切换"
  },
  "switchEthereumChainConfirmationDescription": {
    "message": "这将切换 MetaMask 中选定的网络到以前添加的网络："
  },
  "switchEthereumChainConfirmationTitle": {
    "message": "允许此网站切换网络？"
  },
  "switchInputCurrency": {
    "message": "切换输入货币"
  },
  "switchNetwork": {
    "message": "切换网络"
  },
  "switchNetworks": {
    "message": "切换网络"
  },
  "switchToNetwork": {
    "message": "切换至$1",
    "description": "$1 represents the custom network that has previously been added"
  },
  "switchToThisAccount": {
    "message": "切换到该账户"
  },
  "switchedNetworkToastDecline": {
    "message": "不再显示此内容"
  },
  "switchedNetworkToastMessage": {
    "message": "$1 现已在 $2 上激活",
    "description": "$1 represents the account name, $2 represents the network name"
  },
  "switchedTo": {
    "message": "您现在使用的是"
  },
  "switchingNetworksCancelsPendingConfirmations": {
    "message": "切换网络将取消所有待处理的确认"
  },
  "symbol": {
    "message": "符号"
  },
  "symbolBetweenZeroTwelve": {
    "message": "符号不得超过11个字符。"
  },
  "tenPercentIncreased": {
    "message": "增加10%"
  },
  "terms": {
    "message": "使用条款"
  },
  "termsOfService": {
    "message": "服务条款"
  },
  "termsOfUseAgreeText": {
    "message": "我同意适用于我使用MetaMask及其所有功能的使用条款"
  },
  "termsOfUseFooterText": {
    "message": "请滚动以阅读所有章节"
  },
  "termsOfUseTitle": {
    "message": "我们的使用条款已更新"
  },
  "testNetworks": {
    "message": "测试网络"
  },
  "theme": {
    "message": "主题"
  },
  "themeDescription": {
    "message": "选择您喜欢的MetaMask主题。"
  },
  "thingsToKeep": {
    "message": "注意事项:"
  },
  "thirdPartySoftware": {
    "message": "第三方软件通告",
    "description": "Title of a popup modal displayed when installing a snap for the first time."
  },
  "thisCollection": {
    "message": "这个收藏品"
  },
  "threeMonthsAbbreviation": {
    "message": "3 个月",
    "description": "Shortened form of '3 months'"
  },
  "time": {
    "message": "时间"
  },
  "tips": {
    "message": "提示"
  },
  "to": {
    "message": "至"
  },
  "toAddress": {
    "message": "至：$1",
    "description": "$1 is the address to include in the To label. It is typically shortened first using shortenAddress"
  },
  "toggleRequestQueueDescription": {
    "message": "这使您可以为每个网站选择网络，而不是为所有网站选择同一个网络。此功能将阻止您手动切换网络，这可能会破坏您在某些网站上的用户体验。"
  },
  "toggleRequestQueueField": {
    "message": "为每个网站选择网络"
  },
  "toggleRequestQueueOff": {
    "message": "关"
  },
  "toggleRequestQueueOn": {
    "message": "开"
  },
  "token": {
    "message": "代币"
  },
  "tokenAddress": {
    "message": "代币地址"
  },
  "tokenAlreadyAdded": {
    "message": "代币已添加。"
  },
  "tokenAutoDetection": {
    "message": "代币自动检测"
  },
  "tokenContractAddress": {
    "message": "代币合约地址"
  },
  "tokenDecimal": {
    "message": "代币小数位"
  },
  "tokenDecimalFetchFailed": {
    "message": "需要代币小数位。请在下方查找：$1"
  },
  "tokenDecimalTitle": {
    "message": "代币小数:"
  },
  "tokenDetails": {
    "message": "代币详情"
  },
  "tokenFoundTitle": {
    "message": "找到1枚新代币"
  },
  "tokenId": {
    "message": "代币 ID"
  },
  "tokenList": {
    "message": "代币列表："
  },
  "tokenScamSecurityRisk": {
    "message": "代币欺诈和安全风险。"
  },
  "tokenShowUp": {
    "message": "您的代币可能不会自动显示在您的钱包中。"
  },
  "tokenStandard": {
    "message": "代币标准"
  },
  "tokenSymbol": {
    "message": "代币符号"
  },
  "tokens": {
    "message": "代币"
  },
  "tokensFoundTitle": {
    "message": "发现$1新代币",
    "description": "$1 is the number of new tokens detected"
  },
  "tokensInCollection": {
    "message": "收藏品中的代币"
  },
  "tooltipApproveButton": {
    "message": "我理解"
  },
  "tooltipSatusConnected": {
    "message": "已连接"
  },
  "tooltipSatusConnectedUpperCase": {
    "message": "已连接"
  },
  "tooltipSatusNotConnected": {
    "message": "未连接"
  },
  "total": {
    "message": "共计"
  },
  "totalVolume": {
    "message": "总交易额"
  },
  "transaction": {
    "message": "交易"
  },
  "transactionCancelAttempted": {
    "message": "已在 $2 尝试取消交易 ，燃料费用预计为 $1"
  },
  "transactionCancelSuccess": {
    "message": "交易已在 $2 成功取消。"
  },
  "transactionConfirmed": {
    "message": "交易已在 $2 确认。"
  },
  "transactionCreated": {
    "message": "在 $2 创建了值为 $1 的交易。"
  },
  "transactionDataFunction": {
    "message": "功能"
  },
  "transactionDetailDappGasMoreInfo": {
    "message": "建议的网站"
  },
  "transactionDetailDappGasTooltip": {
    "message": "编辑以使用 MetaMask 建议的基于最新区块的燃料费用。"
  },
  "transactionDetailGasHeading": {
    "message": "估算的燃料费"
  },
  "transactionDetailGasTooltipConversion": {
    "message": "了解更多关于燃料费的信息"
  },
  "transactionDetailGasTooltipExplanation": {
    "message": "燃料费由网络设定，并根据网络流量和交易的复杂性而波动。"
  },
  "transactionDetailGasTooltipIntro": {
    "message": "燃料费用支付给在 $1 网络上处理交易的加密矿工。MetaMask 不会从燃料费用中获利。"
  },
  "transactionDetailGasTotalSubtitle": {
    "message": "金额 + 燃料费"
  },
  "transactionDetailLayer2GasHeading": {
    "message": "二层公链燃料费"
  },
  "transactionDetailMultiLayerTotalSubtitle": {
    "message": "金额 + 费用"
  },
  "transactionDropped": {
    "message": "交易已在 $2 失败。"
  },
  "transactionError": {
    "message": "交易出错。合约代码中抛出异常。"
  },
  "transactionErrorNoContract": {
    "message": "试图在非合约地址上调用函数。"
  },
  "transactionErrored": {
    "message": "交易出现错误。"
  },
  "transactionFailed": {
    "message": "交易失败"
  },
  "transactionFee": {
    "message": "交易费用"
  },
  "transactionHistoryBaseFee": {
    "message": "基础费用（GWEI）"
  },
  "transactionHistoryL1GasLabel": {
    "message": "1层燃料费总计"
  },
  "transactionHistoryL2GasLimitLabel": {
    "message": "L2 燃料限制"
  },
  "transactionHistoryL2GasPriceLabel": {
    "message": "2层燃料价格"
  },
  "transactionHistoryMaxFeePerGas": {
    "message": "每单位燃料的最大费用"
  },
  "transactionHistoryPriorityFee": {
    "message": "优先费用（GWEI）"
  },
  "transactionHistoryTotalGasFee": {
    "message": "燃料费总额"
  },
  "transactionNote": {
    "message": "交易单据"
  },
  "transactionResubmitted": {
    "message": "已在 $2 重新提交交易，燃料费预计升至 $1"
  },
  "transactionSettings": {
    "message": "交易设置"
  },
  "transactionSubmitted": {
    "message": "已在 $2 提交交易，燃料费预计为 $1。"
  },
  "transactionUpdated": {
    "message": "交易于 $2 更新。"
  },
  "transactions": {
    "message": "交易"
  },
  "transfer": {
    "message": "转账"
  },
  "transferFrom": {
    "message": "转账自"
  },
  "trillionAbbreviation": {
    "message": "万亿",
    "description": "Shortened form of 'trillion'"
  },
  "troubleConnectingToLedgerU2FOnFirefox": {
    "message": "我们在连接您的 Ledger 时遇到问题。$1",
    "description": "$1 is a link to the wallet connection guide;"
  },
  "troubleConnectingToLedgerU2FOnFirefox2": {
    "message": "查看我们的硬件钱包连接指南并重试。",
    "description": "$1 of the ledger wallet connection guide"
  },
  "troubleConnectingToLedgerU2FOnFirefoxLedgerSolution": {
    "message": "如果您使用的是最新版本的 Firefox，您可能会遇到 Firefox 放弃 U2F（通用第二因素）支持的相关问题。了解如何修复此问题 $1。",
    "description": "It is a link to the ledger website for the workaround."
  },
  "troubleConnectingToLedgerU2FOnFirefoxLedgerSolution2": {
    "message": "此处",
    "description": "Second part of the error message; It is a link to the ledger website for the workaround."
  },
  "troubleConnectingToWallet": {
    "message": "我们在连接您的 $1 时遇到问题，尝试检查 $2 并重试。",
    "description": "$1 is the wallet device name; $2 is a link to wallet connection guide"
  },
  "troubleStarting": {
    "message": "MetaMask无法启动。可能发生间歇性错误，因此请尝试重新启动扩展程序。"
  },
  "trustSiteApprovePermission": {
    "message": "通过授予权限，您允许以下 $1 访问您的资金"
  },
  "tryAgain": {
    "message": "重试"
  },
  "turnOff": {
    "message": "关闭"
  },
  "turnOffMetamaskNotificationsError": {
    "message": "禁用通知时出错了。请稍后再试。"
  },
  "turnOn": {
    "message": "开启"
  },
  "turnOnMetamaskNotifications": {
    "message": "开启通知"
  },
  "turnOnMetamaskNotificationsButton": {
    "message": "开启"
  },
  "turnOnMetamaskNotificationsError": {
    "message": "创建通知时出错了。请稍后再试。"
  },
  "turnOnMetamaskNotificationsMessageFirst": {
    "message": "通过通知随时了解您的钱包动态。"
  },
  "turnOnMetamaskNotificationsMessagePrivacyBold": {
    "message": "设置 > 通知。"
  },
  "turnOnMetamaskNotificationsMessagePrivacyLink": {
    "message": "了解我们如何在使用此功能时保护您的隐私。"
  },
  "turnOnMetamaskNotificationsMessageSecond": {
    "message": "为了使用钱包通知，我们使用配置文件在您的不同设备上同步某些设置。$1"
  },
  "turnOnMetamaskNotificationsMessageThird": {
    "message": "您可以随时在 $1 中关闭通知"
  },
  "turnOnTokenDetection": {
    "message": "开启增强型代币检测"
  },
  "tutorial": {
    "message": "教程"
  },
  "twelveHrTitle": {
    "message": "12小时："
  },
  "typeYourSRP": {
    "message": "输入私钥助记词"
  },
  "u2f": {
    "message": "U2F",
    "description": "A name on an API for the browser to interact with devices that support the U2F protocol. On some browsers we use it to connect MetaMask to Ledger devices."
  },
  "unMatchedChain": {
    "message": "根据我们的记录，此 URL 与此链 ID 的已知提供者不匹配。"
  },
  "unapproved": {
    "message": "未批准"
  },
  "units": {
    "message": "单位"
  },
  "unknown": {
    "message": "未知"
  },
  "unknownCollection": {
    "message": "未命名的收藏"
  },
  "unknownNetwork": {
    "message": "未知的私有网络"
  },
  "unknownNetworkForKeyEntropy": {
    "message": "未知网络",
    "description": "Displayed on places like Snap install warning when regular name is not available."
  },
  "unknownQrCode": {
    "message": "错误：我们无法识别该二维码"
  },
  "unlimited": {
    "message": "无限制"
  },
  "unlock": {
    "message": "登录"
  },
  "unlockMessage": {
    "message": "即将进入去中心化网络"
  },
  "unpin": {
    "message": "取消置顶"
  },
  "unrecognizedChain": {
    "message": "该自定义网络无法识别",
    "description": "$1 is a clickable link with text defined by the 'unrecognizedChanLinkText' key. The link will open to instructions for users to validate custom network details."
  },
  "unsendableAsset": {
    "message": "当前不支持发送NFT (ERC-721)代币",
    "description": "This is an error message we show the user if they attempt to send an NFT asset type, for which currently don't support sending"
  },
  "unverifiedContractAddressMessage": {
    "message": "我们无法验证此合约。请确保此地址是可靠的。"
  },
  "upArrow": {
    "message": "向上箭头"
  },
  "update": {
    "message": "更新"
  },
  "updateOrEditNetworkInformations": {
    "message": "更新您的信息或者"
  },
  "updateRequest": {
    "message": "更新请求"
  },
  "updatedWithDate": {
    "message": "已于 $1 更新"
  },
  "uploadDropFile": {
    "message": "将您的文件放在此处"
  },
  "uploadFile": {
    "message": "上传文件"
  },
  "urlErrorMsg": {
    "message": "URL 需要相应的 HTTP/HTTPS 前缀。"
  },
  "urlExistsErrorMsg": {
    "message": "此 URL 目前已被 $1 网络使用。"
  },
  "use4ByteResolution": {
    "message": "对智能合约进行解码"
  },
  "use4ByteResolutionDescription": {
    "message": "为了改善用户体验，我们根据与您交互的智能合约消息，自定义活动选项卡。MetaMask 使用名为 4byte.directory 的服务来对数据进行解码，并向您显示更方便阅读的智能合约版本。这有助于减少您批准恶意智能合约操作的机会，但可能导致您的 IP 地址被共享。"
  },
  "useMultiAccountBalanceChecker": {
    "message": "账户余额分批请求"
  },
  "useMultiAccountBalanceCheckerSettingDescription": {
    "message": "通过批处理账户余额请求，可更快获得余额更新。此操作让我们可以全面获取您的账户余额信息，以便您更快地获得更新，从而获得更佳体验。关闭此功能后，第三方将您的账户相互关联的概率会较低。"
  },
  "useNftDetection": {
    "message": "自动检测NFT"
  },
  "useNftDetectionDescriptionText": {
    "message": "让 MetaMask 使用第三方服务来添加您所拥有的 NFT。打开自动检测 NFT 功能后，这些服务就可以看到您的 IP 地址和账户地址。启用此功能可能会将您的 IP 地址与以太坊地址关联起来，并显示骗子空投的虚假 NFT。您可以手动添加代币以避免此风险。"
  },
  "usePhishingDetection": {
    "message": "使用网络钓鱼检测"
  },
  "usePhishingDetectionDescription": {
    "message": "显示针对以太坊用户的网络钓鱼域名警告"
  },
  "useSafeChainsListValidation": {
    "message": "网络详细信息检查"
  },
  "useSafeChainsListValidationDescription": {
    "message": "MetaMask 使用名为$1的第三方服务来显示标准化网络的准确详细信息。这可减少您连接到恶意或不正确网络的机会。使用此功能时，chainid.network 可以看到您的 IP 地址。"
  },
  "useSafeChainsListValidationWebsite": {
    "message": "chainid.network",
    "description": "useSafeChainsListValidationWebsite is separated from the rest of the text so that we can bold the third party service name in the middle of them"
  },
  "useSiteSuggestion": {
    "message": "使用网站建议"
  },
  "useTokenDetectionPrivacyDesc": {
    "message": "要自动显示发送到您账户的代币，需要与第三方服务器通信以获取代币的图像。这些服务器将拥有您的IP地址的访问权限。"
  },
  "usedByClients": {
    "message": "可用于各种不同的客户端"
  },
  "userName": {
    "message": "用户名"
  },
  "userOpContractDeployError": {
    "message": "不支持从智能合约账户进行合约部署"
  },
  "verifyContractDetails": {
    "message": "验证第三方详情"
  },
  "verifyThisTokenOn": {
    "message": "在 $1 上验证此代币",
    "description": "Points the user to etherscan as a place they can verify information about a token. $1 is replaced with the translation for \"etherscan\""
  },
  "verifyThisUnconfirmedTokenOn": {
    "message": "在 $1 上验证此代币，并确保这是您想要交易的代币。",
    "description": "Points the user to etherscan as a place they can verify information about a token. $1 is replaced with the translation for \"etherscan\""
  },
  "version": {
    "message": "版本"
  },
  "view": {
    "message": "查看"
  },
  "viewActivity": {
    "message": "查看活动"
  },
  "viewAllDetails": {
    "message": "查看所有详情"
  },
  "viewAllQuotes": {
    "message": "查看所有报价"
  },
  "viewContact": {
    "message": "查看联系人"
  },
  "viewDetails": {
    "message": "查看详情"
  },
  "viewFullTransactionDetails": {
    "message": "查看全部交易详情"
  },
  "viewMore": {
    "message": "查看更多"
  },
  "viewOnBlockExplorer": {
    "message": "在区块浏览器上查看"
  },
  "viewOnCustomBlockExplorer": {
    "message": "在 $2 上查看 $1",
    "description": "$1 is the action type. e.g (Account, Transaction, Swap) and $2 is the Custom Block Explorer URL"
  },
  "viewOnEtherscan": {
    "message": "在 Etherscan 上查看 $1",
    "description": "$1 is the action type. e.g (Account, Transaction, Swap)"
  },
  "viewOnExplorer": {
    "message": "在Explorer上查看 "
  },
  "viewOnOpensea": {
    "message": "在 Opensea 上查看"
  },
  "viewTransaction": {
    "message": "查看交易"
  },
  "viewinCustodianApp": {
    "message": "在托管应用程序中查看"
  },
  "viewinExplorer": {
    "message": "在 Explorer 中查看 $1",
    "description": "$1 is the action type. e.g (Account, Transaction, Swap)"
  },
  "visitSite": {
    "message": "访问网站"
  },
  "visitWebSite": {
    "message": "访问我们的网站"
  },
  "wallet": {
    "message": "钱包"
  },
  "walletConnectionGuide": {
    "message": "我们的硬件钱包连接指南"
  },
  "walletCreationSuccessDetail": {
    "message": "您已经成功地保护了您的钱包。请确保您的账户私钥助记词安全和秘密——这是您的责任！"
  },
  "walletCreationSuccessReminder1": {
    "message": "MetaMask 无法恢复您的账户私钥助记词。"
  },
  "walletCreationSuccessReminder2": {
    "message": "MetaMask 绝对不会索要您的账户私钥助记词。"
  },
  "walletCreationSuccessReminder3": {
    "message": "对任何人 $1，否则您的资金有被盗风险",
    "description": "$1 is separated as walletCreationSuccessReminder3BoldSection so that we can bold it"
  },
  "walletCreationSuccessReminder3BoldSection": {
    "message": "切勿分享您的账户私钥助记词",
    "description": "This string is localized separately from walletCreationSuccessReminder3 so that we can bold it"
  },
  "walletCreationSuccessTitle": {
    "message": "钱包创建成功"
  },
  "wantToAddThisNetwork": {
    "message": "想要添加此网络吗？"
  },
  "wantsToAddThisAsset": {
    "message": "$1 想将此资产添加到您的钱包"
  },
  "warning": {
    "message": "警告"
  },
  "warningFromSnap": {
    "message": "来自$1的警告",
    "description": "$1 represents the name of the snap"
  },
  "warningTooltipText": {
    "message": "$1 第三方可能会支出您的全部代币余额，无需进一步通知或同意。请自定义较低的支出上限以保护自己。",
    "description": "$1 is a warning icon with text 'Be careful' in 'warning' colour"
  },
  "weak": {
    "message": "弱"
  },
  "web3": {
    "message": "Web3"
  },
  "web3ShimUsageNotification": {
    "message": "我们发现当前的网站尝试使用已经删除的 window.web3 API。如果这个网站出现故障，请点击 $1 以获取更多信息。",
    "description": "$1 is a clickable link."
  },
  "webhid": {
    "message": "WebHID",
    "description": "Refers to a interface for connecting external devices to the browser. Used for connecting ledger to the browser. Read more here https://developer.mozilla.org/en-US/docs/Web/API/WebHID_API"
  },
  "websites": {
    "message": "网站",
    "description": "Used in the 'permission_rpc' message."
  },
  "welcomeBack": {
    "message": "欢迎回来！"
  },
  "welcomeExploreDescription": {
    "message": "存储、发送和使用加密货币和资产。"
  },
  "welcomeExploreTitle": {
    "message": "探索去中心化应用"
  },
  "welcomeLoginDescription": {
    "message": "使用您的 MetaMask 登录去中心化应用 - 无需注册。"
  },
  "welcomeLoginTitle": {
    "message": "迎接您的钱包"
  },
  "welcomeToMetaMask": {
    "message": "让我们开始吧"
  },
  "welcomeToMetaMaskIntro": {
    "message": "MetaMask 深受数百万人信任，是一款可以让所有人进入 web3 世界的安全钱包。"
  },
  "whatsNew": {
    "message": "最新动态",
    "description": "This is the title of a popup that gives users notifications about new features and updates to MetaMask."
  },
  "whatsThis": {
    "message": "这是什么？"
  },
  "wrongChainId": {
    "message": "此链 ID 与网络名称不匹配。"
  },
  "wrongNetworkName": {
    "message": "根据我们的记录，该网络名称可能与此链 ID 不匹配。"
  },
  "xOfYPending": {
    "message": "$1 / $2 待处理",
    "description": "$1 and $2 are intended to be two numbers, where $2 is a total number of pending confirmations, and $1 is a count towards that total"
  },
  "yes": {
    "message": "是"
  },
  "you": {
    "message": "您"
  },
  "youHaveAddedAll": {
    "message": "您已经添加了所有热门网络。您可以探索更多网络$1，或者您可以$2",
    "description": "$1 is a link with the text 'here' and $2 is a button with the text 'add more networks manually'"
  },
  "youNeedToAllowCameraAccess": {
    "message": "需要开启相机访问权限，才能使用该功能。"
  },
  "youSign": {
    "message": "您正在签名"
  },
  "yourAccounts": {
    "message": "您的账户"
  },
  "yourActivity": {
    "message": "您的活动"
  },
  "yourBalance": {
    "message": "您的余额"
  },
  "yourNFTmayBeAtRisk": {
    "message": "您的 NFT 可能面临风险"
  },
  "yourPrivateSeedPhrase": {
    "message": "您的个人账户私钥助记词"
  },
  "yourTransactionConfirmed": {
    "message": "交易已确认"
  },
  "yourTransactionJustConfirmed": {
    "message": "在区块链上确认之前，我们无法取消您的交易。"
  },
  "zeroGasPriceOnSpeedUpError": {
    "message": "加速时零燃料价格"
  }
}<|MERGE_RESOLUTION|>--- conflicted
+++ resolved
@@ -4164,17 +4164,6 @@
   },
   "receive": {
     "message": "收款"
-  },
-<<<<<<< HEAD
-  "receiveTokensCamelCase": {
-    "message": "收取代币"
-=======
-  "recipientAddressPlaceholder": {
-    "message": "输入公钥 (0x) 或 ENS 名称"
-  },
-  "recipientAddressPlaceholderFlask": {
-    "message": "输入公钥 (0x) 或域名"
->>>>>>> 857c5fa0
   },
   "recommendedGasLabel": {
     "message": "建议"
