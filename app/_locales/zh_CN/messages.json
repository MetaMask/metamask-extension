--- conflicted
+++ resolved
@@ -2796,13 +2796,6 @@
   "nativeNetworkPermissionRequestDescription": {
     "message": "$1 请求您的批准，以便：",
     "description": "$1 represents dapp name"
-<<<<<<< HEAD
-  },
-  "nativePermissionRequestDescription": {
-    "message": "您希望此网站执行以下操作吗？",
-    "description": "Description below header used on Permission Connect screen for native permissions."
-=======
->>>>>>> 05dda700
   },
   "nativeToken": {
     "message": "此网络上的原生代币为 $1。它是用于燃料费的代币。 ",
