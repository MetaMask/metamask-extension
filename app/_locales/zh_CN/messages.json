--- conflicted
+++ resolved
@@ -2156,12 +2156,9 @@
   "newAccount": {
     "message": "新账户"
   },
-<<<<<<< HEAD
-=======
   "newAccountDetectedDialogMessage": {
     "message": "检测到新地址！点击这里以添加到您的地址簿。"
   },
->>>>>>> 086a7d04
   "newAccountNumberName": {
     "message": "账户 $1",
     "description": "Default name of next account to be created on create account screen"
