{
  "CSS_loadingTakingTooLongActionText": {
    "message": "如果问题仍然存在，请重启 MetaMask。",
    "description": "Second line of the message that is shown when the initial loading of the MetaMask UI takes a very long time."
  },
  "CSS_loadingTakingTooLongMessageText": {
    "message": "加载时间比平时长。",
    "description": "First line of the message that is shown when the initial loading of the MetaMask UI takes a very long time."
  },
  "QRHardwareInvalidTransactionTitle": {
    "message": "错误"
  },
  "QRHardwareMismatchedSignId": {
    "message": "不一致的交易数据。请查看交易详情。"
  },
  "QRHardwarePubkeyAccountOutOfRange": {
    "message": "暂无更多账户。若想访问下方未列出的其他账户，请重新连接您的硬件钱包并选择它。"
  },
  "QRHardwareScanInstructions": {
    "message": "将二维码放在摄像头前。屏幕是模糊的，但不影响对二维码的读取。"
  },
  "QRHardwareSignRequestCancel": {
    "message": "拒绝"
  },
  "QRHardwareSignRequestDescription": {
    "message": "使用钱包签名后，点击“获取签名”以接收签名"
  },
  "QRHardwareSignRequestGetSignature": {
    "message": "获取签名"
  },
  "QRHardwareSignRequestSubtitle": {
    "message": "用您的钱包扫描二维码"
  },
  "QRHardwareSignRequestTitle": {
    "message": "请求签名"
  },
  "QRHardwareUnknownQRCodeTitle": {
    "message": "错误"
  },
  "QRHardwareUnknownWalletQRCode": {
    "message": "二维码无效。请扫描硬件钱包的同步二维码。"
  },
  "QRHardwareWalletImporterTitle": {
    "message": "扫描二维码"
  },
  "QRHardwareWalletSteps1Description": {
    "message": "您可以从下面的官方二维码支持合作伙伴列表中选择。"
  },
  "QRHardwareWalletSteps1Title": {
    "message": "关联您的二维码硬件钱包"
  },
  "QRHardwareWalletSteps2Description": {
    "message": "Ngrave Zero"
  },
  "SrpListHideAccounts": {
    "message": "隐藏 $1 个账户",
    "description": "$1 is the number of accounts"
  },
  "SrpListHideSingleAccount": {
    "message": "隐藏 1 个账户"
  },
  "SrpListShowAccounts": {
    "message": "显示 $1 个账户",
    "description": "$1 is the number of accounts"
  },
  "SrpListShowSingleAccount": {
    "message": "显示 1 个账户"
  },
  "about": {
    "message": "关于"
  },
  "accept": {
    "message": "接受"
  },
  "acceptTermsOfUse": {
    "message": "我已阅读并同意 $1",
    "description": "$1 is the `terms` message"
  },
  "accessingYourCamera": {
    "message": "正在访问您的相机……"
  },
  "account": {
    "message": "账户"
  },
  "accountActivity": {
    "message": "账户活动"
  },
  "accountActivityText": {
    "message": "选择您想要接收通知的账户："
  },
  "accountAlreadyExistsLogin": {
    "message": "登录"
  },
  "accountAlreadyExistsLoginDescription": {
    "message": "使用 “$1” 的钱包已存在。是否改为尝试登录？",
    "description": "$1 is the account email"
  },
  "accountAlreadyExistsTitle": {
    "message": "钱包已存在"
  },
  "accountDetails": {
    "message": "账户详情"
  },
  "accountIdenticon": {
    "message": "账户 Identicon"
  },
  "accountIsntConnectedToastText": {
    "message": "$1 未连接到 $2"
  },
  "accountName": {
    "message": "账户名称"
  },
  "accountNameDuplicate": {
    "message": "此账户名称已存在",
    "description": "This is an error message shown when the user enters a new account name that matches an existing account name"
  },
  "accountNameReserved": {
    "message": "此账户名已被保留",
    "description": "This is an error message shown when the user enters a new account name that is reserved for future use"
  },
  "accountNotFoundCreateOne": {
    "message": "是，创建新钱包"
  },
  "accountNotFoundDescription": {
    "message": "我们找不到 “$1” 的钱包。您想使用此登录名创建新钱包吗？",
    "description": "$1 is the account email"
  },
  "accountNotFoundTitle": {
    "message": "未找到钱包"
  },
  "accountOptions": {
    "message": "账户选项"
  },
  "accountPermissionToast": {
    "message": "账户许可已更新"
  },
  "accountSelectionRequired": {
    "message": "您需要选择一个账户！"
  },
  "accountTypeNotSupported": {
    "message": "账户类型不受支持"
  },
  "accounts": {
    "message": "账户"
  },
  "accountsConnected": {
    "message": "账户已连接"
  },
  "accountsPermissionsTitle": {
    "message": "查看您的账户并建议交易"
  },
  "accountsSmallCase": {
    "message": "账户"
  },
  "active": {
    "message": "活跃"
  },
  "activity": {
    "message": "活动"
  },
  "activityLog": {
    "message": "活动日志"
  },
  "add": {
    "message": "添加"
  },
  "addACustomNetwork": {
    "message": "添加自定义网络"
  },
  "addANetwork": {
    "message": "添加网络"
  },
  "addANickname": {
    "message": "添加昵称"
  },
  "addAUrl": {
    "message": "添加 URL"
  },
  "addAccount": {
    "message": "添加账户"
  },
  "addAccountFromNetwork": {
    "message": "添加 $1 账户",
    "description": "$1 is the network name, e.g. Bitcoin or Solana"
  },
  "addAccountOrWallet": {
    "message": "添加账户或钱包"
  },
  "addAccountToMetaMask": {
    "message": "向 MetaMask 添加账户"
  },
  "addAcquiredTokens": {
    "message": "添加您通过MetaMask获得的代币"
  },
  "addAlias": {
    "message": "添加别名"
  },
  "addBitcoinAccountLabel": {
    "message": "比特币账户"
  },
  "addBlockExplorer": {
    "message": "添加区块浏览器"
  },
  "addBlockExplorerUrl": {
    "message": "添加区块浏览器 URL"
  },
  "addContact": {
    "message": "添加联系信息"
  },
  "addCustomNetwork": {
    "message": "添加自定义网络"
  },
  "addEthereumChainWarningModalHeader": {
    "message": "仅当您确定可以信任此 RPC 提供商时才能添加它。$1",
    "description": "$1 is addEthereumChainWarningModalHeaderPartTwo passed separately so that it can be bolded"
  },
  "addEthereumChainWarningModalHeaderPartTwo": {
    "message": "恶意提供商可能会谎报区块链的状态，并记录您的网络活动。"
  },
  "addEthereumChainWarningModalListHeader": {
    "message": "您的提供商必须值得信赖，因为它能够："
  },
  "addEthereumChainWarningModalListPointOne": {
    "message": "查看您的账户和 IP 地址，并将它们相互关联"
  },
  "addEthereumChainWarningModalListPointThree": {
    "message": "显示账户余额和其他链上状态"
  },
  "addEthereumChainWarningModalListPointTwo": {
    "message": "公开传播您的交易"
  },
  "addEthereumChainWarningModalTitle": {
    "message": "您正在为以太坊主网添加新的 RPC 提供商"
  },
  "addEthereumWatchOnlyAccount": {
    "message": "查看以太坊账户（测试版）"
  },
  "addFriendsAndAddresses": {
    "message": "添加您信任的朋友和地址"
  },
  "addHardwareWalletLabel": {
    "message": "硬件钱包"
  },
  "addIPFSGateway": {
    "message": "添加您首选的IPFS网关"
  },
  "addImportAccount": {
    "message": "添加账户或硬件钱包"
  },
  "addMemo": {
    "message": "添加备忘录"
  },
  "addNetwork": {
    "message": "添加网络"
  },
  "addNetworkConfirmationTitle": {
    "message": "添加 $1",
    "description": "$1 represents network name"
  },
  "addNewAccount": {
    "message": "添加新账户"
  },
  "addNewEthereumAccountLabel": {
    "message": "以太坊账户"
  },
  "addNewSolanaAccountLabel": {
    "message": "Solana 账户"
  },
  "addNft": {
    "message": "添加 NFT"
  },
  "addNfts": {
    "message": "添加 NFT"
  },
  "addNonEvmAccount": {
    "message": "添加 $1 账户",
    "description": "$1 is the non EVM network where the account is going to be created, e.g. Bitcoin or Solana"
  },
  "addNonEvmAccountFromNetworkPicker": {
    "message": "要启用 $1 网络，您需要创建 $2 账户。",
    "description": "$1 is the non EVM network where the account is going to be created, e.g. Solana Mainnet or Solana Devnet. $2 is the account type, e.g. Bitcoin or Solana"
  },
  "addRpcUrl": {
    "message": "添加 RPC（远程过程调用）URL"
  },
  "addSnapAccountToggle": {
    "message": "启用“添加账户Snap（测试版）”"
  },
  "addSnapAccountsDescription": {
    "message": "启用此功能后，您可以直接使用账户列表来添加新的测试版账户Snap。如果您要安装账户Snap，请紧记，此为第三方服务。"
  },
  "addSuggestedNFTs": {
    "message": "添加推荐的 NFT"
  },
  "addSuggestedTokens": {
    "message": "添加推荐代币"
  },
  "addToken": {
    "message": "添加代币"
  },
  "addTokenByContractAddress": {
    "message": "找不到代币？您可以通过粘贴其地址手动添加任何代币。代币合约地址可以在 $1 上找到",
    "description": "$1 is a blockchain explorer for a specific network, e.g. Etherscan for Ethereum"
  },
  "addUrl": {
    "message": "添加 URL"
  },
  "addingAccount": {
    "message": "添加账户"
  },
  "addingCustomNetwork": {
    "message": "正在添加网络"
  },
  "additionalNetworks": {
    "message": "其他网络"
  },
  "address": {
    "message": "地址"
  },
  "addressCopied": {
    "message": "地址已复制"
  },
  "addressMismatch": {
    "message": "网站地址不匹配"
  },
  "addressMismatchOriginal": {
    "message": "当前 URL：$1",
    "description": "$1 replaced by origin URL in confirmation request"
  },
  "addressMismatchPunycode": {
    "message": "Punycode 版本：$1",
    "description": "$1 replaced by punycode version of the URL in confirmation request"
  },
  "addresses": {
    "message": "地址",
    "description": "Multichain account menu item for linking to addresses page"
  },
  "advanced": {
    "message": "高级"
  },
  "advancedBaseGasFeeToolTip": {
    "message": "当您的交易被包含在区块中时，您的最大基础费用与实际基础费用之间的任何差额将被退还。总金额按最大基础费用（以GWEI为单位）*燃料限制计算。"
  },
  "advancedDetailsDataDesc": {
    "message": "数据"
  },
  "advancedDetailsHexDesc": {
    "message": "十六进制"
  },
  "advancedDetailsNonceDesc": {
    "message": "唯一交易标识号"
  },
  "advancedDetailsNonceTooltip": {
    "message": "这是一个账户的交易编号。第一笔交易的唯一交易标识号为 0，然后按顺序递增。"
  },
  "advancedGasFeeDefaultOptIn": {
    "message": "将这些值保存为 $1 网络的默认值。",
    "description": "$1 is the current network name."
  },
  "advancedGasFeeModalTitle": {
    "message": "高级燃料费"
  },
  "advancedGasPriceTitle": {
    "message": "燃料价格"
  },
  "advancedPriorityFeeToolTip": {
    "message": "优先费用（又称“矿工费”）直接向矿工支付，激励他们优先处理您的交易。"
  },
  "airDropPatternDescription": {
    "message": "该代币的链上历史记录显示，此前存在可疑的空投活动实例。"
  },
  "airDropPatternTitle": {
    "message": "空投模式"
  },
  "airgapVault": {
    "message": "AirGap Vault"
  },
  "alert": {
    "message": "提醒"
  },
  "alertAccountTypeUpgradeMessage": {
    "message": "您正在将账户升级为智能账户。您将保留原账户地址，同时拥有更快的交易速度和更低的网络费用。$1。"
  },
  "alertAccountTypeUpgradeTitle": {
    "message": "账户类型"
  },
  "alertActionBuyWithNativeCurrency": {
    "message": "购买 $1"
  },
  "alertActionUpdateGas": {
    "message": "更新燃料限制"
  },
  "alertActionUpdateGasFee": {
    "message": "更新费用"
  },
  "alertActionUpdateGasFeeLevel": {
    "message": "更新燃料选项"
  },
  "alertContentMultipleApprovals": {
    "message": "您正在授权他人提取您的代币，尽管本次交易无需要此操作。"
  },
  "alertDisableTooltip": {
    "message": "这可以在“设置 > 提醒”中进行更改"
  },
  "alertMessageAddressMismatchWarning": {
    "message": "攻击者有时会通过对网站地址进行细微更改来模仿网站。在继续操作之前，请确保您是与目标网站进行交互。"
  },
  "alertMessageAddressTrustSignal": {
    "message": "如果您确认此请求，您的资产可能会被骗子窃取。"
  },
  "alertMessageChangeInSimulationResults": {
    "message": "此交易的预计更改已更新。继续之前请仔细审查。"
  },
  "alertMessageFirstTimeInteraction": {
    "message": "您首次与此地址交互。请确保地址正确，然后再继续。"
  },
  "alertMessageGasEstimateFailed": {
    "message": "我们无法提供准确的费用，估算可能较高。我们建议您输入自定义的燃料限制，但交易仍存在失败风险。"
  },
  "alertMessageGasFeeLow": {
    "message": "在选择低级型费用时，预计交易速度较慢，等待时间较长。如需更快交易，请选择市场型或激进型费用选项。"
  },
  "alertMessageGasTooLow": {
    "message": "要继续此交易，您需要将燃料限制提高到 21000 或更高。"
  },
  "alertMessageInsufficientBalanceWithNativeCurrency": {
    "message": "您的账户中没有足够的 $1 来支付网络费用。"
  },
  "alertMessageNoGasPrice": {
    "message": "您手动更新费用后，我们才能继续进行此交易。"
  },
  "alertMessageOriginTrustSignalMalicious": {
    "message": "已确定其为恶意。我们建议不要与此网站交互。"
  },
  "alertMessageOriginTrustSignalWarning": {
    "message": "已确定其为可疑。我们建议不要与此网站交互。"
  },
  "alertMessageSignInDomainMismatch": {
    "message": "提出请求的网站不是您正在登录的网站。这可能试图窃取您的登录凭据。"
  },
  "alertMessageSignInWrongAccount": {
    "message": "此网站要求您使用错误的账户登录。"
  },
  "alertModalAcknowledge": {
    "message": "我已知晓风险并仍想继续"
  },
  "alertModalDetails": {
    "message": "提醒详情"
  },
  "alertModalReviewAllAlerts": {
    "message": "查看所有提醒"
  },
  "alertReasonChangeInSimulationResults": {
    "message": "结果已发生变化"
  },
  "alertReasonFirstTimeInteraction": {
    "message": "首次交互"
  },
  "alertReasonGasEstimateFailed": {
    "message": "费用不准确"
  },
  "alertReasonGasFeeLow": {
    "message": "速度慢"
  },
  "alertReasonGasTooLow": {
    "message": "燃料限制较低"
  },
  "alertReasonInsufficientBalance": {
    "message": "资金不足"
  },
  "alertReasonMultipleApprovals": {
    "message": "非必要权限"
  },
  "alertReasonNoGasPrice": {
    "message": "无法使用费用估算"
  },
  "alertReasonOriginTrustSignalMalicious": {
    "message": "恶意网站"
  },
  "alertReasonOriginTrustSignalWarning": {
    "message": "可疑网站"
  },
  "alertReasonPendingTransactions": {
    "message": "待定交易"
  },
  "alertReasonSignIn": {
    "message": "可疑登录请求"
  },
  "alertReasonWrongAccount": {
    "message": "错误账户"
  },
  "alertSelectedAccountWarning": {
    "message": "此请求针对与您钱包中所选账户不同的账户。要使用其他账户，请将其连接到该站点。"
  },
  "alerts": {
    "message": "提醒"
  },
  "all": {
    "message": "所有"
  },
  "allNetworks": {
    "message": "所有网络"
  },
  "allPermissions": {
    "message": "所有许可"
  },
  "allTimeHigh": {
    "message": "有史以来新高"
  },
  "allTimeLow": {
    "message": "有史以来新低"
  },
  "allowNotifications": {
    "message": "允许通知"
  },
  "allowWithdrawAndSpend": {
    "message": "允许 $1 提取和消费最高以下金额：",
    "description": "The url of the site that requested permission to 'withdraw and spend'"
  },
  "amount": {
    "message": "数额"
  },
  "amountReceived": {
    "message": "已收款金额"
  },
  "amountSent": {
    "message": "已发送金额"
  },
  "andForListItems": {
    "message": "$1，和 $2",
    "description": "$1 is the first item, $2 is the last item in a list of items. Used in Snap Install Warning modal."
  },
  "andForTwoItems": {
    "message": "$1 和 $2",
    "description": "$1 is the first item, $2 is the second item. Used in Snap Install Warning modal."
  },
  "appDescription": {
    "message": "全球最值得信赖的加密货币钱包",
    "description": "The description of the application"
  },
  "appName": {
    "message": "MetaMask",
    "description": "The name of the application"
  },
  "appNameBeta": {
    "message": "MetaMask Beta",
    "description": "The name of the application (Beta)"
  },
  "appNameFlask": {
    "message": "MetaMask Flask",
    "description": "The name of the application (Flask)"
  },
  "apply": {
    "message": "应用"
  },
  "approve": {
    "message": "批准消费限额"
  },
  "approveButtonText": {
    "message": "批准"
  },
  "approveIncreaseAllowance": {
    "message": "增加 $1 支出上限",
    "description": "The token symbol that is being approved"
  },
  "approveSpendingCap": {
    "message": "批准 $1 支出上限",
    "description": "The token symbol that is being approved"
  },
  "approved": {
    "message": "已批准"
  },
  "approvedOn": {
    "message": "于$1获得批准",
    "description": "$1 is the approval date for a permission"
  },
  "approvedOnForAccounts": {
    "message": "于 $1 批准用于 $2",
    "description": "$1 is the approval date for a permission. $2 is the AvatarGroup component displaying account images."
  },
  "areYouSure": {
    "message": "您确定吗？"
  },
  "asset": {
    "message": "资产"
  },
  "assetChartNoHistoricalPrices": {
    "message": "我们无法获取任何历史数据"
  },
  "assetMultipleNFTsBalance": {
    "message": "$1 NFT"
  },
  "assetOptions": {
    "message": "资产选项"
  },
  "assetSingleNFTBalance": {
    "message": "$1 NFT"
  },
  "assets": {
    "message": "资产"
  },
  "assetsDescription": {
    "message": "自动检测钱包中的代币，显示 NFT，并获取批量账户余额更新"
  },
  "attemptToCancelSwapForFree": {
    "message": "尝试免费取消兑换"
  },
  "attributes": {
    "message": "属性"
  },
  "attributions": {
    "message": "参与者"
  },
  "auroraRpcDeprecationMessage": {
    "message": "Infura RPC（远程过程调用）URL 不再支持 Aurora。"
  },
  "authorizedPermissions": {
    "message": "您已授权以下权限"
  },
  "autoDetectTokens": {
    "message": "自动检测代币"
  },
  "autoDetectTokensDescription": {
    "message": "我们使用第三方 API 来检测和显示发送到您钱包的新代币。如果您不希望该应用程序从这些服务中提取数据，请将其关闭。$1",
    "description": "$1 is a link to a support article"
  },
  "autoLockTimeLimit": {
    "message": "自动锁定计时器（分钟）"
  },
  "autoLockTimeLimitDescription": {
    "message": "设置 MetaMask 将被锁定前的空闲时间（单位：分钟）。"
  },
  "average": {
    "message": "平均值"
  },
  "back": {
    "message": "返回"
  },
  "backup": {
    "message": "备份"
  },
  "backupAndSync": {
    "message": "备份与同步"
  },
  "backupAndSyncBasicFunctionalityNameMention": {
    "message": "基本功能"
  },
  "backupAndSyncEnable": {
    "message": "开启备份与同步"
  },
  "backupAndSyncEnableConfirmation": {
    "message": "当您开启备份与同步时，也会同时开启 $1 。是否继续？",
    "description": "$1 is backupAndSyncBasicFunctionalityNameMention in bold."
  },
  "backupAndSyncEnableDescription": {
    "message": "备份与同步功能使我们能够为您的自定义设置和功能存储加密数据。这将使您的 MetaMask 体验在不同设备上保持一致，并在需要重新安装 MetaMask 时恢复相关设置和功能。此操作不会备份您的私钥助记词。$1。",
    "description": "$1 is link to the backup and sync privacy policy."
  },
  "backupAndSyncEnableDescriptionUpdatePreferences": {
    "message": "您可以随时通过以下方式更新偏好设置：$1",
    "description": "$1 is a bolded text that highlights the path to the settings page."
  },
  "backupAndSyncEnableDescriptionUpdatePreferencesPath": {
    "message": "设置 > 备份与同步。"
  },
  "backupAndSyncFeatureAccounts": {
    "message": "账户"
  },
  "backupAndSyncFeatureContacts": {
    "message": "联系方式"
  },
  "backupAndSyncManageWhatYouSync": {
    "message": "管理同步内容"
  },
  "backupAndSyncManageWhatYouSyncDescription": {
    "message": "开启设备间的同步内容。"
  },
  "backupAndSyncPrivacyLink": {
    "message": "了解我们如何保护您的隐私"
  },
  "backupApprovalInfo": {
    "message": "如果不慎丢失个人设备，忘记密码，需要重新安装 MetaMask，或者需在另一台设备上访问钱包，使用此助记词才能恢复您的钱包。"
  },
  "backupApprovalNotice": {
    "message": "请备份您的私钥助记词，确保您的钱包和资金安全。"
  },
  "backupKeyringSnapReminder": {
    "message": "请先确保您可以自行访问此Snap创建的任何账户，才可将其去除"
  },
  "backupNow": {
    "message": "立即备份"
  },
  "balance": {
    "message": "余额"
  },
  "balanceOutdated": {
    "message": "余额可能已过期"
  },
  "baseFee": {
    "message": "基础费用"
  },
  "basic": {
    "message": "基本"
  },
  "basicConfigurationDescription": {
    "message": "MetaMask 通过互联网服务提供代币详情和燃料设置等基本功能。当您使用互联网服务时，您的 IP 地址会共享，在本例中与 MetaMask 共享。这就像您访问任何网站一样。MetaMask 暂时使用这些数据，并且绝不会出卖您的数据。您可以使用 VPN 或关闭这些服务，但这可能会影响您的 MetaMask 体验。要了解详情，请参阅我们的 $1。",
    "description": "$1 is to be replaced by the message for privacyMsg, and will link to https://consensys.io/privacy-policy"
  },
  "basicConfigurationLabel": {
    "message": "基本功能"
  },
  "basicConfigurationModalCheckbox": {
    "message": "我理解并想继续"
  },
  "basicConfigurationModalDisclaimerOff": {
    "message": "这意味着您不能充分优化您在 MetaMask 上的时间。您将无法使用基本功能（例如代币详情、最优燃料设置等）。"
  },
  "basicConfigurationModalDisclaimerOffAdditionalText": {
    "message": "关闭此功能将同时禁用 $1 和 $2 中的所有功能。",
    "description": "$1 and $2 are bold text for basicConfigurationModalDisclaimerOffAdditionalTextFeaturesFirst and basicConfigurationModalDisclaimerOffAdditionalTextFeaturesLast respectively"
  },
  "basicConfigurationModalDisclaimerOffAdditionalTextFeaturesFirst": {
    "message": "安全与隐私，备份与同步"
  },
  "basicConfigurationModalDisclaimerOffAdditionalTextFeaturesLast": {
    "message": "通知"
  },
  "basicConfigurationModalDisclaimerOn": {
    "message": "如需优化您在 MetaMask 上的时间，您将需要开启此功能。基本功能（例如代币详情、最优燃料设置等）对于 Web3 体验至关重要。"
  },
  "basicConfigurationModalHeadingOff": {
    "message": "关闭基本功能"
  },
  "basicConfigurationModalHeadingOn": {
    "message": "开启基本功能"
  },
  "beta": {
    "message": "测试版"
  },
  "betaHeaderText": {
    "message": "此为测试版。请$1报告错误"
  },
  "betaMetamaskVersion": {
    "message": "MetaMask 测试版本"
  },
  "betaTerms": {
    "message": "测试版使用条款"
  },
  "billionAbbreviation": {
    "message": "十亿",
    "description": "Shortened form of 'billion'"
  },
  "blockExplorerAccountAction": {
    "message": "账户",
    "description": "This is used with viewOnEtherscan and viewInExplorer e.g View Account in Explorer"
  },
  "blockExplorerAssetAction": {
    "message": "资产",
    "description": "This is used with viewOnEtherscan and viewInExplorer e.g View Asset in Explorer"
  },
  "blockExplorerSwapAction": {
    "message": "兑换",
    "description": "This is used with viewOnEtherscan e.g View Swap on Etherscan"
  },
  "blockExplorerUrl": {
    "message": "区块浏览器 URL"
  },
  "blockExplorerUrlDefinition": {
    "message": "用作此网络的区块浏览器的 URL。"
  },
  "blockExplorerView": {
    "message": "在 $1 查看账户",
    "description": "$1 replaced by URL for custom block explorer"
  },
  "blockaid": {
    "message": "Blockaid"
  },
  "blockaidAlertDescriptionBlur": {
    "message": "如果继续，您在 Blur 上列出的全部资产都将面临风险。"
  },
  "blockaidAlertDescriptionMalicious": {
    "message": "您正在与恶意网站交互。如果继续，您可能会损失资产。"
  },
  "blockaidAlertDescriptionOpenSea": {
    "message": "如果继续，您在 OpenSea 上列出的全部资产都将面临风险。"
  },
  "blockaidAlertDescriptionOthers": {
    "message": "如果您确认此请求，您可能会损失资产。我们建议您取消此请求。"
  },
  "blockaidAlertDescriptionTokenTransfer": {
    "message": "您正在将您的资产发送给欺诈方。如果继续，您将会损失这部分资产。"
  },
  "blockaidAlertDescriptionWithdraw": {
    "message": "如果您确认此请求，则表示您允许欺诈方提取并花费您的资产。您将无法收回资产。"
  },
  "blockaidDescriptionApproveFarming": {
    "message": "如果您批准此请求，以欺诈闻名的第三方可能会拿走您的所有资产。"
  },
  "blockaidDescriptionBlurFarming": {
    "message": "如果您批准此请求，则有人可以窃取您列于Blur上的资产。"
  },
  "blockaidDescriptionErrored": {
    "message": "由于出现错误，安全提供程序无法验证此请求。请谨慎操作。"
  },
  "blockaidDescriptionMaliciousDomain": {
    "message": "您正在与恶意网域交互。如果您批准此请求，您可能会失去您的资产。"
  },
  "blockaidDescriptionMightLoseAssets": {
    "message": "如果您批准此请求，您可能会失去您的资产。"
  },
  "blockaidDescriptionSeaportFarming": {
    "message": "如果您批准此请求，则有人可以窃取您列于OpenSea上的资产。"
  },
  "blockaidDescriptionTransferFarming": {
    "message": "如果您批准此请求，以欺诈闻名的第三方将会拿走您的所有资产。"
  },
  "blockaidMessage": {
    "message": "隐私保护 - 不会与第三方共享任何数据。适用于 Arbitrum、Avalanche、BNB Chain、以太坊主网、Linea、Optimism、Polygon、Base 和 Sepolia。"
  },
  "blockaidTitleDeceptive": {
    "message": "此请求属欺骗性质"
  },
  "blockaidTitleMayNotBeSafe": {
    "message": "请求可能不安全"
  },
  "blockaidTitleSuspicious": {
    "message": "此请求很可疑"
  },
  "blockies": {
    "message": "Blockies"
  },
  "borrowed": {
    "message": "已借入"
  },
  "boughtFor": {
    "message": "购买用于"
  },
  "bridge": {
    "message": "跨链桥"
  },
  "bridgeAllowSwappingOf": {
    "message": "允许精确获取 $3 上的 $1 $2 以进行桥接",
    "description": "Shows a user that they need to allow a token for swapping on their hardware wallet"
  },
  "bridgeApproval": {
    "message": "批准 $1 进行桥接",
    "description": "Used in the transaction display list to describe a transaction that is an approve call on a token that is to be bridged. $1 is the symbol of a token that has been approved."
  },
  "bridgeApprovalWarning": {
    "message": "您将允许获取指定金额 $1 $2。该合约将不会获取任何额外资金。"
  },
  "bridgeApprovalWarningForHardware": {
    "message": "您需要允许获取 $1 $2 用于桥接，然后批准桥接到 $2。这需要两次单独的确认。"
  },
  "bridgeBlockExplorerLinkCopied": {
    "message": "区块浏览器链接已复制！"
  },
  "bridgeCalculatingAmount": {
    "message": "正在计算......"
  },
  "bridgeConfirmTwoTransactions": {
    "message": "您需要在您的硬件钱包上确认 2 笔交易："
  },
  "bridgeCreateSolanaAccount": {
    "message": "创建 Solana 账户"
  },
  "bridgeCreateSolanaAccountDescription": {
    "message": "如要将资产转移至 Solana 网络，您需拥有一个账户及接收地址。"
  },
  "bridgeCreateSolanaAccountTitle": {
    "message": "您需要先创建一个 Solana 账户。"
  },
  "bridgeDetailsTitle": {
    "message": "桥接详情",
    "description": "Title for the modal showing details about a bridge transaction."
  },
  "bridgeEnterAmount": {
    "message": "选择金额"
  },
  "bridgeEnterAmountAndSelectAccount": {
    "message": "输入金额并选择目标账户"
  },
  "bridgeExplorerLinkViewOn": {
    "message": "在 $1 上查看"
  },
  "bridgeFetchNewQuotes": {
    "message": "获取一个新的？"
  },
  "bridgeFrom": {
    "message": "桥接自"
  },
  "bridgeFromTo": {
    "message": "将 $1 $2 桥接到 $3",
    "description": "Tells a user that they need to confirm on their hardware wallet a bridge. $1 is amount of source token, $2 is the source network, and $3 is the destination network"
  },
  "bridgeGasFeesSplit": {
    "message": "前一个屏幕中报出的任何网络费用均包含两笔交易，并将进行分割。"
  },
  "bridgeNetCost": {
    "message": "净成本"
  },
  "bridgePriceImpact": {
    "message": "价格影响"
  },
<<<<<<< HEAD
  "bridgePriceImpactGaslessWarning": {
    "message": "价格影响反映了您的兑换订单如何影响资产的市场价格。如果您未持有足够的资金支付燃料费，系统将自动分配部分源代币来抵扣费用，这将导致实际兑换数量减少。MetaMask 不会干预或控制价格影响。"
  },
=======
>>>>>>> fd295214
  "bridgePriceImpactNormalWarning": {
    "message": "价格影响反映您的兑换订单对资产市场价格的影响程度。它取决于交易规模及资金池中的可用流动性。MetaMask 不会干预或控制价格影响。"
  },
  "bridgePriceImpactTooltipTitle": {
    "message": "价格影响"
  },
  "bridgePriceImpactWarningTitle": {
    "message": "价格影响警告"
  },
  "bridgeQuoteExpired": {
    "message": "您的报价已超时。"
  },
  "bridgeSelectDestinationAccount": {
    "message": "选择目标账户"
  },
  "bridgeSelectDifferentQuote": {
    "message": "请选择其他报价。"
  },
  "bridgeSelectNetwork": {
    "message": "选择网络"
  },
  "bridgeSelectTokenAmountAndAccount": {
    "message": "选择代币、金额和目标账户"
  },
  "bridgeSelectTokenAndAmount": {
    "message": "选择代币和金额"
  },
  "bridgeSolanaAccountCreated": {
    "message": "Solana 账户已创建"
  },
  "bridgeStatusComplete": {
    "message": "完成",
    "description": "Status text indicating a bridge transaction has successfully completed."
  },
  "bridgeStatusFailed": {
    "message": "失败",
    "description": "Status text indicating a bridge transaction has failed."
  },
  "bridgeStatusInProgress": {
    "message": "正在进行中",
    "description": "Status text indicating a bridge transaction is currently processing."
  },
  "bridgeStepActionBridgeComplete": {
    "message": "在 $2 上收到了 $1",
    "description": "$1 is the amount of the destination asset, $2 is the name of the destination network"
  },
  "bridgeStepActionBridgePending": {
    "message": "正在 $2 上接收 $1",
    "description": "$1 is the amount of the destination asset, $2 is the name of the destination network"
  },
  "bridgeStepActionSwapComplete": {
    "message": "已用 $1 兑换 $2",
    "description": "$1 is the amount of the source asset, $2 is the amount of the destination asset"
  },
  "bridgeStepActionSwapPending": {
    "message": "正在用 $1 兑换 $2",
    "description": "$1 is the amount of the source asset, $2 is the amount of the destination asset"
  },
  "bridgeTimingMinutes": {
    "message": "$1 分钟",
    "description": "$1 is the ticker symbol of a an asset the user is being prompted to purchase"
  },
  "bridgeTo": {
    "message": "桥接至"
  },
  "bridgeTokenCannotVerifyDescription": {
    "message": "如果您手动添加了此代币，请务必在桥接之前了解资金面临的风险。"
  },
  "bridgeTokenCannotVerifyTitle": {
    "message": "我们无法验证此代币。"
  },
  "bridgeTransactionProgress": {
    "message": "交易 $1（共 2 笔）"
  },
  "bridgeTxDetailsBridged": {
    "message": "已桥接"
  },
  "bridgeTxDetailsBridging": {
    "message": "桥接"
  },
  "bridgeTxDetailsDelayedDescription": {
    "message": "联系"
  },
  "bridgeTxDetailsDelayedDescriptionSupport": {
    "message": "MetaMask 支持团队"
  },
  "bridgeTxDetailsDelayedTitle": {
    "message": "超过 3 小时了吗？"
  },
  "bridgeTxDetailsNonce": {
    "message": "随机数"
  },
  "bridgeTxDetailsStatus": {
    "message": "状态"
  },
  "bridgeTxDetailsSwapped": {
    "message": "已兑换"
  },
  "bridgeTxDetailsSwapping": {
    "message": "正在兑换"
  },
  "bridgeTxDetailsTimestamp": {
    "message": "时间戳"
  },
  "bridgeTxDetailsTimestampValue": {
    "message": "$1 的 $2",
    "description": "$1 is the date, $2 is the time"
  },
  "bridgeTxDetailsTokenAmountOnChain": {
    "message": "$1 $2 位于",
    "description": "$1 is the amount of the token, $2 is the ticker symbol of the token"
  },
  "bridgeTxDetailsTotalGasFee": {
    "message": "燃料费总额"
  },
  "bridgeTxDetailsYouReceived": {
    "message": "您收到了"
  },
  "bridgeTxDetailsYouSent": {
    "message": "您发送了"
  },
  "bridgeValidationInsufficientGasMessage": {
    "message": "您没有足够的 $1 用于支付此次桥接的燃料费。请输入更小的金额或者购买更多 $1。"
  },
  "bridgeValidationInsufficientGasTitle": {
    "message": "需要更多的 $1 用于燃料"
  },
  "bridged": {
    "message": "已桥接"
  },
  "bridgedToChain": {
    "message": "已桥接至 $1"
  },
  "bridging": {
    "message": "桥接"
  },
  "browserNotSupported": {
    "message": "您的浏览器不受支持……"
  },
  "buildContactList": {
    "message": "建立您的联系人列表"
  },
  "builtAroundTheWorld": {
    "message": "MetaMask 是在世界各地设计和建造的。"
  },
  "busy": {
    "message": "忙碌中"
  },
  "buy": {
    "message": "出入金"
  },
  "buyMoreAsset": {
    "message": "购买更多$1",
    "description": "$1 is the ticker symbol of a an asset the user is being prompted to purchase"
  },
  "buyNow": {
    "message": "立即购买"
  },
  "bytes": {
    "message": "字节"
  },
  "canToggleInSettings": {
    "message": "您可以在“设置 -> 提醒”中重新启用该通知。"
  },
  "cancel": {
    "message": "取消"
  },
  "cancelPopoverTitle": {
    "message": "取消交易"
  },
  "cancelSpeedUpLabel": {
    "message": "这笔燃料费将$1原来的费用。",
    "description": "$1 is text 'replace' in bold"
  },
  "cancelSpeedUpTransactionTooltip": {
    "message": "若要$1交易，燃料费用必须增加至少10%才能被网络认可。",
    "description": "$1 is string 'cancel' or 'speed up'"
  },
  "cancelled": {
    "message": "已取消"
  },
  "chainId": {
    "message": "链 ID"
  },
  "chainIdDefinition": {
    "message": "用于签署此网络的交易的链 ID。"
  },
  "chainIdExistsErrorMsg": {
    "message": "此链 ID 目前已被 $1 网络使用。"
  },
  "chainListReturnedDifferentTickerSymbol": {
    "message": "此代币符号与输入的网络名称或链 ID 不匹配。许多热门代币使用类似的符号，骗子可能会使用这些符号来欺骗您，让您向他们发送更有价值的代币作为回报。在您继续之前请先验证所有信息。"
  },
  "changePasswordLoading": {
    "message": "正在更改密码……"
  },
  "changePasswordLoadingNote": {
    "message": "此过程不会持续太久"
  },
  "changePasswordWarning": {
    "message": "您确定吗？"
  },
  "changePasswordWarningDescription": {
    "message": "在此处更改密码将锁定您正在使用的其他设备上的 MetaMask。您需要使用新密码重新登录。"
  },
  "chooseYourNetwork": {
    "message": "选择您的网络"
  },
  "chooseYourNetworkDescription": {
    "message": "在您使用我们的默认设置和配置时，我们将 Infura 作为默认的远程过程调用（RPC）提供商，以提供我们所能实现的最可靠且私密的以太坊数据访问。在少数情况下，我们可能会使用其他 RPC 提供商，以便为用户提供最佳体验。您可以选择自己的 RPC 服务，但请谨记：任何 RPC 提供商都会接收到您的 IP 地址和以太坊钱包信息以完成交易。要详细了解 Infura 如何处理 EVM 账户数据，请参阅我们的 $1；关于 Solana 账户的相关信息，请参阅 $2。",
    "description": "$1 is a link to the privacy policy, $2 is a link to Solana accounts support"
  },
  "chooseYourNetworkDescriptionCallToAction": {
    "message": "点击此处"
  },
  "chromeRequiredForHardwareWallets": {
    "message": "您需要在 Google Chrome 上使用 MetaMask 以连接到您的硬件钱包。"
  },
  "circulatingSupply": {
    "message": "循环供应"
  },
  "clear": {
    "message": "清除"
  },
  "clearActivity": {
    "message": "清除活动和 nonce 数据"
  },
  "clearActivityButton": {
    "message": "清除活动选项卡数据"
  },
  "clearActivityDescription": {
    "message": "这将会重置账户的 nonce，并删除钱包中的活动选项卡数据。只有当前账户和网络会受到影响。您的余额和传入的交易不会改变。"
  },
  "click": {
    "message": "点击"
  },
  "clickToConnectLedgerViaWebHID": {
    "message": "点击这里以通过 WebHID 连接您的 Ledger",
    "description": "Text that can be clicked to open a browser popup for connecting the ledger device via webhid"
  },
  "close": {
    "message": "关闭"
  },
  "closeExtension": {
    "message": "关闭扩展程序"
  },
  "closeWindowAnytime": {
    "message": "您可以随时关闭此窗口。"
  },
  "coingecko": {
    "message": "CoinGecko"
  },
  "collectionName": {
    "message": "收藏品名称"
  },
  "comboNoOptions": {
    "message": "找不到任何选项",
    "description": "Default text shown in the combo field dropdown if no options."
  },
  "concentratedSupplyDistributionDescription": {
    "message": "该代币供应量的绝大部分由头部代币持有者掌控，这带来了集中化价格操纵的风险"
  },
  "concentratedSupplyDistributionTitle": {
    "message": "供应分布集中化"
  },
  "configureSnapPopupDescription": {
    "message": "您现在要离开MetaMask来配置此snap。"
  },
  "configureSnapPopupInstallDescription": {
    "message": "您现在要离开MetaMask来安装此snap。"
  },
  "configureSnapPopupInstallTitle": {
    "message": "安装snap"
  },
  "configureSnapPopupLink": {
    "message": "请点击此链接以继续："
  },
  "configureSnapPopupTitle": {
    "message": "配置snap"
  },
  "confirm": {
    "message": "确认"
  },
  "confirmAccountTypeSmartContract": {
    "message": "智能账户"
  },
  "confirmAccountTypeStandard": {
    "message": "标准账户"
  },
  "confirmAlertModalAcknowledgeMultiple": {
    "message": "我已知晓提醒并仍想继续"
  },
  "confirmAlertModalAcknowledgeSingle": {
    "message": "我已知晓提醒并仍想继续"
  },
  "confirmFieldPaymaster": {
    "message": "费用支付方"
  },
  "confirmFieldTooltipPaymaster": {
    "message": "此交易的费用将由 paymaster 智能合约支付。"
  },
  "confirmGasFeeTokenBalance": {
    "message": "余额："
  },
  "confirmGasFeeTokenInsufficientBalance": {
    "message": "资金不足"
  },
  "confirmGasFeeTokenMetaMaskFee": {
    "message": "包含 $1 费用"
  },
  "confirmGasFeeTokenModalNativeToggleMetaMask": {
    "message": "MetaMask 正在补充余额以完成这笔交易。"
  },
  "confirmGasFeeTokenModalNativeToggleWallet": {
    "message": "使用您钱包中的余额支付网络费用。"
  },
  "confirmGasFeeTokenModalPayETH": {
    "message": "使用 ETH 支付"
  },
  "confirmGasFeeTokenModalPayToken": {
    "message": "使用其他代币支付"
  },
  "confirmGasFeeTokenModalTitle": {
    "message": "选择一种代币"
  },
  "confirmGasFeeTokenToast": {
    "message": "您正在使用 $1 支付此网络费"
  },
  "confirmGasFeeTokenTooltip": {
    "message": "此费用支付给网络以处理您的交易，其中包含针对非 ETH 代币或预存 ETH 收取的 $1 MetaMask 手续费。"
  },
  "confirmInfoAccountNow": {
    "message": "现在"
  },
  "confirmInfoSwitchingTo": {
    "message": "正切换至"
  },
  "confirmNestedTransactionTitle": {
    "message": "交易 $1"
  },
  "confirmPassword": {
    "message": "确认密码"
  },
  "confirmRecoveryPhrase": {
    "message": "确认私钥助记词"
  },
  "confirmRecoveryPhraseDetails": {
    "message": "按正确顺序选择缺失的单词。"
  },
  "confirmRecoveryPhraseTitle": {
    "message": "确认私钥助记词"
  },
  "confirmSimulationApprove": {
    "message": "您批准"
  },
  "confirmSrpErrorDescription": {
    "message": "请仔细检查您的私钥助记词，然后重试。"
  },
  "confirmSrpErrorTitle": {
    "message": "不完全正确"
  },
  "confirmSrpSuccessDescription": {
    "message": "没错！记住：切勿与任何人分享该助记词。"
  },
  "confirmSrpSuccessTitle": {
    "message": "完美"
  },
  "confirmTitleAccountTypeSwitch": {
    "message": "账户升级"
  },
  "confirmTitleApproveTransactionNFT": {
    "message": "提取请求"
  },
  "confirmTitleDeployContract": {
    "message": "部署合约"
  },
  "confirmTitleDescApproveTransaction": {
    "message": "此网站需要获得许可来提取您的 NFT。"
  },
  "confirmTitleDescDelegationRevoke": {
    "message": "您将切换回标准账户（EOA）。"
  },
  "confirmTitleDescDelegationUpgrade": {
    "message": "您正切换至智能账户"
  },
  "confirmTitleDescDeployContract": {
    "message": "该网站希望您部署一份合约"
  },
  "confirmTitleDescERC20ApproveTransaction": {
    "message": "此网站需要获得许可来提取您的代币"
  },
  "confirmTitleDescPermitSignature": {
    "message": "此网站需要获得许可来使用您的代币。"
  },
  "confirmTitleDescSIWESignature": {
    "message": "某个网站要求您登录以证明您拥有该账户。"
  },
  "confirmTitleDescSign": {
    "message": "在确认之前，请查看请求详细信息。"
  },
  "confirmTitlePermitTokens": {
    "message": "支出上限请求"
  },
  "confirmTitleRevokeApproveTransaction": {
    "message": "撤销权限"
  },
  "confirmTitleSIWESignature": {
    "message": "登录请求"
  },
  "confirmTitleSetApprovalForAllRevokeTransaction": {
    "message": "撤销权限"
  },
  "confirmTitleSignature": {
    "message": "签名请求"
  },
  "confirmTitleTransaction": {
    "message": "交易请求"
  },
  "confirmationAlertDetails": {
    "message": "为了保护您的资产，我们建议您拒绝该请求。"
  },
  "confirmationAlertModalTitleDescription": {
    "message": "您的资产可能面临风险"
  },
  "confirmed": {
    "message": "已确认"
  },
  "confusableUnicode": {
    "message": "'$1' 与 '$2' 相似。"
  },
  "confusableZeroWidthUnicode": {
    "message": "找到零宽字符。"
  },
  "confusingEnsDomain": {
    "message": "我们在 ENS 名称中检测到一个可令人混淆的字符。检查 ENS 名称以避免潜在的欺诈。"
  },
  "connect": {
    "message": "连接"
  },
  "connectAccount": {
    "message": "连接账户"
  },
  "connectAccountOrCreate": {
    "message": "连接账户或创建新账户"
  },
  "connectAccounts": {
    "message": "连接账户"
  },
  "connectAnAccountHeader": {
    "message": "连接账户"
  },
  "connectManually": {
    "message": "手动连接到当前站点"
  },
  "connectMoreAccounts": {
    "message": "连接更多账户"
  },
  "connectSnap": {
    "message": "连接$1",
    "description": "$1 is the snap for which a connection is being requested."
  },
  "connectWithMetaMask": {
    "message": "与 MetaMask 连接"
  },
  "connectedAccounts": {
    "message": "已连接的账户"
  },
  "connectedAccountsDescriptionPlural": {
    "message": "您有 $1 个账户连接到了该网站。",
    "description": "$1 is the number of accounts"
  },
  "connectedAccountsDescriptionSingular": {
    "message": "您有1个账户连接到了该网站。"
  },
  "connectedAccountsEmptyDescription": {
    "message": "MetaMask 没有连接到该网站。要连接到 web3 网站，请找到并点击连接按钮。"
  },
  "connectedAccountsListTooltip": {
    "message": "$1 可以查看账户余额、地址、活动，并建议要批准的关联账户交易。",
    "description": "$1 is the origin name"
  },
  "connectedAccountsToast": {
    "message": "已更新连接的账户"
  },
  "connectedSites": {
    "message": "已连接的网站"
  },
  "connectedSitesAndSnaps": {
    "message": "连接的网站和 Snap"
  },
  "connectedSitesDescription": {
    "message": "$1 已连接到这些网站。他们可以查看您的账户地址。",
    "description": "$1 is the account name"
  },
  "connectedSitesEmptyDescription": {
    "message": "$1 还没连接到任何网站。",
    "description": "$1 is the account name"
  },
  "connectedSnapAndNoAccountDescription": {
    "message": "MetaMask 已连接到此网站，但尚未连接任何账户"
  },
  "connectedSnaps": {
    "message": "连接的 Snap"
  },
  "connectedWithAccount": {
    "message": "已连接 $1 账户",
    "description": "$1 represents account length"
  },
  "connectedWithAccountName": {
    "message": "与 $1 连接",
    "description": "$1 represents account name"
  },
  "connectedWithNetwork": {
    "message": "已连接 $1 网络",
    "description": "$1 represents network length"
  },
  "connectedWithNetworkName": {
    "message": "已与 $1 连接",
    "description": "$1 represents network name"
  },
  "connecting": {
    "message": "连接中……"
  },
  "connectingTo": {
    "message": "正在连接 $1"
  },
  "connectingToDeprecatedNetwork": {
    "message": "“$1” 正在逐步淘汰，可能无法使用。请尝试其他网络。"
  },
  "connectingToGoerli": {
    "message": "正在连接 Goerli 测试网络"
  },
  "connectingToLineaGoerli": {
    "message": "正在连接 Linea Goerli 测试网络"
  },
  "connectingToLineaMainnet": {
    "message": "正在连接到 Linea 主网"
  },
  "connectingToLineaSepolia": {
    "message": "正在连接 Linea Sepolia 测试网络"
  },
  "connectingToMainnet": {
    "message": "正在连接到以太坊主网"
  },
  "connectingToSepolia": {
    "message": "正在连接Sepolia测试网络"
  },
  "connectionDescription": {
    "message": "使用 MetaMask 连接此网站"
  },
  "connectionFailed": {
    "message": "连接失败"
  },
  "connectionFailedDescription": {
    "message": "获取$1失败，请检查您的网络，然后重试。",
    "description": "$1 is the name of the snap being fetched."
  },
  "connectionPopoverDescription": {
    "message": "如要连接网站，请选择“连接”按钮。MetaMask 仅支持连接 Web3 网站。"
  },
  "connectionRequest": {
    "message": "连接请求"
  },
  "connectionsRemovedModalDescription": {
    "message": "由于此设备长期未使用，部分连接项（如硬件钱包和 Snap）已被移除。您可随时在“设置”中重新添加这些连接项。"
  },
  "connectionsRemovedModalTitle": {
    "message": "连接项已移除"
  },
  "contactUs": {
    "message": "联系我们"
  },
  "contacts": {
    "message": "联系方式"
  },
  "contentFromSnap": {
    "message": "来自$1的内容",
    "description": "$1 represents the name of the snap"
  },
  "continue": {
    "message": "继续"
  },
  "contract": {
    "message": "合约"
  },
  "contractAddress": {
    "message": "合约地址"
  },
  "contractAddressError": {
    "message": "您正在向代币的合约地址发送代币。这可能导致这些代币丢失。"
  },
  "contractDeployment": {
    "message": "合约部署"
  },
  "contractInteraction": {
    "message": "合约交互"
  },
  "convertTokenToNFTDescription": {
    "message": "我们检测到该资产是NFT。MetaMask现在完全原生支持NFT。您想将它从您的代币列表中删除并将它添加为NFT吗？"
  },
  "convertTokenToNFTExistDescription": {
    "message": "我们检测到该资产已作为NFT添加。是否要将其从代币列表中删除？"
  },
  "coolWallet": {
    "message": "CoolWallet"
  },
  "copiedExclamation": {
    "message": "已复制。"
  },
  "copyAddress": {
    "message": "复制地址到剪贴板"
  },
  "copyAddressShort": {
    "message": "复制地址"
  },
  "copyPrivateKey": {
    "message": "复制私钥"
  },
  "copyToClipboard": {
    "message": "复制到剪贴板"
  },
  "copyTransactionId": {
    "message": "复制交易 ID"
  },
  "create": {
    "message": "创建"
  },
  "createNewAccountHeader": {
    "message": "创建新账户"
  },
  "createPassword": {
    "message": "MetaMask 密码"
  },
  "createPasswordCreate": {
    "message": "创建密码"
  },
  "createPasswordDetails": {
    "message": "仅在此设备上解锁 MetaMask。"
  },
  "createPasswordDetailsSocial": {
    "message": "使用此功能在所有设备上恢复钱包。"
  },
  "createSnapAccountDescription": {
    "message": "$1 想在 MetaMask 添加一个新账户。"
  },
  "createSnapAccountTitle": {
    "message": "创建账户"
  },
  "createSolanaAccount": {
    "message": "创建 Solana 账户"
  },
  "creatorAddress": {
    "message": "创建者地址"
  },
  "crossChainSwapsLink": {
    "message": "使用 MetaMask Portfolio 跨网络兑换"
  },
  "crossChainSwapsLinkNative": {
    "message": "使用跨链桥跨网络兑换"
  },
  "cryptoCompare": {
    "message": "CryptoCompare"
  },
  "currencyConversion": {
    "message": "货币"
  },
  "currencyRateCheckToggle": {
    "message": "显示余额和代币价格检查器"
  },
  "currencyRateCheckToggleDescription": {
    "message": "我们使用$1和$2的API来显示您的余额和代币价格。$3",
    "description": "$1 represents Coingecko, $2 represents CryptoCompare and $3 represents Privacy Policy"
  },
  "currencySymbol": {
    "message": "货币符号"
  },
  "currencySymbolDefinition": {
    "message": "此网络的货币显示的股票代码。"
  },
  "currentAccountNotConnected": {
    "message": "您的当前账户没有连接"
  },
  "currentExtension": {
    "message": "当前扩展程序页面"
  },
  "currentLanguage": {
    "message": "当前语言"
  },
  "currentNetwork": {
    "message": "当前网络",
    "description": "Speicifies to token network filter to filter by current Network. Will render when network nickname is not available"
  },
  "currentRpcUrlDeprecated": {
    "message": "此网络的当前 RPC URL 已被弃用。"
  },
  "currentTitle": {
    "message": "当前："
  },
  "currentlyUnavailable": {
    "message": "在此网络上不可用"
  },
  "curveHighGasEstimate": {
    "message": "激进型燃料估算图"
  },
  "curveLowGasEstimate": {
    "message": "低价燃料估算图"
  },
  "curveMediumGasEstimate": {
    "message": "市场价燃料估算图"
  },
  "custom": {
    "message": "高级"
  },
  "customGasSettingToolTipMessage": {
    "message": "使用$1来定制燃料价格。如果您不熟悉这可能会引起混淆。操作风险自付。",
    "description": "$1 is key 'advanced' (text: 'Advanced') separated here so that it can be passed in with bold font-weight"
  },
  "customNetworks": {
    "message": "自定义网络"
  },
  "customSlippage": {
    "message": "自定义"
  },
  "customSpendLimit": {
    "message": "自定义消费限额"
  },
  "customToken": {
    "message": "自定义代币"
  },
  "customTokenWarningInNonTokenDetectionNetwork": {
    "message": "代币检测在此网络上尚不可用。请手动导入代币并确保您信任它。了解 $1"
  },
  "customTokenWarningInTokenDetectionNetwork": {
    "message": "任何人都可以创建代币，包括创建现有代币的虚假版本。了解 $1"
  },
  "customTokenWarningInTokenDetectionNetworkWithTDOFF": {
    "message": "在导入代币之前，请确保该代币是您所信任的。了解如何避免$1。您还可以启用代币检测$2。"
  },
  "customerSupport": {
    "message": "客户支持团队"
  },
  "customizeYourNotifications": {
    "message": "自定义您的通知"
  },
  "customizeYourNotificationsText": {
    "message": "开启您想要接收的通知类型："
  },
  "dappSuggested": {
    "message": "建议的网站"
  },
  "dappSuggestedGasSettingToolTipMessage": {
    "message": "$1 建议了这个价格。",
    "description": "$1 is url for the dapp that has suggested gas settings"
  },
  "dappSuggestedHigh": {
    "message": "建议的网站"
  },
  "dappSuggestedHighShortLabel": {
    "message": "网站（高）"
  },
  "dappSuggestedShortLabel": {
    "message": "网站"
  },
  "dappSuggestedTooltip": {
    "message": "$1 建议了这个价格。",
    "description": "$1 represents the Dapp's origin"
  },
  "darkTheme": {
    "message": "深色"
  },
  "data": {
    "message": "数据"
  },
  "dataCollectionForMarketing": {
    "message": "用于营销目的的数据收集"
  },
  "dataCollectionForMarketingDescription": {
    "message": "我们将使用 MetaMetrics 来了解您如何与我们的营销通信交互。我们可能会分享相关资讯（例如产品特点和其他内容）。"
  },
  "dataCollectionWarningPopoverButton": {
    "message": "好的"
  },
  "dataCollectionWarningPopoverDescription": {
    "message": "您关闭了我们用于营销目的的数据收集。此操作仅适用于此设备。如果您在其他设备上使用 MetaMask，请务必也在其他设备上选择关闭。"
  },
  "dataUnavailable": {
    "message": "数据不可用"
  },
  "dateCreated": {
    "message": "创建日期"
  },
  "dcent": {
    "message": "D'Cent"
  },
  "debitCreditPurchaseOptions": {
    "message": "借记卡或信用卡购买选项"
  },
  "decimal": {
    "message": "代币小数"
  },
  "decimalsMustZerotoTen": {
    "message": "小数位至少为0，且不得超过36。"
  },
  "decrypt": {
    "message": "解密"
  },
  "decryptCopy": {
    "message": "复制加密消息"
  },
  "decryptInlineError": {
    "message": "由于错误：$1，无法解密此消息",
    "description": "$1 is error message"
  },
  "decryptMessageNotice": {
    "message": "$1 希望阅读此消息来完成您的操作",
    "description": "$1 is the web3 site name"
  },
  "decryptMetamask": {
    "message": "解密消息"
  },
  "decryptRequest": {
    "message": "解密请求"
  },
  "deepLink_Caution": {
    "message": "请谨慎行事"
  },
  "deepLink_Continue": {
    "message": "继续"
  },
  "deepLink_ContinueDescription": {
    "message": "如果继续，将打开 $1。",
    "description": "$1 is the name of the page they'll be redirected to if they click the Continue button. Examples of $1: 'the home page'; 'the buy page'; 'the swaps page'; 'the notifications page'"
  },
  "deepLink_DontRemindMeAgain": {
    "message": "不再提示我"
  },
  "deepLink_Error404Description": {
    "message": "我们找不到您要查找的页面。"
  },
  "deepLink_Error404Title": {
    "message": "此页面不存在"
  },
  "deepLink_ErrorMissingUrl": {
    "message": "未提供可导航的 URL。"
  },
  "deepLink_ErrorOtherDescription": {
    "message": "这是一个错误，应向 MetaMask 报告。"
  },
  "deepLink_ErrorOtherTitle": {
    "message": "处理深度链接时出错"
  },
  "deepLink_GoToTheHomePageButton": {
    "message": "返回主页"
  },
  "deepLink_RedirectingToMetaMask": {
    "message": "重定向至 MetaMask"
  },
  "deepLink_ThirdPartyDescription": {
    "message": "您由第三方（而非 MetaMask）引导至此。$1",
    "description": "$1 is the message 'deepLink_ContinueDescription'"
  },
  "deepLink_theBuyPage": {
    "message": "购买页面"
  },
  "deepLink_theHomePage": {
    "message": "主页"
  },
  "deepLink_theNotificationsPage": {
    "message": "通知页面"
  },
  "deepLink_theSwapsPage": {
    "message": "兑换页面"
  },
  "defaultRpcUrl": {
    "message": "默认 RPC（远程过程调用）URL"
  },
  "defaultSettingsSubTitle": {
    "message": "MetaMask 使用默认设置达到安全性和易用性的最佳平衡。更改这些设置以进一步保护您的隐私。"
  },
  "defaultSettingsTitle": {
    "message": "默认隐私设置"
  },
  "defi": {
    "message": "去中心化金融"
  },
  "defiTabErrorContent": {
    "message": "请稍后再次尝试访问。"
  },
  "defiTabErrorTitle": {
    "message": "我们无法加载此页面。"
  },
  "delete": {
    "message": "删除"
  },
  "deleteContact": {
    "message": "删除联系人"
  },
  "deleteMetaMetricsData": {
    "message": "删除 MetaMetrics 数据"
  },
  "deleteMetaMetricsDataDescription": {
    "message": "这将删除与您在此设备上的使用相关的 MetaMetrics 历史数据。删除此数据后，您的钱包和账户将保持原样。此过程可能需要最多 30 天。查看我们的 $1。",
    "description": "$1 will have text saying Privacy Policy "
  },
  "deleteMetaMetricsDataErrorDesc": {
    "message": "由于分析系统服务器问题，现在无法完成此请求，请稍后再试"
  },
  "deleteMetaMetricsDataErrorTitle": {
    "message": "我们现在无法删除此数据"
  },
  "deleteMetaMetricsDataModalDesc": {
    "message": "我们即将删除您所有的 MetaMetrics 数据。您确定吗？"
  },
  "deleteMetaMetricsDataModalTitle": {
    "message": "要删除 MetaMetrics 数据吗？"
  },
  "deleteMetaMetricsDataRequestedDescription": {
    "message": "您在 $1 启动了此操作。此过程可能需要最多 30 天。查看 $2",
    "description": "$1 will be the date on which teh deletion is requested and $2 will have text saying Privacy Policy "
  },
  "deleteNetworkIntro": {
    "message": "如果您删除此网络，则需要再次添加此网络才能查看您在其中的资产"
  },
  "deleteNetworkTitle": {
    "message": "要删除$1网络吗？",
    "description": "$1 represents the name of the network"
  },
  "depositCrypto": {
    "message": "使用钱包地址或二维码从另一账户存入加密货币。"
  },
  "deprecatedGoerliNtwrkMsg": {
    "message": "由于以太坊系统的升级，Goerli 测试网络将很快淘汰。"
  },
  "deprecatedNetwork": {
    "message": "该网络被弃用"
  },
  "deprecatedNetworkButtonMsg": {
    "message": "知道了"
  },
  "deprecatedNetworkDescription": {
    "message": "您尝试连接的网络不再由 Metamask 支持。$1"
  },
  "description": {
    "message": "描述"
  },
  "descriptionFromSnap": {
    "message": "来自 $1 的描述",
    "description": "$1 represents the name of the snap"
  },
  "deselectAll": {
    "message": "全部取消选择"
  },
  "destinationAccountPickerNoEligible": {
    "message": "未找到符合条件的账户"
  },
  "destinationAccountPickerNoMatching": {
    "message": "未找到匹配的账户"
  },
  "destinationAccountPickerSearchPlaceholderToMainnet": {
    "message": "接收地址或 ENS（Ethereum 域名服务）"
  },
  "destinationAccountPickerSearchPlaceholderToSolana": {
    "message": "接收地址"
  },
  "destinationTransactionIdLabel": {
    "message": "目标交易 ID",
    "description": "Label for the destination transaction ID field."
  },
  "details": {
    "message": "详细信息"
  },
  "developerOptions": {
    "message": "开发者选项"
  },
  "disabledGasOptionToolTipMessage": {
    "message": "“$1”已被禁用，因为它不满足在原来的燃料费用基础上至少增加10%的要求。",
    "description": "$1 is gas estimate type which can be market or aggressive"
  },
  "disconnect": {
    "message": "断开连接"
  },
  "disconnectAllAccounts": {
    "message": "断开所有账户的连接"
  },
  "disconnectAllAccountsConfirmationDescription": {
    "message": "您确定要断开连接吗？您可能会失去网站功能。"
  },
  "disconnectAllAccountsText": {
    "message": "账户"
  },
  "disconnectAllDescriptionText": {
    "message": "如果您断开与此网站的连接，则需要重新连接您的账户和网络才能再次使用此网站。"
  },
  "disconnectAllSnapsText": {
    "message": "Snap"
  },
  "disconnectMessage": {
    "message": "这将断开您与此站点的连接"
  },
  "disconnectPrompt": {
    "message": "断开连接 $1"
  },
  "disconnectThisAccount": {
    "message": "断开此账户的连接"
  },
  "disconnectedAllAccountsToast": {
    "message": "所有账户已与 $1 断开连接",
    "description": "$1 is name of the dapp`"
  },
  "disconnectedSingleAccountToast": {
    "message": "$1 已与 $2 断开连接",
    "description": "$1 is name of the name and $2 represents the dapp name`"
  },
  "discover": {
    "message": "发现"
  },
  "discoverSnaps": {
    "message": "探索 Snap",
    "description": "Text that links to the Snaps website. Displayed in a banner on Snaps list page in settings."
  },
  "dismiss": {
    "message": "关闭"
  },
  "dismissReminderDescriptionField": {
    "message": "开启此选项以关闭账户私钥助记词备份提醒消息。我们强烈建议您备份您的账户私钥助记词，以避免资金损失"
  },
  "dismissReminderField": {
    "message": "关闭账户私钥助记词备份提醒"
  },
  "dismissSmartAccountSuggestionEnabledDescription": {
    "message": "启用此功能后，您将不再在任何账户上看到“切换至智能账户”的提示。智能账户可解锁更快速的交易、更低的网络费用，并为账户持有者提供更高的支付灵活性。"
  },
  "dismissSmartAccountSuggestionEnabledTitle": {
    "message": "关闭“切换至智能账户”的提示"
  },
  "displayNftMedia": {
    "message": "显示 NFT 媒体"
  },
  "displayNftMediaDescription": {
    "message": "显示 NFT 媒体和数据会将您的 IP 地址暴露给 OpenSea 或其他第三方。这可以让攻击者将您的 IP 地址与您的以太坊地址相关联。NFT 自动检测依赖于此设置，当此设置关闭时将无法使用。"
  },
  "doNotShare": {
    "message": "请勿与任何人分享此信息"
  },
  "domain": {
    "message": "域"
  },
  "done": {
    "message": "完成"
  },
  "dontShowThisAgain": {
    "message": "不再显示此内容"
  },
  "downArrow": {
    "message": "向下箭头"
  },
  "downloadAppDescription": {
    "message": "通过移动应用程序，让您可以随时随地随身携带 MetaMask。此外，开启面容 ID 功能后，即使忘记密码也能随时访问。"
  },
  "downloadAppTitle": {
    "message": "扫描二维码并下载应用程序"
  },
  "downloadGoogleChrome": {
    "message": "下载 Google Chrome 浏览器"
  },
  "downloadMetaMaskMobileDescription": {
    "message": "即使忘记密码，也能通过面容 ID 轻松登录我们的应用。MetaMask 伴您随身畅行！"
  },
  "downloadMetaMaskMobileQrNote": {
    "message": "扫描此二维码开始。"
  },
  "downloadMetaMaskMobileTitle": {
    "message": "下载我们的移动应用程序"
  },
  "downloadNow": {
    "message": "立即下载"
  },
  "downloadStateLogs": {
    "message": "下载状态日志"
  },
  "dropped": {
    "message": "失败"
  },
  "duplicateContactTooltip": {
    "message": "此联系人名称与现有账户或联系人冲突"
  },
  "duplicateContactWarning": {
    "message": "您有重复的联系人"
  },
  "durationSuffixDay": {
    "message": "天",
    "description": "Shortened form of 'day'"
  },
  "durationSuffixHour": {
    "message": "小时",
    "description": "Shortened form of 'hour'"
  },
  "durationSuffixMillisecond": {
    "message": "毫秒",
    "description": "Shortened form of 'millisecond'"
  },
  "durationSuffixMinute": {
    "message": "分钟",
    "description": "Shortened form of 'minute'"
  },
  "durationSuffixMonth": {
    "message": "月",
    "description": "Shortened form of 'month'"
  },
  "durationSuffixSecond": {
    "message": "秒",
    "description": "Shortened form of 'second'"
  },
  "durationSuffixWeek": {
    "message": "周",
    "description": "Shortened form of 'week'"
  },
  "durationSuffixYear": {
    "message": "年",
    "description": "Shortened form of 'year'"
  },
  "earn": {
    "message": "赚取"
  },
  "edit": {
    "message": "编辑"
  },
  "editANickname": {
    "message": "编辑昵称"
  },
  "editAccountName": {
    "message": "编辑账户名"
  },
  "editAccounts": {
    "message": "编辑账户"
  },
  "editAddressNickname": {
    "message": "编辑地址昵称"
  },
  "editCancellationGasFeeModalTitle": {
    "message": "编辑取消燃料费用"
  },
  "editContact": {
    "message": "编辑联系信息"
  },
  "editGasFeeModalTitle": {
    "message": "编辑燃料费"
  },
  "editGasLimitOutOfBounds": {
    "message": "燃料上限至少为 $1"
  },
  "editGasLimitOutOfBoundsV2": {
    "message": "燃料限制必须大于 $1 且小于 $2",
    "description": "$1 is the minimum limit for gas and $2 is the maximum limit"
  },
  "editGasLimitTooltip": {
    "message": "燃料限制是您愿意使用的最大燃料单位。燃料单位是“最大优先交易费用”和“最大费用”的乘数。"
  },
  "editGasMaxBaseFeeGWEIImbalance": {
    "message": "最大基础费用不能低于优先费用"
  },
  "editGasMaxBaseFeeHigh": {
    "message": "最大基础费用高于必要水平"
  },
  "editGasMaxBaseFeeLow": {
    "message": "对于当前网络条件而言，最大基础费用较低"
  },
  "editGasMaxFeeHigh": {
    "message": "最大费用高于必要水平"
  },
  "editGasMaxFeeLow": {
    "message": "对于网络条件而言，最大费用过低"
  },
  "editGasMaxFeePriorityImbalance": {
    "message": "最大费用不能低于最大优先费用"
  },
  "editGasMaxPriorityFeeBelowMinimum": {
    "message": "最大优先费用必须大于0 GWEI。"
  },
  "editGasMaxPriorityFeeBelowMinimumV2": {
    "message": "优先费用必须大于0。"
  },
  "editGasMaxPriorityFeeHigh": {
    "message": "最大优先费用高于必要水平。您可以支付超过所需的费用。"
  },
  "editGasMaxPriorityFeeHighV2": {
    "message": "优先费用高于必要水平。您可以支付超过所需的费用"
  },
  "editGasMaxPriorityFeeLow": {
    "message": "对于当前网络条件而言，最大优先费用较低"
  },
  "editGasMaxPriorityFeeLowV2": {
    "message": "对于当前网络条件而言，优先费用较低"
  },
  "editGasPriceTooLow": {
    "message": "燃料价格必须大于0"
  },
  "editGasPriceTooltip": {
    "message": "此网络在提交交易时需要一个“燃料价格”字段。燃料价格是您支付的每单位燃料金额。"
  },
  "editGasSubTextFeeLabel": {
    "message": "最大费用:"
  },
  "editGasTitle": {
    "message": "编辑优先级"
  },
  "editGasTooLow": {
    "message": "处理时间未知"
  },
  "editInPortfolio": {
    "message": "在 Portfolio 上编辑"
  },
  "editNetwork": {
    "message": "编辑网络"
  },
  "editNetworkLink": {
    "message": "编辑原始网络"
  },
  "editNetworksTitle": {
    "message": "编辑网络"
  },
  "editNonceField": {
    "message": "编辑 nonce"
  },
  "editNonceMessage": {
    "message": "这是高级功能，请谨慎使用。"
  },
  "editPermission": {
    "message": "编辑权限"
  },
  "editPermissions": {
    "message": "编辑权限"
  },
  "editSpeedUpEditGasFeeModalTitle": {
    "message": "编辑加速燃料费用"
  },
  "editSpendingCap": {
    "message": "编辑支出上限"
  },
  "editSpendingCapAccountBalance": {
    "message": "账户余额：$1 $2"
  },
  "editSpendingCapDesc": {
    "message": "输入您觉得可以代您花费的适当金额。"
  },
  "editSpendingCapError": {
    "message": "支出上限不能超过 $1 小数位数。删除小数位数以继续。"
  },
  "editSpendingCapSpecialCharError": {
    "message": "仅输入数字"
  },
  "enableAutoDetect": {
    "message": " 启用自动检测"
  },
  "enableFromSettings": {
    "message": " 从设置中启用它。"
  },
  "enableSmartContractAccount": {
    "message": "启用智能合约账户"
  },
  "enableSmartContractAccountDescription": {
    "message": "您可以在支持的网络上启用智能账户功能。"
  },
  "enableSnap": {
    "message": "启用"
  },
  "enableToken": {
    "message": "启用 $1",
    "description": "$1 is a token symbol, e.g. ETH"
  },
  "enabled": {
    "message": "已启用"
  },
  "enabledNetworks": {
    "message": "启用的网络"
  },
  "encryptionPublicKeyNotice": {
    "message": "$1 想要您的加密公钥。同意后，该网站将可以向您发送加密消息。",
    "description": "$1 is the web3 site name"
  },
  "encryptionPublicKeyRequest": {
    "message": "申请加密公钥"
  },
  "endpointReturnedDifferentChainId": {
    "message": "您输入的 RPC（远程过程调用）URL 返回了不同的链 ID（$1）。",
    "description": "$1 is the return value of eth_chainId from an RPC endpoint"
  },
  "enhancedTokenDetectionAlertMessage": {
    "message": "$1. $2目前提供增强型代币检测"
  },
  "ensDomainsSettingDescriptionIntroduction": {
    "message": "MetaMask 让您可以直接在浏览器地址栏中看到 ENS（Ethereum 域名服务）域。其工作原理如下："
  },
  "ensDomainsSettingDescriptionOutroduction": {
    "message": "请谨记，使用此功能时，IPFS 第三方服务可以看到您的 IP 地址。"
  },
  "ensDomainsSettingDescriptionPart1": {
    "message": "MetaMask 会检查以太坊的 ENS（Ethereum 域名服务）合约，以查找与 ENS 名称相关的代码。"
  },
  "ensDomainsSettingDescriptionPart2": {
    "message": "如果代码与 IPFS 关联，您就可以看到与之相关的内容（通常是网站）。"
  },
  "ensDomainsSettingTitle": {
    "message": "在地址栏中显示ENS域"
  },
  "ensUnknownError": {
    "message": "ENS 查找失败。"
  },
  "enterANameToIdentifyTheUrl": {
    "message": "输入名称以标识 URL"
  },
  "enterChainId": {
    "message": "输入链 ID"
  },
  "enterMaxSpendLimit": {
    "message": "输入最大消费限额"
  },
  "enterNetworkName": {
    "message": "输入网络名称"
  },
  "enterOptionalPassword": {
    "message": "输入可选密码"
  },
  "enterPasswordContinue": {
    "message": "输入密码继续"
  },
  "enterPasswordCurrent": {
    "message": "输入您的当前密码"
  },
  "enterRpcUrl": {
    "message": "输入 RPC（远程过程调用）URL"
  },
  "enterSymbol": {
    "message": "输入符号"
  },
  "enterTokenNameOrAddress": {
    "message": "输入代币名称或粘贴地址"
  },
  "enterYourPassword": {
    "message": "输入您的密码"
  },
  "enterYourPasswordContinue": {
    "message": "输入密码继续"
  },
  "enterYourPasswordSocialLoginFlow": {
    "message": "输入 MetaMask 密码"
  },
  "errorCode": {
    "message": "代码：$1",
    "description": "Displayed error code for debugging purposes. $1 is the error code"
  },
  "errorDetails": {
    "message": "错误详情",
    "description": "Label for the error details field in the error screen."
  },
  "errorGettingSafeChainList": {
    "message": "获取安全链列表时出错，请谨慎继续。"
  },
  "errorMessage": {
    "message": "信息：$1",
    "description": "Displayed error message for debugging purposes. $1 is the error message"
  },
  "errorName": {
    "message": "代码：$1",
    "description": "Displayed error name for debugging purposes. $1 is the error name"
  },
  "errorPageContactSupport": {
    "message": "联系支持团队",
    "description": "Button for contact MM support"
  },
  "errorPageDescribeUsWhatHappened": {
    "message": "请描述所发生的问题",
    "description": "Button for submitting report to sentry"
  },
  "errorPageInfo": {
    "message": "您的信息不能显示。别担心，您的钱包和资金都很安全。",
    "description": "Information banner shown in the error page"
  },
  "errorPageMessageTitle": {
    "message": "错误消息",
    "description": "Title for description, which is displayed for debugging purposes"
  },
  "errorPageSentryFormTitle": {
    "message": "请描述所发生的问题",
    "description": "In sentry feedback form, The title at the top of the feedback form."
  },
  "errorPageSentryMessagePlaceholder": {
    "message": "分享如何重现错误等详细信息将有助于我们解决问题。",
    "description": "In sentry feedback form, The placeholder for the feedback description input field."
  },
  "errorPageSentrySuccessMessageText": {
    "message": "谢谢！我们将很快查看。",
    "description": "In sentry feedback form, The message displayed after a successful feedback submission."
  },
  "errorPageTitle": {
    "message": "MetaMask 遇到了一个错误",
    "description": "Title of generic error page"
  },
  "errorPageTryAgain": {
    "message": "重试",
    "description": "Button for try again"
  },
  "errorStack": {
    "message": "栈：",
    "description": "Title for error stack, which is displayed for debugging purposes"
  },
  "errorWhileConnectingToRPC": {
    "message": "连接到自定义网络时出错。"
  },
  "errorWithSnap": {
    "message": "$1出错",
    "description": "$1 represents the name of the snap"
  },
  "estimatedFee": {
    "message": "预估费用"
  },
  "estimatedFeeTooltip": {
    "message": "为在网络上处理交易而支付的金额。"
  },
  "ethGasPriceFetchWarning": {
    "message": "由于目前主要的燃料估算服务不可用，因此提供了备用燃料价格。"
  },
  "ethereumProviderAccess": {
    "message": "授予以太坊提供商对 $1 的访问权限",
    "description": "The parameter is the name of the requesting origin"
  },
  "ethereumPublicAddress": {
    "message": "以太坊公钥"
  },
  "etherscan": {
    "message": "Etherscan"
  },
  "etherscanView": {
    "message": "在 Etherscan 上查看账户"
  },
  "etherscanViewOn": {
    "message": "在 Etherscan 上查看"
  },
  "existingChainId": {
    "message": "您输入的信息与现有的链 ID 相关联。"
  },
  "expandView": {
    "message": "展开视图"
  },
  "experimental": {
    "message": "实验性"
  },
  "exploreweb3": {
    "message": "探索 Web3"
  },
  "exportYourData": {
    "message": "导出您的数据"
  },
  "exportYourDataButton": {
    "message": "下载"
  },
  "exportYourDataDescription": {
    "message": "您可以导出联系人和偏好等数据。"
  },
  "extendWalletWithSnaps": {
    "message": "探索社区构建的 Snap，定制您的 Web3 体验",
    "description": "Banner description displayed on Snaps list page in Settings when less than 6 Snaps is installed."
  },
  "externalAccount": {
    "message": "外部账户"
  },
  "externalExtension": {
    "message": "外部扩展程序"
  },
  "externalNameSourcesSetting": {
    "message": "建议的昵称"
  },
  "externalNameSourcesSettingDescription": {
    "message": "我们将从 Etherscan、Infura 和 Lens 协议等第三方来源为您与之交互的地址获取建议的昵称。这些来源将能够看到这些地址和您的 IP 地址。您的账户地址不会暴露给第三方。"
  },
  "failed": {
    "message": "失败"
  },
  "failedToFetchChainId": {
    "message": "无法获取链 ID。您的 RPC URL 正确吗？"
  },
  "failover": {
    "message": "故障转移"
  },
  "failoverRpcUrl": {
    "message": "故障转移 RPC（远程过程调用）URL"
  },
  "failureMessage": {
    "message": "出了点问题，我们无法完成此操作"
  },
  "fast": {
    "message": "快"
  },
  "feeDetails": {
    "message": "费用详情"
  },
  "fileImportFail": {
    "message": "文件导入失败？点击这里！",
    "description": "Helps user import their account from a JSON file"
  },
  "flaskWelcomeUninstall": {
    "message": "您应该卸载此扩展程序",
    "description": "This request is shown on the Flask Welcome screen. It is intended for non-developers, and will be bolded."
  },
  "flaskWelcomeWarning1": {
    "message": "Flask 供开发人员试验不稳定的新 API。除非您是开发者或 Beta 测试人员，否则请 $1。",
    "description": "This is a warning shown on the Flask Welcome screen, intended to encourage non-developers not to proceed any further. $1 is the bolded message 'flaskWelcomeUninstall'"
  },
  "flaskWelcomeWarning2": {
    "message": "我们不保证此扩展程序的安全性或稳定性。Flask 提供的新API并未针对网络钓鱼攻击进行强化，这意味着任何需要 Flask 的站点或快取都可能是窃取您资产的恶意企图。",
    "description": "This explains the risks of using MetaMask Flask"
  },
  "flaskWelcomeWarning3": {
    "message": "所有Flask API都是实验性的。它们可能会在未事先通知的情况下被更改或删除，它们也可能会无限期地留在 Flask 上而不会迁移到稳定的 MetaMask。您需要自行承担使用它们的风险。",
    "description": "This message warns developers about unstable Flask APIs"
  },
  "flaskWelcomeWarning4": {
    "message": "确保在使用Flask时禁用常规 MetaMask 扩展程序。",
    "description": "This message calls to pay attention about multiple versions of MetaMask running on the same site (Flask + Prod)"
  },
  "flaskWelcomeWarningAcceptButton": {
    "message": "我接受风险",
    "description": "this text is shown on a button, which the user presses to confirm they understand the risks of using Flask"
  },
  "floatAmountToken": {
    "message": "代币金额必须是整数"
  },
  "forbiddenIpfsGateway": {
    "message": "禁用的 IPFS 网关：请指定一个 CID 网关"
  },
  "forgetDevice": {
    "message": "忽略此设备"
  },
  "forgotPassword": {
    "message": "忘记密码了？"
  },
  "forgotPasswordModalButton": {
    "message": "重设钱包"
  },
  "forgotPasswordModalDescription1": {
    "message": "MetaMask 无法恢复您的密码。"
  },
  "forgotPasswordModalDescription2": {
    "message": "您可以通过输入设置钱包时使用的私钥助记词来重设钱包。"
  },
  "forgotPasswordModalTitle": {
    "message": "忘记密码了？"
  },
  "forgotPasswordSocialDescription": {
    "message": "MetaMask 无法恢复您的密码。"
  },
  "forgotPasswordSocialStep1": {
    "message": "如果您在启用了 $1（如面容 ID）的设备上已登录 MetaMask，您可以在此处重设密码。",
    "description": "$1 is bold biometrics turned on"
  },
  "forgotPasswordSocialStep1Biometrics": {
    "message": "生物识别已启用"
  },
  "forgotPasswordSocialStep2": {
    "message": "如果您有 $1，您可以重设当前钱包并使用私钥助记词重新导入。",
    "description": "$1 is bold Secret Recovery Phrase"
  },
  "form": {
    "message": "表格"
  },
  "from": {
    "message": "自"
  },
  "fromAddress": {
    "message": "从：$1",
    "description": "$1 is the address to include in the From label. It is typically shortened first using shortenAddress"
  },
  "fromTokenLists": {
    "message": "从代币列表：$1"
  },
  "function": {
    "message": "功能：$1"
  },
  "fundingMethod": {
    "message": "充值方法"
  },
  "gas": {
    "message": "燃料"
  },
  "gasDisplayAcknowledgeDappButtonText": {
    "message": "编辑建议的燃料费"
  },
  "gasDisplayDappWarning": {
    "message": "这笔燃料费是由 $1 建议的。忽略它可能会导致您的交易出现问题。如果您有疑问，请联系 $1。",
    "description": "$1 represents the Dapp's origin"
  },
  "gasFee": {
    "message": "燃料费"
  },
  "gasLimit": {
    "message": "燃料限制"
  },
  "gasLimitRecommended": {
    "message": "建议的燃料限制是$1。如果燃料限制低于此值，则可能会失败。"
  },
  "gasLimitTooLow": {
    "message": "燃料限制至少为21000"
  },
  "gasLimitV2": {
    "message": "燃料限制"
  },
  "gasOption": {
    "message": "燃料选项"
  },
  "gasPriceExcessive": {
    "message": "您的燃料费设置得过高。请考虑降低金额。"
  },
  "gasPriceFetchFailed": {
    "message": "由于网络错误，燃料价格估算失败。"
  },
  "gasTimingHoursShort": {
    "message": "$1 小时",
    "description": "$1 represents a number of hours"
  },
  "gasTimingLow": {
    "message": "慢"
  },
  "gasTimingMinutesShort": {
    "message": "$1 分钟",
    "description": "$1 represents a number of minutes"
  },
  "gasTimingSecondsShort": {
    "message": "$1 秒",
    "description": "$1 represents a number of seconds"
  },
  "gasUsed": {
    "message": "使用的燃料"
  },
  "general": {
    "message": "通用"
  },
  "generalCameraError": {
    "message": "我们无法访问您的摄像头。请再试一次。"
  },
  "generalCameraErrorTitle": {
    "message": "出错了..."
  },
  "generalDescription": {
    "message": "跨设备同步设置、选择网络首选项和跟踪代币数据"
  },
  "genericExplorerView": {
    "message": "在$1查看账户"
  },
  "getTheNewestFeatures": {
    "message": "获取最新功能"
  },
  "goToSite": {
    "message": "转到网站"
  },
  "goerli": {
    "message": "Goerli 测试网络"
  },
  "gotIt": {
    "message": "知道了"
  },
  "grantExactAccess": {
    "message": "授予精确获取权限"
  },
  "gwei": {
    "message": "GWEI"
  },
  "hardware": {
    "message": "硬件"
  },
  "hardwareWalletConnected": {
    "message": "已连接的硬件钱包"
  },
  "hardwareWalletLegacyDescription": {
    "message": "（旧）",
    "description": "Text representing the MEW path"
  },
  "hardwareWalletSubmissionWarningStep1": {
    "message": "请确保您的 $1 已插入并选择以太坊应用程序。"
  },
  "hardwareWalletSubmissionWarningStep2": {
    "message": "在您的 $1 设备上启用“智能合约数据”或“盲签”。"
  },
  "hardwareWalletSubmissionWarningTitle": {
    "message": "点击提交前："
  },
  "hardwareWalletSupportLinkConversion": {
    "message": "点击这里"
  },
  "hardwareWallets": {
    "message": "连接硬件钱包"
  },
  "hardwareWalletsInfo": {
    "message": "硬件钱包集成使用API调用外部服务器，这些外部服务器可以看到您的IP地址和您与之交互的智能合约地址。"
  },
  "hardwareWalletsMsg": {
    "message": "选择希望用于 MetaMask 的硬件钱包。"
  },
  "here": {
    "message": "此处",
    "description": "as in -click here- for more information (goes with troubleTokenBalances)"
  },
  "hexData": {
    "message": "十六进制数据"
  },
  "hiddenAccounts": {
    "message": "隐藏账户"
  },
  "hide": {
    "message": "隐藏"
  },
  "hideAccount": {
    "message": "隐藏账户"
  },
  "hideAdvancedDetails": {
    "message": "隐藏高级信息"
  },
  "hideSentitiveInfo": {
    "message": "隐藏敏感信息"
  },
  "hideTokenPrompt": {
    "message": "隐藏代币？"
  },
  "hideTokenSymbol": {
    "message": "隐藏 $1",
    "description": "$1 is the symbol for a token (e.g. 'DAI')"
  },
  "hideZeroBalanceTokens": {
    "message": "隐藏没有余额的代币"
  },
  "high": {
    "message": "激进型"
  },
  "highGasSettingToolTipMessage": {
    "message": "使用$1来覆盖网络流量因像流行的 NFT 丢弃而出现的剧增。",
    "description": "$1 is key 'high' (text: 'Aggressive') separated here so that it can be passed in with bold font-weight"
  },
  "highLowercase": {
    "message": "高"
  },
  "highestCurrentBid": {
    "message": "当前最高出价"
  },
  "highestFloorPrice": {
    "message": "最高底价"
  },
  "history": {
    "message": "历史记录"
  },
  "holdToRevealContent1": {
    "message": "您的私钥助记词提供 $1",
    "description": "$1 is a bolded text with the message from 'holdToRevealContent2'"
  },
  "holdToRevealContent2": {
    "message": "对您的钱包和资金的完整访问权限。",
    "description": "Is the bolded text in 'holdToRevealContent1'"
  },
  "holdToRevealContent3": {
    "message": "请勿与任何人分享此信息。$1 $2",
    "description": "$1 is a message from 'holdToRevealContent4' and $2 is a text link with the message from 'holdToRevealContent5'"
  },
  "holdToRevealContent4": {
    "message": "MetaMask 支持团队不会要求提供此项信息，",
    "description": "Part of 'holdToRevealContent3'"
  },
  "holdToRevealContent5": {
    "message": "但网络钓鱼者可能会。",
    "description": "The text link in 'holdToRevealContent3'"
  },
  "holdToRevealContentPrivateKey1": {
    "message": "您的私钥提供 $1",
    "description": "$1 is a bolded text with the message from 'holdToRevealContentPrivateKey2'"
  },
  "holdToRevealContentPrivateKey2": {
    "message": "对您的钱包和资金的完整访问权限。",
    "description": "Is the bolded text in 'holdToRevealContentPrivateKey2'"
  },
  "holdToRevealLockedLabel": {
    "message": "按住以显示圆圈锁定"
  },
  "holdToRevealPrivateKey": {
    "message": "按住以显示私钥"
  },
  "holdToRevealPrivateKeyTitle": {
    "message": "保护好您的私钥"
  },
  "holdToRevealSRP": {
    "message": "按住以显示 SRP"
  },
  "holdToRevealSRPTitle": {
    "message": "保护好您的 SRP"
  },
  "holdToRevealUnlockedLabel": {
    "message": "按住以显示圆圈解锁"
  },
  "honeypotDescription": {
    "message": "该代币可能存在蜜罐风险。建议在进行代币交互前进行审慎调查，以防范潜在资金损失。"
  },
  "honeypotTitle": {
    "message": "蜜罐"
  },
  "id": {
    "message": "ID"
  },
  "ignoreAll": {
    "message": "忽略所有"
  },
  "ignoreTokenWarning": {
    "message": "如果您隐藏代币，它们将不会在您的钱包中显示。但您仍然可以通过搜索代币来添加它们。"
  },
  "imToken": {
    "message": "imToken"
  },
  "import": {
    "message": "导入",
    "description": "Button to import an account from a selected file"
  },
  "importAWallet": {
    "message": "导入钱包"
  },
  "importAccountError": {
    "message": "导入账户时出错。"
  },
  "importAccountErrorIsSRP": {
    "message": "您输入了私钥助记词（或助记符）。要在此处导入账户，必须输入私钥，它是长度为 64 个字符的十六进制字符串。"
  },
  "importAccountErrorNotAValidPrivateKey": {
    "message": "这不是有效的私钥。您已输入十六进制字符串，但长度必须为 64 个字符。"
  },
  "importAccountErrorNotHexadecimal": {
    "message": "这不是有效的私钥。必须输入长度为 64 个字符的十六进制字符串。"
  },
  "importAccountJsonLoading1": {
    "message": "预计此 JSON 导入需要几分钟时间并暂停 MetaMask。"
  },
  "importAccountJsonLoading2": {
    "message": "很抱歉，在未来我们将会加快此流程。"
  },
  "importAccountMsg": {
    "message": "导入的账户将不会与最初创建的 MetaMask 账户私钥助记词相关联。了解更多有关导入账户的信息"
  },
  "importAccountWithSocialMsg": {
    "message": "导入的私钥会备份到您的账户中，并在您使用相同的 Google 或 Apple 账户登录时自动同步。"
  },
  "importAccountWithSocialMsgLearnMore": {
    "message": "通过 $1 了解导入密钥的工作原理",
    "description": "$1 is a link to learn more about imported keys"
  },
  "importNFT": {
    "message": "导入 NFT"
  },
  "importNFTAddressToolTip": {
    "message": "例如，在OpenSea中，NFT页面的详情下，有一个蓝色的超链接值，标记为“合约地址”。如果您点击它，它将带您前往该合约在Etherscan上的地址；在该页面的左上角，应该有一个标记为“合约”的图标，在右侧，有一长串字母和数字。这是创建您的NFT的合约地址。点击地址右侧的“复制”图标，就可以将它复制到剪贴板上。"
  },
  "importNFTPage": {
    "message": "导入NFT页面"
  },
  "importNFTTokenIdToolTip": {
    "message": "NFT的ID是唯一标识符，因为所有NFT都是独一无二的。同样，在OpenSea上，此数字位于“详情”下方。记下它，或将它复制到剪贴板上。"
  },
  "importNWordSRP": {
    "message": "我有 $1 个单词组成的助记词",
    "description": "$1 is the number of words in the recovery phrase"
  },
  "importPrivateKey": {
    "message": "私钥"
  },
  "importSRPDescription": {
    "message": "通过您的 12 个或 24 个单词私钥助记词导入现有钱包。"
  },
  "importSRPNumberOfWordsError": {
    "message": "私钥助记词包含 12 个或 24 个单词"
  },
  "importSRPWordError": {
    "message": "单词 $1 不正确或拼写错误。",
    "description": "$1 is the word that is incorrect or misspelled"
  },
  "importSRPWordErrorAlternative": {
    "message": "单词 $1 和 $2 不正确或拼写错误。",
    "description": "$1 and $2 are multiple words that are mispelled."
  },
  "importSecretRecoveryPhrase": {
    "message": "导入私钥助记词"
  },
  "importSecretRecoveryPhraseUnknownError": {
    "message": "出现未知错误。"
  },
  "importSelectedTokens": {
    "message": "要导入所选代币吗？"
  },
  "importSelectedTokensDescription": {
    "message": "只有您选择的代币才会出现在您的钱包中。您可以随时通过搜索隐藏的代币来导入它们。"
  },
  "importTokenQuestion": {
    "message": "导入代币？"
  },
  "importTokenWarning": {
    "message": "任何人都可以用任何名称创建代币，包括现有代币的虚假版本。添加和交易风险自负！"
  },
  "importTokensCamelCase": {
    "message": "添加代币"
  },
  "importTokensError": {
    "message": "我们无法导入代币。请稍后再试。"
  },
  "importWallet": {
    "message": "导入钱包"
  },
  "importWalletOrAccountHeader": {
    "message": "导入钱包或账户"
  },
  "importWalletSuccess": {
    "message": "私钥助记词 $1 已导入",
    "description": "$1 is the index of the secret recovery phrase"
  },
  "importWithCount": {
    "message": "导入$1",
    "description": "$1 will the number of detected tokens that are selected for importing, if all of them are selected then $1 will be all"
  },
  "imported": {
    "message": "已导入",
    "description": "status showing that an account has been fully loaded into the keyring"
  },
  "inYourSettings": {
    "message": "在设置中"
  },
  "included": {
    "message": "包括"
  },
  "includesXTransactions": {
    "message": "包含 $1 笔交易"
  },
  "infuraBlockedNotification": {
    "message": "MetaMask 无法连接到区块链主机。请检查可能的原因 $1。",
    "description": "$1 is a clickable link with with text defined by the 'here' key"
  },
  "initialTransactionConfirmed": {
    "message": "您的初始交易已被网络确认。请点击“确定”返回。"
  },
  "insightsFromSnap": {
    "message": "来自$1的见解",
    "description": "$1 represents the name of the snap"
  },
  "install": {
    "message": "安装"
  },
  "installOrigin": {
    "message": "安装源"
  },
  "installRequest": {
    "message": "添加到 MetaMask"
  },
  "installedOn": {
    "message": "已在 $1 上安装",
    "description": "$1 is the date when the snap has been installed"
  },
  "insufficientBalance": {
    "message": "余额不足。"
  },
  "insufficientFunds": {
    "message": "资金不足."
  },
  "insufficientFundsForGas": {
    "message": "燃料资金不足"
  },
  "insufficientLockedLiquidityDescription": {
    "message": "该代币因缺乏充足的锁定或销毁流动性，可能面临突发性流动性撤出风险，进而可能引发市场动荡。"
  },
  "insufficientLockedLiquidityTitle": {
    "message": "锁定流动性不足"
  },
  "insufficientTokens": {
    "message": "代币不足。"
  },
  "interactWithSmartContract": {
    "message": "智能合约"
  },
  "interactingWith": {
    "message": "正在与下述内容交互："
  },
  "interactingWithTransactionDescription": {
    "message": "这是您与之交互的合约。通过验证详细信息来保护自己免受诈骗。"
  },
  "interaction": {
    "message": "交互"
  },
  "invalidAddress": {
    "message": "地址无效"
  },
  "invalidAddressRecipient": {
    "message": "接收方地址无效"
  },
  "invalidAssetType": {
    "message": "该资产是NFT，需要在NFT选项卡下的“导入NFT”页面上重新添加"
  },
  "invalidChainIdTooBig": {
    "message": "无效的链 ID，链 ID 过大。"
  },
  "invalidCustomNetworkAlertContent1": {
    "message": "需要重新输入自定义网络 '$1' 的链 ID。",
    "description": "$1 is the name/identifier of the network."
  },
  "invalidCustomNetworkAlertContent2": {
    "message": "为了保护您免受恶意或有问题的网络供应商的影响，现在所有的自定义网络都需要有链 ID。"
  },
  "invalidCustomNetworkAlertContent3": {
    "message": "进入设置 > 网络并输入链 ID。您可以通过 $1 查找最热门网络的链 ID。",
    "description": "$1 is a link to https://chainid.network"
  },
  "invalidCustomNetworkAlertTitle": {
    "message": "无效的自定义网络"
  },
  "invalidHexData": {
    "message": "十六进制数据无效"
  },
  "invalidHexNumber": {
    "message": "无效的十六进制数字。"
  },
  "invalidHexNumberLeadingZeros": {
    "message": "无效的十六进制数字。删除所有前导零。"
  },
  "invalidIpfsGateway": {
    "message": "无效的 IPFS 网关。该值必须是一个有效的 URL"
  },
  "invalidNumber": {
    "message": "无效数字。输入一个十进制或带有“0x”前缀的十六进制数字。"
  },
  "invalidNumberLeadingZeros": {
    "message": "无效数字。删除所有前导零。"
  },
  "invalidRPC": {
    "message": "RPC URL 无效"
  },
  "invalidSeedPhrase": {
    "message": "私钥助记词无效"
  },
  "invalidSeedPhraseCaseSensitive": {
    "message": "输入无效！私钥助记词须区分大小写。"
  },
  "invalidSeedPhraseNotFound": {
    "message": "未找到私钥助记词。"
  },
  "ipfsGateway": {
    "message": "IPFS网关"
  },
  "ipfsGatewayDescription": {
    "message": "MetaMask使用第三方服务来显示您存储在IPFS上的NFT图像，显示与您输入到浏览器地址栏中的ENS地址相关信息，并获取不同代币的图标。当您使用这些服务时，这些服务可能会获悉您的IP地址。"
  },
  "ipfsToggleModalDescriptionOne": {
    "message": "我们使用第三方服务来显示存储在 IPFS 中的 NFT 图像，显示与在浏览器地址栏中输入的 ENS 地址相关的信息，并获取不同代币的图标。当您使用这些服务时，您的 IP 地址可能会被其获悉。"
  },
  "ipfsToggleModalDescriptionTwo": {
    "message": "选择“确认”将开启 IPFS 解析。您可以在 $1 中随时将其关闭。",
    "description": "$1 is the method to turn off ipfs"
  },
  "ipfsToggleModalSettings": {
    "message": "设置 > 安全和隐私"
  },
  "isSigningOrSubmitting": {
    "message": "先前的交易仍在签署或提交中"
  },
  "jazzicons": {
    "message": "Jazzicons"
  },
  "jsonFile": {
    "message": "JSON 文件",
    "description": "format for importing an account"
  },
  "keyringAccountName": {
    "message": "账户名称"
  },
  "keyringAccountPublicAddress": {
    "message": "公钥"
  },
  "keyringSnapRemovalResult1": {
    "message": "$1 $2去除",
    "description": "Displays the result after removal of a keyring snap. $1 is the snap name, $2 is whether it is successful or not"
  },
  "keyringSnapRemovalResultNotSuccessful": {
    "message": "未能 ",
    "description": "Displays the `not` word in $2."
  },
  "keyringSnapRemoveConfirmation": {
    "message": "键入$1以确认您要去除此Snap：",
    "description": "Asks user to input the name nap prior to deleting the snap. $1 is the snap name"
  },
  "keystone": {
    "message": "Keystone"
  },
  "knownAddressRecipient": {
    "message": "已知合约地址。"
  },
  "knownTokenWarning": {
    "message": "此操作将编辑已经在您的钱包中列出的代币，有肯能被用来欺骗您。只有确定要更改这些代币的内容时，才通过此操作。了解更多关于 $1"
  },
  "l1Fee": {
    "message": "L1 费用"
  },
  "l1FeeTooltip": {
    "message": "L1 燃料费"
  },
  "l2Fee": {
    "message": "L2 费用"
  },
  "l2FeeTooltip": {
    "message": "L2 燃料费"
  },
  "lastConnected": {
    "message": "最后连接"
  },
  "lastSold": {
    "message": "最后售出"
  },
  "lavaDomeCopyWarning": {
    "message": "为了您的安全，现在无法选择此文本。"
  },
  "layer1Fees": {
    "message": "一层公链费用"
  },
  "layer2Fees": {
    "message": "二层公链费用"
  },
  "learnHow": {
    "message": "了解操作方法"
  },
  "learnMore": {
    "message": "了解更多"
  },
  "learnMoreAboutGas": {
    "message": "想了解有关燃料费的 $1？",
    "description": "$1 will be replaced by the learnMore translation key"
  },
  "learnMoreAboutPrivacy": {
    "message": "了解有关隐私最佳实践的更多信息。"
  },
  "learnMoreKeystone": {
    "message": "了解更多"
  },
  "learnMoreUpperCase": {
    "message": "了解更多"
  },
  "learnMoreUpperCaseWithDot": {
    "message": "了解更多。"
  },
  "learnScamRisk": {
    "message": "欺诈和安全风险信息。"
  },
  "leaveMetaMask": {
    "message": "要离开 MetaMask？"
  },
  "leaveMetaMaskDesc": {
    "message": "您即将访问 MetaMask 之外的网站。继续之前请仔细检查 URL。"
  },
  "ledgerAccountRestriction": {
    "message": "您需要先使用最后一个账户，然后才能添加新账户。"
  },
  "ledgerConnectionInstructionCloseOtherApps": {
    "message": "关闭任何连接到您设备的其他软件，然后点击这里刷新。"
  },
  "ledgerConnectionInstructionHeader": {
    "message": "点击确认前："
  },
  "ledgerConnectionInstructionStepFour": {
    "message": "在您的 Ledger 设备上启用“智能合约数据”或“盲签”。"
  },
  "ledgerConnectionInstructionStepThree": {
    "message": "请确保您的 Ledger 设备已插入并选择以太坊应用程序。"
  },
  "ledgerDeviceOpenFailureMessage": {
    "message": "Ledger 设备打开失败。您的 Ledger 可能已连接到其他软件。请关闭 Ledger Live 或其他连接到您的 Ledger 设备的应用程序，并尝试再次连接。"
  },
  "ledgerErrorConnectionIssue": {
    "message": "请重新连接Ledger，打开ETH应用程序，然后重试。"
  },
  "ledgerErrorDevicedLocked": {
    "message": "您的Ledger已锁定。请在解锁后重试。"
  },
  "ledgerErrorEthAppNotOpen": {
    "message": "要解决此问题，请在您的设备上打开ETH应用程序，然后重试。"
  },
  "ledgerErrorTransactionDataNotPadded": {
    "message": "以太坊交易输入数据填充不足。"
  },
  "ledgerFirefoxNotSupportedDescription1": {
    "message": "我们在连接 Ledger 时遇到问题。请查看我们的 "
  },
  "ledgerFirefoxNotSupportedDescription2": {
    "message": " 了解如何连接硬件钱包，然后重试。"
  },
  "ledgerFirefoxNotSupportedDescription3": {
    "message": " Ledger 不再支持 Firefox，因此您可能需要使用其他浏览器。"
  },
  "ledgerFirefoxNotSupportedLink": {
    "message": "指南"
  },
  "ledgerFirefoxNotSupportedTitle": {
    "message": "不支持 Firefox"
  },
  "ledgerLiveApp": {
    "message": "Ledger Live 应用程序"
  },
  "ledgerLocked": {
    "message": "无法连接到 Ledger 设备。请确保您的设备已解锁并打开 Etherum 应用程序。"
  },
  "ledgerMultipleDevicesUnsupportedInfoDescription": {
    "message": "要连接至新设备，请先断开与先前设备的连接。"
  },
  "ledgerMultipleDevicesUnsupportedInfoTitle": {
    "message": "一次只能连接一个 Ledger 设备"
  },
  "ledgerTimeout": {
    "message": "Ledger Live 响应时间过长或连接超时。请确保 Ledger Live 应用程序已打开且您的设备已解锁。"
  },
  "ledgerWebHIDNotConnectedErrorMessage": {
    "message": "Ledger 设备未连接。如果您想要连接您的 Ledger，请再次点击“继续”并批准 HID 连接",
    "description": "An error message shown to the user during the hardware connect flow."
  },
  "levelArrow": {
    "message": "水平箭头"
  },
  "lightTheme": {
    "message": "浅色"
  },
  "likeToImportToken": {
    "message": "您想导入此代币吗？"
  },
  "likeToImportTokens": {
    "message": "您想导入这些代币吗？"
  },
  "lineaGoerli": {
    "message": "Linea Goerli 测试网络"
  },
  "lineaMainnet": {
    "message": "Linea 主网"
  },
  "lineaSepolia": {
    "message": "Linea Sepolia 测试网络"
  },
  "link": {
    "message": "链接"
  },
  "linkCentralizedExchanges": {
    "message": "链接您的 Coinbase 或 Binance 账户，将加密货币免费转移到 MetaMask。"
  },
  "links": {
    "message": "链接"
  },
  "loadMore": {
    "message": "加载更多"
  },
  "loading": {
    "message": "正在加载..."
  },
  "loadingScreenSnapMessage": {
    "message": "请在Snap上完成交易。"
  },
  "loadingTokenList": {
    "message": "正在加载代币列表"
  },
  "localhost": {
    "message": "Localhost 8545"
  },
  "lock": {
    "message": "注销"
  },
  "lockMetaMask": {
    "message": "锁定 MetaMask"
  },
  "lockTimeInvalid": {
    "message": "锁定时间必须是 0 到 10080 之间的数字"
  },
  "loginErrorConnectButton": {
    "message": "重试"
  },
  "loginErrorConnectDescription": {
    "message": "您的互联网连接不稳定。请检查您的网络连接，然后重试。"
  },
  "loginErrorConnectTitle": {
    "message": "无法连接"
  },
  "loginErrorGenericButton": {
    "message": "重试"
  },
  "loginErrorGenericDescription": {
    "message": "登录时发生错误。请重试，若问题仍存在，请联系 $1。",
    "description": "$1 is the key 'loginErrorGenericSupport'"
  },
  "loginErrorGenericSupport": {
    "message": "MetaMask 支持团队"
  },
  "loginErrorGenericTitle": {
    "message": "出错了"
  },
  "loginErrorSessionExpiredButton": {
    "message": "登录"
  },
  "loginErrorSessionExpiredDescription": {
    "message": "您的会话已过期。请重新登录以继续。"
  },
  "loginErrorSessionExpiredTitle": {
    "message": "会话已过期"
  },
  "logo": {
    "message": "$1标志",
    "description": "$1 is the name of the ticker"
  },
  "low": {
    "message": "低级型"
  },
  "lowEstimatedReturnTooltipMessage": {
    "message": "您将支付超过您的起始金额 $1% 的费用。请检查您的收款金额和网络费用。"
  },
  "lowEstimatedReturnTooltipTitle": {
    "message": "高费用"
  },
  "lowGasSettingToolTipMessage": {
    "message": "使用$1等待较便宜的价格。时间估计远不准确，因为价格有些难以预测。",
    "description": "$1 is key 'low' separated here so that it can be passed in with bold font-weight"
  },
  "lowLowercase": {
    "message": "低"
  },
  "mainnet": {
    "message": "以太坊主网"
  },
  "mainnetToken": {
    "message": "该地址与已知的以太坊主网代币地址匹配。重新检查您尝试添加的代币的合约地址和网络。"
  },
  "makeAnotherSwap": {
    "message": "创建新的交换"
  },
  "makeSureNoOneWatching": {
    "message": "请确保没有人在看您的屏幕",
    "description": "Warning to users to be care while creating and saving their new Secret Recovery Phrase"
  },
  "manageDefaultSettings": {
    "message": "管理默认设置"
  },
  "manageInstitutionalWallets": {
    "message": "管理机构钱包"
  },
  "manageInstitutionalWalletsDescription": {
    "message": "开启此功能以启用机构钱包。"
  },
  "manageNetworksMenuHeading": {
    "message": "管理网络"
  },
  "managePermissions": {
    "message": "管理许可"
  },
  "marketCap": {
    "message": "市值"
  },
  "marketDetails": {
    "message": "市场详情"
  },
  "max": {
    "message": "最大"
  },
  "maxBaseFee": {
    "message": "最大基础费用"
  },
  "maxFee": {
    "message": "最大费用"
  },
  "maxFeeTooltip": {
    "message": "为支付交易而提供的最高费用。"
  },
  "maxPriorityFee": {
    "message": "最大优先费用"
  },
  "medium": {
    "message": "市场"
  },
  "mediumGasSettingToolTipMessage": {
    "message": "使用 $1 按当前市场价格快速处理。",
    "description": "$1 is key 'medium' (text: 'Market') separated here so that it can be passed in with bold font-weight"
  },
  "memo": {
    "message": "备注"
  },
  "message": {
    "message": "消息"
  },
  "metaMaskConnectStatusParagraphOne": {
    "message": "现在您可以更好地控制 MetaMask 中的账户连接。"
  },
  "metaMaskConnectStatusParagraphThree": {
    "message": "点击它以管理您的连接账户。"
  },
  "metaMaskConnectStatusParagraphTwo": {
    "message": "连接状态按钮显示所访问的网站是否与您当前选择的账户连接。"
  },
  "metaMetricsIdNotAvailableError": {
    "message": "由于您从未选择过 MetaMetrics，因此此处没有要删除的数据。"
  },
  "metadataModalSourceTooltip": {
    "message": "$1 托管于 npm 上，$2 是此 Snap 的唯一标识符。",
    "description": "$1 is the snap name and $2 is the snap NPM id."
  },
  "metamaskNotificationsAreOff": {
    "message": "钱包通知目前未开启。"
  },
  "metamaskSwapsOfflineDescription": {
    "message": "MetaMask Swaps 正在进行维护。请稍后再查看。"
  },
  "metamaskVersion": {
    "message": "MetaMask 版本"
  },
  "methodData": {
    "message": "方法"
  },
  "methodDataTransactionDesc": {
    "message": "基于解码输入数据而执行的功能。"
  },
  "methodNotSupported": {
    "message": "不支持此账户。"
  },
  "metrics": {
    "message": "指标"
  },
  "millionAbbreviation": {
    "message": "百万",
    "description": "Shortened form of 'million'"
  },
  "mismatchedChainLinkText": {
    "message": "验证网络信息",
    "description": "Serves as link text for the 'mismatchedChain' key. This text will be embedded inside the translation for that key."
  },
  "mismatchedChainRecommendation": {
    "message": "我们建议您在继续之前$1。",
    "description": "$1 is a clickable link with text defined by the 'mismatchedChainLinkText' key. The link will open to instructions for users to validate custom network details."
  },
  "mismatchedNetworkName": {
    "message": "根据我们的记录，该网络名称可能与此链 ID 不匹配。"
  },
  "mismatchedNetworkSymbol": {
    "message": "所提交的货币符号与我们对此链 ID 的预期不匹配。"
  },
  "mismatchedRpcChainId": {
    "message": "自定义网络返回的链 ID 与提交的链 ID 不匹配。"
  },
  "mismatchedRpcUrl": {
    "message": "根据我们的记录，所提交的RPC URL值与此链 ID 的已知提供者不匹配。"
  },
  "missingSetting": {
    "message": "找不到设置吗？"
  },
  "missingSettingRequest": {
    "message": "在这里请求"
  },
  "more": {
    "message": "更多"
  },
  "moreAccounts": {
    "message": "+ 另外 $1 个账户",
    "description": "$1 is the number of accounts"
  },
  "moreNetworks": {
    "message": "+ 另外 $1 个网络",
    "description": "$1 is the number of networks"
  },
  "moreQuotes": {
    "message": "更多报价"
  },
  "multichainAddEthereumChainConfirmationDescription": {
    "message": "您正在将此网络添加到 MetaMask 并授予该网站其使用许可。"
  },
  "multipleSnapConnectionWarning": {
    "message": "$1 想连接 $2 个 snap。",
    "description": "$1 is the dapp and $2 is the number of snaps it wants to connect to."
  },
  "mustSelectOne": {
    "message": "至少选择1种代币。"
  },
  "name": {
    "message": "名称"
  },
  "nameAddressLabel": {
    "message": "地址",
    "description": "Label above address field in name component modal."
  },
  "nameAlreadyInUse": {
    "message": "名称已占用"
  },
  "nameFooterTrustWarning": {
    "message": "仅保存您信任的地址。",
    "description": "Footer warning text shown in name modal for malicious and warning addresses."
  },
  "nameInstructionsMalicious": {
    "message": "已确定其为恶意。我们建议不要与此地址交互。",
    "description": "Instruction text in name component modal when address is malicious."
  },
  "nameInstructionsNew": {
    "message": "如果您知道此地址，则为其添加昵称，以便将来识别。",
    "description": "Instruction text in name component modal when value is not recognised."
  },
  "nameInstructionsRecognized": {
    "message": "此地址有默认昵称，但您可以对其进行编辑或了解其他建议。",
    "description": "Instruction text in name component modal when value is recognized but not saved."
  },
  "nameInstructionsSaved": {
    "message": "您以前为此地址添加过昵称。您可以编辑或查看其他建议的昵称。",
    "description": "Instruction text in name component modal when value is saved."
  },
  "nameInstructionsWarning": {
    "message": "已确定其为可疑。如果您信任此作者，请设置个人显示名称以便日后辨别。",
    "description": "Instruction text in name component modal when address has warning signals."
  },
  "nameLabel": {
    "message": "昵称",
    "description": "Label above name input field in name component modal."
  },
  "nameModalMaybeProposedName": {
    "message": "可能：$1",
    "description": "$1 is the proposed name"
  },
  "nameModalTitleMalicious": {
    "message": "恶意地址",
    "description": "Title of the modal created by the name component when address is identified as malicious."
  },
  "nameModalTitleNew": {
    "message": "未知地址",
    "description": "Title of the modal created by the name component when value is not recognised."
  },
  "nameModalTitleRecognized": {
    "message": "已识别的地址",
    "description": "Title of the modal created by the name component when value is recognized but not saved."
  },
  "nameModalTitleSaved": {
    "message": "已保存的地址",
    "description": "Title of the modal created by the name component when value is saved."
  },
  "nameModalTitleVerified": {
    "message": "已验证地址",
    "description": "Title of the modal created by the name component when address is verified."
  },
  "nameModalTitleWarning": {
    "message": "可疑地址",
    "description": "Title of the modal created by the name component when address has warning trust signals."
  },
  "nameProviderProposedBy": {
    "message": "由 $1 提议",
    "description": "$1 is the name of the provider"
  },
  "nameProvider_ens": {
    "message": "以太坊域名服务（ENS）"
  },
  "nameProvider_etherscan": {
    "message": "Etherscan"
  },
  "nameProvider_lens": {
    "message": "Lens 协议"
  },
  "nameProvider_token": {
    "message": "MetaMask"
  },
  "nameSetPlaceholder": {
    "message": "选择昵称......",
    "description": "Placeholder text for name input field in name component modal."
  },
  "nameSetPlaceholderSuggested": {
    "message": "建议：$1",
    "description": "$1 is the proposed name"
  },
  "nativeNetworkPermissionRequestDescription": {
    "message": "$1 请求您的批准，以便：",
    "description": "$1 represents dapp name"
  },
  "nativeTokenScamWarningConversion": {
    "message": "编辑网络详情"
  },
  "nativeTokenScamWarningDescription": {
    "message": "原生代币符号与具有关联链 ID 网络的原生代币的预期符号不匹配。您输入了 $1，而预期的代币符号为 $2。请验证您是否连接到正确的链。",
    "description": "$1 represents the currency name, $2 represents the expected currency symbol"
  },
  "nativeTokenScamWarningDescriptionExpectedTokenFallback": {
    "message": "其他",
    "description": "graceful fallback for when token symbol isn't found"
  },
  "nativeTokenScamWarningTitle": {
    "message": "意外的原生代币符号",
    "description": "Title for nativeTokenScamWarningDescription"
  },
  "needHelp": {
    "message": "需要帮助？请联系 $1",
    "description": "$1 represents `needHelpLinkText`, the text which goes in the help link"
  },
  "needHelpFeedback": {
    "message": "分享您的反馈"
  },
  "needHelpLinkText": {
    "message": "MetaMask 支持"
  },
  "needHelpSubmitTicket": {
    "message": "提交工单"
  },
  "needImportFile": {
    "message": "您必须选择一个文件来导入。",
    "description": "User is important an account and needs to add a file to continue"
  },
  "negativeETH": {
    "message": "不能发负值的 ETH。"
  },
  "negativeOrZeroAmountToken": {
    "message": "发送的资产金额不能为负数或零。"
  },
  "network": {
    "message": "网络"
  },
  "networkChanged": {
    "message": "网络已更改"
  },
  "networkChangedMessage": {
    "message": "您正在 $1 上交易。",
    "description": "$1 is the name of the network"
  },
  "networkDetails": {
    "message": "网络详情"
  },
  "networkFee": {
    "message": "网络费"
  },
  "networkIsBusy": {
    "message": "网络繁忙。燃料价格较高，估值较不准确。"
  },
  "networkMenu": {
    "message": "网络菜单"
  },
  "networkMenuHeading": {
    "message": "选择网络"
  },
  "networkName": {
    "message": "网络名称"
  },
  "networkNameArbitrum": {
    "message": "Arbitrum"
  },
  "networkNameAvalanche": {
    "message": "Avalanche"
  },
  "networkNameBSC": {
    "message": "BSC"
  },
  "networkNameBase": {
    "message": "基础"
  },
  "networkNameBitcoin": {
    "message": "比特币"
  },
  "networkNameDefinition": {
    "message": "与此网络关联的名称。"
  },
  "networkNameEthereum": {
    "message": "以太坊"
  },
  "networkNameGoerli": {
    "message": "Goerli"
  },
  "networkNameLinea": {
    "message": "Linea"
  },
  "networkNameOpMainnet": {
    "message": "OP主网"
  },
  "networkNamePolygon": {
    "message": "Polygon"
  },
  "networkNameSolana": {
    "message": "Solana"
  },
  "networkNameTestnet": {
    "message": "Testnet"
  },
  "networkNameZkSyncEra": {
    "message": "zkSync Era"
  },
  "networkOptions": {
    "message": "网络选项"
  },
  "networkPermissionToast": {
    "message": "网络许可已更新"
  },
  "networkProvider": {
    "message": "网络提供商"
  },
  "networkStatus": {
    "message": "网络状态"
  },
  "networkStatusBaseFeeTooltip": {
    "message": "基础费用由网络设定，每13-14秒更改一次。我们的 $1 和 $2 选项用于剧增。",
    "description": "$1 and $2 are bold text for Medium and Aggressive respectively."
  },
  "networkStatusPriorityFeeTooltip": {
    "message": "优先费用（又称“矿工费”）。这笔费用直接向矿工支付，激励他们优先处理您的交易。"
  },
  "networkStatusStabilityFeeTooltip": {
    "message": "相对过去72小时，燃料费用为 $1。",
    "description": "$1 is networks stability value - stable, low, high"
  },
  "networkSwitchConnectionError": {
    "message": "我们无法连接到 $1",
    "description": "$1 represents the network name"
  },
  "networkURL": {
    "message": "网络 URL"
  },
  "networkURLDefinition": {
    "message": "用于访问此网络的 URL。"
  },
  "networkUrlErrorWarning": {
    "message": "攻击者有时会通过对网站地址进行细微更改来模仿网站。在继续操作之前，请确保您是与目标网站进行交互。Punycode 版本：$1",
    "description": "$1 replaced by RPC URL for network"
  },
  "networks": {
    "message": "网络"
  },
  "networksSmallCase": {
    "message": "网络"
  },
  "nevermind": {
    "message": "没关系"
  },
  "new": {
    "message": "新推出！"
  },
  "newAccount": {
    "message": "新账户"
  },
  "newAccountNumberName": {
    "message": "账户 $1",
    "description": "Default name of next account to be created on create account screen"
  },
  "newContact": {
    "message": "新联系人"
  },
  "newContract": {
    "message": "新合约"
  },
  "newNFTDetectedInImportNFTsMessageStrongText": {
    "message": "设置 > 安全和隐私"
  },
  "newNFTDetectedInImportNFTsMsg": {
    "message": "要使用 Opensea 来查看您的 NFT，请在 $1 中打开“显示 NFT 媒体”。",
    "description": "$1 is used for newNFTDetectedInImportNFTsMessageStrongText"
  },
  "newNFTDetectedInNFTsTabMessage": {
    "message": "让 MetaMask 自动检测您钱包中的 NFT，并在检测到时显示那些 NFT。"
  },
  "newNFTsAutodetected": {
    "message": "NFT 自动检测"
  },
  "newNetworkAdded": {
    "message": "成功添加了 “$1”！"
  },
  "newNetworkEdited": {
    "message": "“$1” 已经成功编辑！"
  },
  "newNftAddedMessage": {
    "message": "NFT已成功添加！"
  },
  "newPassword": {
    "message": "新密码"
  },
  "newPasswordCreate": {
    "message": "创建新密码"
  },
  "newPrivacyPolicyActionButton": {
    "message": "了解更多"
  },
  "newPrivacyPolicyTitle": {
    "message": "我们已经更新了隐私政策"
  },
  "newRpcUrl": {
    "message": "新的 RPC（远程过程调用） URL"
  },
  "newTokensImportedMessage": {
    "message": "您已成功导入$1。",
    "description": "$1 is the string of symbols of all the tokens imported"
  },
  "newTokensImportedTitle": {
    "message": "已导入代币"
  },
  "next": {
    "message": "下一步"
  },
  "nftAddFailedMessage": {
    "message": "由于所有权信息不匹配，无法添加NFT。请确保所输入的信息正确无误。"
  },
  "nftAddressError": {
    "message": "此代币是NFT。另加上$1",
    "description": "$1 is a clickable link with text defined by the 'importNFTPage' key"
  },
  "nftAlreadyAdded": {
    "message": "此NFT已添加。"
  },
  "nftAutoDetectionEnabled": {
    "message": "已启用 NFT 自动检测"
  },
  "nftDisclaimer": {
    "message": "免责声明：MetaMask 从源网址中提取媒体文件。该网址有时会因铸造 NFT 的市场而改变。"
  },
  "nftOptions": {
    "message": "NFT 期权"
  },
  "nftTokenIdPlaceholder": {
    "message": "输入代币ID"
  },
  "nftWarningContent": {
    "message": "您正在授予对 $1 的访问权限，包括您将来可能拥有的任何 NFT。另一端的一方可以随时从您的钱包中转账这些NFT，而无需询问您，直到您撤销此授权。$2",
    "description": "$1 is nftWarningContentBold bold part, $2 is Learn more link"
  },
  "nftWarningContentBold": {
    "message": "您所有的 $1 NFT",
    "description": "$1 is name of the collection"
  },
  "nftWarningContentGrey": {
    "message": "请谨慎行事。"
  },
  "nfts": {
    "message": "收藏品"
  },
  "nftsPreviouslyOwned": {
    "message": "先前拥有的"
  },
  "nickname": {
    "message": "昵称"
  },
  "noAccountsFound": {
    "message": "未找到符合给定查询条件的账户"
  },
  "noActivity": {
    "message": "暂无活动"
  },
  "noConnectedAccountTitle": {
    "message": "MetaMask 未连接到此站点"
  },
  "noConnectionDescription": {
    "message": "要连接到网站，请找到并选择“连接”按钮。记住，MetaMask 仅限连接到 Web3 上的网站"
  },
  "noConversionRateAvailable": {
    "message": "无可用汇率"
  },
  "noDeFiPositions": {
    "message": "找不到您要查找的内容吗？"
  },
  "noDomainResolution": {
    "message": "没有提供域名解析。"
  },
  "noHardwareWalletOrSnapsSupport": {
    "message": "Snaps 和大多数硬件钱包与您的当前浏览器版本不兼容。"
  },
  "noNFTs": {
    "message": "尚无 NFT"
  },
  "noNetworksAvailable": {
    "message": "无可用网络"
  },
  "noNetworksFound": {
    "message": "未找到符合搜索查询条件的网络"
  },
  "noNetworksSelected": {
    "message": "未选择网络"
  },
  "noOptionsAvailableMessage": {
    "message": "此交易路径目前不可用。请尝试更改金额、网络或者代币，我们会找到最佳选项。"
  },
  "noSnaps": {
    "message": "您没有安装 snap。"
  },
  "noThanks": {
    "message": "不，谢谢"
  },
  "noTransactions": {
    "message": "您没有任何交易"
  },
  "noWebcamFound": {
    "message": "未找到您电脑的网络摄像头。请重试。"
  },
  "noWebcamFoundTitle": {
    "message": "未找到网络摄像头"
  },
  "nonContractAddressAlertDesc": {
    "message": "您正在将通话数据发送到非合约地址。这可能会导致您损失资金。在继续操作之前，请确保您使用的是正确的地址和网络。"
  },
  "nonContractAddressAlertTitle": {
    "message": "潜在错误"
  },
  "nonce": {
    "message": "Nonce"
  },
  "none": {
    "message": "无"
  },
  "notBusy": {
    "message": "非忙碌中"
  },
  "notCurrentAccount": {
    "message": "这是正确的账户吗？这与您钱包中当前选择的账户不同"
  },
  "notEnoughBalance": {
    "message": "余额不足"
  },
  "notEnoughGas": {
    "message": "燃料不足"
  },
  "notificationDetail": {
    "message": "详情"
  },
  "notificationDetailBaseFee": {
    "message": "基础费用（GWEI）"
  },
  "notificationDetailGasLimit": {
    "message": "燃料限制（单位）"
  },
  "notificationDetailGasUsed": {
    "message": "已使用燃料（单位）"
  },
  "notificationDetailMaxFee": {
    "message": "每单位燃料的最大费用"
  },
  "notificationDetailNetwork": {
    "message": "网络"
  },
  "notificationDetailNetworkFee": {
    "message": "网络费"
  },
  "notificationDetailPriorityFee": {
    "message": "优先费用（GWEI）"
  },
  "notificationItemCheckBlockExplorer": {
    "message": "在 BlockExplorer 中查看"
  },
  "notificationItemCollection": {
    "message": "收藏品"
  },
  "notificationItemConfirmed": {
    "message": "已确认"
  },
  "notificationItemError": {
    "message": "目前无法检索费用"
  },
  "notificationItemFrom": {
    "message": "从"
  },
  "notificationItemLidoStakeReadyToBeWithdrawn": {
    "message": "提取已就绪"
  },
  "notificationItemLidoStakeReadyToBeWithdrawnMessage": {
    "message": "您现在可以提取已解除质押的 $1"
  },
  "notificationItemLidoWithdrawalRequestedMessage": {
    "message": "您解除质押 $1 的请求已发送"
  },
  "notificationItemNFTReceivedFrom": {
    "message": "已从下列地址收到 NFT："
  },
  "notificationItemNFTSentTo": {
    "message": "已发送 NFT 至"
  },
  "notificationItemNetwork": {
    "message": "网络"
  },
  "notificationItemRate": {
    "message": "价格（包括费用）"
  },
  "notificationItemReceived": {
    "message": "已收到"
  },
  "notificationItemReceivedFrom": {
    "message": "已从下列地址收到："
  },
  "notificationItemSent": {
    "message": "已发送"
  },
  "notificationItemSentTo": {
    "message": "已发送至"
  },
  "notificationItemStakeCompleted": {
    "message": "质押已完成"
  },
  "notificationItemStaked": {
    "message": "已质押"
  },
  "notificationItemStakingProvider": {
    "message": "质押提供商"
  },
  "notificationItemStatus": {
    "message": "状态"
  },
  "notificationItemSwapped": {
    "message": "已兑换"
  },
  "notificationItemSwappedFor": {
    "message": "用于"
  },
  "notificationItemTo": {
    "message": "至"
  },
  "notificationItemTransactionId": {
    "message": "交易 ID"
  },
  "notificationItemUnStakeCompleted": {
    "message": "解除质押完成"
  },
  "notificationItemUnStaked": {
    "message": "已解除质押"
  },
  "notificationItemUnStakingRequested": {
    "message": "已请求解除质押"
  },
  "notificationTransactionFailedMessage": {
    "message": "交易 $1 失败！$2",
    "description": "Content of the browser notification that appears when a transaction fails"
  },
  "notificationTransactionFailedTitle": {
    "message": "失败交易",
    "description": "Title of the browser notification that appears when a transaction fails"
  },
  "notificationTransactionSuccessMessage": {
    "message": "交易 $1 已确认！",
    "description": "Content of the browser notification that appears when a transaction is confirmed"
  },
  "notificationTransactionSuccessTitle": {
    "message": "已确认交易",
    "description": "Title of the browser notification that appears when a transaction is confirmed"
  },
  "notificationTransactionSuccessView": {
    "message": "在 $1 上查看",
    "description": "Additional content in a notification that appears when a transaction is confirmed and has a block explorer URL."
  },
  "notifications": {
    "message": "通知"
  },
  "notificationsFeatureToggle": {
    "message": "启用钱包通知",
    "description": "Experimental feature title"
  },
  "notificationsFeatureToggleDescription": {
    "message": "这可以启用钱包通知，例如发送/接收资金或 NFT 和功能公告。",
    "description": "Description of the experimental notifications feature"
  },
  "notificationsMarkAllAsRead": {
    "message": "将所有标记为已读"
  },
  "notificationsPageEmptyTitle": {
    "message": "此处无内容"
  },
  "notificationsPageErrorContent": {
    "message": "请尝试再次访问此页面。"
  },
  "notificationsPageErrorTitle": {
    "message": "出错了"
  },
  "notificationsPageNoNotificationsContent": {
    "message": "您尚未收到任何通知。"
  },
  "notificationsSettingsBoxError": {
    "message": "出错了。请重试。"
  },
  "notificationsSettingsPageAllowNotifications": {
    "message": "通过通知随时了解您的钱包动态。为了使用通知，我们使用配置文件在您的不同设备上同步某些设置。$1"
  },
  "notificationsSettingsPageAllowNotificationsLink": {
    "message": "了解我们如何在使用此功能时保护您的隐私。"
  },
  "numberOfNewTokensDetectedPlural": {
    "message": "在此账户中找到$1枚新代币",
    "description": "$1 is the number of new tokens detected"
  },
  "numberOfNewTokensDetectedSingular": {
    "message": "在此账户中找到1枚新代币"
  },
  "numberOfTokens": {
    "message": "代币数量"
  },
  "ofTextNofM": {
    "message": "/"
  },
  "off": {
    "message": "关"
  },
  "offlineForMaintenance": {
    "message": "离线维护"
  },
  "ok": {
    "message": "确定"
  },
  "on": {
    "message": "开"
  },
  "onboardedMetametricsAccept": {
    "message": "我同意"
  },
  "onboardedMetametricsDisagree": {
    "message": "不，谢谢"
  },
  "onboardedMetametricsKey1": {
    "message": "最新发展动态"
  },
  "onboardedMetametricsKey2": {
    "message": "产品特点"
  },
  "onboardedMetametricsKey3": {
    "message": "其他相关宣传材料"
  },
  "onboardedMetametricsLink": {
    "message": "MetaMetrics"
  },
  "onboardedMetametricsParagraph1": {
    "message": "除了 $1，我们还想使用数据来了解您如何与营销通信交互。",
    "description": "$1 represents the 'onboardedMetametricsLink' locale string"
  },
  "onboardedMetametricsParagraph2": {
    "message": "这可以帮助我们个性化与您分享的内容，例如："
  },
  "onboardedMetametricsParagraph3": {
    "message": "请记住，我们绝不会出卖您提供的数据，而且您可以随时选择退出。"
  },
  "onboardedMetametricsTitle": {
    "message": "帮助我们改善您的体验"
  },
  "onboardingAdvancedPrivacyIPFSDescription": {
    "message": "IPFS 网关使访问和查看第三方托管的数据成为可能。您可以添加自定义 IPFS 网关或继续使用默认网关。"
  },
  "onboardingAdvancedPrivacyIPFSInvalid": {
    "message": "请输入有效的 URL"
  },
  "onboardingAdvancedPrivacyIPFSTitle": {
    "message": "添加自定义 IPFS 网关"
  },
  "onboardingAdvancedPrivacyIPFSValid": {
    "message": "IPFS 网关 URL 有效"
  },
  "onboardingAdvancedPrivacyNetworkDescription": {
    "message": "在您使用我们的默认设置和配置时，我们将 Infura 作为默认的远程过程调用（RPC）提供商，以提供我们所能实现的最可靠且私密的以太坊数据访问。在少数情况下，我们可能会使用其他 RPC 提供商，以便为用户提供最佳体验。您可以选择自己的 RPC 服务，但请谨记：任何 RPC 提供商都会接收到您的 IP 地址和以太坊钱包信息以完成交易。要详细了解 Infura 如何处理 EVM 账户数据，请参阅我们的 $1；关于 Solana 账户的相关信息，请参阅 $2。"
  },
  "onboardingAdvancedPrivacyNetworkDescriptionCallToAction": {
    "message": "点击此处"
  },
  "onboardingAdvancedPrivacyNetworkTitle": {
    "message": "选择您的网络"
  },
  "onboardingContinueWith": {
    "message": "使用 $1 继续",
    "description": "$1 is the type of login used Google, Apple, etc."
  },
  "onboardingCreateWallet": {
    "message": "创建新钱包"
  },
  "onboardingImportWallet": {
    "message": "我已有一个钱包"
  },
  "onboardingMetametricsAgree": {
    "message": "我同意"
  },
  "onboardingMetametricsDescription": {
    "message": "我们希望通过收集基本使用情况和诊断数据来改进 MetaMask。它将始终是："
  },
  "onboardingMetametricsInfuraTerms": {
    "message": "如果我们决定将这些数据用于其他目的，将通知您。您可以随时查看我们的 $1 以了解更多信息（我们绝不会出售您在此处提供的数据）。",
    "description": "$1 represents `onboardingMetametricsInfuraTermsPolicy`"
  },
  "onboardingMetametricsInfuraTermsPolicy": {
    "message": "隐私政策"
  },
  "onboardingMetametricsNeverCollect": {
    "message": "$1 应用中的点击量和浏览量会被存储，但不会存储其他详情（如您的公钥）。",
    "description": "$1 represents `onboardingMetametricsNeverCollectEmphasis`"
  },
  "onboardingMetametricsNeverCollectEmphasis": {
    "message": "私密："
  },
  "onboardingMetametricsNeverCollectIP": {
    "message": "$1 我们暂时使用您的 IP 地址来检测一般位置（如您的国家或地区），但从来不会进行存储。",
    "description": "$1 represents `onboardingMetametricsNeverCollectIPEmphasis`"
  },
  "onboardingMetametricsNeverCollectIPEmphasis": {
    "message": "通用："
  },
  "onboardingMetametricsNeverSellData": {
    "message": "$1 您可以随时通过设置决定是否共享或删除您的使用数据。",
    "description": "$1 represents `onboardingMetametricsNeverSellDataEmphasis`"
  },
  "onboardingMetametricsNeverSellDataEmphasis": {
    "message": "可选："
  },
  "onboardingMetametricsTitle": {
    "message": "请帮助我们改进 MetaMask"
  },
  "onboardingMetametricsUseDataCheckbox": {
    "message": "我们将使用此数据来了解您如何与我们的营销通信交互。我们可能会分享相关资讯（例如产品特点）。"
  },
  "onboardingOptionIcon": {
    "message": "$1 图标",
    "description": "$1 is the icon name"
  },
  "onboardingOptionTitle": {
    "message": "选择一个选项继续"
  },
  "onboardingPinExtensionAltLaunch": {
    "message": "启动扩展程序"
  },
  "onboardingPinExtensionAltPin": {
    "message": "固定扩展程序"
  },
  "onboardingPinExtensionDescription": {
    "message": "在您的浏览器上固定 MetaMask，以便访问并轻松查看交易确认。"
  },
  "onboardingPinExtensionDescription2": {
    "message": "点击扩展程序，即可一键访问您的 MetaMask 钱包。"
  },
  "onboardingPinExtensionDescription3": {
    "message": "点击 $1 扩展程序图标即可即时访问它",
    "description": "$1 is the browser name"
  },
  "onboardingPinExtensionTitle": {
    "message": "安装完成！"
  },
  "onboardingSignInWith": {
    "message": "使用 $1 登录",
    "description": "$1 is the type of login used Google, Apple, etc"
  },
  "onboardingSrpCreate": {
    "message": "使用私钥助记词"
  },
  "onboardingSrpImport": {
    "message": "使用私钥助记词导入"
  },
  "onboardingSrpImportError": {
    "message": "仅使用小写字母，检查拼写，并按原始顺序排列单词。"
  },
  "onboardingSrpInputClearAll": {
    "message": "清除全部"
  },
  "onboardingSrpInputHideAll": {
    "message": "隐藏全部"
  },
  "onboardingSrpInputPlaceholder": {
    "message": "在每个单词之间添加一个空格，确保无人看到。"
  },
  "onboardingSrpInputShowAll": {
    "message": "显示全部"
  },
  "onekey": {
    "message": "OneKey"
  },
  "only": {
    "message": "仅"
  },
  "onlyConnectTrust": {
    "message": "仅连接您信任的网站。$1",
    "description": "Text displayed above the buttons for connection confirmation. $1 is the link to the learn more web page."
  },
  "openFullScreenForLedgerWebHid": {
    "message": "全屏打开以连接您的 Ledger。",
    "description": "Shown to the user on the confirm screen when they are viewing MetaMask in a popup window but need to connect their ledger via webhid."
  },
  "openInBlockExplorer": {
    "message": "在区块浏览器上打开"
  },
  "optional": {
    "message": "可选"
  },
  "options": {
    "message": "期权"
  },
  "or": {
    "message": "或"
  },
  "origin": {
    "message": "来源"
  },
  "originChanged": {
    "message": "网站已更改"
  },
  "originChangedMessage": {
    "message": "您正在审核来自 $1 的请求。",
    "description": "$1 is the name of the origin"
  },
  "osTheme": {
    "message": "系统"
  },
  "other": {
    "message": "其他"
  },
  "otherSnaps": {
    "message": "其他 snap",
    "description": "Used in the 'permission_rpc' message."
  },
  "others": {
    "message": "其他"
  },
  "outdatedBrowserNotification": {
    "message": "您的浏览器已过期。如果不更新浏览器，您将无法获取MetaMask的安全补丁和新功能。"
  },
  "overrideContentSecurityPolicyHeader": {
    "message": "覆盖 Content-Security-Policy 标头"
  },
  "overrideContentSecurityPolicyHeaderDescription": {
    "message": "此选项是 Firefox 中已知问题的解决方法，其中 dapp（去中心化应用）的 Content-Security-Policy 标头可能会阻止扩展程序正确加载。除非特定网页兼容性需要，否则不建议禁用此选项。"
  },
  "padlock": {
    "message": "挂锁"
  },
  "participateInMetaMetrics": {
    "message": "参加 MetaMetrics"
  },
  "participateInMetaMetricsDescription": {
    "message": "加入 MetaMetrics ，帮助我们改进 MetaMask"
  },
  "password": {
    "message": "密码"
  },
  "passwordChangedRecently": {
    "message": "您的密码已更改"
  },
  "passwordChangedRecentlyDescription": {
    "message": "输入您的新密码以保持登录 MetaMask。"
  },
  "passwordNotLongEnough": {
    "message": "密码必须至少包含 8 个字符"
  },
  "passwordStrength": {
    "message": "密码强度：$1",
    "description": "Return password strength to the user when user wants to create password."
  },
  "passwordStrengthDescription": {
    "message": "强密码可以提高钱包的安全性，以防设备被盗或被入侵。"
  },
  "passwordTermsWarning": {
    "message": "如果我忘记该密码，MetaMask 将无法为我重设。"
  },
  "passwordTermsWarningSocial": {
    "message": "如果我忘记该密码，我将永久失去钱包的访问权限。MetaMask 无法为我重设该密码。"
  },
  "passwordToggleHide": {
    "message": "隐藏密码"
  },
  "passwordToggleShow": {
    "message": "显示密码"
  },
  "passwordsDontMatch": {
    "message": "密码不匹配"
  },
  "paste": {
    "message": "粘贴"
  },
  "pastePrivateKey": {
    "message": "请粘贴您的私钥:",
    "description": "For importing an account from a private key"
  },
  "pending": {
    "message": "待处理"
  },
  "pendingConfirmationAddNetworkAlertMessage": {
    "message": "升级网络将取消该网站的 $1 笔待定交易。",
    "description": "Number of transactions."
  },
  "pendingConfirmationSwitchNetworkAlertMessage": {
    "message": "切换网络将取消该网站的 $1 笔待定交易。",
    "description": "Number of transactions."
  },
  "pendingTransactionAlertMessage": {
    "message": "您的上一笔交易完成后，此交易才能继续进行。$1",
    "description": "$1 represents the words 'how to cancel or speed up a transaction' in a hyperlink"
  },
  "pendingTransactionAlertMessageHyperlink": {
    "message": "了解如何取消或加速交易。",
    "description": "The text for the hyperlink in the pending transaction alert message"
  },
  "permissionDetails": {
    "message": "许可详情"
  },
  "permissionFor": {
    "message": "权限用于"
  },
  "permissionFrom": {
    "message": "权限来自"
  },
  "permissionRequested": {
    "message": "立即请求"
  },
  "permissionRequestedForAccounts": {
    "message": "现在为 $1 请求",
    "description": "Permission cell status for requested permission including accounts, rendered as AvatarGroup which is $1."
  },
  "permissionRevoked": {
    "message": "在此更新中已撤销"
  },
  "permissionRevokedForAccounts": {
    "message": "此更新中已为 $1 撤销",
    "description": "Permission cell status for revoked permission including accounts, rendered as AvatarGroup which is $1."
  },
  "permission_accessNamedSnap": {
    "message": "连接至$1。",
    "description": "The description for the `wallet_snap` permission. $1 is the human-readable name of the snap."
  },
  "permission_accessNetwork": {
    "message": "访问互联网。",
    "description": "The description of the `endowment:network-access` permission."
  },
  "permission_accessNetworkDescription": {
    "message": "允许 $1 访问互联网。这可用于通过第三方服务器发送和接收数据。",
    "description": "An extended description of the `endowment:network-access` permission. $1 is the snap name."
  },
  "permission_accessSnap": {
    "message": "连接到$1 Snap。",
    "description": "The description for the `wallet_snap` permission. $1 is the name of the snap."
  },
  "permission_accessSnapDescription": {
    "message": "允许网站或snap与$1交互。",
    "description": "The description for the `wallet_snap_*` permission. $1 is the name of the Snap."
  },
  "permission_assets": {
    "message": "在 MetaMask 中显示账户资产。",
    "description": "The description for the `endowment:assets` permission."
  },
  "permission_assetsDescription": {
    "message": "允许 $1 向 MetaMask 客户端提供资产信息。资产可以是链上的，也可以是链下的。",
    "description": "An extended description for the `endowment:assets` permission. $1 is the name of the Snap."
  },
  "permission_cronjob": {
    "message": "规划并执行定期操作。",
    "description": "The description for the `snap_cronjob` permission"
  },
  "permission_cronjobDescription": {
    "message": "允许 $1 执行按固定时间、日期或间隔定期运行的操作。这可用于触发对时间敏感的交互或通知。",
    "description": "An extended description for the `snap_cronjob` permission. $1 is the snap name."
  },
  "permission_dialog": {
    "message": "在 MetaMask 中显示对话框窗口。",
    "description": "The description for the `snap_dialog` permission"
  },
  "permission_dialogDescription": {
    "message": "允许 $1 显示带有以下内容的 MetaMask 弹出窗口：自定义文本、输入字段以及用于批准或拒绝操作的按钮。\n这适用于创建 snap 的提醒、确认和流程加入选项等。",
    "description": "An extended description for the `snap_dialog` permission. $1 is the snap name."
  },
  "permission_ethereumAccounts": {
    "message": "查看您允许的账户的地址（必填）",
    "description": "The description for the `eth_accounts` permission"
  },
  "permission_ethereumProvider": {
    "message": "访问以太坊提供商。",
    "description": "The description for the `endowment:ethereum-provider` permission"
  },
  "permission_ethereumProviderDescription": {
    "message": "允许 $1 直接与 MetaMask 通信，使其可以从区块链中读取数据，并提供消息和交易建议。",
    "description": "An extended description for the `endowment:ethereum-provider` permission. $1 is the snap name."
  },
  "permission_getEntropy": {
    "message": "派生 $1 独有的任意私钥。",
    "description": "The description for the `snap_getEntropy` permission. $1 is the snap name."
  },
  "permission_getEntropyDescription": {
    "message": "允许 $1 派生 $1 独有的任意私钥，但不公开私钥。这些私钥与您的 MetaMask 账户是分开的，与您的私钥或私钥助记词无关。其他 snap 无法访问此信息。",
    "description": "An extended description for the `snap_getEntropy` permission. $1 is the snap name."
  },
  "permission_getLocale": {
    "message": "查看您的首选语言。",
    "description": "The description for the `snap_getLocale` permission"
  },
  "permission_getLocaleDescription": {
    "message": "允许 $1 访问您的 MetaMask 首选语言设置。这可用于进行本地化，以及使用您的语言显示$1的内容。",
    "description": "An extended description for the `snap_getLocale` permission. $1 is the snap name."
  },
  "permission_getPreferences": {
    "message": "查看您的首选语言和法币等信息。",
    "description": "The description for the `snap_getPreferences` permission"
  },
  "permission_getPreferencesDescription": {
    "message": "让 $1 访问 MetaMask 设置中的首选语言和法币等信息。这有助于 $1 显示符合您偏好的内容。 ",
    "description": "An extended description for the `snap_getPreferences` permission. $1 is the snap name."
  },
  "permission_homePage": {
    "message": "显示自定义屏幕",
    "description": "The description for the `endowment:page-home` permission"
  },
  "permission_homePageDescription": {
    "message": "让 $1 在 MetaMask 中显示自定义主屏幕。这可以用于用户界面、配置和控制面板。",
    "description": "An extended description for the `endowment:page-home` permission. $1 is the snap name."
  },
  "permission_keyring": {
    "message": "允许添加和控制以太坊账户的请求",
    "description": "The description for the `endowment:keyring` permission"
  },
  "permission_keyringDescription": {
    "message": "允许 $1 接收添加或删除账户的请求，并代表这些账户进行签名和交易。",
    "description": "An extended description for the `endowment:keyring` permission. $1 is the snap name."
  },
  "permission_lifecycleHooks": {
    "message": "使用生命周期挂钩。",
    "description": "The description for the `endowment:lifecycle-hooks` permission"
  },
  "permission_lifecycleHooksDescription": {
    "message": "允许 $1 使用生命周期挂钩，在其生命周期的特定时间运行代码。",
    "description": "An extended description for the `endowment:lifecycle-hooks` permission. $1 is the snap name."
  },
  "permission_manageAccounts": {
    "message": "添加并控制以太坊账户",
    "description": "The description for `snap_manageAccounts` permission"
  },
  "permission_manageAccountsDescription": {
    "message": "允许 $1 添加或删除以太坊账户，然后使用添加的账户来进行交易和签名。",
    "description": "An extended description for the `snap_manageAccounts` permission. $1 is the snap name."
  },
  "permission_manageBip32Keys": {
    "message": "管理 $1 账户。",
    "description": "The description for the `snap_getBip32Entropy` permission. $1 is a derivation path, e.g. 'm/44'/0'/0' (secp256k1)'."
  },
  "permission_manageBip44AndBip32KeysDescription": {
    "message": "允许 $1 在所请求的网络上管理账户和资产。这些账户使用您的私钥助记词（不会披露）进行派生和备份。$1 具有派生私钥的能力，因此可以支持以太坊（EVM）以外的多种区块链协议。",
    "description": "An extended description for the `snap_getBip44Entropy` and `snap_getBip44Entropy` permissions. $1 is the snap name."
  },
  "permission_manageBip44Keys": {
    "message": "管理 $1 账户。",
    "description": "The description for the `snap_getBip44Entropy` permission. $1 is the name of a protocol, e.g. 'Filecoin'."
  },
  "permission_manageState": {
    "message": "在您的设备上存储和管理其数据。",
    "description": "The description for the `snap_manageState` permission"
  },
  "permission_manageStateDescription": {
    "message": "允许 $1 通过加密安全地存储、更新和检索数据。其他 snap 无法访问此信息。",
    "description": "An extended description for the `snap_manageState` permission. $1 is the snap name."
  },
  "permission_nameLookup": {
    "message": "提供域和地址查找。",
    "description": "The description for the `endowment:name-lookup` permission."
  },
  "permission_nameLookupDescription": {
    "message": "允许 Snap 在 MetaMask UI 的不同部分中获取和显示地址并进行域查找。",
    "description": "An extended description for the `endowment:name-lookup` permission."
  },
  "permission_notifications": {
    "message": "显示通知。",
    "description": "The description for the `snap_notify` permission"
  },
  "permission_notificationsDescription": {
    "message": "允许 $1 在 MetaMask 中显示通知。snap 可以触发简短的通知文本，以提供可操作或对时间敏感的信息。",
    "description": "An extended description for the `snap_notify` permission. $1 is the snap name."
  },
  "permission_protocol": {
    "message": "为一个或多个链提供协议数据。",
    "description": "The description for the `endowment:protocol` permission."
  },
  "permission_protocolDescription": {
    "message": "允许 $1 向 MetaMask 提供协议数据，例如燃料估算或代币信息。",
    "description": "An extended description for the `endowment:protocol` permission. $1 is the name of the Snap."
  },
  "permission_rpc": {
    "message": "允许 $1 直接与 $2 通信。",
    "description": "The description for the `endowment:rpc` permission. $1 is 'other snaps' or 'websites', $2 is the snap name."
  },
  "permission_rpcDescription": {
    "message": "允许 $1 向 $2 发送消息，以及接收来自$2的响应。",
    "description": "An extended description for the `endowment:rpc` permission. $1 is 'other snaps' or 'websites', $2 is the snap name."
  },
  "permission_rpcDescriptionOriginList": {
    "message": "$1 和 $2",
    "description": "A list of allowed origins where $2 is the last origin of the list and $1 is the rest of the list separated by ','."
  },
  "permission_signatureInsight": {
    "message": "显示签名见解模式。",
    "description": "The description for the `endowment:signature-insight` permission"
  },
  "permission_signatureInsightDescription": {
    "message": "在批准之前，允许 $1 显示一个模式，其中包含对任何签名请求的见解。这可用于反网络钓鱼和采取安全措施。",
    "description": "An extended description for the `endowment:signature-insight` permission. $1 is the snap name."
  },
  "permission_signatureInsightOrigin": {
    "message": "查看发起签名请求的网站来源",
    "description": "The description for the `signatureOrigin` caveat, to be used with the `endowment:signature-insight` permission"
  },
  "permission_signatureInsightOriginDescription": {
    "message": "允许 $1 查看发起签名请求的网站来源（URI）。这可用于防止网络钓鱼和采取安全措施。",
    "description": "An extended description for the `signatureOrigin` caveat, to be used with the `endowment:signature-insight` permission. $1 is the snap name."
  },
  "permission_transactionInsight": {
    "message": "获取并显示交易洞察。",
    "description": "The description for the `endowment:transaction-insight` permission"
  },
  "permission_transactionInsightDescription": {
    "message": "允许 $1 在 MetaMask UI 中对交易进行解码，并显示见解。这可用于防止网络钓鱼和采取安全措施。",
    "description": "An extended description for the `endowment:transaction-insight` permission. $1 is the snap name."
  },
  "permission_transactionInsightOrigin": {
    "message": "查看建议交易的网站来源",
    "description": "The description for the `transactionOrigin` caveat, to be used with the `endowment:transaction-insight` permission"
  },
  "permission_transactionInsightOriginDescription": {
    "message": "允许 $1 查看建议交易的网站的来源（URI）。这可用于防止网络钓鱼和采取安全措施。",
    "description": "An extended description for the `transactionOrigin` caveat, to be used with the `endowment:transaction-insight` permission. $1 is the snap name."
  },
  "permission_unknown": {
    "message": "未知权限：$1",
    "description": "$1 is the name of a requested permission that is not recognized."
  },
  "permission_viewBip32PublicKeys": {
    "message": "查看您的$1 ($2)公钥。",
    "description": "The description for the `snap_getBip32PublicKey` permission. $1 is a derivation path, e.g. 'm/44'/0'/0''. $2 is the elliptic curve name, e.g. 'secp256k1'."
  },
  "permission_viewBip32PublicKeysDescription": {
    "message": "允许 $2 查看您的 $1 公钥（和地址）。这并不会授予对账户或资产的任何控制权。",
    "description": "An extended description for the `snap_getBip32PublicKey` permission. $1 is a derivation path (name). $2 is the snap name."
  },
  "permission_viewNamedBip32PublicKeys": {
    "message": "查看您的$1公钥。",
    "description": "The description for the `snap_getBip32PublicKey` permission. $1 is a name for the derivation path, e.g., 'Ethereum accounts'."
  },
  "permission_walletSwitchEthereumChain": {
    "message": "使用您启用的网络",
    "description": "The label for the `wallet_switchEthereumChain` permission"
  },
  "permission_webAssembly": {
    "message": "支持WebAssembly。",
    "description": "The description of the `endowment:webassembly` permission."
  },
  "permission_webAssemblyDescription": {
    "message": "允许 $1 通过 WebAssembly 访问低级执行环境。",
    "description": "An extended description of the `endowment:webassembly` permission. $1 is the snap name."
  },
  "permissions": {
    "message": "权限"
  },
  "permissionsPageEmptyContent": {
    "message": "此处无内容"
  },
  "permissionsPageEmptySubContent": {
    "message": "您可以在此处查看您授予已安装 Snap 或已连接站点的许可。"
  },
  "permitSimulationChange_approve": {
    "message": "支出上限"
  },
  "permitSimulationChange_bidding": {
    "message": "您出价"
  },
  "permitSimulationChange_listing": {
    "message": "您挂牌"
  },
  "permitSimulationChange_nft_listing": {
    "message": "挂牌价格"
  },
  "permitSimulationChange_receive": {
    "message": "您收到"
  },
  "permitSimulationChange_revoke2": {
    "message": "撤销"
  },
  "permitSimulationChange_transfer": {
    "message": "您发送"
  },
  "permitSimulationDetailInfo": {
    "message": "您将授予该消费者许可从您的账户中支出这些代币。"
  },
  "permittedChainToastUpdate": {
    "message": "$1 可以访问 $2。"
  },
  "personalAddressDetected": {
    "message": "检测到个人地址。请输入代币合约地址。"
  },
  "pin": {
    "message": "置顶",
    "description": "Pin label used in multichain account menu"
  },
  "pinToTop": {
    "message": "置顶"
  },
  "pleaseConfirm": {
    "message": "请确认"
  },
  "plusMore": {
    "message": "另外 $1 项",
    "description": "$1 is the number of additional items"
  },
  "plusXMore": {
    "message": "另外 $1 项",
    "description": "$1 is a number of additional but unshown items in a list- this message will be shown in place of those items"
  },
  "popularNetworkAddToolTip": {
    "message": "这些网络中的其中一些依赖于第三方。此连接可能不太可靠，或使第三方可进行活动跟踪。",
    "description": "Learn more link"
  },
  "popularNetworks": {
    "message": "热门网络"
  },
  "preparingSwap": {
    "message": "正在准备交换......"
  },
  "prev": {
    "message": "上一个"
  },
  "price": {
    "message": "价格"
  },
  "priceUnavailable": {
    "message": "价格不可用"
  },
  "primaryType": {
    "message": "主要类型"
  },
  "priorityFee": {
    "message": "优先费用"
  },
  "priorityFeeProperCase": {
    "message": "优先费用"
  },
  "privacy": {
    "message": "隐私"
  },
  "privacyMsg": {
    "message": "隐私政策"
  },
  "privateKey": {
    "message": "私钥",
    "description": "select this type of file to use to import an account"
  },
  "privateKeyCopyWarning": {
    "message": "$1 的私钥",
    "description": "$1 represents the account name"
  },
  "privateKeyHidden": {
    "message": "私钥已隐藏",
    "description": "Explains that the private key input is hidden"
  },
  "privateKeyShow": {
    "message": "显示/隐藏私钥输入",
    "description": "Describes a toggle that is used to show or hide the private key input"
  },
  "privateKeyShown": {
    "message": "正在显示此私钥",
    "description": "Explains that the private key input is being shown"
  },
  "privateKeyWarning": {
    "message": "警告：切勿泄露此私钥。任何拥有您私钥的人都可以窃取您账户中持有的任何资产。"
  },
  "privateNetwork": {
    "message": "私有网络"
  },
  "proceedWithTransaction": {
    "message": "我仍然想继续"
  },
  "productAnnouncements": {
    "message": "产品公告"
  },
  "proposedApprovalLimit": {
    "message": "拟议的审批上限"
  },
  "protocolNotSupported": {
    "message": "我们可能尚不支持您的协议。"
  },
  "provide": {
    "message": "提供"
  },
  "publicAddress": {
    "message": "公钥"
  },
  "pushPlatformNotificationsFundsReceivedDescription": {
    "message": "您收到了 $1 $2"
  },
  "pushPlatformNotificationsFundsReceivedDescriptionDefault": {
    "message": "您收到了一些代币"
  },
  "pushPlatformNotificationsFundsReceivedTitle": {
    "message": "已收到资金"
  },
  "pushPlatformNotificationsFundsSentDescription": {
    "message": "您已成功发送 $1 $2"
  },
  "pushPlatformNotificationsFundsSentDescriptionDefault": {
    "message": "您已成功发送了一些代币"
  },
  "pushPlatformNotificationsFundsSentTitle": {
    "message": "资金已发送"
  },
  "pushPlatformNotificationsNftReceivedDescription": {
    "message": "您收到了新的 NFT"
  },
  "pushPlatformNotificationsNftReceivedTitle": {
    "message": "已收到 NFT"
  },
  "pushPlatformNotificationsNftSentDescription": {
    "message": "您已成功发送一个 NFT"
  },
  "pushPlatformNotificationsNftSentTitle": {
    "message": "NFT 已发送"
  },
  "pushPlatformNotificationsStakingLidoStakeCompletedDescription": {
    "message": "您的 Lido 质押已成功"
  },
  "pushPlatformNotificationsStakingLidoStakeCompletedTitle": {
    "message": "质押完成"
  },
  "pushPlatformNotificationsStakingLidoStakeReadyToBeWithdrawnDescription": {
    "message": "您的 Lido 质押现已可以提取"
  },
  "pushPlatformNotificationsStakingLidoStakeReadyToBeWithdrawnTitle": {
    "message": "质押已可提取"
  },
  "pushPlatformNotificationsStakingLidoWithdrawalCompletedDescription": {
    "message": "您的 Lido 提取成功"
  },
  "pushPlatformNotificationsStakingLidoWithdrawalCompletedTitle": {
    "message": "提取已完成"
  },
  "pushPlatformNotificationsStakingLidoWithdrawalRequestedDescription": {
    "message": "您的 Lido 提取请求已提交"
  },
  "pushPlatformNotificationsStakingLidoWithdrawalRequestedTitle": {
    "message": "已请求提取"
  },
  "pushPlatformNotificationsStakingRocketpoolStakeCompletedDescription": {
    "message": "您的 RocketPool 质押已成功"
  },
  "pushPlatformNotificationsStakingRocketpoolStakeCompletedTitle": {
    "message": "质押完成"
  },
  "pushPlatformNotificationsStakingRocketpoolUnstakeCompletedDescription": {
    "message": "您的 RocketPool 解除质押已成功"
  },
  "pushPlatformNotificationsStakingRocketpoolUnstakeCompletedTitle": {
    "message": "解除质押完成"
  },
  "pushPlatformNotificationsSwapCompletedDescription": {
    "message": "您的 MetaMask 兑换已成功"
  },
  "pushPlatformNotificationsSwapCompletedTitle": {
    "message": "兑换已完成"
  },
  "queued": {
    "message": "队列中"
  },
  "quoteRate": {
    "message": "报价"
  },
  "quotedReceiveAmount": {
    "message": "$1 收到金额"
  },
  "quotedTotalCost": {
    "message": "$1 总费用"
  },
  "rank": {
    "message": "排名"
  },
  "rateIncludesMMFee": {
    "message": "价格包括 $1% 费用"
  },
  "reAddAccounts": {
    "message": "重新添加任何其他账户"
  },
  "reAdded": {
    "message": "重新添加"
  },
  "readdToken": {
    "message": "将来您还可以通过账户选项菜单中的“导入代币”来添加此代币。"
  },
  "receive": {
    "message": "收款"
  },
  "receiveCrypto": {
    "message": "接收加密货币"
  },
  "received": {
    "message": "已收到"
  },
  "recipientAddressPlaceholderNew": {
    "message": "输入公钥 (0x) 或域名"
  },
  "recommendedGasLabel": {
    "message": "建议"
  },
  "recoveryPhraseReminderBackupStart": {
    "message": "立即备份"
  },
  "recoveryPhraseReminderConfirm": {
    "message": "稍后提醒我"
  },
  "recoveryPhraseReminderSubText": {
    "message": "如果您不备份钱包，那么当您无法登录应用程序或更换新设备时，将无法访问资金。"
  },
  "recoveryPhraseReminderTitle": {
    "message": "保护您的钱包"
  },
  "redeposit": {
    "message": "重新存入"
  },
  "refreshList": {
    "message": "刷新列表"
  },
  "reject": {
    "message": "拒绝"
  },
  "rejectAll": {
    "message": "拒绝全部"
  },
  "rejectRequestsDescription": {
    "message": "您即将批量拒绝 $1 请求。"
  },
  "rejectRequestsN": {
    "message": "拒绝 $1 请求"
  },
  "rejectTxsDescription": {
    "message": "您将批量拒绝 $1 笔交易。"
  },
  "rejectTxsN": {
    "message": "拒绝 $1 笔交易"
  },
  "rejected": {
    "message": "已拒绝"
  },
  "remove": {
    "message": "删除"
  },
  "removeAccount": {
    "message": "删除账户"
  },
  "removeAccountDescription": {
    "message": "该账户将从您的钱包中删除。在继续操作前，确认您已拥有该导入账户的原始账户私钥助记词或私钥。您可以通过账户下拉菜单再次导入或创建账户。 "
  },
  "removeAccountModalBannerDescription": {
    "message": "删除之前，请确保您拥有此账户的私钥助记词或私钥。",
    "description": "Make sure you have the Secret Recovery Phrase or private key for this account before removing."
  },
  "removeAccountModalBannerTitle": {
    "message": "此账户将从 MetaMask 中删除。",
    "description": "Title of a banner alert used on account remove modal."
  },
  "removeKeyringSnap": {
    "message": "去除此Snap，会同时将以下账户从MetaMask中去除："
  },
  "removeKeyringSnapToolTip": {
    "message": "Snap控制这些账户，去除此Snap，会同时将这些账户从MetaMask中去除，但账户将保留在区块链中。"
  },
  "removeNFT": {
    "message": "删除 NFT"
  },
  "removeNftErrorMessage": {
    "message": "我们无法去除此 NFT。"
  },
  "removeNftMessage": {
    "message": "NFT已成功移除！"
  },
  "removeSnap": {
    "message": "移除 Snap"
  },
  "removeSnapAccountDescription": {
    "message": "如果您继续，此账户将不可在 MetaMask 中使用。"
  },
  "removeSnapAccountTitle": {
    "message": "去除账户"
  },
  "removeSnapConfirmation": {
    "message": "您确定要移除$1吗？",
    "description": "$1 represents the name of the snap"
  },
  "removeSnapDescription": {
    "message": "此操作将会删除snap及其数据，并撤销您获授予的权限。"
  },
  "rename": {
    "message": "重命名",
    "description": "Multichain account menu item for triggering account rename action modal"
  },
  "replace": {
    "message": "替换"
  },
  "reportIssue": {
    "message": "报告问题"
  },
  "requestFrom": {
    "message": "请求来自"
  },
  "requestFromInfo": {
    "message": "这是要求您签名的站点。"
  },
  "requestFromInfoSnap": {
    "message": "这是要求您签名的 Snap。"
  },
  "requestFromTransactionDescription": {
    "message": "这是要求您确认的网站。"
  },
  "requestingFor": {
    "message": "请求"
  },
  "requestingForAccount": {
    "message": "请求 $1",
    "description": "Name of Account"
  },
  "requestingForNetwork": {
    "message": "请求 $1",
    "description": "Name of Network"
  },
  "required": {
    "message": "必需"
  },
  "reset": {
    "message": "重置"
  },
  "resetWallet": {
    "message": "重设您的钱包"
  },
  "resetWalletSubHeader": {
    "message": "MetaMask不会保留密码的副本。如果您在解锁账户时遇到问题，需要重置您的钱包。您可以提供设置钱包时使用的私钥助记词，以进行重置。"
  },
  "resetWalletSubHeaderSocial": {
    "message": "MetaMask 不会保存您的密码副本。若您遇到账户解锁问题，则需要重设钱包。若您持有私钥助记词，可使用它从本设备中清除当前钱包及账户列表。"
  },
  "resetWalletUsingSRP": {
    "message": "此操作将从此设备中删除您当前的钱包和私钥助记词，以及您编制的账户列表。使用助记词进行重置后，您将会看到一个账户列表（基于用于重置的助记词）。这个新列表将自动包括有余额的账户。您还可以使用之前创建的$1。您导入的自定义账户需要是$2，添加到账户中的任何自定义代币也需要是$3。"
  },
  "resetWalletUsingSRPSocial": {
    "message": "使用私钥助记词重设后，您将看到一个新的账户列表。此列表包含有余额的账户。您可以执行此前的 $1 操作。但您需要重新添加所有已导入的 $2 和 $3。 "
  },
  "resetWalletUsingSRPSocialAccounts": {
    "message": "重新添加任何其他账户"
  },
  "resetWalletUsingSRPSocialCustomAccounts": {
    "message": "自定义账户"
  },
  "resetWalletUsingSRPSocialCustomTokens": {
    "message": "自定义代币"
  },
  "resetWalletWarning": {
    "message": "在继续之前，请确保您所使用的私钥助记词正确无误。您将无法撤消此操作。"
  },
  "resetWalletWarningSocial": {
    "message": "重设前请务必使用正确的私钥助记词。此操作无法撤销。"
  },
  "restartMetamask": {
    "message": "重新启动MetaMask"
  },
  "restore": {
    "message": "恢复"
  },
  "restoreUserData": {
    "message": "恢复用户数据"
  },
  "resultPageError": {
    "message": "错误"
  },
  "resultPageErrorDefaultMessage": {
    "message": "操作失败。"
  },
  "resultPageSuccess": {
    "message": "成功"
  },
  "resultPageSuccessDefaultMessage": {
    "message": "操作已成功完成。"
  },
  "retryTransaction": {
    "message": "重试交易"
  },
  "reusedTokenNameWarning": {
    "message": "此处的代币使用了与您关注的另一种代币相同的符号，这可能会让人感到困惑或具有欺骗性。"
  },
  "revealSecretRecoveryPhrase": {
    "message": "私钥助记词"
  },
  "revealSeedWords": {
    "message": "显示私钥助记词"
  },
  "revealSeedWordsDescription1": {
    "message": "$1 提供 $2",
    "description": "This is a sentence consisting of link using 'revealSeedWordsSRPName' as $1 and bolded text using 'revealSeedWordsDescription3' as $2."
  },
  "revealSeedWordsDescription2": {
    "message": "MetaMask 是$1。这意味着您是自己的 SRP 的所有者。",
    "description": "$1 is text link with the message from 'revealSeedWordsNonCustodialWallet'"
  },
  "revealSeedWordsDescription3": {
    "message": "对您的钱包和资金的完整访问权限。"
  },
  "revealSeedWordsNonCustodialWallet": {
    "message": "非托管钱包"
  },
  "revealSeedWordsQR": {
    "message": "QR"
  },
  "revealSeedWordsSRPName": {
    "message": "私钥助记词（SRP）"
  },
  "revealSeedWordsText": {
    "message": "文本"
  },
  "revealSeedWordsWarning": {
    "message": "确保没有人在看您的屏幕。$1",
    "description": "$1 is bolded text using the message from 'revealSeedWordsWarning2'"
  },
  "revealSeedWordsWarning2": {
    "message": "MetaMask 支持团队绝对不会要求提供此项信息。",
    "description": "The bolded texted in the second part of 'revealSeedWordsWarning'"
  },
  "revealSensitiveContent": {
    "message": "显示敏感内容"
  },
  "review": {
    "message": "查看"
  },
  "reviewAlert": {
    "message": "查看提醒"
  },
  "reviewAlerts": {
    "message": "查看提醒"
  },
  "reviewPendingTransactions": {
    "message": "审核待定交易"
  },
  "reviewPermissions": {
    "message": "查看许可"
  },
  "revokePermission": {
    "message": "撤销权限"
  },
  "revokePermissionTitle": {
    "message": "撤销 $1 许可",
    "description": "The token symbol that is being revoked"
  },
  "revokeSimulationDetailsDesc": {
    "message": "您正在从您的账户中删除某人使用代币的权限。"
  },
  "reward": {
    "message": "奖励"
  },
  "rpcNameOptional": {
    "message": "RPC（远程过程调用）名称（可选）"
  },
  "rpcUrl": {
    "message": "RPC（远程过程调用）URL"
  },
  "safeTransferFrom": {
    "message": "安全转账来自"
  },
  "save": {
    "message": "保存"
  },
  "scanInstructions": {
    "message": "将二维码放在摄像头前"
  },
  "scanQrCode": {
    "message": "扫描二维码"
  },
  "scrollDown": {
    "message": "向下滚动"
  },
  "search": {
    "message": "搜索"
  },
  "searchAccounts": {
    "message": "搜索账户"
  },
  "searchNetworks": {
    "message": "搜索网络"
  },
  "searchNfts": {
    "message": "搜索 NFT"
  },
  "searchTokens": {
    "message": "搜索代币"
  },
  "searchTokensByNameOrAddress": {
    "message": "按名称或地址搜索代币"
  },
  "secretRecoveryPhrase": {
    "message": "私钥助记词"
  },
  "secretRecoveryPhrasePlusNumber": {
    "message": "私钥助记词 $1",
    "description": "The $1 is the order of the Secret Recovery Phrase"
  },
  "secureWallet": {
    "message": "安全钱包"
  },
  "secureWalletGetStartedButton": {
    "message": "开始使用"
  },
  "secureWalletRemindLaterButton": {
    "message": "稍后提醒我"
  },
  "secureWalletWalletRecover": {
    "message": "如果您无法登录应用程序或更换新设备，这是恢复钱包的唯一方法。"
  },
  "secureWalletWalletSaveSrp": {
    "message": "不要冒损失资金的风险。把 $1 储存在您信任的地方，以保护您的钱包。",
    "description": "The $1 is the button text 'Secret Recovery Phrase'"
  },
  "security": {
    "message": "安全"
  },
  "securityAlert": {
    "message": "来自 $1 和 $2 的安全警报"
  },
  "securityAlerts": {
    "message": "安全提醒"
  },
  "securityAlertsDescription": {
    "message": "此功能通过主动审查交易和签名请求向您发出恶意活动或异常活动提醒。$1",
    "description": "Link to learn more about security alerts"
  },
  "securityAndPrivacy": {
    "message": "安全和隐私"
  },
  "securityChangePassword": {
    "message": "更改密码"
  },
  "securityChangePasswordDescription": {
    "message": "请选择一个强密码来解锁您设备上的 MetaMask 应用程序。如果您忘记此密码，需要使用您的私钥助记词来重新导入钱包。"
  },
  "securityChangePasswordTitle": {
    "message": "密码"
  },
  "securityChangePasswordToastError": {
    "message": "密码无法更改。请重试。"
  },
  "securityChangePasswordToastSuccess": {
    "message": "新密码已保存"
  },
  "securityDescription": {
    "message": "减少您加入不安全网络的机会并保护您的账户"
  },
  "securityLoginWithSocial": {
    "message": "使用 $1 登录",
    "description": "The $1 is the text 'Google' or 'Apple'"
  },
  "securityLoginWithSrpBackedUp": {
    "message": "私钥助记词已备份"
  },
  "securityLoginWithSrpNotBackedUp": {
    "message": "备份私钥助记词"
  },
  "securityMessageLinkForNetworks": {
    "message": "网络欺诈和安全风险"
  },
  "securityProviderPoweredBy": {
    "message": "由 $1 提供支持",
    "description": "The security provider that is providing data"
  },
  "securitySocialLoginEnabled": {
    "message": "已启用"
  },
  "securitySocialLoginEnabledDescription": {
    "message": "使用您的 $1 登录信息和 MetaMask 密码来恢复账户及私钥助记词。",
    "description": "The $1 is the text 'Google' or 'Apple'"
  },
  "securitySocialLoginLabel": {
    "message": "$1 找回",
    "description": "The $1 is the text 'Google' or 'Apple'"
  },
  "securitySrpDescription": {
    "message": "备份您的私钥助记词，这样您永远不会失去对钱包的访问权限。请务必将其存储在一个只有您能接触到且不会遗忘的安全位置。"
  },
  "securitySrpLabel": {
    "message": "私钥助记词"
  },
  "securitySrpWalletRecovery": {
    "message": "管理找回方法"
  },
  "seeAllPermissions": {
    "message": "查看所有许可",
    "description": "Used for revealing more content (e.g. permission list, etc.)"
  },
  "seeDetails": {
    "message": "查看详情"
  },
  "seedPhraseIntroTitle": {
    "message": "保护您的钱包安全"
  },
  "seedPhraseReq": {
    "message": "私钥助记词包含 12、15、18、21 或 24 个字词"
  },
  "seedPhraseReviewDetails": {
    "message": "这是您的 $1。按正确顺序写下来，保存在安全的地方。如果他人拥有您的私钥助记词，便可获得您的钱包访问权限。$2",
    "description": "The $1 is the bolded text 'Secret Recovery Phrase' and $2 is 'seedPhraseReviewDetails2'"
  },
  "seedPhraseReviewDetails2": {
    "message": "切勿与任何人分享此助记词。"
  },
  "seedPhraseReviewTitle": {
    "message": "保存您的私钥助记词"
  },
  "select": {
    "message": "选择"
  },
  "selectAccountToConnect": {
    "message": "选择要连接的账户"
  },
  "selectAccounts": {
    "message": "选择要在此网站上使用的账户"
  },
  "selectAccountsForSnap": {
    "message": "选择使用此 Snap 的账户"
  },
  "selectAll": {
    "message": "全部选择"
  },
  "selectAnAccount": {
    "message": "选择一个账户"
  },
  "selectAnAccountAlreadyConnected": {
    "message": "此账户已连接到 MetaMask"
  },
  "selectEnableDisplayMediaPrivacyPreference": {
    "message": "打开\"显示 NFT 媒体\""
  },
  "selectHdPath": {
    "message": "选择 HD 路径"
  },
  "selectNFTPrivacyPreference": {
    "message": "在设置中打开 NFT 检测"
  },
  "selectPathHelp": {
    "message": "如果您没有看到您期望的账户，请尝试切换 HD 路径。"
  },
  "selectRpcUrl": {
    "message": "选择 RPC（远程过程调用）URL"
  },
  "selectSecretRecoveryPhrase": {
    "message": "选择私钥助记词"
  },
  "selectType": {
    "message": "选择类型"
  },
  "selectedAccountMismatch": {
    "message": "已选择不同账户"
  },
  "selectingAllWillAllow": {
    "message": "选择全部将允许本网站查看您当前的所有账户。确保您信任这个网站。"
  },
  "send": {
    "message": "发送"
  },
  "sendBugReport": {
    "message": "向我们发送错误报告。"
  },
  "sendNoContactsConversionText": {
    "message": "点击此处"
  },
  "sendNoContactsDescription": {
    "message": "联系人允许您多次将交易安全地发送到另一个账户。要创建联系人，$1",
    "description": "$1 represents the action text 'click here'"
  },
  "sendNoContactsTitle": {
    "message": "您还没有任何联系人"
  },
  "sendSelectReceiveAsset": {
    "message": "选择要接收的资产"
  },
  "sendSelectSendAsset": {
    "message": "选择要发送的资产"
  },
  "sendSwapSubmissionWarning": {
    "message": "点击此按钮将立即启动您的兑换交易。在继续操作之前，请查看您的交易详情。"
  },
  "sendingAsset": {
    "message": "正在发送 $1"
  },
  "sendingDisabled": {
    "message": "尚不支持发送ERC-1155 NFT资产。"
  },
  "sendingNativeAsset": {
    "message": "正在发送 $1",
    "description": "$1 represents the native currency symbol for the current network (e.g. ETH or BNB)"
  },
  "sendingToTokenContractWarning": {
    "message": "警告：您将要发送到代币合约，这可能会导致资金损失。$1",
    "description": "$1 is a clickable link with text defined by the 'learnMoreUpperCase' key. The link will open to a support article regarding the known contract address warning"
  },
  "sent": {
    "message": "已发送"
  },
  "sentSpecifiedTokens": {
    "message": "已发送 $1",
    "description": "Symbol of the specified token"
  },
  "sentTokenAsToken": {
    "message": "将 $1 作为 $2 发送",
    "description": "Used in the transaction display list to describe a swap and send. $1 and $2 are the symbols of tokens in involved in the swap."
  },
  "sepolia": {
    "message": "Sepolia测试网络"
  },
  "setApprovalForAll": {
    "message": "设置批准所有"
  },
  "setApprovalForAllRedesignedTitle": {
    "message": "提取请求"
  },
  "setApprovalForAllTitle": {
    "message": "批准$1，且无消费限制",
    "description": "The token symbol that is being approved"
  },
  "settingAddSnapAccount": {
    "message": "添加账户 Snap"
  },
  "settings": {
    "message": "设置"
  },
  "settingsSearchMatchingNotFound": {
    "message": "没有找到匹配的结果."
  },
  "settingsSubHeadingSignaturesAndTransactions": {
    "message": "签名和交易请求"
  },
  "show": {
    "message": "显示"
  },
  "showAccount": {
    "message": "显示账户"
  },
  "showAdvancedDetails": {
    "message": "显示高级信息"
  },
  "showExtensionInFullSizeView": {
    "message": "以全尺寸视图显示扩展程序"
  },
  "showExtensionInFullSizeViewDescription": {
    "message": "开启此选项，以便当您点击扩展程序图标时默认为全尺寸视图。"
  },
  "showFiatConversionInTestnets": {
    "message": "在测试网络上显示转换"
  },
  "showFiatConversionInTestnetsDescription": {
    "message": "选择此项以在测试网络上显示法币转换"
  },
  "showHexData": {
    "message": "显示十六进制数据"
  },
  "showHexDataDescription": {
    "message": "选择此项以在发送屏幕上显示十六进制数据字段"
  },
  "showLess": {
    "message": "收起"
  },
  "showMore": {
    "message": "展开"
  },
  "showNativeTokenAsMainBalance": {
    "message": "将原生代币显示为主余额"
  },
  "showNft": {
    "message": "显示 NFT"
  },
  "showPermissions": {
    "message": "显示权限"
  },
  "showPrivateKey": {
    "message": "显示私钥"
  },
  "showSRP": {
    "message": "显示私钥助记词"
  },
  "showTestnetNetworks": {
    "message": "显示测试网络"
  },
  "showTestnetNetworksDescription": {
    "message": "选择此项以在网络列表中显示测试网络"
  },
  "sign": {
    "message": "签名"
  },
  "signatureRequest": {
    "message": "签名请求"
  },
  "signature_decoding_bid_nft_tooltip": {
    "message": "当接受出价时，NFT 将反映在您的钱包中。"
  },
  "signature_decoding_list_nft_tooltip": {
    "message": "只有当有人购买您的 NFT 时才会发生变化。"
  },
  "signed": {
    "message": "已签名"
  },
  "signing": {
    "message": "签名"
  },
  "signingInWith": {
    "message": "使用以下登录方式"
  },
  "signingWith": {
    "message": "使用以下登录方式"
  },
  "simulationApproveHeading": {
    "message": "提取"
  },
  "simulationDetailsApproveDesc": {
    "message": "您正在授予其他人从您的账户中提取 NFT 的许可。"
  },
  "simulationDetailsERC20ApproveDesc": {
    "message": "您正在授予其他人从您的账户中花费该金额的权限。"
  },
  "simulationDetailsFiatNotAvailable": {
    "message": "不可用"
  },
  "simulationDetailsIncomingHeading": {
    "message": "您收到"
  },
  "simulationDetailsNoChanges": {
    "message": "无变化"
  },
  "simulationDetailsOutgoingHeading": {
    "message": "您发送"
  },
  "simulationDetailsRevokeSetApprovalForAllDesc": {
    "message": "您正在删除其他人从您的账户中提取 NFT 的权限。"
  },
  "simulationDetailsSetApprovalForAllDesc": {
    "message": "您正在授予其他人从您的账户中提取 NFT 的权限。"
  },
  "simulationDetailsTitle": {
    "message": "预计变化"
  },
  "simulationDetailsTitleEnforced": {
    "message": "余额变化"
  },
  "simulationDetailsTitleTooltip": {
    "message": "预计变化是指您完成该交易可能发生的变化。这只是一个预测，而不是保证。"
  },
  "simulationDetailsTitleTooltipEnforced": {
    "message": "将确保余额变动生效。若无法达成此结果，则中止交易。"
  },
  "simulationDetailsTotalFiat": {
    "message": "总计 = $1",
    "description": "$1 is the total amount in fiat currency on one side of the transaction"
  },
  "simulationDetailsTransactionReverted": {
    "message": "这笔交易可能会失败"
  },
  "simulationDetailsUnavailable": {
    "message": "不可用"
  },
  "simulationErrorMessageV2": {
    "message": "我们无法估算燃料。合约中可能存在错误，这笔交易可能会失败。"
  },
  "simulationSettingsModalEnforceSlippage": {
    "message": "滑移容差"
  },
  "simulationSettingsModalEnforceSlippageDescription": {
    "message": "设置一个您能接受的余额变化差额。若差额超过该值，交易将无法完成。"
  },
  "simulationSettingsModalEnforceToggle": {
    "message": "强制执行余额变动"
  },
  "simulationSettingsModalEnforceToggleDescription": {
    "message": "为保障您的资金安全，若发生余额变动或未能满足滑移容差范围，这笔交易将无法完成。"
  },
  "simulationSettingsModalTitle": {
    "message": "交易设置"
  },
  "simulationsSettingDescription": {
    "message": "开启此选项，以便在确认交易和签名之前预估交易余额的变化。这并不能保证交易的最终结果。$1"
  },
  "simulationsSettingSubHeader": {
    "message": "预计余额变化"
  },
  "singleNetwork": {
    "message": "1 个网络"
  },
  "siweIssued": {
    "message": "已签发"
  },
  "siweNetwork": {
    "message": "网络"
  },
  "siweRequestId": {
    "message": "请求 ID"
  },
  "siweResources": {
    "message": "资源"
  },
  "siweURI": {
    "message": "URL"
  },
  "skipAccountSecurity": {
    "message": "跳过账户安全？"
  },
  "skipAccountSecurityDetails": {
    "message": "如果您丢失此私钥助记词，将无法访问该钱包。"
  },
  "skipAccountSecuritySecureNow": {
    "message": "立即获取"
  },
  "skipAccountSecuritySkip": {
    "message": "跳过"
  },
  "skipDeepLinkInterstitial": {
    "message": "打开深度链接时不显示插页式屏幕"
  },
  "skipDeepLinkInterstitialDescription": {
    "message": "启用此选项将跳过在 MetaMask 中打开深度链接时显示的插页式屏幕。“深度链接”（如 https://link.metamask.io/home）会直接唤起 MetaMask 启动；此类链接可能被他人伪装处理。插页式屏幕旨在防止您误开 MetaMask 内可能显示账户、代币、交易记录、余额、设置及其他敏感信息的页面。此设置仅适用于由 MetaMask 签名的链接。"
  },
  "slippage": {
    "message": "滑移"
  },
  "slippageAuto": {
    "message": "自动"
  },
  "slippageEditAriaLabel": {
    "message": "编辑滑移"
  },
  "smartAccountAccept": {
    "message": "使用智能账户"
  },
  "smartAccountBetterTransaction": {
    "message": "交易更快速、费用更低"
  },
  "smartAccountBetterTransactionDescription": {
    "message": "批量处理交易，省时省钱。"
  },
  "smartAccountFeaturesDescription": {
    "message": "保留原账户地址，随时可切换回原账户。"
  },
  "smartAccountLabel": {
    "message": "智能账户"
  },
  "smartAccountPayToken": {
    "message": "随时使用任何代币支付"
  },
  "smartAccountPayTokenDescription": {
    "message": "使用您已经拥有的代币支付网络费用。"
  },
  "smartAccountReject": {
    "message": "不使用智能账户"
  },
  "smartAccountSameAccount": {
    "message": "账户相同，功能更加智能化。"
  },
  "smartAccountSplashInfo": {
    "message": "智能账户"
  },
  "smartAccountSplashTitle": {
    "message": "使用智能账户？"
  },
  "smartAccountUpdateSuccessMessage": {
    "message": "您的账户将在下次交易时更新为智能账户。"
  },
  "smartAccountUpdateSuccessTitle": {
    "message": "成功！"
  },
  "smartAccountUpgradeBannerDescription": {
    "message": "地址相同。功能更加智能化。"
  },
  "smartAccountUpgradeBannerTitle": {
    "message": "切换至智能账户"
  },
  "smartContracts": {
    "message": "智能合约"
  },
  "smartSwapsErrorNotEnoughFunds": {
    "message": "没有足够的资金进行智能兑换。"
  },
  "smartSwapsErrorUnavailable": {
    "message": "智能兑换暂时不可用。"
  },
  "smartTransactionCancelled": {
    "message": "您的交易已取消"
  },
  "smartTransactionCancelledDescription": {
    "message": "您的交易无法完成，因此已取消，以避免您支付不必要的燃料费。"
  },
  "smartTransactionError": {
    "message": "您的交易失败"
  },
  "smartTransactionErrorDescription": {
    "message": "市场的突然变化可导致失败。如果问题仍然存在，请联系 MetaMask 客户支持团队。"
  },
  "smartTransactionPending": {
    "message": "您的交易已提交"
  },
  "smartTransactionSuccess": {
    "message": "您的交易已完成"
  },
  "smartTransactions": {
    "message": "智能交易"
  },
  "smartTransactionsEnabledDescription": {
    "message": " 和 MEV 保护。现在默认开启。"
  },
  "smartTransactionsEnabledLink": {
    "message": "更高的成功率"
  },
  "smartTransactionsEnabledTitle": {
    "message": "交易变得更加智能"
  },
  "snapAccountCreated": {
    "message": "账户已创建"
  },
  "snapAccountCreatedDescription": {
    "message": "您的新账户已经可以使用了！"
  },
  "snapAccountCreationFailed": {
    "message": "账户创建失败"
  },
  "snapAccountCreationFailedDescription": {
    "message": "$1 未能为您创建账户。",
    "description": "$1 is the snap name"
  },
  "snapAccountRedirectFinishSigningTitle": {
    "message": "完成签名"
  },
  "snapAccountRedirectSiteDescription": {
    "message": "按照$1的说明操作"
  },
  "snapAccountRemovalFailed": {
    "message": "去除账户失败"
  },
  "snapAccountRemovalFailedDescription": {
    "message": "$1 未能为您去除此账户。",
    "description": "$1 is the snap name"
  },
  "snapAccountRemoved": {
    "message": "账户已去除"
  },
  "snapAccountRemovedDescription": {
    "message": "此账户将在 MetaMask 中不再可用。"
  },
  "snapAccounts": {
    "message": "账户Snap"
  },
  "snapAccountsDescription": {
    "message": "由第三方 Snap 控制的账户。"
  },
  "snapConnectTo": {
    "message": "连接到 $1",
    "description": "$1 is the website URL or a Snap name. Used for Snaps pre-approved connections."
  },
  "snapConnectionPermissionDescription": {
    "message": "让 $1 自动连接到 $2，无需您的批准。",
    "description": "Used for Snap pre-approved connections. $1 is the Snap name, $2 is a website URL."
  },
  "snapConnectionWarning": {
    "message": "$1想连接$2。",
    "description": "$2 is the snap and $1 is the dapp requesting connection to the snap."
  },
  "snapDetailWebsite": {
    "message": "网站"
  },
  "snapHomeMenu": {
    "message": "Snap 主菜单"
  },
  "snapInstallRequest": {
    "message": "安装 $1 即赋予其以下许可。",
    "description": "$1 is the snap name."
  },
  "snapInstallSuccess": {
    "message": "安装完成"
  },
  "snapInstallWarningCheck": {
    "message": "$1 需要以下权限：",
    "description": "Warning message used in popup displayed on snap install. $1 is the snap name."
  },
  "snapInstallWarningHeading": {
    "message": "请谨慎行事"
  },
  "snapInstallWarningPermissionDescriptionForBip32View": {
    "message": "允许 $1 查看您的公钥（和地址）。这并不会授予对账户或资产的任何控制权。",
    "description": "An extended description for the `snap_getBip32PublicKey` permission used for tooltip on Snap Install Warning screen (popup/modal). $1 is the snap name."
  },
  "snapInstallWarningPermissionDescriptionForEntropy": {
    "message": "允许 $1 Snap 在所请求的网络上管理账户和资产。这些账户使用您的私钥助记词（不会披露）进行派生和备份。$1 具有派生私钥的能力，因此可以支持以太坊（EVM）以外的多种区块链协议。",
    "description": "An extended description for the `snap_getBip44Entropy` and `snap_getBip44Entropy` permissions used for tooltip on Snap Install Warning screen (popup/modal). $1 is the snap name."
  },
  "snapInstallWarningPermissionNameForEntropy": {
    "message": "管理 $1 账户",
    "description": "Permission name used for the Permission Cell component displayed on warning popup when installing a Snap. $1 is list of account types."
  },
  "snapInstallWarningPermissionNameForViewPublicKey": {
    "message": "查看您的 $1 公钥",
    "description": "Permission name used for the Permission Cell component displayed on warning popup when installing a Snap. $1 is list of account types."
  },
  "snapInstallationErrorDescription": {
    "message": "无法安装$1。",
    "description": "Error description used when snap installation fails. $1 is the snap name."
  },
  "snapInstallationErrorTitle": {
    "message": "安装失败",
    "description": "Error title used when snap installation fails."
  },
  "snapResultError": {
    "message": "错误"
  },
  "snapResultSuccess": {
    "message": "成功"
  },
  "snapResultSuccessDescription": {
    "message": "$1已可以使用"
  },
  "snapUIAccountSelectorTitle": {
    "message": "选择账户"
  },
  "snapUIAssetSelectorTitle": {
    "message": "选择一种资产"
  },
  "snapUpdateAlertDescription": {
    "message": "获取 $1 的最新版本",
    "description": "Description used in Snap update alert banner when snap update is available. $1 is the Snap name."
  },
  "snapUpdateAvailable": {
    "message": "有更新"
  },
  "snapUpdateErrorDescription": {
    "message": "无法更新$1。",
    "description": "Error description used when snap update fails. $1 is the snap name."
  },
  "snapUpdateErrorTitle": {
    "message": "更新失败",
    "description": "Error title used when snap update fails."
  },
  "snapUpdateRequest": {
    "message": "更新 $1 即赋予其以下许可。",
    "description": "$1 is the Snap name."
  },
  "snapUpdateSuccess": {
    "message": "更新完成"
  },
  "snapUrlIsBlocked": {
    "message": "此Snap想将您带到一个被封锁的网站。$1"
  },
  "snaps": {
    "message": "Snaps"
  },
  "snapsConnected": {
    "message": "Snap 已连接"
  },
  "snapsNoInsight": {
    "message": "无可显示的洞察"
  },
  "snapsPrivacyWarningFirstMessage": {
    "message": "您确认，除非另有说明，否则您安装的任何 Snap 均是第三方服务（如 Consensys $1 中所定义）。您对第三方服务的使用，受第三方服务提供商规定的单独条款与条件约束。Consensys 不建议任何特定人员出于任何特定原因使用任何 Snap。您访问、依赖或使用第三方服务的风险由您自行承担。对于您因使用第三方服务而造成的任何损失，Consensys 概不承担任何责任。",
    "description": "First part of a message in popup modal displayed when installing a snap for the first time. $1 is terms of use link."
  },
  "snapsPrivacyWarningSecondMessage": {
    "message": "您与第三方服务分享的任何信息，将由这些第三方服务根据其隐私政策直接收集。请参阅其隐私政策以了解更多信息。",
    "description": "Second part of a message in popup modal displayed when installing a snap for the first time."
  },
  "snapsPrivacyWarningThirdMessage": {
    "message": "Consensys 无权访问您与第三方服务共享的信息。",
    "description": "Third part of a message in popup modal displayed when installing a snap for the first time."
  },
  "snapsSettings": {
    "message": "Snap 设置"
  },
  "snapsTermsOfUse": {
    "message": "使用条款"
  },
  "snapsToggle": {
    "message": "Snap 仅在启用后才会运行"
  },
  "snapsUIError": {
    "message": "联系 $1 的创建者以获得进一步支持。",
    "description": "This is shown when the insight snap throws an error. $1 is the snap name"
  },
  "solanaAccountRequested": {
    "message": "此网站正在请求 Solana 账户。"
  },
  "solanaAccountRequired": {
    "message": "连接到此网站需要 Solana 账户。"
  },
  "someNetworks": {
    "message": "$1 网络"
  },
  "somethingDoesntLookRight": {
    "message": "有什么不对劲吗？$1",
    "description": "A false positive message for users to contact support. $1 is a link to the support page."
  },
  "somethingIsWrong": {
    "message": "出错了。尝试重新加载页面。"
  },
  "somethingWentWrong": {
    "message": "我们无法加载此页面。"
  },
  "sortBy": {
    "message": "排序方式"
  },
  "sortByAlphabetically": {
    "message": "按字母顺序排列（A-Z）"
  },
  "sortByDecliningBalance": {
    "message": "余额降序（$1 高-低）",
    "description": "Indicates a descending order based on token fiat balance. $1 is the preferred currency symbol"
  },
  "source": {
    "message": "来源"
  },
  "spamModalBlockedDescription": {
    "message": "该网站将被封禁 1 分钟。"
  },
  "spamModalBlockedTitle": {
    "message": "您已暂时封禁该网站"
  },
  "spamModalDescription": {
    "message": "如您正频繁收到大量请求骚扰，可暂时封禁该网站。"
  },
  "spamModalTemporaryBlockButton": {
    "message": "暂时封禁该网站"
  },
  "spamModalTitle": {
    "message": "我们检测到多次请求"
  },
  "speed": {
    "message": "速度"
  },
  "speedUp": {
    "message": "加速"
  },
  "speedUpCancellation": {
    "message": "加速该取消操作"
  },
  "speedUpExplanation": {
    "message": "我们根据当前网络条件更新了燃料费用，将其提高了至少10%（网络要求）。"
  },
  "speedUpPopoverTitle": {
    "message": "加快交易速度"
  },
  "speedUpTooltipText": {
    "message": "新燃料费"
  },
  "speedUpTransaction": {
    "message": "加速该交易"
  },
  "spendLimitInsufficient": {
    "message": "消费限额不足"
  },
  "spendLimitInvalid": {
    "message": "消费限额无效；必须是正数"
  },
  "spendLimitPermission": {
    "message": "支付限额权限"
  },
  "spendLimitRequestedBy": {
    "message": "$1 请求的消费限额",
    "description": "Origin of the site requesting the spend limit"
  },
  "spendLimitTooLarge": {
    "message": "消费限额过大"
  },
  "spender": {
    "message": "消费者"
  },
  "spenderTooltipDesc": {
    "message": "这是可以提取您的 NFT 的地址。"
  },
  "spenderTooltipERC20ApproveDesc": {
    "message": "这是能够代表您花费您的代币的地址。"
  },
  "spendingCap": {
    "message": "支出上限"
  },
  "spendingCaps": {
    "message": "支出上限"
  },
  "srpDesignImageAlt": {
    "message": "私钥助记词保管库图像"
  },
  "srpDetailsDescription": {
    "message": "私钥助记词（又称助记词）是一组用于访问和控制加密货币钱包的关键词。若需将钱包迁移至 MetaMask，您必须提供该助记词。"
  },
  "srpDetailsOwnsAccessListItemOne": {
    "message": "拿走您的全部资金"
  },
  "srpDetailsOwnsAccessListItemThree": {
    "message": "修改您的登录信息"
  },
  "srpDetailsOwnsAccessListItemTwo": {
    "message": "确认交易"
  },
  "srpDetailsOwnsAccessListTitle": {
    "message": "拥有您的私钥助记词的任何人都可以："
  },
  "srpDetailsTitle": {
    "message": "什么是私钥助记词？"
  },
  "srpInputNumberOfWords": {
    "message": "我有一个包含$1个单词的私钥助记词",
    "description": "This is the text for each option in the dropdown where a user selects how many words their secret recovery phrase has during import. The $1 is the number of words (either 12, 15, 18, 21, or 24)."
  },
  "srpListName": {
    "message": "私钥助记词 $1",
    "description": "$1 is the order of the Secret Recovery Phrase"
  },
  "srpListNumberOfAccounts": {
    "message": "$1 个账户",
    "description": "$1 is the number of accounts in the list"
  },
  "srpListSelectionDescription": {
    "message": "用于生成您的新账户的私钥助记词"
  },
  "srpListSingleOrZero": {
    "message": "$1 个账户",
    "description": "$1 is the number of accounts in the list, it is either 1 or 0"
  },
  "srpListStateBackedUp": {
    "message": "显示"
  },
  "srpListStateNotBackedUp": {
    "message": "备份"
  },
  "srpPasteFailedTooManyWords": {
    "message": "粘贴失败，因为它包含超过24个单词。一个私钥助记词最多可包含24个单词。",
    "description": "Description of SRP paste error when the pasted content has too many words"
  },
  "srpPasteTip": {
    "message": "您可以将整个私钥助记词粘贴到任何字段。",
    "description": "Our secret recovery phrase input is split into one field per word. This message explains to users that they can paste their entire secrete recovery phrase into any field, and we will handle it correctly."
  },
  "srpSecurityQuizGetStarted": {
    "message": "开始"
  },
  "srpSecurityQuizImgAlt": {
    "message": "一只眼睛，中央有一个钥匙孔，还有三个浮动密码字段"
  },
  "srpSecurityQuizIntroduction": {
    "message": "要查看私钥助记词，您需要答对两个问题"
  },
  "srpSecurityQuizQuestionOneQuestion": {
    "message": "如果您丢失了私钥助记词，MetaMask..."
  },
  "srpSecurityQuizQuestionOneRightAnswer": {
    "message": "无法帮助您"
  },
  "srpSecurityQuizQuestionOneRightAnswerDescription": {
    "message": "将它写下来、刻在金属上，或保存在多个秘密位置，这样您就不会丢失。如果丢失了，它就会永远消失。"
  },
  "srpSecurityQuizQuestionOneRightAnswerTitle": {
    "message": "答对了！没有人能够帮您找回您的私钥助记词"
  },
  "srpSecurityQuizQuestionOneWrongAnswer": {
    "message": "可以为您找回来"
  },
  "srpSecurityQuizQuestionOneWrongAnswerDescription": {
    "message": "一旦遗失私钥助记词，它将永远消失。无论他人如何保证，无人能够帮您找回。"
  },
  "srpSecurityQuizQuestionOneWrongAnswerTitle": {
    "message": "答错了！没有人能够帮您找回您的私钥助记词"
  },
  "srpSecurityQuizQuestionTwoQuestion": {
    "message": "如果有人（即使是技术支持人员）查问您的私钥助记词..."
  },
  "srpSecurityQuizQuestionTwoRightAnswer": {
    "message": "就是在对您进行欺诈"
  },
  "srpSecurityQuizQuestionTwoRightAnswerDescription": {
    "message": "任何声称需要您的私钥助记词的人都在对您进行欺诈。如果您与他们分享私钥助记词，他们就会偷窃您的资产。"
  },
  "srpSecurityQuizQuestionTwoRightAnswerTitle": {
    "message": "答对了！分享您的私钥助记词绝对不是个好主意"
  },
  "srpSecurityQuizQuestionTwoWrongAnswer": {
    "message": "您应该交给他们"
  },
  "srpSecurityQuizQuestionTwoWrongAnswerDescription": {
    "message": "任何声称需要您的私钥助记词的人都在对您进行欺诈。如果您与他们分享助记词，他们就会偷窃您的资产。"
  },
  "srpSecurityQuizQuestionTwoWrongAnswerTitle": {
    "message": "不！永远不要与任何人分享您的私钥助记词"
  },
  "srpSecurityQuizTitle": {
    "message": "安全问答"
  },
  "srpToggleShow": {
    "message": "显示/隐藏私钥助记词中的这个单词",
    "description": "Describes a toggle that is used to show or hide a single word of the secret recovery phrase"
  },
  "srpWordHidden": {
    "message": "这个单词已隐藏",
    "description": "Explains that a word in the secret recovery phrase is hidden"
  },
  "srpWordShown": {
    "message": "这个单词处于显示状态",
    "description": "Explains that a word in the secret recovery phrase is being shown"
  },
  "stable": {
    "message": "稳定"
  },
  "stableLowercase": {
    "message": "稳定"
  },
  "stake": {
    "message": "质押"
  },
  "staked": {
    "message": "已质押"
  },
  "standardAccountLabel": {
    "message": "标准账户"
  },
  "stateCorruptionAreYouSure": {
    "message": "您确定要继续吗？"
  },
  "stateCorruptionCopyAndRestoreBeforeRecovery": {
    "message": "在决定恢复您的保管库之前，您可根据以下 $1 先尝试手动复制并恢复状态文件。",
    "description": "$1 represents the `stateCorruptionTheseInstructions` localization key"
  },
  "stateCorruptionCopyAndRestoreBeforeReset": {
    "message": "在决定重设 MetaMask 之前，您可根据以下 $1 先尝试手动复制并恢复状态文件。",
    "description": "$1 represents the `stateCorruptionTheseInstructions` localization key"
  },
  "stateCorruptionDetectedNoBackup": {
    "message": "您的保管库无法自动恢复。"
  },
  "stateCorruptionDetectedWithBackup": {
    "message": "您的保管库可通过自动备份恢复。自动恢复将删除当前设置和偏好，仅恢复保管库内容。​"
  },
  "stateCorruptionMetamaskDatabaseCannotBeAccessed": {
    "message": "内部错误：无法访问数据库"
  },
  "stateCorruptionResetMetaMaskState": {
    "message": "重设 MetaMask 状态"
  },
  "stateCorruptionResettingDatabase": {
    "message": "正在重设数据库…"
  },
  "stateCorruptionRestoreAccountsFromBackup": {
    "message": "恢复账户"
  },
  "stateCorruptionRestoringDatabase": {
    "message": "正在恢复数据库…"
  },
  "stateCorruptionTheseInstructions": {
    "message": "这些说明",
    "description": "This is a link to instructions on how to recover your Secret Recovery Phrase manually. It is used in the `stateCorruptionCopyAndRestoreBeforeRecovery` and `stateCorruptionCopyAndRestoreBeforeReset` localization keys."
  },
  "stateCorruptionTheseInstructionsLinkTitle": {
    "message": "如何恢复私钥助记词"
  },
  "stateLogError": {
    "message": "检索状态日志时出错。"
  },
  "stateLogFileName": {
    "message": "MetaMask 状态日志"
  },
  "stateLogs": {
    "message": "状态日志"
  },
  "stateLogsDescription": {
    "message": "状态日志包含您的公共账户地址和已发送的交易。"
  },
  "status": {
    "message": "状态"
  },
  "statusNotConnected": {
    "message": "未连接"
  },
  "step1LatticeWallet": {
    "message": "关联您的 Lattice1"
  },
  "step1LatticeWalletMsg": {
    "message": "当您的 Lattice1 设备设置好并在线时，您可以将 MetaMask 与其相关联。解锁您的设备并准备好您的设备 ID。",
    "description": "$1 represents the `hardwareWalletSupportLinkConversion` localization key"
  },
  "step1LedgerWallet": {
    "message": "下载 Ledger 应用程序"
  },
  "step1LedgerWalletMsg": {
    "message": "下载、设置并输入您的密码以解锁 $1。",
    "description": "$1 represents the `ledgerLiveApp` localization value"
  },
  "step1TrezorWallet": {
    "message": "关联您的 Trezor"
  },
  "step1TrezorWalletMsg": {
    "message": "将您的 Trezor 直接插入电脑并解锁。确保使用正确的密语。",
    "description": "$1 represents the `hardwareWalletSupportLinkConversion` localization key"
  },
  "step2LedgerWallet": {
    "message": "关联您的 Ledger"
  },
  "step2LedgerWalletMsg": {
    "message": "将您的 Ledger 直接插入电脑，然后解锁并打开以太坊应用程序。",
    "description": "$1 represents the `hardwareWalletSupportLinkConversion` localization key"
  },
  "stepOf": {
    "message": "第 $1 步，共 $2 步",
    "description": "$1 current step, $2 total steps"
  },
  "stillGettingMessage": {
    "message": "仍然收到此消息？"
  },
  "strong": {
    "message": "强"
  },
  "stxCancelled": {
    "message": "交换就会失败"
  },
  "stxCancelledDescription": {
    "message": "您的交易可能失败并被取消，以保护您免于支付不必要的燃料费。"
  },
  "stxCancelledSubDescription": {
    "message": "再次尝试进行交换。下次我们会在这里保护您免受类似风险。 "
  },
  "stxFailure": {
    "message": "交换失败"
  },
  "stxFailureDescription": {
    "message": "突然的市场变化可能导致失败。如果问题仍然存在，请联系$1。",
    "description": "This message is shown to a user if their swap fails. The $1 will be replaced by support.metamask.io"
  },
  "stxOptInSupportedNetworksDescription": {
    "message": "开启智能交易，以便在支持的网络上实现更加安全可靠的交易。$1"
  },
  "stxPendingPrivatelySubmittingSwap": {
    "message": "正在秘密提交您的Swap..."
  },
  "stxPendingPubliclySubmittingSwap": {
    "message": "正在公开提交您的Swap..."
  },
  "stxSuccess": {
    "message": "交换完成！"
  },
  "stxSuccessDescription": {
    "message": "您的$1现在可用。",
    "description": "$1 is a token symbol, e.g. ETH"
  },
  "stxSwapCompleteIn": {
    "message": "Swap距离完成尚有<",
    "description": "'<' means 'less than', e.g. Swap will complete in < 2:59"
  },
  "stxTryingToCancel": {
    "message": "正在尝试取消您的交易......"
  },
  "stxUnknown": {
    "message": "状态未知"
  },
  "stxUnknownDescription": {
    "message": "有一笔交易已经成功，但我们不确定是哪一笔。这可能是由于在处理此交换时提交了另一笔交易。"
  },
  "stxUserCancelled": {
    "message": "交换已取消"
  },
  "stxUserCancelledDescription": {
    "message": "您的交易已被取消，您并未支付任何不必要的燃料费。"
  },
  "submit": {
    "message": "提交"
  },
  "submitted": {
    "message": "已提交"
  },
  "suggestedBySnap": {
    "message": "由 $1 建议",
    "description": "$1 is the snap name"
  },
  "suggestedCurrencySymbol": {
    "message": "建议的货币符号："
  },
  "suggestedTokenName": {
    "message": "建议名称："
  },
  "supplied": {
    "message": "已提供"
  },
  "support": {
    "message": "获取帮助"
  },
  "supportCenter": {
    "message": "访问我们的支持中心"
  },
  "supportMultiRpcInformation": {
    "message": "我们现在支持单个网络的多个 RPC（远程过程调用）。您最近的 RPC 已被选为默认 RPC，以解决冲突信息。"
  },
  "surveyConversion": {
    "message": "参与我们的调查"
  },
  "surveyTitle": {
    "message": "塑造MetaMask的未来"
  },
  "swap": {
    "message": "兑换"
  },
  "swapAdjustSlippage": {
    "message": "调整滑点"
  },
  "swapAggregator": {
    "message": "聚合器"
  },
  "swapAllowSwappingOf": {
    "message": "允许交换 $1",
    "description": "Shows a user that they need to allow a token for swapping on their hardware wallet"
  },
  "swapAmountReceived": {
    "message": "保证金额"
  },
  "swapAmountReceivedInfo": {
    "message": "这是您将收到的最低金额。根据滑点值，您可能会收到更多。"
  },
  "swapAndSend": {
    "message": "兑换并发送"
  },
  "swapAnyway": {
    "message": "仍然兑换"
  },
  "swapApproval": {
    "message": "批准 $1 进行交换",
    "description": "Used in the transaction display list to describe a transaction that is an approve call on a token that is to be swapped.. $1 is the symbol of a token that has been approved."
  },
  "swapApproveNeedMoreTokens": {
    "message": "您还需要 $1 的 $2 来完成这笔交换",
    "description": "Tells the user how many more of a given token they need for a specific swap. $1 is an amount of tokens and $2 is the token symbol."
  },
  "swapAreYouStillThere": {
    "message": "您还在吗？"
  },
  "swapAreYouStillThereDescription": {
    "message": "如果您想继续，我们准备好为您显示最新报价"
  },
  "swapConfirmWithHwWallet": {
    "message": "使用您的硬件钱包确认"
  },
  "swapContinueSwapping": {
    "message": "继续兑换"
  },
  "swapContractDataDisabledErrorDescription": {
    "message": "在您的 Ledger 的 Etherum 应用程序中，转到“设置”并允许合约数据。然后再次尝试交换。"
  },
  "swapContractDataDisabledErrorTitle": {
    "message": "您的 Ledger 上未启用合约数据"
  },
  "swapCustom": {
    "message": "自定义"
  },
  "swapDecentralizedExchange": {
    "message": "去中心化交易所"
  },
  "swapDetailsTitle": {
    "message": "兑换详情",
    "description": "Title for the modal showing details about a swap transaction."
  },
  "swapDirectContract": {
    "message": "直接合约"
  },
  "swapEditLimit": {
    "message": "编辑限制"
  },
  "swapEnableDescription": {
    "message": "这是必须的，并且允许 MetaMask 兑换您的 $1。",
    "description": "Gives the user info about the required approval transaction for swaps. $1 will be the symbol of a token being approved for swaps."
  },
  "swapEnableTokenForSwapping": {
    "message": "这将 $1 进行交换",
    "description": "$1 is for the 'enableToken' key, e.g. 'enable ETH'"
  },
  "swapEnterAmount": {
    "message": "输入金额"
  },
  "swapEstimatedNetworkFees": {
    "message": "预估网络费用"
  },
  "swapEstimatedNetworkFeesInfo": {
    "message": "这是预估的网络费用，将用于完成您的交换。实际金额可能会根据网络条件而变化。"
  },
  "swapFailedErrorDescriptionWithSupportLink": {
    "message": "交易有时会失败，我们随时为您提供帮助。如果此问题仍然存在，您可以在 $1 联系我们的客服，以获得进一步的帮助。",
    "description": "This message is shown to a user if their swap fails. The $1 will be replaced by support.metamask.io"
  },
  "swapFailedErrorTitle": {
    "message": "交换失败"
  },
  "swapFetchingQuote": {
    "message": "正在获取报价"
  },
  "swapFetchingQuoteNofN": {
    "message": "获取$2的$1报价",
    "description": "A count of possible quotes shown to the user while they are waiting for quotes to be fetched. $1 is the number of quotes already loaded, and $2 is the total number of resources that we check for quotes. Keep in mind that not all resources will have a quote for a particular swap."
  },
  "swapFetchingQuotes": {
    "message": "获取报价中……"
  },
  "swapFetchingQuotesErrorDescription": {
    "message": "呃……出错了。再试一次，如果错误仍存在，请联系客服。"
  },
  "swapFetchingQuotesErrorTitle": {
    "message": "获取报价出错"
  },
  "swapFromTo": {
    "message": "$1 到 $2 的交换",
    "description": "Tells a user that they need to confirm on their hardware wallet a swap of 2 tokens. $1 is a source token and $2 is a destination token"
  },
  "swapGasFeesDetails": {
    "message": "燃料费用是估算的，并将根据网络流量和交易复杂性而波动。"
  },
  "swapGasFeesExplanation": {
    "message": "MetaMask 不从燃料费中赚钱。这些费用是估计值，可能会根据网络的繁忙程度和交易的复杂程度而变化。了解更多信息 $1。",
    "description": "$1 is a link (text in link can be found at 'swapGasFeesSummaryLinkText')"
  },
  "swapGasFeesExplanationLinkText": {
    "message": "参见此处",
    "description": "Text for link in swapGasFeesExplanation"
  },
  "swapGasFeesLearnMore": {
    "message": "了解更多关于燃料费的信息"
  },
  "swapGasFeesSplit": {
    "message": "上一个屏幕上的燃料费用在这两笔交易之间分摊。"
  },
  "swapGasFeesSummary": {
    "message": "燃料费用支付给在 $1 网络上处理交易的加密矿工。MetaMask 不会从燃料费用中获利。",
    "description": "$1 is the selected network, e.g. Ethereum or BSC"
  },
  "swapGasIncludedTooltipExplanation": {
    "message": "此报价通过调整发送或接收的代币金额将燃料费包含在内。您可能会在活动列表上的单独交易中收到 ETH。"
  },
  "swapGasIncludedTooltipExplanationLinkText": {
    "message": "了解更多有关燃料费的信息"
  },
  "swapHighSlippage": {
    "message": "高滑点"
  },
  "swapIncludesGasAndMetaMaskFee": {
    "message": "包括燃料和 $1% 的 MetaMask 费用",
    "description": "Provides information about the fee that metamask takes for swaps. $1 is a decimal number."
  },
  "swapIncludesMMFee": {
    "message": "包括 $1% 的 MetaMask 费用。",
    "description": "Provides information about the fee that metamask takes for swaps. $1 is a decimal number."
  },
  "swapIncludesMMFeeAlt": {
    "message": "报价反映了 $1% MetaMask 费用",
    "description": "Provides information about the fee that metamask takes for swaps using the latest copy. $1 is a decimal number."
  },
  "swapIncludesMetaMaskFeeViewAllQuotes": {
    "message": "包含$1%的MetaMask费用 – $2",
    "description": "Provides information about the fee that metamask takes for swaps. $1 is a decimal number and $2 is a link to view all quotes."
  },
  "swapLearnMore": {
    "message": "了解有关 Swaps 的更多信息"
  },
  "swapLiquiditySourceInfo": {
    "message": "我们搜索多种流动性来源（交易所、聚合器和专业做市商），以比较汇率和网络费用。"
  },
  "swapLowSlippage": {
    "message": "低滑点"
  },
  "swapMaxSlippage": {
    "message": "最大滑点"
  },
  "swapMetaMaskFee": {
    "message": "MetaMask 费用"
  },
  "swapMetaMaskFeeDescription": {
    "message": "该报价中会自动计入一笔 $1% 的费用。您支付该费用以换取使用 MetaMask 流动性提供商信息聚合软件的许可证。",
    "description": "Provides information about the fee that metamask takes for swaps. $1 is a decimal number."
  },
  "swapNQuotesWithDot": {
    "message": "$1 报价。",
    "description": "$1 is the number of quotes that the user can select from when opening the list of quotes on the 'view quote' screen"
  },
  "swapNewQuoteIn": {
    "message": "$1 后更新报价",
    "description": "Tells the user the amount of time until the currently displayed quotes are update. $1 is a time that is counting down from 1:00 to 0:00"
  },
  "swapNoTokensAvailable": {
    "message": "没有与 $1 匹配的代币",
    "description": "Tells the user that a given search string does not match any tokens in our token lists. $1 can be any string of text"
  },
  "swapOnceTransactionHasProcess": {
    "message": "处理完此交易后，您的 $1 将被添加到您的账户中。",
    "description": "This message communicates the token that is being transferred. It is shown on the awaiting swap screen. The $1 will be a token symbol."
  },
  "swapPriceDifference": {
    "message": "您将用 $1 $2 (~$3) 交换 $4 $5 (~$6)。",
    "description": "This message represents the price slippage for the swap.  $1 and $4 are a number (ex: 2.89), $2 and $5 are symbols (ex: ETH), and $3 and $6 are fiat currency amounts."
  },
  "swapPriceDifferenceTitle": {
    "message": "~$1% 的价差",
    "description": "$1 is a number (ex: 1.23) that represents the price difference."
  },
  "swapPriceUnavailableDescription": {
    "message": "由于缺乏市场价格数据，无法确定价格影响。在交换之前，请确认您对即将收到的代币数量感到满意。"
  },
  "swapPriceUnavailableTitle": {
    "message": "在继续之前，请检查您的费率"
  },
  "swapProcessing": {
    "message": "处理中"
  },
  "swapQuoteDetails": {
    "message": "报价详情"
  },
  "swapQuoteNofM": {
    "message": "$1/$2",
    "description": "A count of possible quotes shown to the user while they are waiting for quotes to be fetched. $1 is the number of quotes already loaded, and $2 is the total number of resources that we check for quotes. Keep in mind that not all resources will have a quote for a particular swap."
  },
  "swapQuoteSource": {
    "message": "报价来源"
  },
  "swapQuotesExpiredErrorDescription": {
    "message": "请请求新的报价，以获得最新的价格。"
  },
  "swapQuotesExpiredErrorTitle": {
    "message": "报价超时"
  },
  "swapQuotesNotAvailableDescription": {
    "message": "此交易路径目前不可用。请尝试更改金额、网络或者代币，我们会找到最佳选项。"
  },
  "swapQuotesNotAvailableErrorDescription": {
    "message": "尝试调整金额或滑点设置，然后重试。"
  },
  "swapQuotesNotAvailableErrorTitle": {
    "message": "无可用报价"
  },
  "swapRate": {
    "message": "费率"
  },
  "swapReceiving": {
    "message": "正在接收"
  },
  "swapReceivingInfoTooltip": {
    "message": "这是一个预估额。确切的金额取决于滑点。"
  },
  "swapRequestForQuotation": {
    "message": "请求报价"
  },
  "swapSelect": {
    "message": "选择"
  },
  "swapSelectAQuote": {
    "message": "选择一个报价"
  },
  "swapSelectAToken": {
    "message": "选择代币"
  },
  "swapSelectQuotePopoverDescription": {
    "message": "以下是从多个流动性来源收集到的所有报价。"
  },
  "swapSelectToken": {
    "message": "选择代币"
  },
  "swapShowLatestQuotes": {
    "message": "显示最新报价"
  },
  "swapSlippageAutoDescription": {
    "message": "自动"
  },
  "swapSlippageHighDescription": {
    "message": "输入的滑点（$1%）被认为是很高的，可能会因而得到较差的汇率",
    "description": "$1 is the amount of % for slippage"
  },
  "swapSlippageHighTitle": {
    "message": "高滑点"
  },
  "swapSlippageLowDescription": {
    "message": "此值过低（$1%），可能会导致兑换失败",
    "description": "$1 is the amount of % for slippage"
  },
  "swapSlippageLowTitle": {
    "message": "低滑点"
  },
  "swapSlippageNegativeDescription": {
    "message": "滑点必须大于或等于 0"
  },
  "swapSlippageNegativeTitle": {
    "message": "提高滑点以继续"
  },
  "swapSlippageOverLimitDescription": {
    "message": "滑点容差必须小于等于 15%。任何更高的比例将导致不良费率。"
  },
  "swapSlippageOverLimitTitle": {
    "message": "很高的滑点"
  },
  "swapSlippagePercent": {
    "message": "$1%",
    "description": "$1 is the amount of % for slippage"
  },
  "swapSlippageTooltip": {
    "message": "如果价格于下单到订单确认期间发生变化，这被称为“滑点”。如果滑点超过“最大滑点”设置，您的兑换将会自动取消。"
  },
  "swapSlippageZeroDescription": {
    "message": "零滑点报价供应商较少，这将导致报价竞争力下降。"
  },
  "swapSlippageZeroTitle": {
    "message": "寻找零滑点供应商"
  },
  "swapSource": {
    "message": "流动性来源"
  },
  "swapSuggested": {
    "message": "建议的交换"
  },
  "swapSuggestedGasSettingToolTipMessage": {
    "message": "交换是复杂和时间敏感的交易。我们建议使用此燃料费用，以便在成本和成功交换的信心之间保持良好的平衡。"
  },
  "swapSwapFrom": {
    "message": "交换自"
  },
  "swapSwapSwitch": {
    "message": "切换代币顺序"
  },
  "swapSwapTo": {
    "message": "交换为"
  },
  "swapToConfirmWithHwWallet": {
    "message": "使用您的硬件钱包确认"
  },
  "swapTokenAddedManuallyDescription": {
    "message": "在 $1 上验证此代币，并确保这是您想要交易的代币。",
    "description": "$1 points the user to etherscan as a place they can verify information about a token. $1 is replaced with the translation for \"etherscan\""
  },
  "swapTokenAddedManuallyTitle": {
    "message": "已手动添加代币"
  },
  "swapTokenAvailable": {
    "message": "您的 $1 已添加到您的账户。",
    "description": "This message is shown after a swap is successful and communicates the exact amount of tokens the user has received for a swap. The $1 is a decimal number of tokens followed by the token symbol."
  },
  "swapTokenBalanceUnavailable": {
    "message": "我们无法检索您的 $1 余额",
    "description": "This message communicates to the user that their balance of a given token is currently unavailable. $1 will be replaced by a token symbol"
  },
  "swapTokenNotAvailable": {
    "message": "在此地区无法兑换代币"
  },
  "swapTokenToToken": {
    "message": "用 $1 交换 $2",
    "description": "Used in the transaction display list to describe a swap. $1 and $2 are the symbols of tokens in involved in a swap."
  },
  "swapTokenVerifiedOn1SourceDescription": {
    "message": "$1 仅在 1 个源上进行了验证。在继续之前，考虑在 $2 上进行验证。",
    "description": "$1 is a token name, $2 points the user to etherscan as a place they can verify information about a token. $1 is replaced with the translation for \"etherscan\""
  },
  "swapTokenVerifiedOn1SourceTitle": {
    "message": "可能伪造的代币"
  },
  "swapTokenVerifiedSources": {
    "message": "已经过 $1 来源确认。在 $2 上验证。",
    "description": "$1 the number of sources that have verified the token, $2 points the user to a block explorer as a place they can verify information about the token."
  },
  "swapTooManyDecimalsError": {
    "message": "$1 允许最多 $2 个小数位",
    "description": "$1 is a token symbol and $2 is the max. number of decimals allowed for the token"
  },
  "swapTransactionComplete": {
    "message": "交易完成"
  },
  "swapTwoTransactions": {
    "message": "2笔交易"
  },
  "swapUnknown": {
    "message": "未知"
  },
  "swapZeroSlippage": {
    "message": "0%滑点"
  },
  "swapsMaxSlippage": {
    "message": "最大滑点"
  },
  "swapsNotEnoughToken": {
    "message": "$1 不足",
    "description": "Tells the user that they don't have enough of a token for a proposed swap. $1 is a token symbol"
  },
  "swapsViewInActivity": {
    "message": "在活动中查看"
  },
  "switch": {
    "message": "切换"
  },
  "switchBack": {
    "message": "切换回"
  },
  "switchEthereumChainConfirmationDescription": {
    "message": "这将切换 MetaMask 中选定的网络到以前添加的网络："
  },
  "switchEthereumChainConfirmationTitle": {
    "message": "允许此网站切换网络？"
  },
  "switchInputCurrency": {
    "message": "切换输入货币"
  },
  "switchNetwork": {
    "message": "切换网络"
  },
  "switchNetworks": {
    "message": "切换网络"
  },
  "switchToNetwork": {
    "message": "切换至$1",
    "description": "$1 represents the custom network that has previously been added"
  },
  "switchToThisAccount": {
    "message": "切换到该账户"
  },
  "switchingNetworksCancelsPendingConfirmations": {
    "message": "切换网络将取消所有待处理的确认"
  },
  "symbol": {
    "message": "符号"
  },
  "symbolBetweenZeroTwelve": {
    "message": "符号不得超过11个字符。"
  },
  "tapToReveal": {
    "message": "点击以显示"
  },
  "tapToRevealNote": {
    "message": "确保没人在看您的屏幕。"
  },
  "tenPercentIncreased": {
    "message": "增加10%"
  },
  "terms": {
    "message": "使用条款"
  },
  "termsOfService": {
    "message": "服务条款"
  },
  "termsOfUseAgree": {
    "message": "同意"
  },
  "termsOfUseAgreeText": {
    "message": "我同意《使用条款》，该条款适用于我对 MetaMask 及其所有功能的使用。"
  },
  "termsOfUseFooterText": {
    "message": "请滚动以阅读所有章节"
  },
  "termsOfUseTitle": {
    "message": "查看我们的使用条款"
  },
  "testNetworks": {
    "message": "测试网络"
  },
  "testnets": {
    "message": "测试网"
  },
  "theme": {
    "message": "主题"
  },
  "themeDescription": {
    "message": "选择您喜欢的MetaMask主题。"
  },
  "thirdPartySoftware": {
    "message": "第三方软件通告",
    "description": "Title of a popup modal displayed when installing a snap for the first time."
  },
  "time": {
    "message": "时间"
  },
  "tipsForUsingAWallet": {
    "message": "钱包使用提示"
  },
  "tipsForUsingAWalletDescription": {
    "message": "添加代币可解锁使用 Web3 的更多方法。"
  },
  "to": {
    "message": "至"
  },
  "toAddress": {
    "message": "至：$1",
    "description": "$1 is the address to include in the To label. It is typically shortened first using shortenAddress"
  },
  "toggleDecodeDescription": {
    "message": "我们使用 4byte.directory 和 Sourcify 服务来解码和显示更易读的交易数据。这可以帮助您了解待定交易和过去交易的结果，但可能会导致您的 IP 地址共享。"
  },
  "token": {
    "message": "代币"
  },
  "tokenAddress": {
    "message": "代币地址"
  },
  "tokenAlreadyAdded": {
    "message": "代币已添加。"
  },
  "tokenAutoDetection": {
    "message": "代币自动检测"
  },
  "tokenContractAddress": {
    "message": "代币合约地址"
  },
  "tokenDecimal": {
    "message": "代币小数位"
  },
  "tokenDecimalFetchFailed": {
    "message": "需要代币小数位。请在下方查找：$1"
  },
  "tokenDetails": {
    "message": "代币详情"
  },
  "tokenFoundTitle": {
    "message": "找到1枚新代币"
  },
  "tokenId": {
    "message": "代币 ID"
  },
  "tokenList": {
    "message": "代币列表："
  },
  "tokenMarketplace": {
    "message": "代币市场"
  },
  "tokenScamSecurityRisk": {
    "message": "代币欺诈和安全风险。"
  },
  "tokenStandard": {
    "message": "代币标准"
  },
  "tokenSymbol": {
    "message": "代币符号"
  },
  "tokens": {
    "message": "代币"
  },
  "tokensFoundTitle": {
    "message": "发现$1新代币",
    "description": "$1 is the number of new tokens detected"
  },
  "tokensInCollection": {
    "message": "收藏品中的代币"
  },
  "tooltipApproveButton": {
    "message": "我理解"
  },
  "tooltipSatusConnected": {
    "message": "已连接"
  },
  "tooltipSatusConnectedUpperCase": {
    "message": "已连接"
  },
  "tooltipSatusNotConnected": {
    "message": "未连接"
  },
  "total": {
    "message": "共计"
  },
  "totalVolume": {
    "message": "总交易额"
  },
  "transaction": {
    "message": "交易"
  },
  "transactionCancelAttempted": {
    "message": "已在 $2 尝试取消交易 ，燃料费用预计为 $1"
  },
  "transactionCancelSuccess": {
    "message": "交易已在 $2 成功取消。"
  },
  "transactionConfirmed": {
    "message": "交易已在 $2 确认。"
  },
  "transactionCreated": {
    "message": "在 $2 创建了值为 $1 的交易。"
  },
  "transactionDataFunction": {
    "message": "功能"
  },
  "transactionDetailGasHeading": {
    "message": "估算的燃料费"
  },
  "transactionDetailMultiLayerTotalSubtitle": {
    "message": "金额 + 费用"
  },
  "transactionDropped": {
    "message": "交易已在 $2 失败。"
  },
  "transactionError": {
    "message": "交易出错。合约代码中抛出异常。"
  },
  "transactionErrorNoContract": {
    "message": "试图在非合约地址上调用函数。"
  },
  "transactionErrored": {
    "message": "交易出现错误。"
  },
  "transactionFlowNetwork": {
    "message": "网络"
  },
  "transactionHistoryBaseFee": {
    "message": "基础费用（GWEI）"
  },
  "transactionHistoryL1GasLabel": {
    "message": "1层燃料费总计"
  },
  "transactionHistoryL2GasLimitLabel": {
    "message": "L2 燃料限制"
  },
  "transactionHistoryL2GasPriceLabel": {
    "message": "2层燃料价格"
  },
  "transactionHistoryMaxFeePerGas": {
    "message": "每单位燃料的最大费用"
  },
  "transactionHistoryPriorityFee": {
    "message": "优先费用（GWEI）"
  },
  "transactionHistoryTotalGasFee": {
    "message": "燃料费总额"
  },
  "transactionIdLabel": {
    "message": "交易 ID",
    "description": "Label for the source transaction ID field."
  },
  "transactionIncludesTypes": {
    "message": "本交易包含：$1。"
  },
  "transactionResubmitted": {
    "message": "已在 $2 重新提交交易，燃料费预计升至 $1"
  },
  "transactionSettings": {
    "message": "交易设置"
  },
  "transactionSubmitted": {
    "message": "已在 $2 提交交易，燃料费预计为 $1。"
  },
  "transactionTotalGasFee": {
    "message": "燃料费总额",
    "description": "Label for the total gas fee incurred in the transaction."
  },
  "transactionUpdated": {
    "message": "交易于 $2 更新。"
  },
  "transactions": {
    "message": "交易"
  },
  "transfer": {
    "message": "转账"
  },
  "transferCrypto": {
    "message": "转移加密货币"
  },
  "transferFrom": {
    "message": "转账自"
  },
  "transferRequest": {
    "message": "转账请求"
  },
  "trillionAbbreviation": {
    "message": "万亿",
    "description": "Shortened form of 'trillion'"
  },
  "troubleConnectingToLedgerU2FOnFirefox": {
    "message": "我们在连接您的 Ledger 时遇到问题。$1",
    "description": "$1 is a link to the wallet connection guide;"
  },
  "troubleConnectingToLedgerU2FOnFirefox2": {
    "message": "查看我们的硬件钱包连接指南并重试。",
    "description": "$1 of the ledger wallet connection guide"
  },
  "troubleConnectingToLedgerU2FOnFirefoxLedgerSolution": {
    "message": "如果您使用的是最新版本的 Firefox，您可能会遇到 Firefox 放弃 U2F（通用第二因素）支持的相关问题。了解如何修复此问题 $1。",
    "description": "It is a link to the ledger website for the workaround."
  },
  "troubleConnectingToLedgerU2FOnFirefoxLedgerSolution2": {
    "message": "此处",
    "description": "Second part of the error message; It is a link to the ledger website for the workaround."
  },
  "troubleConnectingToWallet": {
    "message": "我们在连接您的 $1 时遇到问题，尝试检查 $2 并重试。",
    "description": "$1 is the wallet device name; $2 is a link to wallet connection guide"
  },
  "troubleStartingMessage": {
    "message": "此错误可能是间歇性的，因此请尝试重启扩展程序。"
  },
  "troubleStartingTitle": {
    "message": "MetaMask 启动时出现问题。"
  },
  "tryAgain": {
    "message": "重试"
  },
  "turnOff": {
    "message": "关闭"
  },
  "turnOffMetamaskNotificationsError": {
    "message": "禁用通知时出错了。请稍后再试。"
  },
  "turnOn": {
    "message": "开启"
  },
  "turnOnMetamaskNotifications": {
    "message": "开启通知"
  },
  "turnOnMetamaskNotificationsButton": {
    "message": "开启"
  },
  "turnOnMetamaskNotificationsError": {
    "message": "创建通知时出错了。请稍后再试。"
  },
  "turnOnMetamaskNotificationsMessageFirst": {
    "message": "通过通知随时了解您的钱包动态。"
  },
  "turnOnMetamaskNotificationsMessagePrivacyBold": {
    "message": "通知设置。"
  },
  "turnOnMetamaskNotificationsMessagePrivacyLink": {
    "message": "了解我们如何在使用此功能时保护您的隐私。"
  },
  "turnOnMetamaskNotificationsMessageSecond": {
    "message": "为了使用钱包通知，我们使用配置文件在您的不同设备上同步某些设置。$1"
  },
  "turnOnMetamaskNotificationsMessageThird": {
    "message": "您可以随时在 $1 中关闭通知"
  },
  "turnOnTokenDetection": {
    "message": "开启增强型代币检测"
  },
  "tutorial": {
    "message": "教程"
  },
  "twelveHrTitle": {
    "message": "12小时："
  },
  "txAlertTitle": {
    "message": "该交易将撤销"
  },
  "typeYourSRP": {
    "message": "输入您的私钥助记词"
  },
  "u2f": {
    "message": "U2F",
    "description": "A name on an API for the browser to interact with devices that support the U2F protocol. On some browsers we use it to connect MetaMask to Ledger devices."
  },
  "unapproved": {
    "message": "未批准"
  },
  "unexpectedBehavior": {
    "message": "该行为属异常行为，即使账户已成功恢复，仍须作为漏洞提交报告。"
  },
  "units": {
    "message": "单位"
  },
  "unknown": {
    "message": "未知"
  },
  "unknownCollection": {
    "message": "未命名的收藏"
  },
  "unknownNetworkForKeyEntropy": {
    "message": "未知网络",
    "description": "Displayed on places like Snap install warning when regular name is not available."
  },
  "unknownQrCode": {
    "message": "错误：我们无法识别该二维码"
  },
  "unlimited": {
    "message": "无限制"
  },
  "unlock": {
    "message": "登录"
  },
  "unlockPageIncorrectPassword": {
    "message": "密码不正确。请重试。"
  },
  "unlockPageTooManyFailedAttempts": {
    "message": "尝试次数过多。请在以下时间之后重试： "
  },
  "unpin": {
    "message": "取消置顶"
  },
  "unrecognizedChain": {
    "message": "该自定义网络无法识别",
    "description": "$1 is a clickable link with text defined by the 'unrecognizedChanLinkText' key. The link will open to instructions for users to validate custom network details."
  },
  "unsendableAsset": {
    "message": "当前不支持发送NFT (ERC-721)代币",
    "description": "This is an error message we show the user if they attempt to send an NFT asset type, for which currently don't support sending"
  },
  "unstableTokenPriceDescription": {
    "message": "该代币美元价格呈现高度波动性，与其交互可能导致重大价值损失的高风险。"
  },
  "unstableTokenPriceTitle": {
    "message": "代币价格不稳定"
  },
  "upArrow": {
    "message": "向上箭头"
  },
  "update": {
    "message": "更新"
  },
  "updateEthereumChainConfirmationDescription": {
    "message": "此网站正在请求更新您的默认网络 URL。您可以随时编辑默认值和网络信息。"
  },
  "updateInformation": {
    "message": "我们已对钱包进行全方位升级，安全性更高、运行更流畅，并新增多项功能。立即更新，即可获得最新防护措施并体验最新优化功能。"
  },
  "updateNetworkConfirmationTitle": {
    "message": "更新 $1",
    "description": "$1 represents network name"
  },
  "updateOrEditNetworkInformations": {
    "message": "更新您的信息或者"
  },
  "updateRequest": {
    "message": "更新请求"
  },
  "updateToTheLatestVersion": {
    "message": "更新至最新版本"
  },
  "updatedRpcForNetworks": {
    "message": "网络 RPC（远程过程调用）已更新"
  },
  "uploadDropFile": {
    "message": "将您的文件放在此处"
  },
  "uploadFile": {
    "message": "上传文件"
  },
  "urlErrorMsg": {
    "message": "URL 需要相应的 HTTP/HTTPS 前缀。"
  },
  "use4ByteResolution": {
    "message": "对智能合约进行解码"
  },
  "useDifferentLoginMethod": {
    "message": "使用其他登录方法"
  },
  "useMultiAccountBalanceChecker": {
    "message": "账户余额分批请求"
  },
  "useMultiAccountBalanceCheckerSettingDescription": {
    "message": "通过批处理账户余额请求，可更快获得余额更新。此操作让我们可以全面获取您的账户余额信息，以便您更快地获得更新，从而获得更佳体验。关闭此功能后，第三方将您的账户相互关联的概率会较低。"
  },
  "useNftDetection": {
    "message": "自动检测NFT"
  },
  "useNftDetectionDescriptionText": {
    "message": "让 MetaMask 使用第三方服务来添加您所拥有的 NFT。打开自动检测 NFT 功能后，这些服务就可以看到您的 IP 地址和账户地址。启用此功能可能会将您的 IP 地址与以太坊地址关联起来，并显示骗子空投的虚假 NFT。您可以手动添加代币以避免此风险。"
  },
  "usePhishingDetection": {
    "message": "使用网络钓鱼检测"
  },
  "usePhishingDetectionDescription": {
    "message": "显示针对以太坊用户的网络钓鱼域名警告"
  },
  "useSafeChainsListValidation": {
    "message": "网络详细信息检查"
  },
  "useSafeChainsListValidationDescription": {
    "message": "MetaMask 使用名为$1的第三方服务来显示标准化网络的准确详细信息。这可减少您连接到恶意或不正确网络的机会。使用此功能时，chainid.network 可以看到您的 IP 地址。"
  },
  "useSafeChainsListValidationWebsite": {
    "message": "chainid.network",
    "description": "useSafeChainsListValidationWebsite is separated from the rest of the text so that we can bold the third party service name in the middle of them"
  },
  "useSmartAccountDescription": {
    "message": "启用此功能后，当相关功能（如更快的交易速度、更低的网络费用及灵活的支付方式）可用时，系统将自动把 MetaMask 内创建的账户切换为智能账户。"
  },
  "useSmartAccountTitle": {
    "message": "使用智能账户"
  },
  "useTokenDetectionPrivacyDesc": {
    "message": "要自动显示发送到您账户的代币，需要与第三方服务器通信以获取代币的图像。这些服务器将拥有您的IP地址的访问权限。"
  },
  "usedByClients": {
    "message": "可用于各种不同的客户端"
  },
  "userName": {
    "message": "用户名"
  },
  "userOpContractDeployError": {
    "message": "不支持从智能合约账户进行合约部署"
  },
  "value": {
    "message": "值"
  },
  "version": {
    "message": "版本"
  },
  "view": {
    "message": "查看"
  },
  "viewActivity": {
    "message": "查看活动"
  },
  "viewAddressOnExplorer": {
    "message": "在 $1 上查看",
    "description": "$1 is the block explorer name"
  },
  "viewAllQuotes": {
    "message": "查看所有报价"
  },
  "viewContact": {
    "message": "查看联系人"
  },
  "viewDetails": {
    "message": "查看详情"
  },
  "viewMore": {
    "message": "查看更多"
  },
  "viewOnBlockExplorer": {
    "message": "在区块浏览器上查看"
  },
  "viewOnCustomBlockExplorer": {
    "message": "在 $2 上查看 $1",
    "description": "$1 is the action type. e.g (Account, Transaction, Swap) and $2 is the Custom Block Explorer URL"
  },
  "viewOnEtherscan": {
    "message": "在 Etherscan 上查看 $1",
    "description": "$1 is the action type. e.g (Account, Transaction, Swap)"
  },
  "viewOnExplorer": {
    "message": "在Explorer上查看 "
  },
  "viewOnOpensea": {
    "message": "在 Opensea 上查看"
  },
  "viewTransaction": {
    "message": "查看交易"
  },
  "viewinExplorer": {
    "message": "在 Explorer 中查看 $1",
    "description": "$1 is the action type. e.g (Account, Transaction, Swap)"
  },
  "visitSite": {
    "message": "访问网站"
  },
  "visitSupportDataConsentModalAccept": {
    "message": "确认"
  },
  "visitSupportDataConsentModalDescription": {
    "message": "您是否愿意将 MetaMask 标识符和应用程序版本信息分享给我们的支持中心？这将有助于我们更好地解决您的问题，但此操作为可选。"
  },
  "visitSupportDataConsentModalReject": {
    "message": "不分享"
  },
  "visitSupportDataConsentModalTitle": {
    "message": "与支持团队分享设备信息"
  },
  "visitWebSite": {
    "message": "访问我们的网站"
  },
  "wallet": {
    "message": "钱包"
  },
  "walletConnectionGuide": {
    "message": "我们的硬件钱包连接指南"
  },
  "walletDetails": {
    "message": "钱包详情"
  },
  "walletName": {
    "message": "钱包名称"
  },
  "walletNotFoundDescription": {
    "message": "未找到 ID 为 $1 的钱包。",
    "description": "$1 is the wallet ID"
  },
  "walletNotFoundTitle": {
    "message": "未找到钱包"
  },
  "walletReadyLearn": {
    "message": "$1 您需要妥善保管该助记词，这样永远不会失去对您的资金的访问权限。",
    "description": "$1 is the link to Learn how"
  },
  "walletReadyLearnRemind": {
    "message": "您可以备份钱包，或在“设置”>“安全与密码”中查看您的私钥助记词。"
  },
  "walletReadyLoseSrp": {
    "message": "如果您丢失私钥助记词，将无法使用该钱包。"
  },
  "walletReadyLoseSrpFromReminder": {
    "message": "如果您忘记密码或失去登录权限，此私钥助记词可以帮助您重新获得访问权限。"
  },
  "walletReadyLoseSrpRemind": {
    "message": "如果您不备份私钥助记词，那么当您无法登录应用程序或更换新设备时，将无法访问资金。"
  },
  "walletReadySocialDetails1": {
    "message": "您可以随时使用您的 $1 账户和密码登录钱包。",
    "description": "$1 is the social login type. e.g Google, Apple, etc."
  },
  "walletReadySocialDetails2": {
    "message": "如果您忘记密码，将无法访问钱包。"
  },
  "wantToAddThisNetwork": {
    "message": "想要添加此网络吗？"
  },
  "wantsToAddThisAsset": {
    "message": "$1 想将此资产添加到您的钱包"
  },
  "warning": {
    "message": "警告"
  },
  "warningFromSnap": {
    "message": "来自$1的警告",
    "description": "$1 represents the name of the snap"
  },
  "watchEthereumAccountsDescription": {
    "message": "启用此选项后，您将能够通过公共地址或 ENS（Ethereum 域名服务）名称查看以太坊账户。如需有关此测试功能的反馈，请完成此 $1。",
    "description": "$1 is the link to a product feedback form"
  },
  "watchEthereumAccountsToggle": {
    "message": "查看以太坊账户（测试版）"
  },
  "watchOutMessage": {
    "message": "小心 $1。",
    "description": "$1 is a link with text that is provided by the 'securityMessageLinkForNetworks' key"
  },
  "weak": {
    "message": "弱"
  },
  "web3": {
    "message": "Web3"
  },
  "web3ShimUsageNotification": {
    "message": "我们发现当前的网站尝试使用已经删除的 window.web3 API。如果这个网站出现故障，请点击 $1 以获取更多信息。",
    "description": "$1 is a clickable link."
  },
  "webhid": {
    "message": "WebHID",
    "description": "Refers to a interface for connecting external devices to the browser. Used for connecting ledger to the browser. Read more here https://developer.mozilla.org/en-US/docs/Web/API/WebHID_API"
  },
  "websites": {
    "message": "网站",
    "description": "Used in the 'permission_rpc' message."
  },
  "welcomeBack": {
    "message": "欢迎回来"
  },
  "welcomeToMetaMask": {
    "message": "让我们开始吧"
  },
  "whatsThis": {
    "message": "这是什么？"
  },
  "willApproveAmountForBridging": {
    "message": "这将会批准 $1 用于桥接。"
  },
  "willApproveAmountForSwapping": {
    "message": "这将会批准 $1 用于兑换。"
  },
  "withdrawing": {
    "message": "提取"
  },
  "wrongNetworkName": {
    "message": "根据我们的记录，该网络名称可能与此链 ID 不匹配。"
  },
  "yes": {
    "message": "是"
  },
  "you": {
    "message": "您"
  },
  "youDeclinedTheTransaction": {
    "message": "您拒绝了该交易。"
  },
  "youNeedToAllowCameraAccess": {
    "message": "需要开启相机访问权限，才能使用该功能。"
  },
  "youReceived": {
    "message": "您收到了",
    "description": "Label indicating the amount and asset the user received."
  },
  "youSent": {
    "message": "您发送了",
    "description": "Label indicating the amount and asset the user sent."
  },
  "yourAccounts": {
    "message": "您的账户"
  },
  "yourActivity": {
    "message": "您的活动"
  },
  "yourBalance": {
    "message": "您的余额"
  },
  "yourNFTmayBeAtRisk": {
    "message": "您的 NFT 可能面临风险"
  },
  "yourNetworks": {
    "message": "您的网络"
  },
  "yourPrivateSeedPhrase": {
    "message": "您的个人账户私钥助记词"
  },
  "yourTransactionConfirmed": {
    "message": "交易已确认"
  },
  "yourTransactionJustConfirmed": {
    "message": "在区块链上确认之前，我们无法取消您的交易。"
  },
  "yourWalletIsReady": {
    "message": "您的钱包已准备就绪！"
  },
  "yourWalletIsReadyFromReminder": {
    "message": "请妥善保管您的私钥助记词！"
  },
  "yourWalletIsReadyRemind": {
    "message": "我们会稍后提醒您"
  }
}<|MERGE_RESOLUTION|>--- conflicted
+++ resolved
@@ -902,12 +902,6 @@
   "bridgePriceImpact": {
     "message": "价格影响"
   },
-<<<<<<< HEAD
-  "bridgePriceImpactGaslessWarning": {
-    "message": "价格影响反映了您的兑换订单如何影响资产的市场价格。如果您未持有足够的资金支付燃料费，系统将自动分配部分源代币来抵扣费用，这将导致实际兑换数量减少。MetaMask 不会干预或控制价格影响。"
-  },
-=======
->>>>>>> fd295214
   "bridgePriceImpactNormalWarning": {
     "message": "价格影响反映您的兑换订单对资产市场价格的影响程度。它取决于交易规模及资金池中的可用流动性。MetaMask 不会干预或控制价格影响。"
   },
