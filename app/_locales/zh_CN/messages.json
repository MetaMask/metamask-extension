--- conflicted
+++ resolved
@@ -4618,14 +4618,6 @@
   },
   "sepolia": {
     "message": "Sepolia测试网络"
-  },
-<<<<<<< HEAD
-  "serviceWorkerKeepAlive": {
-    "message": "Service Worker 保持活跃"
-=======
-  "setAdvancedPrivacySettingsDetails": {
-    "message": "MetaMask 使用这些可信的第三方服务来提高产品可用性和安全性。"
->>>>>>> aea494de
   },
   "setApprovalForAll": {
     "message": "设置批准所有"
