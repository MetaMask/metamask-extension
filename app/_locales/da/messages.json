--- conflicted
+++ resolved
@@ -1,13 +1,13 @@
 {
-  "QRHardwareSignRequestCancel": {
-    "message": "Afvis"
-  },
-  "QRHardwareWalletImporterTitle": {
-    "message": "Scan QR-kode"
-  },
   "about": {
     "message": "Om"
   },
+  "aboutSettingsDescription": {
+    "message": "Version, supportcenter og kontaktinformation"
+  },
+  "acceleratingATransaction": {
+    "message": "* At gøre din transaktion hurtigere ved at bruge en højere Gas-priser, øger dennes chancer for at blive behandlet af netværket hurtigere, men det er ikke altid garanteret."
+  },
   "accessingYourCamera": {
     "message": "Tilgår din kamera..."
   },
@@ -38,14 +38,32 @@
   "addNetwork": {
     "message": "Tilføj netværk"
   },
+  "addRecipient": {
+    "message": "Tilføj modtager"
+  },
   "addSuggestedTokens": {
     "message": "Tilføj foreslåede tokens"
   },
+  "addToAddressBook": {
+    "message": "Føj til adressebogen"
+  },
+  "addToAddressBookModalPlaceholder": {
+    "message": "f.eks. John D."
+  },
   "addToken": {
     "message": "Tilføj Polet"
   },
+  "addTokens": {
+    "message": "Tilføj tokens"
+  },
   "advanced": {
     "message": "Avanceret"
+  },
+  "advancedOptions": {
+    "message": "Avancerede Valgmuligheder"
+  },
+  "advancedSettingsDescription": {
+    "message": "Få adgang til udviklerfunktioner, hent tilstandslogs, nulstil konto, opsæt testnetværk og brugerdefineret RPC"
   },
   "amount": {
     "message": "Beløb"
@@ -58,14 +76,6 @@
     "message": "MetaMask",
     "description": "The name of the application"
   },
-  "appNameBeta": {
-    "message": "MetaMask Beta",
-    "description": "The name of the application (Beta)"
-  },
-  "appNameFlask": {
-    "message": "MetaMask Flask",
-    "description": "The name of the application (Flask)"
-  },
   "approve": {
     "message": "Godkend"
   },
@@ -75,6 +85,12 @@
   "asset": {
     "message": "Aktiv"
   },
+  "attemptToCancel": {
+    "message": "Forsøg på Annullering?"
+  },
+  "attemptToCancelDescription": {
+    "message": "Indsendelse af dette forsøg garanterer ikke, at din originale transaktion annulleres. Hvis annulleringsforsøget lykkes, vil du blive opkrævet ovenstående transaktionsgebyr."
+  },
   "attemptingConnect": {
     "message": "Forsøger at oprette forbindelse til blokkæden."
   },
@@ -92,6 +108,9 @@
   },
   "back": {
     "message": "Tilbage"
+  },
+  "backToAll": {
+    "message": "Tilbage til Alle"
   },
   "backupApprovalInfo": {
     "message": "Den hemmelige kode er påkrævet for at gendanne din pung, hvis du mister din enhed, glemmer dit kodeord, er nødt til at geninstallere MetaMask eller ønsker adgang til din pung fra en anden enhed."
@@ -118,15 +137,30 @@
     "message": "Se konto på $1",
     "description": "$1 replaced by URL for custom block explorer"
   },
+  "blockiesIdenticon": {
+    "message": "Brug Blockies Identicon"
+  },
   "browserNotSupported": {
     "message": "Din browser er ikke understøttet..."
   },
+  "builtInCalifornia": {
+    "message": "MetaMask er designet og bygget i Californien."
+  },
+  "buyWithWyre": {
+    "message": "Køb ETH med Wyre"
+  },
+  "buyWithWyreDescription": {
+    "message": "Wyre lader dig bruge et kreditkort til at indbetale ETH på din MetaMask-konto."
+  },
   "bytes": {
     "message": "Byte"
   },
   "cancel": {
     "message": "Afbryd"
   },
+  "cancellationGasFee": {
+    "message": "Gebyr for brændstofannullering"
+  },
   "cancelled": {
     "message": "Annulleret"
   },
@@ -136,6 +170,9 @@
   "chromeRequiredForHardwareWallets": {
     "message": "Du skal bruge MetaMask i Google Chrome for at forbinde med din Hardware Wallet."
   },
+  "clickToRevealSeed": {
+    "message": "Klik her for at se hemmelige ord"
+  },
   "close": {
     "message": "Luk"
   },
@@ -145,24 +182,42 @@
   "confirmPassword": {
     "message": "Bekræft adgangskode"
   },
+  "confirmSecretBackupPhrase": {
+    "message": "Bekræft din hemmelige backup-sætning"
+  },
   "confirmed": {
     "message": "Bekræftet"
   },
+  "congratulations": {
+    "message": "Tillykke"
+  },
   "connect": {
     "message": "Få forbindelse"
   },
+  "connectHardwareWallet": {
+    "message": "Forbind Hardwarepung"
+  },
   "connectingTo": {
     "message": "Forbinder til $1"
   },
   "connectingToGoerli": {
     "message": "Opretter forbindelse til Goerli Testnetværk"
   },
-  "connectingToLineaGoerli": {
-    "message": "Opretter forbindelse til Linea Goerli Testnetværk"
+  "connectingToKovan": {
+    "message": "Forbinder til Kovan Testnetværk"
   },
   "connectingToMainnet": {
     "message": "Forbinder til dit Primære Ethereum Netværk"
   },
+  "connectingToRinkeby": {
+    "message": "Forbinder til Rinkeby-testnetværk"
+  },
+  "connectingToRopsten": {
+    "message": "Forbinder til Ropsten-testnetværk"
+  },
+  "continueToWyre": {
+    "message": "Fortsæt til Wyre"
+  },
   "contractDeployment": {
     "message": "Kontraktanvendelse"
   },
@@ -172,9 +227,15 @@
   "copiedExclamation": {
     "message": "Kopieret!"
   },
+  "copiedTransactionId": {
+    "message": "Kopieret transaktions-id"
+  },
   "copyAddress": {
     "message": "Kopier adresse til udklipsholder"
   },
+  "copyPrivateKey": {
+    "message": "Dette er din private nøgle (klik for at kopiere)"
+  },
   "copyToClipboard": {
     "message": "Kopiér til udklipsholderen"
   },
@@ -184,6 +245,12 @@
   "create": {
     "message": "Opret"
   },
+  "createAWallet": {
+    "message": "Opret en tegnebog"
+  },
+  "createAccount": {
+    "message": "Opret konto"
+  },
   "createPassword": {
     "message": "Opret adgangskode"
   },
@@ -193,8 +260,14 @@
   "currentLanguage": {
     "message": "Nuværende sprog"
   },
-  "custom": {
-    "message": "Avanceret"
+  "customGas": {
+    "message": "Tilpas brændstof"
+  },
+  "customGasSubTitle": {
+    "message": "Forøgelse af gebyr kan mindske bearbejdningstiden, men det er ikke en garanti."
+  },
+  "customRPC": {
+    "message": "Tilpasset RPC"
   },
   "customToken": {
     "message": "Brugerdefineret Token"
@@ -205,15 +278,33 @@
   "decimalsMustZerotoTen": {
     "message": "Decimaler skal være mindst 0 og højst 36."
   },
+  "defaultNetwork": {
+    "message": "Standardnetværket for Ether-transaktioner er Main Net."
+  },
   "delete": {
     "message": "Slet"
   },
+  "deleteAccount": {
+    "message": "Slet konto"
+  },
   "deleteNetwork": {
     "message": "Slet Netværk?"
   },
+  "deleteNetworkDescription": {
+    "message": "Er du sikker på, at du vil slette dette netværk?"
+  },
+  "depositEther": {
+    "message": "Indbetal Ether"
+  },
   "details": {
     "message": "Detaljer"
   },
+  "directDepositEther": {
+    "message": "Indskyd Ether direkte"
+  },
+  "directDepositEtherExplainer": {
+    "message": "Hvis du allerede har Ether, er den hurtigste måde at få Ether i din nye tegnebog ved direkte indbetaling."
+  },
   "done": {
     "message": "Færdig"
   },
@@ -223,6 +314,9 @@
   "downloadGoogleChrome": {
     "message": "Hent Google Chrome"
   },
+  "downloadSecretBackup": {
+    "message": "Download denne Hemmelige Backupfrase og opbevar den sikkert på et ekstern, krypteret harddisk eller lagringsenhed."
+  },
   "downloadStateLogs": {
     "message": "Download tilstandslogs"
   },
@@ -235,15 +329,51 @@
   "editContact": {
     "message": "Redigér Kontakt"
   },
+  "endOfFlowMessage1": {
+    "message": "Du bestod testen - pas godt på din seed-sætning, det er dit ansvar!"
+  },
+  "endOfFlowMessage10": {
+    "message": "Helt klar"
+  },
+  "endOfFlowMessage2": {
+    "message": "Tip til sikker opbevaring "
+  },
+  "endOfFlowMessage3": {
+    "message": "Gem en sikkerhedskopi flere steder."
+  },
+  "endOfFlowMessage4": {
+    "message": "Del aldrig frasen med nogen."
+  },
+  "endOfFlowMessage5": {
+    "message": "Vær varsom med phishing! MetaMask vil aldrig spontant bede om din seedfrase."
+  },
+  "endOfFlowMessage6": {
+    "message": "Hvis du får brug for at lave en backup af din seedfrase igen, kan du finde det under Indstillinger -> Sikkerhed."
+  },
+  "endOfFlowMessage8": {
+    "message": "MetaMask kan ikke gendanne din seed-sætning. Få mere at vide."
+  },
+  "endOfFlowMessage9": {
+    "message": "Lær mere. "
+  },
   "ensNotFoundOnCurrentNetwork": {
     "message": "ENS-navn ikke fundet for det nuværende netværk. Prøv at skifte til Ethereums hovednetværk."
   },
   "ensRegistrationError": {
     "message": "Fejl i ENS-navneregistrering"
   },
+  "enterAnAlias": {
+    "message": "Indtast et alias"
+  },
+  "enterPassword": {
+    "message": "Indtast kodeord"
+  },
   "enterPasswordContinue": {
     "message": "Indtast adgangskode for at fortsætte"
   },
+  "estimatedProcessingTimes": {
+    "message": "Estimerede behandlingstider"
+  },
   "ethereumPublicAddress": {
     "message": "Offentlig Ethereum-adresse"
   },
@@ -252,6 +382,9 @@
   },
   "expandView": {
     "message": "Udvis Visning"
+  },
+  "exportPrivateKey": {
+    "message": "Eksporter privat nøgle"
   },
   "failed": {
     "message": "Mislykkedes"
@@ -296,8 +429,6 @@
   "general": {
     "message": "Generelt"
   },
-<<<<<<< HEAD
-=======
   "generalSettingsDescription": {
     "message": "Valutakonvertering, primær valuta, sprog, blockies-identicon"
   },
@@ -314,9 +445,11 @@
   "getStarted": {
     "message": "Kom godt i gang"
   },
->>>>>>> 983d2c9f
   "goerli": {
     "message": "Goerli-testnetværk"
+  },
+  "happyToSeeYou": {
+    "message": "Vi er glade for at se dig."
   },
   "hardwareWalletConnected": {
     "message": "Hardware-tegnebog tilsluttet"
@@ -356,6 +489,12 @@
   "importAccountMsg": {
     "message": "Importerede konti vil ikke blive forbundet med din oprindeligt oprettede seed-sætning for din MetaMask-konto. Få mere at vide om importerede konti"
   },
+  "importAccountSeedPhrase": {
+    "message": "Importér en Konto med Seedfrase"
+  },
+  "importWallet": {
+    "message": "Importér pung"
+  },
   "imported": {
     "message": "Importeret",
     "description": "status showing that an account has been fully loaded into the keyring"
@@ -397,20 +536,20 @@
   "knownAddressRecipient": {
     "message": "Kendte kontaktadresser."
   },
+  "kovan": {
+    "message": "Kovan Test-Netværk"
+  },
   "learnMore": {
     "message": "Lær mere"
   },
-  "learnMoreUpperCase": {
-    "message": "Lær mere"
-  },
   "ledgerAccountRestriction": {
     "message": "Du skal benytte din tidligere konto, før du kan tilføje en ny."
   },
-  "likeToImportTokens": {
+  "letsGoSetUp": {
+    "message": "Ja, lad os komme i gang!"
+  },
+  "likeToAddTokens": {
     "message": "Ønsker du at tilføje disse tokens?"
-  },
-  "lineaGoerli": {
-    "message": "Linea-testnetværk"
   },
   "loadMore": {
     "message": "Indlæs Mere"
@@ -433,11 +572,26 @@
   "memo": {
     "message": "notat"
   },
+  "memorizePhrase": {
+    "message": "Husk denne sætning."
+  },
   "message": {
     "message": "Besked"
   },
+  "metamaskDescription": {
+    "message": "Som forbinder dig til Ethereum og de decentraliserede internet."
+  },
+  "mobileSyncText": {
+    "message": "Indtast din adgangskode for at bekræfte, at det er dig!"
+  },
   "mustSelectOne": {
     "message": "Skal vælge mindst 1 token."
+  },
+  "myAccounts": {
+    "message": "Mine Konti"
+  },
+  "needEtherInWallet": {
+    "message": "Du skal have Ether i din tegnebog for at interagere med decentraliserede applikationer, der bruger MetaMask."
   },
   "needImportFile": {
     "message": "Du skal vælge en fil, der skal importeres.",
@@ -449,6 +603,9 @@
   "networkName": {
     "message": "Netværksnavn"
   },
+  "networkSettingsDescription": {
+    "message": "Tilføj og redigér brugerdefinerede RPC-netværk"
+  },
   "networks": {
     "message": "Netværk"
   },
@@ -457,6 +614,9 @@
   },
   "newAccount": {
     "message": "Ny konto"
+  },
+  "newAccountDetectedDialogMessage": {
+    "message": "Ny adresse fundet! Klik her for at tilføje til din adressebog."
   },
   "newAccountNumberName": {
     "message": "Konto $1",
@@ -468,15 +628,30 @@
   "newContract": {
     "message": "Ny Kontrakt"
   },
+  "newNetwork": {
+    "message": "Nyt Netværk"
+  },
   "newPassword": {
     "message": "Ny adgangskode (min. 8 tegn)"
   },
+  "newToMetaMask": {
+    "message": "Ny på MetaMask?"
+  },
+  "newTotal": {
+    "message": "Ny Sum"
+  },
+  "newTransactionFee": {
+    "message": "Nyt Transaktionsgebyr"
+  },
   "next": {
     "message": "Næste"
   },
   "noAddressForName": {
     "message": "Ingen adresse indstillet for dette navn."
   },
+  "noAlreadyHaveSeed": {
+    "message": "Nej, jeg har allerede en seedfrase"
+  },
   "noConversionRateAvailable": {
     "message": "Ingen tilgængelig omregningskurs"
   },
@@ -504,8 +679,6 @@
   "on": {
     "message": "Til"
   },
-<<<<<<< HEAD
-=======
   "optionalBlockExplorerUrl": {
     "message": "Blok-stifinder-URL (valgfrit)"
   },
@@ -515,7 +688,6 @@
   "orderOneHere": {
     "message": "Bestil en Trezor eller Ledger og frys dine midler ned"
   },
->>>>>>> 983d2c9f
   "parameters": {
     "message": "Parametre"
   },
@@ -566,11 +738,12 @@
   "privateNetwork": {
     "message": "Privat netværk"
   },
+  "queue": {
+    "message": "Kø"
+  },
   "readdToken": {
     "message": "Du kan tilføje denne token i fremtiden, ved at gå til \"Tilføj token\" under dine valgmenuen for dine konti."
   },
-<<<<<<< HEAD
-=======
   "readyToConnect": {
     "message": "Klar til at oprette forbindelse?"
   },
@@ -580,7 +753,6 @@
   "recipientAddress": {
     "message": "Modtagerens adresse"
   },
->>>>>>> 983d2c9f
   "recipientAddressPlaceholder": {
     "message": "Søg, offentlig adresse (0x) eller ENS"
   },
@@ -599,6 +771,9 @@
   "rejected": {
     "message": "Afvist"
   },
+  "remindMeLater": {
+    "message": "Påminde mig senere"
+  },
   "remove": {
     "message": "Fjern"
   },
@@ -617,15 +792,38 @@
   "reset": {
     "message": "Nulstil"
   },
+  "resetAccount": {
+    "message": "Nulstil Konto"
+  },
+  "resetAccountDescription": {
+    "message": "Nulstilling af din konto vil rydde din transaktionshistorik."
+  },
   "restore": {
     "message": "Gendan"
   },
+  "restoreAccountWithSeed": {
+    "message": "Gendan din konto med Seed-sætning"
+  },
   "revealSeedWords": {
     "message": "Vis Seedord"
   },
+  "revealSeedWordsDescription": {
+    "message": "Hvis du nogensinde skifter browsere eller flytter computere, har du brug for denne backupsætning for at få adgang til dine konti. Gem den et sted sikkert og hemmeligt."
+  },
+  "revealSeedWordsTitle": {
+    "message": "Backupsætning"
+  },
   "revealSeedWordsWarning": {
-    "message": "Disse ord kan bruges til at stjæle alle dine konti.",
-    "description": "$1 is bolded text using the message from 'revealSeedWordsWarning2'"
+    "message": "Disse ord kan bruges til at stjæle alle dine konti."
+  },
+  "revealSeedWordsWarningTitle": {
+    "message": "DEL IKKE denne sætning med nogen!"
+  },
+  "rinkeby": {
+    "message": "Rinkeby-testnetværk"
+  },
+  "ropsten": {
+    "message": "Ropsten Test-netværk"
   },
   "rpcUrl": {
     "message": "Ny RPC-URL"
@@ -633,6 +831,9 @@
   "save": {
     "message": "Gem"
   },
+  "saveAsCsvFile": {
+    "message": "Gem som CSV-fil"
+  },
   "scanInstructions": {
     "message": "Placer QR-koden foran dit kamera"
   },
@@ -645,15 +846,42 @@
   "searchResults": {
     "message": "Søg Resultater"
   },
+  "searchTokens": {
+    "message": "Søg efter tokens"
+  },
+  "secretBackupPhrase": {
+    "message": "Hemmelig backup-sætning"
+  },
+  "secretBackupPhraseDescription": {
+    "message": "Din hemmelige backup-sætning gør det nemt at lave backup og gendanne din konto."
+  },
+  "secretBackupPhraseWarning": {
+    "message": "ADVARSEL: Afslør aldrig din backup-frase. Enhver med denne frase kan tage din Ether for altid."
+  },
   "securityAndPrivacy": {
     "message": "Sikkerhed & Privatliv"
   },
+  "securitySettingsDescription": {
+    "message": "Indstillinger for beskyttelse af personlige oplysninger og backupsætning til tegnebog"
+  },
+  "seedPhrasePlaceholder": {
+    "message": "Adskil hvert ord med et enkelt mellemrum"
+  },
   "seedPhraseReq": {
     "message": "Backupsætninger er 12 ord lange"
   },
+  "selectAHigherGasFee": {
+    "message": "Vælg et højere Gas-gebyr, for at gøre behandlingen af din transaktion hurtigere.*"
+  },
   "selectAnAccount": {
     "message": "Vælg en Konto"
   },
+  "selectAnAccountHelp": {
+    "message": "Vælg kontoen der skal vises i MetaMask"
+  },
+  "selectEachPhrase": {
+    "message": "Vælg venligst hver sætning, for at sikre at de er korrekte."
+  },
   "selectHdPath": {
     "message": "Vælg HD-Sti"
   },
@@ -663,12 +891,27 @@
   "selectType": {
     "message": "Vælg type"
   },
+  "sendAmount": {
+    "message": "Send Beløb"
+  },
   "sendTokens": {
     "message": "Send tokens"
   },
+  "sentEther": {
+    "message": "sendte ether"
+  },
+  "separateEachWord": {
+    "message": "Separer hvert ord med et enkelt mellemrum"
+  },
   "settings": {
     "message": "Indstillinger "
   },
+  "showAdvancedGasInline": {
+    "message": "Avanceret Gas-styring"
+  },
+  "showAdvancedGasInlineDescription": {
+    "message": "Vælg dette for at vise brændstofprisen og begræns styringen direkte på afsendelses- og bekræftelseskærmene."
+  },
   "showFiatConversionInTestnets": {
     "message": "Vis konvertering på testnet"
   },
@@ -681,18 +924,27 @@
   "showHexDataDescription": {
     "message": "Vælg dette for at vise hex-datafeltet på send-skærmen"
   },
+  "showPrivateKeys": {
+    "message": "Vis private nøgler"
+  },
   "sigRequest": {
     "message": "Signaturforespørgsel"
   },
   "sign": {
     "message": "Underskriv"
   },
+  "signNotice": {
+    "message": "Underskrivning af denne besked kan have farlige sideeffekter. Skriv kun under på beskeder fra sider, du har fuld tillid til med hele din konto.\nDenne farlige metode bliver fjernet i en fremtidig version."
+  },
   "signatureRequest": {
     "message": "Signaturforespørgsel"
   },
   "signed": {
     "message": "Underskrevet"
   },
+  "slow": {
+    "message": "Langsom"
+  },
   "somethingWentWrong": {
     "message": "Ups! Noget gik galt."
   },
@@ -714,8 +966,6 @@
   "stateLogsDescription": {
     "message": "Status-logføringer indeholder dine offentlige kontoadresser og afsendte transaktioner."
   },
-<<<<<<< HEAD
-=======
   "step1HardwareWallet": {
     "message": "1. Tilslut hardware-tegnebog"
   },
@@ -737,7 +987,6 @@
   "storePhrase": {
     "message": "Gem denne sætning i en adgangskodeadministrator som 1Password."
   },
->>>>>>> 983d2c9f
   "submitted": {
     "message": "Indsendt"
   },
@@ -750,9 +999,36 @@
   "symbolBetweenZeroTwelve": {
     "message": "Symbolet skal være mindst 11 tegn."
   },
+  "syncWithMobile": {
+    "message": "Synkronisér med mobil"
+  },
+  "syncWithMobileBeCareful": {
+    "message": "Sørg for at der ikke er nogen der kigger på din skærm, når du scanner denne kode"
+  },
+  "syncWithMobileComplete": {
+    "message": "Dine data er blevet synkroniseret korrekt. Nyd MetaMask-mobilappen!"
+  },
+  "syncWithMobileDesc": {
+    "message": "Du kan synkronisere dine konti og informationer med din mobilenhed. Åbn MetaMask-mobilappen, gå til \"Indstillinger\" og tryk på \"Synkroniser fra browserudvidelse\""
+  },
+  "syncWithMobileDescNewUsers": {
+    "message": "Hvis du netop har åbnet MetaMask-mobilappen for første gang, skal du blot følge trinnene på din telefon."
+  },
+  "syncWithMobileScanThisCode": {
+    "message": "Scan denne kode med din MetaMask-mobilapp"
+  },
+  "syncWithMobileTitle": {
+    "message": "Synkroniser med mobil"
+  },
   "terms": {
     "message": "Brugsbetingelser"
   },
+  "testFaucet": {
+    "message": "Testhane"
+  },
+  "thisWillCreate": {
+    "message": "Dette vil skabe en ny pung og seedfrase"
+  },
   "tips": {
     "message": "Donationer"
   },
@@ -810,12 +1086,22 @@
   "transfer": {
     "message": "Overfør"
   },
+  "transferBetweenAccounts": {
+    "message": "Overfør mellem konti"
+  },
   "transferFrom": {
     "message": "Overfør fra"
   },
+  "troubleTokenBalances": {
+    "message": "Vi havde problemer med at indlæse dine tokenbalancer. Du kan se dem",
+    "description": "Followed by a link (here) to view token balances"
+  },
   "tryAgain": {
     "message": "Prøv igen"
   },
+  "typePassword": {
+    "message": "Skriv din MetaMask-adgangskode"
+  },
   "unapproved": {
     "message": "Ikke godkendt"
   },
@@ -855,14 +1141,38 @@
   "userName": {
     "message": "Brugernavn"
   },
+  "viewAccount": {
+    "message": "Vis konto"
+  },
   "viewContact": {
     "message": "Vis kontakt"
   },
+  "viewOnCustomBlockExplorer": {
+    "message": "Se på $1"
+  },
+  "viewOnEtherscan": {
+    "message": "Se på Etherscan"
+  },
+  "viewinExplorer": {
+    "message": "Vis i stifinder"
+  },
   "visitWebSite": {
     "message": "Besøg vores webside"
   },
+  "walletSeed": {
+    "message": "Tegnebogs-seed"
+  },
+  "welcome": {
+    "message": "Velkommen til MetaMask"
+  },
   "welcomeBack": {
     "message": "Velkommen tilbage!"
+  },
+  "writePhrase": {
+    "message": "Skriv denne sætning på et stykke papir, og opbevar den et sikkert sted. Hvis du vil have endnu mere sikkerhed, skal du skrive den ned på flere papirstykker og opbevare hver på 2 - 3 forskellige placeringer."
+  },
+  "yesLetsTry": {
+    "message": "Ja, lad os prøve"
   },
   "youNeedToAllowCameraAccess": {
     "message": "Du skal tillade kameraadgang for at bruge denne funktion."
