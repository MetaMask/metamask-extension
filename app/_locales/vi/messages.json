{
  "QRHardwareInvalidTransactionTitle": {
    "message": "Lỗi"
  },
  "QRHardwareMismatchedSignId": {
    "message": "Dữ liệu giao dịch không đồng nhất. Vui lòng kiểm tra chi tiết giao dịch."
  },
  "QRHardwarePubkeyAccountOutOfRange": {
    "message": "Không còn tài khoản nào. Nếu bạn muốn truy cập một tài khoản khác không được liệt kê bên dưới, vui lòng kết nối lại với ví cứng và chọn tài khoản đó."
  },
  "QRHardwareScanInstructions": {
    "message": "Đặt mã QR phía trước máy ảnh. Màn hình bị mờ nhưng không ảnh hưởng đến khả năng đọc."
  },
  "QRHardwareSignRequestCancel": {
    "message": "Từ chối"
  },
  "QRHardwareSignRequestDescription": {
    "message": "Sau khi bạn đã ký bằng ví của mình, nhấn vào 'Lấy Chữ Ký' để nhận chữ ký"
  },
  "QRHardwareSignRequestGetSignature": {
    "message": "Lấy chữ ký"
  },
  "QRHardwareSignRequestSubtitle": {
    "message": "Quét mã QR bằng ví của bạn"
  },
  "QRHardwareSignRequestTitle": {
    "message": "Yêu cầu chữ ký"
  },
  "QRHardwareUnknownQRCodeTitle": {
    "message": "Lỗi"
  },
  "QRHardwareUnknownWalletQRCode": {
    "message": "Mã QR không hợp lệ. Vui lòng quét mã QR đồng bộ của ví cứng."
  },
  "QRHardwareWalletImporterTitle": {
    "message": "Quét mã QR"
  },
  "QRHardwareWalletSteps1Description": {
    "message": "Bạn có thể chọn các đối tác hỗ trợ mã QR chính thức từ danh sách bên dưới."
  },
  "QRHardwareWalletSteps1Title": {
    "message": "Kết nối với ví cứng QR của bạn"
  },
  "QRHardwareWalletSteps2Description": {
    "message": "Ngrave (sắp ra mắt)"
  },
  "SIWEAddressInvalid": {
    "message": "Địa chỉ trong yêu cầu đăng nhập không trùng khớp với địa chỉ của tài khoản bạn đang sử dụng để đăng nhập."
  },
  "SIWEDomainInvalidText": {
    "message": "Trang web bạn đang cố gắng đăng nhập không trùng khớp với tên miền trong yêu cầu. Hãy thực hiện cẩn thận."
  },
  "SIWEDomainInvalidTitle": {
    "message": "Yêu cầu trang web lừa đảo."
  },
  "SIWEDomainWarningBody": {
    "message": "Trang web ($1) đang yêu cầu bạn đăng nhập vào một tên miền không đúng. Đây có thể là một cuộc tấn công lừa đảo.",
    "description": "$1 represents the website domain"
  },
  "SIWEDomainWarningLabel": {
    "message": "Không an toàn"
  },
  "SIWELabelChainID": {
    "message": "Mã chuỗi:"
  },
  "SIWELabelExpirationTime": {
    "message": "Hết hạn vào:"
  },
  "SIWELabelIssuedAt": {
    "message": "Phát hành vào:"
  },
  "SIWELabelMessage": {
    "message": "Thông báo:"
  },
  "SIWELabelNonce": {
    "message": "Số chỉ dùng một lần:"
  },
  "SIWELabelNotBefore": {
    "message": "Không trước:"
  },
  "SIWELabelRequestID": {
    "message": "Mã yêu cầu:"
  },
  "SIWELabelResources": {
    "message": "Tài nguyên: $1",
    "description": "$1 represents the number of resources"
  },
  "SIWELabelURI": {
    "message": "URI:"
  },
  "SIWELabelVersion": {
    "message": "Phiên bản:"
  },
  "SIWESiteRequestSubtitle": {
    "message": "Trang web này đang yêu cầu đăng nhập bằng"
  },
  "SIWESiteRequestTitle": {
    "message": "Yêu cầu đăng nhập"
  },
  "SIWEWarningSubtitle": {
    "message": "Để xác nhận rằng bạn hiểu, hãy đánh dấu:"
  },
  "SIWEWarningTitle": {
    "message": "Bạn có chắc không?"
  },
  "about": {
    "message": "Giới thiệu"
  },
  "accept": {
    "message": "Chấp nhận"
  },
  "acceptTermsOfUse": {
    "message": "Tôi đã đọc và đồng ý với $1",
    "description": "$1 is the `terms` message"
  },
  "accessAndSpendNoticeNFT": {
    "message": "$1 có thể truy cập và chi tiêu tài sản này",
    "description": "$1 is the url of the site requesting ability to spend"
  },
  "accessYourWalletWithSRP": {
    "message": "Truy cập ví của bạn bằng Cụm từ khôi phục bí mật"
  },
  "accessYourWalletWithSRPDescription": {
    "message": "MetaMask không thể khôi phục mật khẩu của bạn. Chúng tôi sẽ sử dụng Cụm từ khôi phục bí mật của bạn để xác thực quyền sở hữu, khôi phục ví và thiết lập mật khẩu mới. Trước tiên, hãy nhập Cụm từ khôi phục bí mật mà bạn đã được cấp khi tạo ví. $1",
    "description": "$1 is the words 'Learn More' from key 'learnMore', separated here so that it can be added as a link"
  },
  "accessingYourCamera": {
    "message": "Đang truy cập máy ảnh..."
  },
  "account": {
    "message": "Tài khoản"
  },
  "accountDetails": {
    "message": "Chi tiết tài khoản"
  },
  "accountIdenticon": {
    "message": "Biểu tượng nhận biết tài khoản"
  },
  "accountName": {
    "message": "Tên tài khoản"
  },
  "accountNameDuplicate": {
    "message": "Tên tài khoản này đã tồn tại",
    "description": "This is an error message shown when the user enters a new account name that matches an existing account name"
  },
  "accountNameReserved": {
    "message": "Tên tài khoản này được bảo lưu",
    "description": "This is an error message shown when the user enters a new account name that is reserved for future use"
  },
  "accountOptions": {
    "message": "Tùy chọn tài khoản"
  },
  "accountSelectionRequired": {
    "message": "Bạn cần chọn một tài khoản!"
  },
  "active": {
    "message": "Đang hoạt động"
  },
  "activity": {
    "message": "Hoạt động"
  },
  "activityLog": {
    "message": "Nhật ký hoạt động"
  },
  "add": {
    "message": "Thêm"
  },
  "addANetwork": {
    "message": "Thêm mạng"
  },
  "addANetworkManually": {
    "message": "Thêm mạng theo cách thủ công"
  },
  "addANickname": {
    "message": "Thêm tên riêng"
  },
  "addAccount": {
    "message": "Thêm tài khoản"
  },
  "addAcquiredTokens": {
    "message": "Thêm token mà bạn đã mua bằng MetaMask"
  },
  "addAlias": {
    "message": "Thêm biệt danh"
  },
  "addBlockExplorer": {
    "message": "Thêm một trình khám phá khối"
  },
  "addContact": {
    "message": "Thêm địa chỉ liên hệ"
  },
  "addCustomNetwork": {
    "message": "Thêm mạng tùy chỉnh"
  },
  "addEthereumChainConfirmationDescription": {
    "message": "Thao tác này sẽ cho phép sử dụng mạng này trong MetaMask."
  },
  "addEthereumChainConfirmationRisks": {
    "message": "MetaMask không xác minh mạng tùy chỉnh."
  },
  "addEthereumChainConfirmationRisksLearnMore": {
    "message": "Tìm hiểu về $1.",
    "description": "$1 is a link with text that is provided by the 'addEthereumChainConfirmationRisksLearnMoreLink' key"
  },
  "addEthereumChainConfirmationRisksLearnMoreLink": {
    "message": "lừa đảo và các nguy cơ về an ninh mạng",
    "description": "Link text for the 'addEthereumChainConfirmationRisksLearnMore' translation key"
  },
  "addEthereumChainConfirmationTitle": {
    "message": "Cho phép trang này thêm một mạng?"
  },
  "addEthereumChainWarningModalHeader": {
    "message": "Chỉ thêm nhà cung cấp RPC này nếu bạn chắc chắn bạn có thể tin tưởng. $1",
    "description": "$1 is addEthereumChainWarningModalHeaderPartTwo passed separately so that it can be bolded"
  },
  "addEthereumChainWarningModalHeaderPartTwo": {
    "message": "Các nhà cung cấp lừa đảo có thể nói dối về trạng thái của chuỗi khối và ghi lại hoạt động của bạn trên mạng."
  },
  "addEthereumChainWarningModalListHeader": {
    "message": "Điều quan trọng là nhà cung cấp của bạn phải đáng tin cậy vì họ có khả năng:"
  },
  "addEthereumChainWarningModalListPointOne": {
    "message": "Xem tài khoản và địa chỉ IP của bạn và liên kết chúng lại với nhau"
  },
  "addEthereumChainWarningModalListPointThree": {
    "message": "Hiển thị số dư tài khoản và các trạng thái khác trên chuỗi"
  },
  "addEthereumChainWarningModalListPointTwo": {
    "message": "Phát các giao dịch của bạn"
  },
  "addEthereumChainWarningModalTitle": {
    "message": "Bạn đang thêm một nhà cung cấp RPC mới cho Mạng chính thức của Ethereum"
  },
  "addFriendsAndAddresses": {
    "message": "Thêm bạn bè và địa chỉ mà bạn tin tưởng"
  },
  "addFromAListOfPopularNetworks": {
    "message": "Thêm từ danh sách các mạng phổ biến hoặc thêm mạng theo cách thủ công. Chỉ tương tác với các đối tượng mà bạn tin tưởng."
  },
  "addHardwareWallet": {
    "message": "Thêm ví cứng"
  },
  "addIPFSGateway": {
    "message": "Thêm cổng IPFS ưu thích của bạn"
  },
  "addMemo": {
    "message": "Thêm bản ghi nhớ"
  },
  "addMoreNetworks": {
    "message": "thêm thủ công các mạng khác"
  },
  "addNetwork": {
    "message": "Thêm mạng"
  },
  "addNetworkTooltipWarning": {
    "message": "Kết nối mạng này dựa vào các bên thứ ba. Kết nối này có thể kém tin cậy hơn hoặc cho phép các bên thứ ba theo dõi hoạt động. $1",
    "description": "$1 is Learn more link"
  },
  "addNewToken": {
    "message": "Thêm token mới"
  },
  "addNft": {
    "message": "Thêm NFT"
  },
  "addNfts": {
    "message": "Thêm NFT"
  },
  "addSnapAccountModalDescription": {
    "message": "Khám phá các tùy chọn để đảm bảo an toàn cho tài khoản của bạn với MetaMask Snap"
  },
  "addSuggestedNFTs": {
    "message": "Thêm NFT được đề xuất"
  },
  "addSuggestedTokens": {
    "message": "Thêm token được đề xuất"
  },
  "addToken": {
    "message": "Thêm token"
  },
  "addTokenByContractAddress": {
    "message": "Bạn không tìm thấy token? Bạn có thể dán địa chỉ của bất kỳ token nào để thêm token đó theo cách thủ công. Bạn có thể tìm thấy địa chỉ hợp đồng token trên $1",
    "description": "$1 is a blockchain explorer for a specific network, e.g. Etherscan for Ethereum"
  },
  "addingCustomNetwork": {
    "message": "Thêm mạng"
  },
  "address": {
    "message": "Địa chỉ"
  },
  "advanced": {
    "message": "Nâng cao"
  },
  "advancedBaseGasFeeToolTip": {
    "message": "Khi các giao dịch của bạn được đưa vào khối, mọi phần chênh lệch giữa phí cơ bản tối đa và phí cơ bản thực tế đều sẽ được hoàn lại. Tổng số tiền sẽ được tính bằng phí cơ bản tối đa (theo GWEI) * giới hạn gas."
  },
  "advancedConfiguration": {
    "message": "Cấu hình nâng cao"
  },
  "advancedGasFeeDefaultOptIn": {
    "message": "Lưu $1 này làm mặc định của tôi cho \"Nâng cao\""
  },
  "advancedGasFeeDefaultOptOut": {
    "message": "Luôn sử dụng các giá trị và thiết lập nâng cao này làm mặc định."
  },
  "advancedGasFeeModalTitle": {
    "message": "Phí gas nâng cao"
  },
  "advancedGasPriceTitle": {
    "message": "Giá gas"
  },
  "advancedPriorityFeeToolTip": {
    "message": "Phí ưu tiên (hay còn được gọi là \"phí khích lệ thợ đào\") được chuyển trực tiếp cho các thợ đào và khuyến khích họ ưu tiên giao dịch của bạn."
  },
  "agreeTermsOfUse": {
    "message": "Tôi đồng ý với $1 của MetaMask",
    "description": "$1 is the `terms` link"
  },
  "airgapVault": {
    "message": "AirGap Vault"
  },
  "alertDisableTooltip": {
    "message": "Bạn có thể thay đổi trong phần \"Cài đặt > Cảnh báo\""
  },
  "alertSettingsUnconnectedAccount": {
    "message": "Đang duyệt trang web khi chọn một tài khoản không được kết nối"
  },
  "alertSettingsUnconnectedAccountDescription": {
    "message": "Cảnh báo này hiển thị trong cửa sổ bật lên khi bạn đang duyệt một trang web đã được kết nối trên web3, nhưng tài khoản đang chọn không được kết nối."
  },
  "alertSettingsWeb3ShimUsage": {
    "message": "Khi một trang web cố dùng API window.web3 đã bị xóa"
  },
  "alertSettingsWeb3ShimUsageDescription": {
    "message": "Cảnh báo này hiển thị trong cửa sổ bật lên khi bạn đang duyệt một trang web cố sử dụng API window.web3 đã bị xóa nên có thể bị lỗi."
  },
  "alerts": {
    "message": "Cảnh báo"
  },
  "allCustodianAccountsConnectedSubtitle": {
    "message": "Bạn đã kết nối tất cả các tài khoản lưu ký của mình hoặc không có bất kỳ tài khoản nào để kết nối với MetaMask Institutional."
  },
  "allCustodianAccountsConnectedTitle": {
    "message": "Không có tài khoản để kết nối"
  },
  "allOfYour": {
    "message": "Tất cả $1 của bạn",
    "description": "$1 is the symbol or name of the token that the user is approving spending"
  },
  "allYourNFTsOf": {
    "message": "Tất cả NFT của bạn từ $1",
    "description": "$1 is a link to contract on the block explorer when we're not able to retrieve a erc721 or erc1155 name"
  },
  "allowExternalExtensionTo": {
    "message": "Cho phép tiện ích bên ngoài này:"
  },
  "allowSpendToken": {
    "message": "Cấp quyền truy cập vào $1 của bạn?",
    "description": "$1 is the symbol of the token that are requesting to spend"
  },
  "allowThisSiteTo": {
    "message": "Cho phép trang web này:"
  },
  "allowThisSnapTo": {
    "message": "Cho phép snap này:"
  },
  "allowWithdrawAndSpend": {
    "message": "Cho phép $1 rút và chi tiêu tối đa số tiền sau đây:",
    "description": "The url of the site that requested permission to 'withdraw and spend'"
  },
  "amount": {
    "message": "Số tiền"
  },
  "apiUrl": {
    "message": "URL API"
  },
  "appDescription": {
    "message": "Ví Ethereum trên trình duyệt của bạn",
    "description": "The description of the application"
  },
  "appName": {
    "message": "MetaMask",
    "description": "The name of the application"
  },
  "appNameBeta": {
    "message": "MetaMask Beta",
    "description": "The name of the application (Beta)"
  },
  "appNameFlask": {
    "message": "MetaMask Flask",
    "description": "The name of the application (Flask)"
  },
  "appNameMmi": {
    "message": "MetaMask Institutional",
    "description": "The name of the application (MMI)"
  },
  "approve": {
    "message": "Phê duyệt giới hạn chi tiêu"
  },
  "approveAllTokensTitle": {
    "message": "Cấp quyền truy cập vào và chuyển tất cả $1 của bạn?",
    "description": "$1 is the symbol of the token for which the user is granting approval"
  },
  "approveAllTokensTitleWithoutSymbol": {
    "message": "Cho phép truy cập và chuyển tất cả NFT của bạn từ $1?",
    "description": "$1 a link to contract on the block explorer when we're not able to retrieve a erc721 or erc1155 name"
  },
  "approveButtonText": {
    "message": "Phê duyệt"
  },
  "approveSpendingCap": {
    "message": "Duyệt hạn mức chi tiêu $1",
    "description": "The token symbol that is being approved"
  },
  "approveTokenDescription": {
    "message": "Điều này cho phép bên thứ ba được quyền truy cập và chuyển các NFT sau đây mà không cần thông báo thêm cho đến khi bạn thu hồi quyền truy cập của họ."
  },
  "approveTokenDescriptionWithoutSymbol": {
    "message": "Hành động này sẽ cho phép bên thứ ba truy cập và chuyển tất cả NFT của bạn từ $1 mà không cần thông báo thêm cho đến khi bạn thu hồi quyền truy cập của họ.",
    "description": "$1 is a link to contract on the block explorer when we're not able to retrieve a erc721 or erc1155 name"
  },
  "approveTokenTitle": {
    "message": "Cho phép truy cập và chuyển $1 của bạn?",
    "description": "$1 is the symbol of the token for which the user is granting approval"
  },
  "approved": {
    "message": "Đã phê duyệt"
  },
  "approvedAsset": {
    "message": "Tài sản được chấp nhận"
  },
  "approvedOn": {
    "message": "Đã duyệt vào $1",
    "description": "$1 is the approval date for a permission"
  },
  "areYouSure": {
    "message": "Bạn có chắc chắn không?"
  },
  "asset": {
    "message": "Tài sản"
  },
  "assetOptions": {
    "message": "Tùy chọn tài sản"
  },
  "attemptSendingAssets": {
    "message": "Nếu bạn cố gắng gửi tài sản trực tiếp từ mạng này sang mạng khác, bạn có thể bị mất tài sản vĩnh viễn. Hãy nhớ sử dụng cầu nối."
  },
  "attemptToCancelSwap": {
    "message": "Cố gắng hủy hoán đổi với giá ~$1",
    "description": "$1 could be e.g. $2.98, it is a cost for cancelling a Smart Swap"
  },
  "attemptingConnect": {
    "message": "Đang cố gắng kết nối với chuỗi khối."
  },
  "attributions": {
    "message": "Ghi nhận đóng góp"
  },
  "authorizedPermissions": {
    "message": "Bạn đã cấp các quyền sau đây"
  },
  "autoDetectTokens": {
    "message": "Tự động phát hiện token"
  },
  "autoDetectTokensDescription": {
    "message": "Chúng tôi sử dụng API của bên thứ ba để phát hiện và hiển thị các token mới được gửi đến ví của bạn. Hãy tắt nếu bạn không muốn ứng dụng tự động lấy dữ liệu từ các dịch vụ đó. $1",
    "description": "$1 is a link to a support article"
  },
  "autoLockTimeLimit": {
    "message": "Hẹn giờ tự động khóa (phút)"
  },
  "autoLockTimeLimitDescription": {
    "message": "Đặt khoảng thời gian không hoạt động tính bằng phút trước khi MetaMask khóa."
  },
  "average": {
    "message": "Trung bình"
  },
  "awaitingApproval": {
    "message": "Đang chờ duyệt..."
  },
  "back": {
    "message": "Quay lại"
  },
  "backup": {
    "message": "Sao lưu"
  },
  "backupApprovalInfo": {
    "message": "Đây là mã bí mật bắt buộc phải dùng để khôi phục ví trong trường hợp bạn bị mất thiết bị, quên mật khẩu, phải cài đặt lại MetaMask hoặc muốn truy cập ví của mình trên một thiết bị khác."
  },
  "backupApprovalNotice": {
    "message": "Sao lưu Cụm mật khẩu khôi phục bí mật để đảm bảo an toàn cho ví và tiền của bạn."
  },
  "backupNow": {
    "message": "Sao lưu ngay"
  },
  "backupUserData": {
    "message": "Sao lưu dữ liệu của bạn"
  },
  "backupUserDataDescription": {
    "message": "Bạn có thể sao lưu cài đặt người dùng có chứa các tùy chọn và địa chỉ tài khoản vào một tập tin JSON."
  },
  "balance": {
    "message": "Số dư"
  },
  "balanceOutdated": {
    "message": "Số dư có thể đã cũ"
  },
  "baseFee": {
    "message": "Phí cơ bản"
  },
  "basic": {
    "message": "Cơ bản"
  },
  "beCareful": {
    "message": "Hãy cẩn thận"
  },
  "beta": {
    "message": "Beta"
  },
  "betaHeaderText": {
    "message": "Đây là một phiên bản beta. Vui lòng báo cáo lỗi $1",
    "description": "$1 represents the word 'here' in a hyperlink"
  },
  "betaMetamaskInstitutionalVersion": {
    "message": "Phiên bản MetaMask Institutional Beta"
  },
  "betaMetamaskVersion": {
    "message": "Phiên Bản MetaMask Beta"
  },
  "betaTerms": {
    "message": "Điều khoản Sử dụng Beta"
  },
  "betaWalletCreationSuccessReminder1": {
    "message": "MetaMask Beta không thể khôi phục Cụm Mật Khẩu Khôi Phục Bí Mật của bạn."
  },
  "betaWalletCreationSuccessReminder2": {
    "message": "MetaMask Beta sẽ không bao giờ hỏi về Cụm Mật Khẩu Khôi Phục Bí Mật của bạn."
  },
  "blockExplorerAccountAction": {
    "message": "Tài khoản",
    "description": "This is used with viewOnEtherscan and viewInExplorer e.g View Account in Explorer"
  },
  "blockExplorerAssetAction": {
    "message": "Tài sản",
    "description": "This is used with viewOnEtherscan and viewInExplorer e.g View Asset in Explorer"
  },
  "blockExplorerSwapAction": {
    "message": "Hoán đổi",
    "description": "This is used with viewOnEtherscan e.g View Swap on Etherscan"
  },
  "blockExplorerUrl": {
    "message": "URL trình khám phá khối"
  },
  "blockExplorerUrlDefinition": {
    "message": "URL được dùng làm trình khám phá khối cho mạng này."
  },
  "blockExplorerView": {
    "message": "Xem tài khoản tại $1",
    "description": "$1 replaced by URL for custom block explorer"
  },
  "blockaid": {
    "message": "Blockaid"
  },
  "blockaidDescriptionApproveFarming": {
    "message": "Nếu bạn chấp thuận yêu cầu này, một bên thứ ba nổi tiếng là lừa đảo có thể lấy hết tài sản của bạn."
  },
  "blockaidDescriptionBlurFarming": {
    "message": "Nếu bạn chấp thuận yêu cầu này, người khác có thể đánh cắp tài sản của bạn được niêm yết trên Blur."
  },
  "blockaidDescriptionFailed": {
    "message": "Do có lỗi, yêu cầu này đã không được nhà cung cấp dịch vụ bảo mật xác minh. Hãy thực hiện cẩn thận."
  },
  "blockaidDescriptionMaliciousDomain": {
    "message": "Bạn đang tương tác với một tên miền độc hại. Nếu bạn chấp thuận yêu cầu này, bạn có thể mất tài sản của mình."
  },
  "blockaidDescriptionMightLoseAssets": {
    "message": "Nếu bạn chấp thuận yêu cầu này, bạn có thể mất tài sản của mình."
  },
  "blockaidDescriptionSeaportFarming": {
    "message": "Nếu bạn chấp thuận yêu cầu này, người khác có thể đánh cắp tài sản của bạn được niêm yết trên OpenSea."
  },
  "blockaidDescriptionTransferFarming": {
    "message": "Nếu bạn chấp thuận yêu cầu này, một bên thứ ba nổi tiếng là lừa đảo sẽ lấy hết tài sản của bạn."
  },
  "blockaidTitleDeceptive": {
    "message": "Đây là một yêu cầu lừa đảo"
  },
  "blockaidTitleMayNotBeSafe": {
    "message": "Yêu cầu có thể không an toàn"
  },
  "blockaidTitleSuspicious": {
    "message": "Đây là một yêu cầu đáng ngờ"
  },
  "blockies": {
    "message": "Blockies"
  },
  "bridge": {
    "message": "Cầu nối"
  },
  "browserNotSupported": {
    "message": "Trình duyệt của bạn không được hỗ trợ..."
  },
  "buildContactList": {
    "message": "Xây dựng danh sách liên hệ của bạn"
  },
  "builtAroundTheWorld": {
    "message": "MetaMask được thiết kế và xây dựng trên khắp thế giới."
  },
  "busy": {
    "message": "Đang bận"
  },
  "buy": {
    "message": "Mua"
  },
  "buyAsset": {
    "message": "Mua $1",
    "description": "$1 is the ticker symbol of a an asset the user is being prompted to purchase"
  },
  "buyMoreAsset": {
    "message": "Mua thêm $1",
    "description": "$1 is the ticker symbol of a an asset the user is being prompted to purchase"
  },
  "buyNow": {
    "message": "Mua ngay"
  },
  "bytes": {
    "message": "Byte"
  },
  "canToggleInSettings": {
    "message": "Bạn có thể bật lại thông báo này trong phần Cài đặt > Cảnh báo."
  },
  "cancel": {
    "message": "Hủy"
  },
  "cancelEdit": {
    "message": "Hủy chỉnh sửa"
  },
  "cancelPopoverTitle": {
    "message": "Hủy giao dịch"
  },
  "cancelSpeedUp": {
    "message": "hủy hoặc tăng tốc giao dịch."
  },
  "cancelSpeedUpLabel": {
    "message": "Phí gas này sẽ $1 phí gas ban đầu.",
    "description": "$1 is text 'replace' in bold"
  },
  "cancelSpeedUpTransactionTooltip": {
    "message": "Để $1 một giao dịch, phí gas phải tăng tối thiểu 10% để mạng nhận ra giao dịch này.",
    "description": "$1 is string 'cancel' or 'speed up'"
  },
  "cancelled": {
    "message": "Đã hủy"
  },
  "chainId": {
    "message": "Mã chuỗi"
  },
  "chainIdDefinition": {
    "message": "Mã chuỗi được dùng để ký các giao dịch cho mạng này."
  },
  "chainIdExistsErrorMsg": {
    "message": "Mạng $1 hiện đang sử dụng mã chuỗi này."
  },
  "chainListReturnedDifferentTickerSymbol": {
    "message": "Mạng có ID chuỗi $1 có thể sử dụng một ký hiệu tiền tệ ($2) khác với ký hiệu mà bạn đã nhập. Vui lòng xác minh trước khi tiếp tục.",
    "description": "$1 is the chain id currently entered in the network form and $2 is the return value of nativeCurrency.symbol from chainlist.network"
  },
  "chooseYourNetwork": {
    "message": "Chọn mạng của bạn"
  },
  "chooseYourNetworkDescription": {
    "message": "Chúng tôi sử dụng Infura làm nhà cung cấp dịch vụ triển khai lệnh từ xa theo quy trình (RPC) để cung cấp quyền truy cập riêng tư và đáng tin cậy nhất vào dữ liệu Ethereum mà chúng tôi có thể. Bạn có thể chọn RPC của riêng mình, nhưng hãy nhớ rằng bất kỳ RPC nào cũng sẽ thu thập địa chỉ IP và ví Ethereum của bạn để thực hiện giao dịch. Đọc $1 của chúng tôi để tìm hiểu thêm về cách Infura xử lý dữ liệu.",
    "description": "$1 is a link to the privacy policy"
  },
  "chromeRequiredForHardwareWallets": {
    "message": "Bạn cần sử dụng MetaMask trên Google Chrome để kết nối với Ví cứng của bạn."
  },
  "clear": {
    "message": "Xóa"
  },
  "clearActivity": {
    "message": "Xóa dữ liệu hoạt động và số chỉ dùng một lần"
  },
  "clearActivityButton": {
    "message": "Xóa dữ liệu thẻ hoạt động"
  },
  "clearActivityDescription": {
    "message": "Thao tác này sẽ đặt lại số chỉ dùng một lần của tài khoản và xóa dữ liệu khỏi thẻ hoạt động trong ví của bạn. Chỉ có tài khoản và mạng hiện tại bị ảnh hưởng. Số dư và các giao dịch đến của bạn sẽ không thay đổi."
  },
  "click": {
    "message": "Nhấn"
  },
  "clickToConnectLedgerViaWebHID": {
    "message": "Nhấn vào đây để kết nối với thiết bị Ledger của bạn qua WebHID",
    "description": "Text that can be clicked to open a browser popup for connecting the ledger device via webhid"
  },
  "clickToManuallyAdd": {
    "message": "Nhấp vào đây để thêm token theo cách thủ công."
  },
  "close": {
    "message": "Đóng"
  },
  "coingecko": {
    "message": "CoinGecko"
  },
  "configureSnapPopupDescription": {
    "message": "Bây giờ bạn đang rời MetaMask để định cấu hình snap này."
  },
  "configureSnapPopupInstallDescription": {
    "message": "Bây giờ bạn đang rời MetaMask để cài đặt snap này."
  },
  "configureSnapPopupInstallTitle": {
    "message": "Cài đặt snap"
  },
  "configureSnapPopupLink": {
    "message": "Nhấn vào liên kết này để tiếp tục:"
  },
  "configureSnapPopupTitle": {
    "message": "Định cấu hình snap"
  },
  "confirm": {
    "message": "Xác nhận"
  },
  "confirmPassword": {
    "message": "Xác nhận mật khẩu"
  },
  "confirmRecoveryPhrase": {
    "message": "Xác nhận Cụm Mật Khẩu Khôi Phục Bí Mật"
  },
  "confirmed": {
    "message": "Đã xác nhận"
  },
  "confusableUnicode": {
    "message": "'$1' tương tự với '$2'."
  },
  "confusableZeroWidthUnicode": {
    "message": "Tìm thấy ký tự có độ rộng bằng 0."
  },
  "confusingEnsDomain": {
    "message": "Chúng tôi đã phát hiện thấy một ký tự có thể gây nhầm lẫn trong tên ENS. Hãy kiểm tra tên ENS để tránh nguy cơ bị lừa đảo."
  },
  "connect": {
    "message": "Kết nối"
  },
  "connectAccountOrCreate": {
    "message": "Kết nối tài khoản hoặc tạo tài khoản mới"
  },
  "connectCustodialAccountMenu": {
    "message": "Kết nối tài khoản lưu ký"
  },
  "connectCustodialAccountMsg": {
    "message": "Vui lòng chọn lưu ký mà bạn muốn kết nối để thêm hoặc làm mới token."
  },
  "connectCustodialAccountTitle": {
    "message": "Tài khoản lưu ký"
  },
  "connectManually": {
    "message": "Kết nối thủ công với trang web hiện tại"
  },
  "connectSnap": {
    "message": "Kết nối $1",
    "description": "$1 is the snap for which a connection is being requested."
  },
  "connectTo": {
    "message": "Kết nối với $1",
    "description": "$1 is the name/origin of a web3 site/application that the user can connect to metamask"
  },
  "connectToAll": {
    "message": "Kết nối với tất cả các $1 của bạn",
    "description": "$1 will be replaced by the translation of connectToAllAccounts"
  },
  "connectToAllAccounts": {
    "message": "tài khoản",
    "description": "will replace $1 in connectToAll, completing the sentence 'connect to all of your accounts', will be text that shows list of accounts on hover"
  },
  "connectToMultiple": {
    "message": "Kết nối với $1",
    "description": "$1 will be replaced by the translation of connectToMultipleNumberOfAccounts"
  },
  "connectToMultipleNumberOfAccounts": {
    "message": "$1 tài khoản",
    "description": "$1 is the number of accounts to which the web3 site/application is asking to connect; this will substitute $1 in connectToMultiple"
  },
  "connectWithMetaMask": {
    "message": "Kết nối với MetaMask"
  },
  "connectedAccountsDescriptionPlural": {
    "message": "Bạn có $1 tài khoản kết nối với trang web này.",
    "description": "$1 is the number of accounts"
  },
  "connectedAccountsDescriptionSingular": {
    "message": "Bạn có 1 tài khoản kết nối với trang web này."
  },
  "connectedAccountsEmptyDescription": {
    "message": "MetaMask chưa kết nối với trang web này. Để kết nối với một trang web trên web3, hãy tìm nút kết nối trên trang web của họ."
  },
  "connectedSites": {
    "message": "Trang web đã kết nối"
  },
  "connectedSitesDescription": {
    "message": "$1 đã được kết nối với các trang web này. Các trang web này có thể xem địa chỉ tài khoản của bạn.",
    "description": "$1 is the account name"
  },
  "connectedSitesEmptyDescription": {
    "message": "$1 chưa được kết nối với bất kỳ trang web nào.",
    "description": "$1 is the account name"
  },
  "connecting": {
    "message": "Đang kết nối..."
  },
  "connectingTo": {
    "message": "Đang kết nối với $1"
  },
  "connectingToGoerli": {
    "message": "Đang kết nối với mạng thử nghiệm Goerli"
  },
  "connectingToLineaGoerli": {
    "message": "Đang kết nối với mạng thử nghiệm Linea Goerli"
  },
  "connectingToLineaMainnet": {
    "message": "Đang kết nối với mạng chính thức của Linea"
  },
  "connectingToMainnet": {
    "message": "Đang kết nối với mạng chính thức của Ethereum"
  },
  "connectingToSepolia": {
    "message": "Đang kết nối với mạng thử nghiệm Sepolia"
  },
  "connectionFailed": {
    "message": "Kết nối thất bại"
  },
  "connectionFailedDescription": {
    "message": "Tìm nạp $1 thất bại, hãy kiểm tra mạng của bạn và thử lại.",
    "description": "$1 is the name of the snap being fetched."
  },
  "connectionRequest": {
    "message": "Yêu cầu kết nối"
  },
  "contactUs": {
    "message": "Liên hệ với chúng tôi"
  },
  "contacts": {
    "message": "Danh bạ"
  },
  "contentFromSnap": {
    "message": "Nội dung từ $1",
    "description": "$1 represents the name of the snap"
  },
  "continue": {
    "message": "Tiếp tục"
  },
  "contract": {
    "message": "Hợp đồng"
  },
  "contractAddress": {
    "message": "Địa chỉ hợp đồng"
  },
  "contractAddressError": {
    "message": "Bạn đang gửi token đến địa chỉ hợp đồng của token. Điều này có thể khiến bạn bị mất số token này."
  },
  "contractDeployment": {
    "message": "Triển khai hợp đồng"
  },
  "contractDescription": {
    "message": "Để bảo vệ chính mình khỏi những kẻ lừa đảo, hãy dành chút thời gian để xác minh thông tin bên thứ ba."
  },
  "contractInteraction": {
    "message": "Tương tác với hợp đồng"
  },
  "contractNFT": {
    "message": "Hợp đồng NFT"
  },
  "contractRequestingAccess": {
    "message": "Bên thứ ba yêu cầu quyền truy cập"
  },
  "contractRequestingSignature": {
    "message": "Bên thứ ba yêu cầu chữ ký"
  },
  "contractRequestingSpendingCap": {
    "message": "Bên thứ ba yêu cầu hạn mức chi tiêu"
  },
  "contractTitle": {
    "message": "Thông tin bên thứ ba"
  },
  "contractToken": {
    "message": "Hợp đồng token"
  },
  "convertTokenToNFTDescription": {
    "message": "Chúng tôi phát hiện tài sản này là một NFT. MetaMask hiện đã hỗ trợ toàn diện và đầy đủ cho NFT. Bạn có muốn xóa tài sản khỏi danh sách token và thêm tài sản dưới dạng NFT không?"
  },
  "convertTokenToNFTExistDescription": {
    "message": "Chúng tôi phát hiện tài sản này đã được thêm dưới dạng NFT. Bạn có muốn xóa tài sản khỏi danh sách token không?"
  },
  "coolWallet": {
    "message": "CoolWallet"
  },
  "copiedExclamation": {
    "message": "Đã sao chép."
  },
  "copyAddress": {
    "message": "Sao chép địa chỉ vào bộ nhớ đệm"
  },
  "copyRawTransactionData": {
    "message": "Sao chép dữ liệu giao dịch thô"
  },
  "copyToClipboard": {
    "message": "Sao chép vào bộ nhớ đệm"
  },
  "copyTransactionId": {
    "message": "Sao chép mã giao dịch"
  },
  "create": {
    "message": "Tạo"
  },
  "createNewWallet": {
    "message": "Tạo ví mới"
  },
  "createPassword": {
    "message": "Tạo mật khẩu"
  },
  "cryptoCompare": {
    "message": "CryptoCompare"
  },
  "currencyConversion": {
    "message": "Quy đổi tiền"
  },
  "currencyRateCheckToggle": {
    "message": "Hiển thị trình kiểm tra giá token và số dư"
  },
  "currencyRateCheckToggleDescription": {
    "message": "Chúng tôi sử dụng API của $1 và $2 để hiện thị giá token và số dư của bạn. $3",
    "description": "$1 represents Coingecko, $2 represents CryptoCompare and $3 represents Privacy Policy"
  },
  "currencySymbol": {
    "message": "Ký hiệu tiền tệ"
  },
  "currencySymbolDefinition": {
    "message": "Mã chứng khoán hiển thị cho tiền tệ của mạng này."
  },
  "currentAccountNotConnected": {
    "message": "Tài khoản hiện tại của bạn chưa được kết nối"
  },
  "currentExtension": {
    "message": "Trang tiện ích hiện tại"
  },
  "currentLanguage": {
    "message": "Ngôn ngữ hiện tại"
  },
  "currentRpcUrlDeprecated": {
    "message": "Đường dẫn URL RPC hiện tại cho mạng này không còn được dùng nữa."
  },
  "currentTitle": {
    "message": "Hiện tại:"
  },
  "currentlyUnavailable": {
    "message": "Không có sẵn trên mạng này"
  },
  "curveHighGasEstimate": {
    "message": "Đồ thị ước tính phí gas cao"
  },
  "curveLowGasEstimate": {
    "message": "Đồ thị ước tính phí gas thấp"
  },
  "curveMediumGasEstimate": {
    "message": "Đồ thị ước tính phí gas theo thị trường"
  },
  "custodian": {
    "message": "Lưu ký"
  },
  "custodianAccount": {
    "message": "Tài khoản lưu ký"
  },
  "custodianAccountAddedDesc": {
    "message": "Giờ đây bạn có thể sử dụng tài khoản lưu ký của mình trong MetaMask Institutional."
  },
  "custodianAccountAddedTitle": {
    "message": "Các tài khoản lưu ký được chọn đã được thêm vào."
  },
  "custodianReplaceRefreshTokenChangedFailed": {
    "message": "Vui lòng truy cập $1 và nhấn nút 'Kết nối với MMI' trong giao diện người dùng để kết nối lại tài khoản của bạn với MMI."
  },
  "custodianReplaceRefreshTokenChangedSubtitle": {
    "message": "Bây giờ bạn có thể sử dụng tài khoản lưu ký của mình trong MetaMask Institutional."
  },
  "custodianReplaceRefreshTokenChangedTitle": {
    "message": "Token lưu ký của bạn đã được làm mới"
  },
  "custodianReplaceRefreshTokenSubtitle": {
    "message": "Điều này sẽ thay thế token lưu ký cho địa chỉ sau:"
  },
  "custodianReplaceRefreshTokenTitle": {
    "message": "Thay thế token lưu ký"
  },
  "custodyApiUrl": {
    "message": "URL API $1"
  },
  "custodyDeeplinkDescription": {
    "message": "Phê duyệt giao dịch trong ứng dụng $1. Sau khi tất cả các phê duyệt lưu ký bắt buộc đã được thực hiện, giao dịch sẽ hoàn tất. Kiểm tra ứng dụng $1 của bạn để biết trạng thái."
  },
  "custodyRefreshTokenModalDescription": {
    "message": "Vui lòng truy cập $1 và nhấn nút 'Kết nối với MMI' trong giao diện người dùng để kết nối lại tài khoản của bạn với MMI."
  },
  "custodyRefreshTokenModalDescription1": {
    "message": "Lưu ký của bạn sẽ phát hành token để xác thực tiện ích MetaMask Institutional, cho phép bạn kết nối các tài khoản của mình."
  },
  "custodyRefreshTokenModalDescription2": {
    "message": "Vì lý do bảo mật, token này sẽ hết hạn sau một khoảng thời gian nhất định. Điều này yêu cầu bạn kết nối lại với MMI."
  },
  "custodyRefreshTokenModalSubtitle": {
    "message": "Tại sao tôi lại thấy cái này?"
  },
  "custodyRefreshTokenModalTitle": {
    "message": "Phiên lưu ký của bạn đã hết hạn"
  },
  "custodySessionExpired": {
    "message": "Phiên lưu ký đã hết hạn."
  },
  "custodyWrongChain": {
    "message": "Tài khoản này không được thiết lập để sử dụng với $1"
  },
  "custom": {
    "message": "Nâng cao"
  },
  "customContentSearch": {
    "message": "Tìm kiếm mạng đã thêm trước đây"
  },
  "customGasSettingToolTipMessage": {
    "message": "Sử dụng $1 để tùy chỉnh giá gas. Việc này có thể gây nhầm lẫn nếu bạn không quen thuộc. Bạn phải tự chịu trách nhiệm nếu thực hiện.",
    "description": "$1 is key 'advanced' (text: 'Advanced') separated here so that it can be passed in with bold font-weight"
  },
  "customSpendLimit": {
    "message": "Giới hạn chi tiêu tùy chỉnh"
  },
  "customSpendingCap": {
    "message": "Hạn mức chi tiêu tùy chỉnh"
  },
  "customToken": {
    "message": "Token tùy chỉnh"
  },
  "customTokenWarningInNonTokenDetectionNetwork": {
    "message": "Tính năng phát hiện token hiện chưa khả dụng trong mạng này. Vui lòng nhập token theo cách thủ công và đảm bảo bạn tin tưởng. Tìm hiểu về $1"
  },
  "customTokenWarningInTokenDetectionNetwork": {
    "message": "Đảm bảo bạn tin tưởng trước khi nhập token theo cách thủ công. Tìm hiểu về $1."
  },
  "customTokenWarningInTokenDetectionNetworkWithTDOFF": {
    "message": "Đảm bảo bạn tin tưởng token trước khi nhập token đó. Tìm hiểu cách phòng tránh $1. Bạn cũng có thể bật tính năng phát hiện token $2."
  },
  "customerSupport": {
    "message": "hỗ trợ khách hàng"
  },
  "dappRequestedSpendingCap": {
    "message": "Trang web yêu cầu hạn mức chi tiêu"
  },
  "dappSuggested": {
    "message": "Trang web gợi ý"
  },
  "dappSuggestedGasSettingToolTipMessage": {
    "message": "$1 đã gợi ý mức giá này.",
    "description": "$1 is url for the dapp that has suggested gas settings"
  },
  "dappSuggestedHigh": {
    "message": "Trang web gợi ý"
  },
  "dappSuggestedHighShortLabel": {
    "message": "Trang web (cao)"
  },
  "dappSuggestedShortLabel": {
    "message": "Trang web"
  },
  "dappSuggestedTooltip": {
    "message": "$1 đã đề xuất mức giá này.",
    "description": "$1 represents the Dapp's origin"
  },
  "darkTheme": {
    "message": "Tối"
  },
  "data": {
    "message": "Dữ liệu"
  },
  "dataBackupSeemsCorrupt": {
    "message": "Không thể khôi phục dữ liệu của bạn. Tập tin có vẻ đã bị hỏng."
  },
  "dataHex": {
    "message": "Thập lục phân"
  },
  "dcent": {
    "message": "D'Cent"
  },
  "decimal": {
    "message": "Số thập phân của token"
  },
  "decimalsMustZerotoTen": {
    "message": "Số thập phân ít nhất phải bằng 0 và không được quá 36."
  },
  "decrypt": {
    "message": "Giải mã"
  },
  "decryptCopy": {
    "message": "Sao chép thông báo đã mã hóa"
  },
  "decryptInlineError": {
    "message": "Không thể giải mã thông báo này do lỗi: $1",
    "description": "$1 is error message"
  },
  "decryptMessageNotice": {
    "message": "$1 muốn đọc thông báo này để hoàn tất hành động của bạn",
    "description": "$1 is the web3 site name"
  },
  "decryptMetamask": {
    "message": "Giải mã thông báo"
  },
  "decryptRequest": {
    "message": "Giải mã yêu cầu"
  },
  "delete": {
    "message": "Xóa"
  },
  "deleteContact": {
    "message": "Xóa địa chỉ liên hệ"
  },
  "deleteNetwork": {
    "message": "Xóa mạng?"
  },
  "deleteNetworkIntro": {
    "message": "Nếu xóa mạng này, bạn sẽ cần thêm lại mạng này để xem các tài sản của mình trong mạng này"
  },
  "deleteNetworkTitle": {
    "message": "Xóa mạng $1?",
    "description": "$1 represents the name of the network"
  },
  "deposit": {
    "message": "Nạp"
  },
  "deprecatedTestNetworksLink": {
    "message": "Tìm hiểu thêm"
  },
  "deprecatedTestNetworksMsg": {
    "message": "Do những thay đổi trong giao thức của Ethereum: các mạng thử nghiệm Rinkeby, Ropsten và Kovan có thể không hoạt động đáng tin cậy và sẽ sớm bị ngừng sử dụng."
  },
  "description": {
    "message": "Mô tả"
  },
  "descriptionFromSnap": {
    "message": "Mô tả từ $1",
    "description": "$1 represents the name of the snap"
  },
  "desktopConnectionCriticalErrorDescription": {
    "message": "Lỗi này có thể không xảy ra liên tục, vì vậy hãy thử khởi động lại tiện ích mở rộng hoặc tắt MetaMask Máy tính để bàn."
  },
  "desktopConnectionCriticalErrorTitle": {
    "message": "MetaMask gặp sự cố khi khởi động"
  },
  "desktopConnectionLostErrorDescription": {
    "message": "Đảm bảo bạn đã thiết lập và chạy ứng dụng máy tính để bàn hoặc tắt MetaMask Máy tính để bàn."
  },
  "desktopConnectionLostErrorTitle": {
    "message": "Đã mất kết nối với MetaMask Máy tính để bàn"
  },
  "desktopDisableButton": {
    "message": "Tắt ứng dụng Máy tính để bàn"
  },
  "desktopDisableErrorCTA": {
    "message": "Tắt MetaMask Máy tính để bàn"
  },
  "desktopEnableButton": {
    "message": "Bật ứng dụng Máy tính để bàn"
  },
  "desktopEnableButtonDescription": {
    "message": "Nhấn để chạy tất cả các tiến trình chạy nền trong ứng dụng máy tính để bàn."
  },
  "desktopErrorNavigateSettingsCTA": {
    "message": "Quay lại trang Cài đặt"
  },
  "desktopErrorRestartMMCTA": {
    "message": "Khởi động lại MetaMask"
  },
  "desktopNotFoundErrorCTA": {
    "message": "Tải về MetaMask Máy tính để bàn"
  },
  "desktopNotFoundErrorDescription1": {
    "message": "Đảm bảo bạn đã thiết lập và chạy ứng dụng máy tính để bàn."
  },
  "desktopNotFoundErrorDescription2": {
    "message": "Nếu bạn chưa cài đặt ứng dụng máy tính để bàn, hãy tải về trên trang web MetaMask."
  },
  "desktopNotFoundErrorTitle": {
    "message": "Không tìm thấy MetaMask Máy tính để bàn"
  },
  "desktopOpenOrDownloadCTA": {
    "message": "Mở MetaMask Máy tính để bàn"
  },
  "desktopOutdatedErrorCTA": {
    "message": "Cập nhật MetaMask Máy tính để bàn"
  },
  "desktopOutdatedErrorDescription": {
    "message": "Cần nâng cấp ứng dụng MetaMask Máy tính để bàn của bạn."
  },
  "desktopOutdatedErrorTitle": {
    "message": "MetaMask Máy tính để bàn đã cũ"
  },
  "desktopOutdatedExtensionErrorCTA": {
    "message": "Cập nhật MetaMask Tiện ích mở rộng"
  },
  "desktopOutdatedExtensionErrorDescription": {
    "message": "Cần nâng cấp MetaMask Tiện ích mở rộng của bạn."
  },
  "desktopOutdatedExtensionErrorTitle": {
    "message": "MetaMask Tiện ích mở rộng đã cũ"
  },
  "desktopPageDescription": {
    "message": "Nếu ghép nối thành công, tiện ích mở rộng sẽ khởi động lại và bạn sẽ phải nhập lại mật khẩu."
  },
  "desktopPageSubTitle": {
    "message": "Mở MetaMask Máy tính để bàn và nhập mã này"
  },
  "desktopPageTitle": {
    "message": "Ghép nối với Máy tính để bàn"
  },
  "desktopPairedWarningDeepLink": {
    "message": "Vào phần Cài đặt trong MetaMask Máy tính để bàn"
  },
  "desktopPairedWarningDescription": {
    "message": "Nếu bạn muốn bắt đầu một ghép nối mới, vui lòng xóa kết nối hiện tại."
  },
  "desktopPairedWarningTitle": {
    "message": "MetaMask Máy tính để bàn đã được ghép nối"
  },
  "desktopPairingExpireMessage": {
    "message": "Mã hết hạn sau $1 giây"
  },
  "desktopRouteNotFoundErrorDescription": {
    "message": "desktopRouteNotFoundErrorDescription"
  },
  "desktopRouteNotFoundErrorTitle": {
    "message": "desktopRouteNotFoundErrorTitle"
  },
  "desktopUnexpectedErrorCTA": {
    "message": "Quay lại trang chủ MetaMask"
  },
  "desktopUnexpectedErrorDescription": {
    "message": "Kiểm tra MetaMask Máy tính để bàn để khôi phục kết nối"
  },
  "desktopUnexpectedErrorTitle": {
    "message": "Đã xảy ra sự cố..."
  },
  "details": {
    "message": "Chi tiết"
  },
  "disabledGasOptionToolTipMessage": {
    "message": "“$1” bị vô hiệu hóa vì không đạt mức tăng tối thiểu 10% so với phí gas ban đầu.",
    "description": "$1 is gas estimate type which can be market or aggressive"
  },
  "disconnect": {
    "message": "Ngắt kết nối"
  },
  "disconnectAllAccounts": {
    "message": "Ngắt kết nối tất cả các tài khoản"
  },
  "disconnectAllAccountsConfirmationDescription": {
    "message": "Bạn có chắc chắn muốn ngắt kết nối không? Bạn có thể bị mất chức năng của trang web."
  },
  "disconnectPrompt": {
    "message": "Ngắt kết nối $1"
  },
  "disconnectThisAccount": {
    "message": "Ngắt kết nối tài khoản này"
  },
  "dismiss": {
    "message": "Đóng"
  },
  "dismissReminderDescriptionField": {
    "message": "Bật tùy chọn này để tắt thông báo nhắc sao lưu Cụm mật khẩu khôi phục bí mật. Bạn nên sao lưu Cụm mật khẩu khôi phục bí mật của mình để tránh mất tiền"
  },
  "dismissReminderField": {
    "message": "Tắt lời nhắc sao lưu Cụm mật khẩu khôi phục bí mật"
  },
  "displayNftMedia": {
    "message": "Hiển thị phương tiện NFT"
  },
  "displayNftMediaDescription": {
    "message": "Hiển thị dữ liệu và phương tiện NFT sẽ hiển thị địa chỉ IP của bạn với OpenSea hoặc các bên thứ ba khác. Điều này có thể cho phép kẻ tấn công liên kết địa chỉ IP của bạn với địa chỉ Ethereum của bạn. Tính năng tự động phát hiện NFT dựa trên cài đặt này và sẽ không khả dụng khi cài đặt này bị tắt."
  },
  "domain": {
    "message": "Tên miền"
  },
  "done": {
    "message": "Hoàn tất"
  },
  "dontShowThisAgain": {
    "message": "Không hiển thị lại"
  },
  "downArrow": {
    "message": "mũi tên xuống"
  },
  "downloadGoogleChrome": {
    "message": "Tải về Google Chrome"
  },
  "downloadNow": {
    "message": "Tải về ngay"
  },
  "downloadStateLogs": {
    "message": "Tải về nhật ký trạng thái"
  },
  "dropped": {
    "message": "Đã ngừng"
  },
  "edit": {
    "message": "Chỉnh sửa"
  },
  "editANickname": {
    "message": "Chỉnh sửa tên riêng"
  },
  "editAddressNickname": {
    "message": "Chỉnh sửa tên riêng địa chỉ"
  },
  "editCancellationGasFeeModalTitle": {
    "message": "Chỉnh sửa phí gas hủy"
  },
  "editContact": {
    "message": "Chỉnh sửa địa chỉ liên hệ"
  },
  "editGasFeeModalTitle": {
    "message": "Chỉnh sửa phí gas"
  },
  "editGasLimitOutOfBounds": {
    "message": "Giới hạn gas tối thiểu phải là $1"
  },
  "editGasLimitOutOfBoundsV2": {
    "message": "Giới hạn gas phải lớn hơn $1 và nhỏ hơn $2",
    "description": "$1 is the minimum limit for gas and $2 is the maximum limit"
  },
  "editGasLimitTooltip": {
    "message": "Giới hạn gas là đơn vị gas tối đa mà bạn sẵn sàng sử dụng. Đơn vị gas là hệ số nhân của \"Phí ưu tiên tối đa\" và \"Phí tối đa\"."
  },
  "editGasMaxBaseFeeGWEIImbalance": {
    "message": "Phí cơ bản tối đa không thể thấp hơn phí ưu tiên"
  },
  "editGasMaxBaseFeeHigh": {
    "message": "Phí cơ bản tối đa cao hơn cần thiết"
  },
  "editGasMaxBaseFeeLow": {
    "message": "Phí cơ bản tối đa thấp so với tình trạng mạng hiện tại"
  },
  "editGasMaxFeeHigh": {
    "message": "Phí tối đa cao hơn cần thiết"
  },
  "editGasMaxFeeLow": {
    "message": "Phí tối đa quá thấp so với tình trạng mạng"
  },
  "editGasMaxFeePriorityImbalance": {
    "message": "Phí tối đa không thể thấp hơn phí ưu tiên tối đa"
  },
  "editGasMaxPriorityFeeBelowMinimum": {
    "message": "Phí ưu tiên tối đa phải lớn hơn 0 GWEI"
  },
  "editGasMaxPriorityFeeBelowMinimumV2": {
    "message": "Phí ưu tiên phải lớn hơn 0."
  },
  "editGasMaxPriorityFeeHigh": {
    "message": "Phí ưu tiên tối đa cao hơn cần thiết. Bạn có thể phải trả nhiều hơn mức cần thiết."
  },
  "editGasMaxPriorityFeeHighV2": {
    "message": "Phí ưu tiên cao hơn cần thiết. Bạn có thể phải trả nhiều hơn mức cần thiết"
  },
  "editGasMaxPriorityFeeLow": {
    "message": "Phí ưu tiên tối đa thấp so với tình trạng mạng hiện tại"
  },
  "editGasMaxPriorityFeeLowV2": {
    "message": "Phí ưu tiên thấp so với tình trạng mạng hiện tại"
  },
  "editGasPriceTooLow": {
    "message": "Giá gas phải lớn hơn 0"
  },
  "editGasPriceTooltip": {
    "message": "Mạng này yêu cầu trường \"Giá gas\" khi gửi giao dịch. Giá gas là số tiền bạn sẽ trả cho mỗi đơn vị gas."
  },
  "editGasSubTextAmountLabel": {
    "message": "Số lượng tối đa:",
    "description": "This is meant to be used as the $1 substitution editGasSubTextAmount"
  },
  "editGasSubTextFeeLabel": {
    "message": "Phí tối đa:"
  },
  "editGasTitle": {
    "message": "Chỉnh sửa ưu tiên"
  },
  "editGasTooLow": {
    "message": "Thời gian xử lý không rõ"
  },
  "editNonceField": {
    "message": "Chỉnh sửa số chỉ dùng một lần"
  },
  "editNonceMessage": {
    "message": "Đây là tính năng nâng cao, hãy dùng một cách thận trọng."
  },
  "editPermission": {
    "message": "Chỉnh sửa quyền"
  },
  "editSpeedUpEditGasFeeModalTitle": {
    "message": "Chỉnh sửa phí gas tăng tốc"
  },
  "enableAutoDetect": {
    "message": " Bật tự động phát hiện"
  },
  "enableForAllNetworks": {
    "message": "Bật cho tất cả các mạng"
  },
  "enableFromSettings": {
    "message": " Bật lên trong Cài Đặt."
  },
  "enableSmartSwaps": {
    "message": "Kích hoạt hoán đổi thông minh"
  },
  "enableSnap": {
    "message": "Bật"
  },
  "enableToken": {
    "message": "bật $1",
    "description": "$1 is a token symbol, e.g. ETH"
  },
  "enabled": {
    "message": "Đã bật"
  },
  "encryptionPublicKeyNotice": {
    "message": "$1 muốn biết khóa mã hóa công khai của bạn. Bằng việc đồng ý, trang web này sẽ có thể gửi thông báo được mã hóa cho bạn.",
    "description": "$1 is the web3 site name"
  },
  "encryptionPublicKeyRequest": {
    "message": "Yêu cầu khóa mã hóa công khai"
  },
  "endpointReturnedDifferentChainId": {
    "message": "Điểm cuối đã trả về một mã chuỗi khác: $1",
    "description": "$1 is the return value of eth_chainId from an RPC endpoint"
  },
  "enhancedTokenDetectionAlertMessage": {
    "message": "Tính năng phát hiện token nâng cao hiện có sẵn trên $1. $2"
  },
  "ensDomainsSettingDescriptionIntro": {
    "message": "MetaMask cho phép bạn xem các tên miền ENS như \"https://metamask.eth\" ngay trên thanh địa chỉ của trình duyệt. Sau đây là cách hoạt động:"
  },
  "ensDomainsSettingDescriptionOutro": {
    "message": "Các trình duyệt thông thường thường không xử lý địa chỉ ENS hoặc IPFS, nhưng MetaMask sẽ hỗ trợ xử lý. Việc sử dụng tính năng này có thể chia sẻ địa chỉ IP của bạn với các dịch vụ IPFS bên thứ ba."
  },
  "ensDomainsSettingDescriptionPoint1": {
    "message": "MetaMask sẽ kiểm tra hợp đồng ENS của Ethereum để tìm mã được kết nối với tên ENS."
  },
  "ensDomainsSettingDescriptionPoint2": {
    "message": "Nếu mã được liên kết với IPFS, nó sẽ lấy nội dung từ mạng IPFS."
  },
  "ensDomainsSettingDescriptionPoint3": {
    "message": "Sau đó, bạn có thể xem nội dung, thường là một trang web hoặc một cái gì đó tương tự."
  },
  "ensDomainsSettingTitle": {
    "message": "Hiển thị tên miền ENS trong thanh địa chỉ"
  },
  "ensIllegalCharacter": {
    "message": "Ký tự không hợp lệ đối với ENS."
  },
  "ensNotFoundOnCurrentNetwork": {
    "message": "Không tìm thấy tên ENS trên mạng hiện tại. Đang chuyển sang mạng chính thức của Ethereum."
  },
  "ensNotSupportedOnNetwork": {
    "message": "Mạng không hỗ trợ ENS"
  },
  "ensRegistrationError": {
    "message": "Lỗi khi đăng ký tên ENS"
  },
  "ensUnknownError": {
    "message": "Tra cứu ENS thất bại."
  },
  "enterANumber": {
    "message": "Nhập số"
  },
  "enterCustodianToken": {
    "message": "Nhập token $1 của bạn hoặc thêm token mới"
  },
  "enterMaxSpendLimit": {
    "message": "Nhập giới hạn chi tiêu tối đa"
  },
<<<<<<< HEAD
=======
  "enterOptionalPassword": {
    "message": "Nhập mật khẩu tùy chọn"
  },
  "enterPassword": {
    "message": "Nhập mật khẩu"
  },
>>>>>>> 787fc13f
  "enterPasswordContinue": {
    "message": "Nhập mật khẩu để tiếp tục"
  },
  "enterTokenNameOrAddress": {
    "message": "Nhập tên token hoặc dán địa chỉ"
  },
  "enterYourPassword": {
    "message": "Nhập mật khẩu của bạn"
  },
  "errorCode": {
    "message": "Mã: $1",
    "description": "Displayed error code for debugging purposes. $1 is the error code"
  },
  "errorDetails": {
    "message": "Chi tiết về lỗi",
    "description": "Title for collapsible section that displays error details for debugging purposes"
  },
  "errorMessage": {
    "message": "Thông báo: $1",
    "description": "Displayed error message for debugging purposes. $1 is the error message"
  },
  "errorName": {
    "message": "Mã: $1",
    "description": "Displayed error name for debugging purposes. $1 is the error name"
  },
  "errorPageMessage": {
    "message": "Hãy thử lại bằng cách tải lại trang hoặc liên hệ với bộ phận hỗ trợ $1.",
    "description": "Message displayed on generic error page in the fullscreen or notification UI, $1 is a clickable link with text defined by the 'here' key. The link will open to a form where users can file support tickets."
  },
  "errorPagePopupMessage": {
    "message": "Hãy thử lại bằng cách đóng và mở lại cửa sổ bật lên hoặc liên hệ với bộ phận hỗ trợ $1.",
    "description": "Message displayed on generic error page in the popup UI, $1 is a clickable link with text defined by the 'here' key. The link will open to a form where users can file support tickets."
  },
  "errorPageTitle": {
    "message": "MetaMask đã gặp lỗi",
    "description": "Title of generic error page"
  },
  "errorStack": {
    "message": "Cụm:",
    "description": "Title for error stack, which is displayed for debugging purposes"
  },
  "errorWhileConnectingToRPC": {
    "message": "Gặp lỗi khi kết nối với mạng tùy chỉnh."
  },
  "errorWithSnap": {
    "message": "Lỗi với $1",
    "description": "$1 represents the name of the snap"
  },
  "ethGasPriceFetchWarning": {
    "message": "Giá gas dự phòng được cung cấp vì dịch vụ ước tính giá gas chính hiện không hoạt động."
  },
  "ethereumProviderAccess": {
    "message": "Cấp quyền truy cập $1 cho nhà cung cấp Ethereum",
    "description": "The parameter is the name of the requesting origin"
  },
  "ethereumPublicAddress": {
    "message": "Địa chỉ công khai trên Ethereum"
  },
  "etherscan": {
    "message": "Etherscan"
  },
  "etherscanView": {
    "message": "Xem tài khoản trên Etherscan"
  },
  "etherscanViewOn": {
    "message": "Xem trên Etherscan"
  },
  "expandView": {
    "message": "Mở rộng cửa sổ xem"
  },
  "experimental": {
    "message": "Thử nghiệm"
  },
<<<<<<< HEAD
=======
  "exploreMetaMaskSnaps": {
    "message": "Khám phá MetaMask Snap"
  },
  "exportPrivateKey": {
    "message": "Xuất khóa riêng tư"
  },
  "extendWalletWithSnaps": {
    "message": "Mở rộng trải nghiệm sử dụng ví."
  },
>>>>>>> 787fc13f
  "externalExtension": {
    "message": "Tiện ích bên ngoài"
  },
  "failed": {
    "message": "Không thành công"
  },
  "failedToFetchChainId": {
    "message": "Không thể tìm nạp mã chuỗi. URL RPC của bạn có chính xác không?"
  },
  "failedToFetchTickerSymbolData": {
    "message": "Dữ liệu xác minh ký hiệu mã hiện không khả dụng, hãy chắc chắn bạn đã nhập đúng ký hiệu. Điều này sẽ ảnh hưởng đến tỷ giá chuyển đổi mà bạn nhìn thấy trong mạng này"
  },
  "failureMessage": {
    "message": "Đã xảy ra sự cố và chúng tôi không thể hoàn tất hành động"
  },
  "fast": {
    "message": "Nhanh"
  },
  "feeAssociatedRequest": {
    "message": "Yêu cầu này có kèm theo một khoản phí."
  },
  "fiat": {
    "message": "Pháp định",
    "description": "Exchange type"
  },
  "fileImportFail": {
    "message": "Tính năng nhập tập tin không hoạt động? Nhấn vào đây!",
    "description": "Helps user import their account from a JSON file"
  },
  "fileTooBig": {
    "message": "Kích thước tập tin thả vào quá lớn."
  },
  "flaskWelcomeUninstall": {
    "message": "bạn nên gỡ cài đặt tiện ích mở rộng này",
    "description": "This request is shown on the Flask Welcome screen. It is intended for non-developers, and will be bolded."
  },
  "flaskWelcomeWarning1": {
    "message": "Flask là nơi để các lập trình viên thí nghiệm những API mới không ổn định. Nếu bạn không phải là lập trình viên hay người tham gia thử nghiệm giai đoạn beta, $1.",
    "description": "This is a warning shown on the Flask Welcome screen, intended to encourage non-developers not to proceed any further. $1 is the bolded message 'flaskWelcomeUninstall'"
  },
  "flaskWelcomeWarning2": {
    "message": "Chúng tôi không đảm bảo tính an toàn hay ổn định của tiện ích mở rộng này. Các API mới do Flask cung cấp không đủ sức chống lại các cuộc tấn công lừa đảo, có nghĩa rằng bất kỳ trang web hay Snap nào yêu cầu truy cập vào Flask đều có thể mang mục đích xấu nhằm đánh cắp tài sản của bạn.",
    "description": "This explains the risks of using MetaMask Flask"
  },
  "flaskWelcomeWarning3": {
    "message": "Tất cả các API của Flask đều là thử nghiệm. Chúng có thể bị thay đổi hoặc xóa mà không cần thông báo, hoặc chúng có thể ở trên Flask vô thời hạn mà không bao giờ được chuyển sang phiên bản MetaMask ổn định. Bạn phải tự chịu rủi ro khi sử dụng chúng.",
    "description": "This message warns developers about unstable Flask APIs"
  },
  "flaskWelcomeWarning4": {
    "message": "Đảm bảo bạn đã tắt tiện ích mở rộng MetaMask thông thường khi sử dụng Flask.",
    "description": "This message calls to pay attention about multiple versions of MetaMask running on the same site (Flask + Prod)"
  },
  "flaskWelcomeWarningAcceptButton": {
    "message": "Tôi chấp nhận những rủi ro này",
    "description": "this text is shown on a button, which the user presses to confirm they understand the risks of using Flask"
  },
  "followUsOnTwitter": {
    "message": "Theo dõi chúng tôi trên Twitter"
  },
  "forbiddenIpfsGateway": {
    "message": "Cổng kết nối IPFS không được phép: Vui lòng chỉ định một cổng kết nối CID"
  },
  "forgetDevice": {
    "message": "Quên thiết bị này"
  },
  "forgotPassword": {
    "message": "Quên mật khẩu?"
  },
  "from": {
    "message": "Từ"
  },
  "fromAddress": {
    "message": "Từ: $1",
    "description": "$1 is the address to include in the From label. It is typically shortened first using shortenAddress"
  },
  "fromTokenLists": {
    "message": "Từ danh sách token: $1"
  },
  "functionApprove": {
    "message": "Chức năng: Phê duyệt"
  },
  "functionSetApprovalForAll": {
    "message": "Chức năng: SetApprovalForAll"
  },
  "functionType": {
    "message": "Loại chức năng"
  },
  "gas": {
    "message": "Gas"
  },
  "gasDisplayAcknowledgeDappButtonText": {
    "message": "Chỉnh sửa phí gas gợi ý"
  },
  "gasDisplayDappWarning": {
    "message": "Phí gas này đã được gợi ý bởi $1. Việc sửa đổi có thể khiến giao dịch của bạn gặp sự cố. Vui lòng liên hệ với $1 nếu bạn có câu hỏi.",
    "description": "$1 represents the Dapp's origin"
  },
  "gasLimit": {
    "message": "Giới hạn gas"
  },
  "gasLimitInfoTooltipContent": {
    "message": "Giới hạn gas là số lượng đơn vị gas tối đa mà bạn sẵn sàng chi tiêu."
  },
  "gasLimitRecommended": {
    "message": "Giới hạn gas được đề xuất là $1. Có thể thất bại nếu giới hạn gas thấp hơn."
  },
  "gasLimitTooLow": {
    "message": "Giới hạn gas ít nhất phải là 21000"
  },
  "gasLimitTooLowWithDynamicFee": {
    "message": "Giới hạn gas ít nhất phải là $1",
    "description": "$1 is the custom gas limit, in decimal."
  },
  "gasLimitV2": {
    "message": "Giới hạn gas"
  },
  "gasOption": {
    "message": "Tùy chọn gas"
  },
  "gasPrice": {
    "message": "Giá gas (GWEI)"
  },
  "gasPriceExcessive": {
    "message": "Bạn đã đặt phí gas cao một cách không cần thiết. Hãy cân nhắc giảm mức phí này."
  },
  "gasPriceExcessiveInput": {
    "message": "Giá gas quá cao"
  },
  "gasPriceExtremelyLow": {
    "message": "Giá gas cực kỳ thấp"
  },
  "gasPriceFetchFailed": {
    "message": "Không ước tính được giá gas do lỗi mạng."
  },
  "gasPriceInfoTooltipContent": {
    "message": "Giá gas xác định khoản Ether mà bạn sẵn sàng thanh toán cho mỗi đơn vị gas."
  },
  "gasTimingHoursShort": {
    "message": "$1 giờ",
    "description": "$1 represents a number of hours"
  },
  "gasTimingMinutes": {
    "message": "$1 phút",
    "description": "$1 represents a number of minutes"
  },
  "gasTimingMinutesShort": {
    "message": "$1 phút",
    "description": "$1 represents a number of minutes"
  },
  "gasTimingNegative": {
    "message": "Có thể sau $1",
    "description": "$1 represents an amount of time"
  },
  "gasTimingPositive": {
    "message": "Có khả năng sau < $1",
    "description": "$1 represents an amount of time"
  },
  "gasTimingSeconds": {
    "message": "$1 giây",
    "description": "$1 represents a number of seconds"
  },
  "gasTimingSecondsShort": {
    "message": "$1 giây",
    "description": "$1 represents a number of seconds"
  },
  "gasTimingVeryPositive": {
    "message": "Nhiều khả năng sau < $1",
    "description": "$1 represents an amount of time"
  },
  "gasUsed": {
    "message": "Đã dùng gas"
  },
  "general": {
    "message": "Chung"
  },
  "getStarted": {
    "message": "Bắt đầu"
  },
  "globalTitle": {
    "message": "Trình đơn toàn cầu"
  },
  "globalTourDescription": {
    "message": "Xem danh mục đầu tư, trang web đã kết nối, cài đặt, v.v... của bạn"
  },
  "goBack": {
    "message": "Quay Lại"
  },
  "goerli": {
    "message": "Mạng thử nghiệm Goerli"
  },
  "gotIt": {
    "message": "Đã hiểu!"
  },
  "grantedToWithColon": {
    "message": "Cấp cho:"
  },
  "gwei": {
    "message": "GWEI"
  },
  "hardware": {
    "message": "Phần cứng"
  },
  "hardwareWalletConnected": {
    "message": "Đã kết nối với ví cứng"
  },
  "hardwareWalletLegacyDescription": {
    "message": "(cũ)",
    "description": "Text representing the MEW path"
  },
  "hardwareWalletSupportLinkConversion": {
    "message": "nhấn vào đây"
  },
  "hardwareWallets": {
    "message": "Kết nối với một ví cứng"
  },
  "hardwareWalletsInfo": {
    "message": "Các tích hợp của ví cứng sử dụng lệnh gọi API đến máy chủ bên ngoài, máy chủ này có thể xem địa chỉ IP của bạn và địa chỉ hợp đồng thông minh mà bạn tương tác."
  },
  "hardwareWalletsMsg": {
    "message": "Chọn một ví cứng mà bạn muốn sử dụng với MetaMask."
  },
  "here": {
    "message": "tại đây",
    "description": "as in -click here- for more information (goes with troubleTokenBalances)"
  },
  "hexData": {
    "message": "Dữ liệu thập lục phân"
  },
  "hide": {
    "message": "Ẩn"
  },
  "hideFullTransactionDetails": {
    "message": "Ẩn chi tiết giao dịch đầy đủ"
  },
  "hideSeedPhrase": {
    "message": "Ẩn cụm từ khôi phục bí mật"
  },
  "hideToken": {
    "message": "Ẩn token"
  },
  "hideTokenPrompt": {
    "message": "Ẩn token?"
  },
  "hideTokenSymbol": {
    "message": "Ẩn $1",
    "description": "$1 is the symbol for a token (e.g. 'DAI')"
  },
  "hideZeroBalanceTokens": {
    "message": "Ẩn các token không có số dư"
  },
  "high": {
    "message": "Linh hoạt"
  },
  "highGasSettingToolTipMessage": {
    "message": "Sử dụng $1 để bù đắp khi lưu lượng mạng lưới tăng vọt trong những trường hợp như phát hành NFT nổi tiếng.",
    "description": "$1 is key 'high' (text: 'Aggressive') separated here so that it can be passed in with bold font-weight"
  },
  "highLowercase": {
    "message": "cao"
  },
  "history": {
    "message": "Lịch sử"
  },
  "holdToRevealContent1": {
    "message": "Cụm từ khôi phục bí mật của bạn cung cấp $1",
    "description": "$1 is a bolded text with the message from 'holdToRevealContent2'"
  },
  "holdToRevealContent2": {
    "message": "toàn quyền truy cập vào ví và tiền của bạn.",
    "description": "Is the bolded text in 'holdToRevealContent1'"
  },
  "holdToRevealContent3": {
    "message": "Không chia sẻ với bất kỳ ai. $1 $2",
    "description": "$1 is a message from 'holdToRevealContent4' and $2 is a text link with the message from 'holdToRevealContent5'"
  },
  "holdToRevealContent4": {
    "message": "Bộ phận Hỗ trợ của MetaMask sẽ không yêu cầu điều này,",
    "description": "Part of 'holdToRevealContent3'"
  },
  "holdToRevealContent5": {
    "message": "nhưng những kẻ lừa đảo qua mạng thì có.",
    "description": "The text link in 'holdToRevealContent3'"
  },
  "holdToRevealContentPrivateKey1": {
    "message": "Khóa riêng tư của bạn cung cấp $1",
    "description": "$1 is a bolded text with the message from 'holdToRevealContentPrivateKey2'"
  },
  "holdToRevealContentPrivateKey2": {
    "message": "toàn quyền truy cập vào ví và tiền của bạn.",
    "description": "Is the bolded text in 'holdToRevealContentPrivateKey2'"
  },
  "holdToRevealLockedLabel": {
    "message": "giữ để hiển thị vòng tròn bị khóa"
  },
  "holdToRevealPrivateKey": {
    "message": "Giữ để hiển thị Khóa riêng tư"
  },
  "holdToRevealPrivateKeyTitle": {
    "message": "Đảm bảo an toàn cho khóa riêng tư của bạn"
  },
  "holdToRevealSRP": {
    "message": "Giữ để hiển thị Cụm từ khôi phục bí mật"
  },
  "holdToRevealSRPTitle": {
    "message": "Đảm bảo an toàn cho Cụm từ khôi phục bí mật của bạn"
  },
  "holdToRevealUnlockedLabel": {
    "message": "giữ để hiển thị vòng tròn được mở khóa"
  },
  "id": {
    "message": "Id"
  },
  "ignoreAll": {
    "message": "Bỏ qua tất cả"
  },
  "ignoreTokenWarning": {
    "message": "Nếu bạn ẩn token, chúng sẽ không hiển thị trong ví của bạn. Tuy nhiên, bạn vẫn có thể thêm chúng thông qua tìm kiếm."
  },
  "import": {
    "message": "Nhập",
    "description": "Button to import an account from a selected file"
  },
  "importAccount": {
    "message": "Nhập tài khoản"
  },
  "importAccountError": {
    "message": "Lỗi khi nhập tài khoản."
  },
  "importAccountErrorIsSRP": {
    "message": "Bạn đã nhập Cụm từ khôi phục bí mật (hoặc thông tin gợi nhớ). Để nhập tài khoản tại đây, bạn phải nhập khóa riêng tư, là một chuỗi thập lục phân có độ dài 64."
  },
  "importAccountErrorNotAValidPrivateKey": {
    "message": "Khóa riêng tư này không hợp lệ. Bạn đã nhập một chuỗi thập lục phân, nhưng phải dài 64 ký tự."
  },
  "importAccountErrorNotHexadecimal": {
    "message": "Khóa riêng tư này không hợp lệ. Bạn phải nhập một chuỗi thập lục phân có độ dài 64."
  },
  "importAccountJsonLoading1": {
    "message": "Dự kiến quá trình nhập JSON này sẽ mất vài phút và đóng băng MetaMask."
  },
  "importAccountJsonLoading2": {
    "message": "Chân thành xin lỗi bạn, chúng tôi sẽ cải thiện để quá trình này nhanh hơn trong tương lai."
  },
  "importAccountMsg": {
    "message": "Tài khoản đã nhập sẽ không được liên kết với Cụm từ khôi phục bí mật MetaMask của bạn. Tìm hiểu thêm về tài khoản đã nhập"
  },
  "importMyWallet": {
    "message": "Nhập ví của tôi"
  },
  "importNFT": {
    "message": "Nhập NFT"
  },
  "importNFTAddressToolTip": {
    "message": "Ví dụ: trên OpenSea, trên trang của NFT bên dưới mục Chi tiết, có một giá trị siêu liên kết màu xanh dương gắn nhãn 'Địa chỉ hợp đồng'. Nếu bạn nhấn vào đây, nó sẽ dẫn bạn đến địa chỉ của hợp đồng trên Etherscan; ở phía trên cùng bên trái của trang đó, sẽ có một biểu tượng gắn nhãn 'Hợp đồng', và ở bên phải là một chuỗi dài các chữ cái và số. Đây là địa chỉ của hợp đồng đã tạo NFT của bạn. Nhấn vào biểu tượng 'sao chép' ở bên phải của địa chỉ và bạn sẽ sao chép nó vào bộ nhớ đệm."
  },
  "importNFTPage": {
    "message": "Nhập trang NFT"
  },
  "importNFTTokenIdToolTip": {
    "message": "ID của NFT là một mã nhận dạng duy nhất vì không có hai NFT nào giống hệt nhau. Một lần nữa, trên OpenSea, mã số này nằm bên dưới mục 'Chi tiết'. Hãy ghi chú lại hoặc sao chép vào bộ nhớ đệm."
  },
  "importSelectedTokens": {
    "message": "Nhập các token đã chọn?"
  },
  "importSelectedTokensDescription": {
    "message": "Chỉ những token đã chọn mới xuất hiện trong ví của bạn. Sau đó, bạn luôn có thể nhập các token đã ẩn thông qua tìm kiếm."
  },
  "importTokenQuestion": {
    "message": "Bạn muốn nhập token?"
  },
  "importTokenWarning": {
    "message": "Bất kỳ ai cũng tạo được token bằng bất kỳ tên nào, kể cả phiên bản giả của token hiện có. Bạn tự chịu rủi ro khi thêm và giao dịch!"
  },
  "importTokensCamelCase": {
    "message": "Nhập token"
  },
  "importWithCount": {
    "message": "Nhập $1",
    "description": "$1 will the number of detected tokens that are selected for importing, if all of them are selected then $1 will be all"
  },
  "imported": {
    "message": "Đã nhập",
    "description": "status showing that an account has been fully loaded into the keyring"
  },
  "inYourSettings": {
    "message": "trong phần Cài đặt"
  },
  "infuraBlockedNotification": {
    "message": "MetaMask không thể kết nối với máy chủ chuỗi khối. Hãy xem xét các lý do tiềm ẩn $1.",
    "description": "$1 is a clickable link with with text defined by the 'here' key"
  },
  "initialTransactionConfirmed": {
    "message": "Mạng đã xác nhận giao dịch ban đầu của bạn. Nhấn OK để quay lại."
  },
  "inputLogicEmptyState": {
    "message": "Chỉ nhập số mà bạn cảm thấy thoải mái đối với hạn mức chi tiêu ở hiện tại hoặc trong tương lai của bên thứ ba. Bạn luôn có thể tăng hạn mức chi tiêu sau này."
  },
  "inputLogicEqualOrSmallerNumber": {
    "message": "Điều này cho phép bên thứ ba chi tiêu $1 từ số dư hiện tại của bạn.",
    "description": "$1 is the current token balance in the account and the name of the current token"
  },
  "inputLogicHigherNumber": {
    "message": "Điều này cho phép bên thứ ba chi tiêu tất cả số dư token của bạn cho đến khi đạt hạn mức hoặc bạn hủy hạn mức chi tiêu. Nếu không có ý định này, hãy cân nhắc đặt hạn mức chi tiêu thấp hơn."
  },
  "insightsFromSnap": {
    "message": "Thông tin chi tiết từ $1",
    "description": "$1 represents the name of the snap"
  },
  "install": {
    "message": "Cài đặt"
  },
  "installOrigin": {
    "message": "Cài đặt nguồn gốc"
  },
  "installedOn": {
    "message": "Đã cài đặt vào $1",
    "description": "$1 is the date when the snap has been installed"
  },
  "insufficientBalance": {
    "message": "Không đủ số dư."
  },
  "insufficientCurrencyBuyOrDeposit": {
    "message": "Bạn không có đủ $1 trong tài khoản để thanh toán phí giao dịch trên mạng $2. $3 hoặc nạp từ một tài khoản khác.",
    "description": "$1 is the native currency of the network, $2 is the name of the current network, $3 is the key 'buy' + the ticker symbol of the native currency of the chain wrapped in a button"
  },
  "insufficientCurrencyBuyOrReceive": {
    "message": "Bạn không có đủ $1 trong tài khoản để thanh toán phí giao dịch trên mạng $2. $3 hoặc $4 từ một tài khoản khác.",
    "description": "$1 is the native currency of the network, $2 is the name of the current network, $3 is the key 'buy' + the ticker symbol of the native currency of the chain wrapped in a button, $4 is the key 'deposit' button"
  },
  "insufficientCurrencyDeposit": {
    "message": "Bạn không có đủ $1 trong tài khoản để thanh toán phí giao dịch trên mạng $2. Nạp $1 từ một tài khoản khác.",
    "description": "$1 is the native currency of the network, $2 is the name of the current network"
  },
  "insufficientFunds": {
    "message": "Không đủ tiền."
  },
  "insufficientFundsForGas": {
    "message": "Không đủ tiền cho gas"
  },
  "insufficientTokens": {
    "message": "Không đủ token."
  },
  "invalidAddress": {
    "message": "Địa chỉ không hợp lệ"
  },
  "invalidAddressRecipient": {
    "message": "Địa chỉ người nhận không hợp lệ"
  },
  "invalidAddressRecipientNotEthNetwork": {
    "message": "Không phải mạng ETH, hãy đặt ở chữ viết thường"
  },
  "invalidAssetType": {
    "message": "Tài sản này là một NFT và cần được thêm lại trên trang Nhập NFT bên dưới thẻ NFT"
  },
  "invalidBlockExplorerURL": {
    "message": "URL trình khám phá khối không hợp lệ"
  },
  "invalidChainIdTooBig": {
    "message": "Mã chuỗi không hợp lệ. Mã chuỗi quá to."
  },
  "invalidCustomNetworkAlertContent1": {
    "message": "Phải nhập lại mã chuỗi cho mạng tùy chỉnh “$1”.",
    "description": "$1 is the name/identifier of the network."
  },
  "invalidCustomNetworkAlertContent2": {
    "message": "Để bảo vệ bạn khỏi các nhà cung cấp mạng độc hại hoặc bị lỗi, mã chuỗi giờ đây là yêu cầu bắt buộc đối với tất cả các mạng tùy chỉnh."
  },
  "invalidCustomNetworkAlertContent3": {
    "message": "Chuyển đến phần Cài đặt > Mạng, rồi nhập mã chuỗi. Bạn có thể tìm được mã chuỗi của hầu hết các mạng phổ biến trên $1.",
    "description": "$1 is a link to https://chainid.network"
  },
  "invalidCustomNetworkAlertTitle": {
    "message": "Mạng tùy chỉnh không hợp lệ"
  },
  "invalidHexNumber": {
    "message": "Số thập lục phân không hợp lệ."
  },
  "invalidHexNumberLeadingZeros": {
    "message": "Số thập lục phân không hợp lệ. Xóa mọi chữ số 0 ở đầu."
  },
  "invalidIpfsGateway": {
    "message": "Cổng kết nối IPFS không hợp lệ: Giá trị phải là URL hợp lệ"
  },
  "invalidNumber": {
    "message": "Số không hợp lệ. Hãy nhập một số thập phân hoặc số thập lục phân bắt đầu bằng “0x”."
  },
  "invalidNumberLeadingZeros": {
    "message": "Số không hợp lệ. Xóa mọi chữ số 0 ở đầu."
  },
  "invalidRPC": {
    "message": "URL RPC không hợp lệ"
  },
  "invalidSeedPhrase": {
    "message": "Cụm mật khẩu khôi phục bí mật không hợp lệ"
  },
  "invalidSeedPhraseCaseSensitive": {
    "message": "Nội dung nhập không hợp lệ! Cụm từ khôi phục bí mật phân biệt chữ hoa và chữ thường."
  },
  "ipfsGateway": {
    "message": "Cổng IPFS"
  },
  "ipfsGatewayDescription": {
    "message": "MetaMask sử dụng các dịch vụ của bên thứ ba để hiển thị hình ảnh của các NFT của bạn được lưu trữ trên IPFS, hiển thị thông tin liên quan đến địa chỉ ENS được nhập trong thanh địa chỉ của trình duyệt và tìm nạp biểu tượng cho các token khác nhau. Địa chỉ IP của bạn có thể được hiển thị với các dịch vụ này khi bạn đang sử dụng chúng."
  },
  "ipfsToggleModalDescriptionOne": {
    "message": "Chúng tôi sử dụng các dịch vụ của bên thứ ba để hiển thị hình ảnh của các NFT của bạn được lưu trữ trên IPFS, hiển thị thông tin liên quan đến địa chỉ ENS được nhập trong thanh địa chỉ của trình duyệt và tìm nạp biểu tượng cho các token khác nhau. Địa chỉ IP của bạn có thể được hiển thị với các dịch vụ này khi bạn đang sử dụng chúng."
  },
  "ipfsToggleModalDescriptionTwo": {
    "message": "Việc chọn Xác nhận sẽ bật phân giải IPFS. Bạn có thể tắt nó trong $1 bất cứ lúc nào.",
    "description": "$1 is the method to turn off ipfs"
  },
  "ipfsToggleModalSettings": {
    "message": "Cài đặt > Bảo mật và quyền riêng tư"
  },
  "jazzAndBlockies": {
    "message": "Jazzicons và Blockies là hai kiểu biểu tượng độc nhất khác nhau giúp bạn nhận ra tài khoản trong nháy mắt."
  },
  "jazzicons": {
    "message": "Jazzicons"
  },
  "jsDeliver": {
    "message": "jsDeliver"
  },
  "jsonFile": {
    "message": "Tập tin JSON",
    "description": "format for importing an account"
  },
  "keystone": {
    "message": "Keystone"
  },
  "knownAddressRecipient": {
    "message": "Địa chỉ hợp đồng đã biết."
  },
  "knownTokenWarning": {
    "message": "Hành động này sẽ chỉnh sửa các token đã niêm yết trong ví của bạn, kẻ xấu có thể lợi dụng việc này để lừa đảo bạn. Chỉ phê duyệt nếu bạn chắc chắn rằng bạn muốn thay đổi giá trị mà những token này đại diện cho. Tìm hiểu thêm về $1"
  },
  "lastConnected": {
    "message": "Đã kết nối lần cuối"
  },
  "lastPriceSold": {
    "message": "Giá bán gần nhất"
  },
  "lastSold": {
    "message": "Đã bán gần nhất"
  },
  "layer1Fees": {
    "message": "Phí Lớp 1"
  },
  "learnCancelSpeeedup": {
    "message": "Tìm hiểu cách $1",
    "description": "$1 is link to cancel or speed up transactions"
  },
  "learnMore": {
    "message": "tìm hiểu thêm"
  },
  "learnMoreAboutGas": {
    "message": "Muốn $1 về gas?",
    "description": "$1 will be replaced by the learnMore translation key"
  },
  "learnMoreKeystone": {
    "message": "Tìm hiểu thêm"
  },
  "learnMoreUpperCase": {
    "message": "Tìm hiểu thêm"
  },
  "learnScamRisk": {
    "message": "lừa đảo và nguy cơ bảo mật."
  },
  "ledgerAccountRestriction": {
    "message": "Bạn cần sử dụng tài khoản gần đây nhất thì mới có thể thêm một tài khoản mới."
  },
  "ledgerConnectionInstructionCloseOtherApps": {
    "message": "Đóng bất kỳ phần mềm nào khác được kết nối với thiết bị của bạn và sau đó nhấn vào đây để làm mới."
  },
  "ledgerConnectionInstructionHeader": {
    "message": "Trước khi nhấn xác nhận:"
  },
  "ledgerConnectionInstructionStepFour": {
    "message": "Bật \"dữ liệu hợp đồng thông minh\" hoặc \"ký mù\" trên thiết bị Ledger của bạn."
  },
  "ledgerConnectionInstructionStepOne": {
    "message": "Bật Sử Dụng Ledger Live trong Cài Đặt > Nâng Cao."
  },
  "ledgerConnectionInstructionStepThree": {
    "message": "Nhớ cắm thiết bị Ledger và chọn ứng dụng Ethereum."
  },
  "ledgerConnectionInstructionStepTwo": {
    "message": "Mở và mở khóa Ứng Dụng Ledger Live."
  },
  "ledgerConnectionPreferenceDescription": {
    "message": "Tùy chỉnh cách thức kết nối Ledger với MetaMask. Nên dùng $1, nhưng cũng có sẵn các tùy chọn khác. Đọc thêm tại đây: $2",
    "description": "A description that appears above a dropdown where users can select between up to three options - Ledger Live, U2F or WebHID - depending on what is supported in their browser. $1 is the recommended browser option, it will be either WebHID or U2f. $2 is a link to an article where users can learn more, but will be the translation of the learnMore message."
  },
  "ledgerDeviceOpenFailureMessage": {
    "message": "Mở thiết bị Ledger không thành công. Ledger của bạn có thể đã được kết nối với phần mềm khác. Vui lòng đóng Ledger Live hoặc các ứng dụng khác được kết nối với thiết bị Ledger của bạn và thử kết nối lại."
  },
  "ledgerLive": {
    "message": "Ledger Live",
    "description": "The name of a desktop app that can be used with your ledger device. We can also use it to connect a users Ledger device to MetaMask."
  },
  "ledgerLiveApp": {
    "message": "Ứng dụng Ledger Live"
  },
  "ledgerLocked": {
    "message": "Không thể kết nối với thiết bị Ledger. Vui lòng đảm bảo bạn đã mở khóa thiết bị và mở ứng dụng Ethereum."
  },
  "ledgerTimeout": {
    "message": "Ledger Live mất quá nhiều thời gian để phản hồi hoặc đã hết thời gian chờ kết nối. Hãy đảm bảo bạn đã mở ứng dụng Ledger Live và đã mở khóa thiết bị."
  },
  "ledgerTransportChangeWarning": {
    "message": "Nếu ứng dụng Ledger Live của bạn đang mở, vui lòng ngắt mọi kết nối Ledger Live đang mở và đóng ứng dụng Ledger Live."
  },
  "ledgerWebHIDNotConnectedErrorMessage": {
    "message": "Thiết bị Ledger chưa được kết nối. Nếu bạn muốn kết nối với Ledger, vui lòng nhấn lại vào \"Tiếp tục\" và chấp thuận kết nối HID",
    "description": "An error message shown to the user during the hardware connect flow."
  },
  "levelArrow": {
    "message": "mũi tên cấp độ"
  },
  "lightTheme": {
    "message": "Sáng"
  },
  "likeToImportTokens": {
    "message": "Bạn có muốn nhập những token này không?"
  },
  "lineaGoerli": {
    "message": "Mạng thử nghiệm Linea Goerli"
  },
  "lineaMainnet": {
    "message": "Mạng chính thức của Linea"
  },
  "link": {
    "message": "Liên kết"
  },
  "links": {
    "message": "Liên kết"
  },
  "loadMore": {
    "message": "Tải thêm"
  },
  "loading": {
    "message": "Đang tải..."
  },
  "loadingNFTs": {
    "message": "Đang tải NFT..."
  },
  "loadingTokens": {
    "message": "Đang tải token..."
  },
  "localhost": {
    "message": "Máy chủ cục bộ 8545"
  },
  "lock": {
    "message": "Khóa"
  },
  "lockMetaMask": {
    "message": "Khóa MetaMask"
  },
  "lockTimeInvalid": {
    "message": "Thời gian khóa phải là một số từ 0 đến 10080"
  },
  "logo": {
    "message": "Logo $1",
    "description": "$1 is the name of the ticker"
  },
  "low": {
    "message": "Thấp"
  },
  "lowGasSettingToolTipMessage": {
    "message": "Sử dụng $1 để chờ mức giá rẻ hơn. Thời gian dự kiến sẽ kém chính xác hơn nhiều do mức giá tương đối khó dự đoán.",
    "description": "$1 is key 'low' separated here so that it can be passed in with bold font-weight"
  },
  "lowLowercase": {
    "message": "thấp"
  },
  "lowPriorityMessage": {
    "message": "Các giao dịch trong tương lai sẽ được xếp sau giao dịch này. Mức giá này được nhìn thấy lần cuối cách đây một thời gian."
  },
  "mainnet": {
    "message": "Mạng chính thức của Ethereum"
  },
  "mainnetToken": {
    "message": "Địa chỉ này trùng với một địa chỉ đã biết trên Mạng chính thức của Ethereum. Hãy kiểm tra lại địa chỉ hợp đồng và mạng cho token mà bạn đang muốn thêm."
  },
  "makeAnotherSwap": {
    "message": "Tạo một giao dịch hoán đổi mới"
  },
  "makeSureNoOneWatching": {
    "message": "Đảm bảo không có ai đang nhìn",
    "description": "Warning to users to be care while creating and saving their new Secret Recovery Phrase"
  },
  "malformedData": {
    "message": "Dữ liệu không đúng định dạng"
  },
  "max": {
    "message": "Tối đa"
  },
  "maxBaseFee": {
    "message": "Phí cơ bản tối đa"
  },
  "maxFee": {
    "message": "Phí tối đa"
  },
  "maxPriorityFee": {
    "message": "Phí ưu tiên tối đa"
  },
  "medium": {
    "message": "Thị trường"
  },
  "mediumGasSettingToolTipMessage": {
    "message": "Sử dụng $1 để xử lý nhanh theo giá thị trường hiện tại.",
    "description": "$1 is key 'medium' (text: 'Market') separated here so that it can be passed in with bold font-weight"
  },
  "memo": {
    "message": "bản ghi nhớ"
  },
  "message": {
    "message": "Thông báo"
  },
  "metaMaskConnectStatusParagraphOne": {
    "message": "Giờ đây, bạn có nhiều quyền kiểm soát hơn đối với các kết nối của tài khoản trong MetaMask."
  },
  "metaMaskConnectStatusParagraphThree": {
    "message": "Nhấn vào để quản lý các tài khoản đã kết nối của bạn."
  },
  "metaMaskConnectStatusParagraphTwo": {
    "message": "Nút trạng thái kết nối sẽ hiển thị nếu trang web mà bạn đang truy cập được kết nối với tài khoản bạn đang chọn."
  },
  "metamaskInstitutionalVersion": {
    "message": "Phiên bản MetaMask Institutional"
  },
  "metamaskSwapsOfflineDescription": {
    "message": "Tính năng Hoán đổi trên MetaMask đang được bảo trì. Vui lòng kiểm tra lại sau."
  },
  "metamaskVersion": {
    "message": "Phiên bản MetaMask"
  },
  "metrics": {
    "message": "Chỉ số"
  },
  "mismatchAccount": {
    "message": "Tài khoản bạn đã chọn ($1) khác với tài khoản sử dụng để ký ($2)"
  },
  "mismatchedChainLinkText": {
    "message": "xác minh thông tin về mạng",
    "description": "Serves as link text for the 'mismatchedChain' key. This text will be embedded inside the translation for that key."
  },
  "mismatchedChainRecommendation": {
    "message": "Bạn nên $1 trước khi tiếp tục.",
    "description": "$1 is a clickable link with text defined by the 'mismatchedChainLinkText' key. The link will open to instructions for users to validate custom network details."
  },
  "mismatchedNetworkName": {
    "message": "Theo hồ sơ của chúng tôi, tên mạng có thể không khớp hoàn toàn với ID chuỗi này."
  },
  "mismatchedNetworkSymbol": {
    "message": "Ký hiệu đơn vị tiền tệ đã gửi không khớp với những gì chúng tôi mong đợi cho ID chuỗi này."
  },
  "mismatchedRpcChainId": {
    "message": "Mã chuỗi do mạng tùy chỉnh trả về không khớp với mã chuỗi đã gửi."
  },
  "mismatchedRpcUrl": {
    "message": "Theo hồ sơ của chúng tôi, giá trị RPC URL đã gửi không khớp với một nhà cung cấp đã biết cho ID chuỗi này."
  },
  "missingSetting": {
    "message": "Không tìm thấy thiết lập?"
  },
  "missingSettingRequest": {
    "message": "Yêu cầu tại đây"
  },
  "mmiAddToken": {
    "message": "Trang tại $1 muốn ủy quyền token lưu ký sau trong MetaMask Institutional"
  },
  "mmiBuiltAroundTheWorld": {
    "message": "MetaMask Institutional được thiết kế và xây dựng trên khắp thế giới."
  },
  "more": {
    "message": "thêm"
  },
  "moreComingSoon": {
    "message": "Sắp có thêm nhiều nhà cung cấp khác"
  },
  "multipleSnapConnectionWarning": {
    "message": "$1 muốn kết nối với $2 snap. Chỉ tiến hành nếu bạn tin tưởng trang web này.",
    "description": "$1 is the dapp and $2 is the number of snaps it wants to connect to."
  },
  "mustSelectOne": {
    "message": "Phải chọn ít nhất 1 token."
  },
  "name": {
    "message": "Tên"
  },
  "nativeToken": {
    "message": "Token gốc của mạng này là $1. Token này được dùng làm phí gas.",
    "description": "$1 represents the name of the native token on the current network"
  },
  "needHelp": {
    "message": "Bạn cần trợ giúp? Liên hệ $1",
    "description": "$1 represents `needHelpLinkText`, the text which goes in the help link"
  },
  "needHelpFeedback": {
    "message": "Chia sẻ phản hồi của bạn"
  },
  "needHelpLinkText": {
    "message": "Hỗ trợ về MetaMask"
  },
  "needHelpSubmitTicket": {
    "message": "Gửi phiếu"
  },
  "needImportFile": {
    "message": "Bạn phải chọn tập tin để nhập.",
    "description": "User is important an account and needs to add a file to continue"
  },
  "negativeETH": {
    "message": "Không thể gửi số lượng ETH âm."
  },
  "network": {
    "message": "Mạng:"
  },
  "networkAddedSuccessfully": {
    "message": "Đã thêm mạng thành công!"
  },
  "networkDetails": {
    "message": "Thông tin về mạng"
  },
  "networkIsBusy": {
    "message": "Mạng đang bận. Giá gas cao và ước tính kém chính xác hơn."
  },
  "networkMenu": {
    "message": "Trình đơn mạng"
  },
  "networkMenuHeading": {
    "message": "Chọn mạng"
  },
  "networkName": {
    "message": "Tên mạng"
  },
  "networkNameArbitrum": {
    "message": "Arbitrum"
  },
  "networkNameAvalanche": {
    "message": "Avalanche"
  },
  "networkNameBSC": {
    "message": "BSC"
  },
  "networkNameDefinition": {
    "message": "Tên được liên kết với mạng này."
  },
  "networkNameEthereum": {
    "message": "Ethereum"
  },
  "networkNameGoerli": {
    "message": "Goerli"
  },
  "networkNameOptimism": {
    "message": "Optimism"
  },
  "networkNamePolygon": {
    "message": "Polygon"
  },
  "networkNameTestnet": {
    "message": "Mạng thử nghiệm"
  },
  "networkProvider": {
    "message": "Nhà cung cấp mạng"
  },
  "networkSettingsChainIdDescription": {
    "message": "Mã chuỗi được dùng để ký các giao dịch. Giá trị này phải khớp với mã chuỗi do mạng trả về. Bạn có thể nhập một số thập phân hoặc số thập lục phân bắt đầu bằng “0x” nhưng chúng tôi sẽ hiển thị số ở dạng thập phân."
  },
  "networkStatus": {
    "message": "Trạng thái mạng"
  },
  "networkStatusBaseFeeTooltip": {
    "message": "Phí cơ bản do mạng thiết lập và thay đổi sau mỗi 13-14 giây. Các tùy chọn $1 và $2 của chúng tôi tính đến các mức tăng đột biến.",
    "description": "$1 and $2 are bold text for Medium and Aggressive respectively."
  },
  "networkStatusPriorityFeeTooltip": {
    "message": "Khoảng phí ưu tiên (hay còn được gọi là \"phí khích lệ thợ đào). Phí ưu tiên sẽ được chuyển cho thợ đào và khuyến khích họ ưu tiên giao dịch của bạn."
  },
  "networkStatusStabilityFeeTooltip": {
    "message": "Phí gas tương đối $1 so với 72 giờ qua.",
    "description": "$1 is networks stability value - stable, low, high"
  },
  "networkSwitchConnectionError": {
    "message": "Chúng tôi không thể kết nối với $1",
    "description": "$1 represents the network name"
  },
  "networkURL": {
    "message": "URL mạng"
  },
  "networkURLDefinition": {
    "message": "URL dùng để truy cập vào mạng này."
  },
  "networks": {
    "message": "Mạng"
  },
  "nevermind": {
    "message": "Bỏ qua"
  },
  "new": {
    "message": "Mới!"
  },
  "newAccount": {
    "message": "Tài khoản mới"
  },
  "newAccountNumberName": {
    "message": "Tài khoản $1",
    "description": "Default name of next account to be created on create account screen"
  },
  "newContact": {
    "message": "Địa chỉ liên hệ mới"
  },
  "newContract": {
    "message": "Hợp đồng mới"
  },
  "newNFTDetectedMessage": {
    "message": "Cho phép MetaMask tự động phát hiện NFT từ OpenSea và hiển thị trên ví MetaMask của bạn."
  },
  "newNFTsDetected": {
    "message": "Mới! Phát hiện NFT"
  },
  "newNetworkAdded": {
    "message": "“$1” đã được thêm thành công!"
  },
  "newNftAddedMessage": {
    "message": "NFT đã được thêm thành công!"
  },
  "newPassword": {
    "message": "Mật khẩu mới (tối thiểu 8 ký tự)"
  },
  "newTokensImportedMessage": {
    "message": "Bạn đã nhập thành công $1.",
    "description": "$1 is the string of symbols of all the tokens imported"
  },
  "newTokensImportedTitle": {
    "message": "Đã nhập token"
  },
  "newValues": {
    "message": "giá trị mới"
  },
  "next": {
    "message": "Tiếp theo"
  },
  "nextNonceWarning": {
    "message": "Số chỉ dùng một lần lớn hơn số chỉ dùng một lần gợi ý là $1",
    "description": "The next nonce according to MetaMask's internal logic"
  },
  "nftAddFailedMessage": {
    "message": "Không thể thêm NFT vì thông tin quyền sở hữu không trùng khớp. Đảm bảo bạn đã nhập đúng thông tin."
  },
  "nftAddressError": {
    "message": "Token này là một NFT. Thêm vào $1",
    "description": "$1 is a clickable link with text defined by the 'importNFTPage' key"
  },
  "nftDisclaimer": {
    "message": "Tuyên bố miễn trừ trách nhiệm: MetaMask lấy tập tin phương tiện từ URL nguồn. URL này đôi khi bị thay đổi bởi thị trường mà NFT được đào."
  },
  "nftOptions": {
    "message": "Tùy chọn NFT"
  },
  "nftTokenIdPlaceholder": {
    "message": "Nhập mã token"
  },
  "nftWarningContent": {
    "message": "Bạn đang cấp quyền truy cập vào $1, bao gồm bất cứ tài sản nào mà bạn có thể sở hữu trong tương lai. Bên được cấp quyền có thể chuyển các NFT này khỏi ví của bạn bất cứ lúc nào mà không cần hỏi bạn cho đến khi bạn thu hồi sự chấp thuận này. $2",
    "description": "$1 is nftWarningContentBold bold part, $2 is Learn more link"
  },
  "nftWarningContentBold": {
    "message": "tất cả NFT $1 của bạn",
    "description": "$1 is name of the collection"
  },
  "nftWarningContentGrey": {
    "message": "Hãy tiến hành thận trọng."
  },
  "nfts": {
    "message": "NFT"
  },
  "nftsPreviouslyOwned": {
    "message": "Sở hữu trước đây"
  },
  "nickname": {
    "message": "Tên riêng"
  },
  "noAccountsFound": {
    "message": "Không tìm thấy tài khoản nào cho cụm từ tìm kiếm đã đưa ra"
  },
  "noAddressForName": {
    "message": "Chưa có địa chỉ nào được đặt cho tên này."
  },
  "noConversionDateAvailable": {
    "message": "Hiện không có ngày quy đổi tiền tệ nào"
  },
  "noConversionRateAvailable": {
    "message": "Không có sẵn tỷ lệ quy đổi nào"
  },
  "noNFTs": {
    "message": "Chưa có NFT"
  },
  "noNetworksFound": {
    "message": "Không tìm thấy mạng nào cho truy vấn tìm kiếm"
  },
  "noSnaps": {
    "message": "Bạn chưa cài đặt bất kỳ Snap nào."
  },
  "noThanksVariant2": {
    "message": "Không, cảm ơn."
  },
  "noTransactions": {
    "message": "Bạn không có giao dịch nào"
  },
  "noWebcamFound": {
    "message": "Không tìm thấy webcam trên máy tính của bạn. Vui lòng thử lại."
  },
  "noWebcamFoundTitle": {
    "message": "Không tìm thấy webcam"
  },
  "nonce": {
    "message": "Số chỉ dùng một lần"
  },
  "nonceField": {
    "message": "Tùy chỉnh số chỉ dùng một lần của giao dịch"
  },
  "nonceFieldDescription": {
    "message": "Bật tùy chọn này để thay đổi số dùng một lần (số giao dịch) trên màn hình xác nhận. Đây là tính năng nâng cao, hãy dùng một cách thận trọng."
  },
  "nonceFieldHeading": {
    "message": "Số dùng một lần tùy chỉnh"
  },
  "notBusy": {
    "message": "Không bận"
  },
  "notCurrentAccount": {
    "message": "Tài khoản này có chính xác không? Tài khoản này khác với tài khoản bạn đang chọn trong ví của mình"
  },
  "notEnoughBalance": {
    "message": "Không đủ số dư"
  },
  "notEnoughGas": {
    "message": "Không đủ gas"
  },
  "note": {
    "message": "Ghi chú"
  },
  "notePlaceholder": {
    "message": "Người phê duyệt sẽ nhìn thấy ghi chú này khi phê duyệt giao dịch tại lưu ký."
  },
  "notificationTransactionFailedMessage": {
    "message": "Giao dịch $1 không thành công! $2",
    "description": "Content of the browser notification that appears when a transaction fails"
  },
  "notificationTransactionFailedMessageMMI": {
    "message": "Giao dịch không thành công! $1",
    "description": "Content of the browser notification that appears when a transaction fails in MMI"
  },
  "notificationTransactionFailedTitle": {
    "message": "Giao dịch không thành công",
    "description": "Title of the browser notification that appears when a transaction fails"
  },
  "notificationTransactionSuccessMessage": {
    "message": "Giao dịch $1 đã được xác nhận!",
    "description": "Content of the browser notification that appears when a transaction is confirmed"
  },
  "notificationTransactionSuccessTitle": {
    "message": "Đã xác nhận giao dịch",
    "description": "Title of the browser notification that appears when a transaction is confirmed"
  },
  "notificationTransactionSuccessView": {
    "message": "Xem trên $1",
    "description": "Additional content in browser notification that appears when a transaction is confirmed and has a block explorer URL"
  },
  "notifications": {
    "message": "Thông báo"
  },
  "notifications10ActionText": {
    "message": "Xem trong phần Cài đặt",
    "description": "The 'call to action' on the button, or link, of the 'Visit in Settings' notification. Upon clicking, users will be taken to Settings page."
  },
  "notifications10DescriptionOne": {
    "message": "Tính năng phát hiện token cải tiến hiện đã có sẵn trên Mạng chính thức của Ethereum, mạng Polygon, BSC và Avalanche. Sẽ sớm có thêm nhiều mạng khác!"
  },
  "notifications10DescriptionThree": {
    "message": "Theo mặc định, tính năng phát hiện token hiện đang TẮT. Bạn có thể bật tính năng này trong phần Cài đặt."
  },
  "notifications10DescriptionTwo": {
    "message": "Chúng tôi lấy token từ các danh sách token của bên thứ ba. Những token được liệt kê trong 2 danh sách token trở lên sẽ tự động được phát hiện."
  },
  "notifications10Title": {
    "message": "Tính năng phát hiện token cải tiến đã ra mắt"
  },
  "notifications11Description": {
    "message": "Token có thể được tạo bởi bất kỳ ai và có thể có tên trùng lặp. Nếu bạn thấy một token mà bạn không tin tưởng hoặc chưa từng tương tác - để đảm bảo an toàn, đừng tin tưởng token đó."
  },
  "notifications11Title": {
    "message": "Rủi ro về bảo mật và lừa đảo"
  },
  "notifications12ActionText": {
    "message": "Bật chế độ tối"
  },
  "notifications12Description": {
    "message": "Tiện ích Chế độ tối hiện đã ra mắt! Để bật, hãy vào Cài đặt > Thử nghiệm và chọn một trong các tùy chọn hiển thị: Sáng, Tối, Hệ thống."
  },
  "notifications12Title": {
    "message": "Dùng chế độ tối khi nào? Ngay bây giờ! 🕶️🦊"
  },
  "notifications13ActionText": {
    "message": "Hiển thị danh sách mạng tùy chỉnh"
  },
  "notifications13Description": {
    "message": "Giờ đây, bạn có thể dễ dàng thêm các mạng tùy chỉnh phổ biến sau: Arbitrum, Avalanche, Binance Smart Chain, Fantom, Harmony, Optimism, Palm và Polygon! Để bật tính năng này, hãy chuyển đến Cài đặt > Thử nghiệm và bật \"Hiển thị danh sách mạng tùy chỉnh\"!",
    "description": "Description of a notification in the 'See What's New' popup. Describes popular network feature."
  },
  "notifications13Title": {
    "message": "Thêm các mạng phổ biến"
  },
  "notifications14ActionText": {
    "message": "Hiển thị cài đặt sao lưu"
  },
  "notifications14Description": {
    "message": "Chúng tôi sẽ ngừng sử dụng tính năng dữ liệu 3Box vào đầu tháng 10. Để sao lưu và khôi phục ví của bạn theo cách thủ công, hãy sử dụng nút \"Sao lưu ngay\" trong Cài đặt Nâng cao.",
    "description": "Description of a notification in the 'See What's New' popup. Describes 3box deprecation."
  },
  "notifications14Title": {
    "message": "Ngừng sử dụng 3Box"
  },
  "notifications15Description": {
    "message": "Bạn không cần thực hiện bất kỳ hành động nào, vì vậy hãy tiếp tục sử dụng ví của bạn như bình thường. Hãy đề phòng những trò gian lận có thể xảy ra xung quanh quá trình Hợp nhất.",
    "description": "Description of a notification in the 'See What's New' popup. Advises users about the ethereum merge (https://ethereum.org/en/upgrades/merge/#main-content) and potential scams."
  },
  "notifications15Title": {
    "message": "Hợp nhất Ethereum đã được triển khai!"
  },
  "notifications18ActionText": {
    "message": "Bật cảnh báo bảo mật"
  },
  "notifications18DescriptionOne": {
    "message": "Nhận cảnh báo từ bên thứ ba khi bạn có thể đã nhận được một yêu cầu độc hại.",
    "description": "Description of a notification in the 'See What's New' popup. Describes Opensea Security Provider feature."
  },
  "notifications18DescriptionThree": {
    "message": "Nhớ luôn tự thẩm định trước khi phê duyệt bất kỳ yêu cầu nào.",
    "description": "Description of a notification in the 'See What's New' popup. Describes Opensea Security Provider feature."
  },
  "notifications18DescriptionTwo": {
    "message": "OpenSea là nhà cung cấp đầu tiên cho tính năng này. Sắp có thêm nhiều nhà cung cấp khác!",
    "description": "Description of a notification in the 'See What's New' popup. Describes Opensea Security Provider feature."
  },
  "notifications18Title": {
    "message": "Đảm bảo an toàn với cảnh báo bảo mật"
  },
  "notifications19ActionText": {
    "message": "Bật tự động phát hiện NFT"
  },
  "notifications19DescriptionOne": {
    "message": "Hai cách để bạn có thể bắt đầu:",
    "description": "Description of a notification in the 'See What's New' popup. Describes NFT autodetection feature."
  },
  "notifications19DescriptionThree": {
    "message": "Hiện chúng tôi chỉ hỗ trợ ERC-721.",
    "description": "Description of a notification in the 'See What's New' popup. Describes NFT autodetection feature."
  },
  "notifications19DescriptionTwo": {
    "message": "Thêm NFT của bạn theo cách thủ công hoặc bật tính năng tự động phát hiện NFT trong phần Cài đặt > Thử nghiệm.",
    "description": "Description of a notification in the 'See What's New' popup. Describes NFT autodetection feature."
  },
  "notifications19Title": {
    "message": "Xem NFT của bạn theo cách mới mẻ nhất"
  },
  "notifications1Description": {
    "message": "Giờ đây, người dùng MetaMask trên điện thoại di động có thể hoán đổi token trong ví di động của họ. Quét mã QR để tải ứng dụng di động và bắt đầu hoán đổi.",
    "description": "Description of a notification in the 'See What's New' popup. Describes the swapping on mobile feature."
  },
  "notifications1Title": {
    "message": "Tính năng hoán đổi trên điện thoại di động đã sẵn sàng!",
    "description": "Title for a notification in the 'See What's New' popup. Tells users that they can now use MetaMask Swaps on Mobile."
  },
  "notifications20ActionText": {
    "message": "Tìm hiểu thêm",
    "description": "The 'call to action' on the button, or link, of the 'Stay secure' notification. Upon clicking, users will be taken to a ledger page to resolve the U2F connection issue."
  },
  "notifications20Description": {
    "message": "Nếu đang sử dụng phiên bản Firefox mới nhất, bạn có thể gặp sự cố liên quan đến việc Firefox không còn hỗ trợ U2F.",
    "description": "Description of a notification in the 'See What's New' popup. Describes the U2F support being dropped by firefox and that it affects ledger users."
  },
  "notifications20Title": {
    "message": "Người dùng Ledger và Firefox gặp sự cố kết nối",
    "description": "Title for a notification in the 'See What's New' popup. Tells users that latest firefox users using U2F may experience connection issues."
  },
  "notifications21ActionText": {
    "message": "Thử ngay"
  },
  "notifications21Description": {
    "message": "Chúng tôi đã cập nhật Hoán đổi trong tiện ích MetaMask để sử dụng dễ dàng và nhanh hơn.",
    "description": "Description of a notification in the 'See What's New' popup. Describes NFT autodetection feature."
  },
  "notifications21Title": {
    "message": "Giới thiệu Hoán đổi mới và được làm mới!"
  },
  "notifications22ActionText": {
    "message": "Đã hiểu"
  },
  "notifications22Description": {
    "message": "💡 Chỉ cần nhấn vào trình đơn chung hoặc trình đơn tài khoản để tìm chúng!"
  },
  "notifications22Title": {
    "message": "Muốn tìm thông tin tài khoản của bạn hoặc URL của trình khám phá khối?"
  },
  "notifications23ActionText": {
    "message": "Bật cảnh báo bảo mật"
  },
  "notifications23DescriptionOne": {
    "message": "Tránh xa các hành vi gian lận đã biết trong khi vẫn bảo vệ quyền riêng tư của bạn với các cảnh báo bảo mật do Blockaid cung cấp."
  },
  "notifications23DescriptionThree": {
    "message": "Nếu bạn đã bật cảnh báo bảo mật từ OpenSea, chúng tôi đã chuyển bạn sang tính năng này."
  },
  "notifications23DescriptionTwo": {
    "message": "Luôn tự thẩm định trước khi phê duyệt các yêu cầu."
  },
  "notifications23Title": {
    "message": "Đảm bảo an toàn với cảnh báo bảo mật"
  },
  "notifications3ActionText": {
    "message": "Đọc thêm",
    "description": "The 'call to action' on the button, or link, of the 'Stay secure' notification. Upon clicking, users will be taken to a page about security on the metamask support website."
  },
  "notifications3Description": {
    "message": "Luôn cập nhật các phương pháp bảo mật tốt nhất của MetaMask và nhận các mẹo mới nhất về bảo mật từ nhóm hỗ trợ chính thức của MetaMask.",
    "description": "Description of a notification in the 'See What's New' popup. Describes the information they can get on security from the linked support page."
  },
  "notifications3Title": {
    "message": "Luôn bảo mật",
    "description": "Title for a notification in the 'See What's New' popup. Encourages users to consider security."
  },
  "notifications4ActionText": {
    "message": "Bắt đầu hoán đổi",
    "description": "The 'call to action' on the button, or link, of the 'Swap on Binance Smart Chain!' notification. Upon clicking, users will be taken to a page where then can swap tokens on Binance Smart Chain."
  },
  "notifications4Description": {
    "message": "Nhận giá hoán đổi token tốt nhất ngay trong ví của bạn. Giờ đây, MetaMask sẽ kết nối bạn với nhiều trình tổng hợp sàn giao dịch phi tập trung và nhà tạo lập thị trường chuyên nghiệp trên Binance Smart Chain.",
    "description": "Description of a notification in the 'See What's New' popup."
  },
  "notifications4Title": {
    "message": "Hoán đổi trên Binance Smart Chain",
    "description": "Title for a notification in the 'See What's New' popup. Encourages users to do swaps on Binance Smart Chain."
  },
  "notifications5Description": {
    "message": "Từ giờ, \"Cụm mật khẩu gốc\" sẽ được gọi là \"Cụm mật khẩu khôi phục bí mật.\"",
    "description": "Description of a notification in the 'See What's New' popup. Describes the seed phrase wording update."
  },
  "notifications6DescriptionOne": {
    "message": "Kể từ phiên bản Chrome 91, API từng cho phép hỗ trợ Ledger (U2F) của chúng tôi không còn hỗ trợ ví cứng nữa. MetaMask đã triển khai một tính năng hỗ trợ Ledger Live mới cho phép bạn tiếp tục kết nối với thiết bị Ledger của mình thông qua ứng dụng Ledger Live trên máy tính.",
    "description": "Description of a notification in the 'See What's New' popup. Describes the Ledger support update."
  },
  "notifications6DescriptionThree": {
    "message": "Khi tương tác với tài khoản Ledger của bạn trong MetaMask, một tab mới sẽ mở ra và bạn sẽ được yêu cầu mở ứng dụng Ledger Live.  Khi ứng dụng này mở ra, bạn sẽ được yêu cầu cho phép kết nối WebSocket với tài khoản MetaMask của mình.  Đơn giản vậy thôi!",
    "description": "Description of a notification in the 'See What's New' popup. Describes the Ledger support update."
  },
  "notifications6DescriptionTwo": {
    "message": "Bạn có thể kích hoạt tính năng hỗ trợ Ledger Live bằng cách nhấn vào phần Cài đặt > Nâng cao > Sử dụng Ledger Live.",
    "description": "Description of a notification in the 'See What's New' popup. Describes the Ledger support update."
  },
  "notifications6Title": {
    "message": "Thông tin cập nhật về việc hỗ trợ Ledger cho người dùng Chrome",
    "description": "Title for a notification in the 'See What's New' popup. Lets users know about the Ledger support update"
  },
  "notifications7DescriptionOne": {
    "message": "MetaMask v10.1.0 bao gồm hỗ trợ mới cho các giao dịch EIP-1559 khi sử dụng thiết bị Ledger.",
    "description": "Description of a notification in the 'See What's New' popup. Describes changes for ledger and EIP1559 in v10.1.0"
  },
  "notifications7DescriptionTwo": {
    "message": "Để hoàn thành các giao dịch trên Mạng chính thức của Ethereum, hãy chắc chắn thiết bị Ledger của bạn đã được cập nhật lên phiên bản phần mềm mới nhất.",
    "description": "Description of a notification in the 'See What's New' popup. Describes the need to update ledger firmware."
  },
  "notifications7Title": {
    "message": "Cập nhật phiên bản phần mềm Ledger",
    "description": "Title for a notification in the 'See What's New' popup. Notifies ledger users of the need to update firmware."
  },
  "notifications8ActionText": {
    "message": "Đến Cài đặt > Nâng cao",
    "description": "Description on an action button that appears in the What's New popup. Tells the user that if they click it, they will go to our Advanced settings page."
  },
  "notifications8DescriptionOne": {
    "message": "Kể từ phiên bản MetaMask v10.4.0, bạn không cần phần mềm Ledger Live để kết nối thiết bị Ledger của mình với MetaMask nữa.",
    "description": "Description of a notification in the 'See What's New' popup. Describes changes for how Ledger Live is no longer needed to connect the device."
  },
  "notifications8DescriptionTwo": {
    "message": "Để có trải nghiệm sử dụng thiết bị Ledger dễ dàng và ổn định hơn, hãy đến Cài đặt > Nâng cao và chuyển 'Dạng Kết Nối Ledger Ưu Tiên' thành 'WebHID'.",
    "description": "Description of a notification in the 'See What's New' popup. Describes how the user can turn off the Ledger Live setting."
  },
  "notifications8Title": {
    "message": "Cải thiện kết nối Ledger",
    "description": "Title for a notification in the 'See What's New' popup. Notifies ledger users that there is an improvement in how they can connect their device."
  },
  "notifications9DescriptionOne": {
    "message": "Giờ đây chúng tôi sẽ cung cấp cho bạn thêm nhiều thông tin chi tiết hơn trong thẻ 'Dữ Liệu' khi xác nhận các giao dịch hợp đồng thông minh."
  },
  "notifications9DescriptionTwo": {
    "message": "Giờ đây bạn có thể hiểu rõ hơn về các chi tiết trong giao dịch của mình và dễ dàng thêm địa chỉ giao dịch vào sổ địa chỉ, giúp bạn đưa ra những quyết định an toàn và sáng suốt."
  },
  "notifications9Title": {
    "message": "👓 Chúng tôi đang làm cho các giao dịch dễ đọc hơn."
  },
  "notificationsEmptyText": {
    "message": "Không có gì ở đây."
  },
  "notificationsHeader": {
    "message": "Thông báo"
  },
  "notificationsInfos": {
    "message": "$1 từ $2",
    "description": "$1 is the date at which the notification has been dispatched and $2 is the link to the snap that dispatched the notification."
  },
  "notificationsMarkAllAsRead": {
    "message": "Đánh dấu đã đọc tất cả"
  },
  "numberOfNewTokensDetectedPlural": {
    "message": "Tìm thấy $1 token mới trong tài khoản này",
    "description": "$1 is the number of new tokens detected"
  },
  "numberOfNewTokensDetectedSingular": {
    "message": "Tìm thấy 1 token mới trong tài khoản này"
  },
  "ofTextNofM": {
    "message": "trên"
  },
  "off": {
    "message": "Tắt"
  },
  "offlineForMaintenance": {
    "message": "Ngoại tuyến để bảo trì"
  },
  "ok": {
    "message": "Ok"
  },
  "on": {
    "message": "Bật"
  },
  "onboardingAdvancedPrivacyIPFSDescription": {
    "message": "Cổng IPFS cho phép truy cập và xem dữ liệu do bên thứ ba lưu trữ. Bạn có thể thêm cổng IPFS tùy chỉnh hoặc tiếp tục sử dụng cổng mặc định."
  },
  "onboardingAdvancedPrivacyIPFSInvalid": {
    "message": "Vui lòng nhập URL hợp lệ"
  },
  "onboardingAdvancedPrivacyIPFSTitle": {
    "message": "Thêm Cổng IPFS tùy chỉnh"
  },
  "onboardingAdvancedPrivacyIPFSValid": {
    "message": "URL cổng IPFS hợp lệ"
  },
  "onboardingAdvancedPrivacyNetworkButton": {
    "message": "Thêm mạng tùy chỉnh"
  },
  "onboardingAdvancedPrivacyNetworkDescription": {
    "message": "Chúng tôi sử dụng Infura làm nhà cung cấp dịch vụ triển khai lệnh từ xa theo quy trình (RPC) để cung cấp quyền truy cập riêng tư và đáng tin cậy nhất vào dữ liệu Ethereum mà chúng tôi có thể. Bạn có thể chọn RPC của riêng mình, nhưng hãy nhớ rằng bất kỳ RPC nào cũng sẽ thu thập địa chỉ IP và ví Ethereum của bạn để thực hiện giao dịch. Đọc $1 của chúng tôi để tìm hiểu thêm về cách Infura xử lý dữ liệu."
  },
  "onboardingAdvancedPrivacyNetworkTitle": {
    "message": "Chọn mạng của bạn"
  },
  "onboardingCreateWallet": {
    "message": "Tạo ví mới"
  },
  "onboardingImportWallet": {
    "message": "Nhập ví có sẵn"
  },
  "onboardingMetametricsAgree": {
    "message": "Tôi đồng ý"
  },
  "onboardingMetametricsAllowOptOut": {
    "message": "Luôn cho phép bạn chọn không tham gia thông qua phần Cài đặt"
  },
  "onboardingMetametricsDataTerms": {
    "message": "Do đó, dữ liệu này được tổng hợp và ẩn danh theo các mục đích của Quy định bảo vệ dữ liệu chung (EU) 2016/679."
  },
  "onboardingMetametricsDescription": {
    "message": "MetaMask muốn thu thập dữ liệu sử dụng để hiểu rõ hơn cách người dùng tương tác với MetaMask. Dữ liệu này sẽ được sử dụng để cung cấp dịch vụ, bao gồm cả cải thiện dịch vụ dựa trên quá trình sử dụng của bạn."
  },
  "onboardingMetametricsDescription2": {
    "message": "MetaMask sẽ..."
  },
  "onboardingMetametricsDisagree": {
    "message": "Không, cảm ơn"
  },
  "onboardingMetametricsInfuraTerms": {
    "message": "* Khi bạn sử dụng Infura làm nhà cung cấp RPC mặc định trong MetaMask, Infura sẽ thu thập địa chỉ IP và địa chỉ ví Ethereum của bạn khi bạn gửi giao dịch. Chúng tôi không lưu trữ thông tin này để cho phép hệ thống của chúng tôi liên kết hai loại dữ liệu đó. Để biết thêm thông tin về cách MetaMask và Infura tương tác trong việc thu thập dữ liệu, hãy xem bản cập nhật $1 của chúng tôi. Để biết thêm thông tin về các phương pháp bảo vệ quyền riêng tư của chúng tôi nói chung, hãy xem $2.",
    "description": "$1 represents `onboardingMetametricsInfuraTermsPolicyLink`, $2 represents `onboardingMetametricsInfuraTermsPolicy`"
  },
  "onboardingMetametricsInfuraTermsPolicy": {
    "message": "Chính sách quyền riêng tư tại đây"
  },
  "onboardingMetametricsInfuraTermsPolicyLink": {
    "message": "tại đây"
  },
  "onboardingMetametricsModalTitle": {
    "message": "Thêm mạng tùy chỉnh"
  },
  "onboardingMetametricsNeverCollect": {
    "message": "$1 thu thập các thông tin mà chúng tôi không cần để cung cấp dịch vụ (chẳng hạn như khóa, địa chỉ, mã băm giao dịch hoặc số dư)",
    "description": "$1 represents `onboardingMetametricsNeverEmphasis`"
  },
  "onboardingMetametricsNeverCollectIP": {
    "message": "$1 thu thập địa chỉ IP đầy đủ của bạn*",
    "description": "$1 represents `onboardingMetametricsNeverEmphasis`"
  },
  "onboardingMetametricsNeverEmphasis": {
    "message": "Không bao giờ"
  },
  "onboardingMetametricsNeverSellData": {
    "message": "$1 bán dữ liệu. Tuyệt đối không bao giờ!",
    "description": "$1 represents `onboardingMetametricsNeverEmphasis`"
  },
  "onboardingMetametricsSendAnonymize": {
    "message": "Gửi các lượt nhấn và xem trang đã được ẩn danh"
  },
  "onboardingMetametricsTitle": {
    "message": "Giúp chúng tôi cải thiện MetaMask"
  },
  "onboardingPinExtensionBillboardAccess": {
    "message": "Toàn quyền truy cập"
  },
  "onboardingPinExtensionBillboardDescription": {
    "message": "Các tiện ích này có thể xem và thay đổi thông tin"
  },
  "onboardingPinExtensionBillboardDescription2": {
    "message": "trên trang web này."
  },
  "onboardingPinExtensionBillboardTitle": {
    "message": "Tiện ích"
  },
  "onboardingPinExtensionChrome": {
    "message": "Nhấn vào biểu tượng tiện ích trên trình duyệt"
  },
  "onboardingPinExtensionDescription": {
    "message": "Ghim MetaMask trên trình duyệt để bạn có thể truy cập và dễ dàng xem các xác nhận giao dịch."
  },
  "onboardingPinExtensionDescription2": {
    "message": "Bạn có thể mở MetaMask bằng cách nhấn vào tiện ích và truy cập ví của mình chỉ với 1 cú nhấp chuột."
  },
  "onboardingPinExtensionDescription3": {
    "message": "Nhấn vào biểu tượng tiện ích trên trình duyệt để truy cập tức thì"
  },
  "onboardingPinExtensionLabel": {
    "message": "Ghim MetaMask"
  },
  "onboardingPinExtensionStep1": {
    "message": "1"
  },
  "onboardingPinExtensionStep2": {
    "message": "2"
  },
  "onboardingPinExtensionTitle": {
    "message": "Quá trình cài đặt MetaMask đã hoàn tất!"
  },
  "onboardingShowIncomingTransactionsDescription": {
    "message": "Việc hiển thị các giao dịch đến trong ví của bạn tùy thuộc vào quá trình truyền tin với $1. Etherscan sẽ có quyền truy cập vào địa chỉ Ethereum và địa chỉ IP của bạn. Xem $2.",
    "description": "$1 is a clickable link with text defined by the 'etherscan' key. $2 is a clickable link with text defined by the 'privacyMsg' key."
  },
  "onboardingUsePhishingDetectionDescription": {
    "message": "Thông báo phát hiện dấu hiệu lừa đảo tùy thuộc vào quá trình truyền tin với $1. jsDeliver sẽ có quyền truy cập vào địa chỉ IP của bạn. Xem $2.",
    "description": "The $1 is the word 'jsDeliver', from key 'jsDeliver' and $2 is the words Privacy Policy from key 'privacyMsg', both separated here so that it can be wrapped as a link"
  },
  "onlyAddTrustedNetworks": {
    "message": "Một nhà cung cấp mạng độc hại có thể nói dối về trạng thái của chuỗi khối và ghi lại hoạt động của bạn trên mạng. Chỉ thêm các mạng tùy chỉnh mà bạn tin tưởng."
  },
  "onlyConnectTrust": {
    "message": "Chỉ kết nối với các trang web mà bạn tin tưởng."
  },
  "openFullScreenForLedgerWebHid": {
    "message": "Bật toàn màn hình để kết nối với thiết bị Ledger của bạn.",
    "description": "Shown to the user on the confirm screen when they are viewing MetaMask in a popup window but need to connect their ledger via webhid."
  },
  "openInBlockExplorer": {
    "message": "Mở trên trình khám phá khối"
  },
  "openSea": {
    "message": "OpenSea + Blockaid (Beta)"
  },
  "openSeaNew": {
    "message": "OpenSea"
  },
  "operationFailed": {
    "message": "Thao tác thất bại"
  },
  "optional": {
    "message": "Không bắt buộc"
  },
  "optionalWithParanthesis": {
    "message": "(Không bắt buộc)"
  },
  "options": {
    "message": "Tùy chọn"
  },
  "or": {
    "message": "hoặc"
  },
  "origin": {
    "message": "Nguồn gốc"
  },
  "osTheme": {
    "message": "Hệ thống"
  },
  "otherSnaps": {
    "message": "snap khác",
    "description": "Used in the 'permission_rpc' message."
  },
  "outdatedBrowserNotification": {
    "message": "Trình duyệt của bạn đã cũ. Nếu không cập nhật trình duyệt, bạn sẽ không thể nhận các bản vá bảo mật và tính năng mới từ MetaMask."
  },
  "padlock": {
    "message": "Ổ khóa"
  },
  "parameters": {
    "message": "Tham số"
  },
  "participateInMetaMetrics": {
    "message": "Tham gia MetaMetrics"
  },
  "participateInMetaMetricsDescription": {
    "message": "Tham gia MetaMetrics để giúp chúng tôi cải thiện MetaMask"
  },
  "password": {
    "message": "Mật khẩu"
  },
  "passwordNotLongEnough": {
    "message": "Mật khẩu không đủ dài"
  },
  "passwordSetupDetails": {
    "message": "Mật khẩu này sẽ chỉ mở khóa ví MetaMask của bạn trên thiết bị này. MetaMask không thể khôi phục mật khẩu này."
  },
  "passwordStrength": {
    "message": "Độ mạnh của mật khẩu: $1",
    "description": "Return password strength to the user when user wants to create password."
  },
  "passwordStrengthDescription": {
    "message": "Một mật khẩu mạnh có thể giúp tăng cường bảo mật cho ví nếu thiết bị của bạn bị đánh cắp hoặc xâm phạm."
  },
  "passwordTermsWarning": {
    "message": "Tôi hiểu rằng MetaMask không thể khôi phục mật khẩu này cho tôi. $1"
  },
  "passwordsDontMatch": {
    "message": "Mật khẩu không khớp"
  },
  "pasteJWTToken": {
    "message": "Dán hoặc thả token của bạn tại đây:"
  },
  "pastePrivateKey": {
    "message": "Dán chuỗi khóa riêng tư của bạn vào đây:",
    "description": "For importing an account from a private key"
  },
  "pending": {
    "message": "Đang chờ xử lý"
  },
  "pendingTransactionInfo": {
    "message": "Không thể xử lý giao dịch này cho đến khi hoàn tất."
  },
  "pendingTransactionMultiple": {
    "message": "Bạn có ($1) giao dịch đang chờ xử lý."
  },
  "pendingTransactionSingle": {
    "message": "Bạn có (1) giao dịch đang chờ xử lý.",
    "description": "$1 is count of pending transactions"
  },
  "permissionRequest": {
    "message": "Yêu cầu quyền"
  },
  "permissionRequestCapitalized": {
    "message": "Yêu cầu cấp quyền"
  },
  "permissionRequested": {
    "message": "Đã yêu cầu ngay"
  },
  "permissionRevoked": {
    "message": "Đã thu hồi trong bản cập nhật này"
  },
  "permission_accessNamedSnap": {
    "message": "Kết nối với $1.",
    "description": "The description for the `wallet_snap` permission. $1 is the human-readable name of the snap."
  },
  "permission_accessNetwork": {
    "message": "Truy cập Internet.",
    "description": "The description of the `endowment:network-access` permission."
  },
  "permission_accessNetworkDescription": {
    "message": "Cho phép Snap truy cập Internet. Điều này có thể được sử dụng để gửi và nhận dữ liệu với máy chủ của bên thứ ba.",
    "description": "An extended description of the `endowment:network-access` permission."
  },
  "permission_accessSnap": {
    "message": "Kết nối với Snap $1.",
    "description": "The description for the `wallet_snap` permission. $1 is the name of the snap."
  },
  "permission_accessSnapDescription": {
    "message": "Cho phép trang web hoặc Snap tương tác với $1.",
    "description": "The description for the `wallet_snap_*` permission. $1 is the name of the Snap."
  },
  "permission_cronjob": {
    "message": "Lên lịch và thực hiện các hành động theo định kỳ.",
    "description": "The description for the `snap_cronjob` permission"
  },
  "permission_cronjobDescription": {
    "message": "Cho phép Snap thực hiện các hành động định kỳ vào thời gian, ngày hoặc khoảng thời gian cố định. Điều này có thể được sử dụng để kích hoạt các tương tác hoặc thông báo nhạy cảm với thời gian.",
    "description": "An extended description for the `snap_cronjob` permission"
  },
  "permission_dialog": {
    "message": "Hiển thị cửa sổ hộp thoại trong MetaMask.",
    "description": "The description for the `snap_dialog` permission"
  },
  "permission_dialogDescription": {
    "message": "Cho phép Snap hiển thị cửa sổ bật lên MetaMask cùng với văn bản tùy chỉnh, trường nhập và nút để chấp nhận hoặc từ chối một hành động.\nCó thể được sử dụng để tạo cảnh báo, xác nhận và quy trình đồng ý tham gia cho một Snap.",
    "description": "An extended description for the `snap_dialog` permission"
  },
  "permission_ethereumAccounts": {
    "message": "Xem địa chỉ, số dư tài khoản, hoạt động và bắt đầu giao dịch",
    "description": "The description for the `eth_accounts` permission"
  },
  "permission_ethereumProvider": {
    "message": "Truy cập nhà cung cấp Ethereum.",
    "description": "The description for the `endowment:ethereum-provider` permission"
  },
  "permission_ethereumProviderDescription": {
    "message": "Cho phép Snap giao tiếp trực tiếp với MetaMask để đọc dữ liệu từ chuỗi khối và đề xuất các tin nhắn và giao dịch.",
    "description": "An extended description for the `endowment:ethereum-provider` permission"
  },
  "permission_getEntropy": {
    "message": "Lấy các khóa tùy ý duy nhất cho snap này.",
    "description": "The description for the `snap_getEntropy` permission"
  },
  "permission_getEntropyDescription": {
    "message": "Cho phép Snap lấy các khóa tùy ý duy nhất cho Snap này mà không để lộ. Các khóa này tách biệt với tài khoản MetaMask của bạn và không liên quan đến khóa riêng tư hoặc Cụm từ khôi phục bí mật của bạn. Các Snap khác không thể truy cập thông tin này.",
    "description": "An extended description for the `snap_getEntropy` permission"
  },
  "permission_lifecycleHooks": {
    "message": "Sử dụng hook vòng đời.",
    "description": "The description for the `endowment:lifecycle-hooks` permission"
  },
  "permission_lifecycleHooksDescription": {
    "message": "Cho phép snap sử dụng hook vòng đời để chạy mã vào những thời điểm cụ thể trong vòng đời của nó.",
    "description": "An extended description for the `endowment:lifecycle-hooks` permission"
  },
  "permission_longRunning": {
    "message": "Chạy không giới hạn.",
    "description": "The description for the `endowment:long-running` permission"
  },
  "permission_longRunningDescription": {
    "message": "Ví dụ: cho phép Snap chạy vô thời hạn trong quá trình xử lý lượng lớn dữ liệu.",
    "description": "An extended description for the `endowment:long-running` permission"
  },
  "permission_manageAccounts": {
    "message": "Thêm và kiểm soát các tài khoản Ethereum",
    "description": "The description for `snap_manageAccounts` permission"
  },
  "permission_manageBip32Keys": {
    "message": "Kiểm soát các tài khoản và tài sản của bạn ở $1 ($2).",
    "description": "The description for the `snap_getBip32Entropy` permission. $1 is a derivation path, e.g. 'm/44'/0'/0''. $2 is the elliptic curve name, e.g. 'secp256k1'."
  },
  "permission_manageBip32KeysDescription": {
    "message": "Cho phép Snap lấy các cặp khóa BIP-32 dựa trên Cụm từ khôi phục bí mật của bạn mà không để lộ. Điều này sẽ cấp toàn quyền truy cập vào tất cả các tài khoản và tài sản trên $1.\nVới khả năng quản lý khóa, Snap có thể hỗ trợ nhiều giao thức chuỗi khối ngoài Ethereum (EVM).",
    "description": "An extended description for the `snap_getBip32Entropy` permission. $1 is a derivation path (name)"
  },
  "permission_manageBip44Keys": {
    "message": "Kiểm soát các tài khoản và tài sản $1 của bạn.",
    "description": "The description for the `snap_getBip44Entropy` permission. $1 is the name of a protocol, e.g. 'Filecoin'."
  },
  "permission_manageBip44KeysDescription": {
    "message": "Cho phép Snap lấy các cặp khóa BIP-44 dựa trên Cụm từ khôi phục bí mật của bạn mà không để lộ. Điều này sẽ cấp toàn quyền truy cập vào tất cả các tài khoản và tài sản trên $1.\nVới khả năng quản lý khóa, Snap có thể hỗ trợ nhiều giao thức chuỗi khối ngoài Ethereum (EVM).",
    "description": "An extended description for the `snap_getBip44Entropy` permission. $1 is the name of a protocol, e.g., 'Filecoin'."
  },
  "permission_manageNamedBip32Keys": {
    "message": "Kiểm soát các tài khoản và tài sản $1 của bạn.",
    "description": "The description for the `snap_getBip32Entropy` permission. $1 is a name for the derivation path, e.g., 'Ethereum accounts'. $2 is the plain derivation path, e.g. 'm/44'/0'/0''."
  },
  "permission_manageState": {
    "message": "Lưu trữ và quản lý dữ liệu trong thiết bị.",
    "description": "The description for the `snap_manageState` permission"
  },
  "permission_manageStateDescription": {
    "message": "Cho phép Snap lưu trữ, cập nhật và truy xuất dữ liệu một cách an toàn bằng mã hóa. Các Snap khác không thể truy cập thông tin này.",
    "description": "An extended description for the `snap_manageState` permission"
  },
  "permission_notifications": {
    "message": "Hiển thị thông báo.",
    "description": "The description for the `snap_notify` permission"
  },
  "permission_notificationsDescription": {
    "message": "Cho phép Snap hiển thị thông báo trong MetaMask. Một văn bản thông báo ngắn có thể được kích hoạt bằng Snap đối với thông tin có thể thao tác hoặc nhạy cảm với thời gian.",
    "description": "An extended description for the `snap_notify` permission"
  },
  "permission_rpc": {
    "message": "Cho phép $1 giao tiếp trực tiếp với snap này.",
    "description": "The description for the `endowment:rpc` permission. $1 is 'other snaps' or 'websites'."
  },
  "permission_rpcDescription": {
    "message": "Cho phép $1 gửi tin nhắn đến Snap và nhận phản hồi từ Snap.",
    "description": "An extended description for the `endowment:rpc` permission. $1 is 'other snaps' or 'websites'."
  },
  "permission_transactionInsight": {
    "message": "Tìm nạp và hiển thị thông tin chi tiết về giao dịch.",
    "description": "The description for the `endowment:transaction-insight` permission"
  },
  "permission_transactionInsightDescription": {
    "message": "Cho phép Snap giải mã các giao dịch và hiển thị thông tin chi tiết trong giao diện người dùng MetaMask. Điều này có thể được sử dụng cho các giải pháp bảo mật và chống lừa đảo.",
    "description": "An extended description for the `endowment:transaction-insight` permission"
  },
  "permission_transactionInsightOrigin": {
    "message": "Xem nguồn gốc của các trang web đề xuất giao dịch",
    "description": "The description for the `transactionOrigin` caveat, to be used with the `endowment:transaction-insight` permission"
  },
  "permission_transactionInsightOriginDescription": {
    "message": "Cho phép Snap để xem nguồn gốc (URI) của các trang web đề xuất giao dịch. Điều này có thể được sử dụng cho các giải pháp bảo mật và chống lừa đảo.",
    "description": "An extended description for the `transactionOrigin` caveat, to be used with the `endowment:transaction-insight` permission"
  },
  "permission_unknown": {
    "message": "Quyền không xác định: $1",
    "description": "$1 is the name of a requested permission that is not recognized."
  },
  "permission_viewBip32PublicKeys": {
    "message": "Xem khóa công khai của bạn cho $1 ($2).",
    "description": "The description for the `snap_getBip32PublicKey` permission. $1 is a derivation path, e.g. 'm/44'/0'/0''. $2 is the elliptic curve name, e.g. 'secp256k1'."
  },
  "permission_viewBip32PublicKeysDescription": {
    "message": "Cho phép Snap xem khóa công khai (và địa chỉ) của bạn đối với $1. Điều này sẽ không cấp bất kỳ quyền kiểm soát tài khoản hoặc tài sản nào.",
    "description": "An extended description for the `snap_getBip32PublicKey` permission. $1 is a derivation path (name)"
  },
  "permission_viewNamedBip32PublicKeys": {
    "message": "Xem khóa công khai của bạn cho $1.",
    "description": "The description for the `snap_getBip32PublicKey` permission. $1 is a name for the derivation path, e.g., 'Ethereum accounts'."
  },
  "permission_webAssembly": {
    "message": "Hỗ trợ dành cho WebAssembly.",
    "description": "The description of the `endowment:webassembly` permission."
  },
  "permission_webAssemblyDescription": {
    "message": "Cho phép Snap truy cập vào các môi trường thực thi cấp thấp thông qua WebAssembly.",
    "description": "An extended description of the `endowment:webassembly` permission."
  },
  "permissions": {
    "message": "Quyền"
  },
  "permissionsTitle": {
    "message": "Quyền"
  },
  "permissionsTourDescription": {
    "message": "Tìm tài khoản đã kết nối của bạn và quản lý quyền tại đây"
  },
  "personalAddressDetected": {
    "message": "Đã tìm thấy địa chỉ cá nhân. Nhập địa chỉ hợp đồng token."
  },
  "pleaseConfirm": {
    "message": "Vui lòng xác nhận"
  },
  "plusXMore": {
    "message": "+ $1 khác",
    "description": "$1 is a number of additional but unshown items in a list- this message will be shown in place of those items"
  },
  "popularCustomNetworks": {
    "message": "Mạng tùy chỉnh phổ biến"
  },
  "portfolio": {
    "message": "Danh mục đầu tư"
  },
  "portfolioDashboard": {
    "message": "Trang tổng quan Danh mục đầu tư"
  },
  "preferredLedgerConnectionType": {
    "message": "Dạng kết nối Ledger ưu tiên",
    "description": "A header for a dropdown in Settings > Advanced. Appears above the ledgerConnectionPreferenceDescription message"
  },
  "preparingSwap": {
    "message": "Đang chuẩn bị hoán đổi..."
  },
  "prev": {
    "message": "Trước"
  },
  "primaryCurrencySetting": {
    "message": "Đơn vị tiền chính"
  },
  "primaryCurrencySettingDescription": {
    "message": "Chọn Gốc để ưu tiên hiển thị giá trị bằng đơn vị tiền gốc của chuỗi (ví dụ: ETH). Chọn Pháp định để ưu tiên hiển thị giá trị bằng đơn vị tiền pháp định mà bạn chọn."
  },
  "priorityFee": {
    "message": "Phí ưu tiên"
  },
  "priorityFeeProperCase": {
    "message": "Phí Ưu Tiên"
  },
  "privacy": {
    "message": "Quyền riêng tư"
  },
  "privacyMsg": {
    "message": "Chính sách quyền riêng tư"
  },
  "privateKey": {
    "message": "Khóa riêng tư",
    "description": "select this type of file to use to import an account"
  },
  "privateKeyCopyWarning": {
    "message": "Khóa riêng tư cho $1",
    "description": "$1 represents the account name"
  },
  "privateKeyWarning": {
    "message": "Cảnh báo: Tuyệt đối không để lộ mã khóa này. Bất kỳ ai có mã khóa riêng tư của bạn cũng có thể đánh cắp tài sản được lưu giữ trong tài khoản của bạn."
  },
  "privateNetwork": {
    "message": "Mạng riêng"
  },
  "proceedWithTransaction": {
    "message": "Tôi vẫn muốn xử lý"
  },
  "proposedApprovalLimit": {
    "message": "Giới hạn phê duyệt đề xuất"
  },
  "provide": {
    "message": "Cung cấp"
  },
  "publicAddress": {
    "message": "Địa chỉ công khai"
  },
  "queued": {
    "message": "Đã đưa vào hàng đợi"
  },
  "quoteRate": {
    "message": "Tỷ giá báo giá"
  },
  "reAddAccounts": {
    "message": "thêm lại bất kỳ tài khoản nào khác"
  },
  "reAdded": {
    "message": "đã thêm lại"
  },
  "readdToken": {
    "message": "Bạn có thể thêm lại token này trong tương lai bằng cách chuyển đến mục “Thêm token” trong trình đơn tùy chọn tài khoản."
  },
  "receive": {
    "message": "Nhận"
  },
  "recipientAddressPlaceholder": {
    "message": "Nhập địa chỉ công khai (0x) hoặc tên ENS"
  },
  "recommendedGasLabel": {
    "message": "Được đề xuất"
  },
  "recoveryPhraseReminderBackupStart": {
    "message": "Bắt đầu tại đây"
  },
  "recoveryPhraseReminderConfirm": {
    "message": "Đã hiểu"
  },
  "recoveryPhraseReminderHasBackedUp": {
    "message": "Luôn lưu giữ Cụm mật khẩu khôi phục bí mật ở nơi an toàn và bí mật"
  },
  "recoveryPhraseReminderHasNotBackedUp": {
    "message": "Bạn cần sao lưu lại Cụm mật khẩu khôi phục bí mật?"
  },
  "recoveryPhraseReminderItemOne": {
    "message": "Tuyệt đối không cho ai biết Cụm mật khẩu khôi phục bí mật"
  },
  "recoveryPhraseReminderItemTwo": {
    "message": "Nhóm MetaMask sẽ không bao giờ hỏi Cụm mật khẩu khôi phục bí mật của bạn"
  },
  "recoveryPhraseReminderSubText": {
    "message": "Cụm mật khẩu khôi phục bí mật sẽ kiểm soát mọi thứ trong tài khoản của bạn."
  },
  "recoveryPhraseReminderTitle": {
    "message": "Bảo vệ tiền của bạn"
  },
  "refreshList": {
    "message": "Làm mới danh sách"
  },
  "reject": {
    "message": "Từ chối"
  },
  "rejectAll": {
    "message": "Từ chối tất cả"
  },
  "rejectRequestsDescription": {
    "message": "Bạn chuẩn bị từ chối hàng loạt $1 yêu cầu."
  },
  "rejectRequestsN": {
    "message": "Từ chối $1 yêu cầu"
  },
  "rejectTxsDescription": {
    "message": "Bạn chuẩn bị từ chối hàng loạt $1 giao dịch."
  },
  "rejectTxsN": {
    "message": "Từ chối $1 giao dịch"
  },
  "rejected": {
    "message": "Đã từ chối"
  },
  "remember": {
    "message": "Ghi nhớ:"
  },
  "remove": {
    "message": "Xóa"
  },
  "removeAccount": {
    "message": "Xóa tài khoản"
  },
  "removeAccountDescription": {
    "message": "Tài khoản này sẽ được xóa khỏi ví của bạn. Hãy đảm bảo rằng bạn có Cụm mật khẩu khôi phục bí mật ban đầu hoặc khóa riêng tư cho tài khoản được nhập trước khi tiếp tục. Bạn có thể nhập hoặc tạo lại tài khoản từ trình đơn tài khoản thả xuống. "
  },
  "removeJWT": {
    "message": "Xóa token lưu ký"
  },
  "removeJWTDescription": {
    "message": "Bạn có chắc chắn muốn xóa token này không? Tất cả các tài khoản được chỉ định cho token này cũng sẽ bị xóa khỏi tiện ích: "
  },
  "removeNFT": {
    "message": "Xóa NFT"
  },
  "removeNftMessage": {
    "message": "NFT đã được xóa thành công!"
  },
  "removeSnap": {
    "message": "Xóa Snap"
  },
  "removeSnapConfirmation": {
    "message": "Bạn có chắc chắn muốn xóa $1 không?",
    "description": "$1 represents the name of the snap"
  },
  "removeSnapDescription": {
    "message": "Hành động này sẽ xóa Snap, dữ liệu và thu hồi các quyền mà bạn đã cấp."
  },
  "replace": {
    "message": "thay thế"
  },
  "requestFlaggedAsMaliciousFallbackCopyReason": {
    "message": "Nhà cung cấp bảo mật chưa chia sẻ thêm thông tin chi tiết"
  },
  "requestFlaggedAsMaliciousFallbackCopyReasonTitle": {
    "message": "Yêu cầu bị gắn cờ độc hại"
  },
  "requestMayNotBeSafe": {
    "message": "Yêu cầu có thể không an toàn"
  },
  "requestMayNotBeSafeError": {
    "message": "Nhà cung cấp bảo mật không phát hiện thấy bất kỳ hoạt động độc hại đã biết nào, nhưng vẫn có thể không an toàn nếu tiếp tục."
  },
  "requestNotVerified": {
    "message": "Yêu cầu chưa được xác minh"
  },
  "requestNotVerifiedError": {
    "message": "Do có lỗi, yêu cầu này đã không được nhà cung cấp bảo mật xác minh. Hãy thực hiện cẩn thận."
  },
  "requestsAwaitingAcknowledgement": {
    "message": "yêu cầu đang chờ xác nhận"
  },
  "required": {
    "message": "Bắt buộc"
  },
  "reset": {
    "message": "Đặt lại"
  },
  "resetWallet": {
    "message": "Đặt lại ví"
  },
  "resetWalletSubHeader": {
    "message": "MetaMask không lưu giữ bản sao mật khẩu của bạn. Nếu bạn đang gặp sự cố khi mở khóa tài khoản, bạn sẽ cần đặt lại ví của mình. Bạn có thể thực hiện bằng cách cung cấp Cụm từ khôi phục bí mật mà bạn đã sử dụng khi thiết lập ví."
  },
  "resetWalletUsingSRP": {
    "message": "Hành động này sẽ xóa ví hiện tại và Cụm từ khôi phục bí mật khỏi thiết bị này, cùng với danh sách các tài khoản mà bạn quản lý. Sau khi đặt lại bằng Cụm từ khôi phục bí mật, bạn sẽ thấy danh sách các tài khoản dựa trên Cụm từ khôi phục bí mật mà bạn sử dụng để đặt lại. Danh sách mới này sẽ tự động bổ sung các tài khoản có số dư. Bạn cũng sẽ có thể $1 đã tạo trước đó. Các tài khoản tùy chỉnh mà bạn đã nhập sẽ cần $2, và mọi token tùy chỉnh mà bạn thêm vào tài khoản cũng sẽ cần $3."
  },
  "resetWalletWarning": {
    "message": "Đảm bảo bạn đang sử dụng đúng Cụm từ khôi phục bí mật trước khi tiếp tục vì bạn sẽ không thể hoàn tác."
  },
  "restartMetamask": {
    "message": "Khởi động lại MetaMask"
  },
  "restore": {
    "message": "Khôi phục"
  },
  "restoreFailed": {
    "message": "Không thể khôi phục dữ liệu của bạn từ tập tin được cung cấp"
  },
  "restoreSuccessful": {
    "message": "Dữ liệu của bạn đã được khôi phục thành công"
  },
  "restoreUserData": {
    "message": "Khôi phục dữ liệu người dùng"
  },
  "restoreUserDataDescription": {
    "message": "Bạn có thể khôi phục cài đặt người dùng chứa các tùy chọn và địa chỉ tài khoản từ tập tin JSON đã sao lưu trước đó."
  },
  "resultPageError": {
    "message": "Lỗi"
  },
  "resultPageErrorDefaultMessage": {
    "message": "Thao tác thất bại."
  },
  "resultPageSuccess": {
    "message": "Thành công"
  },
  "resultPageSuccessDefaultMessage": {
    "message": "Đã hoàn thành thao tác thành công."
  },
  "retryTransaction": {
    "message": "Thử lại giao dịch"
  },
  "reusedTokenNameWarning": {
    "message": "Một token trong đây sử dụng lại ký hiệu của một token khác mà bạn thấy, điều này có thể gây nhầm lẫn hoặc mang tính lừa dối."
  },
  "revealSeedWords": {
    "message": "Hiện Cụm mật khẩu khôi phục bí mật"
  },
  "revealSeedWordsDescription1": {
    "message": "$1 cung cấp $2",
    "description": "This is a sentence consisting of link using 'revealSeedWordsSRPName' as $1 and bolded text using 'revealSeedWordsDescription3' as $2."
  },
  "revealSeedWordsDescription2": {
    "message": "MetaMask là một $1. Có nghĩa bạn là người sở hữu Cụm từ khôi phục bí mật của bạn.",
    "description": "$1 is text link with the message from 'revealSeedWordsNonCustodialWallet'"
  },
  "revealSeedWordsDescription3": {
    "message": "toàn quyền truy cập vào ví và tiền của bạn.\n"
  },
  "revealSeedWordsNonCustodialWallet": {
    "message": "ví không giám hộ"
  },
  "revealSeedWordsQR": {
    "message": "QR"
  },
  "revealSeedWordsSRPName": {
    "message": "Cụm từ khôi phục bí mật (SRP)"
  },
  "revealSeedWordsText": {
    "message": "Văn bản"
  },
  "revealSeedWordsWarning": {
    "message": "Đảm bảo không có ai đang nhìn vào màn hình của bạn. $1",
    "description": "$1 is bolded text using the message from 'revealSeedWordsWarning2'"
  },
  "revealSeedWordsWarning2": {
    "message": "Bộ phận Hỗ trợ của MetaMask sẽ không bao giờ yêu cầu điều này.",
    "description": "The bolded texted in the second part of 'revealSeedWordsWarning'"
  },
  "revealTheSeedPhrase": {
    "message": "Hiện cụm từ khôi phục bí mật"
  },
  "revokeAllTokensTitle": {
    "message": "Thu hồi quyền truy cập và chuyển tất cả $1 của bạn?",
    "description": "$1 is the symbol of the token for which the user is revoking approval"
  },
  "revokeAllTokensTitleWithoutSymbol": {
    "message": "Thu hồi quyền truy cập và chuyển tất cả NFT của bạn từ $1?",
    "description": "$1 is a link to contract on the block explorer when we're not able to retrieve a erc721 or erc1155 name"
  },
  "revokeApproveForAllDescription": {
    "message": "Hành động này sẽ thu hồi quyền cho phép bên thứ ba truy cập và chuyển tất cả $1 của bạn mà không cần thông báo thêm.",
    "description": "$1 is either a string or link of a given token symbol or name"
  },
  "revokeApproveForAllDescriptionWithoutSymbol": {
    "message": "Hành động này sẽ thu hồi quyền cho phép bên thứ ba truy cập và chuyển tất cả NFT của bạn từ $1 mà không cần thông báo thêm.",
    "description": "$1 is a link to contract on the block explorer when we're not able to retrieve a erc721 or erc1155 name"
  },
  "revokePermission": {
    "message": "Thu hồi quyền"
  },
  "revokeSpendingCap": {
    "message": "Thu hồi hạn mức chi tiêu cho $1 của bạn",
    "description": "$1 is a token symbol"
  },
  "revokeSpendingCapTooltipText": {
    "message": "Bên thứ ba này sẽ không thể chi tiêu thêm bất kỳ token hiện tại hoặc tương lai nào của bạn."
  },
  "rpcUrl": {
    "message": "URL RPC mới"
  },
  "safeTransferFrom": {
    "message": "Chuyển khoản an toàn từ"
  },
  "save": {
    "message": "Lưu"
  },
  "scanInstructions": {
    "message": "Đặt mã QR vào trước máy ảnh"
  },
  "scanQrCode": {
    "message": "Quét mã QR"
  },
  "scrollDown": {
    "message": "Cuộn xuống"
  },
  "search": {
    "message": "Tìm kiếm"
  },
  "searchAccounts": {
    "message": "Tìm kiếm tài khoản"
  },
  "searchResults": {
    "message": "Kết quả tìm kiếm"
  },
  "secretRecoveryPhrase": {
    "message": "Cụm Mật Khẩu Khôi Phục Bí Mật"
  },
  "secureWallet": {
    "message": "Ví an toàn"
  },
  "security": {
    "message": "Bảo mật"
  },
  "securityAlert": {
    "message": "Cảnh báo bảo mật từ $1 và $2"
  },
  "securityAlerts": {
    "message": "Cảnh báo bảo mật"
  },
  "securityAlertsDescription1": {
    "message": "Tính năng này sẽ cảnh báo cho bạn khi có hoạt động độc hại bằng cách xem xét cục bộ các giao dịch và yêu cầu chữ ký của bạn. Dữ liệu của bạn không được chia sẻ với các bên thứ ba cung cấp dịch vụ này. Luôn tự thẩm định trước khi phê duyệt bất kỳ yêu cầu nào. Không có gì đảm bảo rằng tính năng này sẽ phát hiện được tất cả các hoạt động độc hại."
  },
  "securityAlertsDescription2": {
    "message": "Nhớ luôn tự thẩm định trước khi phê duyệt bất kỳ yêu cầu nào. Không có gì đảm bảo tính năng này sẽ phát hiện được tất cả các hành vi độc hại."
  },
  "securityAndPrivacy": {
    "message": "Bảo mật và quyền riêng tư"
  },
  "securityProviderAdviceBy": {
    "message": "Lời khuyên bảo mật bởi $1",
    "description": "The security provider that is providing data"
  },
  "seeDetails": {
    "message": "Xem chi tiết"
  },
  "seedPhraseConfirm": {
    "message": "Xác nhận Cụm Mật Khẩu Khôi Phục Bí Mật"
  },
  "seedPhraseEnterMissingWords": {
    "message": "Xác nhận Cụm Mật Khẩu Khôi Phục Bí Mật"
  },
  "seedPhraseIntroNotRecommendedButtonCopy": {
    "message": "Nhắc tôi sau (không khuyến khích)"
  },
  "seedPhraseIntroRecommendedButtonCopy": {
    "message": "Bảo mật ví của tôi (khuyến khích)"
  },
  "seedPhraseIntroSidebarBulletFour": {
    "message": "Viết ra và cất ở nhiều nơi bí mật."
  },
  "seedPhraseIntroSidebarBulletOne": {
    "message": "Lưu trong một trình quản lý mật khẩu"
  },
  "seedPhraseIntroSidebarBulletThree": {
    "message": "Lưu giữ trong hộp ký gửi an toàn."
  },
  "seedPhraseIntroSidebarCopyOne": {
    "message": "Cụm mật khẩu khôi phục bí mật gồm 12 từ là “chìa khóa chính” để truy cập ví và số tiền của bạn"
  },
  "seedPhraseIntroSidebarCopyThree": {
    "message": "Nếu ai đó hỏi bạn cụm mật khẩu khôi phục bí mật, thì họ đang cố gắng lừa đảo và đánh cắp tiền trong ví của bạn"
  },
  "seedPhraseIntroSidebarCopyTwo": {
    "message": "Đừng bao giờ cho ai biết cụm mật khẩu khôi phục bí mật, kể cả MetaMask!"
  },
  "seedPhraseIntroSidebarTitleOne": {
    "message": "Cụm mật khẩu khôi phục bí mật là gì?"
  },
  "seedPhraseIntroSidebarTitleThree": {
    "message": "Tôi có nên cho ai biết cụm mật khẩu khôi phục bí mật của mình không?"
  },
  "seedPhraseIntroSidebarTitleTwo": {
    "message": "Tôi lưu Cụm mật khẩu khôi phục bí mật của mình bằng cách nào?"
  },
  "seedPhraseIntroTitle": {
    "message": "Bảo mật cho ví của bạn"
  },
  "seedPhraseIntroTitleCopy": {
    "message": "Trước khi bắt đầu, hãy xem video ngắn này để tìm hiểu thêm về cụm mật khẩu khôi phục bí mật của bạn và cách bảo vệ ví của bạn."
  },
  "seedPhraseReq": {
    "message": "Cụm mật khẩu khôi phục bí mật gồm 12, 15, 18, 21 hoặc 24 từ"
  },
  "seedPhraseWriteDownDetails": {
    "message": "Viết ra Cụm Mật Khẩu Khôi Phục Bí Mật gồm 12 từ này, sau đó lưu ở một nơi mà bạn tin tưởng và chỉ có bạn mới được phép truy cập."
  },
  "seedPhraseWriteDownHeader": {
    "message": "Viết ra Cụm Mật Khẩu Khôi Phục Bí Mật của bạn"
  },
  "select": {
    "message": "Chọn"
  },
  "selectAccounts": {
    "message": "Chọn (các) tài khoản để sử dụng trên trang web này"
  },
  "selectAccountsForSnap": {
    "message": "Chọn (các) tài khoản để sử dụng với snap này"
  },
  "selectAll": {
    "message": "Chọn tất cả"
  },
  "selectAllAccounts": {
    "message": "Chọn tất cả tài khoản"
  },
  "selectAnAccount": {
    "message": "Chọn một tài khoản"
  },
  "selectAnAccountAlreadyConnected": {
    "message": "Tài khoản này đã được kết nối với MetaMask"
  },
  "selectAnAccountHelp": {
    "message": "Chọn tài khoản lưu ký để sử dụng trong MetaMask Institutional."
  },
  "selectHdPath": {
    "message": "Chọn đường dẫn HD"
  },
  "selectJWT": {
    "message": "Chọn token"
  },
  "selectNFTPrivacyPreference": {
    "message": "Bật phát hiện NFT trong phần Cài Đặt"
  },
  "selectPathHelp": {
    "message": "Nếu bạn không thấy các tài khoản như mong đợi, hãy chuyển sang đường dẫn HD."
  },
  "selectProvider": {
    "message": "Chọn nhà cung cấp:"
  },
  "selectType": {
    "message": "Chọn loại"
  },
  "selectingAllWillAllow": {
    "message": "Việc chọn tất cả sẽ cho phép trang này xem tất cả các tài khoản hiện tại của bạn. Đảm bảo rằng bạn tin tưởng trang web này."
  },
  "send": {
    "message": "Gửi"
  },
  "sendBugReport": {
    "message": "Gửi báo cáo lỗi."
  },
  "sendSpecifiedTokens": {
    "message": "Gửi $1",
    "description": "Symbol of the specified token"
  },
  "sendTo": {
    "message": "Gửi đến"
  },
  "sendTokens": {
    "message": "Gửi token"
  },
  "sendingDisabled": {
    "message": "Gửi tài sản NFT ERC-1155 chưa được hỗ trợ."
  },
  "sendingNativeAsset": {
    "message": "Gửi $1",
    "description": "$1 represents the native currency symbol for the current network (e.g. ETH or BNB)"
  },
  "sendingToTokenContractWarning": {
    "message": "Cảnh báo: bạn sắp gửi đến một hợp đồng token và điều này có thể dẫn đến nguy cơ mất tiền. $1",
    "description": "$1 is a clickable link with text defined by the 'learnMoreUpperCase' key. The link will open to a support article regarding the known contract address warning"
  },
  "sepolia": {
    "message": "Mạng thử nghiệm Sepolia"
  },
  "setAdvancedPrivacySettingsDetails": {
    "message": "MetaMask sử dụng các dịch vụ của bên thứ ba đáng tin cậy này để nâng cao sự hữu ích và an toàn của sản phẩm."
  },
  "setApprovalForAll": {
    "message": "Thiết lập phê duyệt tất cả"
  },
  "setApprovalForAllTitle": {
    "message": "Phê duyệt $1 không có giới hạn chi tiêu",
    "description": "The token symbol that is being approved"
  },
  "settingAddSnapAccount": {
    "message": "Thêm tài khoản snap"
  },
  "settings": {
    "message": "Cài đặt"
  },
  "settingsSearchMatchingNotFound": {
    "message": "Không tìm thấy kết quả trùng khớp."
  },
  "show": {
    "message": "Hiển thị"
  },
  "showFiatConversionInTestnets": {
    "message": "Hiển thị tỷ lệ quy đổi trên các mạng thử nghiệm"
  },
  "showFiatConversionInTestnetsDescription": {
    "message": "Chọn tùy chọn này để hiển thị tỷ lệ quy đổi tiền pháp định trên mạng thử nghiệm"
  },
  "showHexData": {
    "message": "Hiển thị dữ liệu thập lục phân"
  },
  "showHexDataDescription": {
    "message": "Chọn tùy chọn này để hiển thị trường dữ liệu thập lục phân trên màn hình gửi"
  },
  "showIncomingTransactions": {
    "message": "Hiển thị các giao dịch đến"
  },
  "showIncomingTransactionsDescription": {
    "message": "Chọn tùy chọn này nếu bạn muốn dùng Etherscan để hiển thị các giao dịch đến trong danh sách giao dịch",
    "description": "$1 is the link to etherscan url and $2 is the link to the privacy policy of consensys APIs"
  },
  "showIncomingTransactionsInformation": {
    "message": "Điều này phụ thuộc vào từng mạng sẽ có quyền truy cập vào địa chỉ Ethereum và địa chỉ IP của bạn."
  },
  "showMore": {
    "message": "Hiển thị thêm"
  },
  "showNft": {
    "message": "Hiển thị NFT"
  },
  "showPermissions": {
    "message": "Hiển thị quyền"
  },
<<<<<<< HEAD
=======
  "showPrivateKey": {
    "message": "Hiển thị khóa riêng tư"
  },
  "showPrivateKeys": {
    "message": "Hiện khóa riêng tư"
  },
>>>>>>> 787fc13f
  "showTestnetNetworks": {
    "message": "Hiển thị các mạng thử nghiệm"
  },
  "showTestnetNetworksDescription": {
    "message": "Chọn tùy chọn này để hiển thị các mạng thử nghiệm trong danh sách mạng"
  },
  "sigRequest": {
    "message": "Yêu cầu chữ ký"
  },
  "sign": {
    "message": "Ký"
  },
  "signatureRequest": {
    "message": "Yêu cầu chữ ký"
  },
  "signatureRequestGuidance": {
    "message": "Chỉ ký vào thông báo này nếu bạn hoàn toàn hiểu nội dung và tin tưởng trang web yêu cầu."
  },
  "signatureRequestWarning": {
    "message": "Việc ký vào thông báo này có thể gây nguy hiểm. Bạn có thể trao toàn quyền kiểm soát tài khoản và tài sản của mình cho bên kia. Nghĩa là họ có thể tiêu hoặc rút hết tiền trong tài khoản của bạn bất cứ lúc nào. Hãy tiến hành thận trọng. $1."
  },
  "signed": {
    "message": "Đã ký"
  },
  "signin": {
    "message": "Đăng nhập"
  },
  "simulationErrorMessageV2": {
    "message": "Chúng tôi không thể ước tính gas. Có thể đã xảy ra lỗi trong hợp đồng và giao dịch này có thể thất bại."
  },
  "skip": {
    "message": "Bỏ qua"
  },
  "skipAccountSecurity": {
    "message": "Bỏ qua bảo mật tài khoản?"
  },
  "skipAccountSecurityDetails": {
    "message": "Tôi hiểu rằng nếu chưa sao lưu Cụm Mật Khẩu Khôi Phục Bí Mật của mình, tôi có thể bị mất tài khoản và toàn bộ tài sản bên trong."
  },
  "smartContracts": {
    "message": "Hợp đồng thông minh"
  },
  "smartSwap": {
    "message": "Hoán đổi thông minh"
  },
  "smartSwapsAreHere": {
    "message": "Hoán đổi thông minh đã ra mắt!"
  },
  "smartSwapsDescription": {
    "message": "Tính năng Hoán đổi của MetaMask nay đã thông minh hơn rất nhiều! Kích hoạt Hoán đổi thông minh sẽ cho phép MetaMask tối ưu quy trình Hoán đổi để giúp bạn:"
  },
  "smartSwapsErrorNotEnoughFunds": {
    "message": "Không có đủ tiền để thực hiện hoán đổi thông minh."
  },
  "smartSwapsErrorUnavailable": {
    "message": "Hoán đổi thông minh tạm thời không khả dụng."
  },
  "smartSwapsSubDescription": {
    "message": "* Hoán đổi thông minh sẽ cố gắng gửi giao dịch của bạn nhiều lần một cách riêng tư. Nếu tất cả các lần thử đều không thành công, giao dịch sẽ được phát công khai để đảm bảo Hoán đổi của bạn được thực hiện thành công."
  },
  "snapConfigure": {
    "message": "Định cấu hình"
  },
  "snapConnectionWarning": {
    "message": "$1 muốn kết nối với $2. Chỉ tiếp tục nếu bạn tin tưởng trang web này.",
    "description": "$2 is the snap and $1 is the dapp requesting connection to the snap."
  },
  "snapContent": {
    "message": "Nội dung này đến từ $1",
    "description": "This is shown when a snap shows transaction insight information in the confirmation UI. $1 is a link to the snap's settings page with the link text being the name of the snap."
  },
  "snapCreateAccountSubtitle": {
    "message": "Chọn cách bảo mật tài khoản mới của bạn bằng MetaMask Snap."
  },
  "snapCreateAccountTitle": {
    "message": "Tạo tài khoản $1",
    "description": "Title of the Create Snap Account Page, $1 is the text using a different color"
  },
  "snapCreateAccountTitle2": {
    "message": "snap",
    "description": "$1 of the snapCreateAccountTitle"
  },
  "snapCreatedByMetaMask": {
    "message": "Bởi MetaMask"
  },
  "snapDetailAudits": {
    "message": "Kiểm tra"
  },
  "snapDetailDeveloper": {
    "message": "Nhà phát triển"
  },
  "snapDetailLastUpdated": {
    "message": "Đã cập nhật"
  },
  "snapDetailManageSnap": {
    "message": "Quản lý snap"
  },
  "snapDetailTags": {
    "message": "Thẻ"
  },
  "snapDetailVersion": {
    "message": "Phiên bản"
  },
  "snapDetailWebsite": {
    "message": "Trang web"
  },
  "snapDetailsCreateASnapAccount": {
    "message": "Tạo tài khoản Snap"
  },
  "snapDetailsInstalled": {
    "message": "Đã cài đặt"
  },
  "snapError": {
    "message": "Lỗi Snap: '$1'. Mã lỗi: '$2'",
    "description": "This is shown when a snap encounters an error. $1 is the error message from the snap, and $2 is the error code."
  },
  "snapInstall": {
    "message": "Cài đặt Snap"
  },
  "snapInstallRequest": {
    "message": "Cài đặt $1 để được cấp các quyền sau. Chỉ tiếp tục nếu bạn tin tưởng $1.",
    "description": "$1 is the snap name."
  },
  "snapInstallSuccess": {
    "message": "Cài đặt hoàn tất"
  },
  "snapInstallWarningCheck": {
    "message": "Để xác nhận rằng bạn hiểu, hãy đánh dấu vào ô.",
    "description": "Warning message used in popup displayed on snap install. $1 is the snap name."
  },
  "snapInstallWarningCheckPlural": {
    "message": "Để xác nhận rằng bạn hiểu, hãy đánh dấu vào tất cả các ô.",
    "description": "Warning message used in popup displayed on snap install when having multiple permissions. $1 is the snap name."
  },
  "snapInstallWarningHeading": {
    "message": "Hãy tiến hành thận trọng"
  },
  "snapInstallWarningKeyAccess": {
    "message": "Bạn đang cấp quyền truy cập khóa $2 cho Snap \"$1\". Hành động này không thể hủy bỏ và sẽ cấp quyền kiểm soát tài khoản và tài sản $2 của bạn cho \"$1\". Đảm bảo bạn tin tưởng \"$1\" trước khi tiếp tục.",
    "description": "The first parameter is the name of the snap and the second one is the protocol"
  },
  "snapInstallWarningPublicKeyAccess": {
    "message": "Cấp quyền truy cập $1 cho khóa công khai $2",
    "description": "The first parameter is the name of the snap and the second one is the protocol"
  },
  "snapInstallationErrorDescription": {
    "message": "Không thể cài đặt $1.",
    "description": "Error description used when snap installation fails. $1 is the snap name."
  },
  "snapInstallationErrorTitle": {
    "message": "Cài đặt thất bại",
    "description": "Error title used when snap installation fails."
  },
  "snapIsAudited": {
    "message": "Đã kiểm tra"
  },
  "snapResultError": {
    "message": "Lỗi"
  },
  "snapResultSuccess": {
    "message": "Thành công"
  },
  "snapResultSuccessDescription": {
    "message": "$1 đã sẵn sàng để sử dụng"
  },
  "snapUpdate": {
    "message": "Cập nhật Snap"
  },
  "snapUpdateAvailable": {
    "message": "Có cập nhật mới"
  },
  "snapUpdateErrorDescription": {
    "message": "Không thể cập nhật $1.",
    "description": "Error description used when snap update fails. $1 is the snap name."
  },
  "snapUpdateErrorTitle": {
    "message": "Cập nhật thất bại",
    "description": "Error title used when snap update fails."
  },
  "snapUpdateRequest": {
    "message": "$1 muốn cập nhật $2 lên $3 để được cấp các quyền sau. Chỉ tiếp tục nếu bạn tin tưởng $2.",
    "description": "$1 is the dApp origin requesting the snap, $2 is the snap name and $3 is the snap version."
  },
  "snapUpdateSuccess": {
    "message": "Cập nhật hoàn tất"
  },
  "snaps": {
    "message": "Snap"
  },
  "snapsInsightLoading": {
    "message": "Đang tải thông tin chi tiết về giao dịch..."
  },
  "snapsInvalidUIError": {
    "message": "Giao diện người dùng được chỉ định bởi snap không hợp lệ."
  },
  "snapsNoInsight": {
    "message": "Snap không trả về bất kỳ thông tin chi tiết nào"
  },
  "snapsPrivacyWarningFirstMessage": {
    "message": "Bạn thừa nhận rằng snap mà bạn sắp cài đặt là Dịch vụ bên thứ ba như được định nghĩa trong $1 của Consensys. Việc bạn sử dụng Dịch vụ bên thứ ba sẽ phải tuân theo các điều khoản và điều kiện riêng do nhà cung cấp Dịch vụ bên thứ ba quy định. Bạn tự chịu rủi ro khi truy cập, tin tưởng hoặc sử dụng Dịch vụ bên thứ ba. Consensys từ chối mọi trách nhiệm và trách nhiệm pháp lý đối với bất kỳ tổn thất nào khi bạn sử dụng Dịch vụ bên thứ ba.",
    "description": "First part of a message in popup modal displayed when installing a snap for the first time. $1 is terms of use link."
  },
  "snapsPrivacyWarningSecondMessage": {
    "message": "Mọi thông tin mà bạn chia sẻ với Dịch vụ bên thứ ba sẽ được Dịch vụ bên thứ ba đó thu thập trực tiếp theo chính sách quyền riêng tư của họ. Vui lòng tham khảo chính sách quyền riêng tư của họ để biết thêm thông tin.",
    "description": "Second part of a message in popup modal displayed when installing a snap for the first time."
  },
  "snapsPrivacyWarningThirdMessage": {
    "message": "Consensys không có quyền truy cập vào thông tin mà bạn chia sẻ với các bên thứ ba này.",
    "description": "Third part of a message in popup modal displayed when installing a snap for the first time."
  },
  "snapsSettingsDescription": {
    "message": "Quản lý Snap"
  },
  "snapsTermsOfUse": {
    "message": "Điều khoản sử dụng"
  },
  "snapsToggle": {
    "message": "Snap chỉ hoạt động khi đã bật"
  },
  "snapsUIError": {
    "message": "Liên hệ với những người tạo ra $1 để được hỗ trợ thêm.",
    "description": "This is shown when the insight snap throws an error. $1 is the snap name"
  },
  "someNetworksMayPoseSecurity": {
    "message": "Một số mạng có thể gây ra rủi ro về bảo mật và/hoặc quyền riêng tư. Bạn cần hiểu rõ các rủi ro này trước khi thêm và sử dụng mạng."
  },
  "somethingIsWrong": {
    "message": "Đã xảy ra lỗi. Hãy thử tải lại trang."
  },
  "somethingWentWrong": {
    "message": "Rất tiếc! Đã xảy ra sự cố."
  },
  "speedUp": {
    "message": "Tăng tốc"
  },
  "speedUpCancellation": {
    "message": "Tăng tốc lệnh hủy này"
  },
  "speedUpExplanation": {
    "message": "Chúng tôi đã cập nhật phí gas dựa trên tình trạng mạng hiện tại và đã tăng ít nhất 10% (theo yêu cầu của mạng)."
  },
  "speedUpPopoverTitle": {
    "message": "Tăng tốc giao dịch"
  },
  "speedUpTooltipText": {
    "message": "Phí gas mới"
  },
  "speedUpTransaction": {
    "message": "Tăng tốc giao dịch này"
  },
  "spendLimitInsufficient": {
    "message": "Giới hạn chi tiêu không đủ"
  },
  "spendLimitInvalid": {
    "message": "Giới hạn chi tiêu không hợp lệ; giá trị này phải là số dương."
  },
  "spendLimitPermission": {
    "message": "Quyền đối với giới hạn chi tiêu"
  },
  "spendLimitRequestedBy": {
    "message": "Bên yêu cầu giới hạn chi tiêu: $1",
    "description": "Origin of the site requesting the spend limit"
  },
  "spendLimitTooLarge": {
    "message": "Giới hạn chi tiêu quá lớn"
  },
  "spendingCap": {
    "message": "Hạn mức chi tiêu"
  },
  "spendingCapError": {
    "message": "Lỗi: Chỉ nhập số"
  },
  "spendingCapErrorDescription": {
    "message": "Chỉ nhập số mà bạn cảm thấy thoải mái khi truy cập $1 ở hiện tại hoặc trong tương lai. Bạn luôn có thể tăng giới hạn token sau này.",
    "description": "$1 is origin of the site requesting the token limit"
  },
  "spendingCapRequest": {
    "message": "Yêu cầu hạn mức chi tiêu cho $1 của bạn"
  },
  "srpInputNumberOfWords": {
    "message": "Tôi có một cụm từ gồm $1 từ",
    "description": "This is the text for each option in the dropdown where a user selects how many words their secret recovery phrase has during import. The $1 is the number of words (either 12, 15, 18, 21, or 24)."
  },
  "srpPasteFailedTooManyWords": {
    "message": "Dán không thành công vì cụm từ có nhiều hơn 24 từ. Cụm từ khôi phục bí mật chỉ có tối đa 24 từ.",
    "description": "Description of SRP paste error when the pasted content has too many words"
  },
  "srpPasteTip": {
    "message": "Bạn có thể dán toàn bộ cụm từ khôi phục bí mật vào bất kỳ trường nào",
    "description": "Our secret recovery phrase input is split into one field per word. This message explains to users that they can paste their entire secrete recovery phrase into any field, and we will handle it correctly."
  },
  "srpSecurityQuizGetStarted": {
    "message": "Bắt đầu"
  },
  "srpSecurityQuizImgAlt": {
    "message": "Một con mắt có lỗ khóa ở giữa và ba trường mật khẩu nổi"
  },
  "srpSecurityQuizIntroduction": {
    "message": "Để hiển thị Cụm từ khôi phục bí mật, bạn cần trả lời đúng hai câu hỏi"
  },
  "srpSecurityQuizQuestionOneQuestion": {
    "message": "Nếu bạn làm mất Cụm từ khôi phục bí mật, MetaMask..."
  },
  "srpSecurityQuizQuestionOneRightAnswer": {
    "message": "Không thể giúp bạn"
  },
  "srpSecurityQuizQuestionOneRightAnswerDescription": {
    "message": "Hãy viết ra, khắc lên kim loại hoặc cất giữ ở nhiều nơi bí mật để bạn không bao giờ làm mất nó. Nếu bạn làm mất, nó sẽ bị mất vĩnh viễn."
  },
  "srpSecurityQuizQuestionOneRightAnswerTitle": {
    "message": "Đúng! Không ai có thể giúp bạn lấy lại Cụm từ khôi phục bí mật"
  },
  "srpSecurityQuizQuestionOneWrongAnswer": {
    "message": "Có thể lấy lại cho bạn"
  },
  "srpSecurityQuizQuestionOneWrongAnswerDescription": {
    "message": "Nếu bạn làm mất Cụm từ khôi phục bí mật, nó sẽ bị mất vĩnh viễn. Dù mọi người có nói gì, thì cũng không ai có thể giúp bạn lấy lại."
  },
  "srpSecurityQuizQuestionOneWrongAnswerTitle": {
    "message": "Sai! Không ai có thể giúp bạn lấy lại Cụm từ khôi phục bí mật"
  },
  "srpSecurityQuizQuestionTwoQuestion": {
    "message": "Nếu có bất kỳ ai, kể cả nhân viên hỗ trợ, hỏi về Cụm từ khôi phục bí mật của bạn..."
  },
  "srpSecurityQuizQuestionTwoRightAnswer": {
    "message": "Bạn đang bị lừa đảo"
  },
  "srpSecurityQuizQuestionTwoRightAnswerDescription": {
    "message": "Bất kỳ ai nói rằng họ cần Cụm từ khôi phục bí mật của bạn thì đều đang nói dối bạn. Nếu bạn chia sẻ với họ thì họ sẽ đánh cắp tài sản của bạn."
  },
  "srpSecurityQuizQuestionTwoRightAnswerTitle": {
    "message": "Chính xác! Chia sẻ Cụm từ khôi phục bí mật chưa bao giờ là một ý hay"
  },
  "srpSecurityQuizQuestionTwoWrongAnswer": {
    "message": "Bạn nên đưa nó cho họ"
  },
  "srpSecurityQuizQuestionTwoWrongAnswerDescription": {
    "message": "Bất kỳ ai nói rằng họ cần Cụm từ khôi phục bí mật của bạn thì đều đang nói dối bạn. Nếu bạn chia sẻ với họ thì họ sẽ đánh cắp tài sản của bạn."
  },
  "srpSecurityQuizQuestionTwoWrongAnswerTitle": {
    "message": "Không! Tuyệt đối không bao giờ chia sẻ Cụm từ khôi phục bí mật của bạn với bất kỳ ai"
  },
  "srpSecurityQuizTitle": {
    "message": "Câu hỏi bảo mật"
  },
  "srpToggleShow": {
    "message": "Hiện/Ẩn từ này của cụm từ khôi phục bí mật",
    "description": "Describes a toggle that is used to show or hide a single word of the secret recovery phrase"
  },
  "srpWordHidden": {
    "message": "Từ này bị ẩn",
    "description": "Explains that a word in the secret recovery phrase is hidden"
  },
  "srpWordShown": {
    "message": "Từ này đang được hiển thị",
    "description": "Explains that a word in the secret recovery phrase is being shown"
  },
  "stable": {
    "message": "Ổn định"
  },
  "stableLowercase": {
    "message": "ổn định"
  },
  "stake": {
    "message": "Nắm giữ và khóa"
  },
  "stateLogError": {
    "message": "Lỗi khi truy xuất nhật ký trạng thái."
  },
  "stateLogFileName": {
    "message": "Nhật ký trạng thái của MetaMask"
  },
  "stateLogs": {
    "message": "Nhật ký trạng thái"
  },
  "stateLogsDescription": {
    "message": "Nhật ký trạng thái có chứa các địa chỉ tài khoản công khai của bạn và các giao dịch đã gửi."
  },
  "status": {
    "message": "Trạng thái"
  },
  "statusNotConnected": {
    "message": "Chưa kết nối"
  },
  "statusNotConnectedAccount": {
    "message": "Không có tài khoản nào được kết nối"
  },
  "step1LatticeWallet": {
    "message": "Kết nối với Lattice1"
  },
  "step1LatticeWalletMsg": {
    "message": "Bạn có thể kết nối MetaMask với Lattice1 sau khi thiết bị đã được thiết lập và trực tuyến. Mở khóa thiết bị và chuẩn bị sẵn ID Thiết Bị.",
    "description": "$1 represents the `hardwareWalletSupportLinkConversion` localization key"
  },
  "step1LedgerWallet": {
    "message": "Tải về ứng dụng Ledger"
  },
  "step1LedgerWalletMsg": {
    "message": "Tải về, thiết lập và nhập mật khẩu của bạn để mở khóa $1.",
    "description": "$1 represents the `ledgerLiveApp` localization value"
  },
  "step1TrezorWallet": {
    "message": "Kết nối với Trezor"
  },
  "step1TrezorWalletMsg": {
    "message": "Cắm trực tiếp Trezor vào máy tính của bạn và mở khóa. Đảm bảo bạn sử dụng đúng cụm từ mật khẩu.",
    "description": "$1 represents the `hardwareWalletSupportLinkConversion` localization key"
  },
  "step2LedgerWallet": {
    "message": "Kết nối với Ledger"
  },
  "step2LedgerWalletMsg": {
    "message": "Cắm trực tiếp Ledger vào máy tính của bạn, sau đó mở khóa và mở ứng dụng Ethereum.",
    "description": "$1 represents the `hardwareWalletSupportLinkConversion` localization key"
  },
  "stillGettingMessage": {
    "message": "Vẫn nhận được thông báo này?"
  },
  "strong": {
    "message": "Mạnh"
  },
  "stxBenefit1": {
    "message": "Giảm thiểu chi phí giao dịch"
  },
  "stxBenefit2": {
    "message": "Giảm tỷ lệ thất bại khi giao dịch"
  },
  "stxBenefit3": {
    "message": "Loại bỏ các giao dịch bị mắc kẹt"
  },
  "stxBenefit4": {
    "message": "Ngăn chặn giao dịch chạy trước"
  },
  "stxCancelled": {
    "message": "Hoán đổi sẽ thất bại"
  },
  "stxCancelledDescription": {
    "message": "Giao dịch của bạn sẽ thất bại và đã bị hủy để bảo vệ bạn không phải trả phí gas không cần thiết."
  },
  "stxCancelledSubDescription": {
    "message": "Hãy thử hoán đổi lại. Chúng tôi ở đây để bảo vệ bạn trước những rủi ro tương tự trong lần tới."
  },
  "stxFailure": {
    "message": "Hoán đổi không thành công"
  },
  "stxFailureDescription": {
    "message": "Thị trường thay đổi đột ngột có thể gây thất bại. Nếu sự cố vẫn tiếp diễn, vui lòng liên hệ $1.",
    "description": "This message is shown to a user if their swap fails. The $1 will be replaced by support.metamask.io"
  },
  "stxPendingPrivatelySubmittingSwap": {
    "message": "Đang bí mật gửi yêu cầu Hoán đổi của bạn..."
  },
  "stxPendingPubliclySubmittingSwap": {
    "message": "Đang công khai gửi yêu cầu Hoán đổi của bạn..."
  },
  "stxSuccess": {
    "message": "Hoán đổi hoàn tất!"
  },
  "stxSuccessDescription": {
    "message": "$1 của bạn hiện đã có sẵn.",
    "description": "$1 is a token symbol, e.g. ETH"
  },
  "stxSwapCompleteIn": {
    "message": "Hoán đổi sẽ hoàn tất sau <",
    "description": "'<' means 'less than', e.g. Swap will complete in < 2:59"
  },
  "stxTooltip": {
    "message": "Mô phỏng giao dịch trước khi gửi để giảm chi phí giao dịch và tỷ lệ thất bại."
  },
  "stxTryingToCancel": {
    "message": "Đang cố gắng hủy giao dịch của bạn..."
  },
  "stxUnknown": {
    "message": "Trạng thái không xác định"
  },
  "stxUnknownDescription": {
    "message": "Một giao dịch đã thành công nhưng chúng tôi không chắc đó là giao dịch nào. Điều này có thể do bạn đã gửi một giao dịch khác trong lúc hoán đổi này đang được xử lý."
  },
  "stxUserCancelled": {
    "message": "Đã hủy hoán đổi"
  },
  "stxUserCancelledDescription": {
    "message": "Giao dịch của bạn đã bị hủy và bạn không phải trả bất kỳ phí gas không cần thiết nào."
  },
  "stxYouCanOptOut": {
    "message": "Bạn có thể chọn không tham gia cài đặt nâng cao này bất cứ lúc nào."
  },
  "submit": {
    "message": "Gửi"
  },
  "submitted": {
    "message": "Đã gửi"
  },
  "support": {
    "message": "Hỗ trợ"
  },
  "supportCenter": {
    "message": "Truy cập trung tâm hỗ trợ của chúng tôi"
  },
  "swap": {
    "message": "Hoán đổi"
  },
  "swapAggregator": {
    "message": "Trình tổng hợp"
  },
  "swapAllowSwappingOf": {
    "message": "Cho phép hoán đổi $1",
    "description": "Shows a user that they need to allow a token for swapping on their hardware wallet"
  },
  "swapAmountReceived": {
    "message": "Số tiền được đảm bảo"
  },
  "swapAmountReceivedInfo": {
    "message": "Đây là số tiền tối thiểu mà bạn sẽ nhận được. Bạn sẽ nhận được nhiều hơn tùy thuộc vào mức trượt giá."
  },
  "swapAnyway": {
    "message": "Vẫn hoán đổi"
  },
  "swapApproval": {
    "message": "Phê duyệt $1 cho các giao dịch hoán đổi",
    "description": "Used in the transaction display list to describe a transaction that is an approve call on a token that is to be swapped.. $1 is the symbol of a token that has been approved."
  },
  "swapApproveNeedMoreTokens": {
    "message": "Bạn cần $1 $2 nữa để hoàn tất giao dịch hoán đổi này",
    "description": "Tells the user how many more of a given token they need for a specific swap. $1 is an amount of tokens and $2 is the token symbol."
  },
  "swapAreYouStillThere": {
    "message": "Bạn vẫn còn ở đó chứ?"
  },
  "swapAreYouStillThereDescription": {
    "message": "Chúng tôi sẵn sàng cho bạn xem báo giá mới nhất khi bạn muốn tiếp tục"
  },
  "swapBuildQuotePlaceHolderText": {
    "message": "Không có token nào khớp với $1",
    "description": "Tells the user that a given search string does not match any tokens in our token lists. $1 can be any string of text"
  },
  "swapConfirmWithHwWallet": {
    "message": "Xác nhận ví cứng của bạn"
  },
  "swapContinueSwapping": {
    "message": "Tiếp tục hoán đổi"
  },
  "swapContractDataDisabledErrorDescription": {
    "message": "Trong ứng dụng Ethereum trên Ledger của bạn, hãy chuyển đến phần \"Cài đặt\" và cho phép dữ liệu hợp đồng. Sau đó, thử hoán đổi lại."
  },
  "swapContractDataDisabledErrorTitle": {
    "message": "Chưa bật dữ liệu hợp đồng trên Ledger của bạn"
  },
  "swapCustom": {
    "message": "tùy chỉnh"
  },
  "swapDecentralizedExchange": {
    "message": "Sàn giao dịch phi tập trung"
  },
  "swapDirectContract": {
    "message": "Hợp đồng trực tiếp"
  },
  "swapEditLimit": {
    "message": "Chỉnh sửa giới hạn"
  },
  "swapEditTransactionSettings": {
    "message": "Chỉnh sửa cài đặt giao dịch"
  },
  "swapEnableDescription": {
    "message": "Thao tác này là bắt buộc và cấp cho MetaMask quyền hoán đổi $1 của bạn.",
    "description": "Gives the user info about the required approval transaction for swaps. $1 will be the symbol of a token being approved for swaps."
  },
  "swapEnableTokenForSwapping": {
    "message": "Điều này sẽ $1 để hoán đổi",
    "description": "$1 is for the 'enableToken' key, e.g. 'enable ETH'"
  },
  "swapEnterAmount": {
    "message": "Nhập số tiền"
  },
  "swapEstimatedNetworkFees": {
    "message": "Phí mạng ước tính"
  },
  "swapEstimatedNetworkFeesInfo": {
    "message": "Đây là giá trị ước tính của phí mạng sẽ dùng để hoàn thành giao dịch hoán đổi của bạn. Số tiền thực tế có thể thay đổi tùy theo tình trạng mạng."
  },
  "swapFailedErrorDescriptionWithSupportLink": {
    "message": "Đã xảy ra lỗi giao dịch và chúng tôi sẵn sàng trợ giúp bạn. Nếu vấn đề này tiếp diễn, bạn có thể liên hệ với bộ phận hỗ trợ khách hàng tại $1 để được hỗ trợ thêm.",
    "description": "This message is shown to a user if their swap fails. The $1 will be replaced by support.metamask.io"
  },
  "swapFailedErrorTitle": {
    "message": "Hoán đổi không thành công"
  },
  "swapFetchingQuote": {
    "message": "Tìm nạp báo giá"
  },
  "swapFetchingQuoteNofN": {
    "message": "Tìm nạp báo giá $1/$2",
    "description": "A count of possible quotes shown to the user while they are waiting for quotes to be fetched. $1 is the number of quotes already loaded, and $2 is the total number of resources that we check for quotes. Keep in mind that not all resources will have a quote for a particular swap."
  },
  "swapFetchingQuotes": {
    "message": "Tìm nạp báo giá"
  },
  "swapFetchingQuotesErrorDescription": {
    "message": "Rất tiếc... đã xảy ra sự cố. Hãy thử lại. Nếu lỗi vẫn tiếp diễn, hãy liên hệ với bộ phận hỗ trợ khách hàng."
  },
  "swapFetchingQuotesErrorTitle": {
    "message": "Lỗi tìm nạp báo giá"
  },
  "swapFetchingTokens": {
    "message": "Đang tìm nạp token..."
  },
  "swapFromTo": {
    "message": "Giao dịch hoán đổi $1 sang $2",
    "description": "Tells a user that they need to confirm on their hardware wallet a swap of 2 tokens. $1 is a source token and $2 is a destination token"
  },
  "swapGasFeesDetails": {
    "message": "Phí gas được ước tính và sẽ dao động dựa trên lưu lượng mạng và độ phức tạp của giao dịch."
  },
  "swapGasFeesLearnMore": {
    "message": "Tìm hiểu thêm về phí gas"
  },
  "swapGasFeesSplit": {
    "message": "Phí gas trên màn hình trước được chia đôi giữa hai giao dịch này."
  },
  "swapGasFeesSummary": {
    "message": "Phí gas được trả cho thợ đào tiền điện tử, họ là những người xử lý các giao dịch trên mạng $1. MetaMask không thu lợi nhuận từ phí gas.",
    "description": "$1 is the selected network, e.g. Ethereum or BSC"
  },
  "swapHighSlippageWarning": {
    "message": "Số tiền trượt giá rất cao."
  },
  "swapIncludesMMFee": {
    "message": "Bao gồm $1% phí của MetaMask.",
    "description": "Provides information about the fee that metamask takes for swaps. $1 is a decimal number."
  },
  "swapIncludesMetaMaskFeeViewAllQuotes": {
    "message": "Bao gồm $1% phí của MetaMask – $2",
    "description": "Provides information about the fee that metamask takes for swaps. $1 is a decimal number and $2 is a link to view all quotes."
  },
  "swapLearnMore": {
    "message": "Tìm hiểu thêm về Hoán đổi"
  },
  "swapLowSlippageError": {
    "message": "Giao dịch có thể không thành công, mức trượt giá tối đa quá thấp."
  },
  "swapMaxSlippage": {
    "message": "Mức trượt giá tối đa"
  },
  "swapMetaMaskFee": {
    "message": "Phí của MetaMask"
  },
  "swapMetaMaskFeeDescription": {
    "message": "Khoản phí $1% sẽ tự động được tính vào báo giá này. Bạn trả tiền để đổi lấy giấy phép sử dụng phần mềm tổng hợp thông tin từ nhà cung cấp thanh khoản của MetaMask.",
    "description": "Provides information about the fee that metamask takes for swaps. $1 is a decimal number."
  },
  "swapNQuotesWithDot": {
    "message": "$1 báo giá.",
    "description": "$1 is the number of quotes that the user can select from when opening the list of quotes on the 'view quote' screen"
  },
  "swapNewQuoteIn": {
    "message": "Báo giá mới sẽ có sau $1",
    "description": "Tells the user the amount of time until the currently displayed quotes are update. $1 is a time that is counting down from 1:00 to 0:00"
  },
  "swapNoTokensAvailable": {
    "message": "Không có token nào phù hợp với $1",
    "description": "Tells the user that a given search string does not match any tokens in our token lists. $1 can be any string of text"
  },
  "swapOnceTransactionHasProcess": {
    "message": "$1 của bạn sẽ được thêm vào tài khoản sau khi xử lý xong giao dịch.",
    "description": "This message communicates the token that is being transferred. It is shown on the awaiting swap screen. The $1 will be a token symbol."
  },
  "swapPriceDifference": {
    "message": "Bạn sắp hoán đổi $1 $2 (~$3) lấy $4 $5 (~$6).",
    "description": "This message represents the price slippage for the swap.  $1 and $4 are a number (ex: 2.89), $2 and $5 are symbols (ex: ETH), and $3 and $6 are fiat currency amounts."
  },
  "swapPriceDifferenceTitle": {
    "message": "Chênh lệch giá ~$1%",
    "description": "$1 is a number (ex: 1.23) that represents the price difference."
  },
  "swapPriceImpactTooltip": {
    "message": "Tác động về giá là mức chênh lệch giữa giá thị trường hiện tại và số tiền nhận được trong quá trình thực hiện giao dịch. Tác động giá là một hàm trong quy mô giao dịch của bạn so với quy mô của nhóm thanh khoản."
  },
  "swapPriceUnavailableDescription": {
    "message": "Không thể xác định tác động giá do thiếu dữ liệu giá thị trường. Vui lòng xác nhận rằng bạn cảm thấy thoải mái với số lượng token bạn sắp nhận được trước khi hoán đổi."
  },
  "swapPriceUnavailableTitle": {
    "message": "Hãy kiểm tra tỷ giá trước khi tiếp tục"
  },
  "swapProcessing": {
    "message": "Đang xử lý"
  },
  "swapQuoteDetails": {
    "message": "Chi tiết báo giá"
  },
  "swapQuoteNofM": {
    "message": "$1/$2",
    "description": "A count of possible quotes shown to the user while they are waiting for quotes to be fetched. $1 is the number of quotes already loaded, and $2 is the total number of resources that we check for quotes. Keep in mind that not all resources will have a quote for a particular swap."
  },
  "swapQuoteSource": {
    "message": "Nguồn báo giá"
  },
  "swapQuotesExpiredErrorDescription": {
    "message": "Vui lòng yêu cầu báo giá mới để biết các tỷ giá mới nhất."
  },
  "swapQuotesExpiredErrorTitle": {
    "message": "Hết thời gian chờ báo giá"
  },
  "swapQuotesNotAvailableDescription": {
    "message": "Giảm quy mô giao dịch của bạn hoặc sử dụng một token khác."
  },
  "swapQuotesNotAvailableErrorDescription": {
    "message": "Hãy thử điều chỉnh số tiền hoặc tùy chọn cài đặt mức trượt giá và thử lại."
  },
  "swapQuotesNotAvailableErrorTitle": {
    "message": "Không có báo giá"
  },
  "swapRate": {
    "message": "Tỷ giá"
  },
  "swapReceiving": {
    "message": "Nhận"
  },
  "swapReceivingInfoTooltip": {
    "message": "Đây là giá trị ước tính. Số tiền chính xác phụ thuộc vào mức trượt giá."
  },
  "swapRequestForQuotation": {
    "message": "Yêu cầu báo giá"
  },
  "swapReviewSwap": {
    "message": "Xem lại giao dịch hoán đổi"
  },
  "swapSearchNameOrAddress": {
    "message": "Tìm kiếm tên hoặc dán địa chỉ"
  },
  "swapSelect": {
    "message": "Chọn"
  },
  "swapSelectAQuote": {
    "message": "Chọn một báo giá"
  },
  "swapSelectAToken": {
    "message": "Chọn token"
  },
  "swapSelectQuotePopoverDescription": {
    "message": "Dưới đây là tất cả các báo giá thu thập từ nhiều nguồn thanh khoản."
  },
  "swapSelectToken": {
    "message": "Chọn token"
  },
  "swapShowLatestQuotes": {
    "message": "Hiển thị báo giá mới nhất"
  },
  "swapSlippageNegative": {
    "message": "Mức trượt giá phải lớn hơn hoặc bằng 0"
  },
  "swapSlippageNegativeDescription": {
    "message": "Mức trượt giá phải lớn hơn hoặc bằng 0"
  },
  "swapSlippageNegativeTitle": {
    "message": "Tăng mức trượt giá để tiếp tục"
  },
  "swapSlippageOverLimitDescription": {
    "message": "Giới hạn trượt giá phải từ 15% trở xuống. Mức trượt giá cao hơn sẽ dẫn đến tỷ giá không sinh lời."
  },
  "swapSlippageOverLimitTitle": {
    "message": "Giảm mức trượt giá để tiếp tục"
  },
  "swapSlippagePercent": {
    "message": "$1%",
    "description": "$1 is the amount of % for slippage"
  },
  "swapSlippageTooLowDescription": {
    "message": "Mức trượt giá tối đa quá thấp có thể khiến giao dịch của bạn không thành công."
  },
  "swapSlippageTooLowTitle": {
    "message": "Tăng mức trượt giá để tránh giao dịch thất bại"
  },
  "swapSlippageTooltip": {
    "message": "Khi giá giữa thời điểm đặt lệnh và thời điểm xác nhận lệnh thay đổi, hiện tượng này được gọi là \"trượt giá\". Giao dịch hoán đổi của bạn sẽ tự động hủy nếu mức trượt giá vượt quá \"mức trượt giá cho phép\" đã đặt."
  },
  "swapSlippageVeryHighDescription": {
    "message": "Mức trượt giá đã nhập được xem là quá cao và có thể dẫn đến tỷ giá không sinh lời"
  },
  "swapSlippageVeryHighTitle": {
    "message": "Mức trượt giá quá cao"
  },
  "swapSlippageZeroDescription": {
    "message": "Có ít nhà cung cấp báo giá có mức trượt giá bằng 0 hơn sẽ dẫn đến báo giá kém cạnh tranh hơn."
  },
  "swapSlippageZeroTitle": {
    "message": "Tìm nguồn nhà cung cấp có mức trượt giá bằng 0"
  },
  "swapSource": {
    "message": "Nguồn thanh khoản"
  },
  "swapSourceInfo": {
    "message": "Chúng tôi tìm kiếm nhiều nguồn thanh khoản (các sàn giao dịch, trình tổng hợp và nhà tạo lập thị trường) để tìm được mức tỷ giá tốt nhất và phí mạng thấp nhất."
  },
  "swapSuggested": {
    "message": "Hoán đổi gợi ý"
  },
  "swapSuggestedGasSettingToolTipMessage": {
    "message": "Hoán đổi là các giao dịch phức tạp và nhạy cảm với thời gian. Chúng tôi đề xuất mức phí gas này để có sự cân bằng tốt giữa chi phí và tỉ lệ Hoán đổi thành công."
  },
  "swapSwapFrom": {
    "message": "Hoán đổi từ"
  },
  "swapSwapSwitch": {
    "message": "Chuyển từ và chuyển sang token khác"
  },
  "swapSwapTo": {
    "message": "Hoán đổi sang"
  },
  "swapToConfirmWithHwWallet": {
    "message": "để xác nhận ví cứng của bạn"
  },
  "swapTokenAddedManuallyDescription": {
    "message": "Xác minh token này trên $1 và đảm bảo đây là token mà bạn muốn giao dịch.",
    "description": "$1 points the user to etherscan as a place they can verify information about a token. $1 is replaced with the translation for \"etherscan\""
  },
  "swapTokenAddedManuallyTitle": {
    "message": "Đã thêm token theo cách thủ công"
  },
  "swapTokenAvailable": {
    "message": "Đã thêm $1 vào tài khoản của bạn.",
    "description": "This message is shown after a swap is successful and communicates the exact amount of tokens the user has received for a swap. The $1 is a decimal number of tokens followed by the token symbol."
  },
  "swapTokenBalanceUnavailable": {
    "message": "Chúng tôi không truy xuất được số dư $1 của bạn",
    "description": "This message communicates to the user that their balance of a given token is currently unavailable. $1 will be replaced by a token symbol"
  },
  "swapTokenToToken": {
    "message": "Hoán đổi $1 sang $2",
    "description": "Used in the transaction display list to describe a swap. $1 and $2 are the symbols of tokens in involved in a swap."
  },
  "swapTokenVerificationAddedManually": {
    "message": "Token này đã được thêm theo cách thủ công."
  },
  "swapTokenVerificationMessage": {
    "message": "Luôn xác nhận địa chỉ token trên $1.",
    "description": "Points the user to Etherscan as a place they can verify information about a token. $1 is replaced with the translation for \"Etherscan\" followed by an info icon that shows more info on hover."
  },
  "swapTokenVerificationOnlyOneSource": {
    "message": "Chỉ được xác minh trên 1 nguồn."
  },
  "swapTokenVerificationSources": {
    "message": "Đã xác minh trên $1 nguồn.",
    "description": "Indicates the number of token information sources that recognize the symbol + address. $1 is a decimal number."
  },
  "swapTokenVerifiedOn1SourceDescription": {
    "message": "$1 chỉ được xác minh trên 1 nguồn. Hãy xem xét xác minh nó trên $2 trước khi tiếp tục.",
    "description": "$1 is a token name, $2 points the user to etherscan as a place they can verify information about a token. $1 is replaced with the translation for \"etherscan\""
  },
  "swapTokenVerifiedOn1SourceTitle": {
    "message": "Token có dấu hiệu giả"
  },
  "swapTooManyDecimalsError": {
    "message": "$1 cho phép tối đa $2 số thập phân",
    "description": "$1 is a token symbol and $2 is the max. number of decimals allowed for the token"
  },
  "swapTransactionComplete": {
    "message": "Đã hoàn tất giao dịch"
  },
  "swapTwoTransactions": {
    "message": "2 giao dịch"
  },
  "swapUnknown": {
    "message": "Không xác định"
  },
  "swapVerifyTokenExplanation": {
    "message": "Nhiều token có thể dùng cùng một tên và ký hiệu. Hãy kiểm tra $1 để xác minh xem đây có phải là token bạn đang tìm kiếm không.",
    "description": "This appears in a tooltip next to the verifyThisTokenOn message. It gives the user more information about why they should check the token on a block explorer. $1 will be the name or url of the block explorer, which will be the translation of 'etherscan' or a block explorer url specified for a custom network."
  },
  "swapYourTokenBalance": {
    "message": "Có sẵn $1 $2 để hoán đổi",
    "description": "Tells the user how much of a token they have in their balance. $1 is a decimal number amount of tokens, and $2 is a token symbol"
  },
  "swapZeroSlippage": {
    "message": "Mức trượt giá 0%"
  },
  "swapsAdvancedOptions": {
    "message": "Tùy chọn nâng cao"
  },
  "swapsExcessiveSlippageWarning": {
    "message": "Mức trượt giá quá cao và sẽ dẫn đến tỷ giá không sinh lời. Vui lòng giảm giới hạn trượt giá xuống một giá trị thấp hơn 15%."
  },
  "swapsMaxSlippage": {
    "message": "Giới hạn trượt giá"
  },
  "swapsNotEnoughForTx": {
    "message": "Không đủ $1 để hoàn thành giao dịch này",
    "description": "Tells the user that they don't have enough of a token for a proposed swap. $1 is a token symbol"
  },
  "swapsNotEnoughToken": {
    "message": "Không đủ $1",
    "description": "Tells the user that they don't have enough of a token for a proposed swap. $1 is a token symbol"
  },
  "swapsViewInActivity": {
    "message": "Xem hoạt động"
  },
  "switch": {
    "message": "Chuyển"
  },
  "switchEthereumChainConfirmationDescription": {
    "message": "Thao tác này sẽ chuyển mạng được chọn trong MetaMask sang một mạng đã thêm trước đó:"
  },
  "switchEthereumChainConfirmationTitle": {
    "message": "Cho phép trang web này chuyển mạng?"
  },
  "switchNetwork": {
    "message": "Chuyển mạng"
  },
  "switchNetworks": {
    "message": "Chuyển mạng"
  },
  "switchToNetwork": {
    "message": "Chuyển sang $1",
    "description": "$1 represents the custom network that has previously been added"
  },
  "switchToThisAccount": {
    "message": "Chuyển sang tài khoản này"
  },
  "switchedTo": {
    "message": "Bạn đã chuyển sang"
  },
  "switcherTitle": {
    "message": "Trình chuyển mạng"
  },
  "switcherTourDescription": {
    "message": "Nhấn vào biểu tượng để chuyển mạng hoặc thêm mạng mới"
  },
  "switchingNetworksCancelsPendingConfirmations": {
    "message": "Khi bạn chuyển mạng, mọi xác nhận đang chờ xử lý sẽ bị hủy"
  },
  "symbol": {
    "message": "Ký hiệu"
  },
  "symbolBetweenZeroTwelve": {
    "message": "Ký hiệu không được dài quá 11 ký tự."
  },
  "tenPercentIncreased": {
    "message": "Tăng 10%"
  },
  "terms": {
    "message": "Điều khoản sử dụng"
  },
  "termsOfService": {
    "message": "Điều khoản dịch vụ"
  },
  "termsOfUse": {
    "message": "điều khoản sử dụng"
  },
  "termsOfUseAgreeText": {
    "message": " Tôi đồng ý với Điều khoản sử dụng được áp dụng cho việc tôi sử dụng MetaMask và tất cả các tính năng của MetaMask"
  },
  "termsOfUseFooterText": {
    "message": "Vui lòng cuộn để đọc tất cả các phần"
  },
  "termsOfUseTitle": {
    "message": "Điều khoản sử dụng của chúng tôi đã được cập nhật"
  },
  "testNetworks": {
    "message": "Mạng thử nghiệm"
  },
  "theme": {
    "message": "Chủ đề"
  },
  "themeDescription": {
    "message": "Chọn chủ đề MetaMask yêu thích của bạn."
  },
  "thingsToKeep": {
    "message": "Những điều cần lưu ý:"
  },
  "thirdPartySoftware": {
    "message": "Thông báo phần mềm của bên thứ ba",
    "description": "Title of a popup modal displayed when installing a snap for the first time."
  },
  "thisCollection": {
    "message": "bộ sưu tập này"
  },
  "thisServiceIsExperimental": {
    "message": "Đây là dịch vụ thử nghiệm. Bằng cách bật tính năng này, bạn đồng ý với $1 của OpenSea.",
    "description": "$1 is link to open sea terms of use"
  },
  "time": {
    "message": "Thời gian"
  },
  "tips": {
    "message": "Mẹo"
  },
  "to": {
    "message": "Đến"
  },
  "toAddress": {
    "message": "Đến: $1",
    "description": "$1 is the address to include in the To label. It is typically shortened first using shortenAddress"
  },
  "toggleEthSignBannerDescription": {
    "message": "Bạn có nguy cơ bị tấn công lừa đảo. Tự bảo vệ mình bằng cách tắt eth_sign."
  },
  "toggleEthSignDescriptionField": {
    "message": "Nếu bật chế độ cài đặt này, bạn có thể nhận các yêu cầu chữ ký mà bạn không đọc được. Khi ký vào một tin nhắn mà bạn không hiểu, bạn có thể đang đồng ý cho đi tiền và NFT của mình."
  },
  "toggleEthSignField": {
    "message": "Yêu cầu eth_sign"
  },
  "toggleEthSignModalBannerBoldText": {
    "message": " bạn có thể bị lừa đảo"
  },
  "toggleEthSignModalBannerText": {
    "message": "Nếu bạn được yêu cầu bật cài đặt này,"
  },
  "toggleEthSignModalCheckBox": {
    "message": "Tôi hiểu rằng tôi có thể mất toàn bộ tiền và NFT của mình nếu tôi kích hoạt yêu cầu eth_sign. "
  },
  "toggleEthSignModalDescription": {
    "message": "Việc cho phép yêu cầu eth_sign có thể khiến bạn dễ bị tấn công lừa đảo. Nhớ luôn xem lại URL và cẩn thận khi ký các tin nhắn có chứa mã."
  },
  "toggleEthSignModalFormError": {
    "message": "Văn bản không đúng"
  },
  "toggleEthSignModalFormLabel": {
    "message": "Nhập “Tôi chỉ ký những gì tôi hiểu” để tiếp tục"
  },
  "toggleEthSignModalFormValidation": {
    "message": "Tôi chỉ ký những gì tôi hiểu"
  },
  "toggleEthSignModalTitle": {
    "message": "Bạn tự chịu rủi ro khi sử dụng"
  },
  "toggleEthSignOff": {
    "message": "TẮT (Khuyến khích)"
  },
  "toggleEthSignOn": {
    "message": "BẬT (Không khuyến khích)"
  },
  "token": {
    "message": "Token"
  },
  "tokenAddress": {
    "message": "Địa chỉ token"
  },
  "tokenAlreadyAdded": {
    "message": "Đã thêm token."
  },
  "tokenAutoDetection": {
    "message": "Tự động phát hiện token"
  },
  "tokenContractAddress": {
    "message": "Địa chỉ hợp đồng token"
  },
  "tokenDecimalFetchFailed": {
    "message": "Cần có số thập phân của token."
  },
  "tokenDecimalTitle": {
    "message": "Số thập phân của token:"
  },
  "tokenDetails": {
    "message": "Chi tiết token"
  },
  "tokenFoundTitle": {
    "message": "Đã tìm thấy 1 token mới"
  },
  "tokenId": {
    "message": "ID Token"
  },
  "tokenList": {
    "message": "Danh sách token:"
  },
  "tokenScamSecurityRisk": {
    "message": "rủi ro về bảo mật và lừa đảo token"
  },
  "tokenShowUp": {
    "message": "Các token có thể không tự động hiển thị trong ví của bạn."
  },
  "tokenSymbol": {
    "message": "Ký hiệu token"
  },
  "tokens": {
    "message": "Token"
  },
  "tokensFoundTitle": {
    "message": "Đã tìm thấy $1 token mới",
    "description": "$1 is the number of new tokens detected"
  },
  "tooltipApproveButton": {
    "message": "Tôi đã hiểu"
  },
  "tooltipSatusConnected": {
    "message": "đã kết nối"
  },
  "tooltipSatusNotConnected": {
    "message": "chưa kết nối"
  },
  "total": {
    "message": "Tổng"
  },
  "transaction": {
    "message": "giao dịch"
  },
  "transactionCancelAttempted": {
    "message": "Đã cố gắng hủy giao dịch với mức phí gas ước tính $1 lúc $2"
  },
  "transactionCancelSuccess": {
    "message": "Đã hủy thành công giao dịch lúc $2"
  },
  "transactionConfirmed": {
    "message": "Đã xác nhận giao dịch lúc $2."
  },
  "transactionCreated": {
    "message": "Đã tạo giao dịch với giá trị $1 lúc $2."
  },
  "transactionData": {
    "message": "Dữ liệu giao dịch"
  },
  "transactionDecodingAccreditationDecoded": {
    "message": "Được giải mã bởi Truffle"
  },
  "transactionDecodingAccreditationVerified": {
    "message": "Đã xác minh hợp đồng trên $1"
  },
  "transactionDecodingUnsupportedNetworkError": {
    "message": "Giải mã giao dịch hiện không khả dụng cho mã chuỗi $1"
  },
  "transactionDetailDappGasMoreInfo": {
    "message": "Trang web gợi ý"
  },
  "transactionDetailDappGasTooltip": {
    "message": "Chỉnh sửa để sử dụng mức phí gas được đề xuất của MetaMask dựa trên khối mới nhất."
  },
  "transactionDetailGasHeading": {
    "message": "Phí gas ước tính"
  },
  "transactionDetailGasInfoV2": {
    "message": "ước tính"
  },
  "transactionDetailGasTooltipConversion": {
    "message": "Tìm hiểu thêm về phí gas"
  },
  "transactionDetailGasTooltipExplanation": {
    "message": "Phí gas do mạng thiết lập và sẽ dao động dựa trên lưu lượng mạng và độ phức tạp của giao dịch."
  },
  "transactionDetailGasTooltipIntro": {
    "message": "Phí gas được trả cho thợ đào tiền điện tử, họ là những người xử lý các giao dịch trên mạng $1. MetaMask không thu lợi nhuận từ phí gas."
  },
  "transactionDetailGasTotalSubtitle": {
    "message": "Số lượng + phí gas"
  },
  "transactionDetailLayer2GasHeading": {
    "message": "Phí gas Lớp 2"
  },
  "transactionDetailMultiLayerTotalSubtitle": {
    "message": "Số lượng + phí"
  },
  "transactionDropped": {
    "message": "Đã ngừng giao dịch lúc $2."
  },
  "transactionError": {
    "message": "Lỗi giao dịch. Đã xảy ra ngoại lệ trong mã hợp đồng."
  },
  "transactionErrorNoContract": {
    "message": "Đang cố gắng gọi một hàm trên địa chỉ không có hợp đồng."
  },
  "transactionErrored": {
    "message": "Giao dịch đã gặp lỗi."
  },
  "transactionFailed": {
    "message": "Giao dịch không thành công"
  },
  "transactionFee": {
    "message": "Phí giao dịch"
  },
  "transactionHistoryBaseFee": {
    "message": "Phí cơ bản (GWEI)"
  },
  "transactionHistoryL1GasLabel": {
    "message": "Tổng phí gas L1"
  },
  "transactionHistoryL2GasLimitLabel": {
    "message": "Giới hạn gas L2"
  },
  "transactionHistoryL2GasPriceLabel": {
    "message": "Giá gas L2"
  },
  "transactionHistoryMaxFeePerGas": {
    "message": "Phí tối đa mỗi gas"
  },
  "transactionHistoryPriorityFee": {
    "message": "Phí ưu tiên (GWEI)"
  },
  "transactionHistoryTotalGasFee": {
    "message": "Tổng phí gas"
  },
  "transactionNote": {
    "message": "Ghi chú giao dịch"
  },
  "transactionResubmitted": {
    "message": "Đã gửi lại giao dịch với mức phí gas ước tính tăng lên $1 lúc $2"
  },
  "transactionSecurityCheck": {
    "message": "Bật cảnh báo bảo mật"
  },
  "transactionSecurityCheckDescription": {
    "message": "Chúng tôi sử dụng API của bên thứ ba để phát hiện và hiển thị những rủi ro liên quan đến các yêu cầu chữ ký và giao dịch chưa ký trước khi bạn ký. Những dịch vụ này sẽ có quyền truy cập vào các yêu cầu chữ ký và giao dịch chưa ký, địa chỉ tài khoản và ngôn ngữ yêu thích của bạn."
  },
  "transactionSettings": {
    "message": "Cài đặt giao dịch"
  },
  "transactionSubmitted": {
    "message": "Đã gửi giao dịch với mức phí gas ước tính $1 lúc $2."
  },
  "transactionUpdated": {
    "message": "Đã cập nhật giao dịch lúc $2."
  },
  "transactions": {
    "message": "Giao dịch"
  },
  "transfer": {
    "message": "Chuyển"
  },
  "transferFrom": {
    "message": "Chuyển từ"
  },
  "troubleConnectingToLedgerU2FOnFirefox": {
    "message": "Chúng tôi đang gặp sự cố khi kết nối với Ledger của bạn. $1",
    "description": "$1 is a link to the wallet connection guide;"
  },
  "troubleConnectingToLedgerU2FOnFirefox2": {
    "message": "Xem lại hướng dẫn kết nối ví cứng của chúng tôi và thử lại.",
    "description": "$1 of the ledger wallet connection guide"
  },
  "troubleConnectingToLedgerU2FOnFirefoxLedgerSolution": {
    "message": "Nếu đang sử dụng phiên bản Firefox mới nhất, bạn có thể gặp sự cố liên quan đến việc Firefox không còn hỗ trợ U2F. Tìm hiểu cách khắc phục sự cố này $1.",
    "description": "It is a link to the ledger website for the workaround."
  },
  "troubleConnectingToLedgerU2FOnFirefoxLedgerSolution2": {
    "message": "tại đây",
    "description": "Second part of the error message; It is a link to the ledger website for the workaround."
  },
  "troubleConnectingToWallet": {
    "message": "Chúng tôi đã gặp phải sự cố khi kết nối với $1 của bạn, hãy thử xem lại $2 và thử lại.",
    "description": "$1 is the wallet device name; $2 is a link to wallet connection guide"
  },
  "troubleStarting": {
    "message": "MetaMask đã gặp sự cố khi khởi động. Lỗi này có thể xảy ra không liên tục, vì vậy hãy thử khởi động lại tiện ích."
  },
  "trustSiteApprovePermission": {
    "message": "Bằng cách cấp quyền, bạn cho phép $1 sau đây truy cập vào các khoản tiền của mình"
  },
  "tryAgain": {
    "message": "Thử lại"
  },
  "turnOnTokenDetection": {
    "message": "Bật phát hiện token nâng cao"
  },
  "tutorial": {
    "message": "Hướng dẫn"
  },
  "twelveHrTitle": {
    "message": "12 giờ:"
  },
  "txInsightsNotSupported": {
    "message": "Thông tin chi tiết về giao dịch không được hỗ trợ cho hợp đồng này tại thời điểm này."
  },
  "typeYourSRP": {
    "message": "Nhập Cụm từ khôi phục bí mật của bạn"
  },
  "u2f": {
    "message": "U2F",
    "description": "A name on an API for the browser to interact with devices that support the U2F protocol. On some browsers we use it to connect MetaMask to Ledger devices."
  },
  "unapproved": {
    "message": "Chưa phê duyệt"
  },
  "units": {
    "message": "đơn vị"
  },
  "unknown": {
    "message": "Không xác định"
  },
  "unknownCameraError": {
    "message": "Đã xảy ra lỗi khi cố gắng truy cập máy ảnh của bạn. Vui lòng thử lại..."
  },
  "unknownCameraErrorTitle": {
    "message": "Rất tiếc! Đã xảy ra sự cố...."
  },
  "unknownCollection": {
    "message": "Bộ sưu tập chưa có tên"
  },
  "unknownNetwork": {
    "message": "Mạng riêng không xác định"
  },
  "unknownQrCode": {
    "message": "Lỗi: Chúng tôi không thể xác định mã QR đó"
  },
  "unlimited": {
    "message": "Không giới hạn"
  },
  "unlock": {
    "message": "Mở khóa"
  },
  "unlockMessage": {
    "message": "Web phi tập trung đang chờ đón bạn"
  },
  "unrecognizedChain": {
    "message": "Không thể nhận diện mạng tùy chỉnh này",
    "description": "$1 is a clickable link with text defined by the 'unrecognizedChanLinkText' key. The link will open to instructions for users to validate custom network details."
  },
  "unrecognizedProtocol": {
    "message": "$1 (Giao thức chưa được công nhận)",
    "description": "Shown when the protocol is unknown by the extension. $1 is the protocol code."
  },
  "unsendableAsset": {
    "message": "Hiện không hỗ trợ gửi token NFT (ERC-721)",
    "description": "This is an error message we show the user if they attempt to send an NFT asset type, for which currently don't support sending"
  },
  "unverifiedContractAddressMessage": {
    "message": "Chúng tôi không thể xác minh hợp đồng này. Hãy chắc chắn bạn tin tưởng địa chỉ này."
  },
  "upArrow": {
    "message": "mũi tên lên"
  },
  "update": {
    "message": "Cập nhật"
  },
  "updatedWithDate": {
    "message": "Đã cập nhật $1"
  },
  "urlErrorMsg": {
    "message": "URL phải có tiền tố HTTP/HTTPS phù hợp."
  },
  "urlExistsErrorMsg": {
    "message": "Mạng $1 hiện đang sử dụng URL này."
  },
  "use4ByteResolution": {
    "message": "Giải mã hợp đồng thông minh"
  },
  "use4ByteResolutionDescription": {
    "message": "Để cải thiện trải nghiệm người dùng, chúng tôi sẽ tùy chỉnh thẻ hoạt động bằng các thông báo dựa trên các hợp đồng thông minh mà bạn tương tác. MetaMask sử dụng một dịch vụ có tên là 4byte.directory để giải mã dữ liệu và cho bạn thấy một phiên bản hợp đồng thông minh dễ đọc hơn. Điều này giúp giảm nguy cơ phê duyệt các hành động hợp đồng thông minh độc hại, nhưng có thể khiến địa chỉ IP của bạn bị chia sẻ."
  },
  "useMultiAccountBalanceChecker": {
    "message": "Xử lý hàng loạt yêu cầu số dư tài khoản"
  },
  "useMultiAccountBalanceCheckerSettingDescription": {
    "message": "Nhận thông tin cập nhật số dư nhanh hơn bằng cách gộp các yêu cầu số dư tài khoản. Điều này cho phép chúng tôi tìm nạp các số dư tài khoản của bạn cùng với nhau, qua đó bạn sẽ nhận được thông tin cập nhật nhanh hơn nhằm cải thiện trải nghiệm. Khi tắt tính năng này, các bên thứ ba có ít khả năng sẽ liên kết các tài khoản của bạn với nhau hơn."
  },
  "useNftDetection": {
    "message": "Tự động phát hiện NFT"
  },
  "useNftDetectionDescription": {
    "message": "Chúng tôi sử dụng API của bên thứ ba để phát hiện NFT trong ví của bạn, điều này có thể làm lộ địa chỉ IP của bạn cho các máy chủ tập trung. Có một vài điều cần thận trọng khi kích hoạt tính năng này."
  },
  "useNftDetectionDescriptionLine2": {
    "message": "Các API của bên thứ ba có thể xem được địa chỉ tài khoản của bạn."
  },
  "useNftDetectionDescriptionLine3": {
    "message": "Siêu dữ liệu NFT có thể chứa liên kết dẫn đến các trang web lừa đảo."
  },
  "useNftDetectionDescriptionLine4": {
    "message": "Bất kỳ ai cũng có thể gửi NFT vào tài khoản của bạn. Điều này có thể khiến nội dung xúc phạm tự động hiển thị trong ví của bạn."
  },
  "useNftDetectionDescriptionLine5": {
    "message": "Tắt tính năng này nếu bạn không muốn ứng dụng lấy dữ liệu từ các dịch vụ đó."
  },
  "usePhishingDetection": {
    "message": "Sử dụng tính năng phát hiện lừa đảo"
  },
  "usePhishingDetectionDescription": {
    "message": "Hiển thị cảnh báo đối với các tên miền lừa đảo nhắm đến người dùng Ethereum"
  },
  "useSiteSuggestion": {
    "message": "Sử dụng gợi ý của trang web"
  },
  "useTokenDetectionPrivacyDesc": {
    "message": "Tự động hiển thị các token được gửi vào tài khoản của bạn có liên quan đến hoạt động trao đổi thông tin với các máy chủ bên thứ ba để tìm nạp hình ảnh của token. Các máy chủ đó sẽ có quyền truy cập vào địa chỉ IP của bạn."
  },
  "usedByClients": {
    "message": "Được nhiều ví khác nhau sử dụng"
  },
  "userName": {
    "message": "Tên người dùng"
  },
  "verifyContractDetails": {
    "message": "Xác minh thông tin bên thứ ba"
  },
  "verifyThisTokenDecimalOn": {
    "message": "Không tìm thấy số thập phân của token trên $1",
    "description": "Points the user to etherscan as a place they can verify information about a token. $1 is replaced with the translation for \"etherscan\""
  },
  "verifyThisTokenOn": {
    "message": "Xác minh token này trên $1",
    "description": "Points the user to etherscan as a place they can verify information about a token. $1 is replaced with the translation for \"etherscan\""
  },
  "verifyThisUnconfirmedTokenOn": {
    "message": "Hãy xác minh token này trên $1 và đảm bảo đây là token bạn muốn giao dịch.",
    "description": "Points the user to etherscan as a place they can verify information about a token. $1 is replaced with the translation for \"etherscan\""
  },
  "version": {
    "message": "Phiên bản"
  },
  "view": {
    "message": "Xem"
  },
  "viewAllDetails": {
    "message": "Xem toàn bộ chi tiết"
  },
  "viewAllQuotes": {
    "message": "xem tất cả báo giá"
  },
  "viewContact": {
    "message": "Xem địa chỉ liên hệ"
  },
  "viewDetails": {
    "message": "Xem chi tiết"
  },
  "viewFullTransactionDetails": {
    "message": "Xem chi tiết giao dịch đầy đủ"
  },
  "viewMore": {
    "message": "Xem thêm"
  },
  "viewOnBlockExplorer": {
    "message": "Xem trên trình khám phá khối"
  },
  "viewOnCustomBlockExplorer": {
    "message": "Xem $1 tại $2",
    "description": "$1 is the action type. e.g (Account, Transaction, Swap) and $2 is the Custom Block Exporer URL"
  },
  "viewOnEtherscan": {
    "message": "Xem $1 trên Etherscan",
    "description": "$1 is the action type. e.g (Account, Transaction, Swap)"
  },
  "viewOnExplorer": {
    "message": "Xem trên trình khám phá"
  },
  "viewOnOpensea": {
    "message": "Xem trên Opensea"
  },
  "viewPortfolioDashboard": {
    "message": "Xem Trang tổng quan Danh mục đầu tư"
  },
  "viewinCustodianApp": {
    "message": "Xem trong ứng dụng lưu ký"
  },
  "viewinExplorer": {
    "message": "Xem $1 trong trình khám phá",
    "description": "$1 is the action type. e.g (Account, Transaction, Swap)"
  },
  "visitWebSite": {
    "message": "Truy cập trang web của chúng tôi"
  },
  "walletConnectionGuide": {
    "message": "hướng dẫn của chúng tôi về cách kết nối ví cứng"
  },
  "walletCreationSuccessDetail": {
    "message": "Bạn đã bảo vệ thành công ví của mình. Hãy đảm bảo an toàn và bí mật cho Cụm Mật Khẩu Khôi Phục Bí Mật của bạn -- đây là trách nhiệm của bạn!"
  },
  "walletCreationSuccessReminder1": {
    "message": "MetaMask không thể khôi phục Cụm Mật Khẩu Khôi Phục Bí Mật của bạn."
  },
  "walletCreationSuccessReminder2": {
    "message": "MetaMask sẽ không bao giờ hỏi về Cụm Mật Khẩu Khôi Phục Bí Mật của bạn."
  },
  "walletCreationSuccessReminder3": {
    "message": "$1 với bất kỳ ai, nếu không bạn sẽ có nguy cơ bị mất tiền",
    "description": "$1 is separated as walletCreationSuccessReminder3BoldSection so that we can bold it"
  },
  "walletCreationSuccessReminder3BoldSection": {
    "message": "Không bao giờ chia sẻ Cụm Mật Khẩu Khôi Phục Bí Mật của bạn",
    "description": "This string is localized separately from walletCreationSuccessReminder3 so that we can bold it"
  },
  "walletCreationSuccessTitle": {
    "message": "Tạo ví thành công"
  },
  "wantToAddThisNetwork": {
    "message": "Bạn muốn thêm mạng này?"
  },
  "wantsToAddThisAsset": {
    "message": "$1 muốn thêm tài sản này vào ví của bạn",
    "description": "$1 is the name of the website that wants to add an asset to your wallet"
  },
  "warning": {
    "message": "Cảnh báo"
  },
  "warningTooltipText": {
    "message": "$1 Bên thứ ba có thể chi tiêu toàn bộ số dư token của bạn mà không cần thông báo hoặc đồng ý thêm. Hãy tự bảo vệ chính mình bằng cách điều chỉnh hạn mức chi tiêu thấp hơn.",
    "description": "$1 is a warning icon with text 'Be careful' in 'warning' colour"
  },
  "weak": {
    "message": "Yếu"
  },
  "web3ShimUsageNotification": {
    "message": "Chúng tôi nhận thấy rằng trang web hiện tại đã cố dùng API window.web3 đã bị xóa. Nếu trang web có vẻ như đã bị lỗi, vui lòng nhấp vào $1 để biết thêm thông tin.",
    "description": "$1 is a clickable link."
  },
  "webhid": {
    "message": "WebHID",
    "description": "Refers to a interface for connecting external devices to the browser. Used for connecting ledger to the browser. Read more here https://developer.mozilla.org/en-US/docs/Web/API/WebHID_API"
  },
  "websites": {
    "message": "trang web",
    "description": "Used in the 'permission_rpc' message."
  },
  "welcomeBack": {
    "message": "Chào mừng bạn trở lại!"
  },
  "welcomeExploreDescription": {
    "message": "Lưu trữ, gửi và chi tiêu các loại tiền và tài sản tiền điện tử."
  },
  "welcomeExploreTitle": {
    "message": "Khám phá các ứng dụng phi tập trung"
  },
  "welcomeLoginDescription": {
    "message": "Sử dụng MetaMask của bạn để đăng nhập vào các ứng dụng phi tập trung - không cần đăng ký."
  },
  "welcomeLoginTitle": {
    "message": "Gửi lời chào đến ví của bạn"
  },
  "welcomeToMetaMask": {
    "message": "Bắt đầu nào"
  },
  "welcomeToMetaMaskIntro": {
    "message": "Được hàng triệu người tin dùng, MetaMask là một ví an toàn cho phép mọi người có thể truy cập vào thế giới web3."
  },
  "whatsNew": {
    "message": "Xem tính năng mới",
    "description": "This is the title of a popup that gives users notifications about new features and updates to MetaMask."
  },
  "whatsThis": {
    "message": "Đây là gì?"
  },
  "xOfY": {
    "message": "$1/$2",
    "description": "$1 and $2 are intended to be two numbers, where $2 is a total, and $1 is a count towards that total"
  },
  "xOfYPending": {
    "message": "$1/$2 đang chờ xử lý",
    "description": "$1 and $2 are intended to be two numbers, where $2 is a total number of pending confirmations, and $1 is a count towards that total"
  },
  "yes": {
    "message": "Có"
  },
  "youHaveAddedAll": {
    "message": "Bạn đã thêm tất cả các mạng phổ biến. Bạn có thể khám phá thêm nhiều mạng khác $1 Hoặc bạn có thể $2",
    "description": "$1 is a link with the text 'here' and $2 is a button with the text 'add more networks manually'"
  },
  "youNeedToAllowCameraAccess": {
    "message": "Bạn cần cho phép truy cập vào máy ảnh để sử dụng tính năng này."
  },
  "youSign": {
    "message": "Bạn đang ký"
  },
  "yourAccounts": {
    "message": "Tài khoản của bạn"
  },
  "yourFundsMayBeAtRisk": {
    "message": "Tiền của bạn có thể gặp rủi ro"
  },
  "yourNFTmayBeAtRisk": {
    "message": "NFT của bạn có thể gặp rủi ro"
  },
  "yourPrivateSeedPhrase": {
    "message": "Cụm từ khôi phục bí mật của bạn"
  },
  "zeroGasPriceOnSpeedUpError": {
    "message": "Giá gas bằng 0 khi tăng tốc"
  }
}<|MERGE_RESOLUTION|>--- conflicted
+++ resolved
@@ -1476,15 +1476,9 @@
   "enterMaxSpendLimit": {
     "message": "Nhập giới hạn chi tiêu tối đa"
   },
-<<<<<<< HEAD
-=======
   "enterOptionalPassword": {
     "message": "Nhập mật khẩu tùy chọn"
   },
-  "enterPassword": {
-    "message": "Nhập mật khẩu"
-  },
->>>>>>> 787fc13f
   "enterPasswordContinue": {
     "message": "Nhập mật khẩu để tiếp tục"
   },
@@ -1558,18 +1552,12 @@
   "experimental": {
     "message": "Thử nghiệm"
   },
-<<<<<<< HEAD
-=======
   "exploreMetaMaskSnaps": {
     "message": "Khám phá MetaMask Snap"
   },
-  "exportPrivateKey": {
-    "message": "Xuất khóa riêng tư"
-  },
   "extendWalletWithSnaps": {
     "message": "Mở rộng trải nghiệm sử dụng ví."
   },
->>>>>>> 787fc13f
   "externalExtension": {
     "message": "Tiện ích bên ngoài"
   },
@@ -3872,15 +3860,9 @@
   "showPermissions": {
     "message": "Hiển thị quyền"
   },
-<<<<<<< HEAD
-=======
   "showPrivateKey": {
     "message": "Hiển thị khóa riêng tư"
   },
-  "showPrivateKeys": {
-    "message": "Hiện khóa riêng tư"
-  },
->>>>>>> 787fc13f
   "showTestnetNetworks": {
     "message": "Hiển thị các mạng thử nghiệm"
   },
