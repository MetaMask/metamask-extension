{
  "QRHardwareInvalidTransactionTitle": {
    "message": "Lỗi"
  },
  "QRHardwareMismatchedSignId": {
    "message": "Dữ liệu giao dịch không đồng nhất. Vui lòng kiểm tra chi tiết giao dịch."
  },
  "QRHardwarePubkeyAccountOutOfRange": {
    "message": "Không còn tài khoản nào. Nếu bạn muốn truy cập một tài khoản khác không được liệt kê bên dưới, vui lòng kết nối lại với ví cứng và chọn tài khoản đó."
  },
  "QRHardwareScanInstructions": {
    "message": "Đặt mã QR phía trước máy ảnh. Màn hình bị mờ nhưng không ảnh hưởng đến khả năng đọc."
  },
  "QRHardwareSignRequestCancel": {
    "message": "Từ chối"
  },
  "QRHardwareSignRequestDescription": {
    "message": "Sau khi bạn đã ký bằng ví của mình, nhấp vào \"Lấy chữ ký\" để nhận chữ ký"
  },
  "QRHardwareSignRequestGetSignature": {
    "message": "Lấy chữ ký"
  },
  "QRHardwareSignRequestSubtitle": {
    "message": "Quét mã QR bằng ví của bạn"
  },
  "QRHardwareSignRequestTitle": {
    "message": "Yêu cầu chữ ký"
  },
  "QRHardwareUnknownQRCodeTitle": {
    "message": "Lỗi"
  },
  "QRHardwareUnknownWalletQRCode": {
    "message": "Mã QR không hợp lệ. Vui lòng quét mã QR đồng bộ của ví cứng."
  },
  "QRHardwareWalletImporterTitle": {
    "message": "Quét mã QR"
  },
  "QRHardwareWalletSteps1Description": {
    "message": "Bạn có thể chọn các đối tác hỗ trợ mã QR chính thức từ danh sách bên dưới."
  },
  "QRHardwareWalletSteps1Title": {
    "message": "Kết nối với ví cứng QR của bạn"
  },
  "QRHardwareWalletSteps2Description": {
    "message": "Ngrave Zero"
  },
  "about": {
    "message": "Giới thiệu"
  },
  "accept": {
    "message": "Chấp nhận"
  },
  "acceptTermsOfUse": {
    "message": "Tôi đã đọc và đồng ý với $1",
    "description": "$1 is the `terms` message"
  },
  "accessYourWalletWithSRP": {
    "message": "Truy cập ví của bạn bằng Cụm từ khôi phục bí mật"
  },
  "accessYourWalletWithSRPDescription": {
    "message": "MetaMask không thể khôi phục mật khẩu của bạn. Chúng tôi sẽ sử dụng Cụm từ khôi phục bí mật của bạn để xác thực quyền sở hữu, khôi phục ví và thiết lập mật khẩu mới. Trước tiên, hãy nhập Cụm từ khôi phục bí mật mà bạn đã được cấp khi tạo ví. $1",
    "description": "$1 is the words 'Learn More' from key 'learnMore', separated here so that it can be added as a link"
  },
  "accessingYourCamera": {
    "message": "Đang truy cập máy ảnh..."
  },
  "account": {
    "message": "Tài khoản"
  },
  "accountActivity": {
    "message": "Hoạt động của tài khoản"
  },
  "accountActivityText": {
    "message": "Chọn tài khoản mà bạn muốn nhận thông báo:"
  },
  "accountDetails": {
    "message": "Chi tiết tài khoản"
  },
  "accountIdenticon": {
    "message": "Biểu tượng nhận dạng tài khoản"
  },
  "accountIsntConnectedToastText": {
    "message": "$1 không được kết nối với $2"
  },
  "accountName": {
    "message": "Tên tài khoản"
  },
  "accountNameDuplicate": {
    "message": "Tên tài khoản này đã tồn tại",
    "description": "This is an error message shown when the user enters a new account name that matches an existing account name"
  },
  "accountNameReserved": {
    "message": "Tên tài khoản này được bảo lưu",
    "description": "This is an error message shown when the user enters a new account name that is reserved for future use"
  },
  "accountOptions": {
    "message": "Tùy chọn tài khoản"
  },
  "accountPermissionToast": {
    "message": "Đã cập nhật quyền đối với tài khoản"
  },
  "accountSelectionRequired": {
    "message": "Bạn cần chọn một tài khoản!"
  },
  "accountTypeNotSupported": {
    "message": "Loại tài khoản không được hỗ trợ"
  },
  "accounts": {
    "message": "Tài khoản"
  },
  "accountsConnected": {
    "message": "Đã kết nối tài khoản"
  },
  "accountsPermissionsTitle": {
    "message": "Xem tài khoản của bạn và đề xuất giao dịch"
  },
  "accountsSmallCase": {
    "message": "tài khoản"
  },
  "active": {
    "message": "Đang hoạt động"
  },
  "activity": {
    "message": "Hoạt động"
  },
  "activityLog": {
    "message": "Nhật ký hoạt động"
  },
  "add": {
    "message": "Thêm"
  },
  "addACustomNetwork": {
    "message": "Thêm mạng tùy chỉnh"
  },
  "addANetwork": {
    "message": "Thêm mạng"
  },
  "addANickname": {
    "message": "Thêm biệt danh"
  },
  "addAUrl": {
    "message": "Thêm URL"
  },
  "addAccount": {
    "message": "Thêm tài khoản"
  },
  "addAccountToMetaMask": {
    "message": "Thêm tài khoản vào MetaMask"
  },
  "addAcquiredTokens": {
    "message": "Thêm token mà bạn đã mua bằng MetaMask"
  },
  "addAlias": {
    "message": "Thêm biệt danh"
  },
  "addBlockExplorer": {
    "message": "Thêm một trình khám phá khối"
  },
  "addBlockExplorerUrl": {
    "message": "Thêm URL trình khám phá khối"
  },
  "addContact": {
    "message": "Thêm liên hệ"
  },
  "addCustomNetwork": {
    "message": "Thêm mạng tùy chỉnh"
  },
  "addEthereumChainWarningModalHeader": {
    "message": "Chỉ thêm nhà cung cấp RPC này nếu bạn chắc chắn bạn có thể tin tưởng. $1",
    "description": "$1 is addEthereumChainWarningModalHeaderPartTwo passed separately so that it can be bolded"
  },
  "addEthereumChainWarningModalHeaderPartTwo": {
    "message": "Các nhà cung cấp lừa đảo có thể nói dối về trạng thái của chuỗi khối và ghi lại hoạt động của bạn trên mạng."
  },
  "addEthereumChainWarningModalListHeader": {
    "message": "Điều quan trọng là nhà cung cấp của bạn phải đáng tin cậy vì họ có khả năng:"
  },
  "addEthereumChainWarningModalListPointOne": {
    "message": "Xem tài khoản và địa chỉ IP của bạn và liên kết chúng lại với nhau"
  },
  "addEthereumChainWarningModalListPointThree": {
    "message": "Hiển thị số dư tài khoản và các trạng thái khác trên chuỗi"
  },
  "addEthereumChainWarningModalListPointTwo": {
    "message": "Phát các giao dịch của bạn"
  },
  "addEthereumChainWarningModalTitle": {
    "message": "Bạn đang thêm một nhà cung cấp RPC mới cho Ethereum Mainnet"
  },
  "addEthereumWatchOnlyAccount": {
    "message": "Theo dõi tài khoản Ethereum (Beta)"
  },
  "addFriendsAndAddresses": {
    "message": "Thêm bạn bè và địa chỉ mà bạn tin tưởng"
  },
  "addIPFSGateway": {
    "message": "Thêm cổng IPFS ưa thích của bạn"
  },
  "addImportAccount": {
    "message": "Thêm tài khoản hoặc ví cứng"
  },
  "addMemo": {
    "message": "Thêm bản ghi nhớ"
  },
  "addNetwork": {
    "message": "Thêm mạng"
  },
  "addNetworkConfirmationTitle": {
    "message": "Thêm $1",
    "description": "$1 represents network name"
  },
  "addNewAccount": {
    "message": "Thêm tài khoản Ethereum mới"
  },
  "addNft": {
    "message": "Thêm NFT"
  },
  "addNfts": {
    "message": "Thêm NFT"
  },
  "addRpcUrl": {
    "message": "Thêm URL RPC"
  },
  "addSnapAccountToggle": {
    "message": "Bật \"Thêm tài khoản Snap (Beta)\""
  },
  "addSnapAccountsDescription": {
    "message": "Bật tính năng này sẽ cho phép bạn thêm tài khoản Snap (Beta) mới ngay từ danh sách tài khoản của bạn. Nếu bạn cài đặt tài khoản Snap, hãy nhớ rằng đây là một dịch vụ của bên thứ ba."
  },
  "addSuggestedNFTs": {
    "message": "Thêm NFT được đề xuất"
  },
  "addSuggestedTokens": {
    "message": "Thêm token được đề xuất"
  },
  "addToken": {
    "message": "Thêm token"
  },
  "addTokenByContractAddress": {
    "message": "Bạn không tìm thấy token? Bạn có thể dán địa chỉ của bất kỳ token nào để thêm token đó theo cách thủ công. Bạn có thể tìm thấy địa chỉ hợp đồng token trên $1",
    "description": "$1 is a blockchain explorer for a specific network, e.g. Etherscan for Ethereum"
  },
  "addUrl": {
    "message": "Thêm URL"
  },
  "addingAccount": {
    "message": "Thêm tài khoản"
  },
  "addingCustomNetwork": {
    "message": "Thêm mạng"
  },
  "additionalNetworks": {
    "message": "Mạng bổ sung"
  },
  "address": {
    "message": "Địa chỉ"
  },
  "addressCopied": {
    "message": "Đã sao chép địa chỉ!"
  },
  "addressMismatch": {
    "message": "Địa chỉ trang web không khớp"
  },
  "addressMismatchOriginal": {
    "message": "URL hiện tại: $1",
    "description": "$1 replaced by origin URL in confirmation request"
  },
  "addressMismatchPunycode": {
    "message": "Phiên bản Punycode: $1",
    "description": "$1 replaced by punycode version of the URL in confirmation request"
  },
  "advanced": {
    "message": "Nâng cao"
  },
  "advancedBaseGasFeeToolTip": {
    "message": "Khi các giao dịch của bạn được đưa vào khối, mọi phần chênh lệch giữa phí cơ sở tối đa và phí cơ sở thực tế đều sẽ được hoàn lại. Tổng số tiền sẽ được tính bằng phí cơ sở tối đa (theo GWEI) * hạn mức phí gas."
  },
  "advancedDetailsDataDesc": {
    "message": "Dữ liệu"
  },
  "advancedDetailsHexDesc": {
    "message": "Thập lục phân"
  },
  "advancedDetailsNonceDesc": {
    "message": "Số nonce"
  },
  "advancedDetailsNonceTooltip": {
    "message": "Đây là số giao dịch của một tài khoản. Số nonce cho giao dịch đầu tiên là 0 và tăng dần theo thứ tự."
  },
  "advancedGasFeeDefaultOptIn": {
    "message": "Lưu các giá trị này làm giá trị mặc định cho mạng $1.",
    "description": "$1 is the current network name."
  },
  "advancedGasFeeModalTitle": {
    "message": "Phí gas nâng cao"
  },
  "advancedGasPriceTitle": {
    "message": "Giá gas"
  },
  "advancedPriorityFeeToolTip": {
    "message": "Phí ưu tiên (hay còn được gọi là \"tiền thưởng cho thợ đào\") được chuyển trực tiếp cho các thợ đào và khuyến khích họ ưu tiên giao dịch của bạn."
  },
  "aggregatedBalancePopover": {
    "message": "Điều này phản ánh giá trị của tất cả các token mà bạn sở hữu trên một mạng nhất định. Nếu bạn muốn xem giá trị này bằng ETH hoặc các loại tiền tệ khác, hãy truy cập $1.",
    "description": "$1 represents the settings page"
  },
  "agreeTermsOfUse": {
    "message": "Tôi đồng ý với $1 của MetaMask",
    "description": "$1 is the `terms` link"
  },
  "airgapVault": {
    "message": "AirGap Vault"
  },
  "alert": {
    "message": "Cảnh báo"
  },
  "alertActionBuyWithNativeCurrency": {
    "message": "Mua $1"
  },
  "alertActionUpdateGas": {
    "message": "Cập nhập hạn mức phí gas"
  },
  "alertActionUpdateGasFee": {
    "message": "Cập nhật phí"
  },
  "alertActionUpdateGasFeeLevel": {
    "message": "Cập nhật tùy chọn phí gas"
  },
  "alertDisableTooltip": {
    "message": "Bạn có thể thay đổi trong phần \"Cài đặt > Cảnh báo\""
  },
  "alertMessageAddressMismatchWarning": {
    "message": "Kẻ tấn công đôi khi bắt chước các trang web bằng cách thực hiện những thay đổi nhỏ trong địa chỉ trang web. Đảm bảo bạn đang tương tác với trang web dự định trước khi tiếp tục."
  },
  "alertMessageChangeInSimulationResults": {
    "message": "Các thay đổi ước tính cho giao dịch này đã được cập nhật. Hãy xem xét kỹ trước khi tiếp tục."
  },
  "alertMessageFirstTimeInteraction": {
    "message": "Bạn đang tương tác với địa chỉ này lần đầu tiên. Hãy đảm bảo địa chỉ này chính xác trước khi tiếp tục."
  },
  "alertMessageGasEstimateFailed": {
    "message": "Chúng tôi không thể cung cấp phí chính xác và ước tính này có thể cao. Chúng tôi khuyên bạn nên nhập hạn mức phí gas tùy chỉnh, nhưng vẫn có rủi ro giao dịch sẽ thất bại."
  },
  "alertMessageGasFeeLow": {
    "message": "Khi chọn phí thấp, hãy lưu ý giao dịch sẽ chậm hơn và thời gian chờ đợi lâu hơn. Để giao dịch nhanh hơn, hãy chọn các tùy chọn phí Thị trường hoặc Cao."
  },
  "alertMessageGasTooLow": {
    "message": "Để tiếp tục giao dịch này, bạn cần tăng giới hạn phí gas lên 21000 hoặc cao hơn."
  },
  "alertMessageInsufficientBalanceWithNativeCurrency": {
    "message": "Bạn không có đủ $1 trong tài khoản để thanh toán phí mạng."
  },
  "alertMessageNetworkBusy": {
    "message": "Phí gas cao và ước tính kém chính xác hơn."
  },
  "alertMessageNoGasPrice": {
    "message": "Chúng tôi không thể tiếp tục giao dịch này cho đến khi bạn cập nhật phí thủ công."
  },
  "alertMessageSignInDomainMismatch": {
    "message": "Trang web đưa ra yêu cầu không phải là trang web bạn đang đăng nhập. Đây có thể là một nỗ lực đánh cắp thông tin đăng nhập của bạn."
  },
  "alertMessageSignInWrongAccount": {
    "message": "Trang web này yêu cầu bạn đăng nhập bằng tài khoản không đúng."
  },
  "alertModalAcknowledge": {
    "message": "Tôi đã nhận thức được rủi ro và vẫn muốn tiếp tục"
  },
  "alertModalDetails": {
    "message": "Chi tiết cảnh báo"
  },
  "alertModalReviewAllAlerts": {
    "message": "Xem lại tất cả cảnh báo"
  },
  "alertReasonChangeInSimulationResults": {
    "message": "Kết quả đã thay đổi"
  },
  "alertReasonFirstTimeInteraction": {
    "message": "Tương tác lần đầu tiên"
  },
  "alertReasonGasEstimateFailed": {
    "message": "Phí không chính xác"
  },
  "alertReasonGasFeeLow": {
    "message": "Tốc độ chậm"
  },
  "alertReasonGasTooLow": {
    "message": "Hạn mức phí gas thấp"
  },
  "alertReasonInsufficientBalance": {
    "message": "Không đủ tiền"
  },
  "alertReasonNetworkBusy": {
    "message": "Mạng đang bận"
  },
  "alertReasonNoGasPrice": {
    "message": "Ước tính phí không có sẵn"
  },
  "alertReasonPendingTransactions": {
    "message": "Giao dịch đang chờ xử lý"
  },
  "alertReasonSignIn": {
    "message": "Yêu cầu đăng nhập đáng ngờ"
  },
  "alertReasonWrongAccount": {
    "message": "Tài khoản không đúng"
  },
  "alertSelectedAccountWarning": {
    "message": "Yêu cầu này dành cho một tài khoản khác với tài khoản được chọn trong ví của bạn. Để sử dụng tài khoản khác, hãy kết nối tài khoản đó với trang web."
  },
  "alerts": {
    "message": "Cảnh báo"
  },
  "all": {
    "message": "Tất cả"
  },
  "allNetworks": {
    "message": "Tất cả mạng"
  },
  "allPermissions": {
    "message": "Tất cả các quyền"
  },
  "allTimeHigh": {
    "message": "Cao nhất lịch sử"
  },
  "allTimeLow": {
    "message": "Thấp nhất lịch sử"
  },
  "allowNotifications": {
    "message": "Cho phép thông báo"
  },
  "allowWithdrawAndSpend": {
    "message": "Cho phép $1 rút và chi tiêu tối đa số tiền sau đây:",
    "description": "The url of the site that requested permission to 'withdraw and spend'"
  },
  "amount": {
    "message": "Số tiền"
  },
  "amountReceived": {
    "message": "Số tiền đã nhận"
  },
  "amountSent": {
    "message": "Số tiền đã gửi"
  },
  "andForListItems": {
    "message": "$1, và $2",
    "description": "$1 is the first item, $2 is the last item in a list of items. Used in Snap Install Warning modal."
  },
  "andForTwoItems": {
    "message": "$1 và $2",
    "description": "$1 is the first item, $2 is the second item. Used in Snap Install Warning modal."
  },
  "appDescription": {
    "message": "Ví Ethereum trên trình duyệt của bạn",
    "description": "The description of the application"
  },
  "appName": {
    "message": "MetaMask",
    "description": "The name of the application"
  },
  "appNameBeta": {
    "message": "MetaMask Beta",
    "description": "The name of the application (Beta)"
  },
  "appNameFlask": {
    "message": "MetaMask Flask",
    "description": "The name of the application (Flask)"
  },
  "appNameMmi": {
    "message": "MetaMask Institutional",
    "description": "The name of the application (MMI)"
  },
  "apply": {
    "message": "Áp dụng"
  },
  "approve": {
    "message": "Chấp thuận hạn mức chi tiêu"
  },
  "approveButtonText": {
    "message": "Chấp thuận"
  },
  "approveIncreaseAllowance": {
    "message": "Tăng hạn mức chi tiêu $1",
    "description": "The token symbol that is being approved"
  },
  "approveSpendingCap": {
    "message": "Duyệt hạn mức chi tiêu $1",
    "description": "The token symbol that is being approved"
  },
  "approved": {
    "message": "Đã chấp thuận"
  },
  "approvedOn": {
    "message": "Đã chấp thuận vào $1",
    "description": "$1 is the approval date for a permission"
  },
  "approvedOnForAccounts": {
    "message": "Đã phê duyệt vào $1 cho $2",
    "description": "$1 is the approval date for a permission. $2 is the AvatarGroup component displaying account images."
  },
  "areYouSure": {
    "message": "Bạn có chắc chắn không?"
  },
  "asset": {
    "message": "Tài sản"
  },
  "assetMultipleNFTsBalance": {
    "message": "$1 NFT"
  },
  "assetOptions": {
    "message": "Tùy chọn tài sản"
  },
  "assetSingleNFTBalance": {
    "message": "$1 NFT"
  },
  "assets": {
    "message": "Tài sản"
  },
  "assetsDescription": {
    "message": "Tự động phát hiện token trong ví của bạn, hiển thị NFT và nhận hàng loạt thông tin cập nhật về số dư tài khoản"
  },
  "attemptToCancelSwapForFree": {
    "message": "Cố gắng hủy hoán đổi miễn phí"
  },
  "attributes": {
    "message": "Thuộc tính"
  },
  "attributions": {
    "message": "Ghi nhận đóng góp"
  },
  "auroraRpcDeprecationMessage": {
    "message": "URL Infura RPC không còn hỗ trợ Aurora nữa."
  },
  "authorizedPermissions": {
    "message": "Bạn đã cấp các quyền sau đây"
  },
  "autoDetectTokens": {
    "message": "Tự động phát hiện token"
  },
  "autoDetectTokensDescription": {
    "message": "Chúng tôi sử dụng API của bên thứ ba để phát hiện và hiển thị các token mới được gửi đến ví của bạn. Hãy tắt nếu bạn không muốn ứng dụng tự động lấy dữ liệu từ các dịch vụ đó. $1",
    "description": "$1 is a link to a support article"
  },
  "autoLockTimeLimit": {
    "message": "Hẹn giờ tự động khóa (phút)"
  },
  "autoLockTimeLimitDescription": {
    "message": "Đặt khoảng thời gian không hoạt động tính bằng phút trước khi MetaMask khóa."
  },
  "average": {
    "message": "Trung bình"
  },
  "back": {
    "message": "Quay lại"
  },
  "backupApprovalInfo": {
    "message": "Đây là mã bí mật bắt buộc phải dùng để khôi phục ví trong trường hợp bạn bị mất thiết bị, quên mật khẩu, phải cài đặt lại MetaMask hoặc muốn truy cập ví của mình trên một thiết bị khác."
  },
  "backupApprovalNotice": {
    "message": "Sao lưu Cụm từ khôi phục bí mật để đảm bảo an toàn cho ví và tiền của bạn."
  },
  "backupKeyringSnapReminder": {
    "message": "Đảm bảo bạn có thể tự mình truy cập bất kỳ tài khoản nào được tạo bởi Snap này trước khi xóa nó"
  },
  "backupNow": {
    "message": "Sao lưu ngay"
  },
  "balance": {
    "message": "Số dư"
  },
  "balanceOutdated": {
    "message": "Số dư có thể đã cũ"
  },
  "baseFee": {
    "message": "Phí cơ sở"
  },
  "basic": {
    "message": "Cơ bản"
  },
  "basicConfigurationBannerCTA": {
    "message": "Bật chức năng cơ bản"
  },
  "basicConfigurationBannerTitle": {
    "message": "Chức năng cơ bản đã tắt"
  },
  "basicConfigurationDescription": {
    "message": "MetaMask cung cấp các tính năng cơ bản như chi tiết token và cài đặt gas thông qua các dịch vụ Internet. Khi bạn sử dụng các dịch vụ Internet, địa chỉ IP của bạn sẽ được chia sẻ, trong trường hợp này là với MetaMask. Điều này giống như khi bạn truy cập bất kỳ trang web nào. MetaMask sử dụng dữ liệu này tạm thời và không bao giờ bán dữ liệu của bạn. Bạn có thể sử dụng VPN hoặc tắt các dịch vụ này, nhưng nó có thể ảnh hưởng đến trải nghiệm sử dụng MetaMask của bạn. Để tìm hiểu thêm, vui lòng đọc $1.",
    "description": "$1 is to be replaced by the message for privacyMsg, and will link to https://consensys.io/privacy-policy"
  },
  "basicConfigurationLabel": {
    "message": "Chức năng cơ bản"
  },
  "basicConfigurationModalCheckbox": {
    "message": "Tôi hiểu rõ và muốn tiếp tục"
  },
  "basicConfigurationModalDisclaimerOff": {
    "message": "Điều này có nghĩa là bạn sẽ không thể tối ưu hoàn toàn thời gian sử dụng MetaMask. Các tính năng cơ bản (chẳng hạn như chi tiết token, cài đặt gas tối ưu và các tính năng khác) sẽ không khả dụng."
  },
  "basicConfigurationModalDisclaimerOn": {
    "message": "Để tối ưu thời gian sử dụng MetaMask, bạn cần bật tính năng này. Các chức năng cơ bản (chẳng hạn như chi tiết token, cài đặt gas tối ưu và các chức năng khác) rất quan trọng đối với trải nghiệm web3."
  },
  "basicConfigurationModalHeadingOff": {
    "message": "Tắt chức năng cơ bản"
  },
  "basicConfigurationModalHeadingOn": {
    "message": "Bật chức năng cơ bản"
  },
  "bestPrice": {
    "message": "Giá tốt nhất"
  },
  "beta": {
    "message": "Beta"
  },
  "betaHeaderText": {
    "message": "Đây là một phiên bản beta. Vui lòng báo cáo lỗi $1"
  },
  "betaMetamaskVersion": {
    "message": "Phiên bản MetaMask Beta"
  },
  "betaTerms": {
    "message": "Điều khoản sử dụng phiên bản Beta"
  },
  "billionAbbreviation": {
    "message": "Tỷ",
    "description": "Shortened form of 'billion'"
  },
  "bitcoinSupportSectionTitle": {
    "message": "Bitcoin"
  },
  "bitcoinSupportToggleDescription": {
    "message": "Bật tính năng này sẽ cung cấp cho bạn tùy chọn thêm Tài khoản Bitcoin vào Tiện ích mở rộng MetaMask bắt nguồn từ Cụm từ khôi phục bí mật hiện có của bạn. Đây là một tính năng Beta thử nghiệm, nên bạn phải tự chịu rủi ro khi sử dụng nó. Để cung cấp phản hồi cho chúng tôi về trải nghiệm Bitcoin mới này, vui lòng điền vào $1 này.",
    "description": "$1 is the link to a product feedback form"
  },
  "bitcoinSupportToggleTitle": {
    "message": "Bật \"Thêm tài khoản Bitcoin mới (Beta)\""
  },
  "bitcoinTestnetSupportToggleDescription": {
    "message": "Bật tính năng này sẽ cung cấp cho bạn tùy chọn thêm Tài khoản Bitcoin cho mạng thử nghiệm."
  },
  "bitcoinTestnetSupportToggleTitle": {
    "message": "Bật \"Thêm tài khoản Bitcoin mới (Mạng thử nghiệm)\""
  },
  "blockExplorerAccountAction": {
    "message": "Tài khoản",
    "description": "This is used with viewOnEtherscan and viewInExplorer e.g View Account in Explorer"
  },
  "blockExplorerAssetAction": {
    "message": "Tài sản",
    "description": "This is used with viewOnEtherscan and viewInExplorer e.g View Asset in Explorer"
  },
  "blockExplorerSwapAction": {
    "message": "Hoán đổi",
    "description": "This is used with viewOnEtherscan e.g View Swap on Etherscan"
  },
  "blockExplorerUrl": {
    "message": "URL trình khám phá khối"
  },
  "blockExplorerUrlDefinition": {
    "message": "URL được dùng làm trình khám phá khối cho mạng này."
  },
  "blockExplorerView": {
    "message": "Xem tài khoản tại $1",
    "description": "$1 replaced by URL for custom block explorer"
  },
  "blockaid": {
    "message": "Blockaid"
  },
  "blockaidAlertInfo": {
    "message": "Chúng tôi khuyên bạn không nên tiếp tục với yêu cầu này."
  },
  "blockaidDescriptionApproveFarming": {
    "message": "Nếu bạn chấp thuận yêu cầu này, một bên thứ ba nổi tiếng là lừa đảo có thể lấy hết tài sản của bạn."
  },
  "blockaidDescriptionBlurFarming": {
    "message": "Nếu bạn chấp thuận yêu cầu này, người khác có thể đánh cắp tài sản được niêm yết trên Blur của bạn."
  },
  "blockaidDescriptionErrored": {
    "message": "Do có lỗi, chúng tôi không thể kiểm tra các cảnh báo bảo mật. Chỉ tiếp tục nếu bạn tin tưởng tất cả các địa chỉ liên quan."
  },
  "blockaidDescriptionMaliciousDomain": {
    "message": "Bạn đang tương tác với một tên miền độc hại. Nếu bạn chấp thuận yêu cầu này, bạn có thể mất tài sản của mình."
  },
  "blockaidDescriptionMightLoseAssets": {
    "message": "Nếu bạn chấp thuận yêu cầu này, bạn có thể mất tài sản của mình."
  },
  "blockaidDescriptionSeaportFarming": {
    "message": "Nếu bạn chấp thuận yêu cầu này, người khác có thể đánh cắp tài sản được niêm yết trên OpenSea của bạn."
  },
  "blockaidDescriptionTransferFarming": {
    "message": "Nếu bạn chấp thuận yêu cầu này, một bên thứ ba nổi tiếng là lừa đảo sẽ lấy hết tài sản của bạn."
  },
  "blockaidMessage": {
    "message": "Bảo vệ quyền riêng tư - không có dữ liệu nào được chia sẻ với các bên thứ ba. Có sẵn trên Arbitrum, Avalanche, BNB chain, Ethereum Mainnet, Linea, Optimism, Polygon, Base và Sepolia."
  },
  "blockaidTitleDeceptive": {
    "message": "Đây là một yêu cầu lừa đảo"
  },
  "blockaidTitleMayNotBeSafe": {
    "message": "Hãy cẩn thận"
  },
  "blockaidTitleSuspicious": {
    "message": "Đây là một yêu cầu đáng ngờ"
  },
  "blockies": {
    "message": "Blockies"
  },
  "boughtFor": {
    "message": "Đã mua với giá"
  },
  "bridge": {
    "message": "Cầu nối"
  },
  "bridgeAllowSwappingOf": {
    "message": "Cho phép truy cập chính xác vào $1 $2 trên $3 để thực hiện cầu nối",
    "description": "Shows a user that they need to allow a token for swapping on their hardware wallet"
  },
  "bridgeApproval": {
    "message": "Phê duyệt $1 cho cầu nối",
    "description": "Used in the transaction display list to describe a transaction that is an approve call on a token that is to be bridged. $1 is the symbol of a token that has been approved."
  },
  "bridgeApprovalWarning": {
    "message": "Bạn đang cho phép truy cập vào số tiền cụ thể, $1 $2. Hợp đồng sẽ không truy cập thêm bất kỳ khoản tiền nào khác."
  },
  "bridgeApprovalWarningForHardware": {
    "message": "Bạn sẽ cần cho phép truy cập vào $1 $2 để thực hiện cầu nối, sau đó hãy phê duyệt việc thực hiện cầu nối sang $2. Điều này sẽ yêu cầu hai lần xác nhận riêng biệt."
  },
  "bridgeCalculatingAmount": {
    "message": "Đang tính toán..."
  },
  "bridgeConfirmTwoTransactions": {
    "message": "Bạn sẽ cần xác nhận 2 giao dịch trên ví cứng của mình:"
  },
  "bridgeEnterAmount": {
    "message": "Nhập số tiền"
  },
  "bridgeExplorerLinkViewOn": {
    "message": "Xem trên $1"
  },
  "bridgeFetchNewQuotes": {
    "message": "Tìm nạp báo giá mới?"
  },
  "bridgeFrom": {
    "message": "Cầu nối từ"
  },
  "bridgeFromTo": {
    "message": "Cầu nối $1 $2 sang $3",
    "description": "Tells a user that they need to confirm on their hardware wallet a bridge. $1 is amount of source token, $2 is the source network, and $3 is the destination network"
  },
  "bridgeGasFeesSplit": {
    "message": "Bất kỳ khoản phí mạng nào được báo trên màn hình trước đó đều bao gồm cả hai giao dịch và sẽ được chia nhỏ."
  },
  "bridgeNetCost": {
    "message": "Chi phí ròng"
  },
  "bridgeQuoteExpired": {
    "message": "Báo giá của bạn đã hết hạn."
  },
  "bridgeSelectNetwork": {
    "message": "Chọn mạng"
  },
  "bridgeSelectTokenAndAmount": {
    "message": "Chọn token và số tiền"
  },
  "bridgeStepActionBridgeComplete": {
    "message": "Đã nhận $1 trên $2",
    "description": "$1 is the amount of the destination asset, $2 is the name of the destination network"
  },
  "bridgeStepActionBridgePending": {
    "message": "Đang nhận $1 trên $2",
    "description": "$1 is the amount of the destination asset, $2 is the name of the destination network"
  },
  "bridgeStepActionSwapComplete": {
    "message": "Đã hoán đổi $1 thành $2",
    "description": "$1 is the amount of the source asset, $2 is the amount of the destination asset"
  },
  "bridgeStepActionSwapPending": {
    "message": "Đang hoán đổi $1 thành $2",
    "description": "$1 is the amount of the source asset, $2 is the amount of the destination asset"
  },
  "bridgeTerms": {
    "message": "Điều khoản"
  },
  "bridgeTimingMinutes": {
    "message": "$1 phút",
    "description": "$1 is the ticker symbol of a an asset the user is being prompted to purchase"
  },
  "bridgeTo": {
    "message": "Cầu nối đến"
  },
  "bridgeToChain": {
    "message": "Cầu nối đến $1"
  },
  "bridgeTxDetailsBridging": {
    "message": "Cầu nối"
  },
  "bridgeTxDetailsDelayedDescription": {
    "message": "Liên hệ với"
  },
  "bridgeTxDetailsDelayedDescriptionSupport": {
    "message": "Hỗ trợ MetaMask"
  },
  "bridgeTxDetailsDelayedTitle": {
    "message": "Đã quá 3 giờ chưa?"
  },
  "bridgeTxDetailsNonce": {
    "message": "Số nonce"
  },
  "bridgeTxDetailsStatus": {
    "message": "Trạng thái"
  },
  "bridgeTxDetailsTimestamp": {
    "message": "Dấu thời gian"
  },
  "bridgeTxDetailsTimestampValue": {
    "message": "$1 lúc $2",
    "description": "$1 is the date, $2 is the time"
  },
  "bridgeTxDetailsTokenAmountOnChain": {
    "message": "$1 $2 trên",
    "description": "$1 is the amount of the token, $2 is the ticker symbol of the token"
  },
  "bridgeTxDetailsTotalGasFee": {
    "message": "Tổng phí gas"
  },
  "bridgeTxDetailsYouReceived": {
    "message": "Bạn đã nhận"
  },
  "bridgeTxDetailsYouSent": {
    "message": "Bạn đã gửi"
  },
  "bridgeValidationInsufficientGasMessage": {
    "message": "Bạn không có đủ $1 để thanh toán phí gas cho cầu nối này. Nhập số tiền nhỏ hơn hoặc mua thêm $1."
  },
  "bridgeValidationInsufficientGasTitle": {
    "message": "Cần thêm $1 để trả phí gas"
  },
  "bridging": {
    "message": "Cầu nối"
  },
  "browserNotSupported": {
    "message": "Trình duyệt của bạn không được hỗ trợ..."
  },
  "buildContactList": {
    "message": "Xây dựng danh sách liên hệ của bạn"
  },
  "builtAroundTheWorld": {
    "message": "MetaMask được thiết kế và xây dựng trên khắp thế giới."
  },
  "bulletpoint": {
    "message": "·"
  },
  "busy": {
    "message": "Đang bận"
  },
  "buyAndSell": {
    "message": "Mua & Bán"
  },
  "buyMoreAsset": {
    "message": "Mua thêm $1",
    "description": "$1 is the ticker symbol of a an asset the user is being prompted to purchase"
  },
  "buyNow": {
    "message": "Mua ngay"
  },
  "bytes": {
    "message": "Byte"
  },
  "canToggleInSettings": {
    "message": "Bạn có thể bật lại thông báo này trong phần Cài đặt > Cảnh báo."
  },
  "cancel": {
    "message": "Hủy"
  },
  "cancelPopoverTitle": {
    "message": "Hủy giao dịch"
  },
  "cancelSpeedUpLabel": {
    "message": "Phí gas này sẽ $1 phí gas ban đầu.",
    "description": "$1 is text 'replace' in bold"
  },
  "cancelSpeedUpTransactionTooltip": {
    "message": "Để $1 một giao dịch, phí gas phải tăng tối thiểu 10% để mạng nhận ra giao dịch này.",
    "description": "$1 is string 'cancel' or 'speed up'"
  },
  "cancelled": {
    "message": "Đã hủy"
  },
  "chainId": {
    "message": "ID chuỗi"
  },
  "chainIdDefinition": {
    "message": "ID chuỗi được dùng để ký các giao dịch cho mạng này."
  },
  "chainIdExistsErrorMsg": {
    "message": "Mạng $1 hiện đang sử dụng ID chuỗi này."
  },
  "chainListReturnedDifferentTickerSymbol": {
    "message": "Biểu tượng token này không trùng khớp với tên mạng hoặc ID chuỗi đã nhập. Nhiều token phổ biến sử dụng các biểu tượng tương tự, do đó những kẻ lừa đảo có thể lợi dụng điều này để lừa bạn gửi cho chúng một token có giá trị hơn. Nhớ xác minh mọi thông tin trước khi tiếp tục."
  },
  "chooseYourNetwork": {
    "message": "Chọn mạng của bạn"
  },
  "chooseYourNetworkDescription": {
    "message": "Chúng tôi sử dụng Infura làm nhà cung cấp dịch vụ gọi hàm từ xa (RPC) để cung cấp quyền truy cập riêng tư và đáng tin cậy nhất vào dữ liệu Ethereum mà chúng tôi có thể. Bạn có thể chọn RPC của riêng mình, nhưng hãy nhớ rằng bất kỳ RPC nào cũng sẽ thu thập địa chỉ IP và ví Ethereum của bạn để thực hiện giao dịch. Đọc $1 của chúng tôi để tìm hiểu thêm về cách Infura xử lý dữ liệu.",
    "description": "$1 is a link to the privacy policy"
  },
  "chromeRequiredForHardwareWallets": {
    "message": "Bạn cần sử dụng MetaMask trên Google Chrome để kết nối với Ví cứng của bạn."
  },
  "circulatingSupply": {
    "message": "Cung lưu hành"
  },
  "clear": {
    "message": "Xóa"
  },
  "clearActivity": {
    "message": "Xóa dữ liệu hoạt động và số nonce"
  },
  "clearActivityButton": {
    "message": "Xóa dữ liệu thẻ hoạt động"
  },
  "clearActivityDescription": {
    "message": "Thao tác này sẽ đặt lại số nonce của tài khoản và xóa dữ liệu khỏi thẻ hoạt động trong ví của bạn. Chỉ có tài khoản và mạng hiện tại bị ảnh hưởng. Số dư và các giao dịch đến của bạn sẽ không thay đổi."
  },
  "click": {
    "message": "Nhấp"
  },
  "clickToConnectLedgerViaWebHID": {
    "message": "Nhấp vào đây để kết nối với ví Ledger của bạn qua WebHID",
    "description": "Text that can be clicked to open a browser popup for connecting the ledger device via webhid"
  },
  "close": {
    "message": "Đóng"
  },
  "closeExtension": {
    "message": "Đóng tiện ích mở rộng"
  },
  "closeWindowAnytime": {
    "message": "Bạn có thể đóng cửa sổ này bất kỳ lúc nào."
  },
  "coingecko": {
    "message": "CoinGecko"
  },
  "collectionName": {
    "message": "Tên bộ sưu tập"
  },
  "comboNoOptions": {
    "message": "Không tìm thấy tùy chọn nào",
    "description": "Default text shown in the combo field dropdown if no options."
  },
  "configureSnapPopupDescription": {
    "message": "Bây giờ bạn đang rời MetaMask để định cấu hình Snap này."
  },
  "configureSnapPopupInstallDescription": {
    "message": "Bây giờ bạn đang rời MetaMask để cài đặt Snap này."
  },
  "configureSnapPopupInstallTitle": {
    "message": "Cài đặt Snap"
  },
  "configureSnapPopupLink": {
    "message": "Nhấp vào liên kết này để tiếp tục:"
  },
  "configureSnapPopupTitle": {
    "message": "Định cấu hình Snap"
  },
  "confirm": {
    "message": "Xác nhận"
  },
  "confirmAlertModalAcknowledgeMultiple": {
    "message": "Tôi đã hiểu rõ các cảnh báo và vẫn muốn tiếp tục"
  },
  "confirmAlertModalAcknowledgeSingle": {
    "message": "Tôi đã hiểu rõ cảnh báo và vẫn muốn tiếp tục"
  },
  "confirmFieldPaymaster": {
    "message": "Phí được thanh toán bởi"
  },
  "confirmFieldTooltipPaymaster": {
    "message": "Phí cho giao dịch này sẽ được thanh toán bởi hợp đồng thông minh Paymaster."
  },
  "confirmPassword": {
    "message": "Xác nhận mật khẩu"
  },
  "confirmRecoveryPhrase": {
    "message": "Xác nhận Cụm từ khôi phục bí mật"
  },
  "confirmTitleApproveTransactionNFT": {
    "message": "Yêu cầu rút tiền"
  },
  "confirmTitleDeployContract": {
    "message": "Triển khai hợp đồng"
  },
  "confirmTitleDescApproveTransaction": {
    "message": "Trang web này muốn được cấp quyền để rút NFT của bạn"
  },
  "confirmTitleDescDeployContract": {
    "message": "Trang web này muốn bạn triển khai hợp đồng"
  },
  "confirmTitleDescERC20ApproveTransaction": {
    "message": "Trang web này muốn được cấp quyền để rút token của bạn"
  },
  "confirmTitleDescPermitSignature": {
    "message": "Trang web này muốn được cấp quyền để chi tiêu số token của bạn."
  },
  "confirmTitleDescSIWESignature": {
    "message": "Một trang web yêu cầu bạn đăng nhập để chứng minh quyền sở hữu tài khoản này."
  },
  "confirmTitleDescSign": {
    "message": "Xem lại thông tin yêu cầu trước khi xác nhận."
  },
  "confirmTitlePermitTokens": {
    "message": "Yêu cầu hạn mức chi tiêu"
  },
  "confirmTitleRevokeApproveTransaction": {
    "message": "Xóa quyền"
  },
  "confirmTitleSIWESignature": {
    "message": "Yêu cầu đăng nhập"
  },
  "confirmTitleSetApprovalForAllRevokeTransaction": {
    "message": "Xóa quyền"
  },
  "confirmTitleSignature": {
    "message": "Yêu cầu chữ ký"
  },
  "confirmTitleTransaction": {
    "message": "Yêu cầu giao dịch"
  },
  "confirmationAlertDetails": {
    "message": "Để bảo vệ tài sản của bạn, chúng tôi đề nghị bạn từ chối yêu cầu này."
  },
  "confirmationAlertModalTitle": {
    "message": "Yêu cầu này có dấu hiệu đáng ngờ"
  },
  "confirmed": {
    "message": "Đã xác nhận"
  },
  "confusableUnicode": {
    "message": "\"$1\" tương tự với \"$2\"."
  },
  "confusableZeroWidthUnicode": {
    "message": "Tìm thấy ký tự có độ rộng bằng 0."
  },
  "confusingEnsDomain": {
    "message": "Chúng tôi đã phát hiện thấy một ký tự có thể gây nhầm lẫn trong tên ENS. Hãy kiểm tra tên ENS để tránh nguy cơ bị lừa đảo."
  },
  "congratulations": {
    "message": "Chúc mừng!"
  },
  "connect": {
    "message": "Kết nối"
  },
  "connectAccount": {
    "message": "Kết nối tài khoản"
  },
  "connectAccountOrCreate": {
    "message": "Kết nối tài khoản hoặc tạo tài khoản mới"
  },
  "connectAccounts": {
    "message": "Kết nối tài khoản"
  },
  "connectManually": {
    "message": "Kết nối thủ công với trang web hiện tại"
  },
  "connectMoreAccounts": {
    "message": "Kết nối thêm tài khoản"
  },
  "connectSnap": {
    "message": "Kết nối $1",
    "description": "$1 is the snap for which a connection is being requested."
  },
  "connectWithMetaMask": {
    "message": "Kết nối với MetaMask"
  },
  "connectedAccounts": {
    "message": "Tài khoản đã kết nối"
  },
  "connectedAccountsDescriptionPlural": {
    "message": "Bạn có $1 tài khoản kết nối với trang web này.",
    "description": "$1 is the number of accounts"
  },
  "connectedAccountsDescriptionSingular": {
    "message": "Bạn có 1 tài khoản kết nối với trang web này."
  },
  "connectedAccountsEmptyDescription": {
    "message": "MetaMask chưa kết nối với trang web này. Để kết nối với một trang web trên web3, hãy tìm nút kết nối trên trang web của họ."
  },
  "connectedAccountsListTooltip": {
    "message": "$1 có thể xem số dư tài khoản, địa chỉ, hoạt động và gợi ý các giao dịch cần phê duyệt cho tài khoản được kết nối.",
    "description": "$1 is the origin name"
  },
  "connectedAccountsToast": {
    "message": "Đã cập nhật các tài khoản được kết nối"
  },
  "connectedSites": {
    "message": "Trang web đã kết nối"
  },
  "connectedSitesAndSnaps": {
    "message": "Trang web và Snap đã kết nối"
  },
  "connectedSitesDescription": {
    "message": "$1 đã được kết nối với các trang web này. Các trang web này có thể xem địa chỉ tài khoản của bạn.",
    "description": "$1 is the account name"
  },
  "connectedSitesEmptyDescription": {
    "message": "$1 chưa được kết nối với bất kỳ trang web nào.",
    "description": "$1 is the account name"
  },
  "connectedSnapAndNoAccountDescription": {
    "message": "MetaMask được kết nối với trang web này, nhưng chưa có tài khoản nào được kết nối"
  },
  "connectedSnaps": {
    "message": "Snap đã kết nối"
  },
  "connectedWithAccount": {
    "message": "Đã kết nối $1 tài khoản",
    "description": "$1 represents account length"
  },
  "connectedWithAccountName": {
    "message": "Đã kết nối với $1",
    "description": "$1 represents account name"
  },
  "connectedWithNetwork": {
    "message": "Đã kết nối $1 mạng",
    "description": "$1 represents network length"
  },
  "connectedWithNetworkName": {
    "message": "Đã kết nối với $1",
    "description": "$1 represents network name"
  },
  "connecting": {
    "message": "Đang kết nối"
  },
  "connectingTo": {
    "message": "Đang kết nối với $1"
  },
  "connectingToDeprecatedNetwork": {
    "message": "\"$1\" đang được loại bỏ dần và có thể không hoạt động. Vui lòng thử một mạng khác."
  },
  "connectingToGoerli": {
    "message": "Đang kết nối với mạng thử nghiệm Goerli"
  },
  "connectingToLineaGoerli": {
    "message": "Đang kết nối với mạng thử nghiệm Linea Goerli"
  },
  "connectingToLineaMainnet": {
    "message": "Đang kết nối với mạng chính thức của Linea"
  },
  "connectingToLineaSepolia": {
    "message": "Đang kết nối với mạng thử nghiệm Linea Sepolia"
  },
  "connectingToMainnet": {
    "message": "Đang kết nối với Ethereum Mainnet"
  },
  "connectingToSepolia": {
    "message": "Đang kết nối với mạng thử nghiệm Sepolia"
  },
  "connectionDescription": {
    "message": "Trang web này muốn"
  },
  "connectionFailed": {
    "message": "Kết nối thất bại"
  },
  "connectionFailedDescription": {
    "message": "Tìm nạp $1 thất bại, hãy kiểm tra mạng của bạn và thử lại.",
    "description": "$1 is the name of the snap being fetched."
  },
  "connectionRequest": {
    "message": "Yêu cầu kết nối"
  },
  "contactUs": {
    "message": "Liên hệ với chúng tôi"
  },
  "contacts": {
    "message": "Danh bạ"
  },
  "contentFromSnap": {
    "message": "Nội dung từ $1",
    "description": "$1 represents the name of the snap"
  },
  "continue": {
    "message": "Tiếp tục"
  },
  "contract": {
    "message": "Hợp đồng"
  },
  "contractAddress": {
    "message": "Địa chỉ hợp đồng"
  },
  "contractAddressError": {
    "message": "Bạn đang gửi token đến địa chỉ hợp đồng của token. Điều này có thể khiến bạn bị mất số token này."
  },
  "contractDeployment": {
    "message": "Triển khai hợp đồng"
  },
  "contractInteraction": {
    "message": "Tương tác với hợp đồng"
  },
  "convertTokenToNFTDescription": {
    "message": "Chúng tôi phát hiện tài sản này là một NFT. MetaMask hiện đã hỗ trợ toàn diện và đầy đủ cho NFT. Bạn có muốn xóa tài sản khỏi danh sách token và thêm tài sản dưới dạng NFT không?"
  },
  "convertTokenToNFTExistDescription": {
    "message": "Chúng tôi phát hiện tài sản này đã được thêm dưới dạng NFT. Bạn có muốn xóa tài sản khỏi danh sách token không?"
  },
  "coolWallet": {
    "message": "CoolWallet"
  },
  "copiedExclamation": {
    "message": "Đã sao chép."
  },
  "copyAddress": {
    "message": "Sao chép địa chỉ vào bộ nhớ đệm"
  },
  "copyAddressShort": {
    "message": "Sao chép địa chỉ"
  },
  "copyPrivateKey": {
    "message": "Sao chép khóa riêng tư"
  },
  "copyToClipboard": {
    "message": "Sao chép vào bộ nhớ đệm"
  },
  "copyTransactionId": {
    "message": "Sao chép ID giao dịch"
  },
  "create": {
    "message": "Tạo"
  },
  "createNewWallet": {
    "message": "Tạo ví mới"
  },
  "createPassword": {
    "message": "Tạo mật khẩu"
  },
  "createSnapAccountDescription": {
    "message": "$1 muốn thêm một tài khoản mới vào MetaMask."
  },
  "createSnapAccountTitle": {
    "message": "Tạo tài khoản"
  },
  "creatorAddress": {
    "message": "Địa chỉ của người tạo"
  },
  "crossChainAggregatedBalancePopover": {
    "message": "Giá trị này phản ánh giá trị của tất cả các token mà bạn sở hữu trên tất cả các mạng. Nếu bạn muốn xem giá trị này bằng ETH hoặc các loại tiền tệ khác, hãy truy cập $1.",
    "description": "$1 represents the settings page"
  },
  "crossChainSwapsLink": {
    "message": "Hoán đổi trên các mạng với MetaMask Portfolio"
  },
  "crossChainSwapsLinkNative": {
    "message": "Hoán đổi trên các mạng với Cầu nối"
  },
  "cryptoCompare": {
    "message": "CryptoCompare"
  },
  "currencyConversion": {
    "message": "Quy đổi tiền"
  },
  "currencyRateCheckToggle": {
    "message": "Hiển thị trình kiểm tra giá token và số dư"
  },
  "currencyRateCheckToggleDescription": {
    "message": "Chúng tôi sử dụng API của $1 và $2 để hiện thị giá token và số dư của bạn. $3",
    "description": "$1 represents Coingecko, $2 represents CryptoCompare and $3 represents Privacy Policy"
  },
  "currencySymbol": {
    "message": "Ký hiệu tiền tệ"
  },
  "currencySymbolDefinition": {
    "message": "Mã chứng khoán hiển thị cho tiền tệ của mạng này."
  },
  "currentAccountNotConnected": {
    "message": "Tài khoản hiện tại của bạn chưa được kết nối"
  },
  "currentExtension": {
    "message": "Trang tiện ích mở rộng hiện tại"
  },
  "currentLanguage": {
    "message": "Ngôn ngữ hiện tại"
  },
  "currentNetwork": {
    "message": "Mạng hiện tại",
    "description": "Speicifies to token network filter to filter by current Network. Will render when network nickname is not available"
  },
  "currentRpcUrlDeprecated": {
    "message": "Đường dẫn URL RPC hiện tại cho mạng này không còn được dùng nữa."
  },
  "currentTitle": {
    "message": "Hiện tại:"
  },
  "currentlyUnavailable": {
    "message": "Không có sẵn trên mạng này"
  },
  "curveHighGasEstimate": {
    "message": "Đồ thị ước tính phí gas cao"
  },
  "curveLowGasEstimate": {
    "message": "Đồ thị ước tính phí gas thấp"
  },
  "curveMediumGasEstimate": {
    "message": "Đồ thị ước tính phí gas theo thị trường"
  },
  "custom": {
    "message": "Nâng cao"
  },
  "customGasSettingToolTipMessage": {
    "message": "Sử dụng $1 để tùy chỉnh giá gas. Việc này có thể gây nhầm lẫn nếu bạn không quen thuộc. Bạn phải tự chịu trách nhiệm nếu thực hiện.",
    "description": "$1 is key 'advanced' (text: 'Advanced') separated here so that it can be passed in with bold font-weight"
  },
  "customSlippage": {
    "message": "Tùy chỉnh"
  },
  "customSpendLimit": {
    "message": "Hạn mức chi tiêu tùy chỉnh"
  },
  "customToken": {
    "message": "Token tùy chỉnh"
  },
  "customTokenWarningInNonTokenDetectionNetwork": {
    "message": "Tính năng phát hiện token hiện chưa khả dụng trong mạng này. Vui lòng nhập token theo cách thủ công và đảm bảo bạn tin tưởng. Tìm hiểu về $1"
  },
  "customTokenWarningInTokenDetectionNetwork": {
    "message": "Bất kỳ ai cũng có thể tạo token, bao gồm cả việc tạo phiên bản giả mạo của token hiện có. Tìm hiểu về $1"
  },
  "customTokenWarningInTokenDetectionNetworkWithTDOFF": {
    "message": "Đảm bảo bạn tin tưởng token trước khi nhập token đó. Tìm hiểu cách phòng tránh $1. Bạn cũng có thể bật tính năng phát hiện token $2."
  },
  "customerSupport": {
    "message": "hỗ trợ khách hàng"
  },
  "customizeYourNotifications": {
    "message": "Tùy chỉnh thông báo"
  },
  "customizeYourNotificationsText": {
    "message": "Bật các loại thông báo mà bạn muốn nhận:"
  },
  "dappSuggested": {
    "message": "Trang web gợi ý"
  },
  "dappSuggestedGasSettingToolTipMessage": {
    "message": "$1 đã gợi ý mức giá này.",
    "description": "$1 is url for the dapp that has suggested gas settings"
  },
  "dappSuggestedHigh": {
    "message": "Trang web gợi ý"
  },
  "dappSuggestedHighShortLabel": {
    "message": "Trang web (cao)"
  },
  "dappSuggestedShortLabel": {
    "message": "Trang web"
  },
  "dappSuggestedTooltip": {
    "message": "$1 đã đề xuất mức giá này.",
    "description": "$1 represents the Dapp's origin"
  },
  "darkTheme": {
    "message": "Tối"
  },
  "data": {
    "message": "Dữ liệu"
  },
  "dataCollectionForMarketing": {
    "message": "Thu thập dữ liệu cho mục đích tiếp thị"
  },
  "dataCollectionForMarketingDescription": {
    "message": "Chúng tôi sẽ sử dụng MetaMetrics để tìm hiểu cách bạn tương tác với các thông tin tiếp thị. Chúng tôi có thể chia sẻ tin tức liên quan (chẳng hạn như tính năng sản phẩm và các tài liệu khác)."
  },
  "dataCollectionWarningPopoverButton": {
    "message": "Đồng ý"
  },
  "dataCollectionWarningPopoverDescription": {
    "message": "Bạn đã tắt tùy chọn thu thập dữ liệu cho mục đích tiếp thị của chúng tôi. Thao tác này chỉ áp dụng cho thiết bị này. Nếu bạn sử dụng MetaMask trên các thiết bị khác, nhớ chọn không tham gia trên các thiết bị đó."
  },
  "dataUnavailable": {
    "message": "dữ liệu không khả dụng"
  },
  "dateCreated": {
    "message": "Ngày tạo"
  },
  "dcent": {
    "message": "D'Cent"
  },
  "debitCreditPurchaseOptions": {
    "message": "Tùy chọn mua bằng thẻ ghi nợ hoặc thẻ tín dụng"
  },
  "decimal": {
    "message": "Số thập phân của token"
  },
  "decimalsMustZerotoTen": {
    "message": "Số thập phân ít nhất phải bằng 0 và không được quá 36."
  },
  "decrypt": {
    "message": "Giải mã"
  },
  "decryptCopy": {
    "message": "Sao chép thông báo đã mã hóa"
  },
  "decryptInlineError": {
    "message": "Không thể giải mã thông báo này do lỗi: $1",
    "description": "$1 is error message"
  },
  "decryptMessageNotice": {
    "message": "$1 muốn đọc thông báo này để hoàn tất hành động của bạn",
    "description": "$1 is the web3 site name"
  },
  "decryptMetamask": {
    "message": "Giải mã thông báo"
  },
  "decryptRequest": {
    "message": "Giải mã yêu cầu"
  },
  "defaultRpcUrl": {
    "message": "URL RPC mặc định"
  },
  "defaultSettingsSubTitle": {
    "message": "MetaMask sử dụng chế độ cài đặt mặc định để cân bằng tốt nhất giữa tính an toàn và dễ sử dụng. Thay đổi các chế độ cài đặt này để nâng cao quyền riêng tư của bạn hơn nữa."
  },
  "defaultSettingsTitle": {
    "message": "Cài đặt quyền riêng tư mặc định"
  },
  "delete": {
    "message": "Xóa"
  },
  "deleteContact": {
    "message": "Xóa địa chỉ liên hệ"
  },
  "deleteMetaMetricsData": {
    "message": "Xóa dữ liệu MetaMetrics"
  },
  "deleteMetaMetricsDataDescription": {
    "message": "Thao tác này sẽ xóa dữ liệu MetaMetrics trước đây liên quan đến quá trình sử dụng của bạn trên thiết bị này. Ví và tài khoản của bạn sẽ vẫn như hiện tại sau khi dữ liệu này bị xóa. Quá trình này có thể mất đến 30 ngày. Xem $1 của chúng tôi.",
    "description": "$1 will have text saying Privacy Policy "
  },
  "deleteMetaMetricsDataErrorDesc": {
    "message": "Không thể hoàn tất yêu cầu này ngay bây giờ do sự cố máy chủ hệ thống phân tích, vui lòng thử lại sau"
  },
  "deleteMetaMetricsDataErrorTitle": {
    "message": "Chúng tôi không thể xóa dữ liệu này bây giờ"
  },
  "deleteMetaMetricsDataModalDesc": {
    "message": "Chúng tôi sắp xóa tất cả dữ liệu MetaMetrics của bạn. Bạn có chắc không?"
  },
  "deleteMetaMetricsDataModalTitle": {
    "message": "Xóa dữ liệu MetaMetrics?"
  },
  "deleteMetaMetricsDataRequestedDescription": {
    "message": "Bạn đã khởi tạo hành động này trên $1. Quá trình này có thể mất đến 30 ngày. Xem $2",
    "description": "$1 will be the date on which teh deletion is requested and $2 will have text saying Privacy Policy "
  },
  "deleteNetworkIntro": {
    "message": "Nếu xóa mạng này, bạn sẽ cần thêm lại mạng này để xem các tài sản của mình trong mạng này"
  },
  "deleteNetworkTitle": {
    "message": "Xóa mạng $1?",
    "description": "$1 represents the name of the network"
  },
  "depositCrypto": {
    "message": "Nạp tiền mã hóa từ tài khoản khác bằng địa chỉ ví hoặc mã QR."
  },
  "deprecatedGoerliNtwrkMsg": {
    "message": "Do các cập nhật của hệ thống Ethereum, mạng thử nghiệm Goerli sẽ sớm được loại bỏ dần."
  },
  "deprecatedNetwork": {
    "message": "Mạng này đã ngừng sử dụng"
  },
  "deprecatedNetworkButtonMsg": {
    "message": "Đã hiểu"
  },
  "deprecatedNetworkDescription": {
    "message": "Mạng bạn đang cố gắng kết nối không còn được MetaMask hỗ trợ. $1"
  },
  "description": {
    "message": "Mô tả"
  },
  "descriptionFromSnap": {
    "message": "Mô tả từ $1",
    "description": "$1 represents the name of the snap"
  },
  "details": {
    "message": "Chi tiết"
  },
  "developerOptions": {
    "message": "Tùy chọn Nhà phát triển"
  },
  "disabledGasOptionToolTipMessage": {
    "message": "“$1” bị vô hiệu hóa vì không đạt mức tăng tối thiểu 10% so với phí gas ban đầu.",
    "description": "$1 is gas estimate type which can be market or aggressive"
  },
  "disconnect": {
    "message": "Ngắt kết nối"
  },
  "disconnectAllAccounts": {
    "message": "Ngắt kết nối tất cả các tài khoản"
  },
  "disconnectAllAccountsConfirmationDescription": {
    "message": "Bạn có chắc chắn muốn ngắt kết nối không? Bạn có thể bị mất chức năng của trang web."
  },
  "disconnectAllAccountsText": {
    "message": "tài khoản"
  },
  "disconnectAllDescriptionText": {
    "message": "Nếu bạn ngắt kết nối khỏi trang web này, bạn sẽ cần kết nối lại tài khoản và mạng của bạn để sử dụng lại trang web này."
  },
  "disconnectAllSnapsText": {
    "message": "Snap"
  },
  "disconnectMessage": {
    "message": "Hành động này sẽ ngắt kết nối bạn khỏi trang web này"
  },
  "disconnectPrompt": {
    "message": "Ngắt kết nối $1"
  },
  "disconnectThisAccount": {
    "message": "Ngắt kết nối tài khoản này"
  },
  "disconnectedAllAccountsToast": {
    "message": "Đã ngắt kết nối tất cả các tài khoản khỏi $1",
    "description": "$1 is name of the dapp`"
  },
  "disconnectedSingleAccountToast": {
    "message": "Đã ngắt kết nối $1 khỏi $2",
    "description": "$1 is name of the name and $2 represents the dapp name`"
  },
  "discoverSnaps": {
    "message": "Khám phá Snap",
    "description": "Text that links to the Snaps website. Displayed in a banner on Snaps list page in settings."
  },
  "dismiss": {
    "message": "Đóng"
  },
  "dismissReminderDescriptionField": {
    "message": "Bật tùy chọn này để tắt thông báo nhắc sao lưu Cụm từ khôi phục bí mật. Bạn nên sao lưu Cụm từ khôi phục bí mật của mình để tránh mất tiền"
  },
  "dismissReminderField": {
    "message": "Tắt lời nhắc sao lưu Cụm từ khôi phục bí mật"
  },
  "displayNftMedia": {
    "message": "Hiển thị phương tiện NFT"
  },
  "displayNftMediaDescription": {
    "message": "Việc hiển thị dữ liệu và phương tiện NFT sẽ làm lộ địa chỉ IP của bạn với OpenSea hoặc các bên thứ ba khác. Điều này có thể cho phép kẻ tấn công liên kết địa chỉ IP với địa chỉ Ethereum của bạn. Tính năng tự động phát hiện NFT dựa trên chế độ cài đặt này và sẽ không khả dụng khi chế độ cài đặt này bị tắt."
  },
  "doNotShare": {
    "message": "Không chia sẻ thông tin này với bất kỳ ai"
  },
  "domain": {
    "message": "Tên miền"
  },
  "done": {
    "message": "Hoàn tất"
  },
  "dontShowThisAgain": {
    "message": "Không hiển thị lại"
  },
  "downArrow": {
    "message": "mũi tên xuống"
  },
  "downloadGoogleChrome": {
    "message": "Tải Google Chrome xuống"
  },
  "downloadNow": {
    "message": "Tải xuống ngay"
  },
  "downloadStateLogs": {
    "message": "Tải nhật ký trạng thái xuống"
  },
  "dragAndDropBanner": {
    "message": "Bạn có thể kéo các mạng để sắp xếp lại thứ tự. "
  },
  "dropped": {
    "message": "Đã ngừng"
  },
  "duplicateContactTooltip": {
    "message": "Tên liên hệ này trùng với một tài khoản hoặc liên hệ đã có"
  },
  "duplicateContactWarning": {
    "message": "Bạn có liên hệ bị trùng"
  },
  "edit": {
    "message": "Chỉnh sửa"
  },
  "editANickname": {
    "message": "Chỉnh sửa biệt danh"
  },
  "editAccounts": {
    "message": "Chỉnh sửa tài khoản"
  },
  "editAddressNickname": {
    "message": "Chỉnh sửa biệt danh địa chỉ"
  },
  "editCancellationGasFeeModalTitle": {
    "message": "Chỉnh sửa phí gas hủy"
  },
  "editContact": {
    "message": "Chỉnh sửa liên hệ"
  },
  "editGasFeeModalTitle": {
    "message": "Chỉnh sửa phí gas"
  },
  "editGasLimitOutOfBounds": {
    "message": "Hạn mức phí gas tối thiểu phải là $1"
  },
  "editGasLimitOutOfBoundsV2": {
    "message": "Hạn mức phí gas phải lớn hơn $1 và nhỏ hơn $2",
    "description": "$1 is the minimum limit for gas and $2 is the maximum limit"
  },
  "editGasLimitTooltip": {
    "message": "Hạn mức phí gas là đơn vị gas tối đa mà bạn sẵn sàng sử dụng. Đơn vị gas là hệ số nhân của \"Phí ưu tiên tối đa\" và \"Phí tối đa\"."
  },
  "editGasMaxBaseFeeGWEIImbalance": {
    "message": "Phí cơ sở tối đa không thể thấp hơn phí ưu tiên"
  },
  "editGasMaxBaseFeeHigh": {
    "message": "Phí cơ sở tối đa cao hơn cần thiết"
  },
  "editGasMaxBaseFeeLow": {
    "message": "Phí cơ sở tối đa thấp so với tình trạng mạng hiện tại"
  },
  "editGasMaxFeeHigh": {
    "message": "Phí tối đa cao hơn cần thiết"
  },
  "editGasMaxFeeLow": {
    "message": "Phí tối đa quá thấp so với tình trạng mạng"
  },
  "editGasMaxFeePriorityImbalance": {
    "message": "Phí tối đa không thể thấp hơn phí ưu tiên tối đa"
  },
  "editGasMaxPriorityFeeBelowMinimum": {
    "message": "Phí ưu tiên tối đa phải lớn hơn 0 GWEI"
  },
  "editGasMaxPriorityFeeBelowMinimumV2": {
    "message": "Phí ưu tiên phải lớn hơn 0."
  },
  "editGasMaxPriorityFeeHigh": {
    "message": "Phí ưu tiên tối đa cao hơn cần thiết. Bạn có thể phải trả nhiều hơn mức cần thiết."
  },
  "editGasMaxPriorityFeeHighV2": {
    "message": "Phí ưu tiên cao hơn cần thiết. Bạn có thể phải trả nhiều hơn mức cần thiết"
  },
  "editGasMaxPriorityFeeLow": {
    "message": "Phí ưu tiên tối đa thấp so với tình trạng mạng hiện tại"
  },
  "editGasMaxPriorityFeeLowV2": {
    "message": "Phí ưu tiên thấp so với tình trạng mạng hiện tại"
  },
  "editGasPriceTooLow": {
    "message": "Giá gas phải lớn hơn 0"
  },
  "editGasPriceTooltip": {
    "message": "Mạng này yêu cầu trường \"Giá gas\" khi gửi giao dịch. Giá gas là số tiền bạn sẽ trả cho mỗi đơn vị gas."
  },
  "editGasSubTextFeeLabel": {
    "message": "Phí tối đa:"
  },
  "editGasTitle": {
    "message": "Chỉnh sửa ưu tiên"
  },
  "editGasTooLow": {
    "message": "Thời gian xử lý không rõ"
  },
  "editInPortfolio": {
    "message": "Chỉnh sửa trong Portfolio"
  },
  "editNetworkLink": {
    "message": "chỉnh sửa mạng gốc"
  },
  "editNetworksTitle": {
    "message": "Chỉnh sửa mạng"
  },
  "editNonceField": {
    "message": "Chỉnh sửa số nonce"
  },
  "editNonceMessage": {
    "message": "Đây là tính năng nâng cao, hãy dùng một cách thận trọng."
  },
  "editPermission": {
    "message": "Chỉnh sửa quyền"
  },
  "editPermissions": {
    "message": "Chỉnh sửa quyền"
  },
  "editSpeedUpEditGasFeeModalTitle": {
    "message": "Chỉnh sửa phí gas tăng tốc"
  },
  "editSpendingCap": {
    "message": "Chỉnh sửa hạn mức chi tiêu"
  },
  "editSpendingCapAccountBalance": {
    "message": "Số dư tài khoản: $1 $2"
  },
  "editSpendingCapDesc": {
    "message": "Nhập số tiền mà bạn cảm thấy thoải mái khi được chi tiêu thay mặt cho bạn."
  },
  "editSpendingCapError": {
    "message": "Hạn mức chi tiêu không được vượt quá $1 chữ số thập phân. Xóa bớt chữ số thập phân để tiếp tục."
  },
  "editSpendingCapSpecialCharError": {
    "message": "Chỉ nhập số"
  },
  "enableAutoDetect": {
    "message": " Bật tự động phát hiện"
  },
  "enableFromSettings": {
    "message": " Bật trong Cài Đặt."
  },
  "enableSnap": {
    "message": "Bật"
  },
  "enableToken": {
    "message": "bật $1",
    "description": "$1 is a token symbol, e.g. ETH"
  },
  "enabled": {
    "message": "Đã bật"
  },
  "enabledNetworks": {
    "message": "Mạng được bật"
  },
  "encryptionPublicKeyNotice": {
    "message": "$1 muốn biết khóa mã hóa công khai của bạn. Bằng việc đồng ý, trang web này sẽ có thể gửi thông báo được mã hóa cho bạn.",
    "description": "$1 is the web3 site name"
  },
  "encryptionPublicKeyRequest": {
    "message": "Yêu cầu khóa mã hóa công khai"
  },
  "endpointReturnedDifferentChainId": {
    "message": "URL RPC bạn đã nhập trả về một ID chuỗi khác ($1). Vui lòng cập nhật ID chuỗi khớp với URL RPC của mạng mà bạn đang cố gắng thêm.",
    "description": "$1 is the return value of eth_chainId from an RPC endpoint"
  },
  "enhancedTokenDetectionAlertMessage": {
    "message": "Tính năng phát hiện token nâng cao hiện có sẵn trên $1. $2"
  },
  "ensDomainsSettingDescriptionIntroduction": {
    "message": "MetaMask cho phép bạn xem các tên miền ENS ngay trên thanh địa chỉ của trình duyệt. Sau đây là cách hoạt động:"
  },
  "ensDomainsSettingDescriptionOutroduction": {
    "message": "Lưu ý rằng việc sử dụng tính năng này sẽ làm lộ địa chỉ IP của bạn với các dịch vụ bên thứ ba IPFS."
  },
  "ensDomainsSettingDescriptionPart1": {
    "message": "MetaMask sẽ kiểm tra hợp đồng ENS của Ethereum để tìm mã được kết nối với tên ENS."
  },
  "ensDomainsSettingDescriptionPart2": {
    "message": "Nếu mã liên kết đến IPFS, bạn có thể xem nội dung được liên kết với nó (thường là một trang web)."
  },
  "ensDomainsSettingTitle": {
    "message": "Hiển thị tên miền ENS trong thanh địa chỉ"
  },
  "ensUnknownError": {
    "message": "Tra cứu ENS thất bại."
  },
  "enterANameToIdentifyTheUrl": {
    "message": "Nhập tên để xác định URL"
  },
  "enterChainId": {
    "message": "Nhập ID chuỗi"
  },
  "enterMaxSpendLimit": {
    "message": "Nhập hạn mức chi tiêu tối đa"
  },
  "enterNetworkName": {
    "message": "Nhập tên mạng"
  },
  "enterOptionalPassword": {
    "message": "Nhập mật khẩu tùy chọn"
  },
  "enterPasswordContinue": {
    "message": "Nhập mật khẩu để tiếp tục"
  },
  "enterRpcUrl": {
    "message": "Nhập URL RPC"
  },
  "enterSymbol": {
    "message": "Nhập ký hiệu"
  },
  "enterTokenNameOrAddress": {
    "message": "Nhập tên token hoặc dán địa chỉ"
  },
  "enterYourPassword": {
    "message": "Nhập mật khẩu của bạn"
  },
  "errorCode": {
    "message": "Mã: $1",
    "description": "Displayed error code for debugging purposes. $1 is the error code"
  },
  "errorGettingSafeChainList": {
    "message": "Lỗi khi lấy danh sách chuỗi an toàn, vui lòng tiếp tục một cách thận trọng."
  },
  "errorMessage": {
    "message": "Thông báo: $1",
    "description": "Displayed error message for debugging purposes. $1 is the error message"
  },
  "errorName": {
    "message": "Mã: $1",
    "description": "Displayed error name for debugging purposes. $1 is the error name"
  },
  "errorPageContactSupport": {
    "message": "Liên hệ bộ phận hỗ trợ",
    "description": "Button for contact MM support"
  },
  "errorPageDescribeUsWhatHappened": {
    "message": "Mô tả những gì đã xảy ra",
    "description": "Button for submitting report to sentry"
  },
  "errorPageInfo": {
    "message": "Không thể hiển thị thông tin của bạn. Đừng lo, ví và tiền của bạn vẫn an toàn.",
    "description": "Information banner shown in the error page"
  },
  "errorPageMessageTitle": {
    "message": "Thông báo lỗi",
    "description": "Title for description, which is displayed for debugging purposes"
  },
  "errorPageSentryFormTitle": {
    "message": "Mô tả những gì đã xảy ra",
    "description": "In sentry feedback form, The title at the top of the feedback form."
  },
  "errorPageSentryMessagePlaceholder": {
    "message": "Chia sẻ thông tin chi tiết như cách chúng tôi có thể tái hiện lỗi để giúp chúng tôi khắc phục vấn đề.",
    "description": "In sentry feedback form, The placeholder for the feedback description input field."
  },
  "errorPageSentrySuccessMessageText": {
    "message": "Cảm ơn! Chúng tôi sẽ sớm tiến hành xem xét.",
    "description": "In sentry feedback form, The message displayed after a successful feedback submission."
  },
  "errorPageTitle": {
    "message": "MetaMask đã gặp lỗi",
    "description": "Title of generic error page"
  },
  "errorPageTryAgain": {
    "message": "Thử lại",
    "description": "Button for try again"
  },
  "errorStack": {
    "message": "Cụm:",
    "description": "Title for error stack, which is displayed for debugging purposes"
  },
  "errorWhileConnectingToRPC": {
    "message": "Gặp lỗi khi kết nối với mạng tùy chỉnh."
  },
  "errorWithSnap": {
    "message": "Lỗi với $1",
    "description": "$1 represents the name of the snap"
  },
  "estimatedFee": {
    "message": "Phí ước tính"
  },
  "estimatedFeeTooltip": {
    "message": "Số tiền được chi trả để xử lý giao dịch trên mạng."
  },
  "ethGasPriceFetchWarning": {
    "message": "Giá gas dự phòng được cung cấp vì dịch vụ ước tính giá gas chính hiện không hoạt động."
  },
  "ethereumProviderAccess": {
    "message": "Cấp quyền truy cập $1 cho nhà cung cấp Ethereum",
    "description": "The parameter is the name of the requesting origin"
  },
  "ethereumPublicAddress": {
    "message": "Địa chỉ công khai trên Ethereum"
  },
  "etherscan": {
    "message": "Etherscan"
  },
  "etherscanView": {
    "message": "Xem tài khoản trên Etherscan"
  },
  "etherscanViewOn": {
    "message": "Xem trên Etherscan"
  },
  "existingChainId": {
    "message": "Thông tin bạn đã nhập được liên kết với một ID chuỗi hiện có."
  },
  "existingRequestsBannerAlertDesc": {
    "message": "Để xem và xác nhận yêu cầu gần đây nhất của bạn, trước tiên bạn cần phải chấp thuận hoặc từ chối các yêu cầu hiện có."
  },
  "expandView": {
    "message": "Chế độ xem mở rộng"
  },
  "experimental": {
    "message": "Thử nghiệm"
  },
  "exportYourData": {
    "message": "Xuất dữ liệu của bạn"
  },
  "exportYourDataButton": {
    "message": "Tải xuống"
  },
  "exportYourDataDescription": {
    "message": "Bạn có thể xuất các dữ liệu như địa chỉ liên hệ và tùy chọn của bạn."
  },
  "extendWalletWithSnaps": {
    "message": "Khám phá các Snap do cộng đồng xây dựng để tùy chỉnh trải nghiệm web3 của bạn",
    "description": "Banner description displayed on Snaps list page in Settings when less than 6 Snaps is installed."
  },
  "externalExtension": {
    "message": "Tiện ích bên ngoài"
  },
  "externalNameSourcesSetting": {
    "message": "Biệt danh được đề xuất"
  },
  "externalNameSourcesSettingDescription": {
    "message": "Chúng tôi sẽ tìm nạp những biệt danh được đề xuất cho các địa chỉ mà bạn tương tác từ các nguồn bên thứ ba như Etherscan, Infura và Lens Protocol. Các nguồn này sẽ có thể nhìn thấy các địa chỉ đó và địa chỉ IP của bạn. Địa chỉ tài khoản của bạn sẽ không bị lộ với các bên thứ ba."
  },
  "failed": {
    "message": "Không thành công"
  },
  "failedToFetchChainId": {
    "message": "Không thể tìm nạp ID chuỗi. URL RPC của bạn có chính xác không?"
  },
  "failureMessage": {
    "message": "Đã xảy ra sự cố và chúng tôi không thể hoàn tất hành động"
  },
  "fast": {
    "message": "Nhanh"
  },
  "feeDetails": {
    "message": "Chi tiết phí"
  },
  "fileImportFail": {
    "message": "Tính năng nhập tập tin không hoạt động? Nhấp vào đây!",
    "description": "Helps user import their account from a JSON file"
  },
  "flaskWelcomeUninstall": {
    "message": "bạn nên gỡ cài đặt tiện ích mở rộng này",
    "description": "This request is shown on the Flask Welcome screen. It is intended for non-developers, and will be bolded."
  },
  "flaskWelcomeWarning1": {
    "message": "Flask là nơi để các lập trình viên thí nghiệm những API mới không ổn định. Nếu bạn không phải là lập trình viên hay người tham gia thử nghiệm giai đoạn beta, $1.",
    "description": "This is a warning shown on the Flask Welcome screen, intended to encourage non-developers not to proceed any further. $1 is the bolded message 'flaskWelcomeUninstall'"
  },
  "flaskWelcomeWarning2": {
    "message": "Chúng tôi không đảm bảo tính an toàn hay ổn định của tiện ích mở rộng này. Các API mới do Flask cung cấp không đủ sức chống lại các cuộc tấn công lừa đảo, có nghĩa rằng bất kỳ trang web hay Snap nào yêu cầu truy cập vào Flask đều có thể mang mục đích xấu nhằm đánh cắp tài sản của bạn.",
    "description": "This explains the risks of using MetaMask Flask"
  },
  "flaskWelcomeWarning3": {
    "message": "Tất cả các API của Flask đều là thử nghiệm. Chúng có thể bị thay đổi hoặc xóa mà không cần thông báo, hoặc chúng có thể ở trên Flask vô thời hạn mà không bao giờ được chuyển sang phiên bản MetaMask ổn định. Bạn phải tự chịu rủi ro khi sử dụng chúng.",
    "description": "This message warns developers about unstable Flask APIs"
  },
  "flaskWelcomeWarning4": {
    "message": "Đảm bảo bạn đã tắt tiện ích mở rộng MetaMask thông thường khi sử dụng Flask.",
    "description": "This message calls to pay attention about multiple versions of MetaMask running on the same site (Flask + Prod)"
  },
  "flaskWelcomeWarningAcceptButton": {
    "message": "Tôi chấp nhận những rủi ro này",
    "description": "this text is shown on a button, which the user presses to confirm they understand the risks of using Flask"
  },
  "floatAmountToken": {
    "message": "Số lượng Token phải là số nguyên"
  },
  "followUsOnTwitter": {
    "message": "Theo dõi chúng tôi trên Twitter"
  },
  "forbiddenIpfsGateway": {
    "message": "Cổng kết nối IPFS không được phép: Vui lòng chỉ định một cổng kết nối CID"
  },
  "forgetDevice": {
    "message": "Quên thiết bị này"
  },
  "forgotPassword": {
    "message": "Quên mật khẩu?"
  },
  "form": {
    "message": "mẫu"
  },
  "from": {
    "message": "Từ"
  },
  "fromAddress": {
    "message": "Từ: $1",
    "description": "$1 is the address to include in the From label. It is typically shortened first using shortenAddress"
  },
  "fromTokenLists": {
    "message": "Từ danh sách token: $1"
  },
  "function": {
    "message": "Chức năng: $1"
  },
  "fundingMethod": {
    "message": "Phương thức nạp tiền"
  },
  "gas": {
    "message": "Gas"
  },
  "gasDisplayAcknowledgeDappButtonText": {
    "message": "Chỉnh sửa phí gas gợi ý"
  },
  "gasDisplayDappWarning": {
    "message": "Phí gas này đã được gợi ý bởi $1. Việc sửa đổi có thể khiến giao dịch của bạn gặp sự cố. Vui lòng liên hệ với $1 nếu bạn có câu hỏi.",
    "description": "$1 represents the Dapp's origin"
  },
  "gasFee": {
    "message": "Phí gas"
  },
  "gasLimit": {
    "message": "Hạn mức phí gas"
  },
  "gasLimitInfoTooltipContent": {
    "message": "Hạn mức phí gas là số lượng đơn vị gas tối đa mà bạn sẵn sàng chi tiêu."
  },
  "gasLimitRecommended": {
    "message": "Hạn mức phí gas được đề xuất là $1. Có thể thất bại nếu hạn mức phí gas thấp hơn."
  },
  "gasLimitTooLow": {
    "message": "Hạn mức phí gas ít nhất phải là 21000"
  },
  "gasLimitTooLowWithDynamicFee": {
    "message": "Hạn mức phí gas ít nhất phải là $1",
    "description": "$1 is the custom gas limit, in decimal."
  },
  "gasLimitV2": {
    "message": "Hạn mức phí gas"
  },
  "gasOption": {
    "message": "Tùy chọn phí gas"
  },
  "gasPrice": {
    "message": "Giá gas (GWEI)"
  },
  "gasPriceExcessive": {
    "message": "Bạn đã đặt phí gas cao một cách không cần thiết. Hãy cân nhắc giảm mức phí này."
  },
  "gasPriceExcessiveInput": {
    "message": "Giá gas quá cao"
  },
  "gasPriceExtremelyLow": {
    "message": "Giá gas cực kỳ thấp"
  },
  "gasPriceFetchFailed": {
    "message": "Không ước tính được giá gas do lỗi mạng."
  },
  "gasPriceInfoTooltipContent": {
    "message": "Giá gas xác định khoản Ether mà bạn sẵn sàng thanh toán cho mỗi đơn vị gas."
  },
  "gasTimingHoursShort": {
    "message": "$1 giờ",
    "description": "$1 represents a number of hours"
  },
  "gasTimingLow": {
    "message": "Chậm"
  },
  "gasTimingMinutesShort": {
    "message": "$1 phút",
    "description": "$1 represents a number of minutes"
  },
  "gasTimingSecondsShort": {
    "message": "$1 giây",
    "description": "$1 represents a number of seconds"
  },
  "gasUsed": {
    "message": "Gas đã dùng"
  },
  "general": {
    "message": "Chung"
  },
  "generalCameraError": {
    "message": "Chúng tôi không thể truy cập máy ảnh của bạn. Vui lòng thử lại một lần nữa."
  },
  "generalCameraErrorTitle": {
    "message": "Đã xảy ra sự cố..."
  },
  "generalDescription": {
    "message": "Đồng bộ chế độ cài đặt trên các thiết bị, chọn mạng ưa thích và theo dõi dữ liệu token"
  },
  "genericExplorerView": {
    "message": "Xem tài khoản trên $1"
  },
  "goBack": {
    "message": "Quay Lại"
  },
  "goToSite": {
    "message": "Đến trang web"
  },
  "goerli": {
    "message": "Mạng thử nghiệm Goerli"
  },
  "gotIt": {
    "message": "Đã hiểu"
  },
  "grantExactAccess": {
    "message": "Cấp quyền truy cập chính xác"
  },
  "gwei": {
    "message": "GWEI"
  },
  "hardware": {
    "message": "Phần cứng"
  },
  "hardwareWalletConnected": {
    "message": "Đã kết nối với ví cứng"
  },
  "hardwareWalletLegacyDescription": {
    "message": "(cũ)",
    "description": "Text representing the MEW path"
  },
  "hardwareWalletSupportLinkConversion": {
    "message": "nhấp vào đây"
  },
  "hardwareWallets": {
    "message": "Kết nối với một ví cứng"
  },
  "hardwareWalletsInfo": {
    "message": "Các thành phần tích hợp của ví cứng sử dụng lệnh gọi API đến máy chủ bên ngoài, máy chủ này có thể xem địa chỉ IP của bạn và địa chỉ hợp đồng thông minh mà bạn tương tác."
  },
  "hardwareWalletsMsg": {
    "message": "Chọn một ví cứng mà bạn muốn sử dụng với MetaMask."
  },
  "here": {
    "message": "tại đây",
    "description": "as in -click here- for more information (goes with troubleTokenBalances)"
  },
  "hexData": {
    "message": "Dữ liệu thập lục phân"
  },
  "hiddenAccounts": {
    "message": "Tài khoản ẩn"
  },
  "hide": {
    "message": "Ẩn"
  },
  "hideAccount": {
    "message": "Ẩn tài khoản"
  },
  "hideAdvancedDetails": {
    "message": "Ẩn chi tiết nâng cao"
  },
  "hideSeedPhrase": {
    "message": "Ẩn cụm từ khôi phục bí mật"
  },
  "hideSentitiveInfo": {
    "message": "Ẩn thông tin nhạy cảm"
  },
  "hideTokenPrompt": {
    "message": "Ẩn token?"
  },
  "hideTokenSymbol": {
    "message": "Ẩn $1",
    "description": "$1 is the symbol for a token (e.g. 'DAI')"
  },
  "hideZeroBalanceTokens": {
    "message": "Ẩn các token không có số dư"
  },
  "high": {
    "message": "Cao"
  },
  "highGasSettingToolTipMessage": {
    "message": "Xác suất cao, ngay cả trong thị trường biến động. Sử dụng $1 để bù đắp khi lưu lượng mạng lưới tăng vọt trong những trường hợp như phát hành NFT nổi tiếng.",
    "description": "$1 is key 'high' (text: 'Aggressive') separated here so that it can be passed in with bold font-weight"
  },
  "highLowercase": {
    "message": "cao"
  },
  "highestCurrentBid": {
    "message": "Giá thầu hiện tại cao nhất"
  },
  "highestFloorPrice": {
    "message": "Giá sàn cao nhất"
  },
  "history": {
    "message": "Lịch sử"
  },
  "holdToRevealContent1": {
    "message": "Cụm từ khôi phục bí mật của bạn cung cấp $1",
    "description": "$1 is a bolded text with the message from 'holdToRevealContent2'"
  },
  "holdToRevealContent2": {
    "message": "toàn quyền truy cập vào ví và tiền của bạn.",
    "description": "Is the bolded text in 'holdToRevealContent1'"
  },
  "holdToRevealContent3": {
    "message": "Không chia sẻ với bất kỳ ai. $1 $2",
    "description": "$1 is a message from 'holdToRevealContent4' and $2 is a text link with the message from 'holdToRevealContent5'"
  },
  "holdToRevealContent4": {
    "message": "Bộ phận Hỗ trợ của MetaMask sẽ không yêu cầu điều này,",
    "description": "Part of 'holdToRevealContent3'"
  },
  "holdToRevealContent5": {
    "message": "nhưng những kẻ lừa đảo qua mạng thì có.",
    "description": "The text link in 'holdToRevealContent3'"
  },
  "holdToRevealContentPrivateKey1": {
    "message": "Khóa riêng tư của bạn cung cấp $1",
    "description": "$1 is a bolded text with the message from 'holdToRevealContentPrivateKey2'"
  },
  "holdToRevealContentPrivateKey2": {
    "message": "toàn quyền truy cập vào ví và tiền của bạn.",
    "description": "Is the bolded text in 'holdToRevealContentPrivateKey2'"
  },
  "holdToRevealLockedLabel": {
    "message": "giữ để hiển thị vòng tròn bị khóa"
  },
  "holdToRevealPrivateKey": {
    "message": "Giữ để hiển thị Khóa riêng tư"
  },
  "holdToRevealPrivateKeyTitle": {
    "message": "Đảm bảo an toàn cho khóa riêng tư của bạn"
  },
  "holdToRevealSRP": {
    "message": "Giữ để hiển thị Cụm từ khôi phục bí mật"
  },
  "holdToRevealSRPTitle": {
    "message": "Đảm bảo an toàn cho Cụm từ khôi phục bí mật của bạn"
  },
  "holdToRevealUnlockedLabel": {
    "message": "giữ để hiển thị vòng tròn được mở khóa"
  },
  "howNetworkFeesWorkExplanation": {
    "message": "Phí ước tính cần thiết để xử lý giao dịch. Phí tối đa là $1."
  },
  "howQuotesWork": {
    "message": "Cách báo giá hoạt động"
  },
  "howQuotesWorkExplanation": {
    "message": "Báo giá này có lợi nhuận cao nhất trong các báo giá mà chúng tôi đã tìm kiếm. Báo giá này dựa trên tỷ giá hoán đổi, bao gồm phí cầu nối và $1% phí MetaMask, trừ phí gas. Phí gas phụ thuộc vào mức độ bận rộn của mạng và độ phức tạp của giao dịch."
  },
  "id": {
    "message": "ID"
  },
  "ifYouGetLockedOut": {
    "message": "Nếu bạn bị khóa ứng dụng hoặc sử dụng thiết bị mới, bạn sẽ mất tiền. Nhớ sao lưu Cụm từ khôi phục bí mật của bạn trong $1 ",
    "description": "$1 is the menu path to be shown with font weight bold"
  },
  "ignoreAll": {
    "message": "Bỏ qua tất cả"
  },
  "ignoreTokenWarning": {
    "message": "Nếu bạn ẩn token, chúng sẽ không hiển thị trong ví của bạn. Tuy nhiên, bạn vẫn có thể thêm chúng thông qua chức năng tìm kiếm."
  },
  "imToken": {
    "message": "imToken"
  },
  "import": {
    "message": "Nhập",
    "description": "Button to import an account from a selected file"
  },
  "importAccountError": {
    "message": "Lỗi khi nhập tài khoản."
  },
  "importAccountErrorIsSRP": {
    "message": "Bạn đã nhập Cụm từ khôi phục bí mật (hoặc thông tin gợi nhớ). Để nhập tài khoản tại đây, bạn phải nhập khóa riêng tư, là một chuỗi thập lục phân có độ dài 64 ký tự."
  },
  "importAccountErrorNotAValidPrivateKey": {
    "message": "Khóa riêng tư này không hợp lệ. Bạn đã nhập một chuỗi thập lục phân, nhưng phải dài 64 ký tự."
  },
  "importAccountErrorNotHexadecimal": {
    "message": "Khóa riêng tư này không hợp lệ. Bạn phải nhập một chuỗi thập lục phân có độ dài 64 ký tự."
  },
  "importAccountJsonLoading1": {
    "message": "Dự kiến quá trình nhập JSON này sẽ mất vài phút và đóng băng MetaMask."
  },
  "importAccountJsonLoading2": {
    "message": "Chân thành xin lỗi bạn, chúng tôi sẽ cải thiện để quá trình này nhanh hơn trong tương lai."
  },
  "importAccountMsg": {
    "message": "Tài khoản đã nhập sẽ không được liên kết với Cụm từ khôi phục bí mật MetaMask của bạn. Tìm hiểu thêm về tài khoản đã nhập"
  },
  "importMyWallet": {
    "message": "Nhập ví của tôi"
  },
  "importNFT": {
    "message": "Nhập NFT"
  },
  "importNFTAddressToolTip": {
    "message": "Ví dụ: trên OpenSea, trên trang của NFT bên dưới mục Chi tiết, có một giá trị siêu liên kết màu xanh dương gắn nhãn \"Địa chỉ hợp đồng\". Nếu bạn nhấp vào đây, nó sẽ dẫn bạn đến địa chỉ của hợp đồng trên Etherscan; ở phía trên cùng bên trái của trang đó, sẽ có một biểu tượng gắn nhãn \"Hợp đồng\" và ở bên phải là một chuỗi dài các chữ cái và số. Đây là địa chỉ của hợp đồng đã tạo NFT của bạn. Nhấp vào biểu tượng \"sao chép\" ở bên phải của địa chỉ để sao chép nó vào bộ nhớ đệm."
  },
  "importNFTPage": {
    "message": "Nhập trang NFT"
  },
  "importNFTTokenIdToolTip": {
    "message": "ID của NFT là một mã nhận dạng duy nhất vì không có hai NFT nào giống hệt nhau. Một lần nữa, trên OpenSea, mã số này nằm bên dưới mục \"Chi tiết\". Hãy ghi chú lại hoặc sao chép vào bộ nhớ đệm."
  },
  "importSelectedTokens": {
    "message": "Nhập các token đã chọn?"
  },
  "importSelectedTokensDescription": {
    "message": "Chỉ những token đã chọn mới xuất hiện trong ví của bạn. Sau đó, bạn luôn có thể nhập các token đã ẩn thông qua chức năng tìm kiếm."
  },
  "importTokenQuestion": {
    "message": "Bạn muốn nhập token?"
  },
  "importTokenWarning": {
    "message": "Bất kỳ ai cũng tạo được token bằng bất kỳ tên nào, kể cả phiên bản giả của token hiện có. Bạn tự chịu rủi ro khi thêm và giao dịch!"
  },
  "importTokensCamelCase": {
    "message": "Nhập token"
  },
  "importTokensError": {
    "message": "Chúng tôi không thể nhập token. Vui lòng thử lại sau."
  },
  "importWithCount": {
    "message": "Nhập $1",
    "description": "$1 will the number of detected tokens that are selected for importing, if all of them are selected then $1 will be all"
  },
  "imported": {
    "message": "Đã nhập",
    "description": "status showing that an account has been fully loaded into the keyring"
  },
  "inYourSettings": {
    "message": "trong phần Cài đặt"
  },
  "included": {
    "message": "đã bao gồm"
  },
  "infuraBlockedNotification": {
    "message": "MetaMask không thể kết nối với máy chủ chuỗi khối. Hãy xem xét các lý do tiềm ẩn $1.",
    "description": "$1 is a clickable link with with text defined by the 'here' key"
  },
  "initialTransactionConfirmed": {
    "message": "Mạng đã xác nhận giao dịch ban đầu của bạn. Nhấp OK để quay lại."
  },
  "insightsFromSnap": {
    "message": "Thông tin chi tiết từ $1",
    "description": "$1 represents the name of the snap"
  },
  "install": {
    "message": "Cài đặt"
  },
  "installOrigin": {
    "message": "Cài đặt nguồn gốc"
  },
  "installRequest": {
    "message": "Thêm vào MetaMask"
  },
  "installedOn": {
    "message": "Đã cài đặt vào $1",
    "description": "$1 is the date when the snap has been installed"
  },
  "insufficientBalance": {
    "message": "Không đủ số dư."
  },
  "insufficientFunds": {
    "message": "Không đủ tiền."
  },
  "insufficientFundsForGas": {
    "message": "Không đủ tiền thanh toán phí gas"
  },
  "insufficientTokens": {
    "message": "Không đủ token."
  },
  "interactingWith": {
    "message": "Đang tương tác với"
  },
  "interactingWithTransactionDescription": {
    "message": "Đây là hợp đồng mà bạn đang tương tác. Nhớ xác minh các thông tin để bảo vệ bản thân trước những kẻ lừa đảo."
  },
  "invalidAddress": {
    "message": "Địa chỉ không hợp lệ"
  },
  "invalidAddressRecipient": {
    "message": "Địa chỉ người nhận không hợp lệ"
  },
  "invalidAssetType": {
    "message": "Tài sản này là một NFT và cần được thêm lại trên trang Nhập NFT bên dưới thẻ NFT"
  },
  "invalidChainIdTooBig": {
    "message": "ID chuỗi không hợp lệ. ID chuỗi quá lớn."
  },
  "invalidCustomNetworkAlertContent1": {
    "message": "Phải nhập lại ID chuỗi cho mạng tùy chỉnh “$1”.",
    "description": "$1 is the name/identifier of the network."
  },
  "invalidCustomNetworkAlertContent2": {
    "message": "Để bảo vệ bạn khỏi các nhà cung cấp mạng độc hại hoặc bị lỗi, ID chuỗi giờ đây là yêu cầu bắt buộc đối với tất cả các mạng tùy chỉnh."
  },
  "invalidCustomNetworkAlertContent3": {
    "message": "Chuyển đến phần Cài đặt > Mạng, rồi nhập ID chuỗi. Bạn có thể tìm được ID chuỗi của hầu hết các mạng phổ biến trên $1.",
    "description": "$1 is a link to https://chainid.network"
  },
  "invalidCustomNetworkAlertTitle": {
    "message": "Mạng tùy chỉnh không hợp lệ"
  },
  "invalidHexNumber": {
    "message": "Số thập lục phân không hợp lệ."
  },
  "invalidHexNumberLeadingZeros": {
    "message": "Số thập lục phân không hợp lệ. Xóa mọi số 0 ở đầu."
  },
  "invalidIpfsGateway": {
    "message": "Cổng kết nối IPFS không hợp lệ: Giá trị phải là URL hợp lệ"
  },
  "invalidNumber": {
    "message": "Số không hợp lệ. Hãy nhập một số thập phân hoặc số thập lục phân bắt đầu bằng “0x”."
  },
  "invalidNumberLeadingZeros": {
    "message": "Số không hợp lệ. Xóa mọi số 0 ở đầu."
  },
  "invalidRPC": {
    "message": "URL RPC không hợp lệ"
  },
  "invalidSeedPhrase": {
    "message": "Cụm từ khôi phục bí mật không hợp lệ"
  },
  "invalidSeedPhraseCaseSensitive": {
    "message": "Nội dung nhập không hợp lệ! Cụm từ khôi phục bí mật phân biệt chữ hoa và chữ thường."
  },
  "ipfsGateway": {
    "message": "Cổng IPFS"
  },
  "ipfsGatewayDescription": {
    "message": "MetaMask sử dụng các dịch vụ của bên thứ ba để hiển thị hình ảnh các NFT của bạn được lưu trữ trên IPFS, hiển thị thông tin liên quan đến địa chỉ ENS được nhập trong thanh địa chỉ của trình duyệt và tìm nạp biểu tượng cho các token khác nhau. Địa chỉ IP của bạn có thể được hiển thị với các dịch vụ này khi bạn đang sử dụng chúng."
  },
  "ipfsToggleModalDescriptionOne": {
    "message": "Chúng tôi sử dụng các dịch vụ của bên thứ ba để hiển thị hình ảnh các NFT của bạn được lưu trữ trên IPFS, hiển thị thông tin liên quan đến địa chỉ ENS được nhập trong thanh địa chỉ của trình duyệt và tìm nạp biểu tượng cho các token khác nhau. Địa chỉ IP của bạn có thể được hiển thị với các dịch vụ này khi bạn đang sử dụng chúng."
  },
  "ipfsToggleModalDescriptionTwo": {
    "message": "Việc chọn Xác nhận sẽ bật độ phân giải IPFS. Bạn có thể tắt nó trong $1 bất cứ lúc nào.",
    "description": "$1 is the method to turn off ipfs"
  },
  "ipfsToggleModalSettings": {
    "message": "Cài đặt > Bảo mật và quyền riêng tư"
  },
  "isSigningOrSubmitting": {
    "message": "Giao dịch trước đó vẫn đang được ký hoặc gửi"
  },
  "jazzAndBlockies": {
    "message": "Jazzicons và Blockies là hai kiểu biểu tượng độc nhất khác nhau giúp bạn nhận ra tài khoản trong nháy mắt."
  },
  "jazzicons": {
    "message": "Jazzicons"
  },
  "jsonFile": {
    "message": "Tập tin JSON",
    "description": "format for importing an account"
  },
  "keepReminderOfSRP": {
    "message": "Cất giữ lời nhắc về Cụm từ khôi phục bí mật ở một nơi an toàn. Nếu bạn làm mất, không ai có thể giúp bạn lấy lại. Tệ hơn nữa, bạn sẽ không bao giờ truy cập được vào ví của bạn nữa. $1",
    "description": "$1 is a learn more link"
  },
  "keyringAccountName": {
    "message": "Tên tài khoản"
  },
  "keyringAccountPublicAddress": {
    "message": "Địa chỉ công khai"
  },
  "keyringSnapRemovalResult1": {
    "message": "Đã xóa $1 $2",
    "description": "Displays the result after removal of a keyring snap. $1 is the snap name, $2 is whether it is successful or not"
  },
  "keyringSnapRemovalResultNotSuccessful": {
    "message": "không ",
    "description": "Displays the `not` word in $2."
  },
  "keyringSnapRemoveConfirmation": {
    "message": "Nhập $1 để xác nhận bạn muốn xóa Snap này:",
    "description": "Asks user to input the name nap prior to deleting the snap. $1 is the snap name"
  },
  "keystone": {
    "message": "Keystone"
  },
  "knownAddressRecipient": {
    "message": "Địa chỉ hợp đồng đã biết."
  },
  "knownTokenWarning": {
    "message": "Hành động này sẽ chỉnh sửa các token đã niêm yết trong ví của bạn, kẻ xấu có thể lợi dụng việc này để lừa đảo bạn. Chỉ chấp thuận nếu bạn chắc chắn rằng bạn muốn thay đổi giá trị mà những token này đại diện cho. Tìm hiểu thêm về $1"
  },
  "l1Fee": {
    "message": "Phí L1"
  },
  "l1FeeTooltip": {
    "message": "Phí gas L1"
  },
  "l2Fee": {
    "message": "Phí L2"
  },
  "l2FeeTooltip": {
    "message": "Phí gas L2"
  },
  "lastConnected": {
    "message": "Đã kết nối lần cuối"
  },
  "lastSold": {
    "message": "Đã bán gần nhất"
  },
  "lavaDomeCopyWarning": {
    "message": "Vì sự an toàn của bạn, việc chọn văn bản này hiện không khả dụng."
  },
  "layer1Fees": {
    "message": "Phí Lớp 1"
  },
  "layer2Fees": {
    "message": "Phí Lớp 2"
  },
  "learnHow": {
    "message": "Tìm hiểu cách thức"
  },
  "learnMore": {
    "message": "tìm hiểu thêm"
  },
  "learnMoreAboutGas": {
    "message": "Muốn $1 về gas?",
    "description": "$1 will be replaced by the learnMore translation key"
  },
  "learnMoreAboutPrivacy": {
    "message": "Tìm hiểu thêm về các cách thức bảo mật tốt nhất."
  },
  "learnMoreKeystone": {
    "message": "Tìm hiểu thêm"
  },
  "learnMoreUpperCase": {
    "message": "Tìm hiểu thêm"
  },
  "learnMoreUpperCaseWithDot": {
    "message": "Tìm hiểu thêm."
  },
  "learnScamRisk": {
    "message": "lừa đảo và nguy cơ bảo mật."
  },
  "leaveMetaMask": {
    "message": "Rời khỏi MetaMask?"
  },
  "leaveMetaMaskDesc": {
    "message": "Bạn sắp truy cập một trang web bên ngoài MetaMask. Hãy kiểm tra kỹ đường dẫn URL trước khi tiếp tục."
  },
  "ledgerAccountRestriction": {
    "message": "Bạn cần sử dụng tài khoản gần đây nhất thì mới có thể thêm một tài khoản mới."
  },
  "ledgerConnectionInstructionCloseOtherApps": {
    "message": "Đóng bất kỳ phần mềm nào khác được kết nối với thiết bị của bạn và sau đó nhấp vào đây để làm mới."
  },
  "ledgerConnectionInstructionHeader": {
    "message": "Trước khi nhấp xác nhận:"
  },
  "ledgerConnectionInstructionStepFour": {
    "message": "Bật \"dữ liệu hợp đồng thông minh\" hoặc \"ký mù\" trên thiết bị Ledger của bạn."
  },
  "ledgerConnectionInstructionStepThree": {
    "message": "Nhớ cắm thiết bị Ledger và chọn ứng dụng Ethereum."
  },
  "ledgerDeviceOpenFailureMessage": {
    "message": "Mở thiết bị Ledger không thành công. Ledger của bạn có thể đã được kết nối với phần mềm khác. Vui lòng đóng Ledger Live hoặc các ứng dụng khác được kết nối với thiết bị Ledger của bạn và thử kết nối lại."
  },
  "ledgerErrorConnectionIssue": {
    "message": "Kết nối lại với Ledger của bạn, mở ứng dụng ETH và thử lại."
  },
  "ledgerErrorDevicedLocked": {
    "message": "Ledger của bạn đã bị khóa. Vui lòng mở khóa rồi thử lại."
  },
  "ledgerErrorEthAppNotOpen": {
    "message": "Để khắc phục sự cố này, vui lòng mở ứng dụng ETH trên thiết bị của bạn và thử lại."
  },
  "ledgerErrorTransactionDataNotPadded": {
    "message": "Không có đủ phần đệm trong dữ liệu đầu vào của giao dịch Ethereum."
  },
  "ledgerLiveApp": {
    "message": "Ứng dụng Ledger Live"
  },
  "ledgerLocked": {
    "message": "Không thể kết nối với thiết bị Ledger. Vui lòng đảm bảo bạn đã mở khóa thiết bị và mở ứng dụng Ethereum."
  },
  "ledgerTimeout": {
    "message": "Ledger Live mất quá nhiều thời gian để phản hồi hoặc đã hết thời gian chờ kết nối. Hãy đảm bảo bạn đã mở ứng dụng Ledger Live và đã mở khóa thiết bị."
  },
  "ledgerWebHIDNotConnectedErrorMessage": {
    "message": "Thiết bị Ledger chưa được kết nối. Nếu bạn muốn kết nối với Ledger, vui lòng nhấp lại vào \"Tiếp tục\" và chấp thuận kết nối HID",
    "description": "An error message shown to the user during the hardware connect flow."
  },
  "levelArrow": {
    "message": "mũi tên cấp độ"
  },
  "lightTheme": {
    "message": "Sáng"
  },
  "likeToImportToken": {
    "message": "Bạn có muốn nhập token này không?"
  },
  "likeToImportTokens": {
    "message": "Bạn có muốn nhập những token này không?"
  },
  "lineaGoerli": {
    "message": "Mạng thử nghiệm Linea Goerli"
  },
  "lineaMainnet": {
    "message": "Mạng chính thức của Linea"
  },
  "lineaSepolia": {
    "message": "Mạng thử nghiệm Linea Sepolia"
  },
  "link": {
    "message": "Liên kết"
  },
  "linkCentralizedExchanges": {
    "message": "Liên kết tài khoản Coinbase hoặc Binance của bạn để chuyển tiền mã hóa đến MetaMask miễn phí."
  },
  "links": {
    "message": "Liên kết"
  },
  "loadMore": {
    "message": "Tải thêm"
  },
  "loading": {
    "message": "Đang tải..."
  },
  "loadingScreenSnapMessage": {
    "message": "Vui lòng hoàn tất giao dịch trên Snap."
  },
  "loadingTokenList": {
    "message": "Đang tải danh sách token"
  },
  "localhost": {
    "message": "Máy chủ cục bộ 8545"
  },
  "lock": {
    "message": "Khóa"
  },
  "lockMetaMask": {
    "message": "Khóa MetaMask"
  },
  "lockTimeInvalid": {
    "message": "Thời gian khóa phải là một số từ 0 đến 10080"
  },
  "logo": {
    "message": "Logo $1",
    "description": "$1 is the name of the ticker"
  },
  "low": {
    "message": "Thấp"
  },
  "lowEstimatedReturnTooltipMessage": {
    "message": "Bạn sẽ phải trả phí giao dịch cao hơn $1% số tiền ban đầu. Hãy kiểm tra số tiền nhận được và phí mạng."
  },
  "lowEstimatedReturnTooltipTitle": {
    "message": "Chi phí cao"
  },
  "lowGasSettingToolTipMessage": {
    "message": "Sử dụng $1 để chờ mức giá rẻ hơn. Thời gian dự kiến sẽ kém chính xác hơn nhiều do mức giá tương đối khó dự đoán.",
    "description": "$1 is key 'low' separated here so that it can be passed in with bold font-weight"
  },
  "lowLowercase": {
    "message": "thấp"
  },
  "mainnet": {
    "message": "Ethereum Mainnet"
  },
  "mainnetToken": {
    "message": "Địa chỉ này trùng với một địa chỉ đã biết trên Ethereum Mainnet. Hãy kiểm tra lại địa chỉ hợp đồng và mạng cho token mà bạn đang muốn thêm."
  },
  "makeAnotherSwap": {
    "message": "Tạo một giao dịch hoán đổi mới"
  },
  "makeSureNoOneWatching": {
    "message": "Đảm bảo không có ai đang nhìn",
    "description": "Warning to users to be care while creating and saving their new Secret Recovery Phrase"
  },
  "manageDefaultSettings": {
    "message": "Quản lý chế độ cài đặt quyền riêng tư mặc định"
  },
  "marketCap": {
    "message": "Vốn hóa thị trường"
  },
  "marketDetails": {
    "message": "Chi tiết thị trường"
  },
  "max": {
    "message": "Tối đa"
  },
  "maxBaseFee": {
    "message": "Phí cơ sở tối đa"
  },
  "maxFee": {
    "message": "Phí tối đa"
  },
  "maxFeeTooltip": {
    "message": "Một khoản phí tối đa được cung cấp để thanh toán cho giao dịch."
  },
  "maxPriorityFee": {
    "message": "Phí ưu tiên tối đa"
  },
  "medium": {
    "message": "Thị trường"
  },
  "mediumGasSettingToolTipMessage": {
    "message": "Sử dụng $1 để xử lý nhanh theo giá thị trường hiện tại.",
    "description": "$1 is key 'medium' (text: 'Market') separated here so that it can be passed in with bold font-weight"
  },
  "memo": {
    "message": "bản ghi nhớ"
  },
  "message": {
    "message": "Thông báo"
  },
  "metaMaskConnectStatusParagraphOne": {
    "message": "Giờ đây, bạn có nhiều quyền kiểm soát hơn đối với các kết nối của tài khoản trong MetaMask."
  },
  "metaMaskConnectStatusParagraphThree": {
    "message": "Nhấp vào để quản lý các tài khoản đã kết nối của bạn."
  },
  "metaMaskConnectStatusParagraphTwo": {
    "message": "Nút trạng thái kết nối sẽ hiển thị nếu trang web mà bạn đang truy cập được kết nối với tài khoản bạn đang chọn."
  },
  "metaMetricsIdNotAvailableError": {
    "message": "Vì bạn chưa bao giờ chọn tham gia MetaMetrics, nên ở đây không có dữ liệu nào để xóa."
  },
  "metadataModalSourceTooltip": {
    "message": "$1 được lưu trữ trên npm và $2 là mã định danh duy nhất của Snap này.",
    "description": "$1 is the snap name and $2 is the snap NPM id."
  },
  "metamaskNotificationsAreOff": {
    "message": "Thông báo ví hiện không hoạt động."
  },
  "metamaskSwapsOfflineDescription": {
    "message": "Tính năng Hoán đổi trên MetaMask đang được bảo trì. Vui lòng kiểm tra lại sau."
  },
  "metamaskVersion": {
    "message": "Phiên bản MetaMask"
  },
  "methodData": {
    "message": "Phương thức"
  },
  "methodDataTransactionDesc": {
    "message": "Chức năng được thực hiện dựa trên dữ liệu đầu vào đã giải mã."
  },
  "methodNotSupported": {
    "message": "Không được hỗ trợ với tài khoản này."
  },
  "metrics": {
    "message": "Chỉ số"
  },
  "millionAbbreviation": {
    "message": "Triệu",
    "description": "Shortened form of 'million'"
  },
  "mismatchedChainLinkText": {
    "message": "xác minh thông tin về mạng",
    "description": "Serves as link text for the 'mismatchedChain' key. This text will be embedded inside the translation for that key."
  },
  "mismatchedChainRecommendation": {
    "message": "Bạn nên $1 trước khi tiếp tục.",
    "description": "$1 is a clickable link with text defined by the 'mismatchedChainLinkText' key. The link will open to instructions for users to validate custom network details."
  },
  "mismatchedNetworkName": {
    "message": "Theo hồ sơ của chúng tôi, tên mạng có thể không khớp hoàn toàn với ID chuỗi này."
  },
  "mismatchedNetworkSymbol": {
    "message": "Ký hiệu đơn vị tiền tệ đã gửi không khớp với những gì chúng tôi mong đợi cho ID chuỗi này."
  },
  "mismatchedRpcChainId": {
    "message": "ID chuỗi do mạng tùy chỉnh trả về không khớp với ID chuỗi đã gửi."
  },
  "mismatchedRpcUrl": {
    "message": "Theo hồ sơ của chúng tôi, giá trị RPC URL đã gửi không khớp với một nhà cung cấp đã biết cho ID chuỗi này."
  },
  "missingSetting": {
    "message": "Không tìm thấy chế độ cài đặt?"
  },
  "missingSettingRequest": {
    "message": "Yêu cầu tại đây"
  },
  "more": {
    "message": "thêm"
  },
  "moreAccounts": {
    "message": "+ $1 tài khoản nữa",
    "description": "$1 is the number of accounts"
  },
  "moreNetworks": {
    "message": "+ $1 mạng nữa",
    "description": "$1 is the number of networks"
  },
  "moreQuotes": {
    "message": "Thêm báo giá"
  },
  "multichainAddEthereumChainConfirmationDescription": {
    "message": "Bạn đang thêm mạng này vào MetaMask và cấp cho trang web này quyền sử dụng mạng này."
  },
  "multipleSnapConnectionWarning": {
    "message": "$1 muốn sử dụng $2 Snap",
    "description": "$1 is the dapp and $2 is the number of snaps it wants to connect to."
  },
  "mustSelectOne": {
    "message": "Phải chọn ít nhất 1 token."
  },
  "name": {
    "message": "Tên"
  },
  "nameAddressLabel": {
    "message": "Địa chỉ",
    "description": "Label above address field in name component modal."
  },
  "nameAlreadyInUse": {
    "message": "Tên đã được sử dụng"
  },
  "nameInstructionsNew": {
    "message": "Nếu bạn biết địa chỉ này, hãy đặt biệt danh để dễ nhận biết trong tương lai.",
    "description": "Instruction text in name component modal when value is not recognised."
  },
  "nameInstructionsRecognized": {
    "message": "Địa chỉ này có một biệt danh mặc định, nhưng bạn có thể chỉnh sửa hoặc tham khảo các đề xuất khác.",
    "description": "Instruction text in name component modal when value is recognized but not saved."
  },
  "nameInstructionsSaved": {
    "message": "Trước đây bạn đã thêm biệt danh cho địa chỉ này rồi. Bạn có thể chỉnh sửa hoặc xem các biệt danh được đề xuất khác.",
    "description": "Instruction text in name component modal when value is saved."
  },
  "nameLabel": {
    "message": "Biệt danh",
    "description": "Label above name input field in name component modal."
  },
  "nameModalMaybeProposedName": {
    "message": "Có thể: $1",
    "description": "$1 is the proposed name"
  },
  "nameModalTitleNew": {
    "message": "Địa chỉ không xác định",
    "description": "Title of the modal created by the name component when value is not recognised."
  },
  "nameModalTitleRecognized": {
    "message": "Địa chỉ đã được nhận biết",
    "description": "Title of the modal created by the name component when value is recognized but not saved."
  },
  "nameModalTitleSaved": {
    "message": "Địa chỉ đã lưu",
    "description": "Title of the modal created by the name component when value is saved."
  },
  "nameProviderProposedBy": {
    "message": "Được đề xuất bởi $1",
    "description": "$1 is the name of the provider"
  },
  "nameProvider_ens": {
    "message": "Dịch vụ đăng ký tên miền trên Ethereum (ENS)"
  },
  "nameProvider_etherscan": {
    "message": "Etherscan"
  },
  "nameProvider_lens": {
    "message": "Lens Protocol"
  },
  "nameProvider_token": {
    "message": "MetaMask"
  },
  "nameSetPlaceholder": {
    "message": "Chọn một biệt danh...",
    "description": "Placeholder text for name input field in name component modal."
  },
  "nativeNetworkPermissionRequestDescription": {
    "message": "$1 đang yêu cầu sự chấp thuận của bạn cho:",
    "description": "$1 represents dapp name"
  },
  "nativeTokenScamWarningConversion": {
    "message": "Chỉnh sửa thông tin mạng"
  },
  "nativeTokenScamWarningDescription": {
    "message": "Ký hiệu token gốc không khớp với ký hiệu dự kiến của token gốc dành cho mạng với ID chuỗi liên quan. Bạn đã nhập $1 trong khi ký hiệu token dự kiến là $2. Vui lòng xác minh rằng bạn đã kết nối với đúng chuỗi.",
    "description": "$1 represents the currency name, $2 represents the expected currency symbol"
  },
  "nativeTokenScamWarningDescriptionExpectedTokenFallback": {
    "message": "cảnh báo khác",
    "description": "graceful fallback for when token symbol isn't found"
  },
  "nativeTokenScamWarningTitle": {
    "message": "Đây có khả năng là một hành vi lừa đảo",
    "description": "Title for nativeTokenScamWarningDescription"
  },
  "needHelp": {
    "message": "Bạn cần trợ giúp? Liên hệ $1",
    "description": "$1 represents `needHelpLinkText`, the text which goes in the help link"
  },
  "needHelpFeedback": {
    "message": "Chia sẻ phản hồi của bạn"
  },
  "needHelpLinkText": {
    "message": "Hỗ trợ về MetaMask"
  },
  "needHelpSubmitTicket": {
    "message": "Gửi phiếu"
  },
  "needImportFile": {
    "message": "Bạn phải chọn tập tin để nhập.",
    "description": "User is important an account and needs to add a file to continue"
  },
  "negativeETH": {
    "message": "Không thể gửi số lượng ETH âm."
  },
  "negativeOrZeroAmountToken": {
    "message": "Không thể gửi số lượng tài sản âm hoặc bằng 0."
  },
  "network": {
    "message": "Mạng:"
  },
  "networkDetails": {
    "message": "Thông tin về mạng"
  },
  "networkFee": {
    "message": "Phí mạng"
  },
  "networkIsBusy": {
    "message": "Mạng đang bận. Giá gas cao và ước tính kém chính xác hơn."
  },
  "networkMenu": {
    "message": "Trình đơn mạng"
  },
  "networkMenuHeading": {
    "message": "Chọn mạng"
  },
  "networkName": {
    "message": "Tên mạng"
  },
  "networkNameArbitrum": {
    "message": "Arbitrum"
  },
  "networkNameAvalanche": {
    "message": "Avalanche"
  },
  "networkNameBSC": {
    "message": "BSC"
  },
  "networkNameBase": {
    "message": "Base"
  },
  "networkNameBitcoin": {
    "message": "Bitcoin"
  },
  "networkNameDefinition": {
    "message": "Tên được liên kết với mạng này."
  },
  "networkNameEthereum": {
    "message": "Ethereum"
  },
  "networkNameGoerli": {
    "message": "Goerli"
  },
  "networkNameLinea": {
    "message": "Linea"
  },
  "networkNameOpMainnet": {
    "message": "OP Mainnet"
  },
  "networkNamePolygon": {
    "message": "Polygon"
  },
  "networkNameSolana": {
    "message": "Solana"
  },
  "networkNameTestnet": {
    "message": "Mạng thử nghiệm"
  },
  "networkNameZkSyncEra": {
    "message": "zkSync Era"
  },
  "networkOptions": {
    "message": "Tùy chọn mạng"
  },
  "networkPermissionToast": {
    "message": "Đã cập nhật quyền đối với mạng"
  },
  "networkProvider": {
    "message": "Nhà cung cấp mạng"
  },
  "networkStatus": {
    "message": "Trạng thái mạng"
  },
  "networkStatusBaseFeeTooltip": {
    "message": "Phí cơ sở do mạng thiết lập và thay đổi sau mỗi 13 - 14 giây. Các tùy chọn $1 và $2 của chúng tôi tính đến các mức tăng đột biến.",
    "description": "$1 and $2 are bold text for Medium and Aggressive respectively."
  },
  "networkStatusPriorityFeeTooltip": {
    "message": "Khoảng phí ưu tiên (hay còn được gọi là \"tiền thưởng cho thợ đào). Phí ưu tiên sẽ được chuyển cho thợ đào và khuyến khích họ ưu tiên giao dịch của bạn."
  },
  "networkStatusStabilityFeeTooltip": {
    "message": "Phí gas tương đối $1 so với 72 giờ qua.",
    "description": "$1 is networks stability value - stable, low, high"
  },
  "networkSwitchConnectionError": {
    "message": "Chúng tôi không thể kết nối với $1",
    "description": "$1 represents the network name"
  },
  "networkURL": {
    "message": "URL mạng"
  },
  "networkURLDefinition": {
    "message": "URL dùng để truy cập vào mạng này."
  },
  "networkUrlErrorWarning": {
    "message": "Kẻ tấn công đôi khi bắt chước các trang web bằng cách thực hiện những thay đổi nhỏ trong địa chỉ trang web. Đảm bảo bạn đang tương tác với trang web dự định trước khi tiếp tục. Phiên bản Punycode: $1",
    "description": "$1 replaced by RPC URL for network"
  },
  "networks": {
    "message": "Mạng"
  },
  "networksSmallCase": {
    "message": "mạng"
  },
  "nevermind": {
    "message": "Bỏ qua"
  },
  "new": {
    "message": "Mới!"
  },
  "newAccount": {
    "message": "Tài khoản mới"
  },
  "newAccountNumberName": {
    "message": "Tài khoản $1",
    "description": "Default name of next account to be created on create account screen"
  },
  "newContact": {
    "message": "Liên hệ mới"
  },
  "newContract": {
    "message": "Hợp đồng mới"
  },
  "newNFTDetectedInImportNFTsMessageStrongText": {
    "message": "Cài đặt > Bảo mật và quyền riêng tư"
  },
  "newNFTDetectedInImportNFTsMsg": {
    "message": "Để sử dụng Opensea để xem NFT của bạn, hãy bật 'Hiển thị Phương tiện NFT' trong $1.",
    "description": "$1 is used for newNFTDetectedInImportNFTsMessageStrongText"
  },
  "newNFTDetectedInNFTsTabMessage": {
    "message": "Cho phép MetaMask tự động phát hiện và hiển thị NFT trong ví của bạn."
  },
  "newNFTsAutodetected": {
    "message": "Tự động phát hiện NFT"
  },
  "newNetworkAdded": {
    "message": "“$1” đã được thêm thành công!"
  },
  "newNetworkEdited": {
    "message": "“$1” đã được chỉnh sửa thành công!"
  },
  "newNftAddedMessage": {
    "message": "NFT đã được thêm thành công!"
  },
  "newPassword": {
    "message": "Mật khẩu mới (tối thiểu 8 ký tự)"
  },
  "newPrivacyPolicyActionButton": {
    "message": "Đọc thêm"
  },
  "newPrivacyPolicyTitle": {
    "message": "Chúng tôi đã cập nhật chính sách quyền riêng tư"
  },
  "newRpcUrl": {
    "message": "URL RPC mới"
  },
  "newTokensImportedMessage": {
    "message": "Bạn đã nhập thành công $1.",
    "description": "$1 is the string of symbols of all the tokens imported"
  },
  "newTokensImportedTitle": {
    "message": "Đã nhập token"
  },
  "next": {
    "message": "Tiếp theo"
  },
  "nftAddFailedMessage": {
    "message": "Không thể thêm NFT vì thông tin quyền sở hữu không trùng khớp. Đảm bảo bạn đã nhập đúng thông tin."
  },
  "nftAddressError": {
    "message": "Token này là một NFT. Thêm vào $1",
    "description": "$1 is a clickable link with text defined by the 'importNFTPage' key"
  },
  "nftAlreadyAdded": {
    "message": "NFT đã được thêm vào."
  },
  "nftAutoDetectionEnabled": {
    "message": "Tính năng tự động phát hiện NFT đã được bật"
  },
  "nftDisclaimer": {
    "message": "Tuyên bố miễn trừ trách nhiệm: MetaMask lấy tập tin đa phương tiện từ URL nguồn. URL này đôi khi bị thay đổi bởi thị trường mà NFT được đào."
  },
  "nftOptions": {
    "message": "Tùy chọn NFT"
  },
  "nftTokenIdPlaceholder": {
    "message": "Nhập mã token"
  },
  "nftWarningContent": {
    "message": "Bạn đang cấp quyền truy cập vào $1, bao gồm bất cứ tài sản nào mà bạn có thể sở hữu trong tương lai. Bên được cấp quyền có thể chuyển các NFT này khỏi ví của bạn bất cứ lúc nào mà không cần hỏi bạn cho đến khi bạn thu hồi sự chấp thuận này. $2",
    "description": "$1 is nftWarningContentBold bold part, $2 is Learn more link"
  },
  "nftWarningContentBold": {
    "message": "tất cả NFT $1 của bạn",
    "description": "$1 is name of the collection"
  },
  "nftWarningContentGrey": {
    "message": "Hãy tiến hành thận trọng."
  },
  "nfts": {
    "message": "NFT"
  },
  "nftsPreviouslyOwned": {
    "message": "Sở hữu trước đây"
  },
  "nickname": {
    "message": "Biệt danh"
  },
  "noAccountsFound": {
    "message": "Không tìm thấy tài khoản nào cho cụm từ tìm kiếm đã đưa ra"
  },
  "noConnectedAccountTitle": {
    "message": "MetaMask không được kết nối với trang web này"
  },
  "noConnectionDescription": {
    "message": "Để kết nối với trang web, hãy tìm và chọn nút \"kết nối\". Hãy nhớ rằng, MetaMask chỉ có thể kết nối với các trang web trên web3"
  },
  "noConversionRateAvailable": {
    "message": "Không có sẵn tỷ lệ quy đổi nào"
  },
  "noDomainResolution": {
    "message": "Không có nội dung phân giải cho tên miền được cung cấp."
  },
  "noHardwareWalletOrSnapsSupport": {
    "message": "Snap và hầu hết các ví cứng sẽ không hoạt động với phiên bản trình duyệt hiện tại của bạn."
  },
  "noNFTs": {
    "message": "Chưa có NFT"
  },
  "noNetworksFound": {
    "message": "Không tìm thấy mạng nào cho truy vấn tìm kiếm"
  },
  "noOptionsAvailableMessage": {
    "message": "Tuyến giao dịch này hiện không khả dụng. Hãy thử thay đổi số tiền, mạng hoặc token và chúng tôi sẽ tìm ra tùy chọn tốt nhất."
  },
  "noSnaps": {
    "message": "Bạn chưa cài đặt bất kỳ Snap nào."
  },
  "noThanks": {
    "message": "Không, cảm ơn"
  },
  "noTransactions": {
    "message": "Bạn không có giao dịch nào"
  },
  "noWebcamFound": {
    "message": "Không tìm thấy webcam trên máy tính của bạn. Vui lòng thử lại."
  },
  "noWebcamFoundTitle": {
    "message": "Không tìm thấy webcam"
  },
  "nonContractAddressAlertDesc": {
    "message": "Bạn đang gửi dữ liệu gọi hàm đến một địa chỉ không phải là hợp đồng. Điều này có thể khiến bạn mất tiền. Hãy đảm bảo rằng bạn đang sử dụng đúng địa chỉ và mạng trước khi tiếp tục."
  },
  "nonContractAddressAlertTitle": {
    "message": "Lỗi tiềm ẩn"
  },
  "nonce": {
    "message": "Số nonce"
  },
  "none": {
    "message": "Không có"
  },
  "notBusy": {
    "message": "Không bận"
  },
  "notCurrentAccount": {
    "message": "Tài khoản này có chính xác không? Tài khoản này khác với tài khoản bạn đang chọn trong ví của mình"
  },
  "notEnoughBalance": {
    "message": "Không đủ số dư"
  },
  "notEnoughGas": {
    "message": "Không đủ phí gas"
  },
  "notificationDetail": {
    "message": "Chi tiết"
  },
  "notificationDetailBaseFee": {
    "message": "Phí cơ sở (GWEI)"
  },
  "notificationDetailGasLimit": {
    "message": "Hạn mức phí gas (đơn vị)"
  },
  "notificationDetailGasUsed": {
    "message": "Phí gas đã dùng (đơn vị)"
  },
  "notificationDetailMaxFee": {
    "message": "Mức phí tối đa mỗi gas"
  },
  "notificationDetailNetwork": {
    "message": "Mạng"
  },
  "notificationDetailNetworkFee": {
    "message": "Phí mạng"
  },
  "notificationDetailPriorityFee": {
    "message": "Phí ưu tiên (GWEI)"
  },
  "notificationItemCheckBlockExplorer": {
    "message": "Kiểm tra trên Block Explorer"
  },
  "notificationItemCollection": {
    "message": "Bộ sưu tập"
  },
  "notificationItemConfirmed": {
    "message": "Đã xác nhận"
  },
  "notificationItemError": {
    "message": "Hiện không thể truy xuất phí"
  },
  "notificationItemFrom": {
    "message": "Từ"
  },
  "notificationItemLidoStakeReadyToBeWithdrawn": {
    "message": "Sẵn sàng rút tiền"
  },
  "notificationItemLidoStakeReadyToBeWithdrawnMessage": {
    "message": "Bây giờ bạn có thể rút $1 chưa ký gửi của bạn"
  },
  "notificationItemLidoWithdrawalRequestedMessage": {
    "message": "Đã gửi yêu cầu hủy ký gửi $1 của bạn"
  },
  "notificationItemNFTReceivedFrom": {
    "message": "Đã nhận NFT từ"
  },
  "notificationItemNFTSentTo": {
    "message": "Đã gửi NFT đến"
  },
  "notificationItemNetwork": {
    "message": "Mạng"
  },
  "notificationItemRate": {
    "message": "Tỷ giá (đã bao gồm phí)"
  },
  "notificationItemReceived": {
    "message": "Đã nhận"
  },
  "notificationItemReceivedFrom": {
    "message": "Đã nhận từ"
  },
  "notificationItemSent": {
    "message": "Đã gửi"
  },
  "notificationItemSentTo": {
    "message": "Đã gửi đến"
  },
  "notificationItemStakeCompleted": {
    "message": "Đã hoàn tất ký gửi"
  },
  "notificationItemStaked": {
    "message": "Đã ký gửi"
  },
  "notificationItemStakingProvider": {
    "message": "Nhà cung cấp dịch vụ ký gửi"
  },
  "notificationItemStatus": {
    "message": "Trạng thái"
  },
  "notificationItemSwapped": {
    "message": "Đã hoán đổi"
  },
  "notificationItemSwappedFor": {
    "message": "để lấy"
  },
  "notificationItemTo": {
    "message": "Đến"
  },
  "notificationItemTransactionId": {
    "message": "ID giao dịch"
  },
  "notificationItemUnStakeCompleted": {
    "message": "Hoàn tất hủy ký gửi"
  },
  "notificationItemUnStaked": {
    "message": "Đã hủy ký gửi"
  },
  "notificationItemUnStakingRequested": {
    "message": "Đã yêu cầu hủy ký gửi"
  },
  "notificationTransactionFailedMessage": {
    "message": "Giao dịch $1 không thành công! $2",
    "description": "Content of the browser notification that appears when a transaction fails"
  },
  "notificationTransactionFailedMessageMMI": {
    "message": "Giao dịch không thành công! $1",
    "description": "Content of the browser notification that appears when a transaction fails in MMI"
  },
  "notificationTransactionFailedTitle": {
    "message": "Giao dịch không thành công",
    "description": "Title of the browser notification that appears when a transaction fails"
  },
  "notificationTransactionSuccessMessage": {
    "message": "Giao dịch $1 đã được xác nhận!",
    "description": "Content of the browser notification that appears when a transaction is confirmed"
  },
  "notificationTransactionSuccessTitle": {
    "message": "Đã xác nhận giao dịch",
    "description": "Title of the browser notification that appears when a transaction is confirmed"
  },
  "notificationTransactionSuccessView": {
    "message": "Xem trên $1",
    "description": "Additional content in a notification that appears when a transaction is confirmed and has a block explorer URL."
  },
  "notifications": {
    "message": "Thông báo"
  },
  "notificationsFeatureToggle": {
    "message": "Bật thông báo ví",
    "description": "Experimental feature title"
  },
  "notificationsFeatureToggleDescription": {
    "message": "Điều này cho phép nhận thông báo ví khi gửi/nhận tiền hoặc NFT và khi có thông báo về các tính năng.",
    "description": "Description of the experimental notifications feature"
  },
  "notificationsMarkAllAsRead": {
    "message": "Đánh dấu đã đọc tất cả"
  },
  "notificationsPageEmptyTitle": {
    "message": "Không có thông báo nào ở đây"
  },
  "notificationsPageErrorContent": {
    "message": "Vui lòng thử truy cập lại trang này."
  },
  "notificationsPageErrorTitle": {
    "message": "Đã xảy ra lỗi"
  },
  "notificationsPageNoNotificationsContent": {
    "message": "Bạn chưa nhận được bất kỳ thông báo nào."
  },
  "notificationsSettingsBoxError": {
    "message": "Đã xảy ra lỗi. Vui lòng thử lại."
  },
  "notificationsSettingsPageAllowNotifications": {
    "message": "Nhận thông báo để cập nhật tình hình trong ví của bạn. Để sử dụng tính năng thông báo, chúng tôi dùng hồ sơ để đồng bộ một số chế độ cài đặt trên các thiết bị của bạn. $1"
  },
  "notificationsSettingsPageAllowNotificationsLink": {
    "message": "Tìm hiểu cách chúng tôi bảo vệ quyền riêng tư của bạn khi sử dụng tính năng này."
  },
  "numberOfNewTokensDetectedPlural": {
    "message": "Tìm thấy $1 token mới trong tài khoản này",
    "description": "$1 is the number of new tokens detected"
  },
  "numberOfNewTokensDetectedSingular": {
    "message": "Tìm thấy 1 token mới trong tài khoản này"
  },
  "numberOfTokens": {
    "message": "Số lượng token"
  },
  "ofTextNofM": {
    "message": "trên"
  },
  "off": {
    "message": "Tắt"
  },
  "offlineForMaintenance": {
    "message": "Ngoại tuyến để bảo trì"
  },
  "ok": {
    "message": "Ok"
  },
  "on": {
    "message": "Bật"
  },
  "onboardedMetametricsAccept": {
    "message": "Tôi đồng ý"
  },
  "onboardedMetametricsDisagree": {
    "message": "Không, cảm ơn"
  },
  "onboardedMetametricsKey1": {
    "message": "Bước tiến mới nhất"
  },
  "onboardedMetametricsKey2": {
    "message": "Tính năng sản phẩm"
  },
  "onboardedMetametricsKey3": {
    "message": "Các tài liệu khuyến mại liên quan khác"
  },
  "onboardedMetametricsLink": {
    "message": "MetaMetrics"
  },
  "onboardedMetametricsParagraph1": {
    "message": "Ngoài $1, chúng tôi muốn sử dụng dữ liệu để hiểu cách bạn tương tác với với các thông tin tiếp thị.",
    "description": "$1 represents the 'onboardedMetametricsLink' locale string"
  },
  "onboardedMetametricsParagraph2": {
    "message": "Điều này sẽ giúp chúng tôi cá nhân hóa nội dung mà chúng tôi chia sẻ với bạn, chẳng hạn như:"
  },
  "onboardedMetametricsParagraph3": {
    "message": "Hãy nhớ rằng chúng tôi không bán dữ liệu mà bạn cung cấp và bạn có thể chọn không tham gia bất kỳ lúc nào."
  },
  "onboardedMetametricsTitle": {
    "message": "Hãy giúp chúng tôi nâng cao trải nghiệm của bạn"
  },
  "onboardingAdvancedPrivacyIPFSDescription": {
    "message": "Cổng IPFS cho phép truy cập và xem dữ liệu do bên thứ ba lưu trữ. Bạn có thể thêm cổng IPFS tùy chỉnh hoặc tiếp tục sử dụng cổng mặc định."
  },
  "onboardingAdvancedPrivacyIPFSInvalid": {
    "message": "Vui lòng nhập URL hợp lệ"
  },
  "onboardingAdvancedPrivacyIPFSTitle": {
    "message": "Thêm Cổng IPFS tùy chỉnh"
  },
  "onboardingAdvancedPrivacyIPFSValid": {
    "message": "URL cổng IPFS hợp lệ"
  },
  "onboardingAdvancedPrivacyNetworkDescription": {
    "message": "Chúng tôi sử dụng Infura làm nhà cung cấp dịch vụ gọi hàm từ xa (RPC) để cung cấp quyền truy cập riêng tư và đáng tin cậy nhất vào dữ liệu Ethereum mà chúng tôi có thể. Bạn có thể chọn RPC của riêng mình, nhưng hãy nhớ rằng bất kỳ RPC nào cũng sẽ thu thập địa chỉ IP và ví Ethereum của bạn để thực hiện giao dịch. Đọc $1 của chúng tôi để tìm hiểu thêm về cách Infura xử lý dữ liệu."
  },
  "onboardingAdvancedPrivacyNetworkTitle": {
    "message": "Chọn mạng của bạn"
  },
  "onboardingCreateWallet": {
    "message": "Tạo ví mới"
  },
  "onboardingImportWallet": {
    "message": "Nhập ví có sẵn"
  },
  "onboardingMetametricsAgree": {
    "message": "Tôi đồng ý"
  },
  "onboardingMetametricsDescription": {
    "message": "Chúng tôi muốn thu thập dữ liệu sử dụng và chẩn đoán cơ bản để cải tiến MetaMask. Xin lưu ý, chúng tôi không bao giờ bán dữ liệu mà bạn cung cấp ở đây."
  },
  "onboardingMetametricsDescription2": {
    "message": "Khi thu thập số liệu, chúng tôi sẽ luôn cam kết điều này..."
  },
  "onboardingMetametricsInfuraTerms": {
    "message": "Chúng tôi sẽ thông báo cho bạn nếu chúng tôi quyết định sử dụng dữ liệu này cho các mục đích khác. Bạn có thể xem lại $1 của chúng tôi để biết thêm thông tin. Lưu ý, bạn có thể truy cập cài đặt và chọn không tham gia bất kỳ lúc nào.",
    "description": "$1 represents `onboardingMetametricsInfuraTermsPolicy`"
  },
  "onboardingMetametricsInfuraTermsPolicy": {
    "message": "Chính sách quyền riêng tư"
  },
  "onboardingMetametricsNeverCollect": {
    "message": "$1 chỉ lưu trữ các lượt nhấn và lượt xem trên ứng dụng, các thông tin khác (chẳng hạn như địa chỉ công khai của bạn) sẽ không được lưu trữ.",
    "description": "$1 represents `onboardingMetametricsNeverCollectEmphasis`"
  },
  "onboardingMetametricsNeverCollectEmphasis": {
    "message": "Riêng tư:"
  },
  "onboardingMetametricsNeverCollectIP": {
    "message": "$1 chúng tôi tạm thời sử dụng địa chỉ IP của bạn để xác định vị trí tổng quan (chẳng hạn như quốc gia hoặc khu vực của bạn), nhưng dữ liệu này sẽ không bao giờ được lưu trữ.",
    "description": "$1 represents `onboardingMetametricsNeverCollectIPEmphasis`"
  },
  "onboardingMetametricsNeverCollectIPEmphasis": {
    "message": "Chung:"
  },
  "onboardingMetametricsNeverSellData": {
    "message": "$1 bạn có thể chọn chia sẻ hoặc xóa dữ liệu sử dụng của mình trong phần cài đặt bất kỳ lúc nào.",
    "description": "$1 represents `onboardingMetametricsNeverSellDataEmphasis`"
  },
  "onboardingMetametricsNeverSellDataEmphasis": {
    "message": "Không bắt buộc:"
  },
  "onboardingMetametricsPrivacyDescription": {
    "message": "Tìm hiểu cách chúng tôi bảo vệ quyền riêng tư của bạn khi thu thập dữ liệu sử dụng cho hồ sơ của bạn."
  },
  "onboardingMetametricsTitle": {
    "message": "Giúp chúng tôi cải thiện MetaMask"
  },
  "onboardingMetametricsUseDataCheckbox": {
    "message": "Chúng tôi sẽ sử dụng dữ liệu này để tìm hiểu cách bạn tương tác với các thông tin tiếp thị. Chúng tôi có thể chia sẻ tin tức liên quan (chẳng hạn như tính năng sản phẩm)."
  },
  "onboardingPinExtensionBillboardAccess": {
    "message": "Toàn quyền truy cập"
  },
  "onboardingPinExtensionBillboardDescription": {
    "message": "Các tiện ích này có thể xem và thay đổi thông tin"
  },
  "onboardingPinExtensionBillboardDescription2": {
    "message": "trên trang web này."
  },
  "onboardingPinExtensionBillboardTitle": {
    "message": "Tiện ích"
  },
  "onboardingPinExtensionChrome": {
    "message": "Nhấp vào biểu tượng tiện ích trên trình duyệt"
  },
  "onboardingPinExtensionDescription": {
    "message": "Ghim MetaMask trên trình duyệt để bạn có thể truy cập và dễ dàng xem các xác nhận giao dịch."
  },
  "onboardingPinExtensionDescription2": {
    "message": "Bạn có thể mở MetaMask bằng cách nhấp vào tiện ích và truy cập ví của mình chỉ với 1 cú nhấp chuột."
  },
  "onboardingPinExtensionDescription3": {
    "message": "Nhấp vào biểu tượng tiện ích trên trình duyệt để truy cập tức thì"
  },
  "onboardingPinExtensionLabel": {
    "message": "Ghim MetaMask"
  },
  "onboardingPinExtensionStep1": {
    "message": "1"
  },
  "onboardingPinExtensionStep2": {
    "message": "2"
  },
  "onboardingPinExtensionTitle": {
    "message": "Quá trình cài đặt MetaMask đã hoàn tất!"
  },
  "oneDayAbbreviation": {
    "message": "1 Ngày",
    "description": "Shortened form of '1 day'"
  },
  "oneMonthAbbreviation": {
    "message": "1 Tháng",
    "description": "Shortened form of '1 month'"
  },
  "oneWeekAbbreviation": {
    "message": "1 Tuần",
    "description": "Shortened form of '1 week'"
  },
  "oneYearAbbreviation": {
    "message": "1 Năm",
    "description": "Shortened form of '1 year'"
  },
  "onekey": {
    "message": "OneKey"
  },
  "onlyConnectTrust": {
    "message": "Chỉ kết nối với các trang web mà bạn tin tưởng. $1",
    "description": "Text displayed above the buttons for connection confirmation. $1 is the link to the learn more web page."
  },
  "openFullScreenForLedgerWebHid": {
    "message": "Bật toàn màn hình để kết nối với thiết bị Ledger của bạn.",
    "description": "Shown to the user on the confirm screen when they are viewing MetaMask in a popup window but need to connect their ledger via webhid."
  },
  "openInBlockExplorer": {
    "message": "Mở trên trình khám phá khối"
  },
  "optional": {
    "message": "Không bắt buộc"
  },
  "options": {
    "message": "Tùy chọn"
  },
  "origin": {
    "message": "Nguồn gốc"
  },
  "osTheme": {
    "message": "Hệ thống"
  },
  "otherSnaps": {
    "message": "Snap khác",
    "description": "Used in the 'permission_rpc' message."
  },
  "outdatedBrowserNotification": {
    "message": "Trình duyệt của bạn đã cũ. Nếu không cập nhật trình duyệt, bạn sẽ không thể nhận các bản vá bảo mật và tính năng mới từ MetaMask."
  },
  "overrideContentSecurityPolicyHeader": {
    "message": "Ghi đè tiêu đề Nội dung-Bảo mật-Riêng tư"
  },
  "overrideContentSecurityPolicyHeaderDescription": {
    "message": "Tùy chọn này là giải pháp cho một vấn đề đã biết trên Firefox, nơi tiêu đề Nội dung-Bảo mật-Riêng tư của một dapp có thể ngăn tiện ích mở rộng tải đúng cách. Không nên tắt tùy chọn này trừ khi cần thiết để tương thích với trang web cụ thể."
  },
  "padlock": {
    "message": "Ổ khóa"
  },
  "participateInMetaMetrics": {
    "message": "Tham gia MetaMetrics"
  },
  "participateInMetaMetricsDescription": {
    "message": "Tham gia MetaMetrics để giúp chúng tôi cải thiện MetaMask"
  },
  "password": {
    "message": "Mật khẩu"
  },
  "passwordNotLongEnough": {
    "message": "Mật khẩu không đủ dài"
  },
  "passwordSetupDetails": {
    "message": "Mật khẩu này sẽ chỉ mở khóa ví MetaMask của bạn trên thiết bị này. MetaMask không thể khôi phục mật khẩu này."
  },
  "passwordStrength": {
    "message": "Độ mạnh của mật khẩu: $1",
    "description": "Return password strength to the user when user wants to create password."
  },
  "passwordStrengthDescription": {
    "message": "Một mật khẩu mạnh có thể giúp tăng cường bảo mật cho ví nếu thiết bị của bạn bị đánh cắp hoặc xâm phạm."
  },
  "passwordTermsWarning": {
    "message": "Tôi hiểu rằng MetaMask không thể khôi phục mật khẩu này cho tôi. $1"
  },
  "passwordsDontMatch": {
    "message": "Mật khẩu không khớp"
  },
  "pastePrivateKey": {
    "message": "Dán chuỗi khóa riêng tư của bạn vào đây:",
    "description": "For importing an account from a private key"
  },
  "pending": {
    "message": "Đang chờ xử lý"
  },
  "pendingTransactionAlertMessage": {
    "message": "Giao dịch này sẽ không được thực hiện cho đến khi một giao dịch trước đó hoàn thành. $1",
    "description": "$1 represents the words 'how to cancel or speed up a transaction' in a hyperlink"
  },
  "pendingTransactionAlertMessageHyperlink": {
    "message": "Tìm hiểu cách hủy hoặc tăng tốc một giao dịch.",
    "description": "The text for the hyperlink in the pending transaction alert message"
  },
  "permissionDetails": {
    "message": "Chi tiết Quyền"
  },
  "permissionFor": {
    "message": "Quyền cho"
  },
  "permissionFrom": {
    "message": "Quyền từ"
  },
  "permissionRequested": {
    "message": "Đã yêu cầu ngay"
  },
  "permissionRequestedForAccounts": {
    "message": "Hiện đã yêu cầu cho $1",
    "description": "Permission cell status for requested permission including accounts, rendered as AvatarGroup which is $1."
  },
  "permissionRevoked": {
    "message": "Đã thu hồi trong bản cập nhật này"
  },
  "permissionRevokedForAccounts": {
    "message": "Đã thu hồi trong bản cập nhật này cho $1",
    "description": "Permission cell status for revoked permission including accounts, rendered as AvatarGroup which is $1."
  },
  "permission_accessNamedSnap": {
    "message": "Kết nối với $1.",
    "description": "The description for the `wallet_snap` permission. $1 is the human-readable name of the snap."
  },
  "permission_accessNetwork": {
    "message": "Truy cập Internet.",
    "description": "The description of the `endowment:network-access` permission."
  },
  "permission_accessNetworkDescription": {
    "message": "Cho phép $1 truy cập Internet. Điều này có thể được sử dụng để gửi và nhận dữ liệu với máy chủ của bên thứ ba.",
    "description": "An extended description of the `endowment:network-access` permission. $1 is the snap name."
  },
  "permission_accessSnap": {
    "message": "Kết nối với Snap $1.",
    "description": "The description for the `wallet_snap` permission. $1 is the name of the snap."
  },
  "permission_accessSnapDescription": {
    "message": "Cho phép trang web hoặc Snap tương tác với $1.",
    "description": "The description for the `wallet_snap_*` permission. $1 is the name of the Snap."
  },
  "permission_assets": {
    "message": "Hiển thị tài sản của tài khoản trong MetaMask.",
    "description": "The description for the `endowment:assets` permission."
  },
  "permission_assetsDescription": {
    "message": "Cho phép $1 cung cấp thông tin tài sản cho máy khách MetaMask. Tài sản có thể nằm trên chuỗi hoặc ngoài chuỗi.",
    "description": "An extended description for the `endowment:assets` permission. $1 is the name of the Snap."
  },
  "permission_cronjob": {
    "message": "Lên lịch và thực hiện các hành động theo định kỳ.",
    "description": "The description for the `snap_cronjob` permission"
  },
  "permission_cronjobDescription": {
    "message": "Cho phép $1 thực hiện các hành động định kỳ vào thời gian, ngày hoặc khoảng thời gian cố định. Điều này có thể được sử dụng để kích hoạt các tương tác hoặc thông báo nhạy cảm với thời gian.",
    "description": "An extended description for the `snap_cronjob` permission. $1 is the snap name."
  },
  "permission_dialog": {
    "message": "Hiển thị cửa sổ hộp thoại trong MetaMask.",
    "description": "The description for the `snap_dialog` permission"
  },
  "permission_dialogDescription": {
    "message": "Cho phép $1 hiển thị cửa sổ bật lên MetaMask cùng với văn bản tùy chỉnh, trường nhập thông tin và nút để chấp nhận hoặc từ chối một hành động.\nCó thể được sử dụng để tạo cảnh báo, xác nhận và quy trình đồng ý tham gia cho một Snap.",
    "description": "An extended description for the `snap_dialog` permission. $1 is the snap name."
  },
  "permission_ethereumAccounts": {
    "message": "Xem địa chỉ, số dư tài khoản, hoạt động và đề xuất giao dịch để chấp thuận",
    "description": "The description for the `eth_accounts` permission"
  },
  "permission_ethereumProvider": {
    "message": "Truy cập nhà cung cấp Ethereum.",
    "description": "The description for the `endowment:ethereum-provider` permission"
  },
  "permission_ethereumProviderDescription": {
    "message": "Cho phép $1 giao tiếp trực tiếp với MetaMask để đọc dữ liệu từ chuỗi khối và đề xuất các tin nhắn và giao dịch.",
    "description": "An extended description for the `endowment:ethereum-provider` permission. $1 is the snap name."
  },
  "permission_getEntropy": {
    "message": "Lấy các khóa tùy ý duy nhất cho $1.",
    "description": "The description for the `snap_getEntropy` permission. $1 is the snap name."
  },
  "permission_getEntropyDescription": {
    "message": "Cho phép $1 lấy các khóa tùy ý duy nhất cho $1 mà không để lộ. Các khóa này tách biệt với tài khoản MetaMask của bạn và không liên quan đến khóa riêng tư hoặc Cụm từ khôi phục bí mật của bạn. Các Snap khác không thể truy cập thông tin này.",
    "description": "An extended description for the `snap_getEntropy` permission. $1 is the snap name."
  },
  "permission_getLocale": {
    "message": "Xem ngôn ngữ ưa thích của bạn.",
    "description": "The description for the `snap_getLocale` permission"
  },
  "permission_getLocaleDescription": {
    "message": "Cho phép $1 truy cập ngôn ngữ ưa thích của bạn từ cài đặt MetaMask. Điều này có thể được sử dụng để dịch và hiển thị nội dung của $1 theo ngôn ngữ của bạn.",
    "description": "An extended description for the `snap_getLocale` permission. $1 is the snap name."
  },
  "permission_getPreferences": {
    "message": "Xem các thông tin như ngôn ngữ ưu tiên và loại tiền pháp định của bạn.",
    "description": "The description for the `snap_getPreferences` permission"
  },
  "permission_getPreferencesDescription": {
    "message": "Cho phép $1 truy cập các thông tin như ngôn ngữ ưu tiên và loại tiền pháp định trong cài đặt MetaMask của bạn. Điều này giúp $1 hiển thị nội dung phù hợp với sở thích của bạn. ",
    "description": "An extended description for the `snap_getPreferences` permission. $1 is the snap name."
  },
  "permission_homePage": {
    "message": "Hiển thị màn hình tùy chỉnh",
    "description": "The description for the `endowment:page-home` permission"
  },
  "permission_homePageDescription": {
    "message": "Cho phép $1 hiển thị màn hình chính tùy chỉnh trong MetaMask. Có thể được sử dụng cho giao diện người dùng, cấu hình và trang tổng quan.",
    "description": "An extended description for the `endowment:page-home` permission. $1 is the snap name."
  },
  "permission_keyring": {
    "message": "Cho phép các yêu cầu thêm và kiểm soát tài khoản Ethereum",
    "description": "The description for the `endowment:keyring` permission"
  },
  "permission_keyringDescription": {
    "message": "Cho phép $1 nhận các yêu cầu thêm hoặc xóa tài khoản, cũng như ký và giao dịch thay mặt cho các tài khoản này.",
    "description": "An extended description for the `endowment:keyring` permission. $1 is the snap name."
  },
  "permission_lifecycleHooks": {
    "message": "Sử dụng hook vòng đời.",
    "description": "The description for the `endowment:lifecycle-hooks` permission"
  },
  "permission_lifecycleHooksDescription": {
    "message": "Cho phép $1 sử dụng hook vòng đời để chạy mã vào những thời điểm cụ thể trong vòng đời của nó.",
    "description": "An extended description for the `endowment:lifecycle-hooks` permission. $1 is the snap name."
  },
  "permission_manageAccounts": {
    "message": "Thêm và kiểm soát các tài khoản Ethereum",
    "description": "The description for `snap_manageAccounts` permission"
  },
  "permission_manageAccountsDescription": {
    "message": "Cho phép $1 thêm hoặc xóa tài khoản Ethereum, sau đó thực hiện giao dịch và ký bằng các tài khoản này.",
    "description": "An extended description for the `snap_manageAccounts` permission. $1 is the snap name."
  },
  "permission_manageBip32Keys": {
    "message": "Quản lý tài khoản $1.",
    "description": "The description for the `snap_getBip32Entropy` permission. $1 is a derivation path, e.g. 'm/44'/0'/0' (secp256k1)'."
  },
  "permission_manageBip44AndBip32KeysDescription": {
    "message": "Cho phép $1 quản lý tài khoản và tài sản trên mạng được yêu cầu. Các tài khoản này được lấy và sao lưu bằng cụm từ khôi phục bí mật của bạn (mà không để lộ). Với khả năng lấy khóa, $1 có thể hỗ trợ nhiều giao thức chuỗi khối ngoài Ethereum (EVM).",
    "description": "An extended description for the `snap_getBip44Entropy` and `snap_getBip44Entropy` permissions. $1 is the snap name."
  },
  "permission_manageBip44Keys": {
    "message": "Quản lý tài khoản $1.",
    "description": "The description for the `snap_getBip44Entropy` permission. $1 is the name of a protocol, e.g. 'Filecoin'."
  },
  "permission_manageState": {
    "message": "Lưu trữ và quản lý dữ liệu trong thiết bị.",
    "description": "The description for the `snap_manageState` permission"
  },
  "permission_manageStateDescription": {
    "message": "Cho phép $1 lưu trữ, cập nhật và truy xuất dữ liệu một cách an toàn bằng mã hóa. Các Snap khác không thể truy cập thông tin này.",
    "description": "An extended description for the `snap_manageState` permission. $1 is the snap name."
  },
  "permission_nameLookup": {
    "message": "Cung cấp tra cứu tên miền và địa chỉ.",
    "description": "The description for the `endowment:name-lookup` permission."
  },
  "permission_nameLookupDescription": {
    "message": "Cho phép Snap tìm nạp, hiển thị địa chỉ và tra cứu tên miền trong các phần khác nhau của Giao diện người dùng MetaMask.",
    "description": "An extended description for the `endowment:name-lookup` permission."
  },
  "permission_notifications": {
    "message": "Hiển thị thông báo.",
    "description": "The description for the `snap_notify` permission"
  },
  "permission_notificationsDescription": {
    "message": "Cho phép $1 hiển thị thông báo trong MetaMask. Một văn bản thông báo ngắn có thể được kích hoạt bằng Snap đối với thông tin có thể thao tác hoặc nhạy cảm với thời gian.",
    "description": "An extended description for the `snap_notify` permission. $1 is the snap name."
  },
  "permission_protocol": {
    "message": "Cung cấp dữ liệu giao thức cho một hoặc nhiều chuỗi.",
    "description": "The description for the `endowment:protocol` permission."
  },
  "permission_protocolDescription": {
    "message": "Cho phép $1 cung cấp dữ liệu giao thức cho MetaMask, chẳng hạn như ước tính phí gas hoặc thông tin token.",
    "description": "An extended description for the `endowment:protocol` permission. $1 is the name of the Snap."
  },
  "permission_rpc": {
    "message": "Cho phép $1 giao tiếp trực tiếp với $2.",
    "description": "The description for the `endowment:rpc` permission. $1 is 'other snaps' or 'websites', $2 is the snap name."
  },
  "permission_rpcDescription": {
    "message": "Cho phép $1 gửi tin nhắn đến $2 và nhận phản hồi từ $2.",
    "description": "An extended description for the `endowment:rpc` permission. $1 is 'other snaps' or 'websites', $2 is the snap name."
  },
  "permission_rpcDescriptionOriginList": {
    "message": "$1 và $2",
    "description": "A list of allowed origins where $2 is the last origin of the list and $1 is the rest of the list separated by ','."
  },
  "permission_signatureInsight": {
    "message": "Hiển thị cửa sổ thông tin chi tiết chữ ký.",
    "description": "The description for the `endowment:signature-insight` permission"
  },
  "permission_signatureInsightDescription": {
    "message": "Cho phép $1 hiển thị cửa sổ thông tin chi tiết về bất kỳ yêu cầu chữ ký nào trước khi phê duyệt. Điều này có thể được sử dụng cho các giải pháp bảo mật và chống lừa đảo.",
    "description": "An extended description for the `endowment:signature-insight` permission. $1 is the snap name."
  },
  "permission_signatureInsightOrigin": {
    "message": "Xem nguồn gốc của các trang web đưa ra yêu cầu chữ ký",
    "description": "The description for the `signatureOrigin` caveat, to be used with the `endowment:signature-insight` permission"
  },
  "permission_signatureInsightOriginDescription": {
    "message": "Cho phép $1 xem nguồn gốc (URI) của các trang web đưa ra yêu cầu chữ ký. Điều này có thể được sử dụng cho các giải pháp bảo mật và chống lừa đảo.",
    "description": "An extended description for the `signatureOrigin` caveat, to be used with the `endowment:signature-insight` permission. $1 is the snap name."
  },
  "permission_transactionInsight": {
    "message": "Tìm nạp và hiển thị thông tin chi tiết về giao dịch.",
    "description": "The description for the `endowment:transaction-insight` permission"
  },
  "permission_transactionInsightDescription": {
    "message": "Cho phép $1 giải mã các giao dịch và hiển thị thông tin chi tiết trong giao diện người dùng MetaMask. Điều này có thể được sử dụng cho các giải pháp bảo mật và chống lừa đảo.",
    "description": "An extended description for the `endowment:transaction-insight` permission. $1 is the snap name."
  },
  "permission_transactionInsightOrigin": {
    "message": "Xem nguồn gốc của các trang web đề xuất giao dịch",
    "description": "The description for the `transactionOrigin` caveat, to be used with the `endowment:transaction-insight` permission"
  },
  "permission_transactionInsightOriginDescription": {
    "message": "Cho phép $1 xem nguồn gốc (URI) của các trang web đề xuất giao dịch. Điều này có thể được sử dụng cho các giải pháp bảo mật và chống lừa đảo.",
    "description": "An extended description for the `transactionOrigin` caveat, to be used with the `endowment:transaction-insight` permission. $1 is the snap name."
  },
  "permission_unknown": {
    "message": "Quyền không xác định: $1",
    "description": "$1 is the name of a requested permission that is not recognized."
  },
  "permission_viewBip32PublicKeys": {
    "message": "Xem khóa công khai của bạn cho $1 ($2).",
    "description": "The description for the `snap_getBip32PublicKey` permission. $1 is a derivation path, e.g. 'm/44'/0'/0''. $2 is the elliptic curve name, e.g. 'secp256k1'."
  },
  "permission_viewBip32PublicKeysDescription": {
    "message": "Cho phép $2 xem khóa công khai (và địa chỉ) của bạn đối với $1. Điều này sẽ không cấp bất kỳ quyền kiểm soát tài khoản hoặc tài sản nào.",
    "description": "An extended description for the `snap_getBip32PublicKey` permission. $1 is a derivation path (name). $2 is the snap name."
  },
  "permission_viewNamedBip32PublicKeys": {
    "message": "Xem khóa công khai của bạn cho $1.",
    "description": "The description for the `snap_getBip32PublicKey` permission. $1 is a name for the derivation path, e.g., 'Ethereum accounts'."
  },
  "permission_walletSwitchEthereumChain": {
    "message": "Chuyển sang và sử dụng mạng sau",
    "description": "The label for the `wallet_switchEthereumChain` permission"
  },
  "permission_webAssembly": {
    "message": "Hỗ trợ dành cho WebAssembly.",
    "description": "The description of the `endowment:webassembly` permission."
  },
  "permission_webAssemblyDescription": {
    "message": "Cho phép $1 truy cập vào các môi trường thực thi cấp thấp thông qua WebAssembly.",
    "description": "An extended description of the `endowment:webassembly` permission. $1 is the snap name."
  },
  "permissions": {
    "message": "Quyền"
  },
  "permissionsPageEmptyContent": {
    "message": "Không có gì ở đây"
  },
  "permissionsPageEmptySubContent": {
    "message": "Đây là nơi bạn có thể xem các quyền mà bạn đã cấp cho các Snap đã cài đặt hoặc các trang web đã kết nối."
  },
  "permitSimulationChange_approve": {
    "message": "Hạn mức chi tiêu"
  },
  "permitSimulationChange_bidding": {
    "message": "Bạn đặt giá"
  },
  "permitSimulationChange_listing": {
    "message": "Bạn niêm yết"
  },
  "permitSimulationChange_nft_listing": {
    "message": "Giá niêm yết"
  },
  "permitSimulationChange_receive": {
    "message": "Bạn nhận được"
  },
  "permitSimulationChange_revoke": {
    "message": "Hạn mức chi tiêu"
  },
  "permitSimulationChange_transfer": {
    "message": "Bạn gửi"
  },
  "permitSimulationDetailInfo": {
    "message": "Bạn đang cấp cho người chi tiêu quyền chi tiêu số lượng token này từ tài khoản của bạn."
  },
  "permittedChainToastUpdate": {
    "message": "$1 có quyền truy cập vào $2."
  },
  "personalAddressDetected": {
    "message": "Đã tìm thấy địa chỉ cá nhân. Nhập địa chỉ hợp đồng token."
  },
  "petnamesEnabledToggle": {
    "message": "Cho phép biệt danh"
  },
  "petnamesEnabledToggleDescription": {
    "message": "Điều này cho phép bạn chỉ định biệt danh cho bất kỳ địa chỉ nào. Khi có thể, chúng tôi sẽ đề xuất biệt danh cho các địa chỉ mà bạn tương tác."
  },
  "pinToTop": {
    "message": "Ghim lên đầu"
  },
  "pleaseConfirm": {
    "message": "Vui lòng xác nhận"
  },
  "plusMore": {
    "message": "+ $1 khác",
    "description": "$1 is the number of additional items"
  },
  "plusXMore": {
    "message": "+ $1 khác",
    "description": "$1 is a number of additional but unshown items in a list- this message will be shown in place of those items"
  },
  "popularNetworkAddToolTip": {
    "message": "Một vài mạng trong số này phụ thuộc vào bên thứ ba. Kết nối có thể kém tin cậy hơn hoặc cho phép bên thứ ba theo dõi hoạt động. $1",
    "description": "$1 is Learn more link"
  },
  "popularNetworks": {
    "message": "Mạng phổ biến"
  },
  "portfolio": {
    "message": "Danh mục đầu tư"
  },
  "preparingSwap": {
    "message": "Đang chuẩn bị hoán đổi..."
  },
  "prev": {
    "message": "Trước"
  },
  "price": {
    "message": "Giá"
  },
  "priceUnavailable": {
    "message": "giá không khả dụng"
  },
  "primaryType": {
    "message": "Loại chính"
  },
  "priorityFee": {
    "message": "Phí ưu tiên"
  },
  "priorityFeeProperCase": {
    "message": "Phí ưu tiên"
  },
  "privacy": {
    "message": "Quyền riêng tư"
  },
  "privacyMsg": {
    "message": "Chính sách quyền riêng tư"
  },
  "privateKey": {
    "message": "Khóa riêng tư",
    "description": "select this type of file to use to import an account"
  },
  "privateKeyCopyWarning": {
    "message": "Khóa riêng tư cho $1",
    "description": "$1 represents the account name"
  },
  "privateKeyHidden": {
    "message": "Khóa riêng tư bị ẩn",
    "description": "Explains that the private key input is hidden"
  },
  "privateKeyShow": {
    "message": "Hiển thị/Ẩn đầu vào khóa riêng tư",
    "description": "Describes a toggle that is used to show or hide the private key input"
  },
  "privateKeyShown": {
    "message": "Khóa riêng tư này đang được hiển thị",
    "description": "Explains that the private key input is being shown"
  },
  "privateKeyWarning": {
    "message": "Cảnh báo: Tuyệt đối không để lộ khóa này. Bất kỳ ai có khóa riêng tư cũng có thể đánh cắp tài sản được lưu giữ trong tài khoản của bạn."
  },
  "privateNetwork": {
    "message": "Mạng riêng"
  },
  "proceedWithTransaction": {
    "message": "Tôi vẫn muốn tiếp tục"
  },
  "productAnnouncements": {
    "message": "Thông báo về sản phẩm"
  },
  "profileSync": {
    "message": "Đồng bộ hồ sơ"
  },
  "profileSyncConfirmation": {
    "message": "Nếu tắt đồng bộ hồ sơ, bạn sẽ không nhận được thông báo."
  },
  "profileSyncDescription": {
    "message": "Tạo một hồ sơ mà MetaMask sử dụng để đồng bộ một số chế độ cài đặt giữa các thiết bị của bạn. Đây là thao tác cần thiết để nhận được thông báo. $1."
  },
  "profileSyncPrivacyLink": {
    "message": "Tìm hiểu cách chúng tôi bảo vệ quyền riêng tư của bạn"
  },
  "proposedApprovalLimit": {
    "message": "Giới hạn chấp thuận đề xuất"
  },
  "provide": {
    "message": "Cung cấp"
  },
  "publicAddress": {
    "message": "Địa chỉ công khai"
  },
  "pushPlatformNotificationsFundsReceivedDescription": {
    "message": "Bạn đã nhận được $1 $2"
  },
  "pushPlatformNotificationsFundsReceivedDescriptionDefault": {
    "message": "Bạn đã nhận được một vài token"
  },
  "pushPlatformNotificationsFundsReceivedTitle": {
    "message": "Đã nhận được tiền"
  },
  "pushPlatformNotificationsFundsSentDescription": {
    "message": "Bạn đã gửi thành công $1 $2"
  },
  "pushPlatformNotificationsFundsSentDescriptionDefault": {
    "message": "Bạn đã gửi thành công một vài token"
  },
  "pushPlatformNotificationsFundsSentTitle": {
    "message": "Đã gửi tiền"
  },
  "pushPlatformNotificationsNftReceivedDescription": {
    "message": "Bạn đã nhận được NFT mới"
  },
  "pushPlatformNotificationsNftReceivedTitle": {
    "message": "Đã nhận được NFT"
  },
  "pushPlatformNotificationsNftSentDescription": {
    "message": "Bạn đã gửi thành công NFT"
  },
  "pushPlatformNotificationsNftSentTitle": {
    "message": "Đã gửi NFT"
  },
  "pushPlatformNotificationsStakingLidoStakeCompletedDescription": {
    "message": "Ký gửi Lido của bạn đã thành công"
  },
  "pushPlatformNotificationsStakingLidoStakeCompletedTitle": {
    "message": "Ký gửi hoàn tất"
  },
  "pushPlatformNotificationsStakingLidoStakeReadyToBeWithdrawnDescription": {
    "message": "Ký gửi Lido của bạn hiện đã sẵn sàng để rút"
  },
  "pushPlatformNotificationsStakingLidoStakeReadyToBeWithdrawnTitle": {
    "message": "Tài sản ký gửi đã sẵn sàng để rút"
  },
  "pushPlatformNotificationsStakingLidoWithdrawalCompletedDescription": {
    "message": "Rút tiền Lido của bạn đã thành công"
  },
  "pushPlatformNotificationsStakingLidoWithdrawalCompletedTitle": {
    "message": "Rút tiền đã hoàn tất"
  },
  "pushPlatformNotificationsStakingLidoWithdrawalRequestedDescription": {
    "message": "Yêu cầu rút tiền Lido của bạn đã được gửi"
  },
  "pushPlatformNotificationsStakingLidoWithdrawalRequestedTitle": {
    "message": "Đã yêu cầu rút tiền"
  },
  "pushPlatformNotificationsStakingRocketpoolStakeCompletedDescription": {
    "message": "Ký gửi RocketPool của bạn đã thành công"
  },
  "pushPlatformNotificationsStakingRocketpoolStakeCompletedTitle": {
    "message": "Ký gửi hoàn tất"
  },
  "pushPlatformNotificationsStakingRocketpoolUnstakeCompletedDescription": {
    "message": "Hủy ký gửi RocketPool của bạn đã thành công"
  },
  "pushPlatformNotificationsStakingRocketpoolUnstakeCompletedTitle": {
    "message": "Hủy ký gửi hoàn tất"
  },
  "pushPlatformNotificationsSwapCompletedDescription": {
    "message": "Hoán đổi MetaMask của bạn đã thành công"
  },
  "pushPlatformNotificationsSwapCompletedTitle": {
    "message": "Hoán đổi xong"
  },
  "queued": {
    "message": "Đã đưa vào hàng đợi"
  },
  "quoteRate": {
    "message": "Tỷ giá báo giá"
  },
  "quotedReceiveAmount": {
    "message": "Số tiền nhận $1"
  },
  "quotedTotalCost": {
    "message": "Tổng chi phí $1"
  },
  "rank": {
    "message": "Xếp hạng"
  },
  "rateIncludesMMFee": {
    "message": "Tỷ giá bao gồm phí $1%"
  },
  "reAddAccounts": {
    "message": "thêm lại bất kỳ tài khoản nào khác"
  },
  "reAdded": {
    "message": "đã thêm lại"
  },
  "readdToken": {
    "message": "Bạn có thể thêm lại token này trong tương lai bằng cách chuyển đến mục “Thêm token” trong trình đơn tùy chọn tài khoản."
  },
  "receive": {
    "message": "Nhận"
  },
  "receiveCrypto": {
    "message": "Nhận tiền mã hóa"
  },
  "recipientAddressPlaceholderNew": {
    "message": "Nhập địa chỉ công khai (0x) hoặc tên miền"
  },
  "recommendedGasLabel": {
    "message": "Được đề xuất"
  },
  "recoveryPhraseReminderBackupStart": {
    "message": "Bắt đầu tại đây"
  },
  "recoveryPhraseReminderConfirm": {
    "message": "Đã hiểu"
  },
  "recoveryPhraseReminderHasBackedUp": {
    "message": "Luôn lưu giữ Cụm từ khôi phục bí mật ở nơi an toàn và bí mật"
  },
  "recoveryPhraseReminderHasNotBackedUp": {
    "message": "Bạn cần sao lưu lại Cụm từ khôi phục bí mật?"
  },
  "recoveryPhraseReminderItemOne": {
    "message": "Tuyệt đối không cho ai biết Cụm từ khôi phục bí mật"
  },
  "recoveryPhraseReminderItemTwo": {
    "message": "Nhóm MetaMask sẽ không bao giờ hỏi Cụm từ khôi phục bí mật của bạn"
  },
  "recoveryPhraseReminderSubText": {
    "message": "Cụm từ khôi phục bí mật sẽ kiểm soát mọi thứ trong tài khoản của bạn."
  },
  "recoveryPhraseReminderTitle": {
    "message": "Bảo vệ tiền của bạn"
  },
  "refreshList": {
    "message": "Làm mới danh sách"
  },
  "reject": {
    "message": "Từ chối"
  },
  "rejectAll": {
    "message": "Từ chối tất cả"
  },
  "rejectRequestsDescription": {
    "message": "Bạn chuẩn bị từ chối hàng loạt $1 yêu cầu."
  },
  "rejectRequestsN": {
    "message": "Từ chối $1 yêu cầu"
  },
  "rejectTxsDescription": {
    "message": "Bạn chuẩn bị từ chối hàng loạt $1 giao dịch."
  },
  "rejectTxsN": {
    "message": "Từ chối $1 giao dịch"
  },
  "rejected": {
    "message": "Đã từ chối"
  },
  "rememberSRPIfYouLooseAccess": {
    "message": "Hãy nhớ rằng, nếu bạn làm mất Cụm từ khôi phục bí mật, bạn sẽ mất quyền truy cập vào ví. $1 để cất giữ cụm từ này ở nơi an toàn, nhờ đó bạn luôn có thể truy cập vào tiền của bạn."
  },
  "reminderSet": {
    "message": "Đã thiết lập lời nhắc!"
  },
  "remove": {
    "message": "Xóa"
  },
  "removeAccount": {
    "message": "Xóa tài khoản"
  },
  "removeAccountDescription": {
    "message": "Tài khoản này sẽ được xóa khỏi ví của bạn. Hãy đảm bảo rằng bạn có Cụm từ khôi phục bí mật ban đầu hoặc khóa riêng tư cho tài khoản được nhập trước khi tiếp tục. Bạn có thể nhập hoặc tạo lại tài khoản từ trình đơn tài khoản thả xuống. "
  },
  "removeKeyringSnap": {
    "message": "Xóa Snap này sẽ xóa các tài khoản này khỏi MetaMask:"
  },
  "removeKeyringSnapToolTip": {
    "message": "Snap giúp kiểm soát các tài khoản và khi xóa Snap, các tài khoản cũng sẽ bị xóa khỏi MetaMask, nhưng chúng sẽ vẫn tồn tại trên chuỗi khối."
  },
  "removeNFT": {
    "message": "Xóa NFT"
  },
  "removeNftErrorMessage": {
    "message": "Chúng tôi không thể xóa NFT này."
  },
  "removeNftMessage": {
    "message": "NFT đã được xóa thành công!"
  },
  "removeSnap": {
    "message": "Xóa Snap"
  },
  "removeSnapAccountDescription": {
    "message": "Nếu bạn tiếp tục, tài khoản này sẽ không còn khả dụng trong MetaMask nữa."
  },
  "removeSnapAccountTitle": {
    "message": "Xóa tài khoản"
  },
  "removeSnapConfirmation": {
    "message": "Bạn có chắc chắn muốn xóa $1 không?",
    "description": "$1 represents the name of the snap"
  },
  "removeSnapDescription": {
    "message": "Hành động này sẽ xóa Snap, dữ liệu và thu hồi các quyền mà bạn đã cấp."
  },
  "replace": {
    "message": "thay thế"
  },
  "reportIssue": {
    "message": "Báo cáo sự cố"
  },
  "requestFrom": {
    "message": "Yêu cầu từ"
  },
  "requestFromInfo": {
    "message": "Đây là trang web yêu cầu chữ ký của bạn."
  },
  "requestFromInfoSnap": {
    "message": "Đây là Snap yêu cầu chữ ký của bạn."
  },
  "requestFromTransactionDescription": {
    "message": "Đây là trang web yêu cầu xác nhận của bạn."
  },
  "requestingFor": {
    "message": "Yêu cầu cho"
  },
  "requestingForAccount": {
    "message": "Yêu cầu cho $1",
    "description": "Name of Account"
  },
  "requestingForNetwork": {
    "message": "Yêu cầu cho $1",
    "description": "Name of Network"
  },
  "required": {
    "message": "Bắt buộc"
  },
  "reset": {
    "message": "Đặt lại"
  },
  "resetWallet": {
    "message": "Đặt lại ví"
  },
  "resetWalletSubHeader": {
    "message": "MetaMask không lưu giữ bản sao mật khẩu của bạn. Nếu bạn đang gặp sự cố khi mở khóa tài khoản, bạn sẽ cần đặt lại ví của mình. Bạn có thể thực hiện bằng cách cung cấp Cụm từ khôi phục bí mật mà bạn đã sử dụng khi thiết lập ví."
  },
  "resetWalletUsingSRP": {
    "message": "Hành động này sẽ xóa ví hiện tại và Cụm từ khôi phục bí mật khỏi thiết bị này, cùng với danh sách các tài khoản mà bạn quản lý. Sau khi đặt lại bằng Cụm từ khôi phục bí mật, bạn sẽ thấy danh sách các tài khoản dựa trên Cụm từ khôi phục bí mật mà bạn sử dụng để đặt lại. Danh sách mới này sẽ tự động bổ sung các tài khoản có số dư. Bạn cũng sẽ có thể $1 đã tạo trước đó. Các tài khoản tùy chỉnh mà bạn đã nhập sẽ cần $2, và mọi token tùy chỉnh mà bạn thêm vào tài khoản cũng sẽ cần $3."
  },
  "resetWalletWarning": {
    "message": "Đảm bảo bạn đang sử dụng đúng Cụm từ khôi phục bí mật trước khi tiếp tục vì bạn sẽ không thể hoàn tác."
  },
  "restartMetamask": {
    "message": "Khởi động lại MetaMask"
  },
  "restore": {
    "message": "Khôi phục"
  },
  "restoreUserData": {
    "message": "Khôi phục dữ liệu người dùng"
  },
  "resultPageError": {
    "message": "Lỗi"
  },
  "resultPageErrorDefaultMessage": {
    "message": "Thao tác thất bại."
  },
  "resultPageSuccess": {
    "message": "Thành công"
  },
  "resultPageSuccessDefaultMessage": {
    "message": "Đã hoàn thành thao tác thành công."
  },
  "retryTransaction": {
    "message": "Thử lại giao dịch"
  },
  "reusedTokenNameWarning": {
    "message": "Một token trong đây sử dụng lại ký hiệu của một token khác mà bạn thấy, điều này có thể gây nhầm lẫn hoặc mang tính lừa dối."
  },
  "revealSeedWords": {
    "message": "Hiện Cụm từ khôi phục bí mật"
  },
  "revealSeedWordsDescription1": {
    "message": "$1 cung cấp $2",
    "description": "This is a sentence consisting of link using 'revealSeedWordsSRPName' as $1 and bolded text using 'revealSeedWordsDescription3' as $2."
  },
  "revealSeedWordsDescription2": {
    "message": "MetaMask là một $1. Có nghĩa bạn là người sở hữu Cụm từ khôi phục bí mật của bạn.",
    "description": "$1 is text link with the message from 'revealSeedWordsNonCustodialWallet'"
  },
  "revealSeedWordsDescription3": {
    "message": "toàn quyền truy cập vào ví và tiền của bạn.\n"
  },
  "revealSeedWordsNonCustodialWallet": {
    "message": "ví không lưu ký"
  },
  "revealSeedWordsQR": {
    "message": "QR"
  },
  "revealSeedWordsSRPName": {
    "message": "Cụm từ khôi phục bí mật (SRP)"
  },
  "revealSeedWordsText": {
    "message": "Văn bản"
  },
  "revealSeedWordsWarning": {
    "message": "Đảm bảo không có ai đang nhìn vào màn hình của bạn. $1",
    "description": "$1 is bolded text using the message from 'revealSeedWordsWarning2'"
  },
  "revealSeedWordsWarning2": {
    "message": "Bộ phận Hỗ trợ của MetaMask sẽ không bao giờ yêu cầu điều này.",
    "description": "The bolded texted in the second part of 'revealSeedWordsWarning'"
  },
  "revealSensitiveContent": {
    "message": "Tiết lộ nội dung nhạy cảm"
  },
  "revealTheSeedPhrase": {
    "message": "Hiển thị cụm từ khôi phục bí mật"
  },
  "review": {
    "message": "Xem lại"
  },
  "reviewAlert": {
    "message": "Xem lại cảnh báo"
  },
  "reviewAlerts": {
    "message": "Xem lại cảnh báo"
  },
  "reviewPermissions": {
    "message": "Xem lại quyền"
  },
  "revokePermission": {
    "message": "Thu hồi quyền"
  },
  "revokeSimulationDetailsDesc": {
    "message": "Bạn đang xóa quyền chi tiêu token của người khác khỏi tài khoản của bạn."
  },
  "rpcNameOptional": {
    "message": "Tên RPC (Không bắt buộc)"
  },
  "rpcUrl": {
    "message": "URL RPC mới"
  },
  "safeTransferFrom": {
    "message": "Chuyển khoản an toàn từ"
  },
  "save": {
    "message": "Lưu"
  },
  "scanInstructions": {
    "message": "Đặt mã QR vào trước máy ảnh"
  },
  "scanQrCode": {
    "message": "Quét mã QR"
  },
  "scrollDown": {
    "message": "Cuộn xuống"
  },
  "search": {
    "message": "Tìm kiếm"
  },
  "searchAccounts": {
    "message": "Tìm kiếm tài khoản"
  },
  "searchNfts": {
    "message": "Tìm kiếm NFT"
  },
  "searchTokens": {
    "message": "Tìm kiếm token"
  },
  "searchTokensByNameOrAddress": {
    "message": "Tìm kiếm token theo tên hoặc địa chỉ"
  },
  "secretRecoveryPhrase": {
    "message": "Cụm từ khôi phục bí mật"
  },
  "secureWallet": {
    "message": "Ví an toàn"
  },
  "security": {
    "message": "Bảo mật"
  },
  "securityAlert": {
    "message": "Cảnh báo bảo mật từ $1 và $2"
  },
  "securityAlerts": {
    "message": "Cảnh báo bảo mật"
  },
  "securityAlertsDescription": {
    "message": "Tính năng này sẽ cảnh báo bạn khi có hoạt động độc hại bằng cách chủ động xem xét các yêu cầu giao dịch và chữ ký. $1",
    "description": "Link to learn more about security alerts"
  },
  "securityAndPrivacy": {
    "message": "Bảo mật và quyền riêng tư"
  },
  "securityDescription": {
    "message": "Giảm khả năng tham gia các mạng không an toàn và bảo vệ tài khoản của bạn"
  },
  "securityMessageLinkForNetworks": {
    "message": "lừa đảo mạng và rủi ro bảo mật"
  },
  "securityPrivacyPath": {
    "message": "Cài đặt > Bảo mật & Quyền riêng tư."
  },
  "securityProviderPoweredBy": {
    "message": "Được cung cấp bởi $1",
    "description": "The security provider that is providing data"
  },
  "seeAllPermissions": {
    "message": "Xem tất cả quyền",
    "description": "Used for revealing more content (e.g. permission list, etc.)"
  },
  "seeDetails": {
    "message": "Xem chi tiết"
  },
  "seedPhraseConfirm": {
    "message": "Xác nhận Cụm từ khôi phục bí mật"
  },
  "seedPhraseEnterMissingWords": {
    "message": "Xác nhận Cụm từ khôi phục bí mật"
  },
  "seedPhraseIntroNotRecommendedButtonCopy": {
    "message": "Nhắc tôi sau (không khuyến khích)"
  },
  "seedPhraseIntroRecommendedButtonCopy": {
    "message": "Bảo mật ví của tôi (khuyến khích)"
  },
  "seedPhraseIntroSidebarBulletOne": {
    "message": "Viết ra và cất ở nhiều nơi bí mật."
  },
  "seedPhraseIntroSidebarBulletTwo": {
    "message": "Lưu giữ trong hộp ký gửi an toàn."
  },
  "seedPhraseIntroSidebarCopyOne": {
    "message": "Cụm từ khôi phục bí mật gồm 12 từ là “chìa khóa chính” để truy cập ví và số tiền của bạn"
  },
  "seedPhraseIntroSidebarCopyThree": {
    "message": "Nếu ai đó hỏi bạn cụm từ khôi phục bí mật, thì họ đang cố gắng lừa đảo và đánh cắp tiền trong ví của bạn"
  },
  "seedPhraseIntroSidebarCopyTwo": {
    "message": "Đừng bao giờ cho ai biết cụm từ khôi phục bí mật, kể cả MetaMask!"
  },
  "seedPhraseIntroSidebarTitleOne": {
    "message": "Cụm từ khôi phục bí mật là gì?"
  },
  "seedPhraseIntroSidebarTitleThree": {
    "message": "Tôi có nên cho ai biết cụm từ khôi phục bí mật của mình không?"
  },
  "seedPhraseIntroSidebarTitleTwo": {
    "message": "Tôi lưu Cụm từ khôi phục bí mật của mình bằng cách nào?"
  },
  "seedPhraseIntroTitle": {
    "message": "Bảo mật cho ví của bạn"
  },
  "seedPhraseReq": {
    "message": "Cụm từ khôi phục bí mật gồm 12, 15, 18, 21 hoặc 24 từ"
  },
  "seedPhraseWriteDownDetails": {
    "message": "Viết ra Cụm từ khôi phục bí mật gồm 12 từ này, sau đó lưu ở một nơi mà bạn tin tưởng và chỉ có bạn mới được phép truy cập."
  },
  "seedPhraseWriteDownHeader": {
    "message": "Viết ra Cụm từ khôi phục bí mật của bạn"
  },
  "select": {
    "message": "Chọn"
  },
  "selectAccounts": {
    "message": "Chọn (các) tài khoản để sử dụng trên trang web này"
  },
  "selectAccountsForSnap": {
    "message": "Chọn (các) tài khoản để sử dụng với Snap này"
  },
  "selectAll": {
    "message": "Chọn tất cả"
  },
  "selectAnAccount": {
    "message": "Chọn một tài khoản"
  },
  "selectAnAccountAlreadyConnected": {
    "message": "Tài khoản này đã được kết nối với MetaMask"
  },
  "selectEnableDisplayMediaPrivacyPreference": {
    "message": "Bật Hiển thị Phương tiện NFT"
  },
  "selectHdPath": {
    "message": "Chọn đường dẫn HD"
  },
  "selectNFTPrivacyPreference": {
    "message": "Bật tính năng Tự động phát hiện NFT"
  },
  "selectPathHelp": {
    "message": "Nếu bạn không thấy các tài khoản như mong đợi, hãy chuyển sang đường dẫn HD hoặc mạng đã chọn hiện tại."
  },
  "selectRpcUrl": {
    "message": "Chọn URL RPC"
  },
  "selectType": {
    "message": "Chọn loại"
  },
  "selectedAccountMismatch": {
    "message": "Đã chọn tài khoản khác"
  },
  "selectingAllWillAllow": {
    "message": "Việc chọn tất cả sẽ cho phép trang này xem tất cả các tài khoản hiện tại của bạn. Đảm bảo rằng bạn tin tưởng trang web này."
  },
  "send": {
    "message": "Gửi"
  },
  "sendBugReport": {
    "message": "Gửi báo cáo lỗi."
  },
  "sendNoContactsConversionText": {
    "message": "nhấn vào đây"
  },
  "sendNoContactsDescription": {
    "message": "Địa chỉ liên hệ cho phép bạn gửi giao dịch an toàn đến tài khoản khác nhiều lần. Để tạo địa chỉ liên hệ, $1",
    "description": "$1 represents the action text 'click here'"
  },
  "sendNoContactsTitle": {
    "message": "Bạn chưa có địa chỉ liên hệ nào"
  },
  "sendSelectReceiveAsset": {
    "message": "Chọn tài sản để nhận"
  },
  "sendSelectSendAsset": {
    "message": "Chọn tài sản để gửi"
  },
  "sendSpecifiedTokens": {
    "message": "Gửi $1",
    "description": "Symbol of the specified token"
  },
  "sendSwapSubmissionWarning": {
    "message": "Bằng cách nhấp vào nút này, giao dịch hoán đổi của bạn sẽ ngay lập tức bắt đầu. Vui lòng xem lại chi tiết giao dịch của bạn trước khi tiếp tục."
  },
  "sendTokenAsToken": {
    "message": "Gửi $1 dưới dạng $2",
    "description": "Used in the transaction display list to describe a swap and send. $1 and $2 are the symbols of tokens in involved in the swap."
  },
  "sendingAsset": {
    "message": "Đang gửi $1"
  },
  "sendingDisabled": {
    "message": "Gửi tài sản NFT ERC-1155 chưa được hỗ trợ."
  },
  "sendingNativeAsset": {
    "message": "Gửi $1",
    "description": "$1 represents the native currency symbol for the current network (e.g. ETH or BNB)"
  },
  "sendingToTokenContractWarning": {
    "message": "Cảnh báo: bạn sắp gửi đến một hợp đồng token và điều này có thể dẫn đến nguy cơ mất tiền. $1",
    "description": "$1 is a clickable link with text defined by the 'learnMoreUpperCase' key. The link will open to a support article regarding the known contract address warning"
  },
  "sepolia": {
    "message": "Mạng thử nghiệm Sepolia"
  },
  "setApprovalForAll": {
    "message": "Thiết lập chấp thuận tất cả"
  },
  "setApprovalForAllRedesignedTitle": {
    "message": "Yêu cầu rút tiền"
  },
  "setApprovalForAllTitle": {
    "message": "Chấp thuận $1 không có hạn mức chi tiêu",
    "description": "The token symbol that is being approved"
  },
  "settingAddSnapAccount": {
    "message": "Thêm tài khoản Snap"
  },
  "settings": {
    "message": "Cài đặt"
  },
  "settingsOptimisedForEaseOfUseAndSecurity": {
    "message": "Chế độ cài đặt được tối ưu hóa để đảm bảo an toàn và dễ sử dụng. Thay đổi các chế độ cài đặt này bất cứ lúc nào."
  },
  "settingsSearchMatchingNotFound": {
    "message": "Không tìm thấy kết quả trùng khớp."
  },
  "settingsSubHeadingSignaturesAndTransactions": {
    "message": "Yêu cầu chữ ký và giao dịch"
  },
  "show": {
    "message": "Hiển thị"
  },
  "showAccount": {
    "message": "Hiển thị tài khoản"
  },
  "showAdvancedDetails": {
    "message": "Hiển thị chi tiết nâng cao"
  },
  "showExtensionInFullSizeView": {
    "message": "Hiển thị tiện ích mở rộng ở chế độ xem kích thước đầy đủ"
  },
  "showExtensionInFullSizeViewDescription": {
    "message": "Bật tùy chọn này để đặt chế độ xem kích thước đầy đủ làm mặc định khi bạn nhấn vào biểu tượng tiện ích mở rộng."
  },
  "showFiatConversionInTestnets": {
    "message": "Hiển thị tỷ lệ quy đổi trên các mạng thử nghiệm"
  },
  "showFiatConversionInTestnetsDescription": {
    "message": "Chọn tùy chọn này để hiển thị tỷ lệ quy đổi tiền pháp định trên mạng thử nghiệm"
  },
  "showHexData": {
    "message": "Hiển thị dữ liệu thập lục phân"
  },
  "showHexDataDescription": {
    "message": "Chọn tùy chọn này để hiển thị trường dữ liệu thập lục phân trên màn hình gửi"
  },
  "showIncomingTransactions": {
    "message": "Hiển thị các giao dịch đến"
  },
  "showIncomingTransactionsDescription": {
    "message": "Chọn tùy chọn này nếu bạn muốn dùng Etherscan để hiển thị các giao dịch đến trong danh sách giao dịch",
    "description": "$1 is the link to etherscan url and $2 is the link to the privacy policy of consensys APIs"
  },
  "showIncomingTransactionsExplainer": {
    "message": "Điều này dựa trên các API khác nhau của bên thứ ba cho mỗi mạng, có thể làm lộ địa chỉ Ethereum và địa chỉ IP của bạn."
  },
  "showLess": {
    "message": "Thu gọn"
  },
  "showMore": {
    "message": "Hiển thị thêm"
  },
  "showNativeTokenAsMainBalance": {
    "message": "Hiển thị token gốc làm số dư chính"
  },
  "showNft": {
    "message": "Hiển thị NFT"
  },
  "showPermissions": {
    "message": "Hiển thị quyền"
  },
  "showPrivateKey": {
    "message": "Hiển thị khóa riêng tư"
  },
  "showTestnetNetworks": {
    "message": "Hiển thị các mạng thử nghiệm"
  },
  "showTestnetNetworksDescription": {
    "message": "Chọn tùy chọn này để hiển thị các mạng thử nghiệm trong danh sách mạng"
  },
  "sign": {
    "message": "Ký"
  },
  "signatureRequest": {
    "message": "Yêu cầu chữ ký"
  },
  "signature_decoding_bid_nft_tooltip": {
    "message": "NFT sẽ hiển thị trong ví của bạn khi giá thầu được chấp nhận."
  },
  "signature_decoding_list_nft_tooltip": {
    "message": "Chỉ thay đổi khi có người mua NFT của bạn."
  },
  "signed": {
    "message": "Đã ký"
  },
  "signing": {
    "message": "Đang ký"
  },
  "signingInWith": {
    "message": "Đăng nhập bằng"
  },
  "signingWith": {
    "message": "Ký bằng"
  },
  "simulationApproveHeading": {
    "message": "Rút"
  },
  "simulationDetailsApproveDesc": {
    "message": "Bạn đang cấp cho người khác quyền rút NFT khỏi tài khoản của bạn."
  },
  "simulationDetailsERC20ApproveDesc": {
    "message": "Bạn đang cấp cho người khác quyền chi tiêu số tiền này từ tài khoản của bạn."
  },
  "simulationDetailsFiatNotAvailable": {
    "message": "Không có sẵn"
  },
  "simulationDetailsIncomingHeading": {
    "message": "Bạn nhận được"
  },
  "simulationDetailsNoChanges": {
    "message": "Không thay đổi"
  },
  "simulationDetailsOutgoingHeading": {
    "message": "Bạn gửi"
  },
  "simulationDetailsRevokeSetApprovalForAllDesc": {
    "message": "Bạn đang xóa quyền rút NFT của người khác khỏi tài khoản của bạn."
  },
  "simulationDetailsSetApprovalForAllDesc": {
    "message": "Bạn đang cấp quyền cho người khác rút NFT khỏi tài khoản của bạn."
  },
  "simulationDetailsTitle": {
    "message": "Thay đổi ước tính"
  },
  "simulationDetailsTitleTooltip": {
    "message": "Thay đổi ước tính là những gì có thể xảy ra nếu bạn thực hiện giao dịch này. Đây chỉ là dự đoán, không phải là đảm bảo."
  },
  "simulationDetailsTotalFiat": {
    "message": "Tổng = $1",
    "description": "$1 is the total amount in fiat currency on one side of the transaction"
  },
  "simulationDetailsTransactionReverted": {
    "message": "Giao dịch này có khả năng thất bại"
  },
  "simulationDetailsUnavailable": {
    "message": "Không khả dụng"
  },
  "simulationErrorMessageV2": {
    "message": "Chúng tôi không thể ước tính gas. Có thể đã xảy ra lỗi trong hợp đồng và giao dịch này có thể thất bại."
  },
  "simulationsSettingDescription": {
    "message": "Bật tính năng này để ước tính thay đổi số dư của các giao dịch và chữ ký trước khi bạn xác nhận. Điều này không đảm bảo cho kết quả cuối cùng. $1"
  },
  "simulationsSettingSubHeader": {
    "message": "Ước tính thay đổi số dư"
  },
  "singleNetwork": {
    "message": "1 mạng"
  },
  "siweIssued": {
    "message": "Đã phát hành"
  },
  "siweNetwork": {
    "message": "Mạng"
  },
  "siweRequestId": {
    "message": "ID yêu cầu"
  },
  "siweResources": {
    "message": "Tài nguyên"
  },
  "siweURI": {
    "message": "URL"
  },
  "skip": {
    "message": "Bỏ qua"
  },
  "skipAccountSecurity": {
    "message": "Bỏ qua bảo mật tài khoản?"
  },
  "skipAccountSecurityDetails": {
    "message": "Tôi hiểu rằng nếu chưa sao lưu Cụm từ khôi phục bí mật của mình, tôi có thể bị mất tài khoản và toàn bộ tài sản bên trong."
  },
  "slideBridgeDescription": {
    "message": "Di chuyển qua 9 chuỗi, tất cả trong ví của bạn"
  },
  "slideBridgeTitle": {
    "message": "Sẵn sàng để thực hiện cầu nối?"
  },
  "slideCashOutDescription": {
    "message": "Bán tiền mã hóa để lấy tiền mặt"
  },
  "slideCashOutTitle": {
    "message": "Rút tiền với MetaMask"
  },
  "slideDebitCardTitle": {
    "message": "Thẻ ghi nợ MetaMask"
  },
  "slideFundWalletTitle": {
    "message": "Nạp tiền vào ví của bạn"
  },
  "smartContracts": {
    "message": "Hợp đồng thông minh"
  },
  "smartSwapsErrorNotEnoughFunds": {
    "message": "Không có đủ tiền để thực hiện hoán đổi thông minh."
  },
  "smartSwapsErrorUnavailable": {
    "message": "Hoán đổi thông minh tạm thời không khả dụng."
  },
  "smartTransactionCancelled": {
    "message": "Giao dịch của bạn đã bị hủy"
  },
  "smartTransactionCancelledDescription": {
    "message": "Giao dịch của bạn không thể hoàn tất nên nó đã bị hủy để giúp bạn không phải trả phí gas không cần thiết."
  },
  "smartTransactionError": {
    "message": "Giao dịch của bạn đã thất bại"
  },
  "smartTransactionErrorDescription": {
    "message": "Biến động đột ngột của thị trường có thể gây ra lỗi. Nếu sự cố tiếp diễn, hãy liên hệ với bộ phận hỗ trợ khách hàng của MetaMask."
  },
  "smartTransactionPending": {
    "message": "Gửi giao dịch của bạn"
  },
  "smartTransactionSuccess": {
    "message": "Giao dịch của bạn đã hoàn tất"
  },
  "smartTransactions": {
    "message": "Giao dịch thông minh"
  },
  "smartTransactionsEnabledDescription": {
    "message": " và bảo vệ MEV. Bây giờ được bật theo mặc định."
  },
  "smartTransactionsEnabledLink": {
    "message": "Tỷ lệ thành công cao hơn"
  },
  "smartTransactionsEnabledTitle": {
    "message": "Giao dịch giờ đây đã thông minh hơn"
  },
  "snapAccountCreated": {
    "message": "Tài khoản đã được tạo"
  },
  "snapAccountCreatedDescription": {
    "message": "Tài khoản mới của bạn đã sẵn sàng để sử dụng!"
  },
  "snapAccountCreationFailed": {
    "message": "Tạo tài khoản không thành công"
  },
  "snapAccountCreationFailedDescription": {
    "message": "$1 không thể tạo tài khoản cho bạn.",
    "description": "$1 is the snap name"
  },
  "snapAccountRedirectFinishSigningTitle": {
    "message": "Hoàn thành ký"
  },
  "snapAccountRedirectSiteDescription": {
    "message": "Làm theo hướng dẫn từ $1"
  },
  "snapAccountRemovalFailed": {
    "message": "Xóa tài khoản không thành công"
  },
  "snapAccountRemovalFailedDescription": {
    "message": "$1 không thể xóa tài khoản này cho bạn.",
    "description": "$1 is the snap name"
  },
  "snapAccountRemoved": {
    "message": "Đã xóa tài khoản"
  },
  "snapAccountRemovedDescription": {
    "message": "Tài khoản này sẽ không còn khả dụng để sử dụng trong MetaMask nữa."
  },
  "snapAccounts": {
    "message": "Tài khoản Snap"
  },
  "snapAccountsDescription": {
    "message": "Tài khoản được kiểm soát bởi Snap bên thứ ba."
  },
  "snapConnectTo": {
    "message": "Kết nối với $1",
    "description": "$1 is the website URL or a Snap name. Used for Snaps pre-approved connections."
  },
  "snapConnectionPermissionDescription": {
    "message": "Cho phép $1 tự động kết nối với $2 mà không cần bạn chấp thuận.",
    "description": "Used for Snap pre-approved connections. $1 is the Snap name, $2 is a website URL."
  },
  "snapConnectionWarning": {
    "message": "$1 muốn sử dụng $2",
    "description": "$2 is the snap and $1 is the dapp requesting connection to the snap."
  },
  "snapContent": {
    "message": "Nội dung này đến từ $1",
    "description": "This is shown when a snap shows transaction insight information in the confirmation UI. $1 is a link to the snap's settings page with the link text being the name of the snap."
  },
  "snapDetailWebsite": {
    "message": "Trang web"
  },
  "snapHomeMenu": {
    "message": "Trình đơn Trang chủ Snap"
  },
  "snapInstallRequest": {
    "message": "Cài đặt $1 sẽ cấp cho nó các quyền sau.",
    "description": "$1 is the snap name."
  },
  "snapInstallSuccess": {
    "message": "Cài đặt hoàn tất"
  },
  "snapInstallWarningCheck": {
    "message": "$1 muốn được cấp quyền để thực hiện những điều sau:",
    "description": "Warning message used in popup displayed on snap install. $1 is the snap name."
  },
  "snapInstallWarningHeading": {
    "message": "Hãy tiến hành thận trọng"
  },
  "snapInstallWarningPermissionDescriptionForBip32View": {
    "message": "Cho phép $1 xem khóa công khai (và địa chỉ) của bạn. Điều này sẽ không cấp bất kỳ quyền kiểm soát tài khoản hoặc tài sản nào.",
    "description": "An extended description for the `snap_getBip32PublicKey` permission used for tooltip on Snap Install Warning screen (popup/modal). $1 is the snap name."
  },
  "snapInstallWarningPermissionDescriptionForEntropy": {
    "message": "Cho phép Snap $1 quản lý tài khoản và tài sản trên các mạng được yêu cầu. Các tài khoản này được lấy và sao lưu bằng cụm từ khôi phục bí mật của bạn (mà không để lộ). Với khả năng lấy khóa, $1 có thể hỗ trợ nhiều giao thức chuỗi khối ngoài Ethereum (EVM).",
    "description": "An extended description for the `snap_getBip44Entropy` and `snap_getBip44Entropy` permissions used for tooltip on Snap Install Warning screen (popup/modal). $1 is the snap name."
  },
  "snapInstallWarningPermissionNameForEntropy": {
    "message": "Quản lý tài khoản $1",
    "description": "Permission name used for the Permission Cell component displayed on warning popup when installing a Snap. $1 is list of account types."
  },
  "snapInstallWarningPermissionNameForViewPublicKey": {
    "message": "Xem khóa công khai của bạn cho $1",
    "description": "Permission name used for the Permission Cell component displayed on warning popup when installing a Snap. $1 is list of account types."
  },
  "snapInstallationErrorDescription": {
    "message": "Không thể cài đặt $1.",
    "description": "Error description used when snap installation fails. $1 is the snap name."
  },
  "snapInstallationErrorTitle": {
    "message": "Cài đặt thất bại",
    "description": "Error title used when snap installation fails."
  },
  "snapResultError": {
    "message": "Lỗi"
  },
  "snapResultSuccess": {
    "message": "Thành công"
  },
  "snapResultSuccessDescription": {
    "message": "$1 đã sẵn sàng để sử dụng"
  },
  "snapUpdateAlertDescription": {
    "message": "Tải phiên bản mới nhất của $1",
    "description": "Description used in Snap update alert banner when snap update is available. $1 is the Snap name."
  },
  "snapUpdateAvailable": {
    "message": "Có cập nhật mới"
  },
  "snapUpdateErrorDescription": {
    "message": "Không thể cập nhật $1.",
    "description": "Error description used when snap update fails. $1 is the snap name."
  },
  "snapUpdateErrorTitle": {
    "message": "Cập nhật thất bại",
    "description": "Error title used when snap update fails."
  },
  "snapUpdateRequest": {
    "message": "Cập nhật $1 sẽ cấp cho nó các quyền sau.",
    "description": "$1 is the Snap name."
  },
  "snapUpdateSuccess": {
    "message": "Cập nhật hoàn tất"
  },
  "snapUrlIsBlocked": {
    "message": "Snap này muốn đưa bạn đến một trang web bị chặn. $1."
  },
  "snaps": {
    "message": "Snap"
  },
  "snapsConnected": {
    "message": "Đã kết nối Snap"
  },
  "snapsNoInsight": {
    "message": "Snap không trả về bất kỳ thông tin chi tiết nào"
  },
  "snapsPrivacyWarningFirstMessage": {
    "message": "Bạn thừa nhận rằng mọi Snap mà bạn cài đặt đều là Dịch vụ bên thứ ba, trừ khi được xác định khác, như được định nghĩa trong $1 của Consensys. Việc bạn sử dụng Dịch vụ bên thứ ba sẽ phải tuân theo các điều khoản và điều kiện riêng do nhà cung cấp Dịch vụ bên thứ ba quy định. Consensys không khuyến nghị bất kỳ cá nhân cụ thể nào sử dụng bất kỳ Snap nào vì bất kỳ lý do cụ thể nào. Bạn tự chịu rủi ro khi truy cập, tin tưởng hoặc sử dụng Dịch vụ bên thứ ba. Consensys từ chối mọi trách nhiệm và nghĩa vụ pháp lý đối với mọi tổn thất khi bạn sử dụng Dịch vụ bên thứ ba.",
    "description": "First part of a message in popup modal displayed when installing a snap for the first time. $1 is terms of use link."
  },
  "snapsPrivacyWarningSecondMessage": {
    "message": "Mọi thông tin mà bạn chia sẻ với Dịch vụ bên thứ ba sẽ được Dịch vụ bên thứ ba đó thu thập trực tiếp theo chính sách quyền riêng tư của họ. Vui lòng tham khảo chính sách quyền riêng tư của họ để biết thêm thông tin.",
    "description": "Second part of a message in popup modal displayed when installing a snap for the first time."
  },
  "snapsPrivacyWarningThirdMessage": {
    "message": "Consensys không có quyền truy cập vào các thông tin mà bạn chia sẻ với Dịch vụ bên thứ ba.",
    "description": "Third part of a message in popup modal displayed when installing a snap for the first time."
  },
  "snapsSettings": {
    "message": "Cài đặt Snap"
  },
  "snapsTermsOfUse": {
    "message": "Điều khoản sử dụng"
  },
  "snapsToggle": {
    "message": "Snap chỉ hoạt động khi đã bật"
  },
  "snapsUIError": {
    "message": "Liên hệ với những người tạo ra $1 để được hỗ trợ thêm.",
    "description": "This is shown when the insight snap throws an error. $1 is the snap name"
  },
  "someNetworks": {
    "message": "$1 mạng"
  },
  "somethingDoesntLookRight": {
    "message": "Có gì đó không ổn? $1",
    "description": "A false positive message for users to contact support. $1 is a link to the support page."
  },
  "somethingIsWrong": {
    "message": "Đã xảy ra lỗi. Hãy thử tải lại trang."
  },
  "somethingWentWrong": {
    "message": "Rất tiếc! Đã xảy ra sự cố."
  },
  "sortBy": {
    "message": "Sắp xếp theo"
  },
  "sortByAlphabetically": {
    "message": "Bảng chữ cái (A - Z)"
  },
  "sortByDecliningBalance": {
    "message": "Số dư giảm dần ($1 cao - thấp)",
    "description": "Indicates a descending order based on token fiat balance. $1 is the preferred currency symbol"
  },
  "source": {
    "message": "Nguồn"
  },
  "speed": {
    "message": "Tốc độ"
  },
  "speedUp": {
    "message": "Tăng tốc"
  },
  "speedUpCancellation": {
    "message": "Tăng tốc lệnh hủy này"
  },
  "speedUpExplanation": {
    "message": "Chúng tôi đã cập nhật phí gas dựa trên tình trạng mạng hiện tại và đã tăng ít nhất 10% (theo yêu cầu của mạng)."
  },
  "speedUpPopoverTitle": {
    "message": "Tăng tốc giao dịch"
  },
  "speedUpTooltipText": {
    "message": "Phí gas mới"
  },
  "speedUpTransaction": {
    "message": "Tăng tốc giao dịch này"
  },
  "spendLimitInsufficient": {
    "message": "Hạn mức chi tiêu không đủ"
  },
  "spendLimitInvalid": {
    "message": "Hạn mức chi tiêu không hợp lệ; giá trị này phải là số dương."
  },
  "spendLimitPermission": {
    "message": "Quyền đối với hạn mức chi tiêu"
  },
  "spendLimitRequestedBy": {
    "message": "Bên yêu cầu hạn mức chi tiêu: $1",
    "description": "Origin of the site requesting the spend limit"
  },
  "spendLimitTooLarge": {
    "message": "Hạn mức chi tiêu quá lớn"
  },
  "spender": {
    "message": "Người chi tiêu"
  },
  "spenderTooltipDesc": {
    "message": "Đây là địa chỉ có thể rút NFT của bạn."
  },
  "spenderTooltipERC20ApproveDesc": {
    "message": "Đây là địa chỉ sẽ có thể chi tiêu token thay mặt cho bạn."
  },
  "spendingCap": {
    "message": "Hạn mức chi tiêu"
  },
<<<<<<< HEAD
=======
  "spendingCapTooltipDesc": {
    "message": "Đây là số lượng token mà người chi tiêu có thể truy cập thay mặt cho bạn."
  },
  "spendingCaps": {
    "message": "Hạn mức chi tiêu"
  },
>>>>>>> f0e8c00c
  "srpInputNumberOfWords": {
    "message": "Tôi có một cụm từ gồm $1 từ",
    "description": "This is the text for each option in the dropdown where a user selects how many words their secret recovery phrase has during import. The $1 is the number of words (either 12, 15, 18, 21, or 24)."
  },
  "srpPasteFailedTooManyWords": {
    "message": "Dán không thành công vì cụm từ có nhiều hơn 24 từ. Cụm từ khôi phục bí mật chỉ có tối đa 24 từ.",
    "description": "Description of SRP paste error when the pasted content has too many words"
  },
  "srpPasteTip": {
    "message": "Bạn có thể dán toàn bộ cụm từ khôi phục bí mật vào bất kỳ trường nào",
    "description": "Our secret recovery phrase input is split into one field per word. This message explains to users that they can paste their entire secrete recovery phrase into any field, and we will handle it correctly."
  },
  "srpSecurityQuizGetStarted": {
    "message": "Bắt đầu"
  },
  "srpSecurityQuizImgAlt": {
    "message": "Một con mắt có lỗ khóa ở giữa và ba trường mật khẩu nổi"
  },
  "srpSecurityQuizIntroduction": {
    "message": "Để hiển thị Cụm từ khôi phục bí mật, bạn cần trả lời đúng hai câu hỏi"
  },
  "srpSecurityQuizQuestionOneQuestion": {
    "message": "Nếu bạn làm mất Cụm từ khôi phục bí mật, MetaMask..."
  },
  "srpSecurityQuizQuestionOneRightAnswer": {
    "message": "Không thể giúp bạn"
  },
  "srpSecurityQuizQuestionOneRightAnswerDescription": {
    "message": "Hãy viết ra, khắc lên kim loại hoặc cất giữ ở nhiều nơi bí mật để bạn không bao giờ làm mất nó. Nếu bạn làm mất, nó sẽ bị mất vĩnh viễn."
  },
  "srpSecurityQuizQuestionOneRightAnswerTitle": {
    "message": "Đúng! Không ai có thể giúp bạn lấy lại Cụm từ khôi phục bí mật"
  },
  "srpSecurityQuizQuestionOneWrongAnswer": {
    "message": "Có thể lấy lại cho bạn"
  },
  "srpSecurityQuizQuestionOneWrongAnswerDescription": {
    "message": "Nếu bạn làm mất Cụm từ khôi phục bí mật, nó sẽ bị mất vĩnh viễn. Dù mọi người có nói gì, thì cũng không ai có thể giúp bạn lấy lại."
  },
  "srpSecurityQuizQuestionOneWrongAnswerTitle": {
    "message": "Sai! Không ai có thể giúp bạn lấy lại Cụm từ khôi phục bí mật"
  },
  "srpSecurityQuizQuestionTwoQuestion": {
    "message": "Nếu có bất kỳ ai, kể cả nhân viên hỗ trợ, hỏi về Cụm từ khôi phục bí mật của bạn..."
  },
  "srpSecurityQuizQuestionTwoRightAnswer": {
    "message": "Bạn đang bị lừa đảo"
  },
  "srpSecurityQuizQuestionTwoRightAnswerDescription": {
    "message": "Bất kỳ ai nói rằng họ cần Cụm từ khôi phục bí mật của bạn thì đều đang nói dối bạn. Nếu bạn chia sẻ với họ thì họ sẽ đánh cắp tài sản của bạn."
  },
  "srpSecurityQuizQuestionTwoRightAnswerTitle": {
    "message": "Chính xác! Chia sẻ Cụm từ khôi phục bí mật chưa bao giờ là một ý hay"
  },
  "srpSecurityQuizQuestionTwoWrongAnswer": {
    "message": "Bạn nên đưa nó cho họ"
  },
  "srpSecurityQuizQuestionTwoWrongAnswerDescription": {
    "message": "Bất kỳ ai nói rằng họ cần Cụm từ khôi phục bí mật của bạn thì đều đang nói dối bạn. Nếu bạn chia sẻ với họ thì họ sẽ đánh cắp tài sản của bạn."
  },
  "srpSecurityQuizQuestionTwoWrongAnswerTitle": {
    "message": "Không! Tuyệt đối không bao giờ chia sẻ Cụm từ khôi phục bí mật của bạn với bất kỳ ai"
  },
  "srpSecurityQuizTitle": {
    "message": "Câu hỏi bảo mật"
  },
  "srpToggleShow": {
    "message": "Hiện/Ẩn từ này của cụm từ khôi phục bí mật",
    "description": "Describes a toggle that is used to show or hide a single word of the secret recovery phrase"
  },
  "srpWordHidden": {
    "message": "Từ này bị ẩn",
    "description": "Explains that a word in the secret recovery phrase is hidden"
  },
  "srpWordShown": {
    "message": "Từ này đang được hiển thị",
    "description": "Explains that a word in the secret recovery phrase is being shown"
  },
  "stable": {
    "message": "Ổn định"
  },
  "stableLowercase": {
    "message": "ổn định"
  },
  "stake": {
    "message": "Stake"
  },
  "stateLogError": {
    "message": "Lỗi khi truy xuất nhật ký trạng thái."
  },
  "stateLogFileName": {
    "message": "Nhật ký trạng thái của MetaMask"
  },
  "stateLogs": {
    "message": "Nhật ký trạng thái"
  },
  "stateLogsDescription": {
    "message": "Nhật ký trạng thái có chứa các địa chỉ tài khoản công khai của bạn và các giao dịch đã gửi."
  },
  "status": {
    "message": "Trạng thái"
  },
  "statusNotConnected": {
    "message": "Chưa kết nối"
  },
  "statusNotConnectedAccount": {
    "message": "Không có tài khoản nào được kết nối"
  },
  "step1LatticeWallet": {
    "message": "Kết nối với Lattice1"
  },
  "step1LatticeWalletMsg": {
    "message": "Bạn có thể kết nối MetaMask với Lattice1 sau khi thiết bị đã được thiết lập và trực tuyến. Mở khóa thiết bị và chuẩn bị sẵn ID Thiết Bị.",
    "description": "$1 represents the `hardwareWalletSupportLinkConversion` localization key"
  },
  "step1LedgerWallet": {
    "message": "Tải về ứng dụng Ledger"
  },
  "step1LedgerWalletMsg": {
    "message": "Tải về, thiết lập và nhập mật khẩu của bạn để mở khóa $1.",
    "description": "$1 represents the `ledgerLiveApp` localization value"
  },
  "step1OneKeyWallet": {
    "message": "Kết nối với OneKey"
  },
  "step1OneKeyWalletMsg": {
    "message": "Cắm trực tiếp OneKey vào máy tính của bạn và mở khóa. Hãy đảm bảo bạn sử dụng đúng cụm mật khẩu.",
    "description": "$1 represents the `hardwareWalletSupportLinkConversion` localization key"
  },
  "step1TrezorWallet": {
    "message": "Kết nối với Trezor"
  },
  "step1TrezorWalletMsg": {
    "message": "Cắm trực tiếp Trezor vào máy tính của bạn và mở khóa. Đảm bảo bạn sử dụng đúng cụm từ mật khẩu.",
    "description": "$1 represents the `hardwareWalletSupportLinkConversion` localization key"
  },
  "step2LedgerWallet": {
    "message": "Kết nối với Ledger"
  },
  "step2LedgerWalletMsg": {
    "message": "Cắm trực tiếp Ledger vào máy tính của bạn, sau đó mở khóa và mở ứng dụng Ethereum.",
    "description": "$1 represents the `hardwareWalletSupportLinkConversion` localization key"
  },
  "stillGettingMessage": {
    "message": "Vẫn nhận được thông báo này?"
  },
  "strong": {
    "message": "Mạnh"
  },
  "stxCancelled": {
    "message": "Hoán đổi sẽ thất bại"
  },
  "stxCancelledDescription": {
    "message": "Giao dịch của bạn sẽ thất bại và đã bị hủy để bảo vệ bạn không phải trả phí gas không cần thiết."
  },
  "stxCancelledSubDescription": {
    "message": "Hãy thử hoán đổi lại. Chúng tôi ở đây để bảo vệ bạn trước những rủi ro tương tự trong lần tới."
  },
  "stxFailure": {
    "message": "Hoán đổi không thành công"
  },
  "stxFailureDescription": {
    "message": "Thị trường thay đổi đột ngột có thể gây thất bại. Nếu sự cố vẫn tiếp diễn, vui lòng liên hệ $1.",
    "description": "This message is shown to a user if their swap fails. The $1 will be replaced by support.metamask.io"
  },
  "stxPendingPrivatelySubmittingSwap": {
    "message": "Đang bí mật gửi yêu cầu Hoán đổi của bạn..."
  },
  "stxPendingPubliclySubmittingSwap": {
    "message": "Đang công khai gửi yêu cầu Hoán đổi của bạn..."
  },
  "stxSuccess": {
    "message": "Hoán đổi hoàn tất!"
  },
  "stxSuccessDescription": {
    "message": "$1 của bạn hiện đã có sẵn.",
    "description": "$1 is a token symbol, e.g. ETH"
  },
  "stxSwapCompleteIn": {
    "message": "Hoán đổi sẽ hoàn tất sau <",
    "description": "'<' means 'less than', e.g. Swap will complete in < 2:59"
  },
  "stxTryingToCancel": {
    "message": "Đang cố gắng hủy giao dịch của bạn..."
  },
  "stxUnknown": {
    "message": "Trạng thái không xác định"
  },
  "stxUnknownDescription": {
    "message": "Một giao dịch đã thành công nhưng chúng tôi không chắc đó là giao dịch nào. Điều này có thể do bạn đã gửi một giao dịch khác trong lúc hoán đổi này đang được xử lý."
  },
  "stxUserCancelled": {
    "message": "Đã hủy hoán đổi"
  },
  "stxUserCancelledDescription": {
    "message": "Giao dịch của bạn đã bị hủy và bạn không phải trả bất kỳ phí gas không cần thiết nào."
  },
  "submit": {
    "message": "Gửi"
  },
  "submitted": {
    "message": "Đã gửi"
  },
  "suggestedBySnap": {
    "message": "Được đề xuất bởi $1",
    "description": "$1 is the snap name"
  },
  "suggestedCurrencySymbol": {
    "message": "Ký hiệu tiền tệ đề xuất:"
  },
  "suggestedTokenName": {
    "message": "Tên đề xuất:"
  },
  "support": {
    "message": "Hỗ trợ"
  },
  "supportCenter": {
    "message": "Truy cập trung tâm hỗ trợ của chúng tôi"
  },
  "supportMultiRpcInformation": {
    "message": "Chúng tôi hiện hỗ trợ nhiều RPC cho một mạng duy nhất. RPC gần đây nhất của bạn đã được chọn làm RPC mặc định để giải quyết thông tin xung đột."
  },
  "surveyConversion": {
    "message": "Tham gia khảo sát của chúng tôi"
  },
  "surveyTitle": {
    "message": "Định hình tương lai của MetaMask"
  },
  "swap": {
    "message": "Hoán đổi"
  },
  "swapAdjustSlippage": {
    "message": "Điều chỉnh mức trượt giá"
  },
  "swapAggregator": {
    "message": "Trình tổng hợp"
  },
  "swapAllowSwappingOf": {
    "message": "Cho phép hoán đổi $1",
    "description": "Shows a user that they need to allow a token for swapping on their hardware wallet"
  },
  "swapAmountReceived": {
    "message": "Số tiền được đảm bảo"
  },
  "swapAmountReceivedInfo": {
    "message": "Đây là số tiền tối thiểu mà bạn sẽ nhận được. Bạn sẽ nhận được nhiều hơn tùy thuộc vào mức trượt giá."
  },
  "swapAndSend": {
    "message": "Hoán đổi và gửi"
  },
  "swapAnyway": {
    "message": "Vẫn hoán đổi"
  },
  "swapApproval": {
    "message": "Chấp thuận $1 cho các giao dịch hoán đổi",
    "description": "Used in the transaction display list to describe a transaction that is an approve call on a token that is to be swapped.. $1 is the symbol of a token that has been approved."
  },
  "swapApproveNeedMoreTokens": {
    "message": "Bạn cần $1 $2 nữa để hoàn tất giao dịch hoán đổi này",
    "description": "Tells the user how many more of a given token they need for a specific swap. $1 is an amount of tokens and $2 is the token symbol."
  },
  "swapAreYouStillThere": {
    "message": "Bạn vẫn còn ở đó chứ?"
  },
  "swapAreYouStillThereDescription": {
    "message": "Chúng tôi sẵn sàng cho bạn xem báo giá mới nhất khi bạn muốn tiếp tục"
  },
  "swapConfirmWithHwWallet": {
    "message": "Xác nhận ví cứng của bạn"
  },
  "swapContinueSwapping": {
    "message": "Tiếp tục hoán đổi"
  },
  "swapContractDataDisabledErrorDescription": {
    "message": "Trong ứng dụng Ethereum trên Ledger của bạn, hãy chuyển đến phần \"Cài đặt\" và cho phép dữ liệu hợp đồng. Sau đó, thử hoán đổi lại."
  },
  "swapContractDataDisabledErrorTitle": {
    "message": "Chưa bật dữ liệu hợp đồng trên Ledger của bạn"
  },
  "swapCustom": {
    "message": "tùy chỉnh"
  },
  "swapDecentralizedExchange": {
    "message": "Sàn giao dịch phi tập trung"
  },
  "swapDirectContract": {
    "message": "Hợp đồng trực tiếp"
  },
  "swapEditLimit": {
    "message": "Chỉnh sửa giới hạn"
  },
  "swapEnableDescription": {
    "message": "Thao tác này là bắt buộc và cấp cho MetaMask quyền hoán đổi $1 của bạn.",
    "description": "Gives the user info about the required approval transaction for swaps. $1 will be the symbol of a token being approved for swaps."
  },
  "swapEnableTokenForSwapping": {
    "message": "Điều này sẽ $1 để hoán đổi",
    "description": "$1 is for the 'enableToken' key, e.g. 'enable ETH'"
  },
  "swapEnterAmount": {
    "message": "Nhập số tiền"
  },
  "swapEstimatedNetworkFees": {
    "message": "Phí mạng ước tính"
  },
  "swapEstimatedNetworkFeesInfo": {
    "message": "Đây là giá trị ước tính của phí mạng sẽ dùng để hoàn thành giao dịch hoán đổi của bạn. Số tiền thực tế có thể thay đổi tùy theo tình trạng mạng."
  },
  "swapFailedErrorDescriptionWithSupportLink": {
    "message": "Đã xảy ra lỗi giao dịch và chúng tôi sẵn sàng trợ giúp bạn. Nếu vấn đề này tiếp diễn, bạn có thể liên hệ với bộ phận hỗ trợ khách hàng tại $1 để được hỗ trợ thêm.",
    "description": "This message is shown to a user if their swap fails. The $1 will be replaced by support.metamask.io"
  },
  "swapFailedErrorTitle": {
    "message": "Hoán đổi không thành công"
  },
  "swapFetchingQuote": {
    "message": "Tìm nạp báo giá"
  },
  "swapFetchingQuoteNofN": {
    "message": "Tìm nạp báo giá $1/$2",
    "description": "A count of possible quotes shown to the user while they are waiting for quotes to be fetched. $1 is the number of quotes already loaded, and $2 is the total number of resources that we check for quotes. Keep in mind that not all resources will have a quote for a particular swap."
  },
  "swapFetchingQuotes": {
    "message": "Tìm nạp báo giá..."
  },
  "swapFetchingQuotesErrorDescription": {
    "message": "Rất tiếc... đã xảy ra sự cố. Hãy thử lại. Nếu lỗi vẫn tiếp diễn, hãy liên hệ với bộ phận hỗ trợ khách hàng."
  },
  "swapFetchingQuotesErrorTitle": {
    "message": "Lỗi tìm nạp báo giá"
  },
  "swapFromTo": {
    "message": "Giao dịch hoán đổi $1 sang $2",
    "description": "Tells a user that they need to confirm on their hardware wallet a swap of 2 tokens. $1 is a source token and $2 is a destination token"
  },
  "swapGasFeesDetails": {
    "message": "Phí gas được ước tính và sẽ dao động dựa trên lưu lượng mạng và độ phức tạp của giao dịch."
  },
  "swapGasFeesExplanation": {
    "message": "MetaMask không kiếm tiền từ phí gas. Các khoản phí này là ước tính và có thể thay đổi dựa trên lưu lượng của mạng và độ phức tạp của giao dịch. Tìm hiểu thêm $1.",
    "description": "$1 is a link (text in link can be found at 'swapGasFeesSummaryLinkText')"
  },
  "swapGasFeesExplanationLinkText": {
    "message": "tại đây",
    "description": "Text for link in swapGasFeesExplanation"
  },
  "swapGasFeesLearnMore": {
    "message": "Tìm hiểu thêm về phí gas"
  },
  "swapGasFeesSplit": {
    "message": "Phí gas trên màn hình trước được chia đôi giữa hai giao dịch này."
  },
  "swapGasFeesSummary": {
    "message": "Phí gas được trả cho thợ đào tiền điện tử, họ là những người xử lý các giao dịch trên mạng $1. MetaMask không thu lợi nhuận từ phí gas.",
    "description": "$1 is the selected network, e.g. Ethereum or BSC"
  },
  "swapGasIncludedTooltipExplanation": {
    "message": "Báo giá này bao gồm phí gas bằng cách điều chỉnh số lượng token được gửi hoặc nhận. Bạn có thể nhận được ETH trong một giao dịch riêng biệt trên danh sách hoạt động của bạn."
  },
  "swapGasIncludedTooltipExplanationLinkText": {
    "message": "Tìm hiểu thêm về phí gas"
  },
  "swapHighSlippage": {
    "message": "Mức trượt giá cao"
  },
  "swapIncludesGasAndMetaMaskFee": {
    "message": "Bao gồm phí gas và $1% phí của MetaMask",
    "description": "Provides information about the fee that metamask takes for swaps. $1 is a decimal number."
  },
  "swapIncludesMMFee": {
    "message": "Bao gồm $1% phí của MetaMask.",
    "description": "Provides information about the fee that metamask takes for swaps. $1 is a decimal number."
  },
  "swapIncludesMMFeeAlt": {
    "message": "Báo giá thể hiện khoản phí $1% của MetaMask",
    "description": "Provides information about the fee that metamask takes for swaps using the latest copy. $1 is a decimal number."
  },
  "swapIncludesMetaMaskFeeViewAllQuotes": {
    "message": "Bao gồm $1% phí của MetaMask – $2",
    "description": "Provides information about the fee that metamask takes for swaps. $1 is a decimal number and $2 is a link to view all quotes."
  },
  "swapLearnMore": {
    "message": "Tìm hiểu thêm về Hoán đổi"
  },
  "swapLiquiditySourceInfo": {
    "message": "Chúng tôi tìm kiếm nhiều nguồn thanh khoản (sàn giao dịch, nền tảng tổng hợp thanh khoản và nhà tạo lập thị trường chuyên nghiệp) để so sánh tỷ giá và phí mạng."
  },
  "swapLowSlippage": {
    "message": "Mức trượt giá thấp"
  },
  "swapMaxSlippage": {
    "message": "Mức trượt giá tối đa"
  },
  "swapMetaMaskFee": {
    "message": "Phí của MetaMask"
  },
  "swapMetaMaskFeeDescription": {
    "message": "Khoản phí $1% sẽ tự động được tính vào báo giá này. Bạn trả tiền để đổi lấy giấy phép sử dụng phần mềm tổng hợp thông tin từ nhà cung cấp thanh khoản của MetaMask.",
    "description": "Provides information about the fee that metamask takes for swaps. $1 is a decimal number."
  },
  "swapNQuotesWithDot": {
    "message": "$1 báo giá.",
    "description": "$1 is the number of quotes that the user can select from when opening the list of quotes on the 'view quote' screen"
  },
  "swapNewQuoteIn": {
    "message": "Báo giá mới sẽ có sau $1",
    "description": "Tells the user the amount of time until the currently displayed quotes are update. $1 is a time that is counting down from 1:00 to 0:00"
  },
  "swapNoTokensAvailable": {
    "message": "Không có token nào phù hợp với $1",
    "description": "Tells the user that a given search string does not match any tokens in our token lists. $1 can be any string of text"
  },
  "swapOnceTransactionHasProcess": {
    "message": "$1 của bạn sẽ được thêm vào tài khoản sau khi xử lý xong giao dịch.",
    "description": "This message communicates the token that is being transferred. It is shown on the awaiting swap screen. The $1 will be a token symbol."
  },
  "swapPriceDifference": {
    "message": "Bạn sắp hoán đổi $1 $2 (~$3) lấy $4 $5 (~$6).",
    "description": "This message represents the price slippage for the swap.  $1 and $4 are a number (ex: 2.89), $2 and $5 are symbols (ex: ETH), and $3 and $6 are fiat currency amounts."
  },
  "swapPriceDifferenceTitle": {
    "message": "Chênh lệch giá ~$1%",
    "description": "$1 is a number (ex: 1.23) that represents the price difference."
  },
  "swapPriceUnavailableDescription": {
    "message": "Không thể xác định tác động giá do thiếu dữ liệu giá thị trường. Vui lòng xác nhận rằng bạn cảm thấy thoải mái với số lượng token bạn sắp nhận được trước khi hoán đổi."
  },
  "swapPriceUnavailableTitle": {
    "message": "Hãy kiểm tra tỷ giá trước khi tiếp tục"
  },
  "swapProcessing": {
    "message": "Đang xử lý"
  },
  "swapQuoteDetails": {
    "message": "Chi tiết báo giá"
  },
  "swapQuoteNofM": {
    "message": "$1/$2",
    "description": "A count of possible quotes shown to the user while they are waiting for quotes to be fetched. $1 is the number of quotes already loaded, and $2 is the total number of resources that we check for quotes. Keep in mind that not all resources will have a quote for a particular swap."
  },
  "swapQuoteSource": {
    "message": "Nguồn báo giá"
  },
  "swapQuotesExpiredErrorDescription": {
    "message": "Vui lòng yêu cầu báo giá mới để biết các tỷ giá mới nhất."
  },
  "swapQuotesExpiredErrorTitle": {
    "message": "Hết thời gian chờ báo giá"
  },
  "swapQuotesNotAvailableDescription": {
    "message": "Giảm quy mô giao dịch của bạn hoặc sử dụng một token khác."
  },
  "swapQuotesNotAvailableErrorDescription": {
    "message": "Hãy thử điều chỉnh số tiền hoặc tùy chọn cài đặt mức trượt giá và thử lại."
  },
  "swapQuotesNotAvailableErrorTitle": {
    "message": "Không có báo giá"
  },
  "swapRate": {
    "message": "Tỷ giá"
  },
  "swapReceiving": {
    "message": "Nhận"
  },
  "swapReceivingInfoTooltip": {
    "message": "Đây là giá trị ước tính. Số tiền chính xác phụ thuộc vào mức trượt giá."
  },
  "swapRequestForQuotation": {
    "message": "Yêu cầu báo giá"
  },
  "swapSelect": {
    "message": "Chọn"
  },
  "swapSelectAQuote": {
    "message": "Chọn một báo giá"
  },
  "swapSelectAToken": {
    "message": "Chọn token"
  },
  "swapSelectQuotePopoverDescription": {
    "message": "Dưới đây là tất cả các báo giá thu thập từ nhiều nguồn thanh khoản."
  },
  "swapSelectToken": {
    "message": "Chọn token"
  },
  "swapShowLatestQuotes": {
    "message": "Hiển thị báo giá mới nhất"
  },
  "swapSlippageHighDescription": {
    "message": "Mức trượt giá đã nhập ($1%) được xem là quá cao và có thể dẫn đến tỷ giá không sinh lời",
    "description": "$1 is the amount of % for slippage"
  },
  "swapSlippageHighTitle": {
    "message": "Mức trượt giá cao"
  },
  "swapSlippageLowDescription": {
    "message": "Giá trị thấp như thế này ($1%) có thể dẫn đến hoán đổi không thành công",
    "description": "$1 is the amount of % for slippage"
  },
  "swapSlippageLowTitle": {
    "message": "Mức trượt giá thấp"
  },
  "swapSlippageNegativeDescription": {
    "message": "Mức trượt giá phải lớn hơn hoặc bằng 0"
  },
  "swapSlippageNegativeTitle": {
    "message": "Tăng mức trượt giá để tiếp tục"
  },
  "swapSlippageOverLimitDescription": {
    "message": "Giới hạn trượt giá phải từ 15% trở xuống. Mức trượt giá cao hơn sẽ dẫn đến tỷ giá không sinh lời."
  },
  "swapSlippageOverLimitTitle": {
    "message": "Mức trượt giá rất cao"
  },
  "swapSlippagePercent": {
    "message": "$1%",
    "description": "$1 is the amount of % for slippage"
  },
  "swapSlippageTooltip": {
    "message": "Khi giá giữa thời điểm đặt lệnh và thời điểm xác nhận lệnh thay đổi, hiện tượng này được gọi là \"trượt giá\". Giao dịch hoán đổi của bạn sẽ tự động hủy nếu mức trượt giá vượt quá \"mức trượt giá cho phép\" đã đặt."
  },
  "swapSlippageZeroDescription": {
    "message": "Có ít nhà cung cấp báo giá có mức trượt giá bằng 0 hơn sẽ dẫn đến báo giá kém cạnh tranh hơn."
  },
  "swapSlippageZeroTitle": {
    "message": "Tìm nguồn nhà cung cấp có mức trượt giá bằng 0"
  },
  "swapSource": {
    "message": "Nguồn thanh khoản"
  },
  "swapSuggested": {
    "message": "Hoán đổi gợi ý"
  },
  "swapSuggestedGasSettingToolTipMessage": {
    "message": "Hoán đổi là các giao dịch phức tạp và nhạy cảm với thời gian. Chúng tôi đề xuất mức phí gas này để có sự cân bằng tốt giữa chi phí và tỉ lệ Hoán đổi thành công."
  },
  "swapSwapFrom": {
    "message": "Hoán đổi từ"
  },
  "swapSwapSwitch": {
    "message": "Chuyển từ và chuyển sang token khác"
  },
  "swapSwapTo": {
    "message": "Hoán đổi sang"
  },
  "swapToConfirmWithHwWallet": {
    "message": "để xác nhận ví cứng của bạn"
  },
  "swapTokenAddedManuallyDescription": {
    "message": "Xác minh token này trên $1 và đảm bảo đây là token mà bạn muốn giao dịch.",
    "description": "$1 points the user to etherscan as a place they can verify information about a token. $1 is replaced with the translation for \"etherscan\""
  },
  "swapTokenAddedManuallyTitle": {
    "message": "Đã thêm token theo cách thủ công"
  },
  "swapTokenAvailable": {
    "message": "Đã thêm $1 vào tài khoản của bạn.",
    "description": "This message is shown after a swap is successful and communicates the exact amount of tokens the user has received for a swap. The $1 is a decimal number of tokens followed by the token symbol."
  },
  "swapTokenBalanceUnavailable": {
    "message": "Chúng tôi không truy xuất được số dư $1 của bạn",
    "description": "This message communicates to the user that their balance of a given token is currently unavailable. $1 will be replaced by a token symbol"
  },
  "swapTokenNotAvailable": {
    "message": "Token không có sẵn để hoán đổi trong khu vực này"
  },
  "swapTokenToToken": {
    "message": "Hoán đổi $1 sang $2",
    "description": "Used in the transaction display list to describe a swap. $1 and $2 are the symbols of tokens in involved in a swap."
  },
  "swapTokenVerifiedOn1SourceDescription": {
    "message": "$1 chỉ được xác minh trên 1 nguồn. Hãy xem xét xác minh nó trên $2 trước khi tiếp tục.",
    "description": "$1 is a token name, $2 points the user to etherscan as a place they can verify information about a token. $1 is replaced with the translation for \"etherscan\""
  },
  "swapTokenVerifiedOn1SourceTitle": {
    "message": "Token có dấu hiệu giả"
  },
  "swapTokenVerifiedSources": {
    "message": "Được xác nhận bởi $1 nguồn. Xác minh trên $2.",
    "description": "$1 the number of sources that have verified the token, $2 points the user to a block explorer as a place they can verify information about the token."
  },
  "swapTooManyDecimalsError": {
    "message": "$1 cho phép tối đa $2 số thập phân",
    "description": "$1 is a token symbol and $2 is the max. number of decimals allowed for the token"
  },
  "swapTransactionComplete": {
    "message": "Đã hoàn tất giao dịch"
  },
  "swapTwoTransactions": {
    "message": "2 giao dịch"
  },
  "swapUnknown": {
    "message": "Không xác định"
  },
  "swapZeroSlippage": {
    "message": "Mức trượt giá 0%"
  },
  "swapsMaxSlippage": {
    "message": "Giới hạn trượt giá"
  },
  "swapsNotEnoughToken": {
    "message": "Không đủ $1",
    "description": "Tells the user that they don't have enough of a token for a proposed swap. $1 is a token symbol"
  },
  "swapsViewInActivity": {
    "message": "Xem hoạt động"
  },
  "switch": {
    "message": "Chuyển"
  },
  "switchEthereumChainConfirmationDescription": {
    "message": "Thao tác này sẽ chuyển mạng được chọn trong MetaMask sang một mạng đã thêm trước đó:"
  },
  "switchEthereumChainConfirmationTitle": {
    "message": "Cho phép trang web này chuyển mạng?"
  },
  "switchInputCurrency": {
    "message": "Chuyển đổi loại tiền tệ đầu vào"
  },
  "switchNetwork": {
    "message": "Chuyển mạng"
  },
  "switchNetworks": {
    "message": "Chuyển mạng"
  },
  "switchToNetwork": {
    "message": "Chuyển sang $1",
    "description": "$1 represents the custom network that has previously been added"
  },
  "switchToThisAccount": {
    "message": "Chuyển sang tài khoản này"
  },
  "switchedNetworkToastDecline": {
    "message": "Không hiển thị lại"
  },
  "switchedNetworkToastMessage": {
    "message": "$1 hiện đang hoạt động trên $2",
    "description": "$1 represents the account name, $2 represents the network name"
  },
  "switchedNetworkToastMessageNoOrigin": {
    "message": "Bạn hiện đang sử dụng $1",
    "description": "$1 represents the network name"
  },
  "switchingNetworksCancelsPendingConfirmations": {
    "message": "Khi bạn chuyển mạng, mọi xác nhận đang chờ xử lý sẽ bị hủy"
  },
  "symbol": {
    "message": "Ký hiệu"
  },
  "symbolBetweenZeroTwelve": {
    "message": "Ký hiệu không được dài quá 11 ký tự."
  },
  "tenPercentIncreased": {
    "message": "Tăng 10%"
  },
  "terms": {
    "message": "Điều khoản sử dụng"
  },
  "termsOfService": {
    "message": "Điều khoản dịch vụ"
  },
  "termsOfUseAgreeText": {
    "message": " Tôi đồng ý với Điều khoản sử dụng được áp dụng cho việc tôi sử dụng MetaMask và tất cả các tính năng của MetaMask"
  },
  "termsOfUseFooterText": {
    "message": "Vui lòng cuộn để đọc tất cả các phần"
  },
  "termsOfUseTitle": {
    "message": "Điều khoản sử dụng của chúng tôi đã được cập nhật"
  },
  "testnets": {
    "message": "Mạng thử nghiệm"
  },
  "theme": {
    "message": "Chủ đề"
  },
  "themeDescription": {
    "message": "Chọn chủ đề MetaMask yêu thích của bạn."
  },
  "thirdPartySoftware": {
    "message": "Thông báo phần mềm của bên thứ ba",
    "description": "Title of a popup modal displayed when installing a snap for the first time."
  },
  "threeMonthsAbbreviation": {
    "message": "3 Tháng",
    "description": "Shortened form of '3 months'"
  },
  "time": {
    "message": "Thời gian"
  },
  "tips": {
    "message": "Mẹo"
  },
  "tipsForUsingAWallet": {
    "message": "Lời khuyên sử dụng ví"
  },
  "tipsForUsingAWalletDescription": {
    "message": "Việc thêm token sẽ mở ra nhiều cách sử dụng web3 hơn."
  },
  "to": {
    "message": "Đến"
  },
  "toAddress": {
    "message": "Đến: $1",
    "description": "$1 is the address to include in the To label. It is typically shortened first using shortenAddress"
  },
  "toggleDecodeDescription": {
    "message": "Chúng tôi sử dụng các dịch vụ 4byte.directory và Sourcify để giải mã và hiển thị dữ liệu giao dịch dễ đọc hơn. Điều này giúp bạn hiểu rõ kết quả của các giao dịch đang chờ xử lý và đã thực hiện, nhưng có thể dẫn đến việc địa chỉ IP của bạn được chia sẻ."
  },
  "token": {
    "message": "Token"
  },
  "tokenAddress": {
    "message": "Địa chỉ token"
  },
  "tokenAlreadyAdded": {
    "message": "Đã thêm token."
  },
  "tokenAutoDetection": {
    "message": "Tự động phát hiện token"
  },
  "tokenContractAddress": {
    "message": "Địa chỉ hợp đồng token"
  },
  "tokenDecimal": {
    "message": "Số thập phân của token"
  },
  "tokenDecimalFetchFailed": {
    "message": "Yêu cầu số thập phân của token. Tìm trên: $1"
  },
  "tokenDetails": {
    "message": "Chi tiết token"
  },
  "tokenFoundTitle": {
    "message": "Đã tìm thấy 1 token mới"
  },
  "tokenId": {
    "message": "ID Token"
  },
  "tokenList": {
    "message": "Danh sách token"
  },
  "tokenMarketplace": {
    "message": "Thị trường token"
  },
  "tokenScamSecurityRisk": {
    "message": "rủi ro về bảo mật và lừa đảo token"
  },
  "tokenStandard": {
    "message": "Tiêu chuẩn token"
  },
  "tokenSymbol": {
    "message": "Ký hiệu token"
  },
  "tokens": {
    "message": "Token"
  },
  "tokensFoundTitle": {
    "message": "Đã tìm thấy $1 token mới",
    "description": "$1 is the number of new tokens detected"
  },
  "tokensInCollection": {
    "message": "Token trong bộ sưu tập"
  },
  "tooltipApproveButton": {
    "message": "Tôi đã hiểu"
  },
  "tooltipSatusConnected": {
    "message": "đã kết nối"
  },
  "tooltipSatusConnectedUpperCase": {
    "message": "Đã kết nối"
  },
  "tooltipSatusNotConnected": {
    "message": "chưa kết nối"
  },
  "total": {
    "message": "Tổng"
  },
  "totalVolume": {
    "message": "Tổng khối lượng giao dịch"
  },
  "transaction": {
    "message": "giao dịch"
  },
  "transactionCancelAttempted": {
    "message": "Đã cố gắng hủy giao dịch với mức phí gas ước tính $1 lúc $2"
  },
  "transactionCancelSuccess": {
    "message": "Đã hủy thành công giao dịch lúc $2"
  },
  "transactionConfirmed": {
    "message": "Đã xác nhận giao dịch lúc $2."
  },
  "transactionCreated": {
    "message": "Đã tạo giao dịch với giá trị $1 lúc $2."
  },
  "transactionDataFunction": {
    "message": "Chức năng"
  },
  "transactionDetailGasHeading": {
    "message": "Phí gas ước tính"
  },
  "transactionDetailMultiLayerTotalSubtitle": {
    "message": "Số lượng + phí"
  },
  "transactionDropped": {
    "message": "Đã ngừng giao dịch lúc $2."
  },
  "transactionError": {
    "message": "Lỗi giao dịch. Đã xảy ra ngoại lệ trong mã hợp đồng."
  },
  "transactionErrorNoContract": {
    "message": "Đang cố gắng gọi một hàm trên địa chỉ không có hợp đồng."
  },
  "transactionErrored": {
    "message": "Giao dịch đã gặp lỗi."
  },
  "transactionFailedBannerMessage": {
    "message": "Giao dịch này sẽ khiến bạn tốn thêm phí, vì vậy chúng tôi đã dừng lại. Tiền của bạn vẫn còn trong ví."
  },
  "transactionFlowNetwork": {
    "message": "Mạng"
  },
  "transactionHistoryBaseFee": {
    "message": "Phí cơ sở (GWEI)"
  },
  "transactionHistoryL1GasLabel": {
    "message": "Tổng phí gas L1"
  },
  "transactionHistoryL2GasLimitLabel": {
    "message": "Hạn mức phí gas L2"
  },
  "transactionHistoryL2GasPriceLabel": {
    "message": "Giá gas L2"
  },
  "transactionHistoryMaxFeePerGas": {
    "message": "Phí tối đa mỗi gas"
  },
  "transactionHistoryPriorityFee": {
    "message": "Phí ưu tiên (GWEI)"
  },
  "transactionHistoryTotalGasFee": {
    "message": "Tổng phí gas"
  },
  "transactionResubmitted": {
    "message": "Đã gửi lại giao dịch với mức phí gas ước tính tăng lên $1 lúc $2"
  },
  "transactionSettings": {
    "message": "Cài đặt giao dịch"
  },
  "transactionSubmitted": {
    "message": "Đã gửi giao dịch với mức phí gas ước tính $1 lúc $2."
  },
  "transactionUpdated": {
    "message": "Đã cập nhật giao dịch lúc $2."
  },
  "transactions": {
    "message": "Giao dịch"
  },
  "transfer": {
    "message": "Chuyển"
  },
  "transferCrypto": {
    "message": "Chuyển tiền mã hóa"
  },
  "transferFrom": {
    "message": "Chuyển từ"
  },
  "transferRequest": {
    "message": "Yêu cầu chuyển tiền"
  },
  "trillionAbbreviation": {
    "message": "Nghìn Tỷ",
    "description": "Shortened form of 'trillion'"
  },
  "troubleConnectingToLedgerU2FOnFirefox": {
    "message": "Chúng tôi đang gặp sự cố khi kết nối với Ledger của bạn. $1",
    "description": "$1 is a link to the wallet connection guide;"
  },
  "troubleConnectingToLedgerU2FOnFirefox2": {
    "message": "Xem lại hướng dẫn kết nối ví cứng của chúng tôi và thử lại.",
    "description": "$1 of the ledger wallet connection guide"
  },
  "troubleConnectingToLedgerU2FOnFirefoxLedgerSolution": {
    "message": "Nếu đang sử dụng phiên bản Firefox mới nhất, bạn có thể gặp sự cố liên quan đến việc Firefox không còn hỗ trợ U2F. Tìm hiểu cách khắc phục sự cố này $1.",
    "description": "It is a link to the ledger website for the workaround."
  },
  "troubleConnectingToLedgerU2FOnFirefoxLedgerSolution2": {
    "message": "tại đây",
    "description": "Second part of the error message; It is a link to the ledger website for the workaround."
  },
  "troubleConnectingToWallet": {
    "message": "Chúng tôi đã gặp phải sự cố khi kết nối với $1 của bạn, hãy thử xem lại $2 và thử lại.",
    "description": "$1 is the wallet device name; $2 is a link to wallet connection guide"
  },
  "troubleStarting": {
    "message": "MetaMask đã gặp sự cố khi khởi động. Lỗi này có thể xảy ra không liên tục, vì vậy hãy thử khởi động lại tiện ích."
  },
  "tryAgain": {
    "message": "Thử lại"
  },
  "turnOff": {
    "message": "Tắt"
  },
  "turnOffMetamaskNotificationsError": {
    "message": "Đã xảy ra lỗi khi tắt thông báo. Vui lòng thử lại sau."
  },
  "turnOn": {
    "message": "Bật"
  },
  "turnOnMetamaskNotifications": {
    "message": "Bật thông báo"
  },
  "turnOnMetamaskNotificationsButton": {
    "message": "Bật"
  },
  "turnOnMetamaskNotificationsError": {
    "message": "Đã xảy ra lỗi khi tạo thông báo. Vui lòng thử lại sau."
  },
  "turnOnMetamaskNotificationsMessageFirst": {
    "message": "Nhận thông báo để cập nhật tình hình trong ví của bạn."
  },
  "turnOnMetamaskNotificationsMessagePrivacyBold": {
    "message": "Cài đặt > Thông báo."
  },
  "turnOnMetamaskNotificationsMessagePrivacyLink": {
    "message": "Tìm hiểu cách chúng tôi bảo vệ quyền riêng tư của bạn khi sử dụng tính năng này."
  },
  "turnOnMetamaskNotificationsMessageSecond": {
    "message": "Để sử dụng tính năng thông báo ví, chúng tôi dùng hồ sơ để đồng bộ một số chế độ cài đặt trên các thiết bị của bạn. $1"
  },
  "turnOnMetamaskNotificationsMessageThird": {
    "message": "Bạn có thể tắt thông báo bất kỳ lúc nào trong $1"
  },
  "turnOnTokenDetection": {
    "message": "Bật phát hiện token nâng cao"
  },
  "tutorial": {
    "message": "Hướng dẫn"
  },
  "twelveHrTitle": {
    "message": "12 giờ:"
  },
  "typeYourSRP": {
    "message": "Nhập Cụm từ khôi phục bí mật của bạn"
  },
  "u2f": {
    "message": "U2F",
    "description": "A name on an API for the browser to interact with devices that support the U2F protocol. On some browsers we use it to connect MetaMask to Ledger devices."
  },
  "unapproved": {
    "message": "Chưa chấp thuận"
  },
  "units": {
    "message": "đơn vị"
  },
  "unknown": {
    "message": "Không xác định"
  },
  "unknownCollection": {
    "message": "Bộ sưu tập chưa có tên"
  },
  "unknownNetworkForKeyEntropy": {
    "message": "Mạng chưa xác định",
    "description": "Displayed on places like Snap install warning when regular name is not available."
  },
  "unknownQrCode": {
    "message": "Lỗi: Chúng tôi không thể xác định mã QR đó"
  },
  "unlimited": {
    "message": "Không giới hạn"
  },
  "unlock": {
    "message": "Mở khóa"
  },
  "unlockMessage": {
    "message": "Web phi tập trung đang chờ đón bạn"
  },
  "unpin": {
    "message": "Bỏ ghim"
  },
  "unrecognizedChain": {
    "message": "Không thể nhận diện mạng tùy chỉnh này",
    "description": "$1 is a clickable link with text defined by the 'unrecognizedChanLinkText' key. The link will open to instructions for users to validate custom network details."
  },
  "unsendableAsset": {
    "message": "Hiện không hỗ trợ gửi token NFT (ERC-721)",
    "description": "This is an error message we show the user if they attempt to send an NFT asset type, for which currently don't support sending"
  },
  "upArrow": {
    "message": "mũi tên lên"
  },
  "update": {
    "message": "Cập nhật"
  },
  "updateEthereumChainConfirmationDescription": {
    "message": "Trang web này đang yêu cầu cập nhật URL mạng mặc định của bạn. Bạn có thể chỉnh sửa thông tin mặc định và mạng bất cứ lúc nào."
  },
  "updateNetworkConfirmationTitle": {
    "message": "Cập nhật $1",
    "description": "$1 represents network name"
  },
  "updateOrEditNetworkInformations": {
    "message": "Cập nhật thông tin của bạn hoặc"
  },
  "updateRequest": {
    "message": "Yêu cầu cập nhật"
  },
  "updatedRpcForNetworks": {
    "message": "Đã cập nhật RPC mạng"
  },
  "uploadDropFile": {
    "message": "Thả tập tin của bạn vào đây"
  },
  "uploadFile": {
    "message": "Tải lên tập tin"
  },
  "urlErrorMsg": {
    "message": "URL phải có tiền tố HTTP/HTTPS phù hợp."
  },
  "use4ByteResolution": {
    "message": "Giải mã hợp đồng thông minh"
  },
  "useMultiAccountBalanceChecker": {
    "message": "Xử lý hàng loạt yêu cầu số dư tài khoản"
  },
  "useMultiAccountBalanceCheckerSettingDescription": {
    "message": "Nhận thông tin cập nhật số dư nhanh hơn bằng cách gộp các yêu cầu số dư tài khoản. Điều này cho phép chúng tôi tìm nạp các số dư tài khoản của bạn cùng với nhau, qua đó bạn sẽ nhận được thông tin cập nhật nhanh hơn nhằm cải thiện trải nghiệm. Khi tắt tính năng này, các bên thứ ba có ít khả năng sẽ liên kết các tài khoản của bạn với nhau hơn."
  },
  "useNftDetection": {
    "message": "Tự động phát hiện NFT"
  },
  "useNftDetectionDescriptionText": {
    "message": "Cho phép MetaMask thêm các NFT mà bạn sở hữu bằng cách sử dụng dịch vụ của bên thứ ba. Tính năng Tự động phát hiện NFT sẽ làm lộ địa chỉ IP và tài khoản của bạn với các dịch vụ này. Việc bật tính năng này có thể liên kết địa chỉ IP của bạn với địa chỉ Ethereum của bạn và hiển thị các NFT giả do những kẻ lừa đảo phát tán. Bạn có thể thêm token theo cách thủ công để tránh rủi ro này."
  },
  "usePhishingDetection": {
    "message": "Sử dụng tính năng phát hiện lừa đảo"
  },
  "usePhishingDetectionDescription": {
    "message": "Hiển thị cảnh báo đối với các tên miền lừa đảo nhắm đến người dùng Ethereum"
  },
  "useSafeChainsListValidation": {
    "message": "Kiểm tra thông tin mạng"
  },
  "useSafeChainsListValidationDescription": {
    "message": "MetaMask sử dụng dịch vụ của bên thứ ba có tên $1 để hiển thị thông tin mạng chính xác và được tiêu chuẩn hóa. Điều này giúp hạn chế khả năng bạn kết nối với mạng độc hại hoặc mạng không chính xác. Khi sử dụng tính năng này, địa chỉ IP của bạn sẽ được hiển thị với chainid.network."
  },
  "useSafeChainsListValidationWebsite": {
    "message": "chainid.network",
    "description": "useSafeChainsListValidationWebsite is separated from the rest of the text so that we can bold the third party service name in the middle of them"
  },
  "useTokenDetectionPrivacyDesc": {
    "message": "Tự động hiển thị các token được gửi vào tài khoản của bạn có liên quan đến hoạt động trao đổi thông tin với các máy chủ bên thứ ba để tìm nạp hình ảnh của token. Các máy chủ đó sẽ có quyền truy cập vào địa chỉ IP của bạn."
  },
  "usedByClients": {
    "message": "Được nhiều ví khác nhau sử dụng"
  },
  "userName": {
    "message": "Tên người dùng"
  },
  "userOpContractDeployError": {
    "message": "Triển khai hợp đồng từ tài khoản hợp đồng thông minh không được hỗ trợ"
  },
  "version": {
    "message": "Phiên bản"
  },
  "view": {
    "message": "Xem"
  },
  "viewActivity": {
    "message": "Xem hoạt động"
  },
  "viewAllQuotes": {
    "message": "xem tất cả báo giá"
  },
  "viewContact": {
    "message": "Xem địa chỉ liên hệ"
  },
  "viewDetails": {
    "message": "Xem chi tiết"
  },
  "viewMore": {
    "message": "Xem thêm"
  },
  "viewOnBlockExplorer": {
    "message": "Xem trên trình khám phá khối"
  },
  "viewOnCustomBlockExplorer": {
    "message": "Xem $1 tại $2",
    "description": "$1 is the action type. e.g (Account, Transaction, Swap) and $2 is the Custom Block Explorer URL"
  },
  "viewOnEtherscan": {
    "message": "Xem $1 trên Etherscan",
    "description": "$1 is the action type. e.g (Account, Transaction, Swap)"
  },
  "viewOnExplorer": {
    "message": "Xem trên trình khám phá"
  },
  "viewOnOpensea": {
    "message": "Xem trên Opensea"
  },
  "viewTransaction": {
    "message": "Xem giao dịch"
  },
  "viewinExplorer": {
    "message": "Xem $1 trong trình khám phá",
    "description": "$1 is the action type. e.g (Account, Transaction, Swap)"
  },
  "visitSite": {
    "message": "Truy cập trang web"
  },
  "visitWebSite": {
    "message": "Truy cập trang web của chúng tôi"
  },
  "wallet": {
    "message": "Ví"
  },
  "walletConnectionGuide": {
    "message": "hướng dẫn của chúng tôi về cách kết nối ví cứng"
  },
  "walletProtectedAndReadyToUse": {
    "message": "Ví của bạn đã được bảo vệ và sẵn sàng để sử dụng. Bạn có thể xem Cụm từ khôi phục bí mật trong $1 ",
    "description": "$1 is the menu path to be shown with font weight bold"
  },
  "wantToAddThisNetwork": {
    "message": "Bạn muốn thêm mạng này?"
  },
  "wantsToAddThisAsset": {
    "message": "$1 muốn thêm tài sản này vào ví của bạn."
  },
  "warning": {
    "message": "Cảnh báo"
  },
  "warningFromSnap": {
    "message": "Cảnh báo từ $1",
    "description": "$1 represents the name of the snap"
  },
  "watchEthereumAccountsDescription": {
    "message": "Bật tùy chọn này sẽ cho phép bạn theo dõi tài khoản Ethereum thông qua địa chỉ công khai hoặc tên ENS. Để phản hồi về tính năng Beta này, vui lòng hoàn thành $1 này.",
    "description": "$1 is the link to a product feedback form"
  },
  "watchEthereumAccountsToggle": {
    "message": "Theo dõi tài khoản Ethereum (Beta)"
  },
  "watchOutMessage": {
    "message": "Hãy cẩn thận với $1.",
    "description": "$1 is a link with text that is provided by the 'securityMessageLinkForNetworks' key"
  },
  "weak": {
    "message": "Yếu"
  },
  "web3": {
    "message": "Web3"
  },
  "web3ShimUsageNotification": {
    "message": "Chúng tôi nhận thấy rằng trang web hiện tại đã cố dùng API window.web3 đã bị xóa. Nếu trang web có vẻ như đã bị lỗi, vui lòng nhấp vào $1 để biết thêm thông tin.",
    "description": "$1 is a clickable link."
  },
  "webhid": {
    "message": "WebHID",
    "description": "Refers to a interface for connecting external devices to the browser. Used for connecting ledger to the browser. Read more here https://developer.mozilla.org/en-US/docs/Web/API/WebHID_API"
  },
  "websites": {
    "message": "trang web",
    "description": "Used in the 'permission_rpc' message."
  },
  "welcomeBack": {
    "message": "Chào mừng bạn trở lại!"
  },
  "welcomeExploreDescription": {
    "message": "Lưu trữ, gửi và chi tiêu các loại tiền và tài sản tiền điện tử."
  },
  "welcomeExploreTitle": {
    "message": "Khám phá các ứng dụng phi tập trung"
  },
  "welcomeLoginDescription": {
    "message": "Sử dụng MetaMask của bạn để đăng nhập vào các ứng dụng phi tập trung - không cần đăng ký."
  },
  "welcomeLoginTitle": {
    "message": "Gửi lời chào đến ví của bạn"
  },
  "welcomeToMetaMask": {
    "message": "Bắt đầu nào"
  },
  "welcomeToMetaMaskIntro": {
    "message": "Được hàng triệu người tin dùng, MetaMask là một ví an toàn cho phép mọi người có thể truy cập vào thế giới web3."
  },
  "whatsThis": {
    "message": "Đây là gì?"
  },
  "willApproveAmountForBridging": {
    "message": "Thao tác này sẽ phê duyệt $1 để thực hiện cầu nối."
  },
  "willApproveAmountForBridgingHardware": {
    "message": "Bạn sẽ cần xác nhận hai giao dịch trên ví cứng của mình."
  },
  "withdrawing": {
    "message": "Đang rút tiền"
  },
  "wrongNetworkName": {
    "message": "Theo hồ sơ của chúng tôi, tên mạng có thể không khớp chính xác với ID chuỗi này."
  },
  "yes": {
    "message": "Có"
  },
  "you": {
    "message": "Bạn"
  },
  "youDeclinedTheTransaction": {
    "message": "Bạn đã từ chối giao dịch."
  },
  "youNeedToAllowCameraAccess": {
    "message": "Bạn cần cho phép truy cập vào máy ảnh để sử dụng tính năng này."
  },
  "yourAccounts": {
    "message": "Tài khoản của bạn"
  },
  "yourActivity": {
    "message": "Hoạt động của bạn"
  },
  "yourBalance": {
    "message": "Số dư của bạn"
  },
  "yourBalanceIsAggregated": {
    "message": "Số dư của bạn đã được tổng hợp"
  },
  "yourNFTmayBeAtRisk": {
    "message": "NFT của bạn có thể gặp rủi ro"
  },
  "yourNetworks": {
    "message": "Mạng của bạn"
  },
  "yourPrivateSeedPhrase": {
    "message": "Cụm từ khôi phục bí mật của bạn"
  },
  "yourTransactionConfirmed": {
    "message": "Giao dịch đã được xác nhận"
  },
  "yourTransactionJustConfirmed": {
    "message": "Chúng tôi không thể hủy giao dịch của bạn trước khi nó được xác nhận trên chuỗi khối."
  },
  "yourWalletIsReady": {
    "message": "Ví của bạn đã sẵn sàng"
  },
  "zeroGasPriceOnSpeedUpError": {
    "message": "Giá gas bằng 0 khi tăng tốc"
  }
}<|MERGE_RESOLUTION|>--- conflicted
+++ resolved
@@ -5018,15 +5018,6 @@
   "spendingCap": {
     "message": "Hạn mức chi tiêu"
   },
-<<<<<<< HEAD
-=======
-  "spendingCapTooltipDesc": {
-    "message": "Đây là số lượng token mà người chi tiêu có thể truy cập thay mặt cho bạn."
-  },
-  "spendingCaps": {
-    "message": "Hạn mức chi tiêu"
-  },
->>>>>>> f0e8c00c
   "srpInputNumberOfWords": {
     "message": "Tôi có một cụm từ gồm $1 từ",
     "description": "This is the text for each option in the dropdown where a user selects how many words their secret recovery phrase has during import. The $1 is the number of words (either 12, 15, 18, 21, or 24)."
