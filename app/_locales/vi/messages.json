--- conflicted
+++ resolved
@@ -2157,25 +2157,9 @@
   "ledgerConnectionInstructionStepFour": {
     "message": "Bật \"dữ liệu hợp đồng thông minh\" hoặc \"ký mù\" trên thiết bị Ledger của bạn."
   },
-<<<<<<< HEAD
   "ledgerConnectionInstructionStepThree": {
     "message": "Nhớ cắm thiết bị Ledger và chọn ứng dụng Ethereum."
   },
-=======
-  "ledgerConnectionInstructionStepOne": {
-    "message": "Bật Sử dụng Ledger Live trong Cài đặt > Nâng cao."
-  },
-  "ledgerConnectionInstructionStepThree": {
-    "message": "Nhớ cắm thiết bị Ledger và chọn ứng dụng Ethereum."
-  },
-  "ledgerConnectionInstructionStepTwo": {
-    "message": "Mở và mở khóa Ứng dụng Ledger Live."
-  },
-  "ledgerConnectionPreferenceDescription": {
-    "message": "Tùy chỉnh cách thức kết nối Ledger với MetaMask. Nên dùng $1, nhưng cũng có sẵn các tùy chọn khác. Đọc thêm tại đây: $2",
-    "description": "A description that appears above a dropdown where users can select between up to three options - Ledger Live, U2F or WebHID - depending on what is supported in their browser. $1 is the recommended browser option, it will be either WebHID or U2f. $2 is a link to an article where users can learn more, but will be the translation of the learnMore message."
-  },
->>>>>>> 25114997
   "ledgerDeviceOpenFailureMessage": {
     "message": "Mở thiết bị Ledger không thành công. Ledger của bạn có thể đã được kết nối với phần mềm khác. Vui lòng đóng Ledger Live hoặc các ứng dụng khác được kết nối với thiết bị Ledger của bạn và thử kết nối lại."
   },
