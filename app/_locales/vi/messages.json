--- conflicted
+++ resolved
@@ -902,12 +902,6 @@
   "bridgePriceImpact": {
     "message": "Tác động giá"
   },
-<<<<<<< HEAD
-  "bridgePriceImpactGaslessWarning": {
-    "message": "Tác động giá phản ánh cách lệnh hoán đổi của bạn ảnh hưởng đến giá thị trường của tài sản. Nếu bạn không có đủ tiền để trả phí gas, một phần token nguồn của bạn sẽ tự động được phân bổ để thanh toán phí, điều này sẽ làm giảm số lượng được hoán đổi. MetaMask không ảnh hưởng hoặc kiểm soát tác động giá."
-  },
-=======
->>>>>>> fd295214
   "bridgePriceImpactNormalWarning": {
     "message": "Tác động giá phản ánh cách lệnh hoán đổi của bạn ảnh hưởng đến giá thị trường của tài sản. Tác động giá phụ thuộc vào kích thước giao dịch và tính thanh khoản có sẵn trong nhóm. MetaMask không ảnh hưởng hoặc kiểm soát tác động giá."
   },
