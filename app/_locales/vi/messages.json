{
  "QRHardwareInvalidTransactionTitle": {
    "message": "Lỗi"
  },
  "QRHardwareMismatchedSignId": {
    "message": "Dữ liệu giao dịch không đồng nhất. Vui lòng kiểm tra chi tiết giao dịch."
  },
  "QRHardwarePubkeyAccountOutOfRange": {
    "message": "Không còn tài khoản nào. Nếu bạn muốn truy cập một tài khoản khác không được liệt kê bên dưới, vui lòng kết nối lại với ví cứng và chọn tài khoản đó."
  },
  "QRHardwareScanInstructions": {
    "message": "Đặt mã QR phía trước máy ảnh. Màn hình bị mờ nhưng không ảnh hưởng đến khả năng đọc."
  },
  "QRHardwareSignRequestCancel": {
    "message": "Từ chối"
  },
  "QRHardwareSignRequestDescription": {
    "message": "Sau khi bạn đã ký bằng ví của mình, nhấn vào 'Lấy Chữ Ký' để nhận chữ ký"
  },
  "QRHardwareSignRequestGetSignature": {
    "message": "Lấy chữ ký"
  },
  "QRHardwareSignRequestSubtitle": {
    "message": "Quét mã QR bằng ví của bạn"
  },
  "QRHardwareSignRequestTitle": {
    "message": "Yêu cầu chữ ký"
  },
  "QRHardwareUnknownQRCodeTitle": {
    "message": "Lỗi"
  },
  "QRHardwareUnknownWalletQRCode": {
    "message": "Mã QR không hợp lệ. Vui lòng quét mã QR đồng bộ của ví cứng."
  },
  "QRHardwareWalletImporterTitle": {
    "message": "Quét mã QR"
  },
  "QRHardwareWalletSteps1Description": {
    "message": "Kết nối với một ví cứng ngoại tuyến hoàn toàn có thể truyền tin bằng mã QR. Các ví cứng ngoại tuyến hoàn toàn được hỗ trợ chính thức bao gồm:"
  },
  "QRHardwareWalletSteps1Title": {
    "message": "Ví cứng dựa trên QR"
  },
  "QRHardwareWalletSteps2Description": {
    "message": "Ngrave (sắp ra mắt)"
  },
  "SIWEAddressInvalid": {
    "message": "Địa chỉ trong yêu cầu đăng nhập không trùng khớp với địa chỉ của tài khoản bạn đang sử dụng để đăng nhập."
  },
  "SIWEDomainInvalid": {
    "message": "Trang web bạn đang cố gắng đăng nhập vào ($1) không trùng khớp với tên miền trong yêu cầu đăng nhập. Hãy thực hiện cẩn thận.",
    "description": "$1 represents the website domain"
  },
  "SIWEDomainWarningBody": {
    "message": "Trang web ($1) đang yêu cầu bạn đăng nhập vào một tên miền không đúng. Đây có thể là một cuộc tấn công lừa đảo.",
    "description": "$1 represents the website domain"
  },
  "SIWELabelChainID": {
    "message": "Mã chuỗi:"
  },
  "SIWELabelExpirationTime": {
    "message": "Hết hạn vào:"
  },
  "SIWELabelIssuedAt": {
    "message": "Phát hành vào:"
  },
  "SIWELabelMessage": {
    "message": "Thông báo:"
  },
  "SIWELabelNonce": {
    "message": "Số chỉ dùng một lần:"
  },
  "SIWELabelNotBefore": {
    "message": "Không trước:"
  },
  "SIWELabelRequestID": {
    "message": "Mã yêu cầu:"
  },
  "SIWELabelResources": {
    "message": "Tài nguyên: $1",
    "description": "$1 represents the number of resources"
  },
  "SIWELabelURI": {
    "message": "URI:"
  },
  "SIWELabelVersion": {
    "message": "Phiên bản:"
  },
  "SIWESiteRequestSubtitle": {
    "message": "Trang web này đang yêu cầu đăng nhập bằng"
  },
  "SIWESiteRequestTitle": {
    "message": "Yêu cầu đăng nhập"
  },
  "SIWEWarningSubtitle": {
    "message": "Để xác nhận rằng bạn hiểu, hãy đánh dấu:"
  },
  "SIWEWarningTitle": {
    "message": "Bạn có chắc không?"
  },
  "about": {
    "message": "Giới thiệu"
  },
  "acceleratingATransaction": {
    "message": "* Việc đẩy nhanh giao dịch bằng cách sử dụng giá gas cao hơn sẽ tăng khả năng được mạng xử lý nhanh hơn, nhưng không phải lúc nào điều này cũng được đảm bảo."
  },
  "acceptTermsOfUse": {
    "message": "Tôi đã đọc và đồng ý với $1",
    "description": "$1 is the `terms` message"
  },
  "accessAndSpendNotice": {
    "message": "$1 có thể truy cập và chi tiêu đến số tiền tối đa",
    "description": "$1 is the url of the site requesting ability to spend"
  },
  "accessAndSpendNoticeNFT": {
    "message": "$1 có thể truy cập và chi tiêu tài sản này",
    "description": "$1 is the url of the site requesting ability to spend"
  },
  "accessYourWalletWithSRP": {
    "message": "Truy cập ví của bạn bằng Cụm từ khôi phục bí mật"
  },
  "accessYourWalletWithSRPDescription": {
    "message": "MetaMask không thể khôi phục mật khẩu của bạn. Chúng tôi sẽ sử dụng Cụm từ khôi phục bí mật của bạn để xác thực quyền sở hữu, khôi phục ví và thiết lập mật khẩu mới. Trước tiên, hãy nhập Cụm từ khôi phục bí mật mà bạn đã được cấp khi tạo ví. $1",
    "description": "$1 is the words 'Learn More' from key 'learnMore', separated here so that it can be added as a link"
  },
  "accessingYourCamera": {
    "message": "Đang truy cập máy ảnh..."
  },
  "account": {
    "message": "Tài khoản"
  },
  "accountDetails": {
    "message": "Chi tiết tài khoản"
  },
  "accountIdenticon": {
    "message": "Biểu tượng nhận biết tài khoản"
  },
  "accountName": {
    "message": "Tên tài khoản"
  },
  "accountNameDuplicate": {
    "message": "Tên tài khoản này đã tồn tại",
    "description": "This is an error message shown when the user enters a new account name that matches an existing account name"
  },
  "accountOptions": {
    "message": "Tùy chọn tài khoản"
  },
  "accountSelectionRequired": {
    "message": "Bạn cần chọn một tài khoản!"
  },
  "active": {
    "message": "Đang hoạt động"
  },
  "activity": {
    "message": "Hoạt động"
  },
  "activityLog": {
    "message": "Nhật ký hoạt động"
  },
  "add": {
    "message": "Thêm"
  },
  "addANetwork": {
    "message": "Thêm mạng"
  },
  "addANetworkManually": {
    "message": "Thêm mạng theo cách thủ công"
  },
  "addANickname": {
    "message": "Thêm tên riêng"
  },
  "addAcquiredTokens": {
    "message": "Thêm token mà bạn đã mua bằng MetaMask"
  },
  "addAlias": {
    "message": "Thêm biệt danh"
  },
  "addBlockExplorer": {
    "message": "Thêm một trình khám phá khối"
  },
  "addContact": {
    "message": "Thêm địa chỉ liên hệ"
  },
  "addCustomToken": {
    "message": "Thêm token tùy chỉnh"
  },
  "addCustomTokenByContractAddress": {
    "message": "Bạn không tìm thấy token? Bạn có thể dán địa chỉ của bất kỳ token nào để thêm token đó theo cách thủ công. Bạn có thể tìm thấy địa chỉ hợp đồng token trên $1.",
    "description": "$1 is a blockchain explorer for a specific network, e.g. Etherscan for Ethereum"
  },
  "addEthereumChainConfirmationDescription": {
    "message": "Thao tác này sẽ cho phép sử dụng mạng này trong MetaMask."
  },
  "addEthereumChainConfirmationRisks": {
    "message": "MetaMask không xác minh mạng tùy chỉnh."
  },
  "addEthereumChainConfirmationRisksLearnMore": {
    "message": "Tìm hiểu về $1.",
    "description": "$1 is a link with text that is provided by the 'addEthereumChainConfirmationRisksLearnMoreLink' key"
  },
  "addEthereumChainConfirmationRisksLearnMoreLink": {
    "message": "lừa đảo và các nguy cơ về an ninh mạng",
    "description": "Link text for the 'addEthereumChainConfirmationRisksLearnMore' translation key"
  },
  "addEthereumChainConfirmationTitle": {
    "message": "Cho phép trang này thêm một mạng?"
  },
  "addFriendsAndAddresses": {
    "message": "Thêm bạn bè và địa chỉ mà bạn tin tưởng"
  },
  "addFromAListOfPopularNetworks": {
    "message": "Thêm từ danh sách các mạng phổ biến hoặc thêm mạng theo cách thủ công. Chỉ tương tác với các đối tượng mà bạn tin tưởng."
  },
  "addMemo": {
    "message": "Thêm bản ghi nhớ"
  },
  "addMoreNetworks": {
    "message": "thêm thủ công các mạng khác"
  },
  "addNetwork": {
    "message": "Thêm mạng"
  },
  "addNetworkTooltipWarning": {
    "message": "Kết nối mạng này dựa vào các bên thứ ba. Kết nối này có thể kém tin cậy hơn hoặc cho phép các bên thứ ba theo dõi hoạt động. $1",
    "description": "$1 is Learn more link"
  },
  "addSuggestedTokens": {
    "message": "Thêm token được đề xuất"
  },
  "addToken": {
    "message": "Thêm token"
  },
  "address": {
    "message": "Địa chỉ"
  },
  "addressBookIcon": {
    "message": "Biểu tượng sổ địa chỉ"
  },
  "advanced": {
    "message": "Nâng cao"
  },
  "advancedBaseGasFeeToolTip": {
    "message": "Khi các giao dịch của bạn được đưa vào khối, mọi phần chênh lệch giữa phí cơ bản tối đa và phí cơ bản thực tế đều sẽ được hoàn lại. Tổng số tiền sẽ được tính bằng phí cơ bản tối đa (theo GWEI) * giới hạn gas."
  },
  "advancedGasFeeDefaultOptIn": {
    "message": "Lưu $1 này làm mặc định của tôi cho \"Nâng cao\""
  },
  "advancedGasFeeDefaultOptOut": {
    "message": "Luôn sử dụng các giá trị và thiết lập nâng cao này làm mặc định."
  },
  "advancedGasFeeModalTitle": {
    "message": "Phí gas nâng cao"
  },
  "advancedGasPriceTitle": {
    "message": "Giá gas"
  },
  "advancedOptions": {
    "message": "Tùy chọn nâng cao"
  },
  "advancedPriorityFeeToolTip": {
    "message": "Phí ưu tiên (hay còn được gọi là \"phí khích lệ thợ đào\") được chuyển trực tiếp cho các thợ đào và khuyến khích họ ưu tiên giao dịch của bạn."
  },
  "affirmAgree": {
    "message": "Tôi đồng ý"
  },
  "airgapVault": {
    "message": "AirGap Vault"
  },
  "airgapVaultTutorial": {
    "message": " (Hướng dẫn)"
  },
  "alertDisableTooltip": {
    "message": "Bạn có thể thay đổi trong phần \"Cài đặt > Cảnh báo\""
  },
  "alertSettingsUnconnectedAccount": {
    "message": "Đang duyệt trang web khi chọn một tài khoản không được kết nối"
  },
  "alertSettingsUnconnectedAccountDescription": {
    "message": "Cảnh báo này hiển thị trong cửa sổ bật lên khi bạn đang duyệt một trang web đã được kết nối trên web3, nhưng tài khoản đang chọn không được kết nối."
  },
  "alertSettingsWeb3ShimUsage": {
    "message": "Khi một trang web cố dùng API window.web3 đã bị xóa"
  },
  "alertSettingsWeb3ShimUsageDescription": {
    "message": "Cảnh báo này hiển thị trong cửa sổ bật lên khi bạn đang duyệt một trang web cố sử dụng API window.web3 đã bị xóa nên có thể bị lỗi."
  },
  "alerts": {
    "message": "Cảnh báo"
  },
  "allOfYour": {
    "message": "Tất cả $1 của bạn",
    "description": "$1 is the symbol or name of the token that the user is approving spending"
  },
  "allowExternalExtensionTo": {
    "message": "Cho phép tiện ích bên ngoài này:"
  },
  "allowSpendToken": {
    "message": "Cấp quyền truy cập vào $1 của bạn?",
    "description": "$1 is the symbol of the token that are requesting to spend"
  },
  "allowThisSiteTo": {
    "message": "Cho phép trang web này:"
  },
  "allowWithdrawAndSpend": {
    "message": "Cho phép $1 rút và chi tiêu tối đa số tiền sau đây:",
    "description": "The url of the site that requested permission to 'withdraw and spend'"
  },
  "amount": {
    "message": "Số tiền"
  },
  "appDescription": {
    "message": "Ví Ethereum trên trình duyệt của bạn",
    "description": "The description of the application"
  },
  "appName": {
    "message": "MetaMask",
    "description": "The name of the application"
  },
  "appNameBeta": {
    "message": "MetaMask Beta",
    "description": "The name of the application (Beta)"
  },
  "appNameFlask": {
    "message": "MetaMask Flask",
    "description": "The name of the application (Flask)"
  },
  "approve": {
    "message": "Phê duyệt giới hạn chi tiêu"
  },
  "approveAllTokensTitle": {
    "message": "Cấp quyền truy cập vào và chuyển tất cả $1 của bạn?",
    "description": "$1 is the symbol of the token for which the user is granting approval"
  },
  "approveAndInstall": {
    "message": "Chấp nhận và cài đặt"
  },
  "approveAndUpdate": {
    "message": "Phê duyệt và cập nhật"
  },
  "approveButtonText": {
    "message": "Phê duyệt"
  },
  "approveSpendLimit": {
    "message": "Phê duyệt giới hạn chi tiêu $1",
    "description": "The token symbol that is being approved"
  },
  "approved": {
    "message": "Đã phê duyệt"
  },
  "approvedAmountWithColon": {
    "message": "Số tiền được duyệt:"
  },
  "approvedAsset": {
    "message": "Tài sản được chấp nhận"
  },
  "approvedOn": {
    "message": "Đã duyệt vào $1",
    "description": "$1 is the approval date for a permission"
  },
  "areYouSure": {
    "message": "Bạn có chắc chắn không?"
  },
  "asset": {
    "message": "Tài sản"
  },
  "assetOptions": {
    "message": "Tùy chọn tài sản"
  },
  "assets": {
    "message": "Tài sản"
  },
  "attemptSendingAssets": {
    "message": "Nếu bạn cố gắng gửi tài sản trực tiếp từ mạng này sang mạng khác, bạn có thể bị mất tài sản vĩnh viễn. Hãy nhớ sử dụng cầu nối."
  },
  "attemptToCancel": {
    "message": "Cố gắng hủy?"
  },
  "attemptToCancelDescription": {
    "message": "Việc gửi lần thử này không đảm bảo rằng giao dịch gốc của bạn sẽ được hủy. Nếu lần hủy này thành công, bạn sẽ chịu phí giao dịch nêu ở trên."
  },
  "attemptingConnect": {
    "message": "Đang cố gắng kết nối với chuỗi khối."
  },
  "attributions": {
    "message": "Ghi nhận đóng góp"
  },
  "authorizedPermissions": {
    "message": "Bạn đã cấp các quyền sau đây"
  },
  "autoLockTimeLimit": {
    "message": "Hẹn giờ tự động khóa (phút)"
  },
  "autoLockTimeLimitDescription": {
    "message": "Đặt khoảng thời gian không hoạt động tính bằng phút trước khi MetaMask khóa."
  },
  "average": {
    "message": "Trung bình"
  },
  "back": {
    "message": "Quay lại"
  },
  "backToAll": {
    "message": "Quay lại toàn bộ danh sách"
  },
  "backup": {
    "message": "Sao lưu"
  },
  "backupApprovalInfo": {
    "message": "Đây là mã bí mật bắt buộc phải dùng để khôi phục ví trong trường hợp bạn bị mất thiết bị, quên mật khẩu, phải cài đặt lại MetaMask hoặc muốn truy cập ví của mình trên một thiết bị khác."
  },
  "backupApprovalNotice": {
    "message": "Sao lưu Cụm mật khẩu khôi phục bí mật để đảm bảo an toàn cho ví và tiền của bạn."
  },
  "backupNow": {
    "message": "Sao lưu ngay"
  },
  "backupUserData": {
    "message": "Sao lưu dữ liệu của bạn"
  },
  "backupUserDataDescription": {
    "message": "Bạn có thể sao lưu cài đặt người dùng có chứa các tùy chọn và địa chỉ tài khoản vào một tập tin JSON."
  },
  "balance": {
    "message": "Số dư"
  },
  "balanceOutdated": {
    "message": "Số dư có thể đã cũ"
  },
  "baseFee": {
    "message": "Phí cơ bản"
  },
  "basic": {
    "message": "Cơ bản"
  },
  "beCareful": {
    "message": "Hãy cẩn thận"
  },
  "betaMetamaskDescription": {
    "message": "Được hàng triệu người tin dùng, MetaMask là một ví an toàn cho phép mọi người có thể truy cập vào thế giới web3."
  },
  "betaMetamaskDescriptionExplanation": {
    "message": "Sử dụng phiên bản này để thử nghiệm các tính năng sắp ra mắt trước khi chúng được phát hành. Việc sử dụng và phản hồi của bạn sẽ giúp chúng tôi xây dựng phiên bản MetaMask tốt nhất có thể. Việc bạn sử dụng MetaMask Beta phải tuân theo $1 tiêu chuẩn cũng như $2 của chúng tôi. Vì đây là phiên bản Beta, nguy cơ xuất hiện lỗi sẽ nhiều hơn bình thường. Bằng cách tiếp tục, bạn chấp nhận và thừa nhận những nguy cơ này, cũng như những nguy cơ theo Điều Khoản Beta và Điều Khoản của chúng tôi.",
    "description": "$1 represents localization item betaMetamaskDescriptionExplanationTermsLinkText.  $2 represents localization item betaMetamaskDescriptionExplanationBetaTermsLinkText"
  },
  "betaMetamaskDescriptionExplanationBetaTermsLinkText": {
    "message": "Điều Khoản Beta Bổ Sung"
  },
  "betaMetamaskDescriptionExplanationTermsLinkText": {
    "message": "Điều khoản"
  },
  "betaMetamaskVersion": {
    "message": "Phiên Bản MetaMask Beta"
  },
  "betaPortfolioSite": {
    "message": "trang web danh mục đầu tư beta"
  },
  "betaWelcome": {
    "message": "Chào mừng đến với MetaMask Beta"
  },
  "blockExplorerAccountAction": {
    "message": "Tài khoản",
    "description": "This is used with viewOnEtherscan and viewInExplorer e.g View Account in Explorer"
  },
  "blockExplorerAssetAction": {
    "message": "Tài sản",
    "description": "This is used with viewOnEtherscan and viewInExplorer e.g View Asset in Explorer"
  },
  "blockExplorerSwapAction": {
    "message": "Hoán đổi",
    "description": "This is used with viewOnEtherscan e.g View Swap on Etherscan"
  },
  "blockExplorerUrl": {
    "message": "URL trình khám phá khối"
  },
  "blockExplorerUrlDefinition": {
    "message": "URL được dùng làm trình khám phá khối cho mạng này."
  },
  "blockExplorerView": {
    "message": "Xem tài khoản tại $1",
    "description": "$1 replaced by URL for custom block explorer"
  },
  "blockies": {
    "message": "Blockies"
  },
  "browserNotSupported": {
    "message": "Trình duyệt của bạn không được hỗ trợ..."
  },
  "buildContactList": {
    "message": "Xây dựng danh sách liên hệ của bạn"
  },
  "builtAroundTheWorld": {
    "message": "MetaMask được thiết kế và xây dựng trên khắp thế giới."
  },
  "busy": {
    "message": "Đang bận"
  },
  "buy": {
    "message": "Mua"
  },
  "buyAsset": {
    "message": "Mua $1",
    "description": "$1 is the ticker symbol of a an asset the user is being prompted to purchase"
  },
  "buyCryptoWithCoinbasePay": {
    "message": "Mua $1 bằng Coinbase Pay",
    "description": "$1 represents the crypto symbol to be purchased"
  },
  "buyCryptoWithCoinbasePayDescription": {
    "message": "Bạn có thể dễ dàng mua hoặc chuyển khoản tiền điện tử bằng tài khoản Coinbase của mình.",
    "description": "$1 represents the crypto symbol to be purchased"
  },
  "buyCryptoWithMoonPay": {
    "message": "Mua $1 bằng MoonPay",
    "description": "$1 represents the cypto symbol to be purchased"
  },
  "buyCryptoWithMoonPayDescription": {
    "message": "MoonPay hỗ trợ các phương thức thanh toán phổ biến, bao gồm Visa, Mastercard, Apple / Google / Samsung Pay và chuyển khoản ngân hàng tại hơn 145 quốc gia. Nạp token vào tài khoản MetaMask của bạn."
  },
  "buyCryptoWithTransak": {
    "message": "Mua $1 bằng Transak",
    "description": "$1 represents the cypto symbol to be purchased"
  },
  "buyCryptoWithTransakDescription": {
    "message": "Transak hỗ trợ thẻ tín dụng và ghi nợ, Apple Pay, MobiKwik và chuyển khoản ngân hàng (tùy thuộc vào vị trí) tại hơn 100 quốc gia. Nạp trực tiếp $1 vào tài khoản MetaMask của bạn.",
    "description": "$1 represents the crypto symbol to be purchased"
  },
  "buyWithWyre": {
    "message": "Mua $1 qua Wyre"
  },
  "buyWithWyreDescription": {
    "message": "Dễ dàng tham gia đối với các giao dịch mua lên đến $1.000. Xác minh mua hàng giới hạn cao và tương tác nhanh. Hỗ trợ Thẻ Tín dụng/Ghi nợ, Apple Pay, Chuyển khoản Ngân hàng. Hiện có tại hơn 100 quốc gia. Nạp token vào Tài khoản MetaMask của bạn"
  },
  "bytes": {
    "message": "Byte"
  },
  "canToggleInSettings": {
    "message": "Bạn có thể bật lại thông báo này trong phần Cài đặt > Cảnh báo."
  },
  "cancel": {
    "message": "Hủy"
  },
  "cancelEdit": {
    "message": "Hủy chỉnh sửa"
  },
  "cancelPopoverTitle": {
    "message": "Hủy giao dịch"
  },
  "cancelSpeedUp": {
    "message": "hủy hoặc tăng tốc giao dịch."
  },
  "cancelSpeedUpLabel": {
    "message": "Phí gas này sẽ $1 phí gas ban đầu.",
    "description": "$1 is text 'replace' in bold"
  },
  "cancelSpeedUpTransactionTooltip": {
    "message": "Để $1 một giao dịch, phí gas phải tăng tối thiểu 10% để mạng nhận ra giao dịch này.",
    "description": "$1 is string 'cancel' or 'speed up'"
  },
  "cancelSwapForFee": {
    "message": "Hủy hoán đổi với giá ~$1",
    "description": "$1 could be e.g. $2.98, it is a cost for cancelling a Smart Transaction"
  },
  "cancelSwapForFree": {
    "message": "Hủy hoán đổi miễn phí"
  },
  "cancellationGasFee": {
    "message": "Phí gas hủy"
  },
  "cancelled": {
    "message": "Đã hủy"
  },
  "chainId": {
    "message": "Mã chuỗi"
  },
  "chainIdDefinition": {
    "message": "Mã chuỗi được dùng để ký các giao dịch cho mạng này."
  },
  "chainIdExistsErrorMsg": {
    "message": "Mạng $1 hiện đang sử dụng mã chuỗi này."
  },
  "chainListReturnedDifferentTickerSymbol": {
    "message": "Mạng có ID chuỗi $1 có thể sử dụng một ký hiệu tiền tệ ($2) khác với ký hiệu mà bạn đã nhập. Vui lòng xác minh trước khi tiếp tục.",
    "description": "$1 is the chain id currently entered in the network form and $2 is the return value of nativeCurrency.symbol from chainlist.network"
  },
  "chromeRequiredForHardwareWallets": {
    "message": "Bạn cần sử dụng MetaMask trên Google Chrome để kết nối với Ví cứng của bạn."
  },
  "clickToConnectLedgerViaWebHID": {
    "message": "Nhấn vào đây để kết nối với thiết bị Ledger của bạn qua WebHID",
    "description": "Text that can be clicked to open a browser popup for connecting the ledger device via webhid"
  },
  "clickToManuallyAdd": {
    "message": "Nhấp vào đây để thêm token theo cách thủ công."
  },
  "clickToRevealSeed": {
    "message": "Nhấn vào đây để hiện các từ bí mật"
  },
  "close": {
    "message": "Đóng"
  },
  "collectibleAddFailedMessage": {
    "message": "Không thể thêm NFT vì thông tin quyền sở hữu không trùng khớp. Đảm bảo bạn đã nhập đúng thông tin."
  },
  "collectibleAddressError": {
    "message": "Token này là một NFT. Thêm vào $1",
    "description": "$1 is a clickable link with text defined by the 'importNFTPage' key"
  },
  "confirm": {
    "message": "Xác nhận"
  },
  "confirmPageDialogSetApprovalForAll": {
    "message": "Bạn đang cấp quyền truy cập vào $1, bao gồm bất cứ tài sản nào mà bạn có thể sở hữu trong tương lai. Bên được cấp quyền có thể chuyển NFT khỏi ví của bạn bất cứ lúc nào mà không cần hỏi bạn cho đến khi bạn thu hồi sự chấp thuận này. $2",
    "description": "$1 and $2 are bolded translations 'confirmPageDialogSetApprovalForAllPlaceholder1' and 'confirmPageDialogSetApprovalForAllPlaceholder2'"
  },
  "confirmPageDialogSetApprovalForAllPlaceholder1": {
    "message": "tất cả NFT trên hợp đồng này"
  },
  "confirmPageDialogSetApprovalForAllPlaceholder2": {
    "message": "Hãy tiến hành thận trọng."
  },
  "confirmPassword": {
    "message": "Xác nhận mật khẩu"
  },
  "confirmRecoveryPhrase": {
    "message": "Xác nhận Cụm Mật Khẩu Khôi Phục Bí Mật"
  },
  "confirmSecretBackupPhrase": {
    "message": "Xác nhận Cụm mật khẩu khôi phục bí mật"
  },
  "confirmed": {
    "message": "Đã xác nhận"
  },
  "confusableUnicode": {
    "message": "'$1' tương tự với '$2'."
  },
  "confusableZeroWidthUnicode": {
    "message": "Tìm thấy ký tự có độ rộng bằng 0."
  },
  "confusingEnsDomain": {
    "message": "Chúng tôi đã phát hiện thấy một ký tự có thể gây nhầm lẫn trong tên ENS. Hãy kiểm tra tên ENS để tránh nguy cơ bị lừa đảo."
  },
  "congratulations": {
    "message": "Chúc mừng bạn"
  },
  "connect": {
    "message": "Kết nối"
  },
  "connectAccountOrCreate": {
    "message": "Kết nối tài khoản hoặc tạo tài khoản mới"
  },
  "connectHardwareWallet": {
    "message": "Kết nối với ví cứng"
  },
  "connectManually": {
    "message": "Kết nối thủ công với trang web hiện tại"
  },
  "connectTo": {
    "message": "Kết nối với $1",
    "description": "$1 is the name/origin of a web3 site/application that the user can connect to metamask"
  },
  "connectToAll": {
    "message": "Kết nối với tất cả các $1 của bạn",
    "description": "$1 will be replaced by the translation of connectToAllAccounts"
  },
  "connectToAllAccounts": {
    "message": "tài khoản",
    "description": "will replace $1 in connectToAll, completing the sentence 'connect to all of your accounts', will be text that shows list of accounts on hover"
  },
  "connectToMultiple": {
    "message": "Kết nối với $1",
    "description": "$1 will be replaced by the translation of connectToMultipleNumberOfAccounts"
  },
  "connectToMultipleNumberOfAccounts": {
    "message": "$1 tài khoản",
    "description": "$1 is the number of accounts to which the web3 site/application is asking to connect; this will substitute $1 in connectToMultiple"
  },
  "connectWithMetaMask": {
    "message": "Kết nối với MetaMask"
  },
  "connectedAccountsDescriptionPlural": {
    "message": "Bạn có $1 tài khoản kết nối với trang web này.",
    "description": "$1 is the number of accounts"
  },
  "connectedAccountsDescriptionSingular": {
    "message": "Bạn có 1 tài khoản kết nối với trang web này."
  },
  "connectedAccountsEmptyDescription": {
    "message": "MetaMask chưa kết nối với trang web này. Để kết nối với một trang web trên web3, hãy tìm nút kết nối trên trang web của họ."
  },
  "connectedSites": {
    "message": "Trang web đã kết nối"
  },
  "connectedSitesDescription": {
    "message": "$1 đã được kết nối với các trang web này. Các trang web này có thể xem địa chỉ tài khoản của bạn.",
    "description": "$1 is the account name"
  },
  "connectedSitesEmptyDescription": {
    "message": "$1 chưa được kết nối với bất kỳ trang web nào.",
    "description": "$1 is the account name"
  },
  "connectedSnapSites": {
    "message": "Snap $1 được kết nối với các trang web này. Các trang web này được phép sử dụng những quyền được liệt kê ở trên.",
    "description": "$1 represents the name of the snap"
  },
  "connecting": {
    "message": "Đang kết nối..."
  },
  "connectingTo": {
    "message": "Đang kết nối với $1"
  },
  "connectingToGoerli": {
    "message": "Đang kết nối với mạng thử nghiệm Goerli"
  },
  "connectingToMainnet": {
    "message": "Đang kết nối với mạng chính thức của Ethereum"
  },
<<<<<<< HEAD
=======
  "connectingToRinkeby": {
    "message": "Đang kết nối với mạng thử nghiệm Rinkeby"
  },
  "connectingToRopsten": {
    "message": "Đang kết nối với mạng thử nghiệm Ropsten"
  },
  "connectingToSepolia": {
    "message": "Đang kết nối với mạng thử nghiệm Sepolia"
  },
>>>>>>> bec2d0cc
  "contactUs": {
    "message": "Liên hệ với chúng tôi"
  },
  "contacts": {
    "message": "Danh bạ"
  },
  "continue": {
    "message": "Tiếp tục"
  },
  "continueToCoinbasePay": {
    "message": "Tiếp tục đến Coinbase Pay"
  },
  "continueToMoonPay": {
    "message": "Tiếp tục đến MoonPay"
  },
  "continueToTransak": {
    "message": "Tiếp tục đến Transak"
  },
  "continueToWyre": {
    "message": "Tiếp tục chuyển đến Wyre"
  },
  "contract": {
    "message": "Hợp đồng"
  },
  "contractAddress": {
    "message": "Địa chỉ hợp đồng"
  },
  "contractAddressError": {
    "message": "Bạn đang gửi token đến địa chỉ hợp đồng của token. Điều này có thể khiến bạn bị mất số token này."
  },
  "contractDeployment": {
    "message": "Triển khai hợp đồng"
  },
  "contractDescription": {
    "message": "Để bảo vệ chính mình khỏi những kẻ lừa đảo, hãy dành chút thời gian để xác minh chi tiết hợp đồng."
  },
  "contractInteraction": {
    "message": "Tương tác với hợp đồng"
  },
  "contractRequestingSpendingCap": {
    "message": "Hợp đồng yêu cầu hạn mức chi tiêu"
  },
  "contractTitle": {
    "message": "Chi tiết hợp đồng"
  },
  "contractToken": {
    "message": "Hợp đồng token"
  },
  "convertTokenToNFTDescription": {
    "message": "Chúng tôi phát hiện tài sản này là một NFT. MetaMask hiện đã hỗ trợ toàn diện và đầy đủ cho NFT. Bạn có muốn xóa tài sản khỏi danh sách token và thêm tài sản dưới dạng NFT không?"
  },
  "convertTokenToNFTExistDescription": {
    "message": "Chúng tôi phát hiện tài sản này đã được thêm dưới dạng NFT. Bạn có muốn xóa tài sản khỏi danh sách token không?"
  },
  "copiedExclamation": {
    "message": "Đã sao chép!"
  },
  "copyAddress": {
    "message": "Sao chép địa chỉ vào bộ nhớ đệm"
  },
  "copyPrivateKey": {
    "message": "Đây là khóa riêng tư của bạn (hãy nhấn vào để sao chép)"
  },
  "copyRawTransactionData": {
    "message": "Sao chép dữ liệu giao dịch thô"
  },
  "copyToClipboard": {
    "message": "Sao chép vào bộ nhớ đệm"
  },
  "copyTransactionId": {
    "message": "Sao chép mã giao dịch"
  },
  "create": {
    "message": "Tạo"
  },
  "createAWallet": {
    "message": "Tạo ví"
  },
  "createAccount": {
    "message": "Tạo tài khoản"
  },
  "createNewWallet": {
    "message": "Tạo ví mới"
  },
  "createPassword": {
    "message": "Tạo mật khẩu"
  },
  "currencyConversion": {
    "message": "Quy đổi tiền"
  },
  "currencySymbol": {
    "message": "Ký hiệu tiền tệ"
  },
  "currencySymbolDefinition": {
    "message": "Mã chứng khoán hiển thị cho tiền tệ của mạng này."
  },
  "currentAccountNotConnected": {
    "message": "Tài khoản hiện tại của bạn chưa được kết nối"
  },
  "currentExtension": {
    "message": "Trang tiện ích hiện tại"
  },
  "currentLanguage": {
    "message": "Ngôn ngữ hiện tại"
  },
  "currentTitle": {
    "message": "Hiện tại:"
  },
  "currentlyUnavailable": {
    "message": "Không có sẵn trên mạng này"
  },
  "curveHighGasEstimate": {
    "message": "Đồ thị ước tính phí gas cao"
  },
  "curveLowGasEstimate": {
    "message": "Đồ thị ước tính phí gas thấp"
  },
  "curveMediumGasEstimate": {
    "message": "Đồ thị ước tính phí gas theo thị trường"
  },
  "custom": {
    "message": "Nâng cao"
  },
  "customContentSearch": {
    "message": "Tìm kiếm mạng đã thêm trước đây"
  },
  "customGas": {
    "message": "Tùy chỉnh gas"
  },
  "customGasSettingToolTipMessage": {
    "message": "Sử dụng $1 để tùy chỉnh giá gas. Việc này có thể gây nhầm lẫn nếu bạn không quen thuộc. Bạn phải tự chịu trách nhiệm nếu thực hiện.",
    "description": "$1 is key 'advanced' (text: 'Advanced') separated here so that it can be passed in with bold font-weight"
  },
  "customGasSubTitle": {
    "message": "Việc tăng phí có thể giúp giảm thời gian xử lý, nhưng điều này không được đảm bảo."
  },
  "customSpendLimit": {
    "message": "Giới hạn chi tiêu tùy chỉnh"
  },
  "customSpendingCap": {
    "message": "Hạn mức chi tiêu tùy chỉnh"
  },
  "customToken": {
    "message": "Token tùy chỉnh"
  },
  "customTokenWarningInNonTokenDetectionNetwork": {
    "message": "Tính năng phát hiện token hiện chưa khả dụng trong mạng này. Vui lòng nhập token theo cách thủ công và đảm bảo bạn tin tưởng. Tìm hiểu về $1"
  },
  "customTokenWarningInTokenDetectionNetwork": {
    "message": "Đảm bảo bạn tin tưởng trước khi nhập token theo cách thủ công. Tìm hiểu về $1."
  },
  "customTokenWarningInTokenDetectionNetworkWithTDOFF": {
    "message": "Đảm bảo bạn tin tưởng token trước khi nhập token đó. Tìm hiểu cách phòng tránh $1. Bạn cũng có thể bật tính năng phát hiện token $2."
  },
  "customerSupport": {
    "message": "hỗ trợ khách hàng"
  },
  "dappSuggested": {
    "message": "Trang web gợi ý"
  },
  "dappSuggestedGasSettingToolTipMessage": {
    "message": "$1 đã gợi ý mức giá này.",
    "description": "$1 is url for the dapp that has suggested gas settings"
  },
  "dappSuggestedShortLabel": {
    "message": "Trang web"
  },
  "dappSuggestedTooltip": {
    "message": "$1 đã đề xuất mức giá này.",
    "description": "$1 represents the Dapp's origin"
  },
  "darkTheme": {
    "message": "Tối"
  },
  "data": {
    "message": "Dữ liệu"
  },
  "dataBackupFoundInfo": {
    "message": "Một số dữ liệu tài khoản của bạn đã được sao lưu trong lần cài đặt MetaMask trước đó. Dữ liệu này có thể bao gồm các tùy chọn cài đặt, danh bạ và token. Bạn có muốn khôi phục dữ liệu này bây giờ không?"
  },
  "dataBackupSeemsCorrupt": {
    "message": "Không thể khôi phục dữ liệu của bạn. Tập tin có vẻ đã bị hỏng."
  },
  "dataHex": {
    "message": "Thập lục phân"
  },
  "decimal": {
    "message": "Số thập phân của token"
  },
  "decimalsMustZerotoTen": {
    "message": "Số thập phân ít nhất phải bằng 0 và không được quá 36."
  },
  "decrypt": {
    "message": "Giải mã"
  },
  "decryptCopy": {
    "message": "Sao chép thông báo đã mã hóa"
  },
  "decryptInlineError": {
    "message": "Không thể giải mã thông báo này do lỗi: $1",
    "description": "$1 is error message"
  },
  "decryptMessageNotice": {
    "message": "$1 muốn đọc thông báo này để hoàn tất hành động của bạn",
    "description": "$1 is the web3 site name"
  },
  "decryptMetamask": {
    "message": "Giải mã thông báo"
  },
  "decryptRequest": {
    "message": "Giải mã yêu cầu"
  },
  "delete": {
    "message": "Xóa"
  },
  "deleteAccount": {
    "message": "Xóa tài khoản"
  },
  "deleteNetwork": {
    "message": "Xóa mạng?"
  },
  "deleteNetworkDescription": {
    "message": "Bạn có chắc chắn muốn xóa mạng này không?"
  },
  "depositCrypto": {
    "message": "Nạp $1",
    "description": "$1 represents the crypto symbol to be purchased"
  },
  "deprecatedTestNetworksLink": {
    "message": "Tìm hiểu thêm"
  },
  "deprecatedTestNetworksMsg": {
    "message": "Do những thay đổi trong giao thức của Ethereum: các mạng thử nghiệm Rinkeby, Ropsten và Kovan có thể không hoạt động đáng tin cậy và sẽ sớm bị ngừng sử dụng."
  },
  "description": {
    "message": "Mô tả"
  },
  "details": {
    "message": "Chi tiết"
  },
  "directDepositCrypto": {
    "message": "Nạp trực tiếp $1"
  },
  "directDepositCryptoExplainer": {
    "message": "Nếu bạn đã có một ít $1, nạp trực tiếp là cách nhanh nhất để nhận $1 trong ví mới."
  },
  "disabledGasOptionToolTipMessage": {
    "message": "“$1” bị vô hiệu hóa vì không đạt mức tăng tối thiểu 10% so với phí gas ban đầu.",
    "description": "$1 is gas estimate type which can be market or aggressive"
  },
  "disconnect": {
    "message": "Ngắt kết nối"
  },
  "disconnectAllAccounts": {
    "message": "Ngắt kết nối tất cả các tài khoản"
  },
  "disconnectAllAccountsConfirmationDescription": {
    "message": "Bạn có chắc chắn muốn ngắt kết nối không? Bạn có thể bị mất chức năng của trang web."
  },
  "disconnectPrompt": {
    "message": "Ngắt kết nối $1"
  },
  "disconnectThisAccount": {
    "message": "Ngắt kết nối tài khoản này"
  },
  "dismiss": {
    "message": "Đóng"
  },
  "dismissReminderDescriptionField": {
    "message": "Bật tùy chọn này để tắt thông báo nhắc sao lưu Cụm mật khẩu khôi phục bí mật. Bạn nên sao lưu Cụm mật khẩu khôi phục bí mật của mình để tránh mất tiền"
  },
  "dismissReminderField": {
    "message": "Tắt lời nhắc sao lưu Cụm mật khẩu khôi phục bí mật"
  },
  "domain": {
    "message": "Tên miền"
  },
  "done": {
    "message": "Hoàn tất"
  },
  "dontShowThisAgain": {
    "message": "Không hiển thị lại"
  },
  "downArrow": {
    "message": "mũi tên xuống"
  },
  "downloadGoogleChrome": {
    "message": "Tải về Google Chrome"
  },
  "downloadSecretBackup": {
    "message": "Tải về Cụm mật khẩu khôi phục bí mật này và lưu trữ trên một ổ đĩa cứng hoặc phương tiện lưu trữ bên ngoài an toàn và được mã hóa."
  },
  "downloadStateLogs": {
    "message": "Tải về nhật ký trạng thái"
  },
  "dropped": {
    "message": "Đã ngừng"
  },
  "edit": {
    "message": "Chỉnh sửa"
  },
  "editANickname": {
    "message": "Chỉnh sửa tên riêng"
  },
  "editAddressNickname": {
    "message": "Chỉnh sửa tên riêng địa chỉ"
  },
  "editCancellationGasFeeModalTitle": {
    "message": "Chỉnh sửa phí gas hủy"
  },
  "editContact": {
    "message": "Chỉnh sửa địa chỉ liên hệ"
  },
  "editGasEducationButtonText": {
    "message": "Tôi nên chọn như thế nào?"
  },
  "editGasEducationHighExplanation": {
    "message": "Đây là lựa chọn tốt nhất cho các giao dịch nhạy cảm với thời gian (chẳng hạn như Hoán đổi) vì nó làm tăng khả năng giao dịch thành công. Quá trình Hoán đổi diễn ra quá lâu có thể khiến giao dịch thất bại và bạn bị mất một phần phí gas."
  },
  "editGasEducationLowExplanation": {
    "message": "Bạn nên sử dụng phí gas thấp hơn cho các giao dịch không quá quan trọng đến thời gian. Mức phí thấp hơn khiến khó dự đoán được khi nào (hoặc liệu) giao dịch của bạn thành công."
  },
  "editGasEducationMediumExplanation": {
    "message": "Phí gas trung bình phù hợp để gửi, rút hoặc thực hiện các giao dịch không nhạy cảm với thời gian khác. Thiết lập này thường cho kết quả giao dịch thành công."
  },
  "editGasEducationModalIntro": {
    "message": "Lựa chọn phí gas phù hợp tùy thuộc vào loại giao dịch và tầm quan trọng của nó đối với bạn."
  },
  "editGasEducationModalTitle": {
    "message": "Cách chọn?"
  },
  "editGasFeeModalTitle": {
    "message": "Chỉnh sửa phí gas"
  },
  "editGasHigh": {
    "message": "Cao"
  },
  "editGasLimitOutOfBounds": {
    "message": "Giới hạn gas tối thiểu phải là $1"
  },
  "editGasLimitOutOfBoundsV2": {
    "message": "Giới hạn gas phải lớn hơn $1 và nhỏ hơn $2",
    "description": "$1 is the minimum limit for gas and $2 is the maximum limit"
  },
  "editGasLimitTooltip": {
    "message": "Giới hạn gas là đơn vị gas tối đa mà bạn sẵn sàng sử dụng. Đơn vị gas là hệ số nhân của \"Phí ưu tiên tối đa\" và \"Phí tối đa\"."
  },
  "editGasLow": {
    "message": "Thấp"
  },
  "editGasMaxBaseFeeGWEIImbalance": {
    "message": "Phí cơ bản tối đa không thể thấp hơn phí ưu tiên"
  },
  "editGasMaxBaseFeeHigh": {
    "message": "Phí cơ bản tối đa cao hơn cần thiết"
  },
  "editGasMaxBaseFeeLow": {
    "message": "Phí cơ bản tối đa thấp so với tình trạng mạng hiện tại"
  },
  "editGasMaxFeeHigh": {
    "message": "Phí tối đa cao hơn cần thiết"
  },
  "editGasMaxFeeLow": {
    "message": "Phí tối đa quá thấp so với tình trạng mạng"
  },
  "editGasMaxFeePriorityImbalance": {
    "message": "Phí tối đa không thể thấp hơn phí ưu tiên tối đa"
  },
  "editGasMaxFeeTooltip": {
    "message": "Phí tối đa là phí cao nhất mà bạn sẽ trả (phí cơ bản + phí ưu tiên)."
  },
  "editGasMaxPriorityFeeBelowMinimum": {
    "message": "Phí ưu tiên tối đa phải lớn hơn 0 GWEI"
  },
  "editGasMaxPriorityFeeBelowMinimumV2": {
    "message": "Phí ưu tiên phải lớn hơn 0."
  },
  "editGasMaxPriorityFeeHigh": {
    "message": "Phí ưu tiên tối đa cao hơn cần thiết. Bạn có thể phải trả nhiều hơn mức cần thiết."
  },
  "editGasMaxPriorityFeeHighV2": {
    "message": "Phí ưu tiên cao hơn cần thiết. Bạn có thể phải trả nhiều hơn mức cần thiết"
  },
  "editGasMaxPriorityFeeLow": {
    "message": "Phí ưu tiên tối đa thấp so với tình trạng mạng hiện tại"
  },
  "editGasMaxPriorityFeeLowV2": {
    "message": "Phí ưu tiên thấp so với tình trạng mạng hiện tại"
  },
  "editGasMaxPriorityFeeTooltip": {
    "message": "Phí ưu tiên tối đa (hay còn được gọi là \"phí khích lệ thợ đào\") được chuyển trực tiếp cho các thợ đào và khuyến khích họ ưu tiên giao dịch của bạn. Thường thì bạn sẽ chi trả theo mức thiết lập tối đa của mình"
  },
  "editGasMedium": {
    "message": "Trung bình"
  },
  "editGasPriceTooLow": {
    "message": "Giá gas phải lớn hơn 0"
  },
  "editGasPriceTooltip": {
    "message": "Mạng này yêu cầu trường \"Giá gas\" khi gửi giao dịch. Giá gas là số tiền bạn sẽ trả cho mỗi đơn vị gas."
  },
  "editGasSubTextAmountLabel": {
    "message": "Số lượng tối đa:",
    "description": "This is meant to be used as the $1 substitution editGasSubTextAmount"
  },
  "editGasSubTextFeeLabel": {
    "message": "Phí tối đa:"
  },
  "editGasTitle": {
    "message": "Chỉnh sửa ưu tiên"
  },
  "editGasTooLow": {
    "message": "Thời gian xử lý không rõ"
  },
  "editGasTooLowTooltip": {
    "message": "Phí tối đa hoặc phí ưu tiên tối đa của bạn có thể thấp so với tình trạng mạng hiện tại. Chúng tôi không biết khi nào (hoặc liệu) giao dịch của bạn được xử lý. "
  },
  "editGasTooLowWarningTooltip": {
    "message": "Việc này sẽ giảm mức phí tối đa, nhưng nếu lưu lượng mạng tăng lên, giao dịch của bạn có thể bị trì hoãn hoặc thất bại."
  },
  "editNonceField": {
    "message": "Chỉnh sửa số chỉ dùng một lần"
  },
  "editNonceMessage": {
    "message": "Đây là tính năng nâng cao, hãy dùng một cách thận trọng."
  },
  "editPermission": {
    "message": "Chỉnh sửa quyền"
  },
  "editSpeedUpEditGasFeeModalTitle": {
    "message": "Chỉnh sửa phí gas tăng tốc"
  },
  "enableAutoDetect": {
    "message": " Bật tự động phát hiện"
  },
  "enableEIP1559V2": {
    "message": "Bật giao diện phí gas nâng cao"
  },
  "enableEIP1559V2AlertMessage": {
    "message": "Chúng tôi đã cập nhật cách thức hoạt động của việc ước tính và tùy chỉnh phí gas."
  },
  "enableEIP1559V2ButtonText": {
    "message": "Bật giao diện phí gas nâng cao trong phần Cài đặt"
  },
  "enableEIP1559V2Description": {
    "message": "Chúng tôi đã cập nhật cách thức hoạt động của việc ước tính và tùy chỉnh phí gas. Bật lên nếu bạn muốn sử dụng trải nghiệm gas mới. $1",
    "description": "$1 here is Learn More link"
  },
  "enableEIP1559V2Header": {
    "message": "Trải nghiệm gas mới"
  },
  "enableFromSettings": {
    "message": " Bật lên trong Cài Đặt."
  },
  "enableOpenSeaAPI": {
    "message": "Bật API OpenSea"
  },
  "enableOpenSeaAPIDescription": {
    "message": "Sử dụng API của OpenSea để tìm nạp dữ liệu NFT. Tính năng tự động phát hiện NFT dựa vào API của OpenSea và sẽ không khả dụng nếu tính năng này bị tắt."
  },
  "enableSmartTransactions": {
    "message": "Bật giao dịch thông minh"
  },
  "enableToken": {
    "message": "bật $1",
    "description": "$1 is a token symbol, e.g. ETH"
  },
  "encryptionPublicKeyNotice": {
    "message": "$1 muốn biết khóa mã hóa công khai của bạn. Bằng việc đồng ý, trang web này sẽ có thể gửi thông báo được mã hóa cho bạn.",
    "description": "$1 is the web3 site name"
  },
  "encryptionPublicKeyRequest": {
    "message": "Yêu cầu khóa mã hóa công khai"
  },
  "endOfFlowMessage1": {
    "message": "Bạn đã vượt qua bài kiểm tra - hãy lưu giữ Cụm mật khẩu khôi phục bí mật của bạn an toàn, đó là trách nhiệm của bạn!"
  },
  "endOfFlowMessage10": {
    "message": "Tất cả đã hoàn tất"
  },
  "endOfFlowMessage2": {
    "message": "Mẹo lưu trữ an toàn"
  },
  "endOfFlowMessage3": {
    "message": "Lưu bản sao lưu ở nhiều nơi."
  },
  "endOfFlowMessage4": {
    "message": "Tuyệt đối không chia sẻ cụm mật khẩu với bất kỳ ai."
  },
  "endOfFlowMessage5": {
    "message": "Hãy cẩn thận với hành vi lừa đảo! MetaMask sẽ không bao giờ tự ý hỏi Cụm mật khẩu khôi phục bí mật của bạn."
  },
  "endOfFlowMessage6": {
    "message": "Nếu bạn cần sao lưu lại Cụm mật khẩu khôi phục bí mật, bạn có thể tìm thấy chức năng này trong phần Cài đặt > Bảo mật."
  },
  "endOfFlowMessage7": {
    "message": "Nếu bạn có thắc mắc hoặc thấy điều gì đó đáng ngờ, hãy liên hệ với bộ phận hỗ trợ của chúng tôi $1.",
    "description": "$1 is a clickable link with text defined by the 'here' key. The link will open to a form where users can file support tickets."
  },
  "endOfFlowMessage8": {
    "message": "MetaMask không thể khôi phục Cụm mật khẩu khôi phục bí mật của bạn."
  },
  "endOfFlowMessage9": {
    "message": "Tìm hiểu thêm."
  },
  "endpointReturnedDifferentChainId": {
    "message": "Điểm cuối đã trả về một mã chuỗi khác: $1",
    "description": "$1 is the return value of eth_chainId from an RPC endpoint"
  },
  "enhancedTokenDetection": {
    "message": "Phát hiện token nâng cao"
  },
  "enhancedTokenDetectionAlertMessage": {
    "message": "Tính năng phát hiện token nâng cao hiện có sẵn trên $1. $2"
  },
  "enhancedTokenDetectionDescription": {
    "message": "API token của ConsenSys sẽ tổng hợp danh sách token từ các danh sách token khác nhau của bên thứ ba. Khi bật, các token sẽ tự động được phát hiện và có thể tìm kiếm được trên mạng chính thức của Ethereum, Binance, Polygon và Avalanche. Khi tắt, tính năng tìm kiếm và tự động phát hiện chỉ có thể được thực hiện trên mạng chính thức của Ethereum."
  },
  "ensIllegalCharacter": {
    "message": "Ký tự không hợp lệ đối với ENS."
  },
  "ensNotFoundOnCurrentNetwork": {
    "message": "Không tìm thấy tên ENS trên mạng hiện tại. Đang chuyển sang mạng chính thức của Ethereum."
  },
  "ensNotSupportedOnNetwork": {
    "message": "Mạng không hỗ trợ ENS"
  },
  "ensRegistrationError": {
    "message": "Lỗi khi đăng ký tên ENS"
  },
  "ensUnknownError": {
    "message": "Tra cứu ENS thất bại."
  },
  "enterMaxSpendLimit": {
    "message": "Nhập giới hạn chi tiêu tối đa"
  },
  "enterPassword": {
    "message": "Nhập mật khẩu"
  },
  "enterPasswordContinue": {
    "message": "Nhập mật khẩu để tiếp tục"
  },
  "errorCode": {
    "message": "Mã: $1",
    "description": "Displayed error code for debugging purposes. $1 is the error code"
  },
  "errorDetails": {
    "message": "Chi tiết về lỗi",
    "description": "Title for collapsible section that displays error details for debugging purposes"
  },
  "errorMessage": {
    "message": "Thông báo: $1",
    "description": "Displayed error message for debugging purposes. $1 is the error message"
  },
  "errorName": {
    "message": "Mã: $1",
    "description": "Displayed error name for debugging purposes. $1 is the error name"
  },
  "errorPageMessage": {
    "message": "Hãy thử lại bằng cách tải lại trang hoặc liên hệ với bộ phận hỗ trợ $1.",
    "description": "Message displayed on generic error page in the fullscreen or notification UI, $1 is a clickable link with text defined by the 'here' key. The link will open to a form where users can file support tickets."
  },
  "errorPagePopupMessage": {
    "message": "Hãy thử lại bằng cách đóng và mở lại cửa sổ bật lên hoặc liên hệ với bộ phận hỗ trợ $1.",
    "description": "Message displayed on generic error page in the popup UI, $1 is a clickable link with text defined by the 'here' key. The link will open to a form where users can file support tickets."
  },
  "errorPageTitle": {
    "message": "MetaMask đã gặp lỗi",
    "description": "Title of generic error page"
  },
  "errorStack": {
    "message": "Cụm:",
    "description": "Title for error stack, which is displayed for debugging purposes"
  },
  "estimatedProcessingTimes": {
    "message": "Thời gian xử lý dự kiến"
  },
  "ethGasPriceFetchWarning": {
    "message": "Giá gas dự phòng được cung cấp vì dịch vụ ước tính giá gas chính hiện không hoạt động."
  },
  "ethereumPublicAddress": {
    "message": "Địa chỉ công khai trên Ethereum"
  },
  "etherscan": {
    "message": "Etherscan"
  },
  "etherscanView": {
    "message": "Xem tài khoản trên Etherscan"
  },
  "etherscanViewOn": {
    "message": "Xem trên Etherscan"
  },
  "expandExperience": {
    "message": "Mở rộng trải nghiệm web3 của bạn"
  },
  "expandView": {
    "message": "Mở rộng cửa sổ xem"
  },
  "experimental": {
    "message": "Thử nghiệm"
  },
  "exportPrivateKey": {
    "message": "Xuất khóa riêng tư"
  },
  "externalExtension": {
    "message": "Tiện ích bên ngoài"
  },
  "failed": {
    "message": "Không thành công"
  },
  "failedToFetchChainId": {
    "message": "Không thể tìm nạp mã chuỗi. URL RPC của bạn có chính xác không?"
  },
  "failedToFetchTickerSymbolData": {
    "message": "Dữ liệu xác minh ký hiệu mã hiện không khả dụng, hãy chắc chắn bạn đã nhập đúng ký hiệu. Điều này sẽ ảnh hưởng đến tỷ giá chuyển đổi mà bạn nhìn thấy trong mạng này"
  },
  "failureMessage": {
    "message": "Đã xảy ra sự cố và chúng tôi không thể hoàn tất hành động"
  },
  "fast": {
    "message": "Nhanh"
  },
  "fastest": {
    "message": "Nhanh nhất"
  },
  "feeAssociatedRequest": {
    "message": "Yêu cầu này có kèm theo một khoản phí."
  },
  "fiat": {
    "message": "Pháp định",
    "description": "Exchange type"
  },
  "fileImportFail": {
    "message": "Tính năng nhập tập tin không hoạt động? Nhấn vào đây!",
    "description": "Helps user import their account from a JSON file"
  },
  "flaskSnapSettingsCardButtonCta": {
    "message": "Xem chi tiết",
    "description": "Call to action a user can take to see more information about the Snap that is installed"
  },
  "flaskSnapSettingsCardDateAddedOn": {
    "message": "Đã thêm vào",
    "description": "Start of the sentence describing when and where snap was added"
  },
  "flaskSnapSettingsCardFrom": {
    "message": "từ",
    "description": "Part of the sentence describing when and where snap was added"
  },
  "flaskWelcomeUninstall": {
    "message": "bạn nên gỡ cài đặt tiện ích mở rộng này",
    "description": "This request is shown on the Flask Welcome screen. It is intended for non-developers, and will be bolded."
  },
  "flaskWelcomeWarning1": {
    "message": "Flask là nơi để các lập trình viên thí nghiệm những API mới không ổn định. Nếu bạn không phải là lập trình viên hay người tham gia thử nghiệm giai đoạn beta, $1.",
    "description": "This is a warning shown on the Flask Welcome screen, intended to encourage non-developers not to proceed any further. $1 is the bolded message 'flaskWelcomeUninstall'"
  },
  "flaskWelcomeWarning2": {
    "message": "Chúng tôi không đảm bảo tính an toàn hay ổn định của tiện ích mở rộng này. Các API mới do Flask cung cấp không đủ sức chống lại các cuộc tấn công lừa đảo, có nghĩa rằng bất kỳ trang web hay Snap nào yêu cầu truy cập vào Flask đều có thể mang mục đích xấu nhằm đánh cắp tài sản của bạn.",
    "description": "This explains the risks of using MetaMask Flask"
  },
  "flaskWelcomeWarning3": {
    "message": "Tất cả các API của Flask đều là thử nghiệm. Chúng có thể bị thay đổi hoặc xóa mà không cần thông báo, hoặc chúng có thể ở trên Flask vô thời hạn mà không bao giờ được chuyển sang phiên bản MetaMask ổn định. Bạn phải tự chịu rủi ro khi sử dụng chúng.",
    "description": "This message warns developers about unstable Flask APIs"
  },
  "flaskWelcomeWarning4": {
    "message": "Đảm bảo bạn đã tắt tiện ích mở rộng MetaMask thông thường khi sử dụng Flask.",
    "description": "This message calls to pay attention about multiple versions of MetaMask running on the same site (Flask + Prod)"
  },
  "flaskWelcomeWarningAcceptButton": {
    "message": "Tôi chấp nhận những rủi ro này",
    "description": "this text is shown on a button, which the user presses to confirm they understand the risks of using Flask"
  },
  "followUsOnTwitter": {
    "message": "Theo dõi chúng tôi trên Twitter"
  },
  "forbiddenIpfsGateway": {
    "message": "Cổng kết nối IPFS không được phép: Vui lòng chỉ định một cổng kết nối CID"
  },
  "forgetDevice": {
    "message": "Quên thiết bị này"
  },
  "forgotPassword": {
    "message": "Quên mật khẩu?"
  },
  "from": {
    "message": "Từ"
  },
  "fromAddress": {
    "message": "Từ: $1",
    "description": "$1 is the address to include in the From label. It is typically shortened first using shortenAddress"
  },
  "fromTokenLists": {
    "message": "Từ danh sách token: $1"
  },
  "functionApprove": {
    "message": "Chức năng: Phê duyệt"
  },
  "functionSetApprovalForAll": {
    "message": "Chức năng: SetApprovalForAll"
  },
  "functionType": {
    "message": "Loại chức năng"
  },
  "gas": {
    "message": "Gas"
  },
  "gasDisplayAcknowledgeDappButtonText": {
    "message": "Chỉnh sửa phí gas gợi ý"
  },
  "gasDisplayDappWarning": {
    "message": "Phí gas này đã được gợi ý bởi $1. Việc sửa đổi có thể khiến giao dịch của bạn gặp sự cố. Vui lòng liên hệ với $1 nếu bạn có câu hỏi.",
    "description": "$1 represents the Dapp's origin"
  },
  "gasEstimatesUnavailableWarning": {
    "message": "Các ước tính thấp, trung bình và cao của chúng tôi hiện không có sẵn."
  },
  "gasFee": {
    "message": "Phí gas"
  },
  "gasLimit": {
    "message": "Giới hạn gas"
  },
  "gasLimitInfoTooltipContent": {
    "message": "Giới hạn gas là số lượng đơn vị gas tối đa mà bạn sẵn sàng chi tiêu."
  },
  "gasLimitRecommended": {
    "message": "Giới hạn gas được đề xuất là $1. Có thể thất bại nếu giới hạn gas thấp hơn."
  },
  "gasLimitTooLow": {
    "message": "Giới hạn gas ít nhất phải là 21000"
  },
  "gasLimitTooLowWithDynamicFee": {
    "message": "Giới hạn gas ít nhất phải là $1",
    "description": "$1 is the custom gas limit, in decimal."
  },
  "gasLimitV2": {
    "message": "Giới hạn gas"
  },
  "gasOption": {
    "message": "Tùy chọn gas"
  },
  "gasPrice": {
    "message": "Giá gas (GWEI)"
  },
  "gasPriceExcessive": {
    "message": "Bạn đã đặt phí gas cao một cách không cần thiết. Hãy cân nhắc giảm mức phí này."
  },
  "gasPriceExcessiveInput": {
    "message": "Giá gas quá cao"
  },
  "gasPriceExtremelyLow": {
    "message": "Giá gas cực kỳ thấp"
  },
  "gasPriceFetchFailed": {
    "message": "Không ước tính được giá gas do lỗi mạng."
  },
  "gasPriceInfoTooltipContent": {
    "message": "Giá gas xác định khoản Ether mà bạn sẵn sàng thanh toán cho mỗi đơn vị gas."
  },
  "gasTimingHoursShort": {
    "message": "$1 giờ",
    "description": "$1 represents a number of hours"
  },
  "gasTimingMinutes": {
    "message": "$1 phút",
    "description": "$1 represents a number of minutes"
  },
  "gasTimingMinutesShort": {
    "message": "$1 phút",
    "description": "$1 represents a number of minutes"
  },
  "gasTimingNegative": {
    "message": "Có thể sau $1",
    "description": "$1 represents an amount of time"
  },
  "gasTimingPositive": {
    "message": "Có khả năng sau < $1",
    "description": "$1 represents an amount of time"
  },
  "gasTimingSeconds": {
    "message": "$1 giây",
    "description": "$1 represents a number of seconds"
  },
  "gasTimingSecondsShort": {
    "message": "$1 giây",
    "description": "$1 represents a number of seconds"
  },
  "gasTimingVeryPositive": {
    "message": "Nhiều khả năng sau < $1",
    "description": "$1 represents an amount of time"
  },
  "gasUsed": {
    "message": "Đã dùng gas"
  },
  "gdprMessage": {
    "message": "Đây là dữ liệu tổng hợp, do đó ở trạng thái ẩn danh để phục vụ cho mục đích của Quy định chung về bảo vệ dữ liệu (Liên minh Châu Âu) 2016/679. Để biết thêm thông tin liên quan đến các phương thức bảo vệ quyền riêng tư của chúng tôi, vui lòng xem $1 của chúng tôi.",
    "description": "$1 refers to the gdprMessagePrivacyPolicy message, the translation of which is meant to be used exclusively in the context of gdprMessage"
  },
  "gdprMessagePrivacyPolicy": {
    "message": "Chính sách quyền riêng tư tại đây",
    "description": "this translation is intended to be exclusively used as the replacement for the $1 in the gdprMessage translation"
  },
  "general": {
    "message": "Chung"
  },
  "getEther": {
    "message": "Nhận Ether"
  },
  "getEtherFromFaucet": {
    "message": "Nhận Ether từ một vòi dành cho $1",
    "description": "Displays network name for Ether faucet"
  },
  "getStarted": {
    "message": "Bắt đầu"
  },
  "goBack": {
    "message": "Quay Lại"
  },
  "goerli": {
    "message": "Mạng thử nghiệm Goerli"
  },
  "gotIt": {
    "message": "Đã hiểu!"
  },
  "grantedToWithColon": {
    "message": "Cấp cho:"
  },
  "gwei": {
    "message": "GWEI"
  },
  "happyToSeeYou": {
    "message": "Chúng tôi rất vui khi được gặp bạn."
  },
  "hardware": {
    "message": "Phần cứng"
  },
  "hardwareWalletConnected": {
    "message": "Đã kết nối với ví cứng"
  },
  "hardwareWalletLegacyDescription": {
    "message": "(cũ)",
    "description": "Text representing the MEW path"
  },
  "hardwareWalletSupportLinkConversion": {
    "message": "nhấn vào đây"
  },
  "hardwareWallets": {
    "message": "Kết nối với một ví cứng"
  },
  "hardwareWalletsMsg": {
    "message": "Chọn một ví cứng mà bạn muốn sử dụng với MetaMask."
  },
  "here": {
    "message": "tại đây",
    "description": "as in -click here- for more information (goes with troubleTokenBalances)"
  },
  "hexData": {
    "message": "Dữ liệu thập lục phân"
  },
  "hide": {
    "message": "Ẩn"
  },
  "hideFullTransactionDetails": {
    "message": "Ẩn chi tiết giao dịch đầy đủ"
  },
  "hideSeedPhrase": {
    "message": "Ẩn cụm từ khôi phục bí mật"
  },
  "hideToken": {
    "message": "Ẩn token"
  },
  "hideTokenPrompt": {
    "message": "Ẩn token?"
  },
  "hideTokenSymbol": {
    "message": "Ẩn $1",
    "description": "$1 is the symbol for a token (e.g. 'DAI')"
  },
  "hideZeroBalanceTokens": {
    "message": "Ẩn các token không có số dư"
  },
  "high": {
    "message": "Linh hoạt"
  },
  "highGasSettingToolTipMessage": {
    "message": "Sử dụng $1 để bù đắp khi lưu lượng mạng lưới tăng vọt trong những trường hợp như phát hành NFT nổi tiếng.",
    "description": "$1 is key 'high' (text: 'Aggressive') separated here so that it can be passed in with bold font-weight"
  },
  "highLowercase": {
    "message": "cao"
  },
  "history": {
    "message": "Lịch sử"
  },
  "ignoreAll": {
    "message": "Bỏ qua tất cả"
  },
  "ignoreTokenWarning": {
    "message": "Nếu bạn ẩn token, chúng sẽ không hiển thị trong ví của bạn. Tuy nhiên, bạn vẫn có thể thêm chúng thông qua tìm kiếm."
  },
  "import": {
    "message": "Nhập",
    "description": "Button to import an account from a selected file"
  },
  "importAccount": {
    "message": "Nhập tài khoản"
  },
  "importAccountError": {
    "message": "Lỗi khi nhập tài khoản."
  },
  "importAccountMsg": {
    "message": "Tài khoản đã nhập sẽ không được liên kết với Cụm mật khẩu khôi phục bí mật cho tài khoản MetaMask đã tạo ban đầu của bạn. Tìm hiểu thêm về các tài khoản đã nhập"
  },
  "importAccountSeedPhrase": {
    "message": "Nhập một ví bằng Cụm mật khẩu khôi phục bí mật"
  },
  "importMyWallet": {
    "message": "Nhập ví của tôi"
  },
  "importNFT": {
    "message": "Nhập NFT"
  },
  "importNFTAddressToolTip": {
    "message": "Ví dụ: trên OpenSea, trên trang của NFT bên dưới mục Chi tiết, có một giá trị siêu liên kết màu xanh dương gắn nhãn 'Địa chỉ hợp đồng'. Nếu bạn nhấn vào đây, nó sẽ dẫn bạn đến địa chỉ của hợp đồng trên Etherscan; ở phía trên cùng bên trái của trang đó, sẽ có một biểu tượng gắn nhãn 'Hợp đồng', và ở bên phải là một chuỗi dài các chữ cái và số. Đây là địa chỉ của hợp đồng đã tạo NFT của bạn. Nhấn vào biểu tượng 'sao chép' ở bên phải của địa chỉ và bạn sẽ sao chép nó vào bộ nhớ đệm."
  },
  "importNFTPage": {
    "message": "Nhập trang NFT"
  },
  "importNFTTokenIdToolTip": {
    "message": "ID của bộ sưu tập là một mã nhận dạng duy nhất vì không có hai NFT nào giống hệt nhau. Một lần nữa, trên OpenSea, mã số này nằm bên dưới mục 'Chi tiết'. Hãy ghi chú lại hoặc sao chép vào bộ nhớ đệm."
  },
  "importNFTs": {
    "message": "Nhập NFT"
  },
  "importSelectedTokens": {
    "message": "Nhập các token đã chọn?"
  },
  "importSelectedTokensDescription": {
    "message": "Chỉ những token đã chọn mới xuất hiện trong ví của bạn. Sau đó, bạn luôn có thể nhập các token đã ẩn thông qua tìm kiếm."
  },
  "importTokenQuestion": {
    "message": "Bạn muốn nhập token?"
  },
  "importTokenWarning": {
    "message": "Bất kỳ ai cũng tạo được token bằng bất kỳ tên nào, kể cả phiên bản giả của token hiện có. Bạn tự chịu rủi ro khi thêm và giao dịch!"
  },
  "importTokens": {
    "message": "nhập token"
  },
  "importTokensCamelCase": {
    "message": "Nhập token"
  },
  "importWallet": {
    "message": "Nhập ví"
  },
  "importWithCount": {
    "message": "Nhập $1",
    "description": "$1 will the number of detected tokens that are selected for importing, if all of them are selected then $1 will be all"
  },
  "importYourExisting": {
    "message": "Nhập ví hiện tại của bạn bằng Cụm mật khẩu khôi phục bí mật"
  },
  "imported": {
    "message": "Đã nhập",
    "description": "status showing that an account has been fully loaded into the keyring"
  },
  "inYourSettings": {
    "message": "trong phần Cài đặt"
  },
  "infuraBlockedNotification": {
    "message": "MetaMask không thể kết nối với máy chủ chuỗi khối. Hãy xem xét các lý do tiềm ẩn $1.",
    "description": "$1 is a clickable link with with text defined by the 'here' key"
  },
  "initialTransactionConfirmed": {
    "message": "Mạng đã xác nhận giao dịch ban đầu của bạn. Nhấn OK để quay lại."
  },
  "install": {
    "message": "Cài đặt"
  },
  "insufficientBalance": {
    "message": "Không đủ số dư."
  },
  "insufficientCurrencyBuyOrDeposit": {
    "message": "Bạn không có đủ $1 trong tài khoản để thanh toán phí giao dịch trên mạng $2. $3 hoặc nạp từ một tài khoản khác.",
    "description": "$1 is the native currency of the network, $2 is the name of the current network, $3 is the key 'buy' + the ticker symbol of the native currency of the chain wrapped in a button"
  },
  "insufficientCurrencyDeposit": {
    "message": "Bạn không có đủ $1 trong tài khoản để thanh toán phí giao dịch trên mạng $2. Nạp $1 từ một tài khoản khác.",
    "description": "$1 is the native currency of the network, $2 is the name of the current network"
  },
  "insufficientFunds": {
    "message": "Không đủ tiền."
  },
  "insufficientFundsForGas": {
    "message": "Không đủ tiền cho gas"
  },
  "insufficientTokens": {
    "message": "Không đủ token."
  },
  "invalidAddress": {
    "message": "Địa chỉ không hợp lệ"
  },
  "invalidAddressRecipient": {
    "message": "Địa chỉ người nhận không hợp lệ"
  },
  "invalidAddressRecipientNotEthNetwork": {
    "message": "Không phải mạng ETH, hãy đặt ở chữ viết thường"
  },
  "invalidAssetType": {
    "message": "Tài sản này là một NFT và cần được thêm lại trên trang Nhập NFT bên dưới thẻ NFT"
  },
  "invalidBlockExplorerURL": {
    "message": "URL trình khám phá khối không hợp lệ"
  },
  "invalidChainIdTooBig": {
    "message": "Mã chuỗi không hợp lệ. Mã chuỗi quá to."
  },
  "invalidCustomNetworkAlertContent1": {
    "message": "Phải nhập lại mã chuỗi cho mạng tùy chỉnh “$1”.",
    "description": "$1 is the name/identifier of the network."
  },
  "invalidCustomNetworkAlertContent2": {
    "message": "Để bảo vệ bạn khỏi các nhà cung cấp mạng độc hại hoặc bị lỗi, mã chuỗi giờ đây là yêu cầu bắt buộc đối với tất cả các mạng tùy chỉnh."
  },
  "invalidCustomNetworkAlertContent3": {
    "message": "Chuyển đến phần Cài đặt > Mạng, rồi nhập mã chuỗi. Bạn có thể tìm được mã chuỗi của hầu hết các mạng phổ biến trên $1.",
    "description": "$1 is a link to https://chainid.network"
  },
  "invalidCustomNetworkAlertTitle": {
    "message": "Mạng tùy chỉnh không hợp lệ"
  },
  "invalidHexNumber": {
    "message": "Số thập lục phân không hợp lệ."
  },
  "invalidHexNumberLeadingZeros": {
    "message": "Số thập lục phân không hợp lệ. Xóa mọi chữ số 0 ở đầu."
  },
  "invalidIpfsGateway": {
    "message": "Cổng kết nối IPFS không hợp lệ: Giá trị phải là URL hợp lệ"
  },
  "invalidNumber": {
    "message": "Số không hợp lệ. Hãy nhập một số thập phân hoặc số thập lục phân bắt đầu bằng “0x”."
  },
  "invalidNumberLeadingZeros": {
    "message": "Số không hợp lệ. Xóa mọi chữ số 0 ở đầu."
  },
  "invalidRPC": {
    "message": "URL RPC không hợp lệ"
  },
  "invalidSeedPhrase": {
    "message": "Cụm mật khẩu khôi phục bí mật không hợp lệ"
  },
  "invalidSeedPhraseCaseSensitive": {
    "message": "Nội dung nhập không hợp lệ! Cụm từ khôi phục bí mật phân biệt chữ hoa và chữ thường."
  },
  "ipfsGateway": {
    "message": "Cổng kết nối IPFS"
  },
  "ipfsGatewayDescription": {
    "message": "Nhập URL của cổng kết nối IPFS CID để dùng cho quá trình phân giải nội dung ENS."
  },
  "jazzAndBlockies": {
    "message": "Jazzicons và Blockies là hai kiểu biểu tượng độc nhất khác nhau giúp bạn nhận ra tài khoản trong nháy mắt."
  },
  "jazzicons": {
    "message": "Jazzicons"
  },
  "jsDeliver": {
    "message": "jsDeliver"
  },
  "jsonFile": {
    "message": "Tập tin JSON",
    "description": "format for importing an account"
  },
  "keepTapsOnTokens": {
    "message": "để giữ lại thẻ trên token và NFT của bạn trong các tài khoản và mạng."
  },
  "keystone": {
    "message": "Keystone"
  },
  "keystoneTutorial": {
    "message": " (Hướng dẫn)"
  },
  "knownAddressRecipient": {
    "message": "Địa chỉ hợp đồng đã biết."
  },
  "knownTokenWarning": {
    "message": "Hành động này sẽ chỉnh sửa các token đã niêm yết trong ví của bạn, kẻ xấu có thể lợi dụng việc này để lừa đảo bạn. Chỉ phê duyệt nếu bạn chắc chắn rằng bạn muốn thay đổi giá trị mà những token này đại diện cho. Tìm hiểu thêm về $1"
  },
  "lastConnected": {
    "message": "Đã kết nối lần cuối"
  },
  "learnCancelSpeeedup": {
    "message": "Tìm hiểu cách $1",
    "description": "$1 is link to cancel or speed up transactions"
  },
  "learnMore": {
    "message": "tìm hiểu thêm"
  },
  "learnMoreAboutGas": {
    "message": "Muốn $1 về gas?",
    "description": "$1 will be replaced by the learnMore translation key"
  },
  "learnMoreUpperCase": {
    "message": "Tìm hiểu thêm"
  },
  "learnScamRisk": {
    "message": "lừa đảo và nguy cơ bảo mật."
  },
  "ledgerAccountRestriction": {
    "message": "Bạn cần sử dụng tài khoản gần đây nhất thì mới có thể thêm một tài khoản mới."
  },
  "ledgerConnectionInstructionCloseOtherApps": {
    "message": "Đóng bất kỳ phần mềm nào khác được kết nối với thiết bị của bạn và sau đó nhấn vào đây để làm mới."
  },
  "ledgerConnectionInstructionHeader": {
    "message": "Trước khi nhấn xác nhận:"
  },
  "ledgerConnectionInstructionStepFour": {
    "message": "Bật \"dữ liệu hợp đồng thông minh\" hoặc \"ký mù\" trên thiết bị Ledger của bạn"
  },
  "ledgerConnectionInstructionStepOne": {
    "message": "Bật Sử Dụng Ledger Live trong Cài Đặt > Nâng Cao"
  },
  "ledgerConnectionInstructionStepThree": {
    "message": "Cắm thiết bị Ledger và chọn ứng dụng Ethereum"
  },
  "ledgerConnectionInstructionStepTwo": {
    "message": "Mở và mở khóa Ứng Dụng Ledger Live"
  },
  "ledgerConnectionPreferenceDescription": {
    "message": "Tùy chỉnh cách thức kết nối Ledger với MetaMask. Nên dùng $1, nhưng cũng có sẵn các tùy chọn khác. Đọc thêm tại đây: $2",
    "description": "A description that appears above a dropdown where users can select between up to three options - Ledger Live, U2F or WebHID - depending on what is supported in their browser. $1 is the recommended browser option, it will be either WebHID or U2f. $2 is a link to an article where users can learn more, but will be the translation of the learnMore message."
  },
  "ledgerDeviceOpenFailureMessage": {
    "message": "Mở thiết bị Ledger không thành công. Ledger của bạn có thể đã được kết nối với phần mềm khác. Vui lòng đóng Ledger Live hoặc các ứng dụng khác được kết nối với thiết bị Ledger của bạn và thử kết nối lại."
  },
  "ledgerLive": {
    "message": "Ledger Live",
    "description": "The name of a desktop app that can be used with your ledger device. We can also use it to connect a users Ledger device to MetaMask."
  },
  "ledgerLiveApp": {
    "message": "Ứng dụng Ledger Live"
  },
  "ledgerLocked": {
    "message": "Không thể kết nối với thiết bị Ledger. Vui lòng đảm bảo bạn đã mở khóa thiết bị và mở ứng dụng Ethereum."
  },
  "ledgerTimeout": {
    "message": "Ledger Live mất quá nhiều thời gian để phản hồi hoặc đã hết thời gian chờ kết nối. Hãy đảm bảo bạn đã mở ứng dụng Ledger Live và đã mở khóa thiết bị."
  },
  "ledgerTransportChangeWarning": {
    "message": "Nếu ứng dụng Ledger Live của bạn đang mở, vui lòng ngắt mọi kết nối Ledger Live đang mở và đóng ứng dụng Ledger Live."
  },
  "ledgerWebHIDNotConnectedErrorMessage": {
    "message": "Thiết bị Ledger chưa được kết nối. Nếu bạn muốn kết nối với Ledger, vui lòng nhấn lại vào \"Tiếp tục\" và chấp thuận kết nối HID",
    "description": "An error message shown to the user during the hardware connect flow."
  },
  "letsGoSetUp": {
    "message": "Có, hãy thiết lập!"
  },
  "levelArrow": {
    "message": "mũi tên cấp độ"
  },
  "lightTheme": {
    "message": "Sáng"
  },
  "likeToImportTokens": {
    "message": "Bạn có muốn nhập những token này không?"
  },
  "link": {
    "message": "Liên kết"
  },
  "links": {
    "message": "Liên kết"
  },
  "loadMore": {
    "message": "Tải thêm"
  },
  "loading": {
    "message": "Đang tải..."
  },
  "loadingNFTs": {
    "message": "Đang tải NFT..."
  },
  "loadingTokens": {
    "message": "Đang tải token..."
  },
  "localhost": {
    "message": "Máy chủ cục bộ 8545"
  },
  "lock": {
    "message": "Khóa"
  },
  "lockTimeTooGreat": {
    "message": "Thời gian khóa quá lớn"
  },
  "logo": {
    "message": "Logo $1",
    "description": "$1 is the name of the ticker"
  },
  "low": {
    "message": "Thấp"
  },
  "lowGasSettingToolTipMessage": {
    "message": "Sử dụng $1 để chờ mức giá rẻ hơn. Thời gian dự kiến sẽ kém chính xác hơn nhiều do mức giá tương đối khó dự đoán.",
    "description": "$1 is key 'low' separated here so that it can be passed in with bold font-weight"
  },
  "lowLowercase": {
    "message": "thấp"
  },
  "lowPriorityMessage": {
    "message": "Các giao dịch trong tương lai sẽ được xếp sau giao dịch này. Mức giá này được nhìn thấy lần cuối cách đây một thời gian."
  },
  "mainnet": {
    "message": "Mạng chính thức của Ethereum"
  },
  "mainnetToken": {
    "message": "Địa chỉ này trùng với một địa chỉ đã biết trên Mạng chính thức của Ethereum. Hãy kiểm tra lại địa chỉ hợp đồng và mạng cho token mà bạn đang muốn thêm."
  },
  "makeAnotherSwap": {
    "message": "Tạo một giao dịch hoán đổi mới"
  },
  "makeSureNoOneWatching": {
    "message": "Đảm bảo không có ai đang nhìn màn hình của bạn",
    "description": "Warning to users to be care while creating and saving their new Secret Recovery Phrase"
  },
  "malformedData": {
    "message": "Dữ liệu không đúng định dạng"
  },
  "manageSnaps": {
    "message": "Quản lý các Snap đã cài đặt"
  },
  "max": {
    "message": "Tối đa"
  },
  "maxBaseFee": {
    "message": "Phí cơ bản tối đa"
  },
  "maxFee": {
    "message": "Phí tối đa"
  },
  "maxPriorityFee": {
    "message": "Phí ưu tiên tối đa"
  },
  "medium": {
    "message": "Thị trường"
  },
  "mediumGasSettingToolTipMessage": {
    "message": "Sử dụng $1 để xử lý nhanh theo giá thị trường hiện tại.",
    "description": "$1 is key 'medium' (text: 'Market') separated here so that it can be passed in with bold font-weight"
  },
  "memo": {
    "message": "bản ghi nhớ"
  },
  "memorizePhrase": {
    "message": "Ghi nhớ cụm mật khẩu này."
  },
  "message": {
    "message": "Thông báo"
  },
  "metaMaskConnectStatusParagraphOne": {
    "message": "Giờ đây, bạn có nhiều quyền kiểm soát hơn đối với các kết nối của tài khoản trong MetaMask."
  },
  "metaMaskConnectStatusParagraphThree": {
    "message": "Nhấn vào để quản lý các tài khoản đã kết nối của bạn."
  },
  "metaMaskConnectStatusParagraphTwo": {
    "message": "Nút trạng thái kết nối sẽ hiển thị nếu trang web mà bạn đang truy cập được kết nối với tài khoản bạn đang chọn."
  },
  "metamaskDescription": {
    "message": "Kết nối bạn với Ethereum và trang Web phi tập trung."
  },
  "metamaskSwapsOfflineDescription": {
    "message": "Tính năng Hoán đổi trên MetaMask đang được bảo trì. Vui lòng kiểm tra lại sau."
  },
  "metamaskVersion": {
    "message": "Phiên bản MetaMask"
  },
  "metametricsCommitmentsAllowOptOut": {
    "message": "Luôn cho phép bạn chọn không tham gia thông qua phần Cài đặt"
  },
  "metametricsCommitmentsAllowOptOut2": {
    "message": "Luôn có thể chọn không tham gia trong phần Cài Đặt"
  },
  "metametricsCommitmentsBoldNever": {
    "message": "Không bao giờ",
    "description": "This string is localized separately from some of the commitments so that we can bold it"
  },
  "metametricsCommitmentsIntro": {
    "message": "MetaMask sẽ.."
  },
  "metametricsCommitmentsNeverCollect": {
    "message": "Không bao giờ thu thập mã khóa, địa chỉ, giao dịch, số dư, mã băm hoặc bất kỳ thông tin cá nhân nào"
  },
  "metametricsCommitmentsNeverCollectIP": {
    "message": "$1 thu thập địa chỉ IP đầy đủ của bạn",
    "description": "The $1 is the bolded word 'Never', from 'metametricsCommitmentsBoldNever'"
  },
  "metametricsCommitmentsNeverCollectKeysEtc": {
    "message": "$1 thu thập mã khóa, địa chỉ, giao dịch, số dư, mã băm hoặc bất kỳ thông tin cá nhân nào",
    "description": "The $1 is the bolded word 'Never', from 'metametricsCommitmentsBoldNever'"
  },
  "metametricsCommitmentsNeverIP": {
    "message": "Không bao giờ thu thập địa chỉ IP đầy đủ của bạn"
  },
  "metametricsCommitmentsNeverSell": {
    "message": "Không bao giờ bán dữ liệu để thu lợi. Tuyệt đối không bao giờ!"
  },
  "metametricsCommitmentsNeverSellDataForProfit": {
    "message": "$1 bán dữ liệu để thu lợi. Tuyệt đối không bao giờ!",
    "description": "The $1 is the bolded word 'Never', from 'metametricsCommitmentsBoldNever'"
  },
  "metametricsCommitmentsSendAnonymizedEvents": {
    "message": "Gửi các lượt nhấn và xem trang đã được ẩn danh"
  },
  "metametricsHelpImproveMetaMask": {
    "message": "Giúp chúng tôi cải thiện MetaMask"
  },
  "metametricsOptInDescription": {
    "message": "MetaMask muốn thu thập dữ liệu sử dụng để hiểu rõ hơn về cách người dùng tương tác với tiện ích. Chúng tôi sẽ dùng dữ liệu này để liên tục cải thiện độ hữu ích và trải nghiệm người dùng trên sản phẩm của mình và hệ sinh thái Ethereum."
  },
  "metametricsOptInDescription2": {
    "message": "Chúng tôi muốn thu thập dữ liệu sử dụng cơ bản để cải thiện mức độ hữu ích của sản phẩm. Các chỉ số này sẽ..."
  },
  "metametricsTitle": {
    "message": "Tham gia cùng hơn 6 Triệu người dùng để cải thiện MetaMask"
  },
  "mismatchedChainLinkText": {
    "message": "xác minh thông tin về mạng",
    "description": "Serves as link text for the 'mismatchedChain' key. This text will be embedded inside the translation for that key."
  },
  "mismatchedChainRecommendation": {
    "message": "Bạn nên $1 trước khi tiếp tục.",
    "description": "$1 is a clickable link with text defined by the 'mismatchedChainLinkText' key. The link will open to instructions for users to validate custom network details."
  },
  "mismatchedNetworkName": {
    "message": "Theo hồ sơ của chúng tôi, tên mạng có thể không khớp hoàn toàn với ID chuỗi này."
  },
  "mismatchedNetworkSymbol": {
    "message": "Ký hiệu đơn vị tiền tệ đã gửi không khớp với những gì chúng tôi mong đợi cho ID chuỗi này."
  },
  "mismatchedRpcUrl": {
    "message": "Theo hồ sơ của chúng tôi, giá trị RPC URL đã gửi không khớp với một nhà cung cấp đã biết cho ID chuỗi này."
  },
  "missingNFT": {
    "message": "Không thấy NFT của mình?"
  },
  "missingSetting": {
    "message": "Không tìm thấy thiết lập?"
  },
  "missingSettingRequest": {
    "message": "Yêu cầu tại đây"
  },
  "missingToken": {
    "message": "Không thấy token của mình?"
  },
  "mobileSyncWarning": {
    "message": "Tính năng 'Đồng bộ với tiện ích' tạm thời bị tắt. Nếu bạn muốn sử dụng ví tiện ích trên thiết bị di động MetaMask, thì trên ứng dụng di động: hãy quay lại các tùy chọn thiết lập ví và chọn phương án 'Nhập bằng Cụm Mật Khẩu Khôi Phục Bí Mật'. Sử dụng cụm mật khẩu bí mật của ví tiện ích để nhập ví của bạn vào thiết bị di động."
  },
  "mustSelectOne": {
    "message": "Phải chọn ít nhất 1 token."
  },
  "myAccounts": {
    "message": "Tài khoản của tôi"
  },
  "name": {
    "message": "Tên"
  },
  "nativeToken": {
    "message": "Token gốc của mạng này là $1. Token này được dùng làm phí gas.",
    "description": "$1 represents the name of the native token on the current network"
  },
  "needCryptoInWallet": {
    "message": "Để tương tác với các ứng dụng phi tập trung bằng MetaMask, bạn sẽ cần $1 trong ví.",
    "description": "$1 represents the cypto symbol to be purchased"
  },
  "needHelp": {
    "message": "Bạn cần trợ giúp? Liên hệ $1",
    "description": "$1 represents `needHelpLinkText`, the text which goes in the help link"
  },
  "needHelpFeedback": {
    "message": "Chia sẻ phản hồi của bạn"
  },
  "needHelpLinkText": {
    "message": "Hỗ trợ về MetaMask"
  },
  "needHelpSubmitTicket": {
    "message": "Gửi phiếu"
  },
  "needImportFile": {
    "message": "Bạn phải chọn tập tin để nhập.",
    "description": "User is important an account and needs to add a file to continue"
  },
  "negativeETH": {
    "message": "Không thể gửi số lượng ETH âm."
  },
  "network": {
    "message": "Mạng:"
  },
  "networkAddedSuccessfully": {
    "message": "Đã thêm mạng thành công!"
  },
  "networkDetails": {
    "message": "Thông tin về mạng"
  },
  "networkIsBusy": {
    "message": "Mạng đang bận. Giá gas cao và ước tính kém chính xác hơn."
  },
  "networkName": {
    "message": "Tên mạng"
  },
  "networkNameAvalanche": {
    "message": "Avalanche"
  },
  "networkNameBSC": {
    "message": "BSC"
  },
  "networkNameDefinition": {
    "message": "Tên được liên kết với mạng này."
  },
  "networkNameEthereum": {
    "message": "Ethereum"
  },
  "networkNameGoerli": {
    "message": "Goerli"
  },
  "networkNamePolygon": {
    "message": "Polygon"
  },
  "networkNameTestnet": {
    "message": "Mạng thử nghiệm"
  },
  "networkSettingsChainIdDescription": {
    "message": "Mã chuỗi được dùng để ký các giao dịch. Giá trị này phải khớp với mã chuỗi do mạng trả về. Bạn có thể nhập một số thập phân hoặc số thập lục phân bắt đầu bằng “0x” nhưng chúng tôi sẽ hiển thị số ở dạng thập phân."
  },
  "networkStatus": {
    "message": "Trạng thái mạng"
  },
  "networkStatusBaseFeeTooltip": {
    "message": "Phí cơ bản do mạng thiết lập và thay đổi sau mỗi 13-14 giây. Các tùy chọn $1 và $2 của chúng tôi tính đến các mức tăng đột biến.",
    "description": "$1 and $2 are bold text for Medium and Aggressive respectively."
  },
  "networkStatusPriorityFeeTooltip": {
    "message": "Khoảng phí ưu tiên (hay còn được gọi là \"phí khích lệ thợ đào). Phí ưu tiên sẽ được chuyển cho thợ đào và khuyến khích họ ưu tiên giao dịch của bạn."
  },
  "networkStatusStabilityFeeTooltip": {
    "message": "Phí gas tương đối $1 so với 72 giờ qua.",
    "description": "$1 is networks stability value - stable, low, high"
  },
  "networkURL": {
    "message": "URL mạng"
  },
  "networkURLDefinition": {
    "message": "URL dùng để truy cập vào mạng này."
  },
  "networks": {
    "message": "Mạng"
  },
  "nevermind": {
    "message": "Bỏ qua"
  },
  "new": {
    "message": "Mới!"
  },
  "newAccount": {
    "message": "Tài khoản mới"
  },
  "newAccountDetectedDialogMessage": {
    "message": "Đã tìm thấy địa chỉ mới! Nhấn vào đây để thêm địa chỉ này vào sổ địa chỉ của bạn."
  },
  "newAccountNumberName": {
    "message": "Tài khoản $1",
    "description": "Default name of next account to be created on create account screen"
  },
  "newCollectibleAddedMessage": {
    "message": "Bộ sưu tập đã được thêm thành công!"
  },
  "newContact": {
    "message": "Địa chỉ liên hệ mới"
  },
  "newContract": {
    "message": "Hợp đồng mới"
  },
  "newNFTDetectedMessage": {
    "message": "Cho phép MetaMask tự động phát hiện NFT từ OpenSea và hiển thị trên ví MetaMask của bạn."
  },
  "newNFTsDetected": {
    "message": "Mới! Phát hiện NFT"
  },
  "newNetworkAdded": {
    "message": "“$1” đã được thêm thành công!"
  },
  "newPassword": {
    "message": "Mật khẩu mới (tối thiểu 8 ký tự)"
  },
  "newToMetaMask": {
    "message": "Bạn mới sử dụng MetaMask?"
  },
  "newTokensImportedMessage": {
    "message": "Bạn đã nhập thành công $1.",
    "description": "$1 is the string of symbols of all the tokens imported"
  },
  "newTokensImportedTitle": {
    "message": "Đã nhập token"
  },
  "newTotal": {
    "message": "Tổng mới"
  },
  "newTransactionFee": {
    "message": "Phí giao dịch mới"
  },
  "newValues": {
    "message": "giá trị mới"
  },
  "next": {
    "message": "Tiếp theo"
  },
  "nextNonceWarning": {
    "message": "Số chỉ dùng một lần lớn hơn số chỉ dùng một lần gợi ý là $1",
    "description": "The next nonce according to MetaMask's internal logic"
  },
  "nft": {
    "message": "NFT"
  },
  "nftTokenIdPlaceholder": {
    "message": "Nhập mã token"
  },
  "nfts": {
    "message": "NFT"
  },
  "nickname": {
    "message": "Tên riêng"
  },
  "noAccountsFound": {
    "message": "Không tìm thấy tài khoản nào cho cụm từ tìm kiếm đã đưa ra"
  },
  "noAddressForName": {
    "message": "Chưa có địa chỉ nào được đặt cho tên này."
  },
  "noAlreadyHaveSeed": {
    "message": "Không, tôi đã có Cụm mật khẩu khôi phục bí mật"
  },
  "noConversionDateAvailable": {
    "message": "Hiện không có ngày quy đổi tiền tệ nào"
  },
  "noConversionRateAvailable": {
    "message": "Không có sẵn tỷ lệ quy đổi nào"
  },
  "noNFTs": {
    "message": "Chưa có NFT"
  },
  "noSnaps": {
    "message": "Chưa cài đặt Snap nào"
  },
  "noThanks": {
    "message": "Không, cảm ơn"
  },
  "noThanksVariant2": {
    "message": "Không, cảm ơn."
  },
  "noTransactions": {
    "message": "Bạn không có giao dịch nào"
  },
  "noWebcamFound": {
    "message": "Không tìm thấy webcam trên máy tính của bạn. Vui lòng thử lại."
  },
  "noWebcamFoundTitle": {
    "message": "Không tìm thấy webcam"
  },
  "nonce": {
    "message": "Số chỉ dùng một lần"
  },
  "nonceField": {
    "message": "Tùy chỉnh số chỉ dùng một lần của giao dịch"
  },
  "nonceFieldDescription": {
    "message": "Bật tùy chọn này để thay đổi số dùng một lần (số giao dịch) trên màn hình xác nhận. Đây là tính năng nâng cao, hãy dùng một cách thận trọng."
  },
  "nonceFieldHeading": {
    "message": "Số dùng một lần tùy chỉnh"
  },
  "notBusy": {
    "message": "Không bận"
  },
  "notCurrentAccount": {
    "message": "Tài khoản này có chính xác không? Tài khoản này khác với tài khoản bạn đang chọn trong ví của mình"
  },
  "notEnoughGas": {
    "message": "Không đủ gas"
  },
  "notifications": {
    "message": "Thông báo"
  },
  "notifications10ActionText": {
    "message": "Xem trong phần Cài đặt",
    "description": "The 'call to action' on the button, or link, of the 'Visit in Settings' notification. Upon clicking, users will be taken to Settings page."
  },
  "notifications10DescriptionOne": {
    "message": "Tính năng phát hiện token cải tiến hiện đã có sẵn trên Mạng chính thức của Ethereum, mạng Polygon, BSC và Avalanche. Sẽ sớm có thêm nhiều mạng khác!"
  },
  "notifications10DescriptionThree": {
    "message": "Theo mặc định, tính năng phát hiện token sẽ được BẬT. Nhưng bạn có thể tắt tính năng này trong phần Cài đặt."
  },
  "notifications10DescriptionTwo": {
    "message": "Chúng tôi lấy token từ các danh sách token của bên thứ ba. Những token được liệt kê trong 2 danh sách token trở lên sẽ tự động được phát hiện."
  },
  "notifications10Title": {
    "message": "Tính năng phát hiện token cải tiến đã ra mắt"
  },
  "notifications11Description": {
    "message": "Token có thể được tạo bởi bất kỳ ai và có thể có tên trùng lặp. Nếu bạn thấy một token mà bạn không tin tưởng hoặc chưa từng tương tác - để đảm bảo an toàn, đừng tin tưởng token đó."
  },
  "notifications11Title": {
    "message": "Rủi ro về bảo mật và lừa đảo"
  },
  "notifications12ActionText": {
    "message": "Bật chế độ tối"
  },
  "notifications12Description": {
    "message": "Tiện ích Chế độ tối hiện đã ra mắt! Để bật, hãy vào Cài đặt > Thử nghiệm và chọn một trong các tùy chọn hiển thị: Sáng, Tối, Hệ thống."
  },
  "notifications12Title": {
    "message": "Dùng chế độ tối khi nào? Ngay bây giờ! 🕶️🦊"
  },
  "notifications13ActionText": {
    "message": "Hiển thị danh sách mạng tùy chỉnh"
  },
  "notifications13Description": {
    "message": "Giờ đây, bạn có thể dễ dàng thêm các mạng tùy chỉnh phổ biến sau: Arbitrum, Avalanche, Binance Smart Chain, Fantom, Harmony, Optimism, Palm và Polygon! Để bật tính năng này, hãy chuyển đến Cài đặt > Thử nghiệm và bật \"Hiển thị danh sách mạng tùy chỉnh\"!",
    "description": "Description of a notification in the 'See What's New' popup. Describes popular network feature."
  },
  "notifications13Title": {
    "message": "Thêm các mạng phổ biến"
  },
  "notifications14ActionText": {
    "message": "Hiển thị cài đặt sao lưu"
  },
  "notifications14Description": {
    "message": "Chúng tôi sẽ ngừng sử dụng tính năng dữ liệu 3Box vào đầu tháng 10. Để sao lưu và khôi phục ví của bạn theo cách thủ công, hãy sử dụng nút \"Sao lưu ngay\" trong Cài đặt Nâng cao.",
    "description": "Description of a notification in the 'See What's New' popup. Describes 3box deprecation."
  },
  "notifications14Title": {
    "message": "Ngừng sử dụng 3Box"
  },
  "notifications15Description": {
    "message": "Bạn không cần thực hiện bất kỳ hành động nào, vì vậy hãy tiếp tục sử dụng ví của bạn như bình thường. Hãy đề phòng những trò gian lận có thể xảy ra xung quanh quá trình Hợp nhất.",
    "description": "Description of a notification in the 'See What's New' popup. Advises users about the ethereum merge (https://ethereum.org/en/upgrades/merge/#main-content) and potential scams."
  },
  "notifications15Title": {
    "message": "Hợp nhất Ethereum đã được triển khai!"
  },
  "notifications1Description": {
    "message": "Giờ đây, người dùng MetaMask trên điện thoại di động có thể hoán đổi token trong ví di động của họ. Quét mã QR để tải ứng dụng di động và bắt đầu hoán đổi.",
    "description": "Description of a notification in the 'See What's New' popup. Describes the swapping on mobile feature."
  },
  "notifications1Title": {
    "message": "Tính năng hoán đổi trên điện thoại di động đã sẵn sàng!",
    "description": "Title for a notification in the 'See What's New' popup. Tells users that they can now use MetaMask Swaps on Mobile."
  },
  "notifications3ActionText": {
    "message": "Đọc thêm",
    "description": "The 'call to action' on the button, or link, of the 'Stay secure' notification. Upon clicking, users will be taken to a page about security on the metamask support website."
  },
  "notifications3Description": {
    "message": "Luôn cập nhật các phương pháp bảo mật tốt nhất của MetaMask và nhận các mẹo mới nhất về bảo mật từ nhóm hỗ trợ chính thức của MetaMask.",
    "description": "Description of a notification in the 'See What's New' popup. Describes the information they can get on security from the linked support page."
  },
  "notifications3Title": {
    "message": "Luôn bảo mật",
    "description": "Title for a notification in the 'See What's New' popup. Encourages users to consider security."
  },
  "notifications4ActionText": {
    "message": "Bắt đầu hoán đổi",
    "description": "The 'call to action' on the button, or link, of the 'Swap on Binance Smart Chain!' notification. Upon clicking, users will be taken to a page where then can swap tokens on Binance Smart Chain."
  },
  "notifications4Description": {
    "message": "Nhận giá hoán đổi token tốt nhất ngay trong ví của bạn. Giờ đây, MetaMask sẽ kết nối bạn với nhiều trình tổng hợp sàn giao dịch phi tập trung và nhà tạo lập thị trường chuyên nghiệp trên Binance Smart Chain.",
    "description": "Description of a notification in the 'See What's New' popup."
  },
  "notifications4Title": {
    "message": "Hoán đổi trên Binance Smart Chain",
    "description": "Title for a notification in the 'See What's New' popup. Encourages users to do swaps on Binance Smart Chain."
  },
  "notifications5Description": {
    "message": "Từ giờ, \"Cụm mật khẩu gốc\" sẽ được gọi là \"Cụm mật khẩu khôi phục bí mật.\"",
    "description": "Description of a notification in the 'See What's New' popup. Describes the seed phrase wording update."
  },
  "notifications6DescriptionOne": {
    "message": "Kể từ phiên bản Chrome 91, API từng cho phép hỗ trợ Ledger (U2F) của chúng tôi không còn hỗ trợ ví cứng nữa. MetaMask đã triển khai một tính năng hỗ trợ Ledger Live mới cho phép bạn tiếp tục kết nối với thiết bị Ledger của mình thông qua ứng dụng Ledger Live trên máy tính.",
    "description": "Description of a notification in the 'See What's New' popup. Describes the Ledger support update."
  },
  "notifications6DescriptionThree": {
    "message": "Khi tương tác với tài khoản Ledger của bạn trong MetaMask, một tab mới sẽ mở ra và bạn sẽ được yêu cầu mở ứng dụng Ledger Live.  Khi ứng dụng này mở ra, bạn sẽ được yêu cầu cho phép kết nối WebSocket với tài khoản MetaMask của mình.  Đơn giản vậy thôi!",
    "description": "Description of a notification in the 'See What's New' popup. Describes the Ledger support update."
  },
  "notifications6DescriptionTwo": {
    "message": "Bạn có thể kích hoạt tính năng hỗ trợ Ledger Live bằng cách nhấn vào phần Cài đặt > Nâng cao > Sử dụng Ledger Live.",
    "description": "Description of a notification in the 'See What's New' popup. Describes the Ledger support update."
  },
  "notifications6Title": {
    "message": "Thông tin cập nhật về việc hỗ trợ Ledger cho người dùng Chrome",
    "description": "Title for a notification in the 'See What's New' popup. Lets users know about the Ledger support update"
  },
  "notifications7DescriptionOne": {
    "message": "MetaMask v10.1.0 bao gồm hỗ trợ mới cho các giao dịch EIP-1559 khi sử dụng thiết bị Ledger.",
    "description": "Description of a notification in the 'See What's New' popup. Describes changes for ledger and EIP1559 in v10.1.0"
  },
  "notifications7DescriptionTwo": {
    "message": "Để hoàn thành các giao dịch trên Mạng chính thức của Ethereum, hãy chắc chắn thiết bị Ledger của bạn đã được cập nhật lên phiên bản phần mềm mới nhất.",
    "description": "Description of a notification in the 'See What's New' popup. Describes the need to update ledger firmware."
  },
  "notifications7Title": {
    "message": "Cập nhật phiên bản phần mềm Ledger",
    "description": "Title for a notification in the 'See What's New' popup. Notifies ledger users of the need to update firmware."
  },
  "notifications8ActionText": {
    "message": "Đến Cài đặt > Nâng cao",
    "description": "Description on an action button that appears in the What's New popup. Tells the user that if they click it, they will go to our Advanced settings page."
  },
  "notifications8DescriptionOne": {
    "message": "Kể từ phiên bản MetaMask v10.4.0, bạn không cần phần mềm Ledger Live để kết nối thiết bị Ledger của mình với MetaMask nữa.",
    "description": "Description of a notification in the 'See What's New' popup. Describes changes for how Ledger Live is no longer needed to connect the device."
  },
  "notifications8DescriptionTwo": {
    "message": "Để có trải nghiệm sử dụng thiết bị Ledger dễ dàng và ổn định hơn, hãy đến Cài đặt > Nâng cao và chuyển 'Dạng Kết Nối Ledger Ưu Tiên' thành 'WebHID'.",
    "description": "Description of a notification in the 'See What's New' popup. Describes how the user can turn off the Ledger Live setting."
  },
  "notifications8Title": {
    "message": "Cải thiện kết nối Ledger",
    "description": "Title for a notification in the 'See What's New' popup. Notifies ledger users that there is an improvement in how they can connect their device."
  },
  "notifications9DescriptionOne": {
    "message": "Giờ đây chúng tôi sẽ cung cấp cho bạn thêm nhiều thông tin chi tiết hơn trong thẻ 'Dữ Liệu' khi xác nhận các giao dịch hợp đồng thông minh."
  },
  "notifications9DescriptionTwo": {
    "message": "Giờ đây bạn có thể hiểu rõ hơn về các chi tiết trong giao dịch của mình và dễ dàng thêm địa chỉ giao dịch vào sổ địa chỉ, giúp bạn đưa ra những quyết định an toàn và sáng suốt."
  },
  "notifications9Title": {
    "message": "👓 Chúng tôi đang làm cho các giao dịch dễ đọc hơn."
  },
  "notificationsEmptyText": {
    "message": "Không có gì ở đây."
  },
  "notificationsHeader": {
    "message": "Thông báo"
  },
  "notificationsInfos": {
    "message": "$1 từ $2",
    "description": "$1 is the date at which the notification has been dispatched and $2 is the link to the snap that dispatched the notification."
  },
  "notificationsMarkAllAsRead": {
    "message": "Đánh dấu đã đọc tất cả"
  },
  "numberOfNewTokensDetectedPlural": {
    "message": "Tìm thấy $1 token mới trong tài khoản này",
    "description": "$1 is the number of new tokens detected"
  },
  "numberOfNewTokensDetectedSingular": {
    "message": "Tìm thấy 1 token mới trong tài khoản này"
  },
  "ofTextNofM": {
    "message": "trên"
  },
  "off": {
    "message": "Tắt"
  },
  "offlineForMaintenance": {
    "message": "Ngoại tuyến để bảo trì"
  },
  "ok": {
    "message": "Ok"
  },
  "on": {
    "message": "Bật"
  },
  "onboardingCreateWallet": {
    "message": "Tạo ví mới"
  },
  "onboardingImportWallet": {
    "message": "Nhập ví có sẵn"
  },
  "onboardingPinExtensionBillboardAccess": {
    "message": "Toàn quyền truy cập"
  },
  "onboardingPinExtensionBillboardDescription": {
    "message": "Các tiện ích này có thể xem và thay đổi thông tin"
  },
  "onboardingPinExtensionBillboardDescription2": {
    "message": "trên trang web này."
  },
  "onboardingPinExtensionBillboardTitle": {
    "message": "Tiện ích"
  },
  "onboardingPinExtensionChrome": {
    "message": "Nhấn vào biểu tượng tiện ích trên trình duyệt"
  },
  "onboardingPinExtensionDescription": {
    "message": "Ghim MetaMask trên trình duyệt để bạn có thể truy cập và dễ dàng xem các xác nhận giao dịch."
  },
  "onboardingPinExtensionDescription2": {
    "message": "Bạn có thể mở MetaMask bằng cách nhấn vào tiện ích và truy cập ví của mình chỉ với 1 cú nhấp chuột."
  },
  "onboardingPinExtensionDescription3": {
    "message": "Nhấn vào biểu tượng tiện ích trên trình duyệt để truy cập tức thì"
  },
  "onboardingPinExtensionLabel": {
    "message": "Ghim MetaMask"
  },
  "onboardingPinExtensionStep1": {
    "message": "1"
  },
  "onboardingPinExtensionStep2": {
    "message": "2"
  },
  "onboardingPinExtensionTitle": {
    "message": "Quá trình cài đặt MetaMask đã hoàn tất!"
  },
  "onboardingReturnNotice": {
    "message": "\"$1\" sẽ đóng tab này và quay về $2",
    "description": "Return the user to the site that initiated onboarding"
  },
  "onboardingShowIncomingTransactionsDescription": {
    "message": "Việc hiển thị các giao dịch đến trong ví của bạn tùy thuộc vào quá trình truyền tin với $1. Etherscan sẽ có quyền truy cập vào địa chỉ Ethereum và địa chỉ IP của bạn. Xem $2.",
    "description": "$1 is a clickable link with text defined by the 'etherscan' key. $2 is a clickable link with text defined by the 'privacyMsg' key."
  },
  "onboardingUsePhishingDetectionDescription": {
    "message": "Thông báo phát hiện dấu hiệu lừa đảo tùy thuộc vào quá trình truyền tin với $1. jsDeliver sẽ có quyền truy cập vào địa chỉ IP của bạn. Xem $2.",
    "description": "The $1 is the word 'jsDeliver', from key 'jsDeliver' and $2 is the words Privacy Policy from key 'privacyMsg', both separated here so that it can be wrapped as a link"
  },
  "onlyAddTrustedNetworks": {
    "message": "Một nhà cung cấp mạng độc hại có thể nói dối về trạng thái của chuỗi khối và ghi lại hoạt động của bạn trên mạng. Chỉ thêm các mạng tùy chỉnh mà bạn tin tưởng."
  },
  "onlyConnectTrust": {
    "message": "Chỉ kết nối với các trang web mà bạn tin tưởng."
  },
  "openFullScreenForLedgerWebHid": {
    "message": "Mở MetaMask ở chế độ toàn màn hình để kết nối thiết bị Ledger của bạn qua WebHID.",
    "description": "Shown to the user on the confirm screen when they are viewing MetaMask in a popup window but need to connect their ledger via webhid."
  },
  "openInBlockExplorer": {
    "message": "Mở trên trình khám phá khối"
  },
  "optional": {
    "message": "Không bắt buộc"
  },
  "optionalWithParanthesis": {
    "message": "(Không bắt buộc)"
  },
  "or": {
    "message": "hoặc"
  },
  "origin": {
    "message": "Nguồn gốc"
  },
  "osTheme": {
    "message": "Hệ thống"
  },
  "padlock": {
    "message": "Ổ khóa"
  },
  "parameters": {
    "message": "Tham số"
  },
  "participateInMetaMetrics": {
    "message": "Tham gia MetaMetrics"
  },
  "participateInMetaMetricsDescription": {
    "message": "Tham gia MetaMetrics để giúp chúng tôi cải thiện MetaMask"
  },
  "password": {
    "message": "Mật khẩu"
  },
  "passwordNotLongEnough": {
    "message": "Mật khẩu không đủ dài"
  },
  "passwordSetupDetails": {
    "message": "Mật khẩu này sẽ chỉ mở khóa ví MetaMask của bạn trên thiết bị này. MetaMask không thể khôi phục mật khẩu này."
  },
  "passwordStrength": {
    "message": "Độ mạnh của mật khẩu: $1",
    "description": "Return password strength to the user when user wants to create password."
  },
  "passwordStrengthDescription": {
    "message": "Một mật khẩu mạnh có thể giúp tăng cường bảo mật cho ví nếu thiết bị của bạn bị đánh cắp hoặc xâm phạm."
  },
  "passwordTermsWarning": {
    "message": "Tôi hiểu rằng MetaMask không thể khôi phục mật khẩu này cho tôi. $1"
  },
  "passwordsDontMatch": {
    "message": "Mật khẩu không khớp"
  },
  "pastePrivateKey": {
    "message": "Dán chuỗi khóa riêng tư của bạn vào đây:",
    "description": "For importing an account from a private key"
  },
  "pending": {
    "message": "Đang chờ xử lý"
  },
  "pendingTransactionInfo": {
    "message": "Không thể xử lý giao dịch này cho đến khi hoàn tất."
  },
  "pendingTransactionMultiple": {
    "message": "Bạn có ($1) giao dịch đang chờ xử lý."
  },
  "pendingTransactionSingle": {
    "message": "Bạn có (1) giao dịch đang chờ xử lý.",
    "description": "$1 is count of pending transactions"
  },
  "permissionRequest": {
    "message": "Yêu cầu quyền"
  },
  "permissionRequestCapitalized": {
    "message": "Yêu cầu cấp quyền"
  },
  "permissionRequested": {
    "message": "Đã yêu cầu ngay"
  },
  "permissionRevoked": {
    "message": "Đã thu hồi trong bản cập nhật này"
  },
  "permission_accessNetwork": {
    "message": "Truy cập Internet.",
    "description": "The description of the `endowment:network-access` permission."
  },
  "permission_accessSnap": {
    "message": "Kết nối với Snap $1.",
    "description": "The description for the `wallet_snap_*` permission. $1 is the name of the Snap."
  },
  "permission_customConfirmation": {
    "message": "Hiển thị xác nhận trong MetaMask.",
    "description": "The description for the `snap_confirm` permission"
  },
  "permission_ethereumAccounts": {
    "message": "Xem địa chỉ, số dư tài khoản, hoạt động và bắt đầu giao dịch",
    "description": "The description for the `eth_accounts` permission"
  },
  "permission_longRunning": {
    "message": "Chạy không giới hạn.",
    "description": "The description for the `endowment:long-running` permission"
  },
  "permission_manageBip32Keys": {
    "message": "Kiểm soát các tài khoản và tài sản của bạn ở $1 ($2).",
    "description": "The description for the `snap_getBip32Entropy` permission. $1 is a derivation path, e.g. 'm/44'/0'/0''. $2 is the elliptic curve name, e.g. 'secp256k1'."
  },
  "permission_manageBip44Keys": {
    "message": "Kiểm soát các tài khoản và tài sản \"$1\" của bạn.",
    "description": "The description for the `snap_getBip44Entropy` permission. $1 is the name of a protocol, e.g. 'Filecoin'."
  },
  "permission_manageState": {
    "message": "Lưu trữ và quản lý dữ liệu trong thiết bị.",
    "description": "The description for the `snap_manageState` permission"
  },
  "permission_notifications": {
    "message": "Hiển thị thông báo.",
    "description": "The description for the `snap_notify` permission"
  },
  "permission_transactionInsight": {
    "message": "Tìm nạp và hiển thị thông tin chi tiết về giao dịch.",
    "description": "The description for the `endowment:transaction-insight` permission"
  },
  "permission_unknown": {
    "message": "Quyền không xác định: $1",
    "description": "$1 is the name of a requested permission that is not recognized."
  },
  "permission_viewBip32PublicKeys": {
    "message": "Xem khóa công khai của bạn cho $1 ($2).",
    "description": "The description for the `snap_getBip32PublicKey` permission. $1 is a derivation path, e.g. 'm/44'/0'/0''. $2 is the elliptic curve name, e.g. 'secp256k1'."
  },
  "permissions": {
    "message": "Quyền"
  },
  "personalAddressDetected": {
    "message": "Đã tìm thấy địa chỉ cá nhân. Nhập địa chỉ hợp đồng token."
  },
  "pleaseConfirm": {
    "message": "Vui lòng xác nhận"
  },
  "plusXMore": {
    "message": "+ $1 khác",
    "description": "$1 is a number of additional but unshown items in a list- this message will be shown in place of those items"
  },
  "popularCustomNetworks": {
    "message": "Mạng tùy chỉnh phổ biến"
  },
  "portfolioSite": {
    "message": "Trang web danh mục đầu tư"
  },
  "preferredLedgerConnectionType": {
    "message": "Dạng kết nối Ledger ưu tiên",
    "description": "A header for a dropdown in Settings > Advanced. Appears above the ledgerConnectionPreferenceDescription message"
  },
  "preparingSwap": {
    "message": "Đang chuẩn bị hoán đổi..."
  },
  "prev": {
    "message": "Trước"
  },
  "primaryCurrencySetting": {
    "message": "Đơn vị tiền chính"
  },
  "primaryCurrencySettingDescription": {
    "message": "Chọn Gốc để ưu tiên hiển thị giá trị bằng đơn vị tiền gốc của chuỗi (ví dụ: ETH). Chọn Pháp định để ưu tiên hiển thị giá trị bằng đơn vị tiền pháp định mà bạn chọn."
  },
  "priorityFee": {
    "message": "Phí ưu tiên"
  },
  "priorityFeeProperCase": {
    "message": "Phí Ưu Tiên"
  },
  "privacyMsg": {
    "message": "Chính sách quyền riêng tư"
  },
  "privateKey": {
    "message": "Khóa riêng tư",
    "description": "select this type of file to use to import an account"
  },
  "privateKeyWarning": {
    "message": "Cảnh báo: Tuyệt đối không để lộ mã khóa này. Bất kỳ ai có mã khóa riêng tư của bạn cũng có thể đánh cắp tài sản được lưu giữ trong tài khoản của bạn."
  },
  "privateNetwork": {
    "message": "Mạng riêng"
  },
  "proceedWithTransaction": {
    "message": "Tôi vẫn muốn xử lý"
  },
  "proposedApprovalLimit": {
    "message": "Giới hạn phê duyệt đề xuất"
  },
  "provide": {
    "message": "Cung cấp"
  },
  "publicAddress": {
    "message": "Địa chỉ công khai"
  },
  "queue": {
    "message": "Hàng đợi"
  },
  "queued": {
    "message": "Đã đưa vào hàng đợi"
  },
  "reAddAccounts": {
    "message": "thêm lại bất kỳ tài khoản nào khác"
  },
  "reAdded": {
    "message": "đã thêm lại"
  },
  "readdToken": {
    "message": "Bạn có thể thêm lại token này trong tương lai bằng cách chuyển đến mục “Thêm token” trong trình đơn tùy chọn tài khoản."
  },
  "receive": {
    "message": "Nhận"
  },
  "recents": {
    "message": "Gần đây"
  },
  "recipientAddressPlaceholder": {
    "message": "Tìm kiếm, địa chỉ công khai (0x) hoặc ENS"
  },
  "recommendedGasLabel": {
    "message": "Được đề xuất"
  },
  "recoveryPhraseReminderBackupStart": {
    "message": "Bắt đầu tại đây"
  },
  "recoveryPhraseReminderConfirm": {
    "message": "Đã hiểu"
  },
  "recoveryPhraseReminderHasBackedUp": {
    "message": "Luôn lưu giữ Cụm mật khẩu khôi phục bí mật ở nơi an toàn và bí mật"
  },
  "recoveryPhraseReminderHasNotBackedUp": {
    "message": "Bạn cần sao lưu lại Cụm mật khẩu khôi phục bí mật?"
  },
  "recoveryPhraseReminderItemOne": {
    "message": "Tuyệt đối không cho ai biết Cụm mật khẩu khôi phục bí mật"
  },
  "recoveryPhraseReminderItemTwo": {
    "message": "Nhóm MetaMask sẽ không bao giờ hỏi Cụm mật khẩu khôi phục bí mật của bạn"
  },
  "recoveryPhraseReminderSubText": {
    "message": "Cụm mật khẩu khôi phục bí mật sẽ kiểm soát mọi thứ trong tài khoản của bạn."
  },
  "recoveryPhraseReminderTitle": {
    "message": "Bảo vệ tiền của bạn"
  },
  "refreshList": {
    "message": "Làm mới danh sách"
  },
  "reject": {
    "message": "Từ chối"
  },
  "rejectAll": {
    "message": "Từ chối tất cả"
  },
  "rejectTxsDescription": {
    "message": "Bạn chuẩn bị từ chối hàng loạt $1 giao dịch."
  },
  "rejectTxsN": {
    "message": "Từ chối $1 giao dịch"
  },
  "rejected": {
    "message": "Đã từ chối"
  },
  "remember": {
    "message": "Ghi nhớ:"
  },
  "remindMeLater": {
    "message": "Nhắc tôi sau"
  },
  "remove": {
    "message": "Xóa"
  },
  "removeAccount": {
    "message": "Xóa tài khoản"
  },
  "removeAccountDescription": {
    "message": "Tài khoản này sẽ được xóa khỏi ví của bạn. Hãy đảm bảo rằng bạn có Cụm mật khẩu khôi phục bí mật ban đầu hoặc khóa riêng tư cho tài khoản được nhập trước khi tiếp tục. Bạn có thể nhập hoặc tạo lại tài khoản từ trình đơn tài khoản thả xuống. "
  },
  "removeNFT": {
    "message": "Xóa NFT"
  },
  "removeSnap": {
    "message": "Xóa Snap"
  },
  "removeSnapConfirmation": {
    "message": "Bạn có chắc chắn muốn xóa $1 không?",
    "description": "$1 represents the name of the snap"
  },
  "removeSnapDescription": {
    "message": "Hành động này sẽ xóa Snap, dữ liệu và thu hồi các quyền mà bạn đã cấp."
  },
  "replace": {
    "message": "thay thế"
  },
  "requestsAwaitingAcknowledgement": {
    "message": "yêu cầu đang chờ xác nhận"
  },
  "required": {
    "message": "Bắt buộc"
  },
  "reset": {
    "message": "Đặt lại"
  },
  "resetAccount": {
    "message": "Đặt lại tài khoản"
  },
  "resetAccountDescription": {
    "message": "Nếu đặt lại tài khoản của bạn, toàn bộ lịch sử giao dịch sẽ bị xóa. Việc này sẽ không làm thay đổi số dư trong tài khoản của bạn hoặc yêu cầu bạn phải nhập lại Cụm mật khẩu khôi phục bí mật."
  },
  "resetWallet": {
    "message": "Đặt lại ví"
  },
  "resetWalletSubHeader": {
    "message": "MetaMask không lưu giữ bản sao mật khẩu của bạn. Nếu bạn đang gặp sự cố khi mở khóa tài khoản, bạn sẽ cần đặt lại ví của mình. Bạn có thể thực hiện bằng cách cung cấp Cụm từ khôi phục bí mật mà bạn đã sử dụng khi thiết lập ví."
  },
  "resetWalletUsingSRP": {
    "message": "Hành động này sẽ xóa ví hiện tại và Cụm từ khôi phục bí mật khỏi thiết bị này, cùng với danh sách các tài khoản mà bạn quản lý. Sau khi đặt lại bằng Cụm từ khôi phục bí mật, bạn sẽ thấy danh sách các tài khoản dựa trên Cụm từ khôi phục bí mật mà bạn sử dụng để đặt lại. Danh sách mới này sẽ tự động bổ sung các tài khoản có số dư. Bạn cũng sẽ có thể $1 đã tạo trước đó. Các tài khoản tùy chỉnh mà bạn đã nhập sẽ cần $2, và mọi token tùy chỉnh mà bạn thêm vào tài khoản cũng sẽ cần $3."
  },
  "resetWalletWarning": {
    "message": "Đảm bảo bạn đang sử dụng đúng Cụm từ khôi phục bí mật trước khi tiếp tục vì bạn sẽ không thể hoàn tác."
  },
  "restartMetamask": {
    "message": "Khởi động lại MetaMask"
  },
  "restore": {
    "message": "Khôi phục"
  },
  "restoreFailed": {
    "message": "Không thể khôi phục dữ liệu của bạn từ tập tin được cung cấp"
  },
  "restoreSuccessful": {
    "message": "Dữ liệu của bạn đã được khôi phục thành công"
  },
  "restoreUserData": {
    "message": "Khôi phục dữ liệu người dùng"
  },
  "restoreUserDataDescription": {
    "message": "Bạn có thể khôi phục cài đặt người dùng chứa các tùy chọn và địa chỉ tài khoản từ tập tin JSON đã sao lưu trước đó."
  },
  "restoreWalletPreferences": {
    "message": "Đã tìm thấy bản sao lưu dữ liệu của bạn từ $1. Bạn có muốn khôi phục các tùy chọn ưu tiên trong ví của mình không?",
    "description": "$1 is the date at which the data was backed up"
  },
  "retryTransaction": {
    "message": "Thử lại giao dịch"
  },
  "reusedTokenNameWarning": {
    "message": "Một token trong đây sử dụng lại ký hiệu của một token khác mà bạn thấy, điều này có thể gây nhầm lẫn hoặc mang tính lừa dối."
  },
  "revealSeedWords": {
    "message": "Hiện Cụm mật khẩu khôi phục bí mật"
  },
  "revealSeedWordsDescription": {
    "message": "Nếu thay đổi trình duyệt hoặc chuyển máy tính, bạn sẽ cần Cụm mật khẩu khôi phục bí mật này để truy cập tài khoản của mình. Hãy lưu Cụm mật khẩu khôi phục bí mật này ở nơi an toàn và bí mật."
  },
  "revealSeedWordsWarning": {
    "message": "Kẻ xấu có thể dùng các từ này để đánh cắp tất cả các tài khoản của bạn."
  },
  "revealSeedWordsWarningTitle": {
    "message": "KHÔNG chia sẻ cụm mật khẩu này với bất kỳ ai!"
  },
  "revealTheSeedPhrase": {
    "message": "Hiện cụm từ khôi phục bí mật"
  },
  "revokeAllTokensTitle": {
    "message": "Thu hồi quyền truy cập vào tất cả $1 của bạn?",
    "description": "$1 is the symbol of the token for which the user is revoking approval"
  },
  "revokeApproveForAllDescription": {
    "message": "Bằng cách thu hồi quyền truy cập, $1 sau đây sẽ không thể truy cập vào $2 của bạn nữa",
    "description": "$1 is either key 'account' or 'contract', and $2 is either a string or link of a given token symbol or name"
  },
<<<<<<< HEAD
=======
  "revokeSpendingCapTooltipText": {
    "message": "Hợp đồng này sẽ không thể chi tiêu thêm bất kỳ token hiện tại hoặc tương lai nào của bạn."
  },
  "rinkeby": {
    "message": "Mạng thử nghiệm Rinkeby"
  },
  "ropsten": {
    "message": "Mạng thử nghiệm Ropsten"
  },
>>>>>>> bec2d0cc
  "rpcUrl": {
    "message": "URL RPC mới"
  },
  "safeTransferFrom": {
    "message": "Chuyển khoản an toàn từ"
  },
  "save": {
    "message": "Lưu"
  },
  "saveAsCsvFile": {
    "message": "Lưu dưới dạng tập tin CSV"
  },
  "scanInstructions": {
    "message": "Đặt mã QR vào trước máy ảnh"
  },
  "scanQrCode": {
    "message": "Quét mã QR"
  },
  "scrollDown": {
    "message": "Cuộn xuống"
  },
  "search": {
    "message": "Tìm kiếm"
  },
  "searchAccounts": {
    "message": "Tìm kiếm tài khoản"
  },
  "searchResults": {
    "message": "Kết quả tìm kiếm"
  },
  "searchSettings": {
    "message": "Tìm kiếm trong phần Cài đặt"
  },
  "searchTokens": {
    "message": "Tìm kiếm token"
  },
  "secretBackupPhraseDescription": {
    "message": "Cụm mật khẩu khôi phục bí mật giúp việc sao lưu và khôi phục tài khoản trở nên dễ dàng."
  },
  "secretBackupPhraseWarning": {
    "message": "CẢNH BÁO: Tuyệt đối không để lộ Cụm mật khẩu khôi phục bí mật của bạn. Bất kỳ ai có cụm mật khẩu này cũng có thể lấy Ether của bạn vĩnh viễn."
  },
  "secretPhrase": {
    "message": "Chỉ tự động tải tài khoản đầu tên trên ví. Sau khi hoàn tất quá trình này, để thêm tài khoản bổ sung, hãy nhấn vào trình đơn thả xuống và chọn Tạo tài khoản."
  },
  "secretRecoveryPhrase": {
    "message": "Cụm Mật Khẩu Khôi Phục Bí Mật"
  },
  "secureWallet": {
    "message": "Ví an toàn"
  },
  "securityAndPrivacy": {
    "message": "Bảo mật và quyền riêng tư"
  },
  "seedPhraseConfirm": {
    "message": "Xác nhận Cụm Mật Khẩu Khôi Phục Bí Mật"
  },
  "seedPhraseEnterMissingWords": {
    "message": "Xác nhận Cụm Mật Khẩu Khôi Phục Bí Mật"
  },
  "seedPhraseIntroNotRecommendedButtonCopy": {
    "message": "Nhắc tôi sau (không khuyến khích)"
  },
  "seedPhraseIntroRecommendedButtonCopy": {
    "message": "Bảo mật ví của tôi (khuyến khích)"
  },
  "seedPhraseIntroSidebarBulletFour": {
    "message": "Viết ra và cất ở nhiều nơi bí mật."
  },
  "seedPhraseIntroSidebarBulletOne": {
    "message": "Lưu trong một trình quản lý mật khẩu"
  },
  "seedPhraseIntroSidebarBulletThree": {
    "message": "Lưu giữ trong hộp ký gửi an toàn."
  },
  "seedPhraseIntroSidebarBulletTwo": {
    "message": "Lưu giữ trong két an toàn của ngân hàng."
  },
  "seedPhraseIntroSidebarCopyOne": {
    "message": "Cụm mật khẩu khôi phục bí mật gồm 12 từ là “chìa khóa chính” để truy cập ví và số tiền của bạn"
  },
  "seedPhraseIntroSidebarCopyThree": {
    "message": "Nếu ai đó hỏi bạn cụm mật khẩu khôi phục bí mật, thì họ đang cố gắng lừa đảo và đánh cắp tiền trong ví của bạn"
  },
  "seedPhraseIntroSidebarCopyTwo": {
    "message": "Đừng bao giờ cho ai biết cụm mật khẩu khôi phục bí mật, kể cả MetaMask!"
  },
  "seedPhraseIntroSidebarTitleOne": {
    "message": "Cụm mật khẩu khôi phục bí mật là gì?"
  },
  "seedPhraseIntroSidebarTitleThree": {
    "message": "Tôi có nên cho ai biết cụm mật khẩu khôi phục bí mật của mình không?"
  },
  "seedPhraseIntroSidebarTitleTwo": {
    "message": "Tôi lưu Cụm mật khẩu khôi phục bí mật của mình bằng cách nào?"
  },
  "seedPhraseIntroTitle": {
    "message": "Bảo mật cho ví của bạn"
  },
  "seedPhraseIntroTitleCopy": {
    "message": "Trước khi bắt đầu, hãy xem video ngắn này để tìm hiểu thêm về cụm mật khẩu khôi phục bí mật của bạn và cách bảo vệ ví của bạn."
  },
  "seedPhraseReq": {
    "message": "Cụm mật khẩu khôi phục bí mật gồm 12, 15, 18, 21 hoặc 24 từ"
  },
  "seedPhraseWriteDownDetails": {
    "message": "Viết ra Cụm Mật Khẩu Khôi Phục Bí Mật gồm 12 từ này, sau đó lưu ở một nơi mà bạn tin tưởng và chỉ có bạn mới được phép truy cập."
  },
  "seedPhraseWriteDownHeader": {
    "message": "Viết ra Cụm Mật Khẩu Khôi Phục Bí Mật của bạn"
  },
  "selectAHigherGasFee": {
    "message": "Chọn phí gas cao hơn để tăng tốc quá trình xử lý giao dịch của bạn.*"
  },
  "selectAccounts": {
    "message": "Chọn (các) tài khoản để sử dụng trên trang web này"
  },
  "selectAll": {
    "message": "Chọn tất cả"
  },
  "selectAnAccount": {
    "message": "Chọn một tài khoản"
  },
  "selectAnAccountAlreadyConnected": {
    "message": "Tài khoản này đã được kết nối với MetaMask"
  },
  "selectEachPhrase": {
    "message": "Vui lòng chọn từng cụm mật khẩu theo thứ tự để đảm bảo sự chính xác."
  },
  "selectHdPath": {
    "message": "Chọn đường dẫn HD"
  },
  "selectNFTPrivacyPreference": {
    "message": "Bật phát hiện NFT trong phần Cài Đặt"
  },
  "selectPathHelp": {
    "message": "Nếu bạn không thấy các tài khoản như mong đợi, hãy chuyển sang đường dẫn HD."
  },
  "selectType": {
    "message": "Chọn loại"
  },
  "selectingAllWillAllow": {
    "message": "Việc chọn tất cả sẽ cho phép trang này xem tất cả các tài khoản hiện tại của bạn. Đảm bảo rằng bạn tin tưởng trang web này."
  },
  "send": {
    "message": "Gửi"
  },
  "sendAmount": {
    "message": "Gửi khoản tiền"
  },
  "sendBugReport": {
    "message": "Gửi báo cáo lỗi."
  },
  "sendSpecifiedTokens": {
    "message": "Gửi $1",
    "description": "Symbol of the specified token"
  },
  "sendTo": {
    "message": "Gửi đến"
  },
  "sendTokens": {
    "message": "Gửi token"
  },
  "sendingDisabled": {
    "message": "Gửi tài sản NFT ERC-1155 chưa được hỗ trợ."
  },
  "sendingNativeAsset": {
    "message": "Gửi $1",
    "description": "$1 represents the native currency symbol for the current network (e.g. ETH or BNB)"
  },
  "sendingToTokenContractWarning": {
    "message": "Cảnh báo: bạn sắp gửi đến một hợp đồng token và điều này có thể dẫn đến nguy cơ mất tiền. $1",
    "description": "$1 is a clickable link with text defined by the 'learnMoreUpperCase' key. The link will open to a support article regarding the known contract address warning"
  },
  "sepolia": {
    "message": "Mạng thử nghiệm Sepolia"
  },
  "setAdvancedPrivacySettings": {
    "message": "Thiết lập cài đặt quyền riêng tư nâng cao"
  },
  "setAdvancedPrivacySettingsDetails": {
    "message": "MetaMask sử dụng các dịch vụ của bên thứ ba đáng tin cậy này để nâng cao sự hữu ích và an toàn của sản phẩm."
  },
  "setApprovalForAll": {
    "message": "Thiết lập phê duyệt tất cả"
  },
  "setApprovalForAllTitle": {
    "message": "Phê duyệt $1 không có giới hạn chi tiêu",
    "description": "The token symbol that is being approved"
  },
  "settings": {
    "message": "Cài đặt"
  },
  "settingsSearchMatchingNotFound": {
    "message": "Không tìm thấy kết quả trùng khớp."
  },
  "shorthandVersion": {
    "message": "v$1",
    "description": "$1 is replaced by a version string (e.g. 1.2.3)"
  },
  "show": {
    "message": "Hiển thị"
  },
  "showAdvancedGasInline": {
    "message": "Quyền kiểm soát gas nâng cao"
  },
  "showAdvancedGasInlineDescription": {
    "message": "Chọn tùy chọn này để hiển thị các quyền kiểm soát giá gas và giới hạn ngay trên màn hình gửi và xác nhận."
  },
  "showCustomNetworkList": {
    "message": "Hiển thị danh sách mạng tùy chỉnh"
  },
  "showCustomNetworkListDescription": {
    "message": "Chọn tùy chọn này để hiển thị danh sách các mạng có thông tin được điền sẵn khi thêm mạng mới."
  },
  "showFiatConversionInTestnets": {
    "message": "Hiển thị tỷ lệ quy đổi trên các mạng thử nghiệm"
  },
  "showFiatConversionInTestnetsDescription": {
    "message": "Chọn tùy chọn này để hiển thị tỷ lệ quy đổi tiền pháp định trên mạng thử nghiệm"
  },
  "showHexData": {
    "message": "Hiển thị dữ liệu thập lục phân"
  },
  "showHexDataDescription": {
    "message": "Chọn tùy chọn này để hiển thị trường dữ liệu thập lục phân trên màn hình gửi"
  },
  "showHide": {
    "message": "Hiển thị/ẩn"
  },
  "showIncomingTransactions": {
    "message": "Hiển thị các giao dịch đến"
  },
  "showIncomingTransactionsDescription": {
    "message": "Chọn tùy chọn này nếu bạn muốn dùng Etherscan để hiển thị các giao dịch đến trong danh sách giao dịch"
  },
  "showPermissions": {
    "message": "Hiển thị quyền"
  },
  "showPrivateKeys": {
    "message": "Hiện khóa riêng tư"
  },
  "showRecommendations": {
    "message": "Hiển thị các đề xuất"
  },
  "showTestnetNetworks": {
    "message": "Hiển thị các mạng thử nghiệm"
  },
  "showTestnetNetworksDescription": {
    "message": "Chọn tùy chọn này để hiển thị các mạng thử nghiệm trong danh sách mạng"
  },
  "sigRequest": {
    "message": "Yêu cầu chữ ký"
  },
  "sign": {
    "message": "Ký"
  },
  "signNotice": {
    "message": "Việc ký vào thông báo này có thể gây nguy hiểm. Chữ ký này có thể được dùng để thực hiện bất kỳ hành động nào thay mặt cho tài khoản của bạn, bao gồm cả cấp toàn quyền kiểm soát tài khoản và tất cả tài sản bên trong cho trang web yêu cầu. Chỉ ký vào thông báo này nếu bạn biết mình đang làm gì hoặc hoàn toàn tin tưởng trang web yêu cầu."
  },
  "signatureRequest": {
    "message": "Yêu cầu chữ ký"
  },
  "signatureRequest1": {
    "message": "Thông báo"
  },
  "signed": {
    "message": "Đã ký"
  },
  "signin": {
    "message": "Đăng nhập"
  },
  "simulationErrorMessageV2": {
    "message": "Chúng tôi không thể ước tính gas. Có thể đã xảy ra lỗi trong hợp đồng và giao dịch này có thể thất bại."
  },
  "skip": {
    "message": "Bỏ qua"
  },
  "skipAccountSecurity": {
    "message": "Bỏ qua bảo mật tài khoản?"
  },
  "skipAccountSecurityDetails": {
    "message": "Tôi hiểu rằng nếu chưa sao lưu Cụm Mật Khẩu Khôi Phục Bí Mật của mình, tôi có thể bị mất tài khoản và toàn bộ tài sản bên trong."
  },
  "slow": {
    "message": "Chậm"
  },
  "smartTransaction": {
    "message": "Giao dịch thông minh"
  },
  "snapAccess": {
    "message": "Snap $1 có quyền truy cập vào:",
    "description": "$1 represents the name of the snap"
  },
  "snapAdded": {
    "message": "Đã thêm vào $1 từ $2",
    "description": "$1 represents the date the snap was installed, $2 represents which origin installed the snap."
  },
  "snapContent": {
    "message": "Nội dung này đến từ $1",
    "description": "This is shown when a snap shows transaction insight information in the confirmation UI. $1 is a link to the snap's settings page with the link text being the name of the snap."
  },
  "snapError": {
    "message": "Lỗi Snap: '$1'. Mã lỗi: '$2'",
    "description": "This is shown when a snap encounters an error. $1 is the error message from the snap, and $2 is the error code."
  },
  "snapInstall": {
    "message": "Cài đặt Snap"
  },
  "snapInstallWarningCheck": {
    "message": "Để xác nhận rằng bạn hiểu, hãy đánh dấu vào ô."
  },
  "snapInstallWarningCheckPlural": {
    "message": "Để xác nhận rằng bạn hiểu, hãy đánh dấu vào tất cả các ô."
  },
  "snapInstallWarningKeyAccess": {
    "message": "Bạn đang cấp quyền truy cập khóa $2 cho Snap \"$1\". Hành động này không thể hủy bỏ và sẽ cấp quyền kiểm soát tài khoản và tài sản $2 của bạn cho \"$1\". Đảm bảo bạn tin tưởng \"$1\" trước khi tiếp tục.",
    "description": "The first parameter is the name of the snap and the second one is the protocol"
  },
  "snapRequestsPermission": {
    "message": "Snap này đang yêu cầu các quyền sau:"
  },
  "snapUpdate": {
    "message": "Cập nhật Snap"
  },
  "snapUpdateExplanation": {
    "message": "$1 cần một phiên bản Snap mới hơn.",
    "description": "$1 is the dapp that is requesting an update to the snap."
  },
  "snaps": {
    "message": "Snap"
  },
  "snapsInsightLoading": {
    "message": "Đang tải thông tin chi tiết về giao dịch..."
  },
  "snapsNoInsight": {
    "message": "Snap không trả về bất kỳ thông tin chi tiết nào"
  },
  "snapsSettingsDescription": {
    "message": "Quản lý Snap"
  },
  "snapsStatus": {
    "message": "Trạng thái Snap tùy thuộc vào hoạt động."
  },
  "snapsToggle": {
    "message": "Snap chỉ hoạt động khi đã bật"
  },
  "someNetworksMayPoseSecurity": {
    "message": "Một số mạng có thể gây ra rủi ro về bảo mật và/hoặc quyền riêng tư. Bạn cần hiểu rõ các rủi ro này trước khi thêm và sử dụng mạng."
  },
  "somethingWentWrong": {
    "message": "Rất tiếc! Đã xảy ra sự cố."
  },
  "source": {
    "message": "Nguồn"
  },
  "speedUp": {
    "message": "Tăng tốc"
  },
  "speedUpCancellation": {
    "message": "Tăng tốc lệnh hủy này"
  },
  "speedUpExplanation": {
    "message": "Chúng tôi đã cập nhật phí gas dựa trên tình trạng mạng hiện tại và đã tăng ít nhất 10% (theo yêu cầu của mạng)."
  },
  "speedUpPopoverTitle": {
    "message": "Tăng tốc giao dịch"
  },
  "speedUpTooltipText": {
    "message": "Phí gas mới"
  },
  "speedUpTransaction": {
    "message": "Tăng tốc giao dịch này"
  },
  "spendLimitAmount": {
    "message": "Khoản tiền giới hạn chi tiêu"
  },
  "spendLimitInsufficient": {
    "message": "Giới hạn chi tiêu không đủ"
  },
  "spendLimitInvalid": {
    "message": "Giới hạn chi tiêu không hợp lệ; giá trị này phải là số dương."
  },
  "spendLimitPermission": {
    "message": "Quyền đối với giới hạn chi tiêu"
  },
  "spendLimitRequestedBy": {
    "message": "Bên yêu cầu giới hạn chi tiêu: $1",
    "description": "Origin of the site requesting the spend limit"
  },
  "spendLimitTooLarge": {
    "message": "Giới hạn chi tiêu quá lớn"
  },
  "srpInputNumberOfWords": {
    "message": "Tôi có một cụm từ gồm $1 từ",
    "description": "This is the text for each option in the dropdown where a user selects how many words their secret recovery phrase has during import. The $1 is the number of words (either 12, 15, 18, 21, or 24)."
  },
  "srpPasteFailedTooManyWords": {
    "message": "Dán không thành công vì cụm từ có nhiều hơn 24 từ. Cụm từ khôi phục bí mật chỉ có tối đa 24 từ.",
    "description": "Description of SRP paste erorr when the pasted content has too many words"
  },
  "srpPasteTip": {
    "message": "Bạn có thể dán toàn bộ cụm từ khôi phục bí mật vào bất kỳ trường nào",
    "description": "Our secret recovery phrase input is split into one field per word. This message explains to users that they can paste their entire secrete recovery phrase into any field, and we will handle it correctly."
  },
  "srpToggleShow": {
    "message": "Hiện/Ẩn từ này của cụm từ khôi phục bí mật",
    "description": "Describes a toggle that is used to show or hide a single word of the secret recovery phrase"
  },
  "srpWordHidden": {
    "message": "Từ này bị ẩn",
    "description": "Explains that a word in the secret recovery phrase is hidden"
  },
  "srpWordShown": {
    "message": "Từ này đang được hiển thị",
    "description": "Explains that a word in the secret recovery phrase is being shown"
  },
  "stable": {
    "message": "Ổn định"
  },
  "stableLowercase": {
    "message": "ổn định"
  },
  "stateLogError": {
    "message": "Lỗi khi truy xuất nhật ký trạng thái."
  },
  "stateLogFileName": {
    "message": "Nhật ký trạng thái của MetaMask"
  },
  "stateLogs": {
    "message": "Nhật ký trạng thái"
  },
  "stateLogsDescription": {
    "message": "Nhật ký trạng thái có chứa các địa chỉ tài khoản công khai của bạn và các giao dịch đã gửi."
  },
  "status": {
    "message": "Trạng thái"
  },
  "statusConnected": {
    "message": "Đã kết nối"
  },
  "statusNotConnected": {
    "message": "Chưa kết nối"
  },
  "step1LatticeWallet": {
    "message": "Đảm bảo Lattice1 của bạn đã sẵn sàng để kết nối"
  },
  "step1LatticeWalletMsg": {
    "message": "Bạn có thể kết nối MetaMask với Lattice1 sau khi thiết bị đã được thiết lập và trực tuyến. Mở khóa thiết bị và chuẩn bị sẵn ID Thiết Bị. Để biết thêm về cách sử dụng ví cứng, $1",
    "description": "$1 represents the `hardwareWalletSupportLinkConversion` localization key"
  },
  "step1LedgerWallet": {
    "message": "Tải về ứng dụng Ledger"
  },
  "step1LedgerWalletMsg": {
    "message": "Tải về, thiết lập và nhập mật khẩu của bạn để mở khóa $1.",
    "description": "$1 represents the `ledgerLiveApp` localization value"
  },
  "step1TrezorWallet": {
    "message": "Cắm ví Trezor"
  },
  "step1TrezorWalletMsg": {
    "message": "Kết nối ví của bạn trực tiếp với máy tính. Để biết thêm thông tin về cách sử dụng thiết bị ví cứng của bạn, $1",
    "description": "$1 represents the `hardwareWalletSupportLinkConversion` localization key"
  },
  "step2LedgerWallet": {
    "message": "Cắm ví Ledger"
  },
  "step2LedgerWalletMsg": {
    "message": "Kết nối ví của bạn trực tiếp với máy tính.  Mở khóa Ledger của bạn và mở ứng dụng Ethereum. Để biết thêm thông tin về cách sử dụng thiết bị ví cứng của bạn, $1.",
    "description": "$1 represents the `hardwareWalletSupportLinkConversion` localization key"
  },
  "stillGettingMessage": {
    "message": "Vẫn nhận được thông báo này?"
  },
  "storePhrase": {
    "message": "Lưu trữ cụm mật khẩu này trong trình quản lý mật khẩu chẳng hạn như 1Password."
  },
  "strong": {
    "message": "Mạnh"
  },
  "stxAreHere": {
    "message": "Giao dịch thông minh đã ra mắt!"
  },
  "stxBenefit1": {
    "message": "Giảm thiểu chi phí giao dịch"
  },
  "stxBenefit2": {
    "message": "Giảm tỷ lệ thất bại khi giao dịch"
  },
  "stxBenefit3": {
    "message": "Loại bỏ các giao dịch bị mắc kẹt"
  },
  "stxBenefit4": {
    "message": "Ngăn chặn giao dịch chạy trước"
  },
  "stxCancelled": {
    "message": "Hoán đổi sẽ thất bại"
  },
  "stxCancelledDescription": {
    "message": "Giao dịch của bạn sẽ thất bại và đã bị hủy để bảo vệ bạn không phải trả phí gas không cần thiết."
  },
  "stxCancelledSubDescription": {
    "message": "Hãy thử hoán đổi lại. Chúng tôi ở đây để bảo vệ bạn trước những rủi ro tương tự trong lần tới."
  },
  "stxDescription": {
    "message": "Tính năng Hoán đổi của MetaMask nay đã thông minh hơn rất nhiều! Kích hoạt Giao dịch thông minh sẽ cho phép MetaMask tối ưu quy trình Hoán đổi để giúp bạn:"
  },
  "stxErrorNotEnoughFunds": {
    "message": "Không có đủ tiền để thực hiện giao dịch thông minh."
  },
  "stxErrorUnavailable": {
    "message": "Giao dịch thông minh tạm thời không khả dụng."
  },
  "stxFailure": {
    "message": "Hoán đổi không thành công"
  },
  "stxFailureDescription": {
    "message": "Thị trường thay đổi đột ngột có thể gây thất bại. Nếu sự cố vẫn tiếp diễn, vui lòng liên hệ $1.",
    "description": "This message is shown to a user if their swap fails. The $1 will be replaced by support.metamask.io"
  },
  "stxFallbackPendingTx": {
    "message": "Giao dịch thông minh tạm thời không khả dụng vì bạn có một giao dịch đang chờ xử lý."
  },
  "stxFallbackUnavailable": {
    "message": "Bạn vẫn có thể hoán đổi token ngay cả khi Giao dịch thông minh không khả dụng."
  },
  "stxPendingPrivatelySubmittingSwap": {
    "message": "Đang bí mật gửi yêu cầu Hoán đổi của bạn..."
  },
  "stxPendingPubliclySubmittingSwap": {
    "message": "Đang công khai gửi yêu cầu Hoán đổi của bạn..."
  },
  "stxSubDescription": {
    "message": "* Giao dịch thông minh sẽ cố gắng gửi giao dịch của bạn nhiều lần theo cách riêng tư. Nếu tất cả các lần thử đều không thành công, giao dịch sẽ được phát công khai để đảm bảo Hoán đổi của bạn được thực hiện thành công."
  },
  "stxSuccess": {
    "message": "Hoán đổi hoàn tất!"
  },
  "stxSuccessDescription": {
    "message": "$1 của bạn hiện đã có sẵn.",
    "description": "$1 is a token symbol, e.g. ETH"
  },
  "stxSwapCompleteIn": {
    "message": "Hoán đổi sẽ hoàn tất sau <",
    "description": "'<' means 'less than', e.g. Swap will complete in < 2:59"
  },
  "stxTooltip": {
    "message": "Mô phỏng giao dịch trước khi gửi để giảm chi phí giao dịch và tỷ lệ thất bại."
  },
  "stxTryRegular": {
    "message": "Hãy thử hoán đổi thông thường."
  },
  "stxTryingToCancel": {
    "message": "Đang cố gắng hủy giao dịch của bạn..."
  },
  "stxUnavailable": {
    "message": "Đã tắt Giao dịch thông minh"
  },
  "stxUnknown": {
    "message": "Trạng thái không xác định"
  },
  "stxUnknownDescription": {
    "message": "Một giao dịch đã thành công nhưng chúng tôi không chắc đó là giao dịch nào. Điều này có thể do bạn đã gửi một giao dịch khác trong lúc hoán đổi này đang được xử lý."
  },
  "stxUserCancelled": {
    "message": "Đã hủy hoán đổi"
  },
  "stxUserCancelledDescription": {
    "message": "Giao dịch của bạn đã bị hủy và bạn không phải trả bất kỳ phí gas không cần thiết nào."
  },
  "stxYouCanOptOut": {
    "message": "Bạn có thể chọn không tham gia cài đặt nâng cao này bất cứ lúc nào."
  },
  "submit": {
    "message": "Gửi"
  },
  "submitted": {
    "message": "Đã gửi"
  },
  "support": {
    "message": "Hỗ trợ"
  },
  "supportCenter": {
    "message": "Truy cập trung tâm hỗ trợ của chúng tôi"
  },
  "swap": {
    "message": "Hoán đổi"
  },
  "swapAggregator": {
    "message": "Trình tổng hợp"
  },
  "swapAllowSwappingOf": {
    "message": "Cho phép hoán đổi $1",
    "description": "Shows a user that they need to allow a token for swapping on their hardware wallet"
  },
  "swapAmountReceived": {
    "message": "Số tiền được đảm bảo"
  },
  "swapAmountReceivedInfo": {
    "message": "Đây là số tiền tối thiểu mà bạn sẽ nhận được. Bạn sẽ nhận được nhiều hơn tùy thuộc vào mức trượt giá."
  },
  "swapApproval": {
    "message": "Phê duyệt $1 cho các giao dịch hoán đổi",
    "description": "Used in the transaction display list to describe a transaction that is an approve call on a token that is to be swapped.. $1 is the symbol of a token that has been approved."
  },
  "swapApproveNeedMoreTokens": {
    "message": "Bạn cần $1 $2 nữa để hoàn tất giao dịch hoán đổi này",
    "description": "Tells the user how many more of a given token they need for a specific swap. $1 is an amount of tokens and $2 is the token symbol."
  },
  "swapApproveNeedMoreTokensSmartTransactions": {
    "message": "Bạn cần thêm $1 để hoàn thành hoán đổi này bằng các giao dịch thông minh.",
    "description": "Tells the user that they need more of a certain token ($1) before they can complete the swap via smart transactions."
  },
  "swapBestOfNQuotes": {
    "message": "Tốt nhất trong $1 báo giá.",
    "description": "$1 is the number of quotes that the user can select from when opening the list of quotes on the 'view quote' screen"
  },
  "swapBuildQuotePlaceHolderText": {
    "message": "Không có token nào khớp với $1",
    "description": "Tells the user that a given search string does not match any tokens in our token lists. $1 can be any string of text"
  },
  "swapConfirmWithHwWallet": {
    "message": "Xác nhận ví cứng của bạn"
  },
  "swapContractDataDisabledErrorDescription": {
    "message": "Trong ứng dụng Ethereum trên Ledger của bạn, hãy chuyển đến phần \"Cài đặt\" và cho phép dữ liệu hợp đồng. Sau đó, thử hoán đổi lại."
  },
  "swapContractDataDisabledErrorTitle": {
    "message": "Chưa bật dữ liệu hợp đồng trên Ledger của bạn"
  },
  "swapCustom": {
    "message": "tùy chỉnh"
  },
  "swapDecentralizedExchange": {
    "message": "Sàn giao dịch phi tập trung"
  },
  "swapDirectContract": {
    "message": "Hợp đồng trực tiếp"
  },
  "swapEditLimit": {
    "message": "Chỉnh sửa giới hạn"
  },
  "swapEnableDescription": {
    "message": "Thao tác này là bắt buộc và cấp cho MetaMask quyền hoán đổi $1 của bạn.",
    "description": "Gives the user info about the required approval transaction for swaps. $1 will be the symbol of a token being approved for swaps."
  },
  "swapEnableTokenForSwapping": {
    "message": "Điều này sẽ $1 để hoán đổi",
    "description": "$1 is for the 'enableToken' key, e.g. 'enable ETH'"
  },
  "swapEstimatedNetworkFees": {
    "message": "Phí mạng ước tính"
  },
  "swapEstimatedNetworkFeesInfo": {
    "message": "Đây là giá trị ước tính của phí mạng sẽ dùng để hoàn thành giao dịch hoán đổi của bạn. Số tiền thực tế có thể thay đổi tùy theo tình trạng mạng."
  },
  "swapFailedErrorDescriptionWithSupportLink": {
    "message": "Đã xảy ra lỗi giao dịch và chúng tôi sẵn sàng trợ giúp bạn. Nếu vấn đề này tiếp diễn, bạn có thể liên hệ với bộ phận hỗ trợ khách hàng tại $1 để được hỗ trợ thêm.",
    "description": "This message is shown to a user if their swap fails. The $1 will be replaced by support.metamask.io"
  },
  "swapFailedErrorTitle": {
    "message": "Hoán đổi không thành công"
  },
  "swapFetchingQuoteNofN": {
    "message": "Tìm nạp báo giá $1/$2",
    "description": "A count of possible quotes shown to the user while they are waiting for quotes to be fetched. $1 is the number of quotes already loaded, and $2 is the total number of resources that we check for quotes. Keep in mind that not all resources will have a quote for a particular swap."
  },
  "swapFetchingQuotes": {
    "message": "Tìm nạp báo giá"
  },
  "swapFetchingQuotesErrorDescription": {
    "message": "Rất tiếc... đã xảy ra sự cố. Hãy thử lại. Nếu lỗi vẫn tiếp diễn, hãy liên hệ với bộ phận hỗ trợ khách hàng."
  },
  "swapFetchingQuotesErrorTitle": {
    "message": "Lỗi tìm nạp báo giá"
  },
  "swapFetchingTokens": {
    "message": "Đang tìm nạp token..."
  },
  "swapFromTo": {
    "message": "Giao dịch hoán đổi $1 sang $2",
    "description": "Tells a user that they need to confirm on their hardware wallet a swap of 2 tokens. $1 is a source token and $2 is a destination token"
  },
  "swapGasFeesDetails": {
    "message": "Phí gas được ước tính và sẽ dao động dựa trên lưu lượng mạng và độ phức tạp của giao dịch."
  },
  "swapGasFeesLearnMore": {
    "message": "Tìm hiểu thêm về phí gas"
  },
  "swapGasFeesSplit": {
    "message": "Phí gas trên màn hình trước được chia đôi giữa hai giao dịch này."
  },
  "swapGasFeesSummary": {
    "message": "Phí gas được trả cho thợ đào tiền điện tử, họ là những người xử lý các giao dịch trên mạng $1. MetaMask không thu lợi nhuận từ phí gas.",
    "description": "$1 is the selected network, e.g. Ethereum or BSC"
  },
  "swapHighSlippageWarning": {
    "message": "Số tiền trượt giá rất cao."
  },
  "swapIncludesMMFee": {
    "message": "Bao gồm $1% phí của MetaMask.",
    "description": "Provides information about the fee that metamask takes for swaps. $1 is a decimal number."
  },
  "swapLowSlippageError": {
    "message": "Giao dịch có thể không thành công, mức trượt giá tối đa quá thấp."
  },
  "swapMaxSlippage": {
    "message": "Mức trượt giá tối đa"
  },
  "swapMetaMaskFee": {
    "message": "Phí của MetaMask"
  },
  "swapMetaMaskFeeDescription": {
    "message": "Chúng tôi luôn tìm giá tốt nhất từ các nguồn thanh khoản hàng đầu. Phí $1% được tự động tính vào báo giá này.",
    "description": "Provides information about the fee that metamask takes for swaps. $1 is a decimal number."
  },
  "swapNQuotesWithDot": {
    "message": "$1 báo giá.",
    "description": "$1 is the number of quotes that the user can select from when opening the list of quotes on the 'view quote' screen"
  },
  "swapNewQuoteIn": {
    "message": "Báo giá mới sẽ có sau $1",
    "description": "Tells the user the amount of time until the currently displayed quotes are update. $1 is a time that is counting down from 1:00 to 0:00"
  },
  "swapOnceTransactionHasProcess": {
    "message": "$1 của bạn sẽ được thêm vào tài khoản sau khi xử lý xong giao dịch.",
    "description": "This message communicates the token that is being transferred. It is shown on the awaiting swap screen. The $1 will be a token symbol."
  },
  "swapPriceDifference": {
    "message": "Bạn sắp hoán đổi $1 $2 (~$3) lấy $4 $5 (~$6).",
    "description": "This message represents the price slippage for the swap.  $1 and $4 are a number (ex: 2.89), $2 and $5 are symbols (ex: ETH), and $3 and $6 are fiat currency amounts."
  },
  "swapPriceDifferenceTitle": {
    "message": "Chênh lệch giá ~$1%",
    "description": "$1 is a number (ex: 1.23) that represents the price difference."
  },
  "swapPriceImpactTooltip": {
    "message": "Tác động về giá là mức chênh lệch giữa giá thị trường hiện tại và số tiền nhận được trong quá trình thực hiện giao dịch. Tác động giá là một hàm trong quy mô giao dịch của bạn so với quy mô của nhóm thanh khoản."
  },
  "swapPriceUnavailableDescription": {
    "message": "Không thể xác định tác động giá do thiếu dữ liệu giá thị trường. Vui lòng xác nhận rằng bạn cảm thấy thoải mái với số lượng token bạn sắp nhận được trước khi hoán đổi."
  },
  "swapPriceUnavailableTitle": {
    "message": "Hãy kiểm tra tỷ giá trước khi tiếp tục"
  },
  "swapProcessing": {
    "message": "Đang xử lý"
  },
  "swapQuoteDetails": {
    "message": "Chi tiết báo giá"
  },
  "swapQuoteSource": {
    "message": "Nguồn báo giá"
  },
  "swapQuotesExpiredErrorDescription": {
    "message": "Vui lòng yêu cầu báo giá mới để biết các tỷ giá mới nhất."
  },
  "swapQuotesExpiredErrorTitle": {
    "message": "Hết thời gian chờ báo giá"
  },
  "swapQuotesNotAvailableErrorDescription": {
    "message": "Hãy thử điều chỉnh số tiền hoặc tùy chọn cài đặt mức trượt giá và thử lại."
  },
  "swapQuotesNotAvailableErrorTitle": {
    "message": "Không có báo giá"
  },
  "swapRate": {
    "message": "Tỷ giá"
  },
  "swapReceiving": {
    "message": "Nhận"
  },
  "swapReceivingInfoTooltip": {
    "message": "Đây là giá trị ước tính. Số tiền chính xác phụ thuộc vào mức trượt giá."
  },
  "swapRequestForQuotation": {
    "message": "Yêu cầu báo giá"
  },
  "swapReviewSwap": {
    "message": "Xem lại giao dịch hoán đổi"
  },
  "swapSearchNameOrAddress": {
    "message": "Tìm kiếm tên hoặc dán địa chỉ"
  },
  "swapSelect": {
    "message": "Chọn"
  },
  "swapSelectAQuote": {
    "message": "Chọn một báo giá"
  },
  "swapSelectAToken": {
    "message": "Chọn một token"
  },
  "swapSelectQuotePopoverDescription": {
    "message": "Dưới đây là tất cả các báo giá thu thập từ nhiều nguồn thanh khoản."
  },
  "swapSlippageNegative": {
    "message": "Mức trượt giá phải lớn hơn hoặc bằng 0"
  },
  "swapSlippagePercent": {
    "message": "$1%",
    "description": "$1 is the amount of % for slippage"
  },
  "swapSlippageTooltip": {
    "message": "Khi giá giữa thời điểm đặt lệnh và thời điểm xác nhận lệnh thay đổi, hiện tượng này được gọi là \"trượt giá\". Giao dịch hoán đổi của bạn sẽ tự động hủy nếu mức trượt giá vượt quá \"mức trượt giá cho phép\" đã đặt."
  },
  "swapSource": {
    "message": "Nguồn thanh khoản"
  },
  "swapSourceInfo": {
    "message": "Chúng tôi tìm kiếm nhiều nguồn thanh khoản (các sàn giao dịch, trình tổng hợp và nhà tạo lập thị trường) để tìm được mức tỷ giá tốt nhất và phí mạng thấp nhất."
  },
  "swapSuggested": {
    "message": "Hoán đổi gợi ý"
  },
  "swapSuggestedGasSettingToolTipMessage": {
    "message": "Hoán đổi là các giao dịch phức tạp và nhạy cảm với thời gian. Chúng tôi đề xuất mức phí gas này để có sự cân bằng tốt giữa chi phí và tỉ lệ Hoán đổi thành công."
  },
  "swapSwapFrom": {
    "message": "Hoán đổi từ"
  },
  "swapSwapSwitch": {
    "message": "Chuyển từ và chuyển sang token khác"
  },
  "swapSwapTo": {
    "message": "Hoán đổi sang"
  },
  "swapToConfirmWithHwWallet": {
    "message": "để xác nhận ví cứng của bạn"
  },
  "swapTokenAvailable": {
    "message": "Đã thêm $1 vào tài khoản của bạn.",
    "description": "This message is shown after a swap is successful and communicates the exact amount of tokens the user has received for a swap. The $1 is a decimal number of tokens followed by the token symbol."
  },
  "swapTokenBalanceUnavailable": {
    "message": "Chúng tôi không truy xuất được số dư $1 của bạn",
    "description": "This message communicates to the user that their balance of a given token is currently unavailable. $1 will be replaced by a token symbol"
  },
  "swapTokenToToken": {
    "message": "Hoán đổi $1 sang $2",
    "description": "Used in the transaction display list to describe a swap. $1 and $2 are the symbols of tokens in involved in a swap."
  },
  "swapTokenVerificationAddedManually": {
    "message": "Token này đã được thêm theo cách thủ công."
  },
  "swapTokenVerificationMessage": {
    "message": "Luôn xác nhận địa chỉ token trên $1.",
    "description": "Points the user to Etherscan as a place they can verify information about a token. $1 is replaced with the translation for \"Etherscan\" followed by an info icon that shows more info on hover."
  },
  "swapTokenVerificationOnlyOneSource": {
    "message": "Chỉ được xác minh trên 1 nguồn."
  },
  "swapTokenVerificationSources": {
    "message": "Đã xác minh trên $1 nguồn.",
    "description": "Indicates the number of token information sources that recognize the symbol + address. $1 is a decimal number."
  },
  "swapTooManyDecimalsError": {
    "message": "$1 cho phép tối đa $2 số thập phân",
    "description": "$1 is a token symbol and $2 is the max. number of decimals allowed for the token"
  },
  "swapTransactionComplete": {
    "message": "Đã hoàn tất giao dịch"
  },
  "swapTwoTransactions": {
    "message": "2 giao dịch"
  },
  "swapUnknown": {
    "message": "Không xác định"
  },
  "swapVerifyTokenExplanation": {
    "message": "Nhiều token có thể dùng cùng một tên và ký hiệu. Hãy kiểm tra $1 để xác minh xem đây có phải là token bạn đang tìm kiếm không.",
    "description": "This appears in a tooltip next to the verifyThisTokenOn message. It gives the user more information about why they should check the token on a block explorer. $1 will be the name or url of the block explorer, which will be the translation of 'etherscan' or a block explorer url specified for a custom network."
  },
  "swapYourTokenBalance": {
    "message": "Có sẵn $1 $2 để hoán đổi",
    "description": "Tells the user how much of a token they have in their balance. $1 is a decimal number amount of tokens, and $2 is a token symbol"
  },
  "swapZeroSlippage": {
    "message": "Mức trượt giá 0%"
  },
  "swapsAdvancedOptions": {
    "message": "Tùy chọn nâng cao"
  },
  "swapsExcessiveSlippageWarning": {
    "message": "Mức trượt giá quá cao và sẽ dẫn đến tỷ giá không sinh lời. Vui lòng giảm giới hạn trượt giá xuống một giá trị thấp hơn 15%."
  },
  "swapsMaxSlippage": {
    "message": "Giới hạn trượt giá"
  },
  "swapsNotEnoughForTx": {
    "message": "Không đủ $1 để hoàn thành giao dịch này",
    "description": "Tells the user that they don't have enough of a token for a proposed swap. $1 is a token symbol"
  },
  "swapsViewInActivity": {
    "message": "Xem hoạt động"
  },
  "switchEthereumChainConfirmationDescription": {
    "message": "Thao tác này sẽ chuyển mạng được chọn trong MetaMask sang một mạng đã thêm trước đó:"
  },
  "switchEthereumChainConfirmationTitle": {
    "message": "Cho phép trang web này chuyển mạng?"
  },
  "switchNetwork": {
    "message": "Chuyển mạng"
  },
  "switchNetworks": {
    "message": "Chuyển mạng"
  },
  "switchToNetwork": {
    "message": "Chuyển sang $1",
    "description": "$1 represents the custom network that has previously been added"
  },
  "switchToThisAccount": {
    "message": "Chuyển sang tài khoản này"
  },
  "switchedTo": {
    "message": "Bạn đã chuyển sang"
  },
  "switchingNetworksCancelsPendingConfirmations": {
    "message": "Khi bạn chuyển mạng, mọi xác nhận đang chờ xử lý sẽ bị hủy"
  },
  "symbol": {
    "message": "Ký hiệu"
  },
  "symbolBetweenZeroTwelve": {
    "message": "Ký hiệu không được dài quá 11 ký tự."
  },
  "syncFailed": {
    "message": "Đồng bộ thất bại"
  },
  "syncInProgress": {
    "message": "Đang đồng bộ"
  },
  "syncWithMobile": {
    "message": "Đồng bộ với thiết bị di động"
  },
  "syncWithMobileBeCareful": {
    "message": "Đảm bảo rằng không có ai nhìn vào màn hình của bạn khi quét mã này"
  },
  "syncWithMobileComplete": {
    "message": "Đã đồng bộ thành công dữ liệu của bạn. Tận hưởng ứng dụng MetaMask trên thiết bị di động!"
  },
  "syncWithMobileDesc": {
    "message": "Bạn có thể đồng bộ tài khoản và thông tin của mình với thiết bị di động. Mở ứng dụng MetaMask trên thiết bị di động, chuyển đến phần \"Cài đặt\" và nhấn vào \"Đồng bộ với tiện ích trình duyệt\""
  },
  "syncWithMobileDescNewUsers": {
    "message": "Nếu mới mở ứng dụng MetaMask trên thiết bị di động lần đầu tiên, bạn chỉ cần làm theo các bước hướng dẫn trên điện thoại."
  },
  "syncWithMobileScanThisCode": {
    "message": "Quét mã này bằng ứng dụng MetaMask trên thiết bị di động"
  },
  "syncWithMobileTitle": {
    "message": "Đồng bộ với thiết bị di động"
  },
  "syncWithThreeBox": {
    "message": "Đồng bộ dữ liệu với 3Box (thử nghiệm)"
  },
  "syncWithThreeBoxDescription": {
    "message": "Bật để sao lưu các tùy chọn cài đặt của bạn với 3Box. Tính năng này hiện đang trong giai đoạn thử nghiệm; bạn tự chịu rủi ro khi sử dụng."
  },
  "syncWithThreeBoxDisabled": {
    "message": "Đã tắt 3Box do có lỗi xảy ra trong quá trình đồng bộ ban đầu"
  },
  "tenPercentIncreased": {
    "message": "Tăng 10%"
  },
  "terms": {
    "message": "Điều khoản sử dụng"
  },
  "termsOfService": {
    "message": "Điều khoản dịch vụ"
  },
  "testFaucet": {
    "message": "Vòi thử nghiệm"
  },
  "testNetworks": {
    "message": "Mạng thử nghiệm"
  },
  "theme": {
    "message": "Chủ đề"
  },
  "themeDescription": {
    "message": "Chọn chủ đề MetaMask yêu thích của bạn."
  },
  "thingsToKeep": {
    "message": "Những điều cần lưu ý:"
  },
  "thisWillCreate": {
    "message": "Thao tác này sẽ tạo một ví mới và Cụm mật khẩu khôi phục bí mật"
  },
  "time": {
    "message": "Thời gian"
  },
  "tips": {
    "message": "Mẹo"
  },
  "to": {
    "message": "Đến"
  },
  "toAddress": {
    "message": "Đến: $1",
    "description": "$1 is the address to include in the To label. It is typically shortened first using shortenAddress"
  },
  "toggleTestNetworks": {
    "message": "$1 mạng thử nghiệm",
    "description": "$1 is a clickable link with text defined by the 'showHide' key. The link will open Settings > Advanced where users can enable the display of test networks in the network dropdown."
  },
  "token": {
    "message": "Token"
  },
  "tokenAddress": {
    "message": "Địa chỉ token"
  },
  "tokenAlreadyAdded": {
    "message": "Đã thêm token."
  },
  "tokenContractAddress": {
    "message": "Địa chỉ hợp đồng token"
  },
  "tokenDecimalFetchFailed": {
    "message": "Cần có số thập phân của token."
  },
  "tokenDecimalTitle": {
    "message": "Số thập phân của token:"
  },
  "tokenDetails": {
    "message": "Chi tiết token"
  },
  "tokenFoundTitle": {
    "message": "Đã tìm thấy 1 token mới"
  },
  "tokenId": {
    "message": "ID Token"
  },
  "tokenList": {
    "message": "Danh sách token:"
  },
  "tokenScamSecurityRisk": {
    "message": "rủi ro về bảo mật và lừa đảo token"
  },
  "tokenShowUp": {
    "message": "Các token có thể không tự động hiển thị trong ví của bạn."
  },
  "tokenSymbol": {
    "message": "Ký hiệu token"
  },
  "tokensFoundTitle": {
    "message": "Đã tìm thấy $1 token mới",
    "description": "$1 is the number of new tokens detected"
  },
  "tooltipApproveButton": {
    "message": "Tôi đã hiểu"
  },
  "total": {
    "message": "Tổng"
  },
  "transaction": {
    "message": "giao dịch"
  },
  "transactionCancelAttempted": {
    "message": "Đã cố gắng hủy giao dịch với mức phí gas ước tính $1 lúc $2"
  },
  "transactionCancelSuccess": {
    "message": "Đã hủy thành công giao dịch lúc $2"
  },
  "transactionConfirmed": {
    "message": "Đã xác nhận giao dịch lúc $2."
  },
  "transactionCreated": {
    "message": "Đã tạo giao dịch với giá trị $1 lúc $2."
  },
  "transactionData": {
    "message": "Dữ liệu giao dịch"
  },
  "transactionDecodingAccreditationDecoded": {
    "message": "Được giải mã bởi Truffle"
  },
  "transactionDecodingAccreditationVerified": {
    "message": "Đã xác minh hợp đồng trên $1"
  },
  "transactionDecodingUnsupportedNetworkError": {
    "message": "Giải mã giao dịch hiện không khả dụng cho mã chuỗi $1"
  },
  "transactionDetailDappGasMoreInfo": {
    "message": "Trang web gợi ý"
  },
  "transactionDetailDappGasTooltip": {
    "message": "Chỉnh sửa để sử dụng mức phí gas được đề xuất của MetaMask dựa trên khối mới nhất."
  },
  "transactionDetailGasHeading": {
    "message": "Phí gas ước tính"
  },
  "transactionDetailGasInfoV2": {
    "message": "ước tính"
  },
  "transactionDetailGasTooltipConversion": {
    "message": "Tìm hiểu thêm về phí gas"
  },
  "transactionDetailGasTooltipExplanation": {
    "message": "Phí gas do mạng thiết lập và sẽ dao động dựa trên lưu lượng mạng và độ phức tạp của giao dịch."
  },
  "transactionDetailGasTooltipIntro": {
    "message": "Phí gas được trả cho thợ đào tiền điện tử, họ là những người xử lý các giao dịch trên mạng $1. MetaMask không thu lợi nhuận từ phí gas."
  },
  "transactionDetailGasTotalSubtitle": {
    "message": "Số lượng + phí gas"
  },
  "transactionDetailLayer2GasHeading": {
    "message": "Phí gas Lớp 2"
  },
  "transactionDetailMultiLayerTotalSubtitle": {
    "message": "Số lượng + phí"
  },
  "transactionDropped": {
    "message": "Đã ngừng giao dịch lúc $2."
  },
  "transactionError": {
    "message": "Lỗi giao dịch. Đã xảy ra ngoại lệ trong mã hợp đồng."
  },
  "transactionErrorNoContract": {
    "message": "Đang cố gắng gọi một hàm trên địa chỉ không có hợp đồng."
  },
  "transactionErrored": {
    "message": "Giao dịch đã gặp lỗi."
  },
  "transactionFee": {
    "message": "Phí giao dịch"
  },
  "transactionHistoryBaseFee": {
    "message": "Phí cơ bản (GWEI)"
  },
  "transactionHistoryL1GasLabel": {
    "message": "Tổng phí gas L1"
  },
  "transactionHistoryL2GasLimitLabel": {
    "message": "Giới hạn gas L2"
  },
  "transactionHistoryL2GasPriceLabel": {
    "message": "Giá gas L2"
  },
  "transactionHistoryMaxFeePerGas": {
    "message": "Phí tối đa mỗi gas"
  },
  "transactionHistoryPriorityFee": {
    "message": "Phí ưu tiên (GWEI)"
  },
  "transactionHistoryTotalGasFee": {
    "message": "Tổng phí gas"
  },
  "transactionResubmitted": {
    "message": "Đã gửi lại giao dịch với mức phí gas ước tính tăng lên $1 lúc $2"
  },
  "transactionSubmitted": {
    "message": "Đã gửi giao dịch với mức phí gas ước tính $1 lúc $2."
  },
  "transactionUpdated": {
    "message": "Đã cập nhật giao dịch lúc $2."
  },
  "transfer": {
    "message": "Chuyển"
  },
  "transferBetweenAccounts": {
    "message": "Chuyển giữa các tài khoản của tôi"
  },
  "transferFrom": {
    "message": "Chuyển từ"
  },
  "troubleConnectingToWallet": {
    "message": "Chúng tôi đã gặp phải sự cố khi kết nối với $1 của bạn, hãy thử xem lại $2 và thử lại.",
    "description": "$1 is the wallet device name; $2 is a link to wallet connection guide"
  },
  "troubleStarting": {
    "message": "MetaMask đã gặp sự cố khi khởi động. Lỗi này có thể xảy ra không liên tục, vì vậy hãy thử khởi động lại tiện ích."
  },
  "troubleTokenBalances": {
    "message": "Chúng tôi đã gặp phải vấn đề khi tải số dư token của bạn. Bạn có thể xem số dư ",
    "description": "Followed by a link (here) to view token balances"
  },
  "trustSiteApprovePermission": {
    "message": "Bằng cách cấp quyền, bạn cho phép $1 sau đây truy cập vào các khoản tiền của mình"
  },
  "tryAgain": {
    "message": "Thử lại"
  },
  "tryOur": {
    "message": "Thử ngay"
  },
  "turnOnTokenDetection": {
    "message": "Bật phát hiện token nâng cao"
  },
  "twelveHrTitle": {
    "message": "12 giờ:"
  },
  "txInsightsNotSupported": {
    "message": "Thông tin chi tiết về giao dịch không được hỗ trợ cho hợp đồng này tại thời điểm này."
  },
  "typePassword": {
    "message": "Nhập mật khẩu MetaMask của bạn"
  },
  "typeYourSRP": {
    "message": "Nhập Cụm từ khôi phục bí mật của bạn"
  },
  "u2f": {
    "message": "U2F",
    "description": "A name on an API for the browser to interact with devices that support the U2F protocol. On some browsers we use it to connect MetaMask to Ledger devices."
  },
  "unapproved": {
    "message": "Chưa phê duyệt"
  },
  "units": {
    "message": "đơn vị"
  },
  "unknown": {
    "message": "Không xác định"
  },
  "unknownCameraError": {
    "message": "Đã xảy ra lỗi khi cố gắng truy cập máy ảnh của bạn. Vui lòng thử lại..."
  },
  "unknownCameraErrorTitle": {
    "message": "Rất tiếc! Đã xảy ra sự cố...."
  },
  "unknownCollection": {
    "message": "Bộ sưu tập chưa có tên"
  },
  "unknownNetwork": {
    "message": "Mạng riêng không xác định"
  },
  "unknownQrCode": {
    "message": "Lỗi: Chúng tôi không thể xác định mã QR đó"
  },
  "unlimited": {
    "message": "Không giới hạn"
  },
  "unlock": {
    "message": "Mở khóa"
  },
  "unlockMessage": {
    "message": "Web phi tập trung đang chờ đón bạn"
  },
  "unrecognizedChain": {
    "message": "Không thể nhận diện mạng tùy chỉnh này",
    "description": "$1 is a clickable link with text defined by the 'unrecognizedChanLinkText' key. The link will open to instructions for users to validate custom network details."
  },
  "unrecognizedProtocol": {
    "message": "$1 (Giao thức chưa được công nhận)",
    "description": "Shown when the protocol is unknown by the extension. $1 is the protocol code."
  },
  "unsendableAsset": {
    "message": "Hiện không hỗ trợ gửi token sưu tập (ERC-721)",
    "description": "This is an error message we show the user if they attempt to send a collectible asset type, for which currently don't support sending"
  },
  "unverifiedContractAddressMessage": {
    "message": "Chúng tôi không thể xác minh hợp đồng này. Hãy chắc chắn bạn tin tưởng địa chỉ này."
  },
  "upArrow": {
    "message": "mũi tên lên"
  },
  "updatedWithDate": {
    "message": "Đã cập nhật $1"
  },
  "urlErrorMsg": {
    "message": "URL phải có tiền tố HTTP/HTTPS phù hợp."
  },
  "urlExistsErrorMsg": {
    "message": "Mạng $1 hiện đang sử dụng URL này."
  },
  "useCollectibleDetection": {
    "message": "Tự động phát hiện NFT"
  },
  "useCollectibleDetectionDescription": {
    "message": "Việc hiển thị nội dung đa phương tiện và dữ liệu NFT có thể làm lộ địa chỉ IP của bạn cho các máy chủ tập trung. API của bên thứ ba (như OpenSea) được dùng để phát hiện NFT trong ví của bạn. Điều này sẽ làm lộ địa chỉ tài khoản của bạn với các dịch vụ đó. Hãy tắt tính năng này nếu bạn không muốn ứng dụng lấy dữ liệu từ các dịch vụ đó."
  },
  "usePhishingDetection": {
    "message": "Sử dụng tính năng phát hiện lừa đảo"
  },
  "usePhishingDetectionDescription": {
    "message": "Hiển thị cảnh báo đối với các tên miền lừa đảo nhắm đến người dùng Ethereum"
  },
  "useTokenDetectionPrivacyDesc": {
    "message": "Tự động hiển thị các token được gửi vào tài khoản của bạn có liên quan đến hoạt động trao đổi thông tin với các máy chủ bên thứ ba để tìm nạp hình ảnh của token. Các máy chủ đó sẽ có quyền truy cập vào địa chỉ IP của bạn."
  },
  "usedByClients": {
    "message": "Được nhiều ví khác nhau sử dụng"
  },
  "userName": {
    "message": "Tên người dùng"
  },
  "verifyThisTokenDecimalOn": {
    "message": "Không tìm thấy số thập phân của token trên $1",
    "description": "Points the user to etherscan as a place they can verify information about a token. $1 is replaced with the translation for \"etherscan\""
  },
  "verifyThisTokenOn": {
    "message": "Xác minh token này trên $1",
    "description": "Points the user to etherscan as a place they can verify information about a token. $1 is replaced with the translation for \"etherscan\""
  },
  "verifyThisUnconfirmedTokenOn": {
    "message": "Hãy xác minh token này trên $1 và đảm bảo đây là token bạn muốn giao dịch.",
    "description": "Points the user to etherscan as a place they can verify information about a token. $1 is replaced with the translation for \"etherscan\""
  },
  "viewAccount": {
    "message": "Xem tài khoản"
  },
  "viewAllDetails": {
    "message": "Xem toàn bộ chi tiết"
  },
  "viewContact": {
    "message": "Xem địa chỉ liên hệ"
  },
  "viewFullTransactionDetails": {
    "message": "Xem chi tiết giao dịch đầy đủ"
  },
  "viewMore": {
    "message": "Xem thêm"
  },
  "viewOnBlockExplorer": {
    "message": "Xem trên trình khám phá khối"
  },
  "viewOnCustomBlockExplorer": {
    "message": "Xem $1 tại $2",
    "description": "$1 is the action type. e.g (Account, Transaction, Swap) and $2 is the Custom Block Exporer URL"
  },
  "viewOnEtherscan": {
    "message": "Xem $1 trên Etherscan",
    "description": "$1 is the action type. e.g (Account, Transaction, Swap)"
  },
  "viewOnOpensea": {
    "message": "Xem trên Opensea"
  },
  "viewinExplorer": {
    "message": "Xem $1 trong trình khám phá",
    "description": "$1 is the action type. e.g (Account, Transaction, Swap)"
  },
  "visitWebSite": {
    "message": "Truy cập trang web của chúng tôi"
  },
  "walletConnectionGuide": {
    "message": "hướng dẫn của chúng tôi về cách kết nối ví cứng"
  },
  "walletCreationSuccessDetail": {
    "message": "Bạn đã bảo vệ thành công ví của mình. Hãy đảm bảo an toàn và bí mật cho Cụm Mật Khẩu Khôi Phục Bí Mật của bạn -- đây là trách nhiệm của bạn!"
  },
  "walletCreationSuccessReminder1": {
    "message": "MetaMask không thể khôi phục Cụm Mật Khẩu Khôi Phục Bí Mật của bạn."
  },
  "walletCreationSuccessReminder2": {
    "message": "MetaMask sẽ không bao giờ hỏi về Cụm Mật Khẩu Khôi Phục Bí Mật của bạn."
  },
  "walletCreationSuccessReminder3": {
    "message": "$1 với bất kỳ ai, nếu không bạn sẽ có nguy cơ bị mất tiền",
    "description": "$1 is separated as walletCreationSuccessReminder3BoldSection so that we can bold it"
  },
  "walletCreationSuccessReminder3BoldSection": {
    "message": "Không bao giờ chia sẻ Cụm Mật Khẩu Khôi Phục Bí Mật của bạn",
    "description": "This string is localized separately from walletCreationSuccessReminder3 so that we can bold it"
  },
  "walletCreationSuccessTitle": {
    "message": "Tạo ví thành công"
  },
  "wantToAddThisNetwork": {
    "message": "Bạn muốn thêm mạng này?"
  },
  "warning": {
    "message": "Cảnh báo"
  },
  "warningTooltipText": {
    "message": "$1 Hợp đồng có thể chi tiêu toàn bộ số dư token của bạn mà không cần thông báo hoặc chấp thuận. Hãy tự bảo vệ chính mình bằng cách chỉnh hạn mức chi tiêu thấp hơn.",
    "description": "$1 is a fa-exclamation-circle icon with text 'Be careful' in 'warning' colour"
  },
  "weak": {
    "message": "Yếu"
  },
  "web3ShimUsageNotification": {
    "message": "Chúng tôi nhận thấy rằng trang web hiện tại đã cố dùng API window.web3 đã bị xóa. Nếu trang web có vẻ như đã bị lỗi, vui lòng nhấp vào $1 để biết thêm thông tin.",
    "description": "$1 is a clickable link."
  },
  "webhid": {
    "message": "WebHID",
    "description": "Refers to a interface for connecting external devices to the browser. Used for connecting ledger to the browser. Read more here https://developer.mozilla.org/en-US/docs/Web/API/WebHID_API"
  },
  "welcome": {
    "message": "Chào mừng bạn đến với MetaMask"
  },
  "welcomeBack": {
    "message": "Chào mừng bạn trở lại!"
  },
  "welcomeExploreDescription": {
    "message": "Lưu trữ, gửi và chi tiêu các loại tiền và tài sản tiền điện tử."
  },
  "welcomeExploreTitle": {
    "message": "Khám phá các ứng dụng phi tập trung"
  },
  "welcomeLoginDescription": {
    "message": "Sử dụng MetaMask của bạn để đăng nhập vào các ứng dụng phi tập trung - không cần đăng ký."
  },
  "welcomeLoginTitle": {
    "message": "Gửi lời chào đến ví của bạn"
  },
  "welcomeToMetaMask": {
    "message": "Bắt đầu nào"
  },
  "welcomeToMetaMaskIntro": {
    "message": "Được hàng triệu người tin dùng, MetaMask là một ví an toàn cho phép mọi người có thể truy cập vào thế giới web3."
  },
  "whatsNew": {
    "message": "Xem tính năng mới",
    "description": "This is the title of a popup that gives users notifications about new features and updates to MetaMask."
  },
  "whatsThis": {
    "message": "Đây là gì?"
  },
  "writePhrase": {
    "message": "Ghi cụm mật khẩu này ra giấy và lưu giữ ở một nơi an toàn. Nếu bạn cần độ bảo mật cao hơn nữa, hãy ghi ra nhiều tờ giấy và lưu giữ ở 2 đến 3 nơi khác nhau."
  },
  "xOfY": {
    "message": "$1/$2",
    "description": "$1 and $2 are intended to be two numbers, where $2 is a total, and $1 is a count towards that total"
  },
  "xOfYPending": {
    "message": "$1/$2 đang chờ xử lý",
    "description": "$1 and $2 are intended to be two numbers, where $2 is a total number of pending confirmations, and $1 is a count towards that total"
  },
  "yes": {
    "message": "Có"
  },
  "yesLetsTry": {
    "message": "Có, hãy thử"
  },
  "youHaveAddedAll": {
    "message": "Bạn đã thêm tất cả các mạng phổ biến. Bạn có thể khám phá thêm nhiều mạng khác $1 Hoặc bạn có thể $2",
    "description": "$1 is a link with the text 'here' and $2 is a button with the text 'add more networks manually'"
  },
  "youNeedToAllowCameraAccess": {
    "message": "Bạn cần cho phép truy cập vào máy ảnh để sử dụng tính năng này."
  },
  "youSign": {
    "message": "Bạn đang ký"
  },
  "yourPrivateSeedPhrase": {
    "message": "Cụm mật khẩu khôi phục bí mật riêng tư của bạn"
  },
  "zeroGasPriceOnSpeedUpError": {
    "message": "Giá gas bằng 0 khi tăng tốc"
  }
}<|MERGE_RESOLUTION|>--- conflicted
+++ resolved
@@ -714,18 +714,9 @@
   "connectingToMainnet": {
     "message": "Đang kết nối với mạng chính thức của Ethereum"
   },
-<<<<<<< HEAD
-=======
-  "connectingToRinkeby": {
-    "message": "Đang kết nối với mạng thử nghiệm Rinkeby"
-  },
-  "connectingToRopsten": {
-    "message": "Đang kết nối với mạng thử nghiệm Ropsten"
-  },
   "connectingToSepolia": {
     "message": "Đang kết nối với mạng thử nghiệm Sepolia"
   },
->>>>>>> bec2d0cc
   "contactUs": {
     "message": "Liên hệ với chúng tôi"
   },
@@ -2938,18 +2929,9 @@
     "message": "Bằng cách thu hồi quyền truy cập, $1 sau đây sẽ không thể truy cập vào $2 của bạn nữa",
     "description": "$1 is either key 'account' or 'contract', and $2 is either a string or link of a given token symbol or name"
   },
-<<<<<<< HEAD
-=======
   "revokeSpendingCapTooltipText": {
     "message": "Hợp đồng này sẽ không thể chi tiêu thêm bất kỳ token hiện tại hoặc tương lai nào của bạn."
   },
-  "rinkeby": {
-    "message": "Mạng thử nghiệm Rinkeby"
-  },
-  "ropsten": {
-    "message": "Mạng thử nghiệm Ropsten"
-  },
->>>>>>> bec2d0cc
   "rpcUrl": {
     "message": "URL RPC mới"
   },
