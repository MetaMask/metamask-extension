--- conflicted
+++ resolved
@@ -1854,15 +1854,9 @@
   "existingChainId": {
     "message": "Thông tin bạn đã nhập được liên kết với một ID chuỗi hiện có."
   },
-<<<<<<< HEAD
-=======
   "existingRequestsBannerAlertDesc": {
     "message": "Để xem và xác nhận yêu cầu gần đây nhất của bạn, trước tiên bạn cần phải chấp thuận hoặc từ chối các yêu cầu hiện có."
   },
-  "existingRpcUrl": {
-    "message": "URL này được liên kết với một ID chuỗi khác."
-  },
->>>>>>> eb4066e0
   "expandView": {
     "message": "Chế độ xem mở rộng"
   },
