--- conflicted
+++ resolved
@@ -6785,21 +6785,6 @@
   "welcomeBack": {
     "message": "Chào mừng bạn trở lại"
   },
-<<<<<<< HEAD
-=======
-  "welcomeExploreDescription": {
-    "message": "Lưu trữ, gửi và chi tiêu tiền mã hóa và tài sản."
-  },
-  "welcomeExploreTitle": {
-    "message": "Khám phá các ứng dụng phi tập trung"
-  },
-  "welcomeLoginDescription": {
-    "message": "Sử dụng MetaMask của bạn để đăng nhập vào các ứng dụng phi tập trung - không cần đăng ký."
-  },
-  "welcomeLoginTitle": {
-    "message": "Gửi lời chào đến ví của bạn"
-  },
->>>>>>> 4c5f3c59
   "welcomeToMetaMask": {
     "message": "Bắt đầu nào"
   },
