{
  "accept": {
    "message": "Accetta"
  },
  "account": {
    "message": "Account"
  },
  "accountDetails": {
    "message": "Dettagli Account"
  },
  "accountName": {
    "message": "Nome Account"
  },
  "address": {
    "message": "Indirizzo"
  },
  "addCustomToken": {
    "message": "Aggiungi un token personalizzato"
  },
  "addToken": {
    "message": "Aggiungi Token"
  },
  "addTokens": {
    "message": "Aggiungi più token"
  },
  "amount": {
    "message": "Importo"
  },
  "amountPlusGas": {
    "message": "Importo + Gas"
  },
  "appDescription": {
    "message": "Ethereum Browser Extension",
    "description": "La descrizione dell'applicazione"
  },
  "appName": {
    "message": "Nifty Wallet",
    "description": "Il nome dell'applicazione"
  },
  "attemptingConnect": {
    "message": "Tentativo di connessione alla blockchain."
  },
  "attributions": {
    "message": "Attribuzioni"
  },
  "available": {
    "message": "Disponibile"
  },
  "back": {
    "message": "Indietro"
  },
  "balance": {
    "message": "Bilancio:"
  },
  "balances": {
    "message": "I tuoi bilanci"
  },
  "balanceIsInsufficientGas": {
    "message": "Bilancio insufficiente per il gas totale corrente"
  },
  "beta": {
    "message": "BETA"
  },
  "betweenMinAndMax": {
    "message": "deve essere maggiore o uguale a $1 e minore o uguale a $2.",
    "description": "aiuto per inserire un input esadecimale come decimale"
  },
  "blockiesIdenticon": {
    "message": "Usa le icone Blockie"
  },
  "borrowDharma": {
    "message": "Prendi in presisito con Dharma (Beta)"
  },
  "builtInCalifornia": {
    "message": "Nifty Wallet è progettato e costruito in California."
  },
  "buy": {
    "message": "Compra"
  },
  "buyCoinbase": {
    "message": "Compra su Coinbase"
  },
  "buyCoinbaseExplainer": {
    "message": "Coinbase è il servizio più popolare al mondo per comprare e vendere bitcoin, ethereum e litecoin."
  },
  "cancel": {
    "message": "Cancella"
  },
  "classicInterface": {
    "message": "Usa l'interfaccia classica"
  },
  "clickCopy": {
    "message": "Clicca per Copiare"
  },
  "confirm": {
    "message": "Conferma"
  },
  "confirmContract": {
    "message": "Conferma Contratto"
  },
  "confirmPassword": {
    "message": "Conferma Password"
  },
  "confirmTransaction": {
    "message": "Conferma Transazione"
  },
  "continue": {
    "message": "Continua"
  },
  "continueToCoinbase": {
    "message": "Continua su Coinbase"
  },
  "contractDeployment": {
    "message": "Distribuzione Contratto"
  },
  "conversionProgress": {
    "message": "Conversione in corso"
  },
  "copiedButton": {
    "message": "Copiato"
  },
  "copiedClipboard": {
    "message": "Copiato negli Appunti"
  },
  "copiedExclamation": {
    "message": "Copiato!"
  },
  "copiedSafe": {
    "message": "Le ho copiate in un posto sicuro"
  },
  "copy": {
    "message": "Copia"
  },
  "copyToClipboard": {
    "message": "Copia negli appunti"
  },
  "copyButton": {
    "message": " Copia "
  },
  "copyPrivateKey": {
    "message": "Questa è la tua chiave privata (clicca per copiare)"
  },
  "create": {
    "message": "Crea"
  },
  "createAccount": {
    "message": "Crea Account"
  },
  "createDen": {
    "message": "Crea"
  },
  "crypto": {
    "message": "Crypto",
    "description": "Tipo di exchange (cryptomonete)"
  },
  "currentConversion": {
    "message": "Cambio Corrente"
  },
  "currentNetwork": {
    "message": "Rete Corrente"
  },
  "customGas": {
    "message": "Personalizza Gas"
  },
  "customize": {
    "message": "Personalizza"
  },
  "customRPC": {
    "message": "RPC Personalizzata"
  },
  "decimalsMustZerotoTen": {
    "message": "Il numero di decimali deve essere almeno 0, e non oltre 36."
  },
  "decimal": {
    "message": "Precisione Decimali"
  },
  "defaultNetwork": {
    "message": "La rete predefinita per transazioni in Ether è la Rete Ethereum Principale."
  },
  "denExplainer": {
    "message": "Il DEN è il tuo archivio crittato con password dentro Nifty Wallet."
  },
  "deposit": {
    "message": "Deposita"
  },
  "depositBTC": {
    "message": "Deposita i tuoi BTC all'indirizzo sotto:"
  },
  "depositCoin": {
    "message": "Deposita $1 all'indirizzo sotto",
    "description": "Dice all'utente quale moneta ha selezionato per depositare con Shapeshift"
  },
  "depositEth": {
    "message": "Deposita Eth"
  },
  "depositEther": {
    "message": "Deposita Ether"
  },
  "depositFiat": {
    "message": "Deposita con moneta Fiat"
  },
  "depositFromAccount": {
    "message": "Deposita da un altro account"
  },
  "depositShapeShift": {
    "message": "Deposita con ShapeShift"
  },
  "depositShapeShiftExplainer": {
    "message": "Se possiedi altre criptomonete, puoi scambiare e depositare Ether direttamente nel tuo portafoglio Nifty Wallet. Nessun account richiesto."
  },
  "details": {
    "message": "Dettagli"
  },
  "directDeposit": {
    "message": "Deposito Diretto"
  },
  "directDepositEther": {
    "message": "Deposita Direttamente Ether"
  },
  "directDepositEtherExplainer": {
    "message": "Se possiedi già degli Ether, questa è la via più veloce per aggiungere Ether al tuo portafoglio con un deposito diretto."
  },
  "done": {
    "message": "Finito"
  },
  "downloadStateLogs": {
    "message": "Scarica i log di Stato"
  },
  "edit": {
    "message": "Modifica"
  },
  "editAccountName": {
    "message": "Modifica Nome Account"
  },
  "emailUs": {
    "message": "Mandaci una mail!"
  },
  "encryptNewDen": {
    "message": "Cripta il tuo nuovo DEN"
  },
  "enterPassword": {
    "message": "Inserisci password"
  },
  "enterPasswordConfirm": {
    "message": "Inserisci la tua password per confermare"
  },
  "etherscanView": {
    "message": "Vedi account su Etherscan"
  },
  "exchangeRate": {
    "message": "Tasso di cambio"
  },
  "exportPrivateKey": {
    "message": "Esporta Chiave Privata"
  },
  "exportPrivateKeyWarning": {
    "message": "Esporta chiave privata a tuo rischio."
  },
  "failed": {
    "message": "Fallito"
  },
  "fiat": {
    "message": "FIAT",
    "description": "Tipo di scambio"
  },
  "fileImportFail": {
    "message": "Importazione file non funziona? Clicca qui!",
    "description": "Aiuta gli utenti a importare il loro account da un file JSON"
  },
  "followTwitter": {
    "message": "Seguici su Twitter"
  },
  "from": {
    "message": "Da"
  },
  "fromToSame": {
    "message": "Gli indirizzi Da e A non possono essere uguali"
  },
  "fromShapeShift": {
    "message": "Da ShapeShift"
  },
  "gas": {
    "message": "Gas",
    "description": "Piccola indicazione del costo del gas"
  },
  "gasFee": {
    "message": "Costo Gas"
  },
  "gasLimit": {
    "message": "Gas Limite"
  },
  "gasLimitCalculation": {
    "message": "Calcoliamo il gas limite suggerito in base al successo delle transazioni in rete."
  },
  "gasLimitRequired": {
    "message": "Gas Limite Richiesto"
  },
  "gasLimitTooLow": {
    "message": "Il Gas Limite deve essere almeno 21000"
  },
  "generatingSeed": {
    "message": "Generando la frase seed..."
  },
  "gasPrice": {
    "message": "Prezzo del Gas (GWEI)"
  },
  "gasPriceCalculation": {
    "message": "Calcoliamo il gas limite suggerito in base al successo delle transazioni in rete."
  },
  "gasPriceRequired": {
    "message": "Prezzo Gas Richiesto"
  },
  "getEther": {
    "message": "Ottieni Ether"
  },
  "getEtherFromFaucet": {
    "message": "Ottieni Get Ether da un faucet per $1",
    "description": "Visualizza il nome della rete per il faucet Ether"
  },
  "greaterThanMin": {
    "message": "deve essere maggiore o uguale a $1.",
    "description": "aiuto per inserire un input esadecimale come decimale"
  },
  "here": {
    "message": "qui",
    "description": "per intendere -clicca qui- per maggiori informazioni (va con troubleTokenBalances)"
  },
  "hereList": {
    "message": "Questa è una lista!!!!"
  },
  "hide": {
    "message": "Nascondi"
  },
  "hideToken": {
    "message": "Nascondi Token"
  },
  "hideTokenPrompt": {
    "message": "Nascondi Token?"
  },
  "howToDeposit": {
    "message": "Come vuoi depositare Ether?"
  },
  "holdEther": {
    "message": "Ti permette di tenere ether & token, e serve da ponte per le applicazioni decentralizzate."
  },
  "import": {
    "message": "Importa",
    "description": "Tasto per importare un account da un file selezionato"
  },
  "importAccount": {
    "message": "Importa Account"
  },
  "importAccountMsg": {
<<<<<<< HEAD
    "message":" Gli account importati non saranno associati alla frase seed originariamente creata con MetaMask. Impara di più sugli account importati "
=======
    "message":" Gli account importati non saranno associati alla frase seed originariamente creata con Nifty Wallet. Impara di più sugli account importati "    
>>>>>>> 67a0e50f
  },
  "importAnAccount": {
    "message": "Importa un account"
  },
  "importDen": {
    "message": "Importa un DEN Esistente"
  },
  "imported": {
    "message": "Importato",
    "description": "stato che conferma che un account è stato totalmente caricato nel portachiavi"
  },
  "infoHelp": {
    "message": "Informazioni & Aiuto"
  },
  "insufficientFunds": {
    "message": "Fondi non sufficienti."
  },
  "insufficientTokens": {
    "message": "Token non sufficienti."
  },
  "invalidAddress": {
    "message": "Indirizzo non valido"
  },
  "invalidAddressRecipient": {
    "message": "Indirizzo destinatario invalido"
  },
  "invalidGasParams": {
    "message": "Parametri del Gas non validi"
  },
  "invalidInput": {
    "message": "Input non valido."
  },
  "invalidRequest": {
    "message": "Richiesta non Valida"
  },
  "invalidRPC": {
    "message": "URI RPC invalido"
  },
  "jsonFail": {
    "message": "Qualcosa è andato storto. Assicurati che il file JSON sia formattato correttamente."
  },
  "jsonFile": {
    "message": "File JSON",
    "description": "formato per importare un account"
  },
  "kovan": {
    "message": "Rete di test Kovan"
  },
  "knowledgeDataBase": {
    "message": "Visita la nostra Knowledge Base"
  },
  "lessThanMax": {
    "message": "deve essere minore o uguale a $1.",
    "description": "aiuto per inserire un input esadecimale come decimale"
  },
  "likeToAddTokens": {
    "message": "Vorresti aggiungere questi token?"
  },
  "limit": {
    "message": "Limite"
  },
  "loading": {
    "message": "Caricamento..."
  },
  "loadingTokens": {
    "message": "Caricamento Tokens..."
  },
  "localhost": {
    "message": "Localhost 8545"
  },
  "login": {
    "message": "Connetti"
  },
  "logout": {
    "message": "Disconnetti"
  },
  "loose": {
    "message": "Libero"
  },
  "loweCaseWords": {
    "message": "le frasi seed hanno solo lettere minuscole"
  },
  "mainnet": {
    "message": "Rete Ethereum Principale"
  },
  "message": {
    "message": "Messaggio"
  },
  "metamaskDescription": {
    "message": "Nifty Wallet è una cassaforte sicura per identità su Ethereum."
  },
  "min": {
    "message": "Minimo"
  },
  "myAccounts": {
    "message": "Account Miei"
  },
  "mustSelectOne": {
    "message": "Devi selezionare almeno un token."
  },
  "needEtherInWallet": {
    "message": "Per interagire con applicazioni decentralizzate con Nifty Wallet, devi possedere Ether nel tuo portafoglio."
  },
  "needImportFile": {
    "message": "Devi selezionare un file da importare.",
    "description": "L'utente sta importando un account e deve aggiungere un file per continuare"
  },
  "needImportPassword": {
    "message": "Dei inserire una password per il file selezionato.",
    "description": "Password e file necessari per importare un account"
  },
  "negativeETH": {
    "message": "Non puoi inviare una quantità di ETH negativa."
  },
  "networks": {
    "message": "Reti"
  },
  "newAccount": {
    "message": "Nuovo Account"
  },
  "newAccountNumberName": {
    "message": "Account $1",
    "description": "Nome predefinito per il prossimo account da creare nella schermata di creazione account"
  },
  "newContract": {
    "message": "Nuovo Contratto"
  },
  "newPassword": {
    "message": "Nuova Password (minimo 8 caratteri)"
  },
  "newRecipient": {
    "message": "Nuovo Destinatario"
  },
  "newRPC": {
    "message": "Nuovo URL RPC"
  },
  "next": {
    "message": "Prossimo"
  },
  "noAddressForName": {
    "message": "Nessun indirizzo è stato impostato per questo nome."
  },
  "noDeposits": {
    "message": "Nessun deposito ricevuto"
  },
  "noTransactionHistory": {
    "message": "Nessuna cronologia delle transazioni."
  },
  "noTransactions": {
    "message": "Nessuna Transazione"
  },
  "notStarted": {
    "message": "Non Iniziato"
  },
  "oldUI": {
    "message": "Vecchia interfaccia"
  },
  "oldUIMessage": {
    "message": "Sei ritornato alla vecchia interfaccia. Puoi ritornare alla nuova interfaccia tramite l'opzione nel menu a discesa in alto a destra."
  },
  "or": {
    "message": "o",
    "description": "scelta tra creare o importare un nuovo account"
  },
  "passwordCorrect": {
    "message": "Assicurati che la password sia corretta."
  },
  "passwordMismatch": {
    "message": "le password non corrispondono",
    "description": "nella creazione della password, le due password all'interno dei campi non corrispondono"
  },
  "passwordShort": {
    "message": "password non sufficientemente lunga",
    "description": "nella creazione della password, la password non è lunga abbastanza"
  },
  "pastePrivateKey": {
    "message": "Incolla la tua chiave privata qui:",
    "description": "Per importare un account da una chiave privata"
  },
  "pasteSeed": {
    "message": "Incolla la tua frase seed qui!"
  },
  "personalAddressDetected": {
    "message": "Rilevato indirizzo personale. Inserisci l'indirizzo del contratto del token."
  },
  "pleaseReviewTransaction": {
    "message": "Ricontrolla la tua transazione."
  },
  "privacyMsg": {
    "message": "Politica sulla Privacy"
  },
  "privateKey": {
    "message": "Chiave Privata",
    "description": "seleziona questo tipo di file per importare un account"
  },
  "privateKeyWarning": {
    "message": "Attenzione: non dire a nessuno questa chiave! Chiunque con la tua chiave privata può rubare qualsiasi moneta contenuta nel tuo account."
  },
  "privateNetwork": {
    "message": "Rete Privata"
  },
  "qrCode": {
    "message": "Mostra Codice QR"
  },
  "readdToken": {
    "message": "Puoi aggiungere nuovamente questo token in futuro andando in “Aggiungi token” nel menu delle opzioni del tuo account."
  },
  "readMore": {
    "message": "Leggi di più qui."
  },
  "readMore2": {
    "message": "Leggi di più."
  },
  "receive": {
    "message": "Ricevi"
  },
  "recipientAddress": {
    "message": "Indirizzo Destinatario"
  },
  "refundAddress": {
    "message": "Indirizzo di Rimborso"
  },
  "rejected": {
    "message": "Respinta"
  },
  "resetAccount": {
    "message": "Resetta Account"
  },
  "restoreFromSeed": {
    "message": "Ripristina da una frase seed"
  },
  "required": {
    "message": "Richiesto"
  },
  "retryWithMoreGas": {
    "message": "Riprova con un prezzo del Gas maggiore qui"
  },
  "revealSeedWords": {
    "message": "Rivela Frase Seed"
  },
  "revealSeedWordsWarning": {
    "message": "Non ripristinare la tua frase seed in pubblico!. Queste parole possono essere usate per rubare il tuo account."
  },
  "revert": {
    "message": "Annulla"
  },
  "rinkeby": {
    "message": "Rete di test Rinkeby"
  },
  "poa": {
    "message": "[Not translated]"
  },
  "ropsten": {
    "message": "Rete di test Ropsten"
  },
  "sampleAccountName": {
    "message": "Es: Il mio nuovo account",
    "description": "Aiuta l'utente a capire il concetto di aggiungere un nome leggibile al loro account"
  },
  "save": {
    "message": "Salva"
  },
  "saveAsFile": {
    "message": "Salva come File",
    "description": "Processo per esportare un account"
  },
  "saveSeedAsFile": {
    "message": "Salva la Frase Seed come File"
  },
  "search": {
    "message": "Cerca"
  },
  "secretPhrase": {
    "message": "Inserisci la tua frase segreta di dodici parole per ripristinare la cassaforte."
  },
  "seedPhraseReq": {
    "message": "le frasi seed sono lunghe 12 parole"
  },
  "select": {
    "message": "Seleziona"
  },
  "selectCurrency": {
    "message": "Seleziona Moneta"
  },
  "selectService": {
    "message": "Seleziona Servizio"
  },
  "selectType": {
    "message": "Seleziona Tipo"
  },
  "send": {
    "message": "Invia"
  },
  "sendETH": {
    "message": "Invia ETH"
  },
  "sendTokens": {
    "message": "Invia Tokens"
  },
  "sendTokensAnywhere": {
    "message": "Invia Tokens a chiunque abbia un account Ethereum"
  },
  "settings": {
    "message": "Impostazioni"
  },
  "shapeshiftBuy": {
    "message": "Compra con Shapeshift"
  },
  "showPrivateKeys": {
    "message": "Mostra Chiave Privata"
  },
  "showQRCode": {
    "message": "Mostra Codie QR"
  },
  "sign": {
    "message": "Firma"
  },
  "signMessage": {
    "message": "Firma Messaggio"
  },
  "signNotice": {
    "message": "Firmare questo messaggio può avere effetti collaterali pericolosi. \nFirma messaggi da siti di cui ti fidi totalmente. \nQuesto metodo pericoloso sarà rimosso in versioni future."
  },
  "sigRequest": {
    "message": "Firma Richiesta"
  },
  "sigRequested": {
    "message": "Richiesta Firma"
  },
  "spaceBetween": {
    "message": "ci può essere solo uno spazio tra le parole"
  },
  "status": {
    "message": "Stato"
  },
  "stateLogs": {
    "message": "Log di Stato"
  },
  "stateLogsDescription": {
    "message": "I log di stato contengono i tuoi indirizzi pubblici e le transazioni effettuate."
  },
  "submit": {
    "message": "Invia"
  },
  "supportCenter": {
    "message": "Visita il nostro Centro di Supporto"
  },
  "symbolBetweenZeroTen": {
    "message": "Il simbolo deve essere lungo tra 0 e 10 caratteri."
  },
  "takesTooLong": {
    "message": "Ci sta mettendo troppo?"
  },
  "terms": {
    "message": "Termini di Uso"
  },
  "testFaucet": {
    "message": "Prova Faucet"
  },
  "to": {
    "message": "A"
  },
  "toETHviaShapeShift": {
    "message": "$1 a ETH via ShapeShift",
    "description": "il sistema riempirà il tipo di deposito all'inizio del messaggio"
  },
  "tokenAddress": {
    "message": "Indirizzo Token"
  },
  "tokenAlreadyAdded": {
    "message": "Il token è già stato aggiunto."
  },
  "tokenBalance": {
    "message": "Bilancio Token:"
  },
  "tokenSelection": {
    "message": "Cerca un token o seleziona dalla lista di token più popolari."
  },
  "tokenSymbol": {
    "message": "Simbolo Token"
  },
  "tokenWarning1": {
    "message": "Tieni traccia dei token che hai acquistato con il tuo account Nifty Wallet. Se hai acquistato token con un account diverso, quei token non appariranno qui."
  },
  "total": {
    "message": "Totale"
  },
  "transactions": {
    "message": "transazioni"
  },
  "transactionMemo": {
    "message": "Promemoria Transazione (opzionale)"
  },
  "transactionNumber": {
    "message": "Numero Transazione"
  },
  "transfers": {
    "message": "Trasferimenti"
  },
  "troubleTokenBalances": {
    "message": "Abbiamo avuto un problema a caricare il bilancio dei tuoi token. Puoi vederlo ",
    "description": "Seguito da un link (qui) per vedere il bilancio dei token"
  },
<<<<<<< HEAD
  "twelveWords": {
    "message": "Queste 12 parole sono l'unico modo per ripristinare i tuoi account MetaMask. \nSalvale in un posto sicuro e segreto."
=======
  "twelveWords": {    
    "message": "Queste 12 parole sono l'unico modo per ripristinare i tuoi account Nifty Wallet. \nSalvale in un posto sicuro e segreto."
>>>>>>> 67a0e50f
  },
  "typePassword": {
    "message": "Inserisci Password"
  },
  "uiWelcome": {
    "message": "Benvenuto alla nuova interfaccia (Beta)"
  },
  "uiWelcomeMessage": {
<<<<<<< HEAD
    "message": "Stai utilizzanto la nuova interfaccia di MetaMask. Guarda in giro, prova nuove funzionalità come inviare token, e facci sapere se hai dei problemi."
=======
    "message": "Stai utilizzanto la nuova interfaccia di Nifty Wallet. Guarda in giro, prova nuove funzionalità come inviare token, e facci sapere se hai dei problemi."    
>>>>>>> 67a0e50f
  },
  "unavailable": {
    "message": "Non Disponibile"
  },
  "unknown": {
    "message": "Sconosciuto"
  },
  "unknownNetwork": {
    "message": "Rete Privata Sconosciuta"
  },
  "unknownNetworkId": {
    "message": "ID rete sconosciuto"
  },
  "uriErrorMsg": {
    "message": "Gli URI richiedono un prefisso HTTP/HTTPS."
  },
  "usaOnly": {
    "message": "Solo USA",
    "description": "Usare questo sito di scambio è possibile solo per persone residenti in USA."
  },
  "usedByClients": {
    "message": "Usato da una varietà di clients diversi"
  },
  "useOldUI": {
    "message": "Use la vecchia UI"
  },
  "validFileImport": {
    "message": "Devi selezionare un file valido da importare."
  },
  "vaultCreated": {
    "message": "Cassaforte Creata"
  },
  "viewAccount": {
    "message": "Vedi Account"
  },
  "visitWebSite": {
    "message": "Visita il nostro sito web"
  },
  "warning": {
    "message": "Attenzione"
  },
  "welcomeBeta": {
    "message": "Benvenuto nella Beta di Nifty Wallet"
  },
  "whatsThis": {
    "message": "Cos'è questo?"
  },
  "yourSigRequested": {
    "message": "E' richiesta la tua firma"
  },
  "youSign": {
    "message": "Ti stai connettendo"
  }
}<|MERGE_RESOLUTION|>--- conflicted
+++ resolved
@@ -126,7 +126,7 @@
     "message": "Copiato!"
   },
   "copiedSafe": {
-    "message": "Le ho copiate in un posto sicuro"
+    "message": "Le ho copiate in un posto sicuro"    
   },
   "copy": {
     "message": "Copia"
@@ -169,11 +169,11 @@
     "message": "RPC Personalizzata"
   },
   "decimalsMustZerotoTen": {
-    "message": "Il numero di decimali deve essere almeno 0, e non oltre 36."
+    "message": "Il numero di decimali deve essere almeno 0, e non oltre 36."    
   },
   "decimal": {
     "message": "Precisione Decimali"
-  },
+  }, 
   "defaultNetwork": {
     "message": "La rete predefinita per transazioni in Ether è la Rete Ethereum Principale."
   },
@@ -218,7 +218,7 @@
     "message": "Deposita Direttamente Ether"
   },
   "directDepositEtherExplainer": {
-    "message": "Se possiedi già degli Ether, questa è la via più veloce per aggiungere Ether al tuo portafoglio con un deposito diretto."
+    "message": "Se possiedi già degli Ether, questa è la via più veloce per aggiungere Ether al tuo portafoglio con un deposito diretto."    
   },
   "done": {
     "message": "Finito"
@@ -341,7 +341,7 @@
     "message": "Come vuoi depositare Ether?"
   },
   "holdEther": {
-    "message": "Ti permette di tenere ether & token, e serve da ponte per le applicazioni decentralizzate."
+    "message": "Ti permette di tenere ether & token, e serve da ponte per le applicazioni decentralizzate."    
   },
   "import": {
     "message": "Importa",
@@ -351,11 +351,7 @@
     "message": "Importa Account"
   },
   "importAccountMsg": {
-<<<<<<< HEAD
-    "message":" Gli account importati non saranno associati alla frase seed originariamente creata con MetaMask. Impara di più sugli account importati "
-=======
     "message":" Gli account importati non saranno associati alla frase seed originariamente creata con Nifty Wallet. Impara di più sugli account importati "    
->>>>>>> 67a0e50f
   },
   "importAnAccount": {
     "message": "Importa un account"
@@ -395,7 +391,7 @@
     "message": "URI RPC invalido"
   },
   "jsonFail": {
-    "message": "Qualcosa è andato storto. Assicurati che il file JSON sia formattato correttamente."
+    "message": "Qualcosa è andato storto. Assicurati che il file JSON sia formattato correttamente."    
   },
   "jsonFile": {
     "message": "File JSON",
@@ -561,7 +557,7 @@
     "message": "Mostra Codice QR"
   },
   "readdToken": {
-    "message": "Puoi aggiungere nuovamente questo token in futuro andando in “Aggiungi token” nel menu delle opzioni del tuo account."
+    "message": "Puoi aggiungere nuovamente questo token in futuro andando in “Aggiungi token” nel menu delle opzioni del tuo account."    
   },
   "readMore": {
     "message": "Leggi di più qui."
@@ -677,7 +673,7 @@
     "message": "Firma Messaggio"
   },
   "signNotice": {
-    "message": "Firmare questo messaggio può avere effetti collaterali pericolosi. \nFirma messaggi da siti di cui ti fidi totalmente. \nQuesto metodo pericoloso sarà rimosso in versioni future."
+    "message": "Firmare questo messaggio può avere effetti collaterali pericolosi. \nFirma messaggi da siti di cui ti fidi totalmente. \nQuesto metodo pericoloso sarà rimosso in versioni future."    
   },
   "sigRequest": {
     "message": "Firma Richiesta"
@@ -759,13 +755,8 @@
     "message": "Abbiamo avuto un problema a caricare il bilancio dei tuoi token. Puoi vederlo ",
     "description": "Seguito da un link (qui) per vedere il bilancio dei token"
   },
-<<<<<<< HEAD
-  "twelveWords": {
-    "message": "Queste 12 parole sono l'unico modo per ripristinare i tuoi account MetaMask. \nSalvale in un posto sicuro e segreto."
-=======
   "twelveWords": {    
     "message": "Queste 12 parole sono l'unico modo per ripristinare i tuoi account Nifty Wallet. \nSalvale in un posto sicuro e segreto."
->>>>>>> 67a0e50f
   },
   "typePassword": {
     "message": "Inserisci Password"
@@ -774,11 +765,7 @@
     "message": "Benvenuto alla nuova interfaccia (Beta)"
   },
   "uiWelcomeMessage": {
-<<<<<<< HEAD
-    "message": "Stai utilizzanto la nuova interfaccia di MetaMask. Guarda in giro, prova nuove funzionalità come inviare token, e facci sapere se hai dei problemi."
-=======
     "message": "Stai utilizzanto la nuova interfaccia di Nifty Wallet. Guarda in giro, prova nuove funzionalità come inviare token, e facci sapere se hai dei problemi."    
->>>>>>> 67a0e50f
   },
   "unavailable": {
     "message": "Non Disponibile"
@@ -816,7 +803,7 @@
   },
   "visitWebSite": {
     "message": "Visita il nostro sito web"
-  },
+  }, 
   "warning": {
     "message": "Attenzione"
   },
