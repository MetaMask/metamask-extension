--- conflicted
+++ resolved
@@ -1015,13 +1015,6 @@
   },
   "ethGasPriceFetchWarning": {
     "message": "O preço de backup do gás é fornecido porque a estimativa de gás principal está indisponível no momento."
-<<<<<<< HEAD
-  },
-  "eth_accounts": {
-    "message": "Ver endereço, saldo da conta, atividade e iniciar transações",
-    "description": "The description for the `eth_accounts` permission"
-=======
->>>>>>> d239d0fd
   },
   "ethereumPublicAddress": {
     "message": "Endereço público do Ethereum"
@@ -1312,12 +1305,6 @@
   },
   "importAccountError": {
     "message": "Erro de importação de conta."
-<<<<<<< HEAD
-  },
-  "importAccountLinkText": {
-    "message": "importe usando a Frase de Recuperação Secreta"
-=======
->>>>>>> d239d0fd
   },
   "importAccountMsg": {
     "message": "As contas importadas não estarão associadas à Frase de Recuperação Secreta da conta da MetaMask criada originalmente. Saiba mais sobre as contas importadas"
@@ -1338,19 +1325,6 @@
   "importNFTs": {
     "message": "Importar NFTs"
   },
-  "importExistingWalletDescription": {
-    "message": "Digite sua Frase de Recuperação Secreta (ou seja, a frase seed) que lhe foi dada quando você criou a sua carteira. $1",
-    "description": "$1 is the words 'Learn More' from key 'learnMore', separated here so that it can be added as a link"
-  },
-  "importExistingWalletTitle": {
-    "message": "Importar carteira existente com Frase de Recuperação Secreta"
-  },
-  "importMyWallet": {
-    "message": "Importar minha carteira"
-  },
-  "importNFTs": {
-    "message": "Importar NFTs"
-  },
   "importTokenQuestion": {
     "message": "Importar token?"
   },
@@ -1763,19 +1737,11 @@
   },
   "networkStatus": {
     "message": "Status da rede"
-<<<<<<< HEAD
   },
   "networkStatusBaseFeeTooltip": {
     "message": "A taxa de base é definida pela rede e muda a cada 13 ou 14 segundos. Nossas opções $1 e $2 têm em conta os aumentos súbitos.",
     "description": "$1 and $2 are bold text for Medium and Aggressive respectively."
   },
-=======
-  },
-  "networkStatusBaseFeeTooltip": {
-    "message": "A taxa de base é definida pela rede e muda a cada 13 ou 14 segundos. Nossas opções $1 e $2 têm em conta os aumentos súbitos.",
-    "description": "$1 and $2 are bold text for Medium and Aggressive respectively."
-  },
->>>>>>> d239d0fd
   "networkStatusPriorityFeeTooltip": {
     "message": "Intervalo das taxas de prioridade (ou seja, a \"gorjeta dos mineradores\"). Esse valor vai para os mineradores e os incentiva a priorizar sua transação."
   },
@@ -2129,13 +2095,10 @@
   "permissionRequest": {
     "message": "Solicitação de permissão"
   },
-<<<<<<< HEAD
-=======
   "permission_ethereumAccounts": {
     "message": "Ver endereço, saldo da conta, atividade e iniciar transações",
     "description": "The description for the `eth_accounts` permission"
   },
->>>>>>> d239d0fd
   "permissions": {
     "message": "Permissões"
   },
@@ -2292,12 +2255,6 @@
   "restore": {
     "message": "Restaurar"
   },
-<<<<<<< HEAD
-  "restoreAccountWithSeed": {
-    "message": "Restaure sua conta com a Frase de Recuperação Secreta"
-  },
-=======
->>>>>>> d239d0fd
   "restoreWalletPreferences": {
     "message": "Encontramos um backup dos seus dados de $1. Gostaria de restaurar as preferências da sua carteira?",
     "description": "$1 is the date at which the data was backed up"
@@ -2365,12 +2322,6 @@
   "secretPhrase": {
     "message": "Somente a primeira conta nessa carteira será carregada automaticamente. Após concluir esse processo, para adicionar mais contas, clique no menu suspenso e selecione Criar Conta."
   },
-<<<<<<< HEAD
-  "secretPhraseWarning": {
-    "message": "Se você restaurar usando outra Frase de Recuperação Secreta, sua carteira, conta e ativos atuais serão removidos permanentemente deste aplicativo. Essa ação será irreversível."
-  },
-=======
->>>>>>> d239d0fd
   "secretRecoveryPhrase": {
     "message": "Frase de Recuperação Secreta"
   },
@@ -2865,13 +2816,6 @@
   },
   "swapQuoteDetailsSlippageInfo": {
     "message": "Se o preço varia entre o momento em que a sua ordem é efetuada e o momento em que é confirmada, isso recebe o nome de \"slippage\". Sua troca será automaticamente cancelada se o slippage for superior à configuração de \"tolerância a slippage\"."
-<<<<<<< HEAD
-  },
-  "swapQuoteNofN": {
-    "message": "Cotação $1 de $2",
-    "description": "A count of loaded quotes shown to the user while they are waiting for quotes to be fetched. $1 is the number of quotes already loaded, and $2 is the total number of quotes to load."
-=======
->>>>>>> d239d0fd
   },
   "swapQuoteSource": {
     "message": "Fonte da cotação"
