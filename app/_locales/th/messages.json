{
  "QRHardwareSignRequestCancel": {
    "message": "ปฏิเสธ"
  },
  "about": {
    "message": "เกี่ยวกับ"
  },
  "account": {
    "message": "บัญชี"
  },
  "accountDetails": {
    "message": "รายละเอียดบัญชี"
  },
  "accountName": {
    "message": "ชื่อบัญชี"
  },
  "addToken": {
    "message": "เพิ่มโทเค็น"
  },
  "amount": {
    "message": "จำนวน"
  },
  "appDescription": {
    "message": "ส่วนขยายเบราว์เซอร์สำหรับอีเธอเรียม",
    "description": "The description of the application"
  },
  "appName": {
    "message": "MetaMask",
    "description": "The name of the application"
  },
  "appNameBeta": {
    "message": "MetaMask Beta",
    "description": "The name of the application (Beta)"
  },
  "appNameFlask": {
    "message": "MetaMask Flask",
    "description": "The name of the application (Flask)"
  },
  "approve": {
    "message": "อนุมัติ"
  },
  "attributions": {
    "message": "อ้างถึง"
  },
  "back": {
    "message": "กลับ"
  },
  "backupApprovalNotice": {
    "message": "แบ็คอัพโค้ดกู้คืนลับของคุณเพื่อรักษา Wallet และเงินให้ปลอดภัย"
  },
  "balance": {
    "message": "ยอดคงเหลือ:"
  },
  "cancel": {
    "message": "ยกเลิก"
  },
  "chromeRequiredForHardwareWallets": {
    "message": "คุณต้องใช้ MetaMask บน Google Chrome เพื่อเชื่อมต่อกับ Hardware Wallet ของคุณ"
  },
  "confirm": {
    "message": "ยืนยัน"
  },
  "confirmPassword": {
    "message": "ยืนยันรหัสผ่าน"
  },
  "connectingTo": {
    "message": "เชื่อมต่อกับ $1"
  },
  "connectingToMainnet": {
    "message": "เชื่อมต่อกับเครือข่าย Ethereum หลัก"
  },
  "contractDeployment": {
    "message": "การติดตั้งสัญญา"
  },
  "copiedExclamation": {
    "message": "คัดลอกแล้ว!"
  },
  "copyToClipboard": {
    "message": "คัดลอกไปคลิปบอร์ด"
  },
  "create": {
    "message": "สร้าง"
  },
  "currencyConversion": {
    "message": "การแปลงสกุลเงิน"
  },
  "decimal": {
    "message": "ตำแหน่งของทศนิยม"
  },
  "decimalsMustZerotoTen": {
    "message": "จำนวนต้องมากกว่า 0 และไม่เกิน 36"
  },
  "delete": {
    "message": "ลบ"
  },
  "details": {
    "message": "รายละเอียด"
  },
  "done": {
    "message": "เสร็จสิ้น"
  },
  "downloadStateLogs": {
    "message": "ดาวน์โหลดล็อกสถานะ"
  },
  "edit": {
    "message": "แก้ไข"
  },
  "editContact": {
    "message": "แก้ไขผู้ติดต่อ"
  },
  "etherscanView": {
    "message": "ดูบัญชีบน Etherscan"
  },
  "expandView": {
    "message": "ขยายมุมมอง"
  },
  "failed": {
    "message": "ล้มเหลว"
  },
  "fast": {
    "message": "เร็ว"
  },
  "fiat": {
    "message": "เงินตรา",
    "description": "Exchange type"
  },
  "fileImportFail": {
    "message": "นำเข้าไฟล์ไม่สำเหร็จ กดที่นี่!",
    "description": "Helps user import their account from a JSON file"
  },
  "from": {
    "message": "จาก"
  },
  "gasLimit": {
    "message": "วงเงินแก็ส"
  },
  "gasLimitTooLow": {
    "message": "วงเงินแก็สต้องอย่างน้อย 21000"
  },
  "gasPrice": {
    "message": "ราคาแก๊ส (GWEI)"
  },
  "general": {
    "message": "ทั่วไป"
  },
  "here": {
    "message": "ที่นี่",
    "description": "as in -click here- for more information (goes with troubleTokenBalances)"
  },
  "hide": {
    "message": "ซ่อน"
  },
  "hideTokenPrompt": {
    "message": "ซ่อนโทเค็นหรือไม่?"
  },
  "import": {
    "message": "นำเข้า",
    "description": "Button to import an account from a selected file"
  },
  "importAccount": {
    "message": "นำเข้าบัญชี"
  },
  "importAccountMsg": {
    "message": "บัญชีที่นำเข้าจะไม่ถูกรวมกับบัญชีที่สร้างด้วยคำเเริ่มต้นบนเมต้ามาร์สในตอนแรก เรียนรู้เพิ่มเติมเกี่ยวกับบัญชีที่นำเข้า"
  },
  "imported": {
    "message": "นำเข้าเรียบร้อย",
    "description": "status showing that an account has been fully loaded into the keyring"
  },
  "insufficientFunds": {
    "message": "เงินทุนไม่เพียงพอ"
  },
  "insufficientTokens": {
    "message": "โทเค็นไม่เพียงพอ"
  },
  "invalidAddress": {
    "message": "แอดแดรสไม่ถูกต้อง"
  },
  "invalidAddressRecipient": {
    "message": "แอดแดรสผู้รับไม่ถูกต้อง"
  },
<<<<<<< HEAD
  "invalidAddressRecipientNotEthNetwork": {
    "message": "ไม่ใช่เครือข่าย ETH ตั้งเป็นตัวพิมพ์เล็ก"
=======
  "invalidBlockExplorerURL": {
    "message": "Block Explorer URI ไม่ถูกต้อง"
>>>>>>> 97dce9f6
  },
  "invalidRPC": {
    "message": "RPC URI ไม่ถูกต้อง"
  },
  "jsonFile": {
    "message": "ไฟล์ JSON",
    "description": "format for importing an account"
  },
  "learnMore": {
    "message": "เรียนรู้เพิ่มเติม"
  },
  "learnMoreUpperCase": {
    "message": "เรียนรู้เพิ่มเติม"
  },
  "likeToImportTokens": {
    "message": "คุณต้องการเพิ่มโทเค็นเหล่านี้หรือไม่?"
  },
  "loading": {
    "message": "กำลังโหลด..."
  },
  "loadingTokens": {
    "message": "กำลังโหลดโทเค็น..."
  },
  "lock": {
    "message": "ออกจากระบบ"
  },
  "mainnet": {
    "message": "เครือข่าย Mainnet"
  },
  "message": {
    "message": "ข้อความ"
  },
  "mustSelectOne": {
    "message": "ต้องเลือกอย่างน้อย 1 โทเค็น"
  },
  "needImportFile": {
    "message": "คุณต้องเลือกไฟล์ที่จะนำเข้า",
    "description": "User is important an account and needs to add a file to continue"
  },
  "negativeETH": {
    "message": "ไม่สามารถส่งอีเธอร์เป็นจำนวนติดลบได้"
  },
  "networks": {
    "message": "เครือข่าย"
  },
  "newAccount": {
    "message": "บัญชีใหม่"
  },
  "newAccountNumberName": {
    "message": "บัญชี $1",
    "description": "Default name of next account to be created on create account screen"
  },
  "newContract": {
    "message": "สร้างสัญญาใหม่"
  },
  "newPassword": {
    "message": "รหัสผ่านใหม่(ขั้นต่ำ 8 ตัวอักษร)"
  },
  "next": {
    "message": "ถัดไป"
  },
  "noTransactions": {
    "message": "ยังไม่มีรายการธุรกรรม"
  },
  "on": {
    "message": "เปิด"
  },
  "participateInMetaMetricsDescription": {
    "message": "เข้าร่วมใน MetaMetrics เพื่อช่วยเราในการพัฒนา MetaMask"
  },
  "pastePrivateKey": {
    "message": "วางคีย์ส่วนตัวของคุณที่นี่:",
    "description": "For importing an account from a private key"
  },
  "personalAddressDetected": {
    "message": "ตรวจพบแอดแดรสส่วนตัวแล้ว ใส่แอดแดรสสัญญาโทเค็น"
  },
  "privacyMsg": {
    "message": "นโยบายสความเป็นส่วนตัว"
  },
  "privateKey": {
    "message": "คีย์ส่วนตัว",
    "description": "select this type of file to use to import an account"
  },
  "privateKeyWarning": {
    "message": "คำเตือน: ห้ามเปิดเผยคีย์นี้ ทุกคนที่มีคีย์ส่วนตัวสามารถขโมยข้อมูลใด ๆ ที่เก็บไว้ในบัญชีของคุณได้"
  },
  "privateNetwork": {
    "message": "เครือข่ายส่วนตัว"
  },
  "readdToken": {
    "message": "คุณสามารถเพิ่มโทเค็นนี้ในอนาคตได้โดยไปที่ “เพิ่มโทเค็น” ในเมนูตัวเลือกบัญชีของคุณ"
  },
  "reject": {
    "message": "ปฏิเสธ"
  },
  "rejected": {
    "message": "ถูกปฏิเสธ"
  },
  "required": {
    "message": "จำเป็น"
  },
  "revealSeedWords": {
    "message": "เปิดเผยกลุ่มคำชีด"
  },
  "revealSeedWordsWarning": {
    "message": "อย่าเปิดเผยคำกลุ่มคำชีดของคุณในที่สาธารณะ! คำเหล่านี้สามารถใช้เพื่อขโมยบัญชีทั้งหมดของคุณ",
    "description": "$1 is bolded text using the message from 'revealSeedWordsWarning2'"
  },
  "save": {
    "message": "บันทึก"
  },
  "search": {
    "message": "ค้นหา"
  },
  "seedPhraseReq": {
    "message": "กลุ่มคำชีดมีความยาว 12 คำ"
  },
  "selectAnAccount": {
    "message": "เลือกบัญชี"
  },
  "selectHdPath": {
    "message": "เลือกเส้นทาง HD"
  },
  "selectType": {
    "message": "เลือกประเภท"
  },
  "send": {
    "message": "ส่ง"
  },
  "settings": {
    "message": "การตั้งค่า"
  },
  "sigRequest": {
    "message": "ขอลายเซ็น"
  },
  "sign": {
    "message": "เซ็นชื่อ"
  },
  "signatureRequest": {
    "message": "ขอลายเซ็น"
  },
  "signed": {
    "message": "ลงชื่อแล้ว"
  },
  "stateLogs": {
    "message": "บันทึกของสถานะ"
  },
  "stateLogsDescription": {
    "message": "บันทึกของสถานะประกอบด้วยแอดแดรสสาธารณะและธุรกรรมที่ส่ง"
  },
  "supportCenter": {
    "message": "ไปที่ศูนย์สนับสนุนของเรา"
  },
  "switchNetworks": {
    "message": "เปลี่ยนเครือข่าย"
  },
  "symbol": {
    "message": "เครื่องหมาย"
  },
  "symbolBetweenZeroTwelve": {
    "message": "สัญลักษณ์จะต้องมีความยาว 11 ตัวอักษร"
  },
  "terms": {
    "message": "ข้อตกลงในการใช้งาน"
  },
  "to": {
    "message": "ถึง"
  },
  "tokenAlreadyAdded": {
    "message": "โทเคนได้ถูกเพิ่มไปแล้ว"
  },
  "tokenSymbol": {
    "message": "สัญลักษณ์ประจำตัว"
  },
  "total": {
    "message": "รวม"
  },
  "transactionCancelSuccess": {
    "message": "ยกเลิกธุรกรรมเรียบร้อยแล้วเมื่อ $2"
  },
  "transactionDropped": {
    "message": "ธุรกรรมถูกยกเลิกเมื่อ $2"
  },
  "unknown": {
    "message": "ไม่รู้จัก"
  },
  "unknownNetwork": {
    "message": "ไม่รู้จักเครือข่ายส่วนตัว"
  },
  "unlock": {
    "message": "ปลดล็อก"
  },
  "updatedWithDate": {
    "message": "อัปเดต $1 แล้ว"
  },
  "urlErrorMsg": {
    "message": "URI ต้องมีคำนำหน้าเป็น HTTP หรือ HTTPS"
  },
  "usedByClients": {
    "message": "ถูกใช้งานโดยหลายไคลเอนท์"
  },
  "visitWebSite": {
    "message": "เยี่ยมชมเว็บไซต์ของเรา"
  },
  "youSign": {
    "message": "คุณกำลังเซ็นชื่อ"
  }
}<|MERGE_RESOLUTION|>--- conflicted
+++ resolved
@@ -178,14 +178,6 @@
   },
   "invalidAddressRecipient": {
     "message": "แอดแดรสผู้รับไม่ถูกต้อง"
-  },
-<<<<<<< HEAD
-  "invalidAddressRecipientNotEthNetwork": {
-    "message": "ไม่ใช่เครือข่าย ETH ตั้งเป็นตัวพิมพ์เล็ก"
-=======
-  "invalidBlockExplorerURL": {
-    "message": "Block Explorer URI ไม่ถูกต้อง"
->>>>>>> 97dce9f6
   },
   "invalidRPC": {
     "message": "RPC URI ไม่ถูกต้อง"
