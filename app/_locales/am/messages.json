--- conflicted
+++ resolved
@@ -338,14 +338,6 @@
   },
   "invalidAddressRecipient": {
     "message": "የተቀባይ አድራሻ ትክክል አይደለም"
-  },
-<<<<<<< HEAD
-  "invalidAddressRecipientNotEthNetwork": {
-    "message": "ETH አውታረ መረብ አይደለም፣ ወደ ትናንሽ ፊደላት ቀይር"
-=======
-  "invalidBlockExplorerURL": {
-    "message": "ልክ ያልሆነ Block Explorer ዩአርኤል"
->>>>>>> 97dce9f6
   },
   "invalidRPC": {
     "message": "ልክ ያልሆነ RPC ዩአርኤል"
