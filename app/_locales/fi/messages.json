--- conflicted
+++ resolved
@@ -347,14 +347,6 @@
   },
   "invalidAddressRecipient": {
     "message": "Vastaanottajan osoite on virheellinen"
-  },
-<<<<<<< HEAD
-  "invalidAddressRecipientNotEthNetwork": {
-    "message": "Ei ole ETH-verkosto; vaihda pieniin kirjaimiin"
-=======
-  "invalidBlockExplorerURL": {
-    "message": "Virheellinen Block Explorer URL-osoite"
->>>>>>> 97dce9f6
   },
   "invalidRPC": {
     "message": "Virheellinen RPC:n URL-osoite"
