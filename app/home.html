--- conflicted
+++ resolved
@@ -10,17 +10,6 @@
   <body>
     <div id="app-content"></div>
     <div id="popover-content"></div>
-<<<<<<< HEAD
-    <script src="./globalthis.js" type="text/javascript" charset="utf-8"></script>
-    <script src="./sentry-install.js" type="text/javascript" charset="utf-8"></script>
-    <script src="./lockdown-install.js" type="text/javascript" charset="utf-8"></script>
-    <script src="./lockdown-run.js" type="text/javascript" charset="utf-8"></script>
-    <script src="./runtime-cjs.js" type="text/javascript" charset="utf-8"></script>
-    {{@each(it.jsBundles) => val}}
-    <script src="{{val}}" type="text/javascript" charset="utf-8"></script>
-    {{/each}}
-=======
     <script src="./ui.js" type="text/javascript" charset="utf-8"></script>
->>>>>>> b8501cd7
   </body>
 </html>