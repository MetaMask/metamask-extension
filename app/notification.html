<!DOCTYPE html>
<html dir="ltr">
  <head>
    <meta name="viewport" content="width=device-width, initial-scale=1.0" />
    <meta charset="utf-8" />

    <% if (it.isTest) { %>
    <title>MetaMask Dialog</title>
    <% } else if (it.isMMI) { %>
    <title>MetaMask Institutional</title>
    <% } else { %>
    <title>MetaMask</title>
    <% } %>

    <style>
      #app-content {
        display: flex;
        flex-flow: column;
      }

      #loading__logo {
        width: 10rem;
        height: 10rem;
        align-self: center;
        margin: 10rem 0 0 0;
      }

      #loading__spinner {
        width: 2rem;
        height: 2rem;
        align-self: center;
        margin-top: 1rem;
      }
    </style>
<<<<<<< HEAD
=======
    <link rel="preload" href="/_locales/en/messages.json" as="fetch" crossorigin="anonymous" />
>>>>>>> ad7a5462
    <link rel="stylesheet" href="../ui/css/index.scss" />
  </head>
  <body class="notification">
    <div id="app-content">
      <img
        id="loading__logo"
        src="./images/logo/metamask-fox.svg"
        alt=""
        loading="lazy"
      />
      <img
        id="loading__spinner"
        src="./images/spinner.gif"
        alt=""
        loading="lazy"
      />
    </div>
    <div id="popover-content"></div>
    <script src="./scripts/load/ui.ts" defer></script>
  </body>
</html><|MERGE_RESOLUTION|>--- conflicted
+++ resolved
@@ -32,10 +32,7 @@
         margin-top: 1rem;
       }
     </style>
-<<<<<<< HEAD
-=======
     <link rel="preload" href="/_locales/en/messages.json" as="fetch" crossorigin="anonymous" />
->>>>>>> ad7a5462
     <link rel="stylesheet" href="../ui/css/index.scss" />
   </head>
   <body class="notification">
