--- conflicted
+++ resolved
@@ -3,15 +3,10 @@
   <head>
     <meta name="viewport" content="width=device-width, initial-scale=1.0" />
     <meta charset="utf-8" />
-<<<<<<< HEAD
-    <title>MetaMask Dialog</title>
-    {{@if(it.isMMI)}}
-=======
 
     {{ @if (it.isTest) }}
     <title>MetaMask Dialog</title>
     {{ #elif (it.isMMI) }}
->>>>>>> 93a950fa
     <title>MetaMask Institutional</title>
     {{ #else }}
     <title>MetaMask</title>
