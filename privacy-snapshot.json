--- conflicted
+++ resolved
@@ -16,11 +16,8 @@
   "blockstream.info",
   "bridge.api.cx.metamask.io",
   "bridge.dev-api.cx.metamask.io",
-<<<<<<< HEAD
   "carrot.megaeth.com",
-=======
   "bsc-dataseed.binance.org",
->>>>>>> 548bb328
   "cdn.contentful.com",
   "cdn.segment.com",
   "cdn.segment.io",
