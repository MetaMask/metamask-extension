[
  "acl.execution.metamask.io",
  "api.lens.dev",
  "api.segment.io",
  "api.web3modal.com",
  "arbitrum-mainnet.infura.io",
  "bafkreifvhjdf6ve4jfv6qytqtux5nd4nwnelioeiqx5x2ez5yrgrzk7ypi.ipfs.dweb.link",
  "bafybeidxfmwycgzcp4v2togflpqh2gnibuexjy4m4qqwxp7nh3jx5zlh4y.ipfs.dweb.link",
  "cdn.segment.com",
  "cdn.segment.io",
  "cdnjs.cloudflare.com",
  "chainid.network",
  "configuration.dev.metamask-institutional.io",
  "configuration.metamask-institutional.io",
  "connect.trezor.io",
  "customnetwork.test",
  "doesntexist.test",
  "etherscan.io",
  "execution.metamask.io",
  "fonts.gstatic.com",
  "gas.api.infura.io",
  "github.com",
  "goerli.infura.io",
  "localhost:8000",
  "localhost:8545",
  "mainnet.infura.io",
  "metamask.github.io",
  "min-api.cryptocompare.com",
  "nft.api.cx.metamask.io",
  "phishing-detection.api.cx.metamask.io",
  "portfolio.metamask.io",
  "price.api.cx.metamask.io",
  "proxy.api.cx.metamask.io",
  "raw.githubusercontent.com",
  "registry.npmjs.org",
  "responsive-rpc.test",
  "sentry.io",
  "snaps.metamask.io",
  "start.metamask.io",
  "static.cx.metamask.io",
  "swap.api.cx.metamask.io",
  "test.metamask-phishing.io",
  "token.api.cx.metamask.io",
  "tx-sentinel-ethereum-mainnet.api.cx.metamask.io",
  "unresponsive-rpc.url",
  "www.4byte.directory",
<<<<<<< HEAD
  "lattice.gridplus.io"
=======
  "lattice.gridplus.io",
  "unresponsive-rpc.test",
  "authentication.api.cx.metamask.io",
  "oidc.api.cx.metamask.io",
  "price.api.cx.metamask.io",
  "token.api.cx.metamask.io"
>>>>>>> 85f8df93
]<|MERGE_RESOLUTION|>--- conflicted
+++ resolved
@@ -44,14 +44,10 @@
   "tx-sentinel-ethereum-mainnet.api.cx.metamask.io",
   "unresponsive-rpc.url",
   "www.4byte.directory",
-<<<<<<< HEAD
-  "lattice.gridplus.io"
-=======
   "lattice.gridplus.io",
   "unresponsive-rpc.test",
   "authentication.api.cx.metamask.io",
   "oidc.api.cx.metamask.io",
   "price.api.cx.metamask.io",
   "token.api.cx.metamask.io"
->>>>>>> 85f8df93
 ]