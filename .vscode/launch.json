--- conflicted
+++ resolved
@@ -25,13 +25,9 @@
       "args": [
         "${fileBasenameNoExtension}",
         "--config",
-<<<<<<< HEAD
-        "jest.integration.config.js"
-=======
         "jest.integration.config.js",
         "--testTimeout",
         "30000"
->>>>>>> b960add2
       ],
       "console": "integratedTerminal",
       "internalConsoleOptions": "neverOpen",
