{
  "editor.defaultFormatter": "esbenp.prettier-vscode",
<<<<<<< HEAD
=======
  // Used for tailwind intellisense
  "editor.quickSuggestions": {
    "strings": true
  },
>>>>>>> 9ab104b0
  "editor.tabSize": 2,
  "files.associations": {
    "app/*.html": "ejs"
  },
  "files.trimTrailingWhitespace": true,
  "gitlens.advanced.blame.customArguments": [
    "--ignore-revs-file .git-blame-ignore-revs"
  ],
  "javascript.preferences.importModuleSpecifier": "relative",
  "json.schemas": [
    {
      "fileMatch": ["app/manifest/*/*.json"],
      "url": "https://json.schemastore.org/chrome-manifest"
    },
    {
      // apply our package.json schema to our our root `package.json` only
      "fileMatch": ["package.json", "!node_modules/**/package.json"],
      "url": "./.vscode/package.json-schema.json"
    }
  ],
  "tailwindCSS.classFunctions": ["classnames", "classNames"],
  "tailwindCSS.lint.cssConflict": "error",
  "tailwindCSS.validate": true,
  "typescript.tsdk": "node_modules/typescript/lib"
}<|MERGE_RESOLUTION|>--- conflicted
+++ resolved
@@ -1,12 +1,9 @@
 {
   "editor.defaultFormatter": "esbenp.prettier-vscode",
-<<<<<<< HEAD
-=======
   // Used for tailwind intellisense
   "editor.quickSuggestions": {
     "strings": true
   },
->>>>>>> 9ab104b0
   "editor.tabSize": 2,
   "files.associations": {
     "app/*.html": "ejs"
