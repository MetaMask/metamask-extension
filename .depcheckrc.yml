# things that *are* used, that depcheck is wrong about
ignores:
  #
  # webapp deps
  #

  - '@lavamoat/snow'
  - '@lavamoat/allow-scripts'
  - '@babel/runtime'
  - '@fortawesome/fontawesome-free'
  - 'punycode'
  # injected via build system
  - '@metamask/kernel-shims'

  #
  # dev deps
  #

  # all @types/* packages are imported implicitly by TypeScript
  - '@types/*'
  # safety fallback for npm lifecycle scripts, not used normally
  - '@lavamoat/preinstall-always-fail'
  # used in testing + ci
  - '@metamask/auto-changelog' # invoked as `auto-changelog`
  - '@metamask/forwarder'
  - '@metamask/phishing-warning' # statically hosted as part of some e2e tests
  - '@metamask/test-dapp'
  - '@metamask/test-dapp-multichain'
  - '@metamask/test-dapp-solana'
  - '@metamask/design-tokens' # Only imported in index.css
  - '@tsconfig/node22' # required dynamically by TS, used in tsconfig.json
  - '@sentry/cli' # invoked as `sentry-cli`
  - 'chromedriver'
  - 'depcheck' # ooo meta
  - 'ethers' # ethers @5.7.0 expected by @account-abstraction/contracts, but conflicts with transitive ethers@6.x
  - 'ganache-cli'
  - 'geckodriver'
  - 'jest'
  - 'lavamoat-viz'
  - 'mocha-junit-reporter'
  - 'prettier-plugin-sort-json' # automatically imported by prettier
  - 'source-map-explorer'
  - 'playwright'
  - 'wait-on'
  - 'tsx' # used in .devcontainer
  - 'prettier-eslint' # used by the Prettier ESLint VSCode extension
  - 'tweetnacl' # used by solana-wallet-standard
  - 'bs58' # used by solana-wallet-standard
  # storybook
  - '@storybook/cli'
  - '@storybook/core'
  - '@storybook/addon-essentials'
  - '@storybook/addon-a11y'
  - '@storybook/builder-webpack5'
  - '@storybook/manager-webpack5'
  - '@storybook/react-webpack5'
<<<<<<< HEAD
  - 'storybook-dark-mode'
=======
>>>>>>> cce5daa2
  - 'react-syntax-highlighter'
  - 'style-loader'
  - 'css-loader'
  - 'sass-loader'
  - 'resolve-url-loader'
  # jest environments
  - 'jest-environment-jsdom'
  # webpack
  - '@pmmmwh/react-refresh-webpack-plugin' # dev tool
  - 'webpack-dev-server' # dev tool
  - 'html-bundler-webpack-plugin' # build tool
  - 'postcss-loader' # build tool
  - '@swc/helpers' # build tool
  - 'browserslist' # build tool
  - 'buffer' # polyfill
  - 'crypto-browserify' # polyfill
  - 'process' # polyfill
  - 'stream-http' # polyfill
  - 'json-schema-to-ts' # misc: typescript helper
  - 'https-browserify' # polyfill
  - 'path-browserify' # polyfill
  - 'nyc' # coverage
  - 'core-js-pure' # polyfills
  # babel
  - '@babel/plugin-transform-logical-assignment-operators'
  # used in image optimization script
  - 'sharp'
  - 'imagemin'
  - 'imagemin-gifsicle'
  # trezor
  - 'ts-mixer'
  - '@testing-library/dom'
  - 'mini-css-extract-plugin'
  - 'webpack-cli'
  # preinstalled snaps
  - '@metamask/preinstalled-example-snap'
  - '@metamask/ens-resolver-snap'
  - '@metamask/message-signing-snap'
  - '@metamask/account-watcher'
  - '@metamask/bitcoin-wallet-snap'
  - '@metamask/solana-wallet-snap'
  - '@metamask/institutional-wallet-snap'

# files depcheck should not parse
ignorePatterns:
  # seems to incorrectly parse scss @include pragmas?
  - '**/*.scss'
  # self-contained bundle used for testing
  - '**/send-eth-with-private-key-test/web3js.js'
  - '**/send-eth-with-private-key-test/ethereumjs-tx.js'<|MERGE_RESOLUTION|>--- conflicted
+++ resolved
@@ -54,10 +54,6 @@
   - '@storybook/builder-webpack5'
   - '@storybook/manager-webpack5'
   - '@storybook/react-webpack5'
-<<<<<<< HEAD
-  - 'storybook-dark-mode'
-=======
->>>>>>> cce5daa2
   - 'react-syntax-highlighter'
   - 'style-loader'
   - 'css-loader'
