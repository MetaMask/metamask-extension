# things that *are* used, that depcheck is wrong about
ignores:
  #
  # webapp deps
  #

  - '@lavamoat/snow'
  - '@lavamoat/allow-scripts'
  - '@babel/runtime'
  - '@fortawesome/fontawesome-free'
  - 'punycode'
  # injected via build system
  - '@metamask/kernel-shims'

  #
  # dev deps
  #

  # all @types/* packages are imported implicitly by TypeScript
  - '@types/*'
  # safety fallback for npm lifecycle scripts, not used normally
  - '@lavamoat/preinstall-always-fail'
  # used in testing + ci
  - '@metamask/auto-changelog' # invoked as `auto-changelog`
  - '@metamask/forwarder'
  - '@metamask/phishing-warning' # statically hosted as part of some e2e tests
  - '@metamask/test-dapp'
  - '@metamask/test-dapp-multichain'
  - '@metamask/test-dapp-solana'
  - '@metamask/design-tokens' # Only imported in index.css
  - '@tsconfig/node22' # required dynamically by TS, used in tsconfig.json
  - '@sentry/cli' # invoked as `sentry-cli`
  - 'chromedriver'
  - 'depcheck' # ooo meta
  - 'ethers' # ethers @5.7.0 expected by @account-abstraction/contracts, but conflicts with transitive ethers@6.x
  - 'ganache-cli'
  - 'geckodriver'
  - 'jest'
  - 'lavamoat-viz'
  - 'mocha-junit-reporter'
  - 'prettier-plugin-sort-json' # automatically imported by prettier
  - 'source-map-explorer'
  - 'playwright'
  - 'wait-on'
  - 'tsx' # used in .devcontainer
  - 'prettier-eslint' # used by the Prettier ESLint VSCode extension
  - 'tweetnacl' # used by solana-wallet-standard
  - 'bs58' # used by solana-wallet-standard
  # storybook
  - '@storybook/cli'
  - '@storybook/core'
  - '@storybook/addon-designs'
  - '@storybook/addon-essentials'
  - '@storybook/addon-a11y'
  - '@storybook/addon-mdx-gfm'
  - '@storybook/builder-webpack5'
  - '@storybook/manager-webpack5'
  - '@storybook/react-webpack5'
  - 'storybook-dark-mode'
  - '@whitespace/storybook-addon-html'
  - 'react-syntax-highlighter'
  - 'style-loader'
  - 'css-loader'
  - 'sass-loader'
  - 'resolve-url-loader'
  # jest environments
  - 'jest-environment-jsdom'
  # webpack
  - '@pmmmwh/react-refresh-webpack-plugin' # dev tool
  - 'webpack-dev-server' # dev tool
  - 'html-bundler-webpack-plugin' # build tool
  - 'postcss-loader' # build tool
  - '@swc/helpers' # build tool
  - 'browserslist' # build tool
  - 'buffer' # polyfill
  - 'crypto-browserify' # polyfill
  - 'process' # polyfill
  - 'stream-http' # polyfill
  - 'json-schema-to-ts' # misc: typescript helper
  - 'https-browserify' # polyfill
  - 'path-browserify' # polyfill
  - 'nyc' # coverage
  - 'core-js-pure' # polyfills
  # babel
  - '@babel/plugin-transform-logical-assignment-operators'
<<<<<<< HEAD
  # used in image optimization script
  - 'sharp'
  - 'imagemin'
  - 'imagemin-gifsicle'
=======
  # trezor
  - 'ts-mixer'
  - '@testing-library/dom'
  - 'mini-css-extract-plugin'
  - 'webpack-cli'
  # preinstalled snaps
  - '@metamask/preinstalled-example-snap'
  - '@metamask/ens-resolver-snap'
  - '@metamask/message-signing-snap'
  - '@metamask/account-watcher'
  - '@metamask/bitcoin-wallet-snap'
  - '@metamask/solana-wallet-snap'
  - '@metamask/institutional-wallet-snap'
>>>>>>> aecfea97

# files depcheck should not parse
ignorePatterns:
  # seems to incorrectly parse scss @include pragmas?
  - '**/*.scss'
  # self-contained bundle used for testing
  - '**/send-eth-with-private-key-test/web3js.js'
  - '**/send-eth-with-private-key-test/ethereumjs-tx.js'<|MERGE_RESOLUTION|>--- conflicted
+++ resolved
@@ -83,12 +83,10 @@
   - 'core-js-pure' # polyfills
   # babel
   - '@babel/plugin-transform-logical-assignment-operators'
-<<<<<<< HEAD
   # used in image optimization script
   - 'sharp'
   - 'imagemin'
   - 'imagemin-gifsicle'
-=======
   # trezor
   - 'ts-mixer'
   - '@testing-library/dom'
@@ -102,7 +100,6 @@
   - '@metamask/bitcoin-wallet-snap'
   - '@metamask/solana-wallet-snap'
   - '@metamask/institutional-wallet-snap'
->>>>>>> aecfea97
 
 # files depcheck should not parse
 ignorePatterns:
