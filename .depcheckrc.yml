--- conflicted
+++ resolved
@@ -40,12 +40,8 @@
   - 'wait-on'
   - 'tsx' # used in .devcontainer
   - 'prettier-eslint' # used by the Prettier ESLint VSCode extension
-<<<<<<< HEAD
-  - 'tar'
-=======
   - 'tar' # used by foundryup.ts
   - 'minipass' # used by foundryup.ts
->>>>>>> 57d3e2be
   # storybook
   - '@storybook/cli'
   - '@storybook/core'
