--- conflicted
+++ resolved
@@ -72,11 +72,8 @@
 - Adds address pattern matching to accounts list search (#37005)
 - Migrates user's existing pinned and hidden state to multichain account designs (#37017)
 - Tweaks messaging for degraded and unavailable networks (#37082)
-<<<<<<< HEAD
 - Ensures same toast avatar icon is displayed for the same account when switching to a different account that isn't connected (#37124)
-=======
 - When adding a network the selectedNetworkClientId was not being updated and many of our components still depend on it (#37062)
->>>>>>> f86bb717
 
 ## [13.5.0]
 
