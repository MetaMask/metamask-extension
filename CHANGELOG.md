# Changelog

## Current Master

<<<<<<< HEAD
- Attempting to import an empty private key will now show a clear error.
- Fixes issue where old nicknames were kept around causing errors.
=======
- Fix bug where metamask data would stop being written to disk after prolonged use
- Fix bug where account reset did not work with custom RPC providers.
- Fix bug where nonce mutex was never released
- Stop reloading browser page on Ethereum network change

## 4.7.4 Tue Jun 05 2018

- Add diagnostic reporting for users with multiple HD keyrings
- Throw explicit error when selected account is unset

## 4.7.3 Mon Jun 04 2018

- Hide token now uses new modal
- Indicate the current selected account on the popup account view
- Reduce height of notice container in onboarding
- Fixes issue where old nicknames were kept around causing errors
>>>>>>> 66c77dc2

## 4.7.2 Sun Jun 03 2018

- Fix bug preventing users from logging in. Internally accounts and identities were out of sync.
- Fix support links to point to new support system (Zendesk)
- Fix bug in migration #26 ( moving account nicknames to preferences )
- Clears account nicknames on restore from seedPhrase

## 4.7.1 Fri Jun 01 2018

- Fix bug where errors were not returned to Dapps.

## 4.7.0 Wed May 30 2018

- Fix Brave support
- Adds error messages when passwords don't match in onboarding flow.
- Adds modal notification if a retry in the process of being confirmed is dropped.
- New unlock screen design.
- Design improvements to the add token screen.
- Fix inconsistencies in confirm screen between extension and browser window modes.
- Fix scrolling in deposit ether modal.
- Fix styling of app spinner.
- Font weight changed from 300 to 400.
- New reveal screen design.
- Styling improvements to labels in first time flow and signature request headers.

## 4.6.1 Mon Apr 30 2018

- Fix bug where sending a transaction resulted in an infinite spinner
- Allow transactions with a 0 gwei gas price
- Handle encoding errors in ERC20 symbol + digits
- Fix ShapeShift forms (new + old ui)
- Fix sourcemaps

## 4.6.0 Thu Apr 26 2018

- Correctly format currency conversion for locally selected preferred currency.
- Improved performance of 3D fox logo.
- Fetch token prices based on contract address, not symbol
- Fix bug that prevents setting language locale in settings.
- Show checksum addresses throughout the UI
- Allow transactions with a 0 gwei gas price
- Made provider RPC errors contain useful messages

## 4.5.5 Fri Apr 06 2018

- Graceful handling of unknown keys in txParams
- Fixes buggy handling of historical transactions with unknown keys in txParams
- Fix link for 'Learn More' in the Add Token Screen to open to a new tab.
- Fix Download State Logs button [#3791](https://github.com/MetaMask/metamask-extension/issues/3791)
- Enhanced migration error handling + reporting

## 4.5.4 (aborted) Thu Apr 05 2018

- Graceful handling of unknown keys in txParams
- Fix link for 'Learn More' in the Add Token Screen to open to a new tab.
- Fix Download State Logs button [#3791](https://github.com/MetaMask/metamask-extension/issues/3791)
- Fix migration error reporting

## 4.5.3 Wed Apr 04 2018

- Fix bug where checksum address are messing with balance issue [#3843](https://github.com/MetaMask/metamask-extension/issues/3843)
- new ui: fix the confirm transaction screen

## 4.5.2 Wed Apr 04 2018

- Fix overly strict validation where transactions were rejected with hex encoded "chainId"

## 4.5.1 Tue Apr 03 2018

- Fix default network (should be mainnet not Rinkeby)
- Fix Sentry automated error reporting endpoint

## 4.5.0 Mon Apr 02 2018

- (beta ui) Internationalization: Select your preferred language in the settings screen
- Internationalization: various locale improvements
- Fix bug where the "Reset account" feature would not clear the network cache.
- Increase maximum gas limit, to allow very gas heavy transactions, since block gas limits have been stable.

## 4.4.0 Mon Mar 26 2018

- Internationalization: Taiwanese, Thai, Slovenian
- Fixes bug where MetaMask would not open once its storage grew too large.
- Updates design of new-ui Add Token screen
- New-ui can send to ens addresses
- Update new-ui button styles
- Signed-type-data notification handles long messages
- Popup extension in new-ui uses new on-boarding designs
- Buy ether step of new-ui on-boarding uses new buy ether modal designs

## 4.3.0 Wed Mar 21 2018

- (beta) Add internationalization support! Includes translations for 13 (!!) new languages: French, Spanish, Italian, German, Dutch, Portuguese, Japanese, Korean, Vietnamese, Mandarin, Hindi, Tagalog, and Russian! Select "Try Beta" in the menu to take them for a spin. Read more about the community effort [here](https://medium.com/gitcoin/metamask-internationalizes-via-gitcoin-bf1390c0301c)
- No longer uses nonces specified by the dapp
- Will now throw an error if the `to` field in txParams is not valid.
- Will strip null values from the `to` field.
- (beta) No longer shows token confirmation screen when performing a non-send
- (beta) Fixes bug where tx data was nullified when repricing a tx
- Fix flashing Login screen after logging in or restoring from seed phrase.
- Increase tap areas for menu buttons on mobile
- Change all fonts in new-ui onboarding to Roboto, size 400
- Add a welcome screen to new-ui onboarding flow
- Make new-ui create password screen responsive
- Hide network dropdown before account is initialized
- Fix bug that could prevent MetaMask from saving the latest vault.

## 4.2.0 Tue Mar 06 2018

- Replace "Loose" wording to "Imported".
- Replace "Unlock" wording with "Log In".
- Add Imported Account disclaimer.
- Allow adding custom tokens to classic ui when balance is 0
- Allow editing of symbol and decimal info when adding custom token in new-ui
- NewUI shapeshift form can select all coins (not just BTC)
- Add most of Microsoft Edge support.

## 4.1.3 2018-2-28

- Ensure MetaMask's inpage provider is named MetamaskInpageProvider to keep some sites from breaking.
- Add retry transaction button back into classic ui.
- Add network dropdown styles to support long custom RPC urls

## 4.1.2 2018-2-28

- Actually includes all the fixes mentioned in 4.1.1 (sorry)

## 4.1.1 2018-2-28

- Fix "Add Token" screen referencing missing token logo urls
- Prevent user from switching network during signature request
- Fix misleading language "Contract Published" -> "Contract Deployment"
- Fix cancel button on "Buy Eth" screen
- Improve new-ui onboarding flow style

## 4.1.0 2018-2-27

- Report failed txs to Sentry with more specific message
- Fix internal feature flags being sometimes undefined
- Standardized license to MIT

## 4.0.0 2018-2-22

- Introduce new MetaMask user interface.

## 3.14.2 2018-2-15

- Fix bug where log subscriptions would break when switching network.
- Fix bug where storage values were cached across blocks.
- Add MetaMask light client [testing container](https://github.com/MetaMask/mesh-testing)

## 3.14.1 2018-2-1

- Further fix scrolling for Firefox.

## 3.14.0 2018-2-1

- Removed unneeded data from storage
- Add a "reset account" feature to Settings
- Add warning for importing some kinds of files.
- Scrollable Setting view for Firefox.

## 3.13.8 2018-1-29

- Fix provider for Kovan network.
- Bump limit for EventEmitter listeners before warning.
- Display Error when empty string is entered as a token address.

## 3.13.7 2018-1-22

- Add ability to bypass gas estimation loading indicator.
- Forward failed transactions to Sentry error reporting service
- Re-add changes from 3.13.5

## 3.13.6 2017-1-18

- Roll back changes to 3.13.4 to fix some issues with the new Infura REST provider.

## 3.13.5 2018-1-16

- Estimating gas limit for simple ether sends now faster & cheaper, by avoiding VM usage on recipients with no code.
- Add an extra px to address for Firefox clipping.
- Fix Firefox scrollbar.
- Open metamask popup for transaction confirmation before gas estimation finishes and add a loading screen over transaction confirmation.
- Fix bug that prevented eth_signTypedData from signing bytes.
- Further improve gas price estimation.

## 3.13.4 2018-1-9

- Remove recipient field if application initializes a tx with an empty string, or 0x, and tx data. Throw an error with the same condition, but without tx data.
- Improve gas price suggestion to be closer to the lowest that will be accepted.
- Throw an error if a application tries to submit a tx whose value is a decimal, and inform that it should be in wei.
- Fix bug that prevented updating custom token details.
- No longer mark long-pending transactions as failed, since we now have button to retry with higher gas.
- Fix rounding error when specifying an ether amount that has too much precision.
- Fix bug where incorrectly inputting seed phrase would prevent any future attempts from succeeding.

## 3.13.3 2017-12-14

- Show tokens that are held that have no balance.
- Reduce load on Infura by using a new block polling endpoint.

## 3.13.2 2017-12-9

- Reduce new block polling interval to 8000 ms, to ease server load.

## 3.13.1 2017-12-7

- Allow Dapps to specify a transaction nonce, allowing dapps to propose resubmit and force-cancel transactions.

## 3.13.0 2017-12-7

- Allow resubmitting transactions that are taking long to complete.

## 3.12.1 2017-11-29

- Fix bug where a user could be shown two different seed phrases.
- Detect when multiple web3 extensions are active, and provide useful error.
- Adds notice about seed phrase backup.

## 3.12.0 2017-10-25

- Add support for alternative ENS TLDs (Ethereum Name Service Top-Level Domains).
- Lower minimum gas price to 0.1 GWEI.
- Remove web3 injection message from production (thanks to @ChainsawBaby)
- Add additional debugging info to our state logs, specifically OS version and browser version.

## 3.11.2 2017-10-21

- Fix bug where reject button would sometimes not work.
- Fixed bug where sometimes MetaMask's connection to a page would be unreliable.

## 3.11.1 2017-10-20

- Fix bug where log filters were not populated correctly
- Fix bug where web3 API was sometimes injected after the page loaded.
- Fix bug where first account was sometimes not selected correctly after creating or restoring a vault.
- Fix bug where imported accounts could not use new eth_signTypedData method.

## 3.11.0 2017-10-11

- Add support for new eth_signTypedData method per EIP 712.
- Fix bug where some transactions would be shown as pending forever, even after successfully mined.
- Fix bug where a transaction might be shown as pending forever if another tx with the same nonce was mined.
- Fix link to support article on token addresses.

## 3.10.9 2017-10-5

- Only rebrodcast transactions for a day not a days worth of blocks
- Remove Slack link from info page, since it is a big phishing target.
- Stop computing balance based on pending transactions, to avoid edge case where users are unable to send transactions.

## 3.10.8 2017-9-28

- Fixed usage of new currency fetching API.

## 3.10.7 2017-9-28

- Fixed bug where sometimes the current account was not correctly set and exposed to web apps.
- Added AUD, HKD, SGD, IDR, PHP to currency conversion list

## 3.10.6 2017-9-27

- Fix bug where newly created accounts were not selected.
- Fix bug where selected account was not persisted between lockings.

## 3.10.5 2017-9-27

- Fix block gas limit estimation.

## 3.10.4 2017-9-27

- Fix bug that could mis-render token balances when very small. (Not actually included in 3.9.9)
- Fix memory leak warning.
- Fix bug where new event filters would not include historical events.

## 3.10.3 2017-9-21

- Fix bug where metamask-dapp connections are lost on rpc error
- Fix bug that would sometimes display transactions as failed that could be successfully mined.

## 3.10.2 2017-9-18

rollback to 3.10.0 due to bug

## 3.10.1 2017-9-18

- Add ability to export private keys as a file.
- Add ability to export seed words as a file.
- Changed state logs to a file download than a clipboard copy.
- Add specific error for failed recipient address checksum.
- Fixed a long standing memory leak associated with filters installed by dapps
- Fix link to support center.
- Fixed tooltip icon locations to avoid overflow.
- Warn users when a dapp proposes a high gas limit (90% of blockGasLimit or higher
- Sort currencies by currency name (thanks to strelok1: https://github.com/strelok1).

## 3.10.0 2017-9-11

- Readded loose keyring label back into the account list.
- Remove cryptonator from chrome permissions.
- Add info on token contract addresses.
- Add validation preventing users from inputting their own addresses as token tracking addresses.
- Added button to reject all transactions (thanks to davidp94! https://github.com/davidp94)


## 3.9.13 2017-9-8

- Changed the way we initialize the inpage provider to fix a bug affecting some developers.

## 3.9.12 2017-9-6

- Fix bug that prevented Web3 1.0 compatibility
- Make eth_sign deprecation warning less noisy
- Add useful link to eth_sign deprecation warning.
- Fix bug with network version serialization over synchronous RPC
- Add MetaMask version to state logs.
- Add the total amount of tokens when multiple tokens are added under the token list
- Use HTTPS links for Etherscan.
- Update Support center link to new one with HTTPS.
- Make web3 deprecation notice more useful by linking to a descriptive article.

## 3.9.11 2017-8-24

- Fix nonce calculation bug that would sometimes generate very wrong nonces.
- Give up resubmitting a transaction after 3500 blocks.

## 3.9.10 2017-8-23

- Improve nonce calculation, to prevent bug where people are unable to send transactions reliably.
- Remove link to eth-tx-viz from identicons in tx history.

## 3.9.9 2017-8-18

- Fix bug where some transaction submission errors would show an empty screen.
- Fix bug that could mis-render token balances when very small.
- Fix formatting of eth_sign "Sign Message" view.
- Add deprecation warning to eth_sign "Sign Message" view.

## 3.9.8 2017-8-16

- Reenable token list.
- Remove default tokens.

## 3.9.7 2017-8-15

- hotfix - disable token list
- Added a deprecation warning for web3 https://github.com/ethereum/mist/releases/tag/v0.9.0

## 3.9.6 2017-8-09

- Replace account screen with an account drop-down menu.
- Replace account buttons with a new account-specific drop-down menu.

## 3.9.5 2017-8-04

- Improved phishing detection configuration update rate

## 3.9.4 2017-8-03

- Fixed bug that prevented transactions from being rejected.

## 3.9.3 2017-8-03

- Add support for EGO ujo token
- Continuously update blacklist for known phishing sites in background.
- Automatically detect suspicious URLs too similar to common phishing targets, and blacklist them.

## 3.9.2 2017-7-26

- Fix bugs that could sometimes result in failed transactions after switching networks.
- Include stack traces in txMeta's to better understand the life cycle of transactions
- Enhance blacklister functionality to include levenshtein logic. (credit to @sogoiii and @409H for their help!)

## 3.9.1 2017-7-19

- No longer automatically request 1 ropsten ether for the first account in a new vault.
- Now redirects from known malicious sites faster.
- Added a link to our new support page to the help screen.
- Fixed bug where a new transaction would be shown over the current transaction, creating a possible timing attack against user confirmation.
- Fixed bug in nonce tracker where an incorrect nonce would be calculated.
- Lowered minimum gas price to 1 Gwei.

## 3.9.0 2017-7-12

- Now detects and blocks known phishing sites.

## 3.8.6 2017-7-11

- Make transaction resubmission more resilient.
- No longer validate nonce client-side in retry loop.
- Fix bug where insufficient balance error was sometimes shown on successful transactions.

## 3.8.5 2017-7-7

- Fix transaction resubmit logic to fail slightly less eagerly.

## 3.8.4 2017-7-7

- Improve transaction resubmit logic to fail more eagerly when a user would expect it to.

## 3.8.3 2017-7-6

- Re-enable default token list.
- Add origin header to dapp-bound requests to allow providers to throttle sites.
- Fix bug that could sometimes resubmit a transaction that had been stalled due to low balance after balance was restored.

## 3.8.2 2017-7-3

- No longer show network loading indication on config screen, to allow selecting custom RPCs.
- Visually indicate that network spinner is a menu.
- Indicate what network is being searched for when disconnected.

## 3.8.1 2017-6-30

- Temporarily disabled loading popular tokens by default to improve performance.
- Remove SEND token button until a better token sending form can be built, due to some precision issues.
- Fix precision bug in token balances.
- Cache token symbol and precisions to reduce network load.
- Transpile some newer JavaScript, restores compatibility with some older browsers.

## 3.8.0 2017-6-28

- No longer stop rebroadcasting transactions
- Add list of popular tokens held to the account detail view.
- Add ability to add Tokens to token list.
- Add a warning to JSON file import.
- Add "send" link to token list, which goes to TokenFactory.
- Fix bug where slowly mined txs would sometimes be incorrectly marked as failed.
- Fix bug where badge count did not reflect personal_sign pending messages.
- Seed word confirmation wording is now scarier.
- Fix error for invalid seed words.
- Prevent users from submitting two duplicate transactions by disabling submit.
- Allow Dapps to specify gas price as hex string.
- Add button for copying state logs to clipboard.

## 3.7.8 2017-6-12

- Add an `ethereum:` prefix to the QR code address
- The default network on installation is now MainNet
- Fix currency API URL from cryptonator.
- Update gasLimit params with every new block seen.
- Fix ENS resolver symbol UI.

## 3.7.7 2017-6-8

- Fix bug where metamask would show old data after computer being asleep or disconnected from the internet.

## 3.7.6 2017-6-5

- Fix bug that prevented publishing contracts.

## 3.7.5 2017-6-5

- Prevent users from sending to the `0x0` address.
- Provide useful errors when entering bad characters in ENS name.
- Add ability to copy addresses from transaction confirmation view.

## 3.7.4 2017-6-2

- Fix bug with inflight cache that caused some block lookups to return bad values (affected OasisDex).
- Fixed bug with gas limit calculation that would sometimes create unsubmittable gas limits.

## 3.7.3 2017-6-1

- Rebuilt to fix cache clearing bug.

## 3.7.2 2017-5-31

- Now when switching networks sites that use web3 will reload
- Now when switching networks the extension does not restart
- Cleanup decimal bugs in our gas inputs.
- Fix bug where submit button was enabled for invalid gas inputs.
- Now enforce 95% of block's gasLimit to protect users.
- Removing provider-engine from the inpage provider. This fixes some error handling inconsistencies introduced in 3.7.0.
- Added "inflight cache", which prevents identical requests from clogging up the network, dramatically improving ENS performance.
- Fixed bug where filter subscriptions would sometimes fail to unsubscribe.
- Some contracts will now display logos instead of jazzicons.
- Some contracts will now have names displayed in the confirmation view.

## 3.7.0 2017-5-23

- Add Transaction Number (nonce) to transaction list.
- Label the pending tx icon with a tooltip.
- Fix bug where website filters would pile up and not deallocate when leaving a site.
- Continually resubmit pending txs for a period of time to ensure successful broadcast.
- ENS names will no longer resolve to their owner if no resolver is set. Resolvers must be explicitly set and configured.

## 3.6.5 2017-5-17

- Fix bug where edited gas parameters would not take effect.
- Trim currency list.
- Enable decimals in our gas prices.
- Fix reset button.
- Fix event filter bug introduced by newer versions of Geth.
- Fix bug where decimals in gas inputs could result in strange values.

## 3.6.4 2017-5-8

- Fix main-net ENS resolution.

## 3.6.3 2017-5-8

- Fix bug that could stop newer versions of Geth from working with MetaMask.

## 3.6.2 2017-5-8

- Input gas price in Gwei.
- Enforce Safe Gas Minimum recommended by EthGasStation.
- Fix bug where block-tracker could stop polling for new blocks.
- Reduce UI size by removing internal web3.
- Fix bug where gas parameters would not properly update on adjustment.

## 3.6.1 2017-4-30

- Made fox less nosy.
- Fix bug where error was reported in debugger console when Chrome opened a new window.

## 3.6.0 2017-4-26

- Add Rinkeby Test Network to our network list.

## 3.5.4 2017-4-25

- Fix occasional nonce tracking issue.
- Fix bug where some events would not be emitted by web3.
- Fix bug where an error would be thrown when composing signatures for networks with large ID values.

## 3.5.3 2017-4-24

- Popup new transactions in Firefox.
- Fix transition issue from account detail screen.
- Revise buy screen for more modularity.
- Fixed some other small bugs.

## 3.5.2 2017-3-28

- Fix bug where gas estimate totals were sometimes wrong.
- Add link to Kovan Test Faucet instructions on buy view.
- Inject web3 into loaded iFrames.

## 3.5.1 2017-3-27

- Fix edge case where users were unable to enable the notice button if notices were short enough to not require a scrollbar.

## 3.5.0 2017-3-27

- Add better error messages for when a transaction fails on approval
- Allow sending to ENS names in send form on Ropsten.
- Added an address book functionality that remembers the last 15 unique addresses sent to.
- Can now change network to custom RPC URL from lock screen.
- Removed support for old, lightwallet based vault. Users who have not opened app in over a month will need to recover with their seed phrase. This will allow Firefox support sooner.
- Fixed bug where spinner wouldn't disappear on incorrect password submission on seed word reveal.
- Polish the private key UI.
- Enforce minimum values for gas price and gas limit.
- Fix bug where total gas was sometimes not live-updated.
- Fix bug where editing gas value could have some abrupt behaviors (#1233)
- Add Kovan as an option on our network list.
- Fixed bug where transactions on other networks would disappear when submitting a transaction on another network.

## 3.4.0 2017-3-8

- Add two most recently used custom RPCs to network dropdown menu.
- Add personal_sign method support.
- Add personal_ecRecover method support.
- Add ability to customize gas and gasPrice on the transaction approval screen.
- Increase default gas buffer to 1.5x estimated gas value.

## 3.3.0 2017-2-20

- net_version has been made synchronous.
- Test suite for migrations expanded.
- Network now changeable from lock screen.
- Improve test coverage of eth.sign behavior, including a code example of verifying a signature.

## 3.2.2 2017-2-8

- Revert eth.sign behavior to the previous one with a big warning.  We will be gradually implementing the new behavior over the coming time. https://github.com/ethereum/wiki/wiki/JSON-RPC#eth_sign

- Improve test coverage of eth.sign behavior, including a code example of verifying a signature.

## 3.2.2 2017-2-8

- Revert eth.sign behavior to the previous one with a big warning.  We will be gradually implementing the new behavior over the coming time. https://github.com/ethereum/wiki/wiki/JSON-RPC#eth_sign

## 3.2.1 2017-2-8

- Revert back to old style message signing.
- Fixed some build errors that were causing a variety of bugs.

## 3.2.0 2017-2-8

- Add ability to import accounts in JSON file format (used by Mist, Geth, MyEtherWallet, and more!)
- Fix unapproved messages not being included in extension badge.
- Fix rendering bug where the Confirm transaction view would let you approve transactions when the account has insufficient balance.

## 3.1.2 2017-1-24

- Fix "New Account" default keychain

## 3.1.1 2017-1-20

- Fix HD wallet seed export

## 3.1.0 2017-1-18

- Add ability to import accounts by private key.
- Fixed bug that returned the wrong transaction hashes on private networks that had not implemented EIP 155 replay protection (like TestRPC).

## 3.0.1 2017-1-17

- Fixed bug that prevented eth.sign from working.
- Fix the displaying of transactions that have been submitted to the network in Transaction History

## 3.0.0 2017-1-16

- Fix seed word account generation (https://medium.com/metamask/metamask-3-migration-guide-914b79533cdd#.t4i1qmmsz).
- Fix Bug where you see an empty transaction flash by on the confirm transaction view.
- Create visible difference in transaction history between an approved but not yet included in a block transaction and a transaction who has been confirmed.
- Fix memory leak in RPC Cache
- Override RPC commands eth_syncing and web3_clientVersion
- Remove certain non-essential permissions from certain builds.
- Add a check for when a tx is included in a block.
- Fix bug where browser-solidity would sometimes warn of a contract creation error when there was none.
- Minor modifications to network display.
- Network now displays properly for pending transactions.
- Implement replay attack protections allowed by EIP 155.
- Fix bug where sometimes loading account data would fail by querying a future block.

## 2.14.1 2016-12-20

- Update Coinbase info. and increase the buy amount to $15
- Fixed ropsten transaction links
- Temporarily disable extension reload detection causing infinite reload bug.
- Implemented basic checking for valid RPC URIs.

## 2.14.0 2016-12-16

- Removed Morden testnet provider from provider menu.
- Add support for notices.
- Fix broken reload detection.
- Fix transaction forever cached-as-pending bug.

## 2.13.11 2016-11-23

- Add support for synchronous RPC method "eth_uninstallFilter".
- Forgotten password prompts now send users directly to seed word restoration.

## 2.13.10 2016-11-22

- Improve gas calculation logic.
- Default to Dapp-specified gas limits for transactions.
- Ropsten networks now properly point to the faucet when attempting to buy ether.
- Ropsten transactions now link to etherscan correctly.

## 2.13.9 2016-11-21

- Add support for the new, default Ropsten Test Network.
- Fix bug that would cause MetaMask to occasionally lose its StreamProvider connection and drop requests.
- Fix bug that would cause the Custom RPC menu item to not appear when Localhost 8545 was selected.
- Point ropsten faucet button to actual faucet.
- Phase out ethereumjs-util from our encryptor module.

## 2.13.8 2016-11-16

- Show a warning when a transaction fails during simulation.
- Fix bug where 20% of gas estimate was not being added properly.
- Render error messages in confirmation screen more gracefully.

## 2.13.7 2016-11-8

- Fix bug where gas estimate would sometimes be very high.
- Increased our gas estimate from 100k gas to 20% of estimate.
- Fix GitHub link on info page to point at current repository.

## 2.13.6 2016-10-26

- Add a check for improper Transaction data.
- Inject up to date version of web3.js
- Now nicknaming new accounts "Account #" instead of "Wallet #" for clarity.
- Fix bug where custom provider selection could show duplicate items.
- Fix bug where connecting to a local morden node would make two providers appear selected.
- Fix bug that was sometimes preventing transactions from being sent.

## 2.13.5 2016-10-18

- Increase default max gas to `100000` over the RPC's `estimateGas` response.
- Fix bug where slow-loading dapps would sometimes trigger infinite reload loops.

## 2.13.4 2016-10-17

- Add custom transaction fee field to send form.
- Fix bug where web3 was being injected into XML files.
- Fix bug where changing network would not reload current Dapps.

## 2.13.3 2016-10-4

- Fix bug where log queries were filtered out.
- Decreased vault confirmation button font size to help some Linux users who could not see it.
- Made popup a little taller because it would sometimes cut off buttons.
- Fix bug where long account lists would get scrunched instead of scrolling.
- Add legal information to relevant pages.
- Rename UI elements to be more consistent with one another.
- Updated Terms of Service and Usage.
- Prompt users to re-agree to the Terms of Service when they are updated.

## 2.13.2 2016-10-4

- Fix bug where chosen FIAT exchange rate does no persist when switching networks
- Fix additional parameters that made MetaMask sometimes receive errors from Parity.
- Fix bug where invalid transactions would still open the MetaMask popup.
- Removed hex prefix from private key export, to increase compatibility with Geth, MyEtherWallet, and Jaxx.

## 2.13.1 2016-09-23

- Fix a bug with estimating gas on Parity
- Show loading indication when selecting ShapeShift as purchasing method.

## 2.13.0 2016-09-18

- Add Parity compatibility, fixing Geth dependency issues.
- Add a link to the transaction in history that goes to https://metamask.github.io/eth-tx-viz
too help visualize transactions and to where they are going.
- Show "Buy Ether" button and warning on tx confirmation when sender balance is insufficient

## 2.12.1 2016-09-14

- Fixed bug where if you send a transaction from within MetaMask extension the
popup notification opens up.
- Fixed bug where some tx errors would block subsequent txs until the plugin was refreshed.

## 2.12.0 2016-09-14

- Add a QR button to the Account detail screen
- Fixed bug where opening MetaMask could close a non-metamask popup.
- Fixed memory leak that caused occasional crashes.

## 2.11.1 2016-09-12

- Fix bug that prevented caches from being cleared in Opera.

## 2.11.0 2016-09-12

- Fix bug where pending transactions from Test net (or other networks) show up In Main net.
- Add fiat conversion values to more views.
- On fresh install, open a new tab with the MetaMask Introduction video. Does not open on update.
- Block negative values from transactions.
- Fixed a memory leak.
- MetaMask logo now renders as super lightweight SVG, improving compatibility and performance.
- Now showing loading indication during vault unlocking, to clarify behavior for users who are experiencing slow unlocks.
- Now only initially creates one wallet when restoring a vault, to reduce some users' confusion.

## 2.10.2 2016-09-02

- Fix bug where notification popup would not display.

## 2.10.1 2016-09-02

- Fix bug where provider menu did not allow switching to custom network from a custom network.
- Sending a transaction from within MetaMask no longer triggers a popup.
- The ability to build without livereload features (such as for production) can be enabled with the gulp --disableLiveReload flag.
- Fix Ethereum JSON RPC Filters bug.

## 2.10.0 2016-08-29

- Changed transaction approval from notifications system to popup system.
- Add a back button to locked screen to allow restoring vault from seed words when password is forgotten.
- Forms now retain their values even when closing the popup and reopening it.
- Fixed a spelling error in provider menu.

## 2.9.2 2016-08-24

- Fixed shortcut bug from preventing installation.

## 2.9.1 2016-08-24

- Added static image as fallback for when WebGL isn't supported.
- Transaction history now has a hard limit.
- Added info link on account screen that visits Etherscan.
- Fixed bug where a message signing request would be lost if the vault was locked.
- Added shortcut to open MetaMask (Ctrl+Alt+M or Cmd+Opt/Alt+M)
- Prevent API calls in tests.
- Fixed bug where sign message confirmation would sometimes render blank.

## 2.9.0 2016-08-22

- Added ShapeShift to the transaction history
- Added affiliate key to Shapeshift requests
- Added feature to reflect current conversion rates of current vault balance.
- Modify balance display logic.

## 2.8.0 2016-08-15

- Integrate ShapeShift
- Add a form for Coinbase to specify amount to buy
- Fix various typos.
- Make dapp-metamask connection more reliable
- Remove Ethereum Classic from provider menu.

## 2.7.3 2016-07-29

- Fix bug where changing an account would not update in a live Dapp.

## 2.7.2 2016-07-29

- Add Ethereum Classic to provider menu
- Fix bug where host store would fail to receive updates.

## 2.7.1 2016-07-27

- Fix bug where web3 would sometimes not be injected in time for the application.
- Fixed bug where sometimes when opening the plugin, it would not fully open until closing and re-opening.
- Got most functionality working within Firefox (still working on review process before it can be available).
- Fixed menu dropdown bug introduced in Chrome 52.

## 2.7.0 2016-07-21

- Added a Warning screen about storing ETH
- Add buy Button!
- MetaMask now throws descriptive errors when apps try to use synchronous web3 methods.
- Removed firefox-specific line in manifest.

## 2.6.2 2016-07-20

- Fixed bug that would prevent the plugin from reopening on the first try after receiving a new transaction while locked.
- Fixed bug that would render 0 ETH as a non-exact amount.

## 2.6.1 2016-07-13

- Fix tool tips on Eth balance to show the 6 decimals
- Fix rendering of recipient SVG in tx approval notification.
- New vaults now generate only one wallet instead of three.
- Bumped version of web3 provider engine.
- Fixed bug where some lowercase or uppercase addresses were not being recognized as valid.
- Fixed bug where gas cost was misestimated on the tx confirmation view.

## 2.6.0 2016-07-11

- Fix formatting of ETH balance
- Fix formatting of account details.
- Use web3 minified dist for faster inject times
- Fix issue where dropdowns were not in front of icons.
- Update transaction approval styles.
- Align failed and successful transaction history text.
- Fix issue where large domain names and large transaction values would misalign the transaction history.
- Abbreviate ether balances on transaction details to maintain formatting.
- General code cleanup.

## 2.5.0 2016-06-29

- Implement new account design.
- Added a network indicator mark in dropdown menu
- Added network name next to network indicator
- Add copy transaction hash button to completed transaction list items.
- Unify wording for transaction approve/reject options on notifications and the extension.
- Fix bug where confirmation view would be shown twice.

## 2.4.5 2016-06-29

- Fixed bug where MetaMask interfered with PDF loading.
- Moved switch account icon into menu bar.
- Changed status shapes to be a yellow warning sign for failure and ellipsis for pending transactions.
- Now enforce 20 character limit on wallet names.
- Wallet titles are now properly truncated in transaction confirmation.
- Fix formatting on terms & conditions page.
- Now enforce 30 character limit on wallet names.
- Fix out-of-place positioning of pending transaction badges on wallet list.
- Change network status icons to reflect current design.

## 2.4.4 2016-06-23

- Update web3-stream-provider for batch payload bug fix

## 2.4.3 2016-06-23

- Remove redundant network option buttons from settings page
- Switch out font family Transat for Montserrat

## 2.4.2 2016-06-22

- Change out export icon for key.
- Unify copy to clipboard icon
- Fixed eth.sign behavior.
- Fix behavior of batched outbound transactions.

## 2.4.0 2016-06-20

- Clean up UI.
- Remove nonfunctional QR code button.
- Make network loading indicator clickable to select accessible network.
- Show more characters of addresses when space permits.
- Fixed bug when signing messages under 64 hex characters long.
- Add disclaimer view with placeholder text for first time users.

## 2.3.1 2016-06-09

- Style up the info page
- Cache identicon images to optimize for long lists of transactions.
- Fix out of gas errors

## 2.3.0 2016-06-06

- Show network status in title bar
- Added seed word recovery to config screen.
- Clicking network status indicator now reveals a provider menu.

## 2.2.0 2016-06-02

- Redesigned init, vault create, vault restore and seed confirmation screens.
- Added pending transactions to transaction list on account screen.
- Clicking a pending transaction takes you back to the transaction approval screen.
- Update provider-engine to fix intermittent out of gas errors.

## 2.1.0 2016-05-26

- Added copy address button to account list.
- Fixed back button on confirm transaction screen.
- Add indication of pending transactions to account list screen.
- Fixed bug where error warning was sometimes not cleared on view transition.
- Updated eth-lightwallet to fix a critical security issue.

## 2.0.0 2016-05-23

- UI Overhaul per Vlad Todirut's designs.
- Replaced identicons with jazzicons.
- Fixed glitchy transitions.
- Added support for capitalization-based address checksums.
- Send value is no longer limited by javascript number precision, and is always in ETH.
- Added ability to generate new accounts.
- Added ability to locally nickname accounts.

## 1.8.4 2016-05-13

- Point rpc servers to https endpoints.

## 1.8.3 2016-05-12

- Bumped web3 to 0.6.0
- Really fixed `eth_syncing` method response.

## 1.8.2 2016-05-11

- Fixed bug where send view would not load correctly the first time it was visited per account.
- Migrated all users to new scalable backend.
- Fixed `eth_syncing` method response.

## 1.8.1 2016-05-10

- Initial usage of scalable blockchain backend.
- Made official providers more easily configurable for us internally.

## 1.8.0 2016-05-10

- Add support for calls to `eth.sign`.
- Moved account exporting within subview of the account detail view.
- Added buttons to the account export process.
- Improved visual appearance of account detail transition where button heights would change.
- Restored back button to account detail view.
- Show transaction list always, never collapsed.
- Changing provider now reloads current Dapps
- Improved appearance of transaction list in account detail view.

## 1.7.0 2016-04-29

- Account detail view is now the primary view.
- The account detail view now has a "Change acct" button which shows the account list.
- Clicking accounts in the account list now both selects that account and displays that account's detail view.
- Selected account is now persisted between sessions, so the current account stays selected.
- Account icons are now "identicons" (deterministically generated from the address).
- Fixed link to Slack channel.
- Added a context guard for "define" to avoid UMD's exporting themselves to the wrong module system, fixing interference with some websites.
- Transaction list now only shows transactions for the current account.
- Transaction list now only shows transactions for the current network (mainnet, testnet, testrpc).
- Fixed transaction links to etherscan blockchain explorer.
- Fixed some UI transitions that had weird behavior.

## 1.6.0 2016-04-22

- Pending transactions are now persisted to localStorage and resume even after browser is closed.
- Completed transactions are now persisted and can be displayed via UI.
- Added transaction list to account detail view.
- Fix bug on config screen where current RPC address was always displayed wrong.
- Fixed bug where entering a decimal value when sending a transaction would result in sending the wrong amount.
- Add save button to custom RPC input field.
- Add quick-select button for RPC on `localhost:8545`.
- Improve config view styling.
- Users have been migrated from old test-net RPC to a newer test-net RPC.

## 1.5.1 2016-04-15

- Corrected text above account list. Selected account is visible to all sites, not just the current domain.
- Merged the UI codebase into the main plugin codebase for simpler maintenance.
- Fix Ether display rounding error. Now rendering to four decimal points.
- Fix some inpage synchronous methods
- Change account rendering to show four decimals and a leading zero.

## 1.5.0 2016-04-13

- Added ability to send ether.
- Fixed bugs related to using Javascript numbers, which lacked appropriate precision.
- Replaced Etherscan main-net provider with our own production RPC.

## 1.4.0 2016-04-08

- Removed extra entropy text field for simplified vault creation.
- Now supports exporting an account's private key.
- Unified button and input styles across the app.
- Removed some non-working placeholder UI until it works.
- Fix popup's web3 stream provider
- Temporarily deactivated fauceting indication because it would activate when restoring an empty account.

## 1.3.2 2016-04-04

 - When unlocking, first account is auto-selected.
 - When creating a first vault on the test-net, the first account is auto-funded.
 - Fixed some styling issues.

## 1.0.1-1.3.1

Many changes not logged. Hopefully beginning to log consistently now!

## 1.0.0

Made seed word restoring BIP44 compatible.

## 0.14.0

Added the ability to restore accounts from seed words.<|MERGE_RESOLUTION|>--- conflicted
+++ resolved
@@ -2,10 +2,7 @@
 
 ## Current Master
 
-<<<<<<< HEAD
 - Attempting to import an empty private key will now show a clear error.
-- Fixes issue where old nicknames were kept around causing errors.
-=======
 - Fix bug where metamask data would stop being written to disk after prolonged use
 - Fix bug where account reset did not work with custom RPC providers.
 - Fix bug where nonce mutex was never released
@@ -22,7 +19,6 @@
 - Indicate the current selected account on the popup account view
 - Reduce height of notice container in onboarding
 - Fixes issue where old nicknames were kept around causing errors
->>>>>>> 66c77dc2
 
 ## 4.7.2 Sun Jun 03 2018
 
