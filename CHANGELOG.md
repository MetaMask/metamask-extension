--- conflicted
+++ resolved
@@ -5,13 +5,9 @@
 - Remove cryptonator from chrome permissions.
 - Add info on token contract addresses.
 - Add validation preventing users from inputting their own addresses as token tracking addresses.
-<<<<<<< HEAD
 - Add AUD to currency list (thanks to strelok1 https://github.com/strelok1).
 - Sort currencies by currency name (also thanks to strelok1).
-
-=======
 - Added button to reject all transactions (thanks to davidp94! https://github.com/davidp94)
->>>>>>> e7159f0e
 
 ## 3.9.13 2017-9-8
 
