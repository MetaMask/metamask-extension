# Changelog

## Current Master

<<<<<<< HEAD
- Add ability for internationalization.
=======
- Will now throw an error if the `to` field in txParams is not valid.
- Will strip null values from the `to` field.
>>>>>>> b7a24840
- Fix flashing to Log in screen after logging in or restoring from seed phrase.
- Increase tap areas for menu buttons on mobile
- Change all fonts in new-ui onboarding to Roboto, size 400
- Add a welcome screen to new-ui onboarding flow
- Make new-ui create password screen responsive
- Hide network dropdown before account is initialized
- Fix bug that could prevent MetaMask from saving the latest vault.

## 4.2.0 Tue Mar 06 2018

- Replace "Loose" wording to "Imported".
- Replace "Unlock" wording with "Log In".
- Add Imported Account disclaimer.
- Allow adding custom tokens to classic ui when balance is 0
- Allow editing of symbol and decimal info when adding custom token in new-ui
- NewUI shapeshift form can select all coins (not just BTC)
- Add most of Microsoft Edge support.

## 4.1.3 2018-2-28

- Ensure MetaMask's inpage provider is named MetamaskInpageProvider to keep some sites from breaking.
- Add retry transaction button back into classic ui.
- Add network dropdown styles to support long custom RPC urls

## 4.1.2 2018-2-28

- Actually includes all the fixes mentioned in 4.1.1 (sorry)

## 4.1.1 2018-2-28

- Fix "Add Token" screen referencing missing token logo urls
- Prevent user from switching network during signature request
- Fix misleading language "Contract Published" -> "Contract Deployment"
- Fix cancel button on "Buy Eth" screen
- Improve new-ui onboarding flow style

## 4.1.0 2018-2-27

- Report failed txs to Sentry with more specific message
- Fix internal feature flags being sometimes undefined
- Standardized license to MIT

## 4.0.0 2018-2-22

- Introduce new MetaMask user interface.

## 3.14.2 2018-2-15

- Fix bug where log subscriptions would break when switching network.
- Fix bug where storage values were cached across blocks.
- Add MetaMask light client [testing container](https://github.com/MetaMask/mesh-testing)

## 3.14.1 2018-2-1

- Further fix scrolling for Firefox.

## 3.14.0 2018-2-1

- Removed unneeded data from storage
- Add a "reset account" feature to Settings
- Add warning for importing some kinds of files.
- Scrollable Setting view for Firefox.

## 3.13.8 2018-1-29

- Fix provider for Kovan network.
- Bump limit for EventEmitter listeners before warning.
- Display Error when empty string is entered as a token address.

## 3.13.7 2018-1-22

- Add ability to bypass gas estimation loading indicator.
- Forward failed transactions to Sentry error reporting service
- Re-add changes from 3.13.5

## 3.13.6 2017-1-18

- Roll back changes to 3.13.4 to fix some issues with the new Infura REST provider.

## 3.13.5 2018-1-16

- Estimating gas limit for simple ether sends now faster & cheaper, by avoiding VM usage on recipients with no code.
- Add an extra px to address for Firefox clipping.
- Fix Firefox scrollbar.
- Open metamask popup for transaction confirmation before gas estimation finishes and add a loading screen over transaction confirmation.
- Fix bug that prevented eth_signTypedData from signing bytes.
- Further improve gas price estimation.

## 3.13.4 2018-1-9

- Remove recipient field if application initializes a tx with an empty string, or 0x, and tx data. Throw an error with the same condition, but without tx data.
- Improve gas price suggestion to be closer to the lowest that will be accepted.
- Throw an error if a application tries to submit a tx whose value is a decimal, and inform that it should be in wei.
- Fix bug that prevented updating custom token details.
- No longer mark long-pending transactions as failed, since we now have button to retry with higher gas.
- Fix rounding error when specifying an ether amount that has too much precision.
- Fix bug where incorrectly inputting seed phrase would prevent any future attempts from succeeding.

## 3.13.3 2017-12-14

- Show tokens that are held that have no balance.
- Reduce load on Infura by using a new block polling endpoint.

## 3.13.2 2017-12-9

- Reduce new block polling interval to 8000 ms, to ease server load.

## 3.13.1 2017-12-7

- Allow Dapps to specify a transaction nonce, allowing dapps to propose resubmit and force-cancel transactions.

## 3.13.0 2017-12-7

- Allow resubmitting transactions that are taking long to complete.

## 3.12.1 2017-11-29

- Fix bug where a user could be shown two different seed phrases.
- Detect when multiple web3 extensions are active, and provide useful error.
- Adds notice about seed phrase backup.

## 3.12.0 2017-10-25

- Add support for alternative ENS TLDs (Ethereum Name Service Top-Level Domains).
- Lower minimum gas price to 0.1 GWEI.
- Remove web3 injection message from production (thanks to @ChainsawBaby)
- Add additional debugging info to our state logs, specifically OS version and browser version.

## 3.11.2 2017-10-21

- Fix bug where reject button would sometimes not work.
- Fixed bug where sometimes MetaMask's connection to a page would be unreliable.

## 3.11.1 2017-10-20

- Fix bug where log filters were not populated correctly
- Fix bug where web3 API was sometimes injected after the page loaded.
- Fix bug where first account was sometimes not selected correctly after creating or restoring a vault.
- Fix bug where imported accounts could not use new eth_signTypedData method.

## 3.11.0 2017-10-11

- Add support for new eth_signTypedData method per EIP 712.
- Fix bug where some transactions would be shown as pending forever, even after successfully mined.
- Fix bug where a transaction might be shown as pending forever if another tx with the same nonce was mined.
- Fix link to support article on token addresses.

## 3.10.9 2017-10-5

- Only rebrodcast transactions for a day not a days worth of blocks
- Remove Slack link from info page, since it is a big phishing target.
- Stop computing balance based on pending transactions, to avoid edge case where users are unable to send transactions.

## 3.10.8 2017-9-28

- Fixed usage of new currency fetching API.

## 3.10.7 2017-9-28

- Fixed bug where sometimes the current account was not correctly set and exposed to web apps.
- Added AUD, HKD, SGD, IDR, PHP to currency conversion list

## 3.10.6 2017-9-27

- Fix bug where newly created accounts were not selected.
- Fix bug where selected account was not persisted between lockings.

## 3.10.5 2017-9-27

- Fix block gas limit estimation.

## 3.10.4 2017-9-27

- Fix bug that could mis-render token balances when very small. (Not actually included in 3.9.9)
- Fix memory leak warning.
- Fix bug where new event filters would not include historical events.

## 3.10.3 2017-9-21

- Fix bug where metamask-dapp connections are lost on rpc error
- Fix bug that would sometimes display transactions as failed that could be successfully mined.

## 3.10.2 2017-9-18

rollback to 3.10.0 due to bug

## 3.10.1 2017-9-18

- Add ability to export private keys as a file.
- Add ability to export seed words as a file.
- Changed state logs to a file download than a clipboard copy.
- Add specific error for failed recipient address checksum.
- Fixed a long standing memory leak associated with filters installed by dapps
- Fix link to support center.
- Fixed tooltip icon locations to avoid overflow.
- Warn users when a dapp proposes a high gas limit (90% of blockGasLimit or higher
- Sort currencies by currency name (thanks to strelok1: https://github.com/strelok1).

## 3.10.0 2017-9-11

- Readded loose keyring label back into the account list.
- Remove cryptonator from chrome permissions.
- Add info on token contract addresses.
- Add validation preventing users from inputting their own addresses as token tracking addresses.
- Added button to reject all transactions (thanks to davidp94! https://github.com/davidp94)


## 3.9.13 2017-9-8

- Changed the way we initialize the inpage provider to fix a bug affecting some developers.

## 3.9.12 2017-9-6

- Fix bug that prevented Web3 1.0 compatibility
- Make eth_sign deprecation warning less noisy
- Add useful link to eth_sign deprecation warning.
- Fix bug with network version serialization over synchronous RPC
- Add MetaMask version to state logs.
- Add the total amount of tokens when multiple tokens are added under the token list
- Use HTTPS links for Etherscan.
- Update Support center link to new one with HTTPS.
- Make web3 deprecation notice more useful by linking to a descriptive article.

## 3.9.11 2017-8-24

- Fix nonce calculation bug that would sometimes generate very wrong nonces.
- Give up resubmitting a transaction after 3500 blocks.

## 3.9.10 2017-8-23

- Improve nonce calculation, to prevent bug where people are unable to send transactions reliably.
- Remove link to eth-tx-viz from identicons in tx history.

## 3.9.9 2017-8-18

- Fix bug where some transaction submission errors would show an empty screen.
- Fix bug that could mis-render token balances when very small.
- Fix formatting of eth_sign "Sign Message" view.
- Add deprecation warning to eth_sign "Sign Message" view.

## 3.9.8 2017-8-16

- Reenable token list.
- Remove default tokens.

## 3.9.7 2017-8-15

- hotfix - disable token list
- Added a deprecation warning for web3 https://github.com/ethereum/mist/releases/tag/v0.9.0

## 3.9.6 2017-8-09

- Replace account screen with an account drop-down menu.
- Replace account buttons with a new account-specific drop-down menu.

## 3.9.5 2017-8-04

- Improved phishing detection configuration update rate

## 3.9.4 2017-8-03

- Fixed bug that prevented transactions from being rejected.

## 3.9.3 2017-8-03

- Add support for EGO ujo token
- Continuously update blacklist for known phishing sites in background.
- Automatically detect suspicious URLs too similar to common phishing targets, and blacklist them.

## 3.9.2 2017-7-26

- Fix bugs that could sometimes result in failed transactions after switching networks.
- Include stack traces in txMeta's to better understand the life cycle of transactions
- Enhance blacklister functionality to include levenshtein logic. (credit to @sogoiii and @409H for their help!)

## 3.9.1 2017-7-19

- No longer automatically request 1 ropsten ether for the first account in a new vault.
- Now redirects from known malicious sites faster.
- Added a link to our new support page to the help screen.
- Fixed bug where a new transaction would be shown over the current transaction, creating a possible timing attack against user confirmation.
- Fixed bug in nonce tracker where an incorrect nonce would be calculated.
- Lowered minimum gas price to 1 Gwei.

## 3.9.0 2017-7-12

- Now detects and blocks known phishing sites.

## 3.8.6 2017-7-11

- Make transaction resubmission more resilient.
- No longer validate nonce client-side in retry loop.
- Fix bug where insufficient balance error was sometimes shown on successful transactions.

## 3.8.5 2017-7-7

- Fix transaction resubmit logic to fail slightly less eagerly.

## 3.8.4 2017-7-7

- Improve transaction resubmit logic to fail more eagerly when a user would expect it to.

## 3.8.3 2017-7-6

- Re-enable default token list.
- Add origin header to dapp-bound requests to allow providers to throttle sites.
- Fix bug that could sometimes resubmit a transaction that had been stalled due to low balance after balance was restored.

## 3.8.2 2017-7-3

- No longer show network loading indication on config screen, to allow selecting custom RPCs.
- Visually indicate that network spinner is a menu.
- Indicate what network is being searched for when disconnected.

## 3.8.1 2017-6-30

- Temporarily disabled loading popular tokens by default to improve performance.
- Remove SEND token button until a better token sending form can be built, due to some precision issues.
- Fix precision bug in token balances.
- Cache token symbol and precisions to reduce network load.
- Transpile some newer JavaScript, restores compatibility with some older browsers.

## 3.8.0 2017-6-28

- No longer stop rebroadcasting transactions
- Add list of popular tokens held to the account detail view.
- Add ability to add Tokens to token list.
- Add a warning to JSON file import.
- Add "send" link to token list, which goes to TokenFactory.
- Fix bug where slowly mined txs would sometimes be incorrectly marked as failed.
- Fix bug where badge count did not reflect personal_sign pending messages.
- Seed word confirmation wording is now scarier.
- Fix error for invalid seed words.
- Prevent users from submitting two duplicate transactions by disabling submit.
- Allow Dapps to specify gas price as hex string.
- Add button for copying state logs to clipboard.

## 3.7.8 2017-6-12

- Add an `ethereum:` prefix to the QR code address
- The default network on installation is now MainNet
- Fix currency API URL from cryptonator.
- Update gasLimit params with every new block seen.
- Fix ENS resolver symbol UI.

## 3.7.7 2017-6-8

- Fix bug where metamask would show old data after computer being asleep or disconnected from the internet.

## 3.7.6 2017-6-5

- Fix bug that prevented publishing contracts.

## 3.7.5 2017-6-5

- Prevent users from sending to the `0x0` address.
- Provide useful errors when entering bad characters in ENS name.
- Add ability to copy addresses from transaction confirmation view.

## 3.7.4 2017-6-2

- Fix bug with inflight cache that caused some block lookups to return bad values (affected OasisDex).
- Fixed bug with gas limit calculation that would sometimes create unsubmittable gas limits.

## 3.7.3 2017-6-1

- Rebuilt to fix cache clearing bug.

## 3.7.2 2017-5-31

- Now when switching networks sites that use web3 will reload
- Now when switching networks the extension does not restart
- Cleanup decimal bugs in our gas inputs.
- Fix bug where submit button was enabled for invalid gas inputs.
- Now enforce 95% of block's gasLimit to protect users.
- Removing provider-engine from the inpage provider. This fixes some error handling inconsistencies introduced in 3.7.0.
- Added "inflight cache", which prevents identical requests from clogging up the network, dramatically improving ENS performance.
- Fixed bug where filter subscriptions would sometimes fail to unsubscribe.
- Some contracts will now display logos instead of jazzicons.
- Some contracts will now have names displayed in the confirmation view.

## 3.7.0 2017-5-23

- Add Transaction Number (nonce) to transaction list.
- Label the pending tx icon with a tooltip.
- Fix bug where website filters would pile up and not deallocate when leaving a site.
- Continually resubmit pending txs for a period of time to ensure successful broadcast.
- ENS names will no longer resolve to their owner if no resolver is set. Resolvers must be explicitly set and configured.

## 3.6.5 2017-5-17

- Fix bug where edited gas parameters would not take effect.
- Trim currency list.
- Enable decimals in our gas prices.
- Fix reset button.
- Fix event filter bug introduced by newer versions of Geth.
- Fix bug where decimals in gas inputs could result in strange values.

## 3.6.4 2017-5-8

- Fix main-net ENS resolution.

## 3.6.3 2017-5-8

- Fix bug that could stop newer versions of Geth from working with MetaMask.

## 3.6.2 2017-5-8

- Input gas price in Gwei.
- Enforce Safe Gas Minimum recommended by EthGasStation.
- Fix bug where block-tracker could stop polling for new blocks.
- Reduce UI size by removing internal web3.
- Fix bug where gas parameters would not properly update on adjustment.

## 3.6.1 2017-4-30

- Made fox less nosy.
- Fix bug where error was reported in debugger console when Chrome opened a new window.

## 3.6.0 2017-4-26

- Add Rinkeby Test Network to our network list.

## 3.5.4 2017-4-25

- Fix occasional nonce tracking issue.
- Fix bug where some events would not be emitted by web3.
- Fix bug where an error would be thrown when composing signatures for networks with large ID values.

## 3.5.3 2017-4-24

- Popup new transactions in Firefox.
- Fix transition issue from account detail screen.
- Revise buy screen for more modularity.
- Fixed some other small bugs.

## 3.5.2 2017-3-28

- Fix bug where gas estimate totals were sometimes wrong.
- Add link to Kovan Test Faucet instructions on buy view.
- Inject web3 into loaded iFrames.

## 3.5.1 2017-3-27

- Fix edge case where users were unable to enable the notice button if notices were short enough to not require a scrollbar.

## 3.5.0 2017-3-27

- Add better error messages for when a transaction fails on approval
- Allow sending to ENS names in send form on Ropsten.
- Added an address book functionality that remembers the last 15 unique addresses sent to.
- Can now change network to custom RPC URL from lock screen.
- Removed support for old, lightwallet based vault. Users who have not opened app in over a month will need to recover with their seed phrase. This will allow Firefox support sooner.
- Fixed bug where spinner wouldn't disappear on incorrect password submission on seed word reveal.
- Polish the private key UI.
- Enforce minimum values for gas price and gas limit.
- Fix bug where total gas was sometimes not live-updated.
- Fix bug where editing gas value could have some abrupt behaviors (#1233)
- Add Kovan as an option on our network list.
- Fixed bug where transactions on other networks would disappear when submitting a transaction on another network.

## 3.4.0 2017-3-8

- Add two most recently used custom RPCs to network dropdown menu.
- Add personal_sign method support.
- Add personal_ecRecover method support.
- Add ability to customize gas and gasPrice on the transaction approval screen.
- Increase default gas buffer to 1.5x estimated gas value.

## 3.3.0 2017-2-20

- net_version has been made synchronous.
- Test suite for migrations expanded.
- Network now changeable from lock screen.
- Improve test coverage of eth.sign behavior, including a code example of verifying a signature.

## 3.2.2 2017-2-8

- Revert eth.sign behavior to the previous one with a big warning.  We will be gradually implementing the new behavior over the coming time. https://github.com/ethereum/wiki/wiki/JSON-RPC#eth_sign

- Improve test coverage of eth.sign behavior, including a code example of verifying a signature.

## 3.2.2 2017-2-8

- Revert eth.sign behavior to the previous one with a big warning.  We will be gradually implementing the new behavior over the coming time. https://github.com/ethereum/wiki/wiki/JSON-RPC#eth_sign

## 3.2.1 2017-2-8

- Revert back to old style message signing.
- Fixed some build errors that were causing a variety of bugs.

## 3.2.0 2017-2-8

- Add ability to import accounts in JSON file format (used by Mist, Geth, MyEtherWallet, and more!)
- Fix unapproved messages not being included in extension badge.
- Fix rendering bug where the Confirm transaction view would let you approve transactions when the account has insufficient balance.

## 3.1.2 2017-1-24

- Fix "New Account" default keychain

## 3.1.1 2017-1-20

- Fix HD wallet seed export

## 3.1.0 2017-1-18

- Add ability to import accounts by private key.
- Fixed bug that returned the wrong transaction hashes on private networks that had not implemented EIP 155 replay protection (like TestRPC).

## 3.0.1 2017-1-17

- Fixed bug that prevented eth.sign from working.
- Fix the displaying of transactions that have been submitted to the network in Transaction History

## 3.0.0 2017-1-16

- Fix seed word account generation (https://medium.com/metamask/metamask-3-migration-guide-914b79533cdd#.t4i1qmmsz).
- Fix Bug where you see an empty transaction flash by on the confirm transaction view.
- Create visible difference in transaction history between an approved but not yet included in a block transaction and a transaction who has been confirmed.
- Fix memory leak in RPC Cache
- Override RPC commands eth_syncing and web3_clientVersion
- Remove certain non-essential permissions from certain builds.
- Add a check for when a tx is included in a block.
- Fix bug where browser-solidity would sometimes warn of a contract creation error when there was none.
- Minor modifications to network display.
- Network now displays properly for pending transactions.
- Implement replay attack protections allowed by EIP 155.
- Fix bug where sometimes loading account data would fail by querying a future block.

## 2.14.1 2016-12-20

- Update Coinbase info. and increase the buy amount to $15
- Fixed ropsten transaction links
- Temporarily disable extension reload detection causing infinite reload bug.
- Implemented basic checking for valid RPC URIs.

## 2.14.0 2016-12-16

- Removed Morden testnet provider from provider menu.
- Add support for notices.
- Fix broken reload detection.
- Fix transaction forever cached-as-pending bug.

## 2.13.11 2016-11-23

- Add support for synchronous RPC method "eth_uninstallFilter".
- Forgotten password prompts now send users directly to seed word restoration.

## 2.13.10 2016-11-22

- Improve gas calculation logic.
- Default to Dapp-specified gas limits for transactions.
- Ropsten networks now properly point to the faucet when attempting to buy ether.
- Ropsten transactions now link to etherscan correctly.

## 2.13.9 2016-11-21

- Add support for the new, default Ropsten Test Network.
- Fix bug that would cause MetaMask to occasionally lose its StreamProvider connection and drop requests.
- Fix bug that would cause the Custom RPC menu item to not appear when Localhost 8545 was selected.
- Point ropsten faucet button to actual faucet.
- Phase out ethereumjs-util from our encryptor module.

## 2.13.8 2016-11-16

- Show a warning when a transaction fails during simulation.
- Fix bug where 20% of gas estimate was not being added properly.
- Render error messages in confirmation screen more gracefully.

## 2.13.7 2016-11-8

- Fix bug where gas estimate would sometimes be very high.
- Increased our gas estimate from 100k gas to 20% of estimate.
- Fix GitHub link on info page to point at current repository.

## 2.13.6 2016-10-26

- Add a check for improper Transaction data.
- Inject up to date version of web3.js
- Now nicknaming new accounts "Account #" instead of "Wallet #" for clarity.
- Fix bug where custom provider selection could show duplicate items.
- Fix bug where connecting to a local morden node would make two providers appear selected.
- Fix bug that was sometimes preventing transactions from being sent.

## 2.13.5 2016-10-18

- Increase default max gas to `100000` over the RPC's `estimateGas` response.
- Fix bug where slow-loading dapps would sometimes trigger infinite reload loops.

## 2.13.4 2016-10-17

- Add custom transaction fee field to send form.
- Fix bug where web3 was being injected into XML files.
- Fix bug where changing network would not reload current Dapps.

## 2.13.3 2016-10-4

- Fix bug where log queries were filtered out.
- Decreased vault confirmation button font size to help some Linux users who could not see it.
- Made popup a little taller because it would sometimes cut off buttons.
- Fix bug where long account lists would get scrunched instead of scrolling.
- Add legal information to relevant pages.
- Rename UI elements to be more consistent with one another.
- Updated Terms of Service and Usage.
- Prompt users to re-agree to the Terms of Service when they are updated.

## 2.13.2 2016-10-4

- Fix bug where chosen FIAT exchange rate does no persist when switching networks
- Fix additional parameters that made MetaMask sometimes receive errors from Parity.
- Fix bug where invalid transactions would still open the MetaMask popup.
- Removed hex prefix from private key export, to increase compatibility with Geth, MyEtherWallet, and Jaxx.

## 2.13.1 2016-09-23

- Fix a bug with estimating gas on Parity
- Show loading indication when selecting ShapeShift as purchasing method.

## 2.13.0 2016-09-18

- Add Parity compatibility, fixing Geth dependency issues.
- Add a link to the transaction in history that goes to https://metamask.github.io/eth-tx-viz
too help visualize transactions and to where they are going.
- Show "Buy Ether" button and warning on tx confirmation when sender balance is insufficient

## 2.12.1 2016-09-14

- Fixed bug where if you send a transaction from within MetaMask extension the
popup notification opens up.
- Fixed bug where some tx errors would block subsequent txs until the plugin was refreshed.

## 2.12.0 2016-09-14

- Add a QR button to the Account detail screen
- Fixed bug where opening MetaMask could close a non-metamask popup.
- Fixed memory leak that caused occasional crashes.

## 2.11.1 2016-09-12

- Fix bug that prevented caches from being cleared in Opera.

## 2.11.0 2016-09-12

- Fix bug where pending transactions from Test net (or other networks) show up In Main net.
- Add fiat conversion values to more views.
- On fresh install, open a new tab with the MetaMask Introduction video. Does not open on update.
- Block negative values from transactions.
- Fixed a memory leak.
- MetaMask logo now renders as super lightweight SVG, improving compatibility and performance.
- Now showing loading indication during vault unlocking, to clarify behavior for users who are experiencing slow unlocks.
- Now only initially creates one wallet when restoring a vault, to reduce some users' confusion.

## 2.10.2 2016-09-02

- Fix bug where notification popup would not display.

## 2.10.1 2016-09-02

- Fix bug where provider menu did not allow switching to custom network from a custom network.
- Sending a transaction from within MetaMask no longer triggers a popup.
- The ability to build without livereload features (such as for production) can be enabled with the gulp --disableLiveReload flag.
- Fix Ethereum JSON RPC Filters bug.

## 2.10.0 2016-08-29

- Changed transaction approval from notifications system to popup system.
- Add a back button to locked screen to allow restoring vault from seed words when password is forgotten.
- Forms now retain their values even when closing the popup and reopening it.
- Fixed a spelling error in provider menu.

## 2.9.2 2016-08-24

- Fixed shortcut bug from preventing installation.

## 2.9.1 2016-08-24

- Added static image as fallback for when WebGL isn't supported.
- Transaction history now has a hard limit.
- Added info link on account screen that visits Etherscan.
- Fixed bug where a message signing request would be lost if the vault was locked.
- Added shortcut to open MetaMask (Ctrl+Alt+M or Cmd+Opt/Alt+M)
- Prevent API calls in tests.
- Fixed bug where sign message confirmation would sometimes render blank.

## 2.9.0 2016-08-22

- Added ShapeShift to the transaction history
- Added affiliate key to Shapeshift requests
- Added feature to reflect current conversion rates of current vault balance.
- Modify balance display logic.

## 2.8.0 2016-08-15

- Integrate ShapeShift
- Add a form for Coinbase to specify amount to buy
- Fix various typos.
- Make dapp-metamask connection more reliable
- Remove Ethereum Classic from provider menu.

## 2.7.3 2016-07-29

- Fix bug where changing an account would not update in a live Dapp.

## 2.7.2 2016-07-29

- Add Ethereum Classic to provider menu
- Fix bug where host store would fail to receive updates.

## 2.7.1 2016-07-27

- Fix bug where web3 would sometimes not be injected in time for the application.
- Fixed bug where sometimes when opening the plugin, it would not fully open until closing and re-opening.
- Got most functionality working within Firefox (still working on review process before it can be available).
- Fixed menu dropdown bug introduced in Chrome 52.

## 2.7.0 2016-07-21

- Added a Warning screen about storing ETH
- Add buy Button!
- MetaMask now throws descriptive errors when apps try to use synchronous web3 methods.
- Removed firefox-specific line in manifest.

## 2.6.2 2016-07-20

- Fixed bug that would prevent the plugin from reopening on the first try after receiving a new transaction while locked.
- Fixed bug that would render 0 ETH as a non-exact amount.

## 2.6.1 2016-07-13

- Fix tool tips on Eth balance to show the 6 decimals
- Fix rendering of recipient SVG in tx approval notification.
- New vaults now generate only one wallet instead of three.
- Bumped version of web3 provider engine.
- Fixed bug where some lowercase or uppercase addresses were not being recognized as valid.
- Fixed bug where gas cost was misestimated on the tx confirmation view.

## 2.6.0 2016-07-11

- Fix formatting of ETH balance
- Fix formatting of account details.
- Use web3 minified dist for faster inject times
- Fix issue where dropdowns were not in front of icons.
- Update transaction approval styles.
- Align failed and successful transaction history text.
- Fix issue where large domain names and large transaction values would misalign the transaction history.
- Abbreviate ether balances on transaction details to maintain formatting.
- General code cleanup.

## 2.5.0 2016-06-29

- Implement new account design.
- Added a network indicator mark in dropdown menu
- Added network name next to network indicator
- Add copy transaction hash button to completed transaction list items.
- Unify wording for transaction approve/reject options on notifications and the extension.
- Fix bug where confirmation view would be shown twice.

## 2.4.5 2016-06-29

- Fixed bug where MetaMask interfered with PDF loading.
- Moved switch account icon into menu bar.
- Changed status shapes to be a yellow warning sign for failure and ellipsis for pending transactions.
- Now enforce 20 character limit on wallet names.
- Wallet titles are now properly truncated in transaction confirmation.
- Fix formatting on terms & conditions page.
- Now enforce 30 character limit on wallet names.
- Fix out-of-place positioning of pending transaction badges on wallet list.
- Change network status icons to reflect current design.

## 2.4.4 2016-06-23

- Update web3-stream-provider for batch payload bug fix

## 2.4.3 2016-06-23

- Remove redundant network option buttons from settings page
- Switch out font family Transat for Montserrat

## 2.4.2 2016-06-22

- Change out export icon for key.
- Unify copy to clipboard icon
- Fixed eth.sign behavior.
- Fix behavior of batched outbound transactions.

## 2.4.0 2016-06-20

- Clean up UI.
- Remove nonfunctional QR code button.
- Make network loading indicator clickable to select accessible network.
- Show more characters of addresses when space permits.
- Fixed bug when signing messages under 64 hex characters long.
- Add disclaimer view with placeholder text for first time users.

## 2.3.1 2016-06-09

- Style up the info page
- Cache identicon images to optimize for long lists of transactions.
- Fix out of gas errors

## 2.3.0 2016-06-06

- Show network status in title bar
- Added seed word recovery to config screen.
- Clicking network status indicator now reveals a provider menu.

## 2.2.0 2016-06-02

- Redesigned init, vault create, vault restore and seed confirmation screens.
- Added pending transactions to transaction list on account screen.
- Clicking a pending transaction takes you back to the transaction approval screen.
- Update provider-engine to fix intermittent out of gas errors.

## 2.1.0 2016-05-26

- Added copy address button to account list.
- Fixed back button on confirm transaction screen.
- Add indication of pending transactions to account list screen.
- Fixed bug where error warning was sometimes not cleared on view transition.
- Updated eth-lightwallet to fix a critical security issue.

## 2.0.0 2016-05-23

- UI Overhaul per Vlad Todirut's designs.
- Replaced identicons with jazzicons.
- Fixed glitchy transitions.
- Added support for capitalization-based address checksums.
- Send value is no longer limited by javascript number precision, and is always in ETH.
- Added ability to generate new accounts.
- Added ability to locally nickname accounts.

## 1.8.4 2016-05-13

- Point rpc servers to https endpoints.

## 1.8.3 2016-05-12

- Bumped web3 to 0.6.0
- Really fixed `eth_syncing` method response.

## 1.8.2 2016-05-11

- Fixed bug where send view would not load correctly the first time it was visited per account.
- Migrated all users to new scalable backend.
- Fixed `eth_syncing` method response.

## 1.8.1 2016-05-10

- Initial usage of scalable blockchain backend.
- Made official providers more easily configurable for us internally.

## 1.8.0 2016-05-10

- Add support for calls to `eth.sign`.
- Moved account exporting within subview of the account detail view.
- Added buttons to the account export process.
- Improved visual appearance of account detail transition where button heights would change.
- Restored back button to account detail view.
- Show transaction list always, never collapsed.
- Changing provider now reloads current Dapps
- Improved appearance of transaction list in account detail view.

## 1.7.0 2016-04-29

- Account detail view is now the primary view.
- The account detail view now has a "Change acct" button which shows the account list.
- Clicking accounts in the account list now both selects that account and displays that account's detail view.
- Selected account is now persisted between sessions, so the current account stays selected.
- Account icons are now "identicons" (deterministically generated from the address).
- Fixed link to Slack channel.
- Added a context guard for "define" to avoid UMD's exporting themselves to the wrong module system, fixing interference with some websites.
- Transaction list now only shows transactions for the current account.
- Transaction list now only shows transactions for the current network (mainnet, testnet, testrpc).
- Fixed transaction links to etherscan blockchain explorer.
- Fixed some UI transitions that had weird behavior.

## 1.6.0 2016-04-22

- Pending transactions are now persisted to localStorage and resume even after browser is closed.
- Completed transactions are now persisted and can be displayed via UI.
- Added transaction list to account detail view.
- Fix bug on config screen where current RPC address was always displayed wrong.
- Fixed bug where entering a decimal value when sending a transaction would result in sending the wrong amount.
- Add save button to custom RPC input field.
- Add quick-select button for RPC on `localhost:8545`.
- Improve config view styling.
- Users have been migrated from old test-net RPC to a newer test-net RPC.

## 1.5.1 2016-04-15

- Corrected text above account list. Selected account is visible to all sites, not just the current domain.
- Merged the UI codebase into the main plugin codebase for simpler maintenance.
- Fix Ether display rounding error. Now rendering to four decimal points.
- Fix some inpage synchronous methods
- Change account rendering to show four decimals and a leading zero.

## 1.5.0 2016-04-13

- Added ability to send ether.
- Fixed bugs related to using Javascript numbers, which lacked appropriate precision.
- Replaced Etherscan main-net provider with our own production RPC.

## 1.4.0 2016-04-08

- Removed extra entropy text field for simplified vault creation.
- Now supports exporting an account's private key.
- Unified button and input styles across the app.
- Removed some non-working placeholder UI until it works.
- Fix popup's web3 stream provider
- Temporarily deactivated fauceting indication because it would activate when restoring an empty account.

## 1.3.2 2016-04-04

 - When unlocking, first account is auto-selected.
 - When creating a first vault on the test-net, the first account is auto-funded.
 - Fixed some styling issues.

## 1.0.1-1.3.1

Many changes not logged. Hopefully beginning to log consistently now!

## 1.0.0

Made seed word restoring BIP44 compatible.

## 0.14.0

Added the ability to restore accounts from seed words.<|MERGE_RESOLUTION|>--- conflicted
+++ resolved
@@ -2,12 +2,9 @@
 
 ## Current Master
 
-<<<<<<< HEAD
 - Add ability for internationalization.
-=======
 - Will now throw an error if the `to` field in txParams is not valid.
 - Will strip null values from the `to` field.
->>>>>>> b7a24840
 - Fix flashing to Log in screen after logging in or restoring from seed phrase.
 - Increase tap areas for menu buttons on mobile
 - Change all fonts in new-ui onboarding to Roboto, size 400
