# Changelog

## Current Master

<<<<<<< HEAD
- [#368](https://github.com/poanetwork/nifty-wallet/pull/368) - (Fix) Ability to import Keystore file if it is not secured by password
=======
- [#366](https://github.com/poanetwork/nifty-wallet/pull/366) - (Fix) Increase max token symbol length up to 12
>>>>>>> 89466a2c
- [#363](https://github.com/poanetwork/nifty-wallet/pull/363) - (Fix) token decimals display in pending tx screen

## 5.0.2 Thu Apr 16 2020

- [#359](https://github.com/poanetwork/nifty-wallet/pull/359) - (Fix) Fix exposed accounts in wallet locked state
- [#355](https://github.com/poanetwork/nifty-wallet/pull/355) - (Feature) Add RSK/testnet default tokens
- [#354](https://github.com/poanetwork/nifty-wallet/pull/354) - (Fix) `accountsChanged` event emittance (a part of EIP-1193)
- [#353](https://github.com/poanetwork/nifty-wallet/pull/353) - (Fix) synchronous eth_accounts request

## 5.0.1 Mon Apr 06 2020

- [#347](https://github.com/poanetwork/nifty-wallet/pull/347) - Rollback custom dPath for RSK/ETC

## 5.0.0 Tue Mar 31 2020

- [#340](https://github.com/poanetwork/nifty-wallet/pull/340), [#342](https://github.com/poanetwork/nifty-wallet/pull/342) - (Feature) Update in-page provider (EIP-1193)
- [#334](https://github.com/poanetwork/nifty-wallet/pull/334) - (Feature) Ability to set tx value for payable methods
- [#333](https://github.com/poanetwork/nifty-wallet/pull/333) - (Fix) Support RSK testnet explorer links
- [#332](https://github.com/poanetwork/nifty-wallet/pull/332) - (Chore) Return to main screen from removal of imported account
- [#330](https://github.com/poanetwork/nifty-wallet/pull/330) - (Fix) Derive correct addresses for custom networks (RSK/ETC)
- [#329](https://github.com/poanetwork/nifty-wallet/pull/329) - (Fix) Connect to unknown private network fix
- [#326](https://github.com/poanetwork/nifty-wallet/pull/326) - (Chore) HTTP2 RPC endpoints for POA and xDai
- [#324](https://github.com/poanetwork/nifty-wallet/pull/324) - (Chore) Whitelist Geon token
- [#323](https://github.com/poanetwork/nifty-wallet/pull/323) - (Chore) update Mainnet tokens metadata
- [#322](https://github.com/poanetwork/nifty-wallet/pull/322) - (Fix) Update explorers links
- [#318](https://github.com/poanetwork/nifty-wallet/pull/318) - (Fix) pasting of ABI for contract type account
- [#317](https://github.com/poanetwork/nifty-wallet/pull/317) - (Fix) path to derive accounts in HD wallets for RSK, ETC

## 4.11.10 Tue Feb 04 2020

- [#313](https://github.com/poanetwork/nifty-wallet/pull/313) - Change Ethereum classic RPC endpoint

## 4.11.9 Thu Aug 22 2019

- [#303](https://github.com/poanetwork/nifty-wallet/pull/303): (Feature) Add Pocket Network
- [#308](https://github.com/poanetwork/nifty-wallet/pull/308): (Fix) Fix gas price calculation

## 4.11.8 Wed Jul 03 2019

- [#305](https://github.com/poanetwork/nifty-wallet/pull/305): (Feature) gas price for RSK from the last block
- [#298](https://github.com/poanetwork/nifty-wallet/pull/298): (Feature) isNiftyWallet property added
- [#299](https://github.com/poanetwork/nifty-wallet/pull/299): (Upgrade) Node 10 support
- [#306](https://github.com/poanetwork/nifty-wallet/pull/306): (Fix) Replace Goerli RPC endpoint
- [#302](https://github.com/poanetwork/nifty-wallet/pull/302): (Fix) Return scrolls in dropdowns

## 4.11.7 Tue Jun 25 2019

- [#294](https://github.com/poanetwork/nifty-wallet/pull/294): Address checksum for RSK chains. RSKIP60
- [#293](https://github.com/poanetwork/nifty-wallet/pull/293): RSK tx status fix
- [#292](https://github.com/poanetwork/nifty-wallet/pull/292): Fix gas price for RSK
- [#291](https://github.com/poanetwork/nifty-wallet/pull/291): Fix fiat value for RSK
- [#290](https://github.com/poanetwork/nifty-wallet/pull/290): gas limit fix for RSK chain
- [#289](https://github.com/poanetwork/nifty-wallet/pull/289): RSK testnet support

## 4.11.6 Thu Jun 06 2019

- [#285](https://github.com/poanetwork/nifty-wallet/pull/285): (Feature) Add RSK mainnet support
- [#284](https://github.com/poanetwork/nifty-wallet/pull/284): (Feature) Blockscout links for all chains
- [#286](https://github.com/poanetwork/nifty-wallet/pull/286): (Fix) Import of proxy contracts for eth chains
- [#283](https://github.com/poanetwork/nifty-wallet/pull/283): (Fix) Display POA Core name

## 4.11.5 Thu Apr 18 2019

- [#279](https://github.com/poanetwork/nifty-wallet/pull/279): (Fix) utf8 encoding in contentscript.js

## 4.11.4 Mon Apr 15 2019

- [#277](https://github.com/poanetwork/nifty-wallet/pull/277): (Fix) USD price for ETC coin
- [#276](https://github.com/poanetwork/nifty-wallet/pull/276): (Fix) Remove js obfuscation

## 4.11.3 Fri Mar 29 2019

- [#272](https://github.com/poanetwork/nifty-wallet/pull/272): Update Classic RPC endpoint

## 4.11.2 Wed Mar 27 2019

- [#270](https://github.com/poanetwork/nifty-wallet/pull/270): (Feature) Support of gas price oracles for ETH, ETC
- [#268](https://github.com/poanetwork/nifty-wallet/pull/268): (Feature) Support of Ethereum Classic chain

## 4.11.1 Wed Mar 20 2019

- [#266](https://github.com/poanetwork/nifty-wallet/pull/266): (Fix) Support of the latest trezor-connect version 7
- [#263](https://github.com/poanetwork/nifty-wallet/pull/263): (Refactoring) Refine dropdown components

## 4.11.0 Fri Feb 08 2019

### Features

- [#262](https://github.com/poanetwork/nifty-wallet/pull/262): (Feature) Add native support of Görli testnet
- [#254](https://github.com/poanetwork/nifty-wallet/pull/254): (Feature) HitBTC exchange for core POA network
- [#251](https://github.com/poanetwork/nifty-wallet/pull/251): (Feature) Delegate Proxy contract type (EIP-897)
- [#252](https://github.com/poanetwork/nifty-wallet/pull/252): (Feature) Simultaneous support of Trezor and Ledger HD wallets
- [#250](https://github.com/poanetwork/nifty-wallet/pull/250): (Feature) Support of multiple accounts from Trezor HD wallet for single session
- [#237](https://github.com/poanetwork/nifty-wallet/pull/237): (Feature) Multiple Ledger accounts for one session
- [#249](https://github.com/poanetwork/nifty-wallet/pull/249): (Feature) Textarea instead of input for array type outputs in contract calls
- [#247](https://github.com/poanetwork/nifty-wallet/pull/247): (Update) Change exchange rate API endpoint

### Fixes

- [#261](https://github.com/poanetwork/nifty-wallet/pull/261): (Fix) Clear timeout on componentWillUnmount in connect hardware screen
- [#260](https://github.com/poanetwork/nifty-wallet/pull/260): (Fix) Remove unit && integration tests for unused components
- [#258](https://github.com/poanetwork/nifty-wallet/pull/258): (Fix) ENS validation fix for Send transaction screen
- [#257](https://github.com/poanetwork/nifty-wallet/pull/257): (Fix) Replace poa.infura.io with core.poa.network in e2e
- [#248](https://github.com/poanetwork/nifty-wallet/pull/248): (Fix) validation for calling data from contract: Default `0x` value for _bytes_ field type should be set only for input fields

### Refactoring

- [#259](https://github.com/poanetwork/nifty-wallet/pull/259): (Refactoring) Refactor copy component
- [#256](https://github.com/poanetwork/nifty-wallet/pull/256): (Refactoring) Send-token component
- [#253](https://github.com/poanetwork/nifty-wallet/pull/253): (Refactoring) Refactor network props enums

## 4.10.1 Sat Dec 29 2018

- [#219](https://github.com/poanetwork/nifty-wallet/pull/219): (Feature) Multiple output fields support for contract call
- [#229](https://github.com/poanetwork/nifty-wallet/pull/229): (Feature) Select for Boolean type input in contract call/execution
- [#239](https://github.com/poanetwork/nifty-wallet/pull/239): (Feature) Reorder contract executors: owners are first
- [#233](https://github.com/poanetwork/nifty-wallet/pull/233): (Feature) Copy contract ABI from account menu
- [#226](https://github.com/poanetwork/nifty-wallet/pull/226): (Feature) Different label for HD account
- [#238](https://github.com/poanetwork/nifty-wallet/pull/238): (Fix) Unlock back contract account on rejecting/accepting of contract execution transaction
- [#224](https://github.com/poanetwork/nifty-wallet/pull/224): (Fix) Bytes is not a mandatory input in contract call/execution
- [#232](https://github.com/poanetwork/nifty-wallet/pull/232): (Fix) *Execute methods* button instead of *Buy*/*Send* for contract type account


## 4.10.0 Tue Dec 04 2018

- [#212](https://github.com/poanetwork/nifty-wallet/pull/212): (Feature) Interact with smart-contracts
- [#209](https://github.com/poanetwork/nifty-wallet/pull/209): (Fix) Enhance custom RPC validation

## 4.9.0 Mon Nov 26 2018

- [#183](https://github.com/poanetwork/nifty-wallet/pull/183), [#205](https://github.com/poanetwork/nifty-wallet/pull/205): HD wallets support
- [#199](https://github.com/poanetwork/nifty-wallet/pull/199): (Fix) Doubled fired events
- [#190](https://github.com/poanetwork/nifty-wallet/pull/190): (Fix) Display non-zero fiat value
- [#189](https://github.com/poanetwork/nifty-wallet/pull/189): (Fix) Branding of phishing detection page
- [#207](https://github.com/poanetwork/nifty-wallet/pull/207): (Fix) Format of token balance in the tokens list
- [#191](https://github.com/poanetwork/nifty-wallet/pull/191): (Fix) Handle: Cannot read property address of undefined
- [#202](https://github.com/poanetwork/nifty-wallet/pull/202): (Fix) Detect tokens: handle undefined tokenAddresses
- [#203](https://github.com/poanetwork/nifty-wallet/pull/203): (Fix) Handle undefined txParams
- [#204](https://github.com/poanetwork/nifty-wallet/pull/204): (Fix) Handle e.trim is not a function

## 4.8.8 Fri Nov 09 2018

- [#186](https://github.com/poanetwork/nifty-wallet/pull/186): (Fix) Do not retrieve token metadata for non-token pending tx
- [#184](https://github.com/poanetwork/nifty-wallet/pull/184): (Update) Rename repository
- [#182](https://github.com/poanetwork/nifty-wallet/pull/182): (Refactoring) Generalizing of retrieving of faucets/exchanges links

## 4.8.7 Tue Nov 06 2018

- [#180](https://github.com/poanetwork/metamask-extension/pull/180), [#172](https://github.com/poanetwork/metamask-extension/pull/172), [#169](https://github.com/poanetwork/metamask-extension/pull/169), [#165](https://github.com/poanetwork/metamask-extension/pull/165), [#160](https://github.com/poanetwork/metamask-extension/pull/160): (Fix) Memory leaks
- [#177](https://github.com/poanetwork/metamask-extension/pull/177): (Fix) Zero balance display instead of "None"
- [#175](https://github.com/poanetwork/metamask-extension/pull/175), [#176](https://github.com/poanetwork/metamask-extension/pull/176), [#178](https://github.com/poanetwork/metamask-extension/pull/178): (Feature) Auto-detect tokens for POA
- [#164](https://github.com/poanetwork/metamask-extension/pull/164): (Fix) Confirm token transfer page display fix

## 4.8.6 Thu Oct 18 2018

- [#153](https://github.com/poanetwork/metamask-extension/pull/153), [#154](https://github.com/poanetwork/metamask-extension/pull/154), [#158](https://github.com/poanetwork/metamask-extension/pull/158): (Feature) xDai chain support
- [#149](https://github.com/poanetwork/metamask-extension/pull/149), [#150](https://github.com/poanetwork/metamask-extension/pull/150): (Fix) Add custom tokens validation
- [#145](https://github.com/poanetwork/metamask-extension/pull/145), [#146](https://github.com/poanetwork/metamask-extension/pull/146): (Feature) Transfer tokens
- [#142](https://github.com/poanetwork/metamask-extension/pull/142), [#143](https://github.com/poanetwork/metamask-extension/pull/143): (Feature) Token menu: view in explorer/copy/remove
- [#140](https://github.com/poanetwork/metamask-extension/pull/140): (Feature) Search tokens in POA network
- [#135](https://github.com/poanetwork/metamask-extension/pull/135), [#138](https://github.com/poanetwork/metamask-extension/pull/138), [#141](https://github.com/poanetwork/metamask-extension/pull/141): (Feature) Search tokens (in Mainnet)
- [#132](https://github.com/poanetwork/metamask-extension/pull/132), [#133](https://github.com/poanetwork/metamask-extension/pull/133): (Fix) empty keyring on wrong password
- [#130](https://github.com/poanetwork/metamask-extension/pull/130): (Fix) remove test domains form ENS resolver
- [#128](https://github.com/poanetwork/metamask-extension/pull/128): (Fix) Clear an error on successful response from tokens balances
- [#127](https://github.com/poanetwork/metamask-extension/pull/127): (Fix) Error is constantly shown through screens
- [#122](https://github.com/poanetwork/metamask-extension/pull/122): (Fix) Remove fox animation components
- [#120](https://github.com/poanetwork/metamask-extension/pull/120): (Feature) Update token's balance on account switch
- [#119](https://github.com/poanetwork/metamask-extension/pull/119): (Fix) Shapeshift logo from local storage
- [#118](https://github.com/poanetwork/metamask-extension/pull/118), [#123](https://github.com/poanetwork/metamask-extension/pull/123): (Feature) Copy button from main account page
- [#104](https://github.com/poanetwork/metamask-extension/pull/104), [#108](https://github.com/poanetwork/metamask-extension/pull/108), [#109](https://github.com/poanetwork/metamask-extension/pull/109), [#116](https://github.com/poanetwork/metamask-extension/pull/116), [#121](https://github.com/poanetwork/metamask-extension/pull/121): (Feature) Support of Firefox
- [#103](https://github.com/poanetwork/metamask-extension/pull/103): (Fix) to display localhost:8545 in Settings
- [#101](https://github.com/poanetwork/metamask-extension/pull/101): (Fix) Catch Promises errors
- [#99](https://github.com/poanetwork/metamask-extension/pull/99), [#100](https://github.com/poanetwork/metamask-extension/pull/100): (Fix) Validate custom RPC
- [#98](https://github.com/poanetwork/metamask-extension/pull/98): (Feature) Unlimited amount of custom RPC

## 4.8.5 Mon Aug 27 2018

- [#94](https://github.com/poanetwork/metamask-extension/pull/94): (Fix) Force open notification popup
- [#93](https://github.com/poanetwork/metamask-extension/pull/93): (Fix) Empty pending tx screen after logout/login
- [#91](https://github.com/poanetwork/metamask-extension/pull/91): (Fix) Confirm tx notification popup: network name
- [#89](https://github.com/poanetwork/metamask-extension/pull/89), [#95](https://github.com/poanetwork/metamask-extension/pull/95): (Feature) Support of token per network basis
- [#85](https://github.com/poanetwork/metamask-extension/pull/85): (Upgrade) node, npm packages versions
- [#84](https://github.com/poanetwork/metamask-extension/pull/84): (Fix) Change green color
- [#83](https://github.com/poanetwork/metamask-extension/pull/83), [#92](https://github.com/poanetwork/metamask-extension/pull/92): (Feature) Changing of password
- [#81](https://github.com/poanetwork/metamask-extension/pull/81): (Feature) Deanonymize private network
- [#80](https://github.com/poanetwork/metamask-extension/pull/80): (Feature) Remove imported account
- [#78](https://github.com/poanetwork/metamask-extension/pull/78): (Fix) Link to POA explorer for POA networks

## 4.8.4 Thu Aug 09 2018

- [#70](https://github.com/poanetwork/metamask-extension/pull/70): Change ShapeShift API key
- [#69](https://github.com/poanetwork/metamask-extension/pull/69): Restyling: fix page headers, redesigned warnings, fix paddings, update some icons, redesigned page for buying, redesigned confirm screens, redesigned account menu
- [#67](https://github.com/poanetwork/metamask-extension/pull/67): Improve performance when big list of sent transactions from account
- [#66](https://github.com/poanetwork/metamask-extension/pull/66): Added possibility to remove custom RPC from the list of networks

## 4.8.3 Fri Aug 03 2018

- [#59](https://github.com/poanetwork/metamask-extension/pull/59): Update e2e test of Terms of Use page
- [#58](https://github.com/poanetwork/metamask-extension/pull/58): Update Terms of Use page style
- [#57](https://github.com/poanetwork/metamask-extension/pull/57): Optimized images for release.
- [#55](https://github.com/poanetwork/metamask-extension/pull/55): Tests fix.
- [#52](https://github.com/poanetwork/metamask-extension/pull/52): Nifty Wallet restyling.
- [#54](https://github.com/poanetwork/metamask-extension/pull/54): Fix explorer url for POA network on confirmed transaction.
- [#50](https://github.com/poanetwork/metamask-extension/pull/50): Update sentry links.
- [#45](https://github.com/poanetwork/metamask-extension/pull/45): Automate release publish.
- [#39](https://github.com/poanetwork/metamask-extension/pull/39): Swap npm Jazzicon dependency to Rockicon with changed palette for identicon

## 4.8.2 Thu Jul 26 2018

- Add new tokens auto detection
- Remove rejected transactions from transaction history
- Add Trezor Support
- Allow to remove accounts (Imported and Hardware Wallets)

## 4.8.0 Thur Jun 14 2018

- [#4513](https://github.com/MetaMask/metamask-extension/pull/4513): Attempting to import an empty private key will now show a clear error.
- [#4570](https://github.com/MetaMask/metamask-extension/pull/4570): Fix bug where metamask data would stop being written to disk after prolonged use.
- [#4523](https://github.com/MetaMask/metamask-extension/pull/4523): Fix bug where account reset did not work with custom RPC providers.
- [#4524](https://github.com/MetaMask/metamask-extension/pull/4524): Fix for Brave i18n getAcceptLanguages.
- [#4557](https://github.com/MetaMask/metamask-extension/pull/4557): Fix bug where nonce mutex was never released.
- [#4566](https://github.com/MetaMask/metamask-extension/pull/4566): Add phishing notice.
- [#4591](https://github.com/MetaMask/metamask-extension/pull/4591): Allow Copying Token Addresses and link to Token on Etherscan.

## 4.7.4 Tue Jun 05 2018

- Add diagnostic reporting for users with multiple HD keyrings
- Throw explicit error when selected account is unset

## 4.7.3 Mon Jun 04 2018

- Hide token now uses new modal
- Indicate the current selected account on the popup account view
- Reduce height of notice container in onboarding
- Fixes issue where old nicknames were kept around causing errors

## 4.7.2 Sun Jun 03 2018

- Fix bug preventing users from logging in. Internally accounts and identities were out of sync.
- Fix support links to point to new support system (Zendesk)
- Fix bug in migration #26 ( moving account nicknames to preferences )
- Clears account nicknames on restore from seedPhrase

## 4.7.1 Fri Jun 01 2018

- Fix bug where errors were not returned to Dapps.

## 4.7.0 Wed May 30 2018

- Fix Brave support
- Adds error messages when passwords don't match in onboarding flow.
- Adds modal notification if a retry in the process of being confirmed is dropped.
- New unlock screen design.
- Design improvements to the add token screen.
- Fix inconsistencies in confirm screen between extension and browser window modes.
- Fix scrolling in deposit ether modal.
- Fix styling of app spinner.
- Font weight changed from 300 to 400.
- New reveal screen design.
- Styling improvements to labels in first time flow and signature request headers.

## 4.6.1 Mon Apr 30 2018

- Fix bug where sending a transaction resulted in an infinite spinner
- Allow transactions with a 0 gwei gas price
- Handle encoding errors in ERC20 symbol + digits
- Fix ShapeShift forms (new + old ui)
- Fix sourcemaps

## 4.6.0 Thu Apr 26 2018

- Correctly format currency conversion for locally selected preferred currency.
- Improved performance of 3D fox logo.
- Fetch token prices based on contract address, not symbol
- Fix bug that prevents setting language locale in settings.
- Show checksum addresses throughout the UI
- Allow transactions with a 0 gwei gas price
- Made provider RPC errors contain useful messages

## 4.5.5 Fri Apr 06 2018

- Graceful handling of unknown keys in txParams
- Fixes buggy handling of historical transactions with unknown keys in txParams
- Fix link for 'Learn More' in the Add Token Screen to open to a new tab.
- Fix Download State Logs button [#3791](https://github.com/MetaMask/metamask-extension/issues/3791)
- Enhanced migration error handling + reporting

## 4.5.4 (aborted) Thu Apr 05 2018

- Graceful handling of unknown keys in txParams
- Fix link for 'Learn More' in the Add Token Screen to open to a new tab.
- Fix Download State Logs button [#3791](https://github.com/MetaMask/metamask-extension/issues/3791)
- Fix migration error reporting

## 4.5.3 Wed Apr 04 2018

- Fix bug where checksum address are messing with balance issue [#3843](https://github.com/MetaMask/metamask-extension/issues/3843)
- new ui: fix the confirm transaction screen

## 4.5.2 Wed Apr 04 2018

- Fix overly strict validation where transactions were rejected with hex encoded "chainId"

## 4.5.1 Tue Apr 03 2018

- Fix default network (should be mainnet not Rinkeby)
- Fix Sentry automated error reporting endpoint

## 4.5.0 Mon Apr 02 2018

- (beta ui) Internationalization: Select your preferred language in the settings screen
- Internationalization: various locale improvements
- Fix bug where the "Reset account" feature would not clear the network cache.
- Increase maximum gas limit, to allow very gas heavy transactions, since block gas limits have been stable.

## 4.4.0 Mon Mar 26 2018

- Internationalization: Taiwanese, Thai, Slovenian
- Fixes bug where MetaMask would not open once its storage grew too large.
- Updates design of new-ui Add Token screen
- New-ui can send to ens addresses
- Update new-ui button styles
- Signed-type-data notification handles long messages
- Popup extension in new-ui uses new on-boarding designs
- Buy ether step of new-ui on-boarding uses new buy ether modal designs

## 4.3.0 Wed Mar 21 2018

- (beta) Add internationalization support! Includes translations for 13 (!!) new languages: French, Spanish, Italian, German, Dutch, Portuguese, Japanese, Korean, Vietnamese, Mandarin, Hindi, Tagalog, and Russian! Select "Try Beta" in the menu to take them for a spin. Read more about the community effort [here](https://medium.com/gitcoin/metamask-internationalizes-via-gitcoin-bf1390c0301c)
- No longer uses nonces specified by the dapp
- Will now throw an error if the `to` field in txParams is not valid.
- Will strip null values from the `to` field.
- (beta) No longer shows token confirmation screen when performing a non-send
- (beta) Fixes bug where tx data was nullified when repricing a tx
- Fix flashing Login screen after logging in or restoring from seed phrase.
- Increase tap areas for menu buttons on mobile
- Change all fonts in new-ui onboarding to Roboto, size 400
- Add a welcome screen to new-ui onboarding flow
- Make new-ui create password screen responsive
- Hide network dropdown before account is initialized
- Fix bug that could prevent MetaMask from saving the latest vault.

## 4.2.0 Tue Mar 06 2018

- Replace "Loose" wording to "Imported".
- Replace "Unlock" wording with "Log In".
- Add Imported Account disclaimer.
- Allow adding custom tokens to classic ui when balance is 0
- Allow editing of symbol and decimal info when adding custom token in new-ui
- NewUI shapeshift form can select all coins (not just BTC)
- Add most of Microsoft Edge support.

## 4.1.3 2018-2-28

- Ensure MetaMask's inpage provider is named MetamaskInpageProvider to keep some sites from breaking.
- Add retry transaction button back into classic ui.
- Add network dropdown styles to support long custom RPC urls

## 4.1.2 2018-2-28

- Actually includes all the fixes mentioned in 4.1.1 (sorry)

## 4.1.1 2018-2-28

- Fix "Add Token" screen referencing missing token logo urls
- Prevent user from switching network during signature request
- Fix misleading language "Contract Published" -> "Contract Deployment"
- Fix cancel button on "Buy Eth" screen
- Improve new-ui onboarding flow style

## 4.1.0 2018-2-27

- Report failed txs to Sentry with more specific message
- Fix internal feature flags being sometimes undefined
- Standardized license to MIT

## 4.0.0 2018-2-22

- Introduce new MetaMask user interface.

## 3.14.2 2018-2-15

- Fix bug where log subscriptions would break when switching network.
- Fix bug where storage values were cached across blocks.
- Add MetaMask light client [testing container](https://github.com/MetaMask/mesh-testing)

## 3.14.1 2018-2-1

- Further fix scrolling for Firefox.

## 3.14.0 2018-2-1

- Removed unneeded data from storage
- Add a "reset account" feature to Settings
- Add warning for importing some kinds of files.
- Scrollable Setting view for Firefox.

## 3.13.8 2018-1-29

- Fix provider for Kovan network.
- Bump limit for EventEmitter listeners before warning.
- Display Error when empty string is entered as a token address.

## 3.13.7 2018-1-22

- Add ability to bypass gas estimation loading indicator.
- Forward failed transactions to Sentry error reporting service
- Re-add changes from 3.13.5

## 3.13.6 2017-1-18

- Roll back changes to 3.13.4 to fix some issues with the new Infura REST provider.

## 3.13.5 2018-1-16

- Estimating gas limit for simple ether sends now faster & cheaper, by avoiding VM usage on recipients with no code.
- Add an extra px to address for Firefox clipping.
- Fix Firefox scrollbar.
- Open metamask popup for transaction confirmation before gas estimation finishes and add a loading screen over transaction confirmation.
- Fix bug that prevented eth_signTypedData from signing bytes.
- Further improve gas price estimation.

## 3.13.4 2018-1-9

- Remove recipient field if application initializes a tx with an empty string, or 0x, and tx data. Throw an error with the same condition, but without tx data.
- Improve gas price suggestion to be closer to the lowest that will be accepted.
- Throw an error if a application tries to submit a tx whose value is a decimal, and inform that it should be in wei.
- Fix bug that prevented updating custom token details.
- No longer mark long-pending transactions as failed, since we now have button to retry with higher gas.
- Fix rounding error when specifying an ether amount that has too much precision.
- Fix bug where incorrectly inputting seed phrase would prevent any future attempts from succeeding.

## 3.13.3 2017-12-14

- Show tokens that are held that have no balance.
- Reduce load on Infura by using a new block polling endpoint.

## 3.13.2 2017-12-9

- Reduce new block polling interval to 8000 ms, to ease server load.

## 3.13.1 2017-12-7

- Allow Dapps to specify a transaction nonce, allowing dapps to propose resubmit and force-cancel transactions.

## 3.13.0 2017-12-7

- Allow resubmitting transactions that are taking long to complete.

## 3.12.1 2017-11-29

- Fix bug where a user could be shown two different seed phrases.
- Detect when multiple web3 extensions are active, and provide useful error.
- Adds notice about seed phrase backup.

## 3.12.0 2017-10-25

- Add support for alternative ENS TLDs (Ethereum Name Service Top-Level Domains).
- Lower minimum gas price to 0.1 GWEI.
- Remove web3 injection message from production (thanks to @ChainsawBaby)
- Add additional debugging info to our state logs, specifically OS version and browser version.

## 3.11.2 2017-10-21

- Fix bug where reject button would sometimes not work.
- Fixed bug where sometimes MetaMask's connection to a page would be unreliable.

## 3.11.1 2017-10-20

- Fix bug where log filters were not populated correctly
- Fix bug where web3 API was sometimes injected after the page loaded.
- Fix bug where first account was sometimes not selected correctly after creating or restoring a vault.
- Fix bug where imported accounts could not use new eth_signTypedData method.

## 3.11.0 2017-10-11

- Add support for new eth_signTypedData method per EIP 712.
- Fix bug where some transactions would be shown as pending forever, even after successfully mined.
- Fix bug where a transaction might be shown as pending forever if another tx with the same nonce was mined.
- Fix link to support article on token addresses.

## 3.10.9 2017-10-5

- Only rebrodcast transactions for a day not a days worth of blocks
- Remove Slack link from info page, since it is a big phishing target.
- Stop computing balance based on pending transactions, to avoid edge case where users are unable to send transactions.

## 3.10.8 2017-9-28

- Fixed usage of new currency fetching API.

## 3.10.7 2017-9-28

- Fixed bug where sometimes the current account was not correctly set and exposed to web apps.
- Added AUD, HKD, SGD, IDR, PHP to currency conversion list

## 3.10.6 2017-9-27

- Fix bug where newly created accounts were not selected.
- Fix bug where selected account was not persisted between lockings.

## 3.10.5 2017-9-27

- Fix block gas limit estimation.

## 3.10.4 2017-9-27

- Fix bug that could mis-render token balances when very small. (Not actually included in 3.9.9)
- Fix memory leak warning.
- Fix bug where new event filters would not include historical events.

## 3.10.3 2017-9-21

- Fix bug where metamask-dapp connections are lost on rpc error
- Fix bug that would sometimes display transactions as failed that could be successfully mined.

## 3.10.2 2017-9-18

rollback to 3.10.0 due to bug

## 3.10.1 2017-9-18

- Add ability to export private keys as a file.
- Add ability to export seed words as a file.
- Changed state logs to a file download than a clipboard copy.
- Add specific error for failed recipient address checksum.
- Fixed a long standing memory leak associated with filters installed by dapps
- Fix link to support center.
- Fixed tooltip icon locations to avoid overflow.
- Warn users when a dapp proposes a high gas limit (90% of blockGasLimit or higher
- Sort currencies by currency name (thanks to strelok1: https://github.com/strelok1).

## 3.10.0 2017-9-11

- Readded loose keyring label back into the account list.
- Remove cryptonator from chrome permissions.
- Add info on token contract addresses.
- Add validation preventing users from inputting their own addresses as token tracking addresses.
- Added button to reject all transactions (thanks to davidp94! https://github.com/davidp94)


## 3.9.13 2017-9-8

- Changed the way we initialize the inpage provider to fix a bug affecting some developers.

## 3.9.12 2017-9-6

- Fix bug that prevented Web3 1.0 compatibility
- Make eth_sign deprecation warning less noisy
- Add useful link to eth_sign deprecation warning.
- Fix bug with network version serialization over synchronous RPC
- Add MetaMask version to state logs.
- Add the total amount of tokens when multiple tokens are added under the token list
- Use HTTPS links for Etherscan.
- Update Support center link to new one with HTTPS.
- Make web3 deprecation notice more useful by linking to a descriptive article.

## 3.9.11 2017-8-24

- Fix nonce calculation bug that would sometimes generate very wrong nonces.
- Give up resubmitting a transaction after 3500 blocks.

## 3.9.10 2017-8-23

- Improve nonce calculation, to prevent bug where people are unable to send transactions reliably.
- Remove link to eth-tx-viz from identicons in tx history.

## 3.9.9 2017-8-18

- Fix bug where some transaction submission errors would show an empty screen.
- Fix bug that could mis-render token balances when very small.
- Fix formatting of eth_sign "Sign Message" view.
- Add deprecation warning to eth_sign "Sign Message" view.

## 3.9.8 2017-8-16

- Reenable token list.
- Remove default tokens.

## 3.9.7 2017-8-15

- hotfix - disable token list
- Added a deprecation warning for web3 https://github.com/ethereum/mist/releases/tag/v0.9.0

## 3.9.6 2017-8-09

- Replace account screen with an account drop-down menu.
- Replace account buttons with a new account-specific drop-down menu.

## 3.9.5 2017-8-04

- Improved phishing detection configuration update rate

## 3.9.4 2017-8-03

- Fixed bug that prevented transactions from being rejected.

## 3.9.3 2017-8-03

- Add support for EGO ujo token
- Continuously update blacklist for known phishing sites in background.
- Automatically detect suspicious URLs too similar to common phishing targets, and blacklist them.

## 3.9.2 2017-7-26

- Fix bugs that could sometimes result in failed transactions after switching networks.
- Include stack traces in txMeta's to better understand the life cycle of transactions
- Enhance blacklister functionality to include levenshtein logic. (credit to @sogoiii and @409H for their help!)

## 3.9.1 2017-7-19

- No longer automatically request 1 ropsten ether for the first account in a new vault.
- Now redirects from known malicious sites faster.
- Added a link to our new support page to the help screen.
- Fixed bug where a new transaction would be shown over the current transaction, creating a possible timing attack against user confirmation.
- Fixed bug in nonce tracker where an incorrect nonce would be calculated.
- Lowered minimum gas price to 1 Gwei.

## 3.9.0 2017-7-12

- Now detects and blocks known phishing sites.

## 3.8.6 2017-7-11

- Make transaction resubmission more resilient.
- No longer validate nonce client-side in retry loop.
- Fix bug where insufficient balance error was sometimes shown on successful transactions.

## 3.8.5 2017-7-7

- Fix transaction resubmit logic to fail slightly less eagerly.

## 3.8.4 2017-7-7

- Improve transaction resubmit logic to fail more eagerly when a user would expect it to.

## 3.8.3 2017-7-6

- Re-enable default token list.
- Add origin header to dapp-bound requests to allow providers to throttle sites.
- Fix bug that could sometimes resubmit a transaction that had been stalled due to low balance after balance was restored.

## 3.8.2 2017-7-3

- No longer show network loading indication on config screen, to allow selecting custom RPCs.
- Visually indicate that network spinner is a menu.
- Indicate what network is being searched for when disconnected.

## 3.8.1 2017-6-30

- Temporarily disabled loading popular tokens by default to improve performance.
- Remove SEND token button until a better token sending form can be built, due to some precision issues.
- Fix precision bug in token balances.
- Cache token symbol and precisions to reduce network load.
- Transpile some newer JavaScript, restores compatibility with some older browsers.

## 3.8.0 2017-6-28

- No longer stop rebroadcasting transactions
- Add list of popular tokens held to the account detail view.
- Add ability to add Tokens to token list.
- Add a warning to JSON file import.
- Add "send" link to token list, which goes to TokenFactory.
- Fix bug where slowly mined txs would sometimes be incorrectly marked as failed.
- Fix bug where badge count did not reflect personal_sign pending messages.
- Seed word confirmation wording is now scarier.
- Fix error for invalid seed words.
- Prevent users from submitting two duplicate transactions by disabling submit.
- Allow Dapps to specify gas price as hex string.
- Add button for copying state logs to clipboard.

## 3.7.8 2017-6-12

- Add an `ethereum:` prefix to the QR code address
- The default network on installation is now MainNet
- Fix currency API URL from cryptonator.
- Update gasLimit params with every new block seen.
- Fix ENS resolver symbol UI.

## 3.7.7 2017-6-8

- Fix bug where metamask would show old data after computer being asleep or disconnected from the internet.

## 3.7.6 2017-6-5

- Fix bug that prevented publishing contracts.

## 3.7.5 2017-6-5

- Prevent users from sending to the `0x0` address.
- Provide useful errors when entering bad characters in ENS name.
- Add ability to copy addresses from transaction confirmation view.

## 3.7.4 2017-6-2

- Fix bug with inflight cache that caused some block lookups to return bad values (affected OasisDex).
- Fixed bug with gas limit calculation that would sometimes create unsubmittable gas limits.

## 3.7.3 2017-6-1

- Rebuilt to fix cache clearing bug.

## 3.7.2 2017-5-31

- Now when switching networks sites that use web3 will reload
- Now when switching networks the extension does not restart
- Cleanup decimal bugs in our gas inputs.
- Fix bug where submit button was enabled for invalid gas inputs.
- Now enforce 95% of block's gasLimit to protect users.
- Removing provider-engine from the inpage provider. This fixes some error handling inconsistencies introduced in 3.7.0.
- Added "inflight cache", which prevents identical requests from clogging up the network, dramatically improving ENS performance.
- Fixed bug where filter subscriptions would sometimes fail to unsubscribe.
- Some contracts will now display logos instead of jazzicons.
- Some contracts will now have names displayed in the confirmation view.

## 3.7.0 2017-5-23

- Add Transaction Number (nonce) to transaction list.
- Label the pending tx icon with a tooltip.
- Fix bug where website filters would pile up and not deallocate when leaving a site.
- Continually resubmit pending txs for a period of time to ensure successful broadcast.
- ENS names will no longer resolve to their owner if no resolver is set. Resolvers must be explicitly set and configured.

## 3.6.5 2017-5-17

- Fix bug where edited gas parameters would not take effect.
- Trim currency list.
- Enable decimals in our gas prices.
- Fix reset button.
- Fix event filter bug introduced by newer versions of Geth.
- Fix bug where decimals in gas inputs could result in strange values.

## 3.6.4 2017-5-8

- Fix main-net ENS resolution.

## 3.6.3 2017-5-8

- Fix bug that could stop newer versions of Geth from working with MetaMask.

## 3.6.2 2017-5-8

- Input gas price in Gwei.
- Enforce Safe Gas Minimum recommended by EthGasStation.
- Fix bug where block-tracker could stop polling for new blocks.
- Reduce UI size by removing internal web3.
- Fix bug where gas parameters would not properly update on adjustment.

## 3.6.1 2017-4-30

- Made fox less nosy.
- Fix bug where error was reported in debugger console when Chrome opened a new window.

## 3.6.0 2017-4-26

- Add Rinkeby Test Network to our network list.

## 3.5.4 2017-4-25

- Fix occasional nonce tracking issue.
- Fix bug where some events would not be emitted by web3.
- Fix bug where an error would be thrown when composing signatures for networks with large ID values.

## 3.5.3 2017-4-24

- Popup new transactions in Firefox.
- Fix transition issue from account detail screen.
- Revise buy screen for more modularity.
- Fixed some other small bugs.

## 3.5.2 2017-3-28

- Fix bug where gas estimate totals were sometimes wrong.
- Add link to Kovan Test Faucet instructions on buy view.
- Inject web3 into loaded iFrames.

## 3.5.1 2017-3-27

- Fix edge case where users were unable to enable the notice button if notices were short enough to not require a scrollbar.

## 3.5.0 2017-3-27

- Add better error messages for when a transaction fails on approval
- Allow sending to ENS names in send form on Ropsten.
- Added an address book functionality that remembers the last 15 unique addresses sent to.
- Can now change network to custom RPC URL from lock screen.
- Removed support for old, lightwallet based vault. Users who have not opened app in over a month will need to recover with their seed phrase. This will allow Firefox support sooner.
- Fixed bug where spinner wouldn't disappear on incorrect password submission on seed word reveal.
- Polish the private key UI.
- Enforce minimum values for gas price and gas limit.
- Fix bug where total gas was sometimes not live-updated.
- Fix bug where editing gas value could have some abrupt behaviors (#1233)
- Add Kovan as an option on our network list.
- Fixed bug where transactions on other networks would disappear when submitting a transaction on another network.

## 3.4.0 2017-3-8

- Add two most recently used custom RPCs to network dropdown menu.
- Add personal_sign method support.
- Add personal_ecRecover method support.
- Add ability to customize gas and gasPrice on the transaction approval screen.
- Increase default gas buffer to 1.5x estimated gas value.

## 3.3.0 2017-2-20

- net_version has been made synchronous.
- Test suite for migrations expanded.
- Network now changeable from lock screen.
- Improve test coverage of eth.sign behavior, including a code example of verifying a signature.

## 3.2.2 2017-2-8

- Revert eth.sign behavior to the previous one with a big warning.  We will be gradually implementing the new behavior over the coming time. https://github.com/ethereum/wiki/wiki/JSON-RPC#eth_sign

- Improve test coverage of eth.sign behavior, including a code example of verifying a signature.

## 3.2.2 2017-2-8

- Revert eth.sign behavior to the previous one with a big warning.  We will be gradually implementing the new behavior over the coming time. https://github.com/ethereum/wiki/wiki/JSON-RPC#eth_sign

## 3.2.1 2017-2-8

- Revert back to old style message signing.
- Fixed some build errors that were causing a variety of bugs.

## 3.2.0 2017-2-8

- Add ability to import accounts in JSON file format (used by Mist, Geth, MyEtherWallet, and more!)
- Fix unapproved messages not being included in extension badge.
- Fix rendering bug where the Confirm transaction view would let you approve transactions when the account has insufficient balance.

## 3.1.2 2017-1-24

- Fix "New Account" default keychain

## 3.1.1 2017-1-20

- Fix HD wallet seed export

## 3.1.0 2017-1-18

- Add ability to import accounts by private key.
- Fixed bug that returned the wrong transaction hashes on private networks that had not implemented EIP 155 replay protection (like TestRPC).

## 3.0.1 2017-1-17

- Fixed bug that prevented eth.sign from working.
- Fix the displaying of transactions that have been submitted to the network in Transaction History

## 3.0.0 2017-1-16

- Fix seed word account generation (https://medium.com/metamask/metamask-3-migration-guide-914b79533cdd#.t4i1qmmsz).
- Fix Bug where you see an empty transaction flash by on the confirm transaction view.
- Create visible difference in transaction history between an approved but not yet included in a block transaction and a transaction who has been confirmed.
- Fix memory leak in RPC Cache
- Override RPC commands eth_syncing and web3_clientVersion
- Remove certain non-essential permissions from certain builds.
- Add a check for when a tx is included in a block.
- Fix bug where browser-solidity would sometimes warn of a contract creation error when there was none.
- Minor modifications to network display.
- Network now displays properly for pending transactions.
- Implement replay attack protections allowed by EIP 155.
- Fix bug where sometimes loading account data would fail by querying a future block.

## 2.14.1 2016-12-20

- Update Coinbase info. and increase the buy amount to $15
- Fixed ropsten transaction links
- Temporarily disable extension reload detection causing infinite reload bug.
- Implemented basic checking for valid RPC URIs.

## 2.14.0 2016-12-16

- Removed Morden testnet provider from provider menu.
- Add support for notices.
- Fix broken reload detection.
- Fix transaction forever cached-as-pending bug.

## 2.13.11 2016-11-23

- Add support for synchronous RPC method "eth_uninstallFilter".
- Forgotten password prompts now send users directly to seed word restoration.

## 2.13.10 2016-11-22

- Improve gas calculation logic.
- Default to Dapp-specified gas limits for transactions.
- Ropsten networks now properly point to the faucet when attempting to buy ether.
- Ropsten transactions now link to etherscan correctly.

## 2.13.9 2016-11-21

- Add support for the new, default Ropsten Test Network.
- Fix bug that would cause MetaMask to occasionally lose its StreamProvider connection and drop requests.
- Fix bug that would cause the Custom RPC menu item to not appear when Localhost 8545 was selected.
- Point ropsten faucet button to actual faucet.
- Phase out ethereumjs-util from our encryptor module.

## 2.13.8 2016-11-16

- Show a warning when a transaction fails during simulation.
- Fix bug where 20% of gas estimate was not being added properly.
- Render error messages in confirmation screen more gracefully.

## 2.13.7 2016-11-8

- Fix bug where gas estimate would sometimes be very high.
- Increased our gas estimate from 100k gas to 20% of estimate.
- Fix GitHub link on info page to point at current repository.

## 2.13.6 2016-10-26

- Add a check for improper Transaction data.
- Inject up to date version of web3.js
- Now nicknaming new accounts "Account #" instead of "Wallet #" for clarity.
- Fix bug where custom provider selection could show duplicate items.
- Fix bug where connecting to a local morden node would make two providers appear selected.
- Fix bug that was sometimes preventing transactions from being sent.

## 2.13.5 2016-10-18

- Increase default max gas to `100000` over the RPC's `estimateGas` response.
- Fix bug where slow-loading dapps would sometimes trigger infinite reload loops.

## 2.13.4 2016-10-17

- Add custom transaction fee field to send form.
- Fix bug where web3 was being injected into XML files.
- Fix bug where changing network would not reload current Dapps.

## 2.13.3 2016-10-4

- Fix bug where log queries were filtered out.
- Decreased vault confirmation button font size to help some Linux users who could not see it.
- Made popup a little taller because it would sometimes cut off buttons.
- Fix bug where long account lists would get scrunched instead of scrolling.
- Add legal information to relevant pages.
- Rename UI elements to be more consistent with one another.
- Updated Terms of Service and Usage.
- Prompt users to re-agree to the Terms of Service when they are updated.

## 2.13.2 2016-10-4

- Fix bug where chosen FIAT exchange rate does no persist when switching networks
- Fix additional parameters that made MetaMask sometimes receive errors from Parity.
- Fix bug where invalid transactions would still open the MetaMask popup.
- Removed hex prefix from private key export, to increase compatibility with Geth, MyEtherWallet, and Jaxx.

## 2.13.1 2016-09-23

- Fix a bug with estimating gas on Parity
- Show loading indication when selecting ShapeShift as purchasing method.

## 2.13.0 2016-09-18

- Add Parity compatibility, fixing Geth dependency issues.
- Add a link to the transaction in history that goes to https://metamask.github.io/eth-tx-viz
too help visualize transactions and to where they are going.
- Show "Buy Ether" button and warning on tx confirmation when sender balance is insufficient

## 2.12.1 2016-09-14

- Fixed bug where if you send a transaction from within MetaMask extension the
popup notification opens up.
- Fixed bug where some tx errors would block subsequent txs until the plugin was refreshed.

## 2.12.0 2016-09-14

- Add a QR button to the Account detail screen
- Fixed bug where opening MetaMask could close a non-metamask popup.
- Fixed memory leak that caused occasional crashes.

## 2.11.1 2016-09-12

- Fix bug that prevented caches from being cleared in Opera.

## 2.11.0 2016-09-12

- Fix bug where pending transactions from Test net (or other networks) show up In Main net.
- Add fiat conversion values to more views.
- On fresh install, open a new tab with the MetaMask Introduction video. Does not open on update.
- Block negative values from transactions.
- Fixed a memory leak.
- MetaMask logo now renders as super lightweight SVG, improving compatibility and performance.
- Now showing loading indication during vault unlocking, to clarify behavior for users who are experiencing slow unlocks.
- Now only initially creates one wallet when restoring a vault, to reduce some users' confusion.

## 2.10.2 2016-09-02

- Fix bug where notification popup would not display.

## 2.10.1 2016-09-02

- Fix bug where provider menu did not allow switching to custom network from a custom network.
- Sending a transaction from within MetaMask no longer triggers a popup.
- The ability to build without livereload features (such as for production) can be enabled with the gulp --disableLiveReload flag.
- Fix Ethereum JSON RPC Filters bug.

## 2.10.0 2016-08-29

- Changed transaction approval from notifications system to popup system.
- Add a back button to locked screen to allow restoring vault from seed words when password is forgotten.
- Forms now retain their values even when closing the popup and reopening it.
- Fixed a spelling error in provider menu.

## 2.9.2 2016-08-24

- Fixed shortcut bug from preventing installation.

## 2.9.1 2016-08-24

- Added static image as fallback for when WebGL isn't supported.
- Transaction history now has a hard limit.
- Added info link on account screen that visits Etherscan.
- Fixed bug where a message signing request would be lost if the vault was locked.
- Added shortcut to open MetaMask (Ctrl+Alt+M or Cmd+Opt/Alt+M)
- Prevent API calls in tests.
- Fixed bug where sign message confirmation would sometimes render blank.

## 2.9.0 2016-08-22

- Added ShapeShift to the transaction history
- Added affiliate key to Shapeshift requests
- Added feature to reflect current conversion rates of current vault balance.
- Modify balance display logic.

## 2.8.0 2016-08-15

- Integrate ShapeShift
- Add a form for Coinbase to specify amount to buy
- Fix various typos.
- Make dapp-metamask connection more reliable
- Remove Ethereum Classic from provider menu.

## 2.7.3 2016-07-29

- Fix bug where changing an account would not update in a live Dapp.

## 2.7.2 2016-07-29

- Add Ethereum Classic to provider menu
- Fix bug where host store would fail to receive updates.

## 2.7.1 2016-07-27

- Fix bug where web3 would sometimes not be injected in time for the application.
- Fixed bug where sometimes when opening the plugin, it would not fully open until closing and re-opening.
- Got most functionality working within Firefox (still working on review process before it can be available).
- Fixed menu dropdown bug introduced in Chrome 52.

## 2.7.0 2016-07-21

- Added a Warning screen about storing ETH
- Add buy Button!
- MetaMask now throws descriptive errors when apps try to use synchronous web3 methods.
- Removed firefox-specific line in manifest.

## 2.6.2 2016-07-20

- Fixed bug that would prevent the plugin from reopening on the first try after receiving a new transaction while locked.
- Fixed bug that would render 0 ETH as a non-exact amount.

## 2.6.1 2016-07-13

- Fix tool tips on Eth balance to show the 6 decimals
- Fix rendering of recipient SVG in tx approval notification.
- New vaults now generate only one wallet instead of three.
- Bumped version of web3 provider engine.
- Fixed bug where some lowercase or uppercase addresses were not being recognized as valid.
- Fixed bug where gas cost was misestimated on the tx confirmation view.

## 2.6.0 2016-07-11

- Fix formatting of ETH balance
- Fix formatting of account details.
- Use web3 minified dist for faster inject times
- Fix issue where dropdowns were not in front of icons.
- Update transaction approval styles.
- Align failed and successful transaction history text.
- Fix issue where large domain names and large transaction values would misalign the transaction history.
- Abbreviate ether balances on transaction details to maintain formatting.
- General code cleanup.

## 2.5.0 2016-06-29

- Implement new account design.
- Added a network indicator mark in dropdown menu
- Added network name next to network indicator
- Add copy transaction hash button to completed transaction list items.
- Unify wording for transaction approve/reject options on notifications and the extension.
- Fix bug where confirmation view would be shown twice.

## 2.4.5 2016-06-29

- Fixed bug where MetaMask interfered with PDF loading.
- Moved switch account icon into menu bar.
- Changed status shapes to be a yellow warning sign for failure and ellipsis for pending transactions.
- Now enforce 20 character limit on wallet names.
- Wallet titles are now properly truncated in transaction confirmation.
- Fix formatting on terms & conditions page.
- Now enforce 30 character limit on wallet names.
- Fix out-of-place positioning of pending transaction badges on wallet list.
- Change network status icons to reflect current design.

## 2.4.4 2016-06-23

- Update web3-stream-provider for batch payload bug fix

## 2.4.3 2016-06-23

- Remove redundant network option buttons from settings page
- Switch out font family Transat for Montserrat

## 2.4.2 2016-06-22

- Change out export icon for key.
- Unify copy to clipboard icon
- Fixed eth.sign behavior.
- Fix behavior of batched outbound transactions.

## 2.4.0 2016-06-20

- Clean up UI.
- Remove nonfunctional QR code button.
- Make network loading indicator clickable to select accessible network.
- Show more characters of addresses when space permits.
- Fixed bug when signing messages under 64 hex characters long.
- Add disclaimer view with placeholder text for first time users.

## 2.3.1 2016-06-09

- Style up the info page
- Cache identicon images to optimize for long lists of transactions.
- Fix out of gas errors

## 2.3.0 2016-06-06

- Show network status in title bar
- Added seed word recovery to config screen.
- Clicking network status indicator now reveals a provider menu.

## 2.2.0 2016-06-02

- Redesigned init, vault create, vault restore and seed confirmation screens.
- Added pending transactions to transaction list on account screen.
- Clicking a pending transaction takes you back to the transaction approval screen.
- Update provider-engine to fix intermittent out of gas errors.

## 2.1.0 2016-05-26

- Added copy address button to account list.
- Fixed back button on confirm transaction screen.
- Add indication of pending transactions to account list screen.
- Fixed bug where error warning was sometimes not cleared on view transition.
- Updated eth-lightwallet to fix a critical security issue.

## 2.0.0 2016-05-23

- UI Overhaul per Vlad Todirut's designs.
- Replaced identicons with jazzicons.
- Fixed glitchy transitions.
- Added support for capitalization-based address checksums.
- Send value is no longer limited by javascript number precision, and is always in ETH.
- Added ability to generate new accounts.
- Added ability to locally nickname accounts.

## 1.8.4 2016-05-13

- Point rpc servers to https endpoints.

## 1.8.3 2016-05-12

- Bumped web3 to 0.6.0
- Really fixed `eth_syncing` method response.

## 1.8.2 2016-05-11

- Fixed bug where send view would not load correctly the first time it was visited per account.
- Migrated all users to new scalable backend.
- Fixed `eth_syncing` method response.

## 1.8.1 2016-05-10

- Initial usage of scalable blockchain backend.
- Made official providers more easily configurable for us internally.

## 1.8.0 2016-05-10

- Add support for calls to `eth.sign`.
- Moved account exporting within subview of the account detail view.
- Added buttons to the account export process.
- Improved visual appearance of account detail transition where button heights would change.
- Restored back button to account detail view.
- Show transaction list always, never collapsed.
- Changing provider now reloads current Dapps
- Improved appearance of transaction list in account detail view.

## 1.7.0 2016-04-29

- Account detail view is now the primary view.
- The account detail view now has a "Change acct" button which shows the account list.
- Clicking accounts in the account list now both selects that account and displays that account's detail view.
- Selected account is now persisted between sessions, so the current account stays selected.
- Account icons are now "identicons" (deterministically generated from the address).
- Fixed link to Slack channel.
- Added a context guard for "define" to avoid UMD's exporting themselves to the wrong module system, fixing interference with some websites.
- Transaction list now only shows transactions for the current account.
- Transaction list now only shows transactions for the current network (mainnet, testnet, testrpc).
- Fixed transaction links to etherscan blockchain explorer.
- Fixed some UI transitions that had weird behavior.

## 1.6.0 2016-04-22

- Pending transactions are now persisted to localStorage and resume even after browser is closed.
- Completed transactions are now persisted and can be displayed via UI.
- Added transaction list to account detail view.
- Fix bug on config screen where current RPC address was always displayed wrong.
- Fixed bug where entering a decimal value when sending a transaction would result in sending the wrong amount.
- Add save button to custom RPC input field.
- Add quick-select button for RPC on `localhost:8545`.
- Improve config view styling.
- Users have been migrated from old test-net RPC to a newer test-net RPC.

## 1.5.1 2016-04-15

- Corrected text above account list. Selected account is visible to all sites, not just the current domain.
- Merged the UI codebase into the main plugin codebase for simpler maintenance.
- Fix Ether display rounding error. Now rendering to four decimal points.
- Fix some inpage synchronous methods
- Change account rendering to show four decimals and a leading zero.

## 1.5.0 2016-04-13

- Added ability to send ether.
- Fixed bugs related to using Javascript numbers, which lacked appropriate precision.
- Replaced Etherscan main-net provider with our own production RPC.

## 1.4.0 2016-04-08

- Removed extra entropy text field for simplified vault creation.
- Now supports exporting an account's private key.
- Unified button and input styles across the app.
- Removed some non-working placeholder UI until it works.
- Fix popup's web3 stream provider
- Temporarily deactivated fauceting indication because it would activate when restoring an empty account.

## 1.3.2 2016-04-04

 - When unlocking, first account is auto-selected.
 - When creating a first vault on the test-net, the first account is auto-funded.
 - Fixed some styling issues.

## 1.0.1-1.3.1

Many changes not logged. Hopefully beginning to log consistently now!

## 1.0.0

Made seed word restoring BIP44 compatible.

## 0.14.0

Added the ability to restore accounts from seed words.<|MERGE_RESOLUTION|>--- conflicted
+++ resolved
@@ -2,11 +2,8 @@
 
 ## Current Master
 
-<<<<<<< HEAD
 - [#368](https://github.com/poanetwork/nifty-wallet/pull/368) - (Fix) Ability to import Keystore file if it is not secured by password
-=======
 - [#366](https://github.com/poanetwork/nifty-wallet/pull/366) - (Fix) Increase max token symbol length up to 12
->>>>>>> 89466a2c
 - [#363](https://github.com/poanetwork/nifty-wallet/pull/363) - (Fix) token decimals display in pending tx screen
 
 ## 5.0.2 Thu Apr 16 2020
