# Changelog

## Current Master

<<<<<<< HEAD
- Detect when provider changes from under MetaMask and reset provider state.
=======
## 3.13.1 2017-12-7

- Allow Dapps to specify a transaction nonce, allowing dapps to propose resubmit and force-cancel transactions.

## 3.13.0 2017-12-7

- Allow resubmitting transactions that are taking long to complete.
>>>>>>> d39eb370

## 3.12.1 2017-11-29

- Fix bug where a user could be shown two different seed phrases.
- Detect when multiple web3 extensions are active, and provide useful error.
- Adds notice about seed phrase backup.

## 3.12.0 2017-10-25

- Add support for alternative ENS TLDs (Ethereum Name Service Top-Level Domains).
- Lower minimum gas price to 0.1 GWEI.
- Remove web3 injection message from production (thanks to @ChainsawBaby)
- Add additional debugging info to our state logs, specifically OS version and browser version.

## 3.11.2 2017-10-21

- Fix bug where reject button would sometimes not work.
- Fixed bug where sometimes MetaMask's connection to a page would be unreliable.

## 3.11.1 2017-10-20

- Fix bug where log filters were not populated correctly
- Fix bug where web3 API was sometimes injected after the page loaded.
- Fix bug where first account was sometimes not selected correctly after creating or restoring a vault.
- Fix bug where imported accounts could not use new eth_signTypedData method.

## 3.11.0 2017-10-11

- Add support for new eth_signTypedData method per EIP 712.
- Fix bug where some transactions would be shown as pending forever, even after successfully mined.
- Fix bug where a transaction might be shown as pending forever if another tx with the same nonce was mined.
- Fix link to support article on token addresses.

## 3.10.9 2017-10-5

- Only rebrodcast transactions for a day not a days worth of blocks
- Remove Slack link from info page, since it is a big phishing target.
- Stop computing balance based on pending transactions, to avoid edge case where users are unable to send transactions.

## 3.10.8 2017-9-28

- Fixed usage of new currency fetching API.

## 3.10.7 2017-9-28

- Fixed bug where sometimes the current account was not correctly set and exposed to web apps.
- Added AUD, HKD, SGD, IDR, PHP to currency conversion list

## 3.10.6 2017-9-27

- Fix bug where newly created accounts were not selected.
- Fix bug where selected account was not persisted between lockings.

## 3.10.5 2017-9-27

- Fix block gas limit estimation.

## 3.10.4 2017-9-27

- Fix bug that could mis-render token balances when very small. (Not actually included in 3.9.9)
- Fix memory leak warning.
- Fix bug where new event filters would not include historical events.

## 3.10.3 2017-9-21

- Fix bug where metamask-dapp connections are lost on rpc error
- Fix bug that would sometimes display transactions as failed that could be successfully mined.

## 3.10.2 2017-9-18

rollback to 3.10.0 due to bug

## 3.10.1 2017-9-18

- Add ability to export private keys as a file.
- Add ability to export seed words as a file.
- Changed state logs to a file download than a clipboard copy.
- Add specific error for failed recipient address checksum.
- Fixed a long standing memory leak associated with filters installed by dapps
- Fix link to support center.
- Fixed tooltip icon locations to avoid overflow.
- Warn users when a dapp proposes a high gas limit (90% of blockGasLimit or higher
- Sort currencies by currency name (thanks to strelok1: https://github.com/strelok1).

## 3.10.0 2017-9-11

- Readded loose keyring label back into the account list.
- Remove cryptonator from chrome permissions.
- Add info on token contract addresses.
- Add validation preventing users from inputting their own addresses as token tracking addresses.
- Added button to reject all transactions (thanks to davidp94! https://github.com/davidp94)


## 3.9.13 2017-9-8

- Changed the way we initialize the inpage provider to fix a bug affecting some developers.

## 3.9.12 2017-9-6

- Fix bug that prevented Web3 1.0 compatibility
- Make eth_sign deprecation warning less noisy
- Add useful link to eth_sign deprecation warning.
- Fix bug with network version serialization over synchronous RPC
- Add MetaMask version to state logs.
- Add the total amount of tokens when multiple tokens are added under the token list
- Use HTTPS links for Etherscan.
- Update Support center link to new one with HTTPS.
- Make web3 deprecation notice more useful by linking to a descriptive article.

## 3.9.11 2017-8-24

- Fix nonce calculation bug that would sometimes generate very wrong nonces.
- Give up resubmitting a transaction after 3500 blocks.

## 3.9.10 2017-8-23

- Improve nonce calculation, to prevent bug where people are unable to send transactions reliably.
- Remove link to eth-tx-viz from identicons in tx history.

## 3.9.9 2017-8-18

- Fix bug where some transaction submission errors would show an empty screen.
- Fix bug that could mis-render token balances when very small.
- Fix formatting of eth_sign "Sign Message" view.
- Add deprecation warning to eth_sign "Sign Message" view.

## 3.9.8 2017-8-16

- Reenable token list.
- Remove default tokens.

## 3.9.7 2017-8-15

- hotfix - disable token list
- Added a deprecation warning for web3 https://github.com/ethereum/mist/releases/tag/v0.9.0

## 3.9.6 2017-8-09

- Replace account screen with an account drop-down menu.
- Replace account buttons with a new account-specific drop-down menu.

## 3.9.5 2017-8-04

- Improved phishing detection configuration update rate

## 3.9.4 2017-8-03

- Fixed bug that prevented transactions from being rejected.

## 3.9.3 2017-8-03

- Add support for EGO ujo token
- Continuously update blacklist for known phishing sites in background.
- Automatically detect suspicious URLs too similar to common phishing targets, and blacklist them.

## 3.9.2 2017-7-26

- Fix bugs that could sometimes result in failed transactions after switching networks.
- Include stack traces in txMeta's to better understand the life cycle of transactions
- Enhance blacklister functionality to include levenshtein logic. (credit to @sogoiii and @409H for their help!)

## 3.9.1 2017-7-19

- No longer automatically request 1 ropsten ether for the first account in a new vault.
- Now redirects from known malicious sites faster.
- Added a link to our new support page to the help screen.
- Fixed bug where a new transaction would be shown over the current transaction, creating a possible timing attack against user confirmation.
- Fixed bug in nonce tracker where an incorrect nonce would be calculated.
- Lowered minimum gas price to 1 Gwei.

## 3.9.0 2017-7-12

- Now detects and blocks known phishing sites.

## 3.8.6 2017-7-11

- Make transaction resubmission more resilient.
- No longer validate nonce client-side in retry loop.
- Fix bug where insufficient balance error was sometimes shown on successful transactions.

## 3.8.5 2017-7-7

- Fix transaction resubmit logic to fail slightly less eagerly.

## 3.8.4 2017-7-7

- Improve transaction resubmit logic to fail more eagerly when a user would expect it to.

## 3.8.3 2017-7-6

- Re-enable default token list.
- Add origin header to dapp-bound requests to allow providers to throttle sites.
- Fix bug that could sometimes resubmit a transaction that had been stalled due to low balance after balance was restored.

## 3.8.2 2017-7-3

- No longer show network loading indication on config screen, to allow selecting custom RPCs.
- Visually indicate that network spinner is a menu.
- Indicate what network is being searched for when disconnected.

## 3.8.1 2017-6-30

- Temporarily disabled loading popular tokens by default to improve performance.
- Remove SEND token button until a better token sending form can be built, due to some precision issues.
- Fix precision bug in token balances.
- Cache token symbol and precisions to reduce network load.
- Transpile some newer JavaScript, restores compatibility with some older browsers.

## 3.8.0 2017-6-28

- No longer stop rebroadcasting transactions
- Add list of popular tokens held to the account detail view.
- Add ability to add Tokens to token list.
- Add a warning to JSON file import.
- Add "send" link to token list, which goes to TokenFactory.
- Fix bug where slowly mined txs would sometimes be incorrectly marked as failed.
- Fix bug where badge count did not reflect personal_sign pending messages.
- Seed word confirmation wording is now scarier.
- Fix error for invalid seed words.
- Prevent users from submitting two duplicate transactions by disabling submit.
- Allow Dapps to specify gas price as hex string.
- Add button for copying state logs to clipboard.

## 3.7.8 2017-6-12

- Add an `ethereum:` prefix to the QR code address
- The default network on installation is now MainNet
- Fix currency API URL from cryptonator.
- Update gasLimit params with every new block seen.
- Fix ENS resolver symbol UI.

## 3.7.7 2017-6-8

- Fix bug where metamask would show old data after computer being asleep or disconnected from the internet.

## 3.7.6 2017-6-5

- Fix bug that prevented publishing contracts.

## 3.7.5 2017-6-5

- Prevent users from sending to the `0x0` address.
- Provide useful errors when entering bad characters in ENS name.
- Add ability to copy addresses from transaction confirmation view.

## 3.7.4 2017-6-2

- Fix bug with inflight cache that caused some block lookups to return bad values (affected OasisDex).
- Fixed bug with gas limit calculation that would sometimes create unsubmittable gas limits.

## 3.7.3 2017-6-1

- Rebuilt to fix cache clearing bug.

## 3.7.2 2017-5-31

- Now when switching networks sites that use web3 will reload
- Now when switching networks the extension does not restart
- Cleanup decimal bugs in our gas inputs.
- Fix bug where submit button was enabled for invalid gas inputs.
- Now enforce 95% of block's gasLimit to protect users.
- Removing provider-engine from the inpage provider. This fixes some error handling inconsistencies introduced in 3.7.0.
- Added "inflight cache", which prevents identical requests from clogging up the network, dramatically improving ENS performance.
- Fixed bug where filter subscriptions would sometimes fail to unsubscribe.
- Some contracts will now display logos instead of jazzicons.
- Some contracts will now have names displayed in the confirmation view.

## 3.7.0 2017-5-23

- Add Transaction Number (nonce) to transaction list.
- Label the pending tx icon with a tooltip.
- Fix bug where website filters would pile up and not deallocate when leaving a site.
- Continually resubmit pending txs for a period of time to ensure successful broadcast.
- ENS names will no longer resolve to their owner if no resolver is set. Resolvers must be explicitly set and configured.

## 3.6.5 2017-5-17

- Fix bug where edited gas parameters would not take effect.
- Trim currency list.
- Enable decimals in our gas prices.
- Fix reset button.
- Fix event filter bug introduced by newer versions of Geth.
- Fix bug where decimals in gas inputs could result in strange values.

## 3.6.4 2017-5-8

- Fix main-net ENS resolution.

## 3.6.3 2017-5-8

- Fix bug that could stop newer versions of Geth from working with MetaMask.

## 3.6.2 2017-5-8

- Input gas price in Gwei.
- Enforce Safe Gas Minimum recommended by EthGasStation.
- Fix bug where block-tracker could stop polling for new blocks.
- Reduce UI size by removing internal web3.
- Fix bug where gas parameters would not properly update on adjustment.

## 3.6.1 2017-4-30

- Made fox less nosy.
- Fix bug where error was reported in debugger console when Chrome opened a new window.

## 3.6.0 2017-4-26

- Add Rinkeby Test Network to our network list.

## 3.5.4 2017-4-25

- Fix occasional nonce tracking issue.
- Fix bug where some events would not be emitted by web3.
- Fix bug where an error would be thrown when composing signatures for networks with large ID values.

## 3.5.3 2017-4-24

- Popup new transactions in Firefox.
- Fix transition issue from account detail screen.
- Revise buy screen for more modularity.
- Fixed some other small bugs.

## 3.5.2 2017-3-28

- Fix bug where gas estimate totals were sometimes wrong.
- Add link to Kovan Test Faucet instructions on buy view.
- Inject web3 into loaded iFrames.

## 3.5.1 2017-3-27

- Fix edge case where users were unable to enable the notice button if notices were short enough to not require a scrollbar.

## 3.5.0 2017-3-27

- Add better error messages for when a transaction fails on approval
- Allow sending to ENS names in send form on Ropsten.
- Added an address book functionality that remembers the last 15 unique addresses sent to.
- Can now change network to custom RPC URL from lock screen.
- Removed support for old, lightwallet based vault. Users who have not opened app in over a month will need to recover with their seed phrase. This will allow Firefox support sooner.
- Fixed bug where spinner wouldn't disappear on incorrect password submission on seed word reveal.
- Polish the private key UI.
- Enforce minimum values for gas price and gas limit.
- Fix bug where total gas was sometimes not live-updated.
- Fix bug where editing gas value could have some abrupt behaviors (#1233)
- Add Kovan as an option on our network list.
- Fixed bug where transactions on other networks would disappear when submitting a transaction on another network.

## 3.4.0 2017-3-8

- Add two most recently used custom RPCs to network dropdown menu.
- Add personal_sign method support.
- Add personal_ecRecover method support.
- Add ability to customize gas and gasPrice on the transaction approval screen.
- Increase default gas buffer to 1.5x estimated gas value.

## 3.3.0 2017-2-20

- net_version has been made synchronous.
- Test suite for migrations expanded.
- Network now changeable from lock screen.
- Improve test coverage of eth.sign behavior, including a code example of verifying a signature.

## 3.2.2 2017-2-8

- Revert eth.sign behavior to the previous one with a big warning.  We will be gradually implementing the new behavior over the coming time. https://github.com/ethereum/wiki/wiki/JSON-RPC#eth_sign

- Improve test coverage of eth.sign behavior, including a code example of verifying a signature.

## 3.2.2 2017-2-8

- Revert eth.sign behavior to the previous one with a big warning.  We will be gradually implementing the new behavior over the coming time. https://github.com/ethereum/wiki/wiki/JSON-RPC#eth_sign

## 3.2.1 2017-2-8

- Revert back to old style message signing.
- Fixed some build errors that were causing a variety of bugs.

## 3.2.0 2017-2-8

- Add ability to import accounts in JSON file format (used by Mist, Geth, MyEtherWallet, and more!)
- Fix unapproved messages not being included in extension badge.
- Fix rendering bug where the Confirm transaction view would let you approve transactions when the account has insufficient balance.

## 3.1.2 2017-1-24

- Fix "New Account" default keychain

## 3.1.1 2017-1-20

- Fix HD wallet seed export

## 3.1.0 2017-1-18

- Add ability to import accounts by private key.
- Fixed bug that returned the wrong transaction hashes on private networks that had not implemented EIP 155 replay protection (like TestRPC).

## 3.0.1 2017-1-17

- Fixed bug that prevented eth.sign from working.
- Fix the displaying of transactions that have been submitted to the network in Transaction History

## 3.0.0 2017-1-16

- Fix seed word account generation (https://medium.com/metamask/metamask-3-migration-guide-914b79533cdd#.t4i1qmmsz).
- Fix Bug where you see an empty transaction flash by on the confirm transaction view.
- Create visible difference in transaction history between an approved but not yet included in a block transaction and a transaction who has been confirmed.
- Fix memory leak in RPC Cache
- Override RPC commands eth_syncing and web3_clientVersion
- Remove certain non-essential permissions from certain builds.
- Add a check for when a tx is included in a block.
- Fix bug where browser-solidity would sometimes warn of a contract creation error when there was none.
- Minor modifications to network display.
- Network now displays properly for pending transactions.
- Implement replay attack protections allowed by EIP 155.
- Fix bug where sometimes loading account data would fail by querying a future block.

## 2.14.1 2016-12-20

- Update Coinbase info. and increase the buy amount to $15
- Fixed ropsten transaction links
- Temporarily disable extension reload detection causing infinite reload bug.
- Implemented basic checking for valid RPC URIs.

## 2.14.0 2016-12-16

- Removed Morden testnet provider from provider menu.
- Add support for notices.
- Fix broken reload detection.
- Fix transaction forever cached-as-pending bug.

## 2.13.11 2016-11-23

- Add support for synchronous RPC method "eth_uninstallFilter".
- Forgotten password prompts now send users directly to seed word restoration.

## 2.13.10 2016-11-22

- Improve gas calculation logic.
- Default to Dapp-specified gas limits for transactions.
- Ropsten networks now properly point to the faucet when attempting to buy ether.
- Ropsten transactions now link to etherscan correctly.

## 2.13.9 2016-11-21

- Add support for the new, default Ropsten Test Network.
- Fix bug that would cause MetaMask to occasionally lose its StreamProvider connection and drop requests.
- Fix bug that would cause the Custom RPC menu item to not appear when Localhost 8545 was selected.
- Point ropsten faucet button to actual faucet.
- Phase out ethereumjs-util from our encryptor module.

## 2.13.8 2016-11-16

- Show a warning when a transaction fails during simulation.
- Fix bug where 20% of gas estimate was not being added properly.
- Render error messages in confirmation screen more gracefully.

## 2.13.7 2016-11-8

- Fix bug where gas estimate would sometimes be very high.
- Increased our gas estimate from 100k gas to 20% of estimate.
- Fix GitHub link on info page to point at current repository.

## 2.13.6 2016-10-26

- Add a check for improper Transaction data.
- Inject up to date version of web3.js
- Now nicknaming new accounts "Account #" instead of "Wallet #" for clarity.
- Fix bug where custom provider selection could show duplicate items.
- Fix bug where connecting to a local morden node would make two providers appear selected.
- Fix bug that was sometimes preventing transactions from being sent.

## 2.13.5 2016-10-18

- Increase default max gas to `100000` over the RPC's `estimateGas` response.
- Fix bug where slow-loading dapps would sometimes trigger infinite reload loops.

## 2.13.4 2016-10-17

- Add custom transaction fee field to send form.
- Fix bug where web3 was being injected into XML files.
- Fix bug where changing network would not reload current Dapps.

## 2.13.3 2016-10-4

- Fix bug where log queries were filtered out.
- Decreased vault confirmation button font size to help some Linux users who could not see it.
- Made popup a little taller because it would sometimes cut off buttons.
- Fix bug where long account lists would get scrunched instead of scrolling.
- Add legal information to relevant pages.
- Rename UI elements to be more consistent with one another.
- Updated Terms of Service and Usage.
- Prompt users to re-agree to the Terms of Service when they are updated.

## 2.13.2 2016-10-4

- Fix bug where chosen FIAT exchange rate does no persist when switching networks
- Fix additional parameters that made MetaMask sometimes receive errors from Parity.
- Fix bug where invalid transactions would still open the MetaMask popup.
- Removed hex prefix from private key export, to increase compatibility with Geth, MyEtherWallet, and Jaxx.

## 2.13.1 2016-09-23

- Fix a bug with estimating gas on Parity
- Show loading indication when selecting ShapeShift as purchasing method.

## 2.13.0 2016-09-18

- Add Parity compatibility, fixing Geth dependency issues.
- Add a link to the transaction in history that goes to https://metamask.github.io/eth-tx-viz
too help visualize transactions and to where they are going.
- Show "Buy Ether" button and warning on tx confirmation when sender balance is insufficient

## 2.12.1 2016-09-14

- Fixed bug where if you send a transaction from within MetaMask extension the
popup notification opens up.
- Fixed bug where some tx errors would block subsequent txs until the plugin was refreshed.

## 2.12.0 2016-09-14

- Add a QR button to the Account detail screen
- Fixed bug where opening MetaMask could close a non-metamask popup.
- Fixed memory leak that caused occasional crashes.

## 2.11.1 2016-09-12

- Fix bug that prevented caches from being cleared in Opera.

## 2.11.0 2016-09-12

- Fix bug where pending transactions from Test net (or other networks) show up In Main net.
- Add fiat conversion values to more views.
- On fresh install, open a new tab with the MetaMask Introduction video. Does not open on update.
- Block negative values from transactions.
- Fixed a memory leak.
- MetaMask logo now renders as super lightweight SVG, improving compatibility and performance.
- Now showing loading indication during vault unlocking, to clarify behavior for users who are experiencing slow unlocks.
- Now only initially creates one wallet when restoring a vault, to reduce some users' confusion.

## 2.10.2 2016-09-02

- Fix bug where notification popup would not display.

## 2.10.1 2016-09-02

- Fix bug where provider menu did not allow switching to custom network from a custom network.
- Sending a transaction from within MetaMask no longer triggers a popup.
- The ability to build without livereload features (such as for production) can be enabled with the gulp --disableLiveReload flag.
- Fix Ethereum JSON RPC Filters bug.

## 2.10.0 2016-08-29

- Changed transaction approval from notifications system to popup system.
- Add a back button to locked screen to allow restoring vault from seed words when password is forgotten.
- Forms now retain their values even when closing the popup and reopening it.
- Fixed a spelling error in provider menu.

## 2.9.2 2016-08-24

- Fixed shortcut bug from preventing installation.

## 2.9.1 2016-08-24

- Added static image as fallback for when WebGL isn't supported.
- Transaction history now has a hard limit.
- Added info link on account screen that visits Etherscan.
- Fixed bug where a message signing request would be lost if the vault was locked.
- Added shortcut to open MetaMask (Ctrl+Alt+M or Cmd+Opt/Alt+M)
- Prevent API calls in tests.
- Fixed bug where sign message confirmation would sometimes render blank.

## 2.9.0 2016-08-22

- Added ShapeShift to the transaction history
- Added affiliate key to Shapeshift requests
- Added feature to reflect current conversion rates of current vault balance.
- Modify balance display logic.

## 2.8.0 2016-08-15

- Integrate ShapeShift
- Add a form for Coinbase to specify amount to buy
- Fix various typos.
- Make dapp-metamask connection more reliable
- Remove Ethereum Classic from provider menu.

## 2.7.3 2016-07-29

- Fix bug where changing an account would not update in a live Dapp.

## 2.7.2 2016-07-29

- Add Ethereum Classic to provider menu
- Fix bug where host store would fail to receive updates.

## 2.7.1 2016-07-27

- Fix bug where web3 would sometimes not be injected in time for the application.
- Fixed bug where sometimes when opening the plugin, it would not fully open until closing and re-opening.
- Got most functionality working within Firefox (still working on review process before it can be available).
- Fixed menu dropdown bug introduced in Chrome 52.

## 2.7.0 2016-07-21

- Added a Warning screen about storing ETH
- Add buy Button!
- MetaMask now throws descriptive errors when apps try to use synchronous web3 methods.
- Removed firefox-specific line in manifest.

## 2.6.2 2016-07-20

- Fixed bug that would prevent the plugin from reopening on the first try after receiving a new transaction while locked.
- Fixed bug that would render 0 ETH as a non-exact amount.

## 2.6.1 2016-07-13

- Fix tool tips on Eth balance to show the 6 decimals
- Fix rendering of recipient SVG in tx approval notification.
- New vaults now generate only one wallet instead of three.
- Bumped version of web3 provider engine.
- Fixed bug where some lowercase or uppercase addresses were not being recognized as valid.
- Fixed bug where gas cost was misestimated on the tx confirmation view.

## 2.6.0 2016-07-11

- Fix formatting of ETH balance
- Fix formatting of account details.
- Use web3 minified dist for faster inject times
- Fix issue where dropdowns were not in front of icons.
- Update transaction approval styles.
- Align failed and successful transaction history text.
- Fix issue where large domain names and large transaction values would misalign the transaction history.
- Abbreviate ether balances on transaction details to maintain formatting.
- General code cleanup.

## 2.5.0 2016-06-29

- Implement new account design.
- Added a network indicator mark in dropdown menu
- Added network name next to network indicator
- Add copy transaction hash button to completed transaction list items.
- Unify wording for transaction approve/reject options on notifications and the extension.
- Fix bug where confirmation view would be shown twice.

## 2.4.5 2016-06-29

- Fixed bug where MetaMask interfered with PDF loading.
- Moved switch account icon into menu bar.
- Changed status shapes to be a yellow warning sign for failure and ellipsis for pending transactions.
- Now enforce 20 character limit on wallet names.
- Wallet titles are now properly truncated in transaction confirmation.
- Fix formatting on terms & conditions page.
- Now enforce 30 character limit on wallet names.
- Fix out-of-place positioning of pending transaction badges on wallet list.
- Change network status icons to reflect current design.

## 2.4.4 2016-06-23

- Update web3-stream-provider for batch payload bug fix

## 2.4.3 2016-06-23

- Remove redundant network option buttons from settings page
- Switch out font family Transat for Montserrat

## 2.4.2 2016-06-22

- Change out export icon for key.
- Unify copy to clipboard icon
- Fixed eth.sign behavior.
- Fix behavior of batched outbound transactions.

## 2.4.0 2016-06-20

- Clean up UI.
- Remove nonfunctional QR code button.
- Make network loading indicator clickable to select accessible network.
- Show more characters of addresses when space permits.
- Fixed bug when signing messages under 64 hex characters long.
- Add disclaimer view with placeholder text for first time users.

## 2.3.1 2016-06-09

- Style up the info page
- Cache identicon images to optimize for long lists of transactions.
- Fix out of gas errors

## 2.3.0 2016-06-06

- Show network status in title bar
- Added seed word recovery to config screen.
- Clicking network status indicator now reveals a provider menu.

## 2.2.0 2016-06-02

- Redesigned init, vault create, vault restore and seed confirmation screens.
- Added pending transactions to transaction list on account screen.
- Clicking a pending transaction takes you back to the transaction approval screen.
- Update provider-engine to fix intermittent out of gas errors.

## 2.1.0 2016-05-26

- Added copy address button to account list.
- Fixed back button on confirm transaction screen.
- Add indication of pending transactions to account list screen.
- Fixed bug where error warning was sometimes not cleared on view transition.
- Updated eth-lightwallet to fix a critical security issue.

## 2.0.0 2016-05-23

- UI Overhaul per Vlad Todirut's designs.
- Replaced identicons with jazzicons.
- Fixed glitchy transitions.
- Added support for capitalization-based address checksums.
- Send value is no longer limited by javascript number precision, and is always in ETH.
- Added ability to generate new accounts.
- Added ability to locally nickname accounts.

## 1.8.4 2016-05-13

- Point rpc servers to https endpoints.

## 1.8.3 2016-05-12

- Bumped web3 to 0.6.0
- Really fixed `eth_syncing` method response.

## 1.8.2 2016-05-11

- Fixed bug where send view would not load correctly the first time it was visited per account.
- Migrated all users to new scalable backend.
- Fixed `eth_syncing` method response.

## 1.8.1 2016-05-10

- Initial usage of scalable blockchain backend.
- Made official providers more easily configurable for us internally.

## 1.8.0 2016-05-10

- Add support for calls to `eth.sign`.
- Moved account exporting within subview of the account detail view.
- Added buttons to the account export process.
- Improved visual appearance of account detail transition where button heights would change.
- Restored back button to account detail view.
- Show transaction list always, never collapsed.
- Changing provider now reloads current Dapps
- Improved appearance of transaction list in account detail view.

## 1.7.0 2016-04-29

- Account detail view is now the primary view.
- The account detail view now has a "Change acct" button which shows the account list.
- Clicking accounts in the account list now both selects that account and displays that account's detail view.
- Selected account is now persisted between sessions, so the current account stays selected.
- Account icons are now "identicons" (deterministically generated from the address).
- Fixed link to Slack channel.
- Added a context guard for "define" to avoid UMD's exporting themselves to the wrong module system, fixing interference with some websites.
- Transaction list now only shows transactions for the current account.
- Transaction list now only shows transactions for the current network (mainnet, testnet, testrpc).
- Fixed transaction links to etherscan blockchain explorer.
- Fixed some UI transitions that had weird behavior.

## 1.6.0 2016-04-22

- Pending transactions are now persisted to localStorage and resume even after browser is closed.
- Completed transactions are now persisted and can be displayed via UI.
- Added transaction list to account detail view.
- Fix bug on config screen where current RPC address was always displayed wrong.
- Fixed bug where entering a decimal value when sending a transaction would result in sending the wrong amount.
- Add save button to custom RPC input field.
- Add quick-select button for RPC on `localhost:8545`.
- Improve config view styling.
- Users have been migrated from old test-net RPC to a newer test-net RPC.

## 1.5.1 2016-04-15

- Corrected text above account list. Selected account is visible to all sites, not just the current domain.
- Merged the UI codebase into the main plugin codebase for simpler maintenance.
- Fix Ether display rounding error. Now rendering to four decimal points.
- Fix some inpage synchronous methods
- Change account rendering to show four decimals and a leading zero.

## 1.5.0 2016-04-13

- Added ability to send ether.
- Fixed bugs related to using Javascript numbers, which lacked appropriate precision.
- Replaced Etherscan main-net provider with our own production RPC.

## 1.4.0 2016-04-08

- Removed extra entropy text field for simplified vault creation.
- Now supports exporting an account's private key.
- Unified button and input styles across the app.
- Removed some non-working placeholder UI until it works.
- Fix popup's web3 stream provider
- Temporarily deactivated fauceting indication because it would activate when restoring an empty account.

## 1.3.2 2016-04-04

 - When unlocking, first account is auto-selected.
 - When creating a first vault on the test-net, the first account is auto-funded.
 - Fixed some styling issues.

## 1.0.1-1.3.1

Many changes not logged. Hopefully beginning to log consistently now!

## 1.0.0

Made seed word restoring BIP44 compatible.

## 0.14.0

Added the ability to restore accounts from seed words.<|MERGE_RESOLUTION|>--- conflicted
+++ resolved
@@ -2,9 +2,8 @@
 
 ## Current Master
 
-<<<<<<< HEAD
 - Detect when provider changes from under MetaMask and reset provider state.
-=======
+
 ## 3.13.1 2017-12-7
 
 - Allow Dapps to specify a transaction nonce, allowing dapps to propose resubmit and force-cancel transactions.
@@ -12,7 +11,6 @@
 ## 3.13.0 2017-12-7
 
 - Allow resubmitting transactions that are taking long to complete.
->>>>>>> d39eb370
 
 ## 3.12.1 2017-11-29
 
