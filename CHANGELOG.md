# Changelog

## Current Master

<<<<<<< HEAD
- [#356](https://github.com/poanetwork/nifty-wallet/pull/356) - (Backwards-compatibility feature) Custom derivation paths and access to funds in accounts derived from ETH dPath
=======
## 5.0.2 Thu Apr 16 2020

- [#359](https://github.com/poanetwork/nifty-wallet/pull/359) - (Fix) Fix exposed accounts in wallet locked state
>>>>>>> 85e4de47
- [#355](https://github.com/poanetwork/nifty-wallet/pull/355) - (Feature) Add RSK/testnet default tokens
- [#354](https://github.com/poanetwork/nifty-wallet/pull/354) - (Fix) `accountsChanged` event emittance (a part of EIP-1193)
- [#353](https://github.com/poanetwork/nifty-wallet/pull/353) - (Fix) synchronous eth_accounts request

## 5.0.1 Mon Apr 06 2020

- [#347](https://github.com/poanetwork/nifty-wallet/pull/347) - Rollback custom dPath for RSK/ETC

## 5.0.0 Tue Mar 31 2020

- [#340](https://github.com/poanetwork/nifty-wallet/pull/340), [#342](https://github.com/poanetwork/nifty-wallet/pull/342) - (Feature) Update in-page provider (EIP-1193)
- [#334](https://github.com/poanetwork/nifty-wallet/pull/334) - (Feature) Ability to set tx value for payable methods
- [#333](https://github.com/poanetwork/nifty-wallet/pull/333) - (Fix) Support RSK testnet explorer links
- [#332](https://github.com/poanetwork/nifty-wallet/pull/332) - (Chore) Return to main screen from removal of imported account
- [#330](https://github.com/poanetwork/nifty-wallet/pull/330) - (Fix) Derive correct addresses for custom networks (RSK/ETC)
- [#329](https://github.com/poanetwork/nifty-wallet/pull/329) - (Fix) Connect to unknown private network fix
- [#326](https://github.com/poanetwork/nifty-wallet/pull/326) - (Chore) HTTP2 RPC endpoints for POA and xDai
- [#324](https://github.com/poanetwork/nifty-wallet/pull/324) - (Chore) Whitelist Geon token
- [#323](https://github.com/poanetwork/nifty-wallet/pull/323) - (Chore) update Mainnet tokens metadata
- [#322](https://github.com/poanetwork/nifty-wallet/pull/322) - (Fix) Update explorers links
- [#318](https://github.com/poanetwork/nifty-wallet/pull/318) - (Fix) pasting of ABI for contract type account
- [#317](https://github.com/poanetwork/nifty-wallet/pull/317) - (Fix) path to derive accounts in HD wallets for RSK, ETC

## 4.11.10 Tue Feb 04 2020

- [#313](https://github.com/poanetwork/nifty-wallet/pull/313) - Change Ethereum classic RPC endpoint

## 4.11.9 Thu Aug 22 2019

- [#303](https://github.com/poanetwork/nifty-wallet/pull/303): (Feature) Add Pocket Network
- [#308](https://github.com/poanetwork/nifty-wallet/pull/308): (Fix) Fix gas price calculation

## 4.11.8 Wed Jul 03 2019

- [#305](https://github.com/poanetwork/nifty-wallet/pull/305): (Feature) gas price for RSK from the last block
- [#298](https://github.com/poanetwork/nifty-wallet/pull/298): (Feature) isNiftyWallet property added
- [#299](https://github.com/poanetwork/nifty-wallet/pull/299): (Upgrade) Node 10 support
- [#306](https://github.com/poanetwork/nifty-wallet/pull/306): (Fix) Replace Goerli RPC endpoint
- [#302](https://github.com/poanetwork/nifty-wallet/pull/302): (Fix) Return scrolls in dropdowns

## 4.11.7 Tue Jun 25 2019

- [#294](https://github.com/poanetwork/nifty-wallet/pull/294): Address checksum for RSK chains. RSKIP60
- [#293](https://github.com/poanetwork/nifty-wallet/pull/293): RSK tx status fix
- [#292](https://github.com/poanetwork/nifty-wallet/pull/292): Fix gas price for RSK
- [#291](https://github.com/poanetwork/nifty-wallet/pull/291): Fix fiat value for RSK
- [#290](https://github.com/poanetwork/nifty-wallet/pull/290): gas limit fix for RSK chain
- [#289](https://github.com/poanetwork/nifty-wallet/pull/289): RSK testnet support

## 4.11.6 Thu Jun 06 2019

- [#285](https://github.com/poanetwork/nifty-wallet/pull/285): (Feature) Add RSK mainnet support
- [#284](https://github.com/poanetwork/nifty-wallet/pull/284): (Feature) Blockscout links for all chains
- [#286](https://github.com/poanetwork/nifty-wallet/pull/286): (Fix) Import of proxy contracts for eth chains
- [#283](https://github.com/poanetwork/nifty-wallet/pull/283): (Fix) Display POA Core name

## 4.11.5 Thu Apr 18 2019

- [#279](https://github.com/poanetwork/nifty-wallet/pull/279): (Fix) utf8 encoding in contentscript.js

## 4.11.4 Mon Apr 15 2019

- [#277](https://github.com/poanetwork/nifty-wallet/pull/277): (Fix) USD price for ETC coin
- [#276](https://github.com/poanetwork/nifty-wallet/pull/276): (Fix) Remove js obfuscation

## 4.11.3 Fri Mar 29 2019

- [#272](https://github.com/poanetwork/nifty-wallet/pull/272): Update Classic RPC endpoint

## 4.11.2 Wed Mar 27 2019

- [#270](https://github.com/poanetwork/nifty-wallet/pull/270): (Feature) Support of gas price oracles for ETH, ETC
- [#268](https://github.com/poanetwork/nifty-wallet/pull/268): (Feature) Support of Ethereum Classic chain

## 4.11.1 Wed Mar 20 2019

- [#266](https://github.com/poanetwork/nifty-wallet/pull/266): (Fix) Support of the latest trezor-connect version 7
- [#263](https://github.com/poanetwork/nifty-wallet/pull/263): (Refactoring) Refine dropdown components

## 4.11.0 Fri Feb 08 2019

### Features

- [#262](https://github.com/poanetwork/nifty-wallet/pull/262): (Feature) Add native support of Görli testnet
- [#254](https://github.com/poanetwork/nifty-wallet/pull/254): (Feature) HitBTC exchange for core POA network
- [#251](https://github.com/poanetwork/nifty-wallet/pull/251): (Feature) Delegate Proxy contract type (EIP-897)
- [#252](https://github.com/poanetwork/nifty-wallet/pull/252): (Feature) Simultaneous support of Trezor and Ledger HD wallets
- [#250](https://github.com/poanetwork/nifty-wallet/pull/250): (Feature) Support of multiple accounts from Trezor HD wallet for single session
- [#237](https://github.com/poanetwork/nifty-wallet/pull/237): (Feature) Multiple Ledger accounts for one session
- [#249](https://github.com/poanetwork/nifty-wallet/pull/249): (Feature) Textarea instead of input for array type outputs in contract calls
- [#247](https://github.com/poanetwork/nifty-wallet/pull/247): (Update) Change exchange rate API endpoint

### Fixes

- [#261](https://github.com/poanetwork/nifty-wallet/pull/261): (Fix) Clear timeout on componentWillUnmount in connect hardware screen
- [#260](https://github.com/poanetwork/nifty-wallet/pull/260): (Fix) Remove unit && integration tests for unused components
- [#258](https://github.com/poanetwork/nifty-wallet/pull/258): (Fix) ENS validation fix for Send transaction screen
- [#257](https://github.com/poanetwork/nifty-wallet/pull/257): (Fix) Replace poa.infura.io with core.poa.network in e2e
- [#248](https://github.com/poanetwork/nifty-wallet/pull/248): (Fix) validation for calling data from contract: Default `0x` value for _bytes_ field type should be set only for input fields

### Refactoring

- [#259](https://github.com/poanetwork/nifty-wallet/pull/259): (Refactoring) Refactor copy component
- [#256](https://github.com/poanetwork/nifty-wallet/pull/256): (Refactoring) Send-token component
- [#253](https://github.com/poanetwork/nifty-wallet/pull/253): (Refactoring) Refactor network props enums

## 4.10.1 Sat Dec 29 2018

- [#219](https://github.com/poanetwork/nifty-wallet/pull/219): (Feature) Multiple output fields support for contract call
- [#229](https://github.com/poanetwork/nifty-wallet/pull/229): (Feature) Select for Boolean type input in contract call/execution
- [#239](https://github.com/poanetwork/nifty-wallet/pull/239): (Feature) Reorder contract executors: owners are first
- [#233](https://github.com/poanetwork/nifty-wallet/pull/233): (Feature) Copy contract ABI from account menu
- [#226](https://github.com/poanetwork/nifty-wallet/pull/226): (Feature) Different label for HD account
- [#238](https://github.com/poanetwork/nifty-wallet/pull/238): (Fix) Unlock back contract account on rejecting/accepting of contract execution transaction
- [#224](https://github.com/poanetwork/nifty-wallet/pull/224): (Fix) Bytes is not a mandatory input in contract call/execution
- [#232](https://github.com/poanetwork/nifty-wallet/pull/232): (Fix) *Execute methods* button instead of *Buy*/*Send* for contract type account


## 4.10.0 Tue Dec 04 2018

- [#212](https://github.com/poanetwork/nifty-wallet/pull/212): (Feature) Interact with smart-contracts
- [#209](https://github.com/poanetwork/nifty-wallet/pull/209): (Fix) Enhance custom RPC validation

## 4.9.0 Mon Nov 26 2018

- [#183](https://github.com/poanetwork/nifty-wallet/pull/183), [#205](https://github.com/poanetwork/nifty-wallet/pull/205): HD wallets support
- [#199](https://github.com/poanetwork/nifty-wallet/pull/199): (Fix) Doubled fired events
- [#190](https://github.com/poanetwork/nifty-wallet/pull/190): (Fix) Display non-zero fiat value
- [#189](https://github.com/poanetwork/nifty-wallet/pull/189): (Fix) Branding of phishing detection page
- [#207](https://github.com/poanetwork/nifty-wallet/pull/207): (Fix) Format of token balance in the tokens list
- [#191](https://github.com/poanetwork/nifty-wallet/pull/191): (Fix) Handle: Cannot read property address of undefined
- [#202](https://github.com/poanetwork/nifty-wallet/pull/202): (Fix) Detect tokens: handle undefined tokenAddresses
- [#203](https://github.com/poanetwork/nifty-wallet/pull/203): (Fix) Handle undefined txParams
- [#204](https://github.com/poanetwork/nifty-wallet/pull/204): (Fix) Handle e.trim is not a function

## 4.8.8 Fri Nov 09 2018

- [#186](https://github.com/poanetwork/nifty-wallet/pull/186): (Fix) Do not retrieve token metadata for non-token pending tx
- [#184](https://github.com/poanetwork/nifty-wallet/pull/184): (Update) Rename repository
- [#182](https://github.com/poanetwork/nifty-wallet/pull/182): (Refactoring) Generalizing of retrieving of faucets/exchanges links

## 4.8.7 Tue Nov 06 2018

- [#180](https://github.com/poanetwork/metamask-extension/pull/180), [#172](https://github.com/poanetwork/metamask-extension/pull/172), [#169](https://github.com/poanetwork/metamask-extension/pull/169), [#165](https://github.com/poanetwork/metamask-extension/pull/165), [#160](https://github.com/poanetwork/metamask-extension/pull/160): (Fix) Memory leaks
- [#177](https://github.com/poanetwork/metamask-extension/pull/177): (Fix) Zero balance display instead of "None"
- [#175](https://github.com/poanetwork/metamask-extension/pull/175), [#176](https://github.com/poanetwork/metamask-extension/pull/176), [#178](https://github.com/poanetwork/metamask-extension/pull/178): (Feature) Auto-detect tokens for POA
- [#164](https://github.com/poanetwork/metamask-extension/pull/164): (Fix) Confirm token transfer page display fix

## 4.8.6 Thu Oct 18 2018

- [#153](https://github.com/poanetwork/metamask-extension/pull/153), [#154](https://github.com/poanetwork/metamask-extension/pull/154), [#158](https://github.com/poanetwork/metamask-extension/pull/158): (Feature) xDai chain support
- [#149](https://github.com/poanetwork/metamask-extension/pull/149), [#150](https://github.com/poanetwork/metamask-extension/pull/150): (Fix) Add custom tokens validation
- [#145](https://github.com/poanetwork/metamask-extension/pull/145), [#146](https://github.com/poanetwork/metamask-extension/pull/146): (Feature) Transfer tokens
- [#142](https://github.com/poanetwork/metamask-extension/pull/142), [#143](https://github.com/poanetwork/metamask-extension/pull/143): (Feature) Token menu: view in explorer/copy/remove
- [#140](https://github.com/poanetwork/metamask-extension/pull/140): (Feature) Search tokens in POA network
- [#135](https://github.com/poanetwork/metamask-extension/pull/135), [#138](https://github.com/poanetwork/metamask-extension/pull/138), [#141](https://github.com/poanetwork/metamask-extension/pull/141): (Feature) Search tokens (in Mainnet)
- [#132](https://github.com/poanetwork/metamask-extension/pull/132), [#133](https://github.com/poanetwork/metamask-extension/pull/133): (Fix) empty keyring on wrong password
- [#130](https://github.com/poanetwork/metamask-extension/pull/130): (Fix) remove test domains form ENS resolver
- [#128](https://github.com/poanetwork/metamask-extension/pull/128): (Fix) Clear an error on successful response from tokens balances
- [#127](https://github.com/poanetwork/metamask-extension/pull/127): (Fix) Error is constantly shown through screens
- [#122](https://github.com/poanetwork/metamask-extension/pull/122): (Fix) Remove fox animation components
- [#120](https://github.com/poanetwork/metamask-extension/pull/120): (Feature) Update token's balance on account switch
- [#119](https://github.com/poanetwork/metamask-extension/pull/119): (Fix) Shapeshift logo from local storage
- [#118](https://github.com/poanetwork/metamask-extension/pull/118), [#123](https://github.com/poanetwork/metamask-extension/pull/123): (Feature) Copy button from main account page
- [#104](https://github.com/poanetwork/metamask-extension/pull/104), [#108](https://github.com/poanetwork/metamask-extension/pull/108), [#109](https://github.com/poanetwork/metamask-extension/pull/109), [#116](https://github.com/poanetwork/metamask-extension/pull/116), [#121](https://github.com/poanetwork/metamask-extension/pull/121): (Feature) Support of Firefox
- [#103](https://github.com/poanetwork/metamask-extension/pull/103): (Fix) to display localhost:8545 in Settings
- [#101](https://github.com/poanetwork/metamask-extension/pull/101): (Fix) Catch Promises errors
- [#99](https://github.com/poanetwork/metamask-extension/pull/99), [#100](https://github.com/poanetwork/metamask-extension/pull/100): (Fix) Validate custom RPC
- [#98](https://github.com/poanetwork/metamask-extension/pull/98): (Feature) Unlimited amount of custom RPC

## 4.8.5 Mon Aug 27 2018

- [#94](https://github.com/poanetwork/metamask-extension/pull/94): (Fix) Force open notification popup
- [#93](https://github.com/poanetwork/metamask-extension/pull/93): (Fix) Empty pending tx screen after logout/login
- [#91](https://github.com/poanetwork/metamask-extension/pull/91): (Fix) Confirm tx notification popup: network name
- [#89](https://github.com/poanetwork/metamask-extension/pull/89), [#95](https://github.com/poanetwork/metamask-extension/pull/95): (Feature) Support of token per network basis
- [#85](https://github.com/poanetwork/metamask-extension/pull/85): (Upgrade) node, npm packages versions
- [#84](https://github.com/poanetwork/metamask-extension/pull/84): (Fix) Change green color
- [#83](https://github.com/poanetwork/metamask-extension/pull/83), [#92](https://github.com/poanetwork/metamask-extension/pull/92): (Feature) Changing of password
- [#81](https://github.com/poanetwork/metamask-extension/pull/81): (Feature) Deanonymize private network
- [#80](https://github.com/poanetwork/metamask-extension/pull/80): (Feature) Remove imported account
- [#78](https://github.com/poanetwork/metamask-extension/pull/78): (Fix) Link to POA explorer for POA networks

## 4.8.4 Thu Aug 09 2018

- [#70](https://github.com/poanetwork/metamask-extension/pull/70): Change ShapeShift API key
- [#69](https://github.com/poanetwork/metamask-extension/pull/69): Restyling: fix page headers, redesigned warnings, fix paddings, update some icons, redesigned page for buying, redesigned confirm screens, redesigned account menu
- [#67](https://github.com/poanetwork/metamask-extension/pull/67): Improve performance when big list of sent transactions from account
- [#66](https://github.com/poanetwork/metamask-extension/pull/66): Added possibility to remove custom RPC from the list of networks

## 4.8.3 Fri Aug 03 2018

- [#59](https://github.com/poanetwork/metamask-extension/pull/59): Update e2e test of Terms of Use page
- [#58](https://github.com/poanetwork/metamask-extension/pull/58): Update Terms of Use page style
- [#57](https://github.com/poanetwork/metamask-extension/pull/57): Optimized images for release.
- [#55](https://github.com/poanetwork/metamask-extension/pull/55): Tests fix.
- [#52](https://github.com/poanetwork/metamask-extension/pull/52): Nifty Wallet restyling.
- [#54](https://github.com/poanetwork/metamask-extension/pull/54): Fix explorer url for POA network on confirmed transaction.
- [#50](https://github.com/poanetwork/metamask-extension/pull/50): Update sentry links.
- [#45](https://github.com/poanetwork/metamask-extension/pull/45): Automate release publish.
- [#39](https://github.com/poanetwork/metamask-extension/pull/39): Swap npm Jazzicon dependency to Rockicon with changed palette for identicon

## 4.8.2 Thu Jul 26 2018

- Add new tokens auto detection
- Remove rejected transactions from transaction history
- Add Trezor Support
- Allow to remove accounts (Imported and Hardware Wallets)

## 4.8.0 Thur Jun 14 2018

- [#4513](https://github.com/MetaMask/metamask-extension/pull/4513): Attempting to import an empty private key will now show a clear error.
- [#4570](https://github.com/MetaMask/metamask-extension/pull/4570): Fix bug where metamask data would stop being written to disk after prolonged use.
- [#4523](https://github.com/MetaMask/metamask-extension/pull/4523): Fix bug where account reset did not work with custom RPC providers.
- [#4524](https://github.com/MetaMask/metamask-extension/pull/4524): Fix for Brave i18n getAcceptLanguages.
- [#4557](https://github.com/MetaMask/metamask-extension/pull/4557): Fix bug where nonce mutex was never released.
- [#4566](https://github.com/MetaMask/metamask-extension/pull/4566): Add phishing notice.
- [#4591](https://github.com/MetaMask/metamask-extension/pull/4591): Allow Copying Token Addresses and link to Token on Etherscan.

## 4.7.4 Tue Jun 05 2018

- Add diagnostic reporting for users with multiple HD keyrings
- Throw explicit error when selected account is unset

## 4.7.3 Mon Jun 04 2018

- Hide token now uses new modal
- Indicate the current selected account on the popup account view
- Reduce height of notice container in onboarding
- Fixes issue where old nicknames were kept around causing errors

## 4.7.2 Sun Jun 03 2018

- Fix bug preventing users from logging in. Internally accounts and identities were out of sync.
- Fix support links to point to new support system (Zendesk)
- Fix bug in migration #26 ( moving account nicknames to preferences )
- Clears account nicknames on restore from seedPhrase

## 4.7.1 Fri Jun 01 2018

- Fix bug where errors were not returned to Dapps.

## 4.7.0 Wed May 30 2018

- Fix Brave support
- Adds error messages when passwords don't match in onboarding flow.
- Adds modal notification if a retry in the process of being confirmed is dropped.
- New unlock screen design.
- Design improvements to the add token screen.
- Fix inconsistencies in confirm screen between extension and browser window modes.
- Fix scrolling in deposit ether modal.
- Fix styling of app spinner.
- Font weight changed from 300 to 400.
- New reveal screen design.
- Styling improvements to labels in first time flow and signature request headers.

## 4.6.1 Mon Apr 30 2018

- Fix bug where sending a transaction resulted in an infinite spinner
- Allow transactions with a 0 gwei gas price
- Handle encoding errors in ERC20 symbol + digits
- Fix ShapeShift forms (new + old ui)
- Fix sourcemaps

## 4.6.0 Thu Apr 26 2018

- Correctly format currency conversion for locally selected preferred currency.
- Improved performance of 3D fox logo.
- Fetch token prices based on contract address, not symbol
- Fix bug that prevents setting language locale in settings.
- Show checksum addresses throughout the UI
- Allow transactions with a 0 gwei gas price
- Made provider RPC errors contain useful messages

## 4.5.5 Fri Apr 06 2018

- Graceful handling of unknown keys in txParams
- Fixes buggy handling of historical transactions with unknown keys in txParams
- Fix link for 'Learn More' in the Add Token Screen to open to a new tab.
- Fix Download State Logs button [#3791](https://github.com/MetaMask/metamask-extension/issues/3791)
- Enhanced migration error handling + reporting

## 4.5.4 (aborted) Thu Apr 05 2018

- Graceful handling of unknown keys in txParams
- Fix link for 'Learn More' in the Add Token Screen to open to a new tab.
- Fix Download State Logs button [#3791](https://github.com/MetaMask/metamask-extension/issues/3791)
- Fix migration error reporting

## 4.5.3 Wed Apr 04 2018

- Fix bug where checksum address are messing with balance issue [#3843](https://github.com/MetaMask/metamask-extension/issues/3843)
- new ui: fix the confirm transaction screen

## 4.5.2 Wed Apr 04 2018

- Fix overly strict validation where transactions were rejected with hex encoded "chainId"

## 4.5.1 Tue Apr 03 2018

- Fix default network (should be mainnet not Rinkeby)
- Fix Sentry automated error reporting endpoint

## 4.5.0 Mon Apr 02 2018

- (beta ui) Internationalization: Select your preferred language in the settings screen
- Internationalization: various locale improvements
- Fix bug where the "Reset account" feature would not clear the network cache.
- Increase maximum gas limit, to allow very gas heavy transactions, since block gas limits have been stable.

## 4.4.0 Mon Mar 26 2018

- Internationalization: Taiwanese, Thai, Slovenian
- Fixes bug where MetaMask would not open once its storage grew too large.
- Updates design of new-ui Add Token screen
- New-ui can send to ens addresses
- Update new-ui button styles
- Signed-type-data notification handles long messages
- Popup extension in new-ui uses new on-boarding designs
- Buy ether step of new-ui on-boarding uses new buy ether modal designs

## 4.3.0 Wed Mar 21 2018

- (beta) Add internationalization support! Includes translations for 13 (!!) new languages: French, Spanish, Italian, German, Dutch, Portuguese, Japanese, Korean, Vietnamese, Mandarin, Hindi, Tagalog, and Russian! Select "Try Beta" in the menu to take them for a spin. Read more about the community effort [here](https://medium.com/gitcoin/metamask-internationalizes-via-gitcoin-bf1390c0301c)
- No longer uses nonces specified by the dapp
- Will now throw an error if the `to` field in txParams is not valid.
- Will strip null values from the `to` field.
- (beta) No longer shows token confirmation screen when performing a non-send
- (beta) Fixes bug where tx data was nullified when repricing a tx
- Fix flashing Login screen after logging in or restoring from seed phrase.
- Increase tap areas for menu buttons on mobile
- Change all fonts in new-ui onboarding to Roboto, size 400
- Add a welcome screen to new-ui onboarding flow
- Make new-ui create password screen responsive
- Hide network dropdown before account is initialized
- Fix bug that could prevent MetaMask from saving the latest vault.

## 4.2.0 Tue Mar 06 2018

- Replace "Loose" wording to "Imported".
- Replace "Unlock" wording with "Log In".
- Add Imported Account disclaimer.
- Allow adding custom tokens to classic ui when balance is 0
- Allow editing of symbol and decimal info when adding custom token in new-ui
- NewUI shapeshift form can select all coins (not just BTC)
- Add most of Microsoft Edge support.

## 4.1.3 2018-2-28

- Ensure MetaMask's inpage provider is named MetamaskInpageProvider to keep some sites from breaking.
- Add retry transaction button back into classic ui.
- Add network dropdown styles to support long custom RPC urls

## 4.1.2 2018-2-28

- Actually includes all the fixes mentioned in 4.1.1 (sorry)

## 4.1.1 2018-2-28

- Fix "Add Token" screen referencing missing token logo urls
- Prevent user from switching network during signature request
- Fix misleading language "Contract Published" -> "Contract Deployment"
- Fix cancel button on "Buy Eth" screen
- Improve new-ui onboarding flow style

## 4.1.0 2018-2-27

- Report failed txs to Sentry with more specific message
- Fix internal feature flags being sometimes undefined
- Standardized license to MIT

## 4.0.0 2018-2-22

- Introduce new MetaMask user interface.

## 3.14.2 2018-2-15

- Fix bug where log subscriptions would break when switching network.
- Fix bug where storage values were cached across blocks.
- Add MetaMask light client [testing container](https://github.com/MetaMask/mesh-testing)

## 3.14.1 2018-2-1

- Further fix scrolling for Firefox.

## 3.14.0 2018-2-1

- Removed unneeded data from storage
- Add a "reset account" feature to Settings
- Add warning for importing some kinds of files.
- Scrollable Setting view for Firefox.

## 3.13.8 2018-1-29

- Fix provider for Kovan network.
- Bump limit for EventEmitter listeners before warning.
- Display Error when empty string is entered as a token address.

## 3.13.7 2018-1-22

- Add ability to bypass gas estimation loading indicator.
- Forward failed transactions to Sentry error reporting service
- Re-add changes from 3.13.5

## 3.13.6 2017-1-18

- Roll back changes to 3.13.4 to fix some issues with the new Infura REST provider.

## 3.13.5 2018-1-16

- Estimating gas limit for simple ether sends now faster & cheaper, by avoiding VM usage on recipients with no code.
- Add an extra px to address for Firefox clipping.
- Fix Firefox scrollbar.
- Open metamask popup for transaction confirmation before gas estimation finishes and add a loading screen over transaction confirmation.
- Fix bug that prevented eth_signTypedData from signing bytes.
- Further improve gas price estimation.

## 3.13.4 2018-1-9

- Remove recipient field if application initializes a tx with an empty string, or 0x, and tx data. Throw an error with the same condition, but without tx data.
- Improve gas price suggestion to be closer to the lowest that will be accepted.
- Throw an error if a application tries to submit a tx whose value is a decimal, and inform that it should be in wei.
- Fix bug that prevented updating custom token details.
- No longer mark long-pending transactions as failed, since we now have button to retry with higher gas.
- Fix rounding error when specifying an ether amount that has too much precision.
- Fix bug where incorrectly inputting seed phrase would prevent any future attempts from succeeding.

## 3.13.3 2017-12-14

- Show tokens that are held that have no balance.
- Reduce load on Infura by using a new block polling endpoint.

## 3.13.2 2017-12-9

- Reduce new block polling interval to 8000 ms, to ease server load.

## 3.13.1 2017-12-7

- Allow Dapps to specify a transaction nonce, allowing dapps to propose resubmit and force-cancel transactions.

## 3.13.0 2017-12-7

- Allow resubmitting transactions that are taking long to complete.

## 3.12.1 2017-11-29

- Fix bug where a user could be shown two different seed phrases.
- Detect when multiple web3 extensions are active, and provide useful error.
- Adds notice about seed phrase backup.

## 3.12.0 2017-10-25

- Add support for alternative ENS TLDs (Ethereum Name Service Top-Level Domains).
- Lower minimum gas price to 0.1 GWEI.
- Remove web3 injection message from production (thanks to @ChainsawBaby)
- Add additional debugging info to our state logs, specifically OS version and browser version.

## 3.11.2 2017-10-21

- Fix bug where reject button would sometimes not work.
- Fixed bug where sometimes MetaMask's connection to a page would be unreliable.

## 3.11.1 2017-10-20

- Fix bug where log filters were not populated correctly
- Fix bug where web3 API was sometimes injected after the page loaded.
- Fix bug where first account was sometimes not selected correctly after creating or restoring a vault.
- Fix bug where imported accounts could not use new eth_signTypedData method.

## 3.11.0 2017-10-11

- Add support for new eth_signTypedData method per EIP 712.
- Fix bug where some transactions would be shown as pending forever, even after successfully mined.
- Fix bug where a transaction might be shown as pending forever if another tx with the same nonce was mined.
- Fix link to support article on token addresses.

## 3.10.9 2017-10-5

- Only rebrodcast transactions for a day not a days worth of blocks
- Remove Slack link from info page, since it is a big phishing target.
- Stop computing balance based on pending transactions, to avoid edge case where users are unable to send transactions.

## 3.10.8 2017-9-28

- Fixed usage of new currency fetching API.

## 3.10.7 2017-9-28

- Fixed bug where sometimes the current account was not correctly set and exposed to web apps.
- Added AUD, HKD, SGD, IDR, PHP to currency conversion list

## 3.10.6 2017-9-27

- Fix bug where newly created accounts were not selected.
- Fix bug where selected account was not persisted between lockings.

## 3.10.5 2017-9-27

- Fix block gas limit estimation.

## 3.10.4 2017-9-27

- Fix bug that could mis-render token balances when very small. (Not actually included in 3.9.9)
- Fix memory leak warning.
- Fix bug where new event filters would not include historical events.

## 3.10.3 2017-9-21

- Fix bug where metamask-dapp connections are lost on rpc error
- Fix bug that would sometimes display transactions as failed that could be successfully mined.

## 3.10.2 2017-9-18

rollback to 3.10.0 due to bug

## 3.10.1 2017-9-18

- Add ability to export private keys as a file.
- Add ability to export seed words as a file.
- Changed state logs to a file download than a clipboard copy.
- Add specific error for failed recipient address checksum.
- Fixed a long standing memory leak associated with filters installed by dapps
- Fix link to support center.
- Fixed tooltip icon locations to avoid overflow.
- Warn users when a dapp proposes a high gas limit (90% of blockGasLimit or higher
- Sort currencies by currency name (thanks to strelok1: https://github.com/strelok1).

## 3.10.0 2017-9-11

- Readded loose keyring label back into the account list.
- Remove cryptonator from chrome permissions.
- Add info on token contract addresses.
- Add validation preventing users from inputting their own addresses as token tracking addresses.
- Added button to reject all transactions (thanks to davidp94! https://github.com/davidp94)


## 3.9.13 2017-9-8

- Changed the way we initialize the inpage provider to fix a bug affecting some developers.

## 3.9.12 2017-9-6

- Fix bug that prevented Web3 1.0 compatibility
- Make eth_sign deprecation warning less noisy
- Add useful link to eth_sign deprecation warning.
- Fix bug with network version serialization over synchronous RPC
- Add MetaMask version to state logs.
- Add the total amount of tokens when multiple tokens are added under the token list
- Use HTTPS links for Etherscan.
- Update Support center link to new one with HTTPS.
- Make web3 deprecation notice more useful by linking to a descriptive article.

## 3.9.11 2017-8-24

- Fix nonce calculation bug that would sometimes generate very wrong nonces.
- Give up resubmitting a transaction after 3500 blocks.

## 3.9.10 2017-8-23

- Improve nonce calculation, to prevent bug where people are unable to send transactions reliably.
- Remove link to eth-tx-viz from identicons in tx history.

## 3.9.9 2017-8-18

- Fix bug where some transaction submission errors would show an empty screen.
- Fix bug that could mis-render token balances when very small.
- Fix formatting of eth_sign "Sign Message" view.
- Add deprecation warning to eth_sign "Sign Message" view.

## 3.9.8 2017-8-16

- Reenable token list.
- Remove default tokens.

## 3.9.7 2017-8-15

- hotfix - disable token list
- Added a deprecation warning for web3 https://github.com/ethereum/mist/releases/tag/v0.9.0

## 3.9.6 2017-8-09

- Replace account screen with an account drop-down menu.
- Replace account buttons with a new account-specific drop-down menu.

## 3.9.5 2017-8-04

- Improved phishing detection configuration update rate

## 3.9.4 2017-8-03

- Fixed bug that prevented transactions from being rejected.

## 3.9.3 2017-8-03

- Add support for EGO ujo token
- Continuously update blacklist for known phishing sites in background.
- Automatically detect suspicious URLs too similar to common phishing targets, and blacklist them.

## 3.9.2 2017-7-26

- Fix bugs that could sometimes result in failed transactions after switching networks.
- Include stack traces in txMeta's to better understand the life cycle of transactions
- Enhance blacklister functionality to include levenshtein logic. (credit to @sogoiii and @409H for their help!)

## 3.9.1 2017-7-19

- No longer automatically request 1 ropsten ether for the first account in a new vault.
- Now redirects from known malicious sites faster.
- Added a link to our new support page to the help screen.
- Fixed bug where a new transaction would be shown over the current transaction, creating a possible timing attack against user confirmation.
- Fixed bug in nonce tracker where an incorrect nonce would be calculated.
- Lowered minimum gas price to 1 Gwei.

## 3.9.0 2017-7-12

- Now detects and blocks known phishing sites.

## 3.8.6 2017-7-11

- Make transaction resubmission more resilient.
- No longer validate nonce client-side in retry loop.
- Fix bug where insufficient balance error was sometimes shown on successful transactions.

## 3.8.5 2017-7-7

- Fix transaction resubmit logic to fail slightly less eagerly.

## 3.8.4 2017-7-7

- Improve transaction resubmit logic to fail more eagerly when a user would expect it to.

## 3.8.3 2017-7-6

- Re-enable default token list.
- Add origin header to dapp-bound requests to allow providers to throttle sites.
- Fix bug that could sometimes resubmit a transaction that had been stalled due to low balance after balance was restored.

## 3.8.2 2017-7-3

- No longer show network loading indication on config screen, to allow selecting custom RPCs.
- Visually indicate that network spinner is a menu.
- Indicate what network is being searched for when disconnected.

## 3.8.1 2017-6-30

- Temporarily disabled loading popular tokens by default to improve performance.
- Remove SEND token button until a better token sending form can be built, due to some precision issues.
- Fix precision bug in token balances.
- Cache token symbol and precisions to reduce network load.
- Transpile some newer JavaScript, restores compatibility with some older browsers.

## 3.8.0 2017-6-28

- No longer stop rebroadcasting transactions
- Add list of popular tokens held to the account detail view.
- Add ability to add Tokens to token list.
- Add a warning to JSON file import.
- Add "send" link to token list, which goes to TokenFactory.
- Fix bug where slowly mined txs would sometimes be incorrectly marked as failed.
- Fix bug where badge count did not reflect personal_sign pending messages.
- Seed word confirmation wording is now scarier.
- Fix error for invalid seed words.
- Prevent users from submitting two duplicate transactions by disabling submit.
- Allow Dapps to specify gas price as hex string.
- Add button for copying state logs to clipboard.

## 3.7.8 2017-6-12

- Add an `ethereum:` prefix to the QR code address
- The default network on installation is now MainNet
- Fix currency API URL from cryptonator.
- Update gasLimit params with every new block seen.
- Fix ENS resolver symbol UI.

## 3.7.7 2017-6-8

- Fix bug where metamask would show old data after computer being asleep or disconnected from the internet.

## 3.7.6 2017-6-5

- Fix bug that prevented publishing contracts.

## 3.7.5 2017-6-5

- Prevent users from sending to the `0x0` address.
- Provide useful errors when entering bad characters in ENS name.
- Add ability to copy addresses from transaction confirmation view.

## 3.7.4 2017-6-2

- Fix bug with inflight cache that caused some block lookups to return bad values (affected OasisDex).
- Fixed bug with gas limit calculation that would sometimes create unsubmittable gas limits.

## 3.7.3 2017-6-1

- Rebuilt to fix cache clearing bug.

## 3.7.2 2017-5-31

- Now when switching networks sites that use web3 will reload
- Now when switching networks the extension does not restart
- Cleanup decimal bugs in our gas inputs.
- Fix bug where submit button was enabled for invalid gas inputs.
- Now enforce 95% of block's gasLimit to protect users.
- Removing provider-engine from the inpage provider. This fixes some error handling inconsistencies introduced in 3.7.0.
- Added "inflight cache", which prevents identical requests from clogging up the network, dramatically improving ENS performance.
- Fixed bug where filter subscriptions would sometimes fail to unsubscribe.
- Some contracts will now display logos instead of jazzicons.
- Some contracts will now have names displayed in the confirmation view.

## 3.7.0 2017-5-23

- Add Transaction Number (nonce) to transaction list.
- Label the pending tx icon with a tooltip.
- Fix bug where website filters would pile up and not deallocate when leaving a site.
- Continually resubmit pending txs for a period of time to ensure successful broadcast.
- ENS names will no longer resolve to their owner if no resolver is set. Resolvers must be explicitly set and configured.

## 3.6.5 2017-5-17

- Fix bug where edited gas parameters would not take effect.
- Trim currency list.
- Enable decimals in our gas prices.
- Fix reset button.
- Fix event filter bug introduced by newer versions of Geth.
- Fix bug where decimals in gas inputs could result in strange values.

## 3.6.4 2017-5-8

- Fix main-net ENS resolution.

## 3.6.3 2017-5-8

- Fix bug that could stop newer versions of Geth from working with MetaMask.

## 3.6.2 2017-5-8

- Input gas price in Gwei.
- Enforce Safe Gas Minimum recommended by EthGasStation.
- Fix bug where block-tracker could stop polling for new blocks.
- Reduce UI size by removing internal web3.
- Fix bug where gas parameters would not properly update on adjustment.

## 3.6.1 2017-4-30

- Made fox less nosy.
- Fix bug where error was reported in debugger console when Chrome opened a new window.

## 3.6.0 2017-4-26

- Add Rinkeby Test Network to our network list.

## 3.5.4 2017-4-25

- Fix occasional nonce tracking issue.
- Fix bug where some events would not be emitted by web3.
- Fix bug where an error would be thrown when composing signatures for networks with large ID values.

## 3.5.3 2017-4-24

- Popup new transactions in Firefox.
- Fix transition issue from account detail screen.
- Revise buy screen for more modularity.
- Fixed some other small bugs.

## 3.5.2 2017-3-28

- Fix bug where gas estimate totals were sometimes wrong.
- Add link to Kovan Test Faucet instructions on buy view.
- Inject web3 into loaded iFrames.

## 3.5.1 2017-3-27

- Fix edge case where users were unable to enable the notice button if notices were short enough to not require a scrollbar.

## 3.5.0 2017-3-27

- Add better error messages for when a transaction fails on approval
- Allow sending to ENS names in send form on Ropsten.
- Added an address book functionality that remembers the last 15 unique addresses sent to.
- Can now change network to custom RPC URL from lock screen.
- Removed support for old, lightwallet based vault. Users who have not opened app in over a month will need to recover with their seed phrase. This will allow Firefox support sooner.
- Fixed bug where spinner wouldn't disappear on incorrect password submission on seed word reveal.
- Polish the private key UI.
- Enforce minimum values for gas price and gas limit.
- Fix bug where total gas was sometimes not live-updated.
- Fix bug where editing gas value could have some abrupt behaviors (#1233)
- Add Kovan as an option on our network list.
- Fixed bug where transactions on other networks would disappear when submitting a transaction on another network.

## 3.4.0 2017-3-8

- Add two most recently used custom RPCs to network dropdown menu.
- Add personal_sign method support.
- Add personal_ecRecover method support.
- Add ability to customize gas and gasPrice on the transaction approval screen.
- Increase default gas buffer to 1.5x estimated gas value.

## 3.3.0 2017-2-20

- net_version has been made synchronous.
- Test suite for migrations expanded.
- Network now changeable from lock screen.
- Improve test coverage of eth.sign behavior, including a code example of verifying a signature.

## 3.2.2 2017-2-8

- Revert eth.sign behavior to the previous one with a big warning.  We will be gradually implementing the new behavior over the coming time. https://github.com/ethereum/wiki/wiki/JSON-RPC#eth_sign

- Improve test coverage of eth.sign behavior, including a code example of verifying a signature.

## 3.2.2 2017-2-8

- Revert eth.sign behavior to the previous one with a big warning.  We will be gradually implementing the new behavior over the coming time. https://github.com/ethereum/wiki/wiki/JSON-RPC#eth_sign

## 3.2.1 2017-2-8

- Revert back to old style message signing.
- Fixed some build errors that were causing a variety of bugs.

## 3.2.0 2017-2-8

- Add ability to import accounts in JSON file format (used by Mist, Geth, MyEtherWallet, and more!)
- Fix unapproved messages not being included in extension badge.
- Fix rendering bug where the Confirm transaction view would let you approve transactions when the account has insufficient balance.

## 3.1.2 2017-1-24

- Fix "New Account" default keychain

## 3.1.1 2017-1-20

- Fix HD wallet seed export

## 3.1.0 2017-1-18

- Add ability to import accounts by private key.
- Fixed bug that returned the wrong transaction hashes on private networks that had not implemented EIP 155 replay protection (like TestRPC).

## 3.0.1 2017-1-17

- Fixed bug that prevented eth.sign from working.
- Fix the displaying of transactions that have been submitted to the network in Transaction History

## 3.0.0 2017-1-16

- Fix seed word account generation (https://medium.com/metamask/metamask-3-migration-guide-914b79533cdd#.t4i1qmmsz).
- Fix Bug where you see an empty transaction flash by on the confirm transaction view.
- Create visible difference in transaction history between an approved but not yet included in a block transaction and a transaction who has been confirmed.
- Fix memory leak in RPC Cache
- Override RPC commands eth_syncing and web3_clientVersion
- Remove certain non-essential permissions from certain builds.
- Add a check for when a tx is included in a block.
- Fix bug where browser-solidity would sometimes warn of a contract creation error when there was none.
- Minor modifications to network display.
- Network now displays properly for pending transactions.
- Implement replay attack protections allowed by EIP 155.
- Fix bug where sometimes loading account data would fail by querying a future block.

## 2.14.1 2016-12-20

- Update Coinbase info. and increase the buy amount to $15
- Fixed ropsten transaction links
- Temporarily disable extension reload detection causing infinite reload bug.
- Implemented basic checking for valid RPC URIs.

## 2.14.0 2016-12-16

- Removed Morden testnet provider from provider menu.
- Add support for notices.
- Fix broken reload detection.
- Fix transaction forever cached-as-pending bug.

## 2.13.11 2016-11-23

- Add support for synchronous RPC method "eth_uninstallFilter".
- Forgotten password prompts now send users directly to seed word restoration.

## 2.13.10 2016-11-22

- Improve gas calculation logic.
- Default to Dapp-specified gas limits for transactions.
- Ropsten networks now properly point to the faucet when attempting to buy ether.
- Ropsten transactions now link to etherscan correctly.

## 2.13.9 2016-11-21

- Add support for the new, default Ropsten Test Network.
- Fix bug that would cause MetaMask to occasionally lose its StreamProvider connection and drop requests.
- Fix bug that would cause the Custom RPC menu item to not appear when Localhost 8545 was selected.
- Point ropsten faucet button to actual faucet.
- Phase out ethereumjs-util from our encryptor module.

## 2.13.8 2016-11-16

- Show a warning when a transaction fails during simulation.
- Fix bug where 20% of gas estimate was not being added properly.
- Render error messages in confirmation screen more gracefully.

## 2.13.7 2016-11-8

- Fix bug where gas estimate would sometimes be very high.
- Increased our gas estimate from 100k gas to 20% of estimate.
- Fix GitHub link on info page to point at current repository.

## 2.13.6 2016-10-26

- Add a check for improper Transaction data.
- Inject up to date version of web3.js
- Now nicknaming new accounts "Account #" instead of "Wallet #" for clarity.
- Fix bug where custom provider selection could show duplicate items.
- Fix bug where connecting to a local morden node would make two providers appear selected.
- Fix bug that was sometimes preventing transactions from being sent.

## 2.13.5 2016-10-18

- Increase default max gas to `100000` over the RPC's `estimateGas` response.
- Fix bug where slow-loading dapps would sometimes trigger infinite reload loops.

## 2.13.4 2016-10-17

- Add custom transaction fee field to send form.
- Fix bug where web3 was being injected into XML files.
- Fix bug where changing network would not reload current Dapps.

## 2.13.3 2016-10-4

- Fix bug where log queries were filtered out.
- Decreased vault confirmation button font size to help some Linux users who could not see it.
- Made popup a little taller because it would sometimes cut off buttons.
- Fix bug where long account lists would get scrunched instead of scrolling.
- Add legal information to relevant pages.
- Rename UI elements to be more consistent with one another.
- Updated Terms of Service and Usage.
- Prompt users to re-agree to the Terms of Service when they are updated.

## 2.13.2 2016-10-4

- Fix bug where chosen FIAT exchange rate does no persist when switching networks
- Fix additional parameters that made MetaMask sometimes receive errors from Parity.
- Fix bug where invalid transactions would still open the MetaMask popup.
- Removed hex prefix from private key export, to increase compatibility with Geth, MyEtherWallet, and Jaxx.

## 2.13.1 2016-09-23

- Fix a bug with estimating gas on Parity
- Show loading indication when selecting ShapeShift as purchasing method.

## 2.13.0 2016-09-18

- Add Parity compatibility, fixing Geth dependency issues.
- Add a link to the transaction in history that goes to https://metamask.github.io/eth-tx-viz
too help visualize transactions and to where they are going.
- Show "Buy Ether" button and warning on tx confirmation when sender balance is insufficient

## 2.12.1 2016-09-14

- Fixed bug where if you send a transaction from within MetaMask extension the
popup notification opens up.
- Fixed bug where some tx errors would block subsequent txs until the plugin was refreshed.

## 2.12.0 2016-09-14

- Add a QR button to the Account detail screen
- Fixed bug where opening MetaMask could close a non-metamask popup.
- Fixed memory leak that caused occasional crashes.

## 2.11.1 2016-09-12

- Fix bug that prevented caches from being cleared in Opera.

## 2.11.0 2016-09-12

- Fix bug where pending transactions from Test net (or other networks) show up In Main net.
- Add fiat conversion values to more views.
- On fresh install, open a new tab with the MetaMask Introduction video. Does not open on update.
- Block negative values from transactions.
- Fixed a memory leak.
- MetaMask logo now renders as super lightweight SVG, improving compatibility and performance.
- Now showing loading indication during vault unlocking, to clarify behavior for users who are experiencing slow unlocks.
- Now only initially creates one wallet when restoring a vault, to reduce some users' confusion.

## 2.10.2 2016-09-02

- Fix bug where notification popup would not display.

## 2.10.1 2016-09-02

- Fix bug where provider menu did not allow switching to custom network from a custom network.
- Sending a transaction from within MetaMask no longer triggers a popup.
- The ability to build without livereload features (such as for production) can be enabled with the gulp --disableLiveReload flag.
- Fix Ethereum JSON RPC Filters bug.

## 2.10.0 2016-08-29

- Changed transaction approval from notifications system to popup system.
- Add a back button to locked screen to allow restoring vault from seed words when password is forgotten.
- Forms now retain their values even when closing the popup and reopening it.
- Fixed a spelling error in provider menu.

## 2.9.2 2016-08-24

- Fixed shortcut bug from preventing installation.

## 2.9.1 2016-08-24

- Added static image as fallback for when WebGL isn't supported.
- Transaction history now has a hard limit.
- Added info link on account screen that visits Etherscan.
- Fixed bug where a message signing request would be lost if the vault was locked.
- Added shortcut to open MetaMask (Ctrl+Alt+M or Cmd+Opt/Alt+M)
- Prevent API calls in tests.
- Fixed bug where sign message confirmation would sometimes render blank.

## 2.9.0 2016-08-22

- Added ShapeShift to the transaction history
- Added affiliate key to Shapeshift requests
- Added feature to reflect current conversion rates of current vault balance.
- Modify balance display logic.

## 2.8.0 2016-08-15

- Integrate ShapeShift
- Add a form for Coinbase to specify amount to buy
- Fix various typos.
- Make dapp-metamask connection more reliable
- Remove Ethereum Classic from provider menu.

## 2.7.3 2016-07-29

- Fix bug where changing an account would not update in a live Dapp.

## 2.7.2 2016-07-29

- Add Ethereum Classic to provider menu
- Fix bug where host store would fail to receive updates.

## 2.7.1 2016-07-27

- Fix bug where web3 would sometimes not be injected in time for the application.
- Fixed bug where sometimes when opening the plugin, it would not fully open until closing and re-opening.
- Got most functionality working within Firefox (still working on review process before it can be available).
- Fixed menu dropdown bug introduced in Chrome 52.

## 2.7.0 2016-07-21

- Added a Warning screen about storing ETH
- Add buy Button!
- MetaMask now throws descriptive errors when apps try to use synchronous web3 methods.
- Removed firefox-specific line in manifest.

## 2.6.2 2016-07-20

- Fixed bug that would prevent the plugin from reopening on the first try after receiving a new transaction while locked.
- Fixed bug that would render 0 ETH as a non-exact amount.

## 2.6.1 2016-07-13

- Fix tool tips on Eth balance to show the 6 decimals
- Fix rendering of recipient SVG in tx approval notification.
- New vaults now generate only one wallet instead of three.
- Bumped version of web3 provider engine.
- Fixed bug where some lowercase or uppercase addresses were not being recognized as valid.
- Fixed bug where gas cost was misestimated on the tx confirmation view.

## 2.6.0 2016-07-11

- Fix formatting of ETH balance
- Fix formatting of account details.
- Use web3 minified dist for faster inject times
- Fix issue where dropdowns were not in front of icons.
- Update transaction approval styles.
- Align failed and successful transaction history text.
- Fix issue where large domain names and large transaction values would misalign the transaction history.
- Abbreviate ether balances on transaction details to maintain formatting.
- General code cleanup.

## 2.5.0 2016-06-29

- Implement new account design.
- Added a network indicator mark in dropdown menu
- Added network name next to network indicator
- Add copy transaction hash button to completed transaction list items.
- Unify wording for transaction approve/reject options on notifications and the extension.
- Fix bug where confirmation view would be shown twice.

## 2.4.5 2016-06-29

- Fixed bug where MetaMask interfered with PDF loading.
- Moved switch account icon into menu bar.
- Changed status shapes to be a yellow warning sign for failure and ellipsis for pending transactions.
- Now enforce 20 character limit on wallet names.
- Wallet titles are now properly truncated in transaction confirmation.
- Fix formatting on terms & conditions page.
- Now enforce 30 character limit on wallet names.
- Fix out-of-place positioning of pending transaction badges on wallet list.
- Change network status icons to reflect current design.

## 2.4.4 2016-06-23

- Update web3-stream-provider for batch payload bug fix

## 2.4.3 2016-06-23

- Remove redundant network option buttons from settings page
- Switch out font family Transat for Montserrat

## 2.4.2 2016-06-22

- Change out export icon for key.
- Unify copy to clipboard icon
- Fixed eth.sign behavior.
- Fix behavior of batched outbound transactions.

## 2.4.0 2016-06-20

- Clean up UI.
- Remove nonfunctional QR code button.
- Make network loading indicator clickable to select accessible network.
- Show more characters of addresses when space permits.
- Fixed bug when signing messages under 64 hex characters long.
- Add disclaimer view with placeholder text for first time users.

## 2.3.1 2016-06-09

- Style up the info page
- Cache identicon images to optimize for long lists of transactions.
- Fix out of gas errors

## 2.3.0 2016-06-06

- Show network status in title bar
- Added seed word recovery to config screen.
- Clicking network status indicator now reveals a provider menu.

## 2.2.0 2016-06-02

- Redesigned init, vault create, vault restore and seed confirmation screens.
- Added pending transactions to transaction list on account screen.
- Clicking a pending transaction takes you back to the transaction approval screen.
- Update provider-engine to fix intermittent out of gas errors.

## 2.1.0 2016-05-26

- Added copy address button to account list.
- Fixed back button on confirm transaction screen.
- Add indication of pending transactions to account list screen.
- Fixed bug where error warning was sometimes not cleared on view transition.
- Updated eth-lightwallet to fix a critical security issue.

## 2.0.0 2016-05-23

- UI Overhaul per Vlad Todirut's designs.
- Replaced identicons with jazzicons.
- Fixed glitchy transitions.
- Added support for capitalization-based address checksums.
- Send value is no longer limited by javascript number precision, and is always in ETH.
- Added ability to generate new accounts.
- Added ability to locally nickname accounts.

## 1.8.4 2016-05-13

- Point rpc servers to https endpoints.

## 1.8.3 2016-05-12

- Bumped web3 to 0.6.0
- Really fixed `eth_syncing` method response.

## 1.8.2 2016-05-11

- Fixed bug where send view would not load correctly the first time it was visited per account.
- Migrated all users to new scalable backend.
- Fixed `eth_syncing` method response.

## 1.8.1 2016-05-10

- Initial usage of scalable blockchain backend.
- Made official providers more easily configurable for us internally.

## 1.8.0 2016-05-10

- Add support for calls to `eth.sign`.
- Moved account exporting within subview of the account detail view.
- Added buttons to the account export process.
- Improved visual appearance of account detail transition where button heights would change.
- Restored back button to account detail view.
- Show transaction list always, never collapsed.
- Changing provider now reloads current Dapps
- Improved appearance of transaction list in account detail view.

## 1.7.0 2016-04-29

- Account detail view is now the primary view.
- The account detail view now has a "Change acct" button which shows the account list.
- Clicking accounts in the account list now both selects that account and displays that account's detail view.
- Selected account is now persisted between sessions, so the current account stays selected.
- Account icons are now "identicons" (deterministically generated from the address).
- Fixed link to Slack channel.
- Added a context guard for "define" to avoid UMD's exporting themselves to the wrong module system, fixing interference with some websites.
- Transaction list now only shows transactions for the current account.
- Transaction list now only shows transactions for the current network (mainnet, testnet, testrpc).
- Fixed transaction links to etherscan blockchain explorer.
- Fixed some UI transitions that had weird behavior.

## 1.6.0 2016-04-22

- Pending transactions are now persisted to localStorage and resume even after browser is closed.
- Completed transactions are now persisted and can be displayed via UI.
- Added transaction list to account detail view.
- Fix bug on config screen where current RPC address was always displayed wrong.
- Fixed bug where entering a decimal value when sending a transaction would result in sending the wrong amount.
- Add save button to custom RPC input field.
- Add quick-select button for RPC on `localhost:8545`.
- Improve config view styling.
- Users have been migrated from old test-net RPC to a newer test-net RPC.

## 1.5.1 2016-04-15

- Corrected text above account list. Selected account is visible to all sites, not just the current domain.
- Merged the UI codebase into the main plugin codebase for simpler maintenance.
- Fix Ether display rounding error. Now rendering to four decimal points.
- Fix some inpage synchronous methods
- Change account rendering to show four decimals and a leading zero.

## 1.5.0 2016-04-13

- Added ability to send ether.
- Fixed bugs related to using Javascript numbers, which lacked appropriate precision.
- Replaced Etherscan main-net provider with our own production RPC.

## 1.4.0 2016-04-08

- Removed extra entropy text field for simplified vault creation.
- Now supports exporting an account's private key.
- Unified button and input styles across the app.
- Removed some non-working placeholder UI until it works.
- Fix popup's web3 stream provider
- Temporarily deactivated fauceting indication because it would activate when restoring an empty account.

## 1.3.2 2016-04-04

 - When unlocking, first account is auto-selected.
 - When creating a first vault on the test-net, the first account is auto-funded.
 - Fixed some styling issues.

## 1.0.1-1.3.1

Many changes not logged. Hopefully beginning to log consistently now!

## 1.0.0

Made seed word restoring BIP44 compatible.

## 0.14.0

Added the ability to restore accounts from seed words.<|MERGE_RESOLUTION|>--- conflicted
+++ resolved
@@ -2,13 +2,11 @@
 
 ## Current Master
 
-<<<<<<< HEAD
 - [#356](https://github.com/poanetwork/nifty-wallet/pull/356) - (Backwards-compatibility feature) Custom derivation paths and access to funds in accounts derived from ETH dPath
-=======
+
 ## 5.0.2 Thu Apr 16 2020
 
 - [#359](https://github.com/poanetwork/nifty-wallet/pull/359) - (Fix) Fix exposed accounts in wallet locked state
->>>>>>> 85e4de47
 - [#355](https://github.com/poanetwork/nifty-wallet/pull/355) - (Feature) Add RSK/testnet default tokens
 - [#354](https://github.com/poanetwork/nifty-wallet/pull/354) - (Fix) `accountsChanged` event emittance (a part of EIP-1193)
 - [#353](https://github.com/poanetwork/nifty-wallet/pull/353) - (Fix) synchronous eth_accounts request
