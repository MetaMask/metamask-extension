--- conflicted
+++ resolved
@@ -7,7 +7,6 @@
 ## [Unreleased]
 
 ## [12.23.0]
-<<<<<<< HEAD
 ### Uncategorized
 - chore: Enable Arbitrum for smart transactions (#33864)
 - chore: Bump Snaps dependencies (#33958)
@@ -27,8 +26,6 @@
 - chore: bump bridge controllers to fix swap metrics (#33811)
 - chore: removes unnecessary events (#33707)
 
-=======
->>>>>>> 93bc21fc
 ### Added
 - feat: gasIncluded swaps cp-12-23.0 (#33988)
 - feat: unskipeed send flow Solana tests (#34036)
@@ -86,15 +83,12 @@
 - Set confirm srp quiz word to readonly (#34225)
 
 ### Fixed
-<<<<<<< HEAD
 - Fixed a bug that was causing private key import field to always be in error state (#34050)
 - fix: solve `Error: Ledger: Unknown error while signing transaction` (#33581)
 - fix: regression of lanchdarkly flag key (#34045)
-=======
 - fix: private key import field to always be in error state (#34050)
 - fix: solve `Error: Ledger: Unknown error while signing transaction` (#33581)
 - fix: cp-12.22.0 regression of lanchdarkly flag key (#34045)
->>>>>>> 93bc21fc
 - fix: bitcoin account type (#34021)
 - fix: hides bridge button on non-native asset page if unified is enabled (#34044)
 - fix: adds label for unified swap token approvals (#34034)
@@ -130,17 +124,14 @@
 - fix: Initialize NetworkController completely so it can report errors to Sentry (#33607)
 - fix: flaky test `Simulation Details renders buy ERC20 transaction` (#33800)
 - fix: replace "Remind" with "remind" in deep link locale messages (#33780)
-<<<<<<< HEAD
 - fix: flaky `Token List` and `Token Details` specs (#33772)
 - fix: prevent swapping between native assets (#34257)
 - fix: disconnect of EVM scopes when removing Solana permissions while being connected with Wallet Standard (#33821)
 - fix: resume metametrics if not set yet when closing/opening app during onboarding (#34177)
 - fix: handle if srp length pasted is not equal to defined srp lengths (#34183)
-=======
 - fix: cp-12.22.0 flaky `Token List` and `Token Details` specs (#33772)
 - fix: bridge tx detail layout fix (#33860)
 - fix: Solana single-chain swap failure event not firing on src-chain (#33811)
->>>>>>> 93bc21fc
 
 ## [12.22.2]
 ### Fixed
