# Changelog

## Current Master

<<<<<<< HEAD
- [#323](https://github.com/poanetwork/nifty-wallet/pull/323) - (Chore) update Mainnet tokens metadata
=======
- [#322](https://github.com/poanetwork/nifty-wallet/pull/322) - (Fix) Update explorers links
>>>>>>> 86c4eb10
- [#318](https://github.com/poanetwork/nifty-wallet/pull/318) - (Fix) pasting of ABI for contract type account

## 4.11.10 Tue Feb 04 2020

- [#313](https://github.com/poanetwork/nifty-wallet/pull/313) - Change Ethereum classic RPC endpoint

## 4.11.9 Thu Aug 22 2019

- [#303](https://github.com/poanetwork/nifty-wallet/pull/303): (Feature) Add Pocket Network
- [#308](https://github.com/poanetwork/nifty-wallet/pull/308): (Fix) Fix gas price calculation

## 4.11.8 Wed Jul 03 2019

- [#305](https://github.com/poanetwork/nifty-wallet/pull/305): (Feature) gas price for RSK from the last block
- [#298](https://github.com/poanetwork/nifty-wallet/pull/298): (Feature) isNiftyWallet property added
- [#299](https://github.com/poanetwork/nifty-wallet/pull/299): (Upgrade) Node 10 support
- [#306](https://github.com/poanetwork/nifty-wallet/pull/306): (Fix) Replace Goerli RPC endpoint
- [#302](https://github.com/poanetwork/nifty-wallet/pull/302): (Fix) Return scrolls in dropdowns

## 4.11.7 Tue Jun 25 2019

- [#294](https://github.com/poanetwork/nifty-wallet/pull/294): Address checksum for RSK chains. RSKIP60
- [#293](https://github.com/poanetwork/nifty-wallet/pull/293): RSK tx status fix
- [#292](https://github.com/poanetwork/nifty-wallet/pull/292): Fix gas price for RSK
- [#291](https://github.com/poanetwork/nifty-wallet/pull/291): Fix fiat value for RSK
- [#290](https://github.com/poanetwork/nifty-wallet/pull/290): gas limit fix for RSK chain
- [#289](https://github.com/poanetwork/nifty-wallet/pull/289): RSK testnet support

## 4.11.6 Thu Jun 06 2019

- [#285](https://github.com/poanetwork/nifty-wallet/pull/285): (Feature) Add RSK mainnet support
- [#284](https://github.com/poanetwork/nifty-wallet/pull/284): (Feature) Blockscout links for all chains
- [#286](https://github.com/poanetwork/nifty-wallet/pull/286): (Fix) Import of proxy contracts for eth chains
- [#283](https://github.com/poanetwork/nifty-wallet/pull/283): (Fix) Display POA Core name

## 4.11.5 Thu Apr 18 2019

- [#279](https://github.com/poanetwork/nifty-wallet/pull/279): (Fix) utf8 encoding in contentscript.js

## 4.11.4 Mon Apr 15 2019

- [#277](https://github.com/poanetwork/nifty-wallet/pull/277): (Fix) USD price for ETC coin
- [#276](https://github.com/poanetwork/nifty-wallet/pull/276): (Fix) Remove js obfuscation

## 4.11.3 Fri Mar 29 2019

- [#272](https://github.com/poanetwork/nifty-wallet/pull/272): Update Classic RPC endpoint

## 4.11.2 Wed Mar 27 2019

- [#270](https://github.com/poanetwork/nifty-wallet/pull/270): (Feature) Support of gas price oracles for ETH, ETC
- [#268](https://github.com/poanetwork/nifty-wallet/pull/268): (Feature) Support of Ethereum Classic chain

## 4.11.1 Wed Mar 20 2019

- [#266](https://github.com/poanetwork/nifty-wallet/pull/266): (Fix) Support of the latest trezor-connect version 7
- [#263](https://github.com/poanetwork/nifty-wallet/pull/263): (Refactoring) Refine dropdown components

## 4.11.0 Fri Feb 08 2019

### Features

- [#262](https://github.com/poanetwork/nifty-wallet/pull/262): (Feature) Add native support of Görli testnet
- [#254](https://github.com/poanetwork/nifty-wallet/pull/254): (Feature) HitBTC exchange for core POA network
- [#251](https://github.com/poanetwork/nifty-wallet/pull/251): (Feature) Delegate Proxy contract type (EIP-897)
- [#252](https://github.com/poanetwork/nifty-wallet/pull/252): (Feature) Simultaneous support of Trezor and Ledger HD wallets
- [#250](https://github.com/poanetwork/nifty-wallet/pull/250): (Feature) Support of multiple accounts from Trezor HD wallet for single session
- [#237](https://github.com/poanetwork/nifty-wallet/pull/237): (Feature) Multiple Ledger accounts for one session
- [#249](https://github.com/poanetwork/nifty-wallet/pull/249): (Feature) Textarea instead of input for array type outputs in contract calls
- [#247](https://github.com/poanetwork/nifty-wallet/pull/247): (Update) Change exchange rate API endpoint

### Fixes

- [#261](https://github.com/poanetwork/nifty-wallet/pull/261): (Fix) Clear timeout on componentWillUnmount in connect hardware screen
- [#260](https://github.com/poanetwork/nifty-wallet/pull/260): (Fix) Remove unit && integration tests for unused components
- [#258](https://github.com/poanetwork/nifty-wallet/pull/258): (Fix) ENS validation fix for Send transaction screen
- [#257](https://github.com/poanetwork/nifty-wallet/pull/257): (Fix) Replace poa.infura.io with core.poa.network in e2e
- [#248](https://github.com/poanetwork/nifty-wallet/pull/248): (Fix) validation for calling data from contract: Default `0x` value for _bytes_ field type should be set only for input fields

### Refactoring

- [#259](https://github.com/poanetwork/nifty-wallet/pull/259): (Refactoring) Refactor copy component
- [#256](https://github.com/poanetwork/nifty-wallet/pull/256): (Refactoring) Send-token component
- [#253](https://github.com/poanetwork/nifty-wallet/pull/253): (Refactoring) Refactor network props enums

## 4.10.1 Sat Dec 29 2018

- [#219](https://github.com/poanetwork/nifty-wallet/pull/219): (Feature) Multiple output fields support for contract call
- [#229](https://github.com/poanetwork/nifty-wallet/pull/229): (Feature) Select for Boolean type input in contract call/execution
- [#239](https://github.com/poanetwork/nifty-wallet/pull/239): (Feature) Reorder contract executors: owners are first
- [#233](https://github.com/poanetwork/nifty-wallet/pull/233): (Feature) Copy contract ABI from account menu
- [#226](https://github.com/poanetwork/nifty-wallet/pull/226): (Feature) Different label for HD account
- [#238](https://github.com/poanetwork/nifty-wallet/pull/238): (Fix) Unlock back contract account on rejecting/accepting of contract execution transaction
- [#224](https://github.com/poanetwork/nifty-wallet/pull/224): (Fix) Bytes is not a mandatory input in contract call/execution
- [#232](https://github.com/poanetwork/nifty-wallet/pull/232): (Fix) *Execute methods* button instead of *Buy*/*Send* for contract type account


## 4.10.0 Tue Dec 04 2018

- [#212](https://github.com/poanetwork/nifty-wallet/pull/212): (Feature) Interact with smart-contracts
- [#209](https://github.com/poanetwork/nifty-wallet/pull/209): (Fix) Enhance custom RPC validation

## 4.9.0 Mon Nov 26 2018

- [#183](https://github.com/poanetwork/nifty-wallet/pull/183), [#205](https://github.com/poanetwork/nifty-wallet/pull/205): HD wallets support
- [#199](https://github.com/poanetwork/nifty-wallet/pull/199): (Fix) Doubled fired events
- [#190](https://github.com/poanetwork/nifty-wallet/pull/190): (Fix) Display non-zero fiat value
- [#189](https://github.com/poanetwork/nifty-wallet/pull/189): (Fix) Branding of phishing detection page
- [#207](https://github.com/poanetwork/nifty-wallet/pull/207): (Fix) Format of token balance in the tokens list
- [#191](https://github.com/poanetwork/nifty-wallet/pull/191): (Fix) Handle: Cannot read property address of undefined
- [#202](https://github.com/poanetwork/nifty-wallet/pull/202): (Fix) Detect tokens: handle undefined tokenAddresses
- [#203](https://github.com/poanetwork/nifty-wallet/pull/203): (Fix) Handle undefined txParams
- [#204](https://github.com/poanetwork/nifty-wallet/pull/204): (Fix) Handle e.trim is not a function

## 4.8.8 Fri Nov 09 2018

- [#186](https://github.com/poanetwork/nifty-wallet/pull/186): (Fix) Do not retrieve token metadata for non-token pending tx
- [#184](https://github.com/poanetwork/nifty-wallet/pull/184): (Update) Rename repository
- [#182](https://github.com/poanetwork/nifty-wallet/pull/182): (Refactoring) Generalizing of retrieving of faucets/exchanges links

## 4.8.7 Tue Nov 06 2018

- [#180](https://github.com/poanetwork/metamask-extension/pull/180), [#172](https://github.com/poanetwork/metamask-extension/pull/172), [#169](https://github.com/poanetwork/metamask-extension/pull/169), [#165](https://github.com/poanetwork/metamask-extension/pull/165), [#160](https://github.com/poanetwork/metamask-extension/pull/160): (Fix) Memory leaks
- [#177](https://github.com/poanetwork/metamask-extension/pull/177): (Fix) Zero balance display instead of "None"
- [#175](https://github.com/poanetwork/metamask-extension/pull/175), [#176](https://github.com/poanetwork/metamask-extension/pull/176), [#178](https://github.com/poanetwork/metamask-extension/pull/178): (Feature) Auto-detect tokens for POA
- [#164](https://github.com/poanetwork/metamask-extension/pull/164): (Fix) Confirm token transfer page display fix

## 4.8.6 Thu Oct 18 2018

- [#153](https://github.com/poanetwork/metamask-extension/pull/153), [#154](https://github.com/poanetwork/metamask-extension/pull/154), [#158](https://github.com/poanetwork/metamask-extension/pull/158): (Feature) xDai chain support
- [#149](https://github.com/poanetwork/metamask-extension/pull/149), [#150](https://github.com/poanetwork/metamask-extension/pull/150): (Fix) Add custom tokens validation
- [#145](https://github.com/poanetwork/metamask-extension/pull/145), [#146](https://github.com/poanetwork/metamask-extension/pull/146): (Feature) Transfer tokens
- [#142](https://github.com/poanetwork/metamask-extension/pull/142), [#143](https://github.com/poanetwork/metamask-extension/pull/143): (Feature) Token menu: view in explorer/copy/remove
- [#140](https://github.com/poanetwork/metamask-extension/pull/140): (Feature) Search tokens in POA network
- [#135](https://github.com/poanetwork/metamask-extension/pull/135), [#138](https://github.com/poanetwork/metamask-extension/pull/138), [#141](https://github.com/poanetwork/metamask-extension/pull/141): (Feature) Search tokens (in Mainnet)
- [#132](https://github.com/poanetwork/metamask-extension/pull/132), [#133](https://github.com/poanetwork/metamask-extension/pull/133): (Fix) empty keyring on wrong password
- [#130](https://github.com/poanetwork/metamask-extension/pull/130): (Fix) remove test domains form ENS resolver
- [#128](https://github.com/poanetwork/metamask-extension/pull/128): (Fix) Clear an error on successful response from tokens balances
- [#127](https://github.com/poanetwork/metamask-extension/pull/127): (Fix) Error is constantly shown through screens
- [#122](https://github.com/poanetwork/metamask-extension/pull/122): (Fix) Remove fox animation components
- [#120](https://github.com/poanetwork/metamask-extension/pull/120): (Feature) Update token's balance on account switch
- [#119](https://github.com/poanetwork/metamask-extension/pull/119): (Fix) Shapeshift logo from local storage
- [#118](https://github.com/poanetwork/metamask-extension/pull/118), [#123](https://github.com/poanetwork/metamask-extension/pull/123): (Feature) Copy button from main account page
- [#104](https://github.com/poanetwork/metamask-extension/pull/104), [#108](https://github.com/poanetwork/metamask-extension/pull/108), [#109](https://github.com/poanetwork/metamask-extension/pull/109), [#116](https://github.com/poanetwork/metamask-extension/pull/116), [#121](https://github.com/poanetwork/metamask-extension/pull/121): (Feature) Support of Firefox
- [#103](https://github.com/poanetwork/metamask-extension/pull/103): (Fix) to display localhost:8545 in Settings
- [#101](https://github.com/poanetwork/metamask-extension/pull/101): (Fix) Catch Promises errors
- [#99](https://github.com/poanetwork/metamask-extension/pull/99), [#100](https://github.com/poanetwork/metamask-extension/pull/100): (Fix) Validate custom RPC
- [#98](https://github.com/poanetwork/metamask-extension/pull/98): (Feature) Unlimited amount of custom RPC

## 4.8.5 Mon Aug 27 2018

- [#94](https://github.com/poanetwork/metamask-extension/pull/94): (Fix) Force open notification popup
- [#93](https://github.com/poanetwork/metamask-extension/pull/93): (Fix) Empty pending tx screen after logout/login
- [#91](https://github.com/poanetwork/metamask-extension/pull/91): (Fix) Confirm tx notification popup: network name
- [#89](https://github.com/poanetwork/metamask-extension/pull/89), [#95](https://github.com/poanetwork/metamask-extension/pull/95): (Feature) Support of token per network basis
- [#85](https://github.com/poanetwork/metamask-extension/pull/85): (Upgrade) node, npm packages versions
- [#84](https://github.com/poanetwork/metamask-extension/pull/84): (Fix) Change green color
- [#83](https://github.com/poanetwork/metamask-extension/pull/83), [#92](https://github.com/poanetwork/metamask-extension/pull/92): (Feature) Changing of password
- [#81](https://github.com/poanetwork/metamask-extension/pull/81): (Feature) Deanonymize private network
- [#80](https://github.com/poanetwork/metamask-extension/pull/80): (Feature) Remove imported account
- [#78](https://github.com/poanetwork/metamask-extension/pull/78): (Fix) Link to POA explorer for POA networks

## 4.8.4 Thu Aug 09 2018

- [#70](https://github.com/poanetwork/metamask-extension/pull/70): Change ShapeShift API key
- [#69](https://github.com/poanetwork/metamask-extension/pull/69): Restyling: fix page headers, redesigned warnings, fix paddings, update some icons, redesigned page for buying, redesigned confirm screens, redesigned account menu
- [#67](https://github.com/poanetwork/metamask-extension/pull/67): Improve performance when big list of sent transactions from account
- [#66](https://github.com/poanetwork/metamask-extension/pull/66): Added possibility to remove custom RPC from the list of networks

## 4.8.3 Fri Aug 03 2018

- [#59](https://github.com/poanetwork/metamask-extension/pull/59): Update e2e test of Terms of Use page
- [#58](https://github.com/poanetwork/metamask-extension/pull/58): Update Terms of Use page style
- [#57](https://github.com/poanetwork/metamask-extension/pull/57): Optimized images for release.
- [#55](https://github.com/poanetwork/metamask-extension/pull/55): Tests fix.
- [#52](https://github.com/poanetwork/metamask-extension/pull/52): Nifty Wallet restyling.
- [#54](https://github.com/poanetwork/metamask-extension/pull/54): Fix explorer url for POA network on confirmed transaction.
- [#50](https://github.com/poanetwork/metamask-extension/pull/50): Update sentry links.
- [#45](https://github.com/poanetwork/metamask-extension/pull/45): Automate release publish.
- [#39](https://github.com/poanetwork/metamask-extension/pull/39): Swap npm Jazzicon dependency to Rockicon with changed palette for identicon

## 4.8.2 Thu Jul 26 2018

- Add new tokens auto detection
- Remove rejected transactions from transaction history
- Add Trezor Support
- Allow to remove accounts (Imported and Hardware Wallets)

## 4.8.0 Thur Jun 14 2018

- [#4513](https://github.com/MetaMask/metamask-extension/pull/4513): Attempting to import an empty private key will now show a clear error.
- [#4570](https://github.com/MetaMask/metamask-extension/pull/4570): Fix bug where metamask data would stop being written to disk after prolonged use.
- [#4523](https://github.com/MetaMask/metamask-extension/pull/4523): Fix bug where account reset did not work with custom RPC providers.
- [#4524](https://github.com/MetaMask/metamask-extension/pull/4524): Fix for Brave i18n getAcceptLanguages.
- [#4557](https://github.com/MetaMask/metamask-extension/pull/4557): Fix bug where nonce mutex was never released.
- [#4566](https://github.com/MetaMask/metamask-extension/pull/4566): Add phishing notice.
- [#4591](https://github.com/MetaMask/metamask-extension/pull/4591): Allow Copying Token Addresses and link to Token on Etherscan.

## 4.7.4 Tue Jun 05 2018

- Add diagnostic reporting for users with multiple HD keyrings
- Throw explicit error when selected account is unset

## 4.7.3 Mon Jun 04 2018

- Hide token now uses new modal
- Indicate the current selected account on the popup account view
- Reduce height of notice container in onboarding
- Fixes issue where old nicknames were kept around causing errors

## 4.7.2 Sun Jun 03 2018

- Fix bug preventing users from logging in. Internally accounts and identities were out of sync.
- Fix support links to point to new support system (Zendesk)
- Fix bug in migration #26 ( moving account nicknames to preferences )
- Clears account nicknames on restore from seedPhrase

## 4.7.1 Fri Jun 01 2018

- Fix bug where errors were not returned to Dapps.

## 4.7.0 Wed May 30 2018

- Fix Brave support
- Adds error messages when passwords don't match in onboarding flow.
- Adds modal notification if a retry in the process of being confirmed is dropped.
- New unlock screen design.
- Design improvements to the add token screen.
- Fix inconsistencies in confirm screen between extension and browser window modes.
- Fix scrolling in deposit ether modal.
- Fix styling of app spinner.
- Font weight changed from 300 to 400.
- New reveal screen design.
- Styling improvements to labels in first time flow and signature request headers.

## 4.6.1 Mon Apr 30 2018

- Fix bug where sending a transaction resulted in an infinite spinner
- Allow transactions with a 0 gwei gas price
- Handle encoding errors in ERC20 symbol + digits
- Fix ShapeShift forms (new + old ui)
- Fix sourcemaps

## 4.6.0 Thu Apr 26 2018

- Correctly format currency conversion for locally selected preferred currency.
- Improved performance of 3D fox logo.
- Fetch token prices based on contract address, not symbol
- Fix bug that prevents setting language locale in settings.
- Show checksum addresses throughout the UI
- Allow transactions with a 0 gwei gas price
- Made provider RPC errors contain useful messages

## 4.5.5 Fri Apr 06 2018

- Graceful handling of unknown keys in txParams
- Fixes buggy handling of historical transactions with unknown keys in txParams
- Fix link for 'Learn More' in the Add Token Screen to open to a new tab.
- Fix Download State Logs button [#3791](https://github.com/MetaMask/metamask-extension/issues/3791)
- Enhanced migration error handling + reporting

## 4.5.4 (aborted) Thu Apr 05 2018

- Graceful handling of unknown keys in txParams
- Fix link for 'Learn More' in the Add Token Screen to open to a new tab.
- Fix Download State Logs button [#3791](https://github.com/MetaMask/metamask-extension/issues/3791)
- Fix migration error reporting

## 4.5.3 Wed Apr 04 2018

- Fix bug where checksum address are messing with balance issue [#3843](https://github.com/MetaMask/metamask-extension/issues/3843)
- new ui: fix the confirm transaction screen

## 4.5.2 Wed Apr 04 2018

- Fix overly strict validation where transactions were rejected with hex encoded "chainId"

## 4.5.1 Tue Apr 03 2018

- Fix default network (should be mainnet not Rinkeby)
- Fix Sentry automated error reporting endpoint

## 4.5.0 Mon Apr 02 2018

- (beta ui) Internationalization: Select your preferred language in the settings screen
- Internationalization: various locale improvements
- Fix bug where the "Reset account" feature would not clear the network cache.
- Increase maximum gas limit, to allow very gas heavy transactions, since block gas limits have been stable.

## 4.4.0 Mon Mar 26 2018

- Internationalization: Taiwanese, Thai, Slovenian
- Fixes bug where MetaMask would not open once its storage grew too large.
- Updates design of new-ui Add Token screen
- New-ui can send to ens addresses
- Update new-ui button styles
- Signed-type-data notification handles long messages
- Popup extension in new-ui uses new on-boarding designs
- Buy ether step of new-ui on-boarding uses new buy ether modal designs

## 4.3.0 Wed Mar 21 2018

- (beta) Add internationalization support! Includes translations for 13 (!!) new languages: French, Spanish, Italian, German, Dutch, Portuguese, Japanese, Korean, Vietnamese, Mandarin, Hindi, Tagalog, and Russian! Select "Try Beta" in the menu to take them for a spin. Read more about the community effort [here](https://medium.com/gitcoin/metamask-internationalizes-via-gitcoin-bf1390c0301c)
- No longer uses nonces specified by the dapp
- Will now throw an error if the `to` field in txParams is not valid.
- Will strip null values from the `to` field.
- (beta) No longer shows token confirmation screen when performing a non-send
- (beta) Fixes bug where tx data was nullified when repricing a tx
- Fix flashing Login screen after logging in or restoring from seed phrase.
- Increase tap areas for menu buttons on mobile
- Change all fonts in new-ui onboarding to Roboto, size 400
- Add a welcome screen to new-ui onboarding flow
- Make new-ui create password screen responsive
- Hide network dropdown before account is initialized
- Fix bug that could prevent MetaMask from saving the latest vault.

## 4.2.0 Tue Mar 06 2018

- Replace "Loose" wording to "Imported".
- Replace "Unlock" wording with "Log In".
- Add Imported Account disclaimer.
- Allow adding custom tokens to classic ui when balance is 0
- Allow editing of symbol and decimal info when adding custom token in new-ui
- NewUI shapeshift form can select all coins (not just BTC)
- Add most of Microsoft Edge support.

## 4.1.3 2018-2-28

- Ensure MetaMask's inpage provider is named MetamaskInpageProvider to keep some sites from breaking.
- Add retry transaction button back into classic ui.
- Add network dropdown styles to support long custom RPC urls

## 4.1.2 2018-2-28

- Actually includes all the fixes mentioned in 4.1.1 (sorry)

## 4.1.1 2018-2-28

- Fix "Add Token" screen referencing missing token logo urls
- Prevent user from switching network during signature request
- Fix misleading language "Contract Published" -> "Contract Deployment"
- Fix cancel button on "Buy Eth" screen
- Improve new-ui onboarding flow style

## 4.1.0 2018-2-27

- Report failed txs to Sentry with more specific message
- Fix internal feature flags being sometimes undefined
- Standardized license to MIT

## 4.0.0 2018-2-22

- Introduce new MetaMask user interface.

## 3.14.2 2018-2-15

- Fix bug where log subscriptions would break when switching network.
- Fix bug where storage values were cached across blocks.
- Add MetaMask light client [testing container](https://github.com/MetaMask/mesh-testing)

## 3.14.1 2018-2-1

- Further fix scrolling for Firefox.

## 3.14.0 2018-2-1

- Removed unneeded data from storage
- Add a "reset account" feature to Settings
- Add warning for importing some kinds of files.
- Scrollable Setting view for Firefox.

## 3.13.8 2018-1-29

- Fix provider for Kovan network.
- Bump limit for EventEmitter listeners before warning.
- Display Error when empty string is entered as a token address.

## 3.13.7 2018-1-22

- Add ability to bypass gas estimation loading indicator.
- Forward failed transactions to Sentry error reporting service
- Re-add changes from 3.13.5

## 3.13.6 2017-1-18

- Roll back changes to 3.13.4 to fix some issues with the new Infura REST provider.

## 3.13.5 2018-1-16

- Estimating gas limit for simple ether sends now faster & cheaper, by avoiding VM usage on recipients with no code.
- Add an extra px to address for Firefox clipping.
- Fix Firefox scrollbar.
- Open metamask popup for transaction confirmation before gas estimation finishes and add a loading screen over transaction confirmation.
- Fix bug that prevented eth_signTypedData from signing bytes.
- Further improve gas price estimation.

## 3.13.4 2018-1-9

- Remove recipient field if application initializes a tx with an empty string, or 0x, and tx data. Throw an error with the same condition, but without tx data.
- Improve gas price suggestion to be closer to the lowest that will be accepted.
- Throw an error if a application tries to submit a tx whose value is a decimal, and inform that it should be in wei.
- Fix bug that prevented updating custom token details.
- No longer mark long-pending transactions as failed, since we now have button to retry with higher gas.
- Fix rounding error when specifying an ether amount that has too much precision.
- Fix bug where incorrectly inputting seed phrase would prevent any future attempts from succeeding.

## 3.13.3 2017-12-14

- Show tokens that are held that have no balance.
- Reduce load on Infura by using a new block polling endpoint.

## 3.13.2 2017-12-9

- Reduce new block polling interval to 8000 ms, to ease server load.

## 3.13.1 2017-12-7

- Allow Dapps to specify a transaction nonce, allowing dapps to propose resubmit and force-cancel transactions.

## 3.13.0 2017-12-7

- Allow resubmitting transactions that are taking long to complete.

## 3.12.1 2017-11-29

- Fix bug where a user could be shown two different seed phrases.
- Detect when multiple web3 extensions are active, and provide useful error.
- Adds notice about seed phrase backup.

## 3.12.0 2017-10-25

- Add support for alternative ENS TLDs (Ethereum Name Service Top-Level Domains).
- Lower minimum gas price to 0.1 GWEI.
- Remove web3 injection message from production (thanks to @ChainsawBaby)
- Add additional debugging info to our state logs, specifically OS version and browser version.

## 3.11.2 2017-10-21

- Fix bug where reject button would sometimes not work.
- Fixed bug where sometimes MetaMask's connection to a page would be unreliable.

## 3.11.1 2017-10-20

- Fix bug where log filters were not populated correctly
- Fix bug where web3 API was sometimes injected after the page loaded.
- Fix bug where first account was sometimes not selected correctly after creating or restoring a vault.
- Fix bug where imported accounts could not use new eth_signTypedData method.

## 3.11.0 2017-10-11

- Add support for new eth_signTypedData method per EIP 712.
- Fix bug where some transactions would be shown as pending forever, even after successfully mined.
- Fix bug where a transaction might be shown as pending forever if another tx with the same nonce was mined.
- Fix link to support article on token addresses.

## 3.10.9 2017-10-5

- Only rebrodcast transactions for a day not a days worth of blocks
- Remove Slack link from info page, since it is a big phishing target.
- Stop computing balance based on pending transactions, to avoid edge case where users are unable to send transactions.

## 3.10.8 2017-9-28

- Fixed usage of new currency fetching API.

## 3.10.7 2017-9-28

- Fixed bug where sometimes the current account was not correctly set and exposed to web apps.
- Added AUD, HKD, SGD, IDR, PHP to currency conversion list

## 3.10.6 2017-9-27

- Fix bug where newly created accounts were not selected.
- Fix bug where selected account was not persisted between lockings.

## 3.10.5 2017-9-27

- Fix block gas limit estimation.

## 3.10.4 2017-9-27

- Fix bug that could mis-render token balances when very small. (Not actually included in 3.9.9)
- Fix memory leak warning.
- Fix bug where new event filters would not include historical events.

## 3.10.3 2017-9-21

- Fix bug where metamask-dapp connections are lost on rpc error
- Fix bug that would sometimes display transactions as failed that could be successfully mined.

## 3.10.2 2017-9-18

rollback to 3.10.0 due to bug

## 3.10.1 2017-9-18

- Add ability to export private keys as a file.
- Add ability to export seed words as a file.
- Changed state logs to a file download than a clipboard copy.
- Add specific error for failed recipient address checksum.
- Fixed a long standing memory leak associated with filters installed by dapps
- Fix link to support center.
- Fixed tooltip icon locations to avoid overflow.
- Warn users when a dapp proposes a high gas limit (90% of blockGasLimit or higher
- Sort currencies by currency name (thanks to strelok1: https://github.com/strelok1).

## 3.10.0 2017-9-11

- Readded loose keyring label back into the account list.
- Remove cryptonator from chrome permissions.
- Add info on token contract addresses.
- Add validation preventing users from inputting their own addresses as token tracking addresses.
- Added button to reject all transactions (thanks to davidp94! https://github.com/davidp94)


## 3.9.13 2017-9-8

- Changed the way we initialize the inpage provider to fix a bug affecting some developers.

## 3.9.12 2017-9-6

- Fix bug that prevented Web3 1.0 compatibility
- Make eth_sign deprecation warning less noisy
- Add useful link to eth_sign deprecation warning.
- Fix bug with network version serialization over synchronous RPC
- Add MetaMask version to state logs.
- Add the total amount of tokens when multiple tokens are added under the token list
- Use HTTPS links for Etherscan.
- Update Support center link to new one with HTTPS.
- Make web3 deprecation notice more useful by linking to a descriptive article.

## 3.9.11 2017-8-24

- Fix nonce calculation bug that would sometimes generate very wrong nonces.
- Give up resubmitting a transaction after 3500 blocks.

## 3.9.10 2017-8-23

- Improve nonce calculation, to prevent bug where people are unable to send transactions reliably.
- Remove link to eth-tx-viz from identicons in tx history.

## 3.9.9 2017-8-18

- Fix bug where some transaction submission errors would show an empty screen.
- Fix bug that could mis-render token balances when very small.
- Fix formatting of eth_sign "Sign Message" view.
- Add deprecation warning to eth_sign "Sign Message" view.

## 3.9.8 2017-8-16

- Reenable token list.
- Remove default tokens.

## 3.9.7 2017-8-15

- hotfix - disable token list
- Added a deprecation warning for web3 https://github.com/ethereum/mist/releases/tag/v0.9.0

## 3.9.6 2017-8-09

- Replace account screen with an account drop-down menu.
- Replace account buttons with a new account-specific drop-down menu.

## 3.9.5 2017-8-04

- Improved phishing detection configuration update rate

## 3.9.4 2017-8-03

- Fixed bug that prevented transactions from being rejected.

## 3.9.3 2017-8-03

- Add support for EGO ujo token
- Continuously update blacklist for known phishing sites in background.
- Automatically detect suspicious URLs too similar to common phishing targets, and blacklist them.

## 3.9.2 2017-7-26

- Fix bugs that could sometimes result in failed transactions after switching networks.
- Include stack traces in txMeta's to better understand the life cycle of transactions
- Enhance blacklister functionality to include levenshtein logic. (credit to @sogoiii and @409H for their help!)

## 3.9.1 2017-7-19

- No longer automatically request 1 ropsten ether for the first account in a new vault.
- Now redirects from known malicious sites faster.
- Added a link to our new support page to the help screen.
- Fixed bug where a new transaction would be shown over the current transaction, creating a possible timing attack against user confirmation.
- Fixed bug in nonce tracker where an incorrect nonce would be calculated.
- Lowered minimum gas price to 1 Gwei.

## 3.9.0 2017-7-12

- Now detects and blocks known phishing sites.

## 3.8.6 2017-7-11

- Make transaction resubmission more resilient.
- No longer validate nonce client-side in retry loop.
- Fix bug where insufficient balance error was sometimes shown on successful transactions.

## 3.8.5 2017-7-7

- Fix transaction resubmit logic to fail slightly less eagerly.

## 3.8.4 2017-7-7

- Improve transaction resubmit logic to fail more eagerly when a user would expect it to.

## 3.8.3 2017-7-6

- Re-enable default token list.
- Add origin header to dapp-bound requests to allow providers to throttle sites.
- Fix bug that could sometimes resubmit a transaction that had been stalled due to low balance after balance was restored.

## 3.8.2 2017-7-3

- No longer show network loading indication on config screen, to allow selecting custom RPCs.
- Visually indicate that network spinner is a menu.
- Indicate what network is being searched for when disconnected.

## 3.8.1 2017-6-30

- Temporarily disabled loading popular tokens by default to improve performance.
- Remove SEND token button until a better token sending form can be built, due to some precision issues.
- Fix precision bug in token balances.
- Cache token symbol and precisions to reduce network load.
- Transpile some newer JavaScript, restores compatibility with some older browsers.

## 3.8.0 2017-6-28

- No longer stop rebroadcasting transactions
- Add list of popular tokens held to the account detail view.
- Add ability to add Tokens to token list.
- Add a warning to JSON file import.
- Add "send" link to token list, which goes to TokenFactory.
- Fix bug where slowly mined txs would sometimes be incorrectly marked as failed.
- Fix bug where badge count did not reflect personal_sign pending messages.
- Seed word confirmation wording is now scarier.
- Fix error for invalid seed words.
- Prevent users from submitting two duplicate transactions by disabling submit.
- Allow Dapps to specify gas price as hex string.
- Add button for copying state logs to clipboard.

## 3.7.8 2017-6-12

- Add an `ethereum:` prefix to the QR code address
- The default network on installation is now MainNet
- Fix currency API URL from cryptonator.
- Update gasLimit params with every new block seen.
- Fix ENS resolver symbol UI.

## 3.7.7 2017-6-8

- Fix bug where metamask would show old data after computer being asleep or disconnected from the internet.

## 3.7.6 2017-6-5

- Fix bug that prevented publishing contracts.

## 3.7.5 2017-6-5

- Prevent users from sending to the `0x0` address.
- Provide useful errors when entering bad characters in ENS name.
- Add ability to copy addresses from transaction confirmation view.

## 3.7.4 2017-6-2

- Fix bug with inflight cache that caused some block lookups to return bad values (affected OasisDex).
- Fixed bug with gas limit calculation that would sometimes create unsubmittable gas limits.

## 3.7.3 2017-6-1

- Rebuilt to fix cache clearing bug.

## 3.7.2 2017-5-31

- Now when switching networks sites that use web3 will reload
- Now when switching networks the extension does not restart
- Cleanup decimal bugs in our gas inputs.
- Fix bug where submit button was enabled for invalid gas inputs.
- Now enforce 95% of block's gasLimit to protect users.
- Removing provider-engine from the inpage provider. This fixes some error handling inconsistencies introduced in 3.7.0.
- Added "inflight cache", which prevents identical requests from clogging up the network, dramatically improving ENS performance.
- Fixed bug where filter subscriptions would sometimes fail to unsubscribe.
- Some contracts will now display logos instead of jazzicons.
- Some contracts will now have names displayed in the confirmation view.

## 3.7.0 2017-5-23

- Add Transaction Number (nonce) to transaction list.
- Label the pending tx icon with a tooltip.
- Fix bug where website filters would pile up and not deallocate when leaving a site.
- Continually resubmit pending txs for a period of time to ensure successful broadcast.
- ENS names will no longer resolve to their owner if no resolver is set. Resolvers must be explicitly set and configured.

## 3.6.5 2017-5-17

- Fix bug where edited gas parameters would not take effect.
- Trim currency list.
- Enable decimals in our gas prices.
- Fix reset button.
- Fix event filter bug introduced by newer versions of Geth.
- Fix bug where decimals in gas inputs could result in strange values.

## 3.6.4 2017-5-8

- Fix main-net ENS resolution.

## 3.6.3 2017-5-8

- Fix bug that could stop newer versions of Geth from working with MetaMask.

## 3.6.2 2017-5-8

- Input gas price in Gwei.
- Enforce Safe Gas Minimum recommended by EthGasStation.
- Fix bug where block-tracker could stop polling for new blocks.
- Reduce UI size by removing internal web3.
- Fix bug where gas parameters would not properly update on adjustment.

## 3.6.1 2017-4-30

- Made fox less nosy.
- Fix bug where error was reported in debugger console when Chrome opened a new window.

## 3.6.0 2017-4-26

- Add Rinkeby Test Network to our network list.

## 3.5.4 2017-4-25

- Fix occasional nonce tracking issue.
- Fix bug where some events would not be emitted by web3.
- Fix bug where an error would be thrown when composing signatures for networks with large ID values.

## 3.5.3 2017-4-24

- Popup new transactions in Firefox.
- Fix transition issue from account detail screen.
- Revise buy screen for more modularity.
- Fixed some other small bugs.

## 3.5.2 2017-3-28

- Fix bug where gas estimate totals were sometimes wrong.
- Add link to Kovan Test Faucet instructions on buy view.
- Inject web3 into loaded iFrames.

## 3.5.1 2017-3-27

- Fix edge case where users were unable to enable the notice button if notices were short enough to not require a scrollbar.

## 3.5.0 2017-3-27

- Add better error messages for when a transaction fails on approval
- Allow sending to ENS names in send form on Ropsten.
- Added an address book functionality that remembers the last 15 unique addresses sent to.
- Can now change network to custom RPC URL from lock screen.
- Removed support for old, lightwallet based vault. Users who have not opened app in over a month will need to recover with their seed phrase. This will allow Firefox support sooner.
- Fixed bug where spinner wouldn't disappear on incorrect password submission on seed word reveal.
- Polish the private key UI.
- Enforce minimum values for gas price and gas limit.
- Fix bug where total gas was sometimes not live-updated.
- Fix bug where editing gas value could have some abrupt behaviors (#1233)
- Add Kovan as an option on our network list.
- Fixed bug where transactions on other networks would disappear when submitting a transaction on another network.

## 3.4.0 2017-3-8

- Add two most recently used custom RPCs to network dropdown menu.
- Add personal_sign method support.
- Add personal_ecRecover method support.
- Add ability to customize gas and gasPrice on the transaction approval screen.
- Increase default gas buffer to 1.5x estimated gas value.

## 3.3.0 2017-2-20

- net_version has been made synchronous.
- Test suite for migrations expanded.
- Network now changeable from lock screen.
- Improve test coverage of eth.sign behavior, including a code example of verifying a signature.

## 3.2.2 2017-2-8

- Revert eth.sign behavior to the previous one with a big warning.  We will be gradually implementing the new behavior over the coming time. https://github.com/ethereum/wiki/wiki/JSON-RPC#eth_sign

- Improve test coverage of eth.sign behavior, including a code example of verifying a signature.

## 3.2.2 2017-2-8

- Revert eth.sign behavior to the previous one with a big warning.  We will be gradually implementing the new behavior over the coming time. https://github.com/ethereum/wiki/wiki/JSON-RPC#eth_sign

## 3.2.1 2017-2-8

- Revert back to old style message signing.
- Fixed some build errors that were causing a variety of bugs.

## 3.2.0 2017-2-8

- Add ability to import accounts in JSON file format (used by Mist, Geth, MyEtherWallet, and more!)
- Fix unapproved messages not being included in extension badge.
- Fix rendering bug where the Confirm transaction view would let you approve transactions when the account has insufficient balance.

## 3.1.2 2017-1-24

- Fix "New Account" default keychain

## 3.1.1 2017-1-20

- Fix HD wallet seed export

## 3.1.0 2017-1-18

- Add ability to import accounts by private key.
- Fixed bug that returned the wrong transaction hashes on private networks that had not implemented EIP 155 replay protection (like TestRPC).

## 3.0.1 2017-1-17

- Fixed bug that prevented eth.sign from working.
- Fix the displaying of transactions that have been submitted to the network in Transaction History

## 3.0.0 2017-1-16

- Fix seed word account generation (https://medium.com/metamask/metamask-3-migration-guide-914b79533cdd#.t4i1qmmsz).
- Fix Bug where you see an empty transaction flash by on the confirm transaction view.
- Create visible difference in transaction history between an approved but not yet included in a block transaction and a transaction who has been confirmed.
- Fix memory leak in RPC Cache
- Override RPC commands eth_syncing and web3_clientVersion
- Remove certain non-essential permissions from certain builds.
- Add a check for when a tx is included in a block.
- Fix bug where browser-solidity would sometimes warn of a contract creation error when there was none.
- Minor modifications to network display.
- Network now displays properly for pending transactions.
- Implement replay attack protections allowed by EIP 155.
- Fix bug where sometimes loading account data would fail by querying a future block.

## 2.14.1 2016-12-20

- Update Coinbase info. and increase the buy amount to $15
- Fixed ropsten transaction links
- Temporarily disable extension reload detection causing infinite reload bug.
- Implemented basic checking for valid RPC URIs.

## 2.14.0 2016-12-16

- Removed Morden testnet provider from provider menu.
- Add support for notices.
- Fix broken reload detection.
- Fix transaction forever cached-as-pending bug.

## 2.13.11 2016-11-23

- Add support for synchronous RPC method "eth_uninstallFilter".
- Forgotten password prompts now send users directly to seed word restoration.

## 2.13.10 2016-11-22

- Improve gas calculation logic.
- Default to Dapp-specified gas limits for transactions.
- Ropsten networks now properly point to the faucet when attempting to buy ether.
- Ropsten transactions now link to etherscan correctly.

## 2.13.9 2016-11-21

- Add support for the new, default Ropsten Test Network.
- Fix bug that would cause MetaMask to occasionally lose its StreamProvider connection and drop requests.
- Fix bug that would cause the Custom RPC menu item to not appear when Localhost 8545 was selected.
- Point ropsten faucet button to actual faucet.
- Phase out ethereumjs-util from our encryptor module.

## 2.13.8 2016-11-16

- Show a warning when a transaction fails during simulation.
- Fix bug where 20% of gas estimate was not being added properly.
- Render error messages in confirmation screen more gracefully.

## 2.13.7 2016-11-8

- Fix bug where gas estimate would sometimes be very high.
- Increased our gas estimate from 100k gas to 20% of estimate.
- Fix GitHub link on info page to point at current repository.

## 2.13.6 2016-10-26

- Add a check for improper Transaction data.
- Inject up to date version of web3.js
- Now nicknaming new accounts "Account #" instead of "Wallet #" for clarity.
- Fix bug where custom provider selection could show duplicate items.
- Fix bug where connecting to a local morden node would make two providers appear selected.
- Fix bug that was sometimes preventing transactions from being sent.

## 2.13.5 2016-10-18

- Increase default max gas to `100000` over the RPC's `estimateGas` response.
- Fix bug where slow-loading dapps would sometimes trigger infinite reload loops.

## 2.13.4 2016-10-17

- Add custom transaction fee field to send form.
- Fix bug where web3 was being injected into XML files.
- Fix bug where changing network would not reload current Dapps.

## 2.13.3 2016-10-4

- Fix bug where log queries were filtered out.
- Decreased vault confirmation button font size to help some Linux users who could not see it.
- Made popup a little taller because it would sometimes cut off buttons.
- Fix bug where long account lists would get scrunched instead of scrolling.
- Add legal information to relevant pages.
- Rename UI elements to be more consistent with one another.
- Updated Terms of Service and Usage.
- Prompt users to re-agree to the Terms of Service when they are updated.

## 2.13.2 2016-10-4

- Fix bug where chosen FIAT exchange rate does no persist when switching networks
- Fix additional parameters that made MetaMask sometimes receive errors from Parity.
- Fix bug where invalid transactions would still open the MetaMask popup.
- Removed hex prefix from private key export, to increase compatibility with Geth, MyEtherWallet, and Jaxx.

## 2.13.1 2016-09-23

- Fix a bug with estimating gas on Parity
- Show loading indication when selecting ShapeShift as purchasing method.

## 2.13.0 2016-09-18

- Add Parity compatibility, fixing Geth dependency issues.
- Add a link to the transaction in history that goes to https://metamask.github.io/eth-tx-viz
too help visualize transactions and to where they are going.
- Show "Buy Ether" button and warning on tx confirmation when sender balance is insufficient

## 2.12.1 2016-09-14

- Fixed bug where if you send a transaction from within MetaMask extension the
popup notification opens up.
- Fixed bug where some tx errors would block subsequent txs until the plugin was refreshed.

## 2.12.0 2016-09-14

- Add a QR button to the Account detail screen
- Fixed bug where opening MetaMask could close a non-metamask popup.
- Fixed memory leak that caused occasional crashes.

## 2.11.1 2016-09-12

- Fix bug that prevented caches from being cleared in Opera.

## 2.11.0 2016-09-12

- Fix bug where pending transactions from Test net (or other networks) show up In Main net.
- Add fiat conversion values to more views.
- On fresh install, open a new tab with the MetaMask Introduction video. Does not open on update.
- Block negative values from transactions.
- Fixed a memory leak.
- MetaMask logo now renders as super lightweight SVG, improving compatibility and performance.
- Now showing loading indication during vault unlocking, to clarify behavior for users who are experiencing slow unlocks.
- Now only initially creates one wallet when restoring a vault, to reduce some users' confusion.

## 2.10.2 2016-09-02

- Fix bug where notification popup would not display.

## 2.10.1 2016-09-02

- Fix bug where provider menu did not allow switching to custom network from a custom network.
- Sending a transaction from within MetaMask no longer triggers a popup.
- The ability to build without livereload features (such as for production) can be enabled with the gulp --disableLiveReload flag.
- Fix Ethereum JSON RPC Filters bug.

## 2.10.0 2016-08-29

- Changed transaction approval from notifications system to popup system.
- Add a back button to locked screen to allow restoring vault from seed words when password is forgotten.
- Forms now retain their values even when closing the popup and reopening it.
- Fixed a spelling error in provider menu.

## 2.9.2 2016-08-24

- Fixed shortcut bug from preventing installation.

## 2.9.1 2016-08-24

- Added static image as fallback for when WebGL isn't supported.
- Transaction history now has a hard limit.
- Added info link on account screen that visits Etherscan.
- Fixed bug where a message signing request would be lost if the vault was locked.
- Added shortcut to open MetaMask (Ctrl+Alt+M or Cmd+Opt/Alt+M)
- Prevent API calls in tests.
- Fixed bug where sign message confirmation would sometimes render blank.

## 2.9.0 2016-08-22

- Added ShapeShift to the transaction history
- Added affiliate key to Shapeshift requests
- Added feature to reflect current conversion rates of current vault balance.
- Modify balance display logic.

## 2.8.0 2016-08-15

- Integrate ShapeShift
- Add a form for Coinbase to specify amount to buy
- Fix various typos.
- Make dapp-metamask connection more reliable
- Remove Ethereum Classic from provider menu.

## 2.7.3 2016-07-29

- Fix bug where changing an account would not update in a live Dapp.

## 2.7.2 2016-07-29

- Add Ethereum Classic to provider menu
- Fix bug where host store would fail to receive updates.

## 2.7.1 2016-07-27

- Fix bug where web3 would sometimes not be injected in time for the application.
- Fixed bug where sometimes when opening the plugin, it would not fully open until closing and re-opening.
- Got most functionality working within Firefox (still working on review process before it can be available).
- Fixed menu dropdown bug introduced in Chrome 52.

## 2.7.0 2016-07-21

- Added a Warning screen about storing ETH
- Add buy Button!
- MetaMask now throws descriptive errors when apps try to use synchronous web3 methods.
- Removed firefox-specific line in manifest.

## 2.6.2 2016-07-20

- Fixed bug that would prevent the plugin from reopening on the first try after receiving a new transaction while locked.
- Fixed bug that would render 0 ETH as a non-exact amount.

## 2.6.1 2016-07-13

- Fix tool tips on Eth balance to show the 6 decimals
- Fix rendering of recipient SVG in tx approval notification.
- New vaults now generate only one wallet instead of three.
- Bumped version of web3 provider engine.
- Fixed bug where some lowercase or uppercase addresses were not being recognized as valid.
- Fixed bug where gas cost was misestimated on the tx confirmation view.

## 2.6.0 2016-07-11

- Fix formatting of ETH balance
- Fix formatting of account details.
- Use web3 minified dist for faster inject times
- Fix issue where dropdowns were not in front of icons.
- Update transaction approval styles.
- Align failed and successful transaction history text.
- Fix issue where large domain names and large transaction values would misalign the transaction history.
- Abbreviate ether balances on transaction details to maintain formatting.
- General code cleanup.

## 2.5.0 2016-06-29

- Implement new account design.
- Added a network indicator mark in dropdown menu
- Added network name next to network indicator
- Add copy transaction hash button to completed transaction list items.
- Unify wording for transaction approve/reject options on notifications and the extension.
- Fix bug where confirmation view would be shown twice.

## 2.4.5 2016-06-29

- Fixed bug where MetaMask interfered with PDF loading.
- Moved switch account icon into menu bar.
- Changed status shapes to be a yellow warning sign for failure and ellipsis for pending transactions.
- Now enforce 20 character limit on wallet names.
- Wallet titles are now properly truncated in transaction confirmation.
- Fix formatting on terms & conditions page.
- Now enforce 30 character limit on wallet names.
- Fix out-of-place positioning of pending transaction badges on wallet list.
- Change network status icons to reflect current design.

## 2.4.4 2016-06-23

- Update web3-stream-provider for batch payload bug fix

## 2.4.3 2016-06-23

- Remove redundant network option buttons from settings page
- Switch out font family Transat for Montserrat

## 2.4.2 2016-06-22

- Change out export icon for key.
- Unify copy to clipboard icon
- Fixed eth.sign behavior.
- Fix behavior of batched outbound transactions.

## 2.4.0 2016-06-20

- Clean up UI.
- Remove nonfunctional QR code button.
- Make network loading indicator clickable to select accessible network.
- Show more characters of addresses when space permits.
- Fixed bug when signing messages under 64 hex characters long.
- Add disclaimer view with placeholder text for first time users.

## 2.3.1 2016-06-09

- Style up the info page
- Cache identicon images to optimize for long lists of transactions.
- Fix out of gas errors

## 2.3.0 2016-06-06

- Show network status in title bar
- Added seed word recovery to config screen.
- Clicking network status indicator now reveals a provider menu.

## 2.2.0 2016-06-02

- Redesigned init, vault create, vault restore and seed confirmation screens.
- Added pending transactions to transaction list on account screen.
- Clicking a pending transaction takes you back to the transaction approval screen.
- Update provider-engine to fix intermittent out of gas errors.

## 2.1.0 2016-05-26

- Added copy address button to account list.
- Fixed back button on confirm transaction screen.
- Add indication of pending transactions to account list screen.
- Fixed bug where error warning was sometimes not cleared on view transition.
- Updated eth-lightwallet to fix a critical security issue.

## 2.0.0 2016-05-23

- UI Overhaul per Vlad Todirut's designs.
- Replaced identicons with jazzicons.
- Fixed glitchy transitions.
- Added support for capitalization-based address checksums.
- Send value is no longer limited by javascript number precision, and is always in ETH.
- Added ability to generate new accounts.
- Added ability to locally nickname accounts.

## 1.8.4 2016-05-13

- Point rpc servers to https endpoints.

## 1.8.3 2016-05-12

- Bumped web3 to 0.6.0
- Really fixed `eth_syncing` method response.

## 1.8.2 2016-05-11

- Fixed bug where send view would not load correctly the first time it was visited per account.
- Migrated all users to new scalable backend.
- Fixed `eth_syncing` method response.

## 1.8.1 2016-05-10

- Initial usage of scalable blockchain backend.
- Made official providers more easily configurable for us internally.

## 1.8.0 2016-05-10

- Add support for calls to `eth.sign`.
- Moved account exporting within subview of the account detail view.
- Added buttons to the account export process.
- Improved visual appearance of account detail transition where button heights would change.
- Restored back button to account detail view.
- Show transaction list always, never collapsed.
- Changing provider now reloads current Dapps
- Improved appearance of transaction list in account detail view.

## 1.7.0 2016-04-29

- Account detail view is now the primary view.
- The account detail view now has a "Change acct" button which shows the account list.
- Clicking accounts in the account list now both selects that account and displays that account's detail view.
- Selected account is now persisted between sessions, so the current account stays selected.
- Account icons are now "identicons" (deterministically generated from the address).
- Fixed link to Slack channel.
- Added a context guard for "define" to avoid UMD's exporting themselves to the wrong module system, fixing interference with some websites.
- Transaction list now only shows transactions for the current account.
- Transaction list now only shows transactions for the current network (mainnet, testnet, testrpc).
- Fixed transaction links to etherscan blockchain explorer.
- Fixed some UI transitions that had weird behavior.

## 1.6.0 2016-04-22

- Pending transactions are now persisted to localStorage and resume even after browser is closed.
- Completed transactions are now persisted and can be displayed via UI.
- Added transaction list to account detail view.
- Fix bug on config screen where current RPC address was always displayed wrong.
- Fixed bug where entering a decimal value when sending a transaction would result in sending the wrong amount.
- Add save button to custom RPC input field.
- Add quick-select button for RPC on `localhost:8545`.
- Improve config view styling.
- Users have been migrated from old test-net RPC to a newer test-net RPC.

## 1.5.1 2016-04-15

- Corrected text above account list. Selected account is visible to all sites, not just the current domain.
- Merged the UI codebase into the main plugin codebase for simpler maintenance.
- Fix Ether display rounding error. Now rendering to four decimal points.
- Fix some inpage synchronous methods
- Change account rendering to show four decimals and a leading zero.

## 1.5.0 2016-04-13

- Added ability to send ether.
- Fixed bugs related to using Javascript numbers, which lacked appropriate precision.
- Replaced Etherscan main-net provider with our own production RPC.

## 1.4.0 2016-04-08

- Removed extra entropy text field for simplified vault creation.
- Now supports exporting an account's private key.
- Unified button and input styles across the app.
- Removed some non-working placeholder UI until it works.
- Fix popup's web3 stream provider
- Temporarily deactivated fauceting indication because it would activate when restoring an empty account.

## 1.3.2 2016-04-04

 - When unlocking, first account is auto-selected.
 - When creating a first vault on the test-net, the first account is auto-funded.
 - Fixed some styling issues.

## 1.0.1-1.3.1

Many changes not logged. Hopefully beginning to log consistently now!

## 1.0.0

Made seed word restoring BIP44 compatible.

## 0.14.0

Added the ability to restore accounts from seed words.<|MERGE_RESOLUTION|>--- conflicted
+++ resolved
@@ -2,11 +2,8 @@
 
 ## Current Master
 
-<<<<<<< HEAD
 - [#323](https://github.com/poanetwork/nifty-wallet/pull/323) - (Chore) update Mainnet tokens metadata
-=======
 - [#322](https://github.com/poanetwork/nifty-wallet/pull/322) - (Fix) Update explorers links
->>>>>>> 86c4eb10
 - [#318](https://github.com/poanetwork/nifty-wallet/pull/318) - (Fix) pasting of ABI for contract type account
 
 ## 4.11.10 Tue Feb 04 2020
