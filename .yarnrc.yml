compressionLevel: mixed

enableGlobalCache: false

enableScripts: false

enableTelemetry: false

logFilters:
  - code: YN0004
    level: discard

nodeLinker: node-modules

npmAuditIgnoreAdvisories:
  ### Advisories:

  # Issue: Regular Expression Denial of Service (ReDOS)
  # URL: https://github.com/advisories/GHSA-257v-vj4p-3w2h
  # color-string is listed as a dependency of 'color' which is brought in by
  # @metamask/jazzicon v2.0.0 but there is work done on that repository to
  # remove the color dependency. We should upgrade
  - 1089718

  # Issue: Issue: Babel has inefficient RexExp complexity in generated code with .replace when transpiling named capturing groups
  # We are ignoring this on April 24, 2025 to unblock CI, we will follow with a proper fix or confirmation this does not affect our users
  - 1104001

<<<<<<< HEAD
  # Issue: ses's global contour bindings leak into Compartment lexical scope
  # URL: https://github.com/advisories/GHSA-h9w6-f932-gq62
  # We are ignoring this on April 24, 2025 as it does not affect the codebase.
  - 1103932

  # Issue: React Router allows pre-render data spoofing on React-Router framework mode
  # URL: https://github.com/MetaMask/metamask-extension/security/dependabot/228
  # will be fixed in https://github.com/MetaMask/MetaMask-planning/issues/3261
  - 1104031
  - 1104032

=======
>>>>>>> a09309db
  # Issue: `glob` vulnerability, already fixed in the version we're using (v10.5.0) but the
  # advisory range hasn't been updated yet.
  # URL: https://github.com/advisories/GHSA-5j98-mcp5-4vw2
  - 1109809
<<<<<<< HEAD

  # Temp fix for https://github.com/MetaMask/metamask-extension/pull/16920 for the sake of 11.7.1 hotfix
  # This will be removed in this ticket https://github.com/MetaMask/metamask-extension/issues/22299
  - 'ts-custom-error (deprecation)'
  - 'text-encoding (deprecation)'
=======
>>>>>>> a09309db

  ### Package Deprecations:

  # React-tippy brings in popper.js and react-tippy has not been updated in
  # three years.
  - 'popper.js (deprecation)'

  # Material UI dependencies are planned for removal
  - '@material-ui/core (deprecation)'
  - '@material-ui/styles (deprecation)'

  # Dependencies brought in by @truffle/decoder that are deprecated:
  - 'cids (deprecation)' # via @ensdomains/content-hash
  - 'multibase (deprecation)' # via cids
  - 'multicodec (deprecation)' # via cids

  # Currently in use for the network list drag and drop functionality.
  # Maintenance has stopped and the project will be archived in 2025.
  - 'react-beautiful-dnd (deprecation)'
  # New package name format for new versions: @ethereumjs/wallet.
  - 'ethereumjs-wallet (deprecation)'

plugins:
  - path: .yarn/plugins/@yarnpkg/plugin-allow-scripts.cjs
    spec: 'https://raw.githubusercontent.com/LavaMoat/LavaMoat/main/packages/yarn-plugin-allow-scripts/bundles/@yarnpkg/plugin-allow-scripts.js'
  - path: .yarn/plugins/@yarnpkg/plugin-engines.cjs
    spec: 'https://raw.githubusercontent.com/devoto13/yarn-plugin-engines/main/bundles/%40yarnpkg/plugin-engines.js'

# Configure the NPM minimal age gate to 3 days, meaning packages must be at
# least 3 days old to be installed.
npmMinimalAgeGate: 4320 # 3 days (in minutes)

# Override the minimal age gate, allowing certain packages to be installed
# regardless of their publish age.
npmPreapprovedPackages:
  - '@metamask/*'
  - '@metamask-previews/*'
  - '@lavamoat/*'
  - 'lavamoat-core'
  - 'lavamoat-browserify'
  - 'lavamoat-tofu'
  - 'lavamoat-node'<|MERGE_RESOLUTION|>--- conflicted
+++ resolved
@@ -26,32 +26,10 @@
   # We are ignoring this on April 24, 2025 to unblock CI, we will follow with a proper fix or confirmation this does not affect our users
   - 1104001
 
-<<<<<<< HEAD
-  # Issue: ses's global contour bindings leak into Compartment lexical scope
-  # URL: https://github.com/advisories/GHSA-h9w6-f932-gq62
-  # We are ignoring this on April 24, 2025 as it does not affect the codebase.
-  - 1103932
-
-  # Issue: React Router allows pre-render data spoofing on React-Router framework mode
-  # URL: https://github.com/MetaMask/metamask-extension/security/dependabot/228
-  # will be fixed in https://github.com/MetaMask/MetaMask-planning/issues/3261
-  - 1104031
-  - 1104032
-
-=======
->>>>>>> a09309db
   # Issue: `glob` vulnerability, already fixed in the version we're using (v10.5.0) but the
   # advisory range hasn't been updated yet.
   # URL: https://github.com/advisories/GHSA-5j98-mcp5-4vw2
   - 1109809
-<<<<<<< HEAD
-
-  # Temp fix for https://github.com/MetaMask/metamask-extension/pull/16920 for the sake of 11.7.1 hotfix
-  # This will be removed in this ticket https://github.com/MetaMask/metamask-extension/issues/22299
-  - 'ts-custom-error (deprecation)'
-  - 'text-encoding (deprecation)'
-=======
->>>>>>> a09309db
 
   ### Package Deprecations:
 
