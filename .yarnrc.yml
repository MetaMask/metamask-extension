compressionLevel: mixed

enableGlobalCache: false

enableScripts: false

enableTelemetry: false

logFilters:
  - code: YN0004
    level: discard

nodeLinker: node-modules

npmAuditIgnoreAdvisories:
  ### Advisories:

  # Issue: yargs-parser Vulnerable to Prototype Pollution
  # URL - https://github.com/advisories/GHSA-p9pc-299p-vxgp
  # The affected version (<5.0.0) is only included via @ensdomains/ens via
  # 'solc' which is not used in the imports we use from this package.
  - 1088783

  # Issue: protobufjs Prototype Pollution vulnerability
  # URL - https://github.com/advisories/GHSA-h755-8qp9-cq85
  # Not easily patched. Minimally effects the extension due to usage of
  # LavaMoat lockdown. Additional id added that resolves to the same advisory
  # but has a different entry due to it being a new dependency of
  # @trezor/connect-web. Upgrading
  - 1092429
  - 1095136

  # Issue: Regular Expression Denial of Service (ReDOS)
  # URL: https://github.com/advisories/GHSA-257v-vj4p-3w2h
  # color-string is listed as a dependency of 'color' which is brought in by
  # @metamask/jazzicon v2.0.0 but there is work done on that repository to
  # remove the color dependency. We should upgrade
  - 1089718

  # Issue: semver vulnerable to Regular Expression Denial of Service
  # URL: https://github.com/advisories/GHSA-c2qf-rxjj-qqgw
  # semver is used in the solidity compiler portion of @truffle/codec that does
  # not appear to be used.
  - 1092461

  # Issue: Malware in @solana/web3.js
  # URL: https://github.com/advisories/GHSA-2mhj-xmf4-pr8m
  # we patched this to ensure the vulnerable versions are not included, but the advisory
  # was mistakenly originally created to flag all versions as vulnerable
  - 1101059

  # Issue: axios Requests Vulnerable To Possible SSRF and Credential Leakage via Absolute URL
  # URL: https://github.com/advisories/GHSA-jr5f-v2jv-69x6
  # We are ignoring this on March 11, 2025 to unblock CI, we will follow with a proper fix or confirmation this does not affect our users
  - 1102472

  # Issue: Issue: Babel has inefficient RexExp complexity in generated code with .replace when transpiling named capturing groups
  # We are ignoring this on March 12, 2025 and April 24, 2025 to unblock CI, we will follow with a proper fix or confirmation this does not affect our users
  - 1103026
  - 1104001

  # Issue: ses's global contour bindings leak into Compartment lexical scope
  # URL: https://github.com/advisories/GHSA-h9w6-f932-gq62
  # We are ignoring this on April 24, 2025 as it does not affect the codebase.
  - 1103932
<<<<<<< HEAD
=======

  # Issue: React Router allows pre-render data spoofing on React-Router framework mode
  # URL: https://github.com/MetaMask/metamask-extension/security/dependabot/228
  # will be fixed in https://github.com/MetaMask/MetaMask-planning/issues/3261
  - 1104031
  - 1104032
>>>>>>> 11ab6254

  # Temp fix for https://github.com/MetaMask/metamask-extension/pull/16920 for the sake of 11.7.1 hotfix
  # This will be removed in this ticket https://github.com/MetaMask/metamask-extension/issues/22299
  - 'ts-custom-error (deprecation)'
  - 'text-encoding (deprecation)'

  ### Package Deprecations:

  # React-tippy brings in popper.js and react-tippy has not been updated in
  # three years.
  - 'popper.js (deprecation)'

  # React-router is out of date and brings in the following deprecated package
  - 'mini-create-react-context (deprecation)'

  # The affected version, which is less than 7.0.0, is brought in by
  # ethereumjs-wallet version 0.6.5 used in the extension but only in a single
  # file app/scripts/account-import-strategies/index.js, which may be easy to
  # upgrade.
  - 'uuid (deprecation)'

  # @npmcli/move-file is brought in via CopyWebpackPlugin used in the storybook
  # main.js file, which can be upgraded to remove this dependency in favor of
  # @npmcli/fs
  - '@npmcli/move-file (deprecation)'

  # Upgrading babel will result in the following deprecated packages being
  # updated:
  - 'core-js (deprecation)'

  # Material UI dependencies are planned for removal
  - '@material-ui/core (deprecation)'
  - '@material-ui/styles (deprecation)'
  - '@material-ui/system (deprecation)'

  # @ensdomains/ens should be explored for upgrade. The following packages are
  # deprecated and would be resolved by upgrading to newer versions of
  # ensdomains packages:
  - '@ensdomains/ens (deprecation)'
  - '@ensdomains/resolver (deprecation)'
  - 'testrpc (deprecation)'

  # Dependencies brought in by @truffle/decoder that are deprecated:
  - 'cids (deprecation)' # via @ensdomains/content-hash
  - 'multibase (deprecation)' # via cids
  - 'multicodec (deprecation)' # via cids

  # MetaMask owned repositories brought in by other MetaMask dependencies that
  # can be resolved by updating the versions throughout the dependency tree
  - 'eth-sig-util (deprecation)' # via @metamask/eth-ledger-bridge-keyring
  - '@metamask/controller-utils (deprecation)' # via @metamask/phishing-controller
  - 'safe-event-emitter (deprecation)' # via eth-block-tracker and others

  # @metamask-institutional relies upon crypto which is deprecated
  - 'crypto (deprecation)'

  # @metamask/providers uses webextension-polyfill-ts which has been moved to
  # @types/webextension-polyfill
  - 'webextension-polyfill-ts (deprecation)'

  # Imported in @trezor/blockchain-link@npm:2.1.8, but not actually depended on
  # by MetaMask
  - 'ripple-lib (deprecation)'

  # Brought in by ethereumjs-utils, which is used in the extension and in many
  # other dependencies. At the time of this exclusion, the extension has three
  # old versions of ethereumjs-utils which should be upgraded to
  # @ethereumjs/utils throughout our owned repositories. However even doing
  # that may be insufficient due to dependencies we do not own still relying
  # upon old versions of ethereumjs-utils.
  - 'ethereum-cryptography (deprecation)'

  # Currently in use for the network list drag and drop functionality.
  # Maintenance has stopped and the project will be archived in 2025.
  - 'react-beautiful-dnd (deprecation)'
  # New package name format for new versions: @ethereumjs/wallet.
  - 'ethereumjs-wallet (deprecation)'

  # The new trezor version breaks the webpack build due to issues with ESM and CommonJS
  # Leading to this error on start: `Uncaught ReferenceError: exports is not defined`
  # We temporarily ignore the audit failure until we can safely upgrade to the new version without breaking the webpack build
  # Check Trezor 9.5.X Changelog for more info: https://github.com/trezor/trezor-suite/blob/develop/packages/connect/CHANGELOG.md
  - '@trezor/connect-web (deprecation)'

  # We temporarily ignore the deprecation notice to unblock ci
  # Issue: @solana/web3.js version 2.0 is now @solana/kit! Remove @solana/web3.js@2 from your dependencies and replace it with @solana/kit.
  # As needed, upgrade all of your @solana-program/* dependencies to the latest versions that use Kit.
  - '@solana/web3.js (deprecation)'
plugins:
  - path: .yarn/plugins/@yarnpkg/plugin-allow-scripts.cjs
    spec: 'https://raw.githubusercontent.com/LavaMoat/LavaMoat/main/packages/yarn-plugin-allow-scripts/bundles/@yarnpkg/plugin-allow-scripts.js'
  - path: .yarn/plugins/@yarnpkg/plugin-engines.cjs
    spec: 'https://raw.githubusercontent.com/devoto13/yarn-plugin-engines/main/bundles/%40yarnpkg/plugin-engines.js'<|MERGE_RESOLUTION|>--- conflicted
+++ resolved
@@ -63,15 +63,12 @@
   # URL: https://github.com/advisories/GHSA-h9w6-f932-gq62
   # We are ignoring this on April 24, 2025 as it does not affect the codebase.
   - 1103932
-<<<<<<< HEAD
-=======
 
   # Issue: React Router allows pre-render data spoofing on React-Router framework mode
   # URL: https://github.com/MetaMask/metamask-extension/security/dependabot/228
   # will be fixed in https://github.com/MetaMask/MetaMask-planning/issues/3261
   - 1104031
   - 1104032
->>>>>>> 11ab6254
 
   # Temp fix for https://github.com/MetaMask/metamask-extension/pull/16920 for the sake of 11.7.1 hotfix
   # This will be removed in this ticket https://github.com/MetaMask/metamask-extension/issues/22299
