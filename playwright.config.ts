--- conflicted
+++ resolved
@@ -65,7 +65,6 @@
         headless: true,
       },
     },
-<<<<<<< HEAD
     // Smoke tests: basic health checks (onboarding via SRP import, etc.)
     {
       name: 'smoketest',
@@ -75,7 +74,7 @@
         headless: true,
       },
       fullyParallel: false,
-=======
+    },
     {
       name: 'benchmark',
       testMatch: '/benchmark/**/*.spec.ts',
@@ -85,7 +84,6 @@
       },
       fullyParallel: false,
       timeout: 600 * 1000, // 10 minutes
->>>>>>> 7495a2c0
     },
   ],
 
