version: 2.1

executors:
  node-browsers-small:
    docker:
      - image: cimg/node:20.18-browsers
    resource_class: small
    environment:
      NODE_OPTIONS: --max_old_space_size=2048
  node-browsers-medium:
    docker:
      - image: cimg/node:20.18-browsers
    resource_class: medium
    environment:
      NODE_OPTIONS: --max_old_space_size=3072
  node-linux-medium:
    machine:
      image: ubuntu-2404:2024.05.1
    resource_class: medium #// linux medium: 2 CPUs, 7.5 GB RAM, 10 credits/min
    environment:
      NODE_OPTIONS: --max_old_space_size=6144
  node-browsers-medium-plus:
    docker:
      - image: cimg/node:20.18-browsers
    resource_class: medium+
    environment:
      NODE_OPTIONS: --max_old_space_size=4096
  playwright:
    docker:
      - image: mcr.microsoft.com/playwright:v1.44.1-focal
    resource_class: medium

orbs:
  gh: circleci/github-cli@2.0
  codecov: codecov/codecov@3.2.2
  slack: circleci/slack@4.12.5

rc_branch_only: &rc_branch_only
  filters:
    branches:
      only:
        - /^Version-v(\d+)[.](\d+)[.](\d+)/

main_master_rc_only: &main_master_rc_only
  filters:
    branches:
      only:
        - main
        - master
        - /^Version-v(\d+)[.](\d+)[.](\d+)/

aliases:
  # Shallow Git Clone
  - &shallow-git-clone-and-enable-vnc
    name: Shallow Git Clone
    command: |
      #!/bin/bash
      set -e
      set -u
      set -o pipefail

      # Set up SSH access
      # This SSH key is the current github.com SSH key as of June 2023, but it will need to be changed whenever github changes their key (probably every few years)
      GITHUB_SSH_KEY="AAAAC3NzaC1lZDI1NTE5AAAAIOMqqnkVzrm0SdG6UOoqKLsabgH5C9okWi0dh2l9GKJl"
      mkdir -p ~/.ssh
      echo github.com ssh-ed25519 $GITHUB_SSH_KEY >> ~/.ssh/known_hosts

      git clone --depth 1 --no-checkout "$CIRCLE_REPOSITORY_URL" .
      git fetch --depth 1 origin "$CIRCLE_SHA1"

      if [ -n "${CIRCLE_TAG-}" ]; then
        echo "Checkout tag '${CIRCLE_TAG}' at commit '${CIRCLE_SHA1}'"
        git checkout "$CIRCLE_TAG"
        git reset --hard "$CIRCLE_SHA1"
      else
        echo "Checkout branch '${CIRCLE_BRANCH}' at commit '${CIRCLE_SHA1}'"
        git checkout -B "$CIRCLE_BRANCH" "$CIRCLE_SHA1"
      fi

      # Piggyback on this alias to enable VNC connections
      # The if statement will only be true on node-browsers executors
      if [ "${SHELL}" != "/bin/bash" ]; then
        cat ${HOME}/project/.circleci/scripts/enable-vnc.sh >> ~/.bashrc
      fi

workflows:
  test_and_release:
    when:
      not:
        or:
          - matches:
              pattern: /^l10n_crowdin_action$/
              value: << pipeline.git.branch >>
          - matches:
              pattern: /^rerun-from-failed.*/
              value: << pipeline.schedule.name >>
    jobs:
      - create_release_pull_request:
          <<: *rc_branch_only
          requires:
            - prep-deps
      - trigger-beta-build:
          requires:
            - prep-deps
      - prep-deps
      - get-changed-files-with-git-diff:
          filters:
            branches:
              ignore:
                - master
          requires:
            - prep-deps
<<<<<<< HEAD
      - test-deps-audit:
          requires:
            - prep-deps
      - test-deps-depcheck:
          requires:
            - prep-deps
      - test-yarn-dedupe:
          requires:
            - prep-deps
      - validate-lavamoat-allow-scripts:
          requires:
            - prep-deps
      - validate-lavamoat-policy-build:
          requires:
            - prep-deps
      - validate-lavamoat-policy-webapp:
          matrix:
            parameters:
              build-type: [main, beta, flask, mmi]
          requires:
            - prep-deps
=======
>>>>>>> 5786e7a0
      - prep-build:
          requires:
            - prep-deps
      - prep-build-mv2:
          requires:
            - prep-deps
      - prep-build-flask:
          requires:
            - prep-deps
      - prep-build-flask-mv2:
          requires:
            - prep-deps
      - prep-build-test:
          requires:
            - prep-deps
      - prep-build-test-mv2:
          requires:
            - prep-deps
      - prep-build-test-webpack:
          requires:
            - prep-deps
      - prep-build-test-flask:
          requires:
            - prep-deps
      - prep-build-test-flask-mv2:
<<<<<<< HEAD
          <<: *main_master_rc_only
=======
>>>>>>> 5786e7a0
          requires:
            - prep-deps
      - prep-build-storybook:
          requires:
            - prep-deps
      - prep-build-ts-migration-dashboard:
          requires:
            - prep-deps
      - test-e2e-chrome-webpack:
          <<: *main_master_rc_only
          requires:
            - prep-build-test-webpack
            - get-changed-files-with-git-diff
      - test-e2e-chrome:
          requires:
            - prep-build-test
            - get-changed-files-with-git-diff
      - test-e2e-firefox:
          <<: *main_master_rc_only
          requires:
            - prep-build-test-mv2
            - get-changed-files-with-git-diff
      - test-e2e-chrome-rpc:
          requires:
            - prep-build-test
            - get-changed-files-with-git-diff
      - test-api-specs:
          requires:
            - prep-build-test
            - get-changed-files-with-git-diff
      - test-e2e-chrome-multiple-providers:
          requires:
            - prep-build-test
            - get-changed-files-with-git-diff
      - test-e2e-chrome-flask:
          requires:
            - prep-build-test-flask
            - get-changed-files-with-git-diff
      - test-e2e-firefox-flask:
          <<: *main_master_rc_only
          requires:
            - prep-build-test-flask-mv2
      - test-e2e-swap-playwright - OPTIONAL:
          requires:
            - prep-build
      - test-e2e-chrome-vault-decryption:
          filters:
            branches:
              only:
                - main
                - /^Version-v(\d+)[.](\d+)[.](\d+)/
          requires:
            - prep-build
      - test-storybook:
          requires:
            - prep-deps
            - prep-build-storybook
      - validate-source-maps:
          requires:
            - prep-build
      - validate-source-maps-mv2:
          requires:
            - prep-build-mv2
      - validate-source-maps-beta:
          requires:
            - trigger-beta-build
      - validate-source-maps-flask:
          requires:
            - prep-build-flask
      - validate-source-maps-flask-mv2:
          requires:
            - prep-build-flask-mv2
      - test-mozilla-lint-mv2:
          requires:
            - prep-deps
            - prep-build-mv2
      - test-mozilla-lint-flask-mv2:
          requires:
            - prep-deps
            - prep-build-flask-mv2
      - all-tests-pass:
          requires:
            - validate-source-maps
            - validate-source-maps-beta
            - validate-source-maps-flask
            - test-mozilla-lint-mv2
            - test-mozilla-lint-flask-mv2
            - test-e2e-chrome
            - test-e2e-chrome-multiple-providers
            - test-e2e-firefox
            - test-e2e-chrome-flask
            - test-e2e-firefox-flask
            - test-e2e-chrome-vault-decryption
            - test-e2e-chrome-webpack
            - test-storybook
      - benchmark:
          requires:
            - prep-build-test
      - user-actions-benchmark:
          requires:
            - prep-build-test
      - bundle-size:
          requires:
            - prep-build-test
      - job-publish-prerelease:
          requires:
            - prep-deps
            - prep-build
            - prep-build-mv2
<<<<<<< HEAD
            - trigger-beta-build
=======
>>>>>>> 5786e7a0
            - prep-build-flask
            - prep-build-flask-mv2
            - prep-build-test
            - prep-build-test-mv2
            - prep-build-test-flask
            - prep-build-test-flask-mv2
            - trigger-beta-build
            - prep-build-storybook
            - prep-build-ts-migration-dashboard
            - benchmark
            - user-actions-benchmark
            - bundle-size
            - all-tests-pass
      - job-publish-release:
          filters:
            branches:
              only: master
          requires:
            - prep-deps
            - prep-build
            - prep-build-mv2
            - prep-build-flask
            - prep-build-flask-mv2
            - all-tests-pass
      - job-publish-storybook:
          filters:
            branches:
              only: main
          requires:
            - prep-build-storybook
      - job-publish-ts-migration-dashboard:
          filters:
            branches:
              only: main
          requires:
            - prep-build-ts-migration-dashboard

  rerun-from-failed:
    when:
      matches:
        pattern: /^rerun-from-failed.*/
        value: << pipeline.schedule.name >>
    jobs:
      - prep-deps
      - rerun-workflows-from-failed:
          filters:
            branches:
              only: main
          requires:
            - prep-deps

  locales_only:
    when:
      matches:
        pattern: /^l10n_crowdin_action$/
        value: << pipeline.git.branch >>
    jobs:
      - prep-deps
      - get-changed-files-with-git-diff
      - validate-locales-only:
          requires:
            - prep-deps
            - get-changed-files-with-git-diff
      - test-lint:
          requires:
            - prep-deps
      - all-tests-pass:
          requires:
            - test-lint
            - validate-locales-only

jobs:
  trigger-beta-build:
    executor: node-browsers-small
    steps:
      - run: *shallow-git-clone-and-enable-vnc
      - run: sudo corepack enable
      - attach_workspace:
          at: .
      - when:
          condition:
            not:
              matches:
                pattern: /^master$/
                value: << pipeline.git.branch >>
          steps:
            - run:
                name: Build beta prod
                command: .circleci/scripts/trigger-beta-build.sh
            - run:
                name: Move beta build to 'dist-beta' to avoid conflict with production build
                command: mv ./dist ./dist-beta
            - run:
                name: Move beta zips to 'builds-beta' to avoid conflict with production build
                command: mv ./builds ./builds-beta
            - persist_to_workspace:
                root: .
                paths:
                  - dist-beta
                  - builds-beta

  create_release_pull_request:
    executor: node-browsers-medium
    steps:
      - checkout
      - run: sudo corepack enable
      - attach_workspace:
          at: .
      - run:
          name: Bump manifest version
          command: .circleci/scripts/release-bump-manifest-version.sh
      - run:
          name: Update changelog
          command: yarn update-changelog --rc
      - run:
          name: Commit changes
          command: .circleci/scripts/release-commit-version-bump.sh
      - run:
          name: Create GitHub Pull Request for version
          command: .circleci/scripts/release-create-release-pr.sh

  prep-deps:
    executor: node-browsers-medium
    steps:
      - run: *shallow-git-clone-and-enable-vnc
      - run: sudo corepack enable
      - run:
          name: Save Yarn version
          command: yarn --version > /tmp/YARN_VERSION
      - restore_cache:
          keys:
            # First try to get the specific cache for the checksum of the yarn.lock file.
            # This cache key lookup will fail if the lock file is modified and a cache
            # has not yet been persisted for the new checksum.
            - dependency-cache-{{ checksum "/tmp/YARN_VERSION" }}-{{ checksum "yarn.lock" }}
            # To prevent having to do a full install of every node_module when
            # dependencies change, restore from the last known cache of any
            # branch/checksum with the same Yarn version, the install step will remove
            # cached items that are no longer required and add the new dependencies, and
            # the cache will be persisted.
            - dependency-cache-{{ checksum "/tmp/YARN_VERSION" }}-
      - gh/install
      - run:
          name: Install dependencies
          command: yarn --immutable
      - save_cache:
          key: dependency-cache-{{ checksum "/tmp/YARN_VERSION" }}-{{ checksum "yarn.lock" }}
          paths:
            - .yarn/cache
      - persist_to_workspace:
          root: .
          paths:
            - node_modules
            - build-artifacts

  # This job is used for the e2e quality gate.
  # It must be run before any job which uses the run-all.js script.
  # The job is skipped in main, master or RC branches.
  get-changed-files-with-git-diff:
    executor: node-browsers-small
    steps:
      - run: *shallow-git-clone-and-enable-vnc
      - run: sudo corepack enable
      - attach_workspace:
          at: .
      - run:
          name: Get changed files with git diff
          command: yarn git-diff-default-branch
      - persist_to_workspace:
          root: .
          paths:
            - changed-files

  validate-locales-only:
    executor: node-browsers-small
    steps:
      - run: *shallow-git-clone-and-enable-vnc
      - run: sudo corepack enable
      - attach_workspace:
          at: .
      - run: yarn tsx .circleci/scripts/validate-locales-only.ts

  prep-build:
    executor: node-linux-medium
    steps:
      - run: *shallow-git-clone-and-enable-vnc
      - run: corepack enable
      - attach_workspace:
          at: .
      - when:
          condition:
            not:
              matches:
                pattern: /^master$/
                value: << pipeline.git.branch >>
          steps:
            - run:
                name: build:dist
                command: yarn build dist
      - when:
          condition:
            matches:
              pattern: /^master$/
              value: << pipeline.git.branch >>
          steps:
            - run:
                name: build:prod
                command: yarn build prod
      - run:
          name: build:debug
          command: find dist/ -type f -exec md5sum {} \; | sort -k 2
      - store_artifacts:
          path: builds
      - persist_to_workspace:
          root: .
          paths:
            - dist
            - builds

  prep-build-mv2:
    executor: node-linux-medium
    steps:
      - run: *shallow-git-clone-and-enable-vnc
      - run: corepack enable
      - attach_workspace:
          at: .
      - when:
          condition:
            not:
              matches:
                pattern: /^master$/
                value: << pipeline.git.branch >>
          steps:
            - run:
                name: build:dist
                command: ENABLE_MV3=false yarn build dist
      - when:
          condition:
            matches:
              pattern: /^master$/
              value: << pipeline.git.branch >>
          steps:
            - run:
                name: build:prod
                command: ENABLE_MV3=false yarn build prod
      - run:
          name: build:debug
          command: find dist/ -type f -exec md5sum {} \; | sort -k 2
      - run:
          name: Move mm build to 'dist-mv2' to avoid conflict with production build
          command: mv ./dist ./dist-mv2
      - run:
          name: Move mm zips to 'builds-mv2' to avoid conflict with production build
          command: mv ./builds ./builds-mv2
      - store_artifacts:
          path: builds-mv2
      - persist_to_workspace:
          root: .
          paths:
            - dist-mv2
            - builds-mv2

  prep-build-flask:
    executor: node-linux-medium
    steps:
      - run: *shallow-git-clone-and-enable-vnc
      - run: corepack enable
      - attach_workspace:
          at: .
      - when:
          condition:
            not:
              matches:
                pattern: /^master$/
                value: << pipeline.git.branch >>
          steps:
            - run:
                name: build:dist
                command: yarn build --build-type flask dist
      - when:
          condition:
            matches:
              pattern: /^master$/
              value: << pipeline.git.branch >>
          steps:
            - run:
                name: build:prod
                command: yarn build --build-type flask prod
      - run:
          name: build:debug
          command: find dist/ -type f -exec md5sum {} \; | sort -k 2
      - run:
          name: Move flask build to 'dist-flask' to avoid conflict with production build
          command: mv ./dist ./dist-flask
      - run:
          name: Move flask zips to 'builds-flask' to avoid conflict with production build
          command: mv ./builds ./builds-flask
      - persist_to_workspace:
          root: .
          paths:
            - dist-flask
            - builds-flask

  prep-build-flask-mv2:
    executor: node-linux-medium
    steps:
      - run: *shallow-git-clone-and-enable-vnc
      - run: corepack enable
      - attach_workspace:
          at: .
      - when:
          condition:
            not:
              matches:
                pattern: /^master$/
                value: << pipeline.git.branch >>
          steps:
            - run:
                name: build:dist
                command: ENABLE_MV3=false yarn build --build-type flask dist
      - when:
          condition:
            matches:
              pattern: /^master$/
              value: << pipeline.git.branch >>
          steps:
            - run:
                name: build:prod
                command: ENABLE_MV3=false yarn build --build-type flask prod
      - run:
          name: build:debug
          command: find dist/ -type f -exec md5sum {} \; | sort -k 2
      - run:
          name: Move flask build to 'dist-flask' to avoid conflict with production build
          command: mv ./dist ./dist-flask-mv2
      - run:
          name: Move flask zips to 'builds-flask' to avoid conflict with production build
          command: mv ./builds ./builds-flask-mv2
      - persist_to_workspace:
          root: .
          paths:
            - dist-flask-mv2
            - builds-flask-mv2

  prep-build-test-flask:
    executor: node-linux-medium
    steps:
      - run: *shallow-git-clone-and-enable-vnc
      - run: corepack enable
      - attach_workspace:
          at: .
      - run:
          name: Build extension for testing
          command: yarn build:test:flask
      - run:
          name: Move test build to 'dist-test-flask' to avoid conflict with production build
          command: mv ./dist ./dist-test-flask
      - run:
          name: Move test zips to 'builds-test-flask' to avoid conflict with production build
          command: mv ./builds ./builds-test-flask
      - persist_to_workspace:
          root: .
          paths:
            - dist-test-flask
            - builds-test-flask

  prep-build-test-flask-mv2:
    executor: node-linux-medium
    steps:
      - run: *shallow-git-clone-and-enable-vnc
      - run: corepack enable
      - attach_workspace:
          at: .
      - run:
          name: Build extension for testing
          command: yarn build:test:flask:mv2
      - run:
          name: Move test build to 'dist-test-flask-mv2' to avoid conflict with production build
          command: mv ./dist ./dist-test-flask-mv2
      - run:
          name: Move test zips to 'builds-test-flask-mv2' to avoid conflict with production build
          command: mv ./builds ./builds-test-flask-mv2
      - persist_to_workspace:
          root: .
          paths:
            - dist-test-flask-mv2
            - builds-test-flask-mv2

  prep-build-test:
    executor: node-linux-medium
    steps:
      - run: *shallow-git-clone-and-enable-vnc
      - run: corepack enable
      - attach_workspace:
          at: .
      - run:
          name: Build extension for testing
          command: yarn build:test
      - run:
          name: Move test build to 'dist-test' to avoid conflict with production build
          command: mv ./dist ./dist-test
      - run:
          name: Move test zips to 'builds-test' to avoid conflict with production build
          command: mv ./builds ./builds-test
      - store_artifacts:
          path: builds-test
      - persist_to_workspace:
          root: .
          paths:
            - dist-test
            - builds-test

  prep-build-test-mv2:
    executor: node-linux-medium
    steps:
      - run: *shallow-git-clone-and-enable-vnc
      - run: corepack enable
      - attach_workspace:
          at: .
      - run:
          name: Build extension for testing
          command: yarn build:test:mv2
      - run:
          name: Move test build to 'dist-test-mv2' to avoid conflict with production build
          command: mv ./dist ./dist-test-mv2
      - run:
          name: Move test zips to 'builds-test-mv2' to avoid conflict with production build
          command: mv ./builds ./builds-test-mv2
      - store_artifacts:
          path: builds-test-mv2
      - persist_to_workspace:
          root: .
          paths:
            - dist-test-mv2
            - builds-test-mv2

  prep-build-test-webpack:
    executor: node-linux-medium
    steps:
      - run: *shallow-git-clone-and-enable-vnc
      - attach_workspace:
          at: .
      - run:
          name: Activate yarn
          command: corepack enable
      - run:
          name: Build extension for testing
          command: yarn build:test:webpack
      - run:
          name: Move test build to 'dist-test-webpack' to avoid conflict with production build
          command: mv ./dist ./dist-test-webpack
      - persist_to_workspace:
          root: .
          paths:
            - dist-test-webpack

  prep-build-storybook:
    executor: node-linux-medium
    steps:
      - run: *shallow-git-clone-and-enable-vnc
      - run: corepack enable
      - attach_workspace:
          at: .
      - run:
          name: Build Storybook
          command: yarn storybook:build
      - persist_to_workspace:
          root: .
          paths:
            - storybook-build

  prep-build-ts-migration-dashboard:
    executor: node-browsers-small
    steps:
      - run: *shallow-git-clone-and-enable-vnc
      - run: sudo corepack enable
      - attach_workspace:
          at: .
      - run:
          name: Build TypeScript migration dashboard
          command: yarn ts-migration:dashboard:build
      - persist_to_workspace:
          root: .
          paths:
            - development/ts-migration-dashboard/build/final

  rerun-workflows-from-failed:
    executor: node-browsers-small
    steps:
      - run: *shallow-git-clone-and-enable-vnc
      - run: sudo corepack enable
      - attach_workspace:
          at: .
      - run:
          name: Rerun workflows from failed
          command: yarn ci-rerun-from-failed

  test-storybook:
    executor: node-browsers-medium-plus
    steps:
      - run: *shallow-git-clone-and-enable-vnc
      - run: sudo corepack enable
      - attach_workspace:
          at: .
      - run:
          name: Install Playwright browsers
          command: yarn exec playwright install chromium
      - run:
          name: Test Storybook
          command: yarn test-storybook:ci

  test-e2e-chrome-webpack:
    executor: node-browsers-medium-plus
    parallelism: 20
    steps:
      - run: *shallow-git-clone-and-enable-vnc
      - run: sudo corepack enable
      - attach_workspace:
          at: .
      - run:
          name: Move test build to dist
          command: mv ./dist-test-webpack ./dist
      - run:
          name: test:e2e:chrome:webpack
          command: .circleci/scripts/test-run-e2e.sh yarn test:e2e:chrome:webpack
          no_output_timeout: 5m
      - store_artifacts:
          path: test-artifacts
          destination: test-artifacts
      - store_test_results:
          path: test/test-results/e2e

  test-api-specs:
    executor: node-browsers-medium-plus
    steps:
      - run: *shallow-git-clone-and-enable-vnc
      - run: sudo corepack enable
      - attach_workspace:
          at: .
      - run:
          name: Move test build to dist
          command: mv ./dist-test ./dist
      - run:
          name: Move test zips to builds
          command: mv ./builds-test ./builds
      - gh/install
      - run:
          name: test:api-specs
          command: .circleci/scripts/test-run-e2e.sh yarn test:api-specs
          no_output_timeout: 5m
      - run:
          name: Comment on PR
          command: |
            if [  -f html-report/index.html ]; then
              gh pr comment "${CIRCLE_PR_NUMBER}" --body ":x: API Spec Test Failed. View the report [here](https://output.circle-artifacts.com/output/job/${CIRCLE_WORKFLOW_JOB_ID}/artifacts/${CIRCLE_NODE_INDEX}/html-report/index.html)."
            else
              echo "API Spec Report not found!"
            fi
          when: on_fail
      - store_artifacts:
          path: html-report
          destination: html-report

  test-e2e-chrome:
    executor: node-browsers-medium-plus
    parallelism: 20
    steps:
      - run: *shallow-git-clone-and-enable-vnc
      - run: sudo corepack enable
      - attach_workspace:
          at: .
      - run:
          name: Move test build to dist
          command: mv ./dist-test ./dist
      - run:
          name: Move test zips to builds
          command: mv ./builds-test ./builds
      - run:
          name: test:e2e:chrome
          command: .circleci/scripts/test-run-e2e.sh yarn test:e2e:chrome
          no_output_timeout: 5m
      - store_artifacts:
          path: test-artifacts
          destination: test-artifacts
      - store_test_results:
          path: test/test-results/e2e

  test-e2e-chrome-rpc:
    executor: node-browsers-medium
    parallelism: 1
    steps:
      - run: *shallow-git-clone-and-enable-vnc
      - run: sudo corepack enable
      - attach_workspace:
          at: .
      - run:
          name: Move test build to dist
          command: mv ./dist-test ./dist
      - run:
          name: Move test zips to builds
          command: mv ./builds-test ./builds
      - run:
          name: test:e2e:chrome:rpc
          command: .circleci/scripts/test-run-e2e.sh yarn test:e2e:chrome:rpc
          no_output_timeout: 5m
      - store_artifacts:
          path: test-artifacts
          destination: test-artifacts
      - store_test_results:
          path: test/test-results/e2e

  test-e2e-chrome-multiple-providers:
    executor: node-browsers-small
    parallelism: 1
    steps:
      - run: *shallow-git-clone-and-enable-vnc
      - run: sudo corepack enable
      - attach_workspace:
          at: .
      - run:
          name: Move test build to dist
          command: mv ./dist-test ./dist
      - run:
          name: Move test zips to builds
          command: mv ./builds-test ./builds
      - run:
          name: test:e2e:chrome:multi-provider
          command: .circleci/scripts/test-run-e2e.sh yarn test:e2e:chrome:multi-provider
          no_output_timeout: 5m
      - store_artifacts:
          path: test-artifacts
          destination: test-artifacts
      - store_test_results:
          path: test/test-results/e2e

  test-e2e-chrome-vault-decryption:
    executor: node-browsers-medium-plus
    steps:
      - run: *shallow-git-clone-and-enable-vnc
      - run: sudo corepack enable
      - attach_workspace:
          at: .
      - run:
          name: test:e2e:single
          command: .circleci/scripts/test-run-e2e.sh yarn test:e2e:single test/e2e/vault-decryption-chrome.spec.ts --browser chrome
          no_output_timeout: 5m
      - store_artifacts:
          path: test-artifacts
          destination: test-artifacts
      - store_test_results:
          path: test/test-results/e2e

  test-e2e-firefox-flask:
    executor: node-browsers-medium-plus
    parallelism: 10
    steps:
      - run: *shallow-git-clone-and-enable-vnc
      - run: sudo corepack enable
      - attach_workspace:
          at: .
      - run:
          name: Move test build to dist
          command: mv ./dist-test-flask-mv2 ./dist
      - run:
          name: Move test zips to builds
          command: mv ./builds-test-flask-mv2 ./builds
      - run:
          name: test:e2e:firefox:flask
          command: .circleci/scripts/test-run-e2e.sh yarn test:e2e:firefox:flask
          no_output_timeout: 5m
      - store_artifacts:
          path: test-artifacts
          destination: test-artifacts
      - store_test_results:
          path: test/test-results/e2e

  test-e2e-chrome-flask:
    executor: node-browsers-medium-plus
    parallelism: 8
    steps:
      - run: *shallow-git-clone-and-enable-vnc
      - run: sudo corepack enable
      - attach_workspace:
          at: .
      - run:
          name: Move test build to dist
          command: mv ./dist-test-flask ./dist
      - run:
          name: Move test zips to builds
          command: mv ./builds-test-flask ./builds
      - run:
          name: test:e2e:chrome:flask
          command: .circleci/scripts/test-run-e2e.sh yarn test:e2e:chrome:flask
          no_output_timeout: 5m
      - store_artifacts:
          path: test-artifacts
          destination: test-artifacts
      - store_test_results:
          path: test/test-results/e2e

  test-e2e-swap-playwright - OPTIONAL:
    executor: playwright
    parallelism: 2
    steps:
      - run: *shallow-git-clone-and-enable-vnc
      - run: corepack enable
      - attach_workspace:
          at: .
      - run:
          name: Install chromium
          command: yarn playwright install chromium
      - run:
          name: test:e2e:chrome:swap
          command: |
            TESTFILES=$(circleci tests glob "test/e2e/playwright/swap/**/*.spec.ts")
            echo "$TESTFILES"
            echo "$TESTFILES" | timeout 20m circleci tests run --command="xvfb-run xargs yarn playwright test --project=swap" verbose
          no_output_timeout: 10m
      - slack/notify:
          event: fail
          mentions: <@davide.brocchetto>
          template: basic_fail_1
          channel: C06BEG71R1S
      - store_artifacts:
          name: html-report and artifacts
          path: public/playwright/playwright-reports
      - store_test_results:
          name: report for pipeline integration
          path: public/playwright/playwright-reports/junit/test-results.xml

  test-e2e-firefox:
    executor: node-browsers-medium-plus
    parallelism: 24
    steps:
      - run: *shallow-git-clone-and-enable-vnc
      - run: sudo corepack enable
      - attach_workspace:
          at: .
      - run:
          name: Move test build to dist
          command: mv ./dist-test-mv2 ./dist
      - run:
          name: Move test zips to builds
          command: mv ./builds-test-mv2 ./builds
      - run:
          name: test:e2e:firefox
          command: .circleci/scripts/test-run-e2e.sh yarn test:e2e:firefox
          no_output_timeout: 5m
      - store_artifacts:
          path: test-artifacts
          destination: test-artifacts
      - store_test_results:
          path: test/test-results/e2e

  benchmark:
    executor: node-browsers-small
    steps:
      - run: *shallow-git-clone-and-enable-vnc
      - run: sudo corepack enable
      - attach_workspace:
          at: .
      - run:
          name: Move test build to dist
          command: mv ./dist-test ./dist
      - run:
          name: Move test zips to builds
          command: mv ./builds-test ./builds
      - run:
          name: Run page load benchmark
          command: yarn benchmark:chrome --out test-artifacts/chrome/benchmark/pageload.json --retries 2
      - store_artifacts:
          path: test-artifacts
          destination: test-artifacts
      - persist_to_workspace:
          root: .
          paths:
            - test-artifacts

  user-actions-benchmark:
    executor: node-browsers-small
    steps:
      - run: *shallow-git-clone-and-enable-vnc
      - run: sudo corepack enable
      - attach_workspace:
          at: .
      - run:
          name: Move test build to dist
          command: mv ./dist-test ./dist
      - run:
          name: Move test zips to builds
          command: mv ./builds-test ./builds
      - run:
          name: Run page load benchmark
          command: yarn user-actions-benchmark:chrome --out test-artifacts/chrome/benchmark/user_actions.json --retries 2
      - store_artifacts:
          path: test-artifacts
          destination: test-artifacts
      - persist_to_workspace:
          root: .
          paths:
            - test-artifacts

  bundle-size:
    executor: node-browsers-small
    steps:
      - run: *shallow-git-clone-and-enable-vnc
      - run: sudo corepack enable
      - attach_workspace:
          at: .
      - run:
          name: Move test build to dist
          command: mv ./dist-test ./dist
      - run:
          name: Move test zips to builds
          command: mv ./builds-test ./builds
      - run:
          name: Measure bundle size
          command: yarn bundle-size --out test-artifacts/chrome
      - run:
          name: Install jq
          command: sudo apt install jq -y
      - run:
          name: Record bundle size at commit
          command: ./.circleci/scripts/bundle-stats-commit.sh
      - store_artifacts:
          path: test-artifacts
          destination: test-artifacts
      - persist_to_workspace:
          root: .
          paths:
            - test-artifacts

  job-publish-prerelease:
    executor: node-browsers-medium
    steps:
      - checkout
      - run: sudo corepack enable
      - attach_workspace:
          at: .
      - run:
          name: build:source-map-explorer
          command: ./development/source-map-explorer.sh
      - store_artifacts:
          path: dist/sourcemaps
          destination: builds/sourcemaps
      - store_artifacts:
          path: dist-beta/sourcemaps
          destination: builds-beta/sourcemaps
      - store_artifacts:
          path: dist-flask/sourcemaps
          destination: builds-flask/sourcemaps
      - store_artifacts:
          path: builds
          destination: builds
      - store_artifacts:
          path: builds-beta
          destination: builds-beta
      - store_artifacts:
          path: builds-flask
          destination: builds-flask
      - store_artifacts:
          path: builds-flask-mv2
          destination: builds-flask-mv2

      - store_artifacts:
          path: builds-mv2
          destination: builds-mv2
      - store_artifacts:
          path: builds-test
      - store_artifacts:
          path: builds-test-mv2
      - store_artifacts:
          path: builds-test-flask
      - store_artifacts:
          path: builds-test-flask-mv2
      - store_artifacts:
          path: test-artifacts
          destination: test-artifacts
      # important: generate lavamoat viz AFTER uploading builds as artifacts
      - run:
          name: build:lavamoat-viz
          command: ./.circleci/scripts/create-lavamoat-viz.sh
      - store_artifacts:
          path: build-artifacts
          destination: build-artifacts
      - store_artifacts:
          path: storybook-build
          destination: storybook
      - store_artifacts:
          path: development/ts-migration-dashboard/build/final
          destination: ts-migration-dashboard

  job-publish-release:
    executor: node-browsers-small
    steps:
      - run: *shallow-git-clone-and-enable-vnc
      - run: sudo corepack enable
      - attach_workspace:
          at: .
      - run:
          name: Publish main release to Sentry
          command: yarn sentry:publish
      - run:
          name: Publish main MV2 release to Sentry
          command: yarn sentry:publish --dist mv2
      - run:
          name: Publish Flask release to Sentry
          command: yarn sentry:publish --build-type flask
      - run:
          name: Publish Flask MV2 release to Sentry
          command: yarn sentry:publish --build-type flask --dist mv2
      - run:
          name: Create GitHub release
          command: .circleci/scripts/release-create-gh-release.sh

  job-publish-storybook:
    executor: node-browsers-small
    steps:
      - add_ssh_keys:
          fingerprints:
            - '3d:49:29:f4:b2:e8:ea:af:d1:32:eb:2a:fc:15:85:d8'
      - run: *shallow-git-clone-and-enable-vnc
      - run: sudo corepack enable
      - attach_workspace:
          at: .
      - run:
          name: storybook:deploy
          command: |
            git remote add storybook git@github.com:MetaMask/metamask-storybook.git
            yarn storybook:deploy

  job-publish-ts-migration-dashboard:
    executor: node-browsers-small
    steps:
      - add_ssh_keys:
          fingerprints:
            - '8b:21:e3:20:7c:c9:db:82:74:2d:86:d6:11:a7:2f:49'
      - run: *shallow-git-clone-and-enable-vnc
      - run: sudo corepack enable
      - attach_workspace:
          at: .
      - run:
          name: ts-migration-dashboard:deploy
          command: |
            git remote add ts-migration-dashboard git@github.com:MetaMask/metamask-extension-ts-migration-dashboard.git
            git config user.name "MetaMask Bot"
            git config user.email metamaskbot@users.noreply.github.com
            yarn ts-migration:dashboard:deploy

  validate-source-maps:
    executor: node-browsers-small
    steps:
      - run: *shallow-git-clone-and-enable-vnc
      - run: sudo corepack enable
      - attach_workspace:
          at: .
      - run:
          name: Validate source maps
          command: yarn validate-source-maps

  validate-source-maps-beta:
    executor: node-browsers-small
    steps:
      - run: *shallow-git-clone-and-enable-vnc
      - run: sudo corepack enable
      - attach_workspace:
          at: .
      - run:
          name: Validate source maps
          command: .circleci/scripts/validate-source-maps-beta.sh

  validate-source-maps-flask:
    executor: node-browsers-small
    steps:
      - run: *shallow-git-clone-and-enable-vnc
      - run: sudo corepack enable
      - attach_workspace:
          at: .
      - run:
          name: Move flask build to dist
          command: mv ./dist-flask ./dist
      - run:
          name: Move flask zips to builds
          command: mv ./builds-flask ./builds
      - run:
          name: Validate source maps
          command: yarn validate-source-maps

  validate-source-maps-flask-mv2:
    executor: node-browsers-small
    steps:
      - run: *shallow-git-clone-and-enable-vnc
      - run: sudo corepack enable
      - attach_workspace:
          at: .
      - run:
          name: Move flask build to dist
          command: mv ./dist-flask-mv2 ./dist
      - run:
          name: Move flask zips to builds
          command: mv ./builds-flask-mv2 ./builds
      - run:
          name: Validate source maps
          command: yarn validate-source-maps

  validate-source-maps-mv2:
    executor: node-browsers-small
    steps:
      - run: *shallow-git-clone-and-enable-vnc
      - run: sudo corepack enable
      - attach_workspace:
          at: .
      - run:
          name: Move flask build to dist
          command: mv ./dist-mv2 ./dist
      - run:
          name: Move flask zips to builds
          command: mv ./builds-mv2 ./builds
      - run:
          name: Validate source maps
          command: yarn validate-source-maps

  test-mozilla-lint-mv2:
    executor: node-browsers-medium
    steps:
      - run: *shallow-git-clone-and-enable-vnc
      - run: sudo corepack enable
      - attach_workspace:
          at: .
      - run:
          name: Move flask build to dist
          command: mv ./dist-mv2 ./dist
      - run:
          name: Move flask zips to builds
          command: mv ./builds-mv2 ./builds
      - run:
          name: test:mozilla-lint
          command: yarn mozilla-lint

  test-mozilla-lint-flask-mv2:
    executor: node-browsers-medium
    steps:
      - run: *shallow-git-clone-and-enable-vnc
      - run: sudo corepack enable
      - attach_workspace:
          at: .
      - run:
          name: Move flask build to dist
          command: mv ./dist-flask-mv2 ./dist
      - run:
          name: Move flask zips to builds
          command: mv ./builds-flask-mv2 ./builds
      - run:
          name: test:mozilla-lint
          command: yarn mozilla-lint

  all-tests-pass:
    executor: node-browsers-small
    steps:
      - run:
          name: All Tests Passed
          command: echo 'whew - everything passed!'<|MERGE_RESOLUTION|>--- conflicted
+++ resolved
@@ -110,30 +110,6 @@
                 - master
           requires:
             - prep-deps
-<<<<<<< HEAD
-      - test-deps-audit:
-          requires:
-            - prep-deps
-      - test-deps-depcheck:
-          requires:
-            - prep-deps
-      - test-yarn-dedupe:
-          requires:
-            - prep-deps
-      - validate-lavamoat-allow-scripts:
-          requires:
-            - prep-deps
-      - validate-lavamoat-policy-build:
-          requires:
-            - prep-deps
-      - validate-lavamoat-policy-webapp:
-          matrix:
-            parameters:
-              build-type: [main, beta, flask, mmi]
-          requires:
-            - prep-deps
-=======
->>>>>>> 5786e7a0
       - prep-build:
           requires:
             - prep-deps
@@ -159,10 +135,6 @@
           requires:
             - prep-deps
       - prep-build-test-flask-mv2:
-<<<<<<< HEAD
-          <<: *main_master_rc_only
-=======
->>>>>>> 5786e7a0
           requires:
             - prep-deps
       - prep-build-storybook:
@@ -272,10 +244,6 @@
             - prep-deps
             - prep-build
             - prep-build-mv2
-<<<<<<< HEAD
-            - trigger-beta-build
-=======
->>>>>>> 5786e7a0
             - prep-build-flask
             - prep-build-flask-mv2
             - prep-build-test
