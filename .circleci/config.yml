version: 2.1

executors:
  node-browsers-small:
    docker:
      - image: cimg/node:22.13-browsers
    resource_class: small
    environment:
      NODE_OPTIONS: --max_old_space_size=2048
  node-browsers-medium:
    docker:
      - image: cimg/node:22.13-browsers
    resource_class: medium
    environment:
      NODE_OPTIONS: --max_old_space_size=3072
  node-linux-medium:
    machine:
      image: ubuntu-2404:2024.05.1
    resource_class: medium #// linux medium: 2 CPUs, 7.5 GB RAM, 10 credits/min
    environment:
      NODE_OPTIONS: --max_old_space_size=6144
  node-browsers-medium-plus:
    docker:
      - image: cimg/node:22.13-browsers
    resource_class: medium+
    environment:
      NODE_OPTIONS: --max_old_space_size=4096
  playwright:
    docker:
      - image: mcr.microsoft.com/playwright:v1.44.1-focal
    resource_class: medium

orbs:
  gh: circleci/github-cli@2.0
  codecov: codecov/codecov@3.2.2
  slack: circleci/slack@4.12.5

rc_branch_only: &rc_branch_only
  filters:
    branches:
      only:
        - /^Version-v(\d+)[.](\d+)[.](\d+)/

main_master_rc_only: &main_master_rc_only
  filters:
    branches:
      only:
        - main
        - master
        - /^Version-v(\d+)[.](\d+)[.](\d+)/

aliases:
  # Shallow Git Clone
  - &shallow-git-clone-and-enable-vnc
    name: Shallow Git Clone
    command: |
      #!/bin/bash
      set -e
      set -u
      set -o pipefail

      # Set up SSH access
      # This SSH key is the current github.com SSH key as of June 2023, but it will need to be changed whenever github changes their key (probably every few years)
      GITHUB_SSH_KEY="AAAAC3NzaC1lZDI1NTE5AAAAIOMqqnkVzrm0SdG6UOoqKLsabgH5C9okWi0dh2l9GKJl"
      mkdir -p ~/.ssh
      echo github.com ssh-ed25519 $GITHUB_SSH_KEY >> ~/.ssh/known_hosts

      git clone --depth 1 --no-checkout "$CIRCLE_REPOSITORY_URL" .
      git fetch --depth 1 origin "$CIRCLE_SHA1"

      if [ -n "${CIRCLE_TAG-}" ]; then
        echo "Checkout tag '${CIRCLE_TAG}' at commit '${CIRCLE_SHA1}'"
        git checkout "$CIRCLE_TAG"
        git reset --hard "$CIRCLE_SHA1"
      else
        echo "Checkout branch '${CIRCLE_BRANCH}' at commit '${CIRCLE_SHA1}'"
        git checkout -B "$CIRCLE_BRANCH" "$CIRCLE_SHA1"
      fi

      # Piggyback on this alias to enable VNC connections
      # The if statement will only be true on node-browsers executors
      if [ "${SHELL}" != "/bin/bash" ]; then
        cat ${HOME}/project/.circleci/scripts/enable-vnc.sh >> ~/.bashrc
      fi

workflows:
  test_and_release:
    when:
      not:
<<<<<<< HEAD
        matches:
          pattern: /^test_l10n_crowdin_action$/
          value: << pipeline.git.branch >>
=======
        or:
          - matches:
              pattern: /^l10n_crowdin_action$/
              value: << pipeline.git.branch >>
          - matches:
              pattern: /^rerun-from-failed.*/
              value: << pipeline.schedule.name >>
>>>>>>> 519cbc63
    jobs:
      - create_release_pull_request:
          <<: *rc_branch_only
          requires:
            - prep-deps
      - prep-deps
      - get-changed-files-with-git-diff:
          filters:
            branches:
              ignore:
                - master
          requires:
            - prep-deps
      - prep-build:
          requires:
            - prep-deps
      - prep-build-mv2:
          requires:
            - prep-deps
      - prep-build-flask:
          requires:
            - prep-deps
      - prep-build-flask-mv2:
          requires:
            - prep-deps
      - prep-build-test:
          requires:
            - prep-deps
      - prep-build-test-mv2:
          requires:
            - prep-deps
      - prep-build-test-webpack:
          requires:
            - prep-deps
      - prep-build-test-flask:
          requires:
            - prep-deps
      - prep-build-test-flask-mv2:
          requires:
            - prep-deps
      - prep-build-ts-migration-dashboard:
          requires:
            - prep-deps
      - test-e2e-chrome-webpack:
          <<: *main_master_rc_only
          requires:
            - prep-build-test-webpack
            - get-changed-files-with-git-diff
      - test-e2e-chrome:
          requires:
            - prep-build-test
            - get-changed-files-with-git-diff
      - test-e2e-firefox:
          <<: *main_master_rc_only
          requires:
            - prep-build-test-mv2
            - get-changed-files-with-git-diff
      - test-e2e-chrome-rpc:
          requires:
            - prep-build-test
            - get-changed-files-with-git-diff
      - test-api-specs:
          requires:
            - prep-build-test
            - get-changed-files-with-git-diff
      - test-api-specs-multichain:
          requires:
            - prep-build-test-flask
            - get-changed-files-with-git-diff
      - test-e2e-chrome-multiple-providers:
          requires:
            - prep-build-test
            - get-changed-files-with-git-diff
      - test-e2e-chrome-flask:
          requires:
            - prep-build-test-flask
            - get-changed-files-with-git-diff
      - test-e2e-firefox-flask:
          <<: *main_master_rc_only
          requires:
            - prep-build-test-flask-mv2
      - test-e2e-swap-playwright - OPTIONAL:
          requires:
            - prep-build
      - test-e2e-chrome-vault-decryption:
          filters:
            branches:
              only:
                - main
                - /^Version-v(\d+)[.](\d+)[.](\d+)/
          requires:
            - prep-build
      - validate-source-maps:
          requires:
            - prep-build
      - validate-source-maps-mv2:
          requires:
            - prep-build-mv2
      - validate-source-maps-flask:
          requires:
            - prep-build-flask
      - validate-source-maps-flask-mv2:
          requires:
            - prep-build-flask-mv2
      - test-mozilla-lint-mv2:
          requires:
            - prep-deps
            - prep-build-mv2
      - test-mozilla-lint-flask-mv2:
          requires:
            - prep-deps
            - prep-build-flask-mv2
      - all-tests-pass:
          requires:
            - validate-source-maps
            - validate-source-maps-flask
            - test-mozilla-lint-mv2
            - test-mozilla-lint-flask-mv2
            - test-e2e-chrome
            - test-e2e-chrome-multiple-providers
            - test-e2e-firefox
            - test-e2e-chrome-flask
            - test-e2e-firefox-flask
            - test-e2e-chrome-vault-decryption
            - test-e2e-chrome-webpack
      - benchmark:
          requires:
            - prep-build-test
      - user-actions-benchmark:
          requires:
            - prep-build-test
      - bundle-size:
          requires:
            - prep-build-test
      - job-publish-prerelease:
          requires:
            - prep-deps
            - prep-build
            - prep-build-mv2
            - prep-build-flask
            - prep-build-flask-mv2
            - prep-build-test
            - prep-build-test-mv2
            - prep-build-test-flask
            - prep-build-test-flask-mv2
            - prep-build-ts-migration-dashboard
            - benchmark
            - user-actions-benchmark
            - bundle-size
            - all-tests-pass
      - job-publish-release:
          filters:
            branches:
              only: master
          requires:
            - prep-deps
            - prep-build
            - prep-build-mv2
            - prep-build-flask
            - prep-build-flask-mv2
            - all-tests-pass
      - job-publish-ts-migration-dashboard:
          filters:
            branches:
              only: main
          requires:
            - prep-build-ts-migration-dashboard

  rerun-from-failed:
    when:
      matches:
        pattern: /^rerun-from-failed.*/
        value: << pipeline.schedule.name >>
    jobs:
      - prep-deps
      - rerun-workflows-from-failed:
          filters:
            branches:
              only: main
          requires:
            - prep-deps

  locales_only:
    when:
      matches:
        pattern: /^test_l10n_crowdin_action$/
        value: << pipeline.git.branch >>
    jobs:
      - prep-deps
      - get-changed-files-with-git-diff:
          requires:
            - prep-deps
      - validate-locales-only:
          requires:
            - get-changed-files-with-git-diff
      - test-lint:
          requires:
            - prep-deps
      - all-tests-pass:
          requires:
            - test-lint
            - validate-locales-only

jobs:
  create_release_pull_request:
    executor: node-browsers-medium
    steps:
      - checkout
      - run: sudo corepack enable
      - attach_workspace:
          at: .
      - run:
          name: Bump manifest version
          command: .circleci/scripts/release-bump-manifest-version.sh
      - run:
          name: Update changelog
          command: yarn update-changelog --rc
      - run:
          name: Commit changes
          command: .circleci/scripts/release-commit-version-bump.sh
      - run:
          name: Create GitHub Pull Request for version
          command: .circleci/scripts/release-create-release-pr.sh

  prep-deps:
    executor: node-browsers-medium
    steps:
      - run: *shallow-git-clone-and-enable-vnc
      - run: sudo corepack enable
      - run:
          name: Save Yarn version
          command: yarn --version > /tmp/YARN_VERSION
      - run:
          name: Save Foundry version
          command: node -e "process.stdout.write(require('./package.json').foundryup.version)" > /tmp/FOUNDRY_VERSION
      - restore_cache:
          keys:
            # First try to get the specific cache for the checksum of the yarn.lock file.
            # This cache key lookup will fail if the lock file is modified and a cache
            # has not yet been persisted for the new checksum.
            - dependency-cache-{{ checksum "/tmp/YARN_VERSION" }}-{{ checksum "yarn.lock" }}-{{ checksum "/tmp/FOUNDRY_VERSION" }}
            # To prevent having to do a full install of every node_module when
            # dependencies change, restore from the last known cache of any
            # branch/checksum with the same Yarn version, the install step will remove
            # cached items that are no longer required and add the new dependencies, and
            # the cache will be persisted.
            - dependency-cache-{{ checksum "/tmp/YARN_VERSION" }}-
      - gh/install
      - run:
          name: Install dependencies
          command: yarn --immutable
      - save_cache:
          key: dependency-cache-{{ checksum "/tmp/YARN_VERSION" }}-{{ checksum "yarn.lock" }}-{{ checksum "/tmp/FOUNDRY_VERSION" }}
          paths:
            - .yarn/cache
            - .metamask/cache # should match yarn's relative location
      - persist_to_workspace:
          root: .
          paths:
            - .metamask/cache # ensures anvil is installed
            - node_modules
            - build-artifacts

  # This job is used for the e2e quality gate.
  # It must be run before any job which uses the run-all.js script.
  # The job is skipped in main, master or RC branches.
  get-changed-files-with-git-diff:
    executor: node-browsers-small
    steps:
      - run: *shallow-git-clone-and-enable-vnc
      - run: sudo corepack enable
      - attach_workspace:
          at: .
      - run:
          name: Get changed files with git diff
          command: yarn tsx .circleci/scripts/git-diff-default-branch.ts
      - persist_to_workspace:
          root: .
          paths:
            - changed-files
<<<<<<< HEAD

  validate-locales-only:
    executor: node-browsers-small
    steps:
      - run: *shallow-git-clone
      - run: sudo corepack enable
      - attach_workspace:
          at: .
      - run: yarn tsx .circleci/scripts/validate-locales-only.ts

  validate-lavamoat-allow-scripts:
    executor: node-browsers-small
    steps:
      - run: *shallow-git-clone
      - run: sudo corepack enable
      - attach_workspace:
          at: .
      - run:
          name: Validate allow-scripts config
          command: yarn allow-scripts auto
      - run:
          name: Check working tree
          command: .circleci/scripts/check-working-tree.sh

  validate-lavamoat-policy-build:
    executor: node-browsers-medium
    steps:
      - run: *shallow-git-clone
      - run: sudo corepack enable
      - attach_workspace:
          at: .
      - run:
          name: Validate LavaMoat build policy
          command: yarn lavamoat:build:auto
      - run:
          name: Check working tree
          command: .circleci/scripts/check-working-tree.sh

  validate-lavamoat-policy-webapp:
    executor: node-browsers-medium-plus
    parameters:
      build-type:
        type: string
    steps:
      - run: *shallow-git-clone
      - run: sudo corepack enable
      - attach_workspace:
          at: .
      - run:
          name: Validate LavaMoat << parameters.build-type >>  policy
          command: yarn lavamoat:webapp:auto:ci '--build-types=<< parameters.build-type >>'
      - run:
          name: Check working tree
          command: .circleci/scripts/check-working-tree.sh
=======
      - store_artifacts:
          path: changed-files
          destination: changed-files
>>>>>>> 519cbc63

  prep-build:
    executor: node-linux-medium
    steps:
      - run: *shallow-git-clone-and-enable-vnc
      - run: corepack enable
      - attach_workspace:
          at: .
      - when:
          condition:
            not:
              matches:
                pattern: /^master$/
                value: << pipeline.git.branch >>
          steps:
            - run:
                name: build:dist
                command: yarn build dist
      - when:
          condition:
            matches:
              pattern: /^master$/
              value: << pipeline.git.branch >>
          steps:
            - run:
                name: build:prod
                command: yarn build prod
      - run:
          name: build:debug
          command: find dist/ -type f -exec md5sum {} \; | sort -k 2
      - store_artifacts:
          path: builds
      - persist_to_workspace:
          root: .
          paths:
            - dist
            - builds

  prep-build-mv2:
    executor: node-linux-medium
    steps:
      - run: *shallow-git-clone-and-enable-vnc
      - run: corepack enable
      - attach_workspace:
          at: .
      - when:
          condition:
            not:
              matches:
                pattern: /^master$/
                value: << pipeline.git.branch >>
          steps:
            - run:
                name: build:dist
                command: ENABLE_MV3=false yarn build dist
      - when:
          condition:
            matches:
              pattern: /^master$/
              value: << pipeline.git.branch >>
          steps:
            - run:
                name: build:prod
                command: ENABLE_MV3=false yarn build prod
      - run:
          name: build:debug
          command: find dist/ -type f -exec md5sum {} \; | sort -k 2
      - run:
          name: Move mm build to 'dist-mv2' to avoid conflict with production build
          command: mv ./dist ./dist-mv2
      - run:
          name: Move mm zips to 'builds-mv2' to avoid conflict with production build
          command: mv ./builds ./builds-mv2
      - store_artifacts:
          path: builds-mv2
      - persist_to_workspace:
          root: .
          paths:
            - dist-mv2
            - builds-mv2

  prep-build-flask:
    executor: node-linux-medium
    steps:
      - run: *shallow-git-clone-and-enable-vnc
      - run: corepack enable
      - attach_workspace:
          at: .
      - when:
          condition:
            not:
              matches:
                pattern: /^master$/
                value: << pipeline.git.branch >>
          steps:
            - run:
                name: build:dist
                command: yarn build --build-type flask dist
      - when:
          condition:
            matches:
              pattern: /^master$/
              value: << pipeline.git.branch >>
          steps:
            - run:
                name: build:prod
                command: yarn build --build-type flask prod
      - run:
          name: build:debug
          command: find dist/ -type f -exec md5sum {} \; | sort -k 2
      - run:
          name: Move flask build to 'dist-flask' to avoid conflict with production build
          command: mv ./dist ./dist-flask
      - run:
          name: Move flask zips to 'builds-flask' to avoid conflict with production build
          command: mv ./builds ./builds-flask
      - persist_to_workspace:
          root: .
          paths:
            - dist-flask
            - builds-flask

  prep-build-flask-mv2:
    executor: node-linux-medium
    steps:
      - run: *shallow-git-clone-and-enable-vnc
      - run: corepack enable
      - attach_workspace:
          at: .
      - when:
          condition:
            not:
              matches:
                pattern: /^master$/
                value: << pipeline.git.branch >>
          steps:
            - run:
                name: build:dist
                command: ENABLE_MV3=false yarn build --build-type flask dist
      - when:
          condition:
            matches:
              pattern: /^master$/
              value: << pipeline.git.branch >>
          steps:
            - run:
                name: build:prod
                command: ENABLE_MV3=false yarn build --build-type flask prod
      - run:
          name: build:debug
          command: find dist/ -type f -exec md5sum {} \; | sort -k 2
      - run:
          name: Move flask build to 'dist-flask' to avoid conflict with production build
          command: mv ./dist ./dist-flask-mv2
      - run:
          name: Move flask zips to 'builds-flask' to avoid conflict with production build
          command: mv ./builds ./builds-flask-mv2
      - persist_to_workspace:
          root: .
          paths:
            - dist-flask-mv2
            - builds-flask-mv2

  prep-build-test-flask:
    executor: node-linux-medium
    steps:
      - run: *shallow-git-clone-and-enable-vnc
      - run: corepack enable
      - attach_workspace:
          at: .
      - run:
          name: Build extension for testing
          command: yarn build:test:flask
      - run:
          name: Move test build to 'dist-test-flask' to avoid conflict with production build
          command: mv ./dist ./dist-test-flask
      - run:
          name: Move test zips to 'builds-test-flask' to avoid conflict with production build
          command: mv ./builds ./builds-test-flask
      - persist_to_workspace:
          root: .
          paths:
            - dist-test-flask
            - builds-test-flask

  prep-build-test-flask-mv2:
    executor: node-linux-medium
    steps:
      - run: *shallow-git-clone-and-enable-vnc
      - run: corepack enable
      - attach_workspace:
          at: .
      - run:
          name: Build extension for testing
          command: yarn build:test:flask:mv2
      - run:
          name: Move test build to 'dist-test-flask-mv2' to avoid conflict with production build
          command: mv ./dist ./dist-test-flask-mv2
      - run:
          name: Move test zips to 'builds-test-flask-mv2' to avoid conflict with production build
          command: mv ./builds ./builds-test-flask-mv2
      - persist_to_workspace:
          root: .
          paths:
            - dist-test-flask-mv2
            - builds-test-flask-mv2

  prep-build-test:
    executor: node-linux-medium
    steps:
      - run: *shallow-git-clone-and-enable-vnc
      - run: corepack enable
      - attach_workspace:
          at: .
      - run:
          name: Build extension for testing
          command: yarn build:test
      - run:
          name: Move test build to 'dist-test' to avoid conflict with production build
          command: mv ./dist ./dist-test
      - run:
          name: Move test zips to 'builds-test' to avoid conflict with production build
          command: mv ./builds ./builds-test
      - store_artifacts:
          path: builds-test
      - persist_to_workspace:
          root: .
          paths:
            - dist-test
            - builds-test

  prep-build-test-mv2:
    executor: node-linux-medium
    steps:
      - run: *shallow-git-clone-and-enable-vnc
      - run: corepack enable
      - attach_workspace:
          at: .
      - run:
          name: Build extension for testing
          command: yarn build:test:mv2
      - run:
          name: Move test build to 'dist-test-mv2' to avoid conflict with production build
          command: mv ./dist ./dist-test-mv2
      - run:
          name: Move test zips to 'builds-test-mv2' to avoid conflict with production build
          command: mv ./builds ./builds-test-mv2
      - store_artifacts:
          path: builds-test-mv2
      - persist_to_workspace:
          root: .
          paths:
            - dist-test-mv2
            - builds-test-mv2

  prep-build-test-webpack:
    executor: node-linux-medium
    steps:
      - run: *shallow-git-clone-and-enable-vnc
      - attach_workspace:
          at: .
      - run:
          name: Activate yarn
          command: corepack enable
      - run:
          name: Build extension for testing
          command: yarn build:test:webpack
      - run:
          name: Move test build to 'dist-test-webpack' to avoid conflict with production build
          command: mv ./dist ./dist-test-webpack
      - persist_to_workspace:
          root: .
          paths:
            - dist-test-webpack

  prep-build-ts-migration-dashboard:
    executor: node-browsers-small
    steps:
      - run: *shallow-git-clone-and-enable-vnc
      - run: sudo corepack enable
      - attach_workspace:
          at: .
      - run:
          name: Build TypeScript migration dashboard
          command: yarn ts-migration:dashboard:build
      - persist_to_workspace:
          root: .
          paths:
            - development/ts-migration-dashboard/build/final

  rerun-workflows-from-failed:
    executor: node-browsers-small
    steps:
      - run: *shallow-git-clone-and-enable-vnc
      - run: sudo corepack enable
      - attach_workspace:
          at: .
      - run:
          name: Rerun workflows from failed
          command: yarn ci-rerun-from-failed

  test-e2e-chrome-webpack:
    executor: node-browsers-medium-plus
    parallelism: 20
    steps:
      - run: *shallow-git-clone-and-enable-vnc
      - run: sudo corepack enable
      - attach_workspace:
          at: .
      - run:
          name: Move test build to dist
          command: mv ./dist-test-webpack ./dist
      - run:
          name: test:e2e:chrome:webpack
          command: .circleci/scripts/test-run-e2e.sh yarn test:e2e:chrome:webpack
          no_output_timeout: 5m
      - store_artifacts:
          path: test-artifacts
          destination: test-artifacts
      - store_test_results:
          path: test/test-results/e2e

  test-api-specs-multichain:
    executor: node-browsers-medium-plus
    steps:
      - run: *shallow-git-clone-and-enable-vnc
      - run: sudo corepack enable
      - attach_workspace:
          at: .
      - run:
          name: Move test build to dist
          command: mv ./dist-test-flask ./dist
      - run:
          name: Move test zips to builds
          command: mv ./builds-test-flask ./builds
      - gh/install
      - run:
          name: test:api-specs-multichain
          command: .circleci/scripts/test-run-e2e.sh yarn test:api-specs-multichain
          no_output_timeout: 5m
      - run:
          name: Comment on PR
          command: |
            if [  -f html-report-multichain/index.html ]; then
              gh pr comment "${CIRCLE_PR_NUMBER}" --body ":x: Multichain API Spec Test Failed. View the report [here](https://output.circle-artifacts.com/output/job/${CIRCLE_WORKFLOW_JOB_ID}/artifacts/${CIRCLE_NODE_INDEX}/html-report-multichain/index.html)."
            else
              echo "Multichain API Spec Report not found!"
            fi
          when: on_fail
      - store_artifacts:
          path: html-report-multichain
          destination: html-report-multichain

  test-api-specs:
    executor: node-browsers-medium-plus
    steps:
      - run: *shallow-git-clone-and-enable-vnc
      - run: sudo corepack enable
      - attach_workspace:
          at: .
      - run:
          name: Move test build to dist
          command: mv ./dist-test ./dist
      - run:
          name: Move test zips to builds
          command: mv ./builds-test ./builds
      - gh/install
      - run:
          name: test:api-specs
          command: .circleci/scripts/test-run-e2e.sh yarn test:api-specs
          no_output_timeout: 5m
      - run:
          name: Comment on PR
          command: |
            if [  -f html-report/index.html ]; then
              gh pr comment "${CIRCLE_PR_NUMBER}" --body ":x: API Spec Test Failed. View the report [here](https://output.circle-artifacts.com/output/job/${CIRCLE_WORKFLOW_JOB_ID}/artifacts/${CIRCLE_NODE_INDEX}/html-report/index.html)."
            else
              echo "API Spec Report not found!"
            fi
          when: on_fail
      - store_artifacts:
          path: html-report
          destination: html-report

  test-e2e-chrome:
    executor: node-browsers-medium-plus
    parallelism: 20
    steps:
      - run: *shallow-git-clone-and-enable-vnc
      - run: sudo corepack enable
      - attach_workspace:
          at: .
      - run:
          name: Move test build to dist
          command: mv ./dist-test ./dist
      - run:
          name: Move test zips to builds
          command: mv ./builds-test ./builds
      - run:
          name: test:e2e:chrome
          command: .circleci/scripts/test-run-e2e.sh yarn test:e2e:chrome
          no_output_timeout: 5m
      - store_artifacts:
          path: test-artifacts
          destination: test-artifacts
      - store_test_results:
          path: test/test-results/e2e

  test-e2e-chrome-rpc:
    executor: node-browsers-medium
    parallelism: 1
    steps:
      - run: *shallow-git-clone-and-enable-vnc
      - run: sudo corepack enable
      - attach_workspace:
          at: .
      - run:
          name: Move test build to dist
          command: mv ./dist-test ./dist
      - run:
          name: Move test zips to builds
          command: mv ./builds-test ./builds
      - run:
          name: test:e2e:chrome:rpc
          command: .circleci/scripts/test-run-e2e.sh yarn test:e2e:chrome:rpc
          no_output_timeout: 5m
      - store_artifacts:
          path: test-artifacts
          destination: test-artifacts
      - store_test_results:
          path: test/test-results/e2e

  test-e2e-chrome-multiple-providers:
    executor: node-browsers-small
    parallelism: 1
    steps:
      - run: *shallow-git-clone-and-enable-vnc
      - run: sudo corepack enable
      - attach_workspace:
          at: .
      - run:
          name: Move test build to dist
          command: mv ./dist-test ./dist
      - run:
          name: Move test zips to builds
          command: mv ./builds-test ./builds
      - run:
          name: test:e2e:chrome:multi-provider
          command: .circleci/scripts/test-run-e2e.sh yarn test:e2e:chrome:multi-provider
          no_output_timeout: 5m
      - store_artifacts:
          path: test-artifacts
          destination: test-artifacts
      - store_test_results:
          path: test/test-results/e2e

  test-e2e-chrome-vault-decryption:
    executor: node-browsers-medium-plus
    steps:
      - run: *shallow-git-clone-and-enable-vnc
      - run: sudo corepack enable
      - attach_workspace:
          at: .
      - run:
          name: test:e2e:single
          command: .circleci/scripts/test-run-e2e.sh yarn test:e2e:single test/e2e/vault-decryption-chrome.spec.ts --browser chrome
          no_output_timeout: 5m
      - store_artifacts:
          path: test-artifacts
          destination: test-artifacts
      - store_test_results:
          path: test/test-results/e2e

  test-e2e-firefox-flask:
    executor: node-browsers-medium-plus
    parallelism: 10
    steps:
      - run: *shallow-git-clone-and-enable-vnc
      - run: sudo corepack enable
      - attach_workspace:
          at: .
      - run:
          name: Move test build to dist
          command: mv ./dist-test-flask-mv2 ./dist
      - run:
          name: Move test zips to builds
          command: mv ./builds-test-flask-mv2 ./builds
      - run:
          name: test:e2e:firefox:flask
          command: .circleci/scripts/test-run-e2e.sh yarn test:e2e:firefox:flask
          no_output_timeout: 5m
      - store_artifacts:
          path: test-artifacts
          destination: test-artifacts
      - store_test_results:
          path: test/test-results/e2e

  test-e2e-chrome-flask:
    executor: node-browsers-medium-plus
    parallelism: 8
    steps:
      - run: *shallow-git-clone-and-enable-vnc
      - run: sudo corepack enable
      - attach_workspace:
          at: .
      - run:
          name: Move test build to dist
          command: mv ./dist-test-flask ./dist
      - run:
          name: Move test zips to builds
          command: mv ./builds-test-flask ./builds
      - run:
          name: test:e2e:chrome:flask
          command: .circleci/scripts/test-run-e2e.sh yarn test:e2e:chrome:flask
          no_output_timeout: 5m
      - store_artifacts:
          path: test-artifacts
          destination: test-artifacts
      - store_test_results:
          path: test/test-results/e2e

  test-e2e-swap-playwright - OPTIONAL:
    executor: playwright
    parallelism: 2
    steps:
      - run: *shallow-git-clone-and-enable-vnc
      - run: corepack enable
      - attach_workspace:
          at: .
      - run:
          name: Install chromium
          command: yarn playwright install chromium
      - run:
          name: test:e2e:chrome:swap
          command: |
            TESTFILES=$(circleci tests glob "test/e2e/playwright/swap/**/*.spec.ts")
            echo "$TESTFILES"
            echo "$TESTFILES" | timeout 20m circleci tests run --command="xvfb-run xargs yarn playwright test --project=swap" verbose
          no_output_timeout: 10m
      - slack/notify:
          event: fail
          mentions: <@davide.brocchetto>
          template: basic_fail_1
          channel: C06BEG71R1S
      - store_artifacts:
          name: html-report and artifacts
          path: public/playwright/playwright-reports
      - store_test_results:
          name: report for pipeline integration
          path: public/playwright/playwright-reports/junit/test-results.xml

  test-e2e-firefox:
    executor: node-browsers-medium-plus
    parallelism: 24
    steps:
      - run: *shallow-git-clone-and-enable-vnc
      - run: sudo corepack enable
      - attach_workspace:
          at: .
      - run:
          name: Move test build to dist
          command: mv ./dist-test-mv2 ./dist
      - run:
          name: Move test zips to builds
          command: mv ./builds-test-mv2 ./builds
      - run:
          name: test:e2e:firefox
          command: .circleci/scripts/test-run-e2e.sh yarn test:e2e:firefox
          no_output_timeout: 5m
      - store_artifacts:
          path: test-artifacts
          destination: test-artifacts
      - store_test_results:
          path: test/test-results/e2e

  benchmark:
    executor: node-browsers-small
    steps:
      - run: *shallow-git-clone-and-enable-vnc
      - run: sudo corepack enable
      - attach_workspace:
          at: .
      - run:
          name: Move test build to dist
          command: mv ./dist-test ./dist
      - run:
          name: Move test zips to builds
          command: mv ./builds-test ./builds
      - run:
          name: Run page load benchmark
          command: yarn benchmark:chrome --out test-artifacts/chrome/benchmark/pageload.json --retries 2
      - store_artifacts:
          path: test-artifacts
          destination: test-artifacts
      - persist_to_workspace:
          root: .
          paths:
            - test-artifacts

  user-actions-benchmark:
    executor: node-browsers-small
    steps:
      - run: *shallow-git-clone-and-enable-vnc
      - run: sudo corepack enable
      - attach_workspace:
          at: .
      - run:
          name: Move test build to dist
          command: mv ./dist-test ./dist
      - run:
          name: Move test zips to builds
          command: mv ./builds-test ./builds
      - run:
          name: Run page load benchmark
          command: yarn user-actions-benchmark:chrome --out test-artifacts/chrome/benchmark/user_actions.json --retries 2
      - store_artifacts:
          path: test-artifacts
          destination: test-artifacts
      - persist_to_workspace:
          root: .
          paths:
            - test-artifacts

  bundle-size:
    executor: node-browsers-small
    steps:
      - run: *shallow-git-clone-and-enable-vnc
      - run: sudo corepack enable
      - attach_workspace:
          at: .
      - run:
          name: Move test build to dist
          command: mv ./dist-test ./dist
      - run:
          name: Move test zips to builds
          command: mv ./builds-test ./builds
      - run:
          name: Measure bundle size
          command: yarn bundle-size --out test-artifacts/chrome
      - run:
          name: Install jq
          command: sudo apt install jq -y
      - run:
          name: Record bundle size at commit
          command: ./.circleci/scripts/bundle-stats-commit.sh
      - store_artifacts:
          path: test-artifacts
          destination: test-artifacts
      - persist_to_workspace:
          root: .
          paths:
            - test-artifacts

  job-publish-prerelease:
    executor: node-browsers-medium
    steps:
      - checkout
      - run: sudo corepack enable
      - attach_workspace:
          at: .
      - run:
          name: build:source-map-explorer
          command: ./development/source-map-explorer.sh
      - store_artifacts:
          path: dist/sourcemaps
          destination: builds/sourcemaps
      - store_artifacts:
          path: dist-flask/sourcemaps
          destination: builds-flask/sourcemaps
      - store_artifacts:
          path: builds
          destination: builds
      - store_artifacts:
          path: builds-flask
          destination: builds-flask
      - store_artifacts:
          path: builds-flask-mv2
          destination: builds-flask-mv2
      - store_artifacts:
          path: builds-mv2
          destination: builds-mv2
      - store_artifacts:
          path: builds-test
      - store_artifacts:
          path: builds-test-mv2
      - store_artifacts:
          path: builds-test-flask
      - store_artifacts:
          path: builds-test-flask-mv2
      - store_artifacts:
          path: test-artifacts
          destination: test-artifacts
      # important: generate lavamoat viz AFTER uploading builds as artifacts
      - run:
          name: build:lavamoat-viz
          command: ./.circleci/scripts/create-lavamoat-viz.sh
      - store_artifacts:
          path: build-artifacts
          destination: build-artifacts
      - store_artifacts:
          path: development/ts-migration-dashboard/build/final
          destination: ts-migration-dashboard

  job-publish-release:
    executor: node-browsers-small
    steps:
      - add_ssh_keys:
          fingerprints:
            - 'SHA256:It7UdNvvXY8g5aN32yfbPKFxZSV9ny7K8ifDdlP53rQ'
      - run: *shallow-git-clone-and-enable-vnc
      - run: sudo corepack enable
      - attach_workspace:
          at: .
      - run:
          name: Publish main release to Sentry
          command: yarn sentry:publish
      - run:
          name: Publish main MV2 release to Sentry
          command: yarn sentry:publish --dist mv2
      - run:
          name: Publish Flask release to Sentry
          command: yarn sentry:publish --build-type flask
      - run:
          name: Publish Flask MV2 release to Sentry
          command: yarn sentry:publish --build-type flask --dist mv2
      - run:
          name: Create GitHub release
          command: .circleci/scripts/release-create-gh-release.sh
      - run:
          name: Push Firefox bundle script
          command: .circleci/scripts/push-firefox-bundle-script.sh

  job-publish-ts-migration-dashboard:
    executor: node-browsers-small
    steps:
      - add_ssh_keys:
          fingerprints:
            - '8b:21:e3:20:7c:c9:db:82:74:2d:86:d6:11:a7:2f:49'
      - run: *shallow-git-clone-and-enable-vnc
      - run: sudo corepack enable
      - attach_workspace:
          at: .
      - run:
          name: ts-migration-dashboard:deploy
          command: |
            git remote add ts-migration-dashboard git@github.com:MetaMask/metamask-extension-ts-migration-dashboard.git
            git config user.name "MetaMask Bot"
            git config user.email metamaskbot@users.noreply.github.com
            yarn ts-migration:dashboard:deploy

  validate-source-maps:
    executor: node-browsers-small
    steps:
      - run: *shallow-git-clone-and-enable-vnc
      - run: sudo corepack enable
      - attach_workspace:
          at: .
      - run:
          name: Validate source maps
          command: yarn validate-source-maps

  validate-source-maps-flask:
    executor: node-browsers-small
    steps:
      - run: *shallow-git-clone-and-enable-vnc
      - run: sudo corepack enable
      - attach_workspace:
          at: .
      - run:
          name: Move flask build to dist
          command: mv ./dist-flask ./dist
      - run:
          name: Move flask zips to builds
          command: mv ./builds-flask ./builds
      - run:
          name: Validate source maps
          command: yarn validate-source-maps

  validate-source-maps-flask-mv2:
    executor: node-browsers-small
    steps:
      - run: *shallow-git-clone-and-enable-vnc
      - run: sudo corepack enable
      - attach_workspace:
          at: .
      - run:
          name: Move flask build to dist
          command: mv ./dist-flask-mv2 ./dist
      - run:
          name: Move flask zips to builds
          command: mv ./builds-flask-mv2 ./builds
      - run:
          name: Validate source maps
          command: yarn validate-source-maps

  validate-source-maps-mv2:
    executor: node-browsers-small
    steps:
      - run: *shallow-git-clone-and-enable-vnc
      - run: sudo corepack enable
      - attach_workspace:
          at: .
      - run:
          name: Move flask build to dist
          command: mv ./dist-mv2 ./dist
      - run:
          name: Move flask zips to builds
          command: mv ./builds-mv2 ./builds
      - run:
          name: Validate source maps
          command: yarn validate-source-maps

  test-mozilla-lint-mv2:
    executor: node-browsers-medium
    steps:
      - run: *shallow-git-clone-and-enable-vnc
      - run: sudo corepack enable
      - attach_workspace:
          at: .
      - run:
          name: Move flask build to dist
          command: mv ./dist-mv2 ./dist
      - run:
          name: Move flask zips to builds
          command: mv ./builds-mv2 ./builds
      - run:
          name: test:mozilla-lint
          command: yarn mozilla-lint

  test-mozilla-lint-flask-mv2:
    executor: node-browsers-medium
    steps:
      - run: *shallow-git-clone-and-enable-vnc
      - run: sudo corepack enable
      - attach_workspace:
          at: .
      - run:
          name: Move flask build to dist
          command: mv ./dist-flask-mv2 ./dist
      - run:
          name: Move flask zips to builds
          command: mv ./builds-flask-mv2 ./builds
      - run:
          name: test:mozilla-lint
          command: yarn mozilla-lint

  all-tests-pass:
    executor: node-browsers-small
    steps:
      - run:
          name: All Tests Passed
          command: echo 'whew - everything passed!'<|MERGE_RESOLUTION|>--- conflicted
+++ resolved
@@ -87,11 +87,6 @@
   test_and_release:
     when:
       not:
-<<<<<<< HEAD
-        matches:
-          pattern: /^test_l10n_crowdin_action$/
-          value: << pipeline.git.branch >>
-=======
         or:
           - matches:
               pattern: /^l10n_crowdin_action$/
@@ -99,7 +94,6 @@
           - matches:
               pattern: /^rerun-from-failed.*/
               value: << pipeline.schedule.name >>
->>>>>>> 519cbc63
     jobs:
       - create_release_pull_request:
           <<: *rc_branch_only
@@ -282,27 +276,6 @@
           requires:
             - prep-deps
 
-  locales_only:
-    when:
-      matches:
-        pattern: /^test_l10n_crowdin_action$/
-        value: << pipeline.git.branch >>
-    jobs:
-      - prep-deps
-      - get-changed-files-with-git-diff:
-          requires:
-            - prep-deps
-      - validate-locales-only:
-          requires:
-            - get-changed-files-with-git-diff
-      - test-lint:
-          requires:
-            - prep-deps
-      - all-tests-pass:
-          requires:
-            - test-lint
-            - validate-locales-only
-
 jobs:
   create_release_pull_request:
     executor: node-browsers-medium
@@ -380,66 +353,9 @@
           root: .
           paths:
             - changed-files
-<<<<<<< HEAD
-
-  validate-locales-only:
-    executor: node-browsers-small
-    steps:
-      - run: *shallow-git-clone
-      - run: sudo corepack enable
-      - attach_workspace:
-          at: .
-      - run: yarn tsx .circleci/scripts/validate-locales-only.ts
-
-  validate-lavamoat-allow-scripts:
-    executor: node-browsers-small
-    steps:
-      - run: *shallow-git-clone
-      - run: sudo corepack enable
-      - attach_workspace:
-          at: .
-      - run:
-          name: Validate allow-scripts config
-          command: yarn allow-scripts auto
-      - run:
-          name: Check working tree
-          command: .circleci/scripts/check-working-tree.sh
-
-  validate-lavamoat-policy-build:
-    executor: node-browsers-medium
-    steps:
-      - run: *shallow-git-clone
-      - run: sudo corepack enable
-      - attach_workspace:
-          at: .
-      - run:
-          name: Validate LavaMoat build policy
-          command: yarn lavamoat:build:auto
-      - run:
-          name: Check working tree
-          command: .circleci/scripts/check-working-tree.sh
-
-  validate-lavamoat-policy-webapp:
-    executor: node-browsers-medium-plus
-    parameters:
-      build-type:
-        type: string
-    steps:
-      - run: *shallow-git-clone
-      - run: sudo corepack enable
-      - attach_workspace:
-          at: .
-      - run:
-          name: Validate LavaMoat << parameters.build-type >>  policy
-          command: yarn lavamoat:webapp:auto:ci '--build-types=<< parameters.build-type >>'
-      - run:
-          name: Check working tree
-          command: .circleci/scripts/check-working-tree.sh
-=======
       - store_artifacts:
           path: changed-files
           destination: changed-files
->>>>>>> 519cbc63
 
   prep-build:
     executor: node-linux-medium
