version: 2.1

<<<<<<< HEAD
executors:
  node-browsers-small:
    docker:
      - image: cimg/node:22.15-browsers
    resource_class: small
    environment:
      NODE_OPTIONS: --max_old_space_size=2048
  node-browsers-medium:
    docker:
      - image: cimg/node:22.15-browsers
    resource_class: medium
    environment:
      NODE_OPTIONS: --max_old_space_size=3072
  node-linux-medium:
    machine:
      image: ubuntu-2404:2024.05.1
    resource_class: medium #// linux medium: 2 CPUs, 7.5 GB RAM, 10 credits/min
    environment:
      NODE_OPTIONS: --max_old_space_size=6144

orbs:
  gh: circleci/github-cli@2.0

aliases:
  # Shallow Git Clone
  - &shallow-git-clone-and-enable-vnc
    name: Shallow Git Clone
    command: |
      #!/bin/bash
      set -e
      set -u
      set -o pipefail

      # Set up SSH access
      # This SSH key is the current github.com SSH key as of June 2023, but it will need to be changed whenever github changes their key (probably every few years)
      GITHUB_SSH_KEY="AAAAC3NzaC1lZDI1NTE5AAAAIOMqqnkVzrm0SdG6UOoqKLsabgH5C9okWi0dh2l9GKJl"
      mkdir -p ~/.ssh
      echo github.com ssh-ed25519 $GITHUB_SSH_KEY >> ~/.ssh/known_hosts

      git clone --depth 1 --no-checkout "$CIRCLE_REPOSITORY_URL" .
      git fetch --depth 1 origin "$CIRCLE_SHA1"

      if [ -n "${CIRCLE_TAG-}" ]; then
        echo "Checkout tag '${CIRCLE_TAG}' at commit '${CIRCLE_SHA1}'"
        git checkout "$CIRCLE_TAG"
        git reset --hard "$CIRCLE_SHA1"
      else
        echo "Checkout branch '${CIRCLE_BRANCH}' at commit '${CIRCLE_SHA1}'"
        git checkout -B "$CIRCLE_BRANCH" "$CIRCLE_SHA1"
      fi

      # Piggyback on this alias to enable VNC connections
      # The if statement will only be true on node-browsers executors
      if [ "${SHELL}" != "/bin/bash" ]; then
        cat ${HOME}/project/.circleci/scripts/enable-vnc.sh >> ~/.bashrc
      fi

workflows:
  test_and_release:
    when:
      not:
        or:
          - matches:
              pattern: /^l10n_crowdin_action$/
              value: << pipeline.git.branch >>
          - matches:
              pattern: /^rerun-from-failed.*/
              value: << pipeline.schedule.name >>
    jobs:
      - prep-deps
      - prep-build:
          requires:
            - prep-deps
      - prep-build-mv2:
          requires:
            - prep-deps
      - prep-build-flask:
          requires:
            - prep-deps
      - prep-build-flask-mv2:
          requires:
            - prep-deps
      - prep-build-test:
          requires:
            - prep-deps
      - prep-build-test-mv2:
          requires:
            - prep-deps
      - prep-build-test-flask:
          requires:
            - prep-deps
      - prep-build-test-flask-mv2:
          requires:
            - prep-deps
      - validate-source-maps:
          requires:
            - prep-build
      - validate-source-maps-mv2:
          requires:
            - prep-build-mv2
      - validate-source-maps-flask:
          requires:
            - prep-build-flask
      - validate-source-maps-flask-mv2:
          requires:
            - prep-build-flask-mv2
      - test-mozilla-lint-mv2:
          requires:
            - prep-deps
            - prep-build-mv2
      - test-mozilla-lint-flask-mv2:
          requires:
            - prep-deps
            - prep-build-flask-mv2
      - all-tests-pass:
          requires:
            - validate-source-maps
            - validate-source-maps-flask
            - test-mozilla-lint-mv2
            - test-mozilla-lint-flask-mv2
      - job-publish-prerelease:
          requires:
            - prep-deps
            - prep-build
            - prep-build-mv2
            - prep-build-flask
            - prep-build-flask-mv2
            - prep-build-test
            - prep-build-test-mv2
            - prep-build-test-flask
            - prep-build-test-flask-mv2
            - all-tests-pass
      - job-publish-release:
          filters:
            branches:
              only: master
          requires:
            - prep-deps
            - prep-build
            - prep-build-mv2
            - prep-build-flask
            - prep-build-flask-mv2
            - all-tests-pass

  rerun-from-failed:
    when:
      matches:
        pattern: /^rerun-from-failed.*/
        value: << pipeline.schedule.name >>
    jobs:
      - prep-deps
      - rerun-workflows-from-failed:
          filters:
            branches:
              only: main
          requires:
            - prep-deps

jobs:
  prep-deps:
    executor: node-browsers-medium
    steps:
      - run: *shallow-git-clone-and-enable-vnc
      - run: sudo corepack enable
      - run:
          name: Save Yarn version
          command: yarn --version > /tmp/YARN_VERSION
      - run:
          name: Save Foundry version
          command: node -e "process.stdout.write(require('./package.json').foundryup.version)" > /tmp/FOUNDRY_VERSION
      - restore_cache:
          keys:
            # First try to get the specific cache for the checksum of the yarn.lock file.
            # This cache key lookup will fail if the lock file is modified and a cache
            # has not yet been persisted for the new checksum.
            - dependency-cache-{{ checksum "/tmp/YARN_VERSION" }}-{{ checksum "yarn.lock" }}-{{ checksum "/tmp/FOUNDRY_VERSION" }}
            # To prevent having to do a full install of every node_module when
            # dependencies change, restore from the last known cache of any
            # branch/checksum with the same Yarn version, the install step will remove
            # cached items that are no longer required and add the new dependencies, and
            # the cache will be persisted.
            - dependency-cache-{{ checksum "/tmp/YARN_VERSION" }}-
      - gh/install
      - run:
          name: Install dependencies
          command: yarn --immutable
      - save_cache:
          key: dependency-cache-{{ checksum "/tmp/YARN_VERSION" }}-{{ checksum "yarn.lock" }}-{{ checksum "/tmp/FOUNDRY_VERSION" }}
          paths:
            - .yarn/cache
            - .metamask/cache # should match yarn's relative location
      - persist_to_workspace:
          root: .
          paths:
            - .metamask/cache # ensures anvil is installed
            - node_modules
            - build-artifacts

  prep-build:
    executor: node-linux-medium
    steps:
      - run: *shallow-git-clone-and-enable-vnc
      - run: corepack enable
      - attach_workspace:
          at: .
      - when:
          condition:
            not:
              matches:
                pattern: /^master$/
                value: << pipeline.git.branch >>
          steps:
            - run:
                name: build:dist
                command: yarn build dist
      - when:
          condition:
            matches:
              pattern: /^master$/
              value: << pipeline.git.branch >>
          steps:
            - run:
                name: build:prod
                command: yarn build prod
      - run:
          name: build:debug
          command: find dist/ -type f -exec md5sum {} \; | sort -k 2
      - store_artifacts:
          path: builds
      - persist_to_workspace:
          root: .
          paths:
            - dist
            - builds

  prep-build-mv2:
    executor: node-linux-medium
    steps:
      - run: *shallow-git-clone-and-enable-vnc
      - run: corepack enable
      - attach_workspace:
          at: .
      - when:
          condition:
            not:
              matches:
                pattern: /^master$/
                value: << pipeline.git.branch >>
          steps:
            - run:
                name: build:dist
                command: ENABLE_MV3=false yarn build dist
      - when:
          condition:
            matches:
              pattern: /^master$/
              value: << pipeline.git.branch >>
          steps:
            - run:
                name: build:prod
                command: ENABLE_MV3=false yarn build prod
      - run:
          name: build:debug
          command: find dist/ -type f -exec md5sum {} \; | sort -k 2
      - run:
          name: Move mm build to 'dist-mv2' to avoid conflict with production build
          command: mv ./dist ./dist-mv2
      - run:
          name: Move mm zips to 'builds-mv2' to avoid conflict with production build
          command: mv ./builds ./builds-mv2
      - store_artifacts:
          path: builds-mv2
      - persist_to_workspace:
          root: .
          paths:
            - dist-mv2
            - builds-mv2

  prep-build-flask:
    executor: node-linux-medium
    steps:
      - run: *shallow-git-clone-and-enable-vnc
      - run: corepack enable
      - attach_workspace:
          at: .
      - when:
          condition:
            not:
              matches:
                pattern: /^master$/
                value: << pipeline.git.branch >>
          steps:
            - run:
                name: build:dist
                command: yarn build --build-type flask dist
      - when:
          condition:
            matches:
              pattern: /^master$/
              value: << pipeline.git.branch >>
          steps:
            - run:
                name: build:prod
                command: yarn build --build-type flask prod
      - run:
          name: build:debug
          command: find dist/ -type f -exec md5sum {} \; | sort -k 2
      - run:
          name: Move flask build to 'dist-flask' to avoid conflict with production build
          command: mv ./dist ./dist-flask
      - run:
          name: Move flask zips to 'builds-flask' to avoid conflict with production build
          command: mv ./builds ./builds-flask
      - persist_to_workspace:
          root: .
          paths:
            - dist-flask
            - builds-flask

  prep-build-flask-mv2:
    executor: node-linux-medium
    steps:
      - run: *shallow-git-clone-and-enable-vnc
      - run: corepack enable
      - attach_workspace:
          at: .
      - when:
          condition:
            not:
              matches:
                pattern: /^master$/
                value: << pipeline.git.branch >>
          steps:
            - run:
                name: build:dist
                command: ENABLE_MV3=false yarn build --build-type flask dist
      - when:
          condition:
            matches:
              pattern: /^master$/
              value: << pipeline.git.branch >>
          steps:
            - run:
                name: build:prod
                command: ENABLE_MV3=false yarn build --build-type flask prod
      - run:
          name: build:debug
          command: find dist/ -type f -exec md5sum {} \; | sort -k 2
      - run:
          name: Move flask build to 'dist-flask' to avoid conflict with production build
          command: mv ./dist ./dist-flask-mv2
      - run:
          name: Move flask zips to 'builds-flask' to avoid conflict with production build
          command: mv ./builds ./builds-flask-mv2
      - persist_to_workspace:
          root: .
          paths:
            - dist-flask-mv2
            - builds-flask-mv2

  prep-build-test-flask:
    executor: node-linux-medium
    steps:
      - run: *shallow-git-clone-and-enable-vnc
      - run: corepack enable
      - attach_workspace:
          at: .
      - run:
          name: Build extension for testing
          command: yarn build:test:flask
      - run:
          name: Move test build to 'dist-test-flask' to avoid conflict with production build
          command: mv ./dist ./dist-test-flask
      - run:
          name: Move test zips to 'builds-test-flask' to avoid conflict with production build
          command: mv ./builds ./builds-test-flask
      - persist_to_workspace:
          root: .
          paths:
            - dist-test-flask
            - builds-test-flask

  prep-build-test-flask-mv2:
    executor: node-linux-medium
    steps:
      - run: *shallow-git-clone-and-enable-vnc
      - run: corepack enable
      - attach_workspace:
          at: .
      - run:
          name: Build extension for testing
          command: yarn build:test:flask:mv2
      - run:
          name: Move test build to 'dist-test-flask-mv2' to avoid conflict with production build
          command: mv ./dist ./dist-test-flask-mv2
      - run:
          name: Move test zips to 'builds-test-flask-mv2' to avoid conflict with production build
          command: mv ./builds ./builds-test-flask-mv2
      - persist_to_workspace:
          root: .
          paths:
            - dist-test-flask-mv2
            - builds-test-flask-mv2

  prep-build-test:
    executor: node-linux-medium
    steps:
      - run: *shallow-git-clone-and-enable-vnc
      - run: corepack enable
      - attach_workspace:
          at: .
      - run:
          name: Build extension for testing
          command: yarn build:test
      - run:
          name: Move test build to 'dist-test' to avoid conflict with production build
          command: mv ./dist ./dist-test
      - run:
          name: Move test zips to 'builds-test' to avoid conflict with production build
          command: mv ./builds ./builds-test
      - store_artifacts:
          path: builds-test
      - persist_to_workspace:
          root: .
          paths:
            - dist-test
            - builds-test

  prep-build-test-mv2:
    executor: node-linux-medium
    steps:
      - run: *shallow-git-clone-and-enable-vnc
      - run: corepack enable
      - attach_workspace:
          at: .
      - run:
          name: Build extension for testing
          command: yarn build:test:mv2
      - run:
          name: Move test build to 'dist-test-mv2' to avoid conflict with production build
          command: mv ./dist ./dist-test-mv2
      - run:
          name: Move test zips to 'builds-test-mv2' to avoid conflict with production build
          command: mv ./builds ./builds-test-mv2
      - store_artifacts:
          path: builds-test-mv2
      - persist_to_workspace:
          root: .
          paths:
            - dist-test-mv2
            - builds-test-mv2

  rerun-workflows-from-failed:
    executor: node-browsers-small
    steps:
      - run: *shallow-git-clone-and-enable-vnc
      - run: sudo corepack enable
      - attach_workspace:
          at: .
      - run:
          name: Rerun workflows from failed
          command: yarn ci-rerun-from-failed

  job-publish-prerelease:
    executor: node-browsers-medium
    steps:
      - checkout
      - run: sudo corepack enable
      - attach_workspace:
          at: .
      - run:
          name: build:source-map-explorer
          command: ./development/source-map-explorer.sh
      - store_artifacts:
          path: dist/sourcemaps
          destination: builds/sourcemaps
      - store_artifacts:
          path: dist-flask/sourcemaps
          destination: builds-flask/sourcemaps
      - store_artifacts:
          path: builds
          destination: builds
      - store_artifacts:
          path: builds-flask
          destination: builds-flask
      - store_artifacts:
          path: builds-flask-mv2
          destination: builds-flask-mv2
      - store_artifacts:
          path: builds-mv2
          destination: builds-mv2
      - store_artifacts:
          path: builds-test
      - store_artifacts:
          path: builds-test-mv2
      - store_artifacts:
          path: builds-test-flask
      - store_artifacts:
          path: builds-test-flask-mv2
      - store_artifacts:
          path: test-artifacts
          destination: test-artifacts
      # important: generate lavamoat viz AFTER uploading builds as artifacts
      - run:
          name: build:lavamoat-viz
          command: ./.circleci/scripts/create-lavamoat-viz.sh
      - store_artifacts:
          path: build-artifacts
          destination: build-artifacts

  job-publish-release:
    executor: node-browsers-small
    steps:
      - add_ssh_keys:
          fingerprints:
            - 'SHA256:It7UdNvvXY8g5aN32yfbPKFxZSV9ny7K8ifDdlP53rQ'
      - run: *shallow-git-clone-and-enable-vnc
      - run: sudo corepack enable
      - attach_workspace:
          at: .
      - run:
          name: Publish main release to Sentry
          command: yarn sentry:publish
      - run:
          name: Publish main MV2 release to Sentry
          command: yarn sentry:publish --dist mv2
      - run:
          name: Publish Flask release to Sentry
          command: yarn sentry:publish --build-type flask
      - run:
          name: Publish Flask MV2 release to Sentry
          command: yarn sentry:publish --build-type flask --dist mv2
      - run:
          name: Create GitHub release
          command: .circleci/scripts/release-create-gh-release.sh
      - run:
          name: Push Firefox bundle script
          command: .circleci/scripts/push-firefox-bundle-script.sh

  validate-source-maps:
    executor: node-browsers-small
    steps:
      - run: *shallow-git-clone-and-enable-vnc
      - run: sudo corepack enable
      - attach_workspace:
          at: .
      - run:
          name: Validate source maps
          command: yarn validate-source-maps

  validate-source-maps-flask:
    executor: node-browsers-small
    steps:
      - run: *shallow-git-clone-and-enable-vnc
      - run: sudo corepack enable
      - attach_workspace:
          at: .
      - run:
          name: Move flask build to dist
          command: mv ./dist-flask ./dist
      - run:
          name: Move flask zips to builds
          command: mv ./builds-flask ./builds
      - run:
          name: Validate source maps
          command: yarn validate-source-maps

  validate-source-maps-flask-mv2:
    executor: node-browsers-small
    steps:
      - run: *shallow-git-clone-and-enable-vnc
      - run: sudo corepack enable
      - attach_workspace:
          at: .
      - run:
          name: Move flask build to dist
          command: mv ./dist-flask-mv2 ./dist
      - run:
          name: Move flask zips to builds
          command: mv ./builds-flask-mv2 ./builds
      - run:
          name: Validate source maps
          command: yarn validate-source-maps

  validate-source-maps-mv2:
    executor: node-browsers-small
    steps:
      - run: *shallow-git-clone-and-enable-vnc
      - run: sudo corepack enable
      - attach_workspace:
          at: .
      - run:
          name: Move flask build to dist
          command: mv ./dist-mv2 ./dist
      - run:
          name: Move flask zips to builds
          command: mv ./builds-mv2 ./builds
      - run:
          name: Validate source maps
          command: yarn validate-source-maps

  test-mozilla-lint-mv2:
    executor: node-browsers-medium
    steps:
      - run: *shallow-git-clone-and-enable-vnc
      - run: sudo corepack enable
      - attach_workspace:
          at: .
      - run:
          name: Move flask build to dist
          command: mv ./dist-mv2 ./dist
      - run:
          name: Move flask zips to builds
          command: mv ./builds-mv2 ./builds
      - run:
          name: test:mozilla-lint
          command: yarn mozilla-lint

  test-mozilla-lint-flask-mv2:
    executor: node-browsers-medium
=======
jobs:
  placeholder:
    docker:
      - image: cimg/node:22.15-browsers
>>>>>>> 82db9a9c
    steps:
      - run:
          name: Placeholder Job
          command: echo "This is a temporary placeholder job, to be removed once Circle Ci is not used in RC and master."

workflows:
  placeholder_workflow:
    jobs:
      - placeholder<|MERGE_RESOLUTION|>--- conflicted
+++ resolved
@@ -1,638 +1,15 @@
 version: 2.1
-
-<<<<<<< HEAD
-executors:
-  node-browsers-small:
-    docker:
-      - image: cimg/node:22.15-browsers
-    resource_class: small
-    environment:
-      NODE_OPTIONS: --max_old_space_size=2048
-  node-browsers-medium:
-    docker:
-      - image: cimg/node:22.15-browsers
-    resource_class: medium
-    environment:
-      NODE_OPTIONS: --max_old_space_size=3072
-  node-linux-medium:
-    machine:
-      image: ubuntu-2404:2024.05.1
-    resource_class: medium #// linux medium: 2 CPUs, 7.5 GB RAM, 10 credits/min
-    environment:
-      NODE_OPTIONS: --max_old_space_size=6144
-
-orbs:
-  gh: circleci/github-cli@2.0
-
-aliases:
-  # Shallow Git Clone
-  - &shallow-git-clone-and-enable-vnc
-    name: Shallow Git Clone
-    command: |
-      #!/bin/bash
-      set -e
-      set -u
-      set -o pipefail
-
-      # Set up SSH access
-      # This SSH key is the current github.com SSH key as of June 2023, but it will need to be changed whenever github changes their key (probably every few years)
-      GITHUB_SSH_KEY="AAAAC3NzaC1lZDI1NTE5AAAAIOMqqnkVzrm0SdG6UOoqKLsabgH5C9okWi0dh2l9GKJl"
-      mkdir -p ~/.ssh
-      echo github.com ssh-ed25519 $GITHUB_SSH_KEY >> ~/.ssh/known_hosts
-
-      git clone --depth 1 --no-checkout "$CIRCLE_REPOSITORY_URL" .
-      git fetch --depth 1 origin "$CIRCLE_SHA1"
-
-      if [ -n "${CIRCLE_TAG-}" ]; then
-        echo "Checkout tag '${CIRCLE_TAG}' at commit '${CIRCLE_SHA1}'"
-        git checkout "$CIRCLE_TAG"
-        git reset --hard "$CIRCLE_SHA1"
-      else
-        echo "Checkout branch '${CIRCLE_BRANCH}' at commit '${CIRCLE_SHA1}'"
-        git checkout -B "$CIRCLE_BRANCH" "$CIRCLE_SHA1"
-      fi
-
-      # Piggyback on this alias to enable VNC connections
-      # The if statement will only be true on node-browsers executors
-      if [ "${SHELL}" != "/bin/bash" ]; then
-        cat ${HOME}/project/.circleci/scripts/enable-vnc.sh >> ~/.bashrc
-      fi
-
-workflows:
-  test_and_release:
-    when:
-      not:
-        or:
-          - matches:
-              pattern: /^l10n_crowdin_action$/
-              value: << pipeline.git.branch >>
-          - matches:
-              pattern: /^rerun-from-failed.*/
-              value: << pipeline.schedule.name >>
-    jobs:
-      - prep-deps
-      - prep-build:
-          requires:
-            - prep-deps
-      - prep-build-mv2:
-          requires:
-            - prep-deps
-      - prep-build-flask:
-          requires:
-            - prep-deps
-      - prep-build-flask-mv2:
-          requires:
-            - prep-deps
-      - prep-build-test:
-          requires:
-            - prep-deps
-      - prep-build-test-mv2:
-          requires:
-            - prep-deps
-      - prep-build-test-flask:
-          requires:
-            - prep-deps
-      - prep-build-test-flask-mv2:
-          requires:
-            - prep-deps
-      - validate-source-maps:
-          requires:
-            - prep-build
-      - validate-source-maps-mv2:
-          requires:
-            - prep-build-mv2
-      - validate-source-maps-flask:
-          requires:
-            - prep-build-flask
-      - validate-source-maps-flask-mv2:
-          requires:
-            - prep-build-flask-mv2
-      - test-mozilla-lint-mv2:
-          requires:
-            - prep-deps
-            - prep-build-mv2
-      - test-mozilla-lint-flask-mv2:
-          requires:
-            - prep-deps
-            - prep-build-flask-mv2
-      - all-tests-pass:
-          requires:
-            - validate-source-maps
-            - validate-source-maps-flask
-            - test-mozilla-lint-mv2
-            - test-mozilla-lint-flask-mv2
-      - job-publish-prerelease:
-          requires:
-            - prep-deps
-            - prep-build
-            - prep-build-mv2
-            - prep-build-flask
-            - prep-build-flask-mv2
-            - prep-build-test
-            - prep-build-test-mv2
-            - prep-build-test-flask
-            - prep-build-test-flask-mv2
-            - all-tests-pass
-      - job-publish-release:
-          filters:
-            branches:
-              only: master
-          requires:
-            - prep-deps
-            - prep-build
-            - prep-build-mv2
-            - prep-build-flask
-            - prep-build-flask-mv2
-            - all-tests-pass
-
-  rerun-from-failed:
-    when:
-      matches:
-        pattern: /^rerun-from-failed.*/
-        value: << pipeline.schedule.name >>
-    jobs:
-      - prep-deps
-      - rerun-workflows-from-failed:
-          filters:
-            branches:
-              only: main
-          requires:
-            - prep-deps
-
-jobs:
-  prep-deps:
-    executor: node-browsers-medium
-    steps:
-      - run: *shallow-git-clone-and-enable-vnc
-      - run: sudo corepack enable
-      - run:
-          name: Save Yarn version
-          command: yarn --version > /tmp/YARN_VERSION
-      - run:
-          name: Save Foundry version
-          command: node -e "process.stdout.write(require('./package.json').foundryup.version)" > /tmp/FOUNDRY_VERSION
-      - restore_cache:
-          keys:
-            # First try to get the specific cache for the checksum of the yarn.lock file.
-            # This cache key lookup will fail if the lock file is modified and a cache
-            # has not yet been persisted for the new checksum.
-            - dependency-cache-{{ checksum "/tmp/YARN_VERSION" }}-{{ checksum "yarn.lock" }}-{{ checksum "/tmp/FOUNDRY_VERSION" }}
-            # To prevent having to do a full install of every node_module when
-            # dependencies change, restore from the last known cache of any
-            # branch/checksum with the same Yarn version, the install step will remove
-            # cached items that are no longer required and add the new dependencies, and
-            # the cache will be persisted.
-            - dependency-cache-{{ checksum "/tmp/YARN_VERSION" }}-
-      - gh/install
-      - run:
-          name: Install dependencies
-          command: yarn --immutable
-      - save_cache:
-          key: dependency-cache-{{ checksum "/tmp/YARN_VERSION" }}-{{ checksum "yarn.lock" }}-{{ checksum "/tmp/FOUNDRY_VERSION" }}
-          paths:
-            - .yarn/cache
-            - .metamask/cache # should match yarn's relative location
-      - persist_to_workspace:
-          root: .
-          paths:
-            - .metamask/cache # ensures anvil is installed
-            - node_modules
-            - build-artifacts
-
-  prep-build:
-    executor: node-linux-medium
-    steps:
-      - run: *shallow-git-clone-and-enable-vnc
-      - run: corepack enable
-      - attach_workspace:
-          at: .
-      - when:
-          condition:
-            not:
-              matches:
-                pattern: /^master$/
-                value: << pipeline.git.branch >>
-          steps:
-            - run:
-                name: build:dist
-                command: yarn build dist
-      - when:
-          condition:
-            matches:
-              pattern: /^master$/
-              value: << pipeline.git.branch >>
-          steps:
-            - run:
-                name: build:prod
-                command: yarn build prod
-      - run:
-          name: build:debug
-          command: find dist/ -type f -exec md5sum {} \; | sort -k 2
-      - store_artifacts:
-          path: builds
-      - persist_to_workspace:
-          root: .
-          paths:
-            - dist
-            - builds
-
-  prep-build-mv2:
-    executor: node-linux-medium
-    steps:
-      - run: *shallow-git-clone-and-enable-vnc
-      - run: corepack enable
-      - attach_workspace:
-          at: .
-      - when:
-          condition:
-            not:
-              matches:
-                pattern: /^master$/
-                value: << pipeline.git.branch >>
-          steps:
-            - run:
-                name: build:dist
-                command: ENABLE_MV3=false yarn build dist
-      - when:
-          condition:
-            matches:
-              pattern: /^master$/
-              value: << pipeline.git.branch >>
-          steps:
-            - run:
-                name: build:prod
-                command: ENABLE_MV3=false yarn build prod
-      - run:
-          name: build:debug
-          command: find dist/ -type f -exec md5sum {} \; | sort -k 2
-      - run:
-          name: Move mm build to 'dist-mv2' to avoid conflict with production build
-          command: mv ./dist ./dist-mv2
-      - run:
-          name: Move mm zips to 'builds-mv2' to avoid conflict with production build
-          command: mv ./builds ./builds-mv2
-      - store_artifacts:
-          path: builds-mv2
-      - persist_to_workspace:
-          root: .
-          paths:
-            - dist-mv2
-            - builds-mv2
-
-  prep-build-flask:
-    executor: node-linux-medium
-    steps:
-      - run: *shallow-git-clone-and-enable-vnc
-      - run: corepack enable
-      - attach_workspace:
-          at: .
-      - when:
-          condition:
-            not:
-              matches:
-                pattern: /^master$/
-                value: << pipeline.git.branch >>
-          steps:
-            - run:
-                name: build:dist
-                command: yarn build --build-type flask dist
-      - when:
-          condition:
-            matches:
-              pattern: /^master$/
-              value: << pipeline.git.branch >>
-          steps:
-            - run:
-                name: build:prod
-                command: yarn build --build-type flask prod
-      - run:
-          name: build:debug
-          command: find dist/ -type f -exec md5sum {} \; | sort -k 2
-      - run:
-          name: Move flask build to 'dist-flask' to avoid conflict with production build
-          command: mv ./dist ./dist-flask
-      - run:
-          name: Move flask zips to 'builds-flask' to avoid conflict with production build
-          command: mv ./builds ./builds-flask
-      - persist_to_workspace:
-          root: .
-          paths:
-            - dist-flask
-            - builds-flask
-
-  prep-build-flask-mv2:
-    executor: node-linux-medium
-    steps:
-      - run: *shallow-git-clone-and-enable-vnc
-      - run: corepack enable
-      - attach_workspace:
-          at: .
-      - when:
-          condition:
-            not:
-              matches:
-                pattern: /^master$/
-                value: << pipeline.git.branch >>
-          steps:
-            - run:
-                name: build:dist
-                command: ENABLE_MV3=false yarn build --build-type flask dist
-      - when:
-          condition:
-            matches:
-              pattern: /^master$/
-              value: << pipeline.git.branch >>
-          steps:
-            - run:
-                name: build:prod
-                command: ENABLE_MV3=false yarn build --build-type flask prod
-      - run:
-          name: build:debug
-          command: find dist/ -type f -exec md5sum {} \; | sort -k 2
-      - run:
-          name: Move flask build to 'dist-flask' to avoid conflict with production build
-          command: mv ./dist ./dist-flask-mv2
-      - run:
-          name: Move flask zips to 'builds-flask' to avoid conflict with production build
-          command: mv ./builds ./builds-flask-mv2
-      - persist_to_workspace:
-          root: .
-          paths:
-            - dist-flask-mv2
-            - builds-flask-mv2
-
-  prep-build-test-flask:
-    executor: node-linux-medium
-    steps:
-      - run: *shallow-git-clone-and-enable-vnc
-      - run: corepack enable
-      - attach_workspace:
-          at: .
-      - run:
-          name: Build extension for testing
-          command: yarn build:test:flask
-      - run:
-          name: Move test build to 'dist-test-flask' to avoid conflict with production build
-          command: mv ./dist ./dist-test-flask
-      - run:
-          name: Move test zips to 'builds-test-flask' to avoid conflict with production build
-          command: mv ./builds ./builds-test-flask
-      - persist_to_workspace:
-          root: .
-          paths:
-            - dist-test-flask
-            - builds-test-flask
-
-  prep-build-test-flask-mv2:
-    executor: node-linux-medium
-    steps:
-      - run: *shallow-git-clone-and-enable-vnc
-      - run: corepack enable
-      - attach_workspace:
-          at: .
-      - run:
-          name: Build extension for testing
-          command: yarn build:test:flask:mv2
-      - run:
-          name: Move test build to 'dist-test-flask-mv2' to avoid conflict with production build
-          command: mv ./dist ./dist-test-flask-mv2
-      - run:
-          name: Move test zips to 'builds-test-flask-mv2' to avoid conflict with production build
-          command: mv ./builds ./builds-test-flask-mv2
-      - persist_to_workspace:
-          root: .
-          paths:
-            - dist-test-flask-mv2
-            - builds-test-flask-mv2
-
-  prep-build-test:
-    executor: node-linux-medium
-    steps:
-      - run: *shallow-git-clone-and-enable-vnc
-      - run: corepack enable
-      - attach_workspace:
-          at: .
-      - run:
-          name: Build extension for testing
-          command: yarn build:test
-      - run:
-          name: Move test build to 'dist-test' to avoid conflict with production build
-          command: mv ./dist ./dist-test
-      - run:
-          name: Move test zips to 'builds-test' to avoid conflict with production build
-          command: mv ./builds ./builds-test
-      - store_artifacts:
-          path: builds-test
-      - persist_to_workspace:
-          root: .
-          paths:
-            - dist-test
-            - builds-test
-
-  prep-build-test-mv2:
-    executor: node-linux-medium
-    steps:
-      - run: *shallow-git-clone-and-enable-vnc
-      - run: corepack enable
-      - attach_workspace:
-          at: .
-      - run:
-          name: Build extension for testing
-          command: yarn build:test:mv2
-      - run:
-          name: Move test build to 'dist-test-mv2' to avoid conflict with production build
-          command: mv ./dist ./dist-test-mv2
-      - run:
-          name: Move test zips to 'builds-test-mv2' to avoid conflict with production build
-          command: mv ./builds ./builds-test-mv2
-      - store_artifacts:
-          path: builds-test-mv2
-      - persist_to_workspace:
-          root: .
-          paths:
-            - dist-test-mv2
-            - builds-test-mv2
-
-  rerun-workflows-from-failed:
-    executor: node-browsers-small
-    steps:
-      - run: *shallow-git-clone-and-enable-vnc
-      - run: sudo corepack enable
-      - attach_workspace:
-          at: .
-      - run:
-          name: Rerun workflows from failed
-          command: yarn ci-rerun-from-failed
-
-  job-publish-prerelease:
-    executor: node-browsers-medium
-    steps:
-      - checkout
-      - run: sudo corepack enable
-      - attach_workspace:
-          at: .
-      - run:
-          name: build:source-map-explorer
-          command: ./development/source-map-explorer.sh
-      - store_artifacts:
-          path: dist/sourcemaps
-          destination: builds/sourcemaps
-      - store_artifacts:
-          path: dist-flask/sourcemaps
-          destination: builds-flask/sourcemaps
-      - store_artifacts:
-          path: builds
-          destination: builds
-      - store_artifacts:
-          path: builds-flask
-          destination: builds-flask
-      - store_artifacts:
-          path: builds-flask-mv2
-          destination: builds-flask-mv2
-      - store_artifacts:
-          path: builds-mv2
-          destination: builds-mv2
-      - store_artifacts:
-          path: builds-test
-      - store_artifacts:
-          path: builds-test-mv2
-      - store_artifacts:
-          path: builds-test-flask
-      - store_artifacts:
-          path: builds-test-flask-mv2
-      - store_artifacts:
-          path: test-artifacts
-          destination: test-artifacts
-      # important: generate lavamoat viz AFTER uploading builds as artifacts
-      - run:
-          name: build:lavamoat-viz
-          command: ./.circleci/scripts/create-lavamoat-viz.sh
-      - store_artifacts:
-          path: build-artifacts
-          destination: build-artifacts
-
-  job-publish-release:
-    executor: node-browsers-small
-    steps:
-      - add_ssh_keys:
-          fingerprints:
-            - 'SHA256:It7UdNvvXY8g5aN32yfbPKFxZSV9ny7K8ifDdlP53rQ'
-      - run: *shallow-git-clone-and-enable-vnc
-      - run: sudo corepack enable
-      - attach_workspace:
-          at: .
-      - run:
-          name: Publish main release to Sentry
-          command: yarn sentry:publish
-      - run:
-          name: Publish main MV2 release to Sentry
-          command: yarn sentry:publish --dist mv2
-      - run:
-          name: Publish Flask release to Sentry
-          command: yarn sentry:publish --build-type flask
-      - run:
-          name: Publish Flask MV2 release to Sentry
-          command: yarn sentry:publish --build-type flask --dist mv2
-      - run:
-          name: Create GitHub release
-          command: .circleci/scripts/release-create-gh-release.sh
-      - run:
-          name: Push Firefox bundle script
-          command: .circleci/scripts/push-firefox-bundle-script.sh
-
-  validate-source-maps:
-    executor: node-browsers-small
-    steps:
-      - run: *shallow-git-clone-and-enable-vnc
-      - run: sudo corepack enable
-      - attach_workspace:
-          at: .
-      - run:
-          name: Validate source maps
-          command: yarn validate-source-maps
-
-  validate-source-maps-flask:
-    executor: node-browsers-small
-    steps:
-      - run: *shallow-git-clone-and-enable-vnc
-      - run: sudo corepack enable
-      - attach_workspace:
-          at: .
-      - run:
-          name: Move flask build to dist
-          command: mv ./dist-flask ./dist
-      - run:
-          name: Move flask zips to builds
-          command: mv ./builds-flask ./builds
-      - run:
-          name: Validate source maps
-          command: yarn validate-source-maps
-
-  validate-source-maps-flask-mv2:
-    executor: node-browsers-small
-    steps:
-      - run: *shallow-git-clone-and-enable-vnc
-      - run: sudo corepack enable
-      - attach_workspace:
-          at: .
-      - run:
-          name: Move flask build to dist
-          command: mv ./dist-flask-mv2 ./dist
-      - run:
-          name: Move flask zips to builds
-          command: mv ./builds-flask-mv2 ./builds
-      - run:
-          name: Validate source maps
-          command: yarn validate-source-maps
-
-  validate-source-maps-mv2:
-    executor: node-browsers-small
-    steps:
-      - run: *shallow-git-clone-and-enable-vnc
-      - run: sudo corepack enable
-      - attach_workspace:
-          at: .
-      - run:
-          name: Move flask build to dist
-          command: mv ./dist-mv2 ./dist
-      - run:
-          name: Move flask zips to builds
-          command: mv ./builds-mv2 ./builds
-      - run:
-          name: Validate source maps
-          command: yarn validate-source-maps
-
-  test-mozilla-lint-mv2:
-    executor: node-browsers-medium
-    steps:
-      - run: *shallow-git-clone-and-enable-vnc
-      - run: sudo corepack enable
-      - attach_workspace:
-          at: .
-      - run:
-          name: Move flask build to dist
-          command: mv ./dist-mv2 ./dist
-      - run:
-          name: Move flask zips to builds
-          command: mv ./builds-mv2 ./builds
-      - run:
-          name: test:mozilla-lint
-          command: yarn mozilla-lint
-
-  test-mozilla-lint-flask-mv2:
-    executor: node-browsers-medium
-=======
-jobs:
-  placeholder:
-    docker:
-      - image: cimg/node:22.15-browsers
->>>>>>> 82db9a9c
-    steps:
-      - run:
-          name: Placeholder Job
-          command: echo "This is a temporary placeholder job, to be removed once Circle Ci is not used in RC and master."
 
 workflows:
   placeholder_workflow:
     jobs:
-      - placeholder+      - all-tests-pass
+
+jobs:
+  all-tests-pass:
+    docker:
+      - image: cimg/node:22.15-browsers
+    steps:
+      - run:
+          name: All Tests Passed
+          command: echo "This is a temporary placeholder job, to be removed once Circle Ci is not used in RC and master."