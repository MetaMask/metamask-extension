--- conflicted
+++ resolved
@@ -139,15 +139,9 @@
       - prep-build-test-mv2:
           requires:
             - prep-deps
-<<<<<<< HEAD
       - prep-build-test-webpack:
           requires:
             - prep-deps
-      - prep-build-multichain-test:
-          requires:
-            - prep-deps
-=======
->>>>>>> 8fabd544
       - prep-build-confirmation-redesign-test:
           requires:
             - prep-deps
@@ -873,7 +867,6 @@
             - dist-test-mv2
             - builds-test-mv2
 
-<<<<<<< HEAD
   prep-build-test-webpack:
     executor: node-linux-medium
     steps:
@@ -894,30 +887,6 @@
           paths:
             - dist-test-webpack
 
-  prep-build-multichain-test:
-    executor: node-browsers-medium-plus
-    steps:
-      - run: *shallow-git-clone
-      - run: sudo corepack enable
-      - attach_workspace:
-          at: .
-      - run:
-          name: Build extension for testing
-          command: MULTICHAIN=1 yarn build:test
-      - run:
-          name: Move test build to 'dist-test' to avoid conflict with production build
-          command: mv ./dist ./dist-test-multichain
-      - run:
-          name: Move test zips to 'builds-test' to avoid conflict with production build
-          command: mv ./builds ./builds-test-multichain
-      - persist_to_workspace:
-          root: .
-          paths:
-            - dist-test-multichain
-            - builds-test-multichain
-
-=======
->>>>>>> 8fabd544
   prep-build-confirmation-redesign-test:
     executor: node-browsers-medium-plus
     steps:
