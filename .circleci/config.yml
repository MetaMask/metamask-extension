--- conflicted
+++ resolved
@@ -53,8 +53,6 @@
         - master
         - /^Version-v(\d+)[.](\d+)[.](\d+)/
 
-<<<<<<< HEAD
-=======
 exclude_develop_master_rc: &exclude_develop_master_rc
   filters:
     branches:
@@ -62,7 +60,6 @@
         - develop
         - master
         - /^Version-v(\d+)[.](\d+)[.](\d+)/
->>>>>>> f3548885
 aliases:
   # Shallow Git Clone
   - &shallow-git-clone
@@ -166,15 +163,7 @@
       - prep-build-test-mv2:
           requires:
             - prep-deps
-<<<<<<< HEAD
-      - prep-build-confirmation-redesign-test:
-          requires:
-            - prep-deps
-      - prep-build-confirmation-redesign-test-mv2:
-          <<: *develop_master_rc_only
-=======
       - prep-build-test-webpack:
->>>>>>> f3548885
           requires:
             - prep-deps
       - prep-build-test-flask:
@@ -214,21 +203,6 @@
       - test-e2e-chrome:
           requires:
             - prep-build-test
-<<<<<<< HEAD
-      - test-e2e-chrome-confirmation-redesign:
-          requires:
-            - prep-build-confirmation-redesign-test
-      - test-e2e-firefox:
-          requires:
-            - prep-build-test-mv2
-      - test-e2e-firefox-confirmation-redesign:
-          <<: *develop_master_rc_only
-          requires:
-            - prep-build-confirmation-redesign-test-mv2
-      - test-e2e-chrome-rpc:
-          requires:
-            - prep-build-test
-=======
             - get-changed-files-with-git-diff
       - test-e2e-firefox:
           requires:
@@ -238,7 +212,6 @@
           requires:
             - prep-build-test
             - get-changed-files-with-git-diff
->>>>>>> f3548885
       - test-api-specs:
           requires:
             - prep-build-test
@@ -273,22 +246,6 @@
                 - /^Version-v(\d+)[.](\d+)[.](\d+)/
           requires:
             - prep-build
-<<<<<<< HEAD
-      - test-unit-jest-main:
-          requires:
-            - prep-deps
-      - test-unit-jest-development:
-          requires:
-            - prep-deps
-      - upload-coverage:
-          requires:
-            - test-unit-jest-main
-            - test-unit-jest-development
-      - test-unit-global:
-          requires:
-            - prep-deps
-=======
->>>>>>> f3548885
       - test-storybook:
           requires:
             - prep-deps
@@ -329,13 +286,6 @@
             - test-lint-shellcheck
             - test-lint-lockfile
             - test-lint-changelog
-<<<<<<< HEAD
-            - test-unit-jest-main
-            - test-unit-jest-development
-            - test-unit-global
-            - upload-coverage
-=======
->>>>>>> f3548885
             - validate-source-maps
             - validate-source-maps-beta
             - validate-source-maps-flask
@@ -960,40 +910,6 @@
             - dist-test-mv2
             - builds-test-mv2
 
-<<<<<<< HEAD
-  prep-build-confirmation-redesign-test:
-    executor: node-linux-medium
-    steps:
-      - run: *shallow-git-clone
-      - run: corepack enable
-      - attach_workspace:
-          at: .
-      - run:
-          name: Build extension for testing
-          command: ENABLE_CONFIRMATION_REDESIGN="true" yarn build:test
-      - run:
-          name: Move test build to 'dist-test' to avoid conflict with production build
-          command: mv ./dist ./dist-test-confirmations
-      - run:
-          name: Move test zips to 'builds-test' to avoid conflict with production build
-          command: mv ./builds ./builds-test-confirmations
-      - persist_to_workspace:
-          root: .
-          paths:
-            - dist-test-confirmations
-            - builds-test-confirmations
-
-  prep-build-confirmation-redesign-test-mv2:
-    executor: node-linux-medium
-    steps:
-      - run: *shallow-git-clone
-      - run: corepack enable
-      - attach_workspace:
-          at: .
-      - run:
-          name: Build extension for testing
-          command: ENABLE_CONFIRMATION_REDESIGN="true" yarn build:test:mv2
-=======
   prep-build-test-webpack:
     executor: node-linux-medium
     steps:
@@ -1006,7 +922,6 @@
       - run:
           name: Build extension for testing
           command: yarn build:test:webpack
->>>>>>> f3548885
       - run:
           name: Move test build to 'dist-test-webpack' to avoid conflict with production build
           command: mv ./dist ./dist-test-webpack
@@ -1156,12 +1071,9 @@
           name: depcheck
           command: yarn depcheck
 
-<<<<<<< HEAD
-  test-api-specs:
-=======
   test-e2e-chrome-webpack:
->>>>>>> f3548885
     executor: node-browsers-medium-plus
+    parallelism: 20
     steps:
       - run: *shallow-git-clone
       - run: sudo corepack enable
@@ -1171,18 +1083,32 @@
           name: Move test build to dist
           command: mv ./dist-test-webpack ./dist
       - run:
-<<<<<<< HEAD
+          name: test:e2e:chrome:webpack
+          command: .circleci/scripts/test-run-e2e.sh yarn test:e2e:chrome:webpack
+          no_output_timeout: 5m
+      - store_artifacts:
+          path: test-artifacts
+          destination: test-artifacts
+      - store_test_results:
+          path: test/test-results/e2e
+
+  test-api-specs:
+    executor: node-browsers-medium-plus
+    steps:
+      - run: *shallow-git-clone
+      - run: sudo corepack enable
+      - attach_workspace:
+          at: .
+      - run:
+          name: Move test build to dist
+          command: mv ./dist-test ./dist
+      - run:
           name: Move test zips to builds
           command: mv ./builds-test ./builds
       - gh/install
       - run:
           name: test:api-specs
-          command: |
-            timeout 20m yarn test:api-specs --retries 2
-=======
-          name: test:e2e:chrome:webpack
-          command: .circleci/scripts/test-run-e2e.sh yarn test:e2e:chrome:webpack
->>>>>>> f3548885
+          command: .circleci/scripts/test-run-e2e.sh yarn test:api-specs
           no_output_timeout: 5m
       - run:
           name: Comment on PR
@@ -1197,50 +1123,6 @@
           path: html-report
           destination: html-report
 
-<<<<<<< HEAD
-  test-e2e-chrome:
-=======
-  test-api-specs:
->>>>>>> f3548885
-    executor: node-browsers-medium-plus
-    steps:
-      - run: *shallow-git-clone
-      - run: sudo corepack enable
-      - attach_workspace:
-          at: .
-      - run:
-          name: Move test build to dist
-          command: mv ./dist-test ./dist
-      - run:
-          name: Move test zips to builds
-          command: mv ./builds-test ./builds
-<<<<<<< HEAD
-      - run:
-          name: test:e2e:chrome
-=======
-      - gh/install
-      - run:
-          name: test:api-specs
-          command: .circleci/scripts/test-run-e2e.sh yarn test:api-specs
-          no_output_timeout: 5m
-      - run:
-          name: Comment on PR
->>>>>>> f3548885
-          command: |
-            if [  -f html-report/index.html ]; then
-              gh pr comment "${CIRCLE_PR_NUMBER}" --body ":x: API Spec Test Failed. View the report [here](https://output.circle-artifacts.com/output/job/${CIRCLE_WORKFLOW_JOB_ID}/artifacts/${CIRCLE_NODE_INDEX}/html-report/index.html)."
-            else
-              echo "API Spec Report not found!"
-            fi
-<<<<<<< HEAD
-          no_output_timeout: 5m
-=======
-          when: on_fail
->>>>>>> f3548885
-      - store_artifacts:
-          path: html-report
-          destination: html-report
-
   test-e2e-chrome:
     executor: node-browsers-medium-plus
     parallelism: 20
@@ -1259,11 +1141,6 @@
           name: test:e2e:chrome
           command: .circleci/scripts/test-run-e2e.sh yarn test:e2e:chrome
           no_output_timeout: 5m
-<<<<<<< HEAD
-          environment:
-            ENABLE_CONFIRMATION_REDESIGN: "true"
-=======
->>>>>>> f3548885
       - store_artifacts:
           path: test-artifacts
           destination: test-artifacts
@@ -1519,11 +1396,6 @@
           name: test:e2e:firefox
           command: ENABLE_MV3=false .circleci/scripts/test-run-e2e.sh yarn test:e2e:firefox
           no_output_timeout: 5m
-<<<<<<< HEAD
-          environment:
-            ENABLE_CONFIRMATION_REDESIGN: "true"
-=======
->>>>>>> f3548885
       - store_artifacts:
           path: test-artifacts
           destination: test-artifacts
@@ -1742,68 +1614,6 @@
             git config user.email metamaskbot@users.noreply.github.com
             yarn ts-migration:dashboard:deploy
 
-<<<<<<< HEAD
-  test-unit-jest-development:
-    executor: node-browsers-small
-    steps:
-      - run: *shallow-git-clone
-      - run: sudo corepack enable
-      - attach_workspace:
-          at: .
-      - run:
-          name: jest development unit tests
-          command: yarn test:coverage:jest:dev
-      - persist_to_workspace:
-          root: .
-          paths:
-            - coverage
-      - store_test_results:
-          path: test/test-results/junit.xml
-
-  test-unit-jest-main:
-    executor: node-browsers-medium-plus
-    parallelism: 8
-    steps:
-      - run: *shallow-git-clone
-      - run: sudo corepack enable
-      - attach_workspace:
-          at: .
-      - run:
-          name: test:coverage:jest
-          command: yarn test:coverage:jest
-      - persist_to_workspace:
-          root: .
-          paths:
-            - coverage
-      - store_test_results:
-          path: test/test-results/junit.xml
-
-  upload-coverage:
-    executor: node-browsers-small
-    steps:
-      - run: *shallow-git-clone
-      - run: sudo corepack enable
-      - attach_workspace:
-          at: .
-      - codecov/upload
-      - persist_to_workspace:
-          root: .
-          paths:
-            - coverage
-
-  test-unit-global:
-    executor: node-browsers-small
-    steps:
-      - run: *shallow-git-clone
-      - run: sudo corepack enable
-      - attach_workspace:
-          at: .
-      - run:
-          name: test:unit:global
-          command: yarn test:unit:global
-
-=======
->>>>>>> f3548885
   validate-source-maps:
     executor: node-browsers-small
     steps:
@@ -1824,12 +1634,7 @@
           at: .
       - run:
           name: Validate source maps
-<<<<<<< HEAD
-          command: |
-            .circleci/scripts/validate-source-maps-beta.sh
-=======
           command: .circleci/scripts/validate-source-maps-beta.sh
->>>>>>> f3548885
 
   validate-source-maps-mmi:
     executor: node-browsers-small
