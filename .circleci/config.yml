--- conflicted
+++ resolved
@@ -427,62 +427,13 @@
           command: |
             #!/bin/bash
 
-<<<<<<< HEAD
-            # GitHub Personal Access Token for API Authentication
-            GITHUB_TOKEN="${GITHUB_TOKEN}"
-            BRANCH="${CIRCLE_BRANCH}"
-
-            # Fetch the PRs associated with the current branch and check the response
-            PR_RESPONSE=$(curl -s -H "Authorization: token ${GITHUB_TOKEN}" \
-              "https://api.github.com/repos/$CIRCLE_PROJECT_USERNAME/$CIRCLE_PROJECT_REPONAME/pulls?state=open&head=${CIRCLE_PROJECT_USERNAME}:${BRANCH}")
-            echo "https://api.github.com/repos/$CIRCLE_PROJECT_USERNAME/$CIRCLE_PROJECT_REPONAME/pulls?state=open&head=${CIRCLE_PROJECT_USERNAME}:${BRANCH}"
-
-            # Check if the response contains valid JSON
-            if ! echo "$PR_RESPONSE" | jq empty; then
-                echo "Failed to parse JSON response."
-                echo "$PR_RESPONSE"
-                exit 1
-            fi
-
-            # Check if we received an array of PRs
-            if ! echo "$PR_RESPONSE" | jq -e '. | type == "array"'; then
-                echo "$PR_RESPONSE"
-                echo "Expected an array of PRs, got something else."
-                exit 1
-            fi
-
-            # Check if the array of PRs is empty
-            PR_COUNT=$(echo "$PR_RESPONSE" | jq '. | length')
-
-            # If no PRs are found, exit gracefully
-            if [ "$PR_COUNT" -eq 0 ]; then
-              echo "No open PRs found. Exiting."
-=======
             GH_LABEL=team-mmi
             if [ -z "$CIRCLE_PULL_REQUESTS" ]; then
               echo "Skipping tag check; this is not a PR."
->>>>>>> cf417bb2
               echo "false" > ./RUN_MMI_OPTIONAL
               exit 0
             fi
 
-<<<<<<< HEAD
-            # Extract label names from the PR_RESPONSE
-            LABEL_NAMES=$(echo "$PR_RESPONSE" | jq -r '.[0].labels[].name')
-
-            echo "Labels found: $LABEL_NAMES"
-
-            # Check if "team-mmi" label is present
-            if echo "$LABEL_NAMES" | grep -qw "team-mmi"; then
-              echo "team-mmi tag found."
-              # assign the RUN_MMI_OPTIONAL variable to true
-              echo "true" > ./RUN_MMI_OPTIONAL
-            else
-              echo "team-mmi tag not found."
-              # assign the RUN_MMI_OPTIONAL variable to false
-              echo "false" > ./RUN_MMI_OPTIONAL
-            fi
-=======
             echo $CIRCLE_PULL_REQUESTS | sed 's/,/\n/g'
 
             # See if any associated PRs have matching label
@@ -495,7 +446,6 @@
 
             # assign the RUN_MMI_OPTIONAL variable
             echo "${HAS_MATCHING_PR}" > ./RUN_MMI_OPTIONAL
->>>>>>> cf417bb2
       - persist_to_workspace:
           root: .
           paths:
@@ -884,11 +834,8 @@
       - attach_workspace:
           at: .
       - run: *check-mmi-optional
-<<<<<<< HEAD
-=======
-      - run: *shallow-git-clone
-      - run: sudo corepack enable
->>>>>>> cf417bb2
+      - run: *shallow-git-clone
+      - run: sudo corepack enable
       - run:
           name: Build MMI extension for Playwright e2e
           command: |
@@ -1184,11 +1131,7 @@
           command: |
             if .circleci/scripts/test-run-e2e.sh
             then
-<<<<<<< HEAD
-              timeout 20m yarn test:e2e:chrome --retries 2
-=======
               timeout 20m yarn test:e2e:chrome --retries 1
->>>>>>> cf417bb2
             fi
           no_output_timeout: 5m
       - store_artifacts:
@@ -1216,11 +1159,7 @@
           command: |
             if .circleci/scripts/test-run-e2e.sh
             then
-<<<<<<< HEAD
-              timeout 20m yarn test:e2e:chrome --retries 2
-=======
               timeout 20m yarn test:e2e:chrome --retries 1
->>>>>>> cf417bb2
             fi
           no_output_timeout: 5m
           environment:
@@ -1250,11 +1189,7 @@
           command: |
             if .circleci/scripts/test-run-e2e.sh
             then
-<<<<<<< HEAD
-              timeout 20m yarn test:e2e:chrome --retries 2 || echo "Temporarily suppressing MV3 e2e test failures"
-=======
               timeout 20m yarn test:e2e:chrome:confirmation-redesign --retries 1
->>>>>>> cf417bb2
             fi
           no_output_timeout: 5m
           environment:
@@ -1339,11 +1274,7 @@
           command: |
             if .circleci/scripts/test-run-e2e.sh
             then
-<<<<<<< HEAD
-              timeout 20m yarn test:e2e:chrome:rpc --retries 2 --build-type=mmi
-=======
               timeout 20m yarn test:e2e:chrome:rpc --retries 1 --build-type=mmi
->>>>>>> cf417bb2
             fi
           no_output_timeout: 5m
       - store_artifacts:
@@ -1364,11 +1295,7 @@
           command: |
             if .circleci/scripts/test-run-e2e.sh
             then
-<<<<<<< HEAD
-              yarn test:e2e:single test/e2e/vault-decryption-chrome.spec.js --browser chrome --retries 2
-=======
               yarn test:e2e:single test/e2e/vault-decryption-chrome.spec.js --browser chrome --retries 1
->>>>>>> cf417bb2
             fi
           no_output_timeout: 5m
 
@@ -1392,11 +1319,7 @@
             export ENABLE_MV3=false
             if .circleci/scripts/test-run-e2e.sh
             then
-<<<<<<< HEAD
-              timeout 20m yarn test:e2e:firefox:flask --retries 2
-=======
               timeout 20m yarn test:e2e:firefox:flask --retries 1
->>>>>>> cf417bb2
             fi
           no_output_timeout: 5m
       - store_artifacts:
@@ -1424,11 +1347,7 @@
           command: |
             if .circleci/scripts/test-run-e2e.sh
             then
-<<<<<<< HEAD
-              timeout 20m yarn test:e2e:chrome:flask --retries 2
-=======
               timeout 20m yarn test:e2e:chrome:flask --retries 1
->>>>>>> cf417bb2
             fi
           no_output_timeout: 5m
       - store_artifacts:
@@ -1456,11 +1375,7 @@
           command: |
             if .circleci/scripts/test-run-e2e.sh
             then
-<<<<<<< HEAD
-              timeout 20m yarn test:e2e:chrome:mmi --retries 2 --build-type=mmi
-=======
               timeout 20m yarn test:e2e:chrome:mmi --retries 1 --build-type=mmi
->>>>>>> cf417bb2
             fi
           no_output_timeout: 5m
       - store_artifacts:
@@ -1476,11 +1391,8 @@
       - attach_workspace:
           at: .
       - run: *check-mmi-optional
-<<<<<<< HEAD
-=======
       - run: *shallow-git-clone
       - run: corepack enable
->>>>>>> cf417bb2
       - run:
           name: Move test build to dist
           command: mv ./dist-test-mmi-playwright ./dist
@@ -1534,11 +1446,7 @@
             export ENABLE_MV3=false
             if .circleci/scripts/test-run-e2e.sh
             then
-<<<<<<< HEAD
-              timeout 20m yarn test:e2e:firefox --retries 2
-=======
               timeout 20m yarn test:e2e:firefox --retries 1
->>>>>>> cf417bb2
             fi
           no_output_timeout: 5m
       - store_artifacts:
