version: 2.1

executors:
  node-browsers-small:
    docker:
      - image: cimg/node:20.11-browsers
    resource_class: small
    environment:
      NODE_OPTIONS: --max_old_space_size=2048
  node-browsers-medium:
    docker:
      - image: cimg/node:20.11-browsers
    resource_class: medium
    environment:
      NODE_OPTIONS: --max_old_space_size=3072
  node-linux-medium:
    machine:
      image: ubuntu-2404:2024.05.1
    resource_class: medium #// linux medium: 2 CPUs, 7.5 GB RAM, 10 credits/min
    environment:
      NODE_OPTIONS: --max_old_space_size=6144
  node-browsers-medium-plus:
    docker:
      - image: cimg/node:20.11-browsers
    resource_class: medium+
    environment:
      NODE_OPTIONS: --max_old_space_size=4096
  shellcheck:
    docker:
      - image: koalaman/shellcheck-alpine@sha256:dfaf08fab58c158549d3be64fb101c626abc5f16f341b569092577ae207db199
    resource_class: small
  playwright:
    docker:
      - image: mcr.microsoft.com/playwright:v1.44.1-focal
    resource_class: medium

orbs:
  gh: circleci/github-cli@2.0
  codecov: codecov/codecov@3.2.2
  slack: circleci/slack@4.12.5

rc_branch_only: &rc_branch_only
  filters:
    branches:
      only:
        - /^Version-v(\d+)[.](\d+)[.](\d+)/

develop_master_rc_only: &develop_master_rc_only
  filters:
    branches:
      only:
        - develop
        - master
        - /^Version-v(\d+)[.](\d+)[.](\d+)/

aliases:
  # Shallow Git Clone
  - &shallow-git-clone
    name: Shallow Git Clone
    command: |
      #!/bin/bash
      set -e
      set -u
      set -o pipefail

      # Set up SSH access
      # This SSH key is the current github.com SSH key as of June 2023, but it will need to be changed whenever github changes their key (probably every few years)
      GITHUB_SSH_KEY="AAAAC3NzaC1lZDI1NTE5AAAAIOMqqnkVzrm0SdG6UOoqKLsabgH5C9okWi0dh2l9GKJl"
      mkdir -p ~/.ssh
      echo github.com ssh-ed25519 $GITHUB_SSH_KEY >> ~/.ssh/known_hosts

      git clone --depth 1 --no-checkout "$CIRCLE_REPOSITORY_URL" .
      git fetch --depth 1 origin "$CIRCLE_SHA1"

      if [ -n "${CIRCLE_TAG-}" ]; then
        echo "Checkout tag '${CIRCLE_TAG}' at commit '${CIRCLE_SHA1}'"
        git checkout "$CIRCLE_TAG"
        git reset --hard "$CIRCLE_SHA1"
      else
        echo "Checkout branch '${CIRCLE_BRANCH}' at commit '${CIRCLE_SHA1}'"
        git checkout -B "$CIRCLE_BRANCH" "$CIRCLE_SHA1"
      fi

  # Check if MMI Optional tests should run
  - &check-mmi-optional
    name: Check if MMI Optional tests should run
    command: |
      RUN_MMI_OPTIONAL=$(cat ./RUN_MMI_OPTIONAL)
      if [[ "${RUN_MMI_OPTIONAL}" == "true" ]]; then
        echo "Running MMI Optional tests"
      else
        echo "Skipping MMI Optional tests"
        circleci step halt
      fi

workflows:
  test_and_release:
    jobs:
      - create_release_pull_request:
          <<: *rc_branch_only
          requires:
            - prep-deps
      - trigger-beta-build:
          requires:
            - prep-deps
      - check-pr-tag
      - prep-deps
      - get-changed-files-with-git-diff
      - test-deps-audit:
          requires:
            - prep-deps
      - test-deps-depcheck:
          requires:
            - prep-deps
      - test-yarn-dedupe:
          requires:
            - prep-deps
      - validate-lavamoat-allow-scripts:
          requires:
            - prep-deps
      - validate-lavamoat-policy-build:
          requires:
            - prep-deps
      - validate-lavamoat-policy-webapp:
          matrix:
            parameters:
              build-type: [main, beta, flask, mmi]
          requires:
            - prep-deps
      - prep-build-mmi:
          requires:
            - prep-deps
      - prep-build:
          requires:
            - prep-deps
      - prep-build-mv2:
          requires:
            - prep-deps
      - prep-build-flask:
          requires:
            - prep-deps
      - prep-build-flask-mv2:
          requires:
            - prep-deps
      - prep-build-test:
          requires:
            - prep-deps
      - prep-build-test-mv2:
          requires:
            - prep-deps
      - prep-build-confirmation-redesign-test:
          requires:
            - prep-deps
      - prep-build-confirmation-redesign-test-mv2:
          <<: *develop_master_rc_only
          requires:
            - prep-deps
      - prep-build-test-flask:
          requires:
            - prep-deps
      - prep-build-test-flask-mv2:
          <<: *develop_master_rc_only
          requires:
            - prep-deps
      - prep-build-test-mmi:
          requires:
            - prep-deps
      - prep-build-test-mmi-playwright:
          requires:
            - prep-deps
            - check-pr-tag
      - prep-build-storybook:
          requires:
            - prep-deps
      - prep-build-ts-migration-dashboard:
          requires:
            - prep-deps
      - test-lint:
          requires:
            - prep-deps
      - test-lint-shellcheck
      - test-lint-lockfile:
          requires:
            - prep-deps
      - test-lint-changelog:
          requires:
            - prep-deps
      - test-e2e-chrome:
          requires:
            - prep-build-test
            - get-changed-files-with-git-diff
      - test-e2e-chrome-confirmation-redesign:
          requires:
            - prep-build-confirmation-redesign-test
            - get-changed-files-with-git-diff
      - test-e2e-firefox:
          requires:
            - prep-build-test-mv2
            - get-changed-files-with-git-diff
      - test-e2e-firefox-confirmation-redesign:
          <<: *develop_master_rc_only
          requires:
            - prep-build-confirmation-redesign-test-mv2
            - get-changed-files-with-git-diff
      - test-e2e-chrome-rpc:
          requires:
            - prep-build-test
<<<<<<< HEAD
            - get-changed-files-with-git-diff
=======
      - test-api-specs:
          requires:
            - prep-build-test
>>>>>>> 1cc54f69
      - test-e2e-chrome-multiple-providers:
          requires:
            - prep-build-test
            - get-changed-files-with-git-diff
      - test-e2e-chrome-flask:
          requires:
            - prep-build-test-flask
            - get-changed-files-with-git-diff
      - test-e2e-firefox-flask:
          <<: *develop_master_rc_only
          requires:
            - prep-build-test-flask-mv2
            - get-changed-files-with-git-diff
      - test-e2e-chrome-mmi:
          requires:
            - prep-build-test-mmi
            - get-changed-files-with-git-diff
      - test-e2e-mmi-playwright - OPTIONAL:
          requires:
            - prep-build-test-mmi-playwright
      - test-e2e-chrome-rpc-mmi:
          requires:
            - prep-build-test-mmi
            - get-changed-files-with-git-diff
      - test-e2e-chrome-vault-decryption:
          filters:
            branches:
              only:
                - develop
                - /^Version-v(\d+)[.](\d+)[.](\d+)/
          requires:
            - prep-build
<<<<<<< HEAD
            - get-changed-files-with-git-diff
      - test-unit-mocha:
          requires:
            - prep-deps
=======
>>>>>>> 1cc54f69
      - test-unit-jest-main:
          requires:
            - prep-deps
      - test-unit-jest-development:
          requires:
            - prep-deps
      - upload-coverage:
          requires:
            - test-unit-jest-main
            - test-unit-jest-development
      - test-unit-global:
          requires:
            - prep-deps
      - test-storybook:
          requires:
            - prep-deps
            - prep-build-storybook
      - validate-source-maps:
          requires:
            - prep-build
      - validate-source-maps-mv2:
          requires:
            - prep-build-mv2
      - validate-source-maps-beta:
          requires:
            - trigger-beta-build
      - validate-source-maps-mmi:
          requires:
            - prep-build-mmi
      - validate-source-maps-flask:
          requires:
            - prep-build-flask
      - validate-source-maps-flask-mv2:
          requires:
            - prep-build-flask-mv2
      - test-mozilla-lint-mv2:
          requires:
            - prep-deps
            - prep-build-mv2
      - test-mozilla-lint-flask-mv2:
          requires:
            - prep-deps
            - prep-build-flask-mv2
      - all-tests-pass:
          requires:
            - test-deps-depcheck
            - validate-lavamoat-allow-scripts
            - validate-lavamoat-policy-build
            - validate-lavamoat-policy-webapp
            - test-lint
            - test-lint-shellcheck
            - test-lint-lockfile
            - test-lint-changelog
            - test-unit-jest-main
            - test-unit-jest-development
            - test-unit-global
            - upload-coverage
            - validate-source-maps
            - validate-source-maps-beta
            - validate-source-maps-flask
            - validate-source-maps-mmi
            - test-mozilla-lint-mv2
            - test-mozilla-lint-flask-mv2
            - test-e2e-chrome
            - test-e2e-chrome-multiple-providers
            - test-e2e-chrome-confirmation-redesign
            - test-e2e-firefox-confirmation-redesign
            - test-e2e-firefox
            - test-e2e-chrome-flask
            - test-e2e-firefox-flask
            - test-e2e-chrome-mmi
            - test-e2e-chrome-rpc-mmi
            - test-e2e-chrome-vault-decryption
            - test-storybook
      - benchmark:
          requires:
            - prep-build-test
      - user-actions-benchmark:
          requires:
            - prep-build-test
      - stats-module-load-init:
          requires:
            - prep-build-test
      - job-publish-prerelease:
          requires:
            - prep-deps
            - prep-build
            - prep-build-mv2
            - trigger-beta-build
            - prep-build-mmi
            - prep-build-flask
            - prep-build-flask-mv2
            - prep-build-storybook
            - prep-build-ts-migration-dashboard
            - benchmark
            - user-actions-benchmark
            - stats-module-load-init
            - all-tests-pass
      - job-publish-release:
          filters:
            branches:
              only: master
          requires:
            - prep-deps
            - prep-build
            - prep-build-mv2
            - prep-build-mmi
            - prep-build-flask
            - prep-build-flask-mv2
            - all-tests-pass
      - job-publish-storybook:
          filters:
            branches:
              only: develop
          requires:
            - prep-build-storybook
      - job-publish-ts-migration-dashboard:
          filters:
            branches:
              only: develop
          requires:
            - prep-build-ts-migration-dashboard

jobs:
  trigger-beta-build:
    executor: node-browsers-small
    steps:
      - run: *shallow-git-clone
      - run: sudo corepack enable
      - attach_workspace:
          at: .
      - when:
          condition:
            not:
              matches:
                pattern: /^master$/
                value: << pipeline.git.branch >>
          steps:
            - run:
                name: Build beta prod
                command: |
                  .circleci/scripts/trigger-beta-build.sh
            - run:
                name: Move beta build to 'dist-beta' to avoid conflict with production build
                command: mv ./dist ./dist-beta
            - run:
                name: Move beta zips to 'builds-beta' to avoid conflict with production build
                command: mv ./builds ./builds-beta
            - persist_to_workspace:
                root: .
                paths:
                  - dist-beta
                  - builds-beta

  create_release_pull_request:
    executor: node-browsers-small
    steps:
      - run: *shallow-git-clone
      - run: sudo corepack enable
      - attach_workspace:
          at: .
      - run:
          name: Bump manifest version
          command: .circleci/scripts/release-bump-manifest-version.sh
      - run:
          name: Update changelog
          command: yarn update-changelog --rc
      - run:
          name: Commit changes
          command: .circleci/scripts/release-commit-version-bump.sh
      - run:
          name: Create GitHub Pull Request for version
          command: .circleci/scripts/release-create-release-pr.sh

  check-pr-tag:
    docker:
      - image: cimg/base:stable
    steps:
      - run:
          name: Check for MMI Team Tag
          command: |
            #!/bin/bash

            GH_LABEL=team-mmi
            if [ -z "$CIRCLE_PULL_REQUESTS" ]; then
              echo "Skipping tag check; this is not a PR."
              echo "false" > ./RUN_MMI_OPTIONAL
              exit 0
            fi

            echo $CIRCLE_PULL_REQUESTS | sed 's/,/\n/g'

            # See if any associated PRs have matching label
            HAS_MATCHING_PR=$(echo $CIRCLE_PULL_REQUESTS \
              | sed -e 's#,#\n#g' -e 's#/github.com/#/api.github.com/repos/#g' -e 's#/pull/#/pulls/#g' \
              | xargs -n1 curl -s \
              | jq -s "map((.labels|map(select(.name==\"${GH_LABEL}\"))))|flatten|length > 0")

            echo "${GH_LABEL} tag presence: ${HAS_MATCHING_PR}"

            # assign the RUN_MMI_OPTIONAL variable
            echo "${HAS_MATCHING_PR}" > ./RUN_MMI_OPTIONAL
      - persist_to_workspace:
          root: .
          paths:
            - RUN_MMI_OPTIONAL

  prep-deps:
    executor: node-browsers-medium
    steps:
      - run: *shallow-git-clone
      - run: sudo corepack enable
      - run:
          name: Save Yarn version
          command: |
            yarn --version > /tmp/YARN_VERSION
      - restore_cache:
          keys:
            # First try to get the specific cache for the checksum of the yarn.lock file.
            # This cache key lookup will fail if the lock file is modified and a cache
            # has not yet been persisted for the new checksum.
            - dependency-cache-{{ checksum "/tmp/YARN_VERSION" }}-{{ checksum "yarn.lock" }}
            # To prevent having to do a full install of every node_module when
            # dependencies change, restore from the last known cache of any
            # branch/checksum with the same Yarn version, the install step will remove
            # cached items that are no longer required and add the new dependencies, and
            # the cache will be persisted.
            - dependency-cache-{{ checksum "/tmp/YARN_VERSION" }}-
      - gh/install
      - run:
          name: Install dependencies
          command: .circleci/scripts/install-dependencies.sh
      - save_cache:
          key: dependency-cache-{{ checksum "/tmp/YARN_VERSION" }}-{{ checksum "yarn.lock" }}
          paths:
            - .yarn/cache
      - persist_to_workspace:
          root: .
          paths:
            - node_modules
            - build-artifacts

  get-changed-files-with-git-diff:
    executor: node-browsers-small
    steps:
      - run: *shallow-git-clone
      - run: sudo corepack enable
      - attach_workspace:
          at: .
      - run:
          name: Get changed files with git diff
          command: node .circleci/scripts/git-diff-develop.js
      - persist_to_workspace:
          root: .
          paths:
            - changed-files

  validate-lavamoat-allow-scripts:
    executor: node-browsers-small
    steps:
      - run: *shallow-git-clone
      - run: sudo corepack enable
      - attach_workspace:
          at: .
      - run:
          name: Validate allow-scripts config
          command: yarn allow-scripts auto
      - run:
          name: Check working tree
          command: .circleci/scripts/check-working-tree.sh

  validate-lavamoat-policy-build:
    executor: node-browsers-medium
    steps:
      - run: *shallow-git-clone
      - run: sudo corepack enable
      - attach_workspace:
          at: .
      - run:
          name: Validate LavaMoat build policy
          command: yarn lavamoat:build:auto
      - run:
          name: Check working tree
          command: .circleci/scripts/check-working-tree.sh

  validate-lavamoat-policy-webapp:
    executor: node-browsers-medium-plus
    parameters:
      build-type:
        type: string
    steps:
      - run: *shallow-git-clone
      - run: sudo corepack enable
      - attach_workspace:
          at: .
      - run:
          name: Validate LavaMoat << parameters.build-type >>  policy
          command: yarn lavamoat:webapp:auto:ci '--build-types=<< parameters.build-type >>'
      - run:
          name: Check working tree
          command: .circleci/scripts/check-working-tree.sh

  prep-build:
    executor: node-linux-medium
    steps:
      - run: *shallow-git-clone
      - run: corepack enable
      - attach_workspace:
          at: .
      - when:
          condition:
            not:
              matches:
                pattern: /^master$/
                value: << pipeline.git.branch >>
          steps:
            - run:
                name: build:dist
                command: yarn build dist
      - when:
          condition:
            matches:
              pattern: /^master$/
              value: << pipeline.git.branch >>
          steps:
            - run:
                name: build:prod
                command: yarn build prod
      - run:
          name: build:debug
          command: find dist/ -type f -exec md5sum {} \; | sort -k 2
      - store_artifacts:
          path: builds
      - persist_to_workspace:
          root: .
          paths:
            - dist
            - builds

  prep-build-mv2:
    executor: node-linux-medium
    steps:
      - run: *shallow-git-clone
      - run: corepack enable
      - attach_workspace:
          at: .
      - when:
          condition:
            not:
              matches:
                pattern: /^master$/
                value: << pipeline.git.branch >>
          steps:
            - run:
                name: build:dist
                command: ENABLE_MV3=false yarn build dist
      - when:
          condition:
            matches:
              pattern: /^master$/
              value: << pipeline.git.branch >>
          steps:
            - run:
                name: build:prod
                command: ENABLE_MV3=false yarn build prod
      - run:
          name: build:debug
          command: find dist/ -type f -exec md5sum {} \; | sort -k 2
      - run:
          name: Move mm build to 'dist-mv2' to avoid conflict with production build
          command: mv ./dist ./dist-mv2
      - run:
          name: Move mm zips to 'builds-mv2' to avoid conflict with production build
          command: mv ./builds ./builds-mv2
      - store_artifacts:
          path: builds-mv2
      - persist_to_workspace:
          root: .
          paths:
            - dist-mv2
            - builds-mv2

  prep-build-mmi:
    executor: node-linux-medium
    steps:
      - run: *shallow-git-clone
      - run: corepack enable
      - attach_workspace:
          at: .
      - when:
          condition:
            not:
              matches:
                pattern: /^master$/
                value: << pipeline.git.branch >>
          steps:
            - run:
                name: build:dist
                command: yarn build --build-type mmi dist
      - when:
          condition:
            matches:
              pattern: /^master$/
              value: << pipeline.git.branch >>
          steps:
            - run:
                name: build:prod
                command: yarn build --build-type mmi prod
      - run:
          name: build:debug
          command: find dist/ -type f -exec md5sum {} \; | sort -k 2
      - run:
          name: Move mmi build to 'dist-mmi' to avoid conflict with production build
          command: mv ./dist ./dist-mmi
      - run:
          name: Move mmi zips to 'builds-mmi' to avoid conflict with production build
          command: mv ./builds ./builds-mmi
      - persist_to_workspace:
          root: .
          paths:
            - dist-mmi
            - builds-mmi
      - store_artifacts:
          path: builds-mmi
          destination: builds-mmi

  prep-build-flask:
    executor: node-linux-medium
    steps:
      - run: *shallow-git-clone
      - run: corepack enable
      - attach_workspace:
          at: .
      - when:
          condition:
            not:
              matches:
                pattern: /^master$/
                value: << pipeline.git.branch >>
          steps:
            - run:
                name: build:dist
                command: yarn build --build-type flask dist
      - when:
          condition:
            matches:
              pattern: /^master$/
              value: << pipeline.git.branch >>
          steps:
            - run:
                name: build:prod
                command: yarn build --build-type flask prod
      - run:
          name: build:debug
          command: find dist/ -type f -exec md5sum {} \; | sort -k 2
      - run:
          name: Move flask build to 'dist-flask' to avoid conflict with production build
          command: mv ./dist ./dist-flask
      - run:
          name: Move flask zips to 'builds-flask' to avoid conflict with production build
          command: mv ./builds ./builds-flask
      - persist_to_workspace:
          root: .
          paths:
            - dist-flask
            - builds-flask

  prep-build-flask-mv2:
    executor: node-linux-medium
    steps:
      - run: *shallow-git-clone
      - run: corepack enable
      - attach_workspace:
          at: .
      - when:
          condition:
            not:
              matches:
                pattern: /^master$/
                value: << pipeline.git.branch >>
          steps:
            - run:
                name: build:dist
                command: ENABLE_MV3=false yarn build --build-type flask dist
      - when:
          condition:
            matches:
              pattern: /^master$/
              value: << pipeline.git.branch >>
          steps:
            - run:
                name: build:prod
                command: ENABLE_MV3=false yarn build --build-type flask prod
      - run:
          name: build:debug
          command: find dist/ -type f -exec md5sum {} \; | sort -k 2
      - run:
          name: Move flask build to 'dist-flask' to avoid conflict with production build
          command: mv ./dist ./dist-flask-mv2
      - run:
          name: Move flask zips to 'builds-flask' to avoid conflict with production build
          command: mv ./builds ./builds-flask-mv2
      - persist_to_workspace:
          root: .
          paths:
            - dist-flask-mv2
            - builds-flask-mv2

  prep-build-test-flask:
    executor: node-linux-medium
    steps:
      - run: *shallow-git-clone
      - run: corepack enable
      - attach_workspace:
          at: .
      - run:
          name: Build extension for testing
          command: yarn build:test:flask
      - run:
          name: Move test build to 'dist-test-flask' to avoid conflict with production build
          command: mv ./dist ./dist-test-flask
      - run:
          name: Move test zips to 'builds-test-flask' to avoid conflict with production build
          command: mv ./builds ./builds-test-flask
      - persist_to_workspace:
          root: .
          paths:
            - dist-test-flask
            - builds-test-flask

  prep-build-test-flask-mv2:
    executor: node-linux-medium
    steps:
      - run: *shallow-git-clone
      - run: corepack enable
      - attach_workspace:
          at: .
      - run:
          name: Build extension for testing
          command: yarn build:test:flask:mv2
      - run:
          name: Move test build to 'dist-test-flask' to avoid conflict with production build
          command: mv ./dist ./dist-test-flask-mv2
      - run:
          name: Move test zips to 'builds-test-flask' to avoid conflict with production build
          command: mv ./builds ./builds-test-flask-mv2
      - persist_to_workspace:
          root: .
          paths:
            - dist-test-flask-mv2
            - builds-test-flask-mv2

  prep-build-test-mmi:
    executor: node-linux-medium
    steps:
      - run: *shallow-git-clone
      - run: corepack enable
      - attach_workspace:
          at: .
      - run:
          name: Build extension for testing
          command: yarn build:test:mmi
      - run:
          name: Move test build to 'dist-test' to avoid conflict with production build
          command: mv ./dist ./dist-test-mmi
      - run:
          name: Move test zips to 'builds-test' to avoid conflict with production build
          command: mv ./builds ./builds-test-mmi
      - persist_to_workspace:
          root: .
          paths:
            - dist-test-mmi
            - builds-test-mmi

  prep-build-test-mmi-playwright:
    executor: node-linux-medium
    steps:
      - run: *shallow-git-clone
      - run: corepack enable
      - attach_workspace:
          at: .
      - run: *check-mmi-optional
      - run:
          name: Build MMI extension for Playwright e2e
          command: |
            export MMI_CONFIGURATION_SERVICE_URL=$MMI_DEV_CONFIGURATION_SERVICE_URL
            yarn dist:mmi
      - run:
          name: Move test build to 'dist-test' to avoid conflict with production build
          command: mv ./dist ./dist-test-mmi-playwright
      - run:
          name: Move test zips to 'builds-test' to avoid conflict with production build
          command: mv ./builds ./builds-test-mmi-playwright
      - persist_to_workspace:
          root: .
          paths:
            - RUN_MMI_OPTIONAL
            - dist-test-mmi-playwright
            - builds-test-mmi-playwright
      - store_artifacts:
          path: builds-test-mmi-playwright
          destination: builds-test-mmi-playwright

  prep-build-test:
    executor: node-linux-medium
    steps:
      - run: *shallow-git-clone
      - run: corepack enable
      - attach_workspace:
          at: .
      - run:
          name: Build extension for testing
          command: yarn build:test
      - run:
          name: Move test build to 'dist-test' to avoid conflict with production build
          command: mv ./dist ./dist-test
      - run:
          name: Move test zips to 'builds-test' to avoid conflict with production build
          command: mv ./builds ./builds-test
      - store_artifacts:
          path: builds-test
      - persist_to_workspace:
          root: .
          paths:
            - dist-test
            - builds-test

  prep-build-test-mv2:
    executor: node-linux-medium
    steps:
      - run: *shallow-git-clone
      - run: corepack enable
      - attach_workspace:
          at: .
      - run:
          name: Build extension for testing
          command: yarn build:test:mv2
      - run:
          name: Move test build to 'dist-test-mv2' to avoid conflict with production build
          command: mv ./dist ./dist-test-mv2
      - run:
          name: Move test zips to 'builds-test-mv2' to avoid conflict with production build
          command: mv ./builds ./builds-test-mv2
      - store_artifacts:
          path: builds-test-mv2
      - persist_to_workspace:
          root: .
          paths:
            - dist-test-mv2
            - builds-test-mv2

  prep-build-confirmation-redesign-test:
    executor: node-linux-medium
    steps:
      - run: *shallow-git-clone
      - run: corepack enable
      - attach_workspace:
          at: .
      - run:
          name: Build extension for testing
          command: ENABLE_CONFIRMATION_REDESIGN="true" yarn build:test
      - run:
          name: Move test build to 'dist-test' to avoid conflict with production build
          command: mv ./dist ./dist-test-confirmations
      - run:
          name: Move test zips to 'builds-test' to avoid conflict with production build
          command: mv ./builds ./builds-test-confirmations
      - persist_to_workspace:
          root: .
          paths:
            - dist-test-confirmations
            - builds-test-confirmations

  prep-build-confirmation-redesign-test-mv2:
    executor: node-linux-medium
    steps:
      - run: *shallow-git-clone
      - run: corepack enable
      - attach_workspace:
          at: .
      - run:
          name: Build extension for testing
          command: ENABLE_CONFIRMATION_REDESIGN="true" yarn build:test:mv2
      - run:
          name: Move test build to 'dist-test-confirmations-mv2' to avoid conflict with production build
          command: mv ./dist ./dist-test-confirmations-mv2
      - run:
          name: Move test zips to 'builds-test-confirmations-mv2' to avoid conflict with production build
          command: mv ./builds ./builds-test-confirmations-mv2
      - persist_to_workspace:
          root: .
          paths:
            - dist-test-confirmations-mv2
            - builds-test-confirmations-mv2

  prep-build-storybook:
    executor: node-linux-medium
    steps:
      - run: *shallow-git-clone
      - run: corepack enable
      - attach_workspace:
          at: .
      - run:
          name: Build Storybook
          command: yarn storybook:build
      - persist_to_workspace:
          root: .
          paths:
            - storybook-build

  prep-build-ts-migration-dashboard:
    executor: node-browsers-small
    steps:
      - run: *shallow-git-clone
      - run: sudo corepack enable
      - attach_workspace:
          at: .
      - run:
          name: Build TypeScript migration dashboard
          command: yarn ts-migration:dashboard:build
      - persist_to_workspace:
          root: .
          paths:
            - development/ts-migration-dashboard/build/final

  test-yarn-dedupe:
    executor: node-browsers-small
    steps:
      - run: *shallow-git-clone
      - run: sudo corepack enable
      - attach_workspace:
          at: .
      - run:
          name: Detect yarn lock deduplications
          command: yarn dedupe --check

  test-lint:
    executor: node-browsers-medium
    steps:
      - run: *shallow-git-clone
      - run: sudo corepack enable
      - attach_workspace:
          at: .
      - run:
          name: Lint
          command: yarn lint
      - run:
          name: Verify locales
          command: yarn verify-locales --quiet

  test-storybook:
    executor: node-browsers-medium-plus
    steps:
      - run: *shallow-git-clone
      - run: sudo corepack enable
      - attach_workspace:
          at: .
      - run:
          name: Install Playwright browsers
          command: yarn exec playwright install
      - run:
          name: Test Storybook
          command: yarn test-storybook:ci

  test-lint-shellcheck:
    executor: shellcheck
    steps:
      - checkout
      - run: apk add --no-cache bash jq yarn
      - run:
          name: ShellCheck Lint
          command: ./development/shellcheck.sh

  test-lint-lockfile:
    executor: node-browsers-medium
    steps:
      - run: *shallow-git-clone
      - run: sudo corepack enable
      - attach_workspace:
          at: .
      - run:
          name: lockfile-lint
          command: yarn lint:lockfile
      - run:
          name: check yarn resolutions
          command: yarn --check-resolutions

  test-lint-changelog:
    executor: node-browsers-small
    steps:
      - run: *shallow-git-clone
      - run: sudo corepack enable
      - attach_workspace:
          at: .
      - when:
          condition:
            not:
              matches:
                pattern: /^Version-v(\d+)[.](\d+)[.](\d+)$/
                value: << pipeline.git.branch >>
          steps:
            - run:
                name: Validate changelog
                command: yarn lint:changelog
      - when:
          condition:
            matches:
              pattern: /^Version-v(\d+)[.](\d+)[.](\d+)$/
              value: << pipeline.git.branch >>
          steps:
            - run:
                name: Validate release candidate changelog
                command: .circleci/scripts/validate-changelog-in-rc.sh

  test-deps-audit:
    executor: node-browsers-small
    steps:
      - run: *shallow-git-clone
      - run: sudo corepack enable
      - attach_workspace:
          at: .
      - run:
          name: yarn audit
          command: yarn audit

  test-deps-depcheck:
    executor: node-browsers-small
    steps:
      - run: *shallow-git-clone
      - run: sudo corepack enable
      - attach_workspace:
          at: .
      - run:
          name: depcheck
          command: yarn depcheck

  test-api-specs:
    executor: node-browsers-medium-plus
    steps:
      - run: *shallow-git-clone
      - run: sudo corepack enable
      - attach_workspace:
          at: .
      - run:
          name: Move test build to dist
          command: mv ./dist-test ./dist
      - run:
          name: Move test zips to builds
          command: mv ./builds-test ./builds
      - gh/install
      - run:
          name: test:api-specs
          command: |
            timeout 20m yarn test:api-specs --retries 2
          no_output_timeout: 5m
      - run:
          name: Comment on PR
          command: |
            if [  -f html-report/index.html ]; then
              gh pr comment "${CIRCLE_PR_NUMBER}" --body ":x: API Spec Test Failed. View the report [here](https://output.circle-artifacts.com/output/job/${CIRCLE_WORKFLOW_JOB_ID}/artifacts/${CIRCLE_NODE_INDEX}/html-report/index.html)."
            else
              echo "API Spec Report not found!"
            fi
          when: on_fail
      - store_artifacts:
          path: html-report
          destination: html-report

  test-e2e-chrome:
    executor: node-browsers-medium-plus
    parallelism: 20
    steps:
      - run: *shallow-git-clone
      - run: sudo corepack enable
      - attach_workspace:
          at: .
      - run:
          name: Move test build to dist
          command: mv ./dist-test ./dist
      - run:
          name: Move test zips to builds
          command: mv ./builds-test ./builds
      - run:
          name: test:e2e:chrome
          command: |
            if .circleci/scripts/test-run-e2e.sh
            then
              timeout 20m yarn test:e2e:chrome --retries 1
            fi
          no_output_timeout: 5m
      - store_artifacts:
          path: test-artifacts
          destination: test-artifacts
      - store_test_results:
          path: test/test-results/e2e

  test-e2e-chrome-confirmation-redesign:
    executor: node-browsers-medium-plus
    parallelism: 20
    steps:
      - run: *shallow-git-clone
      - run: sudo corepack enable
      - attach_workspace:
          at: .
      - run:
          name: Move test build to dist
          command: mv ./dist-test-confirmations ./dist
      - run:
          name: Move test zips to builds
          command: mv ./builds-test-confirmations ./builds
      - run:
          name: test:e2e:chrome-confirmation-redesign
          command: |
            if .circleci/scripts/test-run-e2e.sh
            then
              timeout 20m yarn test:e2e:chrome:confirmation-redesign --retries 1
            fi
          no_output_timeout: 5m
          environment:
            ENABLE_CONFIRMATION_REDESIGN: "true"
      - store_artifacts:
          path: test-artifacts
          destination: test-artifacts
      - store_test_results:
          path: test/test-results/e2e

  test-e2e-chrome-rpc:
    executor: node-browsers-medium
    parallelism: 1
    steps:
      - run: *shallow-git-clone
      - run: sudo corepack enable
      - attach_workspace:
          at: .
      - run:
          name: Move test build to dist
          command: mv ./dist-test ./dist
      - run:
          name: Move test zips to builds
          command: mv ./builds-test ./builds
      - run:
          name: test:e2e:chrome:rpc
          command: |
            if .circleci/scripts/test-run-e2e.sh
            then
              timeout 20m yarn test:e2e:chrome:rpc --retries 1
            fi
          no_output_timeout: 5m
      - store_artifacts:
          path: test-artifacts
          destination: test-artifacts
      - store_test_results:
          path: test/test-results/e2e

  test-e2e-chrome-multiple-providers:
    executor: node-browsers-small
    parallelism: 1
    steps:
      - run: *shallow-git-clone
      - run: sudo corepack enable
      - attach_workspace:
          at: .
      - run:
          name: Move test build to dist
          command: mv ./dist-test ./dist
      - run:
          name: Move test zips to builds
          command: mv ./builds-test ./builds
      - run:
          name: test:e2e:chrome:multi-provider
          command: |
            if .circleci/scripts/test-run-e2e.sh
            then
              yarn test:e2e:chrome:multi-provider --retries 1
            fi
          no_output_timeout: 5m
      - store_artifacts:
          path: test-artifacts
          destination: test-artifacts
      - store_test_results:
          path: test/test-results/e2e

  test-e2e-chrome-rpc-mmi:
    executor: node-browsers-medium
    steps:
      - run: *shallow-git-clone
      - run: sudo corepack enable
      - attach_workspace:
          at: .
      - run:
          name: Move test build to dist
          command: mv ./dist-test-mmi ./dist
      - run:
          name: Move test zips to builds
          command: mv ./builds-test-mmi ./builds
      - run:
          name: test:e2e:chrome:rpc
          command: |
            if .circleci/scripts/test-run-e2e.sh
            then
              timeout 20m yarn test:e2e:chrome:rpc --retries 1 --build-type=mmi
            fi
          no_output_timeout: 5m
      - store_artifacts:
          path: test-artifacts
          destination: test-artifacts
      - store_test_results:
          path: test/test-results/e2e

  test-e2e-chrome-vault-decryption:
    executor: node-browsers-medium-plus
    steps:
      - run: *shallow-git-clone
      - run: sudo corepack enable
      - attach_workspace:
          at: .
      - run:
          name: test:e2e:chrome:vault
          command: |
            if .circleci/scripts/test-run-e2e.sh
            then
              yarn test:e2e:single test/e2e/vault-decryption-chrome.spec.js --browser chrome --retries 1
            fi
          no_output_timeout: 5m
      - store_artifacts:
          path: test-artifacts
          destination: test-artifacts
      - store_test_results:
          path: test/test-results/e2e

  test-e2e-firefox-flask:
    executor: node-browsers-medium-plus
    parallelism: 10
    steps:
      - run: *shallow-git-clone
      - run: sudo corepack enable
      - attach_workspace:
          at: .
      - run:
          name: Move test build to dist
          command: mv ./dist-test-flask-mv2 ./dist
      - run:
          name: Move test zips to builds
          command: mv ./builds-test-flask-mv2 ./builds
      - run:
          name: test:e2e:firefox:flask
          command: |
            export ENABLE_MV3=false
            if .circleci/scripts/test-run-e2e.sh
            then
              timeout 20m yarn test:e2e:firefox:flask --retries 1
            fi
          no_output_timeout: 5m
      - store_artifacts:
          path: test-artifacts
          destination: test-artifacts
      - store_test_results:
          path: test/test-results/e2e

  test-e2e-chrome-flask:
    executor: node-browsers-medium-plus
    parallelism: 8
    steps:
      - run: *shallow-git-clone
      - run: sudo corepack enable
      - attach_workspace:
          at: .
      - run:
          name: Move test build to dist
          command: mv ./dist-test-flask ./dist
      - run:
          name: Move test zips to builds
          command: mv ./builds-test-flask ./builds
      - run:
          name: test:e2e:chrome:flask
          command: |
            if .circleci/scripts/test-run-e2e.sh
            then
              timeout 20m yarn test:e2e:chrome:flask --retries 1
            fi
          no_output_timeout: 5m
      - store_artifacts:
          path: test-artifacts
          destination: test-artifacts
      - store_test_results:
          path: test/test-results/e2e

  test-e2e-chrome-mmi:
    executor: node-browsers-medium-plus
    parallelism: 12
    steps:
      - run: *shallow-git-clone
      - run: sudo corepack enable
      - attach_workspace:
          at: .
      - run:
          name: Move test build to dist
          command: mv ./dist-test-mmi ./dist
      - run:
          name: Move test zips to builds
          command: mv ./builds-test-mmi ./builds
      - run:
          name: test:e2e:chrome:mmi
          command: |
            if .circleci/scripts/test-run-e2e.sh
            then
              timeout 20m yarn test:e2e:chrome:mmi --retries 1 --build-type=mmi
            fi
          no_output_timeout: 5m
      - store_artifacts:
          path: test-artifacts
          destination: test-artifacts
      - store_test_results:
          path: test/test-results/e2e

  test-e2e-mmi-playwright - OPTIONAL:
    executor: playwright
    parallelism: 2
    steps:
      - run: *shallow-git-clone
      - run: corepack enable
      - attach_workspace:
          at: .
      - run: *check-mmi-optional
      - run:
          name: Move test build to dist
          command: mv ./dist-test-mmi-playwright ./dist
      - run:
          name: Install chromium
          command: |
            yarn playwright install chromium
      - run:
          name: test:e2e:chrome:mmi
          command: |
            TESTFILES=$(circleci tests glob "test/e2e/mmi/**/*.spec.ts")
            echo "$TESTFILES"
            echo "$TESTFILES" | timeout 20m circleci tests run --command="xvfb-run xargs yarn playwright test" verbose --split-by=timings
          no_output_timeout: 10m
      - slack/notify:
          branch_pattern: Version-v*
          event: fail
          mentions: <@antonio.regadas>, @ramon.acitores134
          template: basic_fail_1
          channel: C01LUJL3T98
      - slack/notify:
          branch_pattern: develop
          event: fail
          mentions: <@antonio.regadas>, @ramon.acitores134
          template: basic_fail_1
          channel: C05QXJA7NP8
      - store_artifacts:
          name: html-report and artifacts
          path: public/playwright/playwright-reports
      - store_test_results:
          name: report for pipeline integration
          path: public/playwright/playwright-reports/junit/test-results.xml

  test-e2e-firefox:
    executor: node-browsers-medium-plus
    parallelism: 24
    steps:
      - run: *shallow-git-clone
      - run: sudo corepack enable
      - attach_workspace:
          at: .
      - run:
          name: Move test build to dist
          command: mv ./dist-test-mv2 ./dist
      - run:
          name: Move test zips to builds
          command: mv ./builds-test-mv2 ./builds
      - run:
          name: test:e2e:firefox
          command: |
            export ENABLE_MV3=false
            if .circleci/scripts/test-run-e2e.sh
            then
              timeout 20m yarn test:e2e:firefox --retries 1
            fi
          no_output_timeout: 5m
      - store_artifacts:
          path: test-artifacts
          destination: test-artifacts
      - store_test_results:
          path: test/test-results/e2e

  test-e2e-firefox-confirmation-redesign:
    executor: node-browsers-medium-plus
    parallelism: 20
    steps:
      - run: *shallow-git-clone
      - run: sudo corepack enable
      - attach_workspace:
          at: .
      - run:
          name: Move test build to dist
          command: mv ./dist-test-confirmations-mv2 ./dist
      - run:
          name: Move test zips to builds
          command: mv ./builds-test-confirmations-mv2 ./builds
      - run:
          name: test:e2e:firefox-confirmation-redesign
          command: |
            export ENABLE_MV3=false
            if .circleci/scripts/test-run-e2e.sh
            then
              timeout 20m yarn test:e2e:firefox --retries 1
            fi
          no_output_timeout: 5m
          environment:
            ENABLE_CONFIRMATION_REDESIGN: "true"
      - store_artifacts:
          path: test-artifacts
          destination: test-artifacts
      - store_test_results:
          path: test/test-results/e2e

  benchmark:
    executor: node-browsers-small
    steps:
      - run: *shallow-git-clone
      - run: sudo corepack enable
      - attach_workspace:
          at: .
      - run:
          name: Move test build to dist
          command: mv ./dist-test ./dist
      - run:
          name: Move test zips to builds
          command: mv ./builds-test ./builds
      - run:
          name: Run page load benchmark
          command: yarn benchmark:chrome --out test-artifacts/chrome/benchmark/pageload.json --retries 2
      - store_artifacts:
          path: test-artifacts
          destination: test-artifacts
      - persist_to_workspace:
          root: .
          paths:
            - test-artifacts

  user-actions-benchmark:
    executor: node-browsers-small
    steps:
      - run: *shallow-git-clone
      - run: sudo corepack enable
      - attach_workspace:
          at: .
      - run:
          name: Move test build to dist
          command: mv ./dist-test ./dist
      - run:
          name: Move test zips to builds
          command: mv ./builds-test ./builds
      - run:
          name: Run page load benchmark
          command: yarn user-actions-benchmark:chrome --out test-artifacts/chrome/benchmark/user_actions.json --retries 2
      - store_artifacts:
          path: test-artifacts
          destination: test-artifacts
      - persist_to_workspace:
          root: .
          paths:
            - test-artifacts

  stats-module-load-init:
    executor: node-browsers-small
    steps:
      - run: *shallow-git-clone
      - run: sudo corepack enable
      - attach_workspace:
          at: .
      - run:
          name: Move test build to dist
          command: mv ./dist-test ./dist
      - run:
          name: Move test zips to builds
          command: mv ./builds-test ./builds
      - run:
          name: Run page load benchmark
          command: |
            mkdir -p test-artifacts/chrome/
            cp -R development/charts/flamegraph test-artifacts/chrome/initialisation
            cp -R development/charts/flamegraph/chart test-artifacts/chrome/initialisation/background
            cp -R development/charts/flamegraph/chart test-artifacts/chrome/initialisation/ui
            cp -R development/charts/table test-artifacts/chrome/load_time
      - run:
          name: Run page load benchmark
          command: yarn mv3:stats:chrome --out test-artifacts/chrome
      - run:
          name: Install jq
          command: sudo apt install jq -y
      - run:
          name: Record bundle size at commit
          command: ./.circleci/scripts/bundle-stats-commit.sh
      - store_artifacts:
          path: test-artifacts
          destination: test-artifacts
      - persist_to_workspace:
          root: .
          paths:
            - test-artifacts

  job-publish-prerelease:
    executor: node-browsers-medium
    steps:
      - checkout
      - run: sudo corepack enable
      - attach_workspace:
          at: .
      - run:
          name: build:source-map-explorer
          command: ./development/source-map-explorer.sh
      - store_artifacts:
          path: dist/sourcemaps
          destination: builds/sourcemaps
      - store_artifacts:
          path: dist-beta/sourcemaps
          destination: builds-beta/sourcemaps
      - store_artifacts:
          path: dist-flask/sourcemaps
          destination: builds-flask/sourcemaps
      - store_artifacts:
          path: builds
          destination: builds
      - store_artifacts:
          path: builds-beta
          destination: builds-beta
      - store_artifacts:
          path: builds-flask
          destination: builds-flask
      - store_artifacts:
          path: builds-flask-mv2
          destination: builds-flask-mv2
      - store_artifacts:
          path: builds-mmi
          destination: builds-mmi
      - store_artifacts:
          path: builds-mv2
          destination: builds-mv2
      - store_artifacts:
          path: builds-test
      - store_artifacts:
          path: builds-test-flask
      - store_artifacts:
          path: coverage
          destination: coverage
      - store_artifacts:
          path: test-artifacts
          destination: test-artifacts
      # important: generate lavamoat viz AFTER uploading builds as artifacts
      - run:
          name: build:lavamoat-viz
          command: ./.circleci/scripts/create-lavamoat-viz.sh
      - store_artifacts:
          path: build-artifacts
          destination: build-artifacts
      - store_artifacts:
          path: storybook-build
          destination: storybook
      - store_artifacts:
          path: development/ts-migration-dashboard/build/final
          destination: ts-migration-dashboard
      - run:
          name: Set branch parent commit env var
          command: |
            echo "export PARENT_COMMIT=$(git merge-base origin/HEAD HEAD)" >> $BASH_ENV
            source $BASH_ENV
      - run:
          name: build:announce
          command: ./development/metamaskbot-build-announce.js

  job-publish-release:
    executor: node-browsers-small
    steps:
      - run: *shallow-git-clone
      - run: sudo corepack enable
      - attach_workspace:
          at: .
      - run:
          name: Publish main release to Sentry
          command: yarn sentry:publish
      - run:
          name: Publish Flask release to Sentry
          command: yarn sentry:publish --build-type flask
      - run:
          name: Publish MMI release to Sentry
          command: yarn sentry:publish --build-type mmi
      - run:
          name: Create GitHub release
          command: |
            .circleci/scripts/release-create-gh-release.sh

  job-publish-storybook:
    executor: node-browsers-small
    steps:
      - add_ssh_keys:
          fingerprints:
            - '3d:49:29:f4:b2:e8:ea:af:d1:32:eb:2a:fc:15:85:d8'
      - run: *shallow-git-clone
      - run: sudo corepack enable
      - attach_workspace:
          at: .
      - run:
          name: storybook:deploy
          command: |
            git remote add storybook git@github.com:MetaMask/metamask-storybook.git
            yarn storybook:deploy

  job-publish-ts-migration-dashboard:
    executor: node-browsers-small
    steps:
      - add_ssh_keys:
          fingerprints:
            - '8b:21:e3:20:7c:c9:db:82:74:2d:86:d6:11:a7:2f:49'
      - run: *shallow-git-clone
      - run: sudo corepack enable
      - attach_workspace:
          at: .
      - run:
          name: ts-migration-dashboard:deploy
          command: |
            git remote add ts-migration-dashboard git@github.com:MetaMask/metamask-extension-ts-migration-dashboard.git
            git config user.name "MetaMask Bot"
            git config user.email metamaskbot@users.noreply.github.com
            yarn ts-migration:dashboard:deploy

  test-unit-jest-development:
    executor: node-browsers-small
    steps:
      - run: *shallow-git-clone
      - run: sudo corepack enable
      - attach_workspace:
          at: .
      - run:
          name: jest development unit tests
          command: yarn test:coverage:jest:dev
      - persist_to_workspace:
          root: .
          paths:
            - coverage
      - store_test_results:
          path: test/test-results/junit.xml

  test-unit-jest-main:
    executor: node-browsers-medium-plus
    parallelism: 8
    steps:
      - run: *shallow-git-clone
      - run: sudo corepack enable
      - attach_workspace:
          at: .
      - run:
          name: test:coverage:jest
          command: yarn test:coverage:jest
      - persist_to_workspace:
          root: .
          paths:
            - coverage
      - store_test_results:
          path: test/test-results/junit.xml

  upload-coverage:
    executor: node-browsers-small
    steps:
      - run: *shallow-git-clone
      - run: sudo corepack enable
      - attach_workspace:
          at: .
      - codecov/upload
      - persist_to_workspace:
          root: .
          paths:
            - coverage

  test-unit-global:
    executor: node-browsers-small
    steps:
      - run: *shallow-git-clone
      - run: sudo corepack enable
      - attach_workspace:
          at: .
      - run:
          name: test:unit:global
          command: yarn test:unit:global

  validate-source-maps:
    executor: node-browsers-small
    steps:
      - run: *shallow-git-clone
      - run: sudo corepack enable
      - attach_workspace:
          at: .
      - run:
          name: Validate source maps
          command: yarn validate-source-maps

  validate-source-maps-beta:
    executor: node-browsers-small
    steps:
      - run: *shallow-git-clone
      - run: sudo corepack enable
      - attach_workspace:
          at: .
      - run:
          name: Validate source maps
          command: |
            .circleci/scripts/validate-source-maps-beta.sh

  validate-source-maps-mmi:
    executor: node-browsers-small
    steps:
      - run: *shallow-git-clone
      - run: sudo corepack enable
      - attach_workspace:
          at: .
      - run:
          name: Move mmi build to dist
          command: mv ./dist-mmi ./dist
      - run:
          name: Move mmi zips to builds
          command: mv ./builds-mmi ./builds
      - run:
          name: Validate source maps
          command: yarn validate-source-maps

  validate-source-maps-flask:
    executor: node-browsers-small
    steps:
      - run: *shallow-git-clone
      - run: sudo corepack enable
      - attach_workspace:
          at: .
      - run:
          name: Move flask build to dist
          command: mv ./dist-flask ./dist
      - run:
          name: Move flask zips to builds
          command: mv ./builds-flask ./builds
      - run:
          name: Validate source maps
          command: yarn validate-source-maps

  validate-source-maps-flask-mv2:
    executor: node-browsers-small
    steps:
      - run: *shallow-git-clone
      - run: sudo corepack enable
      - attach_workspace:
          at: .
      - run:
          name: Move flask build to dist
          command: mv ./dist-flask-mv2 ./dist
      - run:
          name: Move flask zips to builds
          command: mv ./builds-flask-mv2 ./builds
      - run:
          name: Validate source maps
          command: yarn validate-source-maps

  validate-source-maps-mv2:
    executor: node-browsers-small
    steps:
      - run: *shallow-git-clone
      - run: sudo corepack enable
      - attach_workspace:
          at: .
      - run:
          name: Move flask build to dist
          command: mv ./dist-mv2 ./dist
      - run:
          name: Move flask zips to builds
          command: mv ./builds-mv2 ./builds
      - run:
          name: Validate source maps
          command: yarn validate-source-maps

  test-mozilla-lint-mv2:
    executor: node-browsers-medium
    steps:
      - run: *shallow-git-clone
      - run: sudo corepack enable
      - attach_workspace:
          at: .
      - run:
          name: Move flask build to dist
          command: mv ./dist-mv2 ./dist
      - run:
          name: Move flask zips to builds
          command: mv ./builds-mv2 ./builds
      - run:
          name: test:mozilla-lint
          command: yarn mozilla-lint

  test-mozilla-lint-flask-mv2:
    executor: node-browsers-medium
    steps:
      - run: *shallow-git-clone
      - run: sudo corepack enable
      - attach_workspace:
          at: .
      - run:
          name: Move flask build to dist
          command: mv ./dist-flask-mv2 ./dist
      - run:
          name: Move flask zips to builds
          command: mv ./builds-flask-mv2 ./builds
      - run:
          name: test:mozilla-lint
          command: yarn mozilla-lint

  all-tests-pass:
    executor: node-browsers-small
    steps:
      - run:
          name: All Tests Passed
          command: echo 'whew - everything passed!'<|MERGE_RESOLUTION|>--- conflicted
+++ resolved
@@ -205,13 +205,10 @@
       - test-e2e-chrome-rpc:
           requires:
             - prep-build-test
-<<<<<<< HEAD
             - get-changed-files-with-git-diff
-=======
       - test-api-specs:
           requires:
             - prep-build-test
->>>>>>> 1cc54f69
       - test-e2e-chrome-multiple-providers:
           requires:
             - prep-build-test
@@ -244,13 +241,7 @@
                 - /^Version-v(\d+)[.](\d+)[.](\d+)/
           requires:
             - prep-build
-<<<<<<< HEAD
             - get-changed-files-with-git-diff
-      - test-unit-mocha:
-          requires:
-            - prep-deps
-=======
->>>>>>> 1cc54f69
       - test-unit-jest-main:
           requires:
             - prep-deps
