version: 2.1

workflows:
  test_and_release:
    jobs:
      - create_release_pull_request:
          filters:
            branches:
              only:
                - /^Version-v(\d+)[.](\d+)[.](\d+)/
      - prep-deps
<<<<<<< HEAD
      - test-deps
=======
      - test-deps-audit
      - test-deps-depcheck
          requires:
            - prep-deps
      - validate-lavamoat-config:
          filters:
            branches:
              only:
                - /^Version-v(\d+)[.](\d+)[.](\d+)|master/
          requires:
            - prep-deps
>>>>>>> 4d0ab6b1
      - prep-build:
          requires:
            - prep-deps
      - prep-build-test:
          requires:
            - prep-deps
      - prep-build-storybook:
          requires:
            - prep-deps
      - prep-scss:
          requires:
            - prep-deps
      - test-lint:
          requires:
            - prep-deps
      - test-lint-shellcheck
      - test-lint-lockfile:
          requires:
            - prep-deps
      - test-e2e-chrome:
          requires:
            - prep-build-test
      - test-e2e-firefox:
          requires:
            - prep-build-test
      - test-unit:
          requires:
            - prep-deps
      - test-unit-global:
          requires:
            - prep-deps
      - test-mozilla-lint:
          requires:
            - prep-deps
            - prep-build
      - test-integration-flat-chrome:
          requires:
            - prep-deps
            - prep-scss
      - test-integration-flat-firefox:
          requires:
            - prep-deps
            - prep-scss
      - all-tests-pass:
          requires:
            - test-lint
            - test-lint-shellcheck
            - test-lint-lockfile
            - test-unit
            - test-unit-global
            - test-mozilla-lint
            - test-e2e-chrome
            - test-e2e-firefox
            - test-integration-flat-chrome
            - test-integration-flat-firefox
      - benchmark:
          requires:
            - prep-build-test
      - job-publish-prerelease:
          requires:
            - prep-deps
            - prep-build
            - benchmark
            - all-tests-pass
      - job-publish-release:
          filters:
            branches:
              only: master
          requires:
            - prep-deps
            - prep-build
            - all-tests-pass
      - job-publish-storybook:
          filters:
            branches:
              only: develop
          requires:
            - prep-build-storybook
      - coveralls-upload:
          requires:
            - test-unit

jobs:
  create_release_pull_request:
    docker:
      - image: circleci/node:10-browsers
    steps:
      - checkout
      - run:
          name: Create GitHub Pull Request for version
          command: |
            .circleci/scripts/release-bump-changelog-version
            .circleci/scripts/release-bump-manifest-version
            .circleci/scripts/release-create-release-pr

  prep-deps:
    docker:
      - image: circleci/node:10-browsers
    steps:
      - checkout
      - run:
          name: Install deps
          command: |
            .circleci/scripts/deps-install.sh
      - run:
          name: Collect yarn install HAR logs
          command: |
            .circleci/scripts/collect-har-artifact.sh
      - persist_to_workspace:
          root: .
          paths:
          - node_modules
          - build-artifacts

  prep-build:
    docker:
      - image: circleci/node:10-browsers
    steps:
      - checkout
      - attach_workspace:
          at: .
      - run:
          name: build:dist
          command: yarn dist
      - run:
          name: build:debug
          command: find dist/ -type f -exec md5sum {} \; | sort -k 2
      - persist_to_workspace:
          root: .
          paths:
            - dist
            - builds

  prep-build-test:
    docker:
      - image: circleci/node:10-browsers
    steps:
      - checkout
      - attach_workspace:
          at: .
      - run:
          name: Build extension for testing
          command: yarn build:test
      - run:
          name: Move test build to 'dist-test' to avoid conflict with production build
          command: mv ./dist ./dist-test
      - persist_to_workspace:
          root: .
          paths:
            - dist-test

  prep-build-storybook:
    docker:
      - image: circleci/node:10-browsers
    steps:
      - checkout
      - attach_workspace:
          at: .
      - run:
          name: Build Storybook
          command: yarn storybook:build
      - persist_to_workspace:
          root: .
          paths:
            - .out

  prep-scss:
    docker:
      - image: circleci/node:10-browsers
    steps:
      - checkout
      - attach_workspace:
          at: .
      - run:
          name: Get Scss Cache key
          # this allows us to checksum against a whole directory
          command: find ui/app/css -type f -exec md5sum {} \; | sort -k 2 > scss_checksum
      - run:
          name: Build for integration tests
          command: yarn test:integration:build
      - persist_to_workspace:
          root: .
          paths:
            - ui/app/css/output

  test-lint:
    docker:
      - image: circleci/node:10-browsers
    steps:
      - checkout
      - attach_workspace:
          at: .
      - run:
          name: Lint
          command: yarn lint
      - run:
          name: Verify locales
          command: yarn verify-locales --quiet

  test-lint-shellcheck:
    docker:
      - image: koalaman/shellcheck-alpine@sha256:169a51b086af0ab181e32801c15deb78944bb433d4f2c0a21cc30d4e60547065
    steps:
      - checkout
      - run: apk add --no-cache bash jq yarn
      - run:
          name: Shellcheck Lint
          command: yarn lint:shellcheck

  test-lint-lockfile:
    docker:
      - image: circleci/node:10-browsers
    steps:
      - checkout
      - attach_workspace:
          at: .
      - run:
          name: lockfile-lint
          command: yarn lint:lockfile

<<<<<<< HEAD
  test-deps:
    docker:
      - image: circleci/node:10-browsers
=======
  test-lint-changelog:
    executor: node-browsers
    steps:
      - checkout
      - attach_workspace:
          at: .
      - when:
          condition:
            not:
              matches:
                pattern: /^Version-v(\d+)[.](\d+)[.](\d+)$/
                value: << pipeline.git.branch >>
          steps:
            - run:
                name: Validate changelog
                command: yarn auto-changelog validate
      - when:
          condition:
            matches:
              pattern: /^Version-v(\d+)[.](\d+)[.](\d+)$/
              value: << pipeline.git.branch >>
          steps:
            - run:
                name: Validate release candidate changelog
                command: yarn auto-changelog validate --rc


  test-deps-audit:
    executor: node-browsers
>>>>>>> 4d0ab6b1
    steps:
      - checkout
      - attach_workspace:
          at: .
      - run:
          name: yarn audit
<<<<<<< HEAD
          command: .circleci/scripts/yarn-audit
=======
          command: .circleci/scripts/yarn-audit.sh
      - run:
          name: depcheck
          command: yarn depcheck

  test-deps-depcheck:
    executor: node-browsers
    steps:
      - checkout
      - attach_workspace:
          at: .
      - run:
          name: depcheck
          command: yarn depcheck
>>>>>>> 4d0ab6b1

  test-e2e-chrome:
    docker:
      - image: circleci/node:10-browsers
    steps:
      - checkout
      - attach_workspace:
          at: .
      - run:
          name: Move test build to dist
          command: mv ./dist-test ./dist
      - run:
          name: test:e2e:chrome
          command: yarn test:e2e:chrome
          no_output_timeout: 20m
      - store_artifacts:
          path: test-artifacts
          destination: test-artifacts

  test-e2e-firefox:
    docker:
      - image: circleci/node:10-browsers
    steps:
      - checkout
      - run:
          name: Install Firefox
          command: ./.circleci/scripts/firefox-install
      - attach_workspace:
          at: .
      - run:
          name: Move test build to dist
          command: mv ./dist-test ./dist
      - run:
          name: test:e2e:firefox
          command: yarn test:e2e:firefox
          no_output_timeout: 20m
      - store_artifacts:
          path: test-artifacts
          destination: test-artifacts

  benchmark:
    docker:
      - image: circleci/node:10-browsers
    steps:
      - checkout
      - attach_workspace:
          at: .
      - run:
          name: Move test build to dist
          command: mv ./dist-test ./dist
      - run:
          name: Run page load benchmark
          command: yarn benchmark:chrome --out test-artifacts/chrome/benchmark/pageload.json
      - store_artifacts:
          path: test-artifacts
          destination: test-artifacts
      - persist_to_workspace:
          root: .
          paths:
            - test-artifacts

  job-publish-prerelease:
    docker:
      - image: circleci/node:10-browsers
    steps:
      - checkout
      - attach_workspace:
          at: .
      - run:
          name: build:source-map-explorer
          command: ./development/source-map-explorer.sh
      - store_artifacts:
          path: dist/sourcemaps
          destination: builds/sourcemaps
      - store_artifacts:
          path: builds
          destination: builds
      - store_artifacts:
          path: test-artifacts
          destination: test-artifacts
      # important: generate sesify viz AFTER uploading builds as artifacts
      - run:
          name: build:sesify-viz
          command: ./.circleci/scripts/create-sesify-viz
      - store_artifacts:
          path: build-artifacts
          destination: build-artifacts
      - run:
          name: build:announce
          command: ./development/metamaskbot-build-announce.js

  job-publish-release:
    docker:
      - image: circleci/node:10-browsers
    steps:
      - checkout
      - attach_workspace:
          at: .
      - run:
          name: sentry sourcemaps upload
          command: yarn sentry:publish
      - run:
          name: Create GitHub release
          command: |
            .circleci/scripts/release-create-gh-release
      - run:
          name: Create GitHub Pull Request to sync master with develop
          command: .circleci/scripts/release-create-master-pr

  job-publish-storybook:
    docker:
      - image: circleci/node:10-browsers
    steps:
      - add_ssh_keys:
          fingerprints:
            - "5e:a3:2d:35:b6:25:b5:87:b1:41:11:0d:77:50:96:73"
      - checkout
      - attach_workspace:
          at: .
      - run:
          name: storybook:deploy
          command: |
            git remote add storybook git@github.com:MetaMask/metamask-storybook.git
            yarn storybook:deploy

  test-unit:
    docker:
      - image: circleci/node:10-browsers
    steps:
      - checkout
      - attach_workspace:
          at: .
      - run:
          name: test:coverage
          command: yarn test:coverage
      - persist_to_workspace:
          root: .
          paths:
            - .nyc_output
            - coverage
  test-unit-global:
    docker:
      - image: circleci/node:10-browsers
    steps:
      - checkout
      - attach_workspace:
          at: .
      - run:
          name: test:unit:global
          command: yarn test:unit:global
  test-mozilla-lint:
    docker:
      - image: circleci/node:10-browsers
    steps:
      - checkout
      - attach_workspace:
          at: .
      - run:
          name: test:mozilla-lint
          command: NODE_OPTIONS=--max_old_space_size=3072 yarn mozilla-lint

  test-integration-flat-firefox:
    docker:
      - image: circleci/node:10-browsers
    steps:
      - checkout
      - attach_workspace:
          at: .
      - run:
          name: Install Firefox
          command: ./.circleci/scripts/firefox-install
      - run:
          name: test:integration:flat
          command: yarn test:flat

  test-integration-flat-chrome:
    environment:
      browsers: '["Chrome"]'
    docker:
      - image: circleci/node:10-browsers
    steps:
      - checkout
      - attach_workspace:
          at: .
      - run:
          name: test:integration:flat
          command: yarn test:flat

  all-tests-pass:
    docker:
      - image: circleci/node:10-browsers
    steps:
      - run:
          name: All Tests Passed
          command: echo 'weew - everything passed!'

  coveralls-upload:
    docker:
      - image: circleci/node:10-browsers
    steps:
      - checkout
      - attach_workspace:
          at: .
      - run:
          name: Coveralls upload
          command: yarn test:coveralls-upload<|MERGE_RESOLUTION|>--- conflicted
+++ resolved
@@ -1,17 +1,30 @@
 version: 2.1
+
+executors:
+  node-browsers:
+    docker:
+      - image: circleci/node:14-browsers
+  node-browsers-medium-plus:
+    docker:
+      - image: circleci/node:14-browsers
+    resource_class: medium+
+    environment:
+      NODE_OPTIONS: --max_old_space_size=2048
+  shellcheck:
+    docker:
+      - image: koalaman/shellcheck-alpine@sha256:35882cba254810c7de458528011e935ba2c4f3ebcb224275dfa7ebfa930ef294
 
 workflows:
   test_and_release:
     jobs:
       - create_release_pull_request:
+          requires:
+            - prep-deps
           filters:
             branches:
               only:
                 - /^Version-v(\d+)[.](\d+)[.](\d+)/
       - prep-deps
-<<<<<<< HEAD
-      - test-deps
-=======
       - test-deps-audit
       - test-deps-depcheck
           requires:
@@ -23,17 +36,16 @@
                 - /^Version-v(\d+)[.](\d+)[.](\d+)|master/
           requires:
             - prep-deps
->>>>>>> 4d0ab6b1
       - prep-build:
           requires:
             - prep-deps
       - prep-build-test:
           requires:
             - prep-deps
+      - prep-build-test-metrics:
+          requires:
+            - prep-deps
       - prep-build-storybook:
-          requires:
-            - prep-deps
-      - prep-scss:
           requires:
             - prep-deps
       - test-lint:
@@ -43,42 +55,49 @@
       - test-lint-lockfile:
           requires:
             - prep-deps
+      - test-lint-changelog:
+          requires:
+            - prep-deps
       - test-e2e-chrome:
           requires:
             - prep-build-test
       - test-e2e-firefox:
           requires:
             - prep-build-test
+      - test-e2e-chrome-metrics:
+          requires:
+            - prep-build-test-metrics
+      - test-e2e-firefox-metrics:
+          requires:
+            - prep-build-test-metrics
       - test-unit:
           requires:
             - prep-deps
       - test-unit-global:
           requires:
             - prep-deps
+      - validate-source-maps:
+          requires:
+            - prep-build
       - test-mozilla-lint:
           requires:
             - prep-deps
             - prep-build
-      - test-integration-flat-chrome:
-          requires:
-            - prep-deps
-            - prep-scss
-      - test-integration-flat-firefox:
-          requires:
-            - prep-deps
-            - prep-scss
       - all-tests-pass:
           requires:
+            - validate-lavamoat-config
             - test-lint
             - test-lint-shellcheck
             - test-lint-lockfile
+            - test-lint-changelog
             - test-unit
             - test-unit-global
+            - validate-source-maps
             - test-mozilla-lint
             - test-e2e-chrome
             - test-e2e-firefox
-            - test-integration-flat-chrome
-            - test-integration-flat-firefox
+            - test-e2e-chrome-metrics
+            - test-e2e-firefox-metrics
       - benchmark:
           requires:
             - prep-build-test
@@ -86,6 +105,7 @@
           requires:
             - prep-deps
             - prep-build
+            - prep-build-storybook
             - benchmark
             - all-tests-pass
       - job-publish-release:
@@ -102,45 +122,69 @@
               only: develop
           requires:
             - prep-build-storybook
-      - coveralls-upload:
-          requires:
-            - test-unit
 
 jobs:
   create_release_pull_request:
-    docker:
-      - image: circleci/node:10-browsers
-    steps:
-      - checkout
+    executor: node-browsers
+    steps:
+      - checkout
+      - attach_workspace:
+          at: .
+      - run:
+          name: Bump manifest version
+          command: .circleci/scripts/release-bump-manifest-version.sh
+      - run:
+          name: Update changelog
+          command: yarn update-changelog --rc
+      - run:
+          name: Commit changes
+          command: .circleci/scripts/release-commit-version-bump.sh
       - run:
           name: Create GitHub Pull Request for version
-          command: |
-            .circleci/scripts/release-bump-changelog-version
-            .circleci/scripts/release-bump-manifest-version
-            .circleci/scripts/release-create-release-pr
+          command: .circleci/scripts/release-create-release-pr.sh
 
   prep-deps:
-    docker:
-      - image: circleci/node:10-browsers
-    steps:
-      - checkout
+    executor: node-browsers
+    steps:
+      - checkout
+      - restore_cache:
+          key: dependency-cache-v1-{{ checksum "yarn.lock" }}
       - run:
           name: Install deps
           command: |
             .circleci/scripts/deps-install.sh
-      - run:
-          name: Collect yarn install HAR logs
-          command: |
-            .circleci/scripts/collect-har-artifact.sh
+      - save_cache:
+          key: dependency-cache-v1-{{ checksum "yarn.lock" }}
+          paths:
+            - node_modules/
+            - build-artifacts/yarn-install-har/
+      - run:
+          name: Postinstall
+          command: |
+            yarn setup:postinstall
       - persist_to_workspace:
           root: .
           paths:
           - node_modules
           - build-artifacts
 
+  validate-lavamoat-config:
+    executor: node-browsers
+    steps:
+      - checkout
+      - attach_workspace:
+          at: .
+      - run:
+          name: Validate allow-scripts config
+          command: |
+            .circleci/scripts/validate-allow-scripts.sh
+      - run:
+          name: Validate LavaMoat policy
+          command: |
+            .circleci/scripts/validate-lavamoat-policy.sh
+
   prep-build:
-    docker:
-      - image: circleci/node:10-browsers
+    executor: node-browsers-medium-plus
     steps:
       - checkout
       - attach_workspace:
@@ -158,8 +202,7 @@
             - builds
 
   prep-build-test:
-    docker:
-      - image: circleci/node:10-browsers
+    executor: node-browsers-medium-plus
     steps:
       - checkout
       - attach_workspace:
@@ -170,14 +213,38 @@
       - run:
           name: Move test build to 'dist-test' to avoid conflict with production build
           command: mv ./dist ./dist-test
+      - run:
+          name: Move test zips to 'builds-test' to avoid conflict with production build
+          command: mv ./builds ./builds-test
       - persist_to_workspace:
           root: .
           paths:
             - dist-test
+            - builds-test
+
+  prep-build-test-metrics:
+    executor: node-browsers-medium-plus
+    steps:
+      - checkout
+      - attach_workspace:
+          at: .
+      - run:
+          name: Build extension for testing metrics
+          command: yarn build:test:metrics
+      - run:
+          name: Move test build to 'dist-test-metrics' to avoid conflict with production build
+          command: mv ./dist ./dist-test-metrics
+      - run:
+          name: Move test zips to 'builds-test' to avoid conflict with production build
+          command: mv ./builds ./builds-test-metrics
+      - persist_to_workspace:
+          root: .
+          paths:
+            - dist-test-metrics
+            - builds-test-metrics
 
   prep-build-storybook:
-    docker:
-      - image: circleci/node:10-browsers
+    executor: node-browsers
     steps:
       - checkout
       - attach_workspace:
@@ -188,30 +255,10 @@
       - persist_to_workspace:
           root: .
           paths:
-            - .out
-
-  prep-scss:
-    docker:
-      - image: circleci/node:10-browsers
-    steps:
-      - checkout
-      - attach_workspace:
-          at: .
-      - run:
-          name: Get Scss Cache key
-          # this allows us to checksum against a whole directory
-          command: find ui/app/css -type f -exec md5sum {} \; | sort -k 2 > scss_checksum
-      - run:
-          name: Build for integration tests
-          command: yarn test:integration:build
-      - persist_to_workspace:
-          root: .
-          paths:
-            - ui/app/css/output
+            - storybook-build
 
   test-lint:
-    docker:
-      - image: circleci/node:10-browsers
+    executor: node-browsers
     steps:
       - checkout
       - attach_workspace:
@@ -224,18 +271,16 @@
           command: yarn verify-locales --quiet
 
   test-lint-shellcheck:
-    docker:
-      - image: koalaman/shellcheck-alpine@sha256:169a51b086af0ab181e32801c15deb78944bb433d4f2c0a21cc30d4e60547065
+    executor: shellcheck
     steps:
       - checkout
       - run: apk add --no-cache bash jq yarn
       - run:
-          name: Shellcheck Lint
-          command: yarn lint:shellcheck
+          name: ShellCheck Lint
+          command: ./development/shellcheck.sh
 
   test-lint-lockfile:
-    docker:
-      - image: circleci/node:10-browsers
+    executor: node-browsers
     steps:
       - checkout
       - attach_workspace:
@@ -244,11 +289,6 @@
           name: lockfile-lint
           command: yarn lint:lockfile
 
-<<<<<<< HEAD
-  test-deps:
-    docker:
-      - image: circleci/node:10-browsers
-=======
   test-lint-changelog:
     executor: node-browsers
     steps:
@@ -278,16 +318,12 @@
 
   test-deps-audit:
     executor: node-browsers
->>>>>>> 4d0ab6b1
     steps:
       - checkout
       - attach_workspace:
           at: .
       - run:
           name: yarn audit
-<<<<<<< HEAD
-          command: .circleci/scripts/yarn-audit
-=======
           command: .circleci/scripts/yarn-audit.sh
       - run:
           name: depcheck
@@ -302,60 +338,133 @@
       - run:
           name: depcheck
           command: yarn depcheck
->>>>>>> 4d0ab6b1
 
   test-e2e-chrome:
-    docker:
-      - image: circleci/node:10-browsers
-    steps:
-      - checkout
+    executor: node-browsers
+    steps:
+      - checkout
+      - run:
+          name: Re-Install Chrome
+          command: ./.circleci/scripts/chrome-install.sh
       - attach_workspace:
           at: .
       - run:
           name: Move test build to dist
           command: mv ./dist-test ./dist
       - run:
+          name: Move test zips to builds
+          command: mv ./builds-test ./builds
+      - run:
           name: test:e2e:chrome
-          command: yarn test:e2e:chrome
+          command: |
+            if .circleci/scripts/test-run-e2e.sh
+            then
+              yarn test:e2e:chrome --retries 2
+            fi
           no_output_timeout: 20m
       - store_artifacts:
           path: test-artifacts
           destination: test-artifacts
 
+  test-e2e-chrome-metrics:
+    executor: node-browsers
+    steps:
+      - checkout
+      - run:
+          name: Re-Install Chrome
+          command: ./.circleci/scripts/chrome-install.sh
+      - attach_workspace:
+          at: .
+      - run:
+          name: Move test build to dist
+          command: mv ./dist-test-metrics ./dist
+      - run:
+          name: Move test zips to builds
+          command: mv ./builds-test-metrics ./builds
+      - run:
+          name: test:e2e:chrome:metrics
+          command: |
+            if .circleci/scripts/test-run-e2e.sh
+            then
+              yarn test:e2e:chrome:metrics --retries 2
+            fi
+          no_output_timeout: 20m
+      - store_artifacts:
+          path: test-artifacts
+          destination: test-artifacts
+
   test-e2e-firefox:
-    docker:
-      - image: circleci/node:10-browsers
+    executor: node-browsers
     steps:
       - checkout
       - run:
           name: Install Firefox
-          command: ./.circleci/scripts/firefox-install
+          command: ./.circleci/scripts/firefox-install.sh
       - attach_workspace:
           at: .
       - run:
           name: Move test build to dist
           command: mv ./dist-test ./dist
       - run:
+          name: Move test zips to builds
+          command: mv ./builds-test ./builds
+      - run:
           name: test:e2e:firefox
-          command: yarn test:e2e:firefox
+          command: |
+            if .circleci/scripts/test-run-e2e.sh
+            then
+              yarn test:e2e:firefox --retries 2
+            fi
           no_output_timeout: 20m
       - store_artifacts:
           path: test-artifacts
           destination: test-artifacts
 
+  test-e2e-firefox-metrics:
+    executor: node-browsers
+    steps:
+      - checkout
+      - run:
+          name: Install Firefox
+          command: ./.circleci/scripts/firefox-install.sh
+      - attach_workspace:
+          at: .
+      - run:
+          name: Move test build to dist
+          command: mv ./dist-test-metrics ./dist
+      - run:
+          name: Move test zips to builds
+          command: mv ./builds-test-metrics ./builds
+      - run:
+          name: test:e2e:firefox:metrics
+          command: |
+            if .circleci/scripts/test-run-e2e.sh
+            then
+              yarn test:e2e:firefox:metrics --retries 2
+            fi
+          no_output_timeout: 20m
+      - store_artifacts:
+          path: test-artifacts
+          destination: test-artifacts
+
   benchmark:
-    docker:
-      - image: circleci/node:10-browsers
-    steps:
-      - checkout
+    executor: node-browsers-medium-plus
+    steps:
+      - checkout
+      - run:
+          name: Re-Install Chrome
+          command: ./.circleci/scripts/chrome-install.sh
       - attach_workspace:
           at: .
       - run:
           name: Move test build to dist
           command: mv ./dist-test ./dist
       - run:
+          name: Move test zips to builds
+          command: mv ./builds-test ./builds
+      - run:
           name: Run page load benchmark
-          command: yarn benchmark:chrome --out test-artifacts/chrome/benchmark/pageload.json
+          command: yarn benchmark:chrome --out test-artifacts/chrome/benchmark/pageload.json --retries 2
       - store_artifacts:
           path: test-artifacts
           destination: test-artifacts
@@ -365,8 +474,7 @@
             - test-artifacts
 
   job-publish-prerelease:
-    docker:
-      - image: circleci/node:10-browsers
+    executor: node-browsers
     steps:
       - checkout
       - attach_workspace:
@@ -381,44 +489,50 @@
           path: builds
           destination: builds
       - store_artifacts:
+          path: coverage
+          destination: coverage
+      - store_artifacts:
+          path: jest-coverage
+          destination: jest-coverage
+      - store_artifacts:
           path: test-artifacts
           destination: test-artifacts
-      # important: generate sesify viz AFTER uploading builds as artifacts
-      - run:
-          name: build:sesify-viz
-          command: ./.circleci/scripts/create-sesify-viz
+      # important: generate lavamoat viz AFTER uploading builds as artifacts
+      # Temporarily disabled until we can update to a version of `sesify` with
+      # this fix included: https://github.com/LavaMoat/LavaMoat/pull/121
+      - run:
+          name: build:lavamoat-viz
+          command: ./.circleci/scripts/create-lavamoat-viz.sh
       - store_artifacts:
           path: build-artifacts
           destination: build-artifacts
+      - store_artifacts:
+          path: storybook-build
+          destination: storybook
       - run:
           name: build:announce
           command: ./development/metamaskbot-build-announce.js
 
   job-publish-release:
-    docker:
-      - image: circleci/node:10-browsers
+    executor: node-browsers
     steps:
       - checkout
       - attach_workspace:
           at: .
       - run:
           name: sentry sourcemaps upload
-          command: yarn sentry:publish
+          command: SENTRY_ORG=metamask SENTRY_PROJECT=metamask yarn sentry:publish
       - run:
           name: Create GitHub release
           command: |
-            .circleci/scripts/release-create-gh-release
-      - run:
-          name: Create GitHub Pull Request to sync master with develop
-          command: .circleci/scripts/release-create-master-pr
+            .circleci/scripts/release-create-gh-release.sh
 
   job-publish-storybook:
-    docker:
-      - image: circleci/node:10-browsers
+    executor: node-browsers
     steps:
       - add_ssh_keys:
           fingerprints:
-            - "5e:a3:2d:35:b6:25:b5:87:b1:41:11:0d:77:50:96:73"
+            - "3d:49:29:f4:b2:e8:ea:af:d1:32:eb:2a:fc:15:85:d8"
       - checkout
       - attach_workspace:
           at: .
@@ -429,8 +543,7 @@
             yarn storybook:deploy
 
   test-unit:
-    docker:
-      - image: circleci/node:10-browsers
+    executor: node-browsers
     steps:
       - checkout
       - attach_workspace:
@@ -438,14 +551,17 @@
       - run:
           name: test:coverage
           command: yarn test:coverage
+      - run:
+          name: test:coverage:jest
+          command: yarn test:coverage:jest
       - persist_to_workspace:
           root: .
           paths:
             - .nyc_output
             - coverage
+            - jest-coverage
   test-unit-global:
-    docker:
-      - image: circleci/node:10-browsers
+    executor: node-browsers
     steps:
       - checkout
       - attach_workspace:
@@ -453,9 +569,19 @@
       - run:
           name: test:unit:global
           command: yarn test:unit:global
+
+  validate-source-maps:
+    executor: node-browsers
+    steps:
+      - checkout
+      - attach_workspace:
+          at: .
+      - run:
+          name: Validate source maps
+          command: yarn validate-source-maps
+
   test-mozilla-lint:
-    docker:
-      - image: circleci/node:10-browsers
+    executor: node-browsers
     steps:
       - checkout
       - attach_workspace:
@@ -464,48 +590,9 @@
           name: test:mozilla-lint
           command: NODE_OPTIONS=--max_old_space_size=3072 yarn mozilla-lint
 
-  test-integration-flat-firefox:
-    docker:
-      - image: circleci/node:10-browsers
-    steps:
-      - checkout
-      - attach_workspace:
-          at: .
-      - run:
-          name: Install Firefox
-          command: ./.circleci/scripts/firefox-install
-      - run:
-          name: test:integration:flat
-          command: yarn test:flat
-
-  test-integration-flat-chrome:
-    environment:
-      browsers: '["Chrome"]'
-    docker:
-      - image: circleci/node:10-browsers
-    steps:
-      - checkout
-      - attach_workspace:
-          at: .
-      - run:
-          name: test:integration:flat
-          command: yarn test:flat
-
   all-tests-pass:
-    docker:
-      - image: circleci/node:10-browsers
+    executor: node-browsers
     steps:
       - run:
           name: All Tests Passed
-          command: echo 'weew - everything passed!'
-
-  coveralls-upload:
-    docker:
-      - image: circleci/node:10-browsers
-    steps:
-      - checkout
-      - attach_workspace:
-          at: .
-      - run:
-          name: Coveralls upload
-          command: yarn test:coveralls-upload+          command: echo 'weew - everything passed!'