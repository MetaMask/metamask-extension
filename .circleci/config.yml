version: 2.1

executors:
  node-browsers-small:
    docker:
      - image: cimg/node:20.11-browsers
    resource_class: small
    environment:
      NODE_OPTIONS: --max_old_space_size=2048
  node-browsers-medium:
    docker:
      - image: cimg/node:20.11-browsers
    resource_class: medium
    environment:
      NODE_OPTIONS: --max_old_space_size=3072
  node-linux-medium:
    machine:
      image: ubuntu-2404:2024.05.1
    resource_class: medium #// linux medium: 2 CPUs, 7.5 GB RAM, 10 credits/min
    environment:
      NODE_OPTIONS: --max_old_space_size=6144
  node-browsers-medium-plus:
    docker:
      - image: cimg/node:20.11-browsers
    resource_class: medium+
    environment:
      NODE_OPTIONS: --max_old_space_size=4096
  shellcheck:
    docker:
      - image: koalaman/shellcheck-alpine@sha256:dfaf08fab58c158549d3be64fb101c626abc5f16f341b569092577ae207db199
    resource_class: small
  playwright:
    docker:
      - image: mcr.microsoft.com/playwright:v1.44.1-focal
    resource_class: medium

orbs:
  gh: circleci/github-cli@2.0
  codecov: codecov/codecov@3.2.2
  slack: circleci/slack@4.12.5

rc_branch_only: &rc_branch_only
  filters:
    branches:
      only:
        - /^Version-v(\d+)[.](\d+)[.](\d+)/

develop_master_rc_only: &develop_master_rc_only
  filters:
    branches:
      only:
        - develop
        - master
        - /^Version-v(\d+)[.](\d+)[.](\d+)/

exclude_develop_master_rc: &exclude_develop_master_rc
  filters:
    branches:
      ignore:
        - develop
        - master
        - /^Version-v(\d+)[.](\d+)[.](\d+)/
aliases:
  # Shallow Git Clone
  - &shallow-git-clone
    name: Shallow Git Clone
    command: |
      #!/bin/bash
      set -e
      set -u
      set -o pipefail

      # Set up SSH access
      # This SSH key is the current github.com SSH key as of June 2023, but it will need to be changed whenever github changes their key (probably every few years)
      GITHUB_SSH_KEY="AAAAC3NzaC1lZDI1NTE5AAAAIOMqqnkVzrm0SdG6UOoqKLsabgH5C9okWi0dh2l9GKJl"
      mkdir -p ~/.ssh
      echo github.com ssh-ed25519 $GITHUB_SSH_KEY >> ~/.ssh/known_hosts

      git clone --depth 1 --no-checkout "$CIRCLE_REPOSITORY_URL" .
      git fetch --depth 1 origin "$CIRCLE_SHA1"

      if [ -n "${CIRCLE_TAG-}" ]; then
        echo "Checkout tag '${CIRCLE_TAG}' at commit '${CIRCLE_SHA1}'"
        git checkout "$CIRCLE_TAG"
        git reset --hard "$CIRCLE_SHA1"
      else
        echo "Checkout branch '${CIRCLE_BRANCH}' at commit '${CIRCLE_SHA1}'"
        git checkout -B "$CIRCLE_BRANCH" "$CIRCLE_SHA1"
      fi

  # Check if MMI Optional tests should run
  - &check-mmi-optional
    name: Check if MMI Optional tests should run
    command: |
      RUN_MMI_OPTIONAL=$(cat ./RUN_MMI_OPTIONAL)
      if [[ "${RUN_MMI_OPTIONAL}" == "true" ]]; then
        echo "Running MMI Optional tests"
      else
        echo "Skipping MMI Optional tests"
        circleci step halt
      fi

workflows:
  test_and_release:
    when:
      not:
        matches:
          pattern: /^l10n_crowdin_action$/
          value: << pipeline.git.branch >>
    jobs:
      - create_release_pull_request:
          <<: *rc_branch_only
          requires:
            - prep-deps
      - trigger-beta-build:
          requires:
            - prep-deps
      - check-pr-tag
      - prep-deps
      - get-changed-files-with-git-diff:
          <<: *exclude_develop_master_rc
          requires:
            - prep-deps
      - test-deps-audit:
          requires:
            - prep-deps
      - test-deps-depcheck:
          requires:
            - prep-deps
      - test-yarn-dedupe:
          requires:
            - prep-deps
      - validate-lavamoat-allow-scripts:
          requires:
            - prep-deps
      - validate-lavamoat-policy-build:
          requires:
            - prep-deps
      - validate-lavamoat-policy-webapp:
          matrix:
            parameters:
              build-type: [main, beta, flask, mmi]
          requires:
            - prep-deps
      - prep-build-mmi:
          requires:
            - prep-deps
      - prep-build:
          requires:
            - prep-deps
      - prep-build-mv2:
          requires:
            - prep-deps
      - prep-build-flask:
          requires:
            - prep-deps
      - prep-build-flask-mv2:
          requires:
            - prep-deps
      - prep-build-test:
          requires:
            - prep-deps
      - prep-build-test-mv2:
          requires:
            - prep-deps
<<<<<<< HEAD
      - prep-build-test-webpack:
          requires:
            - prep-deps
      - prep-build-confirmation-redesign-test:
          requires:
            - prep-deps
      - prep-build-confirmation-redesign-test-mv2:
          <<: *develop_master_rc_only
          requires:
            - prep-deps
=======
>>>>>>> fe113292
      - prep-build-test-flask:
          requires:
            - prep-deps
      - prep-build-test-flask-mv2:
          <<: *develop_master_rc_only
          requires:
            - prep-deps
      - prep-build-test-mmi:
          requires:
            - prep-deps
      - prep-build-test-mmi-playwright:
          requires:
            - prep-deps
            - check-pr-tag
      - prep-build-storybook:
          requires:
            - prep-deps
      - prep-build-ts-migration-dashboard:
          requires:
            - prep-deps
      - test-lint:
          requires:
            - prep-deps
      - test-lint-shellcheck
      - test-lint-lockfile:
          requires:
            - prep-deps
      - test-lint-changelog:
          requires:
            - prep-deps
      - test-e2e-chrome-webpack:
          requires:
            - prep-build-test-webpack
            - get-changed-files-with-git-diff
      - test-e2e-chrome:
          requires:
            - prep-build-test
            - get-changed-files-with-git-diff
      - test-e2e-firefox:
          requires:
            - prep-build-test-mv2
            - get-changed-files-with-git-diff
      - test-e2e-chrome-rpc:
          requires:
            - prep-build-test
            - get-changed-files-with-git-diff
      - test-api-specs:
          requires:
            - prep-build-test
      - test-e2e-chrome-multiple-providers:
          requires:
            - prep-build-test
            - get-changed-files-with-git-diff
      - test-e2e-chrome-flask:
          requires:
            - prep-build-test-flask
            - get-changed-files-with-git-diff
      - test-e2e-firefox-flask:
          <<: *develop_master_rc_only
          requires:
            - prep-build-test-flask-mv2
      - test-e2e-chrome-mmi:
          requires:
            - prep-build-test-mmi
            - get-changed-files-with-git-diff
      - test-e2e-mmi-playwright - OPTIONAL:
          requires:
            - prep-build-test-mmi-playwright
      - test-e2e-chrome-rpc-mmi:
          requires:
            - prep-build-test-mmi
            - get-changed-files-with-git-diff
      - test-e2e-chrome-vault-decryption:
          filters:
            branches:
              only:
                - develop
                - /^Version-v(\d+)[.](\d+)[.](\d+)/
          requires:
            - prep-build
      - test-storybook:
          requires:
            - prep-deps
            - prep-build-storybook
      - validate-source-maps:
          requires:
            - prep-build
      - validate-source-maps-mv2:
          requires:
            - prep-build-mv2
      - validate-source-maps-beta:
          requires:
            - trigger-beta-build
      - validate-source-maps-mmi:
          requires:
            - prep-build-mmi
      - validate-source-maps-flask:
          requires:
            - prep-build-flask
      - validate-source-maps-flask-mv2:
          requires:
            - prep-build-flask-mv2
      - test-mozilla-lint-mv2:
          requires:
            - prep-deps
            - prep-build-mv2
      - test-mozilla-lint-flask-mv2:
          requires:
            - prep-deps
            - prep-build-flask-mv2
      - all-tests-pass:
          requires:
            - test-deps-depcheck
            - validate-lavamoat-allow-scripts
            - validate-lavamoat-policy-build
            - validate-lavamoat-policy-webapp
            - test-lint
            - test-lint-shellcheck
            - test-lint-lockfile
            - test-lint-changelog
            - validate-source-maps
            - validate-source-maps-beta
            - validate-source-maps-flask
            - validate-source-maps-mmi
            - test-mozilla-lint-mv2
            - test-mozilla-lint-flask-mv2
            - test-e2e-chrome
            - test-e2e-chrome-multiple-providers
            - test-e2e-firefox
            - test-e2e-chrome-flask
            - test-e2e-firefox-flask
            - test-e2e-chrome-mmi
            - test-e2e-chrome-rpc-mmi
            - test-e2e-chrome-vault-decryption
            - test-storybook
      - benchmark:
          requires:
            - prep-build-test
      - user-actions-benchmark:
          requires:
            - prep-build-test
      - stats-module-load-init:
          requires:
            - prep-build-test
      - job-publish-prerelease:
          requires:
            - prep-deps
            - prep-build
            - prep-build-mv2
            - trigger-beta-build
            - prep-build-mmi
            - prep-build-flask
            - prep-build-flask-mv2
            - prep-build-storybook
            - prep-build-ts-migration-dashboard
            - benchmark
            - user-actions-benchmark
            - stats-module-load-init
            - all-tests-pass
      - job-publish-release:
          filters:
            branches:
              only: master
          requires:
            - prep-deps
            - prep-build
            - prep-build-mv2
            - prep-build-mmi
            - prep-build-flask
            - prep-build-flask-mv2
            - all-tests-pass
      - job-publish-storybook:
          filters:
            branches:
              only: develop
          requires:
            - prep-build-storybook
      - job-publish-ts-migration-dashboard:
          filters:
            branches:
              only: develop
          requires:
            - prep-build-ts-migration-dashboard

  locales_only:
    when:
      matches:
        pattern: /^l10n_crowdin_action$/
        value: << pipeline.git.branch >>
    jobs:
      - prep-deps
      - get-changed-files-with-git-diff:
          requires:
            - prep-deps
      - validate-locales-only:
          requires:
            - get-changed-files-with-git-diff
      - test-lint:
          requires:
            - prep-deps
      - all-tests-pass:
          requires:
            - test-lint
            - validate-locales-only

jobs:
  trigger-beta-build:
    executor: node-browsers-small
    steps:
      - run: *shallow-git-clone
      - run: sudo corepack enable
      - attach_workspace:
          at: .
      - when:
          condition:
            not:
              matches:
                pattern: /^master$/
                value: << pipeline.git.branch >>
          steps:
            - run:
                name: Build beta prod
                command: |
                  .circleci/scripts/trigger-beta-build.sh
            - run:
                name: Move beta build to 'dist-beta' to avoid conflict with production build
                command: mv ./dist ./dist-beta
            - run:
                name: Move beta zips to 'builds-beta' to avoid conflict with production build
                command: mv ./builds ./builds-beta
            - persist_to_workspace:
                root: .
                paths:
                  - dist-beta
                  - builds-beta

  create_release_pull_request:
    executor: node-browsers-small
    steps:
      - run: *shallow-git-clone
      - run: sudo corepack enable
      - attach_workspace:
          at: .
      - run:
          name: Bump manifest version
          command: .circleci/scripts/release-bump-manifest-version.sh
      - run:
          name: Update changelog
          command: yarn update-changelog --rc
      - run:
          name: Commit changes
          command: .circleci/scripts/release-commit-version-bump.sh
      - run:
          name: Create GitHub Pull Request for version
          command: .circleci/scripts/release-create-release-pr.sh

  check-pr-tag:
    docker:
      - image: cimg/base:stable
    steps:
      - run:
          name: Check for MMI Team Tag
          command: |
            #!/bin/bash

            GH_LABEL=team-mmi
            if [ -z "$CIRCLE_PULL_REQUESTS" ]; then
              echo "Skipping tag check; this is not a PR."
              echo "false" > ./RUN_MMI_OPTIONAL
              exit 0
            fi

            echo $CIRCLE_PULL_REQUESTS | sed 's/,/\n/g'

            # See if any associated PRs have matching label
            HAS_MATCHING_PR=$(echo $CIRCLE_PULL_REQUESTS \
              | sed -e 's#,#\n#g' -e 's#/github.com/#/api.github.com/repos/#g' -e 's#/pull/#/pulls/#g' \
              | xargs -n1 curl -s \
              | jq -s "map((.labels|map(select(.name==\"${GH_LABEL}\"))))|flatten|length > 0")

            echo "${GH_LABEL} tag presence: ${HAS_MATCHING_PR}"

            # assign the RUN_MMI_OPTIONAL variable
            echo "${HAS_MATCHING_PR}" > ./RUN_MMI_OPTIONAL
      - persist_to_workspace:
          root: .
          paths:
            - RUN_MMI_OPTIONAL

  prep-deps:
    executor: node-browsers-medium
    steps:
      - run: *shallow-git-clone
      - run: sudo corepack enable
      - run:
          name: Save Yarn version
          command: |
            yarn --version > /tmp/YARN_VERSION
      - restore_cache:
          keys:
            # First try to get the specific cache for the checksum of the yarn.lock file.
            # This cache key lookup will fail if the lock file is modified and a cache
            # has not yet been persisted for the new checksum.
            - dependency-cache-{{ checksum "/tmp/YARN_VERSION" }}-{{ checksum "yarn.lock" }}
            # To prevent having to do a full install of every node_module when
            # dependencies change, restore from the last known cache of any
            # branch/checksum with the same Yarn version, the install step will remove
            # cached items that are no longer required and add the new dependencies, and
            # the cache will be persisted.
            - dependency-cache-{{ checksum "/tmp/YARN_VERSION" }}-
      - gh/install
      - run:
          name: Install dependencies
          command: .circleci/scripts/install-dependencies.sh
      - save_cache:
          key: dependency-cache-{{ checksum "/tmp/YARN_VERSION" }}-{{ checksum "yarn.lock" }}
          paths:
            - .yarn/cache
      - persist_to_workspace:
          root: .
          paths:
            - node_modules
            - build-artifacts

  # This job is used for the e2e quality gate.
  # It must be run before any job which uses the run-all.js script.
  # The job is skipped in develop, master or RC branches.
  get-changed-files-with-git-diff:
    executor: node-browsers-small
    steps:
      - run: *shallow-git-clone
      - run: sudo corepack enable
      - attach_workspace:
          at: .
      - run:
          name: Get changed files with git diff
          command: npx tsx .circleci/scripts/git-diff-develop.ts
      - persist_to_workspace:
          root: .
          paths:
            - changed-files

  validate-locales-only:
    executor: node-browsers-small
    steps:
      - run: *shallow-git-clone
      - run: sudo corepack enable
      - attach_workspace:
          at: .
      - run: yarn tsx .circleci/scripts/validate-locales-only.ts

  validate-lavamoat-allow-scripts:
    executor: node-browsers-small
    steps:
      - run: *shallow-git-clone
      - run: sudo corepack enable
      - attach_workspace:
          at: .
      - run:
          name: Validate allow-scripts config
          command: yarn allow-scripts auto
      - run:
          name: Check working tree
          command: .circleci/scripts/check-working-tree.sh

  validate-lavamoat-policy-build:
    executor: node-browsers-medium
    steps:
      - run: *shallow-git-clone
      - run: sudo corepack enable
      - attach_workspace:
          at: .
      - run:
          name: Validate LavaMoat build policy
          command: yarn lavamoat:build:auto
      - run:
          name: Check working tree
          command: .circleci/scripts/check-working-tree.sh

  validate-lavamoat-policy-webapp:
    executor: node-browsers-medium-plus
    parameters:
      build-type:
        type: string
    steps:
      - run: *shallow-git-clone
      - run: sudo corepack enable
      - attach_workspace:
          at: .
      - run:
          name: Validate LavaMoat << parameters.build-type >>  policy
          command: yarn lavamoat:webapp:auto:ci '--build-types=<< parameters.build-type >>'
      - run:
          name: Check working tree
          command: .circleci/scripts/check-working-tree.sh

  prep-build:
    executor: node-linux-medium
    steps:
      - run: *shallow-git-clone
      - run: corepack enable
      - attach_workspace:
          at: .
      - when:
          condition:
            not:
              matches:
                pattern: /^master$/
                value: << pipeline.git.branch >>
          steps:
            - run:
                name: build:dist
                command: yarn build dist
      - when:
          condition:
            matches:
              pattern: /^master$/
              value: << pipeline.git.branch >>
          steps:
            - run:
                name: build:prod
                command: yarn build prod
      - run:
          name: build:debug
          command: find dist/ -type f -exec md5sum {} \; | sort -k 2
      - store_artifacts:
          path: builds
      - persist_to_workspace:
          root: .
          paths:
            - dist
            - builds

  prep-build-mv2:
    executor: node-linux-medium
    steps:
      - run: *shallow-git-clone
      - run: corepack enable
      - attach_workspace:
          at: .
      - when:
          condition:
            not:
              matches:
                pattern: /^master$/
                value: << pipeline.git.branch >>
          steps:
            - run:
                name: build:dist
                command: ENABLE_MV3=false yarn build dist
      - when:
          condition:
            matches:
              pattern: /^master$/
              value: << pipeline.git.branch >>
          steps:
            - run:
                name: build:prod
                command: ENABLE_MV3=false yarn build prod
      - run:
          name: build:debug
          command: find dist/ -type f -exec md5sum {} \; | sort -k 2
      - run:
          name: Move mm build to 'dist-mv2' to avoid conflict with production build
          command: mv ./dist ./dist-mv2
      - run:
          name: Move mm zips to 'builds-mv2' to avoid conflict with production build
          command: mv ./builds ./builds-mv2
      - store_artifacts:
          path: builds-mv2
      - persist_to_workspace:
          root: .
          paths:
            - dist-mv2
            - builds-mv2

  prep-build-mmi:
    executor: node-linux-medium
    steps:
      - run: *shallow-git-clone
      - run: corepack enable
      - attach_workspace:
          at: .
      - when:
          condition:
            not:
              matches:
                pattern: /^master$/
                value: << pipeline.git.branch >>
          steps:
            - run:
                name: build:dist
                command: yarn build --build-type mmi dist
      - when:
          condition:
            matches:
              pattern: /^master$/
              value: << pipeline.git.branch >>
          steps:
            - run:
                name: build:prod
                command: yarn build --build-type mmi prod
      - run:
          name: build:debug
          command: find dist/ -type f -exec md5sum {} \; | sort -k 2
      - run:
          name: Move mmi build to 'dist-mmi' to avoid conflict with production build
          command: mv ./dist ./dist-mmi
      - run:
          name: Move mmi zips to 'builds-mmi' to avoid conflict with production build
          command: mv ./builds ./builds-mmi
      - persist_to_workspace:
          root: .
          paths:
            - dist-mmi
            - builds-mmi
      - store_artifacts:
          path: builds-mmi
          destination: builds-mmi

  prep-build-flask:
    executor: node-linux-medium
    steps:
      - run: *shallow-git-clone
      - run: corepack enable
      - attach_workspace:
          at: .
      - when:
          condition:
            not:
              matches:
                pattern: /^master$/
                value: << pipeline.git.branch >>
          steps:
            - run:
                name: build:dist
                command: yarn build --build-type flask dist
      - when:
          condition:
            matches:
              pattern: /^master$/
              value: << pipeline.git.branch >>
          steps:
            - run:
                name: build:prod
                command: yarn build --build-type flask prod
      - run:
          name: build:debug
          command: find dist/ -type f -exec md5sum {} \; | sort -k 2
      - run:
          name: Move flask build to 'dist-flask' to avoid conflict with production build
          command: mv ./dist ./dist-flask
      - run:
          name: Move flask zips to 'builds-flask' to avoid conflict with production build
          command: mv ./builds ./builds-flask
      - persist_to_workspace:
          root: .
          paths:
            - dist-flask
            - builds-flask

  prep-build-flask-mv2:
    executor: node-linux-medium
    steps:
      - run: *shallow-git-clone
      - run: corepack enable
      - attach_workspace:
          at: .
      - when:
          condition:
            not:
              matches:
                pattern: /^master$/
                value: << pipeline.git.branch >>
          steps:
            - run:
                name: build:dist
                command: ENABLE_MV3=false yarn build --build-type flask dist
      - when:
          condition:
            matches:
              pattern: /^master$/
              value: << pipeline.git.branch >>
          steps:
            - run:
                name: build:prod
                command: ENABLE_MV3=false yarn build --build-type flask prod
      - run:
          name: build:debug
          command: find dist/ -type f -exec md5sum {} \; | sort -k 2
      - run:
          name: Move flask build to 'dist-flask' to avoid conflict with production build
          command: mv ./dist ./dist-flask-mv2
      - run:
          name: Move flask zips to 'builds-flask' to avoid conflict with production build
          command: mv ./builds ./builds-flask-mv2
      - persist_to_workspace:
          root: .
          paths:
            - dist-flask-mv2
            - builds-flask-mv2

  prep-build-test-flask:
    executor: node-linux-medium
    steps:
      - run: *shallow-git-clone
      - run: corepack enable
      - attach_workspace:
          at: .
      - run:
          name: Build extension for testing
          command: yarn build:test:flask
      - run:
          name: Move test build to 'dist-test-flask' to avoid conflict with production build
          command: mv ./dist ./dist-test-flask
      - run:
          name: Move test zips to 'builds-test-flask' to avoid conflict with production build
          command: mv ./builds ./builds-test-flask
      - persist_to_workspace:
          root: .
          paths:
            - dist-test-flask
            - builds-test-flask

  prep-build-test-flask-mv2:
    executor: node-linux-medium
    steps:
      - run: *shallow-git-clone
      - run: corepack enable
      - attach_workspace:
          at: .
      - run:
          name: Build extension for testing
          command: yarn build:test:flask:mv2
      - run:
          name: Move test build to 'dist-test-flask' to avoid conflict with production build
          command: mv ./dist ./dist-test-flask-mv2
      - run:
          name: Move test zips to 'builds-test-flask' to avoid conflict with production build
          command: mv ./builds ./builds-test-flask-mv2
      - persist_to_workspace:
          root: .
          paths:
            - dist-test-flask-mv2
            - builds-test-flask-mv2

  prep-build-test-mmi:
    executor: node-linux-medium
    steps:
      - run: *shallow-git-clone
      - run: corepack enable
      - attach_workspace:
          at: .
      - run:
          name: Build extension for testing
          command: yarn build:test:mmi
      - run:
          name: Move test build to 'dist-test' to avoid conflict with production build
          command: mv ./dist ./dist-test-mmi
      - run:
          name: Move test zips to 'builds-test' to avoid conflict with production build
          command: mv ./builds ./builds-test-mmi
      - persist_to_workspace:
          root: .
          paths:
            - dist-test-mmi
            - builds-test-mmi

  prep-build-test-mmi-playwright:
    executor: node-linux-medium
    steps:
      - run: *shallow-git-clone
      - run: corepack enable
      - attach_workspace:
          at: .
      - run: *check-mmi-optional
      - run:
          name: Build MMI extension for Playwright e2e
          command: |
            export MMI_CONFIGURATION_SERVICE_URL=$MMI_DEV_CONFIGURATION_SERVICE_URL
            yarn dist:mmi
      - run:
          name: Move test build to 'dist-test' to avoid conflict with production build
          command: mv ./dist ./dist-test-mmi-playwright
      - run:
          name: Move test zips to 'builds-test' to avoid conflict with production build
          command: mv ./builds ./builds-test-mmi-playwright
      - persist_to_workspace:
          root: .
          paths:
            - RUN_MMI_OPTIONAL
            - dist-test-mmi-playwright
            - builds-test-mmi-playwright
      - store_artifacts:
          path: builds-test-mmi-playwright
          destination: builds-test-mmi-playwright

  prep-build-test:
    executor: node-linux-medium
    steps:
      - run: *shallow-git-clone
      - run: corepack enable
      - attach_workspace:
          at: .
      - run:
          name: Build extension for testing
          command: yarn build:test
      - run:
          name: Move test build to 'dist-test' to avoid conflict with production build
          command: mv ./dist ./dist-test
      - run:
          name: Move test zips to 'builds-test' to avoid conflict with production build
          command: mv ./builds ./builds-test
      - store_artifacts:
          path: builds-test
      - persist_to_workspace:
          root: .
          paths:
            - dist-test
            - builds-test

  prep-build-test-mv2:
    executor: node-linux-medium
    steps:
      - run: *shallow-git-clone
      - run: corepack enable
      - attach_workspace:
          at: .
      - run:
          name: Build extension for testing
          command: yarn build:test:mv2
      - run:
          name: Move test build to 'dist-test-mv2' to avoid conflict with production build
          command: mv ./dist ./dist-test-mv2
      - run:
          name: Move test zips to 'builds-test-mv2' to avoid conflict with production build
          command: mv ./builds ./builds-test-mv2
      - store_artifacts:
          path: builds-test-mv2
      - persist_to_workspace:
          root: .
          paths:
            - dist-test-mv2
            - builds-test-mv2

<<<<<<< HEAD
  prep-build-test-webpack:
    executor: node-linux-medium
    steps:
      - run: *shallow-git-clone
      - attach_workspace:
          at: .
      - run:
          name: Activate yarn
          command: corepack enable
      - run:
          name: Build extension for testing
          command: yarn build:test:webpack
      - run:
          name: Move test build to 'dist-test-webpack' to avoid conflict with production build
          command: mv ./dist ./dist-test-webpack
      - persist_to_workspace:
          root: .
          paths:
            - dist-test-webpack

  prep-build-confirmation-redesign-test:
    executor: node-linux-medium
    steps:
      - run: *shallow-git-clone
      - run: corepack enable
      - attach_workspace:
          at: .
      - run:
          name: Build extension for testing
          command: ENABLE_CONFIRMATION_REDESIGN="true" yarn build:test
      - run:
          name: Move test build to 'dist-test' to avoid conflict with production build
          command: mv ./dist ./dist-test-confirmations
      - run:
          name: Move test zips to 'builds-test' to avoid conflict with production build
          command: mv ./builds ./builds-test-confirmations
      - persist_to_workspace:
          root: .
          paths:
            - dist-test-confirmations
            - builds-test-confirmations

  prep-build-confirmation-redesign-test-mv2:
    executor: node-linux-medium
    steps:
      - run: *shallow-git-clone
      - run: corepack enable
      - attach_workspace:
          at: .
      - run:
          name: Build extension for testing
          command: ENABLE_CONFIRMATION_REDESIGN="true" yarn build:test:mv2
      - run:
          name: Move test build to 'dist-test-confirmations-mv2' to avoid conflict with production build
          command: mv ./dist ./dist-test-confirmations-mv2
      - run:
          name: Move test zips to 'builds-test-confirmations-mv2' to avoid conflict with production build
          command: mv ./builds ./builds-test-confirmations-mv2
      - persist_to_workspace:
          root: .
          paths:
            - dist-test-confirmations-mv2
            - builds-test-confirmations-mv2

=======
>>>>>>> fe113292
  prep-build-storybook:
    executor: node-linux-medium
    steps:
      - run: *shallow-git-clone
      - run: corepack enable
      - attach_workspace:
          at: .
      - run:
          name: Build Storybook
          command: yarn storybook:build
      - persist_to_workspace:
          root: .
          paths:
            - storybook-build

  prep-build-ts-migration-dashboard:
    executor: node-browsers-small
    steps:
      - run: *shallow-git-clone
      - run: sudo corepack enable
      - attach_workspace:
          at: .
      - run:
          name: Build TypeScript migration dashboard
          command: yarn ts-migration:dashboard:build
      - persist_to_workspace:
          root: .
          paths:
            - development/ts-migration-dashboard/build/final

  test-yarn-dedupe:
    executor: node-browsers-small
    steps:
      - run: *shallow-git-clone
      - run: sudo corepack enable
      - attach_workspace:
          at: .
      - run:
          name: Detect yarn lock deduplications
          command: yarn dedupe --check

  test-lint:
    executor: node-browsers-medium
    steps:
      - run: *shallow-git-clone
      - run: sudo corepack enable
      - attach_workspace:
          at: .
      - run:
          name: Lint
          command: yarn lint
      - run:
          name: Verify locales
          command: yarn verify-locales --quiet

  test-storybook:
    executor: node-browsers-medium-plus
    steps:
      - run: *shallow-git-clone
      - run: sudo corepack enable
      - attach_workspace:
          at: .
      - run:
          name: Install Playwright browsers
          command: yarn exec playwright install
      - run:
          name: Test Storybook
          command: yarn test-storybook:ci

  test-lint-shellcheck:
    executor: shellcheck
    steps:
      - checkout
      - run: apk add --no-cache bash jq yarn
      - run:
          name: ShellCheck Lint
          command: ./development/shellcheck.sh

  test-lint-lockfile:
    executor: node-browsers-medium
    steps:
      - run: *shallow-git-clone
      - run: sudo corepack enable
      - attach_workspace:
          at: .
      - run:
          name: lockfile-lint
          command: yarn lint:lockfile
      - run:
          name: check yarn resolutions
          command: yarn --check-resolutions

  test-lint-changelog:
    executor: node-browsers-small
    steps:
      - run: *shallow-git-clone
      - run: sudo corepack enable
      - attach_workspace:
          at: .
      - when:
          condition:
            not:
              matches:
                pattern: /^Version-v(\d+)[.](\d+)[.](\d+)$/
                value: << pipeline.git.branch >>
          steps:
            - run:
                name: Validate changelog
                command: yarn lint:changelog
      - when:
          condition:
            matches:
              pattern: /^Version-v(\d+)[.](\d+)[.](\d+)$/
              value: << pipeline.git.branch >>
          steps:
            - run:
                name: Validate release candidate changelog
                command: .circleci/scripts/validate-changelog-in-rc.sh

  test-deps-audit:
    executor: node-browsers-small
    steps:
      - run: *shallow-git-clone
      - run: sudo corepack enable
      - attach_workspace:
          at: .
      - run:
          name: yarn audit
          command: yarn audit

  test-deps-depcheck:
    executor: node-browsers-small
    steps:
      - run: *shallow-git-clone
      - run: sudo corepack enable
      - attach_workspace:
          at: .
      - run:
          name: depcheck
          command: yarn depcheck

  test-e2e-chrome-webpack:
    executor: node-browsers-medium-plus
    parallelism: 20
    steps:
      - run: *shallow-git-clone
      - run: sudo corepack enable
      - attach_workspace:
          at: .
      - run:
          name: Move test build to dist
          command: mv ./dist-test-webpack ./dist
      - run:
          name: test:e2e:chrome:webpack
          command: |
            if .circleci/scripts/test-run-e2e.sh
            then
              timeout 20m yarn test:e2e:chrome:webpack --retries 2
            fi
          no_output_timeout: 5m
      - store_artifacts:
          path: test-artifacts
          destination: test-artifacts
      - store_test_results:
          path: test/test-results/e2e

  test-api-specs:
    executor: node-browsers-medium-plus
    steps:
      - run: *shallow-git-clone
      - run: sudo corepack enable
      - attach_workspace:
          at: .
      - run:
          name: Move test build to dist
          command: mv ./dist-test ./dist
      - run:
          name: Move test zips to builds
          command: mv ./builds-test ./builds
      - gh/install
      - run:
          name: test:api-specs
          command: |
            timeout 20m yarn test:api-specs --retries 2
          no_output_timeout: 5m
      - run:
          name: Comment on PR
          command: |
            if [  -f html-report/index.html ]; then
              gh pr comment "${CIRCLE_PR_NUMBER}" --body ":x: API Spec Test Failed. View the report [here](https://output.circle-artifacts.com/output/job/${CIRCLE_WORKFLOW_JOB_ID}/artifacts/${CIRCLE_NODE_INDEX}/html-report/index.html)."
            else
              echo "API Spec Report not found!"
            fi
          when: on_fail
      - store_artifacts:
          path: html-report
          destination: html-report

  test-e2e-chrome:
    executor: node-browsers-medium-plus
    parallelism: 20
    steps:
      - run: *shallow-git-clone
      - run: sudo corepack enable
      - attach_workspace:
          at: .
      - run:
          name: Move test build to dist
          command: mv ./dist-test ./dist
      - run:
          name: Move test zips to builds
          command: mv ./builds-test ./builds
      - run:
          name: test:e2e:chrome
          command: |
            if .circleci/scripts/test-run-e2e.sh
            then
              timeout 20m yarn test:e2e:chrome --retries 1
            fi
          no_output_timeout: 5m
      - store_artifacts:
          path: test-artifacts
          destination: test-artifacts
      - store_test_results:
          path: test/test-results/e2e

  test-e2e-chrome-rpc:
    executor: node-browsers-medium
    parallelism: 1
    steps:
      - run: *shallow-git-clone
      - run: sudo corepack enable
      - attach_workspace:
          at: .
      - run:
          name: Move test build to dist
          command: mv ./dist-test ./dist
      - run:
          name: Move test zips to builds
          command: mv ./builds-test ./builds
      - run:
          name: test:e2e:chrome:rpc
          command: |
            if .circleci/scripts/test-run-e2e.sh
            then
              timeout 20m yarn test:e2e:chrome:rpc --retries 1
            fi
          no_output_timeout: 5m
      - store_artifacts:
          path: test-artifacts
          destination: test-artifacts
      - store_test_results:
          path: test/test-results/e2e

  test-e2e-chrome-multiple-providers:
    executor: node-browsers-small
    parallelism: 1
    steps:
      - run: *shallow-git-clone
      - run: sudo corepack enable
      - attach_workspace:
          at: .
      - run:
          name: Move test build to dist
          command: mv ./dist-test ./dist
      - run:
          name: Move test zips to builds
          command: mv ./builds-test ./builds
      - run:
          name: test:e2e:chrome:multi-provider
          command: |
            if .circleci/scripts/test-run-e2e.sh
            then
              yarn test:e2e:chrome:multi-provider --retries 1
            fi
          no_output_timeout: 5m
      - store_artifacts:
          path: test-artifacts
          destination: test-artifacts
      - store_test_results:
          path: test/test-results/e2e

  test-e2e-chrome-rpc-mmi:
    executor: node-browsers-medium
    steps:
      - run: *shallow-git-clone
      - run: sudo corepack enable
      - attach_workspace:
          at: .
      - run:
          name: Move test build to dist
          command: mv ./dist-test-mmi ./dist
      - run:
          name: Move test zips to builds
          command: mv ./builds-test-mmi ./builds
      - run:
          name: test:e2e:chrome:rpc
          command: |
            if .circleci/scripts/test-run-e2e.sh
            then
              timeout 20m yarn test:e2e:chrome:rpc --retries 1 --build-type=mmi
            fi
          no_output_timeout: 5m
      - store_artifacts:
          path: test-artifacts
          destination: test-artifacts
      - store_test_results:
          path: test/test-results/e2e

  test-e2e-chrome-vault-decryption:
    executor: node-browsers-medium-plus
    steps:
      - run: *shallow-git-clone
      - run: sudo corepack enable
      - attach_workspace:
          at: .
      - run:
          name: test:e2e:chrome:vault
          command: |
            if .circleci/scripts/test-run-e2e.sh
            then
              yarn test:e2e:single test/e2e/vault-decryption-chrome.spec.js --browser chrome --retries 1
            fi
          no_output_timeout: 5m
      - store_artifacts:
          path: test-artifacts
          destination: test-artifacts
      - store_test_results:
          path: test/test-results/e2e

  test-e2e-firefox-flask:
    executor: node-browsers-medium-plus
    parallelism: 10
    steps:
      - run: *shallow-git-clone
      - run: sudo corepack enable
      - attach_workspace:
          at: .
      - run:
          name: Move test build to dist
          command: mv ./dist-test-flask-mv2 ./dist
      - run:
          name: Move test zips to builds
          command: mv ./builds-test-flask-mv2 ./builds
      - run:
          name: test:e2e:firefox:flask
          command: |
            export ENABLE_MV3=false
            if .circleci/scripts/test-run-e2e.sh
            then
              timeout 20m yarn test:e2e:firefox:flask --retries 1
            fi
          no_output_timeout: 5m
      - store_artifacts:
          path: test-artifacts
          destination: test-artifacts
      - store_test_results:
          path: test/test-results/e2e

  test-e2e-chrome-flask:
    executor: node-browsers-medium-plus
    parallelism: 8
    steps:
      - run: *shallow-git-clone
      - run: sudo corepack enable
      - attach_workspace:
          at: .
      - run:
          name: Move test build to dist
          command: mv ./dist-test-flask ./dist
      - run:
          name: Move test zips to builds
          command: mv ./builds-test-flask ./builds
      - run:
          name: test:e2e:chrome:flask
          command: |
            if .circleci/scripts/test-run-e2e.sh
            then
              timeout 20m yarn test:e2e:chrome:flask --retries 1
            fi
          no_output_timeout: 5m
      - store_artifacts:
          path: test-artifacts
          destination: test-artifacts
      - store_test_results:
          path: test/test-results/e2e

  test-e2e-chrome-mmi:
    executor: node-browsers-medium-plus
    parallelism: 12
    steps:
      - run: *shallow-git-clone
      - run: sudo corepack enable
      - attach_workspace:
          at: .
      - run:
          name: Move test build to dist
          command: mv ./dist-test-mmi ./dist
      - run:
          name: Move test zips to builds
          command: mv ./builds-test-mmi ./builds
      - run:
          name: test:e2e:chrome:mmi
          command: |
            if .circleci/scripts/test-run-e2e.sh
            then
              timeout 20m yarn test:e2e:chrome:mmi --retries 1 --build-type=mmi
            fi
          no_output_timeout: 5m
      - store_artifacts:
          path: test-artifacts
          destination: test-artifacts
      - store_test_results:
          path: test/test-results/e2e

  test-e2e-mmi-playwright - OPTIONAL:
    executor: playwright
    parallelism: 2
    steps:
      - run: *shallow-git-clone
      - run: corepack enable
      - attach_workspace:
          at: .
      - run: *check-mmi-optional
      - run:
          name: Move test build to dist
          command: mv ./dist-test-mmi-playwright ./dist
      - run:
          name: Install chromium
          command: |
            yarn playwright install chromium
      - run:
          name: test:e2e:chrome:mmi
          command: |
            TESTFILES=$(circleci tests glob "test/e2e/playwright/mmi/**/*.spec.ts")
            echo "$TESTFILES"
            echo "$TESTFILES" | timeout 20m circleci tests run --command="xvfb-run xargs yarn playwright test --project=mmi" verbose --split-by=timings
          no_output_timeout: 10m
      - slack/notify:
          branch_pattern: Version-v*
          event: fail
          mentions: <@antonio.regadas>, @ramon.acitores134
          template: basic_fail_1
          channel: C01LUJL3T98
      - slack/notify:
          branch_pattern: develop
          event: fail
          mentions: <@antonio.regadas>, @ramon.acitores134
          template: basic_fail_1
          channel: C05QXJA7NP8
      - store_artifacts:
          name: html-report and artifacts
          path: public/playwright/playwright-reports
      - store_test_results:
          name: report for pipeline integration
          path: public/playwright/playwright-reports/junit/test-results.xml

  test-e2e-swap-playwright - OPTIONAL:
    executor: playwright
    parallelism: 2
    steps:
      - run: *shallow-git-clone
      - run: corepack enable
      - attach_workspace:
          at: .
      - run:
          name: Install chromium
          command: |
            yarn playwright install chromium
      - run:
          name: test:e2e:chrome:swap
          command: |
            TESTFILES=$(circleci tests glob "test/e2e/playwright/swap/**/*.spec.ts")
            echo "$TESTFILES"
            echo "$TESTFILES" | timeout 20m circleci tests run --command="xvfb-run xargs yarn playwright test --project=swap" verbose
          no_output_timeout: 10m
      - slack/notify:
          event: fail
          mentions: <@davide.brocchetto>
          template: basic_fail_1
          channel: C06BEG71R1S
      - store_artifacts:
          name: html-report and artifacts
          path: public/playwright/playwright-reports
      - store_test_results:
          name: report for pipeline integration
          path: public/playwright/playwright-reports/junit/test-results.xml

  test-e2e-firefox:
    executor: node-browsers-medium-plus
    parallelism: 24
    steps:
      - run: *shallow-git-clone
      - run: sudo corepack enable
      - attach_workspace:
          at: .
      - run:
          name: Move test build to dist
          command: mv ./dist-test-mv2 ./dist
      - run:
          name: Move test zips to builds
          command: mv ./builds-test-mv2 ./builds
      - run:
          name: test:e2e:firefox
          command: |
            export ENABLE_MV3=false
            if .circleci/scripts/test-run-e2e.sh
            then
              timeout 20m yarn test:e2e:firefox --retries 1
            fi
          no_output_timeout: 5m
      - store_artifacts:
          path: test-artifacts
          destination: test-artifacts
      - store_test_results:
          path: test/test-results/e2e

  benchmark:
    executor: node-browsers-small
    steps:
      - run: *shallow-git-clone
      - run: sudo corepack enable
      - attach_workspace:
          at: .
      - run:
          name: Move test build to dist
          command: mv ./dist-test ./dist
      - run:
          name: Move test zips to builds
          command: mv ./builds-test ./builds
      - run:
          name: Run page load benchmark
          command: yarn benchmark:chrome --out test-artifacts/chrome/benchmark/pageload.json --retries 2
      - store_artifacts:
          path: test-artifacts
          destination: test-artifacts
      - persist_to_workspace:
          root: .
          paths:
            - test-artifacts

  user-actions-benchmark:
    executor: node-browsers-small
    steps:
      - run: *shallow-git-clone
      - run: sudo corepack enable
      - attach_workspace:
          at: .
      - run:
          name: Move test build to dist
          command: mv ./dist-test ./dist
      - run:
          name: Move test zips to builds
          command: mv ./builds-test ./builds
      - run:
          name: Run page load benchmark
          command: yarn user-actions-benchmark:chrome --out test-artifacts/chrome/benchmark/user_actions.json --retries 2
      - store_artifacts:
          path: test-artifacts
          destination: test-artifacts
      - persist_to_workspace:
          root: .
          paths:
            - test-artifacts

  stats-module-load-init:
    executor: node-browsers-small
    steps:
      - run: *shallow-git-clone
      - run: sudo corepack enable
      - attach_workspace:
          at: .
      - run:
          name: Move test build to dist
          command: mv ./dist-test ./dist
      - run:
          name: Move test zips to builds
          command: mv ./builds-test ./builds
      - run:
          name: Run page load benchmark
          command: |
            mkdir -p test-artifacts/chrome/
            cp -R development/charts/flamegraph test-artifacts/chrome/initialisation
            cp -R development/charts/flamegraph/chart test-artifacts/chrome/initialisation/background
            cp -R development/charts/flamegraph/chart test-artifacts/chrome/initialisation/ui
            cp -R development/charts/table test-artifacts/chrome/load_time
      - run:
          name: Run page load benchmark
          command: yarn mv3:stats:chrome --out test-artifacts/chrome
      - run:
          name: Install jq
          command: sudo apt install jq -y
      - run:
          name: Record bundle size at commit
          command: ./.circleci/scripts/bundle-stats-commit.sh
      - store_artifacts:
          path: test-artifacts
          destination: test-artifacts
      - persist_to_workspace:
          root: .
          paths:
            - test-artifacts

  job-publish-prerelease:
    executor: node-browsers-medium
    steps:
      - checkout
      - run: sudo corepack enable
      - attach_workspace:
          at: .
      - run:
          name: build:source-map-explorer
          command: ./development/source-map-explorer.sh
      - store_artifacts:
          path: dist/sourcemaps
          destination: builds/sourcemaps
      - store_artifacts:
          path: dist-beta/sourcemaps
          destination: builds-beta/sourcemaps
      - store_artifacts:
          path: dist-flask/sourcemaps
          destination: builds-flask/sourcemaps
      - store_artifacts:
          path: builds
          destination: builds
      - store_artifacts:
          path: builds-beta
          destination: builds-beta
      - store_artifacts:
          path: builds-flask
          destination: builds-flask
      - store_artifacts:
          path: builds-flask-mv2
          destination: builds-flask-mv2
      - store_artifacts:
          path: builds-mmi
          destination: builds-mmi
      - store_artifacts:
          path: builds-mv2
          destination: builds-mv2
      - store_artifacts:
          path: builds-test
      - store_artifacts:
          path: builds-test-flask
      - store_artifacts:
          path: test-artifacts
          destination: test-artifacts
      # important: generate lavamoat viz AFTER uploading builds as artifacts
      - run:
          name: build:lavamoat-viz
          command: ./.circleci/scripts/create-lavamoat-viz.sh
      - store_artifacts:
          path: build-artifacts
          destination: build-artifacts
      - store_artifacts:
          path: storybook-build
          destination: storybook
      - store_artifacts:
          path: development/ts-migration-dashboard/build/final
          destination: ts-migration-dashboard
      - run:
          name: Set branch parent commit env var
          command: |
            echo "export PARENT_COMMIT=$(git merge-base origin/HEAD HEAD)" >> $BASH_ENV
            source $BASH_ENV
      - run:
          name: build:announce
          command: ./development/metamaskbot-build-announce.js

  job-publish-release:
    executor: node-browsers-small
    steps:
      - run: *shallow-git-clone
      - run: sudo corepack enable
      - attach_workspace:
          at: .
      - run:
          name: Publish main release to Sentry
          command: yarn sentry:publish
      - run:
          name: Publish Flask release to Sentry
          command: yarn sentry:publish --build-type flask
      - run:
          name: Publish MMI release to Sentry
          command: yarn sentry:publish --build-type mmi
      - run:
          name: Create GitHub release
          command: |
            .circleci/scripts/release-create-gh-release.sh

  job-publish-storybook:
    executor: node-browsers-small
    steps:
      - add_ssh_keys:
          fingerprints:
            - '3d:49:29:f4:b2:e8:ea:af:d1:32:eb:2a:fc:15:85:d8'
      - run: *shallow-git-clone
      - run: sudo corepack enable
      - attach_workspace:
          at: .
      - run:
          name: storybook:deploy
          command: |
            git remote add storybook git@github.com:MetaMask/metamask-storybook.git
            yarn storybook:deploy

  job-publish-ts-migration-dashboard:
    executor: node-browsers-small
    steps:
      - add_ssh_keys:
          fingerprints:
            - '8b:21:e3:20:7c:c9:db:82:74:2d:86:d6:11:a7:2f:49'
      - run: *shallow-git-clone
      - run: sudo corepack enable
      - attach_workspace:
          at: .
      - run:
          name: ts-migration-dashboard:deploy
          command: |
            git remote add ts-migration-dashboard git@github.com:MetaMask/metamask-extension-ts-migration-dashboard.git
            git config user.name "MetaMask Bot"
            git config user.email metamaskbot@users.noreply.github.com
            yarn ts-migration:dashboard:deploy

  validate-source-maps:
    executor: node-browsers-small
    steps:
      - run: *shallow-git-clone
      - run: sudo corepack enable
      - attach_workspace:
          at: .
      - run:
          name: Validate source maps
          command: yarn validate-source-maps

  validate-source-maps-beta:
    executor: node-browsers-small
    steps:
      - run: *shallow-git-clone
      - run: sudo corepack enable
      - attach_workspace:
          at: .
      - run:
          name: Validate source maps
          command: |
            .circleci/scripts/validate-source-maps-beta.sh

  validate-source-maps-mmi:
    executor: node-browsers-small
    steps:
      - run: *shallow-git-clone
      - run: sudo corepack enable
      - attach_workspace:
          at: .
      - run:
          name: Move mmi build to dist
          command: mv ./dist-mmi ./dist
      - run:
          name: Move mmi zips to builds
          command: mv ./builds-mmi ./builds
      - run:
          name: Validate source maps
          command: yarn validate-source-maps

  validate-source-maps-flask:
    executor: node-browsers-small
    steps:
      - run: *shallow-git-clone
      - run: sudo corepack enable
      - attach_workspace:
          at: .
      - run:
          name: Move flask build to dist
          command: mv ./dist-flask ./dist
      - run:
          name: Move flask zips to builds
          command: mv ./builds-flask ./builds
      - run:
          name: Validate source maps
          command: yarn validate-source-maps

  validate-source-maps-flask-mv2:
    executor: node-browsers-small
    steps:
      - run: *shallow-git-clone
      - run: sudo corepack enable
      - attach_workspace:
          at: .
      - run:
          name: Move flask build to dist
          command: mv ./dist-flask-mv2 ./dist
      - run:
          name: Move flask zips to builds
          command: mv ./builds-flask-mv2 ./builds
      - run:
          name: Validate source maps
          command: yarn validate-source-maps

  validate-source-maps-mv2:
    executor: node-browsers-small
    steps:
      - run: *shallow-git-clone
      - run: sudo corepack enable
      - attach_workspace:
          at: .
      - run:
          name: Move flask build to dist
          command: mv ./dist-mv2 ./dist
      - run:
          name: Move flask zips to builds
          command: mv ./builds-mv2 ./builds
      - run:
          name: Validate source maps
          command: yarn validate-source-maps

  test-mozilla-lint-mv2:
    executor: node-browsers-medium
    steps:
      - run: *shallow-git-clone
      - run: sudo corepack enable
      - attach_workspace:
          at: .
      - run:
          name: Move flask build to dist
          command: mv ./dist-mv2 ./dist
      - run:
          name: Move flask zips to builds
          command: mv ./builds-mv2 ./builds
      - run:
          name: test:mozilla-lint
          command: yarn mozilla-lint

  test-mozilla-lint-flask-mv2:
    executor: node-browsers-medium
    steps:
      - run: *shallow-git-clone
      - run: sudo corepack enable
      - attach_workspace:
          at: .
      - run:
          name: Move flask build to dist
          command: mv ./dist-flask-mv2 ./dist
      - run:
          name: Move flask zips to builds
          command: mv ./builds-flask-mv2 ./builds
      - run:
          name: test:mozilla-lint
          command: yarn mozilla-lint

  all-tests-pass:
    executor: node-browsers-small
    steps:
      - run:
          name: All Tests Passed
          command: echo 'whew - everything passed!'<|MERGE_RESOLUTION|>--- conflicted
+++ resolved
@@ -163,7 +163,6 @@
       - prep-build-test-mv2:
           requires:
             - prep-deps
-<<<<<<< HEAD
       - prep-build-test-webpack:
           requires:
             - prep-deps
@@ -174,8 +173,6 @@
           <<: *develop_master_rc_only
           requires:
             - prep-deps
-=======
->>>>>>> fe113292
       - prep-build-test-flask:
           requires:
             - prep-deps
@@ -921,7 +918,6 @@
             - dist-test-mv2
             - builds-test-mv2
 
-<<<<<<< HEAD
   prep-build-test-webpack:
     executor: node-linux-medium
     steps:
@@ -942,52 +938,6 @@
           paths:
             - dist-test-webpack
 
-  prep-build-confirmation-redesign-test:
-    executor: node-linux-medium
-    steps:
-      - run: *shallow-git-clone
-      - run: corepack enable
-      - attach_workspace:
-          at: .
-      - run:
-          name: Build extension for testing
-          command: ENABLE_CONFIRMATION_REDESIGN="true" yarn build:test
-      - run:
-          name: Move test build to 'dist-test' to avoid conflict with production build
-          command: mv ./dist ./dist-test-confirmations
-      - run:
-          name: Move test zips to 'builds-test' to avoid conflict with production build
-          command: mv ./builds ./builds-test-confirmations
-      - persist_to_workspace:
-          root: .
-          paths:
-            - dist-test-confirmations
-            - builds-test-confirmations
-
-  prep-build-confirmation-redesign-test-mv2:
-    executor: node-linux-medium
-    steps:
-      - run: *shallow-git-clone
-      - run: corepack enable
-      - attach_workspace:
-          at: .
-      - run:
-          name: Build extension for testing
-          command: ENABLE_CONFIRMATION_REDESIGN="true" yarn build:test:mv2
-      - run:
-          name: Move test build to 'dist-test-confirmations-mv2' to avoid conflict with production build
-          command: mv ./dist ./dist-test-confirmations-mv2
-      - run:
-          name: Move test zips to 'builds-test-confirmations-mv2' to avoid conflict with production build
-          command: mv ./builds ./builds-test-confirmations-mv2
-      - persist_to_workspace:
-          root: .
-          paths:
-            - dist-test-confirmations-mv2
-            - builds-test-confirmations-mv2
-
-=======
->>>>>>> fe113292
   prep-build-storybook:
     executor: node-linux-medium
     steps:
