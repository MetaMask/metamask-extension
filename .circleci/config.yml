--- conflicted
+++ resolved
@@ -227,12 +227,8 @@
             - get-changed-files-with-git-diff
       - test-api-specs-multichain:
           requires:
-<<<<<<< HEAD
-            - prep-build-test
+            - prep-build-test-flask
             - get-changed-files-with-git-diff
-=======
-            - prep-build-test-flask
->>>>>>> 886ec3cf
       - test-e2e-chrome-multiple-providers:
           requires:
             - prep-build-test
