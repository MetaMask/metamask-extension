version: 2.1

executors:
  node-browsers-small:
    docker:
      - image: cimg/node:20.11-browsers
    resource_class: small
    environment:
      NODE_OPTIONS: --max_old_space_size=2048
  node-browsers-medium:
    docker:
      - image: cimg/node:20.11-browsers
    resource_class: medium
    environment:
      NODE_OPTIONS: --max_old_space_size=3072
  node-linux-medium:
    machine:
      image: ubuntu-2404:2024.05.1
    resource_class: medium #// linux medium: 2 CPUs, 7.5 GB RAM, 10 credits/min
    environment:
      NODE_OPTIONS: --max_old_space_size=6144
  node-browsers-medium-plus:
    docker:
      - image: cimg/node:20.11-browsers
    resource_class: medium+
    environment:
      NODE_OPTIONS: --max_old_space_size=4096
  shellcheck:
    docker:
      - image: koalaman/shellcheck-alpine@sha256:dfaf08fab58c158549d3be64fb101c626abc5f16f341b569092577ae207db199
    resource_class: small
  playwright:
    docker:
      - image: mcr.microsoft.com/playwright:v1.44.1-focal
    resource_class: medium

orbs:
  gh: circleci/github-cli@2.0
  codecov: codecov/codecov@3.2.2
  slack: circleci/slack@4.12.5

rc_branch_only: &rc_branch_only
  filters:
    branches:
      only:
        - /^Version-v(\d+)[.](\d+)[.](\d+)/

develop_master_rc_only: &develop_master_rc_only
  filters:
    branches:
      only:
        - develop
        - master
        - /^Version-v(\d+)[.](\d+)[.](\d+)/

<<<<<<< HEAD
exclude_develop_master_rc: &exclude_develop_master_rc
  filters:
    branches:
      ignore:
        - develop
        - master
        - /^Version-v(\d+)[.](\d+)[.](\d+)/
=======
>>>>>>> 535c139b
aliases:
  # Shallow Git Clone
  - &shallow-git-clone
    name: Shallow Git Clone
    command: |
      #!/bin/bash
      set -e
      set -u
      set -o pipefail

      # Set up SSH access
      # This SSH key is the current github.com SSH key as of June 2023, but it will need to be changed whenever github changes their key (probably every few years)
      GITHUB_SSH_KEY="AAAAC3NzaC1lZDI1NTE5AAAAIOMqqnkVzrm0SdG6UOoqKLsabgH5C9okWi0dh2l9GKJl"
      mkdir -p ~/.ssh
      echo github.com ssh-ed25519 $GITHUB_SSH_KEY >> ~/.ssh/known_hosts

      git clone --depth 1 --no-checkout "$CIRCLE_REPOSITORY_URL" .
      git fetch --depth 1 origin "$CIRCLE_SHA1"

      if [ -n "${CIRCLE_TAG-}" ]; then
        echo "Checkout tag '${CIRCLE_TAG}' at commit '${CIRCLE_SHA1}'"
        git checkout "$CIRCLE_TAG"
        git reset --hard "$CIRCLE_SHA1"
      else
        echo "Checkout branch '${CIRCLE_BRANCH}' at commit '${CIRCLE_SHA1}'"
        git checkout -B "$CIRCLE_BRANCH" "$CIRCLE_SHA1"
      fi

  # Check if MMI Optional tests should run
  - &check-mmi-optional
    name: Check if MMI Optional tests should run
    command: |
      RUN_MMI_OPTIONAL=$(cat ./RUN_MMI_OPTIONAL)
      if [[ "${RUN_MMI_OPTIONAL}" == "true" ]]; then
        echo "Running MMI Optional tests"
      else
        echo "Skipping MMI Optional tests"
        circleci step halt
      fi

workflows:
  test_and_release:
    when:
      not:
        matches:
          pattern: /^l10n_crowdin_action$/
          value: << pipeline.git.branch >>
    jobs:
      - create_release_pull_request:
          <<: *rc_branch_only
          requires:
            - prep-deps
      - trigger-beta-build:
          requires:
            - prep-deps
      - check-pr-tag
      - prep-deps
      - get-changed-files-with-git-diff:
<<<<<<< HEAD
          <<: *exclude_develop_master_rc
=======
>>>>>>> 535c139b
          requires:
            - prep-deps
      - test-deps-audit:
          requires:
            - prep-deps
      - test-deps-depcheck:
          requires:
            - prep-deps
      - test-yarn-dedupe:
          requires:
            - prep-deps
      - validate-lavamoat-allow-scripts:
          requires:
            - prep-deps
      - validate-lavamoat-policy-build:
          requires:
            - prep-deps
      - validate-lavamoat-policy-webapp:
          matrix:
            parameters:
              build-type: [main, beta, flask, mmi]
          requires:
            - prep-deps
      - prep-build-mmi:
          requires:
            - prep-deps
      - prep-build:
          requires:
            - prep-deps
      - prep-build-mv2:
          requires:
            - prep-deps
      - prep-build-flask:
          requires:
            - prep-deps
      - prep-build-flask-mv2:
          requires:
            - prep-deps
      - prep-build-test:
          requires:
            - prep-deps
      - prep-build-test-mv2:
          requires:
            - prep-deps
<<<<<<< HEAD
      - prep-build-test-webpack:
          requires:
            - prep-deps
=======
>>>>>>> 535c139b
      - prep-build-test-flask:
          requires:
            - prep-deps
      - prep-build-test-flask-mv2:
          <<: *develop_master_rc_only
          requires:
            - prep-deps
      - prep-build-test-mmi:
          requires:
            - prep-deps
      - prep-build-test-mmi-playwright:
          requires:
            - prep-deps
            - check-pr-tag
      - prep-build-storybook:
          requires:
            - prep-deps
      - prep-build-ts-migration-dashboard:
          requires:
            - prep-deps
      - test-lint:
          requires:
            - prep-deps
      - test-lint-shellcheck
      - test-lint-lockfile:
          requires:
            - prep-deps
      - test-lint-changelog:
          requires:
            - prep-deps
      - test-e2e-chrome-webpack:
          requires:
            - prep-build-test-webpack
            - get-changed-files-with-git-diff
      - test-e2e-chrome:
          requires:
            - prep-build-test
            - get-changed-files-with-git-diff
      - test-e2e-firefox:
          requires:
            - prep-build-test-mv2
            - get-changed-files-with-git-diff
      - test-e2e-chrome-rpc:
          requires:
            - prep-build-test
            - get-changed-files-with-git-diff
      - test-api-specs:
          requires:
            - prep-build-test
      - test-e2e-chrome-multiple-providers:
          requires:
            - prep-build-test
            - get-changed-files-with-git-diff
      - test-e2e-chrome-flask:
          requires:
            - prep-build-test-flask
            - get-changed-files-with-git-diff
      - test-e2e-firefox-flask:
          <<: *develop_master_rc_only
          requires:
            - prep-build-test-flask-mv2
      - test-e2e-chrome-mmi:
          requires:
            - prep-build-test-mmi
            - get-changed-files-with-git-diff
      - test-e2e-mmi-playwright - OPTIONAL:
          requires:
            - prep-build-test-mmi-playwright
      - test-e2e-chrome-rpc-mmi:
          requires:
            - prep-build-test-mmi
            - get-changed-files-with-git-diff
      - test-e2e-chrome-vault-decryption:
          filters:
            branches:
              only:
                - develop
                - /^Version-v(\d+)[.](\d+)[.](\d+)/
          requires:
            - prep-build
<<<<<<< HEAD
=======
      - test-unit-global:
          requires:
            - prep-deps
>>>>>>> 535c139b
      - test-storybook:
          requires:
            - prep-deps
            - prep-build-storybook
      - validate-source-maps:
          requires:
            - prep-build
      - validate-source-maps-mv2:
          requires:
            - prep-build-mv2
      - validate-source-maps-beta:
          requires:
            - trigger-beta-build
      - validate-source-maps-mmi:
          requires:
            - prep-build-mmi
      - validate-source-maps-flask:
          requires:
            - prep-build-flask
      - validate-source-maps-flask-mv2:
          requires:
            - prep-build-flask-mv2
      - test-mozilla-lint-mv2:
          requires:
            - prep-deps
            - prep-build-mv2
      - test-mozilla-lint-flask-mv2:
          requires:
            - prep-deps
            - prep-build-flask-mv2
      - all-tests-pass:
          requires:
            - test-deps-depcheck
            - validate-lavamoat-allow-scripts
            - validate-lavamoat-policy-build
            - validate-lavamoat-policy-webapp
            - test-lint
            - test-lint-shellcheck
            - test-lint-lockfile
            - test-lint-changelog
<<<<<<< HEAD
=======
            - test-unit-global
>>>>>>> 535c139b
            - validate-source-maps
            - validate-source-maps-beta
            - validate-source-maps-flask
            - validate-source-maps-mmi
            - test-mozilla-lint-mv2
            - test-mozilla-lint-flask-mv2
            - test-e2e-chrome
            - test-e2e-chrome-multiple-providers
            - test-e2e-firefox
            - test-e2e-chrome-flask
            - test-e2e-firefox-flask
            - test-e2e-chrome-mmi
            - test-e2e-chrome-rpc-mmi
            - test-e2e-chrome-vault-decryption
            - test-e2e-chrome-webpack
            - test-storybook
      - benchmark:
          requires:
            - prep-build-test
      - user-actions-benchmark:
          requires:
            - prep-build-test
      - stats-module-load-init:
          requires:
            - prep-build-test
      - job-publish-prerelease:
          requires:
            - prep-deps
            - prep-build
            - prep-build-mv2
            - trigger-beta-build
            - prep-build-mmi
            - prep-build-flask
            - prep-build-flask-mv2
            - prep-build-storybook
            - prep-build-ts-migration-dashboard
            - benchmark
            - user-actions-benchmark
            - stats-module-load-init
            - all-tests-pass
      - job-publish-release:
          filters:
            branches:
              only: master
          requires:
            - prep-deps
            - prep-build
            - prep-build-mv2
            - prep-build-mmi
            - prep-build-flask
            - prep-build-flask-mv2
            - all-tests-pass
      - job-publish-storybook:
          filters:
            branches:
              only: develop
          requires:
            - prep-build-storybook
      - job-publish-ts-migration-dashboard:
          filters:
            branches:
              only: develop
          requires:
            - prep-build-ts-migration-dashboard

  locales_only:
    when:
      matches:
        pattern: /^l10n_crowdin_action$/
        value: << pipeline.git.branch >>
    jobs:
      - prep-deps
      - get-changed-files-with-git-diff:
          requires:
            - prep-deps
      - validate-locales-only:
          requires:
            - get-changed-files-with-git-diff
      - test-lint:
          requires:
            - prep-deps
      - all-tests-pass:
          requires:
            - test-lint
            - validate-locales-only

jobs:
  trigger-beta-build:
    executor: node-browsers-small
    steps:
      - run: *shallow-git-clone
      - run: sudo corepack enable
      - attach_workspace:
          at: .
      - when:
          condition:
            not:
              matches:
                pattern: /^master$/
                value: << pipeline.git.branch >>
          steps:
            - run:
                name: Build beta prod
                command: .circleci/scripts/trigger-beta-build.sh
            - run:
                name: Move beta build to 'dist-beta' to avoid conflict with production build
                command: mv ./dist ./dist-beta
            - run:
                name: Move beta zips to 'builds-beta' to avoid conflict with production build
                command: mv ./builds ./builds-beta
            - persist_to_workspace:
                root: .
                paths:
                  - dist-beta
                  - builds-beta

  create_release_pull_request:
    executor: node-browsers-medium
    steps:
      - checkout
      - run: sudo corepack enable
      - attach_workspace:
          at: .
      - run:
          name: Bump manifest version
          command: .circleci/scripts/release-bump-manifest-version.sh
      - run:
          name: Update changelog
          command: yarn update-changelog --rc
      - run:
          name: Commit changes
          command: .circleci/scripts/release-commit-version-bump.sh
      - run:
          name: Create GitHub Pull Request for version
          command: .circleci/scripts/release-create-release-pr.sh

  check-pr-tag:
    docker:
      - image: cimg/base:stable
    steps:
      - run:
          name: Check for MMI Team Tag
          command: |
            #!/bin/bash

            GH_LABEL=team-mmi
            if [ -z "$CIRCLE_PULL_REQUESTS" ]; then
              echo "Skipping tag check; this is not a PR."
              echo "false" > ./RUN_MMI_OPTIONAL
              exit 0
            fi

            echo $CIRCLE_PULL_REQUESTS | sed 's/,/\n/g'

            # See if any associated PRs have matching label
            HAS_MATCHING_PR=$(echo $CIRCLE_PULL_REQUESTS \
              | sed -e 's#,#\n#g' -e 's#/github.com/#/api.github.com/repos/#g' -e 's#/pull/#/pulls/#g' \
              | xargs -n1 curl -s \
              | jq -s "map((.labels|map(select(.name==\"${GH_LABEL}\"))))|flatten|length > 0")

            echo "${GH_LABEL} tag presence: ${HAS_MATCHING_PR}"

            # assign the RUN_MMI_OPTIONAL variable
            echo "${HAS_MATCHING_PR}" > ./RUN_MMI_OPTIONAL
      - persist_to_workspace:
          root: .
          paths:
            - RUN_MMI_OPTIONAL

  prep-deps:
    executor: node-browsers-medium
    steps:
      - run: *shallow-git-clone
      - run: sudo corepack enable
      - run:
          name: Save Yarn version
          command: yarn --version > /tmp/YARN_VERSION
      - restore_cache:
          keys:
            # First try to get the specific cache for the checksum of the yarn.lock file.
            # This cache key lookup will fail if the lock file is modified and a cache
            # has not yet been persisted for the new checksum.
            - dependency-cache-{{ checksum "/tmp/YARN_VERSION" }}-{{ checksum "yarn.lock" }}
            # To prevent having to do a full install of every node_module when
            # dependencies change, restore from the last known cache of any
            # branch/checksum with the same Yarn version, the install step will remove
            # cached items that are no longer required and add the new dependencies, and
            # the cache will be persisted.
            - dependency-cache-{{ checksum "/tmp/YARN_VERSION" }}-
      - gh/install
      - run:
          name: Install dependencies
          command: .circleci/scripts/install-dependencies.sh
      - save_cache:
          key: dependency-cache-{{ checksum "/tmp/YARN_VERSION" }}-{{ checksum "yarn.lock" }}
          paths:
            - .yarn/cache
      - persist_to_workspace:
          root: .
          paths:
            - node_modules
            - build-artifacts

  # This job is used for the e2e quality gate.
  # It must be run before any job which uses the run-all.js script.
  # The job is skipped in develop, master or RC branches.
  get-changed-files-with-git-diff:
    executor: node-browsers-small
    steps:
      - run: *shallow-git-clone
      - run: sudo corepack enable
      - attach_workspace:
          at: .
<<<<<<< HEAD
=======
      - gh/install
>>>>>>> 535c139b
      - run:
          name: Get changed files with git diff
          command: npx tsx .circleci/scripts/git-diff-develop.ts
      - persist_to_workspace:
          root: .
          paths:
            - changed-files

<<<<<<< HEAD
  validate-locales-only:
    executor: node-browsers-small
    steps:
      - run: *shallow-git-clone
      - run: sudo corepack enable
      - attach_workspace:
          at: .
      - run: yarn tsx .circleci/scripts/validate-locales-only.ts

=======
>>>>>>> 535c139b
  validate-lavamoat-allow-scripts:
    executor: node-browsers-small
    steps:
      - run: *shallow-git-clone
      - run: sudo corepack enable
      - attach_workspace:
          at: .
      - run:
          name: Validate allow-scripts config
          command: yarn allow-scripts auto
      - run:
          name: Check working tree
          command: .circleci/scripts/check-working-tree.sh

  validate-lavamoat-policy-build:
    executor: node-browsers-medium
    steps:
      - run: *shallow-git-clone
      - run: sudo corepack enable
      - attach_workspace:
          at: .
      - run:
          name: Validate LavaMoat build policy
          command: yarn lavamoat:build:auto
      - run:
          name: Check working tree
          command: .circleci/scripts/check-working-tree.sh

  validate-lavamoat-policy-webapp:
    executor: node-browsers-medium-plus
    parameters:
      build-type:
        type: string
    steps:
      - run: *shallow-git-clone
      - run: sudo corepack enable
      - attach_workspace:
          at: .
      - run:
          name: Validate LavaMoat << parameters.build-type >>  policy
          command: yarn lavamoat:webapp:auto:ci '--build-types=<< parameters.build-type >>'
      - run:
          name: Check working tree
          command: .circleci/scripts/check-working-tree.sh

  prep-build:
    executor: node-linux-medium
    steps:
      - run: *shallow-git-clone
      - run: corepack enable
      - attach_workspace:
          at: .
      - when:
          condition:
            not:
              matches:
                pattern: /^master$/
                value: << pipeline.git.branch >>
          steps:
            - run:
                name: build:dist
                command: yarn build dist
      - when:
          condition:
            matches:
              pattern: /^master$/
              value: << pipeline.git.branch >>
          steps:
            - run:
                name: build:prod
                command: yarn build prod
      - run:
          name: build:debug
          command: find dist/ -type f -exec md5sum {} \; | sort -k 2
      - store_artifacts:
          path: builds
      - persist_to_workspace:
          root: .
          paths:
            - dist
            - builds

  prep-build-mv2:
    executor: node-linux-medium
    steps:
      - run: *shallow-git-clone
      - run: corepack enable
      - attach_workspace:
          at: .
      - when:
          condition:
            not:
              matches:
                pattern: /^master$/
                value: << pipeline.git.branch >>
          steps:
            - run:
                name: build:dist
                command: ENABLE_MV3=false yarn build dist
      - when:
          condition:
            matches:
              pattern: /^master$/
              value: << pipeline.git.branch >>
          steps:
            - run:
                name: build:prod
                command: ENABLE_MV3=false yarn build prod
      - run:
          name: build:debug
          command: find dist/ -type f -exec md5sum {} \; | sort -k 2
      - run:
          name: Move mm build to 'dist-mv2' to avoid conflict with production build
          command: mv ./dist ./dist-mv2
      - run:
          name: Move mm zips to 'builds-mv2' to avoid conflict with production build
          command: mv ./builds ./builds-mv2
      - store_artifacts:
          path: builds-mv2
      - persist_to_workspace:
          root: .
          paths:
            - dist-mv2
            - builds-mv2

  prep-build-mmi:
    executor: node-linux-medium
    steps:
      - run: *shallow-git-clone
      - run: corepack enable
      - attach_workspace:
          at: .
      - when:
          condition:
            not:
              matches:
                pattern: /^master$/
                value: << pipeline.git.branch >>
          steps:
            - run:
                name: build:dist
                command: yarn build --build-type mmi dist
      - when:
          condition:
            matches:
              pattern: /^master$/
              value: << pipeline.git.branch >>
          steps:
            - run:
                name: build:prod
                command: yarn build --build-type mmi prod
      - run:
          name: build:debug
          command: find dist/ -type f -exec md5sum {} \; | sort -k 2
      - run:
          name: Move mmi build to 'dist-mmi' to avoid conflict with production build
          command: mv ./dist ./dist-mmi
      - run:
          name: Move mmi zips to 'builds-mmi' to avoid conflict with production build
          command: mv ./builds ./builds-mmi
      - persist_to_workspace:
          root: .
          paths:
            - dist-mmi
            - builds-mmi
      - store_artifacts:
          path: builds-mmi
          destination: builds-mmi

  prep-build-flask:
    executor: node-linux-medium
    steps:
      - run: *shallow-git-clone
      - run: corepack enable
      - attach_workspace:
          at: .
      - when:
          condition:
            not:
              matches:
                pattern: /^master$/
                value: << pipeline.git.branch >>
          steps:
            - run:
                name: build:dist
                command: yarn build --build-type flask dist
      - when:
          condition:
            matches:
              pattern: /^master$/
              value: << pipeline.git.branch >>
          steps:
            - run:
                name: build:prod
                command: yarn build --build-type flask prod
      - run:
          name: build:debug
          command: find dist/ -type f -exec md5sum {} \; | sort -k 2
      - run:
          name: Move flask build to 'dist-flask' to avoid conflict with production build
          command: mv ./dist ./dist-flask
      - run:
          name: Move flask zips to 'builds-flask' to avoid conflict with production build
          command: mv ./builds ./builds-flask
      - persist_to_workspace:
          root: .
          paths:
            - dist-flask
            - builds-flask

  prep-build-flask-mv2:
    executor: node-linux-medium
    steps:
      - run: *shallow-git-clone
      - run: corepack enable
      - attach_workspace:
          at: .
      - when:
          condition:
            not:
              matches:
                pattern: /^master$/
                value: << pipeline.git.branch >>
          steps:
            - run:
                name: build:dist
                command: ENABLE_MV3=false yarn build --build-type flask dist
      - when:
          condition:
            matches:
              pattern: /^master$/
              value: << pipeline.git.branch >>
          steps:
            - run:
                name: build:prod
                command: ENABLE_MV3=false yarn build --build-type flask prod
      - run:
          name: build:debug
          command: find dist/ -type f -exec md5sum {} \; | sort -k 2
      - run:
          name: Move flask build to 'dist-flask' to avoid conflict with production build
          command: mv ./dist ./dist-flask-mv2
      - run:
          name: Move flask zips to 'builds-flask' to avoid conflict with production build
          command: mv ./builds ./builds-flask-mv2
      - persist_to_workspace:
          root: .
          paths:
            - dist-flask-mv2
            - builds-flask-mv2

  prep-build-test-flask:
    executor: node-linux-medium
    steps:
      - run: *shallow-git-clone
      - run: corepack enable
      - attach_workspace:
          at: .
      - run:
          name: Build extension for testing
          command: yarn build:test:flask
      - run:
          name: Move test build to 'dist-test-flask' to avoid conflict with production build
          command: mv ./dist ./dist-test-flask
      - run:
          name: Move test zips to 'builds-test-flask' to avoid conflict with production build
          command: mv ./builds ./builds-test-flask
      - persist_to_workspace:
          root: .
          paths:
            - dist-test-flask
            - builds-test-flask

  prep-build-test-flask-mv2:
    executor: node-linux-medium
    steps:
      - run: *shallow-git-clone
      - run: corepack enable
      - attach_workspace:
          at: .
      - run:
          name: Build extension for testing
          command: yarn build:test:flask:mv2
      - run:
          name: Move test build to 'dist-test-flask' to avoid conflict with production build
          command: mv ./dist ./dist-test-flask-mv2
      - run:
          name: Move test zips to 'builds-test-flask' to avoid conflict with production build
          command: mv ./builds ./builds-test-flask-mv2
      - persist_to_workspace:
          root: .
          paths:
            - dist-test-flask-mv2
            - builds-test-flask-mv2

  prep-build-test-mmi:
    executor: node-linux-medium
    steps:
      - run: *shallow-git-clone
      - run: corepack enable
      - attach_workspace:
          at: .
      - run:
          name: Build extension for testing
          command: yarn build:test:mmi
      - run:
          name: Move test build to 'dist-test' to avoid conflict with production build
          command: mv ./dist ./dist-test-mmi
      - run:
          name: Move test zips to 'builds-test' to avoid conflict with production build
          command: mv ./builds ./builds-test-mmi
      - persist_to_workspace:
          root: .
          paths:
            - dist-test-mmi
            - builds-test-mmi

  prep-build-test-mmi-playwright:
    executor: node-linux-medium
    steps:
      - run: *shallow-git-clone
      - run: corepack enable
      - attach_workspace:
          at: .
      - run: *check-mmi-optional
      - run:
          name: Build MMI extension for Playwright e2e
          command: |
            export MMI_CONFIGURATION_SERVICE_URL=$MMI_DEV_CONFIGURATION_SERVICE_URL
            yarn dist:mmi
      - run:
          name: Move test build to 'dist-test' to avoid conflict with production build
          command: mv ./dist ./dist-test-mmi-playwright
      - run:
          name: Move test zips to 'builds-test' to avoid conflict with production build
          command: mv ./builds ./builds-test-mmi-playwright
      - persist_to_workspace:
          root: .
          paths:
            - RUN_MMI_OPTIONAL
            - dist-test-mmi-playwright
            - builds-test-mmi-playwright
      - store_artifacts:
          path: builds-test-mmi-playwright
          destination: builds-test-mmi-playwright

  prep-build-test:
    executor: node-linux-medium
    steps:
      - run: *shallow-git-clone
      - run: corepack enable
      - attach_workspace:
          at: .
      - run:
          name: Build extension for testing
          command: yarn build:test
      - run:
          name: Move test build to 'dist-test' to avoid conflict with production build
          command: mv ./dist ./dist-test
      - run:
          name: Move test zips to 'builds-test' to avoid conflict with production build
          command: mv ./builds ./builds-test
      - store_artifacts:
          path: builds-test
      - persist_to_workspace:
          root: .
          paths:
            - dist-test
            - builds-test

  prep-build-test-mv2:
    executor: node-linux-medium
    steps:
      - run: *shallow-git-clone
      - run: corepack enable
      - attach_workspace:
          at: .
      - run:
          name: Build extension for testing
          command: yarn build:test:mv2
      - run:
          name: Move test build to 'dist-test-mv2' to avoid conflict with production build
          command: mv ./dist ./dist-test-mv2
      - run:
          name: Move test zips to 'builds-test-mv2' to avoid conflict with production build
          command: mv ./builds ./builds-test-mv2
      - store_artifacts:
          path: builds-test-mv2
      - persist_to_workspace:
          root: .
          paths:
            - dist-test-mv2
            - builds-test-mv2

<<<<<<< HEAD
  prep-build-test-webpack:
    executor: node-linux-medium
    steps:
      - run: *shallow-git-clone
      - attach_workspace:
          at: .
      - run:
          name: Activate yarn
          command: corepack enable
      - run:
          name: Build extension for testing
          command: yarn build:test:webpack
      - run:
          name: Move test build to 'dist-test-webpack' to avoid conflict with production build
          command: mv ./dist ./dist-test-webpack
      - persist_to_workspace:
          root: .
          paths:
            - dist-test-webpack

=======
>>>>>>> 535c139b
  prep-build-storybook:
    executor: node-linux-medium
    steps:
      - run: *shallow-git-clone
      - run: corepack enable
      - attach_workspace:
          at: .
      - run:
          name: Build Storybook
          command: yarn storybook:build
      - persist_to_workspace:
          root: .
          paths:
            - storybook-build

  prep-build-ts-migration-dashboard:
    executor: node-browsers-small
    steps:
      - run: *shallow-git-clone
      - run: sudo corepack enable
      - attach_workspace:
          at: .
      - run:
          name: Build TypeScript migration dashboard
          command: yarn ts-migration:dashboard:build
      - persist_to_workspace:
          root: .
          paths:
            - development/ts-migration-dashboard/build/final

  test-yarn-dedupe:
    executor: node-browsers-small
    steps:
      - run: *shallow-git-clone
      - run: sudo corepack enable
      - attach_workspace:
          at: .
      - run:
          name: Detect yarn lock deduplications
          command: yarn dedupe --check

  test-lint:
    executor: node-browsers-medium
    steps:
      - run: *shallow-git-clone
      - run: sudo corepack enable
      - attach_workspace:
          at: .
      - run:
          name: Lint
          command: yarn lint
      - run:
          name: Verify locales
          command: yarn verify-locales --quiet

  test-storybook:
    executor: node-browsers-medium-plus
    steps:
      - run: *shallow-git-clone
      - run: sudo corepack enable
      - attach_workspace:
          at: .
      - run:
          name: Install Playwright browsers
          command: yarn exec playwright install
      - run:
          name: Test Storybook
          command: yarn test-storybook:ci

  test-lint-shellcheck:
    executor: shellcheck
    steps:
      - checkout
      - run: apk add --no-cache bash jq yarn
      - run:
          name: ShellCheck Lint
          command: ./development/shellcheck.sh

  test-lint-lockfile:
    executor: node-browsers-medium
    steps:
      - run: *shallow-git-clone
      - run: sudo corepack enable
      - attach_workspace:
          at: .
      - run:
          name: lockfile-lint
          command: yarn lint:lockfile
      - run:
          name: check yarn resolutions
          command: yarn --check-resolutions

  test-lint-changelog:
    executor: node-browsers-small
    steps:
      - run: *shallow-git-clone
      - run: sudo corepack enable
      - attach_workspace:
          at: .
      - when:
          condition:
            not:
              matches:
                pattern: /^Version-v(\d+)[.](\d+)[.](\d+)$/
                value: << pipeline.git.branch >>
          steps:
            - run:
                name: Validate changelog
                command: yarn lint:changelog
      - when:
          condition:
            matches:
              pattern: /^Version-v(\d+)[.](\d+)[.](\d+)$/
              value: << pipeline.git.branch >>
          steps:
            - run:
                name: Validate release candidate changelog
                command: .circleci/scripts/validate-changelog-in-rc.sh

  test-deps-audit:
    executor: node-browsers-small
    steps:
      - run: *shallow-git-clone
      - run: sudo corepack enable
      - attach_workspace:
          at: .
      - run:
          name: yarn audit
          command: yarn audit

  test-deps-depcheck:
    executor: node-browsers-small
    steps:
      - run: *shallow-git-clone
      - run: sudo corepack enable
      - attach_workspace:
          at: .
      - run:
          name: depcheck
          command: yarn depcheck

<<<<<<< HEAD
  test-e2e-chrome-webpack:
=======
  test-api-specs:
>>>>>>> 535c139b
    executor: node-browsers-medium-plus
    steps:
      - run: *shallow-git-clone
      - run: sudo corepack enable
      - attach_workspace:
          at: .
      - run:
          name: Move test build to dist
          command: mv ./dist-test-webpack ./dist
      - run:
<<<<<<< HEAD
          name: test:e2e:chrome:webpack
          command: .circleci/scripts/test-run-e2e.sh yarn test:e2e:chrome:webpack
          no_output_timeout: 5m
      - store_artifacts:
          path: test-artifacts
          destination: test-artifacts
      - store_test_results:
          path: test/test-results/e2e

  test-api-specs:
    executor: node-browsers-medium-plus
    steps:
      - run: *shallow-git-clone
      - run: sudo corepack enable
      - attach_workspace:
          at: .
      - run:
          name: Move test build to dist
          command: mv ./dist-test ./dist
      - run:
          name: Move test zips to builds
          command: mv ./builds-test ./builds
      - gh/install
      - run:
          name: test:api-specs
          command: .circleci/scripts/test-run-e2e.sh yarn test:api-specs
          no_output_timeout: 5m
=======
          name: Move test zips to builds
          command: mv ./builds-test ./builds
      - gh/install
      - run:
          name: test:api-specs
          command: |
            timeout 20m yarn test:api-specs --retries 2
          no_output_timeout: 5m
>>>>>>> 535c139b
      - run:
          name: Comment on PR
          command: |
            if [  -f html-report/index.html ]; then
              gh pr comment "${CIRCLE_PR_NUMBER}" --body ":x: API Spec Test Failed. View the report [here](https://output.circle-artifacts.com/output/job/${CIRCLE_WORKFLOW_JOB_ID}/artifacts/${CIRCLE_NODE_INDEX}/html-report/index.html)."
            else
              echo "API Spec Report not found!"
            fi
          when: on_fail
      - store_artifacts:
          path: html-report
          destination: html-report

  test-e2e-chrome:
    executor: node-browsers-medium-plus
    parallelism: 20
    steps:
      - run: *shallow-git-clone
      - run: sudo corepack enable
      - attach_workspace:
          at: .
      - run:
          name: Move test build to dist
          command: mv ./dist-test ./dist
      - run:
          name: Move test zips to builds
          command: mv ./builds-test ./builds
      - run:
          name: test:e2e:chrome
<<<<<<< HEAD
          command: .circleci/scripts/test-run-e2e.sh yarn test:e2e:chrome
=======
          command: |
            if .circleci/scripts/test-run-e2e.sh
            then
              timeout 20m yarn test:e2e:chrome --retries 1
            fi
>>>>>>> 535c139b
          no_output_timeout: 5m
      - store_artifacts:
          path: test-artifacts
          destination: test-artifacts
      - store_test_results:
          path: test/test-results/e2e

  test-e2e-chrome-rpc:
    executor: node-browsers-medium
    parallelism: 1
    steps:
      - run: *shallow-git-clone
      - run: sudo corepack enable
      - attach_workspace:
          at: .
      - run:
          name: Move test build to dist
          command: mv ./dist-test ./dist
      - run:
          name: Move test zips to builds
          command: mv ./builds-test ./builds
      - run:
          name: test:e2e:chrome:rpc
          command: .circleci/scripts/test-run-e2e.sh yarn test:e2e:chrome:rpc
          no_output_timeout: 5m
      - store_artifacts:
          path: test-artifacts
          destination: test-artifacts
      - store_test_results:
          path: test/test-results/e2e

  test-e2e-chrome-multiple-providers:
    executor: node-browsers-small
    parallelism: 1
    steps:
      - run: *shallow-git-clone
      - run: sudo corepack enable
      - attach_workspace:
          at: .
      - run:
          name: Move test build to dist
          command: mv ./dist-test ./dist
      - run:
          name: Move test zips to builds
          command: mv ./builds-test ./builds
      - run:
          name: test:e2e:chrome:multi-provider
          command: .circleci/scripts/test-run-e2e.sh yarn test:e2e:chrome:multi-provider
          no_output_timeout: 5m
      - store_artifacts:
          path: test-artifacts
          destination: test-artifacts
      - store_test_results:
          path: test/test-results/e2e

  test-e2e-chrome-rpc-mmi:
    executor: node-browsers-medium
    steps:
      - run: *shallow-git-clone
      - run: sudo corepack enable
      - attach_workspace:
          at: .
      - run:
          name: Move test build to dist
          command: mv ./dist-test-mmi ./dist
      - run:
          name: Move test zips to builds
          command: mv ./builds-test-mmi ./builds
      - run:
          name: test:e2e:chrome:rpc
          command: .circleci/scripts/test-run-e2e.sh yarn test:e2e:chrome:rpc --build-type=mmi
          no_output_timeout: 5m
      - store_artifacts:
          path: test-artifacts
          destination: test-artifacts
      - store_test_results:
          path: test/test-results/e2e

  test-e2e-chrome-vault-decryption:
    executor: node-browsers-medium-plus
    steps:
      - run: *shallow-git-clone
      - run: sudo corepack enable
      - attach_workspace:
          at: .
      - run:
          name: test:e2e:single
          command: .circleci/scripts/test-run-e2e.sh yarn test:e2e:single test/e2e/vault-decryption-chrome.spec.js --browser chrome
          no_output_timeout: 5m
      - store_artifacts:
          path: test-artifacts
          destination: test-artifacts
      - store_test_results:
          path: test/test-results/e2e

  test-e2e-firefox-flask:
    executor: node-browsers-medium-plus
    parallelism: 10
    steps:
      - run: *shallow-git-clone
      - run: sudo corepack enable
      - attach_workspace:
          at: .
      - run:
          name: Move test build to dist
          command: mv ./dist-test-flask-mv2 ./dist
      - run:
          name: Move test zips to builds
          command: mv ./builds-test-flask-mv2 ./builds
      - run:
          name: test:e2e:firefox:flask
          command: ENABLE_MV3=false .circleci/scripts/test-run-e2e.sh yarn test:e2e:firefox:flask
          no_output_timeout: 5m
      - store_artifacts:
          path: test-artifacts
          destination: test-artifacts
      - store_test_results:
          path: test/test-results/e2e

  test-e2e-chrome-flask:
    executor: node-browsers-medium-plus
    parallelism: 8
    steps:
      - run: *shallow-git-clone
      - run: sudo corepack enable
      - attach_workspace:
          at: .
      - run:
          name: Move test build to dist
          command: mv ./dist-test-flask ./dist
      - run:
          name: Move test zips to builds
          command: mv ./builds-test-flask ./builds
      - run:
          name: test:e2e:chrome:flask
          command: .circleci/scripts/test-run-e2e.sh yarn test:e2e:chrome:flask
          no_output_timeout: 5m
      - store_artifacts:
          path: test-artifacts
          destination: test-artifacts
      - store_test_results:
          path: test/test-results/e2e

  test-e2e-chrome-mmi:
    executor: node-browsers-medium-plus
    parallelism: 12
    steps:
      - run: *shallow-git-clone
      - run: sudo corepack enable
      - attach_workspace:
          at: .
      - run:
          name: Move test build to dist
          command: mv ./dist-test-mmi ./dist
      - run:
          name: Move test zips to builds
          command: mv ./builds-test-mmi ./builds
      - run:
          name: test:e2e:chrome:mmi
          command: .circleci/scripts/test-run-e2e.sh yarn test:e2e:chrome:mmi --build-type=mmi
          no_output_timeout: 5m
      - store_artifacts:
          path: test-artifacts
          destination: test-artifacts
      - store_test_results:
          path: test/test-results/e2e

  test-e2e-mmi-playwright - OPTIONAL:
    executor: playwright
    parallelism: 2
    steps:
      - run: *shallow-git-clone
      - run: corepack enable
      - attach_workspace:
          at: .
      - run: *check-mmi-optional
      - run:
          name: Move test build to dist
          command: mv ./dist-test-mmi-playwright ./dist
      - run:
          name: Install chromium
          command: yarn playwright install chromium
      - run:
          name: test:e2e:chrome:mmi
          command: |
            TESTFILES=$(circleci tests glob "test/e2e/playwright/mmi/**/*.spec.ts")
            echo "$TESTFILES"
            echo "$TESTFILES" | timeout 20m circleci tests run --command="xvfb-run xargs yarn playwright test --project=mmi" verbose --split-by=timings
          no_output_timeout: 10m
      - slack/notify:
          branch_pattern: Version-v*
          event: fail
          mentions: <@antonio.regadas>, @ramon.acitores134
          template: basic_fail_1
          channel: C01LUJL3T98
      - slack/notify:
          branch_pattern: develop
          event: fail
          mentions: <@antonio.regadas>, @ramon.acitores134
          template: basic_fail_1
          channel: C05QXJA7NP8
      - store_artifacts:
          name: html-report and artifacts
          path: public/playwright/playwright-reports
      - store_test_results:
          name: report for pipeline integration
          path: public/playwright/playwright-reports/junit/test-results.xml

  test-e2e-swap-playwright - OPTIONAL:
    executor: playwright
    parallelism: 2
    steps:
      - run: *shallow-git-clone
      - run: corepack enable
      - attach_workspace:
          at: .
      - run:
          name: Install chromium
<<<<<<< HEAD
          command: yarn playwright install chromium
=======
          command: |
            yarn playwright install chromium
>>>>>>> 535c139b
      - run:
          name: test:e2e:chrome:swap
          command: |
            TESTFILES=$(circleci tests glob "test/e2e/playwright/swap/**/*.spec.ts")
            echo "$TESTFILES"
            echo "$TESTFILES" | timeout 20m circleci tests run --command="xvfb-run xargs yarn playwright test --project=swap" verbose
          no_output_timeout: 10m
      - slack/notify:
          event: fail
          mentions: <@davide.brocchetto>
          template: basic_fail_1
          channel: C06BEG71R1S
      - store_artifacts:
          name: html-report and artifacts
          path: public/playwright/playwright-reports
      - store_test_results:
          name: report for pipeline integration
          path: public/playwright/playwright-reports/junit/test-results.xml

  test-e2e-firefox:
    executor: node-browsers-medium-plus
    parallelism: 24
    steps:
      - run: *shallow-git-clone
      - run: sudo corepack enable
      - attach_workspace:
          at: .
      - run:
          name: Move test build to dist
          command: mv ./dist-test-mv2 ./dist
      - run:
          name: Move test zips to builds
          command: mv ./builds-test-mv2 ./builds
      - run:
          name: test:e2e:firefox
<<<<<<< HEAD
          command: ENABLE_MV3=false .circleci/scripts/test-run-e2e.sh yarn test:e2e:firefox
=======
          command: |
            export ENABLE_MV3=false
            if .circleci/scripts/test-run-e2e.sh
            then
              timeout 20m yarn test:e2e:firefox --retries 1
            fi
>>>>>>> 535c139b
          no_output_timeout: 5m
      - store_artifacts:
          path: test-artifacts
          destination: test-artifacts
      - store_test_results:
          path: test/test-results/e2e

  benchmark:
    executor: node-browsers-small
    steps:
      - run: *shallow-git-clone
      - run: sudo corepack enable
      - attach_workspace:
          at: .
      - run:
          name: Move test build to dist
          command: mv ./dist-test ./dist
      - run:
          name: Move test zips to builds
          command: mv ./builds-test ./builds
      - run:
          name: Run page load benchmark
          command: yarn benchmark:chrome --out test-artifacts/chrome/benchmark/pageload.json --retries 2
      - store_artifacts:
          path: test-artifacts
          destination: test-artifacts
      - persist_to_workspace:
          root: .
          paths:
            - test-artifacts

  user-actions-benchmark:
    executor: node-browsers-small
    steps:
      - run: *shallow-git-clone
      - run: sudo corepack enable
      - attach_workspace:
          at: .
      - run:
          name: Move test build to dist
          command: mv ./dist-test ./dist
      - run:
          name: Move test zips to builds
          command: mv ./builds-test ./builds
      - run:
          name: Run page load benchmark
          command: yarn user-actions-benchmark:chrome --out test-artifacts/chrome/benchmark/user_actions.json --retries 2
      - store_artifacts:
          path: test-artifacts
          destination: test-artifacts
      - persist_to_workspace:
          root: .
          paths:
            - test-artifacts

  stats-module-load-init:
    executor: node-browsers-small
    steps:
      - run: *shallow-git-clone
      - run: sudo corepack enable
      - attach_workspace:
          at: .
      - run:
          name: Move test build to dist
          command: mv ./dist-test ./dist
      - run:
          name: Move test zips to builds
          command: mv ./builds-test ./builds
      - run:
          name: Run page load benchmark
          command: |
            mkdir -p test-artifacts/chrome/
            cp -R development/charts/flamegraph test-artifacts/chrome/initialisation
            cp -R development/charts/flamegraph/chart test-artifacts/chrome/initialisation/background
            cp -R development/charts/flamegraph/chart test-artifacts/chrome/initialisation/ui
            cp -R development/charts/table test-artifacts/chrome/load_time
      - run:
          name: Run page load benchmark
          command: yarn mv3:stats:chrome --out test-artifacts/chrome
      - run:
          name: Install jq
          command: sudo apt install jq -y
      - run:
          name: Record bundle size at commit
          command: ./.circleci/scripts/bundle-stats-commit.sh
      - store_artifacts:
          path: test-artifacts
          destination: test-artifacts
      - persist_to_workspace:
          root: .
          paths:
            - test-artifacts

  job-publish-prerelease:
    executor: node-browsers-medium
    steps:
      - checkout
      - run: sudo corepack enable
      - attach_workspace:
          at: .
      - run:
          name: build:source-map-explorer
          command: ./development/source-map-explorer.sh
      - store_artifacts:
          path: dist/sourcemaps
          destination: builds/sourcemaps
      - store_artifacts:
          path: dist-beta/sourcemaps
          destination: builds-beta/sourcemaps
      - store_artifacts:
          path: dist-flask/sourcemaps
          destination: builds-flask/sourcemaps
      - store_artifacts:
          path: builds
          destination: builds
      - store_artifacts:
          path: builds-beta
          destination: builds-beta
      - store_artifacts:
          path: builds-flask
          destination: builds-flask
      - store_artifacts:
          path: builds-flask-mv2
          destination: builds-flask-mv2
      - store_artifacts:
          path: builds-mmi
          destination: builds-mmi
      - store_artifacts:
          path: builds-mv2
          destination: builds-mv2
      - store_artifacts:
          path: builds-test
      - store_artifacts:
          path: builds-test-flask
      - store_artifacts:
          path: test-artifacts
          destination: test-artifacts
      # important: generate lavamoat viz AFTER uploading builds as artifacts
      - run:
          name: build:lavamoat-viz
          command: ./.circleci/scripts/create-lavamoat-viz.sh
      - store_artifacts:
          path: build-artifacts
          destination: build-artifacts
      - store_artifacts:
          path: storybook-build
          destination: storybook
      - store_artifacts:
          path: development/ts-migration-dashboard/build/final
          destination: ts-migration-dashboard
      - run:
          name: Set branch parent commit env var
          command: |
            echo "export PARENT_COMMIT=$(git merge-base origin/HEAD HEAD)" >> $BASH_ENV
            source $BASH_ENV
      - run:
          name: build:announce
          command: ./development/metamaskbot-build-announce.js

  job-publish-release:
    executor: node-browsers-small
    steps:
      - run: *shallow-git-clone
      - run: sudo corepack enable
      - attach_workspace:
          at: .
      - run:
          name: Publish main release to Sentry
          command: yarn sentry:publish
      - run:
          name: Publish main MV2 release to Sentry
          command: yarn sentry:publish --dist mv2
      - run:
          name: Publish Flask release to Sentry
          command: yarn sentry:publish --build-type flask
      - run:
          name: Publish Flask MV2 release to Sentry
          command: yarn sentry:publish --build-type flask --dist mv2
      - run:
          name: Publish MMI release to Sentry
          command: yarn sentry:publish --build-type mmi
      - run:
          name: Create GitHub release
          command: .circleci/scripts/release-create-gh-release.sh

  job-publish-storybook:
    executor: node-browsers-small
    steps:
      - add_ssh_keys:
          fingerprints:
            - '3d:49:29:f4:b2:e8:ea:af:d1:32:eb:2a:fc:15:85:d8'
      - run: *shallow-git-clone
      - run: sudo corepack enable
      - attach_workspace:
          at: .
      - run:
          name: storybook:deploy
          command: |
            git remote add storybook git@github.com:MetaMask/metamask-storybook.git
            yarn storybook:deploy

  job-publish-ts-migration-dashboard:
    executor: node-browsers-small
    steps:
      - add_ssh_keys:
          fingerprints:
            - '8b:21:e3:20:7c:c9:db:82:74:2d:86:d6:11:a7:2f:49'
      - run: *shallow-git-clone
      - run: sudo corepack enable
      - attach_workspace:
          at: .
      - run:
          name: ts-migration-dashboard:deploy
          command: |
            git remote add ts-migration-dashboard git@github.com:MetaMask/metamask-extension-ts-migration-dashboard.git
            git config user.name "MetaMask Bot"
            git config user.email metamaskbot@users.noreply.github.com
            yarn ts-migration:dashboard:deploy

<<<<<<< HEAD
=======
  test-unit-global:
    executor: node-browsers-small
    steps:
      - run: *shallow-git-clone
      - run: sudo corepack enable
      - attach_workspace:
          at: .
      - run:
          name: test:unit:global
          command: yarn test:unit:global

>>>>>>> 535c139b
  validate-source-maps:
    executor: node-browsers-small
    steps:
      - run: *shallow-git-clone
      - run: sudo corepack enable
      - attach_workspace:
          at: .
      - run:
          name: Validate source maps
          command: yarn validate-source-maps

  validate-source-maps-beta:
    executor: node-browsers-small
    steps:
      - run: *shallow-git-clone
      - run: sudo corepack enable
      - attach_workspace:
          at: .
      - run:
          name: Validate source maps
<<<<<<< HEAD
          command: .circleci/scripts/validate-source-maps-beta.sh
=======
          command: |
            .circleci/scripts/validate-source-maps-beta.sh
>>>>>>> 535c139b

  validate-source-maps-mmi:
    executor: node-browsers-small
    steps:
      - run: *shallow-git-clone
      - run: sudo corepack enable
      - attach_workspace:
          at: .
      - run:
          name: Move mmi build to dist
          command: mv ./dist-mmi ./dist
      - run:
          name: Move mmi zips to builds
          command: mv ./builds-mmi ./builds
      - run:
          name: Validate source maps
          command: yarn validate-source-maps

  validate-source-maps-flask:
    executor: node-browsers-small
    steps:
      - run: *shallow-git-clone
      - run: sudo corepack enable
      - attach_workspace:
          at: .
      - run:
          name: Move flask build to dist
          command: mv ./dist-flask ./dist
      - run:
          name: Move flask zips to builds
          command: mv ./builds-flask ./builds
      - run:
          name: Validate source maps
          command: yarn validate-source-maps

  validate-source-maps-flask-mv2:
    executor: node-browsers-small
    steps:
      - run: *shallow-git-clone
      - run: sudo corepack enable
      - attach_workspace:
          at: .
      - run:
          name: Move flask build to dist
          command: mv ./dist-flask-mv2 ./dist
      - run:
          name: Move flask zips to builds
          command: mv ./builds-flask-mv2 ./builds
      - run:
          name: Validate source maps
          command: yarn validate-source-maps

  validate-source-maps-mv2:
    executor: node-browsers-small
    steps:
      - run: *shallow-git-clone
      - run: sudo corepack enable
      - attach_workspace:
          at: .
      - run:
          name: Move flask build to dist
          command: mv ./dist-mv2 ./dist
      - run:
          name: Move flask zips to builds
          command: mv ./builds-mv2 ./builds
      - run:
          name: Validate source maps
          command: yarn validate-source-maps

  test-mozilla-lint-mv2:
    executor: node-browsers-medium
    steps:
      - run: *shallow-git-clone
      - run: sudo corepack enable
      - attach_workspace:
          at: .
      - run:
          name: Move flask build to dist
          command: mv ./dist-mv2 ./dist
      - run:
          name: Move flask zips to builds
          command: mv ./builds-mv2 ./builds
      - run:
          name: test:mozilla-lint
          command: yarn mozilla-lint

  test-mozilla-lint-flask-mv2:
    executor: node-browsers-medium
    steps:
      - run: *shallow-git-clone
      - run: sudo corepack enable
      - attach_workspace:
          at: .
      - run:
          name: Move flask build to dist
          command: mv ./dist-flask-mv2 ./dist
      - run:
          name: Move flask zips to builds
          command: mv ./builds-flask-mv2 ./builds
      - run:
          name: test:mozilla-lint
          command: yarn mozilla-lint

  all-tests-pass:
    executor: node-browsers-small
    steps:
      - run:
          name: All Tests Passed
          command: echo 'whew - everything passed!'<|MERGE_RESOLUTION|>--- conflicted
+++ resolved
@@ -53,16 +53,6 @@
         - master
         - /^Version-v(\d+)[.](\d+)[.](\d+)/
 
-<<<<<<< HEAD
-exclude_develop_master_rc: &exclude_develop_master_rc
-  filters:
-    branches:
-      ignore:
-        - develop
-        - master
-        - /^Version-v(\d+)[.](\d+)[.](\d+)/
-=======
->>>>>>> 535c139b
 aliases:
   # Shallow Git Clone
   - &shallow-git-clone
@@ -121,10 +111,6 @@
       - check-pr-tag
       - prep-deps
       - get-changed-files-with-git-diff:
-<<<<<<< HEAD
-          <<: *exclude_develop_master_rc
-=======
->>>>>>> 535c139b
           requires:
             - prep-deps
       - test-deps-audit:
@@ -169,12 +155,9 @@
       - prep-build-test-mv2:
           requires:
             - prep-deps
-<<<<<<< HEAD
       - prep-build-test-webpack:
           requires:
             - prep-deps
-=======
->>>>>>> 535c139b
       - prep-build-test-flask:
           requires:
             - prep-deps
@@ -255,12 +238,6 @@
                 - /^Version-v(\d+)[.](\d+)[.](\d+)/
           requires:
             - prep-build
-<<<<<<< HEAD
-=======
-      - test-unit-global:
-          requires:
-            - prep-deps
->>>>>>> 535c139b
       - test-storybook:
           requires:
             - prep-deps
@@ -301,10 +278,6 @@
             - test-lint-shellcheck
             - test-lint-lockfile
             - test-lint-changelog
-<<<<<<< HEAD
-=======
-            - test-unit-global
->>>>>>> 535c139b
             - validate-source-maps
             - validate-source-maps-beta
             - validate-source-maps-flask
@@ -518,10 +491,7 @@
       - run: sudo corepack enable
       - attach_workspace:
           at: .
-<<<<<<< HEAD
-=======
       - gh/install
->>>>>>> 535c139b
       - run:
           name: Get changed files with git diff
           command: npx tsx .circleci/scripts/git-diff-develop.ts
@@ -530,7 +500,6 @@
           paths:
             - changed-files
 
-<<<<<<< HEAD
   validate-locales-only:
     executor: node-browsers-small
     steps:
@@ -540,8 +509,6 @@
           at: .
       - run: yarn tsx .circleci/scripts/validate-locales-only.ts
 
-=======
->>>>>>> 535c139b
   validate-lavamoat-allow-scripts:
     executor: node-browsers-small
     steps:
@@ -936,7 +903,6 @@
             - dist-test-mv2
             - builds-test-mv2
 
-<<<<<<< HEAD
   prep-build-test-webpack:
     executor: node-linux-medium
     steps:
@@ -957,8 +923,6 @@
           paths:
             - dist-test-webpack
 
-=======
->>>>>>> 535c139b
   prep-build-storybook:
     executor: node-linux-medium
     steps:
@@ -1100,12 +1064,9 @@
           name: depcheck
           command: yarn depcheck
 
-<<<<<<< HEAD
   test-e2e-chrome-webpack:
-=======
-  test-api-specs:
->>>>>>> 535c139b
     executor: node-browsers-medium-plus
+    parallelism: 20
     steps:
       - run: *shallow-git-clone
       - run: sudo corepack enable
@@ -1115,7 +1076,6 @@
           name: Move test build to dist
           command: mv ./dist-test-webpack ./dist
       - run:
-<<<<<<< HEAD
           name: test:e2e:chrome:webpack
           command: .circleci/scripts/test-run-e2e.sh yarn test:e2e:chrome:webpack
           no_output_timeout: 5m
@@ -1143,16 +1103,6 @@
           name: test:api-specs
           command: .circleci/scripts/test-run-e2e.sh yarn test:api-specs
           no_output_timeout: 5m
-=======
-          name: Move test zips to builds
-          command: mv ./builds-test ./builds
-      - gh/install
-      - run:
-          name: test:api-specs
-          command: |
-            timeout 20m yarn test:api-specs --retries 2
-          no_output_timeout: 5m
->>>>>>> 535c139b
       - run:
           name: Comment on PR
           command: |
@@ -1182,15 +1132,7 @@
           command: mv ./builds-test ./builds
       - run:
           name: test:e2e:chrome
-<<<<<<< HEAD
           command: .circleci/scripts/test-run-e2e.sh yarn test:e2e:chrome
-=======
-          command: |
-            if .circleci/scripts/test-run-e2e.sh
-            then
-              timeout 20m yarn test:e2e:chrome --retries 1
-            fi
->>>>>>> 535c139b
           no_output_timeout: 5m
       - store_artifacts:
           path: test-artifacts
@@ -1409,12 +1351,7 @@
           at: .
       - run:
           name: Install chromium
-<<<<<<< HEAD
           command: yarn playwright install chromium
-=======
-          command: |
-            yarn playwright install chromium
->>>>>>> 535c139b
       - run:
           name: test:e2e:chrome:swap
           command: |
@@ -1450,16 +1387,7 @@
           command: mv ./builds-test-mv2 ./builds
       - run:
           name: test:e2e:firefox
-<<<<<<< HEAD
           command: ENABLE_MV3=false .circleci/scripts/test-run-e2e.sh yarn test:e2e:firefox
-=======
-          command: |
-            export ENABLE_MV3=false
-            if .circleci/scripts/test-run-e2e.sh
-            then
-              timeout 20m yarn test:e2e:firefox --retries 1
-            fi
->>>>>>> 535c139b
           no_output_timeout: 5m
       - store_artifacts:
           path: test-artifacts
@@ -1679,20 +1607,6 @@
             git config user.email metamaskbot@users.noreply.github.com
             yarn ts-migration:dashboard:deploy
 
-<<<<<<< HEAD
-=======
-  test-unit-global:
-    executor: node-browsers-small
-    steps:
-      - run: *shallow-git-clone
-      - run: sudo corepack enable
-      - attach_workspace:
-          at: .
-      - run:
-          name: test:unit:global
-          command: yarn test:unit:global
-
->>>>>>> 535c139b
   validate-source-maps:
     executor: node-browsers-small
     steps:
@@ -1713,12 +1627,7 @@
           at: .
       - run:
           name: Validate source maps
-<<<<<<< HEAD
           command: .circleci/scripts/validate-source-maps-beta.sh
-=======
-          command: |
-            .circleci/scripts/validate-source-maps-beta.sh
->>>>>>> 535c139b
 
   validate-source-maps-mmi:
     executor: node-browsers-small
