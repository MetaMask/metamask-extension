version: 2.1

executors:
  node-browsers-small:
    docker:
      - image: cimg/node:20.11-browsers
    resource_class: small
    environment:
      NODE_OPTIONS: --max_old_space_size=2048
  node-browsers-medium:
    docker:
      - image: cimg/node:20.11-browsers
    resource_class: medium
    environment:
      NODE_OPTIONS: --max_old_space_size=3072
  node-browsers-medium-plus:
    docker:
      - image: cimg/node:20.11-browsers
    resource_class: medium+
    environment:
      NODE_OPTIONS: --max_old_space_size=4096
  shellcheck:
    docker:
      - image: koalaman/shellcheck-alpine@sha256:dfaf08fab58c158549d3be64fb101c626abc5f16f341b569092577ae207db199
    resource_class: small
  playwright:
    docker:
      - image: mcr.microsoft.com/playwright:v1.42.1-focal
    resource_class: medium

orbs:
  gh: circleci/github-cli@2.0
  codecov: codecov/codecov@3.2.2
  slack: circleci/slack@4.12.5

rc_branch_only: &rc_branch_only
  filters:
    branches:
      only:
        - /^Version-v(\d+)[.](\d+)[.](\d+)/

aliases:
  # Shallow Git Clone
  - &shallow-git-clone
    name: Shallow Git Clone
    command: |
      #!/bin/bash
      set -e
      set -u
      set -o pipefail

      # Set up SSH access
      # This SSH key is the current github.com SSH key as of June 2023, but it will need to be changed whenever github changes their key (probably every few years)
      GITHUB_SSH_KEY="AAAAC3NzaC1lZDI1NTE5AAAAIOMqqnkVzrm0SdG6UOoqKLsabgH5C9okWi0dh2l9GKJl"
      mkdir -p ~/.ssh
      echo github.com ssh-ed25519 $GITHUB_SSH_KEY >> ~/.ssh/known_hosts

      git clone --depth 1 --no-checkout "$CIRCLE_REPOSITORY_URL" .
      git fetch --depth 1 origin "$CIRCLE_SHA1"

      if [ -n "${CIRCLE_TAG-}" ]; then
        echo "Checkout tag '${CIRCLE_TAG}' at commit '${CIRCLE_SHA1}'"
        git checkout "$CIRCLE_TAG"
        git reset --hard "$CIRCLE_SHA1"
      else
        echo "Checkout branch '${CIRCLE_BRANCH}' at commit '${CIRCLE_SHA1}'"
        git checkout -B "$CIRCLE_BRANCH" "$CIRCLE_SHA1"
      fi

  # Check if MMI Optional tests should run
  - &check-mmi-optional
    name: Check if MMI Optional tests should run
    command: |
      RUN_MMI_OPTIONAL=$(cat ./RUN_MMI_OPTIONAL)
      if [[ "${CIRCLE_BRANCH}" == "develop" || "${RUN_MMI_OPTIONAL}" == "true" ]]; then
        echo "Running MMI Optional tests"
      else
        echo "Skipping MMI Optional tests"
        circleci step halt
      fi

workflows:
  test_and_release:
    jobs:
      - create_release_pull_request:
          <<: *rc_branch_only
          requires:
            - prep-deps
      - trigger-beta-build:
          requires:
            - prep-deps
      - check-pr-tag
      - prep-deps
      - test-deps-audit:
          requires:
            - prep-deps
      - test-deps-depcheck:
          requires:
            - prep-deps
      - test-yarn-dedupe:
          requires:
            - prep-deps
      - validate-lavamoat-allow-scripts:
          requires:
            - prep-deps
      - validate-lavamoat-policy-build:
          requires:
            - prep-deps
      - validate-lavamoat-policy-webapp:
          matrix:
            parameters:
              build-type: [main, beta, flask, mmi, desktop]
          requires:
            - prep-deps
      - prep-build-mmi:
          requires:
            - prep-deps
      - prep-build:
          requires:
            - prep-deps
      - prep-build-mv2:
          requires:
            - prep-deps
      - prep-build-desktop:
          filters:
            branches:
              only: develop
          requires:
            - prep-deps
      - prep-build-flask:
          requires:
            - prep-deps
      - prep-build-flask-mv2:
          requires:
            - prep-deps
      - prep-build-test:
          requires:
            - prep-deps
      - prep-build-test-mv2:
<<<<<<< HEAD
          requires:
            - prep-deps
      - prep-build-multichain-test:
=======
          requires:
            - prep-deps
      - prep-build-multichain-test:
          requires:
            - prep-deps
      - prep-build-confirmation-redesign-test:
          requires:
            - prep-deps
      - prep-build-confirmation-redesign-test-mv2:
>>>>>>> ee3841d8
          requires:
            - prep-deps
      - prep-build-test-flask:
          requires:
            - prep-deps
      - prep-build-test-flask-mv2:
          requires:
            - prep-deps
      - prep-build-test-mmi:
          requires:
            - prep-deps
      - prep-build-test-mmi-playwright:
          requires:
            - prep-deps
            - check-pr-tag
      - prep-build-storybook:
          requires:
            - prep-deps
      - prep-build-ts-migration-dashboard:
          requires:
            - prep-deps
      - test-lint:
          requires:
            - prep-deps
      - test-lint-shellcheck
      - test-lint-lockfile:
          requires:
            - prep-deps
      - test-lint-changelog:
          requires:
            - prep-deps
      - test-e2e-chrome:
          requires:
            - prep-build-test
      - test-e2e-chrome-multichain:
          requires:
            - prep-build-multichain-test
      - test-e2e-chrome-confirmation-redesign:
          requires:
            - prep-build-confirmation-redesign-test
      - test-e2e-firefox:
          requires:
            - prep-build-test-mv2
<<<<<<< HEAD
=======
      - test-e2e-firefox-confirmation-redesign:
          requires:
            - prep-build-confirmation-redesign-test-mv2
>>>>>>> ee3841d8
      - test-e2e-chrome-rpc:
          requires:
            - prep-build-test
      - test-e2e-chrome-multiple-providers:
          requires:
            - prep-build-test
      - test-e2e-chrome-flask:
          requires:
            - prep-build-test-flask
      - test-e2e-firefox-flask:
          requires:
            - prep-build-test-flask-mv2
      - test-e2e-chrome-mmi:
          requires:
            - prep-build-test-mmi
      - test-e2e-mmi-playwright - OPTIONAL:
          requires:
            - prep-build-test-mmi-playwright
      - test-e2e-chrome-rpc-mmi:
          requires:
            - prep-build-test-mmi
      - test-e2e-chrome-vault-decryption:
          filters:
            branches:
              only:
                - develop
                - /^Version-v(\d+)[.](\d+)[.](\d+)/
          requires:
            - prep-build
      - test-unit-mocha:
          requires:
            - prep-deps
      - test-unit-jest-main:
          requires:
            - prep-deps
      - test-unit-jest-development:
          requires:
            - prep-deps
      - upload-and-validate-coverage:
          requires:
            - test-unit-jest-main
            - test-unit-jest-development
            - test-unit-mocha
      - test-unit-global:
          requires:
            - prep-deps
      - test-storybook:
          requires:
            - prep-deps
            - prep-build-storybook
      - validate-source-maps:
          requires:
            - prep-build
      - validate-source-maps-mv2:
          requires:
            - prep-build-mv2
      - validate-source-maps-beta:
          requires:
            - trigger-beta-build
      - validate-source-maps-desktop:
          filters:
            branches:
              only: develop
          requires:
            - prep-build-desktop
      - validate-source-maps-mmi:
          requires:
            - prep-build-mmi
      - validate-source-maps-flask:
          requires:
            - prep-build-flask
      - validate-source-maps-flask-mv2:
          requires:
            - prep-build-flask-mv2
      - test-mozilla-lint-mv2:
          requires:
            - prep-deps
            - prep-build-mv2
      - test-mozilla-lint-desktop:
          filters:
            branches:
              only: develop
          requires:
            - prep-deps
            - prep-build-desktop
      - test-mozilla-lint-flask-mv2:
          requires:
            - prep-deps
            - prep-build-flask-mv2
      - all-tests-pass:
          requires:
            - test-deps-depcheck
            - validate-lavamoat-allow-scripts
            - validate-lavamoat-policy-build
            - validate-lavamoat-policy-webapp
            - test-lint
            - test-lint-shellcheck
            - test-lint-lockfile
            - test-lint-changelog
            - test-unit-jest-main
            - test-unit-jest-development
            - test-unit-global
            - test-unit-mocha
            - upload-and-validate-coverage
            - validate-source-maps
            - validate-source-maps-beta
            - validate-source-maps-desktop
            - validate-source-maps-flask
            - validate-source-maps-mmi
            - test-mozilla-lint-mv2
            - test-mozilla-lint-desktop
            - test-mozilla-lint-flask-mv2
            - test-e2e-chrome
            - test-e2e-chrome-multichain
            - test-e2e-chrome-multiple-providers
            - test-e2e-chrome-confirmation-redesign
            - test-e2e-firefox-confirmation-redesign
            - test-e2e-firefox
            - test-e2e-chrome-flask
            - test-e2e-firefox-flask
            - test-e2e-chrome-mmi
            - test-e2e-chrome-rpc-mmi
            - test-e2e-chrome-vault-decryption
            - test-storybook
      - benchmark:
          requires:
            - prep-build-test
      - user-actions-benchmark:
          requires:
            - prep-build-test
      - stats-module-load-init:
          requires:
            - prep-build-test
      - job-publish-prerelease:
          requires:
            - prep-deps
            - prep-build
            - prep-build-mv2
            - trigger-beta-build
            - prep-build-desktop
            - prep-build-mmi
            - prep-build-flask
            - prep-build-flask-mv2
            - prep-build-storybook
            - prep-build-ts-migration-dashboard
            - benchmark
            - user-actions-benchmark
            - stats-module-load-init
            - all-tests-pass
      - job-publish-release:
          filters:
            branches:
              only: master
          requires:
            - prep-deps
            - prep-build
            - prep-build-mv2
            - prep-build-desktop
            - prep-build-mmi
            - prep-build-flask
            - prep-build-flask-mv2
            - all-tests-pass
      - job-publish-storybook:
          filters:
            branches:
              only: develop
          requires:
            - prep-build-storybook
      - job-publish-ts-migration-dashboard:
          filters:
            branches:
              only: develop
          requires:
            - prep-build-ts-migration-dashboard

jobs:
  trigger-beta-build:
    executor: node-browsers-small
    steps:
      - run: *shallow-git-clone
      - run: sudo corepack enable
      - attach_workspace:
          at: .
      - when:
          condition:
            not:
              matches:
                pattern: /^master$/
                value: << pipeline.git.branch >>
          steps:
            - run:
                name: Build beta prod
                command: |
                  .circleci/scripts/trigger-beta-build.sh
            - run:
                name: Move beta build to 'dist-beta' to avoid conflict with production build
                command: mv ./dist ./dist-beta
            - run:
                name: Move beta zips to 'builds-beta' to avoid conflict with production build
                command: mv ./builds ./builds-beta
            - persist_to_workspace:
                root: .
                paths:
                  - dist-beta
                  - builds-beta

  create_release_pull_request:
    executor: node-browsers-small
    steps:
      - run: *shallow-git-clone
      - run: sudo corepack enable
      - attach_workspace:
          at: .
      - run:
          name: Bump manifest version
          command: .circleci/scripts/release-bump-manifest-version.sh
      - run:
          name: Update changelog
          command: yarn update-changelog --rc
      - run:
          name: Commit changes
          command: .circleci/scripts/release-commit-version-bump.sh
      - run:
          name: Create GitHub Pull Request for version
          command: .circleci/scripts/release-create-release-pr.sh

  check-pr-tag:
    docker:
      - image: cimg/base:stable
    steps:
      - run:
          name: Check for MMI Team Tag
          command: |
            #!/bin/bash

<<<<<<< HEAD
            # GitHub Personal Access Token for API Authentication
            GITHUB_TOKEN="${GITHUB_TOKEN}"
            BRANCH="${CIRCLE_BRANCH}"

            # Fetch the PRs associated with the current branch and check the response
            PR_RESPONSE=$(curl -s -H "Authorization: token ${GITHUB_TOKEN}" \
              "https://api.github.com/repos/$CIRCLE_PROJECT_USERNAME/$CIRCLE_PROJECT_REPONAME/pulls?state=open&head=${CIRCLE_PROJECT_USERNAME}:${BRANCH}")
            echo "https://api.github.com/repos/$CIRCLE_PROJECT_USERNAME/$CIRCLE_PROJECT_REPONAME/pulls?state=open&head=${CIRCLE_PROJECT_USERNAME}:${BRANCH}"

            # Check if the response contains valid JSON
            if ! echo "$PR_RESPONSE" | jq empty; then
                echo "Failed to parse JSON response."
                echo "$PR_RESPONSE"
                exit 1
            fi

            # Check if we received an array of PRs
            if ! echo "$PR_RESPONSE" | jq -e '. | type == "array"'; then
                echo "$PR_RESPONSE"
                echo "Expected an array of PRs, got something else."
                exit 1
            fi

            # Check if the array of PRs is empty
            PR_COUNT=$(echo "$PR_RESPONSE" | jq '. | length')

            # If no PRs are found, exit gracefully
            if [ "$PR_COUNT" -eq 0 ]; then
              echo "No open PRs found. Exiting."
=======
            GH_LABEL=team-mmi
            if [ -z "$CIRCLE_PULL_REQUESTS" ]; then
              echo "Skipping tag check; this is not a PR."
>>>>>>> ee3841d8
              echo "false" > ./RUN_MMI_OPTIONAL
              exit 0
            fi

<<<<<<< HEAD
            # Extract label names from the PR_RESPONSE
            LABEL_NAMES=$(echo "$PR_RESPONSE" | jq -r '.[0].labels[].name')

            echo "Labels found: $LABEL_NAMES"

            # Check if "team-mmi" label is present
            if echo "$LABEL_NAMES" | grep -qw "team-mmi"; then
              echo "team-mmi tag found."
              # assign the RUN_MMI_OPTIONAL variable to true
              echo "true" > ./RUN_MMI_OPTIONAL
            else
              echo "team-mmi tag not found."
              # assign the RUN_MMI_OPTIONAL variable to false
              echo "false" > ./RUN_MMI_OPTIONAL
            fi
=======
            echo $CIRCLE_PULL_REQUESTS | sed 's/,/\n/g'

            # See if any associated PRs have matching label
            HAS_MATCHING_PR=$(echo $CIRCLE_PULL_REQUESTS \
              | sed -e 's#,#\n#g' -e 's#/github.com/#/api.github.com/repos/#g' -e 's#/pull/#/pulls/#g' \
              | xargs -n1 curl -s \
              | jq -s "map((.labels|map(select(.name==\"${GH_LABEL}\"))))|flatten|length > 0")

            echo "${GH_LABEL} tag presence: ${HAS_MATCHING_PR}"

            # assign the RUN_MMI_OPTIONAL variable
            echo "${HAS_MATCHING_PR}" > ./RUN_MMI_OPTIONAL
>>>>>>> ee3841d8
      - persist_to_workspace:
          root: .
          paths:
            - RUN_MMI_OPTIONAL

  prep-deps:
    executor: node-browsers-medium
    steps:
      - run: *shallow-git-clone
      - run: sudo corepack enable
      - run:
          name: Save Yarn version
          command: |
            yarn --version > /tmp/YARN_VERSION
      - restore_cache:
          keys:
            # First try to get the specific cache for the checksum of the yarn.lock file.
            # This cache key lookup will fail if the lock file is modified and a cache
            # has not yet been persisted for the new checksum.
            - dependency-cache-{{ checksum "/tmp/YARN_VERSION" }}-{{ checksum "yarn.lock" }}
            # To prevent having to do a full install of every node_module when
            # dependencies change, restore from the last known cache of any
            # branch/checksum with the same Yarn version, the install step will remove
            # cached items that are no longer required and add the new dependencies, and
            # the cache will be persisted.
            - dependency-cache-{{ checksum "/tmp/YARN_VERSION" }}-
      - gh/install
      - run:
          name: Install dependencies
          command: .circleci/scripts/install-dependencies.sh
      - save_cache:
          key: dependency-cache-{{ checksum "/tmp/YARN_VERSION" }}-{{ checksum "yarn.lock" }}
          paths:
            - .yarn/cache
      - persist_to_workspace:
          root: .
          paths:
            - node_modules
            - build-artifacts

  validate-lavamoat-allow-scripts:
    executor: node-browsers-small
    steps:
      - run: *shallow-git-clone
      - run: sudo corepack enable
      - attach_workspace:
          at: .
      - run:
          name: Validate allow-scripts config
          command: yarn allow-scripts auto
      - run:
          name: Check working tree
          command: .circleci/scripts/check-working-tree.sh

  validate-lavamoat-policy-build:
    executor: node-browsers-medium
    steps:
      - run: *shallow-git-clone
      - run: sudo corepack enable
      - attach_workspace:
          at: .
      - run:
          name: Validate LavaMoat build policy
          command: yarn lavamoat:build:auto
      - run:
          name: Check working tree
          command: .circleci/scripts/check-working-tree.sh

  validate-lavamoat-policy-webapp:
    executor: node-browsers-medium-plus
    parameters:
      build-type:
        type: string
    steps:
      - run: *shallow-git-clone
      - run: sudo corepack enable
      - attach_workspace:
          at: .
      - run:
          name: Validate LavaMoat << parameters.build-type >>  policy
          command: yarn lavamoat:webapp:auto:ci '--build-types=<< parameters.build-type >>'
      - run:
          name: Check working tree
          command: .circleci/scripts/check-working-tree.sh

  prep-build:
    executor: node-browsers-medium-plus
    steps:
      - run: *shallow-git-clone
      - run: sudo corepack enable
      - attach_workspace:
          at: .
      - when:
          condition:
            not:
              matches:
                pattern: /^master$/
                value: << pipeline.git.branch >>
          steps:
            - run:
                name: build:dist
                command: yarn build dist
      - when:
          condition:
            matches:
              pattern: /^master$/
              value: << pipeline.git.branch >>
          steps:
            - run:
                name: build:prod
                command: yarn build prod
      - run:
          name: build:debug
          command: find dist/ -type f -exec md5sum {} \; | sort -k 2
      - store_artifacts:
          path: builds
      - persist_to_workspace:
          root: .
          paths:
            - dist
            - builds

  prep-build-mv2:
    executor: node-browsers-medium-plus
    steps:
      - run: *shallow-git-clone
<<<<<<< HEAD
=======
      - run: sudo corepack enable
>>>>>>> ee3841d8
      - attach_workspace:
          at: .
      - when:
          condition:
            not:
              matches:
                pattern: /^master$/
                value: << pipeline.git.branch >>
          steps:
            - run:
                name: build:dist
                command: ENABLE_MV3=false yarn build dist
      - when:
          condition:
            matches:
              pattern: /^master$/
              value: << pipeline.git.branch >>
          steps:
            - run:
                name: build:prod
                command: ENABLE_MV3=false yarn build prod
      - run:
          name: build:debug
          command: find dist/ -type f -exec md5sum {} \; | sort -k 2
      - run:
          name: Move mmi build to 'dist-mv2' to avoid conflict with production build
          command: mv ./dist ./dist-mv2
      - run:
          name: Move mmi zips to 'builds-mv2' to avoid conflict with production build
          command: mv ./builds ./builds-mv2
      - store_artifacts:
          path: builds-mv2
      - persist_to_workspace:
          root: .
          paths:
            - dist-mv2
            - builds-mv2

  prep-build-desktop:
    executor: node-browsers-medium-plus
    steps:
      - run: *shallow-git-clone
      - run: sudo corepack enable
      - attach_workspace:
          at: .
      - run:
          name: build:dist
          command: yarn build --build-type desktop dist
      - run:
          name: build:debug
          command: find dist/ -type f -exec md5sum {} \; | sort -k 2
      - run:
          name: Move desktop build to 'dist-desktop' to avoid conflict with production build
          command: mv ./dist ./dist-desktop
      - run:
          name: Move desktop zips to 'builds-desktop' to avoid conflict with production build
          command: mv ./builds ./builds-desktop
      - persist_to_workspace:
          root: .
          paths:
            - dist-desktop
            - builds-desktop

  prep-build-mmi:
    executor: node-browsers-medium-plus
    steps:
      - run: *shallow-git-clone
      - run: sudo corepack enable
      - attach_workspace:
          at: .
      - when:
          condition:
            not:
              matches:
                pattern: /^master$/
                value: << pipeline.git.branch >>
          steps:
            - run:
                name: build:dist
                command: yarn build --build-type mmi dist
      - when:
          condition:
            matches:
              pattern: /^master$/
              value: << pipeline.git.branch >>
          steps:
            - run:
                name: build:prod
                command: yarn build --build-type mmi prod
      - run:
          name: build:debug
          command: find dist/ -type f -exec md5sum {} \; | sort -k 2
      - run:
          name: Move mmi build to 'dist-mmi' to avoid conflict with production build
          command: mv ./dist ./dist-mmi
      - run:
          name: Move mmi zips to 'builds-mmi' to avoid conflict with production build
          command: mv ./builds ./builds-mmi
      - persist_to_workspace:
          root: .
          paths:
            - dist-mmi
            - builds-mmi
      - store_artifacts:
          path: builds-mmi
          destination: builds-mmi

  prep-build-flask:
    executor: node-browsers-medium-plus
    steps:
      - run: *shallow-git-clone
      - run: sudo corepack enable
      - attach_workspace:
          at: .
      - when:
          condition:
            not:
              matches:
                pattern: /^master$/
                value: << pipeline.git.branch >>
          steps:
            - run:
                name: build:dist
                command: yarn build --build-type flask dist
      - when:
          condition:
            matches:
              pattern: /^master$/
              value: << pipeline.git.branch >>
          steps:
            - run:
                name: build:prod
                command: yarn build --build-type flask prod
      - run:
          name: build:debug
          command: find dist/ -type f -exec md5sum {} \; | sort -k 2
      - run:
          name: Move flask build to 'dist-flask' to avoid conflict with production build
          command: mv ./dist ./dist-flask
      - run:
          name: Move flask zips to 'builds-flask' to avoid conflict with production build
          command: mv ./builds ./builds-flask
      - persist_to_workspace:
          root: .
          paths:
            - dist-flask
            - builds-flask

  prep-build-flask-mv2:
    executor: node-browsers-medium-plus
    steps:
      - run: *shallow-git-clone
<<<<<<< HEAD
=======
      - run: sudo corepack enable
>>>>>>> ee3841d8
      - attach_workspace:
          at: .
      - when:
          condition:
            not:
              matches:
                pattern: /^master$/
                value: << pipeline.git.branch >>
          steps:
            - run:
                name: build:dist
                command: ENABLE_MV3=false yarn build --build-type flask dist
      - when:
          condition:
            matches:
              pattern: /^master$/
              value: << pipeline.git.branch >>
          steps:
            - run:
                name: build:prod
                command: yarn build --build-type flask prod
      - run:
          name: build:debug
          command: find dist/ -type f -exec md5sum {} \; | sort -k 2
      - run:
          name: Move flask build to 'dist-flask' to avoid conflict with production build
          command: mv ./dist ./dist-flask-mv2
      - run:
          name: Move flask zips to 'builds-flask' to avoid conflict with production build
          command: mv ./builds ./builds-flask-mv2
      - persist_to_workspace:
          root: .
          paths:
            - dist-flask-mv2
            - builds-flask-mv2

  prep-build-test-flask:
    executor: node-browsers-medium-plus
    steps:
      - run: *shallow-git-clone
      - run: sudo corepack enable
      - attach_workspace:
          at: .
      - run:
          name: Build extension for testing
          command: yarn build:test:flask
      - run:
          name: Move test build to 'dist-test-flask' to avoid conflict with production build
          command: mv ./dist ./dist-test-flask
      - run:
          name: Move test zips to 'builds-test-flask' to avoid conflict with production build
          command: mv ./builds ./builds-test-flask
      - persist_to_workspace:
          root: .
          paths:
            - dist-test-flask
            - builds-test-flask

  prep-build-test-flask-mv2:
    executor: node-browsers-medium-plus
    steps:
      - run: *shallow-git-clone
<<<<<<< HEAD
=======
      - run: sudo corepack enable
>>>>>>> ee3841d8
      - attach_workspace:
          at: .
      - run:
          name: Build extension for testing
          command: yarn build:test:flask:mv2
      - run:
          name: Move test build to 'dist-test-flask' to avoid conflict with production build
          command: mv ./dist ./dist-test-flask-mv2
      - run:
          name: Move test zips to 'builds-test-flask' to avoid conflict with production build
          command: mv ./builds ./builds-test-flask-mv2
      - persist_to_workspace:
          root: .
          paths:
            - dist-test-flask-mv2
            - builds-test-flask-mv2

  prep-build-test-mmi:
    executor: node-browsers-medium-plus
    steps:
      - run: *shallow-git-clone
      - run: sudo corepack enable
      - attach_workspace:
          at: .
      - run:
          name: Build extension for testing
          command: yarn build:test:mmi
      - run:
          name: Move test build to 'dist-test' to avoid conflict with production build
          command: mv ./dist ./dist-test-mmi
      - run:
          name: Move test zips to 'builds-test' to avoid conflict with production build
          command: mv ./builds ./builds-test-mmi
      - persist_to_workspace:
          root: .
          paths:
            - dist-test-mmi
            - builds-test-mmi

  prep-build-test-mmi-playwright:
    executor: node-browsers-medium-plus
    steps:
      - attach_workspace:
          at: .
      - run: *check-mmi-optional
<<<<<<< HEAD
=======
      - run: *shallow-git-clone
      - run: sudo corepack enable
>>>>>>> ee3841d8
      - run:
          name: Build MMI extension for Playwright e2e
          command: |
            export MMI_CONFIGURATION_SERVICE_URL=$MMI_DEV_CONFIGURATION_SERVICE_URL
            yarn dist:mmi
      - run:
          name: Move test build to 'dist-test' to avoid conflict with production build
          command: mv ./dist ./dist-test-mmi-playwright
      - run:
          name: Move test zips to 'builds-test' to avoid conflict with production build
          command: mv ./builds ./builds-test-mmi-playwright
      - persist_to_workspace:
          root: .
          paths:
            - RUN_MMI_OPTIONAL
            - dist-test-mmi-playwright
            - builds-test-mmi-playwright
      - store_artifacts:
          path: builds-test-mmi-playwright
          destination: builds-test-mmi-playwright

  prep-build-test:
    executor: node-browsers-medium-plus
    steps:
      - run: *shallow-git-clone
      - run: sudo corepack enable
      - attach_workspace:
          at: .
      - run:
          name: Build extension for testing
          command: yarn build:test
      - run:
          name: Move test build to 'dist-test' to avoid conflict with production build
          command: mv ./dist ./dist-test
      - run:
          name: Move test zips to 'builds-test' to avoid conflict with production build
          command: mv ./builds ./builds-test
      - store_artifacts:
          path: builds-test
      - persist_to_workspace:
          root: .
          paths:
            - dist-test
            - builds-test

  prep-build-test-mv2:
    executor: node-browsers-medium-plus
    steps:
      - run: *shallow-git-clone
      - run: sudo corepack enable
      - attach_workspace:
          at: .
      - run:
          name: Build extension for testing
          command: yarn build:test:mv2
      - run:
          name: Move test build to 'dist-test-mv2' to avoid conflict with production build
          command: mv ./dist ./dist-test-mv2
      - run:
          name: Move test zips to 'builds-test-mv2' to avoid conflict with production build
          command: mv ./builds ./builds-test-mv2
      - store_artifacts:
          path: builds-test-mv2
      - persist_to_workspace:
          root: .
          paths:
            - dist-test-mv2
            - builds-test-mv2

  prep-build-multichain-test:
    executor: node-browsers-medium-plus
    steps:
      - run: *shallow-git-clone
      - run: sudo corepack enable
      - attach_workspace:
          at: .
      - run:
          name: Build extension for testing
          command: MULTICHAIN=1 yarn build:test
      - run:
          name: Move test build to 'dist-test' to avoid conflict with production build
          command: mv ./dist ./dist-test-multichain
      - run:
          name: Move test zips to 'builds-test' to avoid conflict with production build
          command: mv ./builds ./builds-test-multichain
      - persist_to_workspace:
          root: .
          paths:
            - dist-test-multichain
            - builds-test-multichain

  prep-build-confirmation-redesign-test:
    executor: node-browsers-medium-plus
    steps:
      - run: *shallow-git-clone
      - run: sudo corepack enable
      - attach_workspace:
          at: .
      - run:
          name: Build extension for testing
          command: ENABLE_CONFIRMATION_REDESIGN=1 yarn build:test
      - run:
          name: Move test build to 'dist-test' to avoid conflict with production build
          command: mv ./dist ./dist-test-confirmations
      - run:
          name: Move test zips to 'builds-test' to avoid conflict with production build
          command: mv ./builds ./builds-test-confirmations
      - persist_to_workspace:
          root: .
          paths:
            - dist-test-confirmations
            - builds-test-confirmations

  prep-build-confirmation-redesign-test-mv2:
    executor: node-browsers-medium-plus
    steps:
      - run: *shallow-git-clone
      - run: sudo corepack enable
      - attach_workspace:
          at: .
      - run:
          name: Build extension for testing
          command: ENABLE_CONFIRMATION_REDESIGN=1 yarn build:test:mv2
      - run:
          name: Move test build to 'dist-test-confirmations-mv2' to avoid conflict with production build
          command: mv ./dist ./dist-test-confirmations-mv2
      - run:
          name: Move test zips to 'builds-test-confirmations-mv2' to avoid conflict with production build
          command: mv ./builds ./builds-test-confirmations-mv2
      - persist_to_workspace:
          root: .
          paths:
            - dist-test-confirmations-mv2
            - builds-test-confirmations-mv2

  prep-build-storybook:
    executor: node-browsers-medium-plus
    steps:
      - run: *shallow-git-clone
      - run: sudo corepack enable
      - attach_workspace:
          at: .
      - run:
          name: Build Storybook
          command: yarn storybook:build
      - persist_to_workspace:
          root: .
          paths:
            - storybook-build

  prep-build-ts-migration-dashboard:
    executor: node-browsers-small
    steps:
      - run: *shallow-git-clone
      - run: sudo corepack enable
      - attach_workspace:
          at: .
      - run:
          name: Build TypeScript migration dashboard
          command: yarn ts-migration:dashboard:build
      - persist_to_workspace:
          root: .
          paths:
            - development/ts-migration-dashboard/build/final

  test-yarn-dedupe:
    executor: node-browsers-small
    steps:
      - run: *shallow-git-clone
      - run: sudo corepack enable
      - attach_workspace:
          at: .
      - run:
          name: Detect yarn lock deduplications
          command: yarn dedupe --check

  test-lint:
    executor: node-browsers-medium
    steps:
      - run: *shallow-git-clone
      - run: sudo corepack enable
      - attach_workspace:
          at: .
      - run:
          name: Lint
          command: yarn lint
      - run:
          name: Verify locales
          command: yarn verify-locales --quiet

  test-storybook:
    executor: node-browsers-medium-plus
    steps:
      - run: *shallow-git-clone
      - run: sudo corepack enable
      - attach_workspace:
          at: .
      - run:
          name: Install Playwright browsers
          command: yarn exec playwright install
      - run:
          name: Test Storybook
          command: yarn test-storybook:ci

  test-lint-shellcheck:
    executor: shellcheck
    steps:
      - checkout
      - run: apk add --no-cache bash jq yarn
      - run:
          name: ShellCheck Lint
          command: ./development/shellcheck.sh

  test-lint-lockfile:
    executor: node-browsers-medium
    steps:
      - run: *shallow-git-clone
      - run: sudo corepack enable
      - attach_workspace:
          at: .
      - run:
          name: lockfile-lint
          command: yarn lint:lockfile
      - run:
          name: check yarn resolutions
          command: yarn --check-resolutions

  test-lint-changelog:
    executor: node-browsers-small
    steps:
      - run: *shallow-git-clone
      - run: sudo corepack enable
      - attach_workspace:
          at: .
      - when:
          condition:
            not:
              matches:
                pattern: /^Version-v(\d+)[.](\d+)[.](\d+)$/
                value: << pipeline.git.branch >>
          steps:
            - run:
                name: Validate changelog
                command: yarn lint:changelog
      - when:
          condition:
            matches:
              pattern: /^Version-v(\d+)[.](\d+)[.](\d+)$/
              value: << pipeline.git.branch >>
          steps:
            - run:
                name: Validate release candidate changelog
                command: .circleci/scripts/validate-changelog-in-rc.sh

  test-deps-audit:
    executor: node-browsers-small
    steps:
      - run: *shallow-git-clone
      - run: sudo corepack enable
      - attach_workspace:
          at: .
      - run:
          name: yarn audit
          command: yarn audit

  test-deps-depcheck:
    executor: node-browsers-small
    steps:
      - run: *shallow-git-clone
      - run: sudo corepack enable
      - attach_workspace:
          at: .
      - run:
          name: depcheck
          command: yarn depcheck

  test-e2e-chrome:
    executor: node-browsers-medium-plus
    parallelism: 20
    steps:
      - run: *shallow-git-clone
      - run: sudo corepack enable
      - attach_workspace:
          at: .
      - run:
          name: Move test build to dist
          command: mv ./dist-test ./dist
      - run:
          name: Move test zips to builds
          command: mv ./builds-test ./builds
      - run:
          name: test:e2e:chrome
          command: |
            if .circleci/scripts/test-run-e2e.sh
            then
<<<<<<< HEAD
              timeout 20m yarn test:e2e:chrome --retries 2
=======
              timeout 20m yarn test:e2e:chrome --retries 1
>>>>>>> ee3841d8
            fi
          no_output_timeout: 5m
      - store_artifacts:
          path: test-artifacts
          destination: test-artifacts
      - store_test_results:
          path: test/test-results/e2e

  test-e2e-chrome-multichain:
    executor: node-browsers-medium-plus
    parallelism: 20
    steps:
      - run: *shallow-git-clone
      - run: sudo corepack enable
      - attach_workspace:
          at: .
      - run:
          name: Move test build to dist
          command: mv ./dist-test-multichain ./dist
      - run:
          name: Move test zips to builds
          command: mv ./builds-test-multichain ./builds
      - run:
          name: test:e2e:chrome-multichain
          command: |
            if .circleci/scripts/test-run-e2e.sh
            then
<<<<<<< HEAD
              timeout 20m yarn test:e2e:chrome --retries 2
=======
              timeout 20m yarn test:e2e:chrome --retries 1
>>>>>>> ee3841d8
            fi
          no_output_timeout: 5m
          environment:
            MULTICHAIN: 1
      - store_artifacts:
          path: test-artifacts
          destination: test-artifacts
      - store_test_results:
          path: test/test-results/e2e

<<<<<<< HEAD
=======
  test-e2e-chrome-confirmation-redesign:
    executor: node-browsers-medium-plus
    parallelism: 20
    steps:
      - run: *shallow-git-clone
      - run: sudo corepack enable
      - attach_workspace:
          at: .
      - run:
          name: Move test build to dist
          command: mv ./dist-test-confirmations ./dist
      - run:
          name: Move test zips to builds
          command: mv ./builds-test-confirmations ./builds
      - run:
          name: test:e2e:chrome-confirmation-redesign
          command: |
            if .circleci/scripts/test-run-e2e.sh
            then
              timeout 20m yarn test:e2e:chrome:confirmation-redesign --retries 1
            fi
          no_output_timeout: 5m
          environment:
            ENABLE_CONFIRMATION_REDESIGN: 1
      - store_artifacts:
          path: test-artifacts
          destination: test-artifacts
      - store_test_results:
          path: test/test-results/e2e

>>>>>>> ee3841d8
  test-e2e-chrome-rpc:
    executor: node-browsers-medium
    parallelism: 1
    steps:
      - run: *shallow-git-clone
      - run: sudo corepack enable
      - attach_workspace:
          at: .
      - run:
          name: Move test build to dist
          command: mv ./dist-test ./dist
      - run:
          name: Move test zips to builds
          command: mv ./builds-test ./builds
      - run:
          name: test:e2e:chrome:rpc
          command: |
            if .circleci/scripts/test-run-e2e.sh
            then
              timeout 20m yarn test:e2e:chrome:rpc --retries 1
            fi
          no_output_timeout: 5m
      - store_artifacts:
          path: test-artifacts
          destination: test-artifacts
      - store_test_results:
          path: test/test-results/e2e

  test-e2e-chrome-multiple-providers:
    executor: node-browsers-small
    parallelism: 1
    steps:
      - run: *shallow-git-clone
      - run: sudo corepack enable
      - attach_workspace:
          at: .
      - run:
          name: Move test build to dist
          command: mv ./dist-test ./dist
      - run:
          name: Move test zips to builds
          command: mv ./builds-test ./builds
      - run:
          name: test:e2e:chrome:multi-provider
          command: |
            if .circleci/scripts/test-run-e2e.sh
            then
              yarn test:e2e:chrome:multi-provider --retries 1
            fi
          no_output_timeout: 5m
      - store_artifacts:
          path: test-artifacts
          destination: test-artifacts
      - store_test_results:
          path: test/test-results/e2e

  test-e2e-chrome-rpc-mmi:
    executor: node-browsers-medium
    steps:
      - run: *shallow-git-clone
      - run: sudo corepack enable
      - attach_workspace:
          at: .
      - run:
          name: Move test build to dist
          command: mv ./dist-test-mmi ./dist
      - run:
          name: Move test zips to builds
          command: mv ./builds-test-mmi ./builds
      - run:
          name: test:e2e:chrome:rpc
          command: |
            if .circleci/scripts/test-run-e2e.sh
            then
<<<<<<< HEAD
              timeout 20m yarn test:e2e:chrome:rpc --retries 2 --build-type=mmi
=======
              timeout 20m yarn test:e2e:chrome:rpc --retries 1 --build-type=mmi
>>>>>>> ee3841d8
            fi
          no_output_timeout: 5m
      - store_artifacts:
          path: test-artifacts
          destination: test-artifacts
      - store_test_results:
          path: test/test-results/e2e

  test-e2e-chrome-vault-decryption:
    executor: node-browsers-medium-plus
    steps:
      - run: *shallow-git-clone
      - run: sudo corepack enable
      - attach_workspace:
          at: .
      - run:
          name: test:e2e:chrome:vault
          command: |
            if .circleci/scripts/test-run-e2e.sh
            then
<<<<<<< HEAD
              yarn test:e2e:single test/e2e/vault-decryption-chrome.spec.js --browser chrome --retries 2
=======
              yarn test:e2e:single test/e2e/vault-decryption-chrome.spec.js --browser chrome --retries 1
>>>>>>> ee3841d8
            fi
          no_output_timeout: 5m

  test-e2e-firefox-flask:
    executor: node-browsers-medium-plus
    parallelism: 10
    steps:
      - run: *shallow-git-clone
      - run: sudo corepack enable
      - attach_workspace:
          at: .
      - run:
          name: Move test build to dist
          command: mv ./dist-test-flask-mv2 ./dist
      - run:
          name: Move test zips to builds
          command: mv ./builds-test-flask-mv2 ./builds
      - run:
          name: test:e2e:firefox:flask
          command: |
            export ENABLE_MV3=false
            if .circleci/scripts/test-run-e2e.sh
            then
<<<<<<< HEAD
              timeout 20m yarn test:e2e:firefox:flask --retries 2
=======
              timeout 20m yarn test:e2e:firefox:flask --retries 1
>>>>>>> ee3841d8
            fi
          no_output_timeout: 5m
      - store_artifacts:
          path: test-artifacts
          destination: test-artifacts
      - store_test_results:
          path: test/test-results/e2e

  test-e2e-chrome-flask:
    executor: node-browsers-medium-plus
    parallelism: 8
    steps:
      - run: *shallow-git-clone
      - run: sudo corepack enable
      - attach_workspace:
          at: .
      - run:
          name: Move test build to dist
          command: mv ./dist-test-flask ./dist
      - run:
          name: Move test zips to builds
          command: mv ./builds-test-flask ./builds
      - run:
          name: test:e2e:chrome:flask
          command: |
            if .circleci/scripts/test-run-e2e.sh
            then
<<<<<<< HEAD
              timeout 20m yarn test:e2e:chrome:flask --retries 2
=======
              timeout 20m yarn test:e2e:chrome:flask --retries 1
>>>>>>> ee3841d8
            fi
          no_output_timeout: 5m
      - store_artifacts:
          path: test-artifacts
          destination: test-artifacts
      - store_test_results:
          path: test/test-results/e2e

  test-e2e-chrome-mmi:
    executor: node-browsers-medium-plus
    parallelism: 12
    steps:
      - run: *shallow-git-clone
      - run: sudo corepack enable
      - attach_workspace:
          at: .
      - run:
          name: Move test build to dist
          command: mv ./dist-test-mmi ./dist
      - run:
          name: Move test zips to builds
          command: mv ./builds-test-mmi ./builds
      - run:
          name: test:e2e:chrome:mmi
          command: |
            if .circleci/scripts/test-run-e2e.sh
            then
<<<<<<< HEAD
              timeout 20m yarn test:e2e:chrome:mmi --retries 2 --build-type=mmi
=======
              timeout 20m yarn test:e2e:chrome:mmi --retries 1 --build-type=mmi
>>>>>>> ee3841d8
            fi
          no_output_timeout: 5m
      - store_artifacts:
          path: test-artifacts
          destination: test-artifacts
      - store_test_results:
          path: test/test-results/e2e

  test-e2e-mmi-playwright - OPTIONAL:
    executor: playwright
    parallelism: 2
    steps:
      - attach_workspace:
          at: .
      - run: *check-mmi-optional
<<<<<<< HEAD
=======
      - run: *shallow-git-clone
      - run: corepack enable
>>>>>>> ee3841d8
      - run:
          name: Move test build to dist
          command: mv ./dist-test-mmi-playwright ./dist
      - run:
          name: Install chromium
          command: |
            yarn playwright install chromium
      - run:
          name: test:e2e:chrome:mmi
          command: |
            TESTFILES=$(circleci tests glob "test/e2e/mmi/**/*.spec.ts")
            echo "$TESTFILES"
            echo "$TESTFILES" | timeout 20m circleci tests run --command="xvfb-run xargs yarn playwright test" verbose --split-by=timings
          no_output_timeout: 10m
      - slack/notify:
          branch_pattern: Version-v*
          event: fail
          mentions: <@antonio.regadas>, @ramon.acitores134
          template: basic_fail_1
          channel: C01LUJL3T98
      - slack/notify:
          branch_pattern: develop
          event: fail
          mentions: <@antonio.regadas>, @ramon.acitores134
          template: basic_fail_1
          channel: C05QXJA7NP8
      - store_artifacts:
          name: html-report and artifacts
          path: public/playwright/playwright-reports
      - store_test_results:
          name: report for pipeline integration
          path: public/playwright/playwright-reports/junit/test-results.xml

  test-e2e-firefox:
    executor: node-browsers-medium-plus
    parallelism: 24
    steps:
      - run: *shallow-git-clone
      - run: sudo corepack enable
      - attach_workspace:
          at: .
      - run:
          name: Move test build to dist
          command: mv ./dist-test-mv2 ./dist
      - run:
          name: Move test zips to builds
          command: mv ./builds-test-mv2 ./builds
      - run:
          name: test:e2e:firefox
          command: |
            export ENABLE_MV3=false
            if .circleci/scripts/test-run-e2e.sh
            then
<<<<<<< HEAD
              timeout 20m yarn test:e2e:firefox --retries 2
=======
              timeout 20m yarn test:e2e:firefox --retries 1
>>>>>>> ee3841d8
            fi
          no_output_timeout: 5m
      - store_artifacts:
          path: test-artifacts
          destination: test-artifacts
      - store_test_results:
          path: test/test-results/e2e

  test-e2e-firefox-confirmation-redesign:
    executor: node-browsers-medium-plus
    parallelism: 20
    steps:
      - run: *shallow-git-clone
      - run: sudo corepack enable
      - attach_workspace:
          at: .
      - run:
          name: Move test build to dist
          command: mv ./dist-test-confirmations-mv2 ./dist
      - run:
          name: Move test zips to builds
          command: mv ./builds-test-confirmations-mv2 ./builds
      - run:
          name: test:e2e:firefox-confirmation-redesign
          command: |
            export ENABLE_MV3=false
            if .circleci/scripts/test-run-e2e.sh
            then
              timeout 20m yarn test:e2e:firefox --retries 1
            fi
          no_output_timeout: 5m
          environment:
            ENABLE_CONFIRMATION_REDESIGN: 1
      - store_artifacts:
          path: test-artifacts
          destination: test-artifacts
      - store_test_results:
          path: test/test-results/e2e

  benchmark:
    executor: node-browsers-small
    steps:
      - run: *shallow-git-clone
      - run: sudo corepack enable
      - attach_workspace:
          at: .
      - run:
          name: Move test build to dist
          command: mv ./dist-test ./dist
      - run:
          name: Move test zips to builds
          command: mv ./builds-test ./builds
      - run:
          name: Run page load benchmark
          command: yarn benchmark:chrome --out test-artifacts/chrome/benchmark/pageload.json --retries 2
      - store_artifacts:
          path: test-artifacts
          destination: test-artifacts
      - persist_to_workspace:
          root: .
          paths:
            - test-artifacts

  user-actions-benchmark:
    executor: node-browsers-small
    steps:
      - run: *shallow-git-clone
      - run: sudo corepack enable
      - attach_workspace:
          at: .
      - run:
          name: Move test build to dist
          command: mv ./dist-test ./dist
      - run:
          name: Move test zips to builds
          command: mv ./builds-test ./builds
      - run:
          name: Run page load benchmark
          command: yarn user-actions-benchmark:chrome --out test-artifacts/chrome/benchmark/user_actions.json --retries 2
      - store_artifacts:
          path: test-artifacts
          destination: test-artifacts
      - persist_to_workspace:
          root: .
          paths:
            - test-artifacts

  stats-module-load-init:
    executor: node-browsers-small
    steps:
      - run: *shallow-git-clone
      - run: sudo corepack enable
      - attach_workspace:
          at: .
      - run:
          name: Move test build to dist
          command: mv ./dist-test ./dist
      - run:
          name: Move test zips to builds
          command: mv ./builds-test ./builds
      - run:
          name: Run page load benchmark
          command: |
            mkdir -p test-artifacts/chrome/
            cp -R development/charts/flamegraph test-artifacts/chrome/initialisation
            cp -R development/charts/flamegraph/chart test-artifacts/chrome/initialisation/background
            cp -R development/charts/flamegraph/chart test-artifacts/chrome/initialisation/ui
            cp -R development/charts/table test-artifacts/chrome/load_time
      - run:
          name: Run page load benchmark
          command: yarn mv3:stats:chrome --out test-artifacts/chrome
      - run:
          name: Install jq
          command: sudo apt install jq -y
      - run:
          name: Record bundle size at commit
          command: ./.circleci/scripts/bundle-stats-commit.sh
      - store_artifacts:
          path: test-artifacts
          destination: test-artifacts
      - persist_to_workspace:
          root: .
          paths:
            - test-artifacts

  job-publish-prerelease:
    executor: node-browsers-medium
    steps:
      - checkout
      - run: sudo corepack enable
      - attach_workspace:
          at: .
      - run:
          name: build:source-map-explorer
          command: ./development/source-map-explorer.sh
      - store_artifacts:
          path: dist/sourcemaps
          destination: builds/sourcemaps
      - store_artifacts:
          path: dist-beta/sourcemaps
          destination: builds-beta/sourcemaps
      - store_artifacts:
          path: dist-flask/sourcemaps
          destination: builds-flask/sourcemaps
      - store_artifacts:
          path: builds
          destination: builds
      - store_artifacts:
          path: builds-beta
          destination: builds-beta
      - store_artifacts:
          path: builds-flask
          destination: builds-flask
      - store_artifacts:
          path: builds-flask-mv2
          destination: builds-flask-mv2
      - store_artifacts:
          path: builds-mmi
          destination: builds-mmi
      - store_artifacts:
          path: builds-mv2
          destination: builds-mv2
      - store_artifacts:
          path: builds-test
      - store_artifacts:
          path: builds-test-flask
      - store_artifacts:
          path: coverage
          destination: coverage
      - store_artifacts:
          path: test-artifacts
          destination: test-artifacts
      # important: generate lavamoat viz AFTER uploading builds as artifacts
      - run:
          name: build:lavamoat-viz
          command: ./.circleci/scripts/create-lavamoat-viz.sh
      - store_artifacts:
          path: build-artifacts
          destination: build-artifacts
      - store_artifacts:
          path: storybook-build
          destination: storybook
      - store_artifacts:
          path: development/ts-migration-dashboard/build/final
          destination: ts-migration-dashboard
      - run:
          name: Set branch parent commit env var
          command: |
            echo "export PARENT_COMMIT=$(git merge-base origin/HEAD HEAD)" >> $BASH_ENV
            source $BASH_ENV
      - run:
          name: build:announce
          command: ./development/metamaskbot-build-announce.js

  job-publish-release:
    executor: node-browsers-small
    steps:
      - run: *shallow-git-clone
      - run: sudo corepack enable
      - attach_workspace:
          at: .
      - run:
          name: Publish main release to Sentry
          command: yarn sentry:publish
      - run:
          name: Publish Flask release to Sentry
          command: yarn sentry:publish --build-type flask
      - run:
          name: Publish MMI release to Sentry
          command: yarn sentry:publish --build-type mmi
      - run:
          name: Create GitHub release
          command: |
            .circleci/scripts/release-create-gh-release.sh

  job-publish-storybook:
    executor: node-browsers-small
    steps:
      - add_ssh_keys:
          fingerprints:
            - '3d:49:29:f4:b2:e8:ea:af:d1:32:eb:2a:fc:15:85:d8'
      - run: *shallow-git-clone
      - run: sudo corepack enable
      - attach_workspace:
          at: .
      - run:
          name: storybook:deploy
          command: |
            git remote add storybook git@github.com:MetaMask/metamask-storybook.git
            yarn storybook:deploy

  job-publish-ts-migration-dashboard:
    executor: node-browsers-small
    steps:
      - add_ssh_keys:
          fingerprints:
            - '8b:21:e3:20:7c:c9:db:82:74:2d:86:d6:11:a7:2f:49'
      - run: *shallow-git-clone
      - run: sudo corepack enable
      - attach_workspace:
          at: .
      - run:
          name: ts-migration-dashboard:deploy
          command: |
            git remote add ts-migration-dashboard git@github.com:MetaMask/metamask-extension-ts-migration-dashboard.git
            git config user.name "MetaMask Bot"
            git config user.email metamaskbot@users.noreply.github.com
            yarn ts-migration:dashboard:deploy

  test-unit-mocha:
    executor: node-browsers-small
    steps:
      - run: *shallow-git-clone
      - run: sudo corepack enable
      - attach_workspace:
          at: .
      - run:
          name: test:coverage:mocha
          command: yarn test:coverage:mocha
      - persist_to_workspace:
          root: .
          paths:
            - .nyc_output
            - coverage

  test-unit-jest-development:
    executor: node-browsers-small
    steps:
      - run: *shallow-git-clone
      - run: sudo corepack enable
      - attach_workspace:
          at: .
      - run:
          name: jest development unit tests
          command: yarn test:coverage:jest:dev
      - persist_to_workspace:
          root: .
          paths:
            - coverage
      - store_test_results:
          path: test/test-results/junit.xml

  test-unit-jest-main:
    executor: node-browsers-medium-plus
    parallelism: 8
    steps:
      - run: *shallow-git-clone
      - run: sudo corepack enable
      - attach_workspace:
          at: .
      - run:
          name: test:coverage:jest
          command: yarn test:coverage:jest
      - persist_to_workspace:
          root: .
          paths:
            - coverage
      - store_test_results:
          path: test/test-results/junit.xml

  upload-and-validate-coverage:
    executor: node-browsers-small
    steps:
      - run: *shallow-git-clone
      - run: sudo corepack enable
      - attach_workspace:
          at: .
      - codecov/upload
      - run:
          name: test:coverage:validate
          command: yarn test:coverage:validate
      - persist_to_workspace:
          root: .
          paths:
            - coverage

  test-unit-global:
    executor: node-browsers-small
    steps:
      - run: *shallow-git-clone
      - run: sudo corepack enable
      - attach_workspace:
          at: .
      - run:
          name: test:unit:global
          command: yarn test:unit:global

  validate-source-maps:
    executor: node-browsers-small
    steps:
      - run: *shallow-git-clone
      - run: sudo corepack enable
      - attach_workspace:
          at: .
      - run:
          name: Validate source maps
          command: yarn validate-source-maps

  validate-source-maps-beta:
    executor: node-browsers-small
    steps:
      - run: *shallow-git-clone
      - run: sudo corepack enable
      - attach_workspace:
          at: .
      - run:
          name: Validate source maps
          command: |
            .circleci/scripts/validate-source-maps-beta.sh

  validate-source-maps-desktop:
    executor: node-browsers-small
    steps:
      - run: *shallow-git-clone
      - run: sudo corepack enable
      - attach_workspace:
          at: .
      - run:
          name: Move desktop build to dist
          command: mv ./dist-desktop ./dist
      - run:
          name: Move desktop zips to builds
          command: mv ./builds-desktop ./builds
      - run:
          name: Validate source maps
          command: yarn validate-source-maps

  validate-source-maps-mmi:
    executor: node-browsers-small
    steps:
      - run: *shallow-git-clone
      - run: sudo corepack enable
      - attach_workspace:
          at: .
      - run:
          name: Move mmi build to dist
          command: mv ./dist-mmi ./dist
      - run:
          name: Move mmi zips to builds
          command: mv ./builds-mmi ./builds
      - run:
          name: Validate source maps
          command: yarn validate-source-maps

  validate-source-maps-flask:
    executor: node-browsers-small
    steps:
      - run: *shallow-git-clone
      - run: sudo corepack enable
      - attach_workspace:
          at: .
      - run:
          name: Move flask build to dist
          command: mv ./dist-flask ./dist
      - run:
          name: Move flask zips to builds
          command: mv ./builds-flask ./builds
      - run:
          name: Validate source maps
          command: yarn validate-source-maps

  validate-source-maps-flask-mv2:
    executor: node-browsers-small
    steps:
      - run: *shallow-git-clone
<<<<<<< HEAD
=======
      - run: sudo corepack enable
>>>>>>> ee3841d8
      - attach_workspace:
          at: .
      - run:
          name: Move flask build to dist
          command: mv ./dist-flask-mv2 ./dist
      - run:
          name: Move flask zips to builds
          command: mv ./builds-flask-mv2 ./builds
      - run:
          name: Validate source maps
          command: yarn validate-source-maps

  validate-source-maps-mv2:
    executor: node-browsers-small
    steps:
      - run: *shallow-git-clone
<<<<<<< HEAD
=======
      - run: sudo corepack enable
>>>>>>> ee3841d8
      - attach_workspace:
          at: .
      - run:
          name: Move flask build to dist
          command: mv ./dist-mv2 ./dist
      - run:
          name: Move flask zips to builds
          command: mv ./builds-mv2 ./builds
      - run:
          name: Validate source maps
          command: yarn validate-source-maps

  test-mozilla-lint-mv2:
    executor: node-browsers-medium
    steps:
      - run: *shallow-git-clone
      - run: sudo corepack enable
      - attach_workspace:
          at: .
      - run:
          name: Move flask build to dist
          command: mv ./dist-mv2 ./dist
      - run:
          name: Move flask zips to builds
          command: mv ./builds-mv2 ./builds
      - run:
          name: test:mozilla-lint
          command: yarn mozilla-lint

  test-mozilla-lint-desktop:
    executor: node-browsers-medium
    steps:
      - run: *shallow-git-clone
      - run: sudo corepack enable
      - attach_workspace:
          at: .
      - run:
          name: Move desktop build to dist
          command: mv ./dist-desktop ./dist
      - run:
          name: Move desktop zips to builds
          command: mv ./builds-desktop ./builds
      - run:
          name: test:mozilla-lint
          command: yarn mozilla-lint

  test-mozilla-lint-flask-mv2:
    executor: node-browsers-medium
    steps:
      - run: *shallow-git-clone
      - run: sudo corepack enable
      - attach_workspace:
          at: .
      - run:
          name: Move flask build to dist
          command: mv ./dist-flask-mv2 ./dist
      - run:
          name: Move flask zips to builds
          command: mv ./builds-flask-mv2 ./builds
      - run:
          name: test:mozilla-lint
          command: yarn mozilla-lint

  all-tests-pass:
    executor: node-browsers-small
    steps:
      - run:
          name: All Tests Passed
          command: echo 'whew - everything passed!'<|MERGE_RESOLUTION|>--- conflicted
+++ resolved
@@ -137,21 +137,15 @@
           requires:
             - prep-deps
       - prep-build-test-mv2:
-<<<<<<< HEAD
           requires:
             - prep-deps
       - prep-build-multichain-test:
-=======
-          requires:
-            - prep-deps
-      - prep-build-multichain-test:
           requires:
             - prep-deps
       - prep-build-confirmation-redesign-test:
           requires:
             - prep-deps
       - prep-build-confirmation-redesign-test-mv2:
->>>>>>> ee3841d8
           requires:
             - prep-deps
       - prep-build-test-flask:
@@ -195,12 +189,9 @@
       - test-e2e-firefox:
           requires:
             - prep-build-test-mv2
-<<<<<<< HEAD
-=======
       - test-e2e-firefox-confirmation-redesign:
           requires:
             - prep-build-confirmation-redesign-test-mv2
->>>>>>> ee3841d8
       - test-e2e-chrome-rpc:
           requires:
             - prep-build-test
@@ -436,62 +427,13 @@
           command: |
             #!/bin/bash
 
-<<<<<<< HEAD
-            # GitHub Personal Access Token for API Authentication
-            GITHUB_TOKEN="${GITHUB_TOKEN}"
-            BRANCH="${CIRCLE_BRANCH}"
-
-            # Fetch the PRs associated with the current branch and check the response
-            PR_RESPONSE=$(curl -s -H "Authorization: token ${GITHUB_TOKEN}" \
-              "https://api.github.com/repos/$CIRCLE_PROJECT_USERNAME/$CIRCLE_PROJECT_REPONAME/pulls?state=open&head=${CIRCLE_PROJECT_USERNAME}:${BRANCH}")
-            echo "https://api.github.com/repos/$CIRCLE_PROJECT_USERNAME/$CIRCLE_PROJECT_REPONAME/pulls?state=open&head=${CIRCLE_PROJECT_USERNAME}:${BRANCH}"
-
-            # Check if the response contains valid JSON
-            if ! echo "$PR_RESPONSE" | jq empty; then
-                echo "Failed to parse JSON response."
-                echo "$PR_RESPONSE"
-                exit 1
-            fi
-
-            # Check if we received an array of PRs
-            if ! echo "$PR_RESPONSE" | jq -e '. | type == "array"'; then
-                echo "$PR_RESPONSE"
-                echo "Expected an array of PRs, got something else."
-                exit 1
-            fi
-
-            # Check if the array of PRs is empty
-            PR_COUNT=$(echo "$PR_RESPONSE" | jq '. | length')
-
-            # If no PRs are found, exit gracefully
-            if [ "$PR_COUNT" -eq 0 ]; then
-              echo "No open PRs found. Exiting."
-=======
             GH_LABEL=team-mmi
             if [ -z "$CIRCLE_PULL_REQUESTS" ]; then
               echo "Skipping tag check; this is not a PR."
->>>>>>> ee3841d8
               echo "false" > ./RUN_MMI_OPTIONAL
               exit 0
             fi
 
-<<<<<<< HEAD
-            # Extract label names from the PR_RESPONSE
-            LABEL_NAMES=$(echo "$PR_RESPONSE" | jq -r '.[0].labels[].name')
-
-            echo "Labels found: $LABEL_NAMES"
-
-            # Check if "team-mmi" label is present
-            if echo "$LABEL_NAMES" | grep -qw "team-mmi"; then
-              echo "team-mmi tag found."
-              # assign the RUN_MMI_OPTIONAL variable to true
-              echo "true" > ./RUN_MMI_OPTIONAL
-            else
-              echo "team-mmi tag not found."
-              # assign the RUN_MMI_OPTIONAL variable to false
-              echo "false" > ./RUN_MMI_OPTIONAL
-            fi
-=======
             echo $CIRCLE_PULL_REQUESTS | sed 's/,/\n/g'
 
             # See if any associated PRs have matching label
@@ -504,7 +446,6 @@
 
             # assign the RUN_MMI_OPTIONAL variable
             echo "${HAS_MATCHING_PR}" > ./RUN_MMI_OPTIONAL
->>>>>>> ee3841d8
       - persist_to_workspace:
           root: .
           paths:
@@ -631,10 +572,7 @@
     executor: node-browsers-medium-plus
     steps:
       - run: *shallow-git-clone
-<<<<<<< HEAD
-=======
-      - run: sudo corepack enable
->>>>>>> ee3841d8
+      - run: sudo corepack enable
       - attach_workspace:
           at: .
       - when:
@@ -787,10 +725,7 @@
     executor: node-browsers-medium-plus
     steps:
       - run: *shallow-git-clone
-<<<<<<< HEAD
-=======
-      - run: sudo corepack enable
->>>>>>> ee3841d8
+      - run: sudo corepack enable
       - attach_workspace:
           at: .
       - when:
@@ -853,10 +788,7 @@
     executor: node-browsers-medium-plus
     steps:
       - run: *shallow-git-clone
-<<<<<<< HEAD
-=======
-      - run: sudo corepack enable
->>>>>>> ee3841d8
+      - run: sudo corepack enable
       - attach_workspace:
           at: .
       - run:
@@ -902,11 +834,8 @@
       - attach_workspace:
           at: .
       - run: *check-mmi-optional
-<<<<<<< HEAD
-=======
-      - run: *shallow-git-clone
-      - run: sudo corepack enable
->>>>>>> ee3841d8
+      - run: *shallow-git-clone
+      - run: sudo corepack enable
       - run:
           name: Build MMI extension for Playwright e2e
           command: |
@@ -1202,11 +1131,7 @@
           command: |
             if .circleci/scripts/test-run-e2e.sh
             then
-<<<<<<< HEAD
-              timeout 20m yarn test:e2e:chrome --retries 2
-=======
               timeout 20m yarn test:e2e:chrome --retries 1
->>>>>>> ee3841d8
             fi
           no_output_timeout: 5m
       - store_artifacts:
@@ -1234,11 +1159,7 @@
           command: |
             if .circleci/scripts/test-run-e2e.sh
             then
-<<<<<<< HEAD
-              timeout 20m yarn test:e2e:chrome --retries 2
-=======
               timeout 20m yarn test:e2e:chrome --retries 1
->>>>>>> ee3841d8
             fi
           no_output_timeout: 5m
           environment:
@@ -1249,8 +1170,6 @@
       - store_test_results:
           path: test/test-results/e2e
 
-<<<<<<< HEAD
-=======
   test-e2e-chrome-confirmation-redesign:
     executor: node-browsers-medium-plus
     parallelism: 20
@@ -1281,7 +1200,6 @@
       - store_test_results:
           path: test/test-results/e2e
 
->>>>>>> ee3841d8
   test-e2e-chrome-rpc:
     executor: node-browsers-medium
     parallelism: 1
@@ -1356,11 +1274,7 @@
           command: |
             if .circleci/scripts/test-run-e2e.sh
             then
-<<<<<<< HEAD
-              timeout 20m yarn test:e2e:chrome:rpc --retries 2 --build-type=mmi
-=======
               timeout 20m yarn test:e2e:chrome:rpc --retries 1 --build-type=mmi
->>>>>>> ee3841d8
             fi
           no_output_timeout: 5m
       - store_artifacts:
@@ -1381,11 +1295,7 @@
           command: |
             if .circleci/scripts/test-run-e2e.sh
             then
-<<<<<<< HEAD
-              yarn test:e2e:single test/e2e/vault-decryption-chrome.spec.js --browser chrome --retries 2
-=======
               yarn test:e2e:single test/e2e/vault-decryption-chrome.spec.js --browser chrome --retries 1
->>>>>>> ee3841d8
             fi
           no_output_timeout: 5m
 
@@ -1409,11 +1319,7 @@
             export ENABLE_MV3=false
             if .circleci/scripts/test-run-e2e.sh
             then
-<<<<<<< HEAD
-              timeout 20m yarn test:e2e:firefox:flask --retries 2
-=======
               timeout 20m yarn test:e2e:firefox:flask --retries 1
->>>>>>> ee3841d8
             fi
           no_output_timeout: 5m
       - store_artifacts:
@@ -1441,11 +1347,7 @@
           command: |
             if .circleci/scripts/test-run-e2e.sh
             then
-<<<<<<< HEAD
-              timeout 20m yarn test:e2e:chrome:flask --retries 2
-=======
               timeout 20m yarn test:e2e:chrome:flask --retries 1
->>>>>>> ee3841d8
             fi
           no_output_timeout: 5m
       - store_artifacts:
@@ -1473,11 +1375,7 @@
           command: |
             if .circleci/scripts/test-run-e2e.sh
             then
-<<<<<<< HEAD
-              timeout 20m yarn test:e2e:chrome:mmi --retries 2 --build-type=mmi
-=======
               timeout 20m yarn test:e2e:chrome:mmi --retries 1 --build-type=mmi
->>>>>>> ee3841d8
             fi
           no_output_timeout: 5m
       - store_artifacts:
@@ -1493,11 +1391,8 @@
       - attach_workspace:
           at: .
       - run: *check-mmi-optional
-<<<<<<< HEAD
-=======
       - run: *shallow-git-clone
       - run: corepack enable
->>>>>>> ee3841d8
       - run:
           name: Move test build to dist
           command: mv ./dist-test-mmi-playwright ./dist
@@ -1551,11 +1446,7 @@
             export ENABLE_MV3=false
             if .circleci/scripts/test-run-e2e.sh
             then
-<<<<<<< HEAD
-              timeout 20m yarn test:e2e:firefox --retries 2
-=======
               timeout 20m yarn test:e2e:firefox --retries 1
->>>>>>> ee3841d8
             fi
           no_output_timeout: 5m
       - store_artifacts:
@@ -1961,10 +1852,7 @@
     executor: node-browsers-small
     steps:
       - run: *shallow-git-clone
-<<<<<<< HEAD
-=======
-      - run: sudo corepack enable
->>>>>>> ee3841d8
+      - run: sudo corepack enable
       - attach_workspace:
           at: .
       - run:
@@ -1981,10 +1869,7 @@
     executor: node-browsers-small
     steps:
       - run: *shallow-git-clone
-<<<<<<< HEAD
-=======
-      - run: sudo corepack enable
->>>>>>> ee3841d8
+      - run: sudo corepack enable
       - attach_workspace:
           at: .
       - run:
