version: 2.1

executors:
  node-browsers-small:
    docker:
      - image: cimg/node:20.11-browsers
    resource_class: small
    environment:
      NODE_OPTIONS: --max_old_space_size=2048
  node-browsers-medium:
    docker:
      - image: cimg/node:20.11-browsers
    resource_class: medium
    environment:
      NODE_OPTIONS: --max_old_space_size=3072
  node-linux-medium:
    machine:
<<<<<<< HEAD
      image: ubuntu-2204:2024.04.4
=======
      image: ubuntu-2404:2024.05.1
>>>>>>> 61bd043a
    resource_class: medium #// linux medium: 2 CPUs, 7.5 GB RAM, 10 credits/min
    environment:
      NODE_OPTIONS: --max_old_space_size=6144
  node-browsers-medium-plus:
    docker:
      - image: cimg/node:20.11-browsers
    resource_class: medium+
    environment:
      NODE_OPTIONS: --max_old_space_size=4096
  shellcheck:
    docker:
      - image: koalaman/shellcheck-alpine@sha256:dfaf08fab58c158549d3be64fb101c626abc5f16f341b569092577ae207db199
    resource_class: small
  playwright:
    docker:
      - image: mcr.microsoft.com/playwright:v1.44.1-focal
    resource_class: medium

orbs:
  gh: circleci/github-cli@2.0
  codecov: codecov/codecov@3.2.2
  slack: circleci/slack@4.12.5

rc_branch_only: &rc_branch_only
  filters:
    branches:
      only:
        - /^Version-v(\d+)[.](\d+)[.](\d+)/

develop_master_rc_only: &develop_master_rc_only
  filters:
    branches:
      only:
        - develop
        - master
        - /^Version-v(\d+)[.](\d+)[.](\d+)/

aliases:
  # Shallow Git Clone
  - &shallow-git-clone
    name: Shallow Git Clone
    command: |
      #!/bin/bash
      set -e
      set -u
      set -o pipefail

      # Set up SSH access
      # This SSH key is the current github.com SSH key as of June 2023, but it will need to be changed whenever github changes their key (probably every few years)
      GITHUB_SSH_KEY="AAAAC3NzaC1lZDI1NTE5AAAAIOMqqnkVzrm0SdG6UOoqKLsabgH5C9okWi0dh2l9GKJl"
      mkdir -p ~/.ssh
      echo github.com ssh-ed25519 $GITHUB_SSH_KEY >> ~/.ssh/known_hosts

      git clone --depth 1 --no-checkout "$CIRCLE_REPOSITORY_URL" .
      git fetch --depth 1 origin "$CIRCLE_SHA1"

      if [ -n "${CIRCLE_TAG-}" ]; then
        echo "Checkout tag '${CIRCLE_TAG}' at commit '${CIRCLE_SHA1}'"
        git checkout "$CIRCLE_TAG"
        git reset --hard "$CIRCLE_SHA1"
      else
        echo "Checkout branch '${CIRCLE_BRANCH}' at commit '${CIRCLE_SHA1}'"
        git checkout -B "$CIRCLE_BRANCH" "$CIRCLE_SHA1"
      fi

  # Check if MMI Optional tests should run
  - &check-mmi-optional
    name: Check if MMI Optional tests should run
    command: |
      RUN_MMI_OPTIONAL=$(cat ./RUN_MMI_OPTIONAL)
      if [[ "${RUN_MMI_OPTIONAL}" == "true" ]]; then
        echo "Running MMI Optional tests"
      else
        echo "Skipping MMI Optional tests"
        circleci step halt
      fi

workflows:
  test_and_release:
    jobs:
      - create_release_pull_request:
          <<: *rc_branch_only
          requires:
            - prep-deps
      - trigger-beta-build:
          requires:
            - prep-deps
      - check-pr-tag
      - prep-deps
      - test-deps-audit:
          requires:
            - prep-deps
      - test-deps-depcheck:
          requires:
            - prep-deps
      - test-yarn-dedupe:
          requires:
            - prep-deps
      - validate-lavamoat-allow-scripts:
          requires:
            - prep-deps
      - validate-lavamoat-policy-build:
          requires:
            - prep-deps
      - validate-lavamoat-policy-webapp:
          matrix:
            parameters:
              build-type: [main, beta, flask, mmi]
          requires:
            - prep-deps
      - prep-build-mmi:
          requires:
            - prep-deps
      - prep-build:
          requires:
            - prep-deps
      - prep-build-mv2:
          requires:
            - prep-deps
      - prep-build-flask:
          requires:
            - prep-deps
      - prep-build-flask-mv2:
          requires:
            - prep-deps
      - prep-build-test:
          requires:
            - prep-deps
      - prep-build-test-mv2:
          requires:
            - prep-deps
      - prep-build-test-webpack:
          requires:
            - prep-deps
      - prep-build-confirmation-redesign-test:
          requires:
            - prep-deps
      - prep-build-confirmation-redesign-test-mv2:
          <<: *develop_master_rc_only
          requires:
            - prep-deps
      - prep-build-test-flask:
          requires:
            - prep-deps
      - prep-build-test-flask-mv2:
          <<: *develop_master_rc_only
          requires:
            - prep-deps
      - prep-build-test-mmi:
          requires:
            - prep-deps
      - prep-build-test-mmi-playwright:
          requires:
            - prep-deps
            - check-pr-tag
      - prep-build-storybook:
          requires:
            - prep-deps
      - prep-build-ts-migration-dashboard:
          requires:
            - prep-deps
      - test-lint:
          requires:
            - prep-deps
      - test-lint-shellcheck
      - test-lint-lockfile:
          requires:
            - prep-deps
      - test-lint-changelog:
          requires:
            - prep-deps
      - test-e2e-chrome-webpack:
          requires:
            - prep-build-test-webpack
      - test-e2e-chrome:
          requires:
            - prep-build-test
      - test-e2e-chrome-confirmation-redesign:
          requires:
            - prep-build-confirmation-redesign-test
      - test-e2e-firefox:
          requires:
            - prep-build-test-mv2
      - test-e2e-firefox-confirmation-redesign:
          <<: *develop_master_rc_only
          requires:
            - prep-build-confirmation-redesign-test-mv2
      - test-e2e-chrome-rpc:
          requires:
            - prep-build-test
      - test-api-specs:
          requires:
            - prep-build-test
      - test-e2e-chrome-multiple-providers:
          requires:
            - prep-build-test
      - test-e2e-chrome-flask:
          requires:
            - prep-build-test-flask
      - test-e2e-firefox-flask:
          <<: *develop_master_rc_only
          requires:
            - prep-build-test-flask-mv2
      - test-e2e-chrome-mmi:
          requires:
            - prep-build-test-mmi
      - test-e2e-mmi-playwright - OPTIONAL:
          requires:
            - prep-build-test-mmi-playwright
      - test-e2e-chrome-rpc-mmi:
          requires:
            - prep-build-test-mmi
      - test-e2e-chrome-vault-decryption:
          filters:
            branches:
              only:
                - develop
                - /^Version-v(\d+)[.](\d+)[.](\d+)/
          requires:
            - prep-build
<<<<<<< HEAD
      - test-unit-mocha:
          requires:
            - prep-deps
      - test-unit-webpack:
          requires:
            - prep-deps
=======
>>>>>>> 61bd043a
      - test-unit-jest-main:
          requires:
            - prep-deps
      - test-unit-jest-development:
          requires:
            - prep-deps
      - upload-coverage:
          requires:
            - test-unit-jest-main
            - test-unit-jest-development
<<<<<<< HEAD
            - test-unit-mocha
            - test-unit-webpack
=======
>>>>>>> 61bd043a
      - test-unit-global:
          requires:
            - prep-deps
      - test-storybook:
          requires:
            - prep-deps
            - prep-build-storybook
      - validate-source-maps:
          requires:
            - prep-build
      - validate-source-maps-mv2:
          requires:
            - prep-build-mv2
      - validate-source-maps-beta:
          requires:
            - trigger-beta-build
      - validate-source-maps-mmi:
          requires:
            - prep-build-mmi
      - validate-source-maps-flask:
          requires:
            - prep-build-flask
      - validate-source-maps-flask-mv2:
          requires:
            - prep-build-flask-mv2
      - test-mozilla-lint-mv2:
          requires:
            - prep-deps
            - prep-build-mv2
      - test-mozilla-lint-flask-mv2:
          requires:
            - prep-deps
            - prep-build-flask-mv2
      - all-tests-pass:
          requires:
            - test-deps-depcheck
            - validate-lavamoat-allow-scripts
            - validate-lavamoat-policy-build
            - validate-lavamoat-policy-webapp
            - test-lint
            - test-lint-shellcheck
            - test-lint-lockfile
            - test-lint-changelog
            - test-unit-jest-main
            - test-unit-jest-development
            - test-unit-global
<<<<<<< HEAD
            - test-unit-mocha
            - test-unit-webpack
            - upload-and-validate-coverage
=======
            - upload-coverage
>>>>>>> 61bd043a
            - validate-source-maps
            - validate-source-maps-beta
            - validate-source-maps-flask
            - validate-source-maps-mmi
            - test-mozilla-lint-mv2
            - test-mozilla-lint-flask-mv2
            - test-e2e-chrome
            - test-e2e-chrome-multiple-providers
            - test-e2e-chrome-confirmation-redesign
            - test-e2e-firefox-confirmation-redesign
            - test-e2e-firefox
            - test-e2e-chrome-flask
            - test-e2e-firefox-flask
            - test-e2e-chrome-mmi
            - test-e2e-chrome-rpc-mmi
            - test-e2e-chrome-vault-decryption
            - test-storybook
      - benchmark:
          requires:
            - prep-build-test
      - user-actions-benchmark:
          requires:
            - prep-build-test
      - stats-module-load-init:
          requires:
            - prep-build-test
      - job-publish-prerelease:
          requires:
            - prep-deps
            - prep-build
            - prep-build-mv2
            - trigger-beta-build
            - prep-build-mmi
            - prep-build-flask
            - prep-build-flask-mv2
            - prep-build-storybook
            - prep-build-ts-migration-dashboard
            - benchmark
            - user-actions-benchmark
            - stats-module-load-init
            - all-tests-pass
      - job-publish-release:
          filters:
            branches:
              only: master
          requires:
            - prep-deps
            - prep-build
            - prep-build-mv2
            - prep-build-mmi
            - prep-build-flask
            - prep-build-flask-mv2
            - all-tests-pass
      - job-publish-storybook:
          filters:
            branches:
              only: develop
          requires:
            - prep-build-storybook
      - job-publish-ts-migration-dashboard:
          filters:
            branches:
              only: develop
          requires:
            - prep-build-ts-migration-dashboard

jobs:
  trigger-beta-build:
    executor: node-browsers-small
    steps:
      - run: *shallow-git-clone
      - run: sudo corepack enable
      - attach_workspace:
          at: .
      - when:
          condition:
            not:
              matches:
                pattern: /^master$/
                value: << pipeline.git.branch >>
          steps:
            - run:
                name: Build beta prod
                command: |
                  .circleci/scripts/trigger-beta-build.sh
            - run:
                name: Move beta build to 'dist-beta' to avoid conflict with production build
                command: mv ./dist ./dist-beta
            - run:
                name: Move beta zips to 'builds-beta' to avoid conflict with production build
                command: mv ./builds ./builds-beta
            - persist_to_workspace:
                root: .
                paths:
                  - dist-beta
                  - builds-beta

  create_release_pull_request:
    executor: node-browsers-small
    steps:
      - run: *shallow-git-clone
      - run: sudo corepack enable
      - attach_workspace:
          at: .
      - run:
          name: Bump manifest version
          command: .circleci/scripts/release-bump-manifest-version.sh
      - run:
          name: Update changelog
          command: yarn update-changelog --rc
      - run:
          name: Commit changes
          command: .circleci/scripts/release-commit-version-bump.sh
      - run:
          name: Create GitHub Pull Request for version
          command: .circleci/scripts/release-create-release-pr.sh

  check-pr-tag:
    docker:
      - image: cimg/base:stable
    steps:
      - run:
          name: Check for MMI Team Tag
          command: |
            #!/bin/bash

            GH_LABEL=team-mmi
            if [ -z "$CIRCLE_PULL_REQUESTS" ]; then
              echo "Skipping tag check; this is not a PR."
              echo "false" > ./RUN_MMI_OPTIONAL
              exit 0
            fi

            echo $CIRCLE_PULL_REQUESTS | sed 's/,/\n/g'

            # See if any associated PRs have matching label
            HAS_MATCHING_PR=$(echo $CIRCLE_PULL_REQUESTS \
              | sed -e 's#,#\n#g' -e 's#/github.com/#/api.github.com/repos/#g' -e 's#/pull/#/pulls/#g' \
              | xargs -n1 curl -s \
              | jq -s "map((.labels|map(select(.name==\"${GH_LABEL}\"))))|flatten|length > 0")

            echo "${GH_LABEL} tag presence: ${HAS_MATCHING_PR}"

            # assign the RUN_MMI_OPTIONAL variable
            echo "${HAS_MATCHING_PR}" > ./RUN_MMI_OPTIONAL
      - persist_to_workspace:
          root: .
          paths:
            - RUN_MMI_OPTIONAL

  prep-deps:
    executor: node-browsers-medium
    steps:
      - run: *shallow-git-clone
      - run: sudo corepack enable
      - run:
          name: Save Yarn version
          command: |
            yarn --version > /tmp/YARN_VERSION
      - restore_cache:
          keys:
            # First try to get the specific cache for the checksum of the yarn.lock file.
            # This cache key lookup will fail if the lock file is modified and a cache
            # has not yet been persisted for the new checksum.
            - dependency-cache-{{ checksum "/tmp/YARN_VERSION" }}-{{ checksum "yarn.lock" }}
            # To prevent having to do a full install of every node_module when
            # dependencies change, restore from the last known cache of any
            # branch/checksum with the same Yarn version, the install step will remove
            # cached items that are no longer required and add the new dependencies, and
            # the cache will be persisted.
            - dependency-cache-{{ checksum "/tmp/YARN_VERSION" }}-
      - gh/install
      - run:
          name: Install dependencies
          command: .circleci/scripts/install-dependencies.sh
      - save_cache:
          key: dependency-cache-{{ checksum "/tmp/YARN_VERSION" }}-{{ checksum "yarn.lock" }}
          paths:
            - .yarn/cache
      - persist_to_workspace:
          root: .
          paths:
            - node_modules
            - build-artifacts

  validate-lavamoat-allow-scripts:
    executor: node-browsers-small
    steps:
      - run: *shallow-git-clone
      - run: sudo corepack enable
      - attach_workspace:
          at: .
      - run:
          name: Validate allow-scripts config
          command: yarn allow-scripts auto
      - run:
          name: Check working tree
          command: .circleci/scripts/check-working-tree.sh

  validate-lavamoat-policy-build:
    executor: node-browsers-medium
    steps:
      - run: *shallow-git-clone
      - run: sudo corepack enable
      - attach_workspace:
          at: .
      - run:
          name: Validate LavaMoat build policy
          command: yarn lavamoat:build:auto
      - run:
          name: Check working tree
          command: .circleci/scripts/check-working-tree.sh

  validate-lavamoat-policy-webapp:
    executor: node-browsers-medium-plus
    parameters:
      build-type:
        type: string
    steps:
      - run: *shallow-git-clone
      - run: sudo corepack enable
      - attach_workspace:
          at: .
      - run:
          name: Validate LavaMoat << parameters.build-type >>  policy
          command: yarn lavamoat:webapp:auto:ci '--build-types=<< parameters.build-type >>'
      - run:
          name: Check working tree
          command: .circleci/scripts/check-working-tree.sh

  prep-build:
    executor: node-linux-medium
    steps:
      - run: *shallow-git-clone
      - run: corepack enable
      - attach_workspace:
          at: .
      - when:
          condition:
            not:
              matches:
                pattern: /^master$/
                value: << pipeline.git.branch >>
          steps:
            - run:
                name: build:dist
                command: yarn build dist
      - when:
          condition:
            matches:
              pattern: /^master$/
              value: << pipeline.git.branch >>
          steps:
            - run:
                name: build:prod
                command: yarn build prod
      - run:
          name: build:debug
          command: find dist/ -type f -exec md5sum {} \; | sort -k 2
      - store_artifacts:
          path: builds
      - persist_to_workspace:
          root: .
          paths:
            - dist
            - builds

  prep-build-mv2:
    executor: node-linux-medium
    steps:
      - run: *shallow-git-clone
      - run: corepack enable
      - attach_workspace:
          at: .
      - when:
          condition:
            not:
              matches:
                pattern: /^master$/
                value: << pipeline.git.branch >>
          steps:
            - run:
                name: build:dist
                command: ENABLE_MV3=false yarn build dist
      - when:
          condition:
            matches:
              pattern: /^master$/
              value: << pipeline.git.branch >>
          steps:
            - run:
                name: build:prod
                command: ENABLE_MV3=false yarn build prod
      - run:
          name: build:debug
          command: find dist/ -type f -exec md5sum {} \; | sort -k 2
      - run:
          name: Move mm build to 'dist-mv2' to avoid conflict with production build
          command: mv ./dist ./dist-mv2
      - run:
          name: Move mm zips to 'builds-mv2' to avoid conflict with production build
          command: mv ./builds ./builds-mv2
      - store_artifacts:
          path: builds-mv2
      - persist_to_workspace:
          root: .
          paths:
            - dist-mv2
            - builds-mv2

  prep-build-mmi:
    executor: node-linux-medium
    steps:
      - run: *shallow-git-clone
      - run: corepack enable
      - attach_workspace:
          at: .
      - when:
          condition:
            not:
              matches:
                pattern: /^master$/
                value: << pipeline.git.branch >>
          steps:
            - run:
                name: build:dist
                command: yarn build --build-type mmi dist
      - when:
          condition:
            matches:
              pattern: /^master$/
              value: << pipeline.git.branch >>
          steps:
            - run:
                name: build:prod
                command: yarn build --build-type mmi prod
      - run:
          name: build:debug
          command: find dist/ -type f -exec md5sum {} \; | sort -k 2
      - run:
          name: Move mmi build to 'dist-mmi' to avoid conflict with production build
          command: mv ./dist ./dist-mmi
      - run:
          name: Move mmi zips to 'builds-mmi' to avoid conflict with production build
          command: mv ./builds ./builds-mmi
      - persist_to_workspace:
          root: .
          paths:
            - dist-mmi
            - builds-mmi
      - store_artifacts:
          path: builds-mmi
          destination: builds-mmi

  prep-build-flask:
    executor: node-linux-medium
    steps:
      - run: *shallow-git-clone
      - run: corepack enable
      - attach_workspace:
          at: .
      - when:
          condition:
            not:
              matches:
                pattern: /^master$/
                value: << pipeline.git.branch >>
          steps:
            - run:
                name: build:dist
                command: yarn build --build-type flask dist
      - when:
          condition:
            matches:
              pattern: /^master$/
              value: << pipeline.git.branch >>
          steps:
            - run:
                name: build:prod
                command: yarn build --build-type flask prod
      - run:
          name: build:debug
          command: find dist/ -type f -exec md5sum {} \; | sort -k 2
      - run:
          name: Move flask build to 'dist-flask' to avoid conflict with production build
          command: mv ./dist ./dist-flask
      - run:
          name: Move flask zips to 'builds-flask' to avoid conflict with production build
          command: mv ./builds ./builds-flask
      - persist_to_workspace:
          root: .
          paths:
            - dist-flask
            - builds-flask

  prep-build-flask-mv2:
    executor: node-linux-medium
    steps:
      - run: *shallow-git-clone
      - run: corepack enable
      - attach_workspace:
          at: .
      - when:
          condition:
            not:
              matches:
                pattern: /^master$/
                value: << pipeline.git.branch >>
          steps:
            - run:
                name: build:dist
                command: ENABLE_MV3=false yarn build --build-type flask dist
      - when:
          condition:
            matches:
              pattern: /^master$/
              value: << pipeline.git.branch >>
          steps:
            - run:
                name: build:prod
                command: ENABLE_MV3=false yarn build --build-type flask prod
      - run:
          name: build:debug
          command: find dist/ -type f -exec md5sum {} \; | sort -k 2
      - run:
          name: Move flask build to 'dist-flask' to avoid conflict with production build
          command: mv ./dist ./dist-flask-mv2
      - run:
          name: Move flask zips to 'builds-flask' to avoid conflict with production build
          command: mv ./builds ./builds-flask-mv2
      - persist_to_workspace:
          root: .
          paths:
            - dist-flask-mv2
            - builds-flask-mv2

  prep-build-test-flask:
    executor: node-linux-medium
    steps:
      - run: *shallow-git-clone
      - run: corepack enable
      - attach_workspace:
          at: .
      - run:
          name: Build extension for testing
          command: yarn build:test:flask
      - run:
          name: Move test build to 'dist-test-flask' to avoid conflict with production build
          command: mv ./dist ./dist-test-flask
      - run:
          name: Move test zips to 'builds-test-flask' to avoid conflict with production build
          command: mv ./builds ./builds-test-flask
      - persist_to_workspace:
          root: .
          paths:
            - dist-test-flask
            - builds-test-flask

  prep-build-test-flask-mv2:
    executor: node-linux-medium
    steps:
      - run: *shallow-git-clone
      - run: corepack enable
      - attach_workspace:
          at: .
      - run:
          name: Build extension for testing
          command: yarn build:test:flask:mv2
      - run:
          name: Move test build to 'dist-test-flask' to avoid conflict with production build
          command: mv ./dist ./dist-test-flask-mv2
      - run:
          name: Move test zips to 'builds-test-flask' to avoid conflict with production build
          command: mv ./builds ./builds-test-flask-mv2
      - persist_to_workspace:
          root: .
          paths:
            - dist-test-flask-mv2
            - builds-test-flask-mv2

  prep-build-test-mmi:
    executor: node-linux-medium
    steps:
      - run: *shallow-git-clone
      - run: corepack enable
      - attach_workspace:
          at: .
      - run:
          name: Build extension for testing
          command: yarn build:test:mmi
      - run:
          name: Move test build to 'dist-test' to avoid conflict with production build
          command: mv ./dist ./dist-test-mmi
      - run:
          name: Move test zips to 'builds-test' to avoid conflict with production build
          command: mv ./builds ./builds-test-mmi
      - persist_to_workspace:
          root: .
          paths:
            - dist-test-mmi
            - builds-test-mmi

  prep-build-test-mmi-playwright:
    executor: node-linux-medium
    steps:
      - run: *shallow-git-clone
      - run: corepack enable
      - attach_workspace:
          at: .
      - run: *check-mmi-optional
      - run:
          name: Build MMI extension for Playwright e2e
          command: |
            export MMI_CONFIGURATION_SERVICE_URL=$MMI_DEV_CONFIGURATION_SERVICE_URL
            yarn dist:mmi
      - run:
          name: Move test build to 'dist-test' to avoid conflict with production build
          command: mv ./dist ./dist-test-mmi-playwright
      - run:
          name: Move test zips to 'builds-test' to avoid conflict with production build
          command: mv ./builds ./builds-test-mmi-playwright
      - persist_to_workspace:
          root: .
          paths:
            - RUN_MMI_OPTIONAL
            - dist-test-mmi-playwright
            - builds-test-mmi-playwright
      - store_artifacts:
          path: builds-test-mmi-playwright
          destination: builds-test-mmi-playwright

  prep-build-test:
    executor: node-linux-medium
    steps:
      - run: *shallow-git-clone
      - run: corepack enable
      - attach_workspace:
          at: .
      - run:
          name: Build extension for testing
          command: yarn build:test
      - run:
          name: Move test build to 'dist-test' to avoid conflict with production build
          command: mv ./dist ./dist-test
      - run:
          name: Move test zips to 'builds-test' to avoid conflict with production build
          command: mv ./builds ./builds-test
      - store_artifacts:
          path: builds-test
      - persist_to_workspace:
          root: .
          paths:
            - dist-test
            - builds-test

  prep-build-test-mv2:
    executor: node-linux-medium
    steps:
      - run: *shallow-git-clone
      - run: corepack enable
      - attach_workspace:
          at: .
      - run:
          name: Build extension for testing
          command: yarn build:test:mv2
      - run:
          name: Move test build to 'dist-test-mv2' to avoid conflict with production build
          command: mv ./dist ./dist-test-mv2
      - run:
          name: Move test zips to 'builds-test-mv2' to avoid conflict with production build
          command: mv ./builds ./builds-test-mv2
      - store_artifacts:
          path: builds-test-mv2
      - persist_to_workspace:
          root: .
          paths:
            - dist-test-mv2
            - builds-test-mv2

  prep-build-test-webpack:
    executor: node-linux-medium
    steps:
      - run: *shallow-git-clone
      - attach_workspace:
          at: .
      - run:
          name: Activate yarn
          command: corepack enable
      - run:
          name: Build extension for testing
          command: yarn build:test:webpack
      - run:
          name: Move test build to 'dist-test-webpack' to avoid conflict with production build
          command: mv ./dist ./dist-test-webpack
      - persist_to_workspace:
          root: .
          paths:
            - dist-test-webpack

  prep-build-confirmation-redesign-test:
    executor: node-linux-medium
    steps:
      - run: *shallow-git-clone
      - run: corepack enable
      - attach_workspace:
          at: .
      - run:
          name: Build extension for testing
          command: ENABLE_CONFIRMATION_REDESIGN="true" yarn build:test
      - run:
          name: Move test build to 'dist-test' to avoid conflict with production build
          command: mv ./dist ./dist-test-confirmations
      - run:
          name: Move test zips to 'builds-test' to avoid conflict with production build
          command: mv ./builds ./builds-test-confirmations
      - persist_to_workspace:
          root: .
          paths:
            - dist-test-confirmations
            - builds-test-confirmations

  prep-build-confirmation-redesign-test-mv2:
    executor: node-linux-medium
    steps:
      - run: *shallow-git-clone
      - run: corepack enable
      - attach_workspace:
          at: .
      - run:
          name: Build extension for testing
          command: ENABLE_CONFIRMATION_REDESIGN="true" yarn build:test:mv2
      - run:
          name: Move test build to 'dist-test-confirmations-mv2' to avoid conflict with production build
          command: mv ./dist ./dist-test-confirmations-mv2
      - run:
          name: Move test zips to 'builds-test-confirmations-mv2' to avoid conflict with production build
          command: mv ./builds ./builds-test-confirmations-mv2
      - persist_to_workspace:
          root: .
          paths:
            - dist-test-confirmations-mv2
            - builds-test-confirmations-mv2

  prep-build-storybook:
    executor: node-linux-medium
    steps:
      - run: *shallow-git-clone
      - run: corepack enable
      - attach_workspace:
          at: .
      - run:
          name: Build Storybook
          command: yarn storybook:build
      - persist_to_workspace:
          root: .
          paths:
            - storybook-build

  prep-build-ts-migration-dashboard:
    executor: node-browsers-small
    steps:
      - run: *shallow-git-clone
      - run: sudo corepack enable
      - attach_workspace:
          at: .
      - run:
          name: Build TypeScript migration dashboard
          command: yarn ts-migration:dashboard:build
      - persist_to_workspace:
          root: .
          paths:
            - development/ts-migration-dashboard/build/final

  test-yarn-dedupe:
    executor: node-browsers-small
    steps:
      - run: *shallow-git-clone
      - run: sudo corepack enable
      - attach_workspace:
          at: .
      - run:
          name: Detect yarn lock deduplications
          command: yarn dedupe --check

  test-lint:
    executor: node-browsers-medium
    steps:
      - run: *shallow-git-clone
      - run: sudo corepack enable
      - attach_workspace:
          at: .
      - run:
          name: Lint
          command: yarn lint
      - run:
          name: Verify locales
          command: yarn verify-locales --quiet

  test-storybook:
    executor: node-browsers-medium-plus
    steps:
      - run: *shallow-git-clone
      - run: sudo corepack enable
      - attach_workspace:
          at: .
      - run:
          name: Install Playwright browsers
          command: yarn exec playwright install
      - run:
          name: Test Storybook
          command: yarn test-storybook:ci

  test-lint-shellcheck:
    executor: shellcheck
    steps:
      - checkout
      - run: apk add --no-cache bash jq yarn
      - run:
          name: ShellCheck Lint
          command: ./development/shellcheck.sh

  test-lint-lockfile:
    executor: node-browsers-medium
    steps:
      - run: *shallow-git-clone
      - run: sudo corepack enable
      - attach_workspace:
          at: .
      - run:
          name: lockfile-lint
          command: yarn lint:lockfile
      - run:
          name: check yarn resolutions
          command: yarn --check-resolutions

  test-lint-changelog:
    executor: node-browsers-small
    steps:
      - run: *shallow-git-clone
      - run: sudo corepack enable
      - attach_workspace:
          at: .
      - when:
          condition:
            not:
              matches:
                pattern: /^Version-v(\d+)[.](\d+)[.](\d+)$/
                value: << pipeline.git.branch >>
          steps:
            - run:
                name: Validate changelog
                command: yarn lint:changelog
      - when:
          condition:
            matches:
              pattern: /^Version-v(\d+)[.](\d+)[.](\d+)$/
              value: << pipeline.git.branch >>
          steps:
            - run:
                name: Validate release candidate changelog
                command: .circleci/scripts/validate-changelog-in-rc.sh

  test-deps-audit:
    executor: node-browsers-small
    steps:
      - run: *shallow-git-clone
      - run: sudo corepack enable
      - attach_workspace:
          at: .
      - run:
          name: yarn audit
          command: yarn audit

  test-deps-depcheck:
    executor: node-browsers-small
    steps:
      - run: *shallow-git-clone
      - run: sudo corepack enable
      - attach_workspace:
          at: .
      - run:
          name: depcheck
          command: yarn depcheck

<<<<<<< HEAD
  test-e2e-chrome-webpack:
    executor: node-browsers-medium-plus
    parallelism: 20
=======
  test-api-specs:
    executor: node-browsers-medium-plus
>>>>>>> 61bd043a
    steps:
      - run: *shallow-git-clone
      - run: sudo corepack enable
      - attach_workspace:
          at: .
      - run:
          name: Move test build to dist
<<<<<<< HEAD
          command: mv ./dist-test-webpack ./dist
      - run:
          name: test:e2e:chrome:webpack
          command: |
            if .circleci/scripts/test-run-e2e.sh
            then
              timeout 20m yarn test:e2e:chrome:webpack --retries 2
            fi
          no_output_timeout: 5m
      - store_artifacts:
          path: test-artifacts
          destination: test-artifacts
      - store_test_results:
          path: test/test-results/e2e
=======
          command: mv ./dist-test ./dist
      - run:
          name: Move test zips to builds
          command: mv ./builds-test ./builds
      - gh/install
      - run:
          name: test:api-specs
          command: |
            timeout 20m yarn test:api-specs --retries 2
          no_output_timeout: 5m
      - run:
          name: Comment on PR
          command: |
            if [  -f html-report/index.html ]; then
              gh pr comment "${CIRCLE_PR_NUMBER}" --body ":x: API Spec Test Failed. View the report [here](https://output.circle-artifacts.com/output/job/${CIRCLE_WORKFLOW_JOB_ID}/artifacts/${CIRCLE_NODE_INDEX}/html-report/index.html)."
            else
              echo "API Spec Report not found!"
            fi
          when: on_fail
      - store_artifacts:
          path: html-report
          destination: html-report
>>>>>>> 61bd043a

  test-e2e-chrome:
    executor: node-browsers-medium-plus
    parallelism: 20
    steps:
      - run: *shallow-git-clone
      - run: sudo corepack enable
      - attach_workspace:
          at: .
      - run:
          name: Move test build to dist
          command: mv ./dist-test ./dist
      - run:
          name: Move test zips to builds
          command: mv ./builds-test ./builds
      - run:
          name: test:e2e:chrome
          command: |
            if .circleci/scripts/test-run-e2e.sh
            then
              timeout 20m yarn test:e2e:chrome --retries 1
            fi
          no_output_timeout: 5m
      - store_artifacts:
          path: test-artifacts
          destination: test-artifacts
      - store_test_results:
          path: test/test-results/e2e

  test-e2e-chrome-confirmation-redesign:
    executor: node-browsers-medium-plus
    parallelism: 20
    steps:
      - run: *shallow-git-clone
      - run: sudo corepack enable
      - attach_workspace:
          at: .
      - run:
          name: Move test build to dist
          command: mv ./dist-test-confirmations ./dist
      - run:
          name: Move test zips to builds
          command: mv ./builds-test-confirmations ./builds
      - run:
          name: test:e2e:chrome-confirmation-redesign
          command: |
            if .circleci/scripts/test-run-e2e.sh
            then
              timeout 20m yarn test:e2e:chrome:confirmation-redesign --retries 1
            fi
          no_output_timeout: 5m
          environment:
            ENABLE_CONFIRMATION_REDESIGN: "true"
      - store_artifacts:
          path: test-artifacts
          destination: test-artifacts
      - store_test_results:
          path: test/test-results/e2e

  test-e2e-chrome-rpc:
    executor: node-browsers-medium
    parallelism: 1
    steps:
      - run: *shallow-git-clone
      - run: sudo corepack enable
      - attach_workspace:
          at: .
      - run:
          name: Move test build to dist
          command: mv ./dist-test ./dist
      - run:
          name: Move test zips to builds
          command: mv ./builds-test ./builds
      - run:
          name: test:e2e:chrome:rpc
          command: |
            if .circleci/scripts/test-run-e2e.sh
            then
              timeout 20m yarn test:e2e:chrome:rpc --retries 1
            fi
          no_output_timeout: 5m
      - store_artifacts:
          path: test-artifacts
          destination: test-artifacts
      - store_test_results:
          path: test/test-results/e2e

  test-e2e-chrome-multiple-providers:
    executor: node-browsers-small
    parallelism: 1
    steps:
      - run: *shallow-git-clone
      - run: sudo corepack enable
      - attach_workspace:
          at: .
      - run:
          name: Move test build to dist
          command: mv ./dist-test ./dist
      - run:
          name: Move test zips to builds
          command: mv ./builds-test ./builds
      - run:
          name: test:e2e:chrome:multi-provider
          command: |
            if .circleci/scripts/test-run-e2e.sh
            then
              yarn test:e2e:chrome:multi-provider --retries 1
            fi
          no_output_timeout: 5m
      - store_artifacts:
          path: test-artifacts
          destination: test-artifacts
      - store_test_results:
          path: test/test-results/e2e

  test-e2e-chrome-rpc-mmi:
    executor: node-browsers-medium
    steps:
      - run: *shallow-git-clone
      - run: sudo corepack enable
      - attach_workspace:
          at: .
      - run:
          name: Move test build to dist
          command: mv ./dist-test-mmi ./dist
      - run:
          name: Move test zips to builds
          command: mv ./builds-test-mmi ./builds
      - run:
          name: test:e2e:chrome:rpc
          command: |
            if .circleci/scripts/test-run-e2e.sh
            then
              timeout 20m yarn test:e2e:chrome:rpc --retries 1 --build-type=mmi
            fi
          no_output_timeout: 5m
      - store_artifacts:
          path: test-artifacts
          destination: test-artifacts
      - store_test_results:
          path: test/test-results/e2e

  test-e2e-chrome-vault-decryption:
    executor: node-browsers-medium-plus
    steps:
      - run: *shallow-git-clone
      - run: sudo corepack enable
      - attach_workspace:
          at: .
      - run:
          name: test:e2e:chrome:vault
          command: |
            if .circleci/scripts/test-run-e2e.sh
            then
              yarn test:e2e:single test/e2e/vault-decryption-chrome.spec.js --browser chrome --retries 1
            fi
          no_output_timeout: 5m
      - store_artifacts:
          path: test-artifacts
          destination: test-artifacts
      - store_test_results:
          path: test/test-results/e2e

  test-e2e-firefox-flask:
    executor: node-browsers-medium-plus
    parallelism: 10
    steps:
      - run: *shallow-git-clone
      - run: sudo corepack enable
      - attach_workspace:
          at: .
      - run:
          name: Move test build to dist
          command: mv ./dist-test-flask-mv2 ./dist
      - run:
          name: Move test zips to builds
          command: mv ./builds-test-flask-mv2 ./builds
      - run:
          name: test:e2e:firefox:flask
          command: |
            export ENABLE_MV3=false
            if .circleci/scripts/test-run-e2e.sh
            then
              timeout 20m yarn test:e2e:firefox:flask --retries 1
            fi
          no_output_timeout: 5m
      - store_artifacts:
          path: test-artifacts
          destination: test-artifacts
      - store_test_results:
          path: test/test-results/e2e

  test-e2e-chrome-flask:
    executor: node-browsers-medium-plus
    parallelism: 8
    steps:
      - run: *shallow-git-clone
      - run: sudo corepack enable
      - attach_workspace:
          at: .
      - run:
          name: Move test build to dist
          command: mv ./dist-test-flask ./dist
      - run:
          name: Move test zips to builds
          command: mv ./builds-test-flask ./builds
      - run:
          name: test:e2e:chrome:flask
          command: |
            if .circleci/scripts/test-run-e2e.sh
            then
              timeout 20m yarn test:e2e:chrome:flask --retries 1
            fi
          no_output_timeout: 5m
      - store_artifacts:
          path: test-artifacts
          destination: test-artifacts
      - store_test_results:
          path: test/test-results/e2e

  test-e2e-chrome-mmi:
    executor: node-browsers-medium-plus
    parallelism: 12
    steps:
      - run: *shallow-git-clone
      - run: sudo corepack enable
      - attach_workspace:
          at: .
      - run:
          name: Move test build to dist
          command: mv ./dist-test-mmi ./dist
      - run:
          name: Move test zips to builds
          command: mv ./builds-test-mmi ./builds
      - run:
          name: test:e2e:chrome:mmi
          command: |
            if .circleci/scripts/test-run-e2e.sh
            then
              timeout 20m yarn test:e2e:chrome:mmi --retries 1 --build-type=mmi
            fi
          no_output_timeout: 5m
      - store_artifacts:
          path: test-artifacts
          destination: test-artifacts
      - store_test_results:
          path: test/test-results/e2e

  test-e2e-mmi-playwright - OPTIONAL:
    executor: playwright
    parallelism: 2
    steps:
      - run: *shallow-git-clone
      - run: corepack enable
      - attach_workspace:
          at: .
      - run: *check-mmi-optional
      - run:
          name: Move test build to dist
          command: mv ./dist-test-mmi-playwright ./dist
      - run:
          name: Install chromium
          command: |
            yarn playwright install chromium
      - run:
          name: test:e2e:chrome:mmi
          command: |
            TESTFILES=$(circleci tests glob "test/e2e/mmi/**/*.spec.ts")
            echo "$TESTFILES"
            echo "$TESTFILES" | timeout 20m circleci tests run --command="xvfb-run xargs yarn playwright test" verbose --split-by=timings
          no_output_timeout: 10m
      - slack/notify:
          branch_pattern: Version-v*
          event: fail
          mentions: <@antonio.regadas>, @ramon.acitores134
          template: basic_fail_1
          channel: C01LUJL3T98
      - slack/notify:
          branch_pattern: develop
          event: fail
          mentions: <@antonio.regadas>, @ramon.acitores134
          template: basic_fail_1
          channel: C05QXJA7NP8
      - store_artifacts:
          name: html-report and artifacts
          path: public/playwright/playwright-reports
      - store_test_results:
          name: report for pipeline integration
          path: public/playwright/playwright-reports/junit/test-results.xml

  test-e2e-firefox:
    executor: node-browsers-medium-plus
    parallelism: 24
    steps:
      - run: *shallow-git-clone
      - run: sudo corepack enable
      - attach_workspace:
          at: .
      - run:
          name: Move test build to dist
          command: mv ./dist-test-mv2 ./dist
      - run:
          name: Move test zips to builds
          command: mv ./builds-test-mv2 ./builds
      - run:
          name: test:e2e:firefox
          command: |
            export ENABLE_MV3=false
            if .circleci/scripts/test-run-e2e.sh
            then
              timeout 20m yarn test:e2e:firefox --retries 1
            fi
          no_output_timeout: 5m
      - store_artifacts:
          path: test-artifacts
          destination: test-artifacts
      - store_test_results:
          path: test/test-results/e2e

  test-e2e-firefox-confirmation-redesign:
    executor: node-browsers-medium-plus
    parallelism: 20
    steps:
      - run: *shallow-git-clone
      - run: sudo corepack enable
      - attach_workspace:
          at: .
      - run:
          name: Move test build to dist
          command: mv ./dist-test-confirmations-mv2 ./dist
      - run:
          name: Move test zips to builds
          command: mv ./builds-test-confirmations-mv2 ./builds
      - run:
          name: test:e2e:firefox-confirmation-redesign
          command: |
            export ENABLE_MV3=false
            if .circleci/scripts/test-run-e2e.sh
            then
              timeout 20m yarn test:e2e:firefox --retries 1
            fi
          no_output_timeout: 5m
          environment:
            ENABLE_CONFIRMATION_REDESIGN: "true"
      - store_artifacts:
          path: test-artifacts
          destination: test-artifacts
      - store_test_results:
          path: test/test-results/e2e

  benchmark:
    executor: node-browsers-small
    steps:
      - run: *shallow-git-clone
      - run: sudo corepack enable
      - attach_workspace:
          at: .
      - run:
          name: Move test build to dist
          command: mv ./dist-test ./dist
      - run:
          name: Move test zips to builds
          command: mv ./builds-test ./builds
      - run:
          name: Run page load benchmark
          command: yarn benchmark:chrome --out test-artifacts/chrome/benchmark/pageload.json --retries 2
      - store_artifacts:
          path: test-artifacts
          destination: test-artifacts
      - persist_to_workspace:
          root: .
          paths:
            - test-artifacts

  user-actions-benchmark:
    executor: node-browsers-small
    steps:
      - run: *shallow-git-clone
      - run: sudo corepack enable
      - attach_workspace:
          at: .
      - run:
          name: Move test build to dist
          command: mv ./dist-test ./dist
      - run:
          name: Move test zips to builds
          command: mv ./builds-test ./builds
      - run:
          name: Run page load benchmark
          command: yarn user-actions-benchmark:chrome --out test-artifacts/chrome/benchmark/user_actions.json --retries 2
      - store_artifacts:
          path: test-artifacts
          destination: test-artifacts
      - persist_to_workspace:
          root: .
          paths:
            - test-artifacts

  stats-module-load-init:
    executor: node-browsers-small
    steps:
      - run: *shallow-git-clone
      - run: sudo corepack enable
      - attach_workspace:
          at: .
      - run:
          name: Move test build to dist
          command: mv ./dist-test ./dist
      - run:
          name: Move test zips to builds
          command: mv ./builds-test ./builds
      - run:
          name: Run page load benchmark
          command: |
            mkdir -p test-artifacts/chrome/
            cp -R development/charts/flamegraph test-artifacts/chrome/initialisation
            cp -R development/charts/flamegraph/chart test-artifacts/chrome/initialisation/background
            cp -R development/charts/flamegraph/chart test-artifacts/chrome/initialisation/ui
            cp -R development/charts/table test-artifacts/chrome/load_time
      - run:
          name: Run page load benchmark
          command: yarn mv3:stats:chrome --out test-artifacts/chrome
      - run:
          name: Install jq
          command: sudo apt install jq -y
      - run:
          name: Record bundle size at commit
          command: ./.circleci/scripts/bundle-stats-commit.sh
      - store_artifacts:
          path: test-artifacts
          destination: test-artifacts
      - persist_to_workspace:
          root: .
          paths:
            - test-artifacts

  job-publish-prerelease:
    executor: node-browsers-medium
    steps:
      - checkout
      - run: sudo corepack enable
      - attach_workspace:
          at: .
      - run:
          name: build:source-map-explorer
          command: ./development/source-map-explorer.sh
      - store_artifacts:
          path: dist/sourcemaps
          destination: builds/sourcemaps
      - store_artifacts:
          path: dist-beta/sourcemaps
          destination: builds-beta/sourcemaps
      - store_artifacts:
          path: dist-flask/sourcemaps
          destination: builds-flask/sourcemaps
      - store_artifacts:
          path: builds
          destination: builds
      - store_artifacts:
          path: builds-beta
          destination: builds-beta
      - store_artifacts:
          path: builds-flask
          destination: builds-flask
      - store_artifacts:
          path: builds-flask-mv2
          destination: builds-flask-mv2
      - store_artifacts:
          path: builds-mmi
          destination: builds-mmi
      - store_artifacts:
          path: builds-mv2
          destination: builds-mv2
      - store_artifacts:
          path: builds-test
      - store_artifacts:
          path: builds-test-flask
      - store_artifacts:
          path: coverage
          destination: coverage
      - store_artifacts:
          path: test-artifacts
          destination: test-artifacts
      # important: generate lavamoat viz AFTER uploading builds as artifacts
      - run:
          name: build:lavamoat-viz
          command: ./.circleci/scripts/create-lavamoat-viz.sh
      - store_artifacts:
          path: build-artifacts
          destination: build-artifacts
      - store_artifacts:
          path: storybook-build
          destination: storybook
      - store_artifacts:
          path: development/ts-migration-dashboard/build/final
          destination: ts-migration-dashboard
      - run:
          name: Set branch parent commit env var
          command: |
            echo "export PARENT_COMMIT=$(git merge-base origin/HEAD HEAD)" >> $BASH_ENV
            source $BASH_ENV
      - run:
          name: build:announce
          command: ./development/metamaskbot-build-announce.js

  job-publish-release:
    executor: node-browsers-small
    steps:
      - run: *shallow-git-clone
      - run: sudo corepack enable
      - attach_workspace:
          at: .
      - run:
          name: Publish main release to Sentry
          command: yarn sentry:publish
      - run:
          name: Publish Flask release to Sentry
          command: yarn sentry:publish --build-type flask
      - run:
          name: Publish MMI release to Sentry
          command: yarn sentry:publish --build-type mmi
      - run:
          name: Create GitHub release
          command: |
            .circleci/scripts/release-create-gh-release.sh

  job-publish-storybook:
    executor: node-browsers-small
    steps:
      - add_ssh_keys:
          fingerprints:
            - '3d:49:29:f4:b2:e8:ea:af:d1:32:eb:2a:fc:15:85:d8'
      - run: *shallow-git-clone
      - run: sudo corepack enable
      - attach_workspace:
          at: .
      - run:
          name: storybook:deploy
          command: |
            git remote add storybook git@github.com:MetaMask/metamask-storybook.git
            yarn storybook:deploy

  job-publish-ts-migration-dashboard:
    executor: node-browsers-small
    steps:
      - add_ssh_keys:
          fingerprints:
            - '8b:21:e3:20:7c:c9:db:82:74:2d:86:d6:11:a7:2f:49'
      - run: *shallow-git-clone
      - run: sudo corepack enable
      - attach_workspace:
          at: .
      - run:
          name: ts-migration-dashboard:deploy
          command: |
            git remote add ts-migration-dashboard git@github.com:MetaMask/metamask-extension-ts-migration-dashboard.git
            git config user.name "MetaMask Bot"
            git config user.email metamaskbot@users.noreply.github.com
            yarn ts-migration:dashboard:deploy

<<<<<<< HEAD
  test-unit-mocha:
    executor: node-browsers-small
    steps:
      - run: *shallow-git-clone
      - run: sudo corepack enable
      - attach_workspace:
          at: .
      - run:
          name: test:coverage:mocha
          command: yarn test:coverage:mocha
      - persist_to_workspace:
          root: .
          paths:
            - .nyc_output
            - coverage

  test-unit-webpack:
    executor: node-browsers-small
    steps:
      - run: *shallow-git-clone
      - run: sudo corepack enable
      - attach_workspace:
          at: .
      - run:
          name: test:coverage:webpack
          command: yarn test:coverage:webpack
      - persist_to_workspace:
          root: .
          paths:
            - coverage

=======
>>>>>>> 61bd043a
  test-unit-jest-development:
    executor: node-browsers-small
    steps:
      - run: *shallow-git-clone
      - run: sudo corepack enable
      - attach_workspace:
          at: .
      - run:
          name: jest development unit tests
          command: yarn test:coverage:jest:dev
      - persist_to_workspace:
          root: .
          paths:
            - coverage
      - store_test_results:
          path: test/test-results/junit.xml

  test-unit-jest-main:
    executor: node-browsers-medium-plus
    parallelism: 8
    steps:
      - run: *shallow-git-clone
      - run: sudo corepack enable
      - attach_workspace:
          at: .
      - run:
          name: test:coverage:jest
          command: yarn test:coverage:jest
      - persist_to_workspace:
          root: .
          paths:
            - coverage
      - store_test_results:
          path: test/test-results/junit.xml

  upload-coverage:
    executor: node-browsers-small
    steps:
      - run: *shallow-git-clone
      - run: sudo corepack enable
      - attach_workspace:
          at: .
      - codecov/upload
      - persist_to_workspace:
          root: .
          paths:
            - coverage

  test-unit-global:
    executor: node-browsers-small
    steps:
      - run: *shallow-git-clone
      - run: sudo corepack enable
      - attach_workspace:
          at: .
      - run:
          name: test:unit:global
          command: yarn test:unit:global

  validate-source-maps:
    executor: node-browsers-small
    steps:
      - run: *shallow-git-clone
      - run: sudo corepack enable
      - attach_workspace:
          at: .
      - run:
          name: Validate source maps
          command: yarn validate-source-maps

  validate-source-maps-beta:
    executor: node-browsers-small
    steps:
      - run: *shallow-git-clone
      - run: sudo corepack enable
      - attach_workspace:
          at: .
      - run:
          name: Validate source maps
          command: |
            .circleci/scripts/validate-source-maps-beta.sh

  validate-source-maps-mmi:
    executor: node-browsers-small
    steps:
      - run: *shallow-git-clone
      - run: sudo corepack enable
      - attach_workspace:
          at: .
      - run:
          name: Move mmi build to dist
          command: mv ./dist-mmi ./dist
      - run:
          name: Move mmi zips to builds
          command: mv ./builds-mmi ./builds
      - run:
          name: Validate source maps
          command: yarn validate-source-maps

  validate-source-maps-flask:
    executor: node-browsers-small
    steps:
      - run: *shallow-git-clone
      - run: sudo corepack enable
      - attach_workspace:
          at: .
      - run:
          name: Move flask build to dist
          command: mv ./dist-flask ./dist
      - run:
          name: Move flask zips to builds
          command: mv ./builds-flask ./builds
      - run:
          name: Validate source maps
          command: yarn validate-source-maps

  validate-source-maps-flask-mv2:
    executor: node-browsers-small
    steps:
      - run: *shallow-git-clone
      - run: sudo corepack enable
      - attach_workspace:
          at: .
      - run:
          name: Move flask build to dist
          command: mv ./dist-flask-mv2 ./dist
      - run:
          name: Move flask zips to builds
          command: mv ./builds-flask-mv2 ./builds
      - run:
          name: Validate source maps
          command: yarn validate-source-maps

  validate-source-maps-mv2:
    executor: node-browsers-small
    steps:
      - run: *shallow-git-clone
      - run: sudo corepack enable
      - attach_workspace:
          at: .
      - run:
          name: Move flask build to dist
          command: mv ./dist-mv2 ./dist
      - run:
          name: Move flask zips to builds
          command: mv ./builds-mv2 ./builds
      - run:
          name: Validate source maps
          command: yarn validate-source-maps

  test-mozilla-lint-mv2:
    executor: node-browsers-medium
    steps:
      - run: *shallow-git-clone
      - run: sudo corepack enable
      - attach_workspace:
          at: .
      - run:
          name: Move flask build to dist
          command: mv ./dist-mv2 ./dist
      - run:
          name: Move flask zips to builds
          command: mv ./builds-mv2 ./builds
      - run:
          name: test:mozilla-lint
          command: yarn mozilla-lint

  test-mozilla-lint-flask-mv2:
    executor: node-browsers-medium
    steps:
      - run: *shallow-git-clone
      - run: sudo corepack enable
      - attach_workspace:
          at: .
      - run:
          name: Move flask build to dist
          command: mv ./dist-flask-mv2 ./dist
      - run:
          name: Move flask zips to builds
          command: mv ./builds-flask-mv2 ./builds
      - run:
          name: test:mozilla-lint
          command: yarn mozilla-lint

  all-tests-pass:
    executor: node-browsers-small
    steps:
      - run:
          name: All Tests Passed
          command: echo 'whew - everything passed!'<|MERGE_RESOLUTION|>--- conflicted
+++ resolved
@@ -15,11 +15,7 @@
       NODE_OPTIONS: --max_old_space_size=3072
   node-linux-medium:
     machine:
-<<<<<<< HEAD
-      image: ubuntu-2204:2024.04.4
-=======
       image: ubuntu-2404:2024.05.1
->>>>>>> 61bd043a
     resource_class: medium #// linux medium: 2 CPUs, 7.5 GB RAM, 10 credits/min
     environment:
       NODE_OPTIONS: --max_old_space_size=6144
@@ -240,15 +236,9 @@
                 - /^Version-v(\d+)[.](\d+)[.](\d+)/
           requires:
             - prep-build
-<<<<<<< HEAD
-      - test-unit-mocha:
-          requires:
-            - prep-deps
       - test-unit-webpack:
           requires:
             - prep-deps
-=======
->>>>>>> 61bd043a
       - test-unit-jest-main:
           requires:
             - prep-deps
@@ -259,11 +249,7 @@
           requires:
             - test-unit-jest-main
             - test-unit-jest-development
-<<<<<<< HEAD
-            - test-unit-mocha
             - test-unit-webpack
-=======
->>>>>>> 61bd043a
       - test-unit-global:
           requires:
             - prep-deps
@@ -310,13 +296,8 @@
             - test-unit-jest-main
             - test-unit-jest-development
             - test-unit-global
-<<<<<<< HEAD
-            - test-unit-mocha
             - test-unit-webpack
-            - upload-and-validate-coverage
-=======
             - upload-coverage
->>>>>>> 61bd043a
             - validate-source-maps
             - validate-source-maps-beta
             - validate-source-maps-flask
@@ -1101,14 +1082,9 @@
           name: depcheck
           command: yarn depcheck
 
-<<<<<<< HEAD
   test-e2e-chrome-webpack:
     executor: node-browsers-medium-plus
     parallelism: 20
-=======
-  test-api-specs:
-    executor: node-browsers-medium-plus
->>>>>>> 61bd043a
     steps:
       - run: *shallow-git-clone
       - run: sudo corepack enable
@@ -1116,7 +1092,6 @@
           at: .
       - run:
           name: Move test build to dist
-<<<<<<< HEAD
           command: mv ./dist-test-webpack ./dist
       - run:
           name: test:e2e:chrome:webpack
@@ -1131,7 +1106,16 @@
           destination: test-artifacts
       - store_test_results:
           path: test/test-results/e2e
-=======
+
+  test-api-specs:
+    executor: node-browsers-medium-plus
+    steps:
+      - run: *shallow-git-clone
+      - run: sudo corepack enable
+      - attach_workspace:
+          at: .
+      - run:
+          name: Move test build to dist
           command: mv ./dist-test ./dist
       - run:
           name: Move test zips to builds
@@ -1154,7 +1138,6 @@
       - store_artifacts:
           path: html-report
           destination: html-report
->>>>>>> 61bd043a
 
   test-e2e-chrome:
     executor: node-browsers-medium-plus
@@ -1207,7 +1190,7 @@
             fi
           no_output_timeout: 5m
           environment:
-            ENABLE_CONFIRMATION_REDESIGN: "true"
+            ENABLE_CONFIRMATION_REDESIGN: 'true'
       - store_artifacts:
           path: test-artifacts
           destination: test-artifacts
@@ -1498,7 +1481,7 @@
             fi
           no_output_timeout: 5m
           environment:
-            ENABLE_CONFIRMATION_REDESIGN: "true"
+            ENABLE_CONFIRMATION_REDESIGN: 'true'
       - store_artifacts:
           path: test-artifacts
           destination: test-artifacts
@@ -1715,23 +1698,6 @@
             git config user.email metamaskbot@users.noreply.github.com
             yarn ts-migration:dashboard:deploy
 
-<<<<<<< HEAD
-  test-unit-mocha:
-    executor: node-browsers-small
-    steps:
-      - run: *shallow-git-clone
-      - run: sudo corepack enable
-      - attach_workspace:
-          at: .
-      - run:
-          name: test:coverage:mocha
-          command: yarn test:coverage:mocha
-      - persist_to_workspace:
-          root: .
-          paths:
-            - .nyc_output
-            - coverage
-
   test-unit-webpack:
     executor: node-browsers-small
     steps:
@@ -1747,8 +1713,6 @@
           paths:
             - coverage
 
-=======
->>>>>>> 61bd043a
   test-unit-jest-development:
     executor: node-browsers-small
     steps:
