version: 2.1

executors:
  node-browsers-small:
    docker:
      - image: cimg/node:20.11-browsers
    resource_class: small
    environment:
      NODE_OPTIONS: --max_old_space_size=2048
  node-browsers-medium:
    docker:
      - image: cimg/node:20.11-browsers
    resource_class: medium
    environment:
      NODE_OPTIONS: --max_old_space_size=3072
  node-linux-medium:
    machine:
      image: ubuntu-2404:2024.05.1
    resource_class: medium #// linux medium: 2 CPUs, 7.5 GB RAM, 10 credits/min
    environment:
      NODE_OPTIONS: --max_old_space_size=6144
  node-browsers-medium-plus:
    docker:
      - image: cimg/node:20.11-browsers
    resource_class: medium+
    environment:
      NODE_OPTIONS: --max_old_space_size=4096
  shellcheck:
    docker:
      - image: koalaman/shellcheck-alpine@sha256:dfaf08fab58c158549d3be64fb101c626abc5f16f341b569092577ae207db199
    resource_class: small
  playwright:
    docker:
      - image: mcr.microsoft.com/playwright:v1.44.1-focal
    resource_class: medium

orbs:
  gh: circleci/github-cli@2.0
  codecov: codecov/codecov@3.2.2
  slack: circleci/slack@4.12.5

rc_branch_only: &rc_branch_only
  filters:
    branches:
      only:
        - /^Version-v(\d+)[.](\d+)[.](\d+)/

develop_master_rc_only: &develop_master_rc_only
  filters:
    branches:
      only:
        - develop
        - master
        - /^Version-v(\d+)[.](\d+)[.](\d+)/

exclude_develop_master_rc: &exclude_develop_master_rc
  filters:
    branches:
      ignore:
        - develop
        - master
        - /^Version-v(\d+)[.](\d+)[.](\d+)/
aliases:
  # Shallow Git Clone
  - &shallow-git-clone
    name: Shallow Git Clone
    command: |
      #!/bin/bash
      set -e
      set -u
      set -o pipefail

      # Set up SSH access
      # This SSH key is the current github.com SSH key as of June 2023, but it will need to be changed whenever github changes their key (probably every few years)
      GITHUB_SSH_KEY="AAAAC3NzaC1lZDI1NTE5AAAAIOMqqnkVzrm0SdG6UOoqKLsabgH5C9okWi0dh2l9GKJl"
      mkdir -p ~/.ssh
      echo github.com ssh-ed25519 $GITHUB_SSH_KEY >> ~/.ssh/known_hosts

      git clone --depth 1 --no-checkout "$CIRCLE_REPOSITORY_URL" .
      git fetch --depth 1 origin "$CIRCLE_SHA1"

      if [ -n "${CIRCLE_TAG-}" ]; then
        echo "Checkout tag '${CIRCLE_TAG}' at commit '${CIRCLE_SHA1}'"
        git checkout "$CIRCLE_TAG"
        git reset --hard "$CIRCLE_SHA1"
      else
        echo "Checkout branch '${CIRCLE_BRANCH}' at commit '${CIRCLE_SHA1}'"
        git checkout -B "$CIRCLE_BRANCH" "$CIRCLE_SHA1"
      fi

  # Check if MMI Optional tests should run
  - &check-mmi-optional
    name: Check if MMI Optional tests should run
    command: |
      RUN_MMI_OPTIONAL=$(cat ./RUN_MMI_OPTIONAL)
      if [[ "${RUN_MMI_OPTIONAL}" == "true" ]]; then
        echo "Running MMI Optional tests"
      else
        echo "Skipping MMI Optional tests"
        circleci step halt
      fi

workflows:
  test_and_release:
    jobs:
      - create_release_pull_request:
          <<: *rc_branch_only
          requires:
            - prep-deps
      - trigger-beta-build:
          requires:
            - prep-deps
      - check-pr-tag
      - prep-deps
      - get-changed-files-with-git-diff:
          <<: *exclude_develop_master_rc
          requires:
            - prep-deps
      - test-deps-audit:
          requires:
            - prep-deps
      - test-deps-depcheck:
          requires:
            - prep-deps
      - test-yarn-dedupe:
          requires:
            - prep-deps
      - validate-lavamoat-allow-scripts:
          requires:
            - prep-deps
      - validate-lavamoat-policy-build:
          requires:
            - prep-deps
      - validate-lavamoat-policy-webapp:
          matrix:
            parameters:
              build-type: [main, beta, flask, mmi]
          requires:
            - prep-deps
      - prep-build-mmi:
          requires:
            - prep-deps
      - prep-build:
          requires:
            - prep-deps
      - prep-build-mv2:
          requires:
            - prep-deps
      - prep-build-flask:
          requires:
            - prep-deps
      - prep-build-flask-mv2:
          requires:
            - prep-deps
      - prep-build-test:
          requires:
            - prep-deps
      - prep-build-test-mv2:
          requires:
            - prep-deps
      - prep-build-test-webpack:
          requires:
            - prep-deps
      - prep-build-confirmation-redesign-test:
          requires:
            - prep-deps
      - prep-build-confirmation-redesign-test-mv2:
          <<: *develop_master_rc_only
          requires:
            - prep-deps
      - prep-build-test-flask:
          requires:
            - prep-deps
      - prep-build-test-flask-mv2:
          <<: *develop_master_rc_only
          requires:
            - prep-deps
      - prep-build-test-mmi:
          requires:
            - prep-deps
      - prep-build-test-mmi-playwright:
          requires:
            - prep-deps
            - check-pr-tag
      - prep-build-storybook:
          requires:
            - prep-deps
      - prep-build-ts-migration-dashboard:
          requires:
            - prep-deps
      - test-lint:
          requires:
            - prep-deps
      - test-lint-shellcheck
      - test-lint-lockfile:
          requires:
            - prep-deps
      - test-lint-changelog:
          requires:
            - prep-deps
      - test-e2e-chrome-webpack:
          requires:
            - prep-build-test-webpack
            - get-changed-files-with-git-diff
      - test-e2e-chrome:
          requires:
            - prep-build-test
            - get-changed-files-with-git-diff
      - test-e2e-chrome-confirmation-redesign:
          requires:
            - prep-build-confirmation-redesign-test
            - get-changed-files-with-git-diff
      - test-e2e-firefox:
          requires:
            - prep-build-test-mv2
            - get-changed-files-with-git-diff
      - test-e2e-firefox-confirmation-redesign:
          <<: *develop_master_rc_only
          requires:
            - prep-build-confirmation-redesign-test-mv2
      - test-e2e-chrome-rpc:
          requires:
            - prep-build-test
            - get-changed-files-with-git-diff
      - test-api-specs:
          requires:
            - prep-build-test
      - test-e2e-chrome-multiple-providers:
          requires:
            - prep-build-test
            - get-changed-files-with-git-diff
      - test-e2e-chrome-flask:
          requires:
            - prep-build-test-flask
            - get-changed-files-with-git-diff
      - test-e2e-firefox-flask:
          <<: *develop_master_rc_only
          requires:
            - prep-build-test-flask-mv2
      - test-e2e-chrome-mmi:
          requires:
            - prep-build-test-mmi
            - get-changed-files-with-git-diff
      - test-e2e-mmi-playwright - OPTIONAL:
          requires:
            - prep-build-test-mmi-playwright
      - test-e2e-swap-playwright - OPTIONAL:
          requires:
            - prep-build
      - test-e2e-chrome-rpc-mmi:
          requires:
            - prep-build-test-mmi
            - get-changed-files-with-git-diff
      - test-e2e-chrome-vault-decryption:
          filters:
            branches:
              only:
                - develop
                - /^Version-v(\d+)[.](\d+)[.](\d+)/
          requires:
            - prep-build
<<<<<<< HEAD
      - test-unit-webpack:
          requires:
            - prep-deps
      - test-unit-jest-main:
          requires:
            - prep-deps
      - test-unit-jest-development:
          requires:
            - prep-deps
      - upload-coverage:
          requires:
            - test-unit-jest-main
            - test-unit-jest-development
            - test-unit-webpack
=======
>>>>>>> 52f6ad36
      - test-unit-global:
          requires:
            - prep-deps
      - test-storybook:
          requires:
            - prep-deps
            - prep-build-storybook
      - validate-source-maps:
          requires:
            - prep-build
      - validate-source-maps-mv2:
          requires:
            - prep-build-mv2
      - validate-source-maps-beta:
          requires:
            - trigger-beta-build
      - validate-source-maps-mmi:
          requires:
            - prep-build-mmi
      - validate-source-maps-flask:
          requires:
            - prep-build-flask
      - validate-source-maps-flask-mv2:
          requires:
            - prep-build-flask-mv2
      - test-mozilla-lint-mv2:
          requires:
            - prep-deps
            - prep-build-mv2
      - test-mozilla-lint-flask-mv2:
          requires:
            - prep-deps
            - prep-build-flask-mv2
      - all-tests-pass:
          requires:
            - test-deps-depcheck
            - validate-lavamoat-allow-scripts
            - validate-lavamoat-policy-build
            - validate-lavamoat-policy-webapp
            - test-lint
            - test-lint-shellcheck
            - test-lint-lockfile
            - test-lint-changelog
            - test-unit-global
<<<<<<< HEAD
            - test-unit-webpack
            - upload-coverage
=======
>>>>>>> 52f6ad36
            - validate-source-maps
            - validate-source-maps-beta
            - validate-source-maps-flask
            - validate-source-maps-mmi
            - test-mozilla-lint-mv2
            - test-mozilla-lint-flask-mv2
            - test-e2e-chrome
            - test-e2e-chrome-multiple-providers
            - test-e2e-chrome-confirmation-redesign
            - test-e2e-firefox-confirmation-redesign
            - test-e2e-firefox
            - test-e2e-chrome-flask
            - test-e2e-firefox-flask
            - test-e2e-chrome-mmi
            - test-e2e-chrome-rpc-mmi
            - test-e2e-chrome-vault-decryption
            - test-storybook
      - benchmark:
          requires:
            - prep-build-test
      - user-actions-benchmark:
          requires:
            - prep-build-test
      - stats-module-load-init:
          requires:
            - prep-build-test
      - job-publish-prerelease:
          requires:
            - prep-deps
            - prep-build
            - prep-build-mv2
            - trigger-beta-build
            - prep-build-mmi
            - prep-build-flask
            - prep-build-flask-mv2
            - prep-build-storybook
            - prep-build-ts-migration-dashboard
            - benchmark
            - user-actions-benchmark
            - stats-module-load-init
            - all-tests-pass
      - job-publish-release:
          filters:
            branches:
              only: master
          requires:
            - prep-deps
            - prep-build
            - prep-build-mv2
            - prep-build-mmi
            - prep-build-flask
            - prep-build-flask-mv2
            - all-tests-pass
      - job-publish-storybook:
          filters:
            branches:
              only: develop
          requires:
            - prep-build-storybook
      - job-publish-ts-migration-dashboard:
          filters:
            branches:
              only: develop
          requires:
            - prep-build-ts-migration-dashboard

jobs:
  trigger-beta-build:
    executor: node-browsers-small
    steps:
      - run: *shallow-git-clone
      - run: sudo corepack enable
      - attach_workspace:
          at: .
      - when:
          condition:
            not:
              matches:
                pattern: /^master$/
                value: << pipeline.git.branch >>
          steps:
            - run:
                name: Build beta prod
                command: |
                  .circleci/scripts/trigger-beta-build.sh
            - run:
                name: Move beta build to 'dist-beta' to avoid conflict with production build
                command: mv ./dist ./dist-beta
            - run:
                name: Move beta zips to 'builds-beta' to avoid conflict with production build
                command: mv ./builds ./builds-beta
            - persist_to_workspace:
                root: .
                paths:
                  - dist-beta
                  - builds-beta

  create_release_pull_request:
    executor: node-browsers-small
    steps:
      - run: *shallow-git-clone
      - run: sudo corepack enable
      - attach_workspace:
          at: .
      - run:
          name: Bump manifest version
          command: .circleci/scripts/release-bump-manifest-version.sh
      - run:
          name: Update changelog
          command: yarn update-changelog --rc
      - run:
          name: Commit changes
          command: .circleci/scripts/release-commit-version-bump.sh
      - run:
          name: Create GitHub Pull Request for version
          command: .circleci/scripts/release-create-release-pr.sh

  check-pr-tag:
    docker:
      - image: cimg/base:stable
    steps:
      - run:
          name: Check for MMI Team Tag
          command: |
            #!/bin/bash

            GH_LABEL=team-mmi
            if [ -z "$CIRCLE_PULL_REQUESTS" ]; then
              echo "Skipping tag check; this is not a PR."
              echo "false" > ./RUN_MMI_OPTIONAL
              exit 0
            fi

            echo $CIRCLE_PULL_REQUESTS | sed 's/,/\n/g'

            # See if any associated PRs have matching label
            HAS_MATCHING_PR=$(echo $CIRCLE_PULL_REQUESTS \
              | sed -e 's#,#\n#g' -e 's#/github.com/#/api.github.com/repos/#g' -e 's#/pull/#/pulls/#g' \
              | xargs -n1 curl -s \
              | jq -s "map((.labels|map(select(.name==\"${GH_LABEL}\"))))|flatten|length > 0")

            echo "${GH_LABEL} tag presence: ${HAS_MATCHING_PR}"

            # assign the RUN_MMI_OPTIONAL variable
            echo "${HAS_MATCHING_PR}" > ./RUN_MMI_OPTIONAL
      - persist_to_workspace:
          root: .
          paths:
            - RUN_MMI_OPTIONAL

  prep-deps:
    executor: node-browsers-medium
    steps:
      - run: *shallow-git-clone
      - run: sudo corepack enable
      - run:
          name: Save Yarn version
          command: |
            yarn --version > /tmp/YARN_VERSION
      - restore_cache:
          keys:
            # First try to get the specific cache for the checksum of the yarn.lock file.
            # This cache key lookup will fail if the lock file is modified and a cache
            # has not yet been persisted for the new checksum.
            - dependency-cache-{{ checksum "/tmp/YARN_VERSION" }}-{{ checksum "yarn.lock" }}
            # To prevent having to do a full install of every node_module when
            # dependencies change, restore from the last known cache of any
            # branch/checksum with the same Yarn version, the install step will remove
            # cached items that are no longer required and add the new dependencies, and
            # the cache will be persisted.
            - dependency-cache-{{ checksum "/tmp/YARN_VERSION" }}-
      - gh/install
      - run:
          name: Install dependencies
          command: .circleci/scripts/install-dependencies.sh
      - save_cache:
          key: dependency-cache-{{ checksum "/tmp/YARN_VERSION" }}-{{ checksum "yarn.lock" }}
          paths:
            - .yarn/cache
      - persist_to_workspace:
          root: .
          paths:
            - node_modules
            - build-artifacts

  # This job is used for the e2e quality gate.
  # It must be run before any job which uses the run-all.js script.
  # The job is skipped in develop, master or RC branches.
  get-changed-files-with-git-diff:
    executor: node-browsers-small
    steps:
      - run: *shallow-git-clone
      - run: sudo corepack enable
      - attach_workspace:
          at: .
      - run:
          name: Get changed files with git diff
          command: npx tsx .circleci/scripts/git-diff-develop.ts
      - persist_to_workspace:
          root: .
          paths:
            - changed-files

  validate-lavamoat-allow-scripts:
    executor: node-browsers-small
    steps:
      - run: *shallow-git-clone
      - run: sudo corepack enable
      - attach_workspace:
          at: .
      - run:
          name: Validate allow-scripts config
          command: yarn allow-scripts auto
      - run:
          name: Check working tree
          command: .circleci/scripts/check-working-tree.sh

  validate-lavamoat-policy-build:
    executor: node-browsers-medium
    steps:
      - run: *shallow-git-clone
      - run: sudo corepack enable
      - attach_workspace:
          at: .
      - run:
          name: Validate LavaMoat build policy
          command: yarn lavamoat:build:auto
      - run:
          name: Check working tree
          command: .circleci/scripts/check-working-tree.sh

  validate-lavamoat-policy-webapp:
    executor: node-browsers-medium-plus
    parameters:
      build-type:
        type: string
    steps:
      - run: *shallow-git-clone
      - run: sudo corepack enable
      - attach_workspace:
          at: .
      - run:
          name: Validate LavaMoat << parameters.build-type >>  policy
          command: yarn lavamoat:webapp:auto:ci '--build-types=<< parameters.build-type >>'
      - run:
          name: Check working tree
          command: .circleci/scripts/check-working-tree.sh

  prep-build:
    executor: node-linux-medium
    steps:
      - run: *shallow-git-clone
      - run: corepack enable
      - attach_workspace:
          at: .
      - when:
          condition:
            not:
              matches:
                pattern: /^master$/
                value: << pipeline.git.branch >>
          steps:
            - run:
                name: build:dist
                command: yarn build dist
      - when:
          condition:
            matches:
              pattern: /^master$/
              value: << pipeline.git.branch >>
          steps:
            - run:
                name: build:prod
                command: yarn build prod
      - run:
          name: build:debug
          command: find dist/ -type f -exec md5sum {} \; | sort -k 2
      - store_artifacts:
          path: builds
      - persist_to_workspace:
          root: .
          paths:
            - dist
            - builds

  prep-build-mv2:
    executor: node-linux-medium
    steps:
      - run: *shallow-git-clone
      - run: corepack enable
      - attach_workspace:
          at: .
      - when:
          condition:
            not:
              matches:
                pattern: /^master$/
                value: << pipeline.git.branch >>
          steps:
            - run:
                name: build:dist
                command: ENABLE_MV3=false yarn build dist
      - when:
          condition:
            matches:
              pattern: /^master$/
              value: << pipeline.git.branch >>
          steps:
            - run:
                name: build:prod
                command: ENABLE_MV3=false yarn build prod
      - run:
          name: build:debug
          command: find dist/ -type f -exec md5sum {} \; | sort -k 2
      - run:
          name: Move mm build to 'dist-mv2' to avoid conflict with production build
          command: mv ./dist ./dist-mv2
      - run:
          name: Move mm zips to 'builds-mv2' to avoid conflict with production build
          command: mv ./builds ./builds-mv2
      - store_artifacts:
          path: builds-mv2
      - persist_to_workspace:
          root: .
          paths:
            - dist-mv2
            - builds-mv2

  prep-build-mmi:
    executor: node-linux-medium
    steps:
      - run: *shallow-git-clone
      - run: corepack enable
      - attach_workspace:
          at: .
      - when:
          condition:
            not:
              matches:
                pattern: /^master$/
                value: << pipeline.git.branch >>
          steps:
            - run:
                name: build:dist
                command: yarn build --build-type mmi dist
      - when:
          condition:
            matches:
              pattern: /^master$/
              value: << pipeline.git.branch >>
          steps:
            - run:
                name: build:prod
                command: yarn build --build-type mmi prod
      - run:
          name: build:debug
          command: find dist/ -type f -exec md5sum {} \; | sort -k 2
      - run:
          name: Move mmi build to 'dist-mmi' to avoid conflict with production build
          command: mv ./dist ./dist-mmi
      - run:
          name: Move mmi zips to 'builds-mmi' to avoid conflict with production build
          command: mv ./builds ./builds-mmi
      - persist_to_workspace:
          root: .
          paths:
            - dist-mmi
            - builds-mmi
      - store_artifacts:
          path: builds-mmi
          destination: builds-mmi

  prep-build-flask:
    executor: node-linux-medium
    steps:
      - run: *shallow-git-clone
      - run: corepack enable
      - attach_workspace:
          at: .
      - when:
          condition:
            not:
              matches:
                pattern: /^master$/
                value: << pipeline.git.branch >>
          steps:
            - run:
                name: build:dist
                command: yarn build --build-type flask dist
      - when:
          condition:
            matches:
              pattern: /^master$/
              value: << pipeline.git.branch >>
          steps:
            - run:
                name: build:prod
                command: yarn build --build-type flask prod
      - run:
          name: build:debug
          command: find dist/ -type f -exec md5sum {} \; | sort -k 2
      - run:
          name: Move flask build to 'dist-flask' to avoid conflict with production build
          command: mv ./dist ./dist-flask
      - run:
          name: Move flask zips to 'builds-flask' to avoid conflict with production build
          command: mv ./builds ./builds-flask
      - persist_to_workspace:
          root: .
          paths:
            - dist-flask
            - builds-flask

  prep-build-flask-mv2:
    executor: node-linux-medium
    steps:
      - run: *shallow-git-clone
      - run: corepack enable
      - attach_workspace:
          at: .
      - when:
          condition:
            not:
              matches:
                pattern: /^master$/
                value: << pipeline.git.branch >>
          steps:
            - run:
                name: build:dist
                command: ENABLE_MV3=false yarn build --build-type flask dist
      - when:
          condition:
            matches:
              pattern: /^master$/
              value: << pipeline.git.branch >>
          steps:
            - run:
                name: build:prod
                command: ENABLE_MV3=false yarn build --build-type flask prod
      - run:
          name: build:debug
          command: find dist/ -type f -exec md5sum {} \; | sort -k 2
      - run:
          name: Move flask build to 'dist-flask' to avoid conflict with production build
          command: mv ./dist ./dist-flask-mv2
      - run:
          name: Move flask zips to 'builds-flask' to avoid conflict with production build
          command: mv ./builds ./builds-flask-mv2
      - persist_to_workspace:
          root: .
          paths:
            - dist-flask-mv2
            - builds-flask-mv2

  prep-build-test-flask:
    executor: node-linux-medium
    steps:
      - run: *shallow-git-clone
      - run: corepack enable
      - attach_workspace:
          at: .
      - run:
          name: Build extension for testing
          command: yarn build:test:flask
      - run:
          name: Move test build to 'dist-test-flask' to avoid conflict with production build
          command: mv ./dist ./dist-test-flask
      - run:
          name: Move test zips to 'builds-test-flask' to avoid conflict with production build
          command: mv ./builds ./builds-test-flask
      - persist_to_workspace:
          root: .
          paths:
            - dist-test-flask
            - builds-test-flask

  prep-build-test-flask-mv2:
    executor: node-linux-medium
    steps:
      - run: *shallow-git-clone
      - run: corepack enable
      - attach_workspace:
          at: .
      - run:
          name: Build extension for testing
          command: yarn build:test:flask:mv2
      - run:
          name: Move test build to 'dist-test-flask' to avoid conflict with production build
          command: mv ./dist ./dist-test-flask-mv2
      - run:
          name: Move test zips to 'builds-test-flask' to avoid conflict with production build
          command: mv ./builds ./builds-test-flask-mv2
      - persist_to_workspace:
          root: .
          paths:
            - dist-test-flask-mv2
            - builds-test-flask-mv2

  prep-build-test-mmi:
    executor: node-linux-medium
    steps:
      - run: *shallow-git-clone
      - run: corepack enable
      - attach_workspace:
          at: .
      - run:
          name: Build extension for testing
          command: yarn build:test:mmi
      - run:
          name: Move test build to 'dist-test' to avoid conflict with production build
          command: mv ./dist ./dist-test-mmi
      - run:
          name: Move test zips to 'builds-test' to avoid conflict with production build
          command: mv ./builds ./builds-test-mmi
      - persist_to_workspace:
          root: .
          paths:
            - dist-test-mmi
            - builds-test-mmi

  prep-build-test-mmi-playwright:
    executor: node-linux-medium
    steps:
      - run: *shallow-git-clone
      - run: corepack enable
      - attach_workspace:
          at: .
      - run: *check-mmi-optional
      - run:
          name: Build MMI extension for Playwright e2e
          command: |
            export MMI_CONFIGURATION_SERVICE_URL=$MMI_DEV_CONFIGURATION_SERVICE_URL
            yarn dist:mmi
      - run:
          name: Move test build to 'dist-test' to avoid conflict with production build
          command: mv ./dist ./dist-test-mmi-playwright
      - run:
          name: Move test zips to 'builds-test' to avoid conflict with production build
          command: mv ./builds ./builds-test-mmi-playwright
      - persist_to_workspace:
          root: .
          paths:
            - RUN_MMI_OPTIONAL
            - dist-test-mmi-playwright
            - builds-test-mmi-playwright
      - store_artifacts:
          path: builds-test-mmi-playwright
          destination: builds-test-mmi-playwright

  prep-build-test:
    executor: node-linux-medium
    steps:
      - run: *shallow-git-clone
      - run: corepack enable
      - attach_workspace:
          at: .
      - run:
          name: Build extension for testing
          command: yarn build:test
      - run:
          name: Move test build to 'dist-test' to avoid conflict with production build
          command: mv ./dist ./dist-test
      - run:
          name: Move test zips to 'builds-test' to avoid conflict with production build
          command: mv ./builds ./builds-test
      - store_artifacts:
          path: builds-test
      - persist_to_workspace:
          root: .
          paths:
            - dist-test
            - builds-test

  prep-build-test-mv2:
    executor: node-linux-medium
    steps:
      - run: *shallow-git-clone
      - run: corepack enable
      - attach_workspace:
          at: .
      - run:
          name: Build extension for testing
          command: yarn build:test:mv2
      - run:
          name: Move test build to 'dist-test-mv2' to avoid conflict with production build
          command: mv ./dist ./dist-test-mv2
      - run:
          name: Move test zips to 'builds-test-mv2' to avoid conflict with production build
          command: mv ./builds ./builds-test-mv2
      - store_artifacts:
          path: builds-test-mv2
      - persist_to_workspace:
          root: .
          paths:
            - dist-test-mv2
            - builds-test-mv2

  prep-build-test-webpack:
    executor: node-linux-medium
    steps:
      - run: *shallow-git-clone
      - attach_workspace:
          at: .
      - run:
          name: Activate yarn
          command: corepack enable
      - run:
          name: Build extension for testing
          command: yarn build:test:webpack
      - run:
          name: Move test build to 'dist-test-webpack' to avoid conflict with production build
          command: mv ./dist ./dist-test-webpack
      - persist_to_workspace:
          root: .
          paths:
            - dist-test-webpack

  prep-build-confirmation-redesign-test:
    executor: node-linux-medium
    steps:
      - run: *shallow-git-clone
      - run: corepack enable
      - attach_workspace:
          at: .
      - run:
          name: Build extension for testing
          command: ENABLE_CONFIRMATION_REDESIGN="true" yarn build:test
      - run:
          name: Move test build to 'dist-test' to avoid conflict with production build
          command: mv ./dist ./dist-test-confirmations
      - run:
          name: Move test zips to 'builds-test' to avoid conflict with production build
          command: mv ./builds ./builds-test-confirmations
      - persist_to_workspace:
          root: .
          paths:
            - dist-test-confirmations
            - builds-test-confirmations

  prep-build-confirmation-redesign-test-mv2:
    executor: node-linux-medium
    steps:
      - run: *shallow-git-clone
      - run: corepack enable
      - attach_workspace:
          at: .
      - run:
          name: Build extension for testing
          command: ENABLE_CONFIRMATION_REDESIGN="true" yarn build:test:mv2
      - run:
          name: Move test build to 'dist-test-confirmations-mv2' to avoid conflict with production build
          command: mv ./dist ./dist-test-confirmations-mv2
      - run:
          name: Move test zips to 'builds-test-confirmations-mv2' to avoid conflict with production build
          command: mv ./builds ./builds-test-confirmations-mv2
      - persist_to_workspace:
          root: .
          paths:
            - dist-test-confirmations-mv2
            - builds-test-confirmations-mv2

  prep-build-storybook:
    executor: node-linux-medium
    steps:
      - run: *shallow-git-clone
      - run: corepack enable
      - attach_workspace:
          at: .
      - run:
          name: Build Storybook
          command: yarn storybook:build
      - persist_to_workspace:
          root: .
          paths:
            - storybook-build

  prep-build-ts-migration-dashboard:
    executor: node-browsers-small
    steps:
      - run: *shallow-git-clone
      - run: sudo corepack enable
      - attach_workspace:
          at: .
      - run:
          name: Build TypeScript migration dashboard
          command: yarn ts-migration:dashboard:build
      - persist_to_workspace:
          root: .
          paths:
            - development/ts-migration-dashboard/build/final

  test-yarn-dedupe:
    executor: node-browsers-small
    steps:
      - run: *shallow-git-clone
      - run: sudo corepack enable
      - attach_workspace:
          at: .
      - run:
          name: Detect yarn lock deduplications
          command: yarn dedupe --check

  test-lint:
    executor: node-browsers-medium
    steps:
      - run: *shallow-git-clone
      - run: sudo corepack enable
      - attach_workspace:
          at: .
      - run:
          name: Lint
          command: yarn lint
      - run:
          name: Verify locales
          command: yarn verify-locales --quiet

  test-storybook:
    executor: node-browsers-medium-plus
    steps:
      - run: *shallow-git-clone
      - run: sudo corepack enable
      - attach_workspace:
          at: .
      - run:
          name: Install Playwright browsers
          command: yarn exec playwright install
      - run:
          name: Test Storybook
          command: yarn test-storybook:ci

  test-lint-shellcheck:
    executor: shellcheck
    steps:
      - checkout
      - run: apk add --no-cache bash jq yarn
      - run:
          name: ShellCheck Lint
          command: ./development/shellcheck.sh

  test-lint-lockfile:
    executor: node-browsers-medium
    steps:
      - run: *shallow-git-clone
      - run: sudo corepack enable
      - attach_workspace:
          at: .
      - run:
          name: lockfile-lint
          command: yarn lint:lockfile
      - run:
          name: check yarn resolutions
          command: yarn --check-resolutions

  test-lint-changelog:
    executor: node-browsers-small
    steps:
      - run: *shallow-git-clone
      - run: sudo corepack enable
      - attach_workspace:
          at: .
      - when:
          condition:
            not:
              matches:
                pattern: /^Version-v(\d+)[.](\d+)[.](\d+)$/
                value: << pipeline.git.branch >>
          steps:
            - run:
                name: Validate changelog
                command: yarn lint:changelog
      - when:
          condition:
            matches:
              pattern: /^Version-v(\d+)[.](\d+)[.](\d+)$/
              value: << pipeline.git.branch >>
          steps:
            - run:
                name: Validate release candidate changelog
                command: .circleci/scripts/validate-changelog-in-rc.sh

  test-deps-audit:
    executor: node-browsers-small
    steps:
      - run: *shallow-git-clone
      - run: sudo corepack enable
      - attach_workspace:
          at: .
      - run:
          name: yarn audit
          command: yarn audit

  test-deps-depcheck:
    executor: node-browsers-small
    steps:
      - run: *shallow-git-clone
      - run: sudo corepack enable
      - attach_workspace:
          at: .
      - run:
          name: depcheck
          command: yarn depcheck

  test-e2e-chrome-webpack:
    executor: node-browsers-medium-plus
    parallelism: 20
    steps:
      - run: *shallow-git-clone
      - run: sudo corepack enable
      - attach_workspace:
          at: .
      - run:
          name: Move test build to dist
          command: mv ./dist-test-webpack ./dist
      - run:
          name: test:e2e:chrome:webpack
          command: |
            if .circleci/scripts/test-run-e2e.sh
            then
              timeout 20m yarn test:e2e:chrome:webpack --retries 2
            fi
          no_output_timeout: 5m
      - store_artifacts:
          path: test-artifacts
          destination: test-artifacts
      - store_test_results:
          path: test/test-results/e2e

  test-api-specs:
    executor: node-browsers-medium-plus
    steps:
      - run: *shallow-git-clone
      - run: sudo corepack enable
      - attach_workspace:
          at: .
      - run:
          name: Move test build to dist
          command: mv ./dist-test ./dist
      - run:
          name: Move test zips to builds
          command: mv ./builds-test ./builds
      - gh/install
      - run:
          name: test:api-specs
          command: |
            timeout 20m yarn test:api-specs --retries 2
          no_output_timeout: 5m
      - run:
          name: Comment on PR
          command: |
            if [  -f html-report/index.html ]; then
              gh pr comment "${CIRCLE_PR_NUMBER}" --body ":x: API Spec Test Failed. View the report [here](https://output.circle-artifacts.com/output/job/${CIRCLE_WORKFLOW_JOB_ID}/artifacts/${CIRCLE_NODE_INDEX}/html-report/index.html)."
            else
              echo "API Spec Report not found!"
            fi
          when: on_fail
      - store_artifacts:
          path: html-report
          destination: html-report

  test-e2e-chrome:
    executor: node-browsers-medium-plus
    parallelism: 20
    steps:
      - run: *shallow-git-clone
      - run: sudo corepack enable
      - attach_workspace:
          at: .
      - run:
          name: Move test build to dist
          command: mv ./dist-test ./dist
      - run:
          name: Move test zips to builds
          command: mv ./builds-test ./builds
      - run:
          name: test:e2e:chrome
          command: |
            if .circleci/scripts/test-run-e2e.sh
            then
              timeout 20m yarn test:e2e:chrome --retries 1
            fi
          no_output_timeout: 5m
      - store_artifacts:
          path: test-artifacts
          destination: test-artifacts
      - store_test_results:
          path: test/test-results/e2e

  test-e2e-chrome-confirmation-redesign:
    executor: node-browsers-medium-plus
    parallelism: 20
    steps:
      - run: *shallow-git-clone
      - run: sudo corepack enable
      - attach_workspace:
          at: .
      - run:
          name: Move test build to dist
          command: mv ./dist-test-confirmations ./dist
      - run:
          name: Move test zips to builds
          command: mv ./builds-test-confirmations ./builds
      - run:
          name: test:e2e:chrome-confirmation-redesign
          command: |
            if .circleci/scripts/test-run-e2e.sh
            then
              timeout 20m yarn test:e2e:chrome:confirmation-redesign --retries 1
            fi
          no_output_timeout: 5m
          environment:
            ENABLE_CONFIRMATION_REDESIGN: 'true'
      - store_artifacts:
          path: test-artifacts
          destination: test-artifacts
      - store_test_results:
          path: test/test-results/e2e

  test-e2e-chrome-rpc:
    executor: node-browsers-medium
    parallelism: 1
    steps:
      - run: *shallow-git-clone
      - run: sudo corepack enable
      - attach_workspace:
          at: .
      - run:
          name: Move test build to dist
          command: mv ./dist-test ./dist
      - run:
          name: Move test zips to builds
          command: mv ./builds-test ./builds
      - run:
          name: test:e2e:chrome:rpc
          command: |
            if .circleci/scripts/test-run-e2e.sh
            then
              timeout 20m yarn test:e2e:chrome:rpc --retries 1
            fi
          no_output_timeout: 5m
      - store_artifacts:
          path: test-artifacts
          destination: test-artifacts
      - store_test_results:
          path: test/test-results/e2e

  test-e2e-chrome-multiple-providers:
    executor: node-browsers-small
    parallelism: 1
    steps:
      - run: *shallow-git-clone
      - run: sudo corepack enable
      - attach_workspace:
          at: .
      - run:
          name: Move test build to dist
          command: mv ./dist-test ./dist
      - run:
          name: Move test zips to builds
          command: mv ./builds-test ./builds
      - run:
          name: test:e2e:chrome:multi-provider
          command: |
            if .circleci/scripts/test-run-e2e.sh
            then
              yarn test:e2e:chrome:multi-provider --retries 1
            fi
          no_output_timeout: 5m
      - store_artifacts:
          path: test-artifacts
          destination: test-artifacts
      - store_test_results:
          path: test/test-results/e2e

  test-e2e-chrome-rpc-mmi:
    executor: node-browsers-medium
    steps:
      - run: *shallow-git-clone
      - run: sudo corepack enable
      - attach_workspace:
          at: .
      - run:
          name: Move test build to dist
          command: mv ./dist-test-mmi ./dist
      - run:
          name: Move test zips to builds
          command: mv ./builds-test-mmi ./builds
      - run:
          name: test:e2e:chrome:rpc
          command: |
            if .circleci/scripts/test-run-e2e.sh
            then
              timeout 20m yarn test:e2e:chrome:rpc --retries 1 --build-type=mmi
            fi
          no_output_timeout: 5m
      - store_artifacts:
          path: test-artifacts
          destination: test-artifacts
      - store_test_results:
          path: test/test-results/e2e

  test-e2e-chrome-vault-decryption:
    executor: node-browsers-medium-plus
    steps:
      - run: *shallow-git-clone
      - run: sudo corepack enable
      - attach_workspace:
          at: .
      - run:
          name: test:e2e:chrome:vault
          command: |
            if .circleci/scripts/test-run-e2e.sh
            then
              yarn test:e2e:single test/e2e/vault-decryption-chrome.spec.js --browser chrome --retries 1
            fi
          no_output_timeout: 5m
      - store_artifacts:
          path: test-artifacts
          destination: test-artifacts
      - store_test_results:
          path: test/test-results/e2e

  test-e2e-firefox-flask:
    executor: node-browsers-medium-plus
    parallelism: 10
    steps:
      - run: *shallow-git-clone
      - run: sudo corepack enable
      - attach_workspace:
          at: .
      - run:
          name: Move test build to dist
          command: mv ./dist-test-flask-mv2 ./dist
      - run:
          name: Move test zips to builds
          command: mv ./builds-test-flask-mv2 ./builds
      - run:
          name: test:e2e:firefox:flask
          command: |
            export ENABLE_MV3=false
            if .circleci/scripts/test-run-e2e.sh
            then
              timeout 20m yarn test:e2e:firefox:flask --retries 1
            fi
          no_output_timeout: 5m
      - store_artifacts:
          path: test-artifacts
          destination: test-artifacts
      - store_test_results:
          path: test/test-results/e2e

  test-e2e-chrome-flask:
    executor: node-browsers-medium-plus
    parallelism: 8
    steps:
      - run: *shallow-git-clone
      - run: sudo corepack enable
      - attach_workspace:
          at: .
      - run:
          name: Move test build to dist
          command: mv ./dist-test-flask ./dist
      - run:
          name: Move test zips to builds
          command: mv ./builds-test-flask ./builds
      - run:
          name: test:e2e:chrome:flask
          command: |
            if .circleci/scripts/test-run-e2e.sh
            then
              timeout 20m yarn test:e2e:chrome:flask --retries 1
            fi
          no_output_timeout: 5m
      - store_artifacts:
          path: test-artifacts
          destination: test-artifacts
      - store_test_results:
          path: test/test-results/e2e

  test-e2e-chrome-mmi:
    executor: node-browsers-medium-plus
    parallelism: 12
    steps:
      - run: *shallow-git-clone
      - run: sudo corepack enable
      - attach_workspace:
          at: .
      - run:
          name: Move test build to dist
          command: mv ./dist-test-mmi ./dist
      - run:
          name: Move test zips to builds
          command: mv ./builds-test-mmi ./builds
      - run:
          name: test:e2e:chrome:mmi
          command: |
            if .circleci/scripts/test-run-e2e.sh
            then
              timeout 20m yarn test:e2e:chrome:mmi --retries 1 --build-type=mmi
            fi
          no_output_timeout: 5m
      - store_artifacts:
          path: test-artifacts
          destination: test-artifacts
      - store_test_results:
          path: test/test-results/e2e

  test-e2e-mmi-playwright - OPTIONAL:
    executor: playwright
    parallelism: 2
    steps:
      - run: *shallow-git-clone
      - run: corepack enable
      - attach_workspace:
          at: .
      - run: *check-mmi-optional
      - run:
          name: Move test build to dist
          command: mv ./dist-test-mmi-playwright ./dist
      - run:
          name: Install chromium
          command: |
            yarn playwright install chromium
      - run:
          name: test:e2e:chrome:mmi
          command: |
            TESTFILES=$(circleci tests glob "test/e2e/playwright/mmi/**/*.spec.ts")
            echo "$TESTFILES"
            echo "$TESTFILES" | timeout 20m circleci tests run --command="xvfb-run xargs yarn playwright test --project=mmi" verbose --split-by=timings
          no_output_timeout: 10m
      - slack/notify:
          branch_pattern: Version-v*
          event: fail
          mentions: <@antonio.regadas>, @ramon.acitores134
          template: basic_fail_1
          channel: C01LUJL3T98
      - slack/notify:
          branch_pattern: develop
          event: fail
          mentions: <@antonio.regadas>, @ramon.acitores134
          template: basic_fail_1
          channel: C05QXJA7NP8
      - store_artifacts:
          name: html-report and artifacts
          path: public/playwright/playwright-reports
      - store_test_results:
          name: report for pipeline integration
          path: public/playwright/playwright-reports/junit/test-results.xml

  test-e2e-swap-playwright - OPTIONAL:
    executor: playwright
    parallelism: 2
    steps:
      - run: *shallow-git-clone
      - run: corepack enable
      - attach_workspace:
          at: .
      - run:
          name: Install chromium
          command: |
            yarn playwright install chromium
      - run:
          name: test:e2e:chrome:swap
          command: |
            TESTFILES=$(circleci tests glob "test/e2e/playwright/swap/**/*.spec.ts")
            echo "$TESTFILES"
            echo "$TESTFILES" | timeout 20m circleci tests run --command="xvfb-run xargs yarn playwright test --project=swap" verbose
          no_output_timeout: 10m
      - slack/notify:
          event: fail
          mentions: <@davide.brocchetto>
          template: basic_fail_1
          channel: C06BEG71R1S
      - store_artifacts:
          name: html-report and artifacts
          path: public/playwright/playwright-reports
      - store_test_results:
          name: report for pipeline integration
          path: public/playwright/playwright-reports/junit/test-results.xml

  test-e2e-firefox:
    executor: node-browsers-medium-plus
    parallelism: 24
    steps:
      - run: *shallow-git-clone
      - run: sudo corepack enable
      - attach_workspace:
          at: .
      - run:
          name: Move test build to dist
          command: mv ./dist-test-mv2 ./dist
      - run:
          name: Move test zips to builds
          command: mv ./builds-test-mv2 ./builds
      - run:
          name: test:e2e:firefox
          command: |
            export ENABLE_MV3=false
            if .circleci/scripts/test-run-e2e.sh
            then
              timeout 20m yarn test:e2e:firefox --retries 1
            fi
          no_output_timeout: 5m
      - store_artifacts:
          path: test-artifacts
          destination: test-artifacts
      - store_test_results:
          path: test/test-results/e2e

  test-e2e-firefox-confirmation-redesign:
    executor: node-browsers-medium-plus
    parallelism: 20
    steps:
      - run: *shallow-git-clone
      - run: sudo corepack enable
      - attach_workspace:
          at: .
      - run:
          name: Move test build to dist
          command: mv ./dist-test-confirmations-mv2 ./dist
      - run:
          name: Move test zips to builds
          command: mv ./builds-test-confirmations-mv2 ./builds
      - run:
          name: test:e2e:firefox-confirmation-redesign
          command: |
            export ENABLE_MV3=false
            if .circleci/scripts/test-run-e2e.sh
            then
              timeout 20m yarn test:e2e:firefox --retries 1
            fi
          no_output_timeout: 5m
          environment:
            ENABLE_CONFIRMATION_REDESIGN: 'true'
      - store_artifacts:
          path: test-artifacts
          destination: test-artifacts
      - store_test_results:
          path: test/test-results/e2e

  benchmark:
    executor: node-browsers-small
    steps:
      - run: *shallow-git-clone
      - run: sudo corepack enable
      - attach_workspace:
          at: .
      - run:
          name: Move test build to dist
          command: mv ./dist-test ./dist
      - run:
          name: Move test zips to builds
          command: mv ./builds-test ./builds
      - run:
          name: Run page load benchmark
          command: yarn benchmark:chrome --out test-artifacts/chrome/benchmark/pageload.json --retries 2
      - store_artifacts:
          path: test-artifacts
          destination: test-artifacts
      - persist_to_workspace:
          root: .
          paths:
            - test-artifacts

  user-actions-benchmark:
    executor: node-browsers-small
    steps:
      - run: *shallow-git-clone
      - run: sudo corepack enable
      - attach_workspace:
          at: .
      - run:
          name: Move test build to dist
          command: mv ./dist-test ./dist
      - run:
          name: Move test zips to builds
          command: mv ./builds-test ./builds
      - run:
          name: Run page load benchmark
          command: yarn user-actions-benchmark:chrome --out test-artifacts/chrome/benchmark/user_actions.json --retries 2
      - store_artifacts:
          path: test-artifacts
          destination: test-artifacts
      - persist_to_workspace:
          root: .
          paths:
            - test-artifacts

  stats-module-load-init:
    executor: node-browsers-small
    steps:
      - run: *shallow-git-clone
      - run: sudo corepack enable
      - attach_workspace:
          at: .
      - run:
          name: Move test build to dist
          command: mv ./dist-test ./dist
      - run:
          name: Move test zips to builds
          command: mv ./builds-test ./builds
      - run:
          name: Run page load benchmark
          command: |
            mkdir -p test-artifacts/chrome/
            cp -R development/charts/flamegraph test-artifacts/chrome/initialisation
            cp -R development/charts/flamegraph/chart test-artifacts/chrome/initialisation/background
            cp -R development/charts/flamegraph/chart test-artifacts/chrome/initialisation/ui
            cp -R development/charts/table test-artifacts/chrome/load_time
      - run:
          name: Run page load benchmark
          command: yarn mv3:stats:chrome --out test-artifacts/chrome
      - run:
          name: Install jq
          command: sudo apt install jq -y
      - run:
          name: Record bundle size at commit
          command: ./.circleci/scripts/bundle-stats-commit.sh
      - store_artifacts:
          path: test-artifacts
          destination: test-artifacts
      - persist_to_workspace:
          root: .
          paths:
            - test-artifacts

  job-publish-prerelease:
    executor: node-browsers-medium
    steps:
      - checkout
      - run: sudo corepack enable
      - attach_workspace:
          at: .
      - run:
          name: build:source-map-explorer
          command: ./development/source-map-explorer.sh
      - store_artifacts:
          path: dist/sourcemaps
          destination: builds/sourcemaps
      - store_artifacts:
          path: dist-beta/sourcemaps
          destination: builds-beta/sourcemaps
      - store_artifacts:
          path: dist-flask/sourcemaps
          destination: builds-flask/sourcemaps
      - store_artifacts:
          path: builds
          destination: builds
      - store_artifacts:
          path: builds-beta
          destination: builds-beta
      - store_artifacts:
          path: builds-flask
          destination: builds-flask
      - store_artifacts:
          path: builds-flask-mv2
          destination: builds-flask-mv2
      - store_artifacts:
          path: builds-mmi
          destination: builds-mmi
      - store_artifacts:
          path: builds-mv2
          destination: builds-mv2
      - store_artifacts:
          path: builds-test
      - store_artifacts:
          path: builds-test-flask
      - store_artifacts:
          path: test-artifacts
          destination: test-artifacts
      # important: generate lavamoat viz AFTER uploading builds as artifacts
      - run:
          name: build:lavamoat-viz
          command: ./.circleci/scripts/create-lavamoat-viz.sh
      - store_artifacts:
          path: build-artifacts
          destination: build-artifacts
      - store_artifacts:
          path: storybook-build
          destination: storybook
      - store_artifacts:
          path: development/ts-migration-dashboard/build/final
          destination: ts-migration-dashboard
      - run:
          name: Set branch parent commit env var
          command: |
            echo "export PARENT_COMMIT=$(git merge-base origin/HEAD HEAD)" >> $BASH_ENV
            source $BASH_ENV
      - run:
          name: build:announce
          command: ./development/metamaskbot-build-announce.js

  job-publish-release:
    executor: node-browsers-small
    steps:
      - run: *shallow-git-clone
      - run: sudo corepack enable
      - attach_workspace:
          at: .
      - run:
          name: Publish main release to Sentry
          command: yarn sentry:publish
      - run:
          name: Publish Flask release to Sentry
          command: yarn sentry:publish --build-type flask
      - run:
          name: Publish MMI release to Sentry
          command: yarn sentry:publish --build-type mmi
      - run:
          name: Create GitHub release
          command: |
            .circleci/scripts/release-create-gh-release.sh

  job-publish-storybook:
    executor: node-browsers-small
    steps:
      - add_ssh_keys:
          fingerprints:
            - '3d:49:29:f4:b2:e8:ea:af:d1:32:eb:2a:fc:15:85:d8'
      - run: *shallow-git-clone
      - run: sudo corepack enable
      - attach_workspace:
          at: .
      - run:
          name: storybook:deploy
          command: |
            git remote add storybook git@github.com:MetaMask/metamask-storybook.git
            yarn storybook:deploy

  job-publish-ts-migration-dashboard:
    executor: node-browsers-small
    steps:
      - add_ssh_keys:
          fingerprints:
            - '8b:21:e3:20:7c:c9:db:82:74:2d:86:d6:11:a7:2f:49'
      - run: *shallow-git-clone
      - run: sudo corepack enable
      - attach_workspace:
          at: .
      - run:
          name: ts-migration-dashboard:deploy
          command: |
            git remote add ts-migration-dashboard git@github.com:MetaMask/metamask-extension-ts-migration-dashboard.git
            git config user.name "MetaMask Bot"
            git config user.email metamaskbot@users.noreply.github.com
            yarn ts-migration:dashboard:deploy

<<<<<<< HEAD
  test-unit-webpack:
    executor: node-browsers-small
    steps:
      - run: *shallow-git-clone
      - run: sudo corepack enable
      - attach_workspace:
          at: .
      - run:
          name: test:coverage:webpack
          command: yarn test:coverage:webpack
      - persist_to_workspace:
          root: .
          paths:
            - coverage

  test-unit-jest-development:
    executor: node-browsers-small
    steps:
      - run: *shallow-git-clone
      - run: sudo corepack enable
      - attach_workspace:
          at: .
      - run:
          name: jest development unit tests
          command: yarn test:coverage:jest:dev
      - persist_to_workspace:
          root: .
          paths:
            - coverage
      - store_test_results:
          path: test/test-results/junit.xml

  test-unit-jest-main:
    executor: node-browsers-medium-plus
    parallelism: 8
    steps:
      - run: *shallow-git-clone
      - run: sudo corepack enable
      - attach_workspace:
          at: .
      - run:
          name: test:coverage:jest
          command: yarn test:coverage:jest
      - persist_to_workspace:
          root: .
          paths:
            - coverage
      - store_test_results:
          path: test/test-results/junit.xml

  upload-coverage:
    executor: node-browsers-small
    steps:
      - run: *shallow-git-clone
      - run: sudo corepack enable
      - attach_workspace:
          at: .
      - codecov/upload
      - persist_to_workspace:
          root: .
          paths:
            - coverage

=======
>>>>>>> 52f6ad36
  test-unit-global:
    executor: node-browsers-small
    steps:
      - run: *shallow-git-clone
      - run: sudo corepack enable
      - attach_workspace:
          at: .
      - run:
          name: test:unit:global
          command: yarn test:unit:global

  validate-source-maps:
    executor: node-browsers-small
    steps:
      - run: *shallow-git-clone
      - run: sudo corepack enable
      - attach_workspace:
          at: .
      - run:
          name: Validate source maps
          command: yarn validate-source-maps

  validate-source-maps-beta:
    executor: node-browsers-small
    steps:
      - run: *shallow-git-clone
      - run: sudo corepack enable
      - attach_workspace:
          at: .
      - run:
          name: Validate source maps
          command: |
            .circleci/scripts/validate-source-maps-beta.sh

  validate-source-maps-mmi:
    executor: node-browsers-small
    steps:
      - run: *shallow-git-clone
      - run: sudo corepack enable
      - attach_workspace:
          at: .
      - run:
          name: Move mmi build to dist
          command: mv ./dist-mmi ./dist
      - run:
          name: Move mmi zips to builds
          command: mv ./builds-mmi ./builds
      - run:
          name: Validate source maps
          command: yarn validate-source-maps

  validate-source-maps-flask:
    executor: node-browsers-small
    steps:
      - run: *shallow-git-clone
      - run: sudo corepack enable
      - attach_workspace:
          at: .
      - run:
          name: Move flask build to dist
          command: mv ./dist-flask ./dist
      - run:
          name: Move flask zips to builds
          command: mv ./builds-flask ./builds
      - run:
          name: Validate source maps
          command: yarn validate-source-maps

  validate-source-maps-flask-mv2:
    executor: node-browsers-small
    steps:
      - run: *shallow-git-clone
      - run: sudo corepack enable
      - attach_workspace:
          at: .
      - run:
          name: Move flask build to dist
          command: mv ./dist-flask-mv2 ./dist
      - run:
          name: Move flask zips to builds
          command: mv ./builds-flask-mv2 ./builds
      - run:
          name: Validate source maps
          command: yarn validate-source-maps

  validate-source-maps-mv2:
    executor: node-browsers-small
    steps:
      - run: *shallow-git-clone
      - run: sudo corepack enable
      - attach_workspace:
          at: .
      - run:
          name: Move flask build to dist
          command: mv ./dist-mv2 ./dist
      - run:
          name: Move flask zips to builds
          command: mv ./builds-mv2 ./builds
      - run:
          name: Validate source maps
          command: yarn validate-source-maps

  test-mozilla-lint-mv2:
    executor: node-browsers-medium
    steps:
      - run: *shallow-git-clone
      - run: sudo corepack enable
      - attach_workspace:
          at: .
      - run:
          name: Move flask build to dist
          command: mv ./dist-mv2 ./dist
      - run:
          name: Move flask zips to builds
          command: mv ./builds-mv2 ./builds
      - run:
          name: test:mozilla-lint
          command: yarn mozilla-lint

  test-mozilla-lint-flask-mv2:
    executor: node-browsers-medium
    steps:
      - run: *shallow-git-clone
      - run: sudo corepack enable
      - attach_workspace:
          at: .
      - run:
          name: Move flask build to dist
          command: mv ./dist-flask-mv2 ./dist
      - run:
          name: Move flask zips to builds
          command: mv ./builds-flask-mv2 ./builds
      - run:
          name: test:mozilla-lint
          command: yarn mozilla-lint

  all-tests-pass:
    executor: node-browsers-small
    steps:
      - run:
          name: All Tests Passed
          command: echo 'whew - everything passed!'<|MERGE_RESOLUTION|>--- conflicted
+++ resolved
@@ -259,23 +259,6 @@
                 - /^Version-v(\d+)[.](\d+)[.](\d+)/
           requires:
             - prep-build
-<<<<<<< HEAD
-      - test-unit-webpack:
-          requires:
-            - prep-deps
-      - test-unit-jest-main:
-          requires:
-            - prep-deps
-      - test-unit-jest-development:
-          requires:
-            - prep-deps
-      - upload-coverage:
-          requires:
-            - test-unit-jest-main
-            - test-unit-jest-development
-            - test-unit-webpack
-=======
->>>>>>> 52f6ad36
       - test-unit-global:
           requires:
             - prep-deps
@@ -320,11 +303,6 @@
             - test-lint-lockfile
             - test-lint-changelog
             - test-unit-global
-<<<<<<< HEAD
-            - test-unit-webpack
-            - upload-coverage
-=======
->>>>>>> 52f6ad36
             - validate-source-maps
             - validate-source-maps-beta
             - validate-source-maps-flask
@@ -1771,72 +1749,6 @@
             git config user.email metamaskbot@users.noreply.github.com
             yarn ts-migration:dashboard:deploy
 
-<<<<<<< HEAD
-  test-unit-webpack:
-    executor: node-browsers-small
-    steps:
-      - run: *shallow-git-clone
-      - run: sudo corepack enable
-      - attach_workspace:
-          at: .
-      - run:
-          name: test:coverage:webpack
-          command: yarn test:coverage:webpack
-      - persist_to_workspace:
-          root: .
-          paths:
-            - coverage
-
-  test-unit-jest-development:
-    executor: node-browsers-small
-    steps:
-      - run: *shallow-git-clone
-      - run: sudo corepack enable
-      - attach_workspace:
-          at: .
-      - run:
-          name: jest development unit tests
-          command: yarn test:coverage:jest:dev
-      - persist_to_workspace:
-          root: .
-          paths:
-            - coverage
-      - store_test_results:
-          path: test/test-results/junit.xml
-
-  test-unit-jest-main:
-    executor: node-browsers-medium-plus
-    parallelism: 8
-    steps:
-      - run: *shallow-git-clone
-      - run: sudo corepack enable
-      - attach_workspace:
-          at: .
-      - run:
-          name: test:coverage:jest
-          command: yarn test:coverage:jest
-      - persist_to_workspace:
-          root: .
-          paths:
-            - coverage
-      - store_test_results:
-          path: test/test-results/junit.xml
-
-  upload-coverage:
-    executor: node-browsers-small
-    steps:
-      - run: *shallow-git-clone
-      - run: sudo corepack enable
-      - attach_workspace:
-          at: .
-      - codecov/upload
-      - persist_to_workspace:
-          root: .
-          paths:
-            - coverage
-
-=======
->>>>>>> 52f6ad36
   test-unit-global:
     executor: node-browsers-small
     steps:
