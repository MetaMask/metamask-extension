import { exec as execCallback } from 'child_process';
import fs from 'fs';
import path from 'path';
import { promisify } from 'util';

const exec = promisify(execCallback);

<<<<<<< HEAD
// const MAIN_BRANCH = 'develop';
const MAIN_BRANCH = 'skip-ci-for-some-files'; // temporarily test against other branch
=======
// The CIRCLE_PR_NUMBER variable is only available on forked Pull Requests
const PR_NUMBER =
  process.env.CIRCLE_PR_NUMBER ||
  process.env.CIRCLE_PULL_REQUEST?.split('/').pop();

const MAIN_BRANCH = 'develop';
const SOURCE_BRANCH = `refs/pull/${PR_NUMBER}/head`;

const CHANGED_FILES_DIR = 'changed-files';

type PRInfo = {
  base: {
    ref: string;
  };
  body: string;
};
>>>>>>> 97758a6a

/**
 * Get JSON info about the given pull request
 *
 * @returns JSON info from GitHub
 */
async function getPrInfo(): Promise<PRInfo | null> {
  if (!PR_NUMBER) {
    return null;
  }

  return await (
    await fetch(
      `https://api.github.com/repos/${process.env.CIRCLE_PROJECT_USERNAME}/${process.env.CIRCLE_PROJECT_REPONAME}/pulls/${PR_NUMBER}`,
    )
  ).json();
}

/**
 * Fetches the git repository with a specified depth.
 *
 * @param depth - The depth to use for the fetch command.
 * @returns True if the fetch is successful, otherwise false.
 */
async function fetchWithDepth(depth: number): Promise<boolean> {
  try {
<<<<<<< HEAD
    await exec(`git fetch --depth ${depth} origin ${MAIN_BRANCH}`);
    await exec(`git fetch --depth ${depth} origin ${process.env.CIRCLE_BRANCH}`);
=======
    await exec(`git fetch --depth ${depth} origin "${MAIN_BRANCH}"`);
    await exec(
      `git fetch --depth ${depth} origin "${SOURCE_BRANCH}:${SOURCE_BRANCH}"`,
    );
>>>>>>> 97758a6a
    return true;
  } catch (error: unknown) {
    console.error(`Failed to fetch with depth ${depth}:`, error);
    return false;
  }
}

/**
 * Attempts to fetch the necessary commits until the merge base is found.
 * It tries different fetch depths and performs a full fetch if needed.
 *
 * @throws If an unexpected error occurs during the execution of git commands.
 */
async function fetchUntilMergeBaseFound() {
  const depths = [1, 10, 100];
  for (const depth of depths) {
    console.log(`Attempting git diff with depth ${depth}...`);
    await fetchWithDepth(depth);

    try {
      await exec(`git merge-base origin/${MAIN_BRANCH} HEAD`);
      return;
    } catch (error: unknown) {
      if (error instanceof Error && 'code' in error) {
        console.error(
          `Error 'no merge base' encountered with depth ${depth}. Incrementing depth...`,
        );
      } else {
        throw error;
      }
    }
  }
<<<<<<< HEAD
  await exec(`git fetch --unshallow origin ${MAIN_BRANCH}`);
=======
  await exec(`git fetch --unshallow origin "${MAIN_BRANCH}"`);
>>>>>>> 97758a6a
}

/**
 * Performs a git diff command to get the list of files changed between the current branch and the origin.
 * It first ensures that the necessary commits are fetched until the merge base is found.
 *
 * @returns The output of the git diff command, listing the changed files.
 * @throws If unable to get the diff after fetching the merge base or if an unexpected error occurs.
 */
async function gitDiff(): Promise<string> {
  await fetchUntilMergeBaseFound();
<<<<<<< HEAD
  const { stdout: diffResult } = await exec(`git diff --name-only origin/${MAIN_BRANCH}...${process.env.CIRCLE_BRANCH}`);
=======
  const { stdout: diffResult } = await exec(
    `git diff --name-only "origin/HEAD...${SOURCE_BRANCH}"`,
  );
>>>>>>> 97758a6a
  if (!diffResult) {
    throw new Error('Unable to get diff after full checkout.');
  }
  return diffResult;
}

function writePrBodyToFile(prBody: string) {
  const prBodyPath = path.resolve(CHANGED_FILES_DIR, 'pr-body.txt');
  fs.writeFileSync(prBodyPath, prBody.trim());
  console.log(`PR body saved to ${prBodyPath}`);
}

/**
 * Main run function, stores the output of git diff and the body of the matching PR to a file.
 *
 * @returns Returns a promise that resolves when the git diff output and PR body is successfully stored.
 */
async function storeGitDiffOutputAndPrBody() {
  try {
    // Create the directory
    // This is done first because our CirleCI config requires that this directory is present,
    // even if we want to skip this step.
    fs.mkdirSync(CHANGED_FILES_DIR, { recursive: true });

<<<<<<< HEAD
    console.log(`Determining whether this run is for a PR targeting ${MAIN_BRANCH}`)
    if (!process.env.CIRCLE_PULL_REQUEST) {
      console.log("Not a PR, skipping git diff");
=======
    console.log(
      `Determining whether this run is for a PR targeting ${MAIN_BRANCH}`,
    );
    if (!PR_NUMBER) {
      console.log('Not a PR, skipping git diff');
>>>>>>> 97758a6a
      return;
    }

    const prInfo = await getPrInfo();

    const baseRef = prInfo?.base.ref;
    if (!baseRef) {
      console.log('Not a PR, skipping git diff');
      return;
    } else if (baseRef !== MAIN_BRANCH) {
      console.log(`This is for a PR targeting '${baseRef}', skipping git diff`);
      writePrBodyToFile(prInfo.body);
      return;
    }

    console.log('Attempting to get git diff...');
    const diffOutput = await gitDiff();
    console.log(diffOutput);

    // Store the output of git diff
    const outputPath = path.resolve(CHANGED_FILES_DIR, 'changed-files.txt');
    fs.writeFileSync(outputPath, diffOutput.trim());
    console.log(`Git diff results saved to ${outputPath}`);

    writePrBodyToFile(prInfo.body);

    process.exit(0);
  } catch (error: any) {
    console.error('An error occurred:', error.message);
    process.exit(1);
  }
}

storeGitDiffOutputAndPrBody();<|MERGE_RESOLUTION|>--- conflicted
+++ resolved
@@ -5,10 +5,6 @@
 
 const exec = promisify(execCallback);
 
-<<<<<<< HEAD
-// const MAIN_BRANCH = 'develop';
-const MAIN_BRANCH = 'skip-ci-for-some-files'; // temporarily test against other branch
-=======
 // The CIRCLE_PR_NUMBER variable is only available on forked Pull Requests
 const PR_NUMBER =
   process.env.CIRCLE_PR_NUMBER ||
@@ -25,7 +21,6 @@
   };
   body: string;
 };
->>>>>>> 97758a6a
 
 /**
  * Get JSON info about the given pull request
@@ -52,15 +47,10 @@
  */
 async function fetchWithDepth(depth: number): Promise<boolean> {
   try {
-<<<<<<< HEAD
-    await exec(`git fetch --depth ${depth} origin ${MAIN_BRANCH}`);
-    await exec(`git fetch --depth ${depth} origin ${process.env.CIRCLE_BRANCH}`);
-=======
     await exec(`git fetch --depth ${depth} origin "${MAIN_BRANCH}"`);
     await exec(
       `git fetch --depth ${depth} origin "${SOURCE_BRANCH}:${SOURCE_BRANCH}"`,
     );
->>>>>>> 97758a6a
     return true;
   } catch (error: unknown) {
     console.error(`Failed to fetch with depth ${depth}:`, error);
@@ -93,11 +83,7 @@
       }
     }
   }
-<<<<<<< HEAD
-  await exec(`git fetch --unshallow origin ${MAIN_BRANCH}`);
-=======
   await exec(`git fetch --unshallow origin "${MAIN_BRANCH}"`);
->>>>>>> 97758a6a
 }
 
 /**
@@ -109,13 +95,9 @@
  */
 async function gitDiff(): Promise<string> {
   await fetchUntilMergeBaseFound();
-<<<<<<< HEAD
-  const { stdout: diffResult } = await exec(`git diff --name-only origin/${MAIN_BRANCH}...${process.env.CIRCLE_BRANCH}`);
-=======
   const { stdout: diffResult } = await exec(
     `git diff --name-only "origin/HEAD...${SOURCE_BRANCH}"`,
   );
->>>>>>> 97758a6a
   if (!diffResult) {
     throw new Error('Unable to get diff after full checkout.');
   }
@@ -140,17 +122,11 @@
     // even if we want to skip this step.
     fs.mkdirSync(CHANGED_FILES_DIR, { recursive: true });
 
-<<<<<<< HEAD
-    console.log(`Determining whether this run is for a PR targeting ${MAIN_BRANCH}`)
-    if (!process.env.CIRCLE_PULL_REQUEST) {
-      console.log("Not a PR, skipping git diff");
-=======
     console.log(
       `Determining whether this run is for a PR targeting ${MAIN_BRANCH}`,
     );
     if (!PR_NUMBER) {
       console.log('Not a PR, skipping git diff');
->>>>>>> 97758a6a
       return;
     }
 
