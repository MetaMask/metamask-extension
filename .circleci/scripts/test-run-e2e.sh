--- conflicted
+++ resolved
@@ -23,11 +23,7 @@
 echo "TIMEOUT_MINUTES: $TIMEOUT_MINUTES"
 
 # Run the actual test command from the parameters
-<<<<<<< HEAD
-timeout 25m "$@" --retries 1
-=======
 timeout "${TIMEOUT_MINUTES}"m "$@" --retries 1
->>>>>>> a991b106
 
 # Error code 124 means the command timed out
 if [ $? -eq 124 ]
