module.exports = {
  collectCoverageFrom: [
    '<rootDir>/app/**/*.(js|ts|tsx)',
    '<rootDir>/development/**/*.(js|ts|tsx)',
    '<rootDir>/offscreen/**/*.(js|ts|tsx)',
    '<rootDir>/shared/**/*.(js|ts|tsx)',
    '<rootDir>/test/**/*.(js|ts|tsx)',
    '<rootDir>/types/**/*.(js|ts|tsx)',
    '<rootDir>/ui/**/*.(js|ts|tsx)',
    '<rootDir>/development/build/transforms/**/*.js',
    '<rootDir>/test/unit-global/**/*.test.(js|ts|tsx)',
  ],
<<<<<<< HEAD
  coverageDirectory: './coverage',
  coveragePathIgnorePatterns: [
    '<rootDir>/test/unit-global/protect-intrinsics.test.js',
    '.stories.*',
    '.snap',
  ],
  coverageReporters: process.env.CI ? ['json'] : ['html', 'json'],
=======
  coverageDirectory: './coverage/unit',
  coveragePathIgnorePatterns: ['.stories.*', '.snap'],
  coverageReporters: ['html', 'json'],
>>>>>>> ad7a5462
  reporters: [
    'default',
    [
      'jest-junit',
      {
        outputDirectory: 'test/test-results/',
        outputName: 'junit.xml',
      },
    ],
  ],
  // TODO: enable resetMocks
  // resetMocks: true,
  restoreMocks: true,
  setupFiles: ['<rootDir>/test/setup.js', '<rootDir>/test/env.js'],
  setupFilesAfterEnv: ['<rootDir>/test/jest/setup.js'],
  testMatch: [
    '<rootDir>/app/scripts/**/*.test.(js|ts|tsx)',
    '<rootDir>/shared/**/*.test.(js|ts|tsx)',
    '<rootDir>/ui/**/*.test.(js|ts|tsx)',
    '<rootDir>/development/**/*.test.(js|ts|tsx)',
    '<rootDir>/test/unit-global/**/*.test.(js|ts|tsx)',
    '<rootDir>/test/e2e/helpers.test.js',
  ],
<<<<<<< HEAD
  testPathIgnorePatterns: [
    '<rootDir>/test/unit-global/protect-intrinsics.test.js',
    '<rootDir>/development/webpack/',
  ],
=======
  testPathIgnorePatterns: ['<rootDir>/development/webpack/'],
>>>>>>> ad7a5462
  testTimeout: 5500,
  // We have to specify the environment we are running in, which is jsdom. The
  // default is 'node'. This can be modified *per file* using a comment at the
  // head of the file. So it may be worthwhile to switch to 'node' in any
  // background tests.
  testEnvironment: 'jsdom',
  testEnvironmentOptions: {
    customExportConditions: ['node', 'node-addons'],
  },
  workerIdleMemoryLimit: '500MB',
};<|MERGE_RESOLUTION|>--- conflicted
+++ resolved
@@ -7,22 +7,10 @@
     '<rootDir>/test/**/*.(js|ts|tsx)',
     '<rootDir>/types/**/*.(js|ts|tsx)',
     '<rootDir>/ui/**/*.(js|ts|tsx)',
-    '<rootDir>/development/build/transforms/**/*.js',
-    '<rootDir>/test/unit-global/**/*.test.(js|ts|tsx)',
   ],
-<<<<<<< HEAD
-  coverageDirectory: './coverage',
-  coveragePathIgnorePatterns: [
-    '<rootDir>/test/unit-global/protect-intrinsics.test.js',
-    '.stories.*',
-    '.snap',
-  ],
-  coverageReporters: process.env.CI ? ['json'] : ['html', 'json'],
-=======
   coverageDirectory: './coverage/unit',
   coveragePathIgnorePatterns: ['.stories.*', '.snap'],
   coverageReporters: ['html', 'json'],
->>>>>>> ad7a5462
   reporters: [
     'default',
     [
@@ -46,14 +34,7 @@
     '<rootDir>/test/unit-global/**/*.test.(js|ts|tsx)',
     '<rootDir>/test/e2e/helpers.test.js',
   ],
-<<<<<<< HEAD
-  testPathIgnorePatterns: [
-    '<rootDir>/test/unit-global/protect-intrinsics.test.js',
-    '<rootDir>/development/webpack/',
-  ],
-=======
   testPathIgnorePatterns: ['<rootDir>/development/webpack/'],
->>>>>>> ad7a5462
   testTimeout: 5500,
   // We have to specify the environment we are running in, which is jsdom. The
   // default is 'node'. This can be modified *per file* using a comment at the
