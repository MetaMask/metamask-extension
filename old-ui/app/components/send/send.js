import React from 'react'
import PersistentForm from '../../../lib/persistent-form'
import { connect } from 'react-redux'
import actions from '../../../../ui/app/actions'
import {
  numericBalance,
  isHex,
  normalizeEthStringToWei,
  isInvalidChecksumAddress,
  isValidAddress,
} from '../../util'
import EnsInput from '../ens-input'
import ethUtil from 'ethereumjs-util'
import SendProfile from './send-profile'
import SendHeader from './send-header'
import ErrorComponent from '../error'
import { getMetaMaskAccounts } from '../../../../ui/app/selectors'
<<<<<<< HEAD
import * as Toast from '../toast'
module.exports = connect(mapStateToProps)(SendTransactionScreen)
=======
import ToastComponent from '../toast'
>>>>>>> d1611a4e

const optionalDataLabelStyle = {
  background: '#ffffff',
  color: '#333333',
  marginTop: '16px',
  marginBottom: '16px',
}
const optionalDataValueStyle = {
  width: '100%',
  resize: 'none',
}

class SendTransactionScreen extends PersistentForm {
  render () {
    this.persistentFormParentId = 'send-tx-form'

    const props = this.props
    const {
      network,
      identities,
      addressBook,
      error,
    } = props

    return (
      <div className="send-screen flex-column flex-grow">
        <ToastComponent isSuccess={false} />
        <SendProfile/>

        <SendHeader
          title= "Send Transaction"
        />

        <ErrorComponent
          error={error}
        />

        <section className="flex-row flex-center">
          <EnsInput
            name="address"
            placeholder="Recipient Address"
            onChange={this.recipientDidChange.bind(this)}
            network={network}
            identities={identities}
            addressBook={addressBook}
          />
        </section>

        <section className="flex-row flex-center">

          <input className="large-input"
            name= "amount"
            placeholder= "Amount"
            type= "number"
            style= {{
              marginRight: '6px',
            }}
            dataset={{
              persistentFormid: 'tx-amount',
            }}
          />

          <button
            onClick={this.onSubmit.bind(this)}>
              Next
            </button>

        </section>

        <h3 className="flex-center"
          style={optionalDataLabelStyle}
        >
          Transaction Data (optional)
        </h3>

        <section className="flex-column flex-center">
          <input className="large-input"
            name= "txData"
            placeholder= "e.g. 0x01234"
            style={optionalDataValueStyle}
            dataset={{
              persistentFormid: 'tx-data',
            }}
          />
        </section>

        <h3 className="flex-center"
          style={optionalDataLabelStyle}
        >
          Custom nonce (optional)
        </h3>

        <section className="flex-column flex-center">
          <input className="large-input"
            name= "txCustomNonce"
            type= "number"
            placeholder= "e.g. 42"
            style={optionalDataValueStyle}
            dataset={{
              persistentFormid: 'tx-custom-nonce',
            }}
          />
        </section>
      </div>
    )
  }

  componentWillUnmount () {
    this.props.dispatch(actions.displayWarning(''))
  }

  navigateToAccounts (event) {
    event.stopPropagation()
    this.props.dispatch(actions.showAccountsPage())
  }

  recipientDidChange (recipient, nickname) {
    this.setState({
      recipient: recipient,
      nickname: nickname,
    })
  }

<<<<<<< HEAD
SendTransactionScreen.prototype.render = function () {
  this.persistentFormParentId = 'send-tx-form'

  const props = this.props
  const {
    network,
    identities,
    addressBook,
    error,
  } = props

  return (

    h('.send-screen.flex-column.flex-grow', [

      h(Toast.ToastComponent, {
        type: Toast.TOAST_TYPE_ERROR,
      }),

      //
      // Sender Profile
      //

      h(SendProfile),

      //
      // Send Header
      //

      h(SendHeader, {
        title: 'Send Transaction',
      }),

      // error message
      h(ErrorComponent, {
        error,
      }),

      // 'to' field
      h('section.flex-row.flex-center', [
        h(EnsInput, {
          name: 'address',
          placeholder: 'Recipient Address',
          onChange: this.recipientDidChange.bind(this),
          network,
          identities,
          addressBook,
        }),
      ]),

      // 'amount' and send button
      h('section.flex-row.flex-center', [

        h('input.large-input', {
          name: 'amount',
          placeholder: 'Amount',
          type: 'number',
          style: {
            marginRight: '6px',
          },
          dataset: {
            persistentFormid: 'tx-amount',
          },
        }),

        h('button', {
          onClick: this.onSubmit.bind(this),
        }, 'Next'),

      ]),

      //
      // Optional Fields
      //
      h('h3.flex-center', {
        style: {
          background: '#ffffff',
          color: '#333333',
          marginTop: '16px',
          marginBottom: '16px',
        },
      }, [
        'Transaction Data (optional)',
      ]),

      // 'data' field
      h('section.flex-column.flex-center', [
        h('input.large-input', {
          name: 'txData',
          placeholder: '0x01234',
          style: {
            width: '100%',
            resize: 'none',
          },
          dataset: {
            persistentFormid: 'tx-data',
          },
        }),
      ]),
    ])
  )
}
=======
  onSubmit () {
    const state = this.state || {}
    let recipient = state.recipient || document.querySelector('input[name="address"]').value.replace(/^[.\s]+|[.\s]+$/g, '')
    let nickname = state.nickname || ' '
    if (typeof recipient === 'object') {
      if (recipient.toAddress) {
        recipient = recipient.toAddress
      }
      if (recipient.nickname) {
        nickname = recipient.nickname
      }
    }
    const input = document.querySelector('input[name="amount"]').value
    const parts = input.split('.')
>>>>>>> d1611a4e

    let message

    if (isNaN(input) || input === '') {
      message = 'Invalid ether value.'
      return this.props.dispatch(actions.displayWarning(message))
    }

    if (parts[1]) {
      const decimal = parts[1]
      if (decimal.length > 18) {
        message = 'Ether amount is too precise.'
        return this.props.dispatch(actions.displayWarning(message))
      }
    }

    const value = normalizeEthStringToWei(input)
    const txData = document.querySelector('input[name="txData"]').value
    const txCustomNonce = document.querySelector('input[name="txCustomNonce"]').value
    const balance = this.props.balance

    if (value.gt(balance)) {
      message = 'Insufficient funds.'
      return this.props.dispatch(actions.displayWarning(message))
    }

    if (input < 0) {
      message = 'Can not send negative amounts of ETH.'
      return this.props.dispatch(actions.displayWarning(message))
    }

    if ((isInvalidChecksumAddress(recipient, this.props.network))) {
      message = 'Recipient address checksum is invalid.'
      return this.props.dispatch(actions.displayWarning(message))
    }

    if ((!isValidAddress(recipient, this.props.network) && !txData) || (!recipient && !txData)) {
      message = 'Recipient address is invalid.'
      return this.props.dispatch(actions.displayWarning(message))
    }

    if (!isHex(ethUtil.stripHexPrefix(txData)) && txData) {
      message = 'Transaction data must be hex string.'
      return this.props.dispatch(actions.displayWarning(message))
    }

    this.props.dispatch(actions.hideWarning())

    this.props.dispatch(actions.addToAddressBook(recipient, nickname))

    const txParams = {
      from: this.props.address,
      value: '0x' + value.toString(16),
    }

    if (recipient) txParams.to = ethUtil.addHexPrefix(recipient)
    if (txData) txParams.data = txData
    if (txCustomNonce) txParams.nonce = '0x' + parseInt(txCustomNonce, 10).toString(16)

    this.props.dispatch(actions.signTx(txParams))
  }
}

function mapStateToProps (state) {
  const accounts = getMetaMaskAccounts(state)
  const result = {
    address: state.metamask.selectedAddress,
    accounts,
    identities: state.metamask.identities,
    warning: state.appState.warning,
    network: state.metamask.network,
    addressBook: state.metamask.addressBook,
  }

  result.error = result.warning && result.warning.split('.')[0]
  result.account = result.accounts[result.address]
  result.balance = result.account ? numericBalance(result.account.balance) : null

  return result
}

module.exports = connect(mapStateToProps)(SendTransactionScreen)<|MERGE_RESOLUTION|>--- conflicted
+++ resolved
@@ -15,12 +15,7 @@
 import SendHeader from './send-header'
 import ErrorComponent from '../error'
 import { getMetaMaskAccounts } from '../../../../ui/app/selectors'
-<<<<<<< HEAD
 import * as Toast from '../toast'
-module.exports = connect(mapStateToProps)(SendTransactionScreen)
-=======
-import ToastComponent from '../toast'
->>>>>>> d1611a4e
 
 const optionalDataLabelStyle = {
   background: '#ffffff',
@@ -47,7 +42,7 @@
 
     return (
       <div className="send-screen flex-column flex-grow">
-        <ToastComponent isSuccess={false} />
+        <Toast.ToastComponent type={Toast.TOAST_TYPE_ERROR} />
         <SendProfile/>
 
         <SendHeader
@@ -144,110 +139,6 @@
     })
   }
 
-<<<<<<< HEAD
-SendTransactionScreen.prototype.render = function () {
-  this.persistentFormParentId = 'send-tx-form'
-
-  const props = this.props
-  const {
-    network,
-    identities,
-    addressBook,
-    error,
-  } = props
-
-  return (
-
-    h('.send-screen.flex-column.flex-grow', [
-
-      h(Toast.ToastComponent, {
-        type: Toast.TOAST_TYPE_ERROR,
-      }),
-
-      //
-      // Sender Profile
-      //
-
-      h(SendProfile),
-
-      //
-      // Send Header
-      //
-
-      h(SendHeader, {
-        title: 'Send Transaction',
-      }),
-
-      // error message
-      h(ErrorComponent, {
-        error,
-      }),
-
-      // 'to' field
-      h('section.flex-row.flex-center', [
-        h(EnsInput, {
-          name: 'address',
-          placeholder: 'Recipient Address',
-          onChange: this.recipientDidChange.bind(this),
-          network,
-          identities,
-          addressBook,
-        }),
-      ]),
-
-      // 'amount' and send button
-      h('section.flex-row.flex-center', [
-
-        h('input.large-input', {
-          name: 'amount',
-          placeholder: 'Amount',
-          type: 'number',
-          style: {
-            marginRight: '6px',
-          },
-          dataset: {
-            persistentFormid: 'tx-amount',
-          },
-        }),
-
-        h('button', {
-          onClick: this.onSubmit.bind(this),
-        }, 'Next'),
-
-      ]),
-
-      //
-      // Optional Fields
-      //
-      h('h3.flex-center', {
-        style: {
-          background: '#ffffff',
-          color: '#333333',
-          marginTop: '16px',
-          marginBottom: '16px',
-        },
-      }, [
-        'Transaction Data (optional)',
-      ]),
-
-      // 'data' field
-      h('section.flex-column.flex-center', [
-        h('input.large-input', {
-          name: 'txData',
-          placeholder: '0x01234',
-          style: {
-            width: '100%',
-            resize: 'none',
-          },
-          dataset: {
-            persistentFormid: 'tx-data',
-          },
-        }),
-      ]),
-    ])
-  )
-}
-=======
   onSubmit () {
     const state = this.state || {}
     let recipient = state.recipient || document.querySelector('input[name="address"]').value.replace(/^[.\s]+|[.\s]+$/g, '')
@@ -262,7 +153,6 @@
     }
     const input = document.querySelector('input[name="amount"]').value
     const parts = input.split('.')
->>>>>>> d1611a4e
 
     let message
 
