import React, { Component } from 'react'
import PropTypes from 'prop-types'
import { connect } from 'react-redux'
import SendProfile from './send-profile'
import ExecutorCell from './executor-cell'
import SendHeader from './send-header'
import ErrorComponent from '../error'
import actions from '../../../../ui/app/actions'
import { ifContractAcc } from '../../util'
<<<<<<< HEAD
import { getMetaMaskAccounts } from '../../../../ui/app/selectors'
=======
import Web3 from 'web3'

const ownerABI = [{
	'constant': true,
	'inputs': [],
	'name': 'owner',
	'outputs': [
		{
			'name': '',
			'type': 'address',
		},
	],
	'payable': false,
	'type': 'function',
	'stateMutability': 'view',
}]

const getOwnersABI = [{
	'constant': true,
	'inputs': [],
	'name': 'getOwners',
	'outputs': [
		{
			'name': '',
			'type': 'address[]',
		},
	],
	'payable': false,
	'type': 'function',
	'stateMutability': 'view',
}]
>>>>>>> 9359e122

class ChooseContractExecutor extends Component {
	constructor (props) {
		super(props)
		this.state = {
			web3: new Web3(global.ethereumProvider),
			selectedExecutor: '',
			accountsCells: [],
			owners: [],
			nextDisabled: true,
		}
	}

	static propTypes = {
		methodSelected: PropTypes.string,
		methodABI: PropTypes.object,
		inputValues: PropTypes.object,
		hideWarning: PropTypes.func,
		signTx: PropTypes.func,
		setSelectedAddress: PropTypes.func,
		showSendContractPage: PropTypes.func,
		txParams: PropTypes.object,
		identities: PropTypes.object,
		keyrings: PropTypes.array,
		error: PropTypes.string,
		showLoadingIndication: PropTypes.func,
		hideLoadingIndication: PropTypes.func,
	}

	render () {
		const { error } = this.props
		return (
			<div className="send-screen flex-column flex-grow">
				<SendProfile />
				<SendHeader title="Choose contract executor" back={() => this.back()} />
				<ErrorComponent error={error} />
				<div style={{ padding: '0 30px' }}>
					<span className="hw-connect__header__msg">Contract transaction will be executed from selected account</span>
				</div>
				<div style={{
					padding: '0 30px',
					maxHeight: '220px',
					overflow: 'auto',
				}}>
					{this.state.accountsCells}
				</div>
				<div style={{ padding: '0 30px' }}>
					{this.buttonsSection()}
				</div>
			</div>
		)
	}

	componentDidMount = async () => {
		await this.getAllOwners()
		this.generateListOfAccounts()
	}

	buttonsSection () {
		const nextButton = (
			<button
				disabled={this.state.nextDisabled}
				className="choose-contract-next-button"
				onClick={() => this.onSubmit() }
			>
				Next
			</button>
		)

		const buttonContainer = (
			<div
				className="section flex-row flex-right"
				style={{ margin: '20px 0' }}
			>
				{ nextButton }
			</div>
		)

		return buttonContainer
	}

	generateListOfAccounts = () => {
		const { keyrings, identities } = this.props
		const accountsCells = []
		keyrings.forEach((keyring) => {
			if (!ifContractAcc(keyring)) {
				keyring.accounts.forEach((address) => {
					const identity = identities[address]
					const executorCell = <ExecutorCell
						key={Math.random()}
						address={address}
						identity={identity}
						isAccountSelected={this.isAccountSelected(address)}
						onClick={(e, isSelected) => this.selectExecutor(e, isSelected, address)}
					/>
					if (this.state.owners.includes(address)) {
						accountsCells.unshift(executorCell)
					} else {
						accountsCells.push(executorCell)
					}
				})
			}
		})

		this.setState({
			accountsCells,
		})
	}

	getAllOwners = () => {
		this.props.showLoadingIndication()
		return new Promise((resolve) => {
			Promise.all([this.getOwner(), this.getOwners()])
			.then(([owner, owners]) => {
				if (!owners) {
					owners = []
				}
				if (owner !== '0x' && !owners.includes(owner)) {
					owners.push(owner)
				}
				this.setState({ owners })
				this.props.hideLoadingIndication()
				resolve()
			})
			.catch(_ => {
				this.props.hideLoadingIndication()
				resolve()
			})
		})
	}

	getOwner = () => {
		return this.getOwnersCommon('owner', ownerABI)
	}

	getOwners = () => {
		return this.getOwnersCommon('getOwners', getOwnersABI)
	}

	getOwnersCommon = (method, abi) => {
		const { web3 } = this.state
		const { txParams } = this.props

		return new Promise((resolve) => {
			try {
				web3.eth.contract(abi).at(txParams.to)[method].call((err, output) => {
					resolve(output)
				})
			} catch (e) {
				resolve('')
			}
		})
	}

	componentDidUpdate (prevProps, prevState) {
		if (prevState.selectedExecutor !== this.state.selectedExecutor) {
			this.generateListOfAccounts()
		}
	}

	onSubmit = () => {
		const { txParams } = this.props
		const { selectedExecutor } = this.state
		this.props.setSelectedAddress(selectedExecutor)
		txParams.from = selectedExecutor
		txParams.isContractExecutionByUser = true
		this.props.signTx(txParams)
	}

	selectExecutor (e, isSelected, address) {
		if (isSelected) {
			this.setState({
				selectedExecutor: address,
				nextDisabled: false,
			})
		} else {
			this.setState({
				selectedExecutor: '',
				nextDisabled: true,
			})
		}
	}

	isAccountSelected (address) {
		return address === this.state.selectedExecutor
	}

	back () {
		const { methodSelected, methodABI, inputValues } = this.props
		this.props.showSendContractPage({methodSelected, methodABI, inputValues})
	}
}

function mapStateToProps (state) {
	const accounts = getMetaMaskAccounts(state)
	const result = {
		selected: state.metamask.selectedAddress,
		accounts,
		keyrings: state.metamask.keyrings,
		identities: state.metamask.identities,
		warning: state.appState.warning,
		txParams: state.appState.txParams,
		methodSelected: state.appState.contractAcc && state.appState.contractAcc.methodSelected,
		methodABI: state.appState.contractAcc && state.appState.contractAcc.methodABI,
		inputValues: state.appState.contractAcc && state.appState.contractAcc.inputValues,
	}

	result.error = result.warning && result.warning.message
	return result
}

function mapDispatchToProps (dispatch) {
	return {
		showLoadingIndication: () => dispatch(actions.showLoadingIndication()),
		hideLoadingIndication: () => dispatch(actions.hideLoadingIndication()),
		hideWarning: () => dispatch(actions.hideWarning()),
		signTx: (txParams) => dispatch(actions.signTx(txParams)),
		setSelectedAddress: (address) => dispatch(actions.setSelectedAddress(address)),
		showSendContractPage: ({ methodSelected, methodABI, inputValues }) => dispatch(actions.showSendContractPage({methodSelected, methodABI, inputValues})),
	}
}

module.exports = connect(mapStateToProps, mapDispatchToProps)(ChooseContractExecutor)<|MERGE_RESOLUTION|>--- conflicted
+++ resolved
@@ -7,9 +7,7 @@
 import ErrorComponent from '../error'
 import actions from '../../../../ui/app/actions'
 import { ifContractAcc } from '../../util'
-<<<<<<< HEAD
 import { getMetaMaskAccounts } from '../../../../ui/app/selectors'
-=======
 import Web3 from 'web3'
 
 const ownerABI = [{
@@ -41,7 +39,6 @@
 	'type': 'function',
 	'stateMutability': 'view',
 }]
->>>>>>> 9359e122
 
 class ChooseContractExecutor extends Component {
 	constructor (props) {
