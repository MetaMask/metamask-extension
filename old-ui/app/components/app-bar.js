--- conflicted
+++ resolved
@@ -352,21 +352,12 @@
 
   renderCommonRpc (rpcList, provider) {
     const {dispatch} = this.props
-<<<<<<< HEAD
-    const {rpcTarget, type} = provider
-
-    return rpcList.map((entry) => {
-      const rpc = entry.rpcUrl
-      const selected = type === 'rpc' && rpcTarget === rpc
-      if ((rpc === LOCALHOST_RPC_URL) || selected) {
-=======
     const reversedRpcList = rpcList.slice().reverse()
 
     return reversedRpcList.map((rpc) => {
       const currentRpcTarget = provider.type === 'rpc' && rpc === provider.rpcTarget
 
       if ((rpc === LOCALHOST_RPC_URL) || currentRpcTarget) {
->>>>>>> 3ae082aa
         return null
       } else {
         return h(DropdownMenuItem, {
@@ -376,11 +367,7 @@
         }, [
           h('i.fa.fa-question-circle.fa-lg.menu-icon'),
           rpc,
-<<<<<<< HEAD
-          selected
-=======
           currentRpcTarget
->>>>>>> 3ae082aa
             ? h('.check', '✓')
             : null,
         ])
