import React, { ReactElement } from 'react';

import { ConfirmContextProvider } from '../../../ui/pages/confirmations/context/confirm';
<<<<<<< HEAD
import { DappSwapContextProvider } from '../../../ui/pages/confirmations/context/dapp-swap';
import { renderHookWithProvider, renderWithProvider } from '../render-helpers';
=======
import {
  renderHookWithProvider,
  renderWithProvider,
} from '../render-helpers-navigate';
import { DEFAULT_ROUTE } from '../../../ui/helpers/constants/routes';
>>>>>>> 45abc1da

export function renderWithConfirmContextProvider(
  component: ReactElement,
  store: unknown,
  pathname = DEFAULT_ROUTE,
  confirmationId?: string,
) {
  return renderWithProvider(
<<<<<<< HEAD
    <ConfirmContextProvider>
      <DappSwapContextProvider>{component}</DappSwapContextProvider>
=======
    <ConfirmContextProvider confirmationId={confirmationId}>
      {component}
>>>>>>> 45abc1da
    </ConfirmContextProvider>,
    store,
    pathname,
  );
}

export function renderHookWithConfirmContextProvider(
  hook: () => unknown,
  state: Record<string, unknown>,
  pathname = '/',

  // TODO: Fix in https://github.com/MetaMask/metamask-extension/issues/31973
  // eslint-disable-next-line @typescript-eslint/no-explicit-any
  Container?: any,
  confirmationId?: string,
) {
  const contextContainer = Container
<<<<<<< HEAD
    ? ({ children }: { children: ReactElement }) => (
        <ConfirmContextProvider>
          <DappSwapContextProvider>
            <Container>{children}</Container>
          </DappSwapContextProvider>
        </ConfirmContextProvider>
      )
    : ({ children }: { children: ReactElement }) => (
        <ConfirmContextProvider>
          <DappSwapContextProvider>{children}</DappSwapContextProvider>
=======
    ? ({ children }: { children: ReactChildren }) => (
        <ConfirmContextProvider confirmationId={confirmationId}>
          <Container>{children}</Container>
        </ConfirmContextProvider>
      )
    : ({ children }: { children: ReactChildren }) => (
        <ConfirmContextProvider confirmationId={confirmationId}>
          {children as unknown as ReactElement}
>>>>>>> 45abc1da
        </ConfirmContextProvider>
      );

  return renderHookWithProvider(hook, state, pathname, contextContainer);
}<|MERGE_RESOLUTION|>--- conflicted
+++ resolved
@@ -1,16 +1,12 @@
-import React, { ReactElement } from 'react';
+import React, { ReactChildren, ReactElement } from 'react';
 
 import { ConfirmContextProvider } from '../../../ui/pages/confirmations/context/confirm';
-<<<<<<< HEAD
 import { DappSwapContextProvider } from '../../../ui/pages/confirmations/context/dapp-swap';
-import { renderHookWithProvider, renderWithProvider } from '../render-helpers';
-=======
 import {
   renderHookWithProvider,
   renderWithProvider,
 } from '../render-helpers-navigate';
 import { DEFAULT_ROUTE } from '../../../ui/helpers/constants/routes';
->>>>>>> 45abc1da
 
 export function renderWithConfirmContextProvider(
   component: ReactElement,
@@ -19,13 +15,8 @@
   confirmationId?: string,
 ) {
   return renderWithProvider(
-<<<<<<< HEAD
-    <ConfirmContextProvider>
-      <DappSwapContextProvider>{component}</DappSwapContextProvider>
-=======
     <ConfirmContextProvider confirmationId={confirmationId}>
       {component}
->>>>>>> 45abc1da
     </ConfirmContextProvider>,
     store,
     pathname,
@@ -43,27 +34,18 @@
   confirmationId?: string,
 ) {
   const contextContainer = Container
-<<<<<<< HEAD
-    ? ({ children }: { children: ReactElement }) => (
-        <ConfirmContextProvider>
+    ? ({ children }: { children: ReactChildren }) => (
+        <ConfirmContextProvider confirmationId={confirmationId}>
           <DappSwapContextProvider>
             <Container>{children}</Container>
           </DappSwapContextProvider>
         </ConfirmContextProvider>
       )
     : ({ children }: { children: ReactElement }) => (
-        <ConfirmContextProvider>
-          <DappSwapContextProvider>{children}</DappSwapContextProvider>
-=======
-    ? ({ children }: { children: ReactChildren }) => (
         <ConfirmContextProvider confirmationId={confirmationId}>
-          <Container>{children}</Container>
-        </ConfirmContextProvider>
-      )
-    : ({ children }: { children: ReactChildren }) => (
-        <ConfirmContextProvider confirmationId={confirmationId}>
-          {children as unknown as ReactElement}
->>>>>>> 45abc1da
+          <DappSwapContextProvider>
+            {children as ReactElement}
+          </DappSwapContextProvider>
         </ConfirmContextProvider>
       );
 
