import { act, screen, waitFor } from '@testing-library/react';
import nock from 'nock';
import {
  MetaMetricsEventCategory,
  MetaMetricsEventName,
} from '../../../shared/constants/metametrics';
import * as backgroundConnection from '../../../ui/store/background-connection';
import { integrationTestRender } from '../../lib/render-helpers';
import mockMetaMaskState from '../data/integration-init-state.json';
import {
  clickElementById,
  clickElementByText,
  createMockImplementation,
  waitForElementByText,
  waitForElementByTextToNotBePresent,
} from '../helpers';

jest.setTimeout(20_000);

jest.mock('../../../ui/store/background-connection', () => ({
  ...jest.requireActual('../../../ui/store/background-connection'),
  submitRequestToBackground: jest.fn(),
  callBackgroundMethod: jest.fn(),
}));

const mockedBackgroundConnection = jest.mocked(backgroundConnection);

const backgroundConnectionMocked = {
  onNotification: jest.fn(),
};

const setupSubmitRequestToBackgroundMocks = (
  mockRequests?: Record<string, unknown>,
) => {
  mockedBackgroundConnection.submitRequestToBackground.mockImplementation(
    createMockImplementation({
      ...(mockRequests ?? {}),
    }),
  );
};

const account =
  mockMetaMaskState.internalAccounts.accounts[
    mockMetaMaskState.internalAccounts
      .selectedAccount as keyof typeof mockMetaMaskState.internalAccounts.accounts
  ];

const accountName = account.metadata.name;

const withMetamaskConnectedToMainnet = {
  ...mockMetaMaskState,
  participateInMetaMetrics: true,
  dataCollectionForMarketing: false,
  selectedNetworkClientId: 'testNetworkConfigurationId',
  preferences: {
    ...mockMetaMaskState.preferences,
    tokenNetworkFilter: {
      '0x1': true,
      '0x89': true,
      '0xaa36a7': true,
      '0xe705': true,
      '0xe708': true,
    },
  },
  enabledNetworkMap: {
    eip155: {
      '0x1': true,
      '0x89': true,
      '0xaa36a7': true,
      '0xe705': true,
      '0xe708': true,
    },
  },
  remoteFeatureFlags: {
    assetsDefiPositionsEnabled: true,
  },
  allDeFiPositions: {
    [account.address]: {
      '0x1': {
        aggregatedMarketValue: 11173.05, // 4650.38 (Aave) + 6522.67 (Lido)
        protocols: {
          'aave-v3': {
            protocolDetails: {
              name: 'AaveV3 Mainnet',
              iconUrl: '',
            },
            aggregatedMarketValue: 4650.38,
            positionTypes: {
              supply: {
                aggregatedMarketValue: 4650.38,
                positions: [
                  [
                    {
                      address: '0x3a3A65aAb0dd2A17E3F1947bA16138cd37d08c04',
                      name: 'Aave Ethereum WETH',
                      symbol: 'WETH',
                      decimals: 18,
                      balanceRaw: '1500000000000000000',
                      type: 'protocol',
                      tokens: [
                        {
                          address: '0xC02aaA39b223FE8D0A0e5C4F27eAD9083C756Cc2',
                          name: 'Wrapped Ether',
                          symbol: 'WETH',
                          decimals: 18,
                          type: 'underlying',
                          balanceRaw: '1500000000000000000',
                          balance: 1.5,
                          price: 3100.25,
                          iconUrl:
                            'https://raw.githubusercontent.com/trustwallet/assets/master/blockchains/ethereum/assets/0xC02aaA39b223FE8D0A0e5C4F27eAD9083C756Cc2/logo.png',
                          marketValue: 4650.38,
                        },
                      ],
                      balance: 1.5,
                      marketValue: 4650.38,
                    },
                  ],
                ],
              },
              borrow: {
                aggregatedMarketValue: 1050.0,
                positions: [
                  [
                    {
                      address: '0xBcca60bB61934080951369a648Fb03DF4F96263C',
                      name: 'Aave Ethereum USDC Debt',
                      symbol: 'USDC',
                      decimals: 6,
                      balanceRaw: '1050000000',
                      type: 'protocol',
                      tokens: [
                        {
                          address: '0xA0b86991c6218b36c1d19D4a2e9Eb0cE3606EB48',
                          name: 'USD Coin',
                          symbol: 'USDC',
                          decimals: 6,
                          type: 'underlying',
                          balanceRaw: '1050000000',
                          balance: 1050.0,
                          price: 1.0,
                          iconUrl:
                            'https://raw.githubusercontent.com/trustwallet/assets/master/blockchains/ethereum/assets/0xA0b86991c6218b36c1d19D4a2e9Eb0cE3606EB48/logo.png',
                          marketValue: 1050.0,
                        },
                      ],
                      balance: 1050.0,
                      marketValue: 1050.0,
                    },
                  ],
                ],
              },
            },
          },
          'metamask-staking': {
            protocolDetails: {
              name: 'MetaMask Staking',
              iconUrl:
                'https://raw.githubusercontent.com/MetaMask/brand-resources/master/SVG/metamask-fox.svg',
            },
            aggregatedMarketValue: 6522.67,
            positionTypes: {
              stake: {
                aggregatedMarketValue: 6522.67,
                positions: [
                  [
                    {
                      address: '0xae7ab96520DE3A18E5e111B5EaAb095312D7fE84',
                      name: 'MetaMask Staked ETH',
                      symbol: 'mETH',
                      decimals: 18,
                      balanceRaw: '2102670000000000000',
                      type: 'protocol',
                      tokens: [
                        {
                          address: '0xC02aaA39b223FE8D0A0e5C4F27eAD9083C756Cc2',
                          name: 'Wrapped Ether',
                          symbol: 'WETH',
                          decimals: 18,
                          type: 'underlying',
                          balanceRaw: '2102670000000000000',
                          balance: 2.10267,
                          price: 3101.75,
                          iconUrl:
                            'https://raw.githubusercontent.com/trustwallet/assets/master/blockchains/ethereum/assets/0xC02aaA39b223FE8D0A0e5C4F27eAD9083C756Cc2/logo.png',
                          marketValue: 6522.67,
                        },
                      ],
                      balance: 2.10267,
                      marketValue: 6522.67,
                    },
                  ],
                ],
              },
            },
          },
        },
      },
      '0x89': {
        aggregatedMarketValue: 0.0009252860881990987,
        protocols: {
          'aave-v3': {
            protocolDetails: {
              name: 'AaveV3 Polygon',
              iconUrl: '',
            },
            aggregatedMarketValue: 0.0009252860881990987,
            positionTypes: {
              supply: {
                aggregatedMarketValue: 0.0009254711821990989,
                positions: [
                  [
                    {
                      address: '0x6d80113e533a2C0fe82EaBD35f1875DcEA89Ea97',
                      name: 'Aave Polygon WMATIC',
                      symbol: 'aPolWMATIC',
                      decimals: 18,
                      balanceRaw: '5000006387020102',
                      type: 'protocol',
                      tokens: [
                        {
                          address: '0x0d500B1d8E8eF31E21C99d1Db9A6444d3ADf1270',
                          name: 'Wrapped Polygon Ecosystem Token',
                          symbol: 'WPOL',
                          decimals: 18,
                          type: 'underlying',
                          balanceRaw: '5000006387020102',
                          balance: 0.005000006387020102,
                          price: 0.185094,
                          iconUrl:
                            'https://raw.githubusercontent.com/trustwallet/assets/master/blockchains/polygon/assets/0x0d500B1d8E8eF31E21C99d1Db9A6444d3ADf1270/logo.png',
                          marketValue: 0.0009254711821990989,
                        },
                      ],
                      balance: 0.005000006387020102,
                      marketValue: 0.0009254711821990989,
                    },
                  ],
                ],
              },
            },
          },
        },
      },
    },
  },
};

<<<<<<< HEAD
const isGlobalNetworkSelectorRemoved = process.env.REMOVE_GNS === 'true';
=======
const isGlobalNetworkSelectorRemoved = process.env.REMOVE_GNS;
>>>>>>> 9ab104b0

describe('Defi positions list', () => {
  beforeEach(() => {
    process.env.PORTFOLIO_VIEW = 'true';
    jest.resetAllMocks();
    setupSubmitRequestToBackgroundMocks();
  });

  afterEach(() => {
    nock.cleanAll();
  });

  it('displays the defi positions list for popular networks', async () => {
    await act(async () => {
      await integrationTestRender({
        preloadedState: withMetamaskConnectedToMainnet,
        backgroundConnection: backgroundConnectionMocked,
      });
    });

    await screen.findByText(accountName);

    await clickElementById('account-overview__defi-tab');
    await waitForElementByText('AaveV3 Mainnet');
    await waitForElementByText('MetaMask Staking');
    await waitForElementByText('AaveV3 Polygon');
  });

  it('filters the defi positions list for the current network', async () => {
    const mockedMetaMaskState = {
      ...withMetamaskConnectedToMainnet,
      preferences: {
        ...withMetamaskConnectedToMainnet.preferences,
        tokenNetworkFilter: {
          '0x1': true,
        },
      },
      enabledNetworkMap: {
        eip155: {
          '0x1': true,
        },
      },
    };
    await act(async () => {
      await integrationTestRender({
        preloadedState: mockedMetaMaskState,
        backgroundConnection: backgroundConnectionMocked,
      });
    });

    await screen.findByText(accountName);

    await clickElementById('account-overview__defi-tab');
    if (!isGlobalNetworkSelectorRemoved) {
      await clickElementById('sort-by-networks');
      await clickElementById('network-filter-current__button');
    }
    await waitForElementByText('AaveV3 Mainnet');
    await waitForElementByText('MetaMask Staking');
    await waitForElementByTextToNotBePresent('AaveV3 Polygon');
  });

  it('displays the defi positions details', async () => {
    await act(async () => {
      await integrationTestRender({
        preloadedState: withMetamaskConnectedToMainnet,
        backgroundConnection: backgroundConnectionMocked,
      });
    });

    await clickElementById('account-overview__defi-tab');

    await waitForElementByText('AaveV3 Mainnet');
    await clickElementByText('AaveV3 Mainnet');

    const title = screen.getByTestId('defi-details-page-title');
    expect(title).toHaveTextContent('AaveV3 Mainnet');

    const marketValue = screen.getByTestId('defi-details-page-market-value');
    expect(marketValue).toHaveTextContent('$4,650.38');

    const supplyPosition = screen.getByTestId(
      'defi-details-list-supply-position',
    );
    expect(supplyPosition).toHaveTextContent('Supplied');
    expect(supplyPosition.parentElement).toHaveTextContent('Wrapped Ether');
    expect(supplyPosition.parentElement).toHaveTextContent('1.5 Wrapped Ether');
    expect(supplyPosition.parentElement).toHaveTextContent('$4,650.38');

    const borrowPosition = screen.getByTestId(
      'defi-details-list-borrow-position',
    );
    expect(borrowPosition).toHaveTextContent('Borrowed');
    expect(borrowPosition.parentElement).toHaveTextContent('USD Coin');
    expect(borrowPosition.parentElement).toHaveTextContent('1,050 USD Coin');
    expect(borrowPosition.parentElement).toHaveTextContent('$1,050.00');

    await clickElementById('defi-details-page-back-button');
    await clickElementById('account-overview__defi-tab');
    await waitForElementByText('MetaMask Staking');
    await clickElementByText('MetaMask Staking');

    const titleStaking = screen.getByTestId('defi-details-page-title');
    expect(titleStaking).toHaveTextContent('MetaMask Staking');

    const marketValueStaking = screen.getByTestId(
      'defi-details-page-market-value',
    );
    expect(marketValueStaking).toHaveTextContent('$6,522.67');

    const stakingPosition = screen.getByTestId(
      'defi-details-list-stake-position',
    );
    expect(stakingPosition).toHaveTextContent('Staked');
    expect(stakingPosition.parentElement).toHaveTextContent('Wrapped Ether');
    expect(stakingPosition.parentElement).toHaveTextContent(
      '2.10267 Wrapped Ether',
    );
    expect(stakingPosition.parentElement).toHaveTextContent('$6,522.67');

    let metricsEvents;

    await waitFor(() => {
      metricsEvents =
        mockedBackgroundConnection.submitRequestToBackground.mock.calls?.filter(
          (call) =>
            call[0] === 'trackMetaMetricsEvent' &&
            (call[1] as unknown as Record<string, unknown>[])[0]?.event ===
              MetaMetricsEventName.DeFiDetailsOpened,
        );

      console.log(JSON.stringify(metricsEvents));
      expect(metricsEvents).toHaveLength(2);
    });

    const aaveEvent = metricsEvents?.[0]?.[1]?.[0] as unknown as Record<
      string,
      unknown
    >;
    const stakingEvent = metricsEvents?.[1]?.[1]?.[0] as unknown as Record<
      string,
      unknown
    >;

    expect(aaveEvent).toMatchObject({
      category: MetaMetricsEventCategory.DeFi,
      event: MetaMetricsEventName.DeFiDetailsOpened,
      properties: {
        location: 'Home',
        // TODO: Fix in https://github.com/MetaMask/metamask-extension/issues/31860
        // eslint-disable-next-line @typescript-eslint/naming-convention
        chain_id: '0x1',
        // TODO: Fix in https://github.com/MetaMask/metamask-extension/issues/31860
        // eslint-disable-next-line @typescript-eslint/naming-convention
        protocol_id: 'aave-v3',
      },
      environmentType: 'background',
      page: {
        path: '/',
        title: 'Home',
        url: '/',
      },
    });

    expect(stakingEvent).toMatchObject({
      category: MetaMetricsEventCategory.DeFi,
      event: MetaMetricsEventName.DeFiDetailsOpened,
      properties: {
        location: 'Home',
        // TODO: Fix in https://github.com/MetaMask/metamask-extension/issues/31860
        // eslint-disable-next-line @typescript-eslint/naming-convention
        chain_id: '0x1',
        // TODO: Fix in https://github.com/MetaMask/metamask-extension/issues/31860
        // eslint-disable-next-line @typescript-eslint/naming-convention
        protocol_id: 'metamask-staking',
      },
      environmentType: 'background',
      page: {
        path: '/',
        title: 'Home',
        url: '/',
      },
    });
  });
});<|MERGE_RESOLUTION|>--- conflicted
+++ resolved
@@ -246,11 +246,7 @@
   },
 };
 
-<<<<<<< HEAD
-const isGlobalNetworkSelectorRemoved = process.env.REMOVE_GNS === 'true';
-=======
 const isGlobalNetworkSelectorRemoved = process.env.REMOVE_GNS;
->>>>>>> 9ab104b0
 
 describe('Defi positions list', () => {
   beforeEach(() => {
