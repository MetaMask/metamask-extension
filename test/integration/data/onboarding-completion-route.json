{
  "accountTree": {
    "selectedAccountGroup": "entropy:01JKAF3DSGM3AB87EM9N0K41AJ/0",
    "wallets": {
      "entropy:01JKAF3DSGM3AB87EM9N0K41AJ": {
        "id": "entropy:01JKAF3DSGM3AB87EM9N0K41AJ",
        "type": "entropy",
        "groups": {
          "entropy:01JKAF3DSGM3AB87EM9N0K41AJ/0": {
            "id": "entropy:01JKAF3DSGM3AB87EM9N0K41AJ/0",
            "type": "multichain-account",
            "accounts": ["51737ecb-beb4-4a2b-bcab-c99d0f587a33"],
            "metadata": {
              "name": "Account 1",
              "entropy": {
                "groupIndex": 0
              },
              "hidden": false,
              "pinned": false
            }
          }
        },
        "metadata": {
          "name": "Wallet 1",
          "entropy": {
            "id": "01JKAF3DSGM3AB87EM9N0K41AJ"
          }
        }
      }
    }
  },
<<<<<<< HEAD
=======
  "accounts": { "0x03cf1158b58ccdfc04dd518f11f85c3ee7fa0189": {} },
  "accountsAssets": {},
>>>>>>> 67fcea3a
  "accountsByChainId": {},
  "addSnapAccountEnabled": false,
  "addressBook": {
    "*": {
      "0x03Cf1158B58CcDfc04dd518F11f85C3ee7fA0189": {
        "address": "0x03Cf1158B58CcDfc04dd518F11f85C3ee7fA0189",
        "chainId": "*",
        "isEns": false,
        "memo": "",
        "name": "Account 1"
      }
    }
  },
  "addressSecurityAlertResponses": {},
  "advancedGasFee": {},
  "alertEnabledness": { "unconnectedAccount": true, "web3ShimUsage": true },
  "allDetectedTokens": {},
  "allIgnoredAssets": {},
  "allIgnoredTokens": {},
  "allNftContracts": {},
  "allNfts": {},
  "allTokens": {},
  "announcements": {
    "8": { "id": 8, "date": "2021-11-01", "isShown": false },
    "20": { "id": 20, "date": null, "isShown": false },
    "24": { "id": 24, "date": null, "isShown": false },
    "25": { "id": 25, "date": null, "isShown": false },
    "28": { "id": 28, "date": null, "isShown": false },
    "29": { "id": 29, "date": null, "isShown": false },
    "30": {
      "id": 30,
      "date": null,
      "image": {
        "src": "images/staking-light-mode-preview.png",
        "width": "100%"
      },
      "isShown": false
    },
    "31": {
      "id": 31,
      "date": null,
      "image": {
        "src": "images/petnames-whatsnew-banner.svg",
        "width": "100%"
      },
      "isShown": false
    },
    "32": {
      "id": 32,
      "date": null,
      "image": {
        "src": "images/portfolio-v2-whatsnew-banner.png",
        "width": "100%"
      },
      "isShown": false
    },
    "33": { "id": 33, "date": "2024-04-09", "isShown": false }
  },
  "approvalFlows": [],
  "assetsMetadata": {},
  "browserEnvironment": { "os": "mac", "browser": "firefox" },
  "completedOnboarding": false,
  "confirmationExchangeRates": {},
  "connectedStatusPopoverHasBeenShown": true,
  "contractExchangeRates": {},
  "contractExchangeRatesByChainId": {},
  "currencyRates": {
    "ETH": {
      "conversionDate": 0,
      "conversionRate": 0,
      "usdConversionRate": null
    }
  },
  "currentAppVersion": "11.14.4-flask.0",
  "currentCurrency": "usd",
  "currentExtensionPopupId": 1715943310719,
  "currentLocale": "en",
  "currentMigrationVersion": 119,
  "customNonceValue": "",
  "database": null,
  "databaseUnavailable": false,
  "defaultHomeActiveTabName": null,
  "desktopEnabled": false,
  "detectedTokens": [],
  "dismissSeedBackUpReminder": false,
  "domains": {},
  "enableEnforcedSimulations": "boolean",
  "enableEnforcedSimulationsForTransactions": "object",
  "enableMV3TimestampSave": true,
  "enabledNetworkMap": {
    "eip155": {
      "0xaa36a7": true
    }
  },
  "enforcedSimulationsSlippage": "number",
  "enforcedSimulationsSlippageForTransactions": "object",
  "ensEntries": {},
  "ensResolutionsByAddress": {},
  "estimatedGasFeeTimeBounds": {},
  "eventsBeforeMetricsOptIn": [],
  "featureFlags": {},
  "firstTimeFlowType": "create",
  "forgottenPassword": false,
  "fragments": {},
  "fullScreenGasPollTokens": [],
  "gasEstimateType": "none",
  "gasFeeEstimates": {},
  "gasFeeEstimatesByChainId": {},
  "hadAdvancedGasFeesSetPriorToMigration92_3": false,
  "hasDismissedOpenSeaToBlockaidBanner": false,
  "hiddenAccountList": [],
  "identities": {
    "0x03cf1158b58ccdfc04dd518f11f85c3ee7fa0189": {
      "name": "Account 1",
      "address": "0x03cf1158b58ccdfc04dd518f11f85c3ee7fa0189",
      "lastSelected": 1715944041809
    }
  },
  "ignoredNfts": [],
  "ignoredTokens": [],
  "interfaces": {},
  "internalAccounts": {
    "accounts": {
      "51737ecb-beb4-4a2b-bcab-c99d0f587a33": {
        "id": "51737ecb-beb4-4a2b-bcab-c99d0f587a33",
        "address": "0x03cf1158b58ccdfc04dd518f11f85c3ee7fa0189",
        "options": {},
        "methods": [
          "personal_sign",
          "eth_signTransaction",
          "eth_signTypedData_v1",
          "eth_signTypedData_v3",
          "eth_signTypedData_v4"
        ],
        "type": "eip155:eoa",
        "scopes": ["eip155:0"],
        "metadata": {
          "name": "Account 1",
          "keyring": { "type": "HD Key Tree" },
          "lastSelected": 1715944041814
        }
      }
    },
    "selectedAccount": "51737ecb-beb4-4a2b-bcab-c99d0f587a33"
  },
  "ipfsGateway": "dweb.link",
  "isAccountMenuOpen": false,
  "isEvmSelected": true,
  "isInitialized": true,
  "isIpfsGatewayEnabled": true,
  "isNetworkMenuOpen": false,
  "isUnlocked": true,
  "jobs": {},
  "keyrings": [
    {
      "type": "HD Key Tree",
      "accounts": ["0x03cf1158b58ccdfc04dd518f11f85c3ee7fa0189"],
      "metadata": {
        "id": "test-keyring-id"
      }
    }
  ],
  "knownMethodData": {},
  "lastFetchedBlockNumbers": {},
  "lastUpdated": null,
  "ledgerTransportType": "u2f",
  "logs": {},
  "lostIdentities": {},
  "metaMetricsId": "0x4d6d78a255217af6411a5bbd39e31b5e46e0e920bdf7e979470f316cbe8c00eb",
  "methodData": {},
  "multichainNetworkConfigurationsByChainId": {
    "bip122:000000000019d6689c085ae165831e93": {
      "chainId": "bip122:000000000019d6689c085ae165831e93",
      "name": "Bitcoin",
      "nativeCurrency": "bip122:000000000019d6689c085ae165831e93/slip44:0",
      "isEvm": false
    },
    "solana:5eykt4UsFv8P8NJdTREpY1vzqKqZKvdp": {
      "chainId": "solana:5eykt4UsFv8P8NJdTREpY1vzqKqZKvdp",
      "name": "Solana",
      "nativeCurrency": "solana:5eykt4UsFv8P8NJdTREpY1vzqKqZKvdp/slip44:501",
      "isEvm": false
    }
  },
  "nameSources": {},
  "names": {
    "ethereumAddress": {
      "0x03cf1158b58ccdfc04dd518f11f85c3ee7fa0189": {
        "*": {
          "proposedNames": {},
          "name": "Account 1",
          "sourceId": null,
          "origin": "account-identity"
        }
      }
    }
  },
  "networkConfigurationsByChainId": {
    "0xaa36a7": {
      "chainId": "0xaa36a7",
      "rpcEndpoints": [
        {
          "networkClientId": "sepolia",
          "url": "https://sepolia.infura.io/v3/{infuraProjectId}",
          "type": "infura",
          "name": "Sepolia"
        }
      ],
      "defaultRpcEndpointIndex": 0,
      "blockExplorerUrls": ["https://sepolia.etherscan.io"],
      "defaultBlockExplorerUrlIndex": 0,
      "name": "Sepolia",
      "nativeCurrency": "SepoliaETH"
    }
  },
  "networkConnectionBanner": {
    "status": "unknown"
  },
  "networksMetadata": { "sepolia": { "status": "unknown", "EIPS": {} } },
  "networksWithTransactionActivity": {
    "0x0dcd5d886577d5081b0c52e242ef29e70be3e7bc": {
      "namespace": "eip155",
      "activeChain": ["0x5"]
    },
    "5eykt4UsFv8P8NJdTREpY1vzqKqZKvdp": {
      "namespace": "solana",
      "activeChain": []
    }
  },
  "nextNonce": null,
  "nftsDetectionNoticeDismissed": false,
  "nftsDropdownState": {},
  "nonRPCGasFeeApisDisabled": false,
  "notificationGasPollTokens": [],
  "notifications": {},
  "onboardingTabs": {},
  "openSeaEnabled": false,
  "orderedNetworkList": [],
  "outdatedBrowserWarningLastShown": 1715943225448,
  "participateInMetaMetrics": true,
  "pendingApprovalCount": 0,
  "pendingApprovals": {},
  "pendingTokens": {},
  "permissionActivityLog": [],
  "permissionHistory": {},
  "pinnedAccountList": [],
  "popupGasPollTokens": [],
  "preferences": {
    "hideZeroBalanceTokens": false,
    "showExtensionInFullSizeView": false,
    "showFiatInTestnets": false,
    "showTestNetworks": false,
    "smartTransactionsOptInStatus": true,
    "showConfirmationAdvancedDetails": false,
    "featureNotificationsEnabled": false,
    "showMultiRpcModal": false,
    "privacyMode": false,
    "tokenNetworkFilter": {},
    "tokenSortConfig": {
      "key": "token-sort-key",
      "order": "dsc",
      "sortCallback": "stringNumeric"
    }
  },
  "preventPollingOnNetworkRestart": false,
  "previousAppVersion": "",
  "previousMigrationVersion": 0,
  "providerConfig": {
    "type": "sepolia",
    "chainId": "0xaa36a7",
    "ticker": "SepoliaETH"
  },
  "recoveryPhraseReminderHasBeenShown": false,
  "recoveryPhraseReminderLastShown": 1715943225448,
  "securityAlertsEnabled": true,
  "seedPhraseBackedUp": true,
  "segmentApiCalls": {
    "6QHUuopP26ok11pDgrCt": {
      "eventType": "identify",
      "payload": {
        "userId": "0x4d6d78a255217af6411a5bbd39e31b5e46e0e920bdf7e979470f316cbe8c00eb",
        "traits": {
          "address_book_entries": 1,
          "number_of_accounts": 1,
          "petname_addresses_count": 1
        },
        "messageId": "6QHUuopP26ok11pDgrCt",
        "timestamp": "Fri May 17 2024 12:07:22 GMT+0100 (Western European Summer Time)"
      }
    }
  },
  "selectedAddress": "0x03cf1158b58ccdfc04dd518f11f85c3ee7fa0189",
  "selectedMultichainNetworkChainId": "bip122:000000000019d6689c085ae165831e93",
  "selectedNetworkClientId": "sepolia",
  "shieldEndingToastLastClickedOrClosed": null,
  "shieldPausedToastLastClickedOrClosed": null,
  "showAccountBanner": true,
  "showBetaHeader": false,
  "showNetworkBanner": true,
  "showPermissionsTour": true,
  "showTestnetMessageInDropdown": true,
  "signatureSecurityAlertResponses": {},
  "slides": [],
  "smartTransactionsState": {
    "smartTransactions": { "0x1": [] },
    "fees": {},
    "liveness": true,
    "livenessByChainId": { "0x1": true, "0xaa36a7": true },
    "feesByChainId": { "0x1": {}, "0xaa36a7": {} }
  },
  "snapRegistryList": {},
  "snapStates": {},
  "snaps": {
    "npm:@metamask/message-signing-snap": {
      "blocked": false,
      "enabled": true,
      "removable": false,
      "preinstalled": true,
      "id": "npm:@metamask/message-signing-snap",
      "initialPermissions": {
        "snap_getEntropy": {},
        "endowment:rpc": { "dapps": true, "snaps": false }
      },
      "manifest": {
        "version": "0.3.3",
        "description": "Automatic message signing of MetaMask tagged messages",
        "proposedName": "MetaMask Message Signing Snap",
        "repository": {
          "type": "git",
          "url": "https://github.com/MetaMask/message-signing-snap.git"
        },
        "source": {
          "shasum": "ol44wik35znt/n3Z7GGyXjh+J0M00yDM7YZOYQegA7I=",
          "location": {
            "npm": {
              "filePath": "dist/bundle.js",
              "iconPath": "images/icon.svg",
              "packageName": "@metamask/message-signing-snap",
              "registry": "https://registry.npmjs.org/"
            }
          }
        },
        "initialPermissions": {
          "snap_getEntropy": {},
          "endowment:rpc": { "dapps": true, "snaps": false }
        },
        "manifestVersion": "0.1"
      },
      "status": "stopped",
      "version": "0.3.3",
      "versionHistory": [
        { "version": "0.3.3", "date": 1715943225450, "origin": "metamask" }
      ],
      "localizationFiles": []
    }
  },
  "snapsAddSnapAccountModalDismissed": false,
  "storageMetadata": [],
  "subjectMetadata": {
    "npm:@metamask/message-signing-snap": {
      "subjectType": "snap",
      "name": "MetaMask Message Signing Snap",
      "origin": "npm:@metamask/message-signing-snap",
      "version": "0.3.3",
      "svgIcon": "<svg width=\"500\" height=\"500\" viewBox=\"0 0 500 500\" fill=\"none\" xmlns=\"http://www.w3.org/2000/svg\">\n<rect width=\"500\" height=\"500\" fill=\"black\"/>\n<g filter=\"url(#filter0_f_8_91)\">\n<path d=\"M249.444 373.519C249.444 373.519 364.118 343.192 364.118 257.188L378.333 248.251L364.118 239.314L378.333 230.378L364.118 221.441V203.568V185.695V149.948V114.202L301.639 132.596C267.566 142.628 231.323 142.628 197.25 132.596L134.771 114.202V149.948V167.821V185.695V203.568V221.441L120.556 230.378L134.771 239.314L120.556 248.251L134.771 257.188C134.771 343.192 249.444 373.519 249.444 373.519Z\" fill=\"#F1CA77\"/>\n</g>\n<path d=\"M249.445 406.215C249.445 406.215 364.118 348.879 364.118 262.874L378.333 253.937L364.118 245.001L378.333 236.064L364.118 227.127V209.254V191.381V155.634V119.888L249.445 162.179L134.771 119.888V155.634V173.508V191.381V209.254V227.127L120.556 236.064L134.771 245.001L120.556 253.937L134.771 262.874C134.771 348.879 249.445 406.215 249.445 406.215Z\" fill=\"#233447\"/>\n<path d=\"M249.445 399.107C249.445 399.107 364.118 348.879 364.118 262.874L378.333 253.937L364.118 245.001L378.333 236.064L364.118 227.127V209.254V191.381V155.634V119.888L249.445 162.179L134.771 119.888V155.634V173.508V191.381V209.254V227.127L120.556 236.064L134.771 245.001L120.556 253.937L134.771 262.874C134.771 348.879 249.445 399.107 249.445 399.107Z\" fill=\"#123AF0\"/>\n<path d=\"M249.445 392C249.445 392 364.118 348.879 364.118 262.874L378.333 253.937L364.118 245.001L378.333 236.064L364.118 227.127V209.254V191.381V155.634V119.888L249.445 162.179L134.771 119.888V155.634V173.508V191.381V209.254V227.127L120.556 236.064L134.771 245.001L120.556 253.937L134.771 262.874C134.771 348.879 249.445 392 249.445 392Z\" fill=\"#CD6116\"/>\n<path d=\"M249.445 382.049C249.445 382.049 364.118 348.879 364.118 262.874L378.333 253.937L364.118 245.001L378.333 236.064L364.118 227.127V209.254V191.381V155.634V119.888L249.445 162.179L134.771 119.888V155.634V173.508V191.381V209.254V227.127L120.556 236.064L134.771 245.001L120.556 253.937L134.771 262.874C134.771 348.879 249.445 382.049 249.445 382.049Z\" fill=\"#E4751F\"/>\n<path d=\"M249.445 370.676C249.445 370.676 364.118 348.879 364.118 262.874L378.333 253.937L364.118 245.001L378.333 236.064L364.118 227.127V209.254V191.381V155.634V119.888L249.445 162.179L134.771 119.888V155.634V173.508V191.381V209.254V227.127L120.556 236.064L134.771 245.001L120.556 253.937L134.771 262.874C134.771 348.879 249.445 370.676 249.445 370.676Z\" fill=\"#F6851B\"/>\n<path d=\"M249.445 352.196C249.445 352.196 364.118 348.879 364.118 262.874L378.333 253.937L364.118 245.001L378.333 236.064L364.118 227.127V209.254V191.381V155.634V119.888C290.105 147.184 208.784 147.184 134.771 119.888V155.634V173.508V191.381V209.254V227.127L120.556 236.064L134.771 245.001L120.556 253.937L134.771 262.874C134.771 348.879 249.445 352.196 249.445 352.196Z\" fill=\"url(#paint0_linear_8_91)\"/>\n<defs>\n<filter id=\"filter0_f_8_91\" x=\"94.9674\" y=\"88.6133\" width=\"308.954\" height=\"310.494\" filterUnits=\"userSpaceOnUse\" color-interpolation-filters=\"sRGB\">\n<feFlood flood-opacity=\"0\" result=\"BackgroundImageFix\"/>\n<feBlend mode=\"normal\" in=\"SourceGraphic\" in2=\"BackgroundImageFix\" result=\"shape\"/>\n<feGaussianBlur stdDeviation=\"12.7941\" result=\"effect1_foregroundBlur_8_91\"/>\n</filter>\n<linearGradient id=\"paint0_linear_8_91\" x1=\"144.012\" y1=\"132.09\" x2=\"425.482\" y2=\"446.967\" gradientUnits=\"userSpaceOnUse\">\n<stop stop-color=\"#F1CA77\"/>\n<stop offset=\"1\" stop-color=\"#F6851B\"/>\n</linearGradient>\n</defs>\n</svg>\n",
      "extensionId": null,
      "iconUrl": null
    },
    "https://dco-assets.everestads.net": {
      "iconUrl": null,
      "name": "Ad",
      "subjectType": "website",
      "origin": "https://dco-assets.everestads.net",
      "extensionId": null
    },
    "https://consensys.okta.com": {
      "iconUrl": "https://consensys.okta.com/favicon.ico",
      "name": "Consensys - Sign In",
      "subjectType": "website",
      "origin": "https://consensys.okta.com",
      "extensionId": null
    },
    "https://5c4669a19fd4b55728637d0c236c6cea.safeframe.googlesyndication.com": {
      "iconUrl": null,
      "name": "SafeFrame Container",
      "subjectType": "website",
      "origin": "https://5c4669a19fd4b55728637d0c236c6cea.safeframe.googlesyndication.com",
      "extensionId": null
    },
    "https://start.metamask.io": {
      "iconUrl": null,
      "name": "Start | MetaMask",
      "subjectType": "website",
      "origin": "https://start.metamask.io",
      "extensionId": null
    }
  },
  "subjects": {
    "npm:@metamask/message-signing-snap": {
      "origin": "npm:@metamask/message-signing-snap",
      "permissions": {
        "snap_getEntropy": {
          "id": "ggXAHjzFuHpf3zsP6g5Jf",
          "parentCapability": "snap_getEntropy",
          "invoker": "npm:@metamask/message-signing-snap",
          "caveats": null,
          "date": 1715943225451
        },
        "endowment:rpc": {
          "id": "fNwGYVVOtD-NgTat1-xmO",
          "parentCapability": "endowment:rpc",
          "invoker": "npm:@metamask/message-signing-snap",
          "caveats": [
            { "type": "rpcOrigin", "value": { "dapps": true, "snaps": false } }
          ],
          "date": 1715943225451
        }
      }
    }
  },
  "surveyLinkLastClickedOrClosed": null,
  "swapsState": {
    "quotes": {},
    "quotesPollingLimitEnabled": false,
    "fetchParams": null,
    "tokens": null,
    "tradeTxId": null,
    "approveTxId": null,
    "quotesLastFetched": null,
    "customMaxGas": "",
    "customGasPrice": null,
    "customMaxFeePerGas": null,
    "customMaxPriorityFeePerGas": null,
    "swapsUserFeeLevel": "",
    "selectedAggId": null,
    "customApproveTxData": "",
    "errorKey": "",
    "topAggId": null,
    "routeState": "",
    "swapsFeatureIsLive": true,
    "saveFetchedQuotes": false,
    "swapsQuoteRefreshTime": 60000,
    "swapsQuotePrefetchingRefreshTime": 60000,
    "swapsStxBatchStatusRefreshTime": 10000,
    "swapsStxGetTransactionsRefreshTime": 10000,
    "swapsStxMaxFeeMultiplier": 2
  },
  "termsOfUseLastAgreed": 1715944006161,
  "theme": "os",
  "tokenBalances": {
    "0x03cf1158b58ccdfc04dd518f11f85c3ee7fa0189": {
      "0x1": {
        "0xA0b86991c6218b36c1d19D4a2e9Eb0cE3606eB48": "0xbdbd",
        "0x0bc529c00C6401aEF6D220BE8C6Ea1667F6Ad93e": "0x501b4176a64d6"
      }
    }
  },
  "tokenList": {},
  "tokens": [],
  "tokensChainsCache": {},
  "tracesBeforeMetricsOptIn": [],
  "traits": {},
  "transactions": [],
  "trezorModel": null,
  "unapprovedDecryptMsgCount": 0,
  "unapprovedDecryptMsgs": {},
  "unapprovedEncryptionPublicKeyMsgCount": 0,
  "unapprovedEncryptionPublicKeyMsgs": {},
  "unapprovedPersonalMsgCount": 0,
  "unapprovedPersonalMsgs": {},
  "unapprovedTypedMessages": {},
  "unapprovedTypedMessagesCount": 0,
  "unconnectedAccountAlertShownOrigins": {},
  "unencryptedSnapStates": {},
  "use4ByteResolution": true,
  "useAddressBarEnsResolution": true,
  "useBlockie": false,
  "useCurrencyRateCheck": true,
  "useExternalNameSources": true,
  "useExternalServices": true,
  "useMultiAccountBalanceChecker": true,
  "useNftDetection": false,
  "usePhishDetect": true,
  "useSafeChainsListValidation": true,
  "useTokenDetection": true,
  "useTransactionSimulations": true,
  "userOperations": {},
  "versionFileETag": "",
  "versionInfo": [],
  "web3ShimUsageOrigins": {},
  "welcomeScreenSeen": false
}<|MERGE_RESOLUTION|>--- conflicted
+++ resolved
@@ -29,11 +29,7 @@
       }
     }
   },
-<<<<<<< HEAD
-=======
-  "accounts": { "0x03cf1158b58ccdfc04dd518f11f85c3ee7fa0189": {} },
   "accountsAssets": {},
->>>>>>> 67fcea3a
   "accountsByChainId": {},
   "addSnapAccountEnabled": false,
   "addressBook": {
