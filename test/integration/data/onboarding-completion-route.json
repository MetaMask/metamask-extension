--- conflicted
+++ resolved
@@ -87,15 +87,11 @@
   "dismissSeedBackUpReminder": false,
   "domains": {},
   "enableMV3TimestampSave": true,
-<<<<<<< HEAD
-  "enabledNetworkMap": {},
-=======
   "enabledNetworkMap": {
     "eip155": {
       "0xaa36a7": true
     }
   },
->>>>>>> 7f4e6d9b
   "encryptionKey": "{\"key\":{\"alg\":\"A256GCM\",\"ext\":true,\"k\":\"IWP6tqC2WeYfTxhHhTFU2m1hhO9GD5YhgYe2iRzu5GU\",\"key_ops\":[\"encrypt\",\"decrypt\"],\"kty\":\"oct\"},\"derivationOptions\":{\"algorithm\":\"PBKDF2\",\"params\":{\"iterations\":600000}}}",
   "encryptionSalt": "6AA1VP9N1aU5bglaSiAhmE9PdLH3YCqiKJagv+wQCR8=",
   "ensEntries": {},
