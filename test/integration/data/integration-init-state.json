--- conflicted
+++ resolved
@@ -32,36 +32,7 @@
       }
     }
   },
-<<<<<<< HEAD
-=======
-  "accounts": {
-    "0x0dcd5d886577d5081b0c52e242ef29e70be3e7bc": {
-      "balance": "0x346ba7725f412cbfdb",
-      "address": "0x0dcd5d886577d5081b0c52e242ef29e70be3e7bc"
-    },
-    "0xec1adf982415d2ef5ec55899b9bfb8bc0f29251b": {
-      "address": "0xec1adf982415d2ef5ec55899b9bfb8bc0f29251b",
-      "balance": "0x0"
-    },
-    "0xc42edfcc21ed14dda456aa0756c153f7985d8813": {
-      "address": "0xc42edfcc21ed14dda456aa0756c153f7985d8813",
-      "balance": "0x0"
-    },
-    "0xeb9e64b93097bc15f01f13eae97015c57ab64823": {
-      "address": "0xeb9e64b93097bc15f01f13eae97015c57ab64823",
-      "balance": "0x0"
-    },
-    "0xca8f1F0245530118D0cf14a06b01Daf8f76Cf281": {
-      "address": "0xca8f1F0245530118D0cf14a06b01Daf8f76Cf281",
-      "balance": "0x0"
-    },
-    "0xb552685e3d2790efd64a175b00d51f02cdafee5d": {
-      "address": "0xb552685e3d2790efd64a175b00d51f02cdafee5d",
-      "balance": "0x0"
-    }
-  },
   "accountsAssets": {},
->>>>>>> 67fcea3a
   "accountsByChainId": {
     "0xaa36a7": {
       "0x0DCD5D886577d5081B0c52e242Ef29E70Be3E7bc": {
