{
  "accounts": {
    "0x0dcd5d886577d5081b0c52e242ef29e70be3e7bc": {
      "balance": "0x346ba7725f412cbfdb",
      "address": "0x0dcd5d886577d5081b0c52e242ef29e70be3e7bc"
    },
    "0xec1adf982415d2ef5ec55899b9bfb8bc0f29251b": {
      "address": "0xec1adf982415d2ef5ec55899b9bfb8bc0f29251b",
      "balance": "0x0"
    },
    "0xc42edfcc21ed14dda456aa0756c153f7985d8813": {
      "address": "0xc42edfcc21ed14dda456aa0756c153f7985d8813",
      "balance": "0x0"
    },
    "0xeb9e64b93097bc15f01f13eae97015c57ab64823": {
      "address": "0xeb9e64b93097bc15f01f13eae97015c57ab64823",
      "balance": "0x0"
    },
    "0xca8f1F0245530118D0cf14a06b01Daf8f76Cf281": {
      "address": "0xca8f1F0245530118D0cf14a06b01Daf8f76Cf281",
      "balance": "0x0"
    },
    "0xb552685e3d2790efd64a175b00d51f02cdafee5d": {
      "address": "0xb552685e3d2790efd64a175b00d51f02cdafee5d",
      "balance": "0x0"
    }
  },
  "accountsByChainId": {
    "0xaa36a7": {
      "0x0dcd5d886577d5081b0c52e242ef29e70be3e7bc": {
        "address": "0x0dcd5d886577d5081b0c52e242ef29e70be3e7bc",
        "balance": "0x15f6f0b9d4f8d000"
      }
    }
  },
  "addSnapAccountEnabled": false,
  "addressBook": {
    "0xaa36a7": {
      "0xc42edfcc21ed14dda456aa0756c153f7985d8813": {
        "address": "0xc42edfcc21ed14dda456aa0756c153f7985d8813",
        "chainId": "0xaa36a7",
        "isEns": false,
        "memo": "",
        "name": "Address Book Account 1"
      }
    }
  },
  "advancedGasFee": {
    "0xaa36a7": {
      "maxBaseFee": "75",
      "priorityFee": "2"
    }
  },
  "alertEnabledness": {
    "unconnectedAccount": true
  },
  "allNftContracts": {
    "0x0dcd5d886577d5081b0c52e242ef29e70be3e7bc": {
      "0x1": [
        {
          "address": "0xDc7382Eb0Bc9C352A4CbA23c909bDA01e0206414",
          "description": null,
          "name": "Munk Generator",
          "logo": null,
          "symbol": "MUNK",
          "assetContractType": "non-fungible",
          "createdDate": null,
          "schemaName": "ERC721",
          "externalLink": null
        }
      ],
      "0x89": [
        {
          "address": "0xDc7382Eb0Bc9C352A4CbA23c909bDA01e0206414",
          "description": null,
          "name": "Munk Generator",
          "logo": null,
          "symbol": "MUNK",
          "assetContractType": "non-fungible",
          "createdDate": null,
          "schemaName": "ERC721",
          "externalLink": null
        }
      ],
      "0xaa36a7": [
        {
          "address": "0xDc7382Eb0Bc9C352A4CbA23c909bDA01e0206414",
          "description": null,
          "name": "Munk Generator",
          "logo": null,
          "symbol": "MUNK",
          "assetContractType": "non-fungible",
          "createdDate": null,
          "schemaName": "ERC721",
          "externalLink": null
        },
        {
          "address": "0x495f947276749Ce646f68AC8c248420045cb7b5e",
          "description": null,
          "name": "Punk Generator",
          "logo": null,
          "symbol": "PUNK",
          "assetContractType": "non-fungible",
          "createdDate": null,
          "schemaName": "ERC1155",
          "externalLink": null
        }
      ],
      "0x5": [
        {
          "address": "0xDc7382Eb0Bc9C352A4CbA23c909bDA01e0206414",
          "description": null,
          "name": "Munk Generator",
          "logo": null,
          "symbol": "MUNK",
          "assetContractType": "non-fungible",
          "createdDate": null,
          "schemaName": "ERC721",
          "externalLink": null
        }
      ],
      "0x99": [
        {
          "address": "0xDc7382Eb0Bc9C352A4CbA23c909bDA01e0206414",
          "description": null,
          "name": "Munk Generator",
          "logo": null,
          "symbol": "MUNK",
          "assetContractType": "non-fungible",
          "createdDate": null,
          "schemaName": "ERC721",
          "externalLink": null
        }
      ]
    }
  },
  "allNfts": {
    "0x0dcd5d886577d5081b0c52e242ef29e70be3e7bc": {
      "0x1": [
        {
          "address": "0xDc7382Eb0Bc9C352A4CbA23c909bDA01e0206414",
          "tokenId": "1",
          "name": "MUNK #1",
          "description": null,
          "image": "ipfs://QmTSZUNt8AKyDabkyXXXP4oHWDnaVXgNdXoJGEyaYzLbeL",
          "standard": "ERC721"
        }
      ],
      "0x89": [
        {
          "address": "0xDc7382Eb0Bc9C352A4CbA23c909bDA01e0206414",
          "tokenId": "1",
          "name": "MUNK #1",
          "description": null,
          "image": "ipfs://QmTSZUNt8AKyDabkyXXXP4oHWDnaVXgNdXoJGEyaYzLbeL",
          "standard": "ERC721"
        }
      ],
      "0x5": [
        {
          "address": "0xDc7382Eb0Bc9C352A4CbA23c909bDA01e0206414",
          "tokenId": "1",
          "name": "MUNK #1",
          "description": null,
          "image": "ipfs://QmTSZUNt8AKyDabkyXXXP4oHWDnaVXgNdXoJGEyaYzLbeL",
          "standard": "ERC721"
        }
      ],
      "0xaa36a7": [
        {
          "address": "0x495f947276749Ce646f68AC8c248420045cb7b5e",
          "tokenId": "58076532811975507823669075598676816378162417803895263482849101575514658701313",
          "name": "Punk #4",
          "creator": {
            "user": {
              "username": null
            },
            "profile_img_url": null,
            "address": "0x806627172af48bd5b0765d3449a7def80d6576ff",
            "config": ""
          },
          "description": "Red Mohawk bam!",
          "image": "https://lh3.googleusercontent.com/BdxvLseXcfl57BiuQcQYdJ64v-aI8din7WPk0Pgo3qQFhAUH-B6i-dCqqc_mCkRIzULmwzwecnohLhrcH8A9mpWIZqA7ygc52Sr81hE",
          "standard": "ERC1155"
        },
        {
          "address": "0x495f947276749Ce646f68AC8c248420045cb7b5e",
          "tokenId": "58076532811975507823669075598676816378162417803895263482849101574415147073537",
          "name": "Punk #3",
          "creator": {
            "user": {
              "username": null
            },
            "profile_img_url": null,
            "address": "0x806627172af48bd5b0765d3449a7def80d6576ff",
            "config": ""
          },
          "description": "Clown PUNK!!!",
          "image": "https://lh3.googleusercontent.com/H7VrxaalZv4PF1B8U7ADuc8AfuqTVyzmMEDQ5OXKlx0Tqu5XiwsKYj4j_pAF6wUJjLMQbSN_0n3fuj84lNyRhFW9hyrxqDfY1IiQEQ",
          "standard": "ERC1155"
        },
        {
          "address": "0x495f947276749Ce646f68AC8c248420045cb7b5e",
          "tokenId": "58076532811975507823669075598676816378162417803895263482849101573315635445761",
          "name": "Punk #2",
          "creator": {
            "user": {
              "username": null
            },
            "profile_img_url": null,
            "address": "0x806627172af48bd5b0765d3449a7def80d6576ff",
            "config": ""
          },
          "description": "Got glasses and black hair!",
          "image": "https://lh3.googleusercontent.com/CHNTSlKB_Gob-iwTq8jcag6XwBkTqBMLt_vEKeBv18Q4AoPFAEPceqK6mRzkad2s5djx6CT5zbGQwDy81WwtNzViK5dQbG60uAWv",
          "standard": "ERC1155"
        },
        {
          "address": "0x495f947276749Ce646f68AC8c248420045cb7b5e",
          "tokenId": "58076532811975507823669075598676816378162417803895263482849101572216123817985",
          "name": "Punk #1",
          "creator": {
            "user": {
              "username": null
            },
            "profile_img_url": null,
            "address": "0x806627172af48bd5b0765d3449a7def80d6576ff",
            "config": ""
          },
          "image": "https://lh3.googleusercontent.com/4jfPi-nQNWCUXD5qVNVWX7LX2UufU_elEJcvICFlsTdcBXv70asnDEOlI8oKECZxlXq1wseeIXMwmP5tLyOUxMKk",
          "standard": "ERC1155"
        },
        {
          "address": "0x495f947276749Ce646f68AC8c248420045cb7b5e",
          "tokenId": "58076532811975507823669075598676816378162417803895263482849101571116612190209",
          "name": "Punk #4651",
          "creator": {
            "user": {
              "username": null
            },
            "profile_img_url": null,
            "address": "0x806627172af48bd5b0765d3449a7def80d6576ff",
            "config": ""
          },
          "image": "https://lh3.googleusercontent.com/BdxvLseXcfl57BiuQcQYdJ64v-aI8din7WPk0Pgo3qQFhAUH-B6i-dCqqc_mCkRIzULmwzwecnohLhrcH8A9mpWIZqA7ygc52Sr81hE",
          "standard": "ERC1155"
        },
        {
          "address": "0xDc7382Eb0Bc9C352A4CbA23c909bDA01e0206414",
          "tokenId": "1",
          "name": "MUNK #1",
          "description": null,
          "image": "ipfs://QmTSZUNt8AKyDabkyXXXP4oHWDnaVXgNdXoJGEyaYzLbeL",
          "standard": "ERC721",
          "lastSale": {
            "total_price": "4900000000000000",
            "event_timestamp": "2023-01-18T21:51:23",
            "payment_token": {
              "symbol": "ETH"
            }
          }
        },
        {
          "address": "0xDc7382Eb0Bc9C352A4CbA23c909bDA01e0206414",
          "tokenId": "2",
          "name": "MUNK #2",
          "description": null,
          "image": "ipfs://QmTSZUNt8AKyDabkyXXXP4oHWDnaVXgNdXoJGEyaYzLbeL",
          "standard": "ERC721"
        },
        {
          "address": "0xDc7382Eb0Bc9C352A4CbA23c909bDA01e0206414",
          "tokenId": "3",
          "name": "MUNK #3",
          "description": null,
          "image": "ipfs://QmTSZUNt8AKyDabkyXXXP4oHWDnaVXgNdXoJGEyaYzLbeL",
          "standard": "ERC721"
        }
      ],
      "0x99": [
        {
          "address": "0xDc7382Eb0Bc9C352A4CbA23c909bDA01e0206414",
          "tokenId": "1",
          "name": "MUNK #1",
          "description": null,
          "image": "ipfs://QmTSZUNt8AKyDabkyXXXP4oHWDnaVXgNdXoJGEyaYzLbeL",
          "standard": "ERC721"
        }
      ]
    }
  },
  "announcements": [],
  "approvalFlows": [],
  "browserEnvironment": {
    "os": "mac",
    "browser": "chrome"
  },
  "completedOnboarding": true,
  "confirmationExchangeRates": {},
  "connectedStatusPopoverHasBeenShown": true,
  "contractExchangeRates": {
    "0x108cf70c7d384c552f42c07c41c0e1e46d77ea0d": 0.00039345803819379796,
    "0xd8f6a2ffb0fc5952d16c9768b71cfd35b6399aa5": 0.00008189274407698049,
    "0x2260fac5e5542a773aa44fbcfedf7c193bc2c599": 0.0017123,
    "0xa0b86991c6218b36c1d19d4a2e9eb0ce3606eb48": 1.8e-9
  },
  "currencyRates": {
    "ETH": {
      "conversionRate": 556.12
    }
  },
  "currentAppVersion": "11.14.5",
  "currentBlockGasLimit": "0x1c9c380",
  "currentBlockGasLimitByChainId": {
    "0x1": "0x1c9c380"
  },
  "currentCurrency": "usd",
  "currentLocale": "en",
  "customNonceValue": "",
  "database": {
    "verifiedSnaps": {
      "npm:@metamask/test-snap-bip44": {
        "id": "npm:@metamask/test-snap-bip44",
        "metadata": {
          "name": "BIP-44",
          "author": {
            "name": "Consensys",
            "website": "https://consensys.io/"
          },
          "website": "https://snaps.consensys.io/",
          "summary": "An example Snap that signs messages using BLS.",
          "description": "An example Snap that signs messages using BLS.",
          "audits": [
            {
              "auditor": "Consensys Diligence",
              "report": "https://consensys.io/diligence/audits/"
            }
          ],
          "category": "interoperability",
          "support": {
            "contact": "https://github.com/MetaMask"
          },
          "sourceCode": "https://github.com/MetaMask/test-snaps"
        },
        "versions": {
          "5.1.2": {
            "checksum": "L1k+dT9Q+y3KfIqzaH09MpDZVPS9ZowEh9w01ZMTWMU="
          },
          "5.1.3": {
            "checksum": "21k+dT9Q+y3KfIqzaH09MpDZVPS9ZowEh9w01ZMTWMU="
          },
          "6.0.0": {
            "checksum": "31k+dT9Q+y3KfIqzaH09MpDZVPS9ZowEh9w01ZMTWMU="
          }
        }
      }
    }
  },
  "defaultHomeActiveTabName": "activity",
  "desktopEnabled": false,
  "detectedTokens": [],
  "dismissSeedBackUpReminder": false,
  "ensEntries": {},
  "ensResolutionsByAddress": {},
  "featureFlags": {},
  "firstTimeFlowType": "create",
  "forgottenPassword": false,
  "fragments": {},
  "fullScreenGasPollTokens": [],
  "gasEstimateType": "fee-market",
  "gasFeeEstimates": {
    "low": {
      "minWaitTimeEstimate": 180000,
      "maxWaitTimeEstimate": 300000,
      "suggestedMaxPriorityFeePerGas": "3",
      "suggestedMaxFeePerGas": "53"
    },
    "medium": {
      "minWaitTimeEstimate": 15000,
      "maxWaitTimeEstimate": 60000,
      "suggestedMaxPriorityFeePerGas": "7",
      "suggestedMaxFeePerGas": "70"
    },
    "high": {
      "minWaitTimeEstimate": 0,
      "maxWaitTimeEstimate": 15000,
      "suggestedMaxPriorityFeePerGas": "10",
      "suggestedMaxFeePerGas": "100"
    },
    "estimatedBaseFee": "50",
    "historicalBaseFeeRange": ["28.533098435", "70.351148354"],
    "baseFeeTrend": "up",
    "latestPriorityFeeRange": ["1", "40"],
    "historicalPriorityFeeRange": ["0.1458417", "700.156384646"],
    "priorityFeeTrend": "down",
    "networkCongestion": 0.10625
  },
  "gasFeeEstimatesByChainId": {
    "0xaa36a7": {
      "estimatedGasFeeTimeBounds": {
        "lowerTimeBound": 15000,
        "upperTimeBound": 60000
      },
      "gasEstimateType": "fee-market",
      "gasFeeEstimates": {
        "low": {
          "minWaitTimeEstimate": 180000,
          "maxWaitTimeEstimate": 300000,
          "suggestedMaxPriorityFeePerGas": "3",
          "suggestedMaxFeePerGas": "53"
        },
        "medium": {
          "minWaitTimeEstimate": 15000,
          "maxWaitTimeEstimate": 60000,
          "suggestedMaxPriorityFeePerGas": "7",
          "suggestedMaxFeePerGas": "70"
        },
        "high": {
          "minWaitTimeEstimate": 0,
          "maxWaitTimeEstimate": 15000,
          "suggestedMaxPriorityFeePerGas": "10",
          "suggestedMaxFeePerGas": "100"
        },
        "estimatedBaseFee": "50",
        "historicalBaseFeeRange": ["28.533098435", "70.351148354"],
        "baseFeeTrend": "up",
        "latestPriorityFeeRange": ["1", "40"],
        "historicalPriorityFeeRange": ["0.1458417", "700.156384646"],
        "priorityFeeTrend": "down",
        "networkCongestion": 0.10625
      }
    }
  },
  "hadAdvancedGasFeesSetPriorToMigration92_3": false,
  "hasDismissedOpenSeaToBlockaidBanner": false,
  "hiddenAccountList": [],
  "identities": {
    "0x0dcd5d886577d5081b0c52e242ef29e70be3e7bc": {
      "address": "0x0dcd5d886577d5081b0c52e242ef29e70be3e7bc",
      "name": "Test Account"
    },
    "0xec1adf982415d2ef5ec55899b9bfb8bc0f29251b": {
      "address": "0xec1adf982415d2ef5ec55899b9bfb8bc0f29251b",
      "name": "Test Account 2"
    },
    "0xc42edfcc21ed14dda456aa0756c153f7985d8813": {
      "address": "0xc42edfcc21ed14dda456aa0756c153f7985d8813",
      "name": "Test Ledger 1"
    },
    "0xeb9e64b93097bc15f01f13eae97015c57ab64823": {
      "name": "Test Account 3",
      "address": "0xeb9e64b93097bc15f01f13eae97015c57ab64823"
    },
    "0xca8f1F0245530118D0cf14a06b01Daf8f76Cf281": {
      "name": "Custody test",
      "address": "0xca8f1F0245530118D0cf14a06b01Daf8f76Cf281"
    }
  },
  "ignoredNfts": [],
  "ignoredTokens": [],
  "incomingTransactionsPreferences": {
    "0x1": true,
    "0xe708": false,
    "0xfa": true,
    "0x5": false,
    "0xaa36a7": false,
    "0xe704": true
  },
  "internalAccounts": {
    "accounts": {
      "cf8dace4-9439-4bd4-b3a8-88c821c8fcb3": {
        "address": "0x0dcd5d886577d5081b0c52e242ef29e70be3e7bc",
        "id": "cf8dace4-9439-4bd4-b3a8-88c821c8fcb3",
        "metadata": {
          "name": "Test Account",
          "keyring": {
            "type": "HD Key Tree"
          }
        },
        "options": {},
        "methods": [
          "personal_sign",
          "eth_signTransaction",
          "eth_signTypedData_v1",
          "eth_signTypedData_v3",
          "eth_signTypedData_v4"
        ],
        "type": "eip155:eoa"
      },
      "07c2cfec-36c9-46c4-8115-3836d3ac9047": {
        "address": "0xec1adf982415d2ef5ec55899b9bfb8bc0f29251b",
        "id": "07c2cfec-36c9-46c4-8115-3836d3ac9047",
        "metadata": {
          "name": "Test Account 2",
          "keyring": {
            "type": "HD Key Tree"
          }
        },
        "options": {},
        "methods": [
          "personal_sign",
          "eth_signTransaction",
          "eth_signTypedData_v1",
          "eth_signTypedData_v3",
          "eth_signTypedData_v4"
        ],
        "type": "eip155:eoa"
      },
      "15e69915-2a1a-4019-93b3-916e11fd432f": {
        "address": "0xc42edfcc21ed14dda456aa0756c153f7985d8813",
        "id": "15e69915-2a1a-4019-93b3-916e11fd432f",
        "metadata": {
          "name": "Ledger Hardware 2",
          "keyring": {
            "type": "Ledger Hardware"
          }
        },
        "options": {},
        "methods": [
          "personal_sign",
          "eth_signTransaction",
          "eth_signTypedData_v1",
          "eth_signTypedData_v3",
          "eth_signTypedData_v4"
        ],
        "type": "eip155:eoa"
      },
      "784225f4-d30b-4e77-a900-c8bbce735b88": {
        "address": "0xeb9e64b93097bc15f01f13eae97015c57ab64823",
        "id": "784225f4-d30b-4e77-a900-c8bbce735b88",
        "metadata": {
          "name": "Test Account 3",
          "keyring": {
            "type": "HD Key Tree"
          }
        },
        "options": {},
        "methods": [
          "personal_sign",
          "eth_signTransaction",
          "eth_signTypedData_v1",
          "eth_signTypedData_v3",
          "eth_signTypedData_v4"
        ],
        "type": "eip155:eoa"
      },
      "694225f4-d30b-4e77-a900-c8bbce735b42": {
        "address": "0xca8f1F0245530118D0cf14a06b01Daf8f76Cf281",
        "id": "694225f4-d30b-4e77-a900-c8bbce735b42",
        "metadata": {
          "name": "Test Account 4",
          "keyring": {
            "type": "Custody test"
          }
        },
        "options": {},
        "methods": [
          "personal_sign",
          "eth_signTransaction",
          "eth_signTypedData_v1",
          "eth_signTypedData_v3",
          "eth_signTypedData_v4"
        ],
        "type": "eip155:eoa"
      },
      "c3deeb99-ba0d-4a4e-a0aa-033fc1f79ae3": {
        "address": "0xb552685e3d2790efd64a175b00d51f02cdafee5d",
        "id": "c3deeb99-ba0d-4a4e-a0aa-033fc1f79ae3",
        "metadata": {
          "name": "Snap Account 1",
          "keyring": {
            "type": "Snap Keyring"
          },
          "snap": {
            "id": "snap-id",
            "name": "snap-name"
          }
        },
        "options": {},
        "methods": [
          "personal_sign",
          "eth_signTransaction",
          "eth_signTypedData_v1",
          "eth_signTypedData_v3",
          "eth_signTypedData_v4"
        ],
        "type": "eip155:eoa"
      }
    },
    "selectedAccount": "cf8dace4-9439-4bd4-b3a8-88c821c8fcb3"
  },
  "ipfsGateway": "dweb.link",
  "isAccountMenuOpen": false,
  "isInitialized": true,
  "isIpfsGatewayEnabled": true,
  "isNetworkMenuOpen": false,
  "isUnlocked": true,
  "jobs": {},
  "keyrings": [
    {
      "type": "HD Key Tree",
      "accounts": [
        "0x0dcd5d886577d5081b0c52e242ef29e70be3e7bc",
        "0xec1adf982415d2ef5ec55899b9bfb8bc0f29251b"
      ]
    },
    {
      "type": "Ledger Hardware",
      "accounts": ["0xc42edfcc21ed14dda456aa0756c153f7985d8813"]
    },
    {
      "type": "Simple Key Pair",
      "accounts": ["0xeb9e64b93097bc15f01f13eae97015c57ab64823"]
    },
    {
      "type": "Snap Keyring",
      "accounts": ["0xb552685e3d2790efd64a175b00d51f02cdafee5d"]
    },
    {
      "type": "Custody test",
      "accounts": ["0xca8f1F0245530118D0cf14a06b01Daf8f76Cf281"]
    }
  ],
  "nameSources": {
    "ens": {
      "label": "Ethereum Name Service (ENS)"
    },
    "etherscan": {
      "label": "Etherscan (Verified Contract Name)"
    },
    "lens": {
      "label": "Lens Protocol"
    },
    "token": {
      "label": "Blockchain (Token Name)"
    }
  },
  "names": {
    "ethereumAddress": {
      "0x0dcd5d886577d5081b0c52e242ef29e70be3e7bc": {
        "*": {
          "name": "Test Account",
          "origin": "account-identity",
          "proposedNames": {},
          "sourceId": null
        }
      },
      "0xec1adf982415d2ef5ec55899b9bfb8bc0f29251b": {
        "*": {
          "name": "Test Account 2",
          "origin": "account-identity",
          "proposedNames": {},
          "sourceId": null
        }
      }
    }
  },
  "networkConfigurationsByChainId": {
    "0x1": {
      "chainId": "0x1",
      "rpcEndpoints": [
        {
          "networkClientId": "testNetworkConfigurationId",
          "url": "https://testrpc.com",
          "type": "custom",
          "name": "Custom Mainnet RPC"
        }
      ],
      "defaultRpcEndpointIndex": 0,
      "blockExplorerUrls": [],
      "defaultBlockExplorerUrlIndex": 0,
      "name": "Custom Mainnet RPC",
      "nativeCurrency": "ETH"
    },
    "0x5": {
      "chainId": "0x5",
<<<<<<< HEAD
      "rpcEndpoints": [
        {
          "networkClientId": "goerli-network-id",
          "url": "https://testrpc2.com",
          "type": "custom",
          "name": "Chain 5"
        }
      ],
      "defaultRpcEndpointIndex": 0,
      "blockExplorerUrls": [],
      "defaultBlockExplorerUrlIndex": 0,
      "name": "Chain 5",
      "nativeCurrency": "ETH"
    },
    "0xaa36a7": {
      "chainId": "0xaa36a7",
      "rpcEndpoints": [
        {
          "networkClientId": "sepolia-network-id",
          "url": "https://sepolia.infura.io/v3/{infuraProjectId}",
          "type": "infura",
          "name": "Sepolia"
        }
      ],
      "defaultRpcEndpointIndex": 0,
      "blockExplorerUrls": ["https://sepolia.etherscan.io"],
      "defaultBlockExplorerUrlIndex": 0,
      "name": "Sepolia",
      "nativeCurrency": "SepoliaETH"
=======
      "id": "goerli-network-id",
      "nickname": "Chain 5",
      "ticker": "ETH",
      "type": "rpc"
    },
    "sepolia": {
      "type": "rpc",
      "chainId": "0xaa36a7",
      "ticker": "ETH",
      "nickname": "Sepolia",
      "id": "sepolia"
>>>>>>> 313adea1
    }
  },
  "networksMetadata": {
    "goerli-network-id": {
      "EIPS": {
        "1559": true
      },
      "status": "available"
    },
    "sepolia": {
      "EIPS": {
        "1559": true
      },
      "status": "available"
    },
    "testNetworkConfigurationId": {
      "EIPS": {
        "1559": true
      },
      "status": "available"
    }
  },
  "nftsDropdownState": {
    "0x0dcd5d886577d5081b0c52e242ef29e70be3e7bc": {
      "0xaa36a7": {
        "0x495f947276749Ce646f68AC8c248420045cb7b5e": false
      }
    }
  },
  "notifications": {
    "test": {
      "id": "test",
      "origin": "local:http://localhost:8086/",
      "createdDate": 1652967897732,
      "readDate": null,
      "message": "Hello, http://localhost:8086!"
    },
    "test2": {
      "id": "test2",
      "origin": "local:http://localhost:8086/",
      "createdDate": 1652967897732,
      "readDate": 1652967897732,
      "message": "Hello, http://localhost:8086!"
    }
  },
  "openSeaEnabled": false,
  "orderedNetworkList": [],
  "participateInMetaMetrics": false,
  "pendingApprovalCount": 1,
  "pendingApprovals": {
    "testApprovalId": {
      "id": "testApprovalId",
      "time": 1528133319641,
      "origin": "metamask",
      "type": "transaction",
      "requestData": {
        "txId": "testTransactionId"
      },
      "requestState": {
        "test": "value"
      }
    }
  },
  "permissionHistory": {
    "https://metamask.github.io": {
      "eth_accounts": {
        "accounts": {
          "0dcd5d886577d5081b0c52e242ef29e70be3e7bc": 1709225290848
        }
      }
    }
  },
  "pinnedAccountList": [],
  "preferences": {
    "hideZeroBalanceTokens": false,
    "showExtensionInFullSizeView": false,
    "showFiatInTestnets": false,
    "showTestNetworks": true,
    "smartTransactionsOptInStatus": false,
    "useNativeCurrencyAsPrimaryCurrency": true,
    "petnamesEnabled": false,
    "showConfirmationAdvancedDetails": false
  },
  "preventPollingOnNetworkRestart": true,
  "previousAppVersion": "11.14.4",
  "previousMigrationVersion": 112,
  "providerConfig": {
    "type": "sepolia",
    "nickname": "sepolia",
    "chainId": "0xaa36a7",
    "ticker": "ETH",
    "id": "sepolia"
  },
  "securityAlertsEnabled": true,
  "seedPhraseBackedUp": true,
  "selectedAddress": "0x0dcd5d886577d5081b0c52e242ef29e70be3e7bc",
  "selectedNetworkClientId": "sepolia",
  "showAccountBanner": false,
  "showBetaHeader": false,
  "showNetworkBanner": true,
  "showPermissionsTour": true,
  "showProductTour": false,
  "showTestnetMessageInDropdown": true,
  "signatureSecurityAlertResponses": {},
  "smartTransactionsState": {
    "fees": {},
    "liveness": true,
    "smartTransactions": {
      "0x1": [],
      "0xaa36a7": []
    },
    "userOptInV2": true
  },
  "snapRegistryList": {
    "a51ea3a8-f1b0-4613-9440-b80e2236713b": {
      "id": "a51ea3a8-f1b0-4613-9440-b80e2236713b",
      "snapId": "npm:@metamask/snap-simple-keyring",
      "iconUrl": "",
      "snapTitle": "Metamask Simple Keyring",
      "snapSlug": "Secure your account with MetaMask Mobile",
      "snapDescription": "A simple private key is a randomly generated string of characters that is used to sign transactions. This private key is stored securely within this snap.",
      "tags": ["EOA"],
      "developer": "Metamask",
      "website": "https://www.consensys.io/",
      "auditUrls": ["auditUrl1", "auditUrl2"],
      "version": "1.0.0",
      "lastUpdated": "April 20, 2023"
    }
  },
  "snapStates": {},
  "snaps": {
    "npm:@metamask/test-snap-bip44": {
      "id": "npm:@metamask/test-snap-bip44",
      "origin": "npm:@metamask/test-snap-bip44",
      "version": "5.1.2",
      "iconUrl": null,
      "initialPermissions": {
        "endowment:ethereum-provider": {}
      },
      "manifest": {
        "description": "An example Snap that signs messages using BLS.",
        "proposedName": "BIP-44 Test Snap",
        "repository": {
          "type": "git",
          "url": "https://github.com/MetaMask/test-snaps.git"
        },
        "source": {
          "location": {
            "npm": {
              "filePath": "dist/bundle.js",
              "packageName": "@metamask/test-snap-bip44",
              "registry": "https://registry.npmjs.org"
            }
          },
          "shasum": "L1k+dT9Q+y3KfIqzaH09MpDZVPS9ZowEh9w01ZMTWMU="
        },
        "version": "5.1.2"
      },
      "versionHistory": [
        {
          "date": 1680686075921,
          "origin": "https://metamask.github.io",
          "version": "5.1.2"
        }
      ]
    },
    "npm:@metamask/test-snap-bip32": {
      "id": "npm:@metamask/test-snap-bip32",
      "origin": "npm:@metamask/test-snap-bip32",
      "version": "5.1.2",
      "iconUrl": null,
      "initialPermissions": {
        "endowment:ethereum-provider": {}
      },
      "manifest": {
        "description": "An example Snap that signs messages using BLS.",
        "proposedName": "BIP-32 Test Snap",
        "repository": {
          "type": "git",
          "url": "https://github.com/MetaMask/test-snaps.git"
        },
        "source": {
          "location": {
            "npm": {
              "filePath": "dist/bundle.js",
              "packageName": "@metamask/test-snap-bip32",
              "registry": "https://registry.npmjs.org"
            }
          },
          "shasum": "L1k+dT9Q+y3KfIqzaH09MpDZVPS9ZowEh9w01ZMTWMU="
        },
        "version": "5.1.2"
      },
      "versionHistory": [
        {
          "date": 1680686075921,
          "origin": "https://metamask.github.io",
          "version": "5.1.2"
        }
      ]
    },
    "npm:@metamask/test-snap-getEntropy": {
      "id": "npm:@metamask/test-snap-getEntropy",
      "origin": "npm:@metamask/test-snap-getEntropy",
      "version": "5.1.2",
      "iconUrl": null,
      "initialPermissions": {
        "endowment:ethereum-provider": {}
      },
      "manifest": {
        "description": "An example Snap that can derive snap specific entropy.",
        "proposedName": "Get Entropy Test Snap",
        "repository": {
          "type": "git",
          "url": "https://github.com/MetaMask/test-snaps.git"
        },
        "source": {
          "location": {
            "npm": {
              "filePath": "dist/bundle.js",
              "packageName": "@metamask/test-snap-getEntropy",
              "registry": "https://registry.npmjs.org"
            }
          },
          "shasum": "L1k+dT9Q+y3KfIqzaH09MpDZVPS9ZowEh9w01ZMTWMU="
        },
        "version": "5.1.2"
      },
      "versionHistory": [
        {
          "date": 1680686075921,
          "origin": "https://metamask.github.io",
          "version": "5.1.2"
        }
      ]
    },
    "npm:@metamask/test-snap-networkAccess": {
      "id": "npm:@metamask/test-snap-networkAccess",
      "origin": "npm:@metamask/test-snap-networkAccess",
      "version": "5.1.2",
      "iconUrl": null,
      "initialPermissions": {
        "endowment:ethereum-provider": {}
      },
      "manifest": {
        "description": "An example Snap that has network access.",
        "proposedName": "Network Access Test Snap",
        "repository": {
          "type": "git",
          "url": "https://github.com/MetaMask/test-snaps.git"
        },
        "source": {
          "location": {
            "npm": {
              "filePath": "dist/bundle.js",
              "packageName": "@metamask/test-snap-networkAccess",
              "registry": "https://registry.npmjs.org"
            }
          },
          "shasum": "L1k+dT9Q+y3KfIqzaH09MpDZVPS9ZowEh9w01ZMTWMU="
        },
        "version": "5.1.2"
      },
      "versionHistory": [
        {
          "date": 1680686075921,
          "origin": "https://metamask.github.io",
          "version": "5.1.2"
        }
      ]
    },
    "npm:@metamask/test-snap-wasm": {
      "id": "npm:@metamask/test-snap-wasm",
      "origin": "npm:@metamask/test-snap-wasm",
      "version": "5.1.2",
      "iconUrl": null,
      "initialPermissions": {
        "endowment:ethereum-provider": {}
      },
      "manifest": {
        "description": "An example Snap that has WASM access.",
        "proposedName": "WASM Test Snap",
        "repository": {
          "type": "git",
          "url": "https://github.com/MetaMask/test-snaps.git"
        },
        "source": {
          "location": {
            "npm": {
              "filePath": "dist/bundle.js",
              "packageName": "@metamask/test-snap-wasm",
              "registry": "https://registry.npmjs.org"
            }
          },
          "shasum": "L1k+dT9Q+y3KfIqzaH09MpDZVPS9ZowEh9w01ZMTWMU="
        },
        "version": "5.1.2"
      },
      "versionHistory": [
        {
          "date": 1680686075921,
          "origin": "https://metamask.github.io",
          "version": "5.1.2"
        }
      ]
    },
    "npm:@metamask/test-snap-notify": {
      "id": "npm:@metamask/test-snap-notify",
      "origin": "npm:@metamask/test-snap-notify",
      "version": "5.1.2",
      "iconUrl": null,
      "initialPermissions": {
        "endowment:ethereum-provider": {}
      },
      "manifest": {
        "description": "An example Snap that can send notifications.",
        "proposedName": "Notification Test Snap",
        "repository": {
          "type": "git",
          "url": "https://github.com/MetaMask/test-snaps.git"
        },
        "source": {
          "location": {
            "npm": {
              "filePath": "dist/bundle.js",
              "packageName": "@metamask/test-snap-notify",
              "registry": "https://registry.npmjs.org"
            }
          },
          "shasum": "L1k+dT9Q+y3KfIqzaH09MpDZVPS9ZowEh9w01ZMTWMU="
        },
        "version": "5.1.2"
      },
      "versionHistory": [
        {
          "date": 1680686075921,
          "origin": "https://metamask.github.io",
          "version": "5.1.2"
        }
      ]
    },
    "npm:@metamask/test-snap-dialog": {
      "id": "npm:@metamask/test-snap-dialog",
      "origin": "npm:@metamask/test-snap-dialog",
      "version": "5.1.2",
      "iconUrl": null,
      "initialPermissions": {
        "endowment:ethereum-provider": {}
      },
      "manifest": {
        "description": "An example Snap that can send dialog prompts.",
        "proposedName": "Dialog Test Snap",
        "repository": {
          "type": "git",
          "url": "https://github.com/MetaMask/test-snaps.git"
        },
        "source": {
          "location": {
            "npm": {
              "filePath": "dist/bundle.js",
              "packageName": "@metamask/test-snap-dialog",
              "registry": "https://registry.npmjs.org"
            }
          },
          "shasum": "L1k+dT9Q+y3KfIqzaH09MpDZVPS9ZowEh9w01ZMTWMU="
        },
        "version": "5.1.2"
      },
      "versionHistory": [
        {
          "date": 1680686075921,
          "origin": "https://metamask.github.io",
          "version": "5.1.2"
        }
      ]
    }
  },
  "snapsAddSnapAccountModalDismissed": false,
  "storageMetadata": [],
  "subjectMetadata": {
    "npm:@metamask/test-snap-bip44": {
      "name": "@metamask/test-snap-bip44",
      "version": "1.2.3",
      "subjectType": "snap"
    }
  },
  "swapsState": {
    "quotes": {},
    "quotesPollingLimitEnabled": false,
    "fetchParams": null,
    "tokens": null,
    "tradeTxId": null,
    "approveTxId": null,
    "quotesLastFetched": null,
    "customMaxGas": "",
    "customGasPrice": null,
    "customMaxFeePerGas": null,
    "customMaxPriorityFeePerGas": null,
    "swapsUserFeeLevel": "",
    "selectedAggId": null,
    "customApproveTxData": "",
    "errorKey": "",
    "topAggId": null,
    "routeState": "",
    "swapsFeatureIsLive": true,
    "saveFetchedQuotes": false,
    "swapsQuoteRefreshTime": 60000,
    "swapsQuotePrefetchingRefreshTime": 60000,
    "swapsStxBatchStatusRefreshTime": 10000,
    "swapsStxGetTransactionsRefreshTime": 10000,
    "swapsStxMaxFeeMultiplier": 2,
    "swapsFeatureFlags": {
      "arbitrum": {
        "extensionActive": true,
        "extension_active": true,
        "fallbackToV1": false,
        "fallback_to_v1": false,
        "mobileActive": true,
        "mobileActiveAndroid": true,
        "mobileActiveIOS": true,
        "mobile_active": true,
        "smartTransactions": {}
      },
      "avalanche": {
        "extensionActive": true,
        "extension_active": true,
        "fallbackToV1": false,
        "fallback_to_v1": false,
        "mobileActive": true,
        "mobileActiveAndroid": true,
        "mobileActiveIOS": true,
        "mobile_active": true,
        "smartTransactions": {}
      },
      "base": {
        "extensionActive": false,
        "extension_active": false,
        "fallbackToV1": false,
        "fallback_to_v1": false,
        "mobileActive": false,
        "mobileActiveAndroid": false,
        "mobileActiveIOS": false,
        "mobile_active": false,
        "smartTransactions": {}
      },
      "bsc": {
        "extensionActive": true,
        "extension_active": true,
        "fallbackToV1": false,
        "fallback_to_v1": false,
        "mobileActive": true,
        "mobileActiveAndroid": true,
        "mobileActiveIOS": true,
        "mobile_active": true,
        "smartTransactions": {}
      },
      "ethereum": {
        "extensionActive": true,
        "extension_active": true,
        "fallbackToV1": false,
        "fallback_to_v1": false,
        "mobileActive": true,
        "mobileActiveAndroid": true,
        "mobileActiveIOS": true,
        "mobile_active": true,
        "smartTransactions": {
          "expectedDeadline": 45,
          "maxDeadline": 150,
          "returnTxHashAsap": false
        }
      },
      "linea": {
        "extensionActive": true,
        "extension_active": true,
        "fallbackToV1": false,
        "fallback_to_v1": false,
        "mobileActive": true,
        "mobileActiveAndroid": true,
        "mobileActiveIOS": true,
        "mobile_active": true,
        "smartTransactions": {}
      },
      "optimism": {
        "extensionActive": true,
        "extension_active": true,
        "fallbackToV1": false,
        "fallback_to_v1": false,
        "mobileActive": true,
        "mobileActiveAndroid": true,
        "mobileActiveIOS": true,
        "mobile_active": true,
        "smartTransactions": {}
      },
      "polygon": {
        "extensionActive": true,
        "extension_active": true,
        "fallbackToV1": false,
        "fallback_to_v1": false,
        "mobileActive": true,
        "mobileActiveAndroid": true,
        "mobileActiveIOS": true,
        "mobile_active": true,
        "smartTransactions": {}
      },
      "smartTransactions": {
        "extensionActive": true,
        "mobileActive": true,
        "mobileActiveAndroid": false,
        "mobileActiveIOS": false
      },
      "smart_transactions": {
        "extension_active": true,
        "mobile_active": true
      },
      "swapRedesign": {
        "extensionActive": true,
        "mobileActive": false
      },
      "zksync": {
        "extensionActive": true,
        "extension_active": true,
        "fallbackToV1": false,
        "fallback_to_v1": false,
        "mobileActive": true,
        "mobileActiveAndroid": true,
        "mobileActiveIOS": true,
        "mobile_active": true,
        "smartTransactions": {}
      }
    }
  },
  "switchedNetworkNeverShowMessage": false,
  "termsOfUseLastAgreed": 1692109813199,
  "theme": "os",
  "tokenList": {
    "0x2260fac5e5542a773aa44fbcfedf7c193bc2c599": {
      "address": "0x2260fac5e5542a773aa44fbcfedf7c193bc2c599",
      "symbol": "WBTC",
      "decimals": 8,
      "name": "Wrapped Bitcoin",
      "iconUrl": "https://s3.amazonaws.com/airswap-token-images/WBTC.png",
      "aggregators": [
        "airswapLight",
        "bancor",
        "cmc",
        "coinGecko",
        "kleros",
        "oneInch",
        "paraswap",
        "pmm",
        "totle",
        "zapper",
        "zerion",
        "zeroEx"
      ],
      "occurrences": 12
    },
    "0x0bc529c00c6401aef6d220be8c6ea1667f6ad93e": {
      "address": "0x0bc529c00c6401aef6d220be8c6ea1667f6ad93e",
      "symbol": "YFI",
      "decimals": 18,
      "name": "yearn.finance",
      "iconUrl": "https://raw.githubusercontent.com/trustwallet/assets/master/blockchains/ethereum/assets/0x0bc529c00C6401aEF6D220BE8C6Ea1667F6Ad93e/logo.png",
      "aggregators": [
        "airswapLight",
        "bancor",
        "cmc",
        "coinGecko",
        "kleros",
        "oneInch",
        "paraswap",
        "pmm",
        "totle",
        "zapper",
        "zerion",
        "zeroEx"
      ],
      "occurrences": 12
    }
  },
  "tokens": [
    {
      "address": "0x108cf70c7d384c552f42c07c41c0e1e46d77ea0d",
      "symbol": "TEST",
      "decimals": "0"
    },
    {
      "address": "0xd8f6a2ffb0fc5952d16c9768b71cfd35b6399aa5",
      "decimals": "8",
      "symbol": "TEST2"
    },
    {
      "address": "0x617b3f8050a0bd94b6b1da02b4384ee5b4df13f4",
      "symbol": "META",
      "decimals": "18"
    }
  ],
  "transactions": [
    {
      "id": 3387511061307736,
      "time": 1528133130531,
      "status": "confirmed",
      "chainId": "0xaa36a7",
      "loadingDefaults": false,
      "txParams": {
        "from": "0x3b222de3aaba8ec9771ca9e9af5d8ed757fb7f62",
        "to": "0x92e659448c48fc926ec942d0da1459260d36bb33",
        "value": "0x1bc16d674ec80000",
        "gas": "0xcf08",
        "gasPrice": "0x3b9aca00",
        "nonce": "0xb5"
      },
      "history": [
        {
          "id": 3387511061307736,
          "time": 1528133130531,
          "status": "unapproved",
          "chainId": "0xaa36a7",
          "loadingDefaults": true,
          "txParams": {
            "from": "0x3b222de3aaba8ec9771ca9e9af5d8ed757fb7f62",
            "to": "0x92e659448c48fc926ec942d0da1459260d36bb33",
            "value": "0x1bc16d674ec80000",
            "gas": "0xcf08",
            "gasPrice": "0x3b9aca00"
          }
        },
        [
          {
            "op": "replace",
            "path": "/loadingDefaults",
            "value": false,
            "timestamp": 1528133130666
          }
        ],
        [
          {
            "op": "add",
            "path": "/origin",
            "value": "MetaMask",
            "note": "#newUnapprovedTransaction - adding the origin",
            "timestamp": 1528133130667
          }
        ],
        [],
        [
          {
            "op": "replace",
            "path": "/status",
            "value": "approved",
            "note": "txStateManager: setting status to approved",
            "timestamp": 1528133131716
          }
        ],
        [
          {
            "op": "add",
            "path": "/txParams/nonce",
            "value": "0xb5",
            "note": "transactions#approveTransaction",
            "timestamp": 1528133131806
          }
        ],
        [
          {
            "op": "replace",
            "path": "/status",
            "value": "signed",
            "note": "transactions#publishTransaction",
            "timestamp": 1528133131825
          },
          {
            "op": "add",
            "path": "/rawTx",
            "value": "0xf86c81b5843b9aca0082cf089492e659448c48fc926ec942d0da1459260d36bb33881bc16d674ec80000802ba03f879cd33a31180da38545d0f809822e00ddf35954d8b0ece83bacf22347ce54a06ad050487978e425ca6a014ed55ea8e9a190069863ed96a0eefa88d729ea1eda"
          }
        ],
        [],
        [
          {
            "op": "add",
            "path": "/hash",
            "value": "0x516b77569173a04c76fdb6545cf279ebd0c75f5d25d6e4ce019925205f0e3709",
            "note": "transactions#setTxHash",
            "timestamp": 1528133131951
          }
        ],
        [
          {
            "op": "add",
            "path": "/submittedTime",
            "value": 1528133131951,
            "note": "txStateManager - add submitted time stamp",
            "timestamp": 1528133131952
          }
        ],
        [
          {
            "op": "replace",
            "path": "/status",
            "value": "submitted",
            "note": "txStateManager: setting status to submitted",
            "timestamp": 1528133131955
          }
        ],
        [
          {
            "op": "add",
            "path": "/firstRetryBlockNumber",
            "value": "0x24af6b",
            "note": "transactions/pending-tx-tracker#event: tx:block-update",
            "timestamp": 1528133134414
          }
        ],
        [
          {
            "op": "replace",
            "path": "/status",
            "value": "confirmed",
            "note": "txStateManager: setting status to confirmed",
            "timestamp": 1528133158516
          }
        ]
      ],
      "origin": "MetaMask",
      "rawTx": "0xf86c81b5843b9aca0082cf089492e659448c48fc926ec942d0da1459260d36bb33881bc16d674ec80000802ba03f879cd33a31180da38545d0f809822e00ddf35954d8b0ece83bacf22347ce54a06ad050487978e425ca6a014ed55ea8e9a190069863ed96a0eefa88d729ea1eda",
      "hash": "0x516b77569173a04c76fdb6545cf279ebd0c75f5d25d6e4ce019925205f0e3709",
      "submittedTime": 1528133131951,
      "firstRetryBlockNumber": "0x24af6b"
    },
    {
      "id": 3387511061307737,
      "time": 1528133149983,
      "status": "confirmed",
      "chainId": "0xaa36a7",
      "loadingDefaults": false,
      "txParams": {
        "from": "0x3b222de3aaba8ec9771ca9e9af5d8ed757fb7f62",
        "to": "0x92e659448c48fc926ec942d0da1459260d36bb33",
        "value": "0x1bc16d674ec80000",
        "gas": "0xcf08",
        "gasPrice": "0x3b9aca00",
        "nonce": "0xb6"
      },
      "history": [
        {
          "id": 3387511061307737,
          "time": 1528133149983,
          "status": "unapproved",
          "chainId": "0xaa36a7",
          "loadingDefaults": true,
          "txParams": {
            "from": "0x3b222de3aaba8ec9771ca9e9af5d8ed757fb7f62",
            "to": "0x92e659448c48fc926ec942d0da1459260d36bb33",
            "value": "0x1bc16d674ec80000",
            "gas": "0xcf08",
            "gasPrice": "0x3b9aca00"
          }
        },
        [
          {
            "op": "replace",
            "path": "/loadingDefaults",
            "value": false,
            "timestamp": 1528133150011
          }
        ],
        [
          {
            "op": "add",
            "path": "/origin",
            "value": "MetaMask",
            "note": "#newUnapprovedTransaction - adding the origin",
            "timestamp": 1528133150013
          }
        ],
        [],
        [
          {
            "op": "replace",
            "path": "/status",
            "value": "approved",
            "note": "txStateManager: setting status to approved",
            "timestamp": 1528133151102
          }
        ],
        [
          {
            "op": "add",
            "path": "/txParams/nonce",
            "value": "0xb6",
            "note": "transactions#approveTransaction",
            "timestamp": 1528133151189
          }
        ],
        [
          {
            "op": "replace",
            "path": "/status",
            "value": "signed",
            "note": "transactions#publishTransaction",
            "timestamp": 1528133151203
          },
          {
            "op": "add",
            "path": "/rawTx",
            "value": "0xf86c81b6843b9aca0082cf089492e659448c48fc926ec942d0da1459260d36bb33881bc16d674ec80000802ba0692deaabf0d79544d41e7c475ad43760679a4f25d0fee908b1da308db1a291a7a0384db85fc6c843ea25986a0760f3c50ab6504fc559fc71fc7f23f60950eb316d"
          }
        ],
        [],
        [
          {
            "op": "add",
            "path": "/hash",
            "value": "0x9271b266d05022cfa841362fae43763ebafcee540d84278b0157ef4a68d4e26f",
            "note": "transactions#setTxHash",
            "timestamp": 1528133151342
          }
        ],
        [
          {
            "op": "add",
            "path": "/submittedTime",
            "value": 1528133151347,
            "note": "txStateManager - add submitted time stamp",
            "timestamp": 1528133151347
          }
        ],
        [
          {
            "op": "replace",
            "path": "/status",
            "value": "submitted",
            "note": "txStateManager: setting status to submitted",
            "timestamp": 1528133151368
          }
        ],
        [
          {
            "op": "add",
            "path": "/firstRetryBlockNumber",
            "value": "0x24af6d",
            "note": "transactions/pending-tx-tracker#event: tx:block-update",
            "timestamp": 1528133158532
          }
        ],
        [
          {
            "op": "replace",
            "path": "/status",
            "value": "confirmed",
            "note": "txStateManager: setting status to confirmed",
            "timestamp": 1528133190636
          }
        ]
      ],
      "origin": "MetaMask",
      "rawTx": "0xf86c81b6843b9aca0082cf089492e659448c48fc926ec942d0da1459260d36bb33881bc16d674ec80000802ba0692deaabf0d79544d41e7c475ad43760679a4f25d0fee908b1da308db1a291a7a0384db85fc6c843ea25986a0760f3c50ab6504fc559fc71fc7f23f60950eb316d",
      "hash": "0x9271b266d05022cfa841362fae43763ebafcee540d84278b0157ef4a68d4e26f",
      "submittedTime": 1528133151347,
      "firstRetryBlockNumber": "0x24af6d"
    },
    {
      "id": 3387511061307738,
      "time": 1528133180635,
      "status": "confirmed",
      "chainId": "0xaa36a7",
      "loadingDefaults": false,
      "txParams": {
        "from": "0x3b222de3aaba8ec9771ca9e9af5d8ed757fb7f62",
        "to": "0x92e659448c48fc926ec942d0da1459260d36bb33",
        "value": "0x1bc16d674ec80000",
        "gas": "0xcf08",
        "gasPrice": "0x12a05f200",
        "nonce": "0xb7"
      },
      "history": [
        {
          "id": 3387511061307738,
          "time": 1528133180635,
          "status": "unapproved",
          "chainId": "0xaa36a7",
          "loadingDefaults": true,
          "txParams": {
            "from": "0x3b222de3aaba8ec9771ca9e9af5d8ed757fb7f62",
            "to": "0x92e659448c48fc926ec942d0da1459260d36bb33",
            "value": "0x1bc16d674ec80000",
            "gas": "0xcf08",
            "gasPrice": "0x12a05f200"
          }
        },
        [
          {
            "op": "replace",
            "path": "/loadingDefaults",
            "value": false,
            "timestamp": 1528133180720
          }
        ],
        [
          {
            "op": "add",
            "path": "/origin",
            "value": "MetaMask",
            "note": "#newUnapprovedTransaction - adding the origin",
            "timestamp": 1528133180722
          }
        ],
        [],
        [
          {
            "op": "replace",
            "path": "/status",
            "value": "approved",
            "note": "txStateManager: setting status to approved",
            "timestamp": 1528133181623
          }
        ],
        [
          {
            "op": "add",
            "path": "/txParams/nonce",
            "value": "0xb7",
            "note": "transactions#approveTransaction",
            "timestamp": 1528133181726
          }
        ],
        [
          {
            "op": "replace",
            "path": "/status",
            "value": "signed",
            "note": "transactions#publishTransaction",
            "timestamp": 1528133181749
          },
          {
            "op": "add",
            "path": "/rawTx",
            "value": "0xf86d81b785012a05f20082cf089492e659448c48fc926ec942d0da1459260d36bb33881bc16d674ec80000802ba086f9846798be6988c39a5cf85f0dbe267e59ca0b96a6a7077e92cba33e10a258a064ffa52ac90c238ce21e6f085283216191b185a1eccd7daae6e2ab66ba26ada0"
          }
        ],
        [],
        [
          {
            "op": "add",
            "path": "/hash",
            "value": "0x4e061e977c099735bc9e5203e717f7d9dccb3fcb2f82031a12a3ed326f95d43b",
            "note": "transactions#setTxHash",
            "timestamp": 1528133181885
          }
        ],
        [
          {
            "op": "add",
            "path": "/submittedTime",
            "value": 1528133181885,
            "note": "txStateManager - add submitted time stamp",
            "timestamp": 1528133181885
          }
        ],
        [
          {
            "op": "replace",
            "path": "/status",
            "value": "submitted",
            "note": "txStateManager: setting status to submitted",
            "timestamp": 1528133181888
          }
        ],
        [
          {
            "op": "add",
            "path": "/firstRetryBlockNumber",
            "value": "0x24af6f",
            "note": "transactions/pending-tx-tracker#event: tx:block-update",
            "timestamp": 1528133190653
          }
        ],
        [
          {
            "op": "replace",
            "path": "/status",
            "value": "confirmed",
            "note": "txStateManager: setting status to confirmed",
            "timestamp": 1528133222745
          }
        ]
      ],
      "origin": "MetaMask",
      "rawTx": "0xf86d81b785012a05f20082cf089492e659448c48fc926ec942d0da1459260d36bb33881bc16d674ec80000802ba086f9846798be6988c39a5cf85f0dbe267e59ca0b96a6a7077e92cba33e10a258a064ffa52ac90c238ce21e6f085283216191b185a1eccd7daae6e2ab66ba26ada0",
      "hash": "0x4e061e977c099735bc9e5203e717f7d9dccb3fcb2f82031a12a3ed326f95d43b",
      "submittedTime": 1528133181885,
      "firstRetryBlockNumber": "0x24af6f"
    },
    {
      "id": 3387511061307739,
      "time": 1528133223918,
      "status": "confirmed",
      "chainId": "0xaa36a7",
      "loadingDefaults": false,
      "txParams": {
        "from": "0x3b222de3aaba8ec9771ca9e9af5d8ed757fb7f62",
        "to": "0xfe2149773b3513703e79ad23d05a778a185016ee",
        "value": "0xaa87bee538000",
        "data": "0xea94496b000000000000000000000000000000000000000000000000000000000001e1eb000000000000000000000000000000000000000000000000000000000001de33",
        "gasPrice": "0x3b9aca00",
        "gas": "0x6169e",
        "nonce": "0xb8"
      },
      "history": [
        {
          "id": 3387511061307739,
          "time": 1528133223918,
          "status": "unapproved",
          "chainId": "0xaa36a7",
          "loadingDefaults": true,
          "txParams": {
            "from": "0x3b222de3aaba8ec9771ca9e9af5d8ed757fb7f62",
            "to": "0xfe2149773b3513703e79ad23d05a778a185016ee",
            "value": "0xaa87bee538000",
            "data": "0xea94496b000000000000000000000000000000000000000000000000000000000001e1eb000000000000000000000000000000000000000000000000000000000001de33",
            "gasPrice": "0x3b9aca00"
          }
        },
        [
          {
            "op": "add",
            "path": "/txParams/gas",
            "value": "0x6169e",
            "timestamp": 1528133225488
          },
          {
            "op": "replace",
            "path": "/loadingDefaults",
            "value": false
          }
        ],
        [
          {
            "note": "#newUnapprovedTransaction - adding the origin",
            "op": "add",
            "path": "/origin",
            "value": "crypko.ai"
          }
        ],
        [],
        [
          {
            "op": "replace",
            "path": "/status",
            "value": "approved",
            "note": "txStateManager: setting status to approved",
            "timestamp": 1528133227279
          }
        ],
        [
          {
            "op": "add",
            "path": "/txParams/nonce",
            "value": "0xb8",
            "note": "transactions#approveTransaction",
            "timestamp": 1528133227374
          }
        ],
        [
          {
            "op": "replace",
            "path": "/status",
            "value": "signed",
            "note": "transactions#publishTransaction",
            "timestamp": 1528133227405
          },
          {
            "op": "add",
            "path": "/rawTx",
            "value": "0xf8b181b8843b9aca008306169e94fe2149773b3513703e79ad23d05a778a185016ee870aa87bee538000b844ea94496b000000000000000000000000000000000000000000000000000000000001e1eb000000000000000000000000000000000000000000000000000000000001de332ca07bb2efbb8529d67606f9f89e7934c594a31d50c7d24a3286c20a2944a3b8c2a9a07b55ebd8aa28728ce0e38dd3b3503b78fccedae80053626d8649c68346c7c49c"
          }
        ],
        [],
        [
          {
            "op": "add",
            "path": "/hash",
            "value": "0x466ae7d4b7c270121f0a8d68fbc6c9091ffc4aa976a553a5bfa56a79cf9f63dd",
            "note": "transactions#setTxHash",
            "timestamp": 1528133227534
          }
        ],
        [
          {
            "op": "add",
            "path": "/submittedTime",
            "value": 1528133227538,
            "note": "txStateManager - add submitted time stamp",
            "timestamp": 1528133227538
          }
        ],
        [
          {
            "op": "replace",
            "path": "/status",
            "value": "submitted",
            "note": "txStateManager: setting status to submitted",
            "timestamp": 1528133227543
          }
        ],
        [
          {
            "op": "add",
            "path": "/firstRetryBlockNumber",
            "value": "0x24af72",
            "note": "transactions/pending-tx-tracker#event: tx:block-update",
            "timestamp": 1528133238980
          }
        ],
        [
          {
            "op": "replace",
            "path": "/status",
            "value": "confirmed",
            "note": "txStateManager: setting status to confirmed",
            "timestamp": 1528133255035
          }
        ]
      ],
      "origin": "crypko.ai",
      "rawTx": "0xf8b181b8843b9aca008306169e94fe2149773b3513703e79ad23d05a778a185016ee870aa87bee538000b844ea94496b000000000000000000000000000000000000000000000000000000000001e1eb000000000000000000000000000000000000000000000000000000000001de332ca07bb2efbb8529d67606f9f89e7934c594a31d50c7d24a3286c20a2944a3b8c2a9a07b55ebd8aa28728ce0e38dd3b3503b78fccedae80053626d8649c68346c7c49c",
      "hash": "0x466ae7d4b7c270121f0a8d68fbc6c9091ffc4aa976a553a5bfa56a79cf9f63dd",
      "submittedTime": 1528133227538,
      "firstRetryBlockNumber": "0x24af72"
    },
    {
      "id": 3387511061307740,
      "time": 1528133291381,
      "status": "confirmed",
      "chainId": "0xaa36a7",
      "loadingDefaults": false,
      "txParams": {
        "from": "0x3b222de3aaba8ec9771ca9e9af5d8ed757fb7f62",
        "to": "0x108cf70c7d384c552f42c07c41c0e1e46d77ea0d",
        "value": "0x0",
        "data": "0xa9059cbb00000000000000000000000092e659448c48fc926ec942d0da1459260d36bb330000000000000000000000000000000000000000000000000000000000000002",
        "gas": "0xd508",
        "gasPrice": "0x3b9aca00",
        "nonce": "0xb9"
      },
      "history": [
        {
          "id": 3387511061307740,
          "time": 1528133291381,
          "status": "unapproved",
          "chainId": "0xaa36a7",
          "loadingDefaults": true,
          "txParams": {
            "from": "0x3b222de3aaba8ec9771ca9e9af5d8ed757fb7f62",
            "to": "0x108cf70c7d384c552f42c07c41c0e1e46d77ea0d",
            "value": "0x0",
            "data": "0xa9059cbb00000000000000000000000092e659448c48fc926ec942d0da1459260d36bb330000000000000000000000000000000000000000000000000000000000000002",
            "gas": "0xd508",
            "gasPrice": "0x3b9aca00"
          }
        },
        [
          {
            "op": "replace",
            "path": "/loadingDefaults",
            "value": false,
            "timestamp": 1528133291486
          }
        ],
        [
          {
            "op": "add",
            "path": "/origin",
            "value": "MetaMask",
            "note": "#newUnapprovedTransaction - adding the origin",
            "timestamp": 1528133291486
          }
        ],
        [],
        [
          {
            "op": "replace",
            "path": "/status",
            "value": "approved",
            "note": "txStateManager: setting status to approved",
            "timestamp": 1528133293588
          }
        ],
        [
          {
            "op": "add",
            "path": "/txParams/nonce",
            "value": "0xb9",
            "note": "transactions#approveTransaction",
            "timestamp": 1528133293706
          }
        ],
        [
          {
            "op": "replace",
            "path": "/status",
            "value": "signed",
            "note": "transactions#publishTransaction",
            "timestamp": 1528133293724
          },
          {
            "op": "add",
            "path": "/rawTx",
            "value": "0xf8a981b9843b9aca0082d50894108cf70c7d384c552f42c07c41c0e1e46d77ea0d80b844a9059cbb00000000000000000000000092e659448c48fc926ec942d0da1459260d36bb3300000000000000000000000000000000000000000000000000000000000000022ca04f05310490d3e3a9a159ae25f52cec9afb0a69527d30be832aaae12e64ff056ea075f81a5220bed481e764bab8830c57169c59fe528ca9cf3442f47f7618a9b4a9"
          }
        ],
        [],
        [
          {
            "op": "add",
            "path": "/hash",
            "value": "0x3680dc9815cd05b620b6dd0017d949604ca7d92f051d5542fc8a5ecaa876af09",
            "note": "transactions#setTxHash",
            "timestamp": 1528133293853
          }
        ],
        [
          {
            "op": "add",
            "path": "/submittedTime",
            "value": 1528133293859,
            "note": "txStateManager - add submitted time stamp",
            "timestamp": 1528133293862
          }
        ],
        [
          {
            "op": "replace",
            "path": "/status",
            "value": "submitted",
            "note": "txStateManager: setting status to submitted",
            "timestamp": 1528133293867
          }
        ],
        [
          {
            "op": "add",
            "path": "/firstRetryBlockNumber",
            "value": "0x24af76",
            "note": "transactions/pending-tx-tracker#event: tx:block-update",
            "timestamp": 1528133295200
          }
        ],
        [
          {
            "op": "replace",
            "path": "/status",
            "value": "confirmed",
            "note": "txStateManager: setting status to confirmed",
            "timestamp": 1528133327522
          }
        ]
      ],
      "origin": "MetaMask",
      "rawTx": "0xf8a981b9843b9aca0082d50894108cf70c7d384c552f42c07c41c0e1e46d77ea0d80b844a9059cbb00000000000000000000000092e659448c48fc926ec942d0da1459260d36bb3300000000000000000000000000000000000000000000000000000000000000022ca04f05310490d3e3a9a159ae25f52cec9afb0a69527d30be832aaae12e64ff056ea075f81a5220bed481e764bab8830c57169c59fe528ca9cf3442f47f7618a9b4a9",
      "hash": "0x3680dc9815cd05b620b6dd0017d949604ca7d92f051d5542fc8a5ecaa876af09",
      "submittedTime": 1528133293859,
      "firstRetryBlockNumber": "0x24af76"
    },
    {
      "id": 3387511061307741,
      "time": 1528133318440,
      "status": "rejected",
      "chainId": "0xaa36a7",
      "loadingDefaults": false,
      "txParams": {
        "from": "0x3b222de3aaba8ec9771ca9e9af5d8ed757fb7f62",
        "to": "0x3b222de3aaba8ec9771ca9e9af5d8ed757fb7f62",
        "value": "0x0",
        "gasPrice": "0x3b9aca00",
        "gas": "0x5208"
      },
      "history": [
        {
          "id": 3387511061307741,
          "time": 1528133318440,
          "status": "unapproved",
          "chainId": "0xaa36a7",
          "loadingDefaults": true,
          "txParams": {
            "from": "0x3b222de3aaba8ec9771ca9e9af5d8ed757fb7f62",
            "to": "0x3b222de3aaba8ec9771ca9e9af5d8ed757fb7f62"
          }
        },
        [
          {
            "op": "add",
            "path": "/txParams/value",
            "value": "0x0",
            "timestamp": 1528133319641
          },
          {
            "op": "add",
            "path": "/txParams/gasPrice",
            "value": "0x3b9aca00"
          },
          {
            "op": "add",
            "path": "/txParams/gas",
            "value": "0x5208"
          },
          {
            "op": "replace",
            "path": "/loadingDefaults",
            "value": false
          }
        ],
        [
          {
            "op": "add",
            "path": "/origin",
            "value": "tmashuang.github.io",
            "note": "#newUnapprovedTransaction - adding the origin",
            "timestamp": 1528133319642
          }
        ],
        [
          {
            "op": "replace",
            "path": "/status",
            "value": "rejected",
            "note": "txStateManager: setting status to rejected",
            "timestamp": 1528133320924
          }
        ]
      ],
      "origin": "tmashuang.github.io"
    }
  ],
  "trezorModel": null,
  "unapprovedDecryptMsgCount": 0,
  "unapprovedDecryptMsgs": {},
  "unapprovedEncryptionPublicKeyMsgCount": 0,
  "unapprovedEncryptionPublicKeyMsgs": {},
  "unapprovedPersonalMsgCount": 0,
  "unapprovedPersonalMsgs": {},
  "unapprovedTypedMessages": {},
  "unapprovedTypedMessagesCount": 0,
  "unconnectedAccountAlertShownOrigins": {},
  "unencryptedSnapStates": {},
  "use4ByteResolution": true,
  "useAddressBarEnsResolution": true,
  "useBlockie": false,
  "useCurrencyRateCheck": true,
  "useExternalNameSources": true,
  "useMultiAccountBalanceChecker": false,
  "useNftDetection": false,
  "useNonceField": false,
  "usePhishDetect": true,
  "useRequestQueue": false,
  "useSafeChainsListValidation": true,
  "useTokenDetection": false,
  "useTransactionSimulations": true,
  "usedNetworks": {
    "0xaa36a7": {
      "rpcUrl": "https://sepolia.infura.io/v3/8f8f7f9f6f4c4f3e8f8f7f9f6f4c4f3e",
      "chainId": "0xaa36a7",
      "nickname": "Sepolia Test Network",
      "ticker": "ETH",
      "blockExplorerUrl": "https://sepolia.etherscan.io"
    }
  },
  "userOperations": {},
  "versionFileETag": "W/\"598946a37f16c5b882a0bebbadf4509f\"",
  "versionInfo": [],
  "web3ShimUsageOrigins": {},
  "welcomeScreenSeen": false
}<|MERGE_RESOLUTION|>--- conflicted
+++ resolved
@@ -674,7 +674,6 @@
     },
     "0x5": {
       "chainId": "0x5",
-<<<<<<< HEAD
       "rpcEndpoints": [
         {
           "networkClientId": "goerli-network-id",
@@ -693,7 +692,7 @@
       "chainId": "0xaa36a7",
       "rpcEndpoints": [
         {
-          "networkClientId": "sepolia-network-id",
+          "networkClientId": "sepolia",
           "url": "https://sepolia.infura.io/v3/{infuraProjectId}",
           "type": "infura",
           "name": "Sepolia"
@@ -704,19 +703,6 @@
       "defaultBlockExplorerUrlIndex": 0,
       "name": "Sepolia",
       "nativeCurrency": "SepoliaETH"
-=======
-      "id": "goerli-network-id",
-      "nickname": "Chain 5",
-      "ticker": "ETH",
-      "type": "rpc"
-    },
-    "sepolia": {
-      "type": "rpc",
-      "chainId": "0xaa36a7",
-      "ticker": "ETH",
-      "nickname": "Sepolia",
-      "id": "sepolia"
->>>>>>> 313adea1
     }
   },
   "networksMetadata": {
@@ -803,13 +789,6 @@
   "preventPollingOnNetworkRestart": true,
   "previousAppVersion": "11.14.4",
   "previousMigrationVersion": 112,
-  "providerConfig": {
-    "type": "sepolia",
-    "nickname": "sepolia",
-    "chainId": "0xaa36a7",
-    "ticker": "ETH",
-    "id": "sepolia"
-  },
   "securityAlertsEnabled": true,
   "seedPhraseBackedUp": true,
   "selectedAddress": "0x0dcd5d886577d5081b0c52e242ef29e70be3e7bc",
