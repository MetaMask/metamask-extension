--- conflicted
+++ resolved
@@ -262,13 +262,9 @@
       });
     });
 
-<<<<<<< HEAD
-    expect(getByText('Transaction request')).toBeInTheDocument();
-=======
     expect(
       screen.getByText(tEn('confirmTitleTransaction') as string),
     ).toBeInTheDocument();
->>>>>>> 65e656c9
 
     const simulationSection = screen.getByTestId('simulation-details-layout');
     expect(simulationSection).toBeInTheDocument();
@@ -290,17 +286,12 @@
       'transaction-details-section',
     );
     expect(transactionDetailsSection).toBeInTheDocument();
-<<<<<<< HEAD
-    expect(transactionDetailsSection).toHaveTextContent('Request from');
-    expect(transactionDetailsSection).toHaveTextContent('Interacting with');
-=======
     expect(transactionDetailsSection).toHaveTextContent(
       tEn('requestFrom') as string,
     );
     expect(transactionDetailsSection).toHaveTextContent(
       tEn('interactingWith') as string,
     );
->>>>>>> 65e656c9
 
     const gasFeesSection = screen.getByTestId('gas-fee-section');
     expect(gasFeesSection).toBeInTheDocument();
