--- conflicted
+++ resolved
@@ -1,6 +1,5 @@
 import { act, fireEvent, screen, waitFor } from '@testing-library/react';
 import nock from 'nock';
-import { CHAIN_IDS } from '@metamask/transaction-controller';
 import { MESSAGE_TYPE } from '../../../../shared/constants/app';
 import {
   MetaMetricsEventCategory,
@@ -12,11 +11,7 @@
 import { integrationTestRender } from '../../../lib/render-helpers';
 import mockMetaMaskState from '../../data/integration-init-state.json';
 import { createMockImplementation } from '../../helpers';
-import { tEn } from '../../../lib/i18n-helpers';
-import {
-  getMetaMaskStateWithUnapprovedPermitSign,
-  verifyDetails,
-} from './signature-helpers';
+import { getMetaMaskStateWithUnapprovedPermitSign } from './signature-helpers';
 
 jest.mock('../../../../ui/store/background-connection', () => ({
   ...jest.requireActual('../../../../ui/store/background-connection'),
@@ -28,55 +23,6 @@
   onNotification: jest.fn(),
 };
 
-<<<<<<< HEAD
-=======
-const getMetaMaskStateWithUnapprovedPermitSign = (accountAddress: string) => {
-  const pendingPermitId = 'eae47d40-42a3-11ef-9253-b105fa7dfc9c';
-  const pendingPermitTime = new Date().getTime();
-  const messageParams = {
-    from: accountAddress,
-    version: 'v4',
-    data: `{"types":{"EIP712Domain":[{"name":"name","type":"string"},{"name":"version","type":"string"},{"name":"chainId","type":"uint256"},{"name":"verifyingContract","type":"address"}],"Permit":[{"name":"owner","type":"address"},{"name":"spender","type":"address"},{"name":"value","type":"uint256"},{"name":"nonce","type":"uint256"},{"name":"deadline","type":"uint256"}]},"primaryType":"Permit","domain":{"name":"MyToken","version":"1","verifyingContract":"0xCcCCccccCCCCcCCCCCCcCcCccCcCCCcCcccccccC","chainId":1},"message":{"owner":"${accountAddress}","spender":"0x5B38Da6a701c568545dCfcB03FcB875f56beddC4","value":3000,"nonce":0,"deadline":50000000000}}`,
-    origin: 'https://metamask.github.io',
-    signatureMethod: MESSAGE_TYPE.ETH_SIGN_TYPED_DATA_V4,
-  };
-  return {
-    ...mockMetaMaskState,
-    preferences: {
-      ...mockMetaMaskState.preferences,
-      redesignedConfirmationsEnabled: true,
-    },
-    unapprovedTypedMessages: {
-      [pendingPermitId]: {
-        id: pendingPermitId,
-        chainId: CHAIN_IDS.SEPOLIA,
-        status: 'unapproved',
-        time: pendingPermitTime,
-        type: MESSAGE_TYPE.ETH_SIGN_TYPED_DATA,
-        securityProviderResponse: null,
-        msgParams: messageParams,
-      },
-    },
-    unapprovedTypedMessagesCount: 1,
-    pendingApprovals: {
-      [pendingPermitId]: {
-        id: pendingPermitId,
-        origin: 'origin',
-        time: pendingPermitTime,
-        type: ApprovalType.EthSignTypedData,
-        requestData: {
-          ...messageParams,
-          metamaskId: pendingPermitId,
-        },
-        requestState: null,
-        expectsResult: false,
-      },
-    },
-    pendingApprovalCount: 1,
-  };
-};
-
->>>>>>> 3e1dd236
 describe('Permit Confirmation', () => {
   beforeEach(() => {
     jest.resetAllMocks();
