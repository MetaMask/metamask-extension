// var jsdom = require('mocha-jsdom')
var assert = require('assert')
// var freeze = require('deep-freeze-strict')
var path = require('path')
var sinon = require('sinon')

<<<<<<< HEAD
var actions = require(path.join(
=======
const actions = require(path.join(
>>>>>>> cdaac779
  __dirname,
  '..',
  '..',
  '..',
  'ui',
  'app',
  'store',
  'actions.js'
))
<<<<<<< HEAD
var reducers = require(path.join(
=======
const reducers = require(path.join(
>>>>>>> cdaac779
  __dirname,
  '..',
  '..',
  '..',
  'ui',
  'app',
  'ducks',
  'index.js'
))

describe('#unlockMetamask(selectedAccount)', function () {
  beforeEach(function () {
    // sinon allows stubbing methods that are easily verified
    this.sinon = sinon.createSandbox()
  })

  afterEach(function () {
    // sinon requires cleanup otherwise it will overwrite context
    this.sinon.restore()
  })

  describe('after an error', function () {
    it('clears warning', function () {
      const warning = 'this is the wrong warning'
      const account = 'foo_account'
      const initialState = {
        appState: {
          warning: warning,
        },
      }

      const resultState = reducers(
        initialState,
        actions.unlockMetamask(account)
      )
      assert.equal(resultState.appState.warning, null, 'warning nullified')
    })
  })

  describe('going home after an error', function () {
    it('clears warning', function () {
      const warning = 'this is the wrong warning'
      // const account = 'foo_account'
      const initialState = {
        appState: {
          warning: warning,
        },
      }

      const resultState = reducers(initialState, actions.goHome())
      assert.equal(resultState.appState.warning, null, 'warning nullified')
    })
  })
})<|MERGE_RESOLUTION|>--- conflicted
+++ resolved
@@ -1,14 +1,10 @@
 // var jsdom = require('mocha-jsdom')
-var assert = require('assert')
+const assert = require('assert')
 // var freeze = require('deep-freeze-strict')
-var path = require('path')
-var sinon = require('sinon')
+const path = require('path')
+const sinon = require('sinon')
 
-<<<<<<< HEAD
-var actions = require(path.join(
-=======
 const actions = require(path.join(
->>>>>>> cdaac779
   __dirname,
   '..',
   '..',
@@ -18,11 +14,7 @@
   'store',
   'actions.js'
 ))
-<<<<<<< HEAD
-var reducers = require(path.join(
-=======
 const reducers = require(path.join(
->>>>>>> cdaac779
   __dirname,
   '..',
   '..',
