--- conflicted
+++ resolved
@@ -31,13 +31,9 @@
 let status
 while (transactions.length <= 100) {
   status = txStates[Math.floor(Math.random() * Math.floor(txStates.length - 1))]
-<<<<<<< HEAD
-  if (!deletableTxStates.find(s => s === status)) nonDeletableCount++
-=======
   if (!deletableTxStates.find(s => s === status)) {
     nonDeletableCount++
   }
->>>>>>> cdaac779
   transactions.push({ status })
 }
 
