import assert from 'assert'
import reduceApp from '../../../../../ui/app/ducks/app/app'
import * as actions from '../../../../../ui/app/store/actions'

describe('App State', () => {
  const metamaskState = {
    metamask: {
      selectedAddress: '0xAddress',
      identities: {
        '0xAddress': {
          name: 'account 1',
          address: '0xAddress',
        },
      },
    },
  }

  it('App init state', () => {
    const initState = reduceApp(metamaskState, {})

    assert(initState)
  })

  it('sets networkd dropdown to true', () => {
    const state = reduceApp(metamaskState, {
      type: actions.NETWORK_DROPDOWN_OPEN,
    })

    assert.equal(state.networkDropdownOpen, true)
  })

  it('sets networkd dropdown to false', () => {
    const dropdown = { networkDropdowopen: true }
    const state = { ...metamaskState, ...dropdown }
    const newState = reduceApp(state, {
      type: actions.NETWORK_DROPDOWN_CLOSE,
    })

    assert.equal(newState.networkDropdownOpen, false)
  })

  it('opens sidebar', () => {
    const value = {
      transitionName: 'sidebar-right',
      type: 'wallet-view',
      isOpen: true,
    }
    const state = reduceApp(metamaskState, {
      type: actions.SIDEBAR_OPEN,
      value,
    })

    assert.deepEqual(state.sidebar, value)
  })

  it('closes sidebar', () => {
    const openSidebar = { sidebar: { isOpen: true } }
    const state = { ...metamaskState, ...openSidebar }

    const newState = reduceApp(state, {
      type: actions.SIDEBAR_CLOSE,
    })

    assert.equal(newState.sidebar.isOpen, false)
  })

  it('opens alert', () => {
    const state = reduceApp(metamaskState, {
      type: actions.ALERT_OPEN,
      value: 'test message',
    })

    assert.equal(state.alertOpen, true)
    assert.equal(state.alertMessage, 'test message')
  })

  it('closes alert', () => {
    const alert = { alertOpen: true, alertMessage: 'test message' }
    const state = { ...metamaskState, ...alert }
    const newState = reduceApp(state, {
      type: actions.ALERT_CLOSE,
    })

    assert.equal(newState.alertOpen, false)
    assert.equal(newState.alertMessage, null)
  })

  it('detects qr code data', () => {
    const state = reduceApp(metamaskState, {
      type: actions.QR_CODE_DETECTED,
      value: 'qr data',
    })

    assert.equal(state.qrCodeData, 'qr data')
  })

  it('opens modal', () => {
    const state = reduceApp(metamaskState, {
      type: actions.MODAL_OPEN,
      payload: {
        name: 'test',
      },
    })

    assert.equal(state.modal.open, true)
    assert.equal(state.modal.modalState.name, 'test')
  })

  it('closes modal, but moves open modal state to previous modal state', () => {
    const opensModal = {
      modal: {
        open: true,
        modalState: {
          name: 'test',
        },
      },
    }

    const state = { ...metamaskState, appState: { ...opensModal } }
    const newState = reduceApp(state, {
      type: actions.MODAL_CLOSE,
    })

    assert.equal(newState.modal.open, false)
    assert.equal(newState.modal.modalState.name, null)
  })

  it('tansitions forwards', () => {
    const state = reduceApp(metamaskState, {
      type: actions.TRANSITION_FORWARD,
    })

    assert.equal(state.transForward, true)
  })

  it('sets forgot password', () => {
    const state = reduceApp(metamaskState, {
      type: actions.FORGOT_PASSWORD,
      value: true,
    })

    assert.equal(state.currentView.name, 'restoreVault')
  })

  it('shows config page', () => {
    const state = reduceApp(metamaskState, {
      type: actions.SHOW_CONFIG_PAGE,
      value: true,
    })

    assert.equal(state.currentView.name, 'config')
    assert.equal(state.currentView.context, '0xAddress')
    assert.equal(state.transForward, true)
  })

  it('shows add token page', () => {
    const state = reduceApp(metamaskState, {
      type: actions.SHOW_ADD_TOKEN_PAGE,
      value: true,
    })

    assert.equal(state.currentView.name, 'add-token')
    assert.equal(state.currentView.context, '0xAddress')
    assert.equal(state.transForward, true)
  })

  it('sets new account form', () => {
    const state = reduceApp(metamaskState, {
      type: actions.SET_NEW_ACCOUNT_FORM,
      formToSelect: 'context',
    })

    assert.equal(state.currentView.name, 'accountDetail')
    assert.equal(state.currentView.context, 'context')
  })

  it('shows info page', () => {
    const state = reduceApp(metamaskState, {
      type: actions.SHOW_INFO_PAGE,
    })

    assert.equal(state.currentView.name, 'info')
    assert.equal(state.currentView.context, '0xAddress')
    assert.equal(state.transForward, true)
  })

  it('shows send page', () => {
    const state = reduceApp(metamaskState, {
      type: actions.SHOW_SEND_PAGE,
    })

    assert.equal(state.currentView.name, 'sendTransaction')
    assert.equal(state.currentView.context, '0xAddress')
    assert.equal(state.transForward, true)
    assert.equal(state.warning, null)
  })

  it('shows send token page', () => {
    const state = reduceApp(metamaskState, {
      type: actions.SHOW_SEND_TOKEN_PAGE,
    })

    assert.equal(state.currentView.name, 'sendToken')
    assert.equal(state.currentView.context, '0xAddress')
    assert.equal(state.transForward, true)
    assert.equal(state.warning, null)
  })

  it('unlocks Metamask', () => {
    const state = reduceApp(metamaskState, {
      type: actions.UNLOCK_METAMASK,
    })

    assert.equal(state.forgottenPassword, null)
    assert.deepEqual(state.detailView, {})
    assert.equal(state.transForward, true)
    assert.equal(state.warning, null)
  })

  it('locks Metamask', () => {
    const state = reduceApp(metamaskState, {
      type: actions.LOCK_METAMASK,
    })

    assert.equal(state.currentView.name, 'accountDetail')
    assert.equal(state.currentView.context, '0xAddress')
    assert.equal(state.transForward, false)
    assert.equal(state.warning, null)
  })

  it('goes home', () => {
    const state = reduceApp(metamaskState, {
      type: actions.GO_HOME,
    })

    assert.equal(state.currentView.name, 'accountDetail')
    assert.equal(state.accountDetail.subview, 'transactions')
    assert.equal(state.accountDetail.accountExport, 'none')
    assert.equal(state.accountDetail.privateKey, '')
    assert.equal(state.transForward, false)
    assert.equal(state.warning, null)
  })

  it('shows account detail', () => {
    const state = reduceApp(metamaskState, {
      type: actions.SHOW_ACCOUNT_DETAIL,
      value: 'context address',
    })
    assert.equal(state.forgottenPassword, null) // default
    assert.equal(state.currentView.name, 'accountDetail')
    assert.equal(state.currentView.context, 'context address')
    assert.equal(state.accountDetail.subview, 'transactions') // default
    assert.equal(state.accountDetail.accountExport, 'none') // default
    assert.equal(state.accountDetail.privateKey, '') // default
    assert.equal(state.transForward, false)
<<<<<<< HEAD
  })

  it('goes back to account detail', () => {
    const state = reduceApp(metamaskState, {
      type: actions.BACK_TO_ACCOUNT_DETAIL,
      value: 'context address',
    })
    assert.equal(state.forgottenPassword, null) // default
    assert.equal(state.currentView.name, 'accountDetail')
    assert.equal(state.currentView.context, 'context address')
    assert.equal(state.accountDetail.subview, 'transactions') // default
    assert.equal(state.accountDetail.accountExport, 'none') // default
    assert.equal(state.accountDetail.privateKey, '') // default
    assert.equal(state.transForward, false)
=======
>>>>>>> cdaac779
  })

  it('shoes account page', () => {
    const state = reduceApp(metamaskState, {
      type: actions.SHOW_ACCOUNTS_PAGE,
    })

    assert.equal(state.currentView.name, 'accounts')
    assert.equal(state.transForward, true)
    assert.equal(state.isLoading, false)
    assert.equal(state.warning, null)
    assert.equal(state.scrollToBottom, false)
    assert.equal(state.forgottenPassword, false)
  })

  it('shows confirm tx page', () => {
    const txs = {
      unapprovedTxs: {
        1: {
          id: 1,
        },
        2: {
          id: 2,
        },
      },
    }
    const oldState = {
      metamask: { ...metamaskState.metamask, ...txs },
    }
    const state = reduceApp(oldState, {
      type: actions.SHOW_CONF_TX_PAGE,
      id: 2,
      transForward: false,
    })

    assert.equal(state.currentView.name, 'confTx')
    assert.equal(state.currentView.context, 1)
    assert.equal(state.transForward, false)
    assert.equal(state.warning, null)
    assert.equal(state.isLoading, false)
<<<<<<< HEAD
  })

  it('shows confirm msg page', () => {
    const msgs = {
      unapprovedMsgs: {
        1: {
          id: 1,
        },
        2: {
          id: 2,
        },
      },
    }

    const oldState = {
      metamask: { ...metamaskState, ...msgs },
    }

    const state = reduceApp(oldState, {
      type: actions.SHOW_CONF_MSG_PAGE,
    })

    assert.equal(state.currentView.name, 'confTx')
    assert.equal(state.currentView.context, 0)
    assert.equal(state.transForward, true)
    assert.equal(state.warning, null)
    assert.equal(state.isLoading, false)
=======
>>>>>>> cdaac779
  })

  it('completes tx continues to show pending txs current view context', () => {
    const txs = {
      unapprovedTxs: {
        1: {
          id: 1,
        },
        2: {
          id: 2,
        },
      },
    }

    const oldState = {
      metamask: { ...metamaskState, ...txs },
    }

    const state = reduceApp(oldState, {
      type: actions.COMPLETED_TX,
      value: 1,
    })

    assert.equal(state.currentView.name, 'confTx')
    assert.equal(state.currentView.context, 0)
    assert.equal(state.transForward, false)
    assert.equal(state.warning, null)
  })

  it('returns to account detail page when no unconf actions completed tx', () => {
    const state = reduceApp(metamaskState, {
      type: actions.COMPLETED_TX,
    })

    assert.equal(state.currentView.name, 'accountDetail')
    assert.equal(state.currentView.context, '0xAddress')
    assert.equal(state.transForward, false)
    assert.equal(state.warning, null)
    assert.equal(state.accountDetail.subview, 'transactions')
<<<<<<< HEAD
  })

  it('proceeds to change current view context in confTx', () => {
    const oldState = {
      metamask: { metamaskState },
      appState: { currentView: { context: 0 } },
    }

    const state = reduceApp(oldState, {
      type: actions.NEXT_TX,
    })

    assert.equal(state.currentView.name, 'confTx')
    assert.equal(state.currentView.context, 1)
    assert.equal(state.warning, null)
  })

  it('views pending tx', () => {
    const txs = {
      unapprovedTxs: {
        1: {
          id: 1,
        },
        2: {
          id: 2,
        },
      },
    }

    const oldState = {
      metamask: { ...metamaskState, ...txs },
    }

    const state = reduceApp(oldState, {
      type: actions.VIEW_PENDING_TX,
      value: 2,
    })

    assert.equal(state.currentView.name, 'confTx')
    assert.equal(state.currentView.context, 1)
    assert.equal(state.warning, null)
  })

  it('views previous tx', () => {
    const txs = {
      unapprovedTxs: {
        1: {
          id: 1,
        },
        2: {
          id: 2,
        },
      },
    }

    const oldState = {
      metamask: { ...metamaskState, ...txs },
    }

    const state = reduceApp(oldState, {
      type: actions.VIEW_PENDING_TX,
      value: 2,
    })

    assert.equal(state.currentView.name, 'confTx')
    assert.equal(state.currentView.context, 1)
    assert.equal(state.warning, null)
=======
>>>>>>> cdaac779
  })

  it('sets error message in confTx view', () => {
    const state = reduceApp(metamaskState, {
      type: actions.TRANSACTION_ERROR,
    })

    assert.equal(state.currentView.name, 'confTx')
    assert.equal(
      state.currentView.errorMessage,
      'There was a problem submitting this transaction.'
    )
  })

  it('sets default warning when unlock fails', () => {
    const state = reduceApp(metamaskState, {
      type: actions.UNLOCK_FAILED,
    })

    assert.equal(state.warning, 'Incorrect password. Try again.')
  })

  it('sets default warning when unlock fails', () => {
    const state = reduceApp(metamaskState, {
      type: actions.UNLOCK_FAILED,
      value: 'errors',
    })

    assert.equal(state.warning, 'errors')
  })

  it('sets warning to empty string when unlock succeeds', () => {
    const errorState = { warning: 'errors' }
    const oldState = { ...metamaskState, ...errorState }
    const state = reduceApp(oldState, {
      type: actions.UNLOCK_SUCCEEDED,
    })

    assert.equal(state.warning, '')
  })

  it('sets hardware wallet default hd path', () => {
    const hdPaths = {
      trezor: "m/44'/60'/0'/0",
      ledger: "m/44'/60'/0'",
    }
    const state = reduceApp(metamaskState, {
      type: actions.SET_HARDWARE_WALLET_DEFAULT_HD_PATH,
      value: {
        device: 'ledger',
        path: "m/44'/60'/0'",
      },
    })

    assert.deepEqual(state.defaultHdPaths, hdPaths)
  })

  it('shows loading message', () => {
    const state = reduceApp(metamaskState, {
      type: actions.SHOW_LOADING,
      value: 'loading',
    })

    assert.equal(state.isLoading, true)
    assert.equal(state.loadingMessage, 'loading')
  })

  it('hides loading message', () => {
    const loadingState = { isLoading: true }
    const oldState = { ...metamaskState, ...loadingState }

    const state = reduceApp(oldState, {
      type: actions.HIDE_LOADING,
    })

    assert.equal(state.isLoading, false)
  })

  it('shows sub loading indicator', () => {
    const state = reduceApp(metamaskState, {
      type: actions.SHOW_SUB_LOADING_INDICATION,
    })

    assert.equal(state.isSubLoading, true)
  })

  it('hides sub loading indicator', () => {
    const oldState = { ...metamaskState, isSubLoading: true }
    const state = reduceApp(oldState, {
      type: actions.HIDE_SUB_LOADING_INDICATION,
    })

    assert.equal(state.isSubLoading, false)
  })

  it('displays warning', () => {
    const state = reduceApp(metamaskState, {
      type: actions.DISPLAY_WARNING,
      value: 'warning',
    })

    assert.equal(state.isLoading, false)
    assert.equal(state.warning, 'warning')
  })

  it('hides warning', () => {
    const displayWarningState = { warning: 'warning' }
    const oldState = { ...metamaskState, ...displayWarningState }
    const state = reduceApp(oldState, {
      type: actions.HIDE_WARNING,
    })

    assert.equal(state.warning, undefined)
  })

<<<<<<< HEAD
  it('request to display account export', () => {
    const state = reduceApp(metamaskState, {
      type: actions.REQUEST_ACCOUNT_EXPORT,
    })

    assert.equal(state.transForward, true)
    assert.equal(state.accountDetail.subview, 'export')
    assert.equal(state.accountDetail.accountExport, 'requested')
  })

  it('completes account export', () => {
    const requestAccountExportState = {
      accountDetail: {
        subview: 'something',
        accountExport: 'progress',
      },
    }
    const oldState = { ...metamaskState, ...requestAccountExportState }
    const state = reduceApp(oldState, {
      type: actions.EXPORT_ACCOUNT,
    })

    assert.equal(state.accountDetail.subview, 'export')
    assert.equal(state.accountDetail.accountExport, 'completed')
  })

=======
>>>>>>> cdaac779
  it('shows private key', () => {
    const state = reduceApp(metamaskState, {
      type: actions.SHOW_PRIVATE_KEY,
      value: 'private key',
    })

    assert.equal(state.accountDetail.subview, 'export')
    assert.equal(state.accountDetail.accountExport, 'completed')
    assert.equal(state.accountDetail.privateKey, 'private key')
  })

<<<<<<< HEAD
  it('shows buy eth view', () => {
    const state = reduceApp(metamaskState, {
      type: actions.BUY_ETH_VIEW,
      value: '0xAddress',
    })

    assert.equal(state.currentView.name, 'buyEth')
    assert.equal(state.currentView.context, 'accountDetail')
    assert.equal(state.identity.address, '0xAddress')
    assert.equal(state.buyView.subview, 'Coinbase')
    assert.equal(state.buyView.amount, '15.00')
    assert.equal(state.buyView.buyAddress, '0xAddress')
    assert.equal(state.buyView.formView.coinbase, true)
    assert.equal(state.buyView.formView.shapeshift, false)
  })

  it('shows onboarding subview to buy eth', () => {
    const state = reduceApp(metamaskState, {
      type: actions.ONBOARDING_BUY_ETH_VIEW,
      value: '0xAddress',
    })

    assert.equal(state.currentView.name, 'onboardingBuyEth')
    assert.equal(state.currentView.context, 'accountDetail')
    assert.equal(state.identity.address, '0xAddress')
  })

  it('shows coinbase subview', () => {
    const appState = {
      appState: {
        buyView: {
          buyAddress: '0xAddress',
          amount: '12.00',
        },
      },
    }
    const oldState = { ...metamaskState, ...appState }
    const state = reduceApp(oldState, {
      type: actions.COINBASE_SUBVIEW,
    })

    assert.equal(state.buyView.subview, 'Coinbase')
    assert.equal(state.buyView.formView.coinbase, true)
    assert.equal(state.buyView.buyAddress, '0xAddress')
    assert.equal(state.buyView.amount, '12.00')
  })

  it('shows shapeshift subview', () => {
    const appState = {
      appState: {
        buyView: {
          buyAddress: '0xAddress',
          amount: '12.00',
        },
      },
    }

    const marketinfo = {
      pair: 'BTC_ETH',
      rate: 28.91191106,
      minerFee: 0.0022,
      limit: 0.76617432,
      minimum: 0.00015323,
      maxLimit: 0.76617432,
    }

    const coinOptions = {
      BTC: {
        symbol: 'BTC',
        name: 'Bitcoin',
        image: 'https://shapeshift.io/images/coins/bitcoin.png',
        imageSmall: 'https://shapeshift.io/images/coins-sm/bitcoin.png',
        status: 'available',
        minerFee: 0.00025,
      },
    }

    const oldState = { ...metamaskState, ...appState }

    const state = reduceApp(oldState, {
      type: actions.SHAPESHIFT_SUBVIEW,
      value: {
        marketinfo,
        coinOptions,
      },
    })

    assert.equal(state.buyView.subview, 'ShapeShift')
    assert.equal(state.buyView.formView.shapeshift, true)
    assert.deepEqual(state.buyView.formView.marketinfo, marketinfo)
    assert.deepEqual(state.buyView.formView.coinOptions, coinOptions)
    assert.equal(state.buyView.buyAddress, '0xAddress')
    assert.equal(state.buyView.amount, '12.00')
  })

=======
>>>>>>> cdaac779
  it('updates pair', () => {
    const coinOptions = {
      BTC: {
        symbol: 'BTC',
        name: 'Bitcoin',
        image: 'https://shapeshift.io/images/coins/bitcoin.png',
        imageSmall: 'https://shapeshift.io/images/coins-sm/bitcoin.png',
        status: 'available',
        minerFee: 0.00025,
      },
    }

    const appState = {
      appState: {
        buyView: {
          buyAddress: '0xAddress',
          amount: '12.00',
          formView: {
            coinOptions,
          },
        },
      },
    }

    const marketinfo = {
      pair: 'BTC_ETH',
      rate: 28.91191106,
      minerFee: 0.0022,
      limit: 0.76617432,
      minimum: 0.00015323,
      maxLimit: 0.76617432,
    }

    const oldState = { ...metamaskState, ...appState }

    const state = reduceApp(oldState, {
      type: actions.PAIR_UPDATE,
      value: {
        marketinfo,
      },
    })

    assert.equal(state.buyView.subview, 'ShapeShift')
    assert.equal(state.buyView.formView.shapeshift, true)
    assert.deepEqual(state.buyView.formView.marketinfo, marketinfo)
    assert.deepEqual(state.buyView.formView.coinOptions, coinOptions)
    assert.equal(state.buyView.buyAddress, '0xAddress')
    assert.equal(state.buyView.amount, '12.00')
  })

  it('shows QR', () => {
    const state = reduceApp(metamaskState, {
      type: actions.SHOW_QR,
      value: {
        message: 'message',
        data: 'data',
      },
    })

    assert.equal(state.qrRequested, true)
    assert.equal(state.transForward, true)
    assert.equal(state.Qr.message, 'message')
    assert.equal(state.Qr.data, 'data')
  })

  it('shows qr view', () => {
    const appState = {
      appState: {
        currentView: {
          context: 'accounts',
        },
      },
    }

    const oldState = { ...metamaskState, ...appState }
    const state = reduceApp(oldState, {
      type: actions.SHOW_QR_VIEW,
      value: {
        message: 'message',
        data: 'data',
      },
    })

    assert.equal(state.currentView.name, 'qr')
    assert.equal(state.currentView.context, 'accounts')
    assert.equal(state.transForward, true)
    assert.equal(state.Qr.message, 'message')
    assert.equal(state.Qr.data, 'data')
  })

  it('set mouse user state', () => {
    const state = reduceApp(metamaskState, {
      type: actions.SET_MOUSE_USER_STATE,
      value: true,
    })

    assert.equal(state.isMouseUser, true)
  })

  it('sets gas loading', () => {
    const state = reduceApp(metamaskState, {
      type: actions.GAS_LOADING_STARTED,
    })

    assert.equal(state.gasIsLoading, true)
  })

  it('unsets gas loading', () => {
    const gasLoadingState = { gasIsLoading: true }
    const oldState = { ...metamaskState, ...gasLoadingState }
    const state = reduceApp(oldState, {
      type: actions.GAS_LOADING_FINISHED,
    })

    assert.equal(state.gasIsLoading, false)
  })

  it('sets network nonce', () => {
    const state = reduceApp(metamaskState, {
      type: actions.SET_NETWORK_NONCE,
      value: '33',
    })

    assert.equal(state.networkNonce, '33')
  })
})<|MERGE_RESOLUTION|>--- conflicted
+++ resolved
@@ -253,23 +253,6 @@
     assert.equal(state.accountDetail.accountExport, 'none') // default
     assert.equal(state.accountDetail.privateKey, '') // default
     assert.equal(state.transForward, false)
-<<<<<<< HEAD
-  })
-
-  it('goes back to account detail', () => {
-    const state = reduceApp(metamaskState, {
-      type: actions.BACK_TO_ACCOUNT_DETAIL,
-      value: 'context address',
-    })
-    assert.equal(state.forgottenPassword, null) // default
-    assert.equal(state.currentView.name, 'accountDetail')
-    assert.equal(state.currentView.context, 'context address')
-    assert.equal(state.accountDetail.subview, 'transactions') // default
-    assert.equal(state.accountDetail.accountExport, 'none') // default
-    assert.equal(state.accountDetail.privateKey, '') // default
-    assert.equal(state.transForward, false)
-=======
->>>>>>> cdaac779
   })
 
   it('shoes account page', () => {
@@ -310,36 +293,6 @@
     assert.equal(state.transForward, false)
     assert.equal(state.warning, null)
     assert.equal(state.isLoading, false)
-<<<<<<< HEAD
-  })
-
-  it('shows confirm msg page', () => {
-    const msgs = {
-      unapprovedMsgs: {
-        1: {
-          id: 1,
-        },
-        2: {
-          id: 2,
-        },
-      },
-    }
-
-    const oldState = {
-      metamask: { ...metamaskState, ...msgs },
-    }
-
-    const state = reduceApp(oldState, {
-      type: actions.SHOW_CONF_MSG_PAGE,
-    })
-
-    assert.equal(state.currentView.name, 'confTx')
-    assert.equal(state.currentView.context, 0)
-    assert.equal(state.transForward, true)
-    assert.equal(state.warning, null)
-    assert.equal(state.isLoading, false)
-=======
->>>>>>> cdaac779
   })
 
   it('completes tx continues to show pending txs current view context', () => {
@@ -379,76 +332,6 @@
     assert.equal(state.transForward, false)
     assert.equal(state.warning, null)
     assert.equal(state.accountDetail.subview, 'transactions')
-<<<<<<< HEAD
-  })
-
-  it('proceeds to change current view context in confTx', () => {
-    const oldState = {
-      metamask: { metamaskState },
-      appState: { currentView: { context: 0 } },
-    }
-
-    const state = reduceApp(oldState, {
-      type: actions.NEXT_TX,
-    })
-
-    assert.equal(state.currentView.name, 'confTx')
-    assert.equal(state.currentView.context, 1)
-    assert.equal(state.warning, null)
-  })
-
-  it('views pending tx', () => {
-    const txs = {
-      unapprovedTxs: {
-        1: {
-          id: 1,
-        },
-        2: {
-          id: 2,
-        },
-      },
-    }
-
-    const oldState = {
-      metamask: { ...metamaskState, ...txs },
-    }
-
-    const state = reduceApp(oldState, {
-      type: actions.VIEW_PENDING_TX,
-      value: 2,
-    })
-
-    assert.equal(state.currentView.name, 'confTx')
-    assert.equal(state.currentView.context, 1)
-    assert.equal(state.warning, null)
-  })
-
-  it('views previous tx', () => {
-    const txs = {
-      unapprovedTxs: {
-        1: {
-          id: 1,
-        },
-        2: {
-          id: 2,
-        },
-      },
-    }
-
-    const oldState = {
-      metamask: { ...metamaskState, ...txs },
-    }
-
-    const state = reduceApp(oldState, {
-      type: actions.VIEW_PENDING_TX,
-      value: 2,
-    })
-
-    assert.equal(state.currentView.name, 'confTx')
-    assert.equal(state.currentView.context, 1)
-    assert.equal(state.warning, null)
-=======
->>>>>>> cdaac779
   })
 
   it('sets error message in confTx view', () => {
@@ -564,35 +447,6 @@
     assert.equal(state.warning, undefined)
   })
 
-<<<<<<< HEAD
-  it('request to display account export', () => {
-    const state = reduceApp(metamaskState, {
-      type: actions.REQUEST_ACCOUNT_EXPORT,
-    })
-
-    assert.equal(state.transForward, true)
-    assert.equal(state.accountDetail.subview, 'export')
-    assert.equal(state.accountDetail.accountExport, 'requested')
-  })
-
-  it('completes account export', () => {
-    const requestAccountExportState = {
-      accountDetail: {
-        subview: 'something',
-        accountExport: 'progress',
-      },
-    }
-    const oldState = { ...metamaskState, ...requestAccountExportState }
-    const state = reduceApp(oldState, {
-      type: actions.EXPORT_ACCOUNT,
-    })
-
-    assert.equal(state.accountDetail.subview, 'export')
-    assert.equal(state.accountDetail.accountExport, 'completed')
-  })
-
-=======
->>>>>>> cdaac779
   it('shows private key', () => {
     const state = reduceApp(metamaskState, {
       type: actions.SHOW_PRIVATE_KEY,
@@ -604,104 +458,6 @@
     assert.equal(state.accountDetail.privateKey, 'private key')
   })
 
-<<<<<<< HEAD
-  it('shows buy eth view', () => {
-    const state = reduceApp(metamaskState, {
-      type: actions.BUY_ETH_VIEW,
-      value: '0xAddress',
-    })
-
-    assert.equal(state.currentView.name, 'buyEth')
-    assert.equal(state.currentView.context, 'accountDetail')
-    assert.equal(state.identity.address, '0xAddress')
-    assert.equal(state.buyView.subview, 'Coinbase')
-    assert.equal(state.buyView.amount, '15.00')
-    assert.equal(state.buyView.buyAddress, '0xAddress')
-    assert.equal(state.buyView.formView.coinbase, true)
-    assert.equal(state.buyView.formView.shapeshift, false)
-  })
-
-  it('shows onboarding subview to buy eth', () => {
-    const state = reduceApp(metamaskState, {
-      type: actions.ONBOARDING_BUY_ETH_VIEW,
-      value: '0xAddress',
-    })
-
-    assert.equal(state.currentView.name, 'onboardingBuyEth')
-    assert.equal(state.currentView.context, 'accountDetail')
-    assert.equal(state.identity.address, '0xAddress')
-  })
-
-  it('shows coinbase subview', () => {
-    const appState = {
-      appState: {
-        buyView: {
-          buyAddress: '0xAddress',
-          amount: '12.00',
-        },
-      },
-    }
-    const oldState = { ...metamaskState, ...appState }
-    const state = reduceApp(oldState, {
-      type: actions.COINBASE_SUBVIEW,
-    })
-
-    assert.equal(state.buyView.subview, 'Coinbase')
-    assert.equal(state.buyView.formView.coinbase, true)
-    assert.equal(state.buyView.buyAddress, '0xAddress')
-    assert.equal(state.buyView.amount, '12.00')
-  })
-
-  it('shows shapeshift subview', () => {
-    const appState = {
-      appState: {
-        buyView: {
-          buyAddress: '0xAddress',
-          amount: '12.00',
-        },
-      },
-    }
-
-    const marketinfo = {
-      pair: 'BTC_ETH',
-      rate: 28.91191106,
-      minerFee: 0.0022,
-      limit: 0.76617432,
-      minimum: 0.00015323,
-      maxLimit: 0.76617432,
-    }
-
-    const coinOptions = {
-      BTC: {
-        symbol: 'BTC',
-        name: 'Bitcoin',
-        image: 'https://shapeshift.io/images/coins/bitcoin.png',
-        imageSmall: 'https://shapeshift.io/images/coins-sm/bitcoin.png',
-        status: 'available',
-        minerFee: 0.00025,
-      },
-    }
-
-    const oldState = { ...metamaskState, ...appState }
-
-    const state = reduceApp(oldState, {
-      type: actions.SHAPESHIFT_SUBVIEW,
-      value: {
-        marketinfo,
-        coinOptions,
-      },
-    })
-
-    assert.equal(state.buyView.subview, 'ShapeShift')
-    assert.equal(state.buyView.formView.shapeshift, true)
-    assert.deepEqual(state.buyView.formView.marketinfo, marketinfo)
-    assert.deepEqual(state.buyView.formView.coinOptions, coinOptions)
-    assert.equal(state.buyView.buyAddress, '0xAddress')
-    assert.equal(state.buyView.amount, '12.00')
-  })
-
-=======
->>>>>>> cdaac779
   it('updates pair', () => {
     const coinOptions = {
       BTC: {
