--- conflicted
+++ resolved
@@ -9,7 +9,7 @@
 const fetchMock = require('fetch-mock')
 const configureStore = require('redux-mock-store').default
 const thunk = require('redux-thunk').default
-const EthQuery = require('../../../../app/scripts/eth-query')
+const EthQuery = require('eth-query')
 const Eth = require('ethjs')
 const KeyringController = require('eth-keyring-controller')
 
@@ -760,10 +760,6 @@
         domain: {
           name: 'Ether Mainl',
           version: '1',
-<<<<<<< HEAD
-          chainId: 1,
-=======
->>>>>>> cdaac779
           verifyingContract: '0xCcCCccccCCCCcCCCCCCcCcCccCcCCCcCcccccccC',
         },
         message: {
@@ -781,11 +777,12 @@
     }
 
     beforeEach(() => {
-      metamaskController.newUnsignedTypedMessage(msgParamsV3, 'V3')
+      metamaskController.newUnsignedTypedMessage(msgParamsV3, null, 'V3')
       messages = metamaskController.typedMessageManager.getUnapprovedMsgs()
       typedMessages = metamaskController.typedMessageManager.messages
       msgId = Object.keys(messages)[0]
       typedMessages[0].msgParams.metamaskId = parseInt(msgId)
+      signTypedMsgSpy = sinon.stub(background, 'signTypedMessage')
     })
 
     afterEach(() => {
@@ -794,7 +791,6 @@
 
     it('calls signTypedMsg in background with no error', () => {
       const store = mockStore()
-      signTypedMsgSpy = sinon.stub(background, 'signTypedMessage')
 
       store.dispatch(actions.signTypedMsg(msgParamsV3))
       assert(signTypedMsgSpy.calledOnce)
@@ -808,8 +804,6 @@
         { type: 'HIDE_LOADING_INDICATION' },
         { type: 'DISPLAY_WARNING', value: 'error' },
       ]
-
-      signTypedMsgSpy = sinon.stub(background, 'signTypedMessage')
 
       signTypedMsgSpy.callsFake((_, callback) => {
         callback(new Error('error'))
