--- conflicted
+++ resolved
@@ -1,13 +1,9 @@
 // var jsdom = require('mocha-jsdom')
-var assert = require('assert')
-var freeze = require('deep-freeze-strict')
-var path = require('path')
+const assert = require('assert')
+const freeze = require('deep-freeze-strict')
+const path = require('path')
 
-<<<<<<< HEAD
-var actions = require(path.join(
-=======
 const actions = require(path.join(
->>>>>>> cdaac779
   __dirname,
   '..',
   '..',
@@ -17,11 +13,7 @@
   'store',
   'actions.js'
 ))
-<<<<<<< HEAD
-var reducers = require(path.join(
-=======
 const reducers = require(path.join(
->>>>>>> cdaac779
   __dirname,
   '..',
   '..',
@@ -34,7 +26,7 @@
 
 describe('action DISPLAY_WARNING', function () {
   it('sets appState.warning to provided value', function () {
-    var initialState = {
+    const initialState = {
       appState: {},
     }
     freeze(initialState)
