--- conflicted
+++ resolved
@@ -1,13 +1,9 @@
 // var jsdom = require('mocha-jsdom')
-var assert = require('assert')
-var freeze = require('deep-freeze-strict')
-var path = require('path')
+const assert = require('assert')
+const freeze = require('deep-freeze-strict')
+const path = require('path')
 
-<<<<<<< HEAD
-var actions = require(path.join(
-=======
 const actions = require(path.join(
->>>>>>> cdaac779
   __dirname,
   '..',
   '..',
@@ -17,11 +13,7 @@
   'store',
   'actions.js'
 ))
-<<<<<<< HEAD
-var reducers = require(path.join(
-=======
 const reducers = require(path.join(
->>>>>>> cdaac779
   __dirname,
   '..',
   '..',
@@ -33,7 +25,7 @@
 ))
 
 describe('config view actions', function () {
-  var initialState = {
+  const initialState = {
     metamask: {
       rpcTarget: 'foo',
       frequentRpcList: [],
@@ -48,7 +40,7 @@
 
   describe('SHOW_CONFIG_PAGE', function () {
     it('should set appState.currentView.name to config', function () {
-      var result = reducers(initialState, actions.showConfigPage())
+      const result = reducers(initialState, actions.showConfigPage())
       assert.equal(result.appState.currentView.name, 'config')
     })
   })
@@ -60,7 +52,7 @@
         value: 'foo',
       }
 
-      var result = reducers(initialState, action)
+      const result = reducers(initialState, action)
       assert.equal(result.metamask.provider.type, 'rpc')
       assert.equal(result.metamask.provider.rpcTarget, 'foo')
     })
