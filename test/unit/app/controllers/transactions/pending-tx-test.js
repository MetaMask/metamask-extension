const assert = require('assert')
const { createTestProviderTools } = require('../../../../stub/provider')
const PendingTransactionTracker = require('../../../../../app/scripts/controllers/transactions/pending-tx-tracker')
const MockTxGen = require('../../../../lib/mock-tx-gen')
const sinon = require('sinon')


describe('PendingTransactionTracker', function () {
  let pendingTxTracker, txMeta, txMetaNoHash, providerResultStub,
  provider, txMeta3, txList, knownErrors
  this.timeout(10000)

  beforeEach(function () {
    txMeta = {
      id: 1,
      hash: '0x0593ee121b92e10d63150ad08b4b8f9c7857d1bd160195ee648fb9a0f8d00eeb',
      status: 'signed',
      txParams: {
        from: '0x1678a085c290ebd122dc42cba69373b5953b831d',
        nonce: '0x1',
        value: '0xfffff',
      },
      history: [{}],
      rawTx: '0xf86c808504a817c800827b0d940c62bb85faa3311a998d3aba8098c1235c564966880de0b6b3a7640000802aa08ff665feb887a25d4099e40e11f0fef93ee9608f404bd3f853dd9e84ed3317a6a02ec9d3d1d6e176d4d2593dd760e74ccac753e6a0ea0d00cc9789d0d7ff1f471d',
    }
    txMetaNoHash = {
      id: 2,
<<<<<<< HEAD
      history: [{}],
      status: 'signed',
=======
      status: 'submitted',
>>>>>>> af873129
      txParams: { from: '0x1678a085c290ebd122dc42cba69373b5953b831d'},
    }

    providerResultStub = {}
    provider = createTestProviderTools({ scaffold: providerResultStub }).provider

    pendingTxTracker = new PendingTransactionTracker({
      provider,
      nonceTracker: {
        getGlobalLock: async () => {
          return { releaseLock: () => {} }
        },
      },
      getPendingTransactions: () => { return [] },
      getCompletedTransactions: () => { return [] },
      publishTransaction: () => {},
      confirmTransaction: () => {},
    })

    pendingTxTracker._getBlock = (blockNumber) => { return {number: blockNumber, transactions: []} }
  })

  describe('_checkPendingTx state management', function () {
    let stub

    afterEach(function () {
      if (stub) {
        stub.restore()
      }
    })

    it('should become failed if another tx with the same nonce succeeds', async function () {

      // SETUP
      const txGen = new MockTxGen()

      txGen.generate({
        id: '456',
        value: '0x01',
        hash: '0xbad',
        status: 'confirmed',
        nonce: '0x01',
      }, { count: 1 })

      const pending = txGen.generate({
        id: '123',
        value: '0x02',
        hash: '0xfad',
        status: 'submitted',
        nonce: '0x01',
      }, { count: 1 })[0]

      stub = sinon.stub(pendingTxTracker, 'getCompletedTransactions')
      .returns(txGen.txs)

      // THE EXPECTATION
      const spy = sinon.spy()
      pendingTxTracker.on('tx:failed', (txId, err) => {
        assert.equal(txId, pending.id, 'should fail the pending tx')
        assert.equal(err.name, 'NonceTakenErr', 'should emit a nonce taken error.')
        spy(txId, err)
      })

      // THE METHOD
      await pendingTxTracker._checkPendingTx(pending)

      // THE ASSERTION
      assert.ok(spy.calledWith(pending.id), 'tx failed should be emitted')
    })
  })

  describe('#_checkPendingTx', function () {
    it('should emit \'tx:failed\' if the txMeta does not have a hash', function (done) {
      pendingTxTracker.once('tx:failed', (txId, err) => {
        assert(txId, txMetaNoHash.id, 'should pass txId')
        done()
      })
      pendingTxTracker._checkPendingTx(txMetaNoHash)
    })

    it('should should return if query does not return txParams', function () {
      providerResultStub.eth_getTransactionByHash = null
      pendingTxTracker._checkPendingTx(txMeta)
    })
  })

  describe('#_checkPendingTxs', function () {
    beforeEach(function () {
      const txMeta2 = txMeta3 = txMeta
      txMeta2.id = 2
      txMeta3.id = 3
      txList = [txMeta, txMeta2, txMeta3].map((tx) => {
        tx.processed = new Promise((resolve) => { tx.resolve = resolve })
        return tx
      })
    })

    it('should warp all txMeta\'s in #updatePendingTxs', function (done) {
      pendingTxTracker.getPendingTransactions = () => txList
      pendingTxTracker._checkPendingTx = (tx) => { tx.resolve(tx) }
      Promise.all(txList.map((tx) => tx.processed))
      .then((txCompletedList) => done())
      .catch(done)

      pendingTxTracker.updatePendingTxs()
    })
  })

  describe('#resubmitPendingTxs', function () {
    const blockNumberStub = '0x0'
    beforeEach(function () {
    const txMeta2 = txMeta3 = txMeta
    txList = [txMeta, txMeta2, txMeta3].map((tx) => {
        tx.processed = new Promise((resolve) => { tx.resolve = resolve })
        return tx
      })
    })

    it('should return if no pending transactions', function () {
      pendingTxTracker.resubmitPendingTxs()
    })
    it('should call #_resubmitTx for all pending tx\'s', function (done) {
      pendingTxTracker.getPendingTransactions = () => txList
      pendingTxTracker._resubmitTx = async (tx) => { tx.resolve(tx) }
      Promise.all(txList.map((tx) => tx.processed))
      .then((txCompletedList) => done())
      .catch(done)
      pendingTxTracker.resubmitPendingTxs(blockNumberStub)
    })
    it('should not emit \'tx:failed\' if the txMeta throws a known txError', function (done) {
      knownErrors = [
        // geth
        '     Replacement transaction Underpriced            ',
        '       known transaction',
        // parity
        'Gas price too low to replace     ',
        '     transaction with the sAme hash was already imported',
        // other
        '       gateway timeout',
        '         noncE too low       ',
      ]
      const enoughForAllErrors = txList.concat(txList)

      pendingTxTracker.on('tx:failed', (_, err) => done(err))

      pendingTxTracker.getPendingTransactions = () => enoughForAllErrors
      pendingTxTracker._resubmitTx = async (tx) => {
        tx.resolve()
        throw new Error(knownErrors.pop())
      }
      Promise.all(txList.map((tx) => tx.processed))
      .then((txCompletedList) => done())
      .catch(done)

      pendingTxTracker.resubmitPendingTxs(blockNumberStub)
    })
    it('should emit \'tx:warning\' if it encountered a real error', function (done) {
      pendingTxTracker.once('tx:warning', (txMeta, err) => {
        if (err.message === 'im some real error') {
          const matchingTx = txList.find(tx => tx.id === txMeta.id)
          matchingTx.resolve()
        } else {
          done(err)
        }
      })

      pendingTxTracker.getPendingTransactions = () => txList
      pendingTxTracker._resubmitTx = async (tx) => { throw new TypeError('im some real error') }
      Promise.all(txList.map((tx) => tx.processed))
      .then((txCompletedList) => done())
      .catch(done)

      pendingTxTracker.resubmitPendingTxs(blockNumberStub)
    })
  })
  describe('#_resubmitTx', function () {
    const mockFirstRetryBlockNumber = '0x1'
    let txMetaToTestExponentialBackoff, enoughBalance

    beforeEach(() => {
      pendingTxTracker.getBalance = (address) => {
        assert.equal(address, txMeta.txParams.from, 'Should pass the address')
        return enoughBalance
      }
      pendingTxTracker.publishTransaction = async (rawTx) => {
        assert.equal(rawTx, txMeta.rawTx, 'Should pass the rawTx')
      }
      pendingTxTracker.approveTransaction = async () => {}
      sinon.spy(pendingTxTracker, 'publishTransaction')

      txMetaToTestExponentialBackoff = Object.assign({}, txMeta, {
        retryCount: 4,
        firstRetryBlockNumber: mockFirstRetryBlockNumber,
      })
    })

    afterEach(() => {
      pendingTxTracker.publishTransaction.restore()
    })

    it('should publish the transaction', function (done) {
      enoughBalance = '0x100000'

      // Stubbing out current account state:
      // Adding the fake tx:
      pendingTxTracker._resubmitTx(txMeta)
      .then(() => done())
      .catch((err) => {
       assert.ifError(err, 'should not throw an error')
       done(err)
      })

      assert.equal(pendingTxTracker.publishTransaction.callCount, 1, 'Should call publish transaction')
    })

    it('should not publish the transaction if the limit of retries has been exceeded', function (done) {
      enoughBalance = '0x100000'
      const mockLatestBlockNumber = '0x5'

      pendingTxTracker._resubmitTx(txMetaToTestExponentialBackoff, mockLatestBlockNumber)
      .then(() => done())
      .catch((err) => {
       assert.ifError(err, 'should not throw an error')
       done(err)
      })

      assert.equal(pendingTxTracker.publishTransaction.callCount, 0, 'Should NOT call publish transaction')
    })

    it('should publish the transaction if the number of blocks since last retry exceeds the last set limit', function (done) {
      enoughBalance = '0x100000'
      const mockLatestBlockNumber = '0x11'

      pendingTxTracker._resubmitTx(txMetaToTestExponentialBackoff, mockLatestBlockNumber)
      .then(() => done())
      .catch((err) => {
       assert.ifError(err, 'should not throw an error')
       done(err)
      })

      assert.equal(pendingTxTracker.publishTransaction.callCount, 1, 'Should call publish transaction')
    })

    it('should call opts.approveTransaction with the id if the tx is not signed', async () => {
      const stubTx = {
        id: 40,
      }
      const approveMock = sinon.stub(pendingTxTracker, 'approveTransaction')

      pendingTxTracker._resubmitTx(stubTx)

      assert.ok(approveMock.called)
      approveMock.restore()
    })
  })

  describe('#_checkIfNonceIsTaken', function () {
    beforeEach(function () {
      const confirmedTxList = [{
        id: 1,
        hash: '0x0593ee121b92e10d63150ad08b4b8f9c7857d1bd160195ee648fb9a0f8d00eeb',
        status: 'confirmed',
        txParams: {
          from: '0x1678a085c290ebd122dc42cba69373b5953b831d',
          nonce: '0x1',
          value: '0xfffff',
        },
        rawTx: '0xf86c808504a817c800827b0d940c62bb85faa3311a998d3aba8098c1235c564966880de0b6b3a7640000802aa08ff665feb887a25d4099e40e11f0fef93ee9608f404bd3f853dd9e84ed3317a6a02ec9d3d1d6e176d4d2593dd760e74ccac753e6a0ea0d00cc9789d0d7ff1f471d',
      }, {
        id: 2,
        hash: '0x0593ee121b92e10d63150ad08b4b8f9c7857d1bd160195ee648fb9a0f8d00eeb',
        status: 'confirmed',
        txParams: {
          from: '0x1678a085c290ebd122dc42cba69373b5953b831d',
          nonce: '0x2',
          value: '0xfffff',
        },
        rawTx: '0xf86c808504a817c800827b0d940c62bb85faa3311a998d3aba8098c1235c564966880de0b6b3a7640000802aa08ff665feb887a25d4099e40e11f0fef93ee9608f404bd3f853dd9e84ed3317a6a02ec9d3d1d6e176d4d2593dd760e74ccac753e6a0ea0d00cc9789d0d7ff1f471d',
      }]
      pendingTxTracker.getCompletedTransactions = (address) => {
        if (!address) throw new Error('unless behavior has changed #_checkIfNonceIsTaken needs a filtered list of transactions to see if the nonce is taken')
        return confirmedTxList
      }
    })

    it('should return false if nonce has not been taken', function (done) {
      pendingTxTracker._checkIfNonceIsTaken({
        txParams: {
          from: '0x1678a085c290ebd122dc42cba69373b5953b831d',
          nonce: '0x3',
          value: '0xfffff',
        },
      })
      .then((taken) => {
        assert.ok(!taken)
        done()
      })
      .catch(done)
    })

    it('should return true if nonce has been taken', function (done) {
      pendingTxTracker._checkIfNonceIsTaken({
        txParams: {
          from: '0x1678a085c290ebd122dc42cba69373b5953b831d',
          nonce: '0x2',
          value: '0xfffff',
        },
      }).then((taken) => {
        assert.ok(taken)
        done()
      })
      .catch(done)
    })
  })
})<|MERGE_RESOLUTION|>--- conflicted
+++ resolved
@@ -25,12 +25,8 @@
     }
     txMetaNoHash = {
       id: 2,
-<<<<<<< HEAD
       history: [{}],
-      status: 'signed',
-=======
       status: 'submitted',
->>>>>>> af873129
       txParams: { from: '0x1678a085c290ebd122dc42cba69373b5953b831d'},
     }
 
