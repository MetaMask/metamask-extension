const assert = require('assert')
const { createTestProviderTools } = require('../../../../stub/provider')
const PendingTransactionTracker = require('../../../../../app/scripts/controllers/transactions/pending-tx-tracker')
const MockTxGen = require('../../../../lib/mock-tx-gen')
const sinon = require('sinon')

describe('PendingTransactionTracker', function () {
  let pendingTxTracker,
    txMeta,
    txMetaNoHash,
    providerResultStub,
    provider,
    txMeta3,
    txList,
    knownErrors
  this.timeout(10000)

  beforeEach(function () {
    txMeta = {
      id: 1,
      hash:
        '0x0593ee121b92e10d63150ad08b4b8f9c7857d1bd160195ee648fb9a0f8d00eeb',
      status: 'signed',
      txParams: {
        from: '0x1678a085c290ebd122dc42cba69373b5953b831d',
        nonce: '0x1',
        value: '0xfffff',
      },
      history: [{}],
      rawTx:
        '0xf86c808504a817c800827b0d940c62bb85faa3311a998d3aba8098c1235c564966880de0b6b3a7640000802aa08ff665feb887a25d4099e40e11f0fef93ee9608f404bd3f853dd9e84ed3317a6a02ec9d3d1d6e176d4d2593dd760e74ccac753e6a0ea0d00cc9789d0d7ff1f471d',
    }
    txMetaNoHash = {
      id: 2,
      history: [{}],
      status: 'submitted',
      txParams: { from: '0x1678a085c290ebd122dc42cba69373b5953b831d' },
    }

    providerResultStub = {}
    provider = createTestProviderTools({ scaffold: providerResultStub })
      .provider

    pendingTxTracker = new PendingTransactionTracker({
      provider,
      nonceTracker: {
        getGlobalLock: async () => {
          return { releaseLock: () => {} }
        },
      },
      getPendingTransactions: () => {
        return []
      },
      getCompletedTransactions: () => {
        return []
      },
      publishTransaction: () => {},
      confirmTransaction: () => {},
    })

    pendingTxTracker._getBlock = blockNumber => {
      return { number: blockNumber, transactions: [] }
    }
  })

  describe('_checkPendingTx state management', function () {
    let stub

    afterEach(function () {
      if (stub) {
        stub.restore()
      }
    })

    it('should emit dropped if another tx with the same nonce succeeds', async function () {
      // SETUP
      const txGen = new MockTxGen()

      txGen.generate(
        {
          id: '456',
          value: '0x01',
          hash: '0xbad',
          status: 'confirmed',
<<<<<<< HEAD
          nonce: '0x01',
        },
        { count: 1 }
=======
        },
        { count: 1, fromNonce: '0x01' }
>>>>>>> cdaac779
      )

      const pending = txGen.generate(
        {
          id: '123',
          value: '0x02',
<<<<<<< HEAD
          hash: '0xfad',
          status: 'submitted',
          nonce: '0x01',
        },
        { count: 1 }
=======
          hash:
            '0x2a919d2512ec963f524bfd9730fb66b6d5a2e399d1dd957abb5e2b544a12644b',
          status: 'submitted',
        },
        { count: 1, fromNonce: '0x01' }
>>>>>>> cdaac779
      )[0]

      stub = sinon
        .stub(pendingTxTracker, 'getCompletedTransactions')
        .returns(txGen.txs)

      // THE EXPECTATION
      const spy = sinon.spy()
      pendingTxTracker.on('tx:dropped', txId => {
        assert.equal(txId, pending.id, 'should fail the pending tx')
        spy(txId)
      })

      // THE METHOD
      await pendingTxTracker._checkPendingTx(pending)

      // THE ASSERTION
      assert.ok(spy.calledWith(pending.id), 'tx dropped should be emitted')
    })
  })

  describe('#_checkPendingTx', function () {
    it("should emit 'tx:failed' if the txMeta does not have a hash", function (done) {
      pendingTxTracker.once('tx:failed', txId => {
        assert(txId, txMetaNoHash.id, 'should pass txId')
        done()
      })
      pendingTxTracker._checkPendingTx(txMetaNoHash)
    })

    it('should emit tx:dropped with the txMetas id only after the fourth call', function (done) {
      txMeta = {
        id: 1,
        hash:
          '0x0593ee121b92e10d63150ad08b4b8f9c7857d1bd160195ee648fb9a0f8d00eeb',
        status: 'submitted',
        txParams: {
          from: '0x1678a085c290ebd122dc42cba69373b5953b831d',
          nonce: '0x1',
          value: '0xfffff',
        },
        history: [{}],
        rawTx:
          '0xf86c808504a817c800827b0d940c62bb85faa3311a998d3aba8098c1235c564966880de0b6b3a7640000802aa08ff665feb887a25d4099e40e11f0fef93ee9608f404bd3f853dd9e84ed3317a6a02ec9d3d1d6e176d4d2593dd760e74ccac753e6a0ea0d00cc9789d0d7ff1f471d',
      }

      let counter = 0
      providerResultStub['eth_getTransactionCount'] = '0x02'
<<<<<<< HEAD
      providerResultStub['eth_getTransactionByHash'] = {}
=======
      providerResultStub['eth_getTransactionReceipt'] = {}
>>>>>>> cdaac779
      pendingTxTracker.once('tx:dropped', id => {
        if (id === txMeta.id) {
          delete providerResultStub['eth_getTransactionCount']
          delete providerResultStub['eth_getTransactionReceipt']
          if (counter === 3) {
            return done()
          } else {
            return done(
              new Error(`Counter does not equal 3 got ${counter} instead`)
            )
          }
        } else {
          done(new Error('wrong tx Id'))
        }
      })

      pendingTxTracker
        ._checkPendingTx(txMeta)
        .then(() => {
<<<<<<< HEAD
          pendingTxTracker._checkPendingTx(txMeta).catch(done)
=======
          ++counter
          pendingTxTracker._checkPendingTx(txMeta).then(() => {
            ++counter
            pendingTxTracker._checkPendingTx(txMeta).then(() => {
              ++counter
              pendingTxTracker._checkPendingTx(txMeta)
            })
          })
>>>>>>> cdaac779
        })
        .catch(done)
    })

    it('should should return if query does not return txParams', function () {
      providerResultStub.eth_getTransactionByHash = null
      pendingTxTracker._checkPendingTx(txMeta)
    })
  })

  describe('#_checkPendingTxs', function () {
    beforeEach(function () {
      const txMeta2 = (txMeta3 = txMeta)
      txMeta2.id = 2
      txMeta3.id = 3
      txList = [txMeta, txMeta2, txMeta3].map(tx => {
        tx.processed = new Promise(resolve => {
          tx.resolve = resolve
        })
        return tx
      })
    })

    it("should warp all txMeta's in #updatePendingTxs", function (done) {
      pendingTxTracker.getPendingTransactions = () => txList
      pendingTxTracker._checkPendingTx = tx => {
        tx.resolve(tx)
      }
      Promise.all(txList.map(tx => tx.processed))
        .then(() => done())
        .catch(done)

      pendingTxTracker.updatePendingTxs()
    })
  })

  describe('#resubmitPendingTxs', function () {
    const blockNumberStub = '0x0'
    beforeEach(function () {
      const txMeta2 = (txMeta3 = txMeta)
      txList = [txMeta, txMeta2, txMeta3].map(tx => {
        tx.processed = new Promise(resolve => {
          tx.resolve = resolve
        })
        return tx
      })
    })

    it('should return if no pending transactions', function () {
      pendingTxTracker.resubmitPendingTxs()
    })
    it("should call #_resubmitTx for all pending tx's", function (done) {
      pendingTxTracker.getPendingTransactions = () => txList
      pendingTxTracker._resubmitTx = async tx => {
        tx.resolve(tx)
      }
      Promise.all(txList.map(tx => tx.processed))
        .then(() => done())
        .catch(done)
      pendingTxTracker.resubmitPendingTxs(blockNumberStub)
    })
    it("should not emit 'tx:failed' if the txMeta throws a known txError", function (done) {
      knownErrors = [
        // geth
        '     Replacement transaction Underpriced            ',
        '       known transaction',
        // parity
        'Gas price too low to replace     ',
        '     transaction with the sAme hash was already imported',
        // other
        '       gateway timeout',
        '         noncE too low       ',
      ]
      const enoughForAllErrors = txList.concat(txList)

      pendingTxTracker.on('tx:failed', (_, err) => done(err))

      pendingTxTracker.getPendingTransactions = () => enoughForAllErrors
      pendingTxTracker._resubmitTx = async tx => {
        tx.resolve()
        throw new Error(knownErrors.pop())
      }
      Promise.all(txList.map(tx => tx.processed))
        .then(() => done())
        .catch(done)

      pendingTxTracker.resubmitPendingTxs(blockNumberStub)
    })
    it("should emit 'tx:warning' if it encountered a real error", function (done) {
      pendingTxTracker.once('tx:warning', (txMeta, err) => {
        if (err.message === 'im some real error') {
          const matchingTx = txList.find(tx => tx.id === txMeta.id)
          matchingTx.resolve()
        } else {
          done(err)
        }
      })

      pendingTxTracker.getPendingTransactions = () => txList
      pendingTxTracker._resubmitTx = async () => {
        throw new TypeError('im some real error')
      }
      Promise.all(txList.map(tx => tx.processed))
        .then(() => done())
        .catch(done)

      pendingTxTracker.resubmitPendingTxs(blockNumberStub)
    })
  })
  describe('#_resubmitTx', function () {
    const mockFirstRetryBlockNumber = '0x1'
    let txMetaToTestExponentialBackoff, enoughBalance

    beforeEach(() => {
      pendingTxTracker.getBalance = address => {
        assert.equal(address, txMeta.txParams.from, 'Should pass the address')
        return enoughBalance
      }
      pendingTxTracker.publishTransaction = async rawTx => {
        assert.equal(rawTx, txMeta.rawTx, 'Should pass the rawTx')
      }
      pendingTxTracker.approveTransaction = async () => {}
      sinon.spy(pendingTxTracker, 'publishTransaction')

      txMetaToTestExponentialBackoff = Object.assign({}, txMeta, {
        retryCount: 4,
        firstRetryBlockNumber: mockFirstRetryBlockNumber,
      })
    })

    afterEach(() => {
      pendingTxTracker.publishTransaction.restore()
    })

    it('should publish the transaction', function (done) {
      enoughBalance = '0x100000'

      // Stubbing out current account state:
      // Adding the fake tx:
      pendingTxTracker
        ._resubmitTx(txMeta)
        .then(() => done())
        .catch(err => {
          assert.ifError(err, 'should not throw an error')
          done(err)
        })

      assert.equal(
        pendingTxTracker.publishTransaction.callCount,
        1,
        'Should call publish transaction'
      )
    })

    it('should not publish the transaction if the limit of retries has been exceeded', function (done) {
      enoughBalance = '0x100000'
      const mockLatestBlockNumber = '0x5'

      pendingTxTracker
        ._resubmitTx(txMetaToTestExponentialBackoff, mockLatestBlockNumber)
        .then(() => done())
        .catch(err => {
          assert.ifError(err, 'should not throw an error')
          done(err)
        })

      assert.equal(
        pendingTxTracker.publishTransaction.callCount,
        0,
        'Should NOT call publish transaction'
      )
    })

    it('should publish the transaction if the number of blocks since last retry exceeds the last set limit', function (done) {
      enoughBalance = '0x100000'
      const mockLatestBlockNumber = '0x11'

      pendingTxTracker
        ._resubmitTx(txMetaToTestExponentialBackoff, mockLatestBlockNumber)
        .then(() => done())
        .catch(err => {
          assert.ifError(err, 'should not throw an error')
          done(err)
        })

      assert.equal(
        pendingTxTracker.publishTransaction.callCount,
        1,
        'Should call publish transaction'
      )
    })

    it('should call opts.approveTransaction with the id if the tx is not signed', async () => {
      const stubTx = {
        id: 40,
      }
      const approveMock = sinon.stub(pendingTxTracker, 'approveTransaction')

      pendingTxTracker._resubmitTx(stubTx)

      assert.ok(approveMock.called)
      approveMock.restore()
    })
  })

  describe('#_checkIftxWasDropped', () => {
    const txMeta = {
      id: 1,
      hash:
        '0x0593ee121b92e10d63150ad08b4b8f9c7857d1bd160195ee648fb9a0f8d00eeb',
      status: 'submitted',
      txParams: {
        from: '0x1678a085c290ebd122dc42cba69373b5953b831d',
        nonce: '0x1',
        value: '0xfffff',
      },
      rawTx:
        '0xf86c808504a817c800827b0d940c62bb85faa3311a998d3aba8098c1235c564966880de0b6b3a7640000802aa08ff665feb887a25d4099e40e11f0fef93ee9608f404bd3f853dd9e84ed3317a6a02ec9d3d1d6e176d4d2593dd760e74ccac753e6a0ea0d00cc9789d0d7ff1f471d',
    }
    it('should return false when the nonce is the suggested network nonce', done => {
      providerResultStub['eth_getTransactionCount'] = '0x01'
<<<<<<< HEAD
      providerResultStub['eth_getTransactionByHash'] = {}
      pendingTxTracker
        ._checkIftxWasDropped(txMeta)
=======
      providerResultStub['eth_getTransactionReceipt'] = {}
      pendingTxTracker
        ._checkIftxWasDropped(txMeta, {})
>>>>>>> cdaac779
        .then(dropped => {
          assert(!dropped, 'should be false')
          done()
        })
        .catch(done)
    })

    it('should return true when the network nonce is higher then the txMeta nonce', function (done) {
      providerResultStub['eth_getTransactionCount'] = '0x02'
<<<<<<< HEAD
      providerResultStub['eth_getTransactionByHash'] = {}
      pendingTxTracker
        ._checkIftxWasDropped(txMeta)
=======
      providerResultStub['eth_getTransactionReceipt'] = {}
      pendingTxTracker
        ._checkIftxWasDropped(txMeta, {})
>>>>>>> cdaac779
        .then(dropped => {
          assert(dropped, 'should be true')
          done()
        })
        .catch(done)
    })
  })

  describe('#_checkIfNonceIsTaken', function () {
    beforeEach(function () {
      const confirmedTxList = [
        {
          id: 1,
          hash:
            '0x0593ee121b92e10d63150ad08b4b8f9c7857d1bd160195ee648fb9a0f8d00eeb',
          status: 'confirmed',
          txParams: {
            from: '0x1678a085c290ebd122dc42cba69373b5953b831d',
            nonce: '0x1',
            value: '0xfffff',
          },
          rawTx:
            '0xf86c808504a817c800827b0d940c62bb85faa3311a998d3aba8098c1235c564966880de0b6b3a7640000802aa08ff665feb887a25d4099e40e11f0fef93ee9608f404bd3f853dd9e84ed3317a6a02ec9d3d1d6e176d4d2593dd760e74ccac753e6a0ea0d00cc9789d0d7ff1f471d',
        },
        {
          id: 2,
          hash:
            '0x0593ee121b92e10d63150ad08b4b8f9c7857d1bd160195ee648fb9a0f8d00eeb',
          status: 'confirmed',
          txParams: {
            from: '0x1678a085c290ebd122dc42cba69373b5953b831d',
            nonce: '0x2',
            value: '0xfffff',
          },
          rawTx:
            '0xf86c808504a817c800827b0d940c62bb85faa3311a998d3aba8098c1235c564966880de0b6b3a7640000802aa08ff665feb887a25d4099e40e11f0fef93ee9608f404bd3f853dd9e84ed3317a6a02ec9d3d1d6e176d4d2593dd760e74ccac753e6a0ea0d00cc9789d0d7ff1f471d',
        },
      ]
      pendingTxTracker.getCompletedTransactions = address => {
        if (!address) {
          throw new Error(
            'unless behavior has changed #_checkIfNonceIsTaken needs a filtered list of transactions to see if the nonce is taken'
          )
        }
        return confirmedTxList
      }
    })

    it('should return false if nonce has not been taken', function (done) {
      pendingTxTracker
        ._checkIfNonceIsTaken({
          txParams: {
            from: '0x1678a085c290ebd122dc42cba69373b5953b831d',
            nonce: '0x3',
            value: '0xfffff',
          },
        })
        .then(taken => {
          assert.ok(!taken)
          done()
        })
        .catch(done)
    })

    it('should return true if nonce has been taken', function (done) {
      pendingTxTracker
        ._checkIfNonceIsTaken({
          txParams: {
            from: '0x1678a085c290ebd122dc42cba69373b5953b831d',
            nonce: '0x2',
            value: '0xfffff',
          },
        })
        .then(taken => {
          assert.ok(taken)
          done()
        })
        .catch(done)
    })
  })
})<|MERGE_RESOLUTION|>--- conflicted
+++ resolved
@@ -82,33 +82,19 @@
           value: '0x01',
           hash: '0xbad',
           status: 'confirmed',
-<<<<<<< HEAD
-          nonce: '0x01',
-        },
-        { count: 1 }
-=======
         },
         { count: 1, fromNonce: '0x01' }
->>>>>>> cdaac779
       )
 
       const pending = txGen.generate(
         {
           id: '123',
           value: '0x02',
-<<<<<<< HEAD
-          hash: '0xfad',
-          status: 'submitted',
-          nonce: '0x01',
-        },
-        { count: 1 }
-=======
           hash:
             '0x2a919d2512ec963f524bfd9730fb66b6d5a2e399d1dd957abb5e2b544a12644b',
           status: 'submitted',
         },
         { count: 1, fromNonce: '0x01' }
->>>>>>> cdaac779
       )[0]
 
       stub = sinon
@@ -157,11 +143,7 @@
 
       let counter = 0
       providerResultStub['eth_getTransactionCount'] = '0x02'
-<<<<<<< HEAD
-      providerResultStub['eth_getTransactionByHash'] = {}
-=======
       providerResultStub['eth_getTransactionReceipt'] = {}
->>>>>>> cdaac779
       pendingTxTracker.once('tx:dropped', id => {
         if (id === txMeta.id) {
           delete providerResultStub['eth_getTransactionCount']
@@ -181,9 +163,6 @@
       pendingTxTracker
         ._checkPendingTx(txMeta)
         .then(() => {
-<<<<<<< HEAD
-          pendingTxTracker._checkPendingTx(txMeta).catch(done)
-=======
           ++counter
           pendingTxTracker._checkPendingTx(txMeta).then(() => {
             ++counter
@@ -192,7 +171,6 @@
               pendingTxTracker._checkPendingTx(txMeta)
             })
           })
->>>>>>> cdaac779
         })
         .catch(done)
     })
@@ -414,15 +392,9 @@
     }
     it('should return false when the nonce is the suggested network nonce', done => {
       providerResultStub['eth_getTransactionCount'] = '0x01'
-<<<<<<< HEAD
-      providerResultStub['eth_getTransactionByHash'] = {}
-      pendingTxTracker
-        ._checkIftxWasDropped(txMeta)
-=======
       providerResultStub['eth_getTransactionReceipt'] = {}
       pendingTxTracker
         ._checkIftxWasDropped(txMeta, {})
->>>>>>> cdaac779
         .then(dropped => {
           assert(!dropped, 'should be false')
           done()
@@ -432,15 +404,9 @@
 
     it('should return true when the network nonce is higher then the txMeta nonce', function (done) {
       providerResultStub['eth_getTransactionCount'] = '0x02'
-<<<<<<< HEAD
-      providerResultStub['eth_getTransactionByHash'] = {}
-      pendingTxTracker
-        ._checkIftxWasDropped(txMeta)
-=======
       providerResultStub['eth_getTransactionReceipt'] = {}
       pendingTxTracker
         ._checkIftxWasDropped(txMeta, {})
->>>>>>> cdaac779
         .then(dropped => {
           assert(dropped, 'should be true')
           done()
