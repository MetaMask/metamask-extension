--- conflicted
+++ resolved
@@ -10,7 +10,7 @@
 
   describe('#getMsgList', function () {
     it('when new should return empty array', function () {
-      var result = messageManager.messages
+      const result = messageManager.messages
       assert.ok(Array.isArray(result))
       assert.equal(result.length, 0)
     })
@@ -19,9 +19,9 @@
 
   describe('#addMsg', function () {
     it('adds a Msg returned in getMsgList', function () {
-      var Msg = { id: 1, status: 'approved', metamaskNetworkId: 'unit test' }
+      const Msg = { id: 1, status: 'approved', metamaskNetworkId: 'unit test' }
       messageManager.addMsg(Msg)
-      var result = messageManager.messages
+      const result = messageManager.messages
       assert.ok(Array.isArray(result))
       assert.equal(result.length, 1)
       assert.equal(result[0].id, 1)
@@ -30,18 +30,14 @@
 
   describe('#setMsgStatusApproved', function () {
     it('sets the Msg status to approved', function () {
-<<<<<<< HEAD
-      var Msg = { id: 1, status: 'unapproved', metamaskNetworkId: 'unit test' }
-=======
       const Msg = {
         id: 1,
         status: 'unapproved',
         metamaskNetworkId: 'unit test',
       }
->>>>>>> cdaac779
       messageManager.addMsg(Msg)
       messageManager.setMsgStatusApproved(1)
-      var result = messageManager.messages
+      const result = messageManager.messages
       assert.ok(Array.isArray(result))
       assert.equal(result.length, 1)
       assert.equal(result[0].status, 'approved')
@@ -50,18 +46,14 @@
 
   describe('#rejectMsg', function () {
     it('sets the Msg status to rejected', function () {
-<<<<<<< HEAD
-      var Msg = { id: 1, status: 'unapproved', metamaskNetworkId: 'unit test' }
-=======
       const Msg = {
         id: 1,
         status: 'unapproved',
         metamaskNetworkId: 'unit test',
       }
->>>>>>> cdaac779
       messageManager.addMsg(Msg)
       messageManager.rejectMsg(1)
-      var result = messageManager.messages
+      const result = messageManager.messages
       assert.ok(Array.isArray(result))
       assert.equal(result.length, 1)
       assert.equal(result[0].status, 'rejected')
@@ -86,11 +78,7 @@
         hash: 'foo',
         metamaskNetworkId: 'unit test',
       })
-<<<<<<< HEAD
-      var result = messageManager.getMsg('1')
-=======
       const result = messageManager.getMsg('1')
->>>>>>> cdaac779
       assert.equal(result.hash, 'foo')
     })
   })
