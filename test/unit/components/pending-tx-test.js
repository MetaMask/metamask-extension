--- conflicted
+++ resolved
@@ -6,11 +6,6 @@
 const ethUtil = require('ethereumjs-util')
 
 describe('PendingTx', function () {
-<<<<<<< HEAD
-  let pendingTxComponent
-=======
->>>>>>> 965a7248
-
   const identities = {
     '0xfdea65c8e26263f6d9a1b5de9555d2931a33b826': {
       name: 'Main Account 1',
