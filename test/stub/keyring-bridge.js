--- conflicted
+++ resolved
@@ -3,11 +3,6 @@
   LegacyTransaction,
   TransactionFactory,
 } from '@ethereumjs/tx';
-<<<<<<< HEAD
-import { signTypedData, SignTypedDataVersion } from '@metamask/eth-sig-util';
-import { bigIntToHex, bytesToBigInt, bytesToHex } from '@metamask/utils';
-import { rlp } from 'ethereumjs-util';
-=======
 import {
   signTypedData,
   SignTypedDataVersion,
@@ -22,7 +17,6 @@
 } from '@metamask/utils';
 import { rlp } from 'ethereumjs-util';
 import { utils as EthersUtils } from 'ethers';
->>>>>>> 7f4e6d9b
 import { Common } from './keyring-utils';
 
 // BIP32 Public Key: xpub6ELgkkwgfoky9h9fFu4Auvx6oHvJ6XfwiS1NE616fe9Uf4H3JHtLGjCePVkb6RFcyDCqVvjXhNXbDNDqs6Kjoxw7pTAeP1GSEiLHmA5wYa9
@@ -246,10 +240,7 @@
         chainId: parsedChainId,
         networkId: parsedChainId,
       },
-<<<<<<< HEAD
-=======
       chainId: parsedChainId,
->>>>>>> 7f4e6d9b
       // Ensure hardfork is appropriate for the transaction type
       hardfork: txType === 2 ? 'london' : 'muirGlacier',
     });
