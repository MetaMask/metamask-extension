import {
  FeeMarketEIP1559Transaction,
  LegacyTransaction,
  TransactionFactory,
} from '@ethereumjs/tx';
import {
  signTypedData,
  SignTypedDataVersion,
  personalSign,
} from '@metamask/eth-sig-util';
import {
  bigIntToHex,
  bytesToBigInt,
  bytesToHex,
  remove0x,
  add0x,
} from '@metamask/utils';
import { rlp } from 'ethereumjs-util';
import { utils as EthersUtils } from 'ethers';
import { Common } from './keyring-utils';

// BIP32 Public Key: xpub6ELgkkwgfoky9h9fFu4Auvx6oHvJ6XfwiS1NE616fe9Uf4H3JHtLGjCePVkb6RFcyDCqVvjXhNXbDNDqs6Kjoxw7pTAeP1GSEiLHmA5wYa9
// BIP32 Private Key: xprvA1MLMFQnqSCfwD5C9sXAYo1NFG5oh4x6MD5mRhbV7JcVnFwtkka5ivtAYDYJsr9GS242p3QZMbsMZC1GZ2uskNeTj9VhYxrCqRG6U5UPXp5
export const KNOWN_PUBLIC_KEY =
  '03752603a8131fd03fe726434e82a181c3a6bc227a44660ab774a482d29d1172c3';

export const CHAIN_CODE =
  '2b73df9ce5df820c728c8f77d51a72ec578e25c6a3c5e32b65fd43d2b4fb0e63';

export const KNOWN_PUBLIC_KEY_ADDRESSES = [
  {
    address: '0xF68464152d7289D7eA9a2bEC2E0035c45188223c',
    balance: null,
    index: 0,
  },
  {
    address: '0x9EE70472c9D1B1679A33f2f0549Ab5BFFCE118eF',
    balance: null,
    index: 1,
  },
  {
    address: '0x3185aC9266D3DF3D95dC847e2B88b52F12A34C21',
    balance: null,
    index: 2,
  },
  {
    address: '0x49EED7a86c1C404e2666Ac12BF00Af63804AC78d',
    balance: null,
    index: 3,
  },
  {
    address: '0x1d374341feBd02C2F30929d2B4a767676799E1f2',
    balance: null,
    index: 4,
  },
];

export const KNOWN_PRIVATE_KEYS = [
  'd41051826c32a548e55aa3e0dee93e96425b0f355df1e06d1595ed69385f8dc3',
  '780f45733fe48f03ab993b071a11e77147ca959d417e048c7da5ac06b8283e51',
  'daf3144f471e0531e5efd6e81b4907a4154fec5fdb53cf4f94c4b4195e6473fb',
  '841f90906439526b3771c0aa51f93f6aae5c5ee0fdc73d0d8ff7f8a9b28754d7',
  '7df6c85f059939631c05e72b6fc3c54423754a5162ae4a69b14b38219c430665',
];

const KNOWN_QR_CBOR =
  'a503582103abc7af7fd5cd4fd1ec4c0f67f4bca461efb9dfc2578f8ed347d31201050377a0045820672f2b2bfda55552f56f5421d2bd106e55f2e94e73337d5f3f219906b39bfa4a06d90130a20186182cf5183cf500f5021a65174ca1081a65633532096d416972476170202d2074657374';

export const KNOWN_QR_ACCOUNTS = [
  '0x8DC309e828CE024b1ae7a9AA7882D37AD18181d5',
  '0x98396D8bF756F419eF6CDba819e9DF00E6F2B51B',
  '0xC64D05CD3582531f19dcB16e5FA9652B281fA018',
];

export const KNOWN_QR_BASE_NAME = 'AirGap - test';

export class FakeKeyringBridge {
  async init() {
    return Promise.resolve();
  }
}

export class FakeTrezorBridge extends FakeKeyringBridge {
  #trezorPublicKeyPayload;

  constructor() {
    super();
    // Initialize Trezor's specific payload
    this.#trezorPublicKeyPayload = {
      success: true,
      payload: {
        publicKey: KNOWN_PUBLIC_KEY,
        chainCode: CHAIN_CODE,
        address: KNOWN_PUBLIC_KEY_ADDRESSES[0].address,
      },
    };
  }

  // Added specific getPublicKey for Trezor
  async getPublicKey() {
    return this.#trezorPublicKeyPayload;
  }

  async dispose() {
    return Promise.resolve();
  }

  async ethereumSignTransaction({ transaction }) {
    const common = Common.custom({
      chain: {
        name: 'localhost',
        chainId: transaction.chainId,
        networkId: transaction.chainId,
      },
      chainId: transaction.chainId,
      hardfork: 'istanbul',
    });

    const signedTransaction = TransactionFactory.fromTxData(transaction, {
      common,
    }).sign(Buffer.from(KNOWN_PRIVATE_KEYS[0], 'hex'));

    return {
      id: 1,
      success: true,
      payload: {
        v: bigIntToHex(signedTransaction.v),
        r: bigIntToHex(signedTransaction.r),
        s: bigIntToHex(signedTransaction.s),
        serializedTx: bytesToHex(signedTransaction.serialize()),
      },
    };
  }

  async ethereumSignTypedData(message) {
    const typedData = {
      types: message.data.types,
      domain: message.data.domain,
      primaryType: message.data.primaryType,
      message: message.data.message,
    };

    const signature = signTypedData({
      privateKey: KNOWN_PRIVATE_KEYS[0],
      data: typedData,
      version: SignTypedDataVersion.V4,
    });

    return {
      id: 1,
      success: true,
      payload: {
        address: KNOWN_PUBLIC_KEY_ADDRESSES[0].address,
        signature,
      },
    };
  }
}

export class FakeLedgerBridge extends FakeKeyringBridge {
  /**
   * Retrieves a public key and address based on the HD path provided in params.
   * The HD path is expected to be a string, (e.g., "m/44'/60'/X'/0/0" or "44'/60'/X'/0/0"),
   * where 'X' is the account index.
   * It extracts the account index from the path (the third component from the end)
   * and returns the corresponding address from KNOWN_PUBLIC_KEY_ADDRESSES.
   * If the index is invalid or out of bounds, it defaults to index 0.
   *
   * @param {object} params - The parameters object.
   * @param {string} params.hdPath - The hierarchical derivation path.
   * @returns {Promise<object>} A promise that resolves to an object containing
   * the public key, chain code, and derived address.
   */
  async getPublicKey(params) {
    // params.hdPath is expected to be a string like "m/44'/60'/0'/0/0" or "44'/60'/X'/0/0"
    const { hdPath } = params;
    const parts = hdPath.split('/');
    // The account index (e.g., 0, 1, 2) is the third component from the end of the path.
    // For example, in "44'/60'/1'/0/0", parts[parts.length - 3] would be "1'"
    const indexComponent = parts[parts.length - 3];
    const index = parseInt(indexComponent, 10); // Extracts the integer value, e.g., 1 from "1'"

    // Validate the extracted index; default to 0 if it's not a number or out of bounds.
    const validIndex =
      !isNaN(index) && index >= 0 && index < KNOWN_PUBLIC_KEY_ADDRESSES.length
        ? index
        : 0;

    const { address } = KNOWN_PUBLIC_KEY_ADDRESSES[validIndex];

    // Returns a payload containing the public key, chain code, and the derived address.
    // Assumes KNOWN_PUBLIC_KEY and CHAIN_CODE are constant for all derived addresses.
    return {
      publicKey: KNOWN_PUBLIC_KEY,
      chainCode: CHAIN_CODE,
      address,
    };
  }

  async destroy() {
    return Promise.resolve();
  }

  /**
   * Signs a transaction using a private key.
   * This function supports both legacy (type 0) and EIP-1559 (type 2) transactions.
   * It decodes the RLP-encoded transaction, signs it, and then returns the
   * signature components (v, r, s) as hexadecimal strings.
   *
   * @param {object} params - The parameters object.
   * @param {string} params.tx - The RLP-encoded transaction as a hex string.
   * @returns {Promise<object>} A promise that resolves to an object containing the
   * signature components:
   * - `v`: The recovery id as a hex string.
   * - `r`: The R component of the signature as a hex string.
   * - `s`: The S component of the signature as a hex string.
   * @throws {Error} If the transaction type is unsupported.
   */
  async deviceSignTransaction({ tx }) {
    const txBuffer = Buffer.from(tx, 'hex');
    const firstByte = txBuffer[0];
    let txType;
    let rlpData;
    let parsedChainId;

    // Determine the transaction type from the first byte of the buffer
    if (firstByte === 1) {
      txType = 1; // EIP-2930
      // TODO: Add support for type 1 tx if needed, for now, error out
      throw new Error(
        'Unsupported transaction type: EIP-2930 (type 1) not yet implemented in FakeLedgerBridge.',
      );
    } else if (firstByte === 2) {
      txType = 2; // EIP-1559
      rlpData = txBuffer.slice(1);
      const decodedRlp = rlp.decode(rlpData);
      parsedChainId = bytesToBigInt(decodedRlp[0]); // chainId is the first element
    } else {
      txType = 0; // Legacy
      rlpData = txBuffer;
      const decodedRlp = rlp.decode(rlpData);
      // For legacy tx, getMessageToSign(false) includes chainId as the 7th element (index 6)
      // [nonce, gasPrice, gasLimit, to, value, data, chainId, 0, 0]
      parsedChainId = bytesToBigInt(decodedRlp[6]);
    }

    const common = Common.custom({
      chain: {
        name: 'localhost',
        // Use the parsed chainId. networkId can be the same.
        chainId: parsedChainId,
        networkId: parsedChainId,
      },
      chainId: parsedChainId,
      // Ensure hardfork is appropriate for the transaction type
      hardfork: txType === 2 ? 'london' : 'muirGlacier',
    });

    // removing r, s, v values from the unsigned tx
    // Ledger uses v to communicate the chain ID, but we're removing it because these values are not a valid signature at this point.

    // Type 1 and type 2 transactions have an explicit type set in the first element of the array
    // Type 0 transactions do not have a specific type byte and are identified by their RLP encoding

    // TODO: add support to type 1 transactions (already handled by throwing error)
    if (txType === 0) {
      const rlpTx = rlp.decode(rlpData);

      // For legacy tx, fromValuesArray expects [nonce, gasPrice, gasLimit, to, value, data]
      // or [nonce, gasPrice, gasLimit, to, value, data, v, r, s]
      // Since our rlpTx is [nonce, gasPrice, gasLimit, to, value, data, chainId, 0, 0],
      // we should pass the first 6 elements, and `common` will handle EIP-155.
      const signedTx = LegacyTransaction.fromValuesArray(rlpTx.slice(0, 6), {
        common,
      }).sign(Buffer.from(KNOWN_PRIVATE_KEYS[0], 'hex'));
      return {
        v: bigIntToHex(signedTx.v),
        r: bigIntToHex(signedTx.r),
        s: bigIntToHex(signedTx.s),
      };
    } else if (txType === 2) {
      const rlpTx = rlp.decode(rlpData);

      // For EIP-1559 tx, fromValuesArray expects:
      // [chainId, nonce, maxPriorityFeePerGas, maxFeePerGas, gasLimit, to, value, data, accessList]
      // or with v, r, s. Our rlpTx matches the unsigned form.
      const signedTx = FeeMarketEIP1559Transaction.fromValuesArray(rlpTx, {
        common,
      }).sign(Buffer.from(KNOWN_PRIVATE_KEYS[0], 'hex'));
      return {
        v: bigIntToHex(signedTx.v),
        r: bigIntToHex(signedTx.r),
        s: bigIntToHex(signedTx.s),
      };
    }

    throw new Error('Unsupported transaction type.');
  }

  updateTransportMethod() {
    return true;
  }

  async deviceSignTypedData(params) {
    const { domain, types, primaryType, message } = params.message;
    const typedData = {
      types,
      domain,
      primaryType,
      message,
    };
    const signature = signTypedData({
      privateKey: KNOWN_PRIVATE_KEYS[0],
      data: typedData,
      version: SignTypedDataVersion.V4,
    });
    // signTypedData returns an hex, we need to split it into rsv format
    const { r, s, v } = EthersUtils.splitSignature(signature);

    // Split signature adds 0x prefixes for r and s, we need to strip them.
    return {
      r: remove0x(r),
      s: remove0x(s),
      v,
    };
  }
<<<<<<< HEAD
}

export class FakeQrBridge {
  async requestScan() {
    return {
      type: 'crypto-hdkey',
      cbor: KNOWN_QR_CBOR,
=======

  async deviceSignMessage(params) {
    const { message } = params;
    const signature = personalSign({
      privateKey: KNOWN_PRIVATE_KEYS[0],
      data: add0x(message),
    });
    const { r, s, v } = EthersUtils.splitSignature(signature);

    // Split signature adds 0x prefixes for r and s, we need to strip them.
    return {
      r: remove0x(r),
      s: remove0x(s),
      v,
>>>>>>> baa6fb12
    };
  }
}<|MERGE_RESOLUTION|>--- conflicted
+++ resolved
@@ -324,15 +324,6 @@
       v,
     };
   }
-<<<<<<< HEAD
-}
-
-export class FakeQrBridge {
-  async requestScan() {
-    return {
-      type: 'crypto-hdkey',
-      cbor: KNOWN_QR_CBOR,
-=======
 
   async deviceSignMessage(params) {
     const { message } = params;
@@ -347,7 +338,15 @@
       r: remove0x(r),
       s: remove0x(s),
       v,
->>>>>>> baa6fb12
+    };
+  }
+}
+
+export class FakeQrBridge {
+  async requestScan() {
+    return {
+      type: 'crypto-hdkey',
+      cbor: KNOWN_QR_CBOR,
     };
   }
 }