import { EthAccountType } from '@metamask/keyring-api';
import { CHAIN_IDS, CURRENCY_SYMBOLS } from '../../shared/constants/network';
import { KeyringType } from '../../shared/constants/keyring';
import { ETH_EOA_METHODS } from '../../shared/constants/eth-methods';
import { mockNetworkState } from '../stub/networks';

export const createGetSmartTransactionFeesApiResponse = () => {
  return {
    tradeTxFees: {
      // Approval tx.
      cancelFees: [
        { maxFeePerGas: 2100001000, maxPriorityFeePerGas: 466503987 },
        { maxFeePerGas: 2310003200, maxPriorityFeePerGas: 513154852 },
        { maxFeePerGas: 2541005830, maxPriorityFeePerGas: 564470851 },
        { maxFeePerGas: 2795108954, maxPriorityFeePerGas: 620918500 },
        { maxFeePerGas: 3074622644, maxPriorityFeePerGas: 683010971 },
        { maxFeePerGas: 3382087983, maxPriorityFeePerGas: 751312751 },
        { maxFeePerGas: 3720300164, maxPriorityFeePerGas: 826444778 },
        { maxFeePerGas: 4092333900, maxPriorityFeePerGas: 909090082 },
        { maxFeePerGas: 4501571383, maxPriorityFeePerGas: 1000000000 },
        { maxFeePerGas: 4951733023, maxPriorityFeePerGas: 1100001000 },
        { maxFeePerGas: 5446911277, maxPriorityFeePerGas: 1210002200 },
        { maxFeePerGas: 5991607851, maxPriorityFeePerGas: 1331003630 },
        { maxFeePerGas: 6590774628, maxPriorityFeePerGas: 1464105324 },
        { maxFeePerGas: 7249858682, maxPriorityFeePerGas: 1610517320 },
        { maxFeePerGas: 7974851800, maxPriorityFeePerGas: 1771570663 },
        { maxFeePerGas: 8772344955, maxPriorityFeePerGas: 1948729500 },
        { maxFeePerGas: 9649588222, maxPriorityFeePerGas: 2143604399 },
        { maxFeePerGas: 10614556694, maxPriorityFeePerGas: 2357966983 },
        { maxFeePerGas: 11676022978, maxPriorityFeePerGas: 2593766039 },
      ],
      feeEstimate: 42000000000000,
      fees: [
        { maxFeePerGas: 2310003200, maxPriorityFeePerGas: 513154852 },
        { maxFeePerGas: 2541005830, maxPriorityFeePerGas: 564470850 },
        { maxFeePerGas: 2795108954, maxPriorityFeePerGas: 620918500 },
        { maxFeePerGas: 3074622644, maxPriorityFeePerGas: 683010970 },
        { maxFeePerGas: 3382087983, maxPriorityFeePerGas: 751312751 },
        { maxFeePerGas: 3720300163, maxPriorityFeePerGas: 826444777 },
        { maxFeePerGas: 4092333900, maxPriorityFeePerGas: 909090082 },
        { maxFeePerGas: 4501571382, maxPriorityFeePerGas: 999999999 },
        { maxFeePerGas: 4951733022, maxPriorityFeePerGas: 1100001000 },
        { maxFeePerGas: 5446911277, maxPriorityFeePerGas: 1210002200 },
        { maxFeePerGas: 5991607851, maxPriorityFeePerGas: 1331003630 },
        { maxFeePerGas: 6590774627, maxPriorityFeePerGas: 1464105324 },
        { maxFeePerGas: 7249858681, maxPriorityFeePerGas: 1610517320 },
        { maxFeePerGas: 7974851800, maxPriorityFeePerGas: 1771570662 },
        { maxFeePerGas: 8772344954, maxPriorityFeePerGas: 1948729500 },
        { maxFeePerGas: 9649588222, maxPriorityFeePerGas: 2143604398 },
        { maxFeePerGas: 10614556693, maxPriorityFeePerGas: 2357966982 },
        { maxFeePerGas: 11676022977, maxPriorityFeePerGas: 2593766039 },
        { maxFeePerGas: 12843636951, maxPriorityFeePerGas: 2853145236 },
      ],
      gasLimit: 21000,
      gasUsed: 21000,
    },
    approvalTxFees: {
      // Trade tx.
      cancelFees: [
        { maxFeePerGas: 2100001000, maxPriorityFeePerGas: 466503987 },
        { maxFeePerGas: 2310003200, maxPriorityFeePerGas: 513154852 },
        { maxFeePerGas: 2541005830, maxPriorityFeePerGas: 564470851 },
        { maxFeePerGas: 2795108954, maxPriorityFeePerGas: 620918500 },
        { maxFeePerGas: 3074622644, maxPriorityFeePerGas: 683010971 },
        { maxFeePerGas: 3382087983, maxPriorityFeePerGas: 751312751 },
        { maxFeePerGas: 3720300164, maxPriorityFeePerGas: 826444778 },
        { maxFeePerGas: 4092333900, maxPriorityFeePerGas: 909090082 },
        { maxFeePerGas: 4501571383, maxPriorityFeePerGas: 1000000000 },
        { maxFeePerGas: 4951733023, maxPriorityFeePerGas: 1100001000 },
        { maxFeePerGas: 5446911277, maxPriorityFeePerGas: 1210002200 },
        { maxFeePerGas: 5991607851, maxPriorityFeePerGas: 1331003630 },
        { maxFeePerGas: 6590774628, maxPriorityFeePerGas: 1464105324 },
        { maxFeePerGas: 7249858682, maxPriorityFeePerGas: 1610517320 },
        { maxFeePerGas: 7974851800, maxPriorityFeePerGas: 1771570663 },
        { maxFeePerGas: 8772344955, maxPriorityFeePerGas: 1948729500 },
        { maxFeePerGas: 9649588222, maxPriorityFeePerGas: 2143604399 },
        { maxFeePerGas: 10614556694, maxPriorityFeePerGas: 2357966983 },
        { maxFeePerGas: 11676022978, maxPriorityFeePerGas: 2593766039 },
      ],
      feeEstimate: 42000000000000,
      fees: [
        { maxFeePerGas: 2310003200, maxPriorityFeePerGas: 513154852 },
        { maxFeePerGas: 2541005830, maxPriorityFeePerGas: 564470850 },
        { maxFeePerGas: 2795108954, maxPriorityFeePerGas: 620918500 },
        { maxFeePerGas: 3074622644, maxPriorityFeePerGas: 683010970 },
        { maxFeePerGas: 3382087983, maxPriorityFeePerGas: 751312751 },
        { maxFeePerGas: 3720300163, maxPriorityFeePerGas: 826444777 },
        { maxFeePerGas: 4092333900, maxPriorityFeePerGas: 909090082 },
        { maxFeePerGas: 4501571382, maxPriorityFeePerGas: 999999999 },
        { maxFeePerGas: 4951733022, maxPriorityFeePerGas: 1100001000 },
        { maxFeePerGas: 5446911277, maxPriorityFeePerGas: 1210002200 },
        { maxFeePerGas: 5991607851, maxPriorityFeePerGas: 1331003630 },
        { maxFeePerGas: 6590774627, maxPriorityFeePerGas: 1464105324 },
        { maxFeePerGas: 7249858681, maxPriorityFeePerGas: 1610517320 },
        { maxFeePerGas: 7974851800, maxPriorityFeePerGas: 1771570662 },
        { maxFeePerGas: 8772344954, maxPriorityFeePerGas: 1948729500 },
        { maxFeePerGas: 9649588222, maxPriorityFeePerGas: 2143604398 },
        { maxFeePerGas: 10614556693, maxPriorityFeePerGas: 2357966982 },
        { maxFeePerGas: 11676022977, maxPriorityFeePerGas: 2593766039 },
        { maxFeePerGas: 12843636951, maxPriorityFeePerGas: 2853145236 },
      ],
      gasLimit: 21000,
      gasUsed: 21000,
    },
  };
};

export const createSwapsMockStore = () => {
  return {
    confirmTransaction: {
      txData: {},
    },
    swaps: {
      customGas: {
        limit: '0x0',
        fallBackPrice: 5,
        priceEstimates: {
          blockTime: 14.1,
          safeLow: 2.5,
          safeLowWait: 6.6,
          average: 4,
          avgWait: 5.3,
          fast: 5,
          fastWait: 3.3,
          fastest: 10,
          fastestWait: 0.5,
        },
      },
      fromToken: 'ETH',
      toToken: {
        symbol: 'USDC',
        address: '0xA0b86991c6218b36c1d19D4a2e9Eb0cE3606eB48',
        occurances: 4,
      },
      swapsSTXLoading: false,
    },
    metamask: {
<<<<<<< HEAD
      selectedNetworkClientId: NetworkType.mainnet,
      networksMetadata: {
        [NetworkType.mainnet]: {
          EIPS: {
            1559: false,
          },
          status: NetworkStatus.Available,
        },
      },
      // providerConfig: {
      //   chainId: CHAIN_IDS.MAINNET,
      //   ticker: 'ETH',
      // },
      networkConfigurationsByChainId: {
        [CHAIN_IDS.MAINNET]: {
          defaultRpcEndpointUrl: 'https://mainnet.infura.io/v3',
          chainId: CHAIN_IDS.MAINNET,
          rpcEndpoints: [
            {
              url: 'https://mainnet.infura.io/v3',
              networkClientId: NetworkType.mainnet,
            },
          ],
        },
      },
      preferences: {
        showFiatInTestnets: true,
        smartTransactionsOptInStatus: true,
        showTokenAutodetectModal: false,
        showMultiRpcModal: false,
=======
      preferences: {
        showFiatInTestnets: true,
        smartTransactionsOptInStatus: true,
>>>>>>> 33a33b42
      },
      transactions: [
        {
          id: 6571648590592143,
          time: 1667403993369,
          status: 'confirmed',
          originalGasEstimate: '0x7548',
          userEditedGasLimit: false,
          chainId: CHAIN_IDS.MAINNET,
          loadingDefaults: false,
          dappSuggestedGasFees: null,
          sendFlowHistory: null,
          txParams: {
            from: '0x806627172af48bd5b0765d3449a7def80d6576ff',
            to: '0x881d40237659c251811cec9c364ef91dc08d300c',
            nonce: '0x30',
            value: '0x5af3107a4000',
            gas: '0x7548',
            maxFeePerGas: '0x19286f704d',
            maxPriorityFeePerGas: '0x77359400',
          },
          origin: 'metamask',
          actionId: 1667403993358.877,
          type: 'swap',
          userFeeLevel: 'medium',
          defaultGasEstimates: {
            estimateType: 'medium',
            gas: '0x7548',
            maxFeePerGas: '0x19286f704d',
            maxPriorityFeePerGas: '0x77359400',
          },
          sourceTokenSymbol: 'ETH',
          destinationTokenSymbol: 'USDC',
          destinationTokenDecimals: 6,
          destinationTokenAddress: '0xdac17f958d2ee523a2206206994597c13d831ec7',
          swapMetaData: {
            token_from: 'ETH',
            token_from_amount: '0.0001',
            token_to: 'USDC',
            token_to_amount: '0.15471500',
            slippage: 2,
            custom_slippage: false,
            best_quote_source: 'pmm',
            other_quote_selected: false,
            other_quote_selected_source: '',
            gas_fees: '3.016697',
            estimated_gas: '30024',
            used_gas_price: '0',
            is_hardware_wallet: false,
            stx_enabled: false,
            current_stx_enabled: false,
            stx_user_opt_in: false,
            reg_tx_fee_in_usd: 3.02,
            reg_tx_fee_in_eth: 0.00193,
            reg_tx_max_fee_in_usd: 5.06,
            reg_tx_max_fee_in_eth: 0.00324,
            max_fee_per_gas: '19286f704d',
            max_priority_fee_per_gas: '77359400',
            base_and_priority_fee_per_gas: 'efd93d95a',
          },
          swapTokenValue: '0.0001',
          estimatedBaseFee: 'e865e455a',
          hash: '0x8216e3696e7deb7ca794703015f17d5114a09362ae98f6a1611203e4c9509243',
          submittedTime: 1667403996143,
          firstRetryBlockNumber: '0x7838fe',
          baseFeePerGas: '0xe0ef7d207',
          blockTimestamp: '636290e8',
          postTxBalance: '19a61aaaf06e4bd1',
        },
      ],
      useCurrencyRateCheck: true,
      currentCurrency: 'ETH',
      currencyRates: {
        ETH: {
          conversionRate: 1,
        },
      },
      marketData: {
        '0x1': {
          '0xa0b86991c6218b36c1d19d4a2e9eb0ce3606eb48': {
            price: 2,
            contractPercentChange1d: 0.004,
            priceChange1d: 0.00004,
          },
          '0x1111111111111111111111111111111111111111': {
            price: 0.1,
            contractPercentChange1d: 0.01,
            priceChange1d: 0.001,
          },
        },
      },
      identities: {
        '0xfdea65c8e26263f6d9a1b5de9555d2931a33b825': {
          address: '0xfdea65c8e26263f6d9a1b5de9555d2931a33b825',
          name: 'Send Account 1',
        },
        '0xc5b8dbac4c1d3f152cdeb400e2313f309c410acb': {
          address: '0xc5b8dbac4c1d3f152cdeb400e2313f309c410acb',
          name: 'Send Account 2',
        },
        '0x2f8d4a878cfa04a6e60d46362f5644deab66572d': {
          address: '0x2f8d4a878cfa04a6e60d46362f5644deab66572d',
          name: 'Send Account 3',
        },
        '0x0dcd5d886577d5081b0c52e242ef29e70be3e7bc': {
          address: '0x0dcd5d886577d5081b0c52e242ef29e70be3e7bc',
          name: 'Send Account 4',
        },
      },
      internalAccounts: {
        accounts: {
          'cf8dace4-9439-4bd4-b3a8-88c821c8fcb3': {
            address: '0x0dcd5d886577d5081b0c52e242ef29e70be3e7bc',
            id: 'cf8dace4-9439-4bd4-b3a8-88c821c8fcb3',
            metadata: {
              name: 'Test Account',
              keyring: {
                type: 'HD Key Tree',
              },
            },
            options: {},
            methods: ETH_EOA_METHODS,
            type: EthAccountType.Eoa,
          },
          '07c2cfec-36c9-46c4-8115-3836d3ac9047': {
            address: '0xc5b8dbac4c1d3f152cdeb400e2313f309c410acb',
            id: '07c2cfec-36c9-46c4-8115-3836d3ac9047',
            metadata: {
              name: 'Test Account 2',
              keyring: {
                type: 'HD Key Tree',
              },
            },
            options: {},
            methods: ETH_EOA_METHODS,
            type: EthAccountType.Eoa,
          },
          '15e69915-2a1a-4019-93b3-916e11fd432f': {
            address: '0x2f8d4a878cfa04a6e60d46362f5644deab66572d',
            id: '15e69915-2a1a-4019-93b3-916e11fd432f',
            metadata: {
              name: 'Ledger Hardware 2',
              keyring: {
                type: 'Ledger Hardware',
              },
            },
            options: {},
            methods: ETH_EOA_METHODS,
            type: EthAccountType.Eoa,
          },
          '784225f4-d30b-4e77-a900-c8bbce735b88': {
            address: '0x0dcd5d886577d5081b0c52e242ef29e70be3e7bc',
            id: '784225f4-d30b-4e77-a900-c8bbce735b88',
            metadata: {
              name: 'Test Account 3',
              keyring: {
                type: 'HD Key Tree',
              },
            },
            options: {},
            methods: ETH_EOA_METHODS,
            type: EthAccountType.Eoa,
          },
          '36eb02e0-7925-47f0-859f-076608f09b69': {
            address: '0x95222290DD7278Aa3Ddd389Cc1E1d165CC4BAfe6',
            id: '36eb02e0-7925-47f0-859f-076608f09b69',
            metadata: {
              name: 'Snap Account 1',
              keyring: {
                type: 'Snap Keyring',
              },
              snap: {
                id: 'snap-id',
                name: 'snap name',
              },
            },
            options: {},
            methods: ETH_EOA_METHODS,
            type: EthAccountType.Eoa,
          },
        },
        selectedAccount: 'cf8dace4-9439-4bd4-b3a8-88c821c8fcb3',
      },
      accounts: {
        '0x0dcd5d886577d5081b0c52e242ef29e70be3e7bc': {
          address: '0x0dcd5d886577d5081b0c52e242ef29e70be3e7bc',
          balance: '0x0',
        },
        '0xec1adf982415d2ef5ec55899b9bfb8bc0f29251b': {
          address: '0xec1adf982415d2ef5ec55899b9bfb8bc0f29251b',
          balance: '0x0',
        },
      },
      accountsByChainId: {
        [CHAIN_IDS.MAINNET]: {
          '0x0dcd5d886577d5081b0c52e242ef29e70be3e7bc': {
            address: '0x0dcd5d886577d5081b0c52e242ef29e70be3e7bc',
            balance: '0x0',
          },
          '0xec1adf982415d2ef5ec55899b9bfb8bc0f29251b': {
            address: '0xec1adf982415d2ef5ec55899b9bfb8bc0f29251b',
            balance: '0x0',
          },
        },
      },
      selectedAddress: '0x0dcd5d886577d5081b0c52e242ef29e70be3e7bc',
      currentLocale: 'en',
      keyrings: [
        {
          type: KeyringType.hdKeyTree,
          accounts: [
            '0x0dcd5d886577d5081b0c52e242ef29e70be3e7bc',
            'c5b8dbac4c1d3f152cdeb400e2313f309c410acb',
            '2f8d4a878cfa04a6e60d46362f5644deab66572d',
          ],
        },
        {
          type: KeyringType.imported,
          accounts: ['0xd85a4b6a394794842887b8284293d69163007bbb'],
        },
      ],
<<<<<<< HEAD
      // networkConfigurations: {
      //   'network-configuration-id-1': {
      //     chainId: CHAIN_IDS.MAINNET,
      //     ticker: CURRENCY_SYMBOLS.ETH,
      //     rpcUrl: 'https://mainnet.infura.io/v3/',
      //   },
      // },
=======
      ...mockNetworkState({
        chainId: CHAIN_IDS.MAINNET,
        ticker: CURRENCY_SYMBOLS.ETH,
        rpcUrl: 'https://mainnet.infura.io/v3/',
        blockExplorerUrl: 'https://etherscan.io',
      }),
>>>>>>> 33a33b42
      tokens: [
        {
          erc20: true,
          symbol: 'BAT',
          decimals: 18,
          address: '0x0D8775F648430679A709E98d2b0Cb6250d2887EF',
        },
        {
          erc20: true,
          symbol: 'USDT',
          decimals: 6,
          address: '0xdAC17F958D2ee523a2206206994597C13D831ec7',
        },
      ],
      swapsState: {
        swapsFeatureFlags: {
          ethereum: {
            extensionActive: true,
            mobileActive: false,
            smartTransactions: {
              expectedDeadline: 45,
              maxDeadline: 150,
              returnTxHashAsap: false,
            },
          },
          smartTransactions: {
            mobileActive: true,
            extensionActive: true,
          },
          swapRedesign: {
            mobileActive: true,
            extensionActive: true,
          },
        },
        quotes: {
          TEST_AGG_1: {
            trade: {
              from: '0xe18035bf8712672935fdb4e5e431b1a0183d2dfc',
              value: '0x0',
              gas: '0x61a80', // 4e5
              to: '0x881D40237659C251811CEC9c364ef91dC08D300C',
            },
            sourceAmount: '10000000000000000000', // 10e18
            destinationAmount: '20000000000000000000', // 20e18
            error: null,
            sourceToken: '0x6b175474e89094c44da98b954eedeac495271d0f',
            destinationToken: '0xa0b86991c6218b36c1d19d4a2e9eb0ce3606eb48',
            approvalNeeded: null,
            maxGas: 600000,
            averageGas: 120000,
            estimatedRefund: 80000,
            fetchTime: 607,
            aggregator: 'TEST_AGG_1',
            aggType: 'AGG',
            slippage: 2,
            sourceTokenInfo: {
              address: '0x6b175474e89094c44da98b954eedeac495271d0f',
              symbol: 'DAI',
              decimals: 18,
              iconUrl: 'https://foo.bar/logo.png',
            },
            destinationTokenInfo: {
              address: '0xa0b86991c6218b36c1d19d4a2e9eb0ce3606eb48',
              symbol: 'USDC',
              decimals: 18,
            },
            fee: 1,
          },

          TEST_AGG_BEST: {
            trade: {
              from: '0xe18035bf8712672935fdb4e5e431b1a0183d2dfc',
              value: '0x0',
              gas: '0x61a80',
              to: '0x881D40237659C251811CEC9c364ef91dC08D300C',
            },
            sourceAmount: '10000000000000000000',
            destinationAmount: '25000000000000000000', // 25e18
            error: null,
            sourceToken: '0x6b175474e89094c44da98b954eedeac495271d0f',
            destinationToken: '0xa0b86991c6218b36c1d19d4a2e9eb0ce3606eb48',
            approvalNeeded: null,
            maxGas: 1100000,
            averageGas: 411000,
            estimatedRefund: 343090,
            fetchTime: 1003,
            aggregator: 'TEST_AGG_BEST',
            aggType: 'AGG',
            slippage: 2,
            sourceTokenInfo: {
              address: '0x6b175474e89094c44da98b954eedeac495271d0f',
              symbol: 'DAI',
              decimals: 18,
              iconUrl: 'https://foo.bar/logo.png',
            },
            destinationTokenInfo: {
              address: '0xa0b86991c6218b36c1d19d4a2e9eb0ce3606eb48',
              symbol: 'USDC',
              decimals: 18,
            },
            fee: 1,
          },
          TEST_AGG_2: {
            trade: {
              from: '0xe18035bf8712672935fdb4e5e431b1a0183d2dfc',
              value: '0x0',
              gas: '0x61a80',
              to: '0x881D40237659C251811CEC9c364ef91dC08D300C',
            },
            sourceAmount: '10000000000000000000',
            destinationAmount: '22000000000000000000', // 22e18
            error: null,
            sourceToken: '0x6b175474e89094c44da98b954eedeac495271d0f',
            destinationToken: '0xa0b86991c6218b36c1d19d4a2e9eb0ce3606eb48',
            approvalNeeded: null,
            maxGas: 368000,
            averageGas: 197000,
            estimatedRefund: 18205,
            fetchTime: 1354,
            aggregator: 'TEST_AGG_2',
            aggType: 'AGG',
            isBestQuote: true,
            slippage: 2,
            sourceTokenInfo: {
              address: '0x6b175474e89094c44da98b954eedeac495271d0f',
              symbol: 'DAI',
              decimals: 18,
              iconUrl: 'https://foo.bar/logo.png',
            },
            destinationTokenInfo: {
              address: '0xa0b86991c6218b36c1d19d4a2e9eb0ce3606eb48',
              symbol: 'USDC',
              decimals: 18,
            },
            fee: 1,
          },
        },
        fetchParams: {
          metaData: {
            sourceTokenInfo: {
              symbol: 'ETH',
            },
            destinationTokenInfo: {
              symbol: 'USDC',
            },
          },
        },
        tradeTxId: null,
        approveTxId: null,
        quotesLastFetched: 1519211809934,
        swapsQuoteRefreshTime: 60000,
        swapsQuotePrefetchingRefreshTime: 60000,
        swapsStxBatchStatusRefreshTime: 5000,
        swapsStxGetTransactionsRefreshTime: 5000,
        swapsStxMaxFeeMultiplier: 1.5,
        swapsStxStatusDeadline: 150000,
        customMaxGas: '',
        customGasPrice: null,
        selectedAggId: 'TEST_AGG_2',
        customApproveTxData: '',
        errorKey: '',
        topAggId: 'TEST_AGG_BEST',
        routeState: '',
        swapsFeatureIsLive: false,
      },
      useTokenDetection: true,
      tokenList: {
        '0x1f9840a85d5af5bf1d1762f925bdaddc4201f984': {
          address: '0x1f9840a85d5af5bf1d1762f925bdaddc4201f984',
          symbol: 'UNI',
          decimals: 18,
          name: 'Uniswap',
          iconUrl: '',
          aggregators: [
            'airswapLight',
            'bancor',
            'cmc',
            'coinGecko',
            'kleros',
            'oneInch',
            'paraswap',
            'pmm',
            'totle',
            'zapper',
            'zerion',
            'zeroEx',
          ],
          occurrences: 12,
        },
        '0x514910771af9ca656af840dff83e8264ecf986ca': {
          address: '0x514910771af9ca656af840dff83e8264ecf986ca',
          symbol: 'LINK',
          decimals: 18,
          name: 'Chainlink',
          iconUrl: '',
          aggregators: [
            'airswapLight',
            'bancor',
            'cmc',
            'coinGecko',
            'kleros',
            'oneInch',
            'paraswap',
            'pmm',
            'totle',
            'zapper',
            'zerion',
            'zeroEx',
          ],
          occurrences: 12,
        },
        '0x6b3595068778dd592e39a122f4f5a5cf09c90fe2': {
          address: '0x6b3595068778dd592e39a122f4f5a5cf09c90fe2',
          symbol: 'SUSHI',
          decimals: 18,
          name: 'SushiSwap',
          iconUrl: '',
          aggregators: [
            'bancor',
            'cmc',
            'coinGecko',
            'kleros',
            'oneInch',
            'paraswap',
            'pmm',
            'totle',
            'zapper',
            'zerion',
            'zeroEx',
          ],
          occurrences: 11,
        },
      },
      smartTransactionsState: {
        userOptIn: true,
        userOptInV2: true,
        liveness: true,
        fees: createGetSmartTransactionFeesApiResponse(),
        smartTransactions: {
          [CHAIN_IDS.MAINNET]: [
            {
              uuid: 'uuid2',
              status: 'success',
              cancellable: false,
              statusMetadata: {
                cancellationFeeWei: 36777567771000,
                cancellationReason: 'not_cancelled',
                deadlineRatio: 0.6400288486480713,
                minedHash:
                  '0x55ad39634ee10d417b6e190cfd3736098957e958879cffe78f1f00f4fd2654d6',
                minedTx: 'success',
              },
            },
            {
              uuid: 'uuid2',
              status: 'pending',
              cancellable: true,
              statusMetadata: {
                cancellationFeeWei: 36777567771000,
                cancellationReason: 'not_cancelled',
                deadlineRatio: 0.6400288486480713,
                minedHash:
                  '0x55ad39634ee10d417b6e190cfd3736098957e958879cffe78f1f00f4fd2654d6',
                minedTx: 'success',
              },
            },
          ],
        },
      },
      balances: {},
    },
    appState: {
      modal: {
        open: true,
        modalState: {
          name: 'test',
          props: {
            initialGasLimit: 100,
            minimumGasLimit: 5,
          },
        },
      },
      gasLoadingAnimationIsShowing: false,
    },
  };
};

export const createBridgeMockStore = (featureFlagOverrides = {}) => {
  const swapsStore = createSwapsMockStore();
  return {
    ...swapsStore,
    bridge: {
      toChain: null,
    },
    metamask: {
      ...swapsStore.metamask,
      bridgeState: {
        ...(swapsStore.metamask.bridgeState ?? {}),
        bridgeFeatureFlags: {
          extensionSupport: false,
          ...featureFlagOverrides,
        },
      },
    },
  };
};<|MERGE_RESOLUTION|>--- conflicted
+++ resolved
@@ -135,42 +135,10 @@
       swapsSTXLoading: false,
     },
     metamask: {
-<<<<<<< HEAD
-      selectedNetworkClientId: NetworkType.mainnet,
-      networksMetadata: {
-        [NetworkType.mainnet]: {
-          EIPS: {
-            1559: false,
-          },
-          status: NetworkStatus.Available,
-        },
-      },
-      // providerConfig: {
-      //   chainId: CHAIN_IDS.MAINNET,
-      //   ticker: 'ETH',
-      // },
-      networkConfigurationsByChainId: {
-        [CHAIN_IDS.MAINNET]: {
-          defaultRpcEndpointUrl: 'https://mainnet.infura.io/v3',
-          chainId: CHAIN_IDS.MAINNET,
-          rpcEndpoints: [
-            {
-              url: 'https://mainnet.infura.io/v3',
-              networkClientId: NetworkType.mainnet,
-            },
-          ],
-        },
-      },
       preferences: {
         showFiatInTestnets: true,
         smartTransactionsOptInStatus: true,
-        showTokenAutodetectModal: false,
         showMultiRpcModal: false,
-=======
-      preferences: {
-        showFiatInTestnets: true,
-        smartTransactionsOptInStatus: true,
->>>>>>> 33a33b42
       },
       transactions: [
         {
@@ -392,22 +360,12 @@
           accounts: ['0xd85a4b6a394794842887b8284293d69163007bbb'],
         },
       ],
-<<<<<<< HEAD
-      // networkConfigurations: {
-      //   'network-configuration-id-1': {
-      //     chainId: CHAIN_IDS.MAINNET,
-      //     ticker: CURRENCY_SYMBOLS.ETH,
-      //     rpcUrl: 'https://mainnet.infura.io/v3/',
-      //   },
-      // },
-=======
       ...mockNetworkState({
         chainId: CHAIN_IDS.MAINNET,
         ticker: CURRENCY_SYMBOLS.ETH,
         rpcUrl: 'https://mainnet.infura.io/v3/',
         blockExplorerUrl: 'https://etherscan.io',
       }),
->>>>>>> 33a33b42
       tokens: [
         {
           erc20: true,
