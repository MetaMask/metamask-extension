import { EthAccountType, EthScope } from '@metamask/keyring-api';
<<<<<<< HEAD
import {
  getDefaultBridgeControllerState,
  BRIDGE_PREFERRED_GAS_ESTIMATE,
  formatChainIdToCaip,
} from '@metamask/bridge-controller';
import { DEFAULT_BRIDGE_STATUS_STATE } from '@metamask/bridge-status-controller';
=======
>>>>>>> 46f5d315
import { CHAIN_IDS, CURRENCY_SYMBOLS } from '../../shared/constants/network';
import { KeyringType } from '../../shared/constants/keyring';
import { ETH_EOA_METHODS } from '../../shared/constants/eth-methods';
import { mockNetworkState } from '../stub/networks';
<<<<<<< HEAD
import { mockTokenData } from '../data/bridge/mock-token-data';
=======
>>>>>>> 46f5d315

export const createGetSmartTransactionFeesApiResponse = () => {
  return {
    tradeTxFees: {
      // Approval tx.
      cancelFees: [
        { maxFeePerGas: 2100001000, maxPriorityFeePerGas: 466503987 },
        { maxFeePerGas: 2310003200, maxPriorityFeePerGas: 513154852 },
        { maxFeePerGas: 2541005830, maxPriorityFeePerGas: 564470851 },
        { maxFeePerGas: 2795108954, maxPriorityFeePerGas: 620918500 },
        { maxFeePerGas: 3074622644, maxPriorityFeePerGas: 683010971 },
        { maxFeePerGas: 3382087983, maxPriorityFeePerGas: 751312751 },
        { maxFeePerGas: 3720300164, maxPriorityFeePerGas: 826444778 },
        { maxFeePerGas: 4092333900, maxPriorityFeePerGas: 909090082 },
        { maxFeePerGas: 4501571383, maxPriorityFeePerGas: 1000000000 },
        { maxFeePerGas: 4951733023, maxPriorityFeePerGas: 1100001000 },
        { maxFeePerGas: 5446911277, maxPriorityFeePerGas: 1210002200 },
        { maxFeePerGas: 5991607851, maxPriorityFeePerGas: 1331003630 },
        { maxFeePerGas: 6590774628, maxPriorityFeePerGas: 1464105324 },
        { maxFeePerGas: 7249858682, maxPriorityFeePerGas: 1610517320 },
        { maxFeePerGas: 7974851800, maxPriorityFeePerGas: 1771570663 },
        { maxFeePerGas: 8772344955, maxPriorityFeePerGas: 1948729500 },
        { maxFeePerGas: 9649588222, maxPriorityFeePerGas: 2143604399 },
        { maxFeePerGas: 10614556694, maxPriorityFeePerGas: 2357966983 },
        { maxFeePerGas: 11676022978, maxPriorityFeePerGas: 2593766039 },
      ],
      feeEstimate: 42000000000000,
      fees: [
        { maxFeePerGas: 2310003200, maxPriorityFeePerGas: 513154852 },
        { maxFeePerGas: 2541005830, maxPriorityFeePerGas: 564470850 },
        { maxFeePerGas: 2795108954, maxPriorityFeePerGas: 620918500 },
        { maxFeePerGas: 3074622644, maxPriorityFeePerGas: 683010970 },
        { maxFeePerGas: 3382087983, maxPriorityFeePerGas: 751312751 },
        { maxFeePerGas: 3720300163, maxPriorityFeePerGas: 826444777 },
        { maxFeePerGas: 4092333900, maxPriorityFeePerGas: 909090082 },
        { maxFeePerGas: 4501571382, maxPriorityFeePerGas: 999999999 },
        { maxFeePerGas: 4951733022, maxPriorityFeePerGas: 1100001000 },
        { maxFeePerGas: 5446911277, maxPriorityFeePerGas: 1210002200 },
        { maxFeePerGas: 5991607851, maxPriorityFeePerGas: 1331003630 },
        { maxFeePerGas: 6590774627, maxPriorityFeePerGas: 1464105324 },
        { maxFeePerGas: 7249858681, maxPriorityFeePerGas: 1610517320 },
        { maxFeePerGas: 7974851800, maxPriorityFeePerGas: 1771570662 },
        { maxFeePerGas: 8772344954, maxPriorityFeePerGas: 1948729500 },
        { maxFeePerGas: 9649588222, maxPriorityFeePerGas: 2143604398 },
        { maxFeePerGas: 10614556693, maxPriorityFeePerGas: 2357966982 },
        { maxFeePerGas: 11676022977, maxPriorityFeePerGas: 2593766039 },
        { maxFeePerGas: 12843636951, maxPriorityFeePerGas: 2853145236 },
      ],
      gasLimit: 21000,
      gasUsed: 21000,
    },
    approvalTxFees: {
      // Trade tx.
      cancelFees: [
        { maxFeePerGas: 2100001000, maxPriorityFeePerGas: 466503987 },
        { maxFeePerGas: 2310003200, maxPriorityFeePerGas: 513154852 },
        { maxFeePerGas: 2541005830, maxPriorityFeePerGas: 564470851 },
        { maxFeePerGas: 2795108954, maxPriorityFeePerGas: 620918500 },
        { maxFeePerGas: 3074622644, maxPriorityFeePerGas: 683010971 },
        { maxFeePerGas: 3382087983, maxPriorityFeePerGas: 751312751 },
        { maxFeePerGas: 3720300164, maxPriorityFeePerGas: 826444778 },
        { maxFeePerGas: 4092333900, maxPriorityFeePerGas: 909090082 },
        { maxFeePerGas: 4501571383, maxPriorityFeePerGas: 1000000000 },
        { maxFeePerGas: 4951733023, maxPriorityFeePerGas: 1100001000 },
        { maxFeePerGas: 5446911277, maxPriorityFeePerGas: 1210002200 },
        { maxFeePerGas: 5991607851, maxPriorityFeePerGas: 1331003630 },
        { maxFeePerGas: 6590774628, maxPriorityFeePerGas: 1464105324 },
        { maxFeePerGas: 7249858682, maxPriorityFeePerGas: 1610517320 },
        { maxFeePerGas: 7974851800, maxPriorityFeePerGas: 1771570663 },
        { maxFeePerGas: 8772344955, maxPriorityFeePerGas: 1948729500 },
        { maxFeePerGas: 9649588222, maxPriorityFeePerGas: 2143604399 },
        { maxFeePerGas: 10614556694, maxPriorityFeePerGas: 2357966983 },
        { maxFeePerGas: 11676022978, maxPriorityFeePerGas: 2593766039 },
      ],
      feeEstimate: 42000000000000,
      fees: [
        { maxFeePerGas: 2310003200, maxPriorityFeePerGas: 513154852 },
        { maxFeePerGas: 2541005830, maxPriorityFeePerGas: 564470850 },
        { maxFeePerGas: 2795108954, maxPriorityFeePerGas: 620918500 },
        { maxFeePerGas: 3074622644, maxPriorityFeePerGas: 683010970 },
        { maxFeePerGas: 3382087983, maxPriorityFeePerGas: 751312751 },
        { maxFeePerGas: 3720300163, maxPriorityFeePerGas: 826444777 },
        { maxFeePerGas: 4092333900, maxPriorityFeePerGas: 909090082 },
        { maxFeePerGas: 4501571382, maxPriorityFeePerGas: 999999999 },
        { maxFeePerGas: 4951733022, maxPriorityFeePerGas: 1100001000 },
        { maxFeePerGas: 5446911277, maxPriorityFeePerGas: 1210002200 },
        { maxFeePerGas: 5991607851, maxPriorityFeePerGas: 1331003630 },
        { maxFeePerGas: 6590774627, maxPriorityFeePerGas: 1464105324 },
        { maxFeePerGas: 7249858681, maxPriorityFeePerGas: 1610517320 },
        { maxFeePerGas: 7974851800, maxPriorityFeePerGas: 1771570662 },
        { maxFeePerGas: 8772344954, maxPriorityFeePerGas: 1948729500 },
        { maxFeePerGas: 9649588222, maxPriorityFeePerGas: 2143604398 },
        { maxFeePerGas: 10614556693, maxPriorityFeePerGas: 2357966982 },
        { maxFeePerGas: 11676022977, maxPriorityFeePerGas: 2593766039 },
        { maxFeePerGas: 12843636951, maxPriorityFeePerGas: 2853145236 },
      ],
      gasLimit: 21000,
      gasUsed: 21000,
    },
  };
};

export const createSwapsMockStore = () => {
  return {
    confirmTransaction: {
      txData: {},
    },
    swaps: {
      customGas: {
        limit: '0x0',
        fallBackPrice: 5,
        priceEstimates: {
          blockTime: 14.1,
          safeLow: 2.5,
          safeLowWait: 6.6,
          average: 4,
          avgWait: 5.3,
          fast: 5,
          fastWait: 3.3,
          fastest: 10,
          fastestWait: 0.5,
        },
      },
      fromToken: 'ETH',
      toToken: {
        symbol: 'USDC',
        address: '0xA0b86991c6218b36c1d19D4a2e9Eb0cE3606eB48',
        occurances: 4,
      },
      swapsSTXLoading: false,
    },
    metamask: {
      preferences: {
        showFiatInTestnets: true,
        smartTransactionsOptInStatus: true,
        tokenNetworkFilter: {},
        showMultiRpcModal: false,
      },
      transactions: [
        {
          id: 6571648590592143,
          time: 1667403993369,
          status: 'confirmed',
          originalGasEstimate: '0x7548',
          userEditedGasLimit: false,
          chainId: CHAIN_IDS.MAINNET,
          loadingDefaults: false,
          dappSuggestedGasFees: null,
          sendFlowHistory: null,
          txParams: {
            from: '0x806627172af48bd5b0765d3449a7def80d6576ff',
            to: '0x881d40237659c251811cec9c364ef91dc08d300c',
            nonce: '0x30',
            value: '0x5af3107a4000',
            gas: '0x7548',
            maxFeePerGas: '0x19286f704d',
            maxPriorityFeePerGas: '0x77359400',
          },
          origin: 'metamask',
          actionId: 1667403993358.877,
          type: 'swap',
          userFeeLevel: 'medium',
          defaultGasEstimates: {
            estimateType: 'medium',
            gas: '0x7548',
            maxFeePerGas: '0x19286f704d',
            maxPriorityFeePerGas: '0x77359400',
          },
          sourceTokenSymbol: 'ETH',
          destinationTokenSymbol: 'USDC',
          destinationTokenDecimals: 6,
          destinationTokenAddress: '0xdac17f958d2ee523a2206206994597c13d831ec7',
          swapMetaData: {
            token_from: 'ETH',
            token_from_amount: '0.0001',
            token_to: 'USDC',
            token_to_amount: '0.15471500',
            slippage: 2,
            custom_slippage: false,
            best_quote_source: 'pmm',
            other_quote_selected: false,
            other_quote_selected_source: '',
            gas_fees: '3.016697',
            estimated_gas: '30024',
            used_gas_price: '0',
            is_hardware_wallet: false,
            stx_enabled: false,
            current_stx_enabled: false,
            stx_user_opt_in: false,
            reg_tx_fee_in_usd: 3.02,
            reg_tx_fee_in_eth: 0.00193,
            reg_tx_max_fee_in_usd: 5.06,
            reg_tx_max_fee_in_eth: 0.00324,
            max_fee_per_gas: '19286f704d',
            max_priority_fee_per_gas: '77359400',
            base_and_priority_fee_per_gas: 'efd93d95a',
          },
          swapTokenValue: '0.0001',
          estimatedBaseFee: 'e865e455a',
          hash: '0x8216e3696e7deb7ca794703015f17d5114a09362ae98f6a1611203e4c9509243',
          submittedTime: 1667403996143,
          firstRetryBlockNumber: '0x7838fe',
          baseFeePerGas: '0xe0ef7d207',
          blockTimestamp: '636290e8',
          postTxBalance: '19a61aaaf06e4bd1',
        },
      ],
      useCurrencyRateCheck: true,
      currentCurrency: 'usd',
      currencyRates: {
        ETH: {
          conversionRate: 1,
        },
      },
      marketData: {
        '0x1': {
          '0xa0b86991c6218b36c1d19d4a2e9eb0ce3606eb48': {
            price: 2,
            contractPercentChange1d: 0.004,
            priceChange1d: 0.00004,
          },
          '0x1111111111111111111111111111111111111111': {
            price: 0.1,
            contractPercentChange1d: 0.01,
            priceChange1d: 0.001,
          },
        },
      },
      identities: {
        '0xfdea65c8e26263f6d9a1b5de9555d2931a33b825': {
          address: '0xfdea65c8e26263f6d9a1b5de9555d2931a33b825',
          name: 'Send Account 1',
        },
        '0xc5b8dbac4c1d3f152cdeb400e2313f309c410acb': {
          address: '0xc5b8dbac4c1d3f152cdeb400e2313f309c410acb',
          name: 'Send Account 2',
        },
        '0x2f8d4a878cfa04a6e60d46362f5644deab66572d': {
          address: '0x2f8d4a878cfa04a6e60d46362f5644deab66572d',
          name: 'Send Account 3',
        },
        '0x0dcd5d886577d5081b0c52e242ef29e70be3e7bc': {
          address: '0x0dcd5d886577d5081b0c52e242ef29e70be3e7bc',
          name: 'Send Account 4',
        },
      },
      internalAccounts: {
        accounts: {
          'cf8dace4-9439-4bd4-b3a8-88c821c8fcb3': {
            address: '0x0dcd5d886577d5081b0c52e242ef29e70be3e7bc',
            id: 'cf8dace4-9439-4bd4-b3a8-88c821c8fcb3',
            metadata: {
              name: 'Test Account',
              keyring: {
                type: 'HD Key Tree',
              },
            },
            options: {},
            methods: ETH_EOA_METHODS,
            type: EthAccountType.Eoa,
            scopes: [EthScope.Eoa],
          },
          '07c2cfec-36c9-46c4-8115-3836d3ac9047': {
            address: '0xc5b8dbac4c1d3f152cdeb400e2313f309c410acb',
            id: '07c2cfec-36c9-46c4-8115-3836d3ac9047',
            metadata: {
              name: 'Test Account 2',
              keyring: {
                type: 'HD Key Tree',
              },
            },
            options: {},
            methods: ETH_EOA_METHODS,
            type: EthAccountType.Eoa,
            scopes: [EthScope.Eoa],
          },
          '15e69915-2a1a-4019-93b3-916e11fd432f': {
            address: '0x2f8d4a878cfa04a6e60d46362f5644deab66572d',
            id: '15e69915-2a1a-4019-93b3-916e11fd432f',
            metadata: {
              name: 'Ledger Hardware 2',
              keyring: {
                type: 'Ledger Hardware',
              },
            },
            options: {},
            methods: ETH_EOA_METHODS,
            type: EthAccountType.Eoa,
            scopes: [EthScope.Eoa],
          },
          '784225f4-d30b-4e77-a900-c8bbce735b88': {
            address: '0x0dcd5d886577d5081b0c52e242ef29e70be3e7bc',
            id: '784225f4-d30b-4e77-a900-c8bbce735b88',
            metadata: {
              name: 'Test Account 3',
              keyring: {
                type: 'HD Key Tree',
              },
            },
            options: {},
            methods: ETH_EOA_METHODS,
            type: EthAccountType.Eoa,
            scopes: [EthScope.Eoa],
          },
          '36eb02e0-7925-47f0-859f-076608f09b69': {
            address: '0x95222290DD7278Aa3Ddd389Cc1E1d165CC4BAfe6',
            id: '36eb02e0-7925-47f0-859f-076608f09b69',
            metadata: {
              name: 'Snap Account 1',
              keyring: {
                type: 'Snap Keyring',
              },
              snap: {
                id: 'snap-id',
                name: 'snap name',
              },
            },
            options: {},
            methods: ETH_EOA_METHODS,
            type: EthAccountType.Eoa,
            scopes: [EthScope.Eoa],
          },
        },
        selectedAccount: 'cf8dace4-9439-4bd4-b3a8-88c821c8fcb3',
      },
      accounts: {
        '0x0dcd5d886577d5081b0c52e242ef29e70be3e7bc': {
          address: '0x0dcd5d886577d5081b0c52e242ef29e70be3e7bc',
          balance: '0x0',
        },
        '0xec1adf982415d2ef5ec55899b9bfb8bc0f29251b': {
          address: '0xec1adf982415d2ef5ec55899b9bfb8bc0f29251b',
          balance: '0x0',
        },
      },
      accountsByChainId: {
        [CHAIN_IDS.MAINNET]: {
          '0x0dcd5d886577d5081b0c52e242ef29e70be3e7bc': {
            address: '0x0dcd5d886577d5081b0c52e242ef29e70be3e7bc',
            balance: '0x0',
          },
          '0xec1adf982415d2ef5ec55899b9bfb8bc0f29251b': {
            address: '0xec1adf982415d2ef5ec55899b9bfb8bc0f29251b',
            balance: '0x0',
          },
        },
      },
      selectedAddress: '0x0dcd5d886577d5081b0c52e242ef29e70be3e7bc',
      currentLocale: 'en',
      keyrings: [
        {
          type: KeyringType.hdKeyTree,
          accounts: [
            '0x0dcd5d886577d5081b0c52e242ef29e70be3e7bc',
            'c5b8dbac4c1d3f152cdeb400e2313f309c410acb',
            '2f8d4a878cfa04a6e60d46362f5644deab66572d',
          ],
        },
        {
          type: KeyringType.imported,
          accounts: ['0xd85a4b6a394794842887b8284293d69163007bbb'],
        },
      ],
      keyringsMetadata: [
        {
          id: '01JKAF3DSGM3AB87EM9N0K41AJ',
          name: '',
        },
        {
          id: '01JKAF3KP7VPAG0YXEDTDRB6ZV',
          name: '',
        },
      ],
      ...mockNetworkState({
        chainId: CHAIN_IDS.MAINNET,
        ticker: CURRENCY_SYMBOLS.ETH,
        rpcUrl: 'https://mainnet.infura.io/v3/',
        blockExplorerUrl: 'https://etherscan.io',
        id: 'mainnet',
      }),
      selectedNetworkClientId: 'mainnet',
      tokens: [
        {
          erc20: true,
          symbol: 'BAT',
          decimals: 18,
          address: '0x0D8775F648430679A709E98d2b0Cb6250d2887EF',
        },
        {
          erc20: true,
          symbol: 'USDT',
          decimals: 6,
          address: '0xdAC17F958D2ee523a2206206994597C13D831ec7',
        },
      ],
      swapsState: {
        swapsFeatureFlags: {
          ethereum: {
            extensionActive: true,
            mobileActive: false,
            smartTransactions: {
              expectedDeadline: 45,
              maxDeadline: 150,
              extensionReturnTxHashAsap: false,
            },
          },
          bsc: {
            extensionActive: true,
            mobileActive: false,
            smartTransactions: {},
          },
          smartTransactions: {
            mobileActive: true,
            extensionActive: true,
          },
        },
        quotes: {
          TEST_AGG_1: {
            trade: {
              from: '0xe18035bf8712672935fdb4e5e431b1a0183d2dfc',
              value: '0x0',
              gas: '0x61a80', // 4e5
              to: '0x881D40237659C251811CEC9c364ef91dC08D300C',
            },
            sourceAmount: '10000000000000000000', // 10e18
            destinationAmount: '20000000000000000000', // 20e18
            error: null,
            sourceToken: '0x6b175474e89094c44da98b954eedeac495271d0f',
            destinationToken: '0xa0b86991c6218b36c1d19d4a2e9eb0ce3606eb48',
            approvalNeeded: null,
            maxGas: 600000,
            averageGas: 120000,
            estimatedRefund: 80000,
            fetchTime: 607,
            aggregator: 'TEST_AGG_1',
            aggType: 'AGG',
            slippage: 2,
            sourceTokenInfo: {
              address: '0x6b175474e89094c44da98b954eedeac495271d0f',
              symbol: 'DAI',
              decimals: 18,
              iconUrl: 'https://foo.bar/logo.png',
            },
            destinationTokenInfo: {
              address: '0xa0b86991c6218b36c1d19d4a2e9eb0ce3606eb48',
              symbol: 'USDC',
              decimals: 18,
            },
            fee: 1,
          },

          TEST_AGG_BEST: {
            trade: {
              from: '0xe18035bf8712672935fdb4e5e431b1a0183d2dfc',
              value: '0x0',
              gas: '0x61a80',
              to: '0x881D40237659C251811CEC9c364ef91dC08D300C',
            },
            sourceAmount: '10000000000000000000',
            destinationAmount: '25000000000000000000', // 25e18
            error: null,
            sourceToken: '0x6b175474e89094c44da98b954eedeac495271d0f',
            destinationToken: '0xa0b86991c6218b36c1d19d4a2e9eb0ce3606eb48',
            approvalNeeded: null,
            maxGas: 1100000,
            averageGas: 411000,
            estimatedRefund: 343090,
            fetchTime: 1003,
            aggregator: 'TEST_AGG_BEST',
            aggType: 'AGG',
            slippage: 2,
            sourceTokenInfo: {
              address: '0x6b175474e89094c44da98b954eedeac495271d0f',
              symbol: 'DAI',
              decimals: 18,
              iconUrl: 'https://foo.bar/logo.png',
            },
            destinationTokenInfo: {
              address: '0xa0b86991c6218b36c1d19d4a2e9eb0ce3606eb48',
              symbol: 'USDC',
              decimals: 18,
            },
            fee: 1,
            isGasIncludedTrade: false,
            approvalTxFees: {
              feeEstimate: 42000000000000,
              fees: [
                { maxFeePerGas: 2310003200, maxPriorityFeePerGas: 513154852 },
              ],
              gasLimit: 21000,
              gasUsed: 21000,
            },
            tradeTxFees: {
              feeEstimate: 42000000000000,
              fees: [
                { maxFeePerGas: 2310003200, maxPriorityFeePerGas: 513154852 },
              ],
              gasLimit: 21000,
              gasUsed: 21000,
            },
          },
          TEST_AGG_2: {
            trade: {
              from: '0xe18035bf8712672935fdb4e5e431b1a0183d2dfc',
              value: '0x0',
              gas: '0x61a80',
              to: '0x881D40237659C251811CEC9c364ef91dC08D300C',
            },
            sourceAmount: '10000000000000000000',
            destinationAmount: '22000000000000000000', // 22e18
            error: null,
            sourceToken: '0x6b175474e89094c44da98b954eedeac495271d0f',
            destinationToken: '0xa0b86991c6218b36c1d19d4a2e9eb0ce3606eb48',
            approvalNeeded: null,
            maxGas: 368000,
            averageGas: 197000,
            estimatedRefund: 18205,
            fetchTime: 1354,
            aggregator: 'TEST_AGG_2',
            aggType: 'AGG',
            isBestQuote: true,
            slippage: 2,
            sourceTokenInfo: {
              address: '0x6b175474e89094c44da98b954eedeac495271d0f',
              symbol: 'DAI',
              decimals: 18,
              iconUrl: 'https://foo.bar/logo.png',
            },
            destinationTokenInfo: {
              address: '0xa0b86991c6218b36c1d19d4a2e9eb0ce3606eb48',
              symbol: 'USDC',
              decimals: 18,
            },
            fee: 1,
            isGasIncludedTrade: false,
            approvalTxFees: {
              feeEstimate: 42000000000000,
              fees: [
                { maxFeePerGas: 2310003200, maxPriorityFeePerGas: 513154852 },
              ],
              gasLimit: 21000,
              gasUsed: 21000,
            },
            tradeTxFees: {
              feeEstimate: 42000000000000,
              fees: [
                {
                  maxFeePerGas: 2310003200,
                  maxPriorityFeePerGas: 513154852,
                  tokenFees: [
                    {
                      token: {
                        address: '0x6b175474e89094c44da98b954eedeac495271d0f',
                        symbol: 'DAI',
                        decimals: 18,
                      },
                      balanceNeededToken: '0x426dc933c2e5a',
                    },
                  ],
                },
              ],
              gasLimit: 21000,
              gasUsed: 21000,
            },
          },
        },
        fetchParams: {
          metaData: {
            sourceTokenInfo: {
              symbol: 'ETH',
            },
            destinationTokenInfo: {
              symbol: 'USDC',
            },
          },
        },
        tradeTxId: null,
        approveTxId: null,
        quotesLastFetched: 1519211809934,
        swapsQuoteRefreshTime: 60000,
        swapsQuotePrefetchingRefreshTime: 60000,
        swapsStxBatchStatusRefreshTime: 5000,
        swapsStxGetTransactionsRefreshTime: 5000,
        swapsStxMaxFeeMultiplier: 1.5,
        swapsStxStatusDeadline: 150000,
        customMaxGas: '',
        customGasPrice: null,
        selectedAggId: 'TEST_AGG_2',
        customApproveTxData: '',
        errorKey: '',
        topAggId: 'TEST_AGG_BEST',
        routeState: '',
        swapsFeatureIsLive: false,
      },
      useTokenDetection: true,
      tokenList: {
        '0x1f9840a85d5af5bf1d1762f925bdaddc4201f984': {
          address: '0x1f9840a85d5af5bf1d1762f925bdaddc4201f984',
          symbol: 'UNI',
          decimals: 18,
          name: 'Uniswap',
          iconUrl: '',
          aggregators: [
            'airswapLight',
            'bancor',
            'cmc',
            'coinGecko',
            'kleros',
            'oneInch',
            'paraswap',
            'pmm',
            'totle',
            'zapper',
            'zerion',
            'zeroEx',
          ],
          occurrences: 12,
        },
        '0x514910771af9ca656af840dff83e8264ecf986ca': {
          address: '0x514910771af9ca656af840dff83e8264ecf986ca',
          symbol: 'LINK',
          decimals: 18,
          name: 'Chainlink',
          iconUrl: '',
          aggregators: [
            'airswapLight',
            'bancor',
            'cmc',
            'coinGecko',
            'kleros',
            'oneInch',
            'paraswap',
            'pmm',
            'totle',
            'zapper',
            'zerion',
            'zeroEx',
          ],
          occurrences: 12,
        },
        '0x6b3595068778dd592e39a122f4f5a5cf09c90fe2': {
          address: '0x6b3595068778dd592e39a122f4f5a5cf09c90fe2',
          symbol: 'SUSHI',
          decimals: 18,
          name: 'SushiSwap',
          iconUrl: '',
          aggregators: [
            'bancor',
            'cmc',
            'coinGecko',
            'kleros',
            'oneInch',
            'paraswap',
            'pmm',
            'totle',
            'zapper',
            'zerion',
            'zeroEx',
          ],
          occurrences: 11,
        },
      },
      smartTransactionsState: {
        userOptIn: true,
        userOptInV2: true,
        liveness: true,
        fees: createGetSmartTransactionFeesApiResponse(),
        smartTransactions: {
          [CHAIN_IDS.MAINNET]: [
            {
              uuid: 'uuid2',
              status: 'success',
              cancellable: false,
              statusMetadata: {
                cancellationFeeWei: 36777567771000,
                cancellationReason: 'not_cancelled',
                deadlineRatio: 0.6400288486480713,
                minedHash:
                  '0x55ad39634ee10d417b6e190cfd3736098957e958879cffe78f1f00f4fd2654d6',
                minedTx: 'success',
              },
            },
            {
              uuid: 'uuid2',
              status: 'pending',
              cancellable: true,
              statusMetadata: {
                cancellationFeeWei: 36777567771000,
                cancellationReason: 'not_cancelled',
                deadlineRatio: 0.6400288486480713,
                minedHash:
                  '0x55ad39634ee10d417b6e190cfd3736098957e958879cffe78f1f00f4fd2654d6',
                minedTx: 'success',
              },
            },
          ],
        },
      },
      balances: {},
    },
    appState: {
      modal: {
        open: true,
        modalState: {
          name: 'test',
          props: {
            initialGasLimit: 100,
            minimumGasLimit: 5,
          },
        },
      },
      gasLoadingAnimationIsShowing: false,
    },
  };
<<<<<<< HEAD
};

export const createBridgeMockStore = (
  {
    featureFlagOverrides = {},
    bridgeSliceOverrides = {},
    bridgeStateOverrides = {},
    bridgeStatusStateOverrides = {},
    metamaskStateOverrides = {},
  } = {
    featureFlagOverrides: {},
    bridgeSliceOverrides: {},
    bridgeStateOverrides: {},
    bridgeStatusStateOverrides: {},
    metamaskStateOverrides: {},
  },
) => {
  const swapsStore = createSwapsMockStore();
  return {
    ...swapsStore,
    // For initial state of dest asset picker
    swaps: {
      ...swapsStore.swaps,
      topAssets: [],
    },
    bridge: {
      toChainId: null,
      sortOrder: 'cost_ascending',
      ...bridgeSliceOverrides,
    },
    localeMessages: { currentLocale: 'es_419' },
    metamask: {
      ...swapsStore.metamask,
      ...mockNetworkState(
        { chainId: CHAIN_IDS.MAINNET },
        { chainId: CHAIN_IDS.LINEA_MAINNET },
      ),
      gasFeeEstimates: {
        estimatedBaseFee: '0.00010456',
        [BRIDGE_PREFERRED_GAS_ESTIMATE]: {
          suggestedMaxFeePerGas: '0.00018456',
          suggestedMaxPriorityFeePerGas: '0.0001',
        },
      },
      currencyRates: {
        ETH: { conversionRate: 2524.25 },
        usd: { conversionRate: 1 },
      },
      marketData: {
        '0x1': {
          '0x1f9840a85d5af5bf1d1762f925bdaddc4201f984': {
            currency: 'usd',
            price: 2.3,
          },
        },
      },
      slides: [],
      ...mockTokenData,
      ...metamaskStateOverrides,
      ...{
        ...getDefaultBridgeControllerState(),
        bridgeFeatureFlags: {
          ...featureFlagOverrides,
          extensionConfig: {
            support: false,
            ...featureFlagOverrides?.extensionConfig,
            chains: {
              [formatChainIdToCaip('0x1')]: {
                isActiveSrc: true,
                isActiveDest: false,
              },
              ...Object.fromEntries(
                Object.entries(
                  featureFlagOverrides?.extensionConfig?.chains ?? {},
                ).map(([chainId, config]) => [
                  formatChainIdToCaip(chainId),
                  config,
                ]),
              ),
            },
          },
        },
      },
      ...bridgeStateOverrides,
      ...DEFAULT_BRIDGE_STATUS_STATE,
      ...bridgeStatusStateOverrides,
    },
    send: {
      swapsBlockedTokens: [],
    },
  };
=======
>>>>>>> 46f5d315
};<|MERGE_RESOLUTION|>--- conflicted
+++ resolved
@@ -1,21 +1,8 @@
 import { EthAccountType, EthScope } from '@metamask/keyring-api';
-<<<<<<< HEAD
-import {
-  getDefaultBridgeControllerState,
-  BRIDGE_PREFERRED_GAS_ESTIMATE,
-  formatChainIdToCaip,
-} from '@metamask/bridge-controller';
-import { DEFAULT_BRIDGE_STATUS_STATE } from '@metamask/bridge-status-controller';
-=======
->>>>>>> 46f5d315
 import { CHAIN_IDS, CURRENCY_SYMBOLS } from '../../shared/constants/network';
 import { KeyringType } from '../../shared/constants/keyring';
 import { ETH_EOA_METHODS } from '../../shared/constants/eth-methods';
 import { mockNetworkState } from '../stub/networks';
-<<<<<<< HEAD
-import { mockTokenData } from '../data/bridge/mock-token-data';
-=======
->>>>>>> 46f5d315
 
 export const createGetSmartTransactionFeesApiResponse = () => {
   return {
@@ -730,98 +717,95 @@
       gasLoadingAnimationIsShowing: false,
     },
   };
-<<<<<<< HEAD
 };
 
-export const createBridgeMockStore = (
-  {
-    featureFlagOverrides = {},
-    bridgeSliceOverrides = {},
-    bridgeStateOverrides = {},
-    bridgeStatusStateOverrides = {},
-    metamaskStateOverrides = {},
-  } = {
-    featureFlagOverrides: {},
-    bridgeSliceOverrides: {},
-    bridgeStateOverrides: {},
-    bridgeStatusStateOverrides: {},
-    metamaskStateOverrides: {},
-  },
-) => {
-  const swapsStore = createSwapsMockStore();
-  return {
-    ...swapsStore,
-    // For initial state of dest asset picker
-    swaps: {
-      ...swapsStore.swaps,
-      topAssets: [],
-    },
-    bridge: {
-      toChainId: null,
-      sortOrder: 'cost_ascending',
-      ...bridgeSliceOverrides,
-    },
-    localeMessages: { currentLocale: 'es_419' },
-    metamask: {
-      ...swapsStore.metamask,
-      ...mockNetworkState(
-        { chainId: CHAIN_IDS.MAINNET },
-        { chainId: CHAIN_IDS.LINEA_MAINNET },
-      ),
-      gasFeeEstimates: {
-        estimatedBaseFee: '0.00010456',
-        [BRIDGE_PREFERRED_GAS_ESTIMATE]: {
-          suggestedMaxFeePerGas: '0.00018456',
-          suggestedMaxPriorityFeePerGas: '0.0001',
-        },
-      },
-      currencyRates: {
-        ETH: { conversionRate: 2524.25 },
-        usd: { conversionRate: 1 },
-      },
-      marketData: {
-        '0x1': {
-          '0x1f9840a85d5af5bf1d1762f925bdaddc4201f984': {
-            currency: 'usd',
-            price: 2.3,
-          },
-        },
-      },
-      slides: [],
-      ...mockTokenData,
-      ...metamaskStateOverrides,
-      ...{
-        ...getDefaultBridgeControllerState(),
-        bridgeFeatureFlags: {
-          ...featureFlagOverrides,
-          extensionConfig: {
-            support: false,
-            ...featureFlagOverrides?.extensionConfig,
-            chains: {
-              [formatChainIdToCaip('0x1')]: {
-                isActiveSrc: true,
-                isActiveDest: false,
-              },
-              ...Object.fromEntries(
-                Object.entries(
-                  featureFlagOverrides?.extensionConfig?.chains ?? {},
-                ).map(([chainId, config]) => [
-                  formatChainIdToCaip(chainId),
-                  config,
-                ]),
-              ),
-            },
-          },
-        },
-      },
-      ...bridgeStateOverrides,
-      ...DEFAULT_BRIDGE_STATUS_STATE,
-      ...bridgeStatusStateOverrides,
-    },
-    send: {
-      swapsBlockedTokens: [],
-    },
-  };
-=======
->>>>>>> 46f5d315
-};+// export const createBridgeMockStore = (
+//   {
+//     featureFlagOverrides = {},
+//     bridgeSliceOverrides = {},
+//     bridgeStateOverrides = {},
+//     bridgeStatusStateOverrides = {},
+//     metamaskStateOverrides = {},
+//   } = {
+//     featureFlagOverrides: {},
+//     bridgeSliceOverrides: {},
+//     bridgeStateOverrides: {},
+//     bridgeStatusStateOverrides: {},
+//     metamaskStateOverrides: {},
+//   },
+// ) => {
+//   const swapsStore = createSwapsMockStore();
+//   return {
+//     ...swapsStore,
+//     // For initial state of dest asset picker
+//     swaps: {
+//       ...swapsStore.swaps,
+//       topAssets: [],
+//     },
+//     bridge: {
+//       toChainId: null,
+//       sortOrder: 'cost_ascending',
+//       ...bridgeSliceOverrides,
+//     },
+//     localeMessages: { currentLocale: 'es_419' },
+//     metamask: {
+//       ...swapsStore.metamask,
+//       ...mockNetworkState(
+//         { chainId: CHAIN_IDS.MAINNET },
+//         { chainId: CHAIN_IDS.LINEA_MAINNET },
+//       ),
+//       gasFeeEstimates: {
+//         estimatedBaseFee: '0.00010456',
+//         [BRIDGE_PREFERRED_GAS_ESTIMATE]: {
+//           suggestedMaxFeePerGas: '0.00018456',
+//           suggestedMaxPriorityFeePerGas: '0.0001',
+//         },
+//       },
+//       currencyRates: {
+//         ETH: { conversionRate: 2524.25 },
+//         usd: { conversionRate: 1 },
+//       },
+//       marketData: {
+//         '0x1': {
+//           '0x1f9840a85d5af5bf1d1762f925bdaddc4201f984': {
+//             currency: 'usd',
+//             price: 2.3,
+//           },
+//         },
+//       },
+//       slides: [],
+//       ...mockTokenData,
+//       ...metamaskStateOverrides,
+//       ...{
+//         ...getDefaultBridgeControllerState(),
+//         bridgeFeatureFlags: {
+//           ...featureFlagOverrides,
+//           extensionConfig: {
+//             support: false,
+//             ...featureFlagOverrides?.extensionConfig,
+//             chains: {
+//               [formatChainIdToCaip('0x1')]: {
+//                 isActiveSrc: true,
+//                 isActiveDest: false,
+//               },
+//               ...Object.fromEntries(
+//                 Object.entries(
+//                   featureFlagOverrides?.extensionConfig?.chains ?? {},
+//                 ).map(([chainId, config]) => [
+//                   formatChainIdToCaip(chainId),
+//                   config,
+//                 ]),
+//               ),
+//             },
+//           },
+//         },
+//       },
+//       ...bridgeStateOverrides,
+//       ...DEFAULT_BRIDGE_STATUS_STATE,
+//       ...bridgeStatusStateOverrides,
+//     },
+//     send: {
+//       swapsBlockedTokens: [],
+//     },
+//   };
+// };