import { EthAccountType } from '@metamask/keyring-api';
import { CHAIN_IDS, CURRENCY_SYMBOLS } from '../../shared/constants/network';
import { KeyringType } from '../../shared/constants/keyring';
import { ETH_EOA_METHODS } from '../../shared/constants/eth-methods';
import { mockNetworkState } from '../stub/networks';

export const createGetSmartTransactionFeesApiResponse = () => {
  return {
    tradeTxFees: {
      // Approval tx.
      cancelFees: [
        { maxFeePerGas: 2100001000, maxPriorityFeePerGas: 466503987 },
        { maxFeePerGas: 2310003200, maxPriorityFeePerGas: 513154852 },
        { maxFeePerGas: 2541005830, maxPriorityFeePerGas: 564470851 },
        { maxFeePerGas: 2795108954, maxPriorityFeePerGas: 620918500 },
        { maxFeePerGas: 3074622644, maxPriorityFeePerGas: 683010971 },
        { maxFeePerGas: 3382087983, maxPriorityFeePerGas: 751312751 },
        { maxFeePerGas: 3720300164, maxPriorityFeePerGas: 826444778 },
        { maxFeePerGas: 4092333900, maxPriorityFeePerGas: 909090082 },
        { maxFeePerGas: 4501571383, maxPriorityFeePerGas: 1000000000 },
        { maxFeePerGas: 4951733023, maxPriorityFeePerGas: 1100001000 },
        { maxFeePerGas: 5446911277, maxPriorityFeePerGas: 1210002200 },
        { maxFeePerGas: 5991607851, maxPriorityFeePerGas: 1331003630 },
        { maxFeePerGas: 6590774628, maxPriorityFeePerGas: 1464105324 },
        { maxFeePerGas: 7249858682, maxPriorityFeePerGas: 1610517320 },
        { maxFeePerGas: 7974851800, maxPriorityFeePerGas: 1771570663 },
        { maxFeePerGas: 8772344955, maxPriorityFeePerGas: 1948729500 },
        { maxFeePerGas: 9649588222, maxPriorityFeePerGas: 2143604399 },
        { maxFeePerGas: 10614556694, maxPriorityFeePerGas: 2357966983 },
        { maxFeePerGas: 11676022978, maxPriorityFeePerGas: 2593766039 },
      ],
      feeEstimate: 42000000000000,
      fees: [
        { maxFeePerGas: 2310003200, maxPriorityFeePerGas: 513154852 },
        { maxFeePerGas: 2541005830, maxPriorityFeePerGas: 564470850 },
        { maxFeePerGas: 2795108954, maxPriorityFeePerGas: 620918500 },
        { maxFeePerGas: 3074622644, maxPriorityFeePerGas: 683010970 },
        { maxFeePerGas: 3382087983, maxPriorityFeePerGas: 751312751 },
        { maxFeePerGas: 3720300163, maxPriorityFeePerGas: 826444777 },
        { maxFeePerGas: 4092333900, maxPriorityFeePerGas: 909090082 },
        { maxFeePerGas: 4501571382, maxPriorityFeePerGas: 999999999 },
        { maxFeePerGas: 4951733022, maxPriorityFeePerGas: 1100001000 },
        { maxFeePerGas: 5446911277, maxPriorityFeePerGas: 1210002200 },
        { maxFeePerGas: 5991607851, maxPriorityFeePerGas: 1331003630 },
        { maxFeePerGas: 6590774627, maxPriorityFeePerGas: 1464105324 },
        { maxFeePerGas: 7249858681, maxPriorityFeePerGas: 1610517320 },
        { maxFeePerGas: 7974851800, maxPriorityFeePerGas: 1771570662 },
        { maxFeePerGas: 8772344954, maxPriorityFeePerGas: 1948729500 },
        { maxFeePerGas: 9649588222, maxPriorityFeePerGas: 2143604398 },
        { maxFeePerGas: 10614556693, maxPriorityFeePerGas: 2357966982 },
        { maxFeePerGas: 11676022977, maxPriorityFeePerGas: 2593766039 },
        { maxFeePerGas: 12843636951, maxPriorityFeePerGas: 2853145236 },
      ],
      gasLimit: 21000,
      gasUsed: 21000,
    },
    approvalTxFees: {
      // Trade tx.
      cancelFees: [
        { maxFeePerGas: 2100001000, maxPriorityFeePerGas: 466503987 },
        { maxFeePerGas: 2310003200, maxPriorityFeePerGas: 513154852 },
        { maxFeePerGas: 2541005830, maxPriorityFeePerGas: 564470851 },
        { maxFeePerGas: 2795108954, maxPriorityFeePerGas: 620918500 },
        { maxFeePerGas: 3074622644, maxPriorityFeePerGas: 683010971 },
        { maxFeePerGas: 3382087983, maxPriorityFeePerGas: 751312751 },
        { maxFeePerGas: 3720300164, maxPriorityFeePerGas: 826444778 },
        { maxFeePerGas: 4092333900, maxPriorityFeePerGas: 909090082 },
        { maxFeePerGas: 4501571383, maxPriorityFeePerGas: 1000000000 },
        { maxFeePerGas: 4951733023, maxPriorityFeePerGas: 1100001000 },
        { maxFeePerGas: 5446911277, maxPriorityFeePerGas: 1210002200 },
        { maxFeePerGas: 5991607851, maxPriorityFeePerGas: 1331003630 },
        { maxFeePerGas: 6590774628, maxPriorityFeePerGas: 1464105324 },
        { maxFeePerGas: 7249858682, maxPriorityFeePerGas: 1610517320 },
        { maxFeePerGas: 7974851800, maxPriorityFeePerGas: 1771570663 },
        { maxFeePerGas: 8772344955, maxPriorityFeePerGas: 1948729500 },
        { maxFeePerGas: 9649588222, maxPriorityFeePerGas: 2143604399 },
        { maxFeePerGas: 10614556694, maxPriorityFeePerGas: 2357966983 },
        { maxFeePerGas: 11676022978, maxPriorityFeePerGas: 2593766039 },
      ],
      feeEstimate: 42000000000000,
      fees: [
        { maxFeePerGas: 2310003200, maxPriorityFeePerGas: 513154852 },
        { maxFeePerGas: 2541005830, maxPriorityFeePerGas: 564470850 },
        { maxFeePerGas: 2795108954, maxPriorityFeePerGas: 620918500 },
        { maxFeePerGas: 3074622644, maxPriorityFeePerGas: 683010970 },
        { maxFeePerGas: 3382087983, maxPriorityFeePerGas: 751312751 },
        { maxFeePerGas: 3720300163, maxPriorityFeePerGas: 826444777 },
        { maxFeePerGas: 4092333900, maxPriorityFeePerGas: 909090082 },
        { maxFeePerGas: 4501571382, maxPriorityFeePerGas: 999999999 },
        { maxFeePerGas: 4951733022, maxPriorityFeePerGas: 1100001000 },
        { maxFeePerGas: 5446911277, maxPriorityFeePerGas: 1210002200 },
        { maxFeePerGas: 5991607851, maxPriorityFeePerGas: 1331003630 },
        { maxFeePerGas: 6590774627, maxPriorityFeePerGas: 1464105324 },
        { maxFeePerGas: 7249858681, maxPriorityFeePerGas: 1610517320 },
        { maxFeePerGas: 7974851800, maxPriorityFeePerGas: 1771570662 },
        { maxFeePerGas: 8772344954, maxPriorityFeePerGas: 1948729500 },
        { maxFeePerGas: 9649588222, maxPriorityFeePerGas: 2143604398 },
        { maxFeePerGas: 10614556693, maxPriorityFeePerGas: 2357966982 },
        { maxFeePerGas: 11676022977, maxPriorityFeePerGas: 2593766039 },
        { maxFeePerGas: 12843636951, maxPriorityFeePerGas: 2853145236 },
      ],
      gasLimit: 21000,
      gasUsed: 21000,
    },
  };
};

export const createSwapsMockStore = () => {
  return {
    confirmTransaction: {
      txData: {},
    },
    swaps: {
      customGas: {
        limit: '0x0',
        fallBackPrice: 5,
        priceEstimates: {
          blockTime: 14.1,
          safeLow: 2.5,
          safeLowWait: 6.6,
          average: 4,
          avgWait: 5.3,
          fast: 5,
          fastWait: 3.3,
          fastest: 10,
          fastestWait: 0.5,
        },
      },
      fromToken: 'ETH',
      toToken: {
        symbol: 'USDC',
        address: '0xA0b86991c6218b36c1d19D4a2e9Eb0cE3606eB48',
        occurances: 4,
      },
      swapsSTXLoading: false,
    },
    metamask: {
      preferences: {
        showFiatInTestnets: true,
        smartTransactionsOptInStatus: true,
        showMultiRpcModal: false,
      },
      transactions: [
        {
          id: 6571648590592143,
          time: 1667403993369,
          status: 'confirmed',
          originalGasEstimate: '0x7548',
          userEditedGasLimit: false,
          chainId: CHAIN_IDS.MAINNET,
          loadingDefaults: false,
          dappSuggestedGasFees: null,
          sendFlowHistory: null,
          txParams: {
            from: '0x806627172af48bd5b0765d3449a7def80d6576ff',
            to: '0x881d40237659c251811cec9c364ef91dc08d300c',
            nonce: '0x30',
            value: '0x5af3107a4000',
            gas: '0x7548',
            maxFeePerGas: '0x19286f704d',
            maxPriorityFeePerGas: '0x77359400',
          },
          origin: 'metamask',
          actionId: 1667403993358.877,
          type: 'swap',
          userFeeLevel: 'medium',
          defaultGasEstimates: {
            estimateType: 'medium',
            gas: '0x7548',
            maxFeePerGas: '0x19286f704d',
            maxPriorityFeePerGas: '0x77359400',
          },
          sourceTokenSymbol: 'ETH',
          destinationTokenSymbol: 'USDC',
          destinationTokenDecimals: 6,
          destinationTokenAddress: '0xdac17f958d2ee523a2206206994597c13d831ec7',
          swapMetaData: {
            token_from: 'ETH',
            token_from_amount: '0.0001',
            token_to: 'USDC',
            token_to_amount: '0.15471500',
            slippage: 2,
            custom_slippage: false,
            best_quote_source: 'pmm',
            other_quote_selected: false,
            other_quote_selected_source: '',
            gas_fees: '3.016697',
            estimated_gas: '30024',
            used_gas_price: '0',
            is_hardware_wallet: false,
            stx_enabled: false,
            current_stx_enabled: false,
            stx_user_opt_in: false,
            reg_tx_fee_in_usd: 3.02,
            reg_tx_fee_in_eth: 0.00193,
            reg_tx_max_fee_in_usd: 5.06,
            reg_tx_max_fee_in_eth: 0.00324,
            max_fee_per_gas: '19286f704d',
            max_priority_fee_per_gas: '77359400',
            base_and_priority_fee_per_gas: 'efd93d95a',
          },
          swapTokenValue: '0.0001',
          estimatedBaseFee: 'e865e455a',
          hash: '0x8216e3696e7deb7ca794703015f17d5114a09362ae98f6a1611203e4c9509243',
          submittedTime: 1667403996143,
          firstRetryBlockNumber: '0x7838fe',
          baseFeePerGas: '0xe0ef7d207',
          blockTimestamp: '636290e8',
          postTxBalance: '19a61aaaf06e4bd1',
        },
      ],
      useCurrencyRateCheck: true,
      currentCurrency: 'ETH',
      currencyRates: {
        ETH: {
          conversionRate: 1,
        },
      },
      marketData: {
        '0x1': {
          '0xa0b86991c6218b36c1d19d4a2e9eb0ce3606eb48': {
            price: 2,
            contractPercentChange1d: 0.004,
            priceChange1d: 0.00004,
          },
          '0x1111111111111111111111111111111111111111': {
            price: 0.1,
            contractPercentChange1d: 0.01,
            priceChange1d: 0.001,
          },
        },
      },
      identities: {
        '0xfdea65c8e26263f6d9a1b5de9555d2931a33b825': {
          address: '0xfdea65c8e26263f6d9a1b5de9555d2931a33b825',
          name: 'Send Account 1',
        },
        '0xc5b8dbac4c1d3f152cdeb400e2313f309c410acb': {
          address: '0xc5b8dbac4c1d3f152cdeb400e2313f309c410acb',
          name: 'Send Account 2',
        },
        '0x2f8d4a878cfa04a6e60d46362f5644deab66572d': {
          address: '0x2f8d4a878cfa04a6e60d46362f5644deab66572d',
          name: 'Send Account 3',
        },
        '0x0dcd5d886577d5081b0c52e242ef29e70be3e7bc': {
          address: '0x0dcd5d886577d5081b0c52e242ef29e70be3e7bc',
          name: 'Send Account 4',
        },
      },
      internalAccounts: {
        accounts: {
          'cf8dace4-9439-4bd4-b3a8-88c821c8fcb3': {
            address: '0x0dcd5d886577d5081b0c52e242ef29e70be3e7bc',
            id: 'cf8dace4-9439-4bd4-b3a8-88c821c8fcb3',
            metadata: {
              name: 'Test Account',
              keyring: {
                type: 'HD Key Tree',
              },
            },
            options: {},
            methods: ETH_EOA_METHODS,
            type: EthAccountType.Eoa,
          },
          '07c2cfec-36c9-46c4-8115-3836d3ac9047': {
            address: '0xc5b8dbac4c1d3f152cdeb400e2313f309c410acb',
            id: '07c2cfec-36c9-46c4-8115-3836d3ac9047',
            metadata: {
              name: 'Test Account 2',
              keyring: {
                type: 'HD Key Tree',
              },
            },
            options: {},
            methods: ETH_EOA_METHODS,
            type: EthAccountType.Eoa,
          },
          '15e69915-2a1a-4019-93b3-916e11fd432f': {
            address: '0x2f8d4a878cfa04a6e60d46362f5644deab66572d',
            id: '15e69915-2a1a-4019-93b3-916e11fd432f',
            metadata: {
              name: 'Ledger Hardware 2',
              keyring: {
                type: 'Ledger Hardware',
              },
            },
            options: {},
            methods: ETH_EOA_METHODS,
            type: EthAccountType.Eoa,
          },
          '784225f4-d30b-4e77-a900-c8bbce735b88': {
            address: '0x0dcd5d886577d5081b0c52e242ef29e70be3e7bc',
            id: '784225f4-d30b-4e77-a900-c8bbce735b88',
            metadata: {
              name: 'Test Account 3',
              keyring: {
                type: 'HD Key Tree',
              },
            },
            options: {},
            methods: ETH_EOA_METHODS,
            type: EthAccountType.Eoa,
          },
          '36eb02e0-7925-47f0-859f-076608f09b69': {
            address: '0x95222290DD7278Aa3Ddd389Cc1E1d165CC4BAfe6',
            id: '36eb02e0-7925-47f0-859f-076608f09b69',
            metadata: {
              name: 'Snap Account 1',
              keyring: {
                type: 'Snap Keyring',
              },
              snap: {
                id: 'snap-id',
                name: 'snap name',
              },
            },
            options: {},
            methods: ETH_EOA_METHODS,
            type: EthAccountType.Eoa,
          },
        },
        selectedAccount: 'cf8dace4-9439-4bd4-b3a8-88c821c8fcb3',
      },
      accounts: {
        '0x0dcd5d886577d5081b0c52e242ef29e70be3e7bc': {
          address: '0x0dcd5d886577d5081b0c52e242ef29e70be3e7bc',
          balance: '0x0',
        },
        '0xec1adf982415d2ef5ec55899b9bfb8bc0f29251b': {
          address: '0xec1adf982415d2ef5ec55899b9bfb8bc0f29251b',
          balance: '0x0',
        },
      },
      accountsByChainId: {
        [CHAIN_IDS.MAINNET]: {
          '0x0dcd5d886577d5081b0c52e242ef29e70be3e7bc': {
            address: '0x0dcd5d886577d5081b0c52e242ef29e70be3e7bc',
            balance: '0x0',
          },
          '0xec1adf982415d2ef5ec55899b9bfb8bc0f29251b': {
            address: '0xec1adf982415d2ef5ec55899b9bfb8bc0f29251b',
            balance: '0x0',
          },
        },
      },
      selectedAddress: '0x0dcd5d886577d5081b0c52e242ef29e70be3e7bc',
      currentLocale: 'en',
      keyrings: [
        {
          type: KeyringType.hdKeyTree,
          accounts: [
            '0x0dcd5d886577d5081b0c52e242ef29e70be3e7bc',
            'c5b8dbac4c1d3f152cdeb400e2313f309c410acb',
            '2f8d4a878cfa04a6e60d46362f5644deab66572d',
          ],
        },
        {
          type: KeyringType.imported,
          accounts: ['0xd85a4b6a394794842887b8284293d69163007bbb'],
        },
      ],
      ...mockNetworkState({
        chainId: CHAIN_IDS.MAINNET,
        ticker: CURRENCY_SYMBOLS.ETH,
        rpcUrl: 'https://mainnet.infura.io/v3/',
        blockExplorerUrl: 'https://etherscan.io',
<<<<<<< HEAD
        id: 'mainnet',
      }),
      selectedNetworkClientId: 'mainnet',
=======
      }),
>>>>>>> 800a9d3a
      tokens: [
        {
          erc20: true,
          symbol: 'BAT',
          decimals: 18,
          address: '0x0D8775F648430679A709E98d2b0Cb6250d2887EF',
        },
        {
          erc20: true,
          symbol: 'USDT',
          decimals: 6,
          address: '0xdAC17F958D2ee523a2206206994597C13D831ec7',
        },
      ],
      swapsState: {
        swapsFeatureFlags: {
          ethereum: {
            extensionActive: true,
            mobileActive: false,
            smartTransactions: {
              expectedDeadline: 45,
              maxDeadline: 150,
              returnTxHashAsap: false,
            },
          },
          smartTransactions: {
            mobileActive: true,
            extensionActive: true,
          },
          swapRedesign: {
            mobileActive: true,
            extensionActive: true,
          },
        },
        quotes: {
          TEST_AGG_1: {
            trade: {
              from: '0xe18035bf8712672935fdb4e5e431b1a0183d2dfc',
              value: '0x0',
              gas: '0x61a80', // 4e5
              to: '0x881D40237659C251811CEC9c364ef91dC08D300C',
            },
            sourceAmount: '10000000000000000000', // 10e18
            destinationAmount: '20000000000000000000', // 20e18
            error: null,
            sourceToken: '0x6b175474e89094c44da98b954eedeac495271d0f',
            destinationToken: '0xa0b86991c6218b36c1d19d4a2e9eb0ce3606eb48',
            approvalNeeded: null,
            maxGas: 600000,
            averageGas: 120000,
            estimatedRefund: 80000,
            fetchTime: 607,
            aggregator: 'TEST_AGG_1',
            aggType: 'AGG',
            slippage: 2,
            sourceTokenInfo: {
              address: '0x6b175474e89094c44da98b954eedeac495271d0f',
              symbol: 'DAI',
              decimals: 18,
              iconUrl: 'https://foo.bar/logo.png',
            },
            destinationTokenInfo: {
              address: '0xa0b86991c6218b36c1d19d4a2e9eb0ce3606eb48',
              symbol: 'USDC',
              decimals: 18,
            },
            fee: 1,
          },

          TEST_AGG_BEST: {
            trade: {
              from: '0xe18035bf8712672935fdb4e5e431b1a0183d2dfc',
              value: '0x0',
              gas: '0x61a80',
              to: '0x881D40237659C251811CEC9c364ef91dC08D300C',
            },
            sourceAmount: '10000000000000000000',
            destinationAmount: '25000000000000000000', // 25e18
            error: null,
            sourceToken: '0x6b175474e89094c44da98b954eedeac495271d0f',
            destinationToken: '0xa0b86991c6218b36c1d19d4a2e9eb0ce3606eb48',
            approvalNeeded: null,
            maxGas: 1100000,
            averageGas: 411000,
            estimatedRefund: 343090,
            fetchTime: 1003,
            aggregator: 'TEST_AGG_BEST',
            aggType: 'AGG',
            slippage: 2,
            sourceTokenInfo: {
              address: '0x6b175474e89094c44da98b954eedeac495271d0f',
              symbol: 'DAI',
              decimals: 18,
              iconUrl: 'https://foo.bar/logo.png',
            },
            destinationTokenInfo: {
              address: '0xa0b86991c6218b36c1d19d4a2e9eb0ce3606eb48',
              symbol: 'USDC',
              decimals: 18,
            },
            fee: 1,
          },
          TEST_AGG_2: {
            trade: {
              from: '0xe18035bf8712672935fdb4e5e431b1a0183d2dfc',
              value: '0x0',
              gas: '0x61a80',
              to: '0x881D40237659C251811CEC9c364ef91dC08D300C',
            },
            sourceAmount: '10000000000000000000',
            destinationAmount: '22000000000000000000', // 22e18
            error: null,
            sourceToken: '0x6b175474e89094c44da98b954eedeac495271d0f',
            destinationToken: '0xa0b86991c6218b36c1d19d4a2e9eb0ce3606eb48',
            approvalNeeded: null,
            maxGas: 368000,
            averageGas: 197000,
            estimatedRefund: 18205,
            fetchTime: 1354,
            aggregator: 'TEST_AGG_2',
            aggType: 'AGG',
            isBestQuote: true,
            slippage: 2,
            sourceTokenInfo: {
              address: '0x6b175474e89094c44da98b954eedeac495271d0f',
              symbol: 'DAI',
              decimals: 18,
              iconUrl: 'https://foo.bar/logo.png',
            },
            destinationTokenInfo: {
              address: '0xa0b86991c6218b36c1d19d4a2e9eb0ce3606eb48',
              symbol: 'USDC',
              decimals: 18,
            },
            fee: 1,
          },
        },
        fetchParams: {
          metaData: {
            sourceTokenInfo: {
              symbol: 'ETH',
            },
            destinationTokenInfo: {
              symbol: 'USDC',
            },
          },
        },
        tradeTxId: null,
        approveTxId: null,
        quotesLastFetched: 1519211809934,
        swapsQuoteRefreshTime: 60000,
        swapsQuotePrefetchingRefreshTime: 60000,
        swapsStxBatchStatusRefreshTime: 5000,
        swapsStxGetTransactionsRefreshTime: 5000,
        swapsStxMaxFeeMultiplier: 1.5,
        swapsStxStatusDeadline: 150000,
        customMaxGas: '',
        customGasPrice: null,
        selectedAggId: 'TEST_AGG_2',
        customApproveTxData: '',
        errorKey: '',
        topAggId: 'TEST_AGG_BEST',
        routeState: '',
        swapsFeatureIsLive: false,
      },
      useTokenDetection: true,
      tokenList: {
        '0x1f9840a85d5af5bf1d1762f925bdaddc4201f984': {
          address: '0x1f9840a85d5af5bf1d1762f925bdaddc4201f984',
          symbol: 'UNI',
          decimals: 18,
          name: 'Uniswap',
          iconUrl: '',
          aggregators: [
            'airswapLight',
            'bancor',
            'cmc',
            'coinGecko',
            'kleros',
            'oneInch',
            'paraswap',
            'pmm',
            'totle',
            'zapper',
            'zerion',
            'zeroEx',
          ],
          occurrences: 12,
        },
        '0x514910771af9ca656af840dff83e8264ecf986ca': {
          address: '0x514910771af9ca656af840dff83e8264ecf986ca',
          symbol: 'LINK',
          decimals: 18,
          name: 'Chainlink',
          iconUrl: '',
          aggregators: [
            'airswapLight',
            'bancor',
            'cmc',
            'coinGecko',
            'kleros',
            'oneInch',
            'paraswap',
            'pmm',
            'totle',
            'zapper',
            'zerion',
            'zeroEx',
          ],
          occurrences: 12,
        },
        '0x6b3595068778dd592e39a122f4f5a5cf09c90fe2': {
          address: '0x6b3595068778dd592e39a122f4f5a5cf09c90fe2',
          symbol: 'SUSHI',
          decimals: 18,
          name: 'SushiSwap',
          iconUrl: '',
          aggregators: [
            'bancor',
            'cmc',
            'coinGecko',
            'kleros',
            'oneInch',
            'paraswap',
            'pmm',
            'totle',
            'zapper',
            'zerion',
            'zeroEx',
          ],
          occurrences: 11,
        },
      },
      smartTransactionsState: {
        userOptIn: true,
        userOptInV2: true,
        liveness: true,
        fees: createGetSmartTransactionFeesApiResponse(),
        smartTransactions: {
          [CHAIN_IDS.MAINNET]: [
            {
              uuid: 'uuid2',
              status: 'success',
              cancellable: false,
              statusMetadata: {
                cancellationFeeWei: 36777567771000,
                cancellationReason: 'not_cancelled',
                deadlineRatio: 0.6400288486480713,
                minedHash:
                  '0x55ad39634ee10d417b6e190cfd3736098957e958879cffe78f1f00f4fd2654d6',
                minedTx: 'success',
              },
            },
            {
              uuid: 'uuid2',
              status: 'pending',
              cancellable: true,
              statusMetadata: {
                cancellationFeeWei: 36777567771000,
                cancellationReason: 'not_cancelled',
                deadlineRatio: 0.6400288486480713,
                minedHash:
                  '0x55ad39634ee10d417b6e190cfd3736098957e958879cffe78f1f00f4fd2654d6',
                minedTx: 'success',
              },
            },
          ],
        },
      },
      balances: {},
    },
    appState: {
      modal: {
        open: true,
        modalState: {
          name: 'test',
          props: {
            initialGasLimit: 100,
            minimumGasLimit: 5,
          },
        },
      },
      gasLoadingAnimationIsShowing: false,
    },
  };
};

export const createBridgeMockStore = (
  featureFlagOverrides = {},
  bridgeSliceOverrides = {},
) => {
  const swapsStore = createSwapsMockStore();
  return {
    ...swapsStore,
    bridge: {
      toChain: null,
      ...bridgeSliceOverrides,
    },
    metamask: {
      ...swapsStore.metamask,
      bridgeState: {
        ...(swapsStore.metamask.bridgeState ?? {}),
        bridgeFeatureFlags: {
          extensionSupport: false,
          srcNetworkAllowlist: [],
          destNetworkAllowlist: [],
          ...featureFlagOverrides,
        },
      },
    },
  };
};<|MERGE_RESOLUTION|>--- conflicted
+++ resolved
@@ -365,13 +365,9 @@
         ticker: CURRENCY_SYMBOLS.ETH,
         rpcUrl: 'https://mainnet.infura.io/v3/',
         blockExplorerUrl: 'https://etherscan.io',
-<<<<<<< HEAD
         id: 'mainnet',
       }),
       selectedNetworkClientId: 'mainnet',
-=======
-      }),
->>>>>>> 800a9d3a
       tokens: [
         {
           erc20: true,
