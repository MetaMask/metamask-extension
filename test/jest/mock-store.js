import { EthAccountType } from '@metamask/keyring-api';
import { CHAIN_IDS, CURRENCY_SYMBOLS } from '../../shared/constants/network';
import { KeyringType } from '../../shared/constants/keyring';
import { ETH_EOA_METHODS } from '../../shared/constants/eth-methods';
import { mockNetworkState } from '../stub/networks';

export const createGetSmartTransactionFeesApiResponse = () => {
  return {
    tradeTxFees: {
      // Approval tx.
      cancelFees: [
        { maxFeePerGas: 2100001000, maxPriorityFeePerGas: 466503987 },
        { maxFeePerGas: 2310003200, maxPriorityFeePerGas: 513154852 },
        { maxFeePerGas: 2541005830, maxPriorityFeePerGas: 564470851 },
        { maxFeePerGas: 2795108954, maxPriorityFeePerGas: 620918500 },
        { maxFeePerGas: 3074622644, maxPriorityFeePerGas: 683010971 },
        { maxFeePerGas: 3382087983, maxPriorityFeePerGas: 751312751 },
        { maxFeePerGas: 3720300164, maxPriorityFeePerGas: 826444778 },
        { maxFeePerGas: 4092333900, maxPriorityFeePerGas: 909090082 },
        { maxFeePerGas: 4501571383, maxPriorityFeePerGas: 1000000000 },
        { maxFeePerGas: 4951733023, maxPriorityFeePerGas: 1100001000 },
        { maxFeePerGas: 5446911277, maxPriorityFeePerGas: 1210002200 },
        { maxFeePerGas: 5991607851, maxPriorityFeePerGas: 1331003630 },
        { maxFeePerGas: 6590774628, maxPriorityFeePerGas: 1464105324 },
        { maxFeePerGas: 7249858682, maxPriorityFeePerGas: 1610517320 },
        { maxFeePerGas: 7974851800, maxPriorityFeePerGas: 1771570663 },
        { maxFeePerGas: 8772344955, maxPriorityFeePerGas: 1948729500 },
        { maxFeePerGas: 9649588222, maxPriorityFeePerGas: 2143604399 },
        { maxFeePerGas: 10614556694, maxPriorityFeePerGas: 2357966983 },
        { maxFeePerGas: 11676022978, maxPriorityFeePerGas: 2593766039 },
      ],
      feeEstimate: 42000000000000,
      fees: [
        { maxFeePerGas: 2310003200, maxPriorityFeePerGas: 513154852 },
        { maxFeePerGas: 2541005830, maxPriorityFeePerGas: 564470850 },
        { maxFeePerGas: 2795108954, maxPriorityFeePerGas: 620918500 },
        { maxFeePerGas: 3074622644, maxPriorityFeePerGas: 683010970 },
        { maxFeePerGas: 3382087983, maxPriorityFeePerGas: 751312751 },
        { maxFeePerGas: 3720300163, maxPriorityFeePerGas: 826444777 },
        { maxFeePerGas: 4092333900, maxPriorityFeePerGas: 909090082 },
        { maxFeePerGas: 4501571382, maxPriorityFeePerGas: 999999999 },
        { maxFeePerGas: 4951733022, maxPriorityFeePerGas: 1100001000 },
        { maxFeePerGas: 5446911277, maxPriorityFeePerGas: 1210002200 },
        { maxFeePerGas: 5991607851, maxPriorityFeePerGas: 1331003630 },
        { maxFeePerGas: 6590774627, maxPriorityFeePerGas: 1464105324 },
        { maxFeePerGas: 7249858681, maxPriorityFeePerGas: 1610517320 },
        { maxFeePerGas: 7974851800, maxPriorityFeePerGas: 1771570662 },
        { maxFeePerGas: 8772344954, maxPriorityFeePerGas: 1948729500 },
        { maxFeePerGas: 9649588222, maxPriorityFeePerGas: 2143604398 },
        { maxFeePerGas: 10614556693, maxPriorityFeePerGas: 2357966982 },
        { maxFeePerGas: 11676022977, maxPriorityFeePerGas: 2593766039 },
        { maxFeePerGas: 12843636951, maxPriorityFeePerGas: 2853145236 },
      ],
      gasLimit: 21000,
      gasUsed: 21000,
    },
    approvalTxFees: {
      // Trade tx.
      cancelFees: [
        { maxFeePerGas: 2100001000, maxPriorityFeePerGas: 466503987 },
        { maxFeePerGas: 2310003200, maxPriorityFeePerGas: 513154852 },
        { maxFeePerGas: 2541005830, maxPriorityFeePerGas: 564470851 },
        { maxFeePerGas: 2795108954, maxPriorityFeePerGas: 620918500 },
        { maxFeePerGas: 3074622644, maxPriorityFeePerGas: 683010971 },
        { maxFeePerGas: 3382087983, maxPriorityFeePerGas: 751312751 },
        { maxFeePerGas: 3720300164, maxPriorityFeePerGas: 826444778 },
        { maxFeePerGas: 4092333900, maxPriorityFeePerGas: 909090082 },
        { maxFeePerGas: 4501571383, maxPriorityFeePerGas: 1000000000 },
        { maxFeePerGas: 4951733023, maxPriorityFeePerGas: 1100001000 },
        { maxFeePerGas: 5446911277, maxPriorityFeePerGas: 1210002200 },
        { maxFeePerGas: 5991607851, maxPriorityFeePerGas: 1331003630 },
        { maxFeePerGas: 6590774628, maxPriorityFeePerGas: 1464105324 },
        { maxFeePerGas: 7249858682, maxPriorityFeePerGas: 1610517320 },
        { maxFeePerGas: 7974851800, maxPriorityFeePerGas: 1771570663 },
        { maxFeePerGas: 8772344955, maxPriorityFeePerGas: 1948729500 },
        { maxFeePerGas: 9649588222, maxPriorityFeePerGas: 2143604399 },
        { maxFeePerGas: 10614556694, maxPriorityFeePerGas: 2357966983 },
        { maxFeePerGas: 11676022978, maxPriorityFeePerGas: 2593766039 },
      ],
      feeEstimate: 42000000000000,
      fees: [
        { maxFeePerGas: 2310003200, maxPriorityFeePerGas: 513154852 },
        { maxFeePerGas: 2541005830, maxPriorityFeePerGas: 564470850 },
        { maxFeePerGas: 2795108954, maxPriorityFeePerGas: 620918500 },
        { maxFeePerGas: 3074622644, maxPriorityFeePerGas: 683010970 },
        { maxFeePerGas: 3382087983, maxPriorityFeePerGas: 751312751 },
        { maxFeePerGas: 3720300163, maxPriorityFeePerGas: 826444777 },
        { maxFeePerGas: 4092333900, maxPriorityFeePerGas: 909090082 },
        { maxFeePerGas: 4501571382, maxPriorityFeePerGas: 999999999 },
        { maxFeePerGas: 4951733022, maxPriorityFeePerGas: 1100001000 },
        { maxFeePerGas: 5446911277, maxPriorityFeePerGas: 1210002200 },
        { maxFeePerGas: 5991607851, maxPriorityFeePerGas: 1331003630 },
        { maxFeePerGas: 6590774627, maxPriorityFeePerGas: 1464105324 },
        { maxFeePerGas: 7249858681, maxPriorityFeePerGas: 1610517320 },
        { maxFeePerGas: 7974851800, maxPriorityFeePerGas: 1771570662 },
        { maxFeePerGas: 8772344954, maxPriorityFeePerGas: 1948729500 },
        { maxFeePerGas: 9649588222, maxPriorityFeePerGas: 2143604398 },
        { maxFeePerGas: 10614556693, maxPriorityFeePerGas: 2357966982 },
        { maxFeePerGas: 11676022977, maxPriorityFeePerGas: 2593766039 },
        { maxFeePerGas: 12843636951, maxPriorityFeePerGas: 2853145236 },
      ],
      gasLimit: 21000,
      gasUsed: 21000,
    },
  };
};

export const createSwapsMockStore = () => {
  return {
    confirmTransaction: {
      txData: {},
    },
    swaps: {
      customGas: {
        limit: '0x0',
        fallBackPrice: 5,
        priceEstimates: {
          blockTime: 14.1,
          safeLow: 2.5,
          safeLowWait: 6.6,
          average: 4,
          avgWait: 5.3,
          fast: 5,
          fastWait: 3.3,
          fastest: 10,
          fastestWait: 0.5,
        },
      },
      fromToken: 'ETH',
      toToken: {
        symbol: 'USDC',
        address: '0xA0b86991c6218b36c1d19D4a2e9Eb0cE3606eB48',
        occurances: 4,
      },
      swapsSTXLoading: false,
    },
    metamask: {
      preferences: {
        showFiatInTestnets: true,
        smartTransactionsOptInStatus: true,
      },
      transactions: [
        {
          id: 6571648590592143,
          time: 1667403993369,
          status: 'confirmed',
          originalGasEstimate: '0x7548',
          userEditedGasLimit: false,
          chainId: CHAIN_IDS.MAINNET,
          loadingDefaults: false,
          dappSuggestedGasFees: null,
          sendFlowHistory: null,
          txParams: {
            from: '0x806627172af48bd5b0765d3449a7def80d6576ff',
            to: '0x881d40237659c251811cec9c364ef91dc08d300c',
            nonce: '0x30',
            value: '0x5af3107a4000',
            gas: '0x7548',
            maxFeePerGas: '0x19286f704d',
            maxPriorityFeePerGas: '0x77359400',
          },
          origin: 'metamask',
          actionId: 1667403993358.877,
          type: 'swap',
          userFeeLevel: 'medium',
          defaultGasEstimates: {
            estimateType: 'medium',
            gas: '0x7548',
            maxFeePerGas: '0x19286f704d',
            maxPriorityFeePerGas: '0x77359400',
          },
          sourceTokenSymbol: 'ETH',
          destinationTokenSymbol: 'USDC',
          destinationTokenDecimals: 6,
          destinationTokenAddress: '0xdac17f958d2ee523a2206206994597c13d831ec7',
          swapMetaData: {
            token_from: 'ETH',
            token_from_amount: '0.0001',
            token_to: 'USDC',
            token_to_amount: '0.15471500',
            slippage: 2,
            custom_slippage: false,
            best_quote_source: 'pmm',
            other_quote_selected: false,
            other_quote_selected_source: '',
            gas_fees: '3.016697',
            estimated_gas: '30024',
            used_gas_price: '0',
            is_hardware_wallet: false,
            stx_enabled: false,
            current_stx_enabled: false,
            stx_user_opt_in: false,
            reg_tx_fee_in_usd: 3.02,
            reg_tx_fee_in_eth: 0.00193,
            reg_tx_max_fee_in_usd: 5.06,
            reg_tx_max_fee_in_eth: 0.00324,
            max_fee_per_gas: '19286f704d',
            max_priority_fee_per_gas: '77359400',
            base_and_priority_fee_per_gas: 'efd93d95a',
          },
          swapTokenValue: '0.0001',
          estimatedBaseFee: 'e865e455a',
          hash: '0x8216e3696e7deb7ca794703015f17d5114a09362ae98f6a1611203e4c9509243',
          submittedTime: 1667403996143,
          firstRetryBlockNumber: '0x7838fe',
          baseFeePerGas: '0xe0ef7d207',
          blockTimestamp: '636290e8',
          postTxBalance: '19a61aaaf06e4bd1',
        },
      ],
      useCurrencyRateCheck: true,
      currentCurrency: 'ETH',
      currencyRates: {
        ETH: {
          conversionRate: 1,
        },
      },
      marketData: {
        '0x1': {
          '0xa0b86991c6218b36c1d19d4a2e9eb0ce3606eb48': {
            price: 2,
            contractPercentChange1d: 0.004,
            priceChange1d: 0.00004,
          },
          '0x1111111111111111111111111111111111111111': {
            price: 0.1,
            contractPercentChange1d: 0.01,
            priceChange1d: 0.001,
          },
        },
      },
      identities: {
        '0xfdea65c8e26263f6d9a1b5de9555d2931a33b825': {
          address: '0xfdea65c8e26263f6d9a1b5de9555d2931a33b825',
          name: 'Send Account 1',
        },
        '0xc5b8dbac4c1d3f152cdeb400e2313f309c410acb': {
          address: '0xc5b8dbac4c1d3f152cdeb400e2313f309c410acb',
          name: 'Send Account 2',
        },
        '0x2f8d4a878cfa04a6e60d46362f5644deab66572d': {
          address: '0x2f8d4a878cfa04a6e60d46362f5644deab66572d',
          name: 'Send Account 3',
        },
        '0x0dcd5d886577d5081b0c52e242ef29e70be3e7bc': {
          address: '0x0dcd5d886577d5081b0c52e242ef29e70be3e7bc',
          name: 'Send Account 4',
        },
      },
      internalAccounts: {
        accounts: {
          'cf8dace4-9439-4bd4-b3a8-88c821c8fcb3': {
            address: '0x0dcd5d886577d5081b0c52e242ef29e70be3e7bc',
            id: 'cf8dace4-9439-4bd4-b3a8-88c821c8fcb3',
            metadata: {
              name: 'Test Account',
              keyring: {
                type: 'HD Key Tree',
              },
            },
            options: {},
            methods: ETH_EOA_METHODS,
            type: EthAccountType.Eoa,
          },
          '07c2cfec-36c9-46c4-8115-3836d3ac9047': {
            address: '0xc5b8dbac4c1d3f152cdeb400e2313f309c410acb',
            id: '07c2cfec-36c9-46c4-8115-3836d3ac9047',
            metadata: {
              name: 'Test Account 2',
              keyring: {
                type: 'HD Key Tree',
              },
            },
            options: {},
            methods: ETH_EOA_METHODS,
            type: EthAccountType.Eoa,
          },
          '15e69915-2a1a-4019-93b3-916e11fd432f': {
            address: '0x2f8d4a878cfa04a6e60d46362f5644deab66572d',
            id: '15e69915-2a1a-4019-93b3-916e11fd432f',
            metadata: {
              name: 'Ledger Hardware 2',
              keyring: {
                type: 'Ledger Hardware',
              },
            },
            options: {},
            methods: ETH_EOA_METHODS,
            type: EthAccountType.Eoa,
          },
          '784225f4-d30b-4e77-a900-c8bbce735b88': {
            address: '0x0dcd5d886577d5081b0c52e242ef29e70be3e7bc',
            id: '784225f4-d30b-4e77-a900-c8bbce735b88',
            metadata: {
              name: 'Test Account 3',
              keyring: {
                type: 'HD Key Tree',
              },
            },
            options: {},
            methods: ETH_EOA_METHODS,
            type: EthAccountType.Eoa,
          },
          '36eb02e0-7925-47f0-859f-076608f09b69': {
            address: '0x95222290DD7278Aa3Ddd389Cc1E1d165CC4BAfe6',
            id: '36eb02e0-7925-47f0-859f-076608f09b69',
            metadata: {
              name: 'Snap Account 1',
              keyring: {
                type: 'Snap Keyring',
              },
              snap: {
                id: 'snap-id',
                name: 'snap name',
              },
            },
            options: {},
            methods: ETH_EOA_METHODS,
            type: EthAccountType.Eoa,
          },
        },
        selectedAccount: 'cf8dace4-9439-4bd4-b3a8-88c821c8fcb3',
      },
      accounts: {
        '0x0dcd5d886577d5081b0c52e242ef29e70be3e7bc': {
          address: '0x0dcd5d886577d5081b0c52e242ef29e70be3e7bc',
          balance: '0x0',
        },
        '0xec1adf982415d2ef5ec55899b9bfb8bc0f29251b': {
          address: '0xec1adf982415d2ef5ec55899b9bfb8bc0f29251b',
          balance: '0x0',
        },
      },
      accountsByChainId: {
        [CHAIN_IDS.MAINNET]: {
          '0x0dcd5d886577d5081b0c52e242ef29e70be3e7bc': {
            address: '0x0dcd5d886577d5081b0c52e242ef29e70be3e7bc',
            balance: '0x0',
          },
          '0xec1adf982415d2ef5ec55899b9bfb8bc0f29251b': {
            address: '0xec1adf982415d2ef5ec55899b9bfb8bc0f29251b',
            balance: '0x0',
          },
        },
      },
      selectedAddress: '0x0dcd5d886577d5081b0c52e242ef29e70be3e7bc',
      currentLocale: 'en',
      keyrings: [
        {
          type: KeyringType.hdKeyTree,
          accounts: [
            '0x0dcd5d886577d5081b0c52e242ef29e70be3e7bc',
            'c5b8dbac4c1d3f152cdeb400e2313f309c410acb',
            '2f8d4a878cfa04a6e60d46362f5644deab66572d',
          ],
        },
        {
          type: KeyringType.imported,
          accounts: ['0xd85a4b6a394794842887b8284293d69163007bbb'],
        },
      ],
      ...mockNetworkState({
        chainId: CHAIN_IDS.MAINNET,
        ticker: CURRENCY_SYMBOLS.ETH,
        rpcUrl: 'https://mainnet.infura.io/v3/',
        blockExplorerUrl: 'https://etherscan.io',
      }),
      tokens: [
        {
          erc20: true,
          symbol: 'BAT',
          decimals: 18,
          address: '0x0D8775F648430679A709E98d2b0Cb6250d2887EF',
        },
        {
          erc20: true,
          symbol: 'USDT',
          decimals: 6,
          address: '0xdAC17F958D2ee523a2206206994597C13D831ec7',
        },
      ],
      swapsState: {
        swapsFeatureFlags: {
          ethereum: {
            extensionActive: true,
            mobileActive: false,
            smartTransactions: {
              expectedDeadline: 45,
              maxDeadline: 150,
              returnTxHashAsap: false,
            },
          },
          smartTransactions: {
            mobileActive: true,
            extensionActive: true,
          },
          swapRedesign: {
            mobileActive: true,
            extensionActive: true,
          },
        },
        quotes: {
          TEST_AGG_1: {
            trade: {
              from: '0xe18035bf8712672935fdb4e5e431b1a0183d2dfc',
              value: '0x0',
              gas: '0x61a80', // 4e5
              to: '0x881D40237659C251811CEC9c364ef91dC08D300C',
            },
            sourceAmount: '10000000000000000000', // 10e18
            destinationAmount: '20000000000000000000', // 20e18
            error: null,
            sourceToken: '0x6b175474e89094c44da98b954eedeac495271d0f',
            destinationToken: '0xa0b86991c6218b36c1d19d4a2e9eb0ce3606eb48',
            approvalNeeded: null,
            maxGas: 600000,
            averageGas: 120000,
            estimatedRefund: 80000,
            fetchTime: 607,
            aggregator: 'TEST_AGG_1',
            aggType: 'AGG',
            slippage: 2,
            sourceTokenInfo: {
              address: '0x6b175474e89094c44da98b954eedeac495271d0f',
              symbol: 'DAI',
              decimals: 18,
              iconUrl: 'https://foo.bar/logo.png',
            },
            destinationTokenInfo: {
              address: '0xa0b86991c6218b36c1d19d4a2e9eb0ce3606eb48',
              symbol: 'USDC',
              decimals: 18,
            },
            fee: 1,
          },

          TEST_AGG_BEST: {
            trade: {
              from: '0xe18035bf8712672935fdb4e5e431b1a0183d2dfc',
              value: '0x0',
              gas: '0x61a80',
              to: '0x881D40237659C251811CEC9c364ef91dC08D300C',
            },
            sourceAmount: '10000000000000000000',
            destinationAmount: '25000000000000000000', // 25e18
            error: null,
            sourceToken: '0x6b175474e89094c44da98b954eedeac495271d0f',
            destinationToken: '0xa0b86991c6218b36c1d19d4a2e9eb0ce3606eb48',
            approvalNeeded: null,
            maxGas: 1100000,
            averageGas: 411000,
            estimatedRefund: 343090,
            fetchTime: 1003,
            aggregator: 'TEST_AGG_BEST',
            aggType: 'AGG',
            slippage: 2,
            sourceTokenInfo: {
              address: '0x6b175474e89094c44da98b954eedeac495271d0f',
              symbol: 'DAI',
              decimals: 18,
              iconUrl: 'https://foo.bar/logo.png',
            },
            destinationTokenInfo: {
              address: '0xa0b86991c6218b36c1d19d4a2e9eb0ce3606eb48',
              symbol: 'USDC',
              decimals: 18,
            },
            fee: 1,
          },
          TEST_AGG_2: {
            trade: {
              from: '0xe18035bf8712672935fdb4e5e431b1a0183d2dfc',
              value: '0x0',
              gas: '0x61a80',
              to: '0x881D40237659C251811CEC9c364ef91dC08D300C',
            },
            sourceAmount: '10000000000000000000',
            destinationAmount: '22000000000000000000', // 22e18
            error: null,
            sourceToken: '0x6b175474e89094c44da98b954eedeac495271d0f',
            destinationToken: '0xa0b86991c6218b36c1d19d4a2e9eb0ce3606eb48',
            approvalNeeded: null,
            maxGas: 368000,
            averageGas: 197000,
            estimatedRefund: 18205,
            fetchTime: 1354,
            aggregator: 'TEST_AGG_2',
            aggType: 'AGG',
            isBestQuote: true,
            slippage: 2,
            sourceTokenInfo: {
              address: '0x6b175474e89094c44da98b954eedeac495271d0f',
              symbol: 'DAI',
              decimals: 18,
              iconUrl: 'https://foo.bar/logo.png',
            },
            destinationTokenInfo: {
              address: '0xa0b86991c6218b36c1d19d4a2e9eb0ce3606eb48',
              symbol: 'USDC',
              decimals: 18,
            },
            fee: 1,
          },
        },
        fetchParams: {
          metaData: {
            sourceTokenInfo: {
              symbol: 'ETH',
            },
            destinationTokenInfo: {
              symbol: 'USDC',
            },
          },
        },
        tradeTxId: null,
        approveTxId: null,
        quotesLastFetched: 1519211809934,
        swapsQuoteRefreshTime: 60000,
        swapsQuotePrefetchingRefreshTime: 60000,
        swapsStxBatchStatusRefreshTime: 5000,
        swapsStxGetTransactionsRefreshTime: 5000,
        swapsStxMaxFeeMultiplier: 1.5,
        swapsStxStatusDeadline: 150000,
        customMaxGas: '',
        customGasPrice: null,
        selectedAggId: 'TEST_AGG_2',
        customApproveTxData: '',
        errorKey: '',
        topAggId: 'TEST_AGG_BEST',
        routeState: '',
        swapsFeatureIsLive: false,
      },
      useTokenDetection: true,
      tokenList: {
        '0x1f9840a85d5af5bf1d1762f925bdaddc4201f984': {
          address: '0x1f9840a85d5af5bf1d1762f925bdaddc4201f984',
          symbol: 'UNI',
          decimals: 18,
          name: 'Uniswap',
          iconUrl: '',
          aggregators: [
            'airswapLight',
            'bancor',
            'cmc',
            'coinGecko',
            'kleros',
            'oneInch',
            'paraswap',
            'pmm',
            'totle',
            'zapper',
            'zerion',
            'zeroEx',
          ],
          occurrences: 12,
        },
        '0x514910771af9ca656af840dff83e8264ecf986ca': {
          address: '0x514910771af9ca656af840dff83e8264ecf986ca',
          symbol: 'LINK',
          decimals: 18,
          name: 'Chainlink',
          iconUrl: '',
          aggregators: [
            'airswapLight',
            'bancor',
            'cmc',
            'coinGecko',
            'kleros',
            'oneInch',
            'paraswap',
            'pmm',
            'totle',
            'zapper',
            'zerion',
            'zeroEx',
          ],
          occurrences: 12,
        },
        '0x6b3595068778dd592e39a122f4f5a5cf09c90fe2': {
          address: '0x6b3595068778dd592e39a122f4f5a5cf09c90fe2',
          symbol: 'SUSHI',
          decimals: 18,
          name: 'SushiSwap',
          iconUrl: '',
          aggregators: [
            'bancor',
            'cmc',
            'coinGecko',
            'kleros',
            'oneInch',
            'paraswap',
            'pmm',
            'totle',
            'zapper',
            'zerion',
            'zeroEx',
          ],
          occurrences: 11,
        },
      },
      smartTransactionsState: {
        userOptIn: true,
        userOptInV2: true,
        liveness: true,
        fees: createGetSmartTransactionFeesApiResponse(),
        smartTransactions: {
          [CHAIN_IDS.MAINNET]: [
            {
              uuid: 'uuid2',
              status: 'success',
              cancellable: false,
              statusMetadata: {
                cancellationFeeWei: 36777567771000,
                cancellationReason: 'not_cancelled',
                deadlineRatio: 0.6400288486480713,
                minedHash:
                  '0x55ad39634ee10d417b6e190cfd3736098957e958879cffe78f1f00f4fd2654d6',
                minedTx: 'success',
              },
            },
            {
              uuid: 'uuid2',
              status: 'pending',
              cancellable: true,
              statusMetadata: {
                cancellationFeeWei: 36777567771000,
                cancellationReason: 'not_cancelled',
                deadlineRatio: 0.6400288486480713,
                minedHash:
                  '0x55ad39634ee10d417b6e190cfd3736098957e958879cffe78f1f00f4fd2654d6',
                minedTx: 'success',
              },
            },
          ],
        },
      },
      balances: {},
    },
    appState: {
      modal: {
        open: true,
        modalState: {
          name: 'test',
          props: {
            initialGasLimit: 100,
            minimumGasLimit: 5,
          },
        },
      },
      gasLoadingAnimationIsShowing: false,
    },
  };
};

<<<<<<< HEAD
export const createBridgeMockStore = () => {
=======
export const createBridgeMockStore = (
  featureFlagOverrides = {},
  bridgeSliceOverrides = {},
) => {
>>>>>>> b960add2
  const swapsStore = createSwapsMockStore();
  return {
    ...swapsStore,
    bridge: {
      toChain: null,
<<<<<<< HEAD
=======
      ...bridgeSliceOverrides,
>>>>>>> b960add2
    },
    metamask: {
      ...swapsStore.metamask,
      bridgeState: {
        ...(swapsStore.metamask.bridgeState ?? {}),
        bridgeFeatureFlags: {
          extensionSupport: false,
<<<<<<< HEAD
=======
          srcNetworkAllowlist: [],
          destNetworkAllowlist: [],
          ...featureFlagOverrides,
>>>>>>> b960add2
        },
      },
    },
  };
};<|MERGE_RESOLUTION|>--- conflicted
+++ resolved
@@ -652,23 +652,16 @@
   };
 };
 
-<<<<<<< HEAD
-export const createBridgeMockStore = () => {
-=======
 export const createBridgeMockStore = (
   featureFlagOverrides = {},
   bridgeSliceOverrides = {},
 ) => {
->>>>>>> b960add2
   const swapsStore = createSwapsMockStore();
   return {
     ...swapsStore,
     bridge: {
       toChain: null,
-<<<<<<< HEAD
-=======
       ...bridgeSliceOverrides,
->>>>>>> b960add2
     },
     metamask: {
       ...swapsStore.metamask,
@@ -676,12 +669,9 @@
         ...(swapsStore.metamask.bridgeState ?? {}),
         bridgeFeatureFlags: {
           extensionSupport: false,
-<<<<<<< HEAD
-=======
           srcNetworkAllowlist: [],
           destNetworkAllowlist: [],
           ...featureFlagOverrides,
->>>>>>> b960add2
         },
       },
     },
