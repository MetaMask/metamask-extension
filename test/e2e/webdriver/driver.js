const { promises: fs } = require('fs');
const { strict: assert } = require('assert');
const {
  By,
  Condition,
  Key,
  until,
  ThenableWebDriver, // eslint-disable-line no-unused-vars -- this is imported for JSDoc
  WebElement, // eslint-disable-line no-unused-vars -- this is imported for JSDoc
} = require('selenium-webdriver');
const cssToXPath = require('css-to-xpath');
const { sprintf } = require('sprintf-js');
<<<<<<< HEAD
const { retry } = require('../../../development/lib/retry');
const { quoteXPathText } = require('../../helpers/quoteXPathText');
=======
const { debounce } = require('lodash');
const { quoteXPathText } = require('../../helpers/quoteXPathText');
const { isManifestV3 } = require('../../../shared/modules/mv3.utils');
const { WindowHandles } = require('../background-socket/window-handles');
>>>>>>> 717376e8

const PAGES = {
  BACKGROUND: 'background',
  HOME: 'home',
  NOTIFICATION: 'notification',
  OFFSCREEN: 'offscreen',
  POPUP: 'popup',
};

/**
 * Temporary workaround to patch selenium's element handle API with methods
 * that match the playwright API for Elements
 *
 * @param {object} element - Selenium Element
 * @param {!ThenableWebDriver} driver
 * @returns {object} modified Selenium Element
 */
function wrapElementWithAPI(element, driver) {
  element.press = (key) => element.sendKeys(key);
  element.fill = async (input) => {
    // The 'fill' method in playwright replaces existing input
    await driver.wait(until.elementIsVisible(element));

    // Try 2 ways to clear input fields, first try with clear() method
    // Use keyboard simulation if the input field is not empty
    await element.sendKeys(
      Key.chord(driver.Key.MODIFIER, 'a', driver.Key.BACK_SPACE),
    );
    // If previous methods fail, use Selenium's actions to select all text and replace it with the expected value
    if ((await element.getProperty('value')) !== '') {
      await driver.driver
        .actions()
        .click(element)
        .keyDown(driver.Key.MODIFIER)
        .sendKeys('a')
        .keyUp(driver.Key.MODIFIER)
        .perform();
    }
    await element.sendKeys(input);
  };

  element.waitForElementState = async (state, timeout) => {
    switch (state) {
      case 'hidden':
        return await driver.wait(until.stalenessOf(element), timeout);
      case 'visible':
        return await driver.wait(until.elementIsVisible(element), timeout);
      default:
        throw new Error(`Provided state: '${state}' is not supported`);
    }
  };

  // We need to hold a pointer to the original click() method so that we can call it in the replaced click() method
  if (!element.originalClick) {
    element.originalClick = element.click;
  }

  // This special click() method waits for the loading overlay to disappear before clicking
  element.click = async () => {
    try {
      await element.originalClick();
    } catch (e) {
      if (e.name === 'ElementClickInterceptedError') {
        if (e.message.includes('<div class="mm-box loading-overlay"')) {
          // Wait for the loading overlay to disappear and try again
          await driver.wait(
            until.elementIsNotPresent(By.css('.loading-overlay')),
          );
        }
        if (e.message.includes('<div class="modal__backdrop"')) {
          // Wait for the modal to disappear and try again
          await driver.wait(
            until.elementIsNotPresent(By.css('.modal__backdrop')),
          );
        }
        await element.originalClick();
      } else {
        throw e; // If the error is not related to the loading overlay or modal backdrop, throw it
      }
    }
  };

  return element;
}

until.elementIsNotPresent = function elementIsNotPresent(locator) {
  return new Condition(`Element not present`, function (driver) {
    return driver.findElements(locator).then(function (elements) {
      return elements.length === 0;
    });
  });
};

until.foundElementCountIs = function foundElementCountIs(locator, n) {
  return new Condition(`Element count is ${n}`, function (driver) {
    return driver.findElements(locator).then(function (elements) {
      return elements.length === n;
    });
  });
};

/**
 * This is MetaMask's custom E2E test driver, wrapping the Selenium WebDriver.
 * For Selenium WebDriver API documentation, see:
 * https://www.selenium.dev/selenium/docs/api/javascript/module/selenium-webdriver/index_exports_WebDriver.html
 */
class Driver {
  /**
   * @param {!ThenableWebDriver} driver - A {@code WebDriver} instance
   * @param {string} browser - The type of browser this driver is controlling
   * @param extensionUrl
   * @param {number} timeout
   */
  constructor(driver, browser, extensionUrl, timeout = 10 * 1000) {
    this.driver = driver;
    this.browser = browser;
    this.extensionUrl = extensionUrl;
    this.timeout = timeout;
    this.exceptions = [];
    this.errors = [];
    this.eventProcessingStack = [];
    this.windowHandles = new WindowHandles(this.driver);

    // The following values are found in
    // https://github.com/SeleniumHQ/selenium/blob/trunk/javascript/node/selenium-webdriver/lib/input.js#L50-L110
    // These should be replaced with string constants 'Enter' etc for playwright.
    this.Key = {
      BACK_SPACE: '\uE003',
      ENTER: '\uE007',
      SPACE: '\uE00D',
      CONTROL: '\uE009',
      COMMAND: '\uE03D',
      MODIFIER: process.platform === 'darwin' ? Key.COMMAND : Key.CONTROL,
    };
  }

  async executeAsyncScript(script, ...args) {
    return this.driver.executeAsyncScript(script, args);
  }

  async executeScript(script, ...args) {
    return this.driver.executeScript(script, args);
  }

  /**
   * In web automation testing, locators are crucial commands that guide the framework to identify
   * and select HTML elements on a webpage for interaction. They play a vital role in executing various
   * actions such as clicking buttons, filling text, or retrieving data from web pages.
   *
   * buildLocator function enhances element matching capabilities by introducing support for inline locators,
   * offering an alternative to the traditional use of Selenium's By abstraction.
   *
   * @param {string | object} locator - this could be 'css' or 'xpath' and value to use with the locator strategy.
   * @returns {object} By object that can be used to locate elements.
   * @throws {Error} Will throw an error if an invalid locator strategy is provided.
   *
   * To locate an element by its class using a CSS selector, prepend the class name with a dot (.) symbol.
   * @example <caption>Example to locate the amount text box using its class on the send transaction screen</caption>
   *        await driver.findElement('.unit-input__input’);
   *
   * To locate an element by its ID using a CSS selector, prepend the ID with a hash sign (#).
   * @example <caption>Example to locate the password text box using its ID on the login screen</caption>
   *        await driver.findElement('#password');
   *
   * To target an element based on its attribute using a CSS selector,
   * use square brackets ([]) to specify the attribute name and its value.
   * @example <caption>Example to locate the ‘Buy & Sell’ button using its unique attribute data-testid and its value on the overview screen</caption>
   *        await driver.findElement('[data-testid="eth-overview-buy"]');
   *
   * To locate an element by XPath locator strategy
   * @example <caption>Example to locate 'Confirm' button on the send transaction page</caption>
   *        await driver.findClickableElement({ text: 'Confirm', tag: 'button' });
   */
  buildLocator(locator) {
    if (typeof locator === 'string') {
      // If locator is a string we assume its a css selector
      return By.css(locator);
    } else if (locator.value) {
      // For backwards compatibility, checking if the locator has a value prop
      // tells us this is a Selenium locator
      return locator;
    } else if (locator.xpath) {
      // Providing an xpath prop to the object will consume the locator as an
      // xpath locator.
      return By.xpath(locator.xpath);
    } else if (locator.text) {
      // Providing a text prop, and optionally a tag or css prop, will use
      // xpath to look for an element with the tag that has matching text.
      if (locator.css) {
        // When providing css prop we use cssToXPath to build a xpath string
        // We provide two cases to check for, first a text node of the
        // element that matches the text provided OR we test the stringified
        // contents of the element in the case where text is split across
        // multiple children. In the later case non literal spaces are stripped
        // so we do the same with the input to provide a consistent API.
        const xpath = cssToXPath
          .parse(locator.css)
          .where(
            cssToXPath.xPathBuilder
              .string()
              .contains(locator.text)
              .or(
                cssToXPath.xPathBuilder
                  .string()
                  .contains(locator.text.split(' ').join('')),
              ),
          )
          .toXPath();
        return By.xpath(xpath);
      }

      const quoted = quoteXPathText(locator.text);
      // The tag prop is optional and further refines which elements match
      return By.xpath(`//${locator.tag ?? '*'}[contains(text(), ${quoted})]`);
    }
    throw new Error(
      `The locator '${locator}' is not supported by the E2E test driver`,
    );
  }

  /**
   * Fills the given web element with the provided value.
   * This method is particularly useful for automating interactions with text fields,
   * such as username or password inputs, search boxes, or any editable text areas.
   *
   * @param {string | object} rawLocator - element locator
   * @param {string} input - The value to fill the element with.
   * @returns {Promise<WebElement>} Promise resolving to the filled element
   * @example <caption>Example to fill address in the send transaction screen</caption>
   *          await driver.fill(
   *                'input[data-testid="ens-input"]',
   *                '0xc427D562164062a23a5cFf596A4a3208e72Acd28');
   */
  async fill(rawLocator, input) {
    const element = await this.findElement(rawLocator);
    await element.fill(input);
    return element;
  }

  /**
   * Simulates a key press event on the given web element.
   * This can include typing characters into a text field,
   * activating keyboard shortcuts, or any other keyboard-related interactions
   *
   * @param {string | object} rawLocator - element locator
   * @param {string} keys - The key to press.
   * @returns {Promise<WebElement>} promise resolving to the filled element
   */
  async press(rawLocator, keys) {
    const element = await this.findElement(rawLocator);
    await element.press(keys);
    return element;
  }

  async delay(time) {
    await new Promise((resolve) => setTimeout(resolve, time));
  }

  /**
   * Function to wait for a specific condition to be met within a given timeout period,
   * with an option to catch and handle any errors that occur during the wait.
   *
   * @param {Function} condition - condition or function the method awaits to become true
   * @param {number} timeout - Optional parameter specifies the maximum milliseconds to wait.
   * @param catchError - Optional parameter that determines whether errors during the wait should be caught and handled within the method
   * @returns {Promise}  promise resolving with a delay
   * @throws {Error} Will throw an error if the condition is not met within the timeout period.
   * @example <caption>Example wait until a condition occurs</caption>
   *            await driver.wait(async () => {
   *              let info = await getBackupJson();
   *              return info !== null;
   *            }, 10000);
   * @example <caption>Example wait until the condition for finding the elements is met and ensuring that the length validation is also satisfied</caption>
   *            await driver.wait(async () => {
   *              const confirmedTxes = await driver.findElements(
   *              '.transaction-list__completed-transactions .transaction-list-item',
   *              );
   *            return confirmedTxes.length === 1;
   *            }, 10000);
   * @example <caption>Example wait until a mock condition occurs</caption>
   *           await driver.wait(async () => {
   *              const isPending = await mockedEndpoint.isPending();
   *              return isPending === false;
   *           }, 3000);
   */
  async wait(condition, timeout = this.timeout, catchError = false) {
    try {
      await this.driver.wait(condition, timeout);
    } catch (e) {
      if (!catchError) {
        throw e;
      }

      console.log('Caught error waiting for condition:', e);
    }
  }

  /**
   * Waits for an element that matches the given locator to reach the specified state within the timeout period.
   *
   * @param {string | object} rawLocator - Element locator
   * @param {number} timeout - optional parameter that specifies the maximum amount of time (in milliseconds)
   * to wait for the condition to be met and desired state of the element to wait for.
   * It defaults to 'visible', indicating that the method will wait until the element is visible on the page.
   * The other supported state is 'detached', which means waiting until the element is removed from the DOM.
   * @returns {Promise<WebElement>} promise resolving when the element meets the state or timeout occurs.
   * @throws {Error} Will throw an error if the element does not reach the specified state within the timeout period.
   */
  async waitForSelector(
    rawLocator,
    { timeout = this.timeout, state = 'visible' } = {},
  ) {
    // Playwright has a waitForSelector method that will become a shallow
    // replacement for the implementation below. It takes an option options
    // bucket that can include the state attribute to wait for elements that
    // match the selector to be removed from the DOM.
    let element;
    if (!['visible', 'detached'].includes(state)) {
      throw new Error(`Provided state selector ${state} is not supported`);
    }
    if (state === 'visible') {
      element = await this.driver.wait(
        until.elementLocated(this.buildLocator(rawLocator)),
        timeout,
      );
    } else if (state === 'detached') {
      element = await this.driver.wait(
        until.stalenessOf(await this.findElement(rawLocator)),
        timeout,
      );
    }
    return wrapElementWithAPI(element, this);
  }

  /**
<<<<<<< HEAD
=======
   * Waits for multiple elements that match the given locators to reach the specified state within the timeout period.
   *
   * @param {Array<string | object>} rawLocators - Array of element locators
   * @param {number} timeout - Optional parameter that specifies the maximum amount of time (in milliseconds)
   * to wait for the condition to be met and desired state of the elements to wait for.
   * It defaults to 'visible', indicating that the method will wait until the elements are visible on the page.
   * The other supported state is 'detached', which means waiting until the elements are removed from the DOM.
   * @returns {Promise<Array<WebElement>>} Promise resolving when all elements meet the state or timeout occurs.
   * @throws {Error} Will throw an error if any of the elements do not reach the specified state within the timeout period.
   */
  async waitForMultipleSelectors(
    rawLocators,
    { timeout = this.timeout, state = 'visible' } = {},
  ) {
    const promises = rawLocators.map((rawLocator) =>
      this.waitForSelector(rawLocator, { timeout, state }),
    );
    return Promise.all(promises);
  }

  /**
>>>>>>> 717376e8
   * Waits for an element that matches the given locator to become non-empty within the timeout period.
   * This is particularly useful for waiting for elements that are dynamically populated with content.
   *
   * @param {string | object} element - Element locator
   * @returns {Promise}  promise resolving once the element fills or timeout hits
   * @throws {Error} throws an error if the element does not become non-empty within the timeout period.
   */
  async waitForNonEmptyElement(element) {
    await this.driver.wait(async () => {
      const elemText = await element.getText();
      const empty = elemText === '';
      return !empty;
    }, this.timeout);
  }

  /**
   * Waits until the expected number of tokens to be rendered
   *
   * @param {string | object} rawLocator - element locator
   * @param {number} n - The expected number of elements.
   * @param timeout
   * @returns {Promise} promise resolving when the count of elements is matched.
   */
  async elementCountBecomesN(rawLocator, n, timeout = this.timeout) {
    const locator = this.buildLocator(rawLocator);
    try {
      await this.driver.wait(until.foundElementCountIs(locator, n), timeout);
      return true;
    } catch (e) {
      const elements = await this.findElements(locator);
      console.error(
        `Waiting for count of ${locator} elements to be ${n}, but it is ${elements.length}`,
      );
      return false;
    }
  }

  /**
   * Wait until an element is absent.
   *
   * This function MUST have a guard to prevent a race condition. For example,
   * when the previous step is to click a button that loads a new page, then of course
   * during page load, the rawLocator element will be absent, even though it will appear
   * a half-second later.
   *
   * The first choice for the guard is to use the findElementGuard, which executes before
   * the search for the rawLocator element.
   *
   * The second choice for the guard is to use the waitAtLeastGuard parameter.
   *
   * @param {string | object} rawLocator - element locator
   * @param {object} guards
   * @param {string | object} [guards.findElementGuard] - rawLocator to perform a findElement and act as a guard
   * @param {number} [guards.waitAtLeastGuard] - minimum milliseconds to wait before passing
   * @param {number} [guards.timeout]  - maximum milliseconds to wait before failing
   * @returns {Promise<void>}  promise resolving after the element is not present
   * @throws {Error}  throws an error if the element is present
   */
  async assertElementNotPresent(
    rawLocator,
    {
      findElementGuard = '',
      waitAtLeastGuard = 0,
      timeout = this.timeout,
    } = {},
  ) {
    assert(timeout > waitAtLeastGuard);
    if (waitAtLeastGuard > 0) {
      await this.delay(waitAtLeastGuard);
    }

    if (findElementGuard) {
      await this.findElement(findElementGuard);
    }

    const locator = this.buildLocator(rawLocator);

    try {
      await this.driver.wait(
        until.elementIsNotPresent(locator),
        timeout - waitAtLeastGuard,
      );
    } catch (err) {
      throw new Error(
        `Found element ${JSON.stringify(
          rawLocator,
        )} that should not be present`,
      );
    }
  }

  /**
   * Quits the browser session, closing all windows and tabs.
   *
   * @returns {Promise} promise resolving after quitting
   */
  async quit() {
    await this.driver.quit();
  }

  /**
   * Finds an element on the page using the given locator
   * and returns a reference to the first matching element.
   *
   * @param {string | object} rawLocator - Element locator
   * @returns {Promise<WebElement>} A promise that resolves to the found element.
   */
  async findElement(rawLocator) {
    const locator = this.buildLocator(rawLocator);
    const element = await this.driver.wait(
      until.elementLocated(locator),
      this.timeout,
    );
    return wrapElementWithAPI(element, this);
  }

  /**
<<<<<<< HEAD
=======
   * Finds a nested element within a parent element using the given locator.
   * This is useful when the parent element is already known and you want to find an element within it.
   *
   * @param {WebElement} element - Parent element
   * @param {string | object} nestedLocator - Nested element locator
   * @returns {Promise<WebElement>} A promise that resolves to the found nested element.
   */
  async findNestedElement(element, nestedLocator) {
    const locator = this.buildLocator(nestedLocator);
    const nestedElement = await element.findElement(locator);
    return wrapElementWithAPI(nestedElement, this);
  }

  /**
>>>>>>> 717376e8
   * Finds a visible element on the page using the given locator.
   *
   * @param {string | object} rawLocator - Element locator
   * @returns {Promise<WebElement>} A promise that resolves to the found visible element.
   */
  async findVisibleElement(rawLocator) {
    const element = await this.findElement(rawLocator);
    await this.driver.wait(until.elementIsVisible(element), this.timeout);
    return wrapElementWithAPI(element, this);
  }

  /**
   * Finds a clickable element on the page using the given locator.
   *
   * @param {string | object} rawLocator - Element locator
   * @returns {Promise<WebElement>} A promise that resolves to the found clickable element.
   */
  async findClickableElement(rawLocator) {
    const element = await this.findElement(rawLocator);
    await Promise.all([
      this.driver.wait(until.elementIsVisible(element), this.timeout),
      this.driver.wait(until.elementIsEnabled(element), this.timeout),
    ]);
    return wrapElementWithAPI(element, this);
  }

  /**
   * Finds all elements on the page that match the given locator.
   * If there are no matches, an empty list is returned.
   *
   * @param {string | object} rawLocator - Element locator
   * @returns {Promise<Array<WebElement>>} A promise that resolves to an array of found elements.
   */
  async findElements(rawLocator) {
    const locator = this.buildLocator(rawLocator);
    const elements = await this.driver.wait(
      until.elementsLocated(locator),
      this.timeout,
    );
    return elements.map((element) => wrapElementWithAPI(element, this));
  }

  /**
   * Finds all clickable elements on the page that match the given locator.
   *
   * @param {string | object} rawLocator - Element locator
   * @returns {Promise<Array<WebElement>>} A promise that resolves to an array of found clickable elements.
   */
  async findClickableElements(rawLocator) {
    const elements = await this.findElements(rawLocator);
    await Promise.all(
      elements.reduce((acc, element) => {
        acc.push(
          this.driver.wait(until.elementIsVisible(element), this.timeout),
          this.driver.wait(until.elementIsEnabled(element), this.timeout),
        );
        return acc;
      }, []),
    );
    return elements.map((element) => wrapElementWithAPI(element, this));
  }

  /**
   * Function that aims to simulate a click action on a specified web element within a web page
   *
   * @param {string | object} rawLocator - Element locator
   * @param {number} [retries] - The number of times to retry the click action if it fails
   * @returns {Promise} promise that resolves to the WebElement
   */
  async clickElement(rawLocator, retries = 3) {
    for (let attempt = 0; attempt < retries; attempt++) {
      try {
        const element = await this.findClickableElement(rawLocator);
        await element.click();
        return;
      } catch (error) {
        if (
          error.name === 'StaleElementReferenceError' &&
          attempt < retries - 1
        ) {
          await this.delay(1000);
        } else {
          throw error;
        }
      }
    }
  }

  /**
   * Clicks on an element identified by the provided locator and waits for it to disappear.
   * For scenarios where the clicked element, such as a notification or popup, needs to disappear afterward.
   * The wait ensures that subsequent interactions are not obscured by the initial notification or popup element.
   *
   * @param rawLocator - The locator used to identify the element to be clicked
   * @param timeout - The maximum time in ms to wait for the element to disappear after clicking.
   */
  async clickElementAndWaitToDisappear(rawLocator, timeout = 2000) {
    const element = await this.findClickableElement(rawLocator);
    await element.click();
    await element.waitForElementState('hidden', timeout);
  }

  /**
   * Clicks on an element if it's present. If the element is not found,
   * catch the exception, log the failure to the console, but do not cause the test to fail.
   * For scenario where an element such as a scroll button does not
   * show up because of render differences, proceed to the next step
   * without causing a test failure, but provide a console log of why.
   *
   * @param rawLocator - Element locator
   * @param timeout - The maximum time in ms to wait for the element
   */
  async clickElementSafe(rawLocator, timeout = 1000) {
    try {
      const locator = this.buildLocator(rawLocator);

      const elements = await this.driver.wait(
        until.elementsLocated(locator),
        timeout,
      );

      await elements[0].click();
    } catch (e) {
      console.log(`Element ${rawLocator} not found (${e})`);
    }
  }

  /**
   * Can fix instances where a normal click produces ElementClickInterceptedError
   *
   * @param rawLocator
   */
  async clickElementUsingMouseMove(rawLocator) {
    const element = await this.findClickableElement(rawLocator);
    await this.scrollToElement(element);
    await this.driver
      .actions()
      .move({ origin: element, x: 1, y: 1 })
      .click()
      .perform();
  }

  /**
   * Simulates a click at the given x and y coordinates.
   *
   * @param rawLocator - Element locator
   * @param {number} x  - coordinate to click at x
   * @param {number} y - coordinate to click at y
   * @returns {Promise<void>} promise resolving after a click
   */
  async clickPoint(rawLocator, x, y) {
    const element = await this.findElement(rawLocator);
    await this.driver
      .actions()
      .move({ origin: element, x, y })
      .click()
      .perform();
  }

  /**
   * Simulates holding the mouse button down on the given web element.
   *
   * @param {string | object} rawLocator - Element locator
   * @param {number} ms - number of milliseconds to hold the mouse button down
   * @returns {Promise<void>} promise resolving after mouse down completed
   */
  async holdMouseDownOnElement(rawLocator, ms) {
    const locator = this.buildLocator(rawLocator);
    const element = await this.findClickableElement(locator);
    await this.driver
      .actions()
      .move({ origin: element, x: 1, y: 1 })
      .press()
      .pause(ms)
      .release()
      .perform();
  }

  /**
   * Scrolls the page until the given web element is in view.
   *
   * @param {string | object} element - Element locator
   * @returns {Promise<void>} promise resolving after scrolling
   */
  async scrollToElement(element) {
    await this.driver.executeScript(
      'arguments[0].scrollIntoView(true)',
      element,
    );
  }

  /**
   * Checks if an element that matches the given locator is present on the page.
   *
   * @param {string | object} rawLocator - Element locator
   * @returns {Promise<boolean>} promise that resolves to a boolean indicating whether the element is present.
   */
  async isElementPresent(rawLocator) {
    try {
      await this.findElement(rawLocator);
      return true;
    } catch (err) {
      return false;
    }
  }

  /**
   * Checks if an element that matches the given locator is present and visible on the page.
   *
   * @param {string | object} rawLocator - Element locator
   * @returns {Promise<boolean>} promise that resolves to a boolean indicating whether the element is present and visible.
   */
  async isElementPresentAndVisible(rawLocator) {
    try {
      await this.findVisibleElement(rawLocator);
      return true;
    } catch (err) {
      return false;
    }
  }

  /**
   * Paste a string into a field.
   *
   * @param {string} rawLocator  - Element locator
   * @param {string} contentToPaste - content to paste
   * @returns {Promise<WebElement>}  promise that resolves to the WebElement
   */
  async pasteIntoField(rawLocator, contentToPaste) {
    // Throw if double-quote is present in content to paste
    // so that we don't have to worry about escaping double-quotes
    if (contentToPaste.includes('"')) {
      throw new Error('Cannot paste content with double-quote');
    }
    // Click to focus the field
    await this.clickElement(rawLocator);
    await this.executeScript(
      `navigator.clipboard.writeText("${contentToPaste}")`,
    );
    await this.fill(rawLocator, Key.chord(this.Key.MODIFIER, 'v'));
  }

  async pasteFromClipboardIntoField(rawLocator) {
    await this.fill(rawLocator, Key.chord(this.Key.MODIFIER, 'v'));
  }

  // Navigation

  /**
   * Navigates to the specified page within a browser session.
   *
   * @param {string} [page] - its optional parameter to specify the page you want to navigate.
   * Defaults to home if no other page is specified.
<<<<<<< HEAD
   * @returns {Promise} promise resolves when the page has finished loading
   * @throws {Error} Will throw an error if the navigation fails or the page does not load within the timeout period.
   */
  async navigate(page = PAGES.HOME) {
=======
   * @param {object} [options] - optional parameter to specify additional options.
   * @param {boolean} [options.waitForControllers] - optional parameter to specify whether to wait for the controllers to be loaded.
   * Defaults to true.
   * @returns {Promise} promise resolves when the page has finished loading
   * @throws {Error} Will throw an error if the navigation fails or the page does not load within the timeout period.
   */
  async navigate(page = PAGES.HOME, { waitForControllers = true } = {}) {
>>>>>>> 717376e8
    const response = await this.driver.get(`${this.extensionUrl}/${page}.html`);
    // Wait for asynchronous JavaScript to load
    if (waitForControllers) {
      await this.driver.wait(
        until.elementLocated(this.buildLocator('.controller-loaded')),
        10 * 1000,
      );
    }
    return response;
  }

  /**
   * Retrieves the current URL of the browser session.
   *
   * @returns {Promise<string>} promise resolves upon retrieving the URL text.
   */
  async getCurrentUrl() {
    return await this.driver.getCurrentUrl();
  }

  // Metrics

  async collectMetrics() {
    return await this.driver.executeScript(collectMetrics);
  }

  // Window management

  /**
   * Opens a new URL in the browser window controlled by the driver
   *
   * @param {string} url - Any URL
   * @returns {Promise<void>} promise resolves when the URL page has finished loading
   */
  async openNewURL(url) {
    await this.driver.get(url);
  }

  /**
   * Opens a new window or tab in the browser session and navigates to the given URL.
   *
   * @param {string} url - The URL to navigate to in the new window tab.
<<<<<<< HEAD
   * @returns {newHandle} The handle of the new window or tab.
=======
   * @returns {Promise<string>} The handle of the new window or tab.
>>>>>>> 717376e8
   * This handle can be used later to switch between different tabs in window during the test.
   */
  async openNewPage(url) {
    await this.driver.switchTo().newWindow();
    await this.openNewURL(url);
    const newHandle = await this.driver.getWindowHandle();
    return newHandle;
  }

  /**
   * Refreshes the current page in the browser session.
   *
   * @returns {Promise<void>} promise resolves page is loaded
   */
  async refresh() {
    await this.driver.navigate().refresh();
  }

  /**
   * Switches the context of the browser session to the window or tab with the given handle.
   *
   * @param {int} handle - unique identifier (window handle) of the browser window or tab to which you want to switch.
   * @returns {Promise<void>} promise that resolves once the switch is complete
   */
  async switchToWindow(handle) {
    await this.driver.switchTo().window(handle);
    await this.windowHandles.getCurrentWindowProperties(null, handle);
  }

  /**
   * Opens a new browser window and switch the WebDriver's context to this new window.
   *
   * @returns {Promise<void>} A promise resolves after switching to the new window.
   */
  async switchToNewWindow() {
    await this.driver.switchTo().newWindow('window');
  }

  /**
   * Switches the WebDriver's context to a specified iframe or frame within a web page.
   *
   * @param {string} element - The iframe or frame element to switch to.
   * @returns {Promise<void>} promise that resolves once the switch is complete
   */
  async switchToFrame(element) {
    await this.driver.switchTo().frame(element);
  }

  /**
   * Retrieves the handles of all open window tabs in the browser session.
   *
   * @returns {Promise<Array<string>>} A promise that will
   *     be resolved with an array of window handles.
   */
  async getAllWindowHandles() {
    return await this.windowHandles.getAllWindowHandles();
  }

  /**
   * Waits until the specified number of window handles are present.
   *
   * @param {number} _x - The number of window handles to wait for
   * @param delayStep - defaults to 1000 milliseconds
   * @param {number} [timeout] - The amount of time in milliseconds to wait before timing out.
   * @returns {Promise} promise resolving when the target window handle count is met
   * @throws {Error} throws an error if the target number of window handles isn't met by the timeout.
   */
  async waitUntilXWindowHandles(_x, delayStep = 1000, timeout = this.timeout) {
    // In the MV3 build, there is an extra windowHandle with a title of "MetaMask Offscreen Page"
    // So we add 1 to the expected number of window handles
    const x = isManifestV3 ? _x + 1 : _x;

    let timeElapsed = 0;
    let windowHandles = [];
    while (timeElapsed <= timeout) {
      windowHandles = await this.getAllWindowHandles();

      if (windowHandles.length === x) {
        return windowHandles;
      }
      await this.delay(delayStep);
      timeElapsed += delayStep;
    }

<<<<<<< HEAD
  /**
   * Retrieves the title of the window tab with the given handle ID.
   *
   * @param {int} handlerId - unique ID for the tab whose title is needed.
   * @param {number} retries - Number of times to retry fetching the title if not immediately available.
   * @param {number} interval - Time in milliseconds to wait between retries.
   * @returns {Promise<string>} Promise resolving to the tab title after command completion.
   * @throws {Error} Throws an error if the window title does not load within the specified retries.
   */
  async getWindowTitleByHandlerId(handlerId, retries = 5, interval = 1000) {
    await this.driver.switchTo().window(handlerId);
    for (let attempt = 1; attempt <= retries; attempt++) {
      const title = await this.driver.getTitle();
      if (title) {
        return title;
      }
      await new Promise((resolve) => setTimeout(resolve, interval));
    }
    throw new Error('Window title did not load within the specified retries');
  }

  /**
   * Switches the context of the browser session to the window tab with the given title.
   * This functionality is especially valuable in complex testing scenarios involving multiple window tabs,
   * allowing for interaction with a particular window or tab based on its title
   *
   * @param {string} title - The title of the window or tab to switch to.
   * @param {string[] | null} initialWindowHandles - optional array of window handles to search through.
   * If not provided, the function fetches all current window handles.
   * @param {int} delayStep - optional defaults to 1000 milliseconds
   * @param {int} timeout - optional set to the defaults to 1000 milliseconds in the file
   * @param {int} retries,retryDelay - optional for retrying the title fetch operation, ranging 8 ms to 2500 ms
   * @returns {Promise<void>} promise that resolves once the switch is complete
   * @throws {Error} throws an error if no window with the specified title is found
   */
  async switchToWindowWithTitle(
    title,
    initialWindowHandles = null,
    delayStep = 1000,
    timeout = this.timeout,
    { retries = 8, retryDelay = 2500 } = {},
  ) {
    let windowHandles =
      initialWindowHandles || (await this.driver.getAllWindowHandles());
    let timeElapsed = 0;
=======
    throw new Error(
      `waitUntilXWindowHandles timed out polling window handles. Expected: ${x}, Actual: ${windowHandles.length}`,
    );
  }

  /**
   * Switches to a specific window tab using its ID and waits for the title to match the expectedTitle.
   *
   * @param {int} handleId - unique ID for the tab whose title is needed.
   * @param {string} expectedTitle - the title we are expecting.
   * @returns nothing on success.
   * @throws {Error} Throws an error if the window title is incorrect.
   */
  async switchToHandleAndWaitForTitleToBe(handleId, expectedTitle) {
    await this.driver.switchTo().window(handleId);
>>>>>>> 717376e8

    let currentTitle = await this.driver.getTitle();

    // Wait 25 x 200ms = 5 seconds for the title to be set properly
    for (let i = 0; i < 25 && currentTitle !== expectedTitle; i++) {
      await this.driver.sleep(200);
      currentTitle = await this.driver.getTitle();
    }

    if (currentTitle !== expectedTitle) {
      throw new Error(
        `switchToHandleAndWaitForTitleToBe got title ${currentTitle} instead of ${expectedTitle}`,
      );
    }
  }

  /**
<<<<<<< HEAD
   * Switches the context of the browser session to the window tab with the given URL.
   *
   * @param {string} url - Window URL to switch
   * @param {string} [initialWindowHandles] - optional array of window handles to search through.
   * If not provided, the function fetches all current window handles.
   * @param {int} delayStep - optional defaults to 1000 milliseconds
   * @param {int} timeout - optional set to the defaults to 1000 milliseconds in the file
   * @param {int} retries,retryDelay - optional for retrying the URL fetch operation, defaults to starting at 8 ms to 2500 ms
   * @returns {Promise<void>}  promise that resolves once the switch is complete
   * @throws {Error} throws an error if no window with the specified url is found
   */
  async switchToWindowWithUrl(
    url,
    initialWindowHandles,
    delayStep = 1000,
    timeout = this.timeout,
    { retries = 8, retryDelay = 2500 } = {},
  ) {
    let windowHandles =
      initialWindowHandles || (await this.driver.getAllWindowHandles());
    let timeElapsed = 0;
=======
   * Switches the context of the browser session to the window tab with the given title.
   * This functionality is especially valuable in complex testing scenarios involving multiple window tabs,
   * allowing for interaction with a particular window or tab based on its title
   *
   * @param {string} title - The title of the window or tab to switch to.
   * @returns {Promise<void>} promise that resolves once the switch is complete
   * @throws {Error} throws an error if no window with the specified title is found
   */
  async switchToWindowWithTitle(title) {
    return await this.windowHandles.switchToWindowWithProperty('title', title);
  }
>>>>>>> 717376e8

  /**
   * Waits for the specified number of window handles to be present and then switches to the window
   * tab with the given title.
   *
   * @param {number} handles - The number window handles to wait for
   * @param {string} title - The title of the window to switch to
   * @returns {Promise<void>} promise that resolves once the switch is complete
   */
  async waitAndSwitchToWindowWithTitle(handles, title) {
    await this.waitUntilXWindowHandles(handles);
    await this.switchToWindowWithTitle(title);
  }

  /**
   * Switches the context of the browser session to the window tab with the given URL.
   *
   * @param {string} url - Window URL to find
   * @returns {Promise<void>}  promise that resolves once the switch is complete
   * @throws {Error} throws an error if no window with the specified URL is found
   */
  async switchToWindowWithUrl(url) {
    return await this.windowHandles.switchToWindowWithProperty(
      'url',
      new URL(url).toString(), // Make sure the URL has a trailing slash
    );
  }

  /**
   * If we already know this window, switch to it
   * Otherwise, return null
   * This is used in helpers.switchToOrOpenDapp() and when there's an alert open
   *
   * @param {string} title - The title of the window we want to switch to
   * @returns {Promise<void>}  promise that resolves once the switch is complete
   * @throws {Error} throws an error if no window with the specified URL is found
   */
  async switchToWindowIfKnown(title) {
    return await this.windowHandles.switchToWindowIfKnown(title);
  }

  /**
   * Waits until the current URL matches the specified URL.
   *
   * @param {object} options - Parameters for the function.
   * @param {string} options.url - URL to wait for.
   * @param {int} options.timeout - optional timeout period, defaults to this.timeout.
   * @returns {Promise<void>} Promise that resolves once the URL matches.
   * @throws {Error} Throws an error if the URL does not match within the timeout period.
   */
  async waitForUrl({ url, timeout = this.timeout }) {
    return await this.driver.wait(until.urlIs(url), timeout);
  }

  /**
   * Closes the current window tab in the browser session
   *
   *  @returns {Promise<void>} promise resolving after closing the current window
   */
  async closeWindow() {
    await this.driver.close();
  }

  /**
   * Closes specific window tab identified by its window handle.
   *
   * @param {string} windowHandle - representing the unique identifier of the browser window to be closed.
   * @returns {Promise<void>} promise resolving after closing the specified window
   */
  async closeWindowHandle(windowHandle) {
    await this.driver.switchTo().window(windowHandle);
    await this.driver.close();
  }

  // Close Alert Popup
  /**
   * Close the alert popup that is currently open in the browser session.
   *
   * @returns {Promise} promise resolving when the alert is closed
   */
  async closeAlertPopup() {
    return await this.driver.switchTo().alert().accept();
  }

  /**
   * Closes all windows except those in the given list of exceptions
   *
   * @param {Array<string>} exceptions - The list of window handle exceptions
   * @param {Array} [windowHandles] - The full list of window handles
   * @returns {Promise<void>}
   */
  async closeAllWindowHandlesExcept(exceptions, windowHandles) {
    // eslint-disable-next-line no-param-reassign
    windowHandles = windowHandles || (await this.driver.getAllWindowHandles());

    for (const handle of windowHandles) {
      if (!exceptions.includes(handle)) {
        await this.driver.switchTo().window(handle);
        await this.delay(1000);
        await this.driver.close();
        await this.delay(1000);
      }
    }
  }

  // Error handling

  async verboseReportOnFailure(title, error) {
    console.error(
      `Failure on testcase: '${title}', for more information see the ${
        process.env.CIRCLECI ? 'artifacts tab in CI' : 'test-artifacts folder'
      }\n`,
    );
    console.error(`${error}\n`);

    const artifactDir = `./test-artifacts/${this.browser}/${title}`;
    const filepathBase = `${artifactDir}/test-failure`;
    await fs.mkdir(artifactDir, { recursive: true });
    // On occasion there may be a bug in the offscreen document which does
    // not render visibly to the user and therefore no screenshot can be
    // taken. In this case we skip the screenshot and log the error.
    try {
      // If there's more than one tab open, we want to iterate through all of them and take a screenshot with a unique name
      const windowHandles = await this.driver.getAllWindowHandles();
      for (const handle of windowHandles) {
        await this.driver.switchTo().window(handle);
        const windowTitle = await this.driver.getTitle();
        if (windowTitle !== 'MetaMask Offscreen Page') {
          const screenshot = await this.driver.takeScreenshot();
          await fs.writeFile(
            `${filepathBase}-screenshot-${
              windowHandles.indexOf(handle) + 1
            }.png`,
            screenshot,
            {
              encoding: 'base64',
            },
          );
        }
      }
    } catch (e) {
      console.error('Failed to take screenshot', e);
    }
    const htmlSource = await this.driver.getPageSource();
    await fs.writeFile(`${filepathBase}-dom.html`, htmlSource);

    // We want to take a state snapshot of the app if possible, this is useful for debugging
    try {
      const windowHandles = await this.driver.getAllWindowHandles();
      for (const handle of windowHandles) {
        await this.driver.switchTo().window(handle);
        const uiState = await this.driver.executeScript(
          () =>
            window.stateHooks?.getCleanAppState &&
            window.stateHooks.getCleanAppState(),
        );
        if (uiState) {
          await fs.writeFile(
            `${filepathBase}-state-${windowHandles.indexOf(handle) + 1}.json`,
            JSON.stringify(uiState, null, 2),
          );
        }
      }
    } catch (e) {
      console.error('Failed to take state', e);
    }
  }

  async checkBrowserForLavamoatLogs() {
    const browserLogs = (
      await fs.readFile(
        `${process.cwd()}/test-artifacts/chrome/chrome_debug.log`,
      )
    )
      .toString('utf-8')
      .split(/\r?\n/u);

    await fs.writeFile('/tmp/all_logs.json', JSON.stringify(browserLogs));

    return browserLogs;
  }

  async checkBrowserForExceptions(ignoredConsoleErrors) {
    const cdpConnection = await this.driver.createCDPConnection('page');

    this.driver.onLogException(cdpConnection, (exception) => {
      const { description } = exception.exceptionDetails.exception;

      const ignored = logBrowserError(ignoredConsoleErrors, description);
      if (!ignored) {
        this.exceptions.push(description);
      }
    });
  }

  async checkBrowserForConsoleErrors(_ignoredConsoleErrors) {
    const ignoredConsoleErrors = _ignoredConsoleErrors.concat([
      // Third-party Favicon 404s show up as errors
      'favicon.ico - Failed to load resource: the server responded with a status of 404',
      // Sentry rate limiting
      'Failed to load resource: the server responded with a status of 429',
      // 4Byte
      'Failed to load resource: the server responded with a status of 502 (Bad Gateway)',
      // Sentry error that is not actually a problem
      'Event fragment with id transaction-added-',
    ]);

    const cdpConnection = await this.driver.createCDPConnection('page');

    // Flush the event processing stack 50ms after the last event is added
    const debounceEventProcessingStack = debounce(
      this.#flushEventProcessingStack.bind(this),
      50,
    );

    this.driver.onLogEvent(cdpConnection, (event) => {
      if (event.type === 'error') {
        if (event.args.length !== 0) {
          event.ignoredConsoleErrors = ignoredConsoleErrors;

          this.eventProcessingStack.push(event);

          debounceEventProcessingStack();
        }
      }
    });
  }

  #flushEventProcessingStack() {
    let completeErrorText = '';

    // Combine all events together that have arrived in the last 50ms, because they are actually just one error
    this.eventProcessingStack.forEach((event) => {
      completeErrorText += `${this.#getErrorFromEvent(event)}\n`;
    });
    completeErrorText = completeErrorText.trim();

    const { ignoredConsoleErrors } = this.eventProcessingStack[0];

    const ignored = logBrowserError(ignoredConsoleErrors, completeErrorText);

    const ignoreAllErrors = ignoredConsoleErrors.includes('ignore-all');

    if (!ignored && !ignoreAllErrors) {
      this.errors.push(completeErrorText);
    }

    this.eventProcessingStack = [];
  }

  #getErrorFromEvent(event) {
    // Extract the values from the array
    const values = event.args.map((a) => a.value);

    if (values[0]?.includes('%s')) {
      // The values are in the "printf" form of [message, ...substitutions]
      // so use sprintf to parse
      return sprintf(...values);
    }

    return values.join(' ');
  }

  summarizeErrorsAndExceptions() {
    return this.errors.concat(this.exceptions).join('\n');
  }
}

function logBrowserError(ignoredConsoleErrors, errorMessage) {
  let ignored = false;

  console.error('\n-----Received an error from Chrome-----');
  console.error(errorMessage);
  console.error('----------End of Chrome error----------');

  if (errorMessage.startsWith('Warning:')) {
    console.error("-----We will ignore this 'Warning'-----");
    ignored = true;
  } else if (isInIgnoreList(errorMessage, ignoredConsoleErrors)) {
    console.error('---This error is on the ignore list----');
    ignored = true;
  }

  console.error('\n');

  return ignored;
}

function isInIgnoreList(errorMessage, ignoreList) {
  return ignoreList.some((ignore) => errorMessage.includes(ignore));
}

function collectMetrics() {
  const results = {
    paint: {},
    navigation: [],
  };

  window.performance.getEntriesByType('paint').forEach((paintEntry) => {
    results.paint[paintEntry.name] = paintEntry.startTime;
  });

  window.performance
    .getEntriesByType('navigation')
    .forEach((navigationEntry) => {
      results.navigation.push({
        domContentLoaded: navigationEntry.domContentLoadedEventEnd,
        load: navigationEntry.loadEventEnd,
        domInteractive: navigationEntry.domInteractive,
        redirectCount: navigationEntry.redirectCount,
        type: navigationEntry.type,
      });
    });

  return results;
}

module.exports = { Driver, PAGES };<|MERGE_RESOLUTION|>--- conflicted
+++ resolved
@@ -10,15 +10,10 @@
 } = require('selenium-webdriver');
 const cssToXPath = require('css-to-xpath');
 const { sprintf } = require('sprintf-js');
-<<<<<<< HEAD
-const { retry } = require('../../../development/lib/retry');
-const { quoteXPathText } = require('../../helpers/quoteXPathText');
-=======
 const { debounce } = require('lodash');
 const { quoteXPathText } = require('../../helpers/quoteXPathText');
 const { isManifestV3 } = require('../../../shared/modules/mv3.utils');
 const { WindowHandles } = require('../background-socket/window-handles');
->>>>>>> 717376e8
 
 const PAGES = {
   BACKGROUND: 'background',
@@ -354,8 +349,6 @@
   }
 
   /**
-<<<<<<< HEAD
-=======
    * Waits for multiple elements that match the given locators to reach the specified state within the timeout period.
    *
    * @param {Array<string | object>} rawLocators - Array of element locators
@@ -377,7 +370,6 @@
   }
 
   /**
->>>>>>> 717376e8
    * Waits for an element that matches the given locator to become non-empty within the timeout period.
    * This is particularly useful for waiting for elements that are dynamically populated with content.
    *
@@ -495,8 +487,6 @@
   }
 
   /**
-<<<<<<< HEAD
-=======
    * Finds a nested element within a parent element using the given locator.
    * This is useful when the parent element is already known and you want to find an element within it.
    *
@@ -511,7 +501,6 @@
   }
 
   /**
->>>>>>> 717376e8
    * Finds a visible element on the page using the given locator.
    *
    * @param {string | object} rawLocator - Element locator
@@ -765,12 +754,6 @@
    *
    * @param {string} [page] - its optional parameter to specify the page you want to navigate.
    * Defaults to home if no other page is specified.
-<<<<<<< HEAD
-   * @returns {Promise} promise resolves when the page has finished loading
-   * @throws {Error} Will throw an error if the navigation fails or the page does not load within the timeout period.
-   */
-  async navigate(page = PAGES.HOME) {
-=======
    * @param {object} [options] - optional parameter to specify additional options.
    * @param {boolean} [options.waitForControllers] - optional parameter to specify whether to wait for the controllers to be loaded.
    * Defaults to true.
@@ -778,7 +761,6 @@
    * @throws {Error} Will throw an error if the navigation fails or the page does not load within the timeout period.
    */
   async navigate(page = PAGES.HOME, { waitForControllers = true } = {}) {
->>>>>>> 717376e8
     const response = await this.driver.get(`${this.extensionUrl}/${page}.html`);
     // Wait for asynchronous JavaScript to load
     if (waitForControllers) {
@@ -821,11 +803,7 @@
    * Opens a new window or tab in the browser session and navigates to the given URL.
    *
    * @param {string} url - The URL to navigate to in the new window tab.
-<<<<<<< HEAD
-   * @returns {newHandle} The handle of the new window or tab.
-=======
    * @returns {Promise<string>} The handle of the new window or tab.
->>>>>>> 717376e8
    * This handle can be used later to switch between different tabs in window during the test.
    */
   async openNewPage(url) {
@@ -910,53 +888,6 @@
       timeElapsed += delayStep;
     }
 
-<<<<<<< HEAD
-  /**
-   * Retrieves the title of the window tab with the given handle ID.
-   *
-   * @param {int} handlerId - unique ID for the tab whose title is needed.
-   * @param {number} retries - Number of times to retry fetching the title if not immediately available.
-   * @param {number} interval - Time in milliseconds to wait between retries.
-   * @returns {Promise<string>} Promise resolving to the tab title after command completion.
-   * @throws {Error} Throws an error if the window title does not load within the specified retries.
-   */
-  async getWindowTitleByHandlerId(handlerId, retries = 5, interval = 1000) {
-    await this.driver.switchTo().window(handlerId);
-    for (let attempt = 1; attempt <= retries; attempt++) {
-      const title = await this.driver.getTitle();
-      if (title) {
-        return title;
-      }
-      await new Promise((resolve) => setTimeout(resolve, interval));
-    }
-    throw new Error('Window title did not load within the specified retries');
-  }
-
-  /**
-   * Switches the context of the browser session to the window tab with the given title.
-   * This functionality is especially valuable in complex testing scenarios involving multiple window tabs,
-   * allowing for interaction with a particular window or tab based on its title
-   *
-   * @param {string} title - The title of the window or tab to switch to.
-   * @param {string[] | null} initialWindowHandles - optional array of window handles to search through.
-   * If not provided, the function fetches all current window handles.
-   * @param {int} delayStep - optional defaults to 1000 milliseconds
-   * @param {int} timeout - optional set to the defaults to 1000 milliseconds in the file
-   * @param {int} retries,retryDelay - optional for retrying the title fetch operation, ranging 8 ms to 2500 ms
-   * @returns {Promise<void>} promise that resolves once the switch is complete
-   * @throws {Error} throws an error if no window with the specified title is found
-   */
-  async switchToWindowWithTitle(
-    title,
-    initialWindowHandles = null,
-    delayStep = 1000,
-    timeout = this.timeout,
-    { retries = 8, retryDelay = 2500 } = {},
-  ) {
-    let windowHandles =
-      initialWindowHandles || (await this.driver.getAllWindowHandles());
-    let timeElapsed = 0;
-=======
     throw new Error(
       `waitUntilXWindowHandles timed out polling window handles. Expected: ${x}, Actual: ${windowHandles.length}`,
     );
@@ -972,7 +903,6 @@
    */
   async switchToHandleAndWaitForTitleToBe(handleId, expectedTitle) {
     await this.driver.switchTo().window(handleId);
->>>>>>> 717376e8
 
     let currentTitle = await this.driver.getTitle();
 
@@ -990,29 +920,6 @@
   }
 
   /**
-<<<<<<< HEAD
-   * Switches the context of the browser session to the window tab with the given URL.
-   *
-   * @param {string} url - Window URL to switch
-   * @param {string} [initialWindowHandles] - optional array of window handles to search through.
-   * If not provided, the function fetches all current window handles.
-   * @param {int} delayStep - optional defaults to 1000 milliseconds
-   * @param {int} timeout - optional set to the defaults to 1000 milliseconds in the file
-   * @param {int} retries,retryDelay - optional for retrying the URL fetch operation, defaults to starting at 8 ms to 2500 ms
-   * @returns {Promise<void>}  promise that resolves once the switch is complete
-   * @throws {Error} throws an error if no window with the specified url is found
-   */
-  async switchToWindowWithUrl(
-    url,
-    initialWindowHandles,
-    delayStep = 1000,
-    timeout = this.timeout,
-    { retries = 8, retryDelay = 2500 } = {},
-  ) {
-    let windowHandles =
-      initialWindowHandles || (await this.driver.getAllWindowHandles());
-    let timeElapsed = 0;
-=======
    * Switches the context of the browser session to the window tab with the given title.
    * This functionality is especially valuable in complex testing scenarios involving multiple window tabs,
    * allowing for interaction with a particular window or tab based on its title
@@ -1024,7 +931,6 @@
   async switchToWindowWithTitle(title) {
     return await this.windowHandles.switchToWindowWithProperty('title', title);
   }
->>>>>>> 717376e8
 
   /**
    * Waits for the specified number of window handles to be present and then switches to the window
