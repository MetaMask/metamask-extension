const { promises: fs } = require('fs');
const { strict: assert } = require('assert');
const {
  By,
  Condition,
  Key,
  until,
  ThenableWebDriver, // eslint-disable-line no-unused-vars -- this is imported for JSDoc
  WebElement, // eslint-disable-line no-unused-vars -- this is imported for JSDoc
} = require('selenium-webdriver');
const cssToXPath = require('css-to-xpath');
const { sprintf } = require('sprintf-js');
const { debounce } = require('lodash');
const { quoteXPathText } = require('../../helpers/quoteXPathText');
const { isManifestV3 } = require('../../../shared/modules/mv3.utils');
const { WindowHandles } = require('../background-socket/window-handles');

const PAGES = {
  BACKGROUND: 'background',
  HOME: 'home',
  NOTIFICATION: 'notification',
  OFFSCREEN: 'offscreen',
  POPUP: 'popup',
};

/**
 * Temporary workaround to patch selenium's element handle API with methods
 * that match the playwright API for Elements
 *
 * @param {object} element - Selenium Element
 * @param {!ThenableWebDriver} driver
 * @returns {object} modified Selenium Element
 */
function wrapElementWithAPI(element, driver) {
  element.press = (key) => element.sendKeys(key);
  element.fill = async (input) => {
    // The 'fill' method in playwright replaces existing input
    await driver.wait(until.elementIsVisible(element));

    // Try 2 ways to clear input fields, first try with clear() method
    // Use keyboard simulation if the input field is not empty
    await element.sendKeys(
      Key.chord(driver.Key.MODIFIER, 'a', driver.Key.BACK_SPACE),
    );
    // If previous methods fail, use Selenium's actions to select all text and replace it with the expected value
    if ((await element.getProperty('value')) !== '') {
      await driver.driver
        .actions()
        .click(element)
        .keyDown(driver.Key.MODIFIER)
        .sendKeys('a')
        .keyUp(driver.Key.MODIFIER)
        .perform();
    }
    await element.sendKeys(input);
  };

  element.waitForElementState = async (state, timeout) => {
    switch (state) {
      case 'hidden':
        return await driver.wait(until.stalenessOf(element), timeout);
      case 'visible':
        return await driver.wait(until.elementIsVisible(element), timeout);
      default:
        throw new Error(`Provided state: '${state}' is not supported`);
    }
  };

  // We need to hold a pointer to the original click() method so that we can call it in the replaced click() method
  if (!element.originalClick) {
    element.originalClick = element.click;
  }

  // This special click() method waits for the loading overlay to disappear before clicking
  element.click = async () => {
    try {
      await element.originalClick();
    } catch (e) {
      if (e.name === 'ElementClickInterceptedError') {
        if (e.message.includes('<div class="mm-box loading-overlay"')) {
          // Wait for the loading overlay to disappear and try again
          await driver.wait(
            until.elementIsNotPresent(By.css('.loading-overlay')),
          );
        }
        if (e.message.includes('<div class="modal__backdrop"')) {
          // Wait for the modal to disappear and try again
          await driver.wait(
            until.elementIsNotPresent(By.css('.modal__backdrop')),
          );
        }
        await element.originalClick();
      } else {
        throw e; // If the error is not related to the loading overlay or modal backdrop, throw it
      }
    }
  };

  return element;
}

until.elementIsNotPresent = function elementIsNotPresent(locator) {
  return new Condition(`Element not present`, function (driver) {
    return driver.findElements(locator).then(function (elements) {
      return elements.length === 0;
    });
  });
};

until.foundElementCountIs = function foundElementCountIs(locator, n) {
  return new Condition(`Element count is ${n}`, function (driver) {
    return driver.findElements(locator).then(function (elements) {
      return elements.length === n;
    });
  });
};

/**
 * This is MetaMask's custom E2E test driver, wrapping the Selenium WebDriver.
 * For Selenium WebDriver API documentation, see:
 * https://www.selenium.dev/selenium/docs/api/javascript/module/selenium-webdriver/index_exports_WebDriver.html
 */
class Driver {
  /**
   * @param {!ThenableWebDriver} driver - A {@code WebDriver} instance
   * @param {string} browser - The type of browser this driver is controlling
   * @param {string} extensionUrl
   * @param {number} timeout - Defaults to 10000 milliseconds (10 seconds)
   */
  constructor(driver, browser, extensionUrl, timeout = 10 * 1000) {
    this.driver = driver;
    this.browser = browser;
    this.extensionUrl = extensionUrl;
    this.timeout = timeout;
    this.exceptions = [];
    this.errors = [];
    this.eventProcessingStack = [];
    this.windowHandles = new WindowHandles(this.driver);

    // The following values are found in
    // https://github.com/SeleniumHQ/selenium/blob/trunk/javascript/node/selenium-webdriver/lib/input.js#L50-L110
    // These should be replaced with string constants 'Enter' etc for playwright.
    this.Key = {
      BACK_SPACE: '\uE003',
      ENTER: '\uE007',
      SPACE: '\uE00D',
      CONTROL: '\uE009',
      COMMAND: '\uE03D',
      MODIFIER: process.platform === 'darwin' ? Key.COMMAND : Key.CONTROL,
    };
  }

  async executeAsyncScript(script, ...args) {
    return this.driver.executeAsyncScript(script, args);
  }

  async executeScript(script, ...args) {
    return this.driver.executeScript(script, args);
  }

  /**
   * In web automation testing, locators are crucial commands that guide the framework to identify
   * and select HTML elements on a webpage for interaction. They play a vital role in executing various
   * actions such as clicking buttons, filling text, or retrieving data from web pages.
   *
   * buildLocator function enhances element matching capabilities by introducing support for inline locators,
   * offering an alternative to the traditional use of Selenium's By abstraction.
   *
   * @param {string | object} locator - this could be 'css' or 'xpath' and value to use with the locator strategy.
   * @returns {object} By object that can be used to locate elements.
   * @throws {Error} Will throw an error if an invalid locator strategy is provided.
   *
   * To locate an element by its class using a CSS selector, prepend the class name with a dot (.) symbol.
   * @example <caption>Example to locate the amount text box using its class on the send transaction screen</caption>
   *        await driver.findElement('.unit-input__input’);
   *
   * To locate an element by its ID using a CSS selector, prepend the ID with a hash sign (#).
   * @example <caption>Example to locate the password text box using its ID on the login screen</caption>
   *        await driver.findElement('#password');
   *
   * To target an element based on its attribute using a CSS selector,
   * use square brackets ([]) to specify the attribute name and its value.
   * @example <caption>Example to locate the ‘Buy & Sell’ button using its unique attribute data-testid and its value on the overview screen</caption>
   *        await driver.findElement('[data-testid="eth-overview-buy"]');
   *
   * To locate an element by XPath locator strategy
   * @example <caption>Example to locate 'Confirm' button on the send transaction page</caption>
   *        await driver.findClickableElement({ text: 'Confirm', tag: 'button' });
   */
  buildLocator(locator) {
    if (typeof locator === 'string') {
      // If locator is a string we assume its a css selector
      return By.css(locator);
    } else if (locator.value) {
      // For backwards compatibility, checking if the locator has a value prop
      // tells us this is a Selenium locator
      return locator;
    } else if (locator.xpath) {
      // Providing an xpath prop to the object will consume the locator as an
      // xpath locator.
      return By.xpath(locator.xpath);
    } else if (locator.text) {
      // Providing a text prop, and optionally a tag or css prop, will use
      // xpath to look for an element with the tag that has matching text.
      if (locator.css) {
        // When providing css prop we use cssToXPath to build a xpath string
        // We provide two cases to check for, first a text node of the
        // element that matches the text provided OR we test the stringified
        // contents of the element in the case where text is split across
        // multiple children. In the later case non literal spaces are stripped
        // so we do the same with the input to provide a consistent API.
        const xpath = cssToXPath
          .parse(locator.css)
          .where(
            cssToXPath.xPathBuilder
              .string()
              .contains(locator.text)
              .or(
                cssToXPath.xPathBuilder
                  .string()
                  .contains(locator.text.split(' ').join('')),
              ),
          )
          .toXPath();
        return By.xpath(xpath);
      }

      const quoted = quoteXPathText(locator.text);
      // The tag prop is optional and further refines which elements match
      return By.xpath(`//${locator.tag ?? '*'}[contains(text(), ${quoted})]`);
    }
    throw new Error(
      `The locator '${locator}' is not supported by the E2E test driver`,
    );
  }

  /**
   * Fills the given web element with the provided value.
   * This method is particularly useful for automating interactions with text fields,
   * such as username or password inputs, search boxes, or any editable text areas.
   *
   * @param {string | object} rawLocator - element locator
   * @param {string} input - The value to fill the element with.
   * @returns {Promise<WebElement>} Promise resolving to the filled element
   * @example <caption>Example to fill address in the send transaction screen</caption>
   *          await driver.fill(
   *                'input[data-testid="ens-input"]',
   *                '0xc427D562164062a23a5cFf596A4a3208e72Acd28');
   */
  async fill(rawLocator, input) {
    const element = await this.findElement(rawLocator);
    await element.fill(input);
    return element;
  }

  /**
   * Simulates a key press event on the given web element.
   * This can include typing characters into a text field,
   * activating keyboard shortcuts, or any other keyboard-related interactions
   *
   * @param {string | object} rawLocator - element locator
   * @param {string} keys - The key to press.
   * @returns {Promise<WebElement>} promise resolving to the filled element
   */
  async press(rawLocator, keys) {
    const element = await this.findElement(rawLocator);
    await element.press(keys);
    return element;
  }

  async delay(time) {
    await new Promise((resolve) => setTimeout(resolve, time));
  }

  /**
   * Function to wait for a specific condition to be met within a given timeout period,
   * with an option to catch and handle any errors that occur during the wait.
   *
   * @param {Function} condition - condition or function the method awaits to become true
   * @param {number} timeout - Optional parameter specifies the maximum milliseconds to wait.
   * @param catchError - Optional parameter that determines whether errors during the wait should be caught and handled within the method
   * @returns {Promise}  promise resolving with a delay
   * @throws {Error} Will throw an error if the condition is not met within the timeout period.
   * @example <caption>Example wait until a condition occurs</caption>
   *            await driver.wait(async () => {
   *              let info = await getBackupJson();
   *              return info !== null;
   *            }, 10000);
   * @example <caption>Example wait until the condition for finding the elements is met and ensuring that the length validation is also satisfied</caption>
   *            await driver.wait(async () => {
   *              const confirmedTxes = await driver.findElements(
   *              '.transaction-list__completed-transactions .transaction-list-item',
   *              );
   *            return confirmedTxes.length === 1;
   *            }, 10000);
   * @example <caption>Example wait until a mock condition occurs</caption>
   *           await driver.wait(async () => {
   *              const isPending = await mockedEndpoint.isPending();
   *              return isPending === false;
   *           }, 3000);
   */
  async wait(condition, timeout = this.timeout, catchError = false) {
    try {
      await this.driver.wait(condition, timeout);
    } catch (e) {
      if (!catchError) {
        throw e;
      }

      console.log('Caught error waiting for condition:', e);
    }
  }

  /**
   * Waits for an element that matches the given locator to reach the specified state within the timeout period.
   *
   * @param {string | object} rawLocator - Element locator
   * @param {number} timeout - optional parameter that specifies the maximum amount of time (in milliseconds)
   * to wait for the condition to be met and desired state of the element to wait for.
   * It defaults to 'visible', indicating that the method will wait until the element is visible on the page.
   * The other supported state is 'detached', which means waiting until the element is removed from the DOM.
   * @returns {Promise<WebElement>} promise resolving when the element meets the state or timeout occurs.
   * @throws {Error} Will throw an error if the element does not reach the specified state within the timeout period.
   */
  async waitForSelector(
    rawLocator,
    { timeout = this.timeout, state = 'visible' } = {},
  ) {
    // Playwright has a waitForSelector method that will become a shallow
    // replacement for the implementation below. It takes an option options
    // bucket that can include the state attribute to wait for elements that
    // match the selector to be removed from the DOM.
    let element;
    if (!['visible', 'detached'].includes(state)) {
      throw new Error(`Provided state selector ${state} is not supported`);
    }
    if (state === 'visible') {
      element = await this.driver.wait(
        until.elementLocated(this.buildLocator(rawLocator)),
        timeout,
      );
    } else if (state === 'detached') {
      element = await this.driver.wait(
        until.stalenessOf(await this.findElement(rawLocator)),
        timeout,
      );
    }
    return wrapElementWithAPI(element, this);
  }

  /**
   * Waits for multiple elements that match the given locators to reach the specified state within the timeout period.
   *
   * @param {Array<string | object>} rawLocators - Array of element locators
   * @param {number} timeout - Optional parameter that specifies the maximum amount of time (in milliseconds)
   * to wait for the condition to be met and desired state of the elements to wait for.
   * It defaults to 'visible', indicating that the method will wait until the elements are visible on the page.
   * The other supported state is 'detached', which means waiting until the elements are removed from the DOM.
   * @returns {Promise<Array<WebElement>>} Promise resolving when all elements meet the state or timeout occurs.
   * @throws {Error} Will throw an error if any of the elements do not reach the specified state within the timeout period.
   */
  async waitForMultipleSelectors(
    rawLocators,
    { timeout = this.timeout, state = 'visible' } = {},
  ) {
    const promises = rawLocators.map((rawLocator) =>
      this.waitForSelector(rawLocator, { timeout, state }),
    );
    return Promise.all(promises);
  }

  /**
   * Waits for an element that matches the given locator to become non-empty within the timeout period.
   * This is particularly useful for waiting for elements that are dynamically populated with content.
   *
   * @param {string | object} element - Element locator
   * @returns {Promise}  promise resolving once the element fills or timeout hits
   * @throws {Error} throws an error if the element does not become non-empty within the timeout period.
   */
  async waitForNonEmptyElement(element) {
    await this.driver.wait(async () => {
      const elemText = await element.getText();
      const empty = elemText === '';
      return !empty;
    }, this.timeout);
  }

  /**
   * Waits until the expected number of tokens to be rendered
   *
   * @param {string | object} rawLocator - element locator
   * @param {number} n - The expected number of elements.
   * @param timeout
   * @returns {Promise} promise resolving when the count of elements is matched.
   */
  async elementCountBecomesN(rawLocator, n, timeout = this.timeout) {
    const locator = this.buildLocator(rawLocator);
    try {
      await this.driver.wait(until.foundElementCountIs(locator, n), timeout);
      return true;
    } catch (e) {
      const elements = await this.findElements(locator);
      console.error(
        `Waiting for count of ${locator} elements to be ${n}, but it is ${elements.length}`,
      );
      return false;
    }
  }

  /**
   * Wait until an element is absent.
   *
   * This function MUST have a guard to prevent a race condition. For example,
   * when the previous step is to click a button that loads a new page, then of course
   * during page load, the rawLocator element will be absent, even though it will appear
   * a half-second later.
   *
   * The first choice for the guard is to use the findElementGuard, which executes before
   * the search for the rawLocator element.
   *
   * The second choice for the guard is to use the waitAtLeastGuard parameter.
   *
   * @param {string | object} rawLocator - element locator
   * @param {object} guards
   * @param {string | object} [guards.findElementGuard] - rawLocator to perform a findElement and act as a guard
   * @param {number} [guards.waitAtLeastGuard] - minimum milliseconds to wait before passing
   * @param {number} [guards.timeout]  - maximum milliseconds to wait before failing
   * @returns {Promise<void>}  promise resolving after the element is not present
   * @throws {Error}  throws an error if the element is present
   */
  async assertElementNotPresent(
    rawLocator,
    {
      findElementGuard = '',
      waitAtLeastGuard = 0,
      timeout = this.timeout,
    } = {},
  ) {
    assert(timeout > waitAtLeastGuard);
    if (waitAtLeastGuard > 0) {
      await this.delay(waitAtLeastGuard);
    }

    if (findElementGuard) {
      await this.findElement(findElementGuard);
    }

    const locator = this.buildLocator(rawLocator);

    try {
      await this.driver.wait(
        until.elementIsNotPresent(locator),
        timeout - waitAtLeastGuard,
      );
    } catch (err) {
      throw new Error(
        `Found element ${JSON.stringify(
          rawLocator,
        )} that should not be present`,
      );
    }
  }

  /**
   * Quits the browser session, closing all windows and tabs.
   *
   * @returns {Promise} promise resolving after quitting
   */
  async quit() {
    await this.driver.quit();
  }

  /**
   * Finds an element on the page using the given locator
   * and returns a reference to the first matching element.
   *
   * @param {string | object} rawLocator - Element locator
   * @returns {Promise<WebElement>} A promise that resolves to the found element.
   */
  async findElement(rawLocator) {
    const locator = this.buildLocator(rawLocator);
    const element = await this.driver.wait(
      until.elementLocated(locator),
      this.timeout,
    );
    return wrapElementWithAPI(element, this);
  }

  /**
   * Finds a nested element within a parent element using the given locator.
   * This is useful when the parent element is already known and you want to find an element within it.
   *
   * @param {WebElement} element - Parent element
   * @param {string | object} nestedLocator - Nested element locator
   * @returns {Promise<WebElement>} A promise that resolves to the found nested element.
   */
  async findNestedElement(element, nestedLocator) {
    const locator = this.buildLocator(nestedLocator);
    const nestedElement = await element.findElement(locator);
    return wrapElementWithAPI(nestedElement, this);
  }

  /**
   * Finds a visible element on the page using the given locator.
   *
   * @param {string | object} rawLocator - Element locator
   * @returns {Promise<WebElement>} A promise that resolves to the found visible element.
   */
  async findVisibleElement(rawLocator) {
    const element = await this.findElement(rawLocator);
    await this.driver.wait(until.elementIsVisible(element), this.timeout);
    return wrapElementWithAPI(element, this);
  }

  /**
   * Finds a clickable element on the page using the given locator.
   *
   * @param {string | object} rawLocator - Element locator
   * @returns {Promise<WebElement>} A promise that resolves to the found clickable element.
   */
  async findClickableElement(rawLocator) {
    const element = await this.findElement(rawLocator);
    await Promise.all([
      this.driver.wait(until.elementIsVisible(element), this.timeout),
      this.driver.wait(until.elementIsEnabled(element), this.timeout),
    ]);
    return wrapElementWithAPI(element, this);
  }

  /**
   * Finds all elements on the page that match the given locator.
   * If there are no matches, an empty list is returned.
   *
   * @param {string | object} rawLocator - Element locator
   * @returns {Promise<Array<WebElement>>} A promise that resolves to an array of found elements.
   */
  async findElements(rawLocator) {
    const locator = this.buildLocator(rawLocator);
    const elements = await this.driver.wait(
      until.elementsLocated(locator),
      this.timeout,
    );
    return elements.map((element) => wrapElementWithAPI(element, this));
  }

  /**
   * Finds all clickable elements on the page that match the given locator.
   *
   * @param {string | object} rawLocator - Element locator
   * @returns {Promise<Array<WebElement>>} A promise that resolves to an array of found clickable elements.
   */
  async findClickableElements(rawLocator) {
    const elements = await this.findElements(rawLocator);
    await Promise.all(
      elements.reduce((acc, element) => {
        acc.push(
          this.driver.wait(until.elementIsVisible(element), this.timeout),
          this.driver.wait(until.elementIsEnabled(element), this.timeout),
        );
        return acc;
      }, []),
    );
    return elements.map((element) => wrapElementWithAPI(element, this));
  }

  /**
   * Function that aims to simulate a click action on a specified web element within a web page
   *
   * @param {string | object} rawLocator - Element locator
   * @param {number} [retries] - The number of times to retry the click action if it fails
   * @returns {Promise} promise that resolves to the WebElement
   */
  async clickElement(rawLocator, retries = 3) {
    for (let attempt = 0; attempt < retries; attempt++) {
      try {
        const element = await this.findClickableElement(rawLocator);
        await element.click();
        return;
      } catch (error) {
        if (
          error.name === 'StaleElementReferenceError' &&
          attempt < retries - 1
        ) {
          await this.delay(1000);
        } else {
          throw error;
        }
      }
    }
  }

  /**
   * Clicks on an element identified by the provided locator and waits for it to disappear.
   * For scenarios where the clicked element, such as a notification or popup, needs to disappear afterward.
   * The wait ensures that subsequent interactions are not obscured by the initial notification or popup element.
   *
   * @param rawLocator - The locator used to identify the element to be clicked
   * @param timeout - The maximum time in ms to wait for the element to disappear after clicking.
   */
  async clickElementAndWaitToDisappear(rawLocator, timeout = 2000) {
    const element = await this.findClickableElement(rawLocator);
    await element.click();
    await element.waitForElementState('hidden', timeout);
  }

  /**
   * Clicks on an element if it's present. If the element is not found,
   * catch the exception, log the failure to the console, but do not cause the test to fail.
   * For scenario where an element such as a scroll button does not
   * show up because of render differences, proceed to the next step
   * without causing a test failure, but provide a console log of why.
   *
   * @param rawLocator - Element locator
   * @param timeout - The maximum time in ms to wait for the element
   */
  async clickElementSafe(rawLocator, timeout = 1000) {
    try {
      const locator = this.buildLocator(rawLocator);

      const elements = await this.driver.wait(
        until.elementsLocated(locator),
        timeout,
      );

      await elements[0].click();
    } catch (e) {
      console.log(`Element ${rawLocator} not found (${e})`);
    }
  }

  /**
   * Can fix instances where a normal click produces ElementClickInterceptedError
   *
   * @param rawLocator
   */
  async clickElementUsingMouseMove(rawLocator) {
    const element = await this.findClickableElement(rawLocator);
    await this.scrollToElement(element);
    await this.driver
      .actions()
      .move({ origin: element, x: 1, y: 1 })
      .click()
      .perform();
  }

  /**
   * Simulates a click at the given x and y coordinates.
   *
   * @param rawLocator - Element locator
   * @param {number} x  - coordinate to click at x
   * @param {number} y - coordinate to click at y
   * @returns {Promise<void>} promise resolving after a click
   */
  async clickPoint(rawLocator, x, y) {
    const element = await this.findElement(rawLocator);
    await this.driver
      .actions()
      .move({ origin: element, x, y })
      .click()
      .perform();
  }

  /**
   * Simulates holding the mouse button down on the given web element.
   *
   * @param {string | object} rawLocator - Element locator
   * @param {number} ms - number of milliseconds to hold the mouse button down
   * @returns {Promise<void>} promise resolving after mouse down completed
   */
  async holdMouseDownOnElement(rawLocator, ms) {
    const locator = this.buildLocator(rawLocator);
    const element = await this.findClickableElement(locator);
    await this.driver
      .actions()
      .move({ origin: element, x: 1, y: 1 })
      .press()
      .pause(ms)
      .release()
      .perform();
  }

  /**
   * Scrolls the page until the given web element is in view.
   *
   * @param {string | object} element - Element locator
   * @returns {Promise<void>} promise resolving after scrolling
   */
  async scrollToElement(element) {
    await this.driver.executeScript(
      'arguments[0].scrollIntoView(true)',
      element,
    );
  }

  /**
   * Checks if an element that matches the given locator is present on the page.
   *
   * @param {string | object} rawLocator - Element locator
   * @returns {Promise<boolean>} promise that resolves to a boolean indicating whether the element is present.
   */
  async isElementPresent(rawLocator) {
    try {
      await this.findElement(rawLocator);
      return true;
    } catch (err) {
      return false;
    }
  }

  /**
   * Checks if an element that matches the given locator is present and visible on the page.
   *
   * @param {string | object} rawLocator - Element locator
   * @returns {Promise<boolean>} promise that resolves to a boolean indicating whether the element is present and visible.
   */
  async isElementPresentAndVisible(rawLocator) {
    try {
      await this.findVisibleElement(rawLocator);
      return true;
    } catch (err) {
      return false;
    }
  }

  /**
   * Paste a string into a field.
   *
   * @param {string} rawLocator  - Element locator
   * @param {string} contentToPaste - content to paste
   * @returns {Promise<WebElement>}  promise that resolves to the WebElement
   */
  async pasteIntoField(rawLocator, contentToPaste) {
    // Throw if double-quote is present in content to paste
    // so that we don't have to worry about escaping double-quotes
    if (contentToPaste.includes('"')) {
      throw new Error('Cannot paste content with double-quote');
    }
    // Click to focus the field
    await this.clickElement(rawLocator);
    await this.executeScript(
      `navigator.clipboard.writeText("${contentToPaste}")`,
    );
    await this.fill(rawLocator, Key.chord(this.Key.MODIFIER, 'v'));
  }

  async pasteFromClipboardIntoField(rawLocator) {
    await this.fill(rawLocator, Key.chord(this.Key.MODIFIER, 'v'));
  }

  // Navigation

  /**
   * Navigates to the specified page within a browser session.
   *
   * @param {string} [page] - its optional parameter to specify the page you want to navigate.
   * Defaults to home if no other page is specified.
   * @param {object} [options] - optional parameter to specify additional options.
   * @param {boolean} [options.waitForControllers] - optional parameter to specify whether to wait for the controllers to be loaded.
   * Defaults to true.
   * @returns {Promise} promise resolves when the page has finished loading
   * @throws {Error} Will throw an error if the navigation fails or the page does not load within the timeout period.
   */
  async navigate(page = PAGES.HOME, { waitForControllers = true } = {}) {
    const response = await this.driver.get(`${this.extensionUrl}/${page}.html`);
    // Wait for asynchronous JavaScript to load
    if (waitForControllers) {
      await this.driver.wait(
        until.elementLocated(this.buildLocator('.controller-loaded')),
        10 * 1000,
      );
    }
    return response;
  }

  /**
   * Retrieves the current URL of the browser session.
   *
   * @returns {Promise<string>} promise resolves upon retrieving the URL text.
   */
  async getCurrentUrl() {
    return await this.driver.getCurrentUrl();
  }

  // Metrics

  async collectMetrics() {
    return await this.driver.executeScript(collectMetrics);
  }

  // Window management

  /**
   * Opens a new URL in the browser window controlled by the driver
   *
   * @param {string} url - Any URL
   * @returns {Promise<void>} promise resolves when the URL page has finished loading
   */
  async openNewURL(url) {
    await this.driver.get(url);
  }

  /**
   * Opens a new window or tab in the browser session and navigates to the given URL.
   *
   * @param {string} url - The URL to navigate to in the new window tab.
   * @returns {Promise<string>} The handle of the new window or tab.
   * This handle can be used later to switch between different tabs in window during the test.
   */
  async openNewPage(url) {
    await this.driver.switchTo().newWindow();
    await this.openNewURL(url);
    const newHandle = await this.driver.getWindowHandle();
    return newHandle;
  }

  /**
   * Refreshes the current page in the browser session.
   *
   * @returns {Promise<void>} promise resolves page is loaded
   */
  async refresh() {
    await this.driver.navigate().refresh();
  }

  /**
   * Switches the context of the browser session to the window or tab with the given handle.
   *
   * @param {int} handle - unique identifier (window handle) of the browser window or tab to which you want to switch.
   * @returns {Promise<void>} promise that resolves once the switch is complete
   */
  async switchToWindow(handle) {
    await this.driver.switchTo().window(handle);
    await this.windowHandles.getCurrentWindowProperties(null, handle);
  }

  /**
   * Opens a new browser window and switch the WebDriver's context to this new window.
   *
   * @returns {Promise<void>} A promise resolves after switching to the new window.
   */
  async switchToNewWindow() {
    await this.driver.switchTo().newWindow('window');
  }

  /**
   * Switches the WebDriver's context to a specified iframe or frame within a web page.
   *
   * @param {string} element - The iframe or frame element to switch to.
   * @returns {Promise<void>} promise that resolves once the switch is complete
   */
  async switchToFrame(element) {
    await this.driver.switchTo().frame(element);
  }

  /**
   * Retrieves the handles of all open window tabs in the browser session.
   *
   * @returns {Promise<Array<string>>} A promise that will
   *     be resolved with an array of window handles.
   */
  async getAllWindowHandles() {
    return await this.windowHandles.getAllWindowHandles();
  }

  /**
   * Function that aims to simulate a click action on a specified web element
   * within a web page and waits for the current window to close.
   *
   * @param {string | object} rawLocator - Element locator
   * @param {number} [retries] - The number of times to retry the click action if it fails
   * @returns {Promise<void>} promise that resolves to the WebElement
   */
  async clickElementAndWaitForWindowToClose(rawLocator, retries = 3) {
    const handle = await this.driver.getWindowHandle();
    await this.clickElement(rawLocator, retries);
    await this.waitForWindowToClose(handle);
  }

  /**
   * Waits for the specified window handle to close before returning.
   *
   * @param {string} handle - The handle of the window or tab we'll wait for.
   * @param {number} [timeout] - The amount of time in milliseconds to wait
   * before timing out. Defaults to `this.timeout`.
   * @throws {Error} throws an error if the window handle doesn't close within
   * the timeout.
   */
  async waitForWindowToClose(handle, timeout = this.timeout) {
    const start = Date.now();
    // eslint-disable-next-line no-constant-condition
    while (true) {
      const handles = await this.getAllWindowHandles();
      if (!handles.includes(handle)) {
        return;
      }

      const timeElapsed = Date.now() - start;
      if (timeElapsed > timeout) {
        throw new Error(
          `waitForWindowToClose timed out waiting for window handle '${handle}' to close.`,
        );
      }
    }
  }

  /**
   * Waits until the specified number of window handles are present.
   *
   * @param {number} _x - The number of window handles to wait for
   * @param delayStep - defaults to 1000 milliseconds
   * @param {number} [timeout] - The amount of time in milliseconds to wait before timing out.
   * @returns {Promise} promise resolving when the target window handle count is met
   * @throws {Error} throws an error if the target number of window handles isn't met by the timeout.
   */
  async waitUntilXWindowHandles(_x, delayStep = 1000, timeout = this.timeout) {
    // In the MV3 build, there is an extra windowHandle with a title of "MetaMask Offscreen Page"
    // So we add 1 to the expected number of window handles
    const x = isManifestV3 ? _x + 1 : _x;

    let timeElapsed = 0;
    let windowHandles = [];
    while (timeElapsed <= timeout) {
      windowHandles = await this.getAllWindowHandles();

      if (windowHandles.length === x) {
        return windowHandles;
      }
      await this.delay(delayStep);
      timeElapsed += delayStep;
    }

    throw new Error(
      `waitUntilXWindowHandles timed out polling window handles. Expected: ${x}, Actual: ${windowHandles.length}`,
    );
  }

  /**
   * Switches to a specific window tab using its ID and waits for the title to match the expectedTitle.
   *
   * @param {int} handleId - unique ID for the tab whose title is needed.
   * @param {string} expectedTitle - the title we are expecting.
   * @returns nothing on success.
   * @throws {Error} Throws an error if the window title is incorrect.
   */
  async switchToHandleAndWaitForTitleToBe(handleId, expectedTitle) {
    await this.driver.switchTo().window(handleId);

    let currentTitle = await this.driver.getTitle();

    // Wait 25 x 200ms = 5 seconds for the title to be set properly
    for (let i = 0; i < 25 && currentTitle !== expectedTitle; i++) {
      await this.driver.sleep(200);
      currentTitle = await this.driver.getTitle();
    }

    if (currentTitle !== expectedTitle) {
      throw new Error(
        `switchToHandleAndWaitForTitleToBe got title ${currentTitle} instead of ${expectedTitle}`,
      );
    }
  }

  /**
   * Switches the context of the browser session to the window tab with the given title.
   * This functionality is especially valuable in complex testing scenarios involving multiple window tabs,
   * allowing for interaction with a particular window or tab based on its title
   *
   * @param {string} title - The title of the window or tab to switch to.
   * @returns {Promise<void>} promise that resolves once the switch is complete
   * @throws {Error} throws an error if no window with the specified title is found
   */
  async switchToWindowWithTitle(title) {
    return await this.windowHandles.switchToWindowWithProperty('title', title);
  }

  /**
   * Waits for the specified number of window handles to be present and then switches to the window
   * tab with the given title.
   *
   * @param {number} handles - The number window handles to wait for
   * @param {string} title - The title of the window to switch to
   * @returns {Promise<void>} promise that resolves once the switch is complete
   */
  async waitAndSwitchToWindowWithTitle(handles, title) {
    await this.waitUntilXWindowHandles(handles);
    await this.switchToWindowWithTitle(title);
  }

  /**
   * Switches the context of the browser session to the window tab with the given URL.
   *
   * @param {string} url - Window URL to find
   * @returns {Promise<void>}  promise that resolves once the switch is complete
   * @throws {Error} throws an error if no window with the specified URL is found
   */
  async switchToWindowWithUrl(url) {
    return await this.windowHandles.switchToWindowWithProperty(
      'url',
      new URL(url).toString(), // Make sure the URL has a trailing slash
    );
  }

  /**
   * If we already know this window, switch to it
   * Otherwise, return null
   * This is used in helpers.switchToOrOpenDapp() and when there's an alert open
   *
   * @param {string} title - The title of the window we want to switch to
   * @returns {Promise<void>}  promise that resolves once the switch is complete
   * @throws {Error} throws an error if no window with the specified URL is found
   */
  async switchToWindowIfKnown(title) {
    return await this.windowHandles.switchToWindowIfKnown(title);
  }

  /**
   * Waits until the current URL matches the specified URL.
   *
   * @param {object} options - Parameters for the function.
   * @param {string} options.url - URL to wait for.
   * @param {int} options.timeout - optional timeout period, defaults to this.timeout.
   * @returns {Promise<void>} Promise that resolves once the URL matches.
   * @throws {Error} Throws an error if the URL does not match within the timeout period.
   */
  async waitForUrl({ url, timeout = this.timeout }) {
    return await this.driver.wait(until.urlIs(url), timeout);
  }

  /**
   * Waits until the current URL matches the specified URL.
   *
   * @param {object} options - Parameters for the function.
   * @param {string} options.url - URL to wait for.
   * @param {int} options.delayStep - optional delay between retries, defaults to 1000 milliseconds.
   * @param {int} options.timeout - optional timeout period, defaults to this.timeout.
   * @param {int} options.retries - optional number of retries for the URL fetch operation, defaults to 8.
   * @param {int} options.retryDelay - optional delay between retries for the URL fetch operation, defaults to 2500 milliseconds.
   * @returns {Promise<void>} Promise that resolves once the URL matches.
   * @throws {Error} Throws an error if the URL does not match within the timeout period.
   */
  async waitForUrl({
    url,
    delayStep = 1000,
    timeout = this.timeout,
    retries = 8,
    retryDelay = 2500,
  }) {
    let timeElapsed = 0;

    while (timeElapsed <= timeout) {
      const currentUrl = await retry(
        {
          retries,
          delay: retryDelay,
        },
        async () => {
          return await this.driver.getCurrentUrl();
        },
      );

      if (currentUrl === url) {
        return;
      }

      await this.delay(delayStep);
      timeElapsed += delayStep;
    }

    throw new Error(`URL did not match: ${url} within ${timeout} ms`);
  }

  /**
   * Closes the current window tab in the browser session
   *
   *  @returns {Promise<void>} promise resolving after closing the current window
   */
  async closeWindow() {
    await this.driver.close();
  }

  /**
   * Closes specific window tab identified by its window handle.
   *
   * @param {string} windowHandle - representing the unique identifier of the browser window to be closed.
   * @returns {Promise<void>} promise resolving after closing the specified window
   */
  async closeWindowHandle(windowHandle) {
    await this.driver.switchTo().window(windowHandle);
    await this.driver.close();
  }

  // Close Alert Popup
  /**
   * Close the alert popup that is currently open in the browser session.
   *
   * @returns {Promise} promise resolving when the alert is closed
   */
  async closeAlertPopup() {
    return await this.driver.switchTo().alert().accept();
  }

  /**
   * Closes all windows except those in the given list of exceptions
   *
   * @param {Array<string>} exceptions - The list of window handle exceptions
   * @param {Array} [windowHandles] - The full list of window handles
   * @returns {Promise<void>}
   */
  async closeAllWindowHandlesExcept(exceptions, windowHandles) {
    // eslint-disable-next-line no-param-reassign
    windowHandles = windowHandles || (await this.driver.getAllWindowHandles());

    for (const handle of windowHandles) {
      if (!exceptions.includes(handle)) {
        await this.driver.switchTo().window(handle);
        await this.delay(1000);
        await this.driver.close();
        await this.delay(1000);
      }
    }
  }

  // Error handling

  async verboseReportOnFailure(title, error) {
    console.error(
      `Failure on testcase: '${title}', for more information see the ${
        process.env.CIRCLECI ? 'artifacts tab in CI' : 'test-artifacts folder'
      }\n`,
    );
    console.error(`${error}\n`);

    const artifactDir = `./test-artifacts/${this.browser}/${title}`;
    const filepathBase = `${artifactDir}/test-failure`;
    await fs.mkdir(artifactDir, { recursive: true });
    // On occasion there may be a bug in the offscreen document which does
    // not render visibly to the user and therefore no screenshot can be
    // taken. In this case we skip the screenshot and log the error.
    try {
      // If there's more than one tab open, we want to iterate through all of them and take a screenshot with a unique name
      const windowHandles = await this.driver.getAllWindowHandles();
      for (const handle of windowHandles) {
        await this.driver.switchTo().window(handle);
        const windowTitle = await this.driver.getTitle();
        if (windowTitle !== 'MetaMask Offscreen Page') {
          const screenshot = await this.driver.takeScreenshot();
          await fs.writeFile(
            `${filepathBase}-screenshot-${
              windowHandles.indexOf(handle) + 1
            }.png`,
            screenshot,
            {
              encoding: 'base64',
            },
          );
        }
      }
    } catch (e) {
      console.error('Failed to take screenshot', e);
    }
    const htmlSource = await this.driver.getPageSource();
    await fs.writeFile(`${filepathBase}-dom.html`, htmlSource);

    // We want to take a state snapshot of the app if possible, this is useful for debugging
    try {
      const windowHandles = await this.driver.getAllWindowHandles();
      for (const handle of windowHandles) {
        await this.driver.switchTo().window(handle);
        const uiState = await this.driver.executeScript(
          () =>
            window.stateHooks?.getCleanAppState &&
            window.stateHooks.getCleanAppState(),
        );
        if (uiState) {
          await fs.writeFile(
            `${filepathBase}-state-${windowHandles.indexOf(handle) + 1}.json`,
            JSON.stringify(uiState, null, 2),
          );
        }
      }
    } catch (e) {
      console.error('Failed to take state', e);
    }
  }

  async checkBrowserForLavamoatLogs() {
    const browserLogs = (
      await fs.readFile(
        `${process.cwd()}/test-artifacts/chrome/chrome_debug.log`,
      )
    )
      .toString('utf-8')
      .split(/\r?\n/u);

    await fs.writeFile('/tmp/all_logs.json', JSON.stringify(browserLogs));

    return browserLogs;
  }

  async checkBrowserForExceptions(ignoredConsoleErrors) {
    const cdpConnection = await this.driver.createCDPConnection('page');

    this.driver.onLogException(cdpConnection, (exception) => {
      const { description } = exception.exceptionDetails.exception;

      const ignored = logBrowserError(ignoredConsoleErrors, description);
      if (!ignored) {
        this.exceptions.push(description);
      }
    });
  }

  async checkBrowserForConsoleErrors(_ignoredConsoleErrors) {
    const ignoreAllErrors = _ignoredConsoleErrors.includes('ignore-all');

    const ignoredConsoleErrors = _ignoredConsoleErrors.concat([
      // Third-party Favicon 404s show up as errors
      'favicon.ico - Failed to load resource: the server responded with a status of 404',
      // Sentry rate limiting
      'Failed to load resource: the server responded with a status of 429',
      // 4Byte
      'Failed to load resource: the server responded with a status of 502 (Bad Gateway)',
      // Sentry error that is not actually a problem
      'Event fragment with id transaction-added-',
    ]);

    const cdpConnection = await this.driver.createCDPConnection('page');

    // Flush the event processing stack 50ms after the last event is added
    const debounceEventProcessingStack = debounce(
      this.#flushEventProcessingStack.bind(this),
      50,
    );

    this.driver.onLogEvent(cdpConnection, (event) => {
      if (event.type === 'error') {
<<<<<<< HEAD
        if (event.args.length !== 0) {
          event.ignoredConsoleErrors = ignoredConsoleErrors;
=======
        const eventDescriptions = event.args.filter(
          (err) => err.description !== undefined,
        );

        if (eventDescriptions.length !== 0) {
          // If we received an SES_UNHANDLED_REJECTION from Chrome, eventDescriptions.length will be nonzero
          // Update: as of January 2024, this code path may never happen
          const [eventDescription] = eventDescriptions;
          const ignored = logBrowserError(
            ignoredConsoleErrors,
            eventDescription?.description,
          );

          if (!ignored && !ignoreAllErrors) {
            this.errors.push(eventDescription?.description);
          }
        } else if (event.args.length !== 0) {
          const newError = this.#getErrorFromEvent(event);
>>>>>>> 9cdc924c

          this.eventProcessingStack.push(event);

<<<<<<< HEAD
          debounceEventProcessingStack();
=======
          if (!ignored && !ignoreAllErrors) {
            this.errors.push(newError);
          }
>>>>>>> 9cdc924c
        }
      }
    });
  }

  #flushEventProcessingStack() {
    let completeErrorText = '';

    // Combine all events together that have arrived in the last 50ms, because they are actually just one error
    this.eventProcessingStack.forEach((event) => {
      completeErrorText += `${this.#getErrorFromEvent(event)}\n`;
    });
    completeErrorText = completeErrorText.trim();

    const { ignoredConsoleErrors } = this.eventProcessingStack[0];

    const ignored = logBrowserError(ignoredConsoleErrors, completeErrorText);

    const ignoreAllErrors = ignoredConsoleErrors.includes('ignore-all');

    if (!ignored && !ignoreAllErrors) {
      this.errors.push(completeErrorText);
    }

    this.eventProcessingStack = [];
  }

  #getErrorFromEvent(event) {
    // Extract the values from the array
    const values = event.args.map((a) => a.value);

    if (values[0]?.includes('%s')) {
      // The values are in the "printf" form of [message, ...substitutions]
      // so use sprintf to parse
      return sprintf(...values);
    }

    return values.join(' ');
  }

  summarizeErrorsAndExceptions() {
    return this.errors.concat(this.exceptions).join('\n');
  }
}

function logBrowserError(ignoredConsoleErrors, errorMessage) {
  let ignored = false;

  console.error('\n-----Received an error from Chrome-----');
  console.error(errorMessage);
  console.error('----------End of Chrome error----------');

  if (errorMessage.startsWith('Warning:')) {
    console.error("-----We will ignore this 'Warning'-----");
    ignored = true;
  } else if (isInIgnoreList(errorMessage, ignoredConsoleErrors)) {
    console.error('---This error is on the ignore list----');
    ignored = true;
  }

  console.error('\n');

  return ignored;
}

function isInIgnoreList(errorMessage, ignoreList) {
  return ignoreList.some((ignore) => errorMessage.includes(ignore));
}

function collectMetrics() {
  const results = {
    paint: {},
    navigation: [],
  };

  window.performance.getEntriesByType('paint').forEach((paintEntry) => {
    results.paint[paintEntry.name] = paintEntry.startTime;
  });

  window.performance
    .getEntriesByType('navigation')
    .forEach((navigationEntry) => {
      results.navigation.push({
        domContentLoaded: navigationEntry.domContentLoadedEventEnd,
        load: navigationEntry.loadEventEnd,
        domInteractive: navigationEntry.domInteractive,
        redirectCount: navigationEntry.redirectCount,
        type: navigationEntry.type,
      });
    });

  return results;
}

module.exports = { Driver, PAGES };<|MERGE_RESOLUTION|>--- conflicted
+++ resolved
@@ -1211,8 +1211,6 @@
   }
 
   async checkBrowserForConsoleErrors(_ignoredConsoleErrors) {
-    const ignoreAllErrors = _ignoredConsoleErrors.includes('ignore-all');
-
     const ignoredConsoleErrors = _ignoredConsoleErrors.concat([
       // Third-party Favicon 404s show up as errors
       'favicon.ico - Failed to load resource: the server responded with a status of 404',
@@ -1234,39 +1232,12 @@
 
     this.driver.onLogEvent(cdpConnection, (event) => {
       if (event.type === 'error') {
-<<<<<<< HEAD
         if (event.args.length !== 0) {
           event.ignoredConsoleErrors = ignoredConsoleErrors;
-=======
-        const eventDescriptions = event.args.filter(
-          (err) => err.description !== undefined,
-        );
-
-        if (eventDescriptions.length !== 0) {
-          // If we received an SES_UNHANDLED_REJECTION from Chrome, eventDescriptions.length will be nonzero
-          // Update: as of January 2024, this code path may never happen
-          const [eventDescription] = eventDescriptions;
-          const ignored = logBrowserError(
-            ignoredConsoleErrors,
-            eventDescription?.description,
-          );
-
-          if (!ignored && !ignoreAllErrors) {
-            this.errors.push(eventDescription?.description);
-          }
-        } else if (event.args.length !== 0) {
-          const newError = this.#getErrorFromEvent(event);
->>>>>>> 9cdc924c
 
           this.eventProcessingStack.push(event);
 
-<<<<<<< HEAD
           debounceEventProcessingStack();
-=======
-          if (!ignored && !ignoreAllErrors) {
-            this.errors.push(newError);
-          }
->>>>>>> 9cdc924c
         }
       }
     });
