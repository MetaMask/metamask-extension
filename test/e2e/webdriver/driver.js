--- conflicted
+++ resolved
@@ -528,17 +528,12 @@
     return elements.map((element) => wrapElementWithAPI(element, this));
   }
 
-<<<<<<< HEAD
   /**
    * Function that aims to simulate a click action on a specified web element within a web page
    *
    * @param {string | object} rawLocator - Element locator
    * @returns {Promise} promise that resolves to the WebElement
    */
-  async clickElement(rawLocator) {
-    const element = await this.findClickableElement(rawLocator);
-    await element.click();
-=======
   async clickElement(rawLocator, retries = 3) {
     for (let attempt = 0; attempt < retries; attempt++) {
       try {
@@ -556,7 +551,6 @@
         }
       }
     }
->>>>>>> 2b5991f6
   }
 
   /**
