--- conflicted
+++ resolved
@@ -224,24 +224,10 @@
           .toXPath();
         return By.xpath(xpath);
       }
-<<<<<<< HEAD
-      // If the text to be selected contains single or double quotation marks
-      // it can cause the xpath selector to be invalid. `textToLocate` results
-      // in a string that won't be invalidated by the presence of quotation
-      // marks within the text the test is trying to find
-      const textToLocate = locator.text.match(/"/u)
-        ? `'${locator.text}'`
-        : `"${locator.text}"`;
-      // The tag prop is optional and further refines which elements match
-      return By.xpath(
-        `//${locator.tag ?? '*'}[contains(text(), ${textToLocate})]`,
-      );
-=======
 
       const quoted = quoteXPathText(locator.text);
       // The tag prop is optional and further refines which elements match
       return By.xpath(`//${locator.tag ?? '*'}[contains(text(), ${quoted})]`);
->>>>>>> cf417bb2
     }
     throw new Error(
       `The locator '${locator}' is not supported by the E2E test driver`,
