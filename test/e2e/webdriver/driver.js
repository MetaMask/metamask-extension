--- conflicted
+++ resolved
@@ -224,24 +224,10 @@
           .toXPath();
         return By.xpath(xpath);
       }
-<<<<<<< HEAD
-      // If the text to be selected contains single or double quotation marks
-      // it can cause the xpath selector to be invalid. `textToLocate` results
-      // in a string that won't be invalidated by the presence of quotation
-      // marks within the text the test is trying to find
-      const textToLocate = locator.text.match(/"/u)
-        ? `'${locator.text}'`
-        : `"${locator.text}"`;
-      // The tag prop is optional and further refines which elements match
-      return By.xpath(
-        `//${locator.tag ?? '*'}[contains(text(), ${textToLocate})]`,
-      );
-=======
 
       const quoted = quoteXPathText(locator.text);
       // The tag prop is optional and further refines which elements match
       return By.xpath(`//${locator.tag ?? '*'}[contains(text(), ${quoted})]`);
->>>>>>> ee3841d8
     }
     throw new Error(
       `The locator '${locator}' is not supported by the E2E test driver`,
@@ -378,20 +364,6 @@
     }, this.timeout);
   }
 
-  async elementCountBecomesN(rawLocator, n, timeout = this.timeout) {
-    const locator = this.buildLocator(rawLocator);
-    try {
-      await this.driver.wait(until.foundElementCountIs(locator, n), timeout);
-      return true;
-    } catch (e) {
-      const elements = await this.findElements(locator);
-      console.error(
-        `Waiting for count of ${locator} elements to be ${n}, but it is ${elements.length}`,
-      );
-      return false;
-    }
-  }
-
   /**
    * Waits until the expected number of tokens to be rendered
    *
@@ -556,8 +528,6 @@
     return elements.map((element) => wrapElementWithAPI(element, this));
   }
 
-<<<<<<< HEAD
-=======
   /**
    * Function that aims to simulate a click action on a specified web element within a web page
    *
@@ -565,7 +535,6 @@
    * @param {number} [retries] - The number of times to retry the click action if it fails
    * @returns {Promise} promise that resolves to the WebElement
    */
->>>>>>> ee3841d8
   async clickElement(rawLocator, retries = 3) {
     for (let attempt = 0; attempt < retries; attempt++) {
       try {
@@ -583,8 +552,6 @@
         }
       }
     }
-<<<<<<< HEAD
-=======
   }
 
   /**
@@ -599,7 +566,6 @@
     const element = await this.findClickableElement(rawLocator);
     await element.click();
     await element.waitForElementState('hidden', timeout);
->>>>>>> ee3841d8
   }
 
   /**
@@ -855,8 +821,6 @@
     return await this.driver.getAllWindowHandles();
   }
 
-<<<<<<< HEAD
-=======
   /**
    * Waits until the specified number of window handles are present.
    *
@@ -866,7 +830,6 @@
    * @returns {Promise} promise resolving when the target window handle count is met
    * @throws {Error} throws an error if the target number of window handles isn't met by the timeout.
    */
->>>>>>> ee3841d8
   async waitUntilXWindowHandles(_x, delayStep = 1000, timeout = this.timeout) {
     const x =
       process.env.ENABLE_MV3 === 'true' || process.env.ENABLE_MV3 === undefined
