const fs = require('fs');
const os = require('os');
const path = require('path');
const {
  Builder,
  By,
  until,
  ThenableWebDriver, // eslint-disable-line no-unused-vars -- this is imported for JSDoc
} = require('selenium-webdriver');
const firefox = require('selenium-webdriver/firefox');
const { retry } = require('../../../development/lib/retry');
const { isHeadless } = require('../../helpers/env');

/**
 * The prefix for temporary Firefox profiles. All Firefox profiles used for e2e tests
 * will be created as random directories inside this.
 *
 * @type {string}
 */
const TEMP_PROFILE_PATH_PREFIX = path.join(os.tmpdir(), 'MetaMask-Fx-Profile');

/**
 * Determine the appropriate proxy server value to use
 *
 * @param {string|number} [proxyPort] - The proxy port to use
 * @returns {string} The proxy server URL
 */
function getProxyServerURL(proxyPort) {
  const DEFAULT_PROXY_HOST = 'http://127.0.0.1:8000';
  const { SELENIUM_HTTPS_PROXY } = process.env;

  if (proxyPort) {
    return new URL(`http://127.0.0.1:${proxyPort}`);
  }
  return new URL(SELENIUM_HTTPS_PROXY || DEFAULT_PROXY_HOST);
}

/**
 * A wrapper around a {@code WebDriver} instance exposing Firefox-specific functionality
 */
class FirefoxDriver {
  /**
   * Builds a {@link FirefoxDriver} instance
   *
   * @param {object} options - the options for the build
   * @param options.responsive
   * @param options.port
   * @param options.constrainWindowSize
<<<<<<< HEAD
   * @returns {Promise<{driver: !ThenableWebDriver, extensionUrl: string, extensionId: string}>}
   */
  static async build({ responsive, port, constrainWindowSize }) {
=======
   * @param options.proxyPort
   * @returns {Promise<{driver: !ThenableWebDriver, extensionUrl: string, extensionId: string}>}
   */
  static async build({ responsive, port, constrainWindowSize, proxyPort }) {
>>>>>>> 717376e8
    const templateProfile = fs.mkdtempSync(TEMP_PROFILE_PATH_PREFIX);
    const options = new firefox.Options().setProfile(templateProfile);

    const proxyServerURL = getProxyServerURL(proxyPort);

    // Set proxy in the way that doesn't interfere with Selenium Manager
    options.setPreference('network.proxy.type', 1);
    options.setPreference('network.proxy.ssl', proxyServerURL.hostname);
    options.setPreference(
      'network.proxy.ssl_port',
      parseInt(proxyServerURL.port, 10),
    );

    options.setAcceptInsecureCerts(true);
    options.setPreference('browser.download.folderList', 2);
    options.setPreference(
      'browser.download.dir',
      `${process.cwd()}/test-artifacts/downloads`,
    );
    if (process.env.CI === 'true') {
      options.setBinary('/opt/firefox/firefox');
    }
    if (isHeadless('SELENIUM')) {
      // TODO: Remove notice and consider non-experimental when results are consistent
      console.warn(
        '*** Running e2e tests in headless mode is experimental and some tests are known to fail for unknown reasons',
      );
      options.headless();
    }
    const builder = new Builder()
      .forBrowser('firefox')
      .setFirefoxOptions(options);

    // For cases where Firefox is installed as snap (Linux)
    const FF_SNAP_GECKO_PATH = '/snap/bin/geckodriver';
    const service = process.env.FIREFOX_SNAP
      ? new firefox.ServiceBuilder(FF_SNAP_GECKO_PATH)
      : new firefox.ServiceBuilder();

    if (port) {
      service.setPort(port);
    }

    builder.setFirefoxService(service);
    const driver = builder.build();
    const fxDriver = new FirefoxDriver(driver);

    const extensionId = await fxDriver.installExtension('dist/firefox');
    const internalExtensionId = await fxDriver.getInternalId();

    if (responsive || constrainWindowSize) {
      await driver.manage().window().setRect({ width: 320, height: 600 });
    }

    return {
      driver,
      extensionId,
      extensionUrl: `moz-extension://${internalExtensionId}`,
    };
  }

  /**
   * @param {!ThenableWebDriver} driver - a {@code WebDriver} instance
   */
  constructor(driver) {
    this._driver = driver;
  }

  /**
   * Installs the extension at the given path
   *
   * @param {string} addonPath - the path to the unpacked extension or XPI
   * @returns {Promise<string>} the extension ID
   */
  async installExtension(addonPath) {
    return await this._driver.installAddon(addonPath, true);
  }

  /**
   * Returns the Internal UUID for the given extension, with retries
   *
   * @returns {Promise<string>} the Internal UUID for the given extension
   */
  async getInternalId() {
    await this._driver.get('about:debugging#addons');

    // This method with 2 retries to find the UUID seems more stable on local e2e tests
    let uuid;
    await retry({ retries: 2 }, () => (uuid = this._waitOnceForUUID()));

    return uuid;
  }

  /**
   * Waits once to locate the temporary Firefox UUID, can be put in a retry loop
   *
   * @returns {Promise<string>} the UUID for the given extension, or null if not found
   * @private
   */
  async _waitOnceForUUID() {
    const uuidElement = await this._driver.wait(
      until.elementLocated(By.xpath("//dl/div[contains(., 'UUID')]/dd")),
      1000,
    );

    if (uuidElement.getText) {
      return uuidElement.getText();
    }

    return null;
  }
}

module.exports = FirefoxDriver;<|MERGE_RESOLUTION|>--- conflicted
+++ resolved
@@ -46,16 +46,10 @@
    * @param options.responsive
    * @param options.port
    * @param options.constrainWindowSize
-<<<<<<< HEAD
-   * @returns {Promise<{driver: !ThenableWebDriver, extensionUrl: string, extensionId: string}>}
-   */
-  static async build({ responsive, port, constrainWindowSize }) {
-=======
    * @param options.proxyPort
    * @returns {Promise<{driver: !ThenableWebDriver, extensionUrl: string, extensionId: string}>}
    */
   static async build({ responsive, port, constrainWindowSize, proxyPort }) {
->>>>>>> 717376e8
     const templateProfile = fs.mkdtempSync(TEMP_PROFILE_PATH_PREFIX);
     const options = new firefox.Options().setProfile(templateProfile);
 
