--- conflicted
+++ resolved
@@ -1,32 +1,10 @@
-const { Builder } = require('selenium-webdriver');
-const chrome = require('selenium-webdriver/chrome');
-const proxy = require('selenium-webdriver/proxy');
-
-/**
- * Proxy host to use for HTTPS requests
- *
- * @type {string}
- */
-const HTTPS_PROXY_HOST = '127.0.0.1:8000';
+const { Builder } = require('selenium-webdriver')
+const chrome = require('selenium-webdriver/chrome')
 
 /**
  * A wrapper around a {@code WebDriver} instance exposing Chrome-specific functionality
  */
 class ChromeDriver {
-<<<<<<< HEAD
-  static async build({ openDevToolsForTabs, port }) {
-    const args = [`load-extension=dist/chrome`];
-    if (openDevToolsForTabs) {
-      args.push('--auto-open-devtools-for-tabs');
-    }
-
-    if (process.env.ENABLE_MV3) {
-      args.push('--log-level=0');
-      args.push('--enable-logging');
-      args.push(`--user-data-dir=${process.cwd()}/test-artifacts/chrome`);
-    } else {
-      args.push('--log-level=3');
-=======
   static async build ({ extensionPath, responsive, port }) {
     const args = [
       `load-extension=${extensionPath}`,
@@ -38,54 +16,42 @@
     ]
     if (responsive) {
       args.push('--auto-open-devtools-for-tabs')
->>>>>>> 158a5f87
     }
-    const options = new chrome.Options().addArguments(args);
-    options.setProxy(proxy.manual({ https: HTTPS_PROXY_HOST }));
-    options.setAcceptInsecureCerts(true);
-    options.setUserPreferences({
-      'download.default_directory': `${process.cwd()}/test-artifacts/downloads`,
-    });
+    const options = new chrome.Options()
+      .addArguments(args)
     const builder = new Builder()
       .forBrowser('chrome')
-      .setChromeOptions(options);
-    const service = new chrome.ServiceBuilder();
-
-    // Enables Chrome logging. Default: enabled
-    // Especially useful for discovering why Chrome has crashed, but can also
-    // be useful for revealing console errors (from the page or background).
-    if (process.env.ENABLE_CHROME_LOGGING !== 'false') {
-      service.setStdio('inherit').enableChromeLogging();
+      .setChromeOptions(options)
+    if (port) {
+      const service = new chrome.ServiceBuilder()
+        .setPort(port)
+      builder.setChromeService(service)
     }
-    if (port) {
-      service.setPort(port);
-    }
-    builder.setChromeService(service);
-    const driver = builder.build();
-    const chromeDriver = new ChromeDriver(driver);
-    const extensionId = await chromeDriver.getExtensionIdByName('MetaMask');
+    const driver = builder.build()
+    const chromeDriver = new ChromeDriver(driver)
+    const extensionId = await chromeDriver.getExtensionIdByName('MetaMask')
 
     return {
       driver,
       extensionUrl: `chrome-extension://${extensionId}`,
-    };
+    }
   }
 
   /**
+   * @constructor
    * @param {!ThenableWebDriver} driver - a {@code WebDriver} instance
    */
-  constructor(driver) {
-    this._driver = driver;
+  constructor (driver) {
+    this._driver = driver
   }
 
   /**
    * Returns the extension ID for the given extension name
-   *
    * @param {string} extensionName - the extension name
-   * @returns {Promise<string|undefined>} the extension ID
+   * @returns {Promise<string|undefined>} - the extension ID
    */
-  async getExtensionIdByName(extensionName) {
-    await this._driver.get('chrome://extensions');
+  async getExtensionIdByName (extensionName) {
+    await this._driver.get('chrome://extensions')
     return await this._driver.executeScript(`
       const extensions = document.querySelector("extensions-manager").shadowRoot
         .querySelector("extensions-item-list").shadowRoot
@@ -94,14 +60,14 @@
       for (let i = 0; i < extensions.length; i++) {
         const extension = extensions[i].shadowRoot
         const name = extension.querySelector('#name').textContent
-        if (name.startsWith("${extensionName}")) {
+        if (name === "${extensionName}") {
           return extensions[i].getAttribute("id")
         }
       }
 
       return undefined
-    `);
+    `)
   }
 }
 
-module.exports = ChromeDriver;+module.exports = ChromeDriver