--- conflicted
+++ resolved
@@ -6,10 +6,7 @@
 async function buildWebDriver({
   openDevToolsForTabs,
   port,
-<<<<<<< HEAD
-=======
   constrainWindowSize,
->>>>>>> 1e348f8c
   timeOut,
   proxyPort,
 } = {}) {
@@ -22,10 +19,7 @@
   } = await buildBrowserWebDriver(browser, {
     openDevToolsForTabs,
     port,
-<<<<<<< HEAD
-=======
     constrainWindowSize,
->>>>>>> 1e348f8c
     proxyPort,
   });
   const driver = new Driver(seleniumDriver, browser, extensionUrl, timeOut);
