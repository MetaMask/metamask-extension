--- conflicted
+++ resolved
@@ -11,10 +11,6 @@
     extensionId,
     extensionUrl,
   } = await buildBrowserWebDriver(browser, { responsive, port });
-<<<<<<< HEAD
-  // await setupFetchMocking(seleniumDriver);
-=======
->>>>>>> d632c05d
   const driver = new Driver(seleniumDriver, browser, extensionUrl);
 
   // Wait for fetch mock service worker to start, and for background to initialize
