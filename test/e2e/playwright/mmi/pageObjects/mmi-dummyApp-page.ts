--- conflicted
+++ resolved
@@ -62,13 +62,6 @@
       await popup.click('button:has-text("Confirm")');
     } else {
       await popup.getByTestId('confirm-footer-button').click();
-<<<<<<< HEAD
-
-      if (buttonId === 'approveTokens') {
-        await popup.getByTestId('confirm-footer-button').click();
-      }
-=======
->>>>>>> eedeb240
 
       await popup
         .getByTestId('custody-confirm-link__btn')
