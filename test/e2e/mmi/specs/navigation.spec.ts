import { test } from '../helpers/extension-loader';
import { ChromeExtensionPage } from '../pageObjects/mmi-extension-page';
import { MMISignUpPage } from '../pageObjects/mmi-signup-page';
import {
  checkLinkURL,
  closePages,
  getPageAndCloseRepeated,
} from '../helpers/utils';
import { MMIMainMenuPage } from '../pageObjects/mmi-mainMenu-page';
import { Auth0Page } from '../pageObjects/mmi-auth0-page';
import { MMIMainPage } from '../pageObjects/mmi-main-page';

const portfolio = `${process.env.MMI_E2E_MMI_DASHBOARD_URL}/portfolio`;
const stake = `${process.env.MMI_E2E_MMI_DASHBOARD_URL}/stake`;
const support = 'https://mmi-support.metamask.io/hc/en-us';
const supportContactUs =
  'https://mmi-support.metamask.io/hc/en-us/requests/new';
const mmiHomePage = 'https://metamask.io/institutions/';
const privacyAndPolicy = 'https://consensys.io/privacy-policy';
const openSeaTermsOfUse = 'https://opensea.io/securityproviderterms';
const metamaskAttributions =
  'https://raw.githubusercontent.com/MetaMask/metamask-extension/develop/attribution.txt';
const termsOfUse = 'https://consensys.io/terms-of-use';
const learnMoreArticles = 'https://support.metamask.io/hc/en-us/articles';

test.describe('MMI Navigation', () => {
  test('MMI full navigation links', async ({ context }) => {
    test.slow();
    // Getting extension id of MMI
    const extensions = new ChromeExtensionPage(await context.newPage());

    await extensions.goto();
    await extensions.setDevMode();
    const extensionId = await extensions.getExtensionId();
    await extensions.close();

    const signUp = new MMISignUpPage(
      await context.newPage(),
      extensionId as string,
    );
    await signUp.goto();
    await signUp.start();
    await signUp.authentication();
    await signUp.info();

    // This is removed to improve test performance
    // Signin auth0
    const auth0 = new Auth0Page(await context.newPage());
    await auth0.signIn();
    await auth0.page.close();

    // Close pages not used to remove data from logs
    await closePages(context, ['metamask-institutional.io']);
    const mainPage = new MMIMainPage(
      await getPageAndCloseRepeated(context, 'home.html'),
    );

    await mainPage.finishOnboarding();

    // Check main page links
    await checkLinkURL(
      context,
      mainPage.page,
      'Portfolio',
      portfolio,
      'button',
    );

    await checkLinkURL(context, mainPage.page, 'Stake', stake, 'button');

    await checkLinkURL(
      context,
      mainPage.page,
      'MetaMask Institutional support',
      support,
    );

    // Check NFT and Activity tab links
    await mainPage.activityTab.click();
    await checkLinkURL(
      context,
      mainPage.page,
      'MetaMask Institutional support',
      support,
    );
    await mainPage.NFTsTab.click();
    await checkLinkURL(
      context,
      mainPage.page,
      'MetaMask Institutional support',
      support,
    );

    // Check main menu links
    const mainMenuPage = new MMIMainMenuPage(
      mainPage.page,
      extensionId as string,
    );
    await mainMenuPage.openMenu();
    await checkLinkURL(
      context,
      mainMenuPage.page,
      'Support',
      support,
      'button',
    );

    await mainMenuPage.openMenu();
    await checkLinkURL(
      context,
      mainMenuPage.page,
      'Portfolio Dashboard',
      portfolio,
      'button',
    );

    // Check settings links
    await mainMenuPage.selectMenuOption('settings');

    await mainMenuPage.selectSettings('Advance');
    await checkLinkURL(
      context,
      mainMenuPage.page,
      'learn more',
<<<<<<< HEAD
      learnMoreArticles,
=======
      'https://support.metamask.io',
>>>>>>> ee3841d8
    );

    await mainMenuPage.selectSettings('Security & privacy');
    await checkLinkURL(
      context,
      mainMenuPage.page,
      'Privacy policy',
      privacyAndPolicy,
    );
    await checkLinkURL(
      context,
      mainMenuPage.page,
      'requests. Learn more',
      learnMoreArticles,
    );

    await mainMenuPage.selectSettings('Experimental');
    await checkLinkURL(
      context,
      mainMenuPage.page,
      'learn more',
      openSeaTermsOfUse,
    );

    await mainMenuPage.selectSettings('About');
    await checkLinkURL(
      context,
      mainMenuPage.page,
      'Privacy policy',
      privacyAndPolicy,
    );
    await checkLinkURL(context, mainMenuPage.page, 'Terms of use', termsOfUse);
    await checkLinkURL(
      context,
      mainMenuPage.page,
      'Attributions',
      metamaskAttributions,
    );
    await checkLinkURL(
      context,
      mainMenuPage.page,
      'Visit our support center',
      support,
    );
    await checkLinkURL(
      context,
      mainMenuPage.page,
      'Visit our website',
      mmiHomePage,
    );
    await checkLinkURL(
      context,
      mainMenuPage.page,
      'Contact us',
      supportContactUs,
    );
  });
});<|MERGE_RESOLUTION|>--- conflicted
+++ resolved
@@ -122,11 +122,7 @@
       context,
       mainMenuPage.page,
       'learn more',
-<<<<<<< HEAD
-      learnMoreArticles,
-=======
       'https://support.metamask.io',
->>>>>>> ee3841d8
     );
 
     await mainMenuPage.selectSettings('Security & privacy');
