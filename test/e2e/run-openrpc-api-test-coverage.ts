import testCoverage from '@open-rpc/test-coverage';
import { parseOpenRPCDocument } from '@open-rpc/schema-utils-js';
import HtmlReporter from '@open-rpc/test-coverage/build/reporters/html-reporter';
import ExamplesRule from '@open-rpc/test-coverage/build/rules/examples-rule';
import JsonSchemaFakerRule from '@open-rpc/test-coverage/build/rules/json-schema-faker-rule';

import { OpenrpcDocument } from '@open-rpc/meta-schema';
import { MetaMaskOpenRPCDocument } from '@metamask/api-specs';
import { ConfirmationsRejectRule } from './api-specs/ConfirmationRejectionRule';

import { Driver, PAGES } from './webdriver/driver';

import { createDriverTransport } from './api-specs/helpers';

import FixtureBuilder from './fixture-builder';
import {
  withFixtures,
  openDapp,
  unlockWallet,
  DAPP_URL,
  ACCOUNT_1,
} from './helpers';
import transformOpenRPCDocument from './api-specs/transform';

// eslint-disable-next-line @typescript-eslint/no-require-imports, @typescript-eslint/no-var-requires
const mockServer = require('@open-rpc/mock-server/build/index').default;

async function main() {
  const port = 8545;
  const chainId = 1337;
  await withFixtures(
    {
      dapp: true,
      fixtures: new FixtureBuilder().build(),
      localNodeOptions: 'none',
      title: 'api-specs coverage',
    },
    async ({ driver }: { driver: Driver }) => {
      await unlockWallet(driver);

      // Navigate to extension home screen
      await driver.navigate(PAGES.HOME);

      // Open Dapp
      await openDapp(driver, undefined, DAPP_URL);

      const transport = createDriverTransport(driver);
<<<<<<< HEAD

      const transaction =
        openrpcDocument.components?.schemas?.TransactionInfo?.allOf?.[0];

      if (transaction) {
        delete transaction.unevaluatedProperties;
      }

      const chainIdMethod = openrpcDocument.methods.find(
        (m) => (m as MethodObject).name === 'eth_chainId',
      );
      (chainIdMethod as MethodObject).examples = [
        {
          name: 'chainIdExample',
          description: 'Example of a chainId request',
          params: [],
          result: {
            name: 'chainIdResult',
            value: `0x${chainId.toString(16)}`,
          },
        },
      ];

      const getBalanceMethod = openrpcDocument.methods.find(
        (m) => (m as MethodObject).name === 'eth_getBalance',
      );

      (getBalanceMethod as MethodObject).examples = [
        {
          name: 'getBalanceExample',
          description: 'Example of a getBalance request',
          params: [
            {
              name: 'address',
              value: ACCOUNT_1,
            },
            {
              name: 'tag',
              value: 'latest',
            },
          ],
          result: {
            name: 'getBalanceResult',
            value: '0x1a8819e0c9bab700', // can we get this from a variable too
          },
        },
      ];

      const blockNumber = openrpcDocument.methods.find(
        (m) => (m as MethodObject).name === 'eth_blockNumber',
      );

      (blockNumber as MethodObject).examples = [
        {
          name: 'blockNumberExample',
          description: 'Example of a blockNumber request',
          params: [],
          result: {
            name: 'blockNumberResult',
            value: '0x1',
          },
        },
      ];

      const personalSign = openrpcDocument.methods.find(
        (m) => (m as MethodObject).name === 'personal_sign',
      );

      (personalSign as MethodObject).examples = [
        {
          name: 'personalSignExample',
          description: 'Example of a personalSign request',
          params: [
            {
              name: 'data',
              value: '0xdeadbeef',
            },
            {
              name: 'address',
              value: ACCOUNT_1,
            },
          ],
          result: {
            name: 'personalSignResult',
            value: '0x1a8819e0c9bab700',
          },
        },
      ];

      const switchEthereumChain = openrpcDocument.methods.find(
        (m) => (m as MethodObject).name === 'wallet_switchEthereumChain',
      );
      (switchEthereumChain as MethodObject).examples = [
        {
          name: 'wallet_switchEthereumChain',
          description:
            'Example of a wallet_switchEthereumChain request to sepolia',
          params: [
            {
              name: 'SwitchEthereumChainParameter',
              value: {
                chainId: '0xaa36a7',
              },
            },
          ],
          result: {
            name: 'wallet_switchEthereumChain',
            value: null,
          },
        },
      ];

      const signTypedData4 = openrpcDocument.methods.find(
        (m) => (m as MethodObject).name === 'eth_signTypedData_v4',
      );

      const signTypedData4Example = (signTypedData4 as MethodObject)
        .examples?.[0] as ExamplePairingObject;

      // just update address for signTypedData
      (signTypedData4Example.params[0] as ExampleObject).value = ACCOUNT_1;

      // update chainId for signTypedData
      (
        signTypedData4Example.params[1] as ExampleObject
      ).value.domain.chainId = 1337;

      // net_version missing from execution-apis. see here: https://github.com/ethereum/execution-apis/issues/540
      const netVersion: MethodObject = {
        name: 'net_version',
        summary: 'Returns the current network ID.',
        params: [],
        result: {
          description: 'Returns the current network ID.',
          name: 'net_version',
          schema: {
            type: 'string',
          },
        },
        description: 'Returns the current network ID.',
        examples: [
          {
            name: 'net_version',
            description: 'Example of a net_version request',
            params: [],
            result: {
              name: 'net_version',
              description: 'The current network ID',
              value: '0x1',
            },
          },
        ],
      };
      // add net_version
      (openrpcDocument.methods as MethodObject[]).push(
        netVersion as unknown as MethodObject,
      );

      const getEncryptionPublicKey = openrpcDocument.methods.find(
        (m) => (m as MethodObject).name === 'eth_getEncryptionPublicKey',
      );

      (getEncryptionPublicKey as MethodObject).examples = [
        {
          name: 'getEncryptionPublicKeyExample',
          description: 'Example of a getEncryptionPublicKey request',
          params: [
            {
              name: 'address',
              value: ACCOUNT_1,
            },
          ],
          result: {
            name: 'getEncryptionPublicKeyResult',
            value: '0x1a8819e0c9bab700',
          },
        },
      ];

      const getTransactionCount = openrpcDocument.methods.find(
        (m) => (m as MethodObject).name === 'eth_getTransactionCount',
      );
      (getTransactionCount as MethodObject).examples = [
        {
          name: 'getTransactionCountExampleEarliest',
          description: 'Example of a pending getTransactionCount request',
          params: [
            {
              name: 'address',
              value: ACCOUNT_1,
            },
            {
              name: 'tag',
              value: 'earliest',
            },
          ],
          result: {
            name: 'getTransactionCountResult',
            value: '0x0',
          },
        },
        {
          name: 'getTransactionCountExampleFinalized',
          description: 'Example of a pending getTransactionCount request',
          params: [
            {
              name: 'address',
              value: ACCOUNT_1,
            },
            {
              name: 'tag',
              value: 'finalized',
            },
          ],
          result: {
            name: 'getTransactionCountResult',
            value: '0x0',
          },
        },
        {
          name: 'getTransactionCountExampleSafe',
          description: 'Example of a pending getTransactionCount request',
          params: [
            {
              name: 'address',
              value: ACCOUNT_1,
            },
            {
              name: 'tag',
              value: 'safe',
            },
          ],
          result: {
            name: 'getTransactionCountResult',
            value: '0x0',
          },
        },
        {
          name: 'getTransactionCountExample',
          description: 'Example of a getTransactionCount request',
          params: [
            {
              name: 'address',
              value: ACCOUNT_1,
            },
            {
              name: 'tag',
              value: 'latest',
            },
          ],
          result: {
            name: 'getTransactionCountResult',
            value: '0x0',
          },
        },
        // returns a number right now. see here: https://github.com/MetaMask/metamask-extension/pull/14822
        // {
        //   name: 'getTransactionCountExamplePending',
        //   description: 'Example of a pending getTransactionCount request',
        //   params: [
        //     {
        //       name: 'address',
        //       value: ACCOUNT_1,
        //     },
        //     {
        //       name: 'tag',
        //       value: 'pending',
        //     },
        //   ],
        //   result: {
        //     name: 'getTransactionCountResult',
        //     value: '0x0',
        //   },
        // },
      ];

      const getProof = openrpcDocument.methods.find(
        (m) => (m as MethodObject).name === 'eth_getProof',
      );
      (getProof as MethodObject).examples = [
        {
          name: 'getProofExample',
          description: 'Example of a getProof request',
          params: [
            {
              name: 'address',
              value: ACCOUNT_1,
            },
            {
              name: 'keys',
              value: [
                '0x56e81f171bcc55a6ff8345e692c0f86e5b48e01b996cadc001622fb5e363b421',
              ],
            },
            {
              name: 'tag',
              value: 'latest',
            },
          ],
          result: {
            name: 'getProofResult',
            value: {
              address: ACCOUNT_1,
              balance: '0x15af1d78b58c40000',
              codeHash:
                '0xc5d2460186f7233c927e7db2dcc703c0e500b653ca82273b7bfad8045d85a470',
              nonce: '0x0',
              storageHash:
                '0x56e81f171bcc55a6ff8345e692c0f86e5b48e01b996cadc001622fb5e363b421',
              accountProof: [
                '0xf9017180a0ab8cdb808c8303bb61fb48e276217be9770fa83ecf3f90f2234d558885f5abf18080a0de26cb1b4fd99c4d3ed75d4a67931e3c252605c7d68e0148d5327f341bfd5283a0de86ea5531307567132648d5c7956cb6082d6803f3dbc9e16b2dd20b320ca93aa0c2c799b60a0cd6acd42c1015512872e86c186bcf196e85061e76842f3b7cf86080a04fa8b5b81f5814f27b3a3e2b6273792dc150c94bea8f90c4b4d3fb4f52cd80dea0c326f61dd1e74e037d4db73aede5642260bf92869081753bbace550a73989aeda06301b39b2ea8a44df8b0356120db64b788e71f52e1d7a6309d0d2e5b86fee7cb80a029087b3ba8c5129e161e2cb956640f4d8e31a35f3f133c19a1044993def98b61a0a5ac64bb99d260ef6b13a4f2040ed48a4936664ec13d400238b5004841a4d888a0a9e6cc0d5192cb036c2454c7cf19ff53abf1861b50043a7b3713bc003a5a7d88a0144540d36e30b250d25bd5c34d819538742dc54c2017c4eb1fabb8e45f72759180',
                '0xf85180a0563305036bc8702a52ae6338bfbeca18e8f42fd5ee640e72e18f31455d3be5f880808080808080808080a02fb46956347985b9870156b5747712899d213b1636ad4fe553c63e33521d567a80808080',
                '0xf872a020bf0de4df4861e4184def33fbb5c7e634b9c33718934bf717ec7b695ea08cb5b84ff84d8089015af1d78b58c40000a056e81f171bcc55a6ff8345e692c0f86e5b48e01b996cadc001622fb5e363b421a0c5d2460186f7233c927e7db2dcc703c0e500b653ca82273b7bfad8045d85a470',
              ],
              storageProof: [
                {
                  key: '0x56e81f171bcc55a6ff8345e692c0f86e5b48e01b996cadc001622fb5e363b421',
                  proof: [],
                  value: '0x0',
                },
              ],
            },
          },
        },
      ];

      const server = mockServer(port, openrpcDocument);
=======
      const [doc, filteredMethods, methodsWithConfirmations] =
        transformOpenRPCDocument(
          MetaMaskOpenRPCDocument as unknown as OpenrpcDocument,
          chainId,
          ACCOUNT_1,
        );
      const parsedDoc = await parseOpenRPCDocument(doc);

      const server = mockServer(port, parsedDoc);
>>>>>>> 71d92770
      server.start();

      const testCoverageResults = await testCoverage({
        openrpcDocument: parsedDoc,
        transport,
        reporters: [
          'console-streaming',
          new HtmlReporter({ autoOpen: !process.env.CI }),
        ],
        skip: [
          'eth_coinbase',
          // these methods below are not supported by MetaMask extension yet and
          // don't get passed through. See here: https://github.com/MetaMask/metamask-extension/issues/24225
          'eth_getBlockReceipts',
          'eth_maxPriorityFeePerGas',
          'wallet_swapAsset',
        ],
        rules: [
          new JsonSchemaFakerRule({
            only: [],
            skip: filteredMethods,
            numCalls: 2,
          }),
          new ExamplesRule({
            only: [],
            skip: filteredMethods,
          }),
          new ConfirmationsRejectRule({
            driver,
            only: methodsWithConfirmations,
            requiresEthAccountsPermission: [
              'personal_sign',
              'eth_signTypedData_v4',
              'eth_getEncryptionPublicKey',
            ],
          }),
        ],
      });

      await driver.quit();

      // if any of the tests failed, exit with a non-zero code
      if (testCoverageResults.every((r) => r.valid)) {
        process.exit(0);
      } else {
        process.exit(1);
      }
    },
  );
}

main();<|MERGE_RESOLUTION|>--- conflicted
+++ resolved
@@ -45,335 +45,6 @@
       await openDapp(driver, undefined, DAPP_URL);
 
       const transport = createDriverTransport(driver);
-<<<<<<< HEAD
-
-      const transaction =
-        openrpcDocument.components?.schemas?.TransactionInfo?.allOf?.[0];
-
-      if (transaction) {
-        delete transaction.unevaluatedProperties;
-      }
-
-      const chainIdMethod = openrpcDocument.methods.find(
-        (m) => (m as MethodObject).name === 'eth_chainId',
-      );
-      (chainIdMethod as MethodObject).examples = [
-        {
-          name: 'chainIdExample',
-          description: 'Example of a chainId request',
-          params: [],
-          result: {
-            name: 'chainIdResult',
-            value: `0x${chainId.toString(16)}`,
-          },
-        },
-      ];
-
-      const getBalanceMethod = openrpcDocument.methods.find(
-        (m) => (m as MethodObject).name === 'eth_getBalance',
-      );
-
-      (getBalanceMethod as MethodObject).examples = [
-        {
-          name: 'getBalanceExample',
-          description: 'Example of a getBalance request',
-          params: [
-            {
-              name: 'address',
-              value: ACCOUNT_1,
-            },
-            {
-              name: 'tag',
-              value: 'latest',
-            },
-          ],
-          result: {
-            name: 'getBalanceResult',
-            value: '0x1a8819e0c9bab700', // can we get this from a variable too
-          },
-        },
-      ];
-
-      const blockNumber = openrpcDocument.methods.find(
-        (m) => (m as MethodObject).name === 'eth_blockNumber',
-      );
-
-      (blockNumber as MethodObject).examples = [
-        {
-          name: 'blockNumberExample',
-          description: 'Example of a blockNumber request',
-          params: [],
-          result: {
-            name: 'blockNumberResult',
-            value: '0x1',
-          },
-        },
-      ];
-
-      const personalSign = openrpcDocument.methods.find(
-        (m) => (m as MethodObject).name === 'personal_sign',
-      );
-
-      (personalSign as MethodObject).examples = [
-        {
-          name: 'personalSignExample',
-          description: 'Example of a personalSign request',
-          params: [
-            {
-              name: 'data',
-              value: '0xdeadbeef',
-            },
-            {
-              name: 'address',
-              value: ACCOUNT_1,
-            },
-          ],
-          result: {
-            name: 'personalSignResult',
-            value: '0x1a8819e0c9bab700',
-          },
-        },
-      ];
-
-      const switchEthereumChain = openrpcDocument.methods.find(
-        (m) => (m as MethodObject).name === 'wallet_switchEthereumChain',
-      );
-      (switchEthereumChain as MethodObject).examples = [
-        {
-          name: 'wallet_switchEthereumChain',
-          description:
-            'Example of a wallet_switchEthereumChain request to sepolia',
-          params: [
-            {
-              name: 'SwitchEthereumChainParameter',
-              value: {
-                chainId: '0xaa36a7',
-              },
-            },
-          ],
-          result: {
-            name: 'wallet_switchEthereumChain',
-            value: null,
-          },
-        },
-      ];
-
-      const signTypedData4 = openrpcDocument.methods.find(
-        (m) => (m as MethodObject).name === 'eth_signTypedData_v4',
-      );
-
-      const signTypedData4Example = (signTypedData4 as MethodObject)
-        .examples?.[0] as ExamplePairingObject;
-
-      // just update address for signTypedData
-      (signTypedData4Example.params[0] as ExampleObject).value = ACCOUNT_1;
-
-      // update chainId for signTypedData
-      (
-        signTypedData4Example.params[1] as ExampleObject
-      ).value.domain.chainId = 1337;
-
-      // net_version missing from execution-apis. see here: https://github.com/ethereum/execution-apis/issues/540
-      const netVersion: MethodObject = {
-        name: 'net_version',
-        summary: 'Returns the current network ID.',
-        params: [],
-        result: {
-          description: 'Returns the current network ID.',
-          name: 'net_version',
-          schema: {
-            type: 'string',
-          },
-        },
-        description: 'Returns the current network ID.',
-        examples: [
-          {
-            name: 'net_version',
-            description: 'Example of a net_version request',
-            params: [],
-            result: {
-              name: 'net_version',
-              description: 'The current network ID',
-              value: '0x1',
-            },
-          },
-        ],
-      };
-      // add net_version
-      (openrpcDocument.methods as MethodObject[]).push(
-        netVersion as unknown as MethodObject,
-      );
-
-      const getEncryptionPublicKey = openrpcDocument.methods.find(
-        (m) => (m as MethodObject).name === 'eth_getEncryptionPublicKey',
-      );
-
-      (getEncryptionPublicKey as MethodObject).examples = [
-        {
-          name: 'getEncryptionPublicKeyExample',
-          description: 'Example of a getEncryptionPublicKey request',
-          params: [
-            {
-              name: 'address',
-              value: ACCOUNT_1,
-            },
-          ],
-          result: {
-            name: 'getEncryptionPublicKeyResult',
-            value: '0x1a8819e0c9bab700',
-          },
-        },
-      ];
-
-      const getTransactionCount = openrpcDocument.methods.find(
-        (m) => (m as MethodObject).name === 'eth_getTransactionCount',
-      );
-      (getTransactionCount as MethodObject).examples = [
-        {
-          name: 'getTransactionCountExampleEarliest',
-          description: 'Example of a pending getTransactionCount request',
-          params: [
-            {
-              name: 'address',
-              value: ACCOUNT_1,
-            },
-            {
-              name: 'tag',
-              value: 'earliest',
-            },
-          ],
-          result: {
-            name: 'getTransactionCountResult',
-            value: '0x0',
-          },
-        },
-        {
-          name: 'getTransactionCountExampleFinalized',
-          description: 'Example of a pending getTransactionCount request',
-          params: [
-            {
-              name: 'address',
-              value: ACCOUNT_1,
-            },
-            {
-              name: 'tag',
-              value: 'finalized',
-            },
-          ],
-          result: {
-            name: 'getTransactionCountResult',
-            value: '0x0',
-          },
-        },
-        {
-          name: 'getTransactionCountExampleSafe',
-          description: 'Example of a pending getTransactionCount request',
-          params: [
-            {
-              name: 'address',
-              value: ACCOUNT_1,
-            },
-            {
-              name: 'tag',
-              value: 'safe',
-            },
-          ],
-          result: {
-            name: 'getTransactionCountResult',
-            value: '0x0',
-          },
-        },
-        {
-          name: 'getTransactionCountExample',
-          description: 'Example of a getTransactionCount request',
-          params: [
-            {
-              name: 'address',
-              value: ACCOUNT_1,
-            },
-            {
-              name: 'tag',
-              value: 'latest',
-            },
-          ],
-          result: {
-            name: 'getTransactionCountResult',
-            value: '0x0',
-          },
-        },
-        // returns a number right now. see here: https://github.com/MetaMask/metamask-extension/pull/14822
-        // {
-        //   name: 'getTransactionCountExamplePending',
-        //   description: 'Example of a pending getTransactionCount request',
-        //   params: [
-        //     {
-        //       name: 'address',
-        //       value: ACCOUNT_1,
-        //     },
-        //     {
-        //       name: 'tag',
-        //       value: 'pending',
-        //     },
-        //   ],
-        //   result: {
-        //     name: 'getTransactionCountResult',
-        //     value: '0x0',
-        //   },
-        // },
-      ];
-
-      const getProof = openrpcDocument.methods.find(
-        (m) => (m as MethodObject).name === 'eth_getProof',
-      );
-      (getProof as MethodObject).examples = [
-        {
-          name: 'getProofExample',
-          description: 'Example of a getProof request',
-          params: [
-            {
-              name: 'address',
-              value: ACCOUNT_1,
-            },
-            {
-              name: 'keys',
-              value: [
-                '0x56e81f171bcc55a6ff8345e692c0f86e5b48e01b996cadc001622fb5e363b421',
-              ],
-            },
-            {
-              name: 'tag',
-              value: 'latest',
-            },
-          ],
-          result: {
-            name: 'getProofResult',
-            value: {
-              address: ACCOUNT_1,
-              balance: '0x15af1d78b58c40000',
-              codeHash:
-                '0xc5d2460186f7233c927e7db2dcc703c0e500b653ca82273b7bfad8045d85a470',
-              nonce: '0x0',
-              storageHash:
-                '0x56e81f171bcc55a6ff8345e692c0f86e5b48e01b996cadc001622fb5e363b421',
-              accountProof: [
-                '0xf9017180a0ab8cdb808c8303bb61fb48e276217be9770fa83ecf3f90f2234d558885f5abf18080a0de26cb1b4fd99c4d3ed75d4a67931e3c252605c7d68e0148d5327f341bfd5283a0de86ea5531307567132648d5c7956cb6082d6803f3dbc9e16b2dd20b320ca93aa0c2c799b60a0cd6acd42c1015512872e86c186bcf196e85061e76842f3b7cf86080a04fa8b5b81f5814f27b3a3e2b6273792dc150c94bea8f90c4b4d3fb4f52cd80dea0c326f61dd1e74e037d4db73aede5642260bf92869081753bbace550a73989aeda06301b39b2ea8a44df8b0356120db64b788e71f52e1d7a6309d0d2e5b86fee7cb80a029087b3ba8c5129e161e2cb956640f4d8e31a35f3f133c19a1044993def98b61a0a5ac64bb99d260ef6b13a4f2040ed48a4936664ec13d400238b5004841a4d888a0a9e6cc0d5192cb036c2454c7cf19ff53abf1861b50043a7b3713bc003a5a7d88a0144540d36e30b250d25bd5c34d819538742dc54c2017c4eb1fabb8e45f72759180',
-                '0xf85180a0563305036bc8702a52ae6338bfbeca18e8f42fd5ee640e72e18f31455d3be5f880808080808080808080a02fb46956347985b9870156b5747712899d213b1636ad4fe553c63e33521d567a80808080',
-                '0xf872a020bf0de4df4861e4184def33fbb5c7e634b9c33718934bf717ec7b695ea08cb5b84ff84d8089015af1d78b58c40000a056e81f171bcc55a6ff8345e692c0f86e5b48e01b996cadc001622fb5e363b421a0c5d2460186f7233c927e7db2dcc703c0e500b653ca82273b7bfad8045d85a470',
-              ],
-              storageProof: [
-                {
-                  key: '0x56e81f171bcc55a6ff8345e692c0f86e5b48e01b996cadc001622fb5e363b421',
-                  proof: [],
-                  value: '0x0',
-                },
-              ],
-            },
-          },
-        },
-      ];
-
-      const server = mockServer(port, openrpcDocument);
-=======
       const [doc, filteredMethods, methodsWithConfirmations] =
         transformOpenRPCDocument(
           MetaMaskOpenRPCDocument as unknown as OpenrpcDocument,
@@ -383,7 +54,6 @@
       const parsedDoc = await parseOpenRPCDocument(doc);
 
       const server = mockServer(port, parsedDoc);
->>>>>>> 71d92770
       server.start();
 
       const testCoverageResults = await testCoverage({
