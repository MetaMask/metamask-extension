--- conflicted
+++ resolved
@@ -263,19 +263,11 @@
       });
 
       it("should close the what's new popup", async function () {
-<<<<<<< HEAD
-        const popover = await driver.findElement(By.css('.popover-container'));
-
-        await driver.clickElement(By.css('[data-testid="popover-close"]'));
-
-        await driver.wait(until.stalenessOf(popover));
-=======
         const popover = await driver2.findElement(By.css('.popover-container'));
 
         await driver2.clickElement(By.css('[data-testid="popover-close"]'));
 
         await driver2.wait(until.stalenessOf(popover));
->>>>>>> 0c882e32
       });
 
       it('balance renders', async function () {
