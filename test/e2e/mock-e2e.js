--- conflicted
+++ resolved
@@ -188,12 +188,8 @@
 
   const mockedEndpoint = await testSpecificMock(server);
   // Mocks below this line can be overridden by test-specific mocks
-  // Test-specific mocks registered above will take precedence since they're registered first
-  // To ensure test-specific mocks override global mocks, use .always() in test-specific mocks
 
   // Subscriptions Polling Get Subscriptions
-  // Global mock - will only be used if test-specific mock doesn't match
-  // Test-specific mocks should use .always() to ensure they take precedence
   await server
     .forGet('https://subscription.dev-api.cx.metamask.io/v1/subscriptions')
     .thenCallback(() => {
@@ -207,11 +203,6 @@
     });
 
   // Subscriptions Eligibility
-<<<<<<< HEAD
-  // Global mock - will only be used if test-specific mock doesn't match
-  // Test-specific mocks should use .always() to ensure they take precedence
-=======
->>>>>>> 98ce701b
   await server
     .forGet(
       'https://subscription.dev-api.cx.metamask.io/v1/subscriptions/eligibility',
