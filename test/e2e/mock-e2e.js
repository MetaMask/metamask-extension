--- conflicted
+++ resolved
@@ -1,14 +1,8 @@
 const fs = require('fs');
 const path = require('path');
-<<<<<<< HEAD
+const { escapeRegExp } = require('lodash');
 
 const {
-  ACCOUNTS_DEV_API_BASE_URL,
-=======
-const { escapeRegExp } = require('lodash');
-
-const {
->>>>>>> 82db9a9c
   ACCOUNTS_PROD_API_BASE_URL,
 } = require('../../shared/constants/accounts');
 const {
@@ -17,14 +11,7 @@
   TOKEN_API_BASE_URL,
 } = require('../../shared/constants/swaps');
 const { TX_SENTINEL_URL } = require('../../shared/constants/transaction');
-<<<<<<< HEAD
-const {
-  DEFAULT_FIXTURE_ACCOUNT_LOWERCASE,
-  MOCK_META_METRICS_ID,
-} = require('./constants');
-=======
 const { DEFAULT_FIXTURE_ACCOUNT_LOWERCASE } = require('./constants');
->>>>>>> 82db9a9c
 const { SECURITY_ALERTS_PROD_API_BASE_URL } = require('./tests/ppom/constants');
 
 const { ALLOWLISTED_HOSTS, ALLOWLISTED_URLS } = require('./mock-e2e-allowlist');
@@ -427,53 +414,6 @@
       };
     });
 
-<<<<<<< HEAD
-  [
-    `${ACCOUNTS_DEV_API_BASE_URL}/v1/users/fake-metrics-id/surveys`,
-    `${ACCOUNTS_DEV_API_BASE_URL}/v1/users/fake-metrics-fd20/surveys`,
-    `${ACCOUNTS_DEV_API_BASE_URL}/v1/users/test-metrics-id/surveys`,
-    `${ACCOUNTS_DEV_API_BASE_URL}/v1/users/invalid-metrics-id/surveys`,
-    `${ACCOUNTS_PROD_API_BASE_URL}/v1/users/fake-metrics-id/surveys`,
-    `${ACCOUNTS_PROD_API_BASE_URL}/v1/users/fake-metrics-fd20/surveys`,
-    `${ACCOUNTS_PROD_API_BASE_URL}/v1/users/test-metrics-id/surveys`,
-    `${ACCOUNTS_PROD_API_BASE_URL}/v1/users/invalid-metrics-id/surveys`,
-  ].forEach(
-    async (url) =>
-      await server.forGet(url).thenCallback(() => {
-        return {
-          statusCode: 200,
-          json: {
-            userId: '0x123',
-            surveys: {},
-          },
-        };
-      }),
-  );
-
-  let surveyCallCount = 0;
-  [
-    `${ACCOUNTS_DEV_API_BASE_URL}/v1/users/${MOCK_META_METRICS_ID}/surveys`,
-    `${ACCOUNTS_PROD_API_BASE_URL}/v1/users/${MOCK_META_METRICS_ID}/surveys`,
-  ].forEach(
-    async (url) =>
-      await server.forGet(url).thenCallback(() => {
-        const surveyId = surveyCallCount > 2 ? 2 : surveyCallCount;
-        surveyCallCount += 1;
-        return {
-          statusCode: 200,
-          json: {
-            userId: '0x123',
-            surveys: {
-              url: 'https://example.com',
-              description: `Test survey ${surveyId}`,
-              cta: 'Take survey',
-              id: surveyId,
-            },
-          },
-        };
-      }),
-  );
-=======
   // Surveys
   await server
     .forGet(
@@ -491,7 +431,6 @@
         },
       };
     });
->>>>>>> 82db9a9c
 
   await server
     .forGet(`https://token.api.cx.metamask.io/tokens/${chainId}`)
@@ -981,8 +920,6 @@
       };
     });
 
-<<<<<<< HEAD
-=======
   // Test Dapp Styles
   const TEST_DAPP_STYLES_1 = fs.readFileSync(TEST_DAPP_STYLES_1_PATH);
   const TEST_DAPP_STYLES_2 = fs.readFileSync(TEST_DAPP_STYLES_2_PATH);
@@ -1008,7 +945,6 @@
       };
     });
 
->>>>>>> 82db9a9c
   // Token Icons
   await server
     .forGet('https://static.cx.metamask.io/api/v1/tokenIcons')
