const fs = require('fs');
const path = require('path');
const { escapeRegExp } = require('lodash');

const {
  ACCOUNTS_PROD_API_BASE_URL,
} = require('../../shared/constants/accounts');
const {
  GAS_API_BASE_URL,
  SWAPS_API_V2_BASE_URL,
  TOKEN_API_BASE_URL,
} = require('../../shared/constants/swaps');
const { TX_SENTINEL_URL } = require('../../shared/constants/transaction');
const { DEFAULT_FIXTURE_ACCOUNT_LOWERCASE } = require('./constants');
const { SECURITY_ALERTS_PROD_API_BASE_URL } = require('./tests/ppom/constants');

const { ALLOWLISTED_URLS } = require('./mock-e2e-allowlist');

const CDN_CONFIG_PATH = 'test/e2e/mock-cdn/cdn-config.txt';
const CDN_STALE_DIFF_PATH = 'test/e2e/mock-cdn/cdn-stale-diff.txt';
const CDN_STALE_PATH = 'test/e2e/mock-cdn/cdn-stale.txt';
const PPOM_VERSION_PATH = 'test/e2e/mock-cdn/ppom-version.json';
const PPOM_VERSION_HEADERS_PATH = 'test/e2e/mock-cdn/ppom-version-headers.json';

const CDN_CONFIG_RES_HEADERS_PATH =
  'test/e2e/mock-cdn/cdn-config-res-headers.json';
const CDN_STALE_DIFF_RES_HEADERS_PATH =
  'test/e2e/mock-cdn/cdn-stale-diff-res-headers.json';
const CDN_STALE_RES_HEADERS_PATH =
  'test/e2e/mock-cdn/cdn-stale-res-headers.json';

const ACCOUNTS_API_TOKENS_PATH =
  'test/e2e/mock-response-data/accounts-api-tokens.json';
const AGGREGATOR_METADATA_PATH =
  'test/e2e/mock-response-data/aggregator-metadata.json';
const CHAIN_ID_NETWORKS_PATH =
  'test/e2e/mock-response-data/chain-id-network-chains.json';
const CLIENT_SIDE_DETECTION_BLOCKLIST_PATH =
  'test/e2e/mock-response-data/client-side-detection-blocklist.json';
const ON_RAMP_CONTENT_PATH = 'test/e2e/mock-response-data/on-ramp-content.json';
const TEST_DAPP_STYLES_1_PATH =
  'test/e2e/mock-response-data/test-dapp-styles-1.txt';
const TEST_DAPP_STYLES_2_PATH =
  'test/e2e/mock-response-data/test-dapp-styles-2.txt';
const TOKEN_BLOCKLIST_PATH = 'test/e2e/mock-response-data/token-blocklist.json';

const snapsExecutionEnvBasePath = path.dirname(
  require.resolve('@metamask/snaps-execution-environments/package.json'),
);
const snapsExecutionEnvHtmlPath = path.join(
  snapsExecutionEnvBasePath,
  'dist',
  'webpack',
  'iframe',
  'index.html',
);
const snapsExecutionEnvHtml = fs.readFileSync(
  snapsExecutionEnvHtmlPath,
  'utf-8',
);

const snapsExecutionEnvJsPath = path.join(
  snapsExecutionEnvBasePath,
  'dist',
  'webpack',
  'iframe',
  'bundle.js',
);
const snapsExecutionEnvJs = fs.readFileSync(snapsExecutionEnvJsPath, 'utf-8');

const blocklistedHosts = [
  'arbitrum-mainnet.infura.io',
  'bsc-dataseed.binance.org',
  'linea-mainnet.infura.io',
  'linea-sepolia.infura.io',
  'testnet-rpc.monad.xyz',
  'carrot.megaeth.com',
  'sei-mainnet.infura.io',
  'mainnet.infura.io',
  'sepolia.infura.io',
];
const {
  mockEmptyStalelistAndHotlist,
} = require('./tests/phishing-controller/mocks');
const { mockNotificationServices } = require('./tests/notifications/mocks');
const { mockIdentityServices } = require('./tests/identity/mocks');

const emptyHtmlPage = () => `<!DOCTYPE html>
<html lang="en">
<head>
    <meta charset="utf-8">
    <title>E2E Test Page</title>
    <link rel="icon" href="data:image/png;base64,iVBORw0KGgo=">
  </head>
  <body data-testid="empty-page-body">
    Empty page by MetaMask
  </body>
</html>`;

/**
 * The browser makes requests to domains within its own namespace for
 * functionality specific to the browser. For example when running E2E tests in
 * firefox the act of adding the extension from the firefox settins triggers
 * a series of requests to various mozilla.net or mozilla.com domains. These
 * are not requests that the extension itself makes.
 */
const browserAPIRequestDomains =
  /^.*\.(googleapis\.com|google\.com|mozilla\.net|mozilla\.com|mozilla\.org|gvt1\.com)$/iu;

/**
 * Some third-party providers might use random URLs that we don't want to track
 * in the privacy report "in clear". We identify those private hosts with a
 * `pattern` regexp and replace the original host by a more generic one (`host`).
 * For example, "my-secret-host.provider.com" could be denoted as "*.provider.com" in
 * the privacy report. This would prevent disclosing the "my-secret-host" subdomain
 * in this case.
 */
const privateHostMatchers = [
  // { pattern: RegExp, host: string }
  { pattern: /^.*\.btc.*\.quiknode\.pro$/iu, host: '*.btc*.quiknode.pro' },
  {
    pattern: /^.*-solana.*-.*\.mainnet\.rpcpool\.com/iu,
    host: '*solana*.mainnet.rpcpool.com',
  },
];

/**
 * @typedef {import('mockttp').Mockttp} Mockttp
 * @typedef {import('mockttp').MockedEndpoint} MockedEndpoint
 */

/**
 * @typedef {object} SetupMockReturn
 * @property {MockedEndpoint} mockedEndpoint - If a testSpecificMock was provided, returns the mockedEndpoint
 * @property {() => string[]} getPrivacyReport - A function to get the current privacy report.
 */

/**
 * Setup E2E network mocks.
 *
 * @param {Mockttp} server - The mock server used for network mocks.
 * @param {(server: Mockttp) => Promise<MockedEndpoint[]>} testSpecificMock - A function for setting up test-specific network mocks
 * @param {object} options - Network mock options.
 * @param {string} options.chainId - The chain ID used by the default configured network.
 * @param {string} options.ethConversionInUsd - The USD conversion rate for ETH.
 * @returns {Promise<SetupMockReturn>}
 */
async function setupMocking(
  server,
  testSpecificMock,
  { chainId, ethConversionInUsd = 1700 },
) {
  let numNetworkReqs = 0;
  const privacyReport = new Set();

  await server.forAnyRequest().thenPassThrough({
    beforeRequest: ({ headers: { host }, url }) => {
      if (blocklistedHosts.includes(host)) {
        return {
          url: 'http://localhost:8545',
        };
      } else if (ALLOWLISTED_URLS.includes(url)) {
        // If the URL or the host is in the allowlist, we pass the request as it is, to the live server.
        console.log('Request going to a live server ============', url);
        return {};
      }
      console.log('Request redirected to the catch all mock ============', url);
      return {
        // If the URL or the host is not in the allowlist nor blocklisted, we return a 200.
        response: {
          statusCode: 200,
        },
      };
    },
  });

<<<<<<< HEAD
  // Global subscription mocks - these provide defaults but can be overridden by test-specific mocks
=======
  function getNetworkReport() {
    return { numNetworkReqs };
  }

  function clearNetworkReport() {
    numNetworkReqs = 0;
  }

  const mockedEndpoint = await testSpecificMock(server);
  // Mocks below this line can be overridden by test-specific mocks

  // Subscriptions Polling Get Subscriptions
>>>>>>> 6ac070aa
  await server
    .forGet('https://subscription.dev-api.cx.metamask.io/v1/subscriptions')
    .thenCallback(() => {
      return {
        statusCode: 200,
        json: {
          subscriptions: [],
          trialedProducts: [],
        },
      };
    });

  await server
    .forGet(
      'https://subscription.dev-api.cx.metamask.io/v1/subscriptions/eligibility',
    )
    .thenCallback(() => {
      return {
        statusCode: 200,
        json: [],
      };
    });

  const mockedEndpoint = await testSpecificMock(server);
  // Mocks below this line can be overridden by test-specific mocks

  // User Profile Lineage
  await server
    .forGet('https://authentication.api.cx.metamask.io/api/v2/profile/lineage')
    .thenCallback(() => {
      return {
        statusCode: 200,
        json: {
          lineage: [
            {
              agent: 'mobile',
              metametrics_id: '0xdeadbeef',
              created_at: '2021-01-01',
              updated_at: '2021-01-01',
              counter: 1,
            },
          ],
          created_at: '2025-07-16T10:03:57Z',
          profile_id: '0deaba86-4b9d-4137-87d7-18bc5bf7708d',
        },
      };
    });

  // Account link
  const accountLinkRegex =
    /^https:\/\/etherscan.io\/address\/0x[a-fA-F0-9]{40}$/u;
  await server.forGet(accountLinkRegex).thenCallback(() => {
    return {
      statusCode: 200,
      body: emptyHtmlPage(),
    };
  });

  // Token tracker link
  const tokenTrackerRegex =
    /^https:\/\/etherscan.io\/token\/0x[a-fA-F0-9]{40}$/u;
  await server.forGet(tokenTrackerRegex).thenCallback(() => {
    return {
      statusCode: 200,
      body: emptyHtmlPage(),
    };
  });

  // Explorer link
  const explorerLinkRegex = /^https:\/\/etherscan.io\/tx\/0x[a-fA-F0-9]{64}$/u;
  await server.forGet(explorerLinkRegex).thenCallback(() => {
    return {
      statusCode: 200,
      body: emptyHtmlPage(),
    };
  });

  await server
    .forPost(
      `${SECURITY_ALERTS_PROD_API_BASE_URL}/validate/0x${chainId.toString(16)}`,
    )
    .thenCallback(() => {
      return {
        statusCode: 200,
        json: {
          block: 20733513,
          result_type: 'Benign',
          reason: '',
          description: '',
          features: [],
        },
      };
    });

  await server
    .forPost(
      'https://arbitrum-mainnet.infura.io/v3/00000000000000000000000000000000',
    )
    .withJsonBodyIncluding({
      method: 'eth_chainId',
    })
    .thenCallback(() => {
      return {
        statusCode: 200,
        json: {
          jsonrpc: '2.0',
          id: '1675864782845',
          result: '0xa4b1',
        },
      };
    });

  await server.forPost('https://api.segment.io/v1/batch').thenCallback(() => {
    return {
      statusCode: 200,
    };
  });

  await server
    .forPost('https://sentry.io/api/0000000/envelope/')
    .thenCallback(() => {
      return {
        statusCode: 200,
        json: {},
      };
    });

  await server
    .forPost('https://sentry.io/api/0000000/store/')
    .thenCallback(() => {
      return {
        statusCode: 200,
        json: {},
      };
    });

  await server
    .forGet('https://www.4byte.directory/api/v1/signatures/')
    .thenCallback(() => {
      return {
        statusCode: 200,
        json: {
          count: 1,
          next: null,
          previous: null,
          results: [
            {
              id: 1,
              created_at: null,
              text_signature: 'deposit()',
              hex_signature: null,
              bytes_signature: null,
            },
          ],
        },
      };
    });

  const targetChainId = chainId === 1337 ? 1 : chainId;
  await server
    .forGet(`${GAS_API_BASE_URL}/networks/${targetChainId}/gasPrices`)
    .thenCallback(() => {
      return {
        statusCode: 200,
        json: {
          SafeGasPrice: '1',
          ProposeGasPrice: '2',
          FastGasPrice: '3',
        },
      };
    });

  await server
    .forGet(`${SWAPS_API_V2_BASE_URL}/networks/1/token`)
    .withQuery({ address: '0x72c9Fb7ED19D3ce51cea5C56B3e023cd918baaDf' })
    .thenCallback(() => {
      return {
        statusCode: 200,
        json: {
          symbol: 'AGLT',
          type: 'erc20',
          decimals: '18',
          address: '0x72c9fb7ed19d3ce51cea5c56b3e023cd918baadf',
          occurences: 1,
          aggregators: ['dynamic'],
        },
      };
    });

  await server
    .forGet(`${GAS_API_BASE_URL}/networks/${chainId}/suggestedGasFees`)
    .thenCallback(() => {
      return {
        statusCode: 200,
        json: {
          low: {
            suggestedMaxPriorityFeePerGas: '1',
            suggestedMaxFeePerGas: '20.44436136',
            minWaitTimeEstimate: 15000,
            maxWaitTimeEstimate: 30000,
          },
          medium: {
            suggestedMaxPriorityFeePerGas: '1.5',
            suggestedMaxFeePerGas: '25.80554517',
            minWaitTimeEstimate: 15000,
            maxWaitTimeEstimate: 45000,
          },
          high: {
            suggestedMaxPriorityFeePerGas: '2',
            suggestedMaxFeePerGas: '27.277766977',
            minWaitTimeEstimate: 15000,
            maxWaitTimeEstimate: 60000,
          },
          estimatedBaseFee: '19.444436136',
          networkCongestion: 0.14685,
          latestPriorityFeeRange: ['0.378818859', '6.555563864'],
          historicalPriorityFeeRange: ['0.1', '248.262969261'],
          historicalBaseFeeRange: ['14.146999781', '28.825256275'],
          priorityFeeTrend: 'down',
          baseFeeTrend: 'up',
        },
      };
    });

  // This endpoint returns metadata for "transaction simulation" supported networks.
  await server.forGet(`${TX_SENTINEL_URL}/networks`).thenJson(200, {
    1: {
      name: 'Mainnet',
      group: 'ethereum',
      chainID: 1,
      nativeCurrency: { name: 'ETH', symbol: 'ETH', decimals: 18 },
      network: 'ethereum-mainnet',
      explorer: 'https://etherscan.io',
      confirmations: true,
      smartTransactions: true,
      hidden: false,
    },
  });
  await server.forGet(`${TX_SENTINEL_URL}/network`).thenJson(200, {
    name: 'Mainnet',
    group: 'ethereum',
    chainID: 1,
    nativeCurrency: { name: 'ETH', symbol: 'ETH', decimals: 18 },
    network: 'ethereum-mainnet',
    explorer: 'https://etherscan.io',
    confirmations: true,
    smartTransactions: true,
    hidden: false,
  });

  await server
    .forGet(`${SWAPS_API_V2_BASE_URL}/featureFlags`)
    .thenCallback(() => {
      return {
        statusCode: 200,
        json: {
          ethereum: {
            fallbackToV1: false,
            mobileActive: true,
            extensionActive: true,
          },
          bsc: {
            fallbackToV1: false,
            mobileActive: true,
            extensionActive: true,
          },
          polygon: {
            fallbackToV1: false,
            mobileActive: true,
            extensionActive: true,
          },
          avalanche: {
            fallbackToV1: false,
            mobileActive: true,
            extensionActive: true,
          },
          smartTransactions: {
            mobileActive: false,
            extensionActive: true,
          },
          updated_at: '2022-03-17T15:54:00.360Z',
        },
      };
    });

  // Surveys
  await server
    .forGet(
      new RegExp(
        `${escapeRegExp(ACCOUNTS_PROD_API_BASE_URL)}/v1/users/[^/]+/surveys`,
        'u',
      ),
    )
    .thenCallback(() => {
      return {
        statusCode: 200,
        json: {
          userId: '0x123',
          surveys: {},
        },
      };
    });

  await server
    .forGet(`https://token.api.cx.metamask.io/tokens/${chainId}`)
    .thenCallback(() => {
      return {
        statusCode: 200,
        json: [
          {
            address: '0x0d8775f648430679a709e98d2b0cb6250d2887ef',
            symbol: 'BAT',
            decimals: 18,
            name: 'Basic Attention Token',
            iconUrl:
              'https://assets.coingecko.com/coins/images/677/thumb/basic-attention-token.png?1547034427',
            aggregators: [
              'aave',
              'bancor',
              'coinGecko',
              'oneInch',
              'paraswap',
              'pmm',
              'zapper',
              'zerion',
              'zeroEx',
            ],
            occurrences: 9,
          },
          {
            address: '0x6b175474e89094c44da98b954eedeac495271d0f',
            symbol: 'DAI',
            decimals: 18,
            name: 'Dai Stablecoin',
            iconUrl:
              'https://raw.githubusercontent.com/MetaMask/contract-metadata/master/images/dai.svg',
            type: 'erc20',
            aggregators: [
              'metamask',
              'aave',
              'bancor',
              'cmc',
              'cryptocom',
              'coinGecko',
              'oneInch',
              'pmm',
              'sushiswap',
              'zerion',
              'lifi',
              'socket',
              'squid',
              'openswap',
              'sonarwatch',
              'uniswapLabs',
              'coinmarketcap',
            ],
            occurrences: 17,
            erc20Permit: true,
            fees: { '0xb0da5965d43369968574d399dbe6374683773a65': 0 },
            storage: { balance: 2 },
          },
        ],
      };
    });

  const TOKEN_BLOCKLIST = fs.readFileSync(TOKEN_BLOCKLIST_PATH);
  await server
    .forGet(`${TOKEN_API_BASE_URL}/blocklist`)
    .withQuery({ chainId: '1', region: 'global' })
    .thenCallback(() => {
      return {
        statusCode: 200,
        json: JSON.parse(TOKEN_BLOCKLIST),
      };
    });

  const AGGREGATOR_METADATA = fs.readFileSync(AGGREGATOR_METADATA_PATH);
  await server
    .forGet(`${SWAPS_API_V2_BASE_URL}/networks/1/aggregatorMetadata`)
    .thenCallback(() => {
      return {
        statusCode: 200,
        json: JSON.parse(AGGREGATOR_METADATA),
      };
    });

  // Bridge API mocks - must be after AGGREGATOR_METADATA is defined
  // Network 1 (Mainnet)
  await server
    .forGet('https://bridge.api.cx.metamask.io/networks/1/topAssets')
    .thenCallback(() => {
      return {
        statusCode: 200,
        json: [
          {
            address: '0x0000000000000000000000000000000000000000',
            symbol: 'ETH',
          },
          {
            address: '0xa0b86991c6218b36c1d19d4a2e9eb0ce3606eb48',
            symbol: 'USDC',
          },
          {
            address: '0xdac17f958d2ee523a2206206994597c13d831ec7',
            symbol: 'USDT',
          },
          {
            address: '0x6b175474e89094c44da98b954eedeac495271d0f',
            symbol: 'DAI',
          },
        ],
      };
    });

  await server
    .forGet('https://bridge.api.cx.metamask.io/networks/1/aggregatorMetadata')
    .thenCallback(() => {
      return {
        statusCode: 200,
        json: JSON.parse(AGGREGATOR_METADATA),
      };
    });

  await server
    .forGet('https://bridge.api.cx.metamask.io/networks/1/tokens')
    .withQuery({ includeBlockedTokens: 'true' })
    .thenCallback(() => {
      return {
        statusCode: 200,
        json: [
          {
            chainId: 1,
            address: '0x0000000000000000000000000000000000000000',
            symbol: 'ETH',
            name: 'Ethereum',
            decimals: 18,
            icon: 'https://media.socket.tech/tokens/all/ETH',
            logoURI: 'https://media.socket.tech/tokens/all/ETH',
            chainAgnosticId: null,
          },
          {
            chainId: 1,
            address: '0xa0b86991c6218b36c1d19d4a2e9eb0ce3606eb48',
            symbol: 'USDC',
            name: 'USD Coin',
            decimals: 6,
            icon: 'https://media.socket.tech/tokens/all/USDC',
            logoURI: 'https://media.socket.tech/tokens/all/USDC',
            chainAgnosticId: null,
          },
          {
            chainId: 1,
            address: '0xdac17f958d2ee523a2206206994597c13d831ec7',
            symbol: 'USDT',
            name: 'Tether USD',
            decimals: 6,
            icon: 'https://media.socket.tech/tokens/all/USDT',
            logoURI: 'https://media.socket.tech/tokens/all/USDT',
            chainAgnosticId: null,
          },
          {
            chainId: 1,
            address: '0x6b175474e89094c44da98b954eedeac495271d0f',
            symbol: 'DAI',
            name: 'Dai Stablecoin',
            decimals: 18,
            icon: 'https://media.socket.tech/tokens/all/DAI',
            logoURI: 'https://media.socket.tech/tokens/all/DAI',
            chainAgnosticId: null,
          },
        ],
      };
    });

  // Network 59144 (Linea)
  await server
    .forGet('https://bridge.api.cx.metamask.io/networks/59144/topAssets')
    .thenCallback(() => {
      return {
        statusCode: 200,
        json: [
          {
            address: '0x0000000000000000000000000000000000000000',
            symbol: 'ETH',
          },
          {
            address: '0x176211869cA2b568f2A7D4EE941E073a821EE1ff',
            symbol: 'USDC',
          },
          {
            address: '0xa219439258ca9da29e9cc4ce5596924745e12b93',
            symbol: 'USDT',
          },
          {
            address: '0xe5d7c2a44ffddf6b295a15c148167daaaf5cf34f',
            symbol: 'WETH',
          },
        ],
      };
    });

  await server
    .forGet(
      'https://bridge.api.cx.metamask.io/networks/59144/aggregatorMetadata',
    )
    .thenCallback(() => {
      return {
        statusCode: 200,
        json: JSON.parse(AGGREGATOR_METADATA),
      };
    });

  await server
    .forGet('https://bridge.api.cx.metamask.io/networks/59144/tokens')
    .withQuery({ includeBlockedTokens: 'true' })
    .thenCallback(() => {
      return {
        statusCode: 200,
        json: [
          {
            chainId: 59144,
            address: '0x0000000000000000000000000000000000000000',
            symbol: 'ETH',
            name: 'Ethereum',
            decimals: 18,
            icon: 'https://media.socket.tech/tokens/all/ETH',
            logoURI: 'https://media.socket.tech/tokens/all/ETH',
            chainAgnosticId: null,
          },
          {
            chainId: 59144,
            address: '0x176211869cA2b568f2A7D4EE941E073a821EE1ff',
            symbol: 'USDC',
            name: 'USD Coin',
            decimals: 6,
            icon: 'https://media.socket.tech/tokens/all/USDC',
            logoURI: 'https://media.socket.tech/tokens/all/USDC',
            chainAgnosticId: null,
          },
          {
            chainId: 59144,
            address: '0xa219439258ca9da29e9cc4ce5596924745e12b93',
            symbol: 'USDT',
            name: 'Tether USD',
            decimals: 6,
            icon: 'https://media.socket.tech/tokens/all/USDT',
            logoURI: 'https://media.socket.tech/tokens/all/USDT',
            chainAgnosticId: null,
          },
          {
            chainId: 59144,
            address: '0xe5d7c2a44ffddf6b295a15c148167daaaf5cf34f',
            symbol: 'WETH',
            name: 'Wrapped Ether',
            decimals: 18,
            icon: 'https://media.socket.tech/tokens/all/WETH',
            logoURI: 'https://media.socket.tech/tokens/all/WETH',
            chainAgnosticId: null,
          },
        ],
      };
    });

  await server
    .forGet(`${SWAPS_API_V2_BASE_URL}/networks/1/tokens`)
    .thenCallback(() => {
      return {
        statusCode: 200,
        json: [
          {
            name: 'Ethereum',
            symbol: 'ETH',
            decimals: 18,
            type: 'native',
            iconUrl:
              'https://token.api.cx.metamask.io/assets/nativeCurrencyLogos/ethereum.svg',
            coingeckoId: 'ethereum',
            address: '0x0000000000000000000000000000000000000000',
            occurrences: 100,
            aggregators: [],
          },
          {
            address: '0x6b175474e89094c44da98b954eedeac495271d0f',
            symbol: 'DAI',
            decimals: 18,
            name: 'Dai Stablecoin',
            iconUrl:
              'https://static.cx.metamask.io/api/v1/tokenIcons/1/0x6b175474e89094c44da98b954eedeac495271d0f.png',
            type: 'erc20',
            aggregators: [
              'aave',
              'bancor',
              'cmc',
              'cryptocom',
              'coinGecko',
              'oneInch',
              'pmm',
              'zerion',
              'lifi',
            ],
            occurrences: 9,
            fees: {
              '0xb0da5965d43369968574d399dbe6374683773a65': 0,
            },
            storage: {
              balance: 2,
            },
          },
          {
            address: '0xa0b86991c6218b36c1d19d4a2e9eb0ce3606eb48',
            symbol: 'USDC',
            decimals: 6,
            name: 'USD Coin',
            iconUrl:
              'https://static.cx.metamask.io/api/v1/tokenIcons/1/0xa0b86991c6218b36c1d19d4a2e9eb0ce3606eb48.png',
            type: 'erc20',
            aggregators: [
              'aave',
              'bancor',
              'cryptocom',
              'coinGecko',
              'oneInch',
              'pmm',
              'zerion',
              'lifi',
            ],
            occurrences: 8,
            fees: {},
            storage: {
              balance: 9,
            },
          },
          {
            address: '0xc6bdb96e29c38dc43f014eed44de4106a6a8eb5f',
            symbol: 'INUINU',
            decimals: 18,
            name: 'Inu Inu',
            iconUrl:
              'https://assets.coingecko.com/coins/images/26391/thumb/logo_square_200.png?1657752596',
            type: 'erc20',
            aggregators: ['coinGecko'],
            occurrences: 1,
          },
        ],
      };
    });

  await server
    .forGet(`${SWAPS_API_V2_BASE_URL}/networks/1/topAssets`)
    .thenCallback(() => {
      return {
        statusCode: 200,
        json: [
          {
            address: '0x0000000000000000000000000000000000000000',
            symbol: 'ETH',
          },
          {
            address: '0x6b175474e89094c44da98b954eedeac495271d0f',
            symbol: 'DAI',
          },
          {
            address: '0xa0b86991c6218b36c1d19d4a2e9eb0ce3606eb48',
            symbol: 'USDC',
          },
          {
            address: '0xdac17f958d2ee523a2206206994597c13d831ec7',
            symbol: 'USDT',
          },
        ],
      };
    });

  await server
    .forGet(`https://token.api.cx.metamask.io/token/${chainId}`)
    .thenCallback(() => {
      return {
        statusCode: 200,
        json: {},
      };
    });

  // It disables loading of token icons, e.g. this URL: https://static.cx.metamask.io/api/v1/tokenIcons/1337/0x0000000000000000000000000000000000000000.png
  const tokenIconRegex = new RegExp(
    `^https:\\/\\/static\\.cx\\.metamask\\.io\\/api\\/vi\\/tokenIcons\\/${chainId}\\/.*\\.png`,
    'u',
  );
  await server.forGet(tokenIconRegex).thenCallback(() => {
    return {
      statusCode: 200,
    };
  });

  await server
    .forGet('https://min-api.cryptocompare.com/data/pricemulti')
    .withQuery({ fsyms: 'ETH', tsyms: 'usd' })
    .thenCallback(() => {
      return {
        statusCode: 200,
        json: {
          ETH: {
            USD: ethConversionInUsd,
          },
        },
      };
    });

  const PPOM_VERSION = fs.readFileSync(PPOM_VERSION_PATH);
  const PPOM_VERSION_HEADERS = fs.readFileSync(PPOM_VERSION_HEADERS_PATH);
  const CDN_CONFIG = fs.readFileSync(CDN_CONFIG_PATH);
  const CDN_STALE = fs.readFileSync(CDN_STALE_PATH);
  const CDN_STALE_DIFF = fs.readFileSync(CDN_STALE_DIFF_PATH);
  const CDN_CONFIG_RES_HEADERS = fs.readFileSync(CDN_CONFIG_RES_HEADERS_PATH);
  const CDN_STALE_RES_HEADERS = fs.readFileSync(CDN_STALE_RES_HEADERS_PATH);
  const CDN_STALE_DIFF_RES_HEADERS = fs.readFileSync(
    CDN_STALE_DIFF_RES_HEADERS_PATH,
  );

  await server
    .forHead(
      'https://static.cx.metamask.io/api/v1/confirmations/ppom/ppom_version.json',
    )
    .thenCallback(() => {
      return {
        statusCode: 200,
      };
    });

  await server
    .forGet(
      'https://static.cx.metamask.io/api/v1/confirmations/ppom/ppom_version.json',
    )
    .thenCallback(() => {
      return {
        statusCode: 200,
        json: JSON.parse(PPOM_VERSION),
        headers: JSON.parse(PPOM_VERSION_HEADERS),
      };
    });

  await server
    .forGet(
      /^https:\/\/static.cx.metamask.io\/api\/v1\/confirmations\/ppom\/config\/0x1\/(.*)/u,
    )
    .thenCallback(() => {
      return {
        statusCode: 200,
        rawBody: CDN_CONFIG,
        headers: JSON.parse(CDN_CONFIG_RES_HEADERS),
      };
    });

  await server
    .forGet(
      /^https:\/\/static.cx.metamask.io\/api\/v1\/confirmations\/ppom\/stale_diff\/0x1\/(.*)/u,
    )
    .thenCallback(() => {
      return {
        statusCode: 200,
        rawBody: CDN_STALE_DIFF,
        headers: JSON.parse(CDN_STALE_DIFF_RES_HEADERS),
      };
    });

  await server
    .forGet(
      /^https:\/\/static.cx.metamask.io\/api\/v1\/confirmations\/ppom\/stale\/0x1\/(.*)/u,
    )
    .thenCallback(() => {
      return {
        statusCode: 200,
        rawBody: CDN_STALE,
        headers: JSON.parse(CDN_STALE_RES_HEADERS),
      };
    });

  await mockEmptyStalelistAndHotlist(server);

  await server
    .forPost('https://customnetwork.test/api/customRPC')
    .thenCallback(() => {
      return {
        statusCode: 200,
        json: {
          jsonrpc: '2.0',
          id: '1675864782845',
          result: '0x122',
        },
      };
    });

  await mockLensNameProvider(server);
  await mockTokenNameProvider(server, chainId);

  // IPFS endpoint for NFT metadata
  await server
    .forGet(
      'https://bafybeidxfmwycgzcp4v2togflpqh2gnibuexjy4m4qqwxp7nh3jx5zlh4y.ipfs.dweb.link/1.json',
    )
    .thenCallback(() => {
      return {
        statusCode: 200,
      };
    });

  // Notification APIs
  await mockNotificationServices(server);

  // Identity APIs
  await mockIdentityServices(server);

  await server.forGet(/^https:\/\/sourcify.dev\/(.*)/u).thenCallback(() => {
    return {
      statusCode: 404,
    };
  });

  // remote feature flags
  await server
    .forGet('https://client-config.api.cx.metamask.io/v1/flags')
    .withQuery({
      client: 'extension',
      distribution: 'main',
      environment: 'dev',
    })
    .thenCallback(() => {
      return {
        ok: true,
        statusCode: 200,
        json: [
          { feature1: true },
          { feature2: false },
          {
            feature3: [
              {
                value: 'valueA',
                name: 'groupA',
                scope: { type: 'threshold', value: 0.3 },
              },
              {
                value: 'valueB',
                name: 'groupB',
                scope: { type: 'threshold', value: 0.5 },
              },
              {
                scope: { type: 'threshold', value: 1 },
                value: 'valueC',
                name: 'groupC',
              },
            ],
          },
          {
            sendRedesign: {
              enabled: false,
            },
          },
        ],
      };
    });

  // On Ramp Content
  const ON_RAMP_CONTENT = fs.readFileSync(ON_RAMP_CONTENT_PATH);
  await server
    .forGet('https://on-ramp-content.api.cx.metamask.io/regions/networks')
    .thenCallback(() => {
      return {
        statusCode: 200,
        json: JSON.parse(ON_RAMP_CONTENT),
      };
    });

  // Chains Metadata
  const CHAIN_ID_NETWORKS = fs.readFileSync(CHAIN_ID_NETWORKS_PATH);
  await server
    .forGet('https://chainid.network/chains.json')
    .thenCallback(() => {
      return {
        statusCode: 200,
        json: JSON.parse(CHAIN_ID_NETWORKS),
      };
    });

  // Accounts API: supported networks
  await server
    .forGet('https://accounts.api.cx.metamask.io/v1/supportedNetworks')
    .thenCallback(() => {
      return {
        statusCode: 200,
        json: {
          fullSupport: [1, 137, 56, 59144, 8453, 10, 42161, 534352],
          partialSupport: {
            balances: [42220, 43114],
          },
        },
      };
    });

  // Accounts API: tokens
  const ACCOUNTS_API_TOKENS = fs.readFileSync(ACCOUNTS_API_TOKENS_PATH);
  await server
    .forGet('https://account.api.cx.metamask.io/networks')
    .thenCallback(() => {
      return {
        statusCode: 200,
        json: JSON.parse(ACCOUNTS_API_TOKENS),
      };
    });

  // Client Side Detection: Request Blocklist
  const CLIENT_SIDE_DETECTION_BLOCKLIST = fs.readFileSync(
    CLIENT_SIDE_DETECTION_BLOCKLIST_PATH,
  );
  await server
    .forGet(
      'https://client-side-detection.api.cx.metamask.io/v1/request-blocklist',
    )
    .thenCallback(() => {
      return {
        statusCode: 200,
        json: JSON.parse(CLIENT_SIDE_DETECTION_BLOCKLIST),
      };
    });

  // Nft API: tokens
  await server
    .forGet(
      `https://nft.api.cx.metamask.io/users/${DEFAULT_FIXTURE_ACCOUNT_LOWERCASE}/tokens`,
    )
    .thenCallback(() => {
      return {
        statusCode: 200,
        json: {
          tokens: [],
          continuation: null,
        },
      };
    });

  // On Ramp: Eligibility MetaMask Card
  await server
    .forGet('https://on-ramp.api.cx.metamask.io/eligibility/mm-card')
    .thenCallback(() => {
      return {
        statusCode: 200,
        body: true,
        headers: {
          'Content-Type': 'text/html; charset=utf-8',
        },
      };
    });

  // Snaps: Execution environment html
  await server
    .forGet(/^https:\/\/execution\.metamask\.io\/iframe\/[^/]+\/index\.html$/u)
    .thenCallback(() => {
      return {
        statusCode: 200,
        body: snapsExecutionEnvHtml,
        headers: { 'Content-Type': 'text/html; charset=utf-8' },
      };
    });

  // Snaps: Execution environment js
  await server
    .forGet(/^https:\/\/execution\.metamask\.io\/iframe\/[^/]+\/bundle\.js$/u)
    .thenCallback(() => {
      return {
        statusCode: 200,
        body: snapsExecutionEnvJs,
        headers: { 'Content-Type': 'application/javascript; charset=utf-8' },
      };
    });

  /**
   * Solana Websocket
   * Setup HTTP intercept for WebSocket handshake requests
   */
  await server
    .forAnyWebSocket()
    .matching((req) =>
      /^wss:\/\/solana-(mainnet|devnet)\.infura\.io\//u.test(req.url),
    )
    .thenForwardTo('ws://localhost:8088');

  // Test Dapp Styles
  const TEST_DAPP_STYLES_1 = fs.readFileSync(TEST_DAPP_STYLES_1_PATH);
  const TEST_DAPP_STYLES_2 = fs.readFileSync(TEST_DAPP_STYLES_2_PATH);
  await server
    .forGet(
      'https://cdnjs.cloudflare.com/ajax/libs/mdbootstrap/4.14.1/css/mdb.min.css',
    )
    .thenCallback(() => {
      return {
        statusCode: 200,
        body: TEST_DAPP_STYLES_1,
      };
    });

  await server
    .forGet(
      'https://cdnjs.cloudflare.com/ajax/libs/twitter-bootstrap/4.4.1/css/bootstrap.min.css',
    )
    .thenCallback(() => {
      return {
        statusCode: 200,
        body: TEST_DAPP_STYLES_2,
      };
    });

  // Token Icons
  await server
    .forGet('https://static.cx.metamask.io/api/v1/tokenIcons')
    .thenCallback(() => {
      return {
        statusCode: 200,
      };
    });

  // Dynamic Banner Content
  await server
    .forGet(/^https:\/\/(cdn|preview)\.contentful\.com\/.*$/u)
    .withQuery({
      content_type: 'promotionalBanner',
    })
    .thenCallback(() => {
      return {
        statusCode: 200,
        json: {
          items: [],
          includes: { Asset: [] },
        },
      };
    });

  /**
   * Returns an array of alphanumerically sorted hostnames that were requested
   * during the current test suite.
   *
   * @returns {string[]} privacy report for the current test suite.
   */
  function getPrivacyReport() {
    return [...privacyReport].sort();
  }

  /**
   * Excludes hosts from the privacyReport if they are refered to by the MetaMask Portfolio
   * in a different tab. This is because the Portfolio is a separate application
   *
   * @param request
   */
  const portfolioRequestsMatcher = (request) =>
    request.headers.referer === 'https://app.metamask.io/';

  /**
   * Tests a request against private domains and returns a set of generic hostnames that
   * match.
   *
   * @param request
   * @returns A set of matched results.
   */
  const matchPrivateHosts = (request) => {
    const privateHosts = new Set();

    for (const { pattern, host: privateHost } of privateHostMatchers) {
      if (request.headers.host.match(pattern)) {
        privateHosts.add(privateHost);
      }
    }

    return privateHosts;
  };

  /**
   * Listen for requests and add the hostname to the privacy report if it did
   * not previously exist. This is used to track which hosts are requested
   * during the current test suite and used to ask for extra scrutiny when new
   * hosts are added to the privacy-snapshot.json file. We intentionally do not
   * add hosts to the report that are requested as part of the browsers normal
   * operation. See the browserAPIRequestDomains regex above.
   */
  server.on('request-initiated', (request) => {
    numNetworkReqs += 1;

    const privateHosts = matchPrivateHosts(request);
    if (privateHosts.size) {
      for (const privateHost of privateHosts) {
        privacyReport.add(privateHost);
      }
      // At this point, we know the request at least one private doamin, so we just stops here to avoid
      // using the request any further.
      return;
    }

    if (
      request.headers.host.match(browserAPIRequestDomains) === null &&
      !portfolioRequestsMatcher(request)
    ) {
      privacyReport.add(request.headers.host);
    }
  });

  return {
    mockedEndpoint,
    getPrivacyReport,
    getNetworkReport,
    clearNetworkReport,
  };
}

async function mockLensNameProvider(server) {
  const handlesByAddress = {
    '0xcd2a3d9f938e13cd947ec05abc7fe734df8dd826': 'test.lens',
    '0xbbbbbbbbbbbbbbbbbbbbbbbbbbbbbbbbbbbbbbbb': 'test2.lens',
    '0xcccccccccccccccccccccccccccccccccccccccc': 'test3.lens',
    '0x0c54fccd2e384b4bb6f2e405bf5cbc15a017aafb': 'test4.lens',
  };

  await server.forPost('https://api.lens.dev').thenCallback(async (request) => {
    const json = await request.body?.getJson();
    const address = json?.variables?.address;
    const handle = handlesByAddress[address];

    return {
      statusCode: 200,
      json: {
        data: {
          profiles: {
            items: [
              {
                handle,
              },
            ],
          },
        },
      },
    };
  });
}

async function mockTokenNameProvider(server) {
  const namesByAddress = {
    '0xdeadbeefdeadbeefdeadbeefdeadbeefdeadbeef': 'Test Token',
    '0xb0bdabea57b0bdabea57b0bdabea57b0bdabea57': 'Test Token 2',
  };

  for (const address of Object.keys(namesByAddress)) {
    const name = namesByAddress[address];

    await server
      .forGet(/https:\/\/token\.api\.cx\.metamask\.io\/token\/.*/gu)
      .withQuery({ address })
      .thenCallback(() => {
        return {
          statusCode: 200,
          json: {
            name,
          },
        };
      });
  }
}

module.exports = { setupMocking, emptyHtmlPage };<|MERGE_RESOLUTION|>--- conflicted
+++ resolved
@@ -174,9 +174,6 @@
     },
   });
 
-<<<<<<< HEAD
-  // Global subscription mocks - these provide defaults but can be overridden by test-specific mocks
-=======
   function getNetworkReport() {
     return { numNetworkReqs };
   }
@@ -185,11 +182,7 @@
     numNetworkReqs = 0;
   }
 
-  const mockedEndpoint = await testSpecificMock(server);
-  // Mocks below this line can be overridden by test-specific mocks
-
   // Subscriptions Polling Get Subscriptions
->>>>>>> 6ac070aa
   await server
     .forGet('https://subscription.dev-api.cx.metamask.io/v1/subscriptions')
     .thenCallback(() => {
