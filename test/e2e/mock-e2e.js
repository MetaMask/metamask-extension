--- conflicted
+++ resolved
@@ -74,11 +74,7 @@
  * @param {object} options - Network mock options.
  * @param {string} options.chainId - The chain ID used by the default configured network.
  * @param {string} options.ethConversionInUsd - The USD conversion rate for ETH.
-<<<<<<< HEAD
- * @returns {SetupMockReturn}
-=======
  * @returns {Promise<SetupMockReturn>}
->>>>>>> 717376e8
  */
 async function setupMocking(
   server,
@@ -195,67 +191,21 @@
       };
     });
 
-  const gasPricesCallbackMock = () => ({
-    statusCode: 200,
-    json: {
-      SafeGasPrice: '1',
-      ProposeGasPrice: '2',
-      FastGasPrice: '3',
-    },
-  });
-  const suggestedGasFeesCallbackMock = () => ({
-    statusCode: 200,
-    json: {
-      low: {
-        suggestedMaxPriorityFeePerGas: '1',
-        suggestedMaxFeePerGas: '20.44436136',
-        minWaitTimeEstimate: 15000,
-        maxWaitTimeEstimate: 30000,
-      },
-      medium: {
-        suggestedMaxPriorityFeePerGas: '1.5',
-        suggestedMaxFeePerGas: '25.80554517',
-        minWaitTimeEstimate: 15000,
-        maxWaitTimeEstimate: 45000,
-      },
-      high: {
-        suggestedMaxPriorityFeePerGas: '2',
-        suggestedMaxFeePerGas: '27.277766977',
-        minWaitTimeEstimate: 15000,
-        maxWaitTimeEstimate: 60000,
-      },
-      estimatedBaseFee: '19.444436136',
-      networkCongestion: 0.14685,
-      latestPriorityFeeRange: ['0.378818859', '6.555563864'],
-      historicalPriorityFeeRange: ['0.1', '248.262969261'],
-      historicalBaseFeeRange: ['14.146999781', '28.825256275'],
-      priorityFeeTrend: 'down',
-      baseFeeTrend: 'up',
-    },
-  });
-
   await server
     .forGet(`${GAS_API_BASE_URL}/networks/${chainId}/gasPrices`)
-    .thenCallback(gasPricesCallbackMock);
-
-  await server
-    .forGet(`${GAS_API_BASE_URL}/networks/1/gasPrices`)
-    .thenCallback(gasPricesCallbackMock);
-
-  await server
-    .forGet(`${GAS_API_BASE_URL}/networks/1/suggestedGasFees`)
-    .thenCallback(suggestedGasFeesCallbackMock);
-
-  await server
-<<<<<<< HEAD
-    .forGet(`${GAS_API_BASE_URL}/networks/${chainId}/suggestedGasFees`)
-    .thenCallback(suggestedGasFeesCallbackMock);
-
-  await server
-    .forGet('https://swap.api.cx.metamask.io/networks/1/token')
-=======
+    .thenCallback(() => {
+      return {
+        statusCode: 200,
+        json: {
+          SafeGasPrice: '1',
+          ProposeGasPrice: '2',
+          FastGasPrice: '3',
+        },
+      };
+    });
+
+  await server
     .forGet(`${SWAPS_API_V2_BASE_URL}/networks/1/token`)
->>>>>>> 717376e8
     .withQuery({ address: '0x72c9Fb7ED19D3ce51cea5C56B3e023cd918baaDf' })
     .thenCallback(() => {
       return {
@@ -272,9 +222,6 @@
     });
 
   await server
-<<<<<<< HEAD
-    .forGet('https://swap.api.cx.metamask.io/featureFlags')
-=======
     .forGet(`${GAS_API_BASE_URL}/networks/${chainId}/suggestedGasFees`)
     .thenCallback(() => {
       return {
@@ -311,7 +258,6 @@
 
   await server
     .forGet(`${SWAPS_API_V2_BASE_URL}/featureFlags`)
->>>>>>> 717376e8
     .thenCallback(() => {
       return {
         statusCode: 200,
@@ -411,9 +357,6 @@
 
   const TOKEN_BLOCKLIST = fs.readFileSync(TOKEN_BLOCKLIST_PATH);
   await server
-<<<<<<< HEAD
-    .forGet('https://swap.api.cx.metamask.io/networks/1/tokens')
-=======
     .forGet(`${TOKEN_API_BASE_URL}/blocklist`)
     .withQuery({ chainId: '1', region: 'global' })
     .thenCallback(() => {
@@ -435,7 +378,6 @@
 
   await server
     .forGet(`${SWAPS_API_V2_BASE_URL}/networks/1/tokens`)
->>>>>>> 717376e8
     .thenCallback(() => {
       return {
         statusCode: 200,
@@ -519,11 +461,7 @@
     });
 
   await server
-<<<<<<< HEAD
-    .forGet('https://swap.api.cx.metamask.io/networks/1/topAssets')
-=======
     .forGet(`${SWAPS_API_V2_BASE_URL}/networks/1/topAssets`)
->>>>>>> 717376e8
     .thenCallback(() => {
       return {
         statusCode: 200,
@@ -681,15 +619,12 @@
   // Notification APIs
   mockNotificationServices(server);
 
-<<<<<<< HEAD
-=======
   await server.forGet(/^https:\/\/sourcify.dev\/(.*)/u).thenCallback(() => {
     return {
       statusCode: 404,
     };
   });
 
->>>>>>> 717376e8
   /**
    * Returns an array of alphanumerically sorted hostnames that were requested
    * during the current test suite.
