--- conflicted
+++ resolved
@@ -175,21 +175,6 @@
   const mockedEndpoint = await testSpecificMock(server);
   // Mocks below this line can be overridden by test-specific mocks
 
-<<<<<<< HEAD
-=======
-  // Subscriptions Polling Get Subscriptions
-  await server
-    .forGet('https://subscription.dev-api.cx.metamask.io/v1/subscriptions')
-    .thenCallback(() => {
-      return {
-        statusCode: 200,
-        json: {
-          subscriptions: [],
-          trialedProducts: [],
-        },
-      };
-    });
-
   await server
     .forGet(
       'https://subscription.dev-api.cx.metamask.io/v1/subscriptions/eligibility',
@@ -201,7 +186,6 @@
       };
     });
 
->>>>>>> 0888e060
   // User Profile Lineage
   await server
     .forGet('https://authentication.api.cx.metamask.io/api/v2/profile/lineage')
