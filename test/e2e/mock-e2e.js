--- conflicted
+++ resolved
@@ -225,21 +225,6 @@
   await server
     .forGet(`${GAS_API_BASE_URL}/networks/${chainId}/gasPrices`)
     .thenCallback(gasPricesCallbackMock);
-<<<<<<< HEAD
-
-  await server
-    .forGet(`${GAS_API_BASE_URL}/networks/1/gasPrices`)
-    .thenCallback(gasPricesCallbackMock);
-
-  await server
-    .forGet(`${GAS_API_BASE_URL}/networks/1/suggestedGasFees`)
-    .thenCallback(suggestedGasFeesCallbackMock);
-
-  await server
-    .forGet(`${GAS_API_BASE_URL}/networks/${chainId}/suggestedGasFees`)
-    .thenCallback(suggestedGasFeesCallbackMock);
-=======
->>>>>>> 85f8df93
 
   await server
     .forGet(`${GAS_API_BASE_URL}/networks/1/gasPrices`)
@@ -271,11 +256,7 @@
     });
 
   await server
-<<<<<<< HEAD
-    .forGet('https://swap.metaswap.codefi.network/featureFlags')
-=======
     .forGet('https://swap.api.cx.metamask.io/featureFlags')
->>>>>>> 85f8df93
     .thenCallback(() => {
       return {
         statusCode: 200,
@@ -613,12 +594,9 @@
       };
     });
 
-<<<<<<< HEAD
-=======
   // Notification APIs
   mockNotificationServices(server);
 
->>>>>>> 85f8df93
   /**
    * Returns an array of alphanumerically sorted hostnames that were requested
    * during the current test suite.
