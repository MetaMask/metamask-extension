const fs = require('fs');

const {
  GAS_API_BASE_URL,
  SWAPS_API_V2_BASE_URL,
  TOKEN_API_BASE_URL,
} = require('../../shared/constants/swaps');

const CDN_CONFIG_PATH = 'test/e2e/mock-cdn/cdn-config.txt';
const CDN_STALE_DIFF_PATH = 'test/e2e/mock-cdn/cdn-stale-diff.txt';
const CDN_STALE_PATH = 'test/e2e/mock-cdn/cdn-stale.txt';
const PPOM_VERSION_PATH = 'test/e2e/mock-cdn/ppom-version.json';
const PPOM_VERSION_HEADERS_PATH = 'test/e2e/mock-cdn/ppom-version-headers.json';

const CDN_CONFIG_RES_HEADERS_PATH =
  'test/e2e/mock-cdn/cdn-config-res-headers.json';
const CDN_STALE_DIFF_RES_HEADERS_PATH =
  'test/e2e/mock-cdn/cdn-stale-diff-res-headers.json';
const CDN_STALE_RES_HEADERS_PATH =
  'test/e2e/mock-cdn/cdn-stale-res-headers.json';

const AGGREGATOR_METADATA_PATH =
  'test/e2e/mock-response-data/aggregator-metadata.json';
const TOKEN_BLOCKLIST_PATH = 'test/e2e/mock-response-data/token-blocklist.json';

const blacklistedHosts = [
  'arbitrum-mainnet.infura.io',
  'goerli.infura.io',
  'mainnet.infura.io',
  'sepolia.infura.io',
];
const {
  mockEmptyStalelistAndHotlist,
} = require('./tests/phishing-controller/mocks');
const { mockNotificationServices } = require('./tests/notifications/mocks');

const emptyHtmlPage = () => `<!DOCTYPE html>
<html lang="en">
<head>
    <meta charset="utf-8">
    <title>E2E Test Page</title>
  </head>
  <body data-testid="empty-page-body">
    Empty page by MetaMask
  </body>
</html>`;

/**
 * The browser makes requests to domains within its own namespace for
 * functionality specific to the browser. For example when running E2E tests in
 * firefox the act of adding the extension from the firefox settins triggers
 * a series of requests to various mozilla.net or mozilla.com domains. These
 * are not requests that the extension itself makes.
 */
const browserAPIRequestDomains =
  /^.*\.(googleapis\.com|google\.com|mozilla\.net|mozilla\.com|mozilla\.org|gvt1\.com)$/iu;

/**
 * @typedef {import('mockttp').Mockttp} Mockttp
 * @typedef {import('mockttp').MockedEndpoint} MockedEndpoint
 */

/**
 * @typedef {object} SetupMockReturn
 * @property {MockedEndpoint} mockedEndpoint - If a testSpecificMock was provided, returns the mockedEndpoint
 * @property {() => string[]} getPrivacyReport - A function to get the current privacy report.
 */

/**
 * Setup E2E network mocks.
 *
 * @param {Mockttp} server - The mock server used for network mocks.
 * @param {(server: Mockttp) => MockedEndpoint} testSpecificMock - A function for setting up test-specific network mocks
 * @param {object} options - Network mock options.
 * @param {string} options.chainId - The chain ID used by the default configured network.
 * @param {string} options.ethConversionInUsd - The USD conversion rate for ETH.
 * @returns {SetupMockReturn}
 */
async function setupMocking(
  server,
  testSpecificMock,
  { chainId, ethConversionInUsd = '1700' },
) {
  const privacyReport = new Set();
  await server.forAnyRequest().thenPassThrough({
    beforeRequest: (req) => {
      const { host } = req.headers;
      if (blacklistedHosts.includes(host)) {
        return {
          url: 'http://localhost:8545',
        };
      }
      return {};
    },
  });

  const mockedEndpoint = await testSpecificMock(server);

  // Mocks below this line can be overridden by test-specific mocks

  // Account link
  const accountLinkRegex =
    /^https:\/\/etherscan.io\/address\/0x[a-fA-F0-9]{40}$/u;
  await server.forGet(accountLinkRegex).thenCallback(() => {
    return {
      statusCode: 200,
      body: emptyHtmlPage(),
    };
  });

  // Token tracker link
  const tokenTrackerRegex =
    /^https:\/\/etherscan.io\/token\/0x[a-fA-F0-9]{40}$/u;
  await server.forGet(tokenTrackerRegex).thenCallback(() => {
    return {
      statusCode: 200,
      body: emptyHtmlPage(),
    };
  });

  // Explorer link
  const explorerLinkRegex = /^https:\/\/etherscan.io\/tx\/0x[a-fA-F0-9]{64}$/u;
  await server.forGet(explorerLinkRegex).thenCallback(() => {
    return {
      statusCode: 200,
      body: emptyHtmlPage(),
    };
  });

  await server
    .forPost(
      'https://arbitrum-mainnet.infura.io/v3/00000000000000000000000000000000',
    )
    .withJsonBodyIncluding({
      method: 'eth_chainId',
    })
    .thenCallback(() => {
      return {
        statusCode: 200,
        json: {
          jsonrpc: '2.0',
          id: '1675864782845',
          result: '0xa4b1',
        },
      };
    });

  await server.forPost('https://api.segment.io/v1/batch').thenCallback(() => {
    return {
      statusCode: 200,
    };
  });

  await server
    .forPost('https://sentry.io/api/0000000/envelope/')
    .thenCallback(() => {
      return {
        statusCode: 200,
        json: {},
      };
    });

  await server
    .forPost('https://sentry.io/api/0000000/store/')
    .thenCallback(() => {
      return {
        statusCode: 200,
        json: {},
      };
    });

  await server
    .forGet('https://www.4byte.directory/api/v1/signatures/')
    .thenCallback(() => {
      return {
        statusCode: 200,
        json: {
          count: 1,
          next: null,
          previous: null,
          results: [
            {
              id: 1,
              created_at: null,
              text_signature: 'deposit()',
              hex_signature: null,
              bytes_signature: null,
            },
          ],
        },
      };
    });

  await server
    .forGet(`${GAS_API_BASE_URL}/networks/${chainId}/gasPrices`)
    .thenCallback(() => {
      return {
        statusCode: 200,
        json: {
          SafeGasPrice: '1',
          ProposeGasPrice: '2',
          FastGasPrice: '3',
        },
      };
    });

  await server
    .forGet(`${SWAPS_API_V2_BASE_URL}/networks/1/token`)
    .withQuery({ address: '0x72c9Fb7ED19D3ce51cea5C56B3e023cd918baaDf' })
    .thenCallback(() => {
      return {
        statusCode: 200,
        json: {
          symbol: 'AGLT',
          type: 'erc20',
          decimals: '18',
          address: '0x72c9fb7ed19d3ce51cea5c56b3e023cd918baadf',
          occurences: 1,
          aggregators: ['dynamic'],
        },
      };
    });

  await server
    .forGet(`${GAS_API_BASE_URL}/networks/${chainId}/suggestedGasFees`)
    .thenCallback(() => {
      return {
        statusCode: 200,
        json: {
          low: {
            suggestedMaxPriorityFeePerGas: '1',
            suggestedMaxFeePerGas: '20.44436136',
            minWaitTimeEstimate: 15000,
            maxWaitTimeEstimate: 30000,
          },
          medium: {
            suggestedMaxPriorityFeePerGas: '1.5',
            suggestedMaxFeePerGas: '25.80554517',
            minWaitTimeEstimate: 15000,
            maxWaitTimeEstimate: 45000,
          },
          high: {
            suggestedMaxPriorityFeePerGas: '2',
            suggestedMaxFeePerGas: '27.277766977',
            minWaitTimeEstimate: 15000,
            maxWaitTimeEstimate: 60000,
          },
          estimatedBaseFee: '19.444436136',
          networkCongestion: 0.14685,
          latestPriorityFeeRange: ['0.378818859', '6.555563864'],
          historicalPriorityFeeRange: ['0.1', '248.262969261'],
          historicalBaseFeeRange: ['14.146999781', '28.825256275'],
          priorityFeeTrend: 'down',
          baseFeeTrend: 'up',
        },
      };
    });

  await server
<<<<<<< HEAD
    .forGet('https://swap.metaswap.codefi.network/featureFlags')
=======
    .forGet(`${SWAPS_API_V2_BASE_URL}/featureFlags`)
>>>>>>> 9f95f30c
    .thenCallback(() => {
      return {
        statusCode: 200,
        json: [
          {
            ethereum: {
              fallbackToV1: false,
              mobileActive: true,
              extensionActive: true,
            },
            bsc: {
              fallbackToV1: false,
              mobileActive: true,
              extensionActive: true,
            },
            polygon: {
              fallbackToV1: false,
              mobileActive: true,
              extensionActive: true,
            },
            avalanche: {
              fallbackToV1: false,
              mobileActive: true,
              extensionActive: true,
            },
            smartTransactions: {
              mobileActive: false,
              extensionActive: false,
            },
            updated_at: '2022-03-17T15:54:00.360Z',
          },
        ],
      };
    });

  await server
    .forGet(`https://token.api.cx.metamask.io/tokens/${chainId}`)
    .thenCallback(() => {
      return {
        statusCode: 200,
        json: [
          {
            address: '0x0d8775f648430679a709e98d2b0cb6250d2887ef',
            symbol: 'BAT',
            decimals: 18,
            name: 'Basic Attention Token',
            iconUrl:
              'https://assets.coingecko.com/coins/images/677/thumb/basic-attention-token.png?1547034427',
            aggregators: [
              'aave',
              'bancor',
              'coinGecko',
              'oneInch',
              'paraswap',
              'pmm',
              'zapper',
              'zerion',
              'zeroEx',
            ],
            occurrences: 9,
          },
          {
            address: '0x6b175474e89094c44da98b954eedeac495271d0f',
            symbol: 'DAI',
            decimals: 18,
            name: 'Dai Stablecoin',
            iconUrl:
              'https://raw.githubusercontent.com/MetaMask/contract-metadata/master/images/dai.svg',
            type: 'erc20',
            aggregators: [
              'metamask',
              'aave',
              'bancor',
              'cmc',
              'cryptocom',
              'coinGecko',
              'oneInch',
              'pmm',
              'sushiswap',
              'zerion',
              'lifi',
              'socket',
              'squid',
              'openswap',
              'sonarwatch',
              'uniswapLabs',
              'coinmarketcap',
            ],
            occurrences: 17,
            erc20Permit: true,
            fees: { '0xb0da5965d43369968574d399dbe6374683773a65': 0 },
            storage: { balance: 2 },
          },
        ],
      };
    });

  const TOKEN_BLOCKLIST = fs.readFileSync(TOKEN_BLOCKLIST_PATH);
  await server
    .forGet(`${TOKEN_API_BASE_URL}/blocklist`)
    .withQuery({ chainId: '1', region: 'global' })
    .thenCallback(() => {
      return {
        statusCode: 200,
        json: JSON.parse(TOKEN_BLOCKLIST),
      };
    });

  const AGGREGATOR_METADATA = fs.readFileSync(AGGREGATOR_METADATA_PATH);
  await server
    .forGet(`${SWAPS_API_V2_BASE_URL}/networks/1/aggregatorMetadata`)
    .thenCallback(() => {
      return {
        statusCode: 200,
        json: JSON.parse(AGGREGATOR_METADATA),
      };
    });

  await server
    .forGet(`${SWAPS_API_V2_BASE_URL}/networks/1/tokens`)
    .thenCallback(() => {
      return {
        statusCode: 200,
        json: [
          {
            name: 'Ethereum',
            symbol: 'ETH',
            decimals: 18,
            type: 'native',
            iconUrl:
              'https://token.api.cx.metamask.io/assets/nativeCurrencyLogos/ethereum.svg',
            coingeckoId: 'ethereum',
            address: '0x0000000000000000000000000000000000000000',
            occurrences: 100,
            aggregators: [],
          },
          {
            address: '0x6b175474e89094c44da98b954eedeac495271d0f',
            symbol: 'DAI',
            decimals: 18,
            name: 'Dai Stablecoin',
            iconUrl:
              'https://crypto.com/price/coin-data/icon/DAI/color_icon.png',
            type: 'erc20',
            aggregators: [
              'aave',
              'bancor',
              'cmc',
              'cryptocom',
              'coinGecko',
              'oneInch',
              'pmm',
              'zerion',
              'lifi',
            ],
            occurrences: 9,
            fees: {
              '0xb0da5965d43369968574d399dbe6374683773a65': 0,
            },
            storage: {
              balance: 2,
            },
          },
          {
            address: '0xa0b86991c6218b36c1d19d4a2e9eb0ce3606eb48',
            symbol: 'USDC',
            decimals: 6,
            name: 'USD Coin',
            iconUrl:
              'https://crypto.com/price/coin-data/icon/USDC/color_icon.png',
            type: 'erc20',
            aggregators: [
              'aave',
              'bancor',
              'cryptocom',
              'coinGecko',
              'oneInch',
              'pmm',
              'zerion',
              'lifi',
            ],
            occurrences: 8,
            fees: {},
            storage: {
              balance: 9,
            },
          },
          {
            address: '0xc6bdb96e29c38dc43f014eed44de4106a6a8eb5f',
            symbol: 'INUINU',
            decimals: 18,
            name: 'Inu Inu',
            iconUrl:
              'https://assets.coingecko.com/coins/images/26391/thumb/logo_square_200.png?1657752596',
            type: 'erc20',
            aggregators: ['coinGecko'],
            occurrences: 1,
          },
        ],
      };
    });

  await server
    .forGet(`${SWAPS_API_V2_BASE_URL}/networks/1/topAssets`)
    .thenCallback(() => {
      return {
        statusCode: 200,
        json: [
          {
            address: '0x0000000000000000000000000000000000000000',
            symbol: 'ETH',
          },
          {
            address: '0x6b175474e89094c44da98b954eedeac495271d0f',
            symbol: 'DAI',
          },
          {
            address: '0xa0b86991c6218b36c1d19d4a2e9eb0ce3606eb48',
            symbol: 'USDC',
          },
          {
            address: '0xdac17f958d2ee523a2206206994597c13d831ec7',
            symbol: 'USDT',
          },
        ],
      };
    });

  await server
    .forGet(`https://token.api.cx.metamask.io/token/${chainId}`)
    .thenCallback(() => {
      return {
        statusCode: 200,
        json: {},
      };
    });

  // It disables loading of token icons, e.g. this URL: https://static.cx.metamask.io/api/v1/tokenIcons/1337/0x0000000000000000000000000000000000000000.png
  const tokenIconRegex = new RegExp(
    `^https:\\/\\/static\\.cx\\.metamask\\.io\\/api\\/vi\\/tokenIcons\\/${chainId}\\/.*\\.png`,
    'u',
  );
  await server.forGet(tokenIconRegex).thenCallback(() => {
    return {
      statusCode: 200,
    };
  });

  await server
    .forGet('https://min-api.cryptocompare.com/data/price')
    .withQuery({ fsym: 'ETH', tsyms: 'USD' })
    .thenCallback(() => {
      return {
        statusCode: 200,
        json: {
          USD: ethConversionInUsd,
        },
      };
    });

  const PPOM_VERSION = fs.readFileSync(PPOM_VERSION_PATH);
  const PPOM_VERSION_HEADERS = fs.readFileSync(PPOM_VERSION_HEADERS_PATH);
  const CDN_CONFIG = fs.readFileSync(CDN_CONFIG_PATH);
  const CDN_STALE = fs.readFileSync(CDN_STALE_PATH);
  const CDN_STALE_DIFF = fs.readFileSync(CDN_STALE_DIFF_PATH);
  const CDN_CONFIG_RES_HEADERS = fs.readFileSync(CDN_CONFIG_RES_HEADERS_PATH);
  const CDN_STALE_RES_HEADERS = fs.readFileSync(CDN_STALE_RES_HEADERS_PATH);
  const CDN_STALE_DIFF_RES_HEADERS = fs.readFileSync(
    CDN_STALE_DIFF_RES_HEADERS_PATH,
  );

  await server
    .forHead(
      'https://static.cx.metamask.io/api/v1/confirmations/ppom/ppom_version.json',
    )
    .thenCallback(() => {
      return {
        statusCode: 200,
      };
    });

  await server
    .forGet(
      'https://static.cx.metamask.io/api/v1/confirmations/ppom/ppom_version.json',
    )
    .thenCallback(() => {
      return {
        statusCode: 200,
        json: JSON.parse(PPOM_VERSION),
        headers: JSON.parse(PPOM_VERSION_HEADERS),
      };
    });

  await server
    .forGet(
      /^https:\/\/static.cx.metamask.io\/api\/v1\/confirmations\/ppom\/config\/0x1\/(.*)/u,
    )
    .thenCallback(() => {
      return {
        statusCode: 200,
        rawBody: CDN_CONFIG,
        headers: JSON.parse(CDN_CONFIG_RES_HEADERS),
      };
    });

  await server
    .forGet(
      /^https:\/\/static.cx.metamask.io\/api\/v1\/confirmations\/ppom\/stale_diff\/0x1\/(.*)/u,
    )
    .thenCallback(() => {
      return {
        statusCode: 200,
        rawBody: CDN_STALE_DIFF,
        headers: JSON.parse(CDN_STALE_DIFF_RES_HEADERS),
      };
    });

  await server
    .forGet(
      /^https:\/\/static.cx.metamask.io\/api\/v1\/confirmations\/ppom\/stale\/0x1\/(.*)/u,
    )
    .thenCallback(() => {
      return {
        statusCode: 200,
        rawBody: CDN_STALE,
        headers: JSON.parse(CDN_STALE_RES_HEADERS),
      };
    });

  await mockEmptyStalelistAndHotlist(server);

  await server
    .forPost('https://customnetwork.test/api/customRPC')
    .thenCallback(() => {
      return {
        statusCode: 200,
        json: {
          jsonrpc: '2.0',
          id: '1675864782845',
          result: '0x122',
        },
      };
    });

  await mockLensNameProvider(server);
  await mockTokenNameProvider(server, chainId);

  // IPFS endpoint for NFT metadata
  await server
    .forGet(
      'https://bafybeidxfmwycgzcp4v2togflpqh2gnibuexjy4m4qqwxp7nh3jx5zlh4y.ipfs.dweb.link/1.json',
    )
    .thenCallback(() => {
      return {
        statusCode: 200,
      };
    });

  // Notification APIs
  mockNotificationServices(server);

  await server.forGet(/^https:\/\/sourcify.dev\/(.*)/u).thenCallback(() => {
    return {
      statusCode: 404,
    };
  });

  /**
   * Returns an array of alphanumerically sorted hostnames that were requested
   * during the current test suite.
   *
   * @returns {string[]} privacy report for the current test suite.
   */
  function getPrivacyReport() {
    return [...privacyReport].sort();
  }

  /**
   * Excludes hosts from the privacyReport if they are refered to by the MetaMask Portfolio
   * in a different tab. This is because the Portfolio is a separate application
   *
   * @param request
   */
  const portfolioRequestsMatcher = (request) =>
    request.headers.referer === 'https://portfolio.metamask.io/';

  /**
   * Listen for requests and add the hostname to the privacy report if it did
   * not previously exist. This is used to track which hosts are requested
   * during the current test suite and used to ask for extra scrutiny when new
   * hosts are added to the privacy-snapshot.json file. We intentionally do not
   * add hosts to the report that are requested as part of the browsers normal
   * operation. See the browserAPIRequestDomains regex above.
   */
  server.on('request-initiated', (request) => {
    if (
      request.headers.host.match(browserAPIRequestDomains) === null &&
      !portfolioRequestsMatcher(request)
    ) {
      privacyReport.add(request.headers.host);
    }
  });

  return { mockedEndpoint, getPrivacyReport };
}

async function mockLensNameProvider(server) {
  const handlesByAddress = {
    '0xcd2a3d9f938e13cd947ec05abc7fe734df8dd826': 'test.lens',
    '0xbbbbbbbbbbbbbbbbbbbbbbbbbbbbbbbbbbbbbbbb': 'test2.lens',
    '0xcccccccccccccccccccccccccccccccccccccccc': 'test3.lens',
    '0x0c54fccd2e384b4bb6f2e405bf5cbc15a017aafb': 'test4.lens',
  };

  await server.forPost('https://api.lens.dev').thenCallback(async (request) => {
    const json = await request.body?.getJson();
    const address = json?.variables?.address;
    const handle = handlesByAddress[address];

    return {
      statusCode: 200,
      json: {
        data: {
          profiles: {
            items: [
              {
                handle,
              },
            ],
          },
        },
      },
    };
  });
}

async function mockTokenNameProvider(server) {
  const namesByAddress = {
    '0xdeadbeefdeadbeefdeadbeefdeadbeefdeadbeef': 'Test Token',
    '0xb0bdabea57b0bdabea57b0bdabea57b0bdabea57': 'Test Token 2',
  };

  for (const address of Object.keys(namesByAddress)) {
    const name = namesByAddress[address];

    await server
      .forGet(/https:\/\/token\.api\.cx\.metamask\.io\/token\/.*/gu)
      .withQuery({ address })
      .thenCallback(() => {
        return {
          statusCode: 200,
          json: {
            name,
          },
        };
      });
  }
}

module.exports = { setupMocking, emptyHtmlPage };<|MERGE_RESOLUTION|>--- conflicted
+++ resolved
@@ -257,11 +257,7 @@
     });
 
   await server
-<<<<<<< HEAD
-    .forGet('https://swap.metaswap.codefi.network/featureFlags')
-=======
     .forGet(`${SWAPS_API_V2_BASE_URL}/featureFlags`)
->>>>>>> 9f95f30c
     .thenCallback(() => {
       return {
         statusCode: 200,
