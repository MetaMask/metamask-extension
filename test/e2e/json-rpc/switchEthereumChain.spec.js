const { strict: assert } = require('assert');
const {
  withFixtures,
  defaultGanacheOptions,
  openDapp,
  DAPP_URL,
  DAPP_ONE_URL,
  unlockWallet,
  switchToNotificationWindow,
  WINDOW_TITLES,
} = require('../helpers');
const FixtureBuilder = require('../fixture-builder');
const { isManifestV3 } = require('../../../shared/modules/mv3.utils');

describe('Switch Ethereum Chain for two dapps', function () {
  it('switches the chainId of two dapps when switchEthereumChain of one dapp is confirmed', async function () {
    await withFixtures(
      {
        dapp: true,
        fixtures: new FixtureBuilder()
          .withNetworkControllerDoubleGanache()
          .build(),
        dappOptions: { numberOfDapps: 2 },

        ganacheOptions: {
          ...defaultGanacheOptions,
          concurrent: [{ port: 8546, chainId: 1338 }],
        },
        title: this.test.fullTitle(),
      },
      async ({ driver }) => {
        await unlockWallet(driver);
        // open two dapps
        const dappOne = await openDapp(driver, undefined, DAPP_URL);
        const dappTwo = await openDapp(driver, undefined, DAPP_ONE_URL);

        // switchEthereumChain request
        const switchEthereumChainRequest = JSON.stringify({
          jsonrpc: '2.0',
          method: 'wallet_switchEthereumChain',
          params: [{ chainId: '0x53a' }],
        });

        // Initiate switchEthereumChain on Dapp Two
        await driver.executeScript(
          `window.ethereum.request(${switchEthereumChainRequest})`,
        );

        // Confirm switchEthereumChain
        await switchToNotificationWindow(driver, 4);
        await driver.findClickableElements({
          text: 'Confirm',
          tag: 'button',
        });
        await driver.clickElement({ text: 'Confirm', tag: 'button' });

        // Switch to Dapp One
        await driver.switchToWindow(dappOne);
        assert.equal(await driver.getCurrentUrl(), `${DAPP_URL}/`);

        // Wait for chain id element to change, there's a page reload.
        await driver.waitForSelector({
          css: '#chainId',
          text: '0x53a',
        });

        // Dapp One ChainId assertion
        await driver.findElement({ css: '#chainId', text: '0x53a' });

        // Switch to Dapp Two
        await driver.switchToWindow(dappTwo);
        assert.equal(await driver.getCurrentUrl(), `${DAPP_ONE_URL}/`);

        // Dapp Two ChainId Assertion
        await driver.findElement({ css: '#chainId', text: '0x53a' });
      },
    );
  });

  it('queues switchEthereumChain request from second dapp after send tx request', async function () {
    await withFixtures(
      {
        dapp: true,
        fixtures: new FixtureBuilder()
          .withNetworkControllerDoubleGanache()
          .withPreferencesControllerSmartTransactionsOptedOut()
          .build(),
        dappOptions: { numberOfDapps: 2 },
        ganacheOptions: {
          ...defaultGanacheOptions,
          concurrent: [{ port: 8546, chainId: 1338 }],
        },
        title: this.test.fullTitle(),
      },
      async ({ driver }) => {
        await unlockWallet(driver);

        // open two dapps
        await openDapp(driver, undefined, DAPP_URL);
        await openDapp(driver, undefined, DAPP_ONE_URL);

        await driver.findClickableElement({ text: 'Connect', tag: 'button' });
        await driver.clickElement('#connectButton');

        await driver.switchToWindowWithTitle(WINDOW_TITLES.Dialog);

        await driver.clickElementAndWaitForWindowToClose({
          text: 'Connect',
          tag: 'button',
        });

        // Switch to Dapp One and connect it
        await driver.switchToWindowWithUrl(DAPP_URL);
        await driver.findClickableElement({
          text: 'Connect',
          tag: 'button',
        });
        await driver.clickElement('#connectButton');

        await driver.switchToWindowWithTitle(WINDOW_TITLES.Dialog);
        const editButtons = await driver.findElements('[data-testid="edit"]');

        await editButtons[1].click();

        // Disconnect Localhost 8545
        await driver.clickElement({
          text: 'Localhost 8545',
          tag: 'p',
        });

        await driver.clickElement('[data-testid="connect-more-chains-button"]');

        await driver.clickElementAndWaitForWindowToClose({
          text: 'Connect',
          tag: 'button',
        });

        // Switch to Dapp Two
        await driver.switchToWindowWithUrl(DAPP_ONE_URL);
        // Initiate send transaction on Dapp two
        await driver.clickElement('#sendButton');
        await driver.switchToWindowWithTitle(WINDOW_TITLES.Dialog);
        await driver.findClickableElements({
          text: 'Confirm',
          tag: 'button',
        });

        // Switch to Dapp One
        await driver.switchToWindowWithUrl(DAPP_URL);

        // Switch Ethereum chain request
        const switchEthereumChainRequest = JSON.stringify({
          jsonrpc: '2.0',
          method: 'wallet_switchEthereumChain',
          params: [{ chainId: '0x539' }],
        });

        // Initiate switchEthereumChain on Dapp One
        await driver.executeScript(
          `window.ethereum.request(${switchEthereumChainRequest})`,
        );
        await switchToNotificationWindow(driver, 4);
        await driver.findClickableElements({
          text: 'Confirm',
          tag: 'button',
        });
        await driver.clickElement({
          text: 'Confirm',
          tag: 'button',
        });
        // Delay here after notification for second notification popup for switchEthereumChain
        await driver.delay(1000);

        // Switch and confirm to queued notification for switchEthereumChain
        await switchToNotificationWindow(driver, 4);

        await driver.findClickableElements({
          text: 'Confirm',
          tag: 'button',
        });
        await driver.clickElementAndWaitForWindowToClose({
          text: 'Confirm',
          tag: 'button',
        });
        await driver.switchToWindowWithUrl(DAPP_URL);
        await driver.findElement({ css: '#chainId', text: '0x539' });
      },
    );
  });

  it('queues send tx after switchEthereum request with a warning, confirming removes pending tx', async function () {
    await withFixtures(
      {
        dapp: true,
        fixtures: new FixtureBuilder()
          .withNetworkControllerDoubleGanache()
          .build(),
        dappOptions: { numberOfDapps: 2 },
        ganacheOptions: {
          ...defaultGanacheOptions,
          concurrent: [{ port: 8546, chainId: 1338 }],
        },
        title: this.test.fullTitle(),
      },
      async ({ driver }) => {
        await unlockWallet(driver);

        // open two dapps
        const dappTwo = await openDapp(driver, undefined, DAPP_ONE_URL);
        const dappOne = await openDapp(driver, undefined, DAPP_URL);

        // Connect Dapp One
        await driver.findClickableElement({ text: 'Connect', tag: 'button' });
        await driver.clickElement('#connectButton');

        await driver.switchToWindowWithTitle(WINDOW_TITLES.Dialog);

        await driver.clickElementAndWaitForWindowToClose({
          text: 'Connect',
          tag: 'button',
        });

        // Switch and connect Dapp Two

        await driver.switchToWindow(dappTwo);
        assert.equal(await driver.getCurrentUrl(), `${DAPP_ONE_URL}/`);

        await driver.findClickableElement({ text: 'Connect', tag: 'button' });
        await driver.clickElement('#connectButton');

        await driver.switchToWindowWithTitle(WINDOW_TITLES.Dialog);
        const editButtons = await driver.findElements('[data-testid="edit"]');

        // Click the edit button for networks
        await editButtons[1].click();

        // Disconnect Mainnet
        await driver.clickElement({
          text: 'Localhost 8545',
          tag: 'p',
        });

        await driver.clickElement('[data-testid="connect-more-chains-button"]');
        await driver.clickElementAndWaitForWindowToClose({
          text: 'Connect',
          tag: 'button',
        });

        await driver.switchToWindow(dappTwo);
        assert.equal(await driver.getCurrentUrl(), `${DAPP_ONE_URL}/`);

        // switchEthereumChain request
        const switchEthereumChainRequest = JSON.stringify({
          jsonrpc: '2.0',
          method: 'wallet_switchEthereumChain',
          params: [{ chainId: '0x539' }],
        });

        // Initiate switchEthereumChain on Dapp Two
        await driver.executeScript(
          `window.ethereum.request(${switchEthereumChainRequest})`,
        );
        await driver.switchToWindowWithTitle(WINDOW_TITLES.Dialog);
        await driver.findClickableElements({
          text: 'Confirm',
          tag: 'button',
        });
        // Switch back to dapp one
        await driver.switchToWindow(dappOne);
        assert.equal(await driver.getCurrentUrl(), `${DAPP_URL}/`);

        // Initiate send tx on dapp one
        await driver.clickElement('#sendButton');
        await driver.delay(2000);

        // Switch to notification that should still be switchEthereumChain request but with a warning.
        await driver.switchToWindowWithTitle(WINDOW_TITLES.Dialog);

        // THIS IS BROKEN
        // await driver.findElement({
        //   span: 'span',
        //   text: 'Switching networks will cancel all pending confirmations',
        // });

        // Confirm switchEthereumChain with queued pending tx
<<<<<<< HEAD
        await driver.clickElement({ text: 'Switch network', tag: 'button' });
=======
        await driver.clickElement({ text: 'Confirm', tag: 'button' });
>>>>>>> 180641ba

        // Window handles should only be expanded mm, dapp one, dapp 2, and the offscreen document
        // if this is an MV3 build(3 or 4 total)
        await driver.wait(async () => {
          const windowHandles = await driver.getAllWindowHandles();
          const numberOfWindowHandlesToExpect = isManifestV3 ? 4 : 3;
          return windowHandles.length === numberOfWindowHandlesToExpect;
        });
      },
    );
  });

  it('queues send tx after switchEthereum request with a warning, if switchEthereum request is cancelled should show pending tx', async function () {
    await withFixtures(
      {
        dapp: true,
        fixtures: new FixtureBuilder()
          .withNetworkControllerDoubleGanache()
          .build(),
        dappOptions: { numberOfDapps: 2 },
        ganacheOptions: {
          ...defaultGanacheOptions,
          concurrent: [{ port: 8546, chainId: 1338 }],
        },
        title: this.test.fullTitle(),
      },
      async ({ driver }) => {
        await unlockWallet(driver);

        // open two dapps
        const dappTwo = await openDapp(driver, undefined, DAPP_ONE_URL);
        const dappOne = await openDapp(driver, undefined, DAPP_URL);

        // Connect Dapp One
        await driver.findClickableElement({ text: 'Connect', tag: 'button' });
        await driver.clickElement('#connectButton');

        await driver.switchToWindowWithTitle(WINDOW_TITLES.Dialog);

        await driver.clickElementAndWaitForWindowToClose({
          text: 'Connect',
          tag: 'button',
        });

        // Switch and connect Dapp Two
        await driver.switchToWindow(dappTwo);
        assert.equal(await driver.getCurrentUrl(), `${DAPP_ONE_URL}/`);

        await driver.findClickableElement({ text: 'Connect', tag: 'button' });
        await driver.clickElement('#connectButton');

        await driver.switchToWindowWithTitle(WINDOW_TITLES.Dialog);

        const editButtons = await driver.findElements('[data-testid="edit"]');

        // Click the edit button for networks
        await editButtons[1].click();

        // Disconnect Mainnet
        await driver.clickElement({
          text: 'Localhost 8545',
          tag: 'p',
        });

        await driver.clickElement('[data-testid="connect-more-chains-button"]');
        await driver.clickElementAndWaitForWindowToClose({
          text: 'Connect',
          tag: 'button',
        });
        await driver.switchToWindow(dappTwo);
        assert.equal(await driver.getCurrentUrl(), `${DAPP_ONE_URL}/`);

        // switchEthereumChain request
        const switchEthereumChainRequest = JSON.stringify({
          jsonrpc: '2.0',
          method: 'wallet_switchEthereumChain',
          params: [{ chainId: '0x539' }],
        });

        // Initiate switchEthereumChain on Dapp Two
        await driver.executeScript(
          `window.ethereum.request(${switchEthereumChainRequest})`,
        );

        // Switch to notification of switchEthereumChain
        await driver.switchToWindowWithTitle(WINDOW_TITLES.Dialog);
        await driver.findClickableElements({
          text: 'Confirm',
          tag: 'button',
        });

        // Switch back to dapp one
        await driver.switchToWindow(dappOne);
        assert.equal(await driver.getCurrentUrl(), `${DAPP_URL}/`);

        // Initiate send tx on dapp one
        await driver.clickElement('#sendButton');
        await driver.delay(2000);

        // Switch to notification that should still be switchEthereumChain request but with an warning.
        await driver.switchToWindowWithTitle(WINDOW_TITLES.Dialog);

<<<<<<< HEAD
        await driver.findElement({
          span: 'span',
          text: 'Switching networks will cancel all pending confirmations',
        });

=======
>>>>>>> 180641ba
        // Cancel switchEthereumChain with queued pending tx
        await driver.clickElement({ text: 'Cancel', tag: 'button' });

        // Delay for second notification of the pending tx
        await driver.delay(1000);

        // Switch to new pending tx notification
        await driver.switchToWindowWithTitle(WINDOW_TITLES.Dialog);
        await driver.findElement({
          text: 'Transfer request',
          tag: 'h3',
        });

        await driver.findElement({
          text: '0 ETH',
          tag: 'h2',
        });

        // Confirm pending tx
        await driver.findClickableElements({
          text: 'Confirm',
          tag: 'button',
        });
        await driver.clickElement({
          text: 'Confirm',
          tag: 'button',
        });
      },
    );
  });
});<|MERGE_RESOLUTION|>--- conflicted
+++ resolved
@@ -283,11 +283,7 @@
         // });
 
         // Confirm switchEthereumChain with queued pending tx
-<<<<<<< HEAD
-        await driver.clickElement({ text: 'Switch network', tag: 'button' });
-=======
         await driver.clickElement({ text: 'Confirm', tag: 'button' });
->>>>>>> 180641ba
 
         // Window handles should only be expanded mm, dapp one, dapp 2, and the offscreen document
         // if this is an MV3 build(3 or 4 total)
@@ -390,14 +386,6 @@
         // Switch to notification that should still be switchEthereumChain request but with an warning.
         await driver.switchToWindowWithTitle(WINDOW_TITLES.Dialog);
 
-<<<<<<< HEAD
-        await driver.findElement({
-          span: 'span',
-          text: 'Switching networks will cancel all pending confirmations',
-        });
-
-=======
->>>>>>> 180641ba
         // Cancel switchEthereumChain with queued pending tx
         await driver.clickElement({ text: 'Cancel', tag: 'button' });
 
