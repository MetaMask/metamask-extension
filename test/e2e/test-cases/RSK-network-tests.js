const assert = require('assert')
const { screens, elements, NETWORKS } = require('../elements')

 const RSKNetworkTests = async (f, account1) => {
	it('connects to RSK mainnet', async function () {
		await f.setProvider(NETWORKS.RSK)
		await f.delay(2000)
	})

	it('connects to RSK testnet', async function () {
		await f.setProvider(NETWORKS.RSK_TESTNET)
		await f.delay(2000)
	})

	it('checks zero exchange rate for RSK testnet', async function () {
		const balanceField = await f.waitUntilShowUp(screens.main.balance)
		const balanceUSDField = await f.waitUntilShowUp(screens.main.balanceUSD)
		await f.delay(2000)
		const balance = await balanceField.getText()
		const balanceUSD = await balanceUSDField.getText()
		console.log('Balance = ' + parseFloat(balance))
		console.log('balanceUSD = ' + parseFloat(balanceUSD))
		assert.equal(parseFloat(balance) > 0.0001, true, 'Balance of account ' + account1 + ' is TOO LOW in RSK testnet !!! Please refill it!!!!')
		assert.equal(parseFloat(balanceUSD), 0, 'USD balance of account is not zero')
	})

	it('opens RSK faucet', async function () {
		await f.waitUntilShowUp(screens.main.buttons.buyRSK)
		const buttons = await f.driver.findElements(screens.main.buttons.buyRSK)
		assert.equal(buttons.length, 1, 'main screen isn\'t displayed')
		const buyButton = buttons[0]
		const buyButtonText = await buyButton.getText()
		assert.equal(buyButtonText, 'Buy', 'button has incorrect name')
		await buyButton.click()
		await f.delay(2000)
		const title = await f.waitUntilShowUp(screens.buyEther.title)
		assert.equal(await title.getText(), 'Buy RBTC', "screen 'Buy RBTC' has incorrect title text")
		await f.waitUntilShowUp(screens.buyEther.faucetLinkRSK)
		const faucetButtons = await f.driver.findElements(screens.buyEther.faucetLinkRSK)
		assert.equal(faucetButtons.length, 1, 'there is no faucet button on the screen')
		const faucetLinkButton = faucetButtons[0]
		assert.equal(await faucetLinkButton.getText(), 'RSK Testnet Test Faucet', "screen 'Buy RSK' has incorrect name for faucet link")
		await faucetLinkButton.click()
		await f.delay(3000)
		const [tab0, tab1] = await f.driver.getAllWindowHandles()
		await f.driver.switchTo().window(tab1)
		const faucetLink = await f.driver.getCurrentUrl()
		assert.equal(faucetLink, 'https://faucet.testnet.rsk.co/', 'Incorrect faucet link for RSK network')
		await f.driver.close()
		await f.driver.switchTo().window(tab0)
		const arrow = await f.waitUntilShowUp(elements.buttonArrow)
		await arrow.click()
		await f.delay(2000)
	})

	// it('opens send transaction screen', async function () {
	// 	const sendButton = await f.waitUntilShowUp(screens.main.buttons.sendRSK)
	// 	assert.equal(await sendButton.getText(), screens.main.buttons.sendText)
	// 	await f.click(sendButton)
	// })

	// it('adds recipient address and amount', async function () {
	// 	const sendTranscationScreen = await f.waitUntilShowUp(screens.sendTransaction.title)
	// 	assert.equal(await sendTranscationScreen.getText(), screens.sendTransaction.titleText, 'Transaction screen has incorrect titlr')
	// 	const inputAddress = await f.waitUntilShowUp(screens.sendTransaction.field.address)
	// 	const inputAmmount = await f.waitUntilShowUp(screens.sendTransaction.field.amount)
	// 	await inputAddress.sendKeys(account1)
	// 	await f.clearField(inputAmmount)
	// 	await inputAmmount.sendKeys('0.000001')
	// 	const button = await f.waitUntilShowUp(screens.sendTransaction.buttonNext)
	// 	assert.equal(await button.getText(), 'Next', 'button has incorrect name')
	// 	await f.click(button)
	// })

<<<<<<< HEAD
	// temporarily disable these tests
	// it('confirms transaction', async function () {
	// 	const inputGasLimit = await f.waitUntilShowUp(screens.confirmTransaction.fields.gasLimit)
	// 	await f.delay(1000)
=======
	// it('confirms transaction', async function () {
	// 	const inputGasLimit = await f.waitUntilShowUp(screens.confirmTransaction.fields.gasLimit)
>>>>>>> b2eac72d
	// 	await f.clearField(inputGasLimit)
	// 	await inputGasLimit.sendKeys('21000')
	// 	const button = await f.waitUntilShowUp(screens.confirmTransaction.button.submit)
	// 	assert.equal(await button.getAttribute('value'), 'Submit', 'button has incorrect name')
	// 	await f.click(button)
	// })

	// it('finds the transaction in the transactions list', async function () {
	// 	const transactionAmount = await f.waitUntilShowUp(screens.main.transactionList)
	// 	assert.equal(await transactionAmount.getText(), '<0.001')
	// })
}

 module.exports = RSKNetworkTests<|MERGE_RESOLUTION|>--- conflicted
+++ resolved
@@ -72,15 +72,8 @@
 	// 	await f.click(button)
 	// })
 
-<<<<<<< HEAD
-	// temporarily disable these tests
 	// it('confirms transaction', async function () {
 	// 	const inputGasLimit = await f.waitUntilShowUp(screens.confirmTransaction.fields.gasLimit)
-	// 	await f.delay(1000)
-=======
-	// it('confirms transaction', async function () {
-	// 	const inputGasLimit = await f.waitUntilShowUp(screens.confirmTransaction.fields.gasLimit)
->>>>>>> b2eac72d
 	// 	await f.clearField(inputGasLimit)
 	// 	await inputGasLimit.sendKeys('21000')
 	// 	const button = await f.waitUntilShowUp(screens.confirmTransaction.button.submit)
