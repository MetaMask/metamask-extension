import { USER_STORAGE_FEATURE_NAMES } from '@metamask/profile-sync-controller/user-storage';
import { Mockttp } from 'mockttp';
import { UserStorageMockttpController } from '../identity/user-storage/userStorageMockttpController';
import {
  BASE_SHIELD_SUBSCRIPTION_CARD,
  BASE_SHIELD_SUBSCRIPTION_CRYPTO,
  BASE_SHIELD_SUBSCRIPTION_CRYPTO_MONTHLY,
  BASE_SUBSCRIPTION_API_URL,
  CLAIMS_API,
  MOCK_CHECKOUT_SESSION_URL,
  MOCK_CLAIM_2,
  MOCK_CLAIMS_CONFIGURATION_RESPONSE,
  MOCK_CLAIMS_RESPONSE,
  MOCK_COHORT_ASSIGNMENT_RESPONSE,
  SUBMIT_CLAIMS_RESPONSE,
  SHIELD_PRICING_DATA,
  SHIELD_USER_EVENTS_RESPONSE,
  SUBSCRIPTION_API,
  MOCK_CLAIM_GENERATE_MESSAGE_RESPONSE,
  MOCK_CLAIM_1,
  RULESET_ENGINE_API,
  REWARDS_API,
  MOCK_REWARDS_POINTS_ESTIMATION_RESPONSE,
  MOCK_REWARDS_SEASONS_STATUS_RESPONSE,
  MOCK_REWARDS_SEASON_METADATA_RESPONSE,
} from './constants';

export class ShieldMockttpService {
  #hasSubscribedToShield = false;

  #hasSubscribedToShieldCrypto = false;

  #selectedInterval: 'month' | 'year' = 'year';

  #cancelAtPeriodEnd = false;

  #newClaimSubmitted = false;

  #coverageStatus: 'covered' | 'not_covered' | 'malicious' = 'covered';

<<<<<<< HEAD
  #currentPaymentTokenSymbol: 'USDC' | 'USDT' = 'USDC';
=======
  #customClaimsResponse: unknown[] | null = null;
>>>>>>> be703d39

  async setup(
    server: Mockttp,
    overrides?: {
      mockNotEligible?: boolean;
      isActiveUser?: boolean;
      subscriptionId?: string;
      coverageStatus?: 'covered' | 'not_covered' | 'malicious';
      claimErrorCode?: string;
<<<<<<< HEAD
      defaultPaymentMethod?: 'card' | 'crypto';
=======
      claimsResponse?: unknown[];
>>>>>>> be703d39
    },
  ) {
    // Mock Identity Services first as shield/subscription APIs depend on it (Auth Token)
    const userStorageMockttpController = new UserStorageMockttpController();
    userStorageMockttpController.setupPath(
      USER_STORAGE_FEATURE_NAMES.accounts,
      server,
    );

    // Set coverage status if provided
    if (overrides?.coverageStatus) {
      this.#coverageStatus = overrides.coverageStatus;
    }

    // Set custom claims response if provided
    if (overrides?.claimsResponse !== undefined) {
      this.#customClaimsResponse = overrides.claimsResponse;
    }

    // Subscription APIs
    await this.#handleSubscriptionPricing(server);
    await this.#handleSubscriptionEligibility(server, overrides);
    await this.#handleGetSubscriptions(server, overrides);
    await this.#handleCreateSubscriptionByCard(server);
    await this.#handleCreateSubscriptionByCrypto(server);
    await this.#handleCryptoApprovalAmount(server);
    await this.#handleCheckoutSession(server);
    await this.#handleCancelSubscription(server, overrides);
    await this.#handleRenewSubscription(server, overrides);
    await this.#handleUpdateCryptoPaymentMethod(server);
    await server
      .forPost(SUBSCRIPTION_API.USER_EVENTS)
      .thenJson(200, SHIELD_USER_EVENTS_RESPONSE);
    await server
      .forPost(SUBSCRIPTION_API.COHORT_ASSIGNMENT)
      .thenJson(200, MOCK_COHORT_ASSIGNMENT_RESPONSE);

    // Claims APIs
    await this.#handleGetClaimsConfigurations(server);
    await this.#handleGetClaims(server);
    await this.#handleClaimGenerateMessage(server);
    await this.#handleSubmitClaim(server, overrides);

    // Ruleset Engine APIs
    await this.#handleRulesetEngine(server);

    // Rewards APIs (needed for useShieldRewards hook on Shield Plan page)
    await this.#handleRewardsApis(server);
  }

  async #handleSubscriptionPricing(server: Mockttp) {
    await server
      .forGet(SUBSCRIPTION_API.PRICING)
      .thenJson(200, SHIELD_PRICING_DATA);
  }

  async #handleSubscriptionEligibility(
    server: Mockttp,
    overrides?: {
      mockNotEligible?: boolean;
    },
  ) {
    await server
      .forGet(SUBSCRIPTION_API.ELIGIBILITY)
      .always()
      .thenJson(200, [
        {
          canSubscribe: !overrides?.mockNotEligible,
          canViewEntryModal: true,
          minBalanceUSD: 1000,
          product: 'shield',
          modalType: 'A',
          cohorts: [
            {
              cohort: 'wallet_home',
              eligible: true,
              eligibilityRate: 1.0,
            },
            {
              cohort: 'post_tx',
              eligible: true,
              eligibilityRate: 1.0,
            },
          ],
          assignedCohort: null,
          hasAssignedCohortExpired: null,
        },
      ]);
  }

  async #handleCreateSubscriptionByCard(server: Mockttp) {
    // Mock card subscription creation endpoint
    await server
      .forPost(SUBSCRIPTION_API.CREATE_SUBSCRIPTION_BY_CARD)
      .thenCallback(() => {
        this.#hasSubscribedToShield = true;
        return {
          statusCode: 200,
          json: {
            checkoutSessionUrl: MOCK_CHECKOUT_SESSION_URL,
          },
        };
      });
  }

  async #handleCreateSubscriptionByCrypto(server: Mockttp) {
    // Mock crypto subscription creation endpoint
    await server
      .forPost(SUBSCRIPTION_API.CREATE_SUBSCRIPTION_BY_CRYPTO)
      .thenCallback(async (request) => {
        this.#hasSubscribedToShieldCrypto = true;
        const body = (await request.body.getJson()) as {
          recurringInterval?: 'month' | 'year';
        };
        // Extract recurringInterval from request body
        if (body?.recurringInterval) {
          this.#selectedInterval =
            body.recurringInterval === 'month' ? 'month' : 'year';
        }
        return {
          statusCode: 200,
          json: [
            this.#selectedInterval === 'month'
              ? BASE_SHIELD_SUBSCRIPTION_CRYPTO_MONTHLY
              : BASE_SHIELD_SUBSCRIPTION_CRYPTO,
          ],
        };
      });
  }

  async #handleCryptoApprovalAmount(server: Mockttp) {
    // Mock crypto approval amount endpoint
    await server
      .forPost(SUBSCRIPTION_API.CRYPTO_APPROVAL_AMOUNT)
      .always()
      .thenJson(200, {
        approveAmount: '100000000', // 100 USDC/USDT with 6 decimals (100 * 10^6)
        paymentAddress: '0x1234567890123456789012345678901234567890',
        paymentTokenAddress: '0xa0b86991c6218b36c1d19d4a2e9eb0ce3606eb48', // USDC or USDT
      });
  }

  async #handleGetSubscriptions(
    server: Mockttp,
    overrides?: {
      isActiveUser?: boolean;
      defaultPaymentMethod?: 'card' | 'crypto';
    },
  ) {
    // GET subscriptions - returns data only if subscription was requested
    // Using .always() to ensure this overrides global mocks
    await server
      .forGet(SUBSCRIPTION_API.SUBSCRIPTIONS)
      .always()
      .thenCallback(() => {
        const hasSubscription =
          this.#hasSubscribedToShield ||
          this.#hasSubscribedToShieldCrypto ||
          overrides?.isActiveUser;

        if (!hasSubscription) {
          return {
            statusCode: 200,
            json: {
              subscriptions: [],
              trialedProducts: [],
            },
          };
        }

        // Return crypto subscription if crypto was subscribed, or if defaultPaymentMethod is 'crypto'
        const shouldReturnCrypto =
          this.#hasSubscribedToShieldCrypto ||
          (overrides?.isActiveUser &&
            !this.#hasSubscribedToShield &&
            overrides?.defaultPaymentMethod === 'crypto');

        if (shouldReturnCrypto) {
          const baseCryptoSubscription =
            this.#selectedInterval === 'month'
              ? BASE_SHIELD_SUBSCRIPTION_CRYPTO_MONTHLY
              : BASE_SHIELD_SUBSCRIPTION_CRYPTO;

          // Create subscription with current payment token
          const cryptoSubscription = {
            ...baseCryptoSubscription,
            paymentMethod: {
              type: 'crypto',
              crypto: {
                chainId: '0x1',
                tokenAddress:
                  this.#currentPaymentTokenSymbol === 'USDT'
                    ? '0xdac17f958d2ee523a2206206994597c13d831ec7'
                    : '0xa0b86991c6218b36c1d19d4a2e9eb0ce3606eb48',
                tokenSymbol: this.#currentPaymentTokenSymbol,
                payerAddress: '0x5CfE73b6021E818B776b421B1c4Db2474086a7e1',
              },
            },
          };

          return {
            statusCode: 200,
            json: {
              customerId: 'test_customer_id',
              subscriptions: [
                {
                  ...cryptoSubscription,
                  cancelAtPeriodEnd: this.#cancelAtPeriodEnd,
                },
              ],
              trialedProducts: ['shield'],
            },
          };
        }

        return {
          statusCode: 200,
          json: {
            customerId: 'test_customer_id',
            subscriptions: [
              {
                ...BASE_SHIELD_SUBSCRIPTION_CARD,
                cancelAtPeriodEnd: this.#cancelAtPeriodEnd,
              },
            ],
            trialedProducts: ['shield'],
          },
        };
      });
  }

  async #handleCheckoutSession(server: Mockttp) {
    await server.forGet(MOCK_CHECKOUT_SESSION_URL).thenCallback(() => ({
      statusCode: 302,
      headers: { Location: 'https://mock-redirect-url.com' },
    }));
  }

  async #handleCancelSubscription(
    server: Mockttp,
    overrides?: {
      subscriptionId?: string;
    },
  ) {
    const subscriptionId = overrides?.subscriptionId || 'test_subscription_id';
    await server
      .forPost(
        `${BASE_SUBSCRIPTION_API_URL}/subscriptions/${subscriptionId}/cancel`,
      )
      .thenCallback(() => {
        this.#cancelAtPeriodEnd = true;
        return {
          statusCode: 200,
          json: { ...BASE_SHIELD_SUBSCRIPTION_CARD, cancelAtPeriodEnd: true },
        };
      });
  }

  async #handleRenewSubscription(
    server: Mockttp,
    overrides?: {
      subscriptionId?: string;
    },
  ) {
    const subscriptionId = overrides?.subscriptionId || 'test_subscription_id';
    await server
      .forPost(
        `${BASE_SUBSCRIPTION_API_URL}/subscriptions/${subscriptionId}/uncancel`,
      )
      .thenCallback(() => {
        this.#cancelAtPeriodEnd = false;
        return {
          statusCode: 200,
          json: { ...BASE_SHIELD_SUBSCRIPTION_CARD, cancelAtPeriodEnd: false },
        };
      });
  }

  async #handleUpdateCryptoPaymentMethod(server: Mockttp) {
    // Mock the PATCH endpoint for updating crypto payment method
    // Endpoint: /subscriptions/:subscriptionId/payment-method/crypto
    // Use regex to match any subscription ID
    const escapedBaseUrl = BASE_SUBSCRIPTION_API_URL.replace(
      /[.*+?^${}()|[\]\\]/gu,
      '\\$&',
    );
    const updatePaymentMethodRegex = new RegExp(
      `^${escapedBaseUrl}/subscriptions/[^/]+/payment-method/crypto$`,
      'u',
    );

    await server
      .forPatch(updatePaymentMethodRegex)
      .always()
      .thenCallback(async (request) => {
        const body = (await request.body.getJson()) as {
          tokenSymbol?: string;
          chainId?: string;
          payerAddress?: string;
          rawTransaction?: string;
          recurringInterval?: string;
          billingCycles?: number;
        };

        // Update payment token symbol based on the request
        if (body?.tokenSymbol === 'USDT' || body?.tokenSymbol === 'USDC') {
          this.#currentPaymentTokenSymbol = body.tokenSymbol;
        }

        // Update interval if provided
        if (body?.recurringInterval) {
          this.#selectedInterval =
            body.recurringInterval === 'month' ? 'month' : 'year';
        }

        return {
          statusCode: 200,
          json: { success: true },
        };
      });
  }

  async #handleGetClaimsConfigurations(server: Mockttp) {
    await server
      .forGet(CLAIMS_API.CONFIGURATIONS)
      .thenJson(200, MOCK_CLAIMS_CONFIGURATION_RESPONSE);
  }

  async #handleGetClaims(server: Mockttp) {
    await server.forGet(CLAIMS_API.CLAIMS).thenCallback(() => {
      if (this.#customClaimsResponse !== null) {
        return {
          statusCode: 200,
          json: this.#customClaimsResponse,
        };
      }
      return {
        statusCode: 200,
        json: this.#newClaimSubmitted
          ? [MOCK_CLAIM_2, MOCK_CLAIM_1]
          : MOCK_CLAIMS_RESPONSE,
      };
    });
  }

  // Mock the claim generate message endpoint
  // This endpoint is used to generate a message for the claim signature
  async #handleClaimGenerateMessage(server: Mockttp) {
    await server
      .forPost(CLAIMS_API.SIGNATURE)
      .thenJson(200, MOCK_CLAIM_GENERATE_MESSAGE_RESPONSE);
  }

  async #handleSubmitClaim(
    server: Mockttp,
    overrides?: {
      claimErrorCode?: string;
    },
  ) {
    await server.forPost(CLAIMS_API.CLAIMS).thenCallback(() => {
      // Return error response if error code is specified
      if (overrides?.claimErrorCode) {
        const errorCode = overrides.claimErrorCode;
        let errorResponse: {
          statusCode: number;
          json: {
            errorCode: string;
            message: string;
          };
        };

        if (errorCode === 'E102') {
          // TRANSACTION_NOT_ELIGIBLE
          errorResponse = {
            statusCode: 400,
            json: {
              errorCode: 'E102',
              message:
                'This transaction is not done within MetaMask, hence it is not eligible for claims',
            },
          };
        } else if (errorCode === 'E203') {
          // DUPLICATE_CLAIM_EXISTS
          errorResponse = {
            statusCode: 400,
            json: {
              errorCode: 'E203',
              message:
                'A claim has already been submitted for this transaction hash.',
            },
          };
        } else {
          // Default error
          errorResponse = {
            statusCode: 400,
            json: {
              errorCode,
              message: 'Claim submission failed',
            },
          };
        }

        return errorResponse;
      }

      // Success response
      this.#newClaimSubmitted = true;
      return {
        statusCode: 200,
        json: SUBMIT_CLAIMS_RESPONSE,
      };
    });
  }

  async #handleRulesetEngine(server: Mockttp) {
    // Mock transaction coverage init endpoint
    await server
      .forPost(RULESET_ENGINE_API.TRANSACTION_COVERAGE_INIT)
      .always()
      .thenJson(200, {
        coverageId:
          '0c25021ea15e2bfcefe908b9280ba1667b25ca78fd89c9ac2fca993b8841ad95',
      });

    // Mock transaction coverage result endpoint
    await server
      .forPost(RULESET_ENGINE_API.TRANSACTION_COVERAGE_RESULT)
      .always()
      .thenCallback(() => {
        let status: string;
        let reasonCode: string;

        if (this.#coverageStatus === 'covered') {
          status = 'covered';
          reasonCode = 'E101';
        } else if (this.#coverageStatus === 'malicious') {
          status = 'malicious';
          reasonCode = 'E102';
        } else {
          status = 'not_covered';
          reasonCode = 'E104';
        }

        return {
          statusCode: 200,
          json: {
            status,
            reasonCode,
            message: status,
          },
        };
      });

    // Mock signature coverage init endpoint
    await server
      .forPost(RULESET_ENGINE_API.SIGNATURE_COVERAGE_INIT)
      .always()
      .thenJson(200, {
        coverageId:
          '0c25021ea15e2bfcefe908b9280ba1667b25ca78fd89c9ac2fca993b8841ad95',
      });

    // Mock signature coverage result endpoint
    await server
      .forPost(RULESET_ENGINE_API.SIGNATURE_COVERAGE_RESULT)
      .always()
      .thenCallback(() => {
        let status: string;
        let reasonCode: string;

        if (this.#coverageStatus === 'covered') {
          status = 'covered';
          reasonCode = 'E101';
        } else if (this.#coverageStatus === 'malicious') {
          status = 'malicious';
          reasonCode = 'E102';
        } else {
          status = 'not_covered';
          reasonCode = 'E104';
        }

        return {
          statusCode: 200,
          json: {
            status,
            reasonCode,
            message: status,
          },
        };
      });
  }

  async #handleRewardsApis(server: Mockttp) {
    // Mock points estimation endpoint (used by useShieldRewards hook)
    await server
      .forPost(REWARDS_API.POINTS_ESTIMATION)
      .always()
      .thenJson(200, MOCK_REWARDS_POINTS_ESTIMATION_RESPONSE);

    // Mock seasons status endpoint (used by useShieldRewards hook)
    await server
      .forGet(REWARDS_API.SEASONS_STATUS)
      .always()
      .thenJson(200, MOCK_REWARDS_SEASONS_STATUS_RESPONSE);

    // Mock season metadata endpoint (used by getRewardsSeasonMetadata)
    // This uses a regex to match /public/seasons/{seasonId}/meta
    const seasonMetadataRegex = new RegExp(
      `^${REWARDS_API.SEASON_METADATA}/[^/]+/meta$`,
      'u',
    );
    await server
      .forGet(seasonMetadataRegex)
      .always()
      .thenJson(200, MOCK_REWARDS_SEASON_METADATA_RESPONSE);
  }
}<|MERGE_RESOLUTION|>--- conflicted
+++ resolved
@@ -38,11 +38,9 @@
 
   #coverageStatus: 'covered' | 'not_covered' | 'malicious' = 'covered';
 
-<<<<<<< HEAD
   #currentPaymentTokenSymbol: 'USDC' | 'USDT' = 'USDC';
-=======
+
   #customClaimsResponse: unknown[] | null = null;
->>>>>>> be703d39
 
   async setup(
     server: Mockttp,
@@ -52,11 +50,8 @@
       subscriptionId?: string;
       coverageStatus?: 'covered' | 'not_covered' | 'malicious';
       claimErrorCode?: string;
-<<<<<<< HEAD
       defaultPaymentMethod?: 'card' | 'crypto';
-=======
       claimsResponse?: unknown[];
->>>>>>> be703d39
     },
   ) {
     // Mock Identity Services first as shield/subscription APIs depend on it (Auth Token)
