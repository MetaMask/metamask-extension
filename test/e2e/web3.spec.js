--- conflicted
+++ resolved
@@ -1,10 +1,6 @@
 const assert = require('assert')
 const webdriver = require('selenium-webdriver')
 const { By } = webdriver
-<<<<<<< HEAD
-const { delay } = require('./func')
-=======
->>>>>>> cdaac779
 const {
   checkBrowserForConsoleErrors,
   delay,
@@ -33,11 +29,7 @@
     await delay(largeDelayMs)
     const [results] = await findElements(driver, By.css('#results'))
     const resulttext = await results.getText()
-<<<<<<< HEAD
-    var parsedData = JSON.parse(resulttext)
-=======
     const parsedData = JSON.parse(resulttext)
->>>>>>> cdaac779
 
     return parsedData
   }
@@ -163,8 +155,6 @@
       await openNewPage(driver, 'http://127.0.0.1:8080/')
       await delay(regularDelayMs)
 
-<<<<<<< HEAD
-=======
       const connectButton = await findElement(
         driver,
         By.xpath(`//button[contains(text(), 'Connect')]`)
@@ -173,7 +163,6 @@
 
       await delay(regularDelayMs)
 
->>>>>>> cdaac779
       await waitUntilXWindowHandles(driver, 3)
       const windowHandles = await driver.getAllWindowHandles()
 
@@ -201,21 +190,13 @@
 
   describe('testing web3 methods', async () => {
     it('testing hexa methods', async () => {
-<<<<<<< HEAD
-      var List = await driver.findElements(By.className('hexaNumberMethods'))
-
-      for (let i = 0; i < List.length; i++) {
-        try {
-          var parsedData = await button(List[i])
-=======
       const List = await driver.findElements(By.className('hexaNumberMethods'))
 
       for (let i = 0; i < List.length; i++) {
         try {
           const parsedData = await button(List[i])
->>>>>>> cdaac779
           console.log(parsedData)
-          var result = parseInt(parsedData.result, 16)
+          const result = parseInt(parsedData.result, 16)
 
           assert.equal(typeof result === 'number', true)
           await delay(regularDelayMs)
@@ -227,21 +208,13 @@
     })
 
     it('testing booleanMethods', async () => {
-<<<<<<< HEAD
-      var List = await driver.findElements(By.className('booleanMethods'))
-
-      for (let i = 0; i < List.length; i++) {
-        try {
-          var parsedData = await button(List[i])
-=======
       const List = await driver.findElements(By.className('booleanMethods'))
 
       for (let i = 0; i < List.length; i++) {
         try {
           const parsedData = await button(List[i])
->>>>>>> cdaac779
           console.log(parsedData)
-          var result = parsedData.result
+          const result = parsedData.result
 
           assert.equal(result, false)
           await delay(regularDelayMs)
@@ -253,23 +226,15 @@
     })
 
     it('testing  transactionMethods', async () => {
-<<<<<<< HEAD
-      var List = await driver.findElements(By.className('transactionMethods'))
-
-      for (let i = 0; i < List.length; i++) {
-        try {
-          var parsedData = await button(List[i])
-=======
       const List = await driver.findElements(By.className('transactionMethods'))
 
       for (let i = 0; i < List.length; i++) {
         try {
           const parsedData = await button(List[i])
->>>>>>> cdaac779
 
           console.log(parsedData.result.blockHash)
 
-          var result = []
+          const result = []
           result.push(parseInt(parsedData.result.blockHash, 16))
           result.push(parseInt(parsedData.result.blockNumber, 16))
           result.push(parseInt(parsedData.result.gas, 16))
@@ -294,24 +259,16 @@
     })
 
     it('testing blockMethods', async () => {
-<<<<<<< HEAD
-      var List = await driver.findElements(By.className('blockMethods'))
-
-      for (let i = 0; i < List.length; i++) {
-        try {
-          var parsedData = await button(List[i])
-=======
       const List = await driver.findElements(By.className('blockMethods'))
 
       for (let i = 0; i < List.length; i++) {
         try {
           const parsedData = await button(List[i])
->>>>>>> cdaac779
           console.log(JSON.stringify(parsedData) + i)
 
           console.log(parsedData.result.parentHash)
 
-          var result = parseInt(parsedData.result.parentHash, 16)
+          const result = parseInt(parsedData.result.parentHash, 16)
 
           assert.equal(typeof result === 'number', true)
           await delay(regularDelayMs)
@@ -323,15 +280,9 @@
     })
 
     it('testing methods', async () => {
-<<<<<<< HEAD
-      var List = await driver.findElements(By.className('methods'))
-      var parsedData
-      var result
-=======
       const List = await driver.findElements(By.className('methods'))
       let parsedData
       let result
->>>>>>> cdaac779
 
       for (let i = 0; i < List.length; i++) {
         try {
