const assert = require('assert')
const webdriver = require('selenium-webdriver')
const { By, until } = webdriver
<<<<<<< HEAD
const { delay } = require('./func')
=======
>>>>>>> cdaac779
const {
  checkBrowserForConsoleErrors,
  delay,
  findElement,
  findElements,
  verboseReportOnFailure,
  setupFetchMocking,
  prepareExtensionForTesting,
} = require('./helpers')
const Ganache = require('./ganache')
const enLocaleMessages = require('../../app/_locales/en/messages.json')

const ganacheServer = new Ganache()

describe('MetaMask', function () {
  let driver

  const testSeedPhrase =
    'phrase upgrade clock rough situate wedding elder clever doctor stamp excess tent'
  const tinyDelayMs = 200
  const regularDelayMs = tinyDelayMs * 2
  const largeDelayMs = regularDelayMs * 2

  this.timeout(0)
  this.bail(true)

  before(async function () {
    await ganacheServer.start()
    const result = await prepareExtensionForTesting({ responsive: true })
    driver = result.driver
    await setupFetchMocking(driver)
  })

  afterEach(async function () {
    if (process.env.SELENIUM_BROWSER === 'chrome') {
      const errors = await checkBrowserForConsoleErrors(driver)
      if (errors.length) {
        const errorReports = errors.map(err => err.message)
        const errorMessage = `Errors found in browser console:\n${errorReports.join(
          '\n'
        )}`
        console.error(new Error(errorMessage))
      }
    }
    if (this.currentTest.state === 'failed') {
      await verboseReportOnFailure(driver, this.currentTest)
    }
  })

  after(async function () {
    await ganacheServer.quit()
    await driver.quit()
  })

  describe('Going through the first time flow', () => {
    it('clicks the continue button on the welcome screen', async () => {
      await findElement(driver, By.css('.welcome-page__header'))
      const welcomeScreenBtn = await findElement(
        driver,
        By.xpath(
          `//button[contains(text(), '${enLocaleMessages.getStarted.message}')]`
        )
      )
      welcomeScreenBtn.click()
      await delay(largeDelayMs)
    })

    it('clicks the "Create New Wallet" option', async () => {
      const customRpcButton = await findElement(
        driver,
        By.xpath(`//button[contains(text(), 'Create a Wallet')]`)
      )
      customRpcButton.click()
      await delay(largeDelayMs)
    })

    it('clicks the "I agree" option on the metametrics opt-in screen', async () => {
      const optOutButton = await findElement(driver, By.css('.btn-primary'))
      optOutButton.click()
      await delay(largeDelayMs)
    })

    it('accepts a secure password', async () => {
      const passwordBox = await findElement(
        driver,
        By.css('.first-time-flow__form #create-password')
      )
      const passwordBoxConfirm = await findElement(
        driver,
        By.css('.first-time-flow__form #confirm-password')
      )
      const button = await findElement(
        driver,
        By.css('.first-time-flow__form button')
      )

      await passwordBox.sendKeys('correct horse battery staple')
      await passwordBoxConfirm.sendKeys('correct horse battery staple')

      const tosCheckBox = await findElement(
        driver,
        By.css('.first-time-flow__checkbox')
      )
      await tosCheckBox.click()

      await button.click()
      await delay(regularDelayMs)
    })

    let seedPhrase

    it('reveals the seed phrase', async () => {
      const byRevealButton = By.css(
        '.reveal-seed-phrase__secret-blocker .reveal-seed-phrase__reveal-button'
      )
      await driver.wait(until.elementLocated(byRevealButton, 10000))
      const revealSeedPhraseButton = await findElement(
        driver,
        byRevealButton,
        10000
      )
      await revealSeedPhraseButton.click()
      await delay(regularDelayMs)

      seedPhrase = await driver
        .findElement(By.css('.reveal-seed-phrase__secret-words'))
        .getText()
      assert.equal(seedPhrase.split(' ').length, 12)
      await delay(regularDelayMs)

      const nextScreen = await findElement(
        driver,
        By.xpath(
          `//button[contains(text(), '${enLocaleMessages.next.message}')]`
        )
      )
      await nextScreen.click()
      await delay(regularDelayMs)
    })

    async function clickWordAndWait (word) {
      const xpath = `//div[contains(@class, 'confirm-seed-phrase__seed-word--shuffled') and not(contains(@class, 'confirm-seed-phrase__seed-word--selected')) and contains(text(), '${word}')]`
      const word0 = await findElement(driver, By.xpath(xpath), 10000)

      await word0.click()
      await delay(tinyDelayMs)
    }

    it('can retype the seed phrase', async () => {
      const words = seedPhrase.split(' ')

      for (const word of words) {
        await clickWordAndWait(word)
      }

      const confirm = await findElement(
        driver,
        By.xpath(`//button[contains(text(), 'Confirm')]`)
      )
      await confirm.click()
      await delay(regularDelayMs)
    })

    it('clicks through the success screen', async () => {
      await findElement(
        driver,
        By.xpath(`//div[contains(text(), 'Congratulations')]`)
      )
      const doneButton = await findElement(
        driver,
        By.xpath(
          `//button[contains(text(), '${enLocaleMessages.endOfFlowMessage10.message}')]`
        )
      )
      await doneButton.click()
      await delay(regularDelayMs)
    })
  })

  describe('Show account information', () => {
    it('show account details dropdown menu', async () => {
      await driver.findElement(By.css('div.menu-bar__open-in-browser')).click()
      const options = await driver.findElements(
        By.css('div.menu.account-details-dropdown div.menu__item')
      )
<<<<<<< HEAD
      assert.equal(options.length, 3) // HD Wallet type does not have to show the Remove Account option
=======
      assert.equal(options.length, 4) // HD Wallet type does not have to show the Remove Account option
>>>>>>> cdaac779
      await delay(regularDelayMs)
    })
  })

  describe('Import seed phrase', () => {
    it('logs out of the vault', async () => {
      await driver.findElement(By.css('.account-menu__icon')).click()
      await delay(regularDelayMs)

      const logoutButton = await findElement(
        driver,
        By.css('.account-menu__logout-button')
      )
      assert.equal(await logoutButton.getText(), 'Log out')
      await logoutButton.click()
      await delay(regularDelayMs)
    })

    it('imports seed phrase', async () => {
      const restoreSeedLink = await findElement(
        driver,
        By.css('.unlock-page__link--import')
      )
      assert.equal(
        await restoreSeedLink.getText(),
        'Import using account seed phrase'
      )
      await restoreSeedLink.click()
      await delay(regularDelayMs)

      const seedTextArea = await findElement(driver, By.css('textarea'))
      await seedTextArea.sendKeys(testSeedPhrase)
      await delay(regularDelayMs)

      const passwordInputs = await driver.findElements(By.css('input'))
      await delay(regularDelayMs)

      await passwordInputs[0].sendKeys('correct horse battery staple')
      await passwordInputs[1].sendKeys('correct horse battery staple')
      await driver
        .findElement(
          By.xpath(
            `//button[contains(text(), '${enLocaleMessages.restore.message}')]`
          )
        )
        .click()
      await delay(regularDelayMs)
    })

    it('switches to localhost', async () => {
      const networkDropdown = await findElement(driver, By.css('.network-name'))
      await networkDropdown.click()
      await delay(regularDelayMs)

      const [localhost] = await findElements(
        driver,
        By.xpath(`//span[contains(text(), 'Localhost')]`)
      )
      await localhost.click()
      await delay(largeDelayMs * 2)
    })

    it('balance renders', async () => {
      const balance = await findElement(
        driver,
        By.css('.transaction-view-balance__primary-balance')
      )
      await driver.wait(until.elementTextMatches(balance, /100\s*ETH/))
      await delay(regularDelayMs)
    })
  })

  describe('Send ETH from inside MetaMask', () => {
    it('starts to send a transaction', async function () {
      const sendButton = await findElement(
        driver,
        By.xpath(`//button[contains(text(), 'Send')]`)
      )
      await sendButton.click()
      await delay(regularDelayMs)

      const inputAddress = await findElement(
        driver,
        By.css('input[placeholder="Search, public address (0x), or ENS"]')
      )
      await inputAddress.sendKeys('0x2f318C334780961FB129D2a6c30D0763d9a5C970')

      const inputAmount = await findElement(
        driver,
        By.css('.unit-input__input')
      )
      await inputAmount.sendKeys('1')

      const inputValue = await inputAmount.getAttribute('value')
      assert.equal(inputValue, '1')
      await delay(regularDelayMs)
    })

    it('opens and closes the gas modal', async function () {
      // Set the gas limit
      const configureGas = await findElement(
        driver,
        By.css('.advanced-gas-options-btn')
      )
      await configureGas.click()
      await delay(regularDelayMs)

      const gasModal = await driver.findElement(By.css('span .modal'))

      const save = await findElement(
        driver,
        By.css('.page-container__header-close-text')
      )
      await save.click()
      await driver.wait(until.stalenessOf(gasModal), 10000)
      await delay(regularDelayMs)
    })

    it('clicks through to the confirm screen', async function () {
      // Continue to next screen
      const nextScreen = await findElement(
        driver,
        By.xpath(`//button[contains(text(), 'Next')]`)
      )
      await nextScreen.click()
      await delay(regularDelayMs)
    })

    it('confirms the transaction', async function () {
      const confirmButton = await findElement(
        driver,
        By.xpath(`//button[contains(text(), 'Confirm')]`)
      )
      await confirmButton.click()
      await delay(largeDelayMs)
    })

    it('finds the transaction in the transactions list', async function () {
      await driver.wait(async () => {
        const confirmedTxes = await findElements(
          driver,
          By.css(
            '.transaction-list__completed-transactions .transaction-list-item'
          )
        )
        return confirmedTxes.length === 1
      }, 10000)

      const txValues = await findElement(
        driver,
        By.css('.transaction-list-item__amount--primary')
      )
      await driver.wait(until.elementTextMatches(txValues, /-1\s*ETH/), 10000)
    })
  })
})<|MERGE_RESOLUTION|>--- conflicted
+++ resolved
@@ -1,10 +1,6 @@
 const assert = require('assert')
 const webdriver = require('selenium-webdriver')
 const { By, until } = webdriver
-<<<<<<< HEAD
-const { delay } = require('./func')
-=======
->>>>>>> cdaac779
 const {
   checkBrowserForConsoleErrors,
   delay,
@@ -190,11 +186,7 @@
       const options = await driver.findElements(
         By.css('div.menu.account-details-dropdown div.menu__item')
       )
-<<<<<<< HEAD
-      assert.equal(options.length, 3) // HD Wallet type does not have to show the Remove Account option
-=======
       assert.equal(options.length, 4) // HD Wallet type does not have to show the Remove Account option
->>>>>>> cdaac779
       await delay(regularDelayMs)
     })
   })
