--- conflicted
+++ resolved
@@ -30,130 +30,7 @@
 const onboardingFixtureJson = require('./fixtures/onboarding-fixture.json');
 
 function onboardingFixture() {
-<<<<<<< HEAD
-  return {
-    data: {
-      AppStateController: {
-        browserEnvironment: {},
-        nftsDropdownState: {},
-        connectedStatusPopoverHasBeenShown: true,
-        defaultHomeActiveTabName: null,
-        fullScreenGasPollTokens: [],
-        notificationGasPollTokens: [],
-        popupGasPollTokens: [],
-        recoveryPhraseReminderHasBeenShown: false,
-        recoveryPhraseReminderLastShown:
-          '__FIXTURE_SUBSTITUTION__currentDateInMilliseconds',
-        showTestnetMessageInDropdown: true,
-        trezorModel: null,
-        hasShownMultichainAccountsIntroModal: true,
-        showShieldEntryModalOnce: false,
-        appActiveTab: {
-          id: 1,
-          title: 'E2E Test Dapp',
-          origin: 'http://127.0.0.1:8080',
-          protocol: 'http:',
-          url: 'http://127.0.0.1:8080',
-          host: '127.0.0.1:8080',
-          href: 'http://127.0.0.1:8080',
-        },
-      },
-      NetworkController: {
-        ...mockNetworkStateOld({
-          id: 'networkConfigurationId',
-          chainId: CHAIN_IDS.LOCALHOST,
-          nickname: LOCALHOST_DISPLAY_NAME,
-          rpcUrl: 'http://localhost:8545',
-          ticker: 'ETH',
-          blockExplorerUrl: undefined,
-        }),
-        providerConfig: { id: 'networkConfigurationId' },
-      },
-      NetworkOrderController: {},
-      NetworkEnablementController: {
-        enabledNetworkMap: {
-          eip155: {
-            [CHAIN_IDS.LOCALHOST]: true,
-          },
-          solana: {
-            'solana:5eykt4UsFv8P8NJdTREpY1vzqKqZKvdp': true,
-          },
-        },
-      },
-      NotificationServicesController: {},
-      PreferencesController: {
-        advancedGasFee: {},
-        currentLocale: 'en',
-        dismissSeedBackUpReminder: false,
-        overrideContentSecurityPolicyHeader: true,
-        featureFlags: {},
-        forgottenPassword: false,
-        identities: {},
-        ipfsGateway: 'dweb.linkssssss',
-        knownMethodData: {},
-        ledgerTransportType: 'webhid',
-        lostIdentities: {},
-        openSeaEnabled: false,
-        preferences: {
-          hideZeroBalanceTokens: false,
-          showExtensionInFullSizeView: false,
-          showFiatInTestnets: false,
-          privacyMode: false,
-          showTestNetworks: false,
-          smartTransactionsOptInStatus: true,
-          showNativeTokenAsMainBalance: true,
-          petnamesEnabled: true,
-          showMultiRpcModal: false,
-          showConfirmationAdvancedDetails: false,
-          tokenSortConfig: {
-            key: 'tokenFiatAmount',
-            order: 'dsc',
-            sortCallback: 'stringNumeric',
-          },
-          tokenNetworkFilter: {},
-          shouldShowAggregatedBalancePopover: true,
-          avatarType: 'maskicon',
-        },
-        useExternalServices: true,
-        theme: 'light',
-        useBlockie: false,
-        useNftDetection: false,
-        usePhishDetect: true,
-        useTokenDetection: false,
-        useCurrencyRateCheck: true,
-        useMultiAccountBalanceChecker: true,
-        isMultiAccountBalancesEnabled: true,
-      },
-      SelectedNetworkController: {
-        domains: {},
-      },
-      SmartTransactionsController: {
-        smartTransactionsState: {
-          fees: {},
-          liveness: true,
-          smartTransactions: {
-            [CHAIN_IDS.MAINNET]: [],
-          },
-        },
-      },
-      UserStorageController: {},
-      MultichainAccountService: {},
-      TokensController: {
-        allDetectedTokens: {},
-        allIgnoredTokens: {},
-        allTokens: {},
-      },
-      TransactionController: {},
-      config: {},
-      firstTimeInfo: {
-        date: 1665507600000,
-        version: '10.21.0',
-      },
-    },
-  };
-=======
   return onboardingFixtureJson;
->>>>>>> 5b30b1f8
 }
 
 class FixtureBuilder {
