--- conflicted
+++ resolved
@@ -192,8 +192,6 @@
     });
   }
 
-<<<<<<< HEAD
-=======
   withShowFiatTestnetEnabled() {
     return this.withPreferencesController({
       preferences: {
@@ -202,7 +200,6 @@
     });
   }
 
->>>>>>> 05dda700
   withConversionRateEnabled() {
     return this.withPreferencesController({
       useCurrencyRateCheck: true,
