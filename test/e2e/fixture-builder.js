const {
  WALLET_SNAP_PERMISSION_KEY,
  SnapCaveatType,
} = require('@metamask/snaps-utils');
const { merge, mergeWith } = require('lodash');
const { toHex } = require('@metamask/controller-utils');
const {
  ETHERSCAN_SUPPORTED_CHAIN_IDS,
} = require('@metamask/preferences-controller');
const { mockNetworkStateOld } = require('../stub/networks');

const { CHAIN_IDS } = require('../../shared/constants/network');
const { SMART_CONTRACTS } = require('./seeder/smart-contracts');
const {
  DAPP_URL,
  DAPP_URL_LOCALHOST,
  DAPP_ONE_URL,
  DEFAULT_FIXTURE_ACCOUNT,
} = require('./constants');
const {
  defaultFixture,
  FIXTURE_STATE_METADATA_VERSION,
} = require('./default-fixture');

function onboardingFixture() {
  return {
    data: {
      AppStateController: {
        browserEnvironment: {},
        nftsDropdownState: {},
        connectedStatusPopoverHasBeenShown: true,
        defaultHomeActiveTabName: null,
        fullScreenGasPollTokens: [],
        notificationGasPollTokens: [],
        popupGasPollTokens: [],
        qrHardware: {},
        recoveryPhraseReminderHasBeenShown: false,
        recoveryPhraseReminderLastShown:
          '__FIXTURE_SUBSTITUTION__currentDateInMilliseconds',
        showTestnetMessageInDropdown: true,
        trezorModel: null,
      },
      NetworkController: {
        ...mockNetworkStateOld({
          id: 'networkConfigurationId',
          chainId: CHAIN_IDS.LOCALHOST,
          nickname: 'Localhost 8545',
          rpcUrl: 'http://localhost:8545',
          ticker: 'ETH',
          blockExplorerUrl: undefined,
        }),
        providerConfig: { id: 'networkConfigurationId' },
      },
      NotificationServicesController: {},
      PreferencesController: {
        advancedGasFee: {},
        currentLocale: 'en',
        dismissSeedBackUpReminder: false,
        overrideContentSecurityPolicyHeader: true,
        featureFlags: {},
        forgottenPassword: false,
        identities: {},
        ipfsGateway: 'dweb.linkssssss',
        knownMethodData: {},
        ledgerTransportType: 'webhid',
        lostIdentities: {},
        openSeaEnabled: false,
        preferences: {
          hideZeroBalanceTokens: false,
          showExtensionInFullSizeView: false,
          showFiatInTestnets: false,
          privacyMode: false,
          showTestNetworks: false,
          smartTransactionsOptInStatus: true,
          showNativeTokenAsMainBalance: true,
          petnamesEnabled: true,
          showMultiRpcModal: false,
          isRedesignedConfirmationsDeveloperEnabled: false,
          showConfirmationAdvancedDetails: false,
          tokenSortConfig: {
            key: 'tokenFiatAmount',
            order: 'dsc',
            sortCallback: 'stringNumeric',
          },
          tokenNetworkFilter: {},
          shouldShowAggregatedBalancePopover: true,
        },
        useExternalServices: true,
        theme: 'light',
        useBlockie: false,
        useNftDetection: false,
        useNonceField: false,
        usePhishDetect: true,
        useTokenDetection: false,
        useCurrencyRateCheck: true,
        useMultiAccountBalanceChecker: true,
        isMultiAccountBalancesEnabled: true,
        showIncomingTransactions: {
          [ETHERSCAN_SUPPORTED_CHAIN_IDS.MAINNET]: true,
          [ETHERSCAN_SUPPORTED_CHAIN_IDS.GOERLI]: true,
          [ETHERSCAN_SUPPORTED_CHAIN_IDS.BSC]: true,
          [ETHERSCAN_SUPPORTED_CHAIN_IDS.BSC_TESTNET]: true,
          [ETHERSCAN_SUPPORTED_CHAIN_IDS.OPTIMISM]: true,
          [ETHERSCAN_SUPPORTED_CHAIN_IDS.OPTIMISM_SEPOLIA]: true,
          [ETHERSCAN_SUPPORTED_CHAIN_IDS.POLYGON]: true,
          [ETHERSCAN_SUPPORTED_CHAIN_IDS.POLYGON_TESTNET]: true,
          [ETHERSCAN_SUPPORTED_CHAIN_IDS.AVALANCHE]: true,
          [ETHERSCAN_SUPPORTED_CHAIN_IDS.AVALANCHE_TESTNET]: true,
          [ETHERSCAN_SUPPORTED_CHAIN_IDS.FANTOM]: true,
          [ETHERSCAN_SUPPORTED_CHAIN_IDS.FANTOM_TESTNET]: true,
          [ETHERSCAN_SUPPORTED_CHAIN_IDS.SEPOLIA]: true,
          [ETHERSCAN_SUPPORTED_CHAIN_IDS.LINEA_GOERLI]: true,
          [ETHERSCAN_SUPPORTED_CHAIN_IDS.LINEA_SEPOLIA]: true,
          [ETHERSCAN_SUPPORTED_CHAIN_IDS.LINEA_MAINNET]: true,
          [ETHERSCAN_SUPPORTED_CHAIN_IDS.MOONBEAM]: true,
          [ETHERSCAN_SUPPORTED_CHAIN_IDS.MOONBEAM_TESTNET]: true,
          [ETHERSCAN_SUPPORTED_CHAIN_IDS.MOONRIVER]: true,
          [ETHERSCAN_SUPPORTED_CHAIN_IDS.GNOSIS]: true,
        },
        showTestNetworks: false,
        smartTransactionsOptInStatus: true,
        tokenNetworkFilter: {},
      },
      QueuedRequestController: {
        queuedRequestCount: 0,
      },
      SelectedNetworkController: {
        domains: {},
      },
      SmartTransactionsController: {
        smartTransactionsState: {
          fees: {},
          liveness: true,
          smartTransactions: {
            [CHAIN_IDS.MAINNET]: [],
          },
        },
      },
      UserStorageController: {},
      TokensController: {
        allDetectedTokens: {},
        allIgnoredTokens: {},
        allTokens: {},
        detectedTokens: [],
        ignoredTokens: [],
        tokens: [],
      },
      TransactionController: {},
      config: {},
      firstTimeInfo: {
        date: 1665507600000,
        version: '10.21.0',
      },
    },
  };
}

class FixtureBuilder {
  /**
   * Constructs a new instance of the FixtureBuilder class.
   *
   * @param {object} [options] - The options for the constructor.
   * @param {boolean} [options.onboarding] - Indicates if onboarding is enabled.
   * @param {string} [options.inputChainId] - The input chain ID.
   */
  constructor({ onboarding = false, inputChainId = CHAIN_IDS.LOCALHOST } = {}) {
    this.fixture =
      onboarding === true ? onboardingFixture() : defaultFixture(inputChainId);
  }

  withAccountTracker(data) {
    merge(this.fixture.data.AccountTracker, data);
    return this;
  }

  withAddressBookController(data) {
    merge(
      this.fixture.data.AddressBookController
        ? this.fixture.data.AddressBookController
        : (this.fixture.data.AddressBookController = {}),
      data,
    );
    return this;
  }

  withAlertController(data) {
    merge(this.fixture.data.AlertController, data);
    return this;
  }

  withAnnouncementController(data) {
    merge(this.fixture.data.AnnouncementController, data);
    return this;
  }

  withNetworkOrderController(data) {
    merge(this.fixture.data.NetworkOrderController, data);
    return this;
  }

  withAccountOrderController(data) {
    merge(this.fixture.data.AccountOrderController, data);
    return this;
  }

  withAppStateController(data) {
    merge(this.fixture.data.AppStateController, data);
    return this;
  }

  withCurrencyController(data) {
    merge(this.fixture.data.CurrencyController, data);
    return this;
  }

  withConversionRateDisabled() {
    return this.withPreferencesController({
      useCurrencyRateCheck: false,
    });
  }

  withShowFiatTestnetEnabled() {
    return this.withPreferencesController({
      preferences: {
        showFiatInTestnets: true,
      },
    });
  }

  withConversionRateEnabled() {
    return this.withPreferencesController({
      useCurrencyRateCheck: true,
    });
  }

  withUseBasicFunctionalityDisabled() {
    return this.withPreferencesController({
      useExternalServices: false,
    });
  }

  withGasFeeController(data) {
    merge(this.fixture.data.GasFeeController, data);
    return this;
  }

  withKeyringController(data) {
    merge(this.fixture.data.KeyringController, data);
    return this;
  }

  withKeyringControllerAdditionalAccountVault() {
    return this.withKeyringController({
      vault:
        '{"data":"XBb1KJiGsxNOhcTC/xtzaNmpDqnMibJ/HCIjMGUHF/jPIghM63+xkoGcko9T2NKjeMyt2QLbl7K9tr0/qQgbAJP/LUn6gfovkajBdeBQ5N/qztdw7uGJsnrKnzo1krmb2wWeFstwoolcZ9GYwhYVSmCO/tYba50eanY2XvmFheT1ghowtiFmTIGRWV2X1HacnpI4n0rW88ZyBaVuOJOIJGEBiiTD+b0V5l9Tv4sFEms4jvatJwhjDQnx1HmyQE3K64+W5yJe764B0ZdcQ6j2dyIaGgutcz8PoQLBJR1uo78fufZeFzk1gk/BreXn2+4vQnPxQ3prhnXHO4S+7Kj1h2ticxYb3XWnprFLWyksu9ChMyqDXwgM6edLBRDH2jz/IMuC5g9JhABl7PsSH+001z/uBx3GvRTFviFF9dztf195/EPy8YbuYUVbYtJy1aPSju84efWYvb7GrzrmgFnbeh2BpjyWqHoCTdw8fhdm7HQO8GFF7JdGtoIpjkhwPrudIQeIYhGCezd+n5GFp3mdmFNrLbOVFgxufTdY6hlYkg6c5XuHC2VnWCSPwWKIn6t9VuvuyIxXBnol/bgYC8R/d99ctkPDHykigQcgr6cCnhPOwUFOLwrmXqm9HQeWiKb8WxwdGeRnblS+fhFhB+lSy7RvyTUb7HFogDPnDLP/LlUFxdSNNBgqNJU1Dc07Np65PZrpsPvSCfkFttzTytHswhtTEMOg/faaH2D6AwIGbh5Z9cubiNcMrdD75aT1WGuecJ8P7uOMYJq9C7e5l/35","iv":"U81Cv/oryQ1DI9lRezx1iw==","keyMetadata":{"algorithm":"PBKDF2","params":{"iterations":600000}},"salt":"ejIn0xx5qZMA0m2ekjvXJF2pJa8ocL11wEdNIFJsKZQ="}',
    });
  }

  withKeyringControllerImportedAccountVault() {
    return this.withKeyringController({
      vault:
        '{"data":"NlxYVSDJJV4B1DWM+fZ0KX1K2lIU9ozK3WMbbL23WEY036umZ9//qB+bN9R1jKMm6xqHGSGgq9EteFMy2Ix5Bx1/c4hV2QquFRTEzPB4TkQ6+P5eJUvgvZ7vqvVU+2W8719T1oz/O7DH7HbO05JPLD1RBY+XOyHzUzAgwmXq0mwxNpqji3ejHyrjZ/1l06igircW/qysLcjZFZ52Vv4a/q1zCL37/4heHDRVmfEob//ulUbJ/5M=","iv":"b9n77dsUqvww9nGcWfPuIA==","keyMetadata":{"algorithm":"PBKDF2","params":{"iterations":600000}},"salt":"XrmM930Jqnb7C9Ow5NErAMkSGR3vuMLsqUrkGjzpwaY="}',
    });
  }

  withKeyringControllerOldVault() {
    return this.withKeyringController({
      vault:
        '{"data":"s6TpYjlUNsn7ifhEFTkuDGBUM1GyOlPrim7JSjtfIxgTt8/6MiXgiR/CtFfR4dWW2xhq85/NGIBYEeWrZThGdKGarBzeIqBfLFhw9n509jprzJ0zc2Rf+9HVFGLw+xxC4xPxgCS0IIWeAJQ+XtGcHmn0UZXriXm8Ja4kdlow6SWinB7sr/WM3R0+frYs4WgllkwggDf2/Tv6VHygvLnhtzp6hIJFyTjh+l/KnyJTyZW1TkZhDaNDzX3SCOHT","iv":"FbeHDAW5afeWNORfNJBR0Q==","salt":"TxZ+WbCW6891C9LK/hbMAoUsSEW1E8pyGLVBU6x5KR8="}',
    });
  }

  withMetaMetricsController(data) {
    merge(this.fixture.data.MetaMetricsController, data);
    return this;
  }

  withNetworkController(data) {
    merge(this.fixture.data.NetworkController, data);
    this.fixture.data.NetworkController.providerConfig = {
      id: this.fixture.data.NetworkController.selectedNetworkClientId,
    };
    return this;
  }

  withNetworkControllerOnMainnet() {
    return this.withNetworkController({ selectedNetworkClientId: 'mainnet' });
  }

  withNetworkControllerOnOptimism() {
    return this.withNetworkController({
      networkConfigurations: {
        networkConfigurationId: {
          chainId: CHAIN_IDS.OPTIMISM,
          nickname: 'Localhost 8545',
          rpcPrefs: {},
          rpcUrl: 'https://mainnet.infura.io',
          ticker: 'ETH',
          networkConfigurationId: 'networkConfigurationId',
          id: 'networkConfigurationId',
        },
      },
    });
  }

  withNetworkControllerOnPolygon() {
    return this.withNetworkController({
      networkConfigurations: {
        networkConfigurationId: {
          chainId: CHAIN_IDS.POLYGON,
          nickname: 'Polygon Mainnet',
          rpcPrefs: {},
          rpcUrl: 'https://mainnet.infura.io',
          ticker: 'ETH',
          networkConfigurationId: 'networkConfigurationId',
          id: 'networkConfigurationId',
        },
      },
    });
  }

  withNetworkControllerDoubleGanache() {
    const ganacheNetworks = mockNetworkStateOld({
      id: '76e9cd59-d8e2-47e7-b369-9c205ccb602c',
      rpcUrl: 'http://localhost:8546',
      chainId: '0x53a',
      ticker: 'ETH',
      nickname: 'Localhost 8546',
    });
    delete ganacheNetworks.selectedNetworkClientId;
    return this.withNetworkController(ganacheNetworks);
  }

  withNetworkControllerTripleGanache() {
    this.withNetworkControllerDoubleGanache();
    const thirdGanache = mockNetworkStateOld({
      rpcUrl: 'http://localhost:7777',
      chainId: '0x3e8',
      ticker: 'ETH',
      nickname: 'Localhost 7777',
      blockExplorerUrl: undefined,
    });

    delete thirdGanache.selectedNetworkClientId;
    merge(this.fixture.data.NetworkController, thirdGanache);
    return this;
  }

  withNftController(data) {
    merge(
      this.fixture.data.NftController
        ? this.fixture.data.NftController
        : (this.fixture.data.NftController = {}),
      data,
    );
    return this;
  }

  withNftControllerERC1155() {
    return this.withNftController({
      allNftContracts: {
        '0x5cfe73b6021e818b776b421b1c4db2474086a7e1': {
          [toHex(1337)]: [
            {
              address: `__FIXTURE_SUBSTITUTION__CONTRACT${SMART_CONTRACTS.ERC1155}`,
            },
          ],
        },
      },
      allNfts: {
        '0x5cfe73b6021e818b776b421b1c4db2474086a7e1': {
          [toHex(1337)]: [
            {
              address: `__FIXTURE_SUBSTITUTION__CONTRACT${SMART_CONTRACTS.ERC1155}`,
              tokenId: '1',
              favorite: false,
              isCurrentlyOwned: true,
              name: 'Rocks',
              description: 'This is a collection of Rock NFTs.',
              image:
                'ipfs://bafkreifvhjdf6ve4jfv6qytqtux5nd4nwnelioeiqx5x2ez5yrgrzk7ypi',
              standard: 'ERC1155',
            },
          ],
        },
      },
      ignoredNfts: [],
    });
  }

  withNftControllerERC721() {
    return this.withNftController({
      allNftContracts: {
        '0x5cfe73b6021e818b776b421b1c4db2474086a7e1': {
          [toHex(1337)]: [
            {
              address: `__FIXTURE_SUBSTITUTION__CONTRACT${SMART_CONTRACTS.NFTS}`,
              name: 'TestDappNFTs',
              symbol: 'TDC',
            },
          ],
        },
      },
      allNfts: {
        '0x5cfe73b6021e818b776b421b1c4db2474086a7e1': {
          [toHex(1337)]: [
            {
              address: `__FIXTURE_SUBSTITUTION__CONTRACT${SMART_CONTRACTS.NFTS}`,
              description: 'Test Dapp NFTs for testing.',
              favorite: false,
              image:
                'data:image/svg+xml;base64,PHN2ZyBoZWlnaHQ9IjM1MCIgd2lkdGg9IjM1MCIgdmlld0JveD0iMCAwIDEwMCAxMDAiIHhtbG5zPSJodHRwOi8vd3d3LnczLm9yZy8yMDAwL3N2ZyI+PGRlZnM+PHBhdGggaWQ9Ik15UGF0aCIgZmlsbD0ibm9uZSIgc3Ryb2tlPSJyZWQiIGQ9Ik0xMCw5MCBROTAsOTAgOTAsNDUgUTkwLDEwIDUwLDEwIFExMCwxMCAxMCw0MCBRMTAsNzAgNDUsNzAgUTcwLDcwIDc1LDUwIiAvPjwvZGVmcz48dGV4dD48dGV4dFBhdGggaHJlZj0iI015UGF0aCI+UXVpY2sgYnJvd24gZm94IGp1bXBzIG92ZXIgdGhlIGxhenkgZG9nLjwvdGV4dFBhdGg+PC90ZXh0Pjwvc3ZnPg==',
              isCurrentlyOwned: true,
              name: 'Test Dapp NFTs #1',
              standard: 'ERC721',
              tokenId: '1',
            },
          ],
        },
      },
      ignoredNfts: [],
    });
  }

  withNotificationServicesController(data) {
    mergeWith(
      this.fixture.data.NotificationServicesController,
      data,
      (objValue, srcValue) => {
        if (Array.isArray(objValue)) {
          objValue.concat(srcValue);
        }
        return undefined;
      },
    );
    return this;
  }

  withOnboardingController(data) {
    merge(this.fixture.data.OnboardingController, data);
    return this;
  }

  withPermissionController(data) {
    merge(this.fixture.data.PermissionController, data);
    return this;
  }

  withBridgeControllerDefaultState() {
    this.fixture.data.BridgeController = {
      bridgeState: {
        bridgeFeatureFlags: {
          extensionConfig: {
            support: false,
            chains: {},
          },
        },
        destTokens: {},
        destTopAssets: [],
      },
    };
    return this;
  }

  withPermissionControllerConnectedToTestDapp({
    account = '',
    useLocalhostHostname = false,
  } = {}) {
    const selectedAccount = account || DEFAULT_FIXTURE_ACCOUNT;
    return this.withPermissionController({
      subjects: {
        [useLocalhostHostname ? DAPP_URL_LOCALHOST : DAPP_URL]: {
          origin: useLocalhostHostname ? DAPP_URL_LOCALHOST : DAPP_URL,
          permissions: {
            eth_accounts: {
<<<<<<< HEAD
=======
              id: 'ZaqPEWxyhNCJYACFw93jE',
              parentCapability: 'eth_accounts',
              invoker: DAPP_URL,
>>>>>>> 8ac21169
              caveats: [
                {
                  type: 'restrictReturnedAccounts',
                  value: [selectedAccount.toLowerCase()],
                },
              ],
              id: 'ZaqPEWxyhNCJYACFw93jE',
              date: 1664388714636,
              invoker: DAPP_URL,
              parentCapability: 'eth_accounts',
            },
          },
        },
      },
    });
  }

  withPermissionControllerConnectedToTestDappWithChain() {
    return this.withPermissionController({
      subjects: {
        [DAPP_URL]: {
          origin: DAPP_URL,
          permissions: {
            eth_accounts: {
              id: 'ZaqPEWxyhNCJYACFw93jE',
              parentCapability: 'eth_accounts',
              invoker: DAPP_URL,
              caveats: [
                {
                  type: 'restrictReturnedAccounts',
                  value: [DEFAULT_FIXTURE_ACCOUNT.toLowerCase()],
                },
              ],
              date: 1664388714636,
            },
            'endowment:permitted-chains': {
              id: 'D7cac0a2e3BD8f349506a',
              parentCapability: 'endowment:permitted-chains',
              invoker: DAPP_URL,
              caveats: [
                {
                  type: 'restrictNetworkSwitching',
                  value: ['0x539'],
                },
              ],
              date: 1664388714637,
            },
          },
        },
      },
    });
  }

  withPermissionControllerConnectedToTestDappWithTwoAccounts() {
    const subjects = {
      [DAPP_URL]: {
        origin: DAPP_URL,
        permissions: {
          eth_accounts: {
            id: 'ZaqPEWxyhNCJYACFw93jE',
            parentCapability: 'eth_accounts',
            invoker: DAPP_URL,
            caveats: [
              {
                type: 'restrictReturnedAccounts',
                value: [
                  '0x5cfe73b6021e818b776b421b1c4db2474086a7e1',
                  '0x09781764c08de8ca82e156bbf156a3ca217c7950',
                ],
              },
            ],
            date: 1664388714636,
          },
        },
      },
    };
    return this.withPermissionController({
      subjects,
    });
  }

  withPermissionControllerSnapAccountConnectedToTestDapp() {
    return this.withPermissionController({
      subjects: {
        [DAPP_URL]: {
          origin: DAPP_URL,
          permissions: {
            eth_accounts: {
<<<<<<< HEAD
=======
              id: 'ZaqPEWxyhNCJYACFw93jE',
              parentCapability: 'eth_accounts',
              invoker: DAPP_URL,
>>>>>>> 8ac21169
              caveats: [
                {
                  type: 'restrictReturnedAccounts',
                  value: ['0x09781764c08de8ca82e156bbf156a3ca217c7950'],
                },
              ],
              id: 'ZaqPEWxyhNCJYACFw93jE',
              date: 1664388714636,
              invoker: DAPP_URL,
              parentCapability: 'eth_accounts',
            },
          },
        },
      },
    });
  }

  withPermissionControllerConnectedToTwoTestDapps() {
    return this.withPermissionController({
      subjects: {
        [DAPP_URL]: {
          origin: DAPP_URL,
          permissions: {
            eth_accounts: {
<<<<<<< HEAD
=======
              id: 'ZaqPEWxyhNCJYACFw93jE',
              parentCapability: 'eth_accounts',
              invoker: DAPP_URL,
>>>>>>> 8ac21169
              caveats: [
                {
                  type: 'restrictReturnedAccounts',
                  value: ['0x5cfe73b6021e818b776b421b1c4db2474086a7e1'],
                },
              ],
              id: 'ZaqPEWxyhNCJYACFw93jE',
              date: 1664388714636,
              invoker: DAPP_URL,
              parentCapability: 'eth_accounts',
            },
          },
        },
        [DAPP_ONE_URL]: {
          origin: DAPP_ONE_URL,
          permissions: {
            eth_accounts: {
<<<<<<< HEAD
=======
              id: 'AqPEWxyhNCJYACFw93jE4',
              parentCapability: 'eth_accounts',
              invoker: DAPP_ONE_URL,
>>>>>>> 8ac21169
              caveats: [
                {
                  type: 'restrictReturnedAccounts',
                  value: ['0x5cfe73b6021e818b776b421b1c4db2474086a7e1'],
                },
              ],
              id: 'ZaqPEWxyhNCJYACFw93jE',
              date: 1664388714636,
              invoker: DAPP_ONE_URL,
              parentCapability: 'eth_accounts',
            },
          },
        },
      },
    });
  }

  withPermissionControllerConnectedToSnapDapp() {
    return this.withPermissionController({
      subjects: {
        'https://metamask.github.io': {
          origin: 'https://metamask.github.io',
          permissions: {
            [WALLET_SNAP_PERMISSION_KEY]: {
              caveats: [
                {
                  type: SnapCaveatType.SnapIds,
                  value: {
                    'npm@metamask/test-snap-bip32': {},
                    'npm@metamask/test-snap-bip44': {},
                    'npm@metamask/test-snap-error': {},
                    'npm@metamask/test-snap-managestate': {},
                    'npm@metamask/test-snap-notification': {},
                  },
                },
              ],
              id: 'CwdJq0x8N_b9FNxn6dVuP',
              parentCapability: WALLET_SNAP_PERMISSION_KEY,
              invoker: 'https://metamask.github.io',
              date: 1664388714636,
            },
          },
        },
      },
    });
  }

  withPermissionLogController(data) {
    merge(
      this.fixture.data.PermissionLogController
        ? this.fixture.data.PermissionLogController
        : (this.fixture.data.PermissionLogController = {}),
      data,
    );
    return this;
  }

  withPreferencesController(data) {
    merge(this.fixture.data.PreferencesController, data);
    return this;
  }

  withPreferencesControllerAdditionalAccountIdentities() {
    return this.withPreferencesController({
      identities: {
        '0x5cfe73b6021e818b776b421b1c4db2474086a7e1': {
          address: '0x5cfe73b6021e818b776b421b1c4db2474086a7e1',
          lastSelected: 1665507600000,
          name: 'Account 1',
        },
        '0x09781764c08de8ca82e156bbf156a3ca217c7950': {
          address: '0x09781764c08de8ca82e156bbf156a3ca217c7950',
          lastSelected: 1665507800000,
          name: 'Account 2',
        },
      },
    });
  }

  withPreferencesControllerImportedAccountIdentities() {
    return this.withPreferencesController({
      identities: {
        '0x0cc5261ab8ce458dc977078a3623e2badd27afd3': {
          name: 'Account 1',
          address: '0x0cc5261ab8ce458dc977078a3623e2badd27afd3',
          lastSelected: 1665507600000,
        },
        '0x3ed0ee22e0685ebbf07b2360a8331693c413cc59': {
          name: 'Account 2',
          address: '0x3ed0ee22e0685ebbf07b2360a8331693c413cc59',
        },
        '0xd38d853771fb546bd8b18b2f3638491bc0b0e906': {
          name: 'Account 3',
          address: '0xd38d853771fb546bd8b18b2f3638491bc0b0e906',
        },
      },
      selectedAddress: '0x0cc5261ab8ce458dc977078a3623e2badd27afd3',
    });
  }

  withPreferencesControllerPetnamesDisabled() {
    return this.withPreferencesController({
      preferences: {
        petnamesEnabled: false,
      },
    });
  }

  withPreferencesControllerShowNativeTokenAsMainBalanceDisabled() {
    return this.withPreferencesController({
      preferences: {
        showNativeTokenAsMainBalance: false,
      },
    });
  }

  withPreferencesControllerTxSimulationsDisabled() {
    return this.withPreferencesController({
      useTransactionSimulations: false,
    });
  }

  withPreferencesControllerSmartTransactionsOptedIn() {
    return this.withPreferencesController({
      preferences: {
        smartTransactionsOptInStatus: true,
        tokenNetworkFilter: {},
      },
    });
  }

  withPreferencesControllerSmartTransactionsOptedOut() {
    return this.withPreferencesController({
      preferences: {
        smartTransactionsOptInStatus: false,
        tokenNetworkFilter: {},
      },
    });
  }

  withAccountsController(data) {
    merge(this.fixture.data.AccountsController, data);
    return this;
  }

  withAccountsControllerImportedAccount() {
    return this.withAccountsController({
      internalAccounts: {
        selectedAccount: '2fdb2de6-80c7-4d2f-9f95-cb6895389843',
        accounts: {
          '2fdb2de6-80c7-4d2f-9f95-cb6895389843': {
            id: '2fdb2de6-80c7-4d2f-9f95-cb6895389843',
            address: '0x0cc5261ab8ce458dc977078a3623e2badd27afd3',
            options: {},
            methods: [
              'personal_sign',
              'eth_signTransaction',
              'eth_signTypedData_v1',
              'eth_signTypedData_v3',
              'eth_signTypedData_v4',
            ],
            type: 'eip155:eoa',
            metadata: {
              name: 'Account 1',
              lastSelected: 1665507600000,
              keyring: {
                type: 'HD Key Tree',
              },
            },
          },
          '58093703-57e9-4ea9-8545-49e8a75cb084': {
            id: '58093703-57e9-4ea9-8545-49e8a75cb084',
            address: '0x3ed0ee22e0685ebbf07b2360a8331693c413cc59',
            options: {},
            methods: [
              'personal_sign',
              'eth_signTransaction',
              'eth_signTypedData_v1',
              'eth_signTypedData_v3',
              'eth_signTypedData_v4',
            ],
            type: 'eip155:eoa',
            metadata: {
              name: 'Account 2',
              keyring: {
                type: 'HD Key Tree',
              },
            },
          },
          'dd658aab-abf2-4f53-b735-c8a57151d447': {
            id: 'dd658aab-abf2-4f53-b735-c8a57151d447',
            address: '0xd38d853771fb546bd8b18b2f3638491bc0b0e906',
            options: {},
            methods: [
              'personal_sign',
              'eth_signTransaction',
              'eth_signTypedData_v1',
              'eth_signTypedData_v3',
              'eth_signTypedData_v4',
            ],
            type: 'eip155:eoa',
            metadata: {
              name: 'Account 3',
              keyring: {
                type: 'HD Key Tree',
              },
            },
          },
        },
      },
    });
  }

  withAccountsControllerAdditionalAccountIdentities() {
    return this.withAccountsController({
      internalAccounts: {
        accounts: {
          'd5e45e4a-3b04-4a09-a5e1-39762e5c6be4': {
            id: 'd5e45e4a-3b04-4a09-a5e1-39762e5c6be4',
            address: '0x5cfe73b6021e818b776b421b1c4db2474086a7e1',
            options: {},
            methods: [
              'personal_sign',
              'eth_signTransaction',
              'eth_signTypedData_v1',
              'eth_signTypedData_v3',
              'eth_signTypedData_v4',
            ],
            type: 'eip155:eoa',
            metadata: {
              name: 'Account 1',
              lastSelected: 1665507600000,
              keyring: {
                type: 'HD Key Tree',
              },
            },
          },
          'e9976a84-110e-46c3-9811-e2da7b5528d3': {
            id: 'e9976a84-110e-46c3-9811-e2da7b5528d3',
            address: '0x09781764c08de8ca82e156bbf156a3ca217c7950',
            options: {},
            methods: [
              'personal_sign',
              'eth_signTransaction',
              'eth_signTypedData_v1',
              'eth_signTypedData_v3',
              'eth_signTypedData_v4',
            ],
            type: 'eip155:eoa',
            metadata: {
              name: 'Account 2',
              lastSelected: 1665507800000,
              keyring: {
                type: 'HD Key Tree',
              },
            },
          },
        },
      },
      selectedAccount: 'd5e45e4a-3b04-4a09-a5e1-39762e5c6be4',
    });
  }

  withPreferencesControllerNftDetectionEnabled() {
    return this.withPreferencesController({
      openSeaEnabled: true,
      useNftDetection: true,
    });
  }

  withSelectedNetworkController(data) {
    merge(this.fixture.data.SelectedNetworkController, data);
    return this;
  }

  withSelectedNetworkControllerPerDomain() {
    return merge(
      this.withSelectedNetworkController({
        domains: {
          [DAPP_URL]: 'networkConfigurationId',
          [DAPP_ONE_URL]: '76e9cd59-d8e2-47e7-b369-9c205ccb602c',
        },
      }),
      this,
    );
  }

  withSmartTransactionsController(data) {
    merge(this.fixture.data.SmartTransactionsController, data);
    return this;
  }

  withSubjectMetadataController(data) {
    merge(this.fixture.data.SubjectMetadataController, data);
    return this;
  }

  withTokenListController(data) {
    merge(
      this.fixture.data.TokenListController
        ? this.fixture.data.TokenListController
        : (this.fixture.data.TokenListController = {}),
      data,
    );
    return this;
  }

  withTokensController(data) {
    merge(this.fixture.data.TokensController, data);
    return this;
  }

  // withTokenRatesController(data) {
  //   merge(this.fixture.data.TokenRatesController, data);
  //   return this;
  // }

  withBadPreferencesControllerState() {
    merge(this.fixture.data, {
      PreferencesController: 5,
    });
    return this;
  }

  withTokensControllerERC20({ chainId = 1337 } = {}) {
    merge(this.fixture.data.TokensController, {
      tokens: [
        {
          address: `__FIXTURE_SUBSTITUTION__CONTRACT${SMART_CONTRACTS.HST}`,
          symbol: 'TST',
          decimals: 4,
          image:
            'https://static.cx.metamask.io/api/v1/tokenIcons/1337/0x581c3c1a2a4ebde2a0df29b5cf4c116e42945947.png',
          isERC721: false,
          aggregators: [],
        },
      ],
      ignoredTokens: [],
      detectedTokens: [],
      allTokens: {
        [toHex(chainId)]: {
          '0x5cfe73b6021e818b776b421b1c4db2474086a7e1': [
            {
              address: `__FIXTURE_SUBSTITUTION__CONTRACT${SMART_CONTRACTS.HST}`,
              symbol: 'TST',
              decimals: 4,
              image:
                'https://static.cx.metamask.io/api/v1/tokenIcons/1337/0x581c3c1a2a4ebde2a0df29b5cf4c116e42945947.png',
              isERC721: false,
              aggregators: [],
            },
          ],
        },
      },
      allIgnoredTokens: {},
      allDetectedTokens: {},
    });
    return this;
  }

  withTransactionController(data) {
    merge(
      this.fixture.data.TransactionController
        ? this.fixture.data.TransactionController
        : (this.fixture.data.TransactionController = {}),
      data,
    );
    return this;
  }

  withTransactionControllerApprovedTransaction() {
    return this.withTransactionController({
      transactions: {
        '13a01e77-a368-4bb9-aba9-e7435580e3b9': {
          chainId: CHAIN_IDS.LOCALHOST,
          history: [
            {
              chainId: CHAIN_IDS.LOCALHOST,
              id: '13a01e77-a368-4bb9-aba9-e7435580e3b9',
              loadingDefaults: true,
              origin: 'metamask',
              status: 'unapproved',
              time: 1617228030067,
              txParams: {
                from: '0x5cfe73b6021e818b776b421b1c4db2474086a7e1',
                gas: '0x61a8',
                maxFeePerGas: '0x59682f0c',
                maxPriorityFeePerGas: '0x59682f00',
                to: '0x2f318C334780961FB129D2a6c30D0763d9a5C970',
                type: '0x2',
                value: '0xde0b6b3a7640000',
              },
              type: 'simpleSend',
            },
            [
              {
                note: 'Added new unapproved transaction.',
                op: 'replace',
                path: '/loadingDefaults',
                timestamp: 1617228030069,
                value: false,
              },
            ],
            [
              {
                op: 'add',
                path: '/txParams/nonce',
                value: '0x0',
                note: 'transactions#approveTransaction',
                timestamp: 1617228031069,
              },
            ],
          ],
          id: '13a01e77-a368-4bb9-aba9-e7435580e3b9',
          loadingDefaults: false,
          origin: 'metamask',
          primaryTransaction: {
            chainId: CHAIN_IDS.LOCALHOST,
            id: '13a01e77-a368-4bb9-aba9-e7435580e3b9',
            loadingDefaults: true,
            origin: 'metamask',
            status: 'approved',
            time: 1617228030067,
            txParams: {
              from: '0x5cfe73b6021e818b776b421b1c4db2474086a7e1',
              gas: '0x61a8',
              maxFeePerGas: '0x59682f0c',
              maxPriorityFeePerGas: '0x59682f00',
              to: '0x2f318C334780961FB129D2a6c30D0763d9a5C970',
              type: '0x2',
              value: '0xde0b6b3a7640000',
            },
            type: 'sentEther',
          },
          status: 'approved',
          time: 1617228030067,
          txParams: {
            from: '0x5cfe73b6021e818b776b421b1c4db2474086a7e1',
            gas: '0x61a8',
            maxFeePerGas: '0x59682f0c',
            maxPriorityFeePerGas: '0x59682f00',
            to: '0x2f318C334780961FB129D2a6c30D0763d9a5C970',
            type: '0x2',
            value: '0xde0b6b3a7640000',
          },
          type: 'simpleSend',
        },
      },
    });
  }

  withTransactionControllerCompletedTransaction() {
    return this.withTransactionController({
      transactions: {
        '0c9342ce-ef3f-4cab-9425-8e57144256a6': {
          chainId: CHAIN_IDS.LOCALHOST,
          history: [
            {
              chainId: CHAIN_IDS.LOCALHOST,
              id: '0c9342ce-ef3f-4cab-9425-8e57144256a6',
              loadingDefaults: true,
              origin: 'metamask',
              status: 'unapproved',
              time: 1671635506502,
              txParams: {
                from: '0x5cfe73b6021e818b776b421b1c4db2474086a7e1',
                gas: '0x5208',
                maxFeePerGas: '0x4c03c96f8',
                maxPriorityFeePerGas: '0x59682f00',
                to: '0x2f318C334780961FB129D2a6c30D0763d9a5C970',
                type: '0x2',
                value: '0xde0b6b3a7640000',
              },
              type: 'simpleSend',
            },
            [
              {
                note: 'Added new unapproved transaction.',
                op: 'replace',
                path: '/loadingDefaults',
                timestamp: 1671635506520,
                value: false,
              },
            ],
            [
              {
                note: 'confTx: user approved transaction',
                op: 'replace',
                path: '/txParams/maxFeePerGas',
                timestamp: 1671635510589,
                value: '0x4d7fc07fb',
              },
            ],
            [
              {
                note: 'txStateManager: setting status to approved',
                op: 'replace',
                path: '/status',
                timestamp: 1671635510589,
                value: 'approved',
              },
            ],
            [
              {
                note: 'transactions#approveTransaction',
                op: 'add',
                path: '/txParams/nonce',
                timestamp: 1671635510592,
                value: '0x2',
              },
            ],
            [
              {
                note: 'txStateManager: setting status to signed',
                op: 'replace',
                path: '/status',
                timestamp: 1671635510651,
                value: 'signed',
              },
            ],
            [
              {
                note: 'transactions#publishTransaction',
                op: 'add',
                path: '/rawTx',
                timestamp: 1671635510653,
                value:
                  '0x02f87205028459682f008504d7fc07fb825208947d17148ed7ec802e4458e94deec1ef28aef645e987038d7ea4c6800080c001a0c60aeaef1556a52b009e3973f06c64d5cd6dc935463afd0d2b1c00661655e47ea061b121db8f2cb2241b1454d1794256e5634d26a5b873e89a816efe210377492a',
              },
            ],
            [
              {
                note: 'txStateManager: setting status to submitted',
                op: 'replace',
                path: '/status',
                timestamp: 1671635510753,
                value: 'submitted',
              },
            ],
            [
              {
                note: 'txStateManager: setting status to confirmed',
                op: 'replace',
                path: '/status',
                timestamp: 1671635522978,
                value: 'confirmed',
              },
              {
                op: 'add',
                path: '/txReceipt',
                value: {
                  blockNumber: '7cbf95',
                  from: '0x5cfe73b6021e818b776b421b1c4db2474086a7e1',
                  gasUsed: '5208',
                  status: '0x1',
                  to: '0x2f318C334780961FB129D2a6c30D0763d9a5C970',
                  type: '0x2',
                },
              },
            ],
            [
              {
                note: 'transactions#confirmTransaction - add txReceipt',
                op: 'replace',
                path: '/blockTimestamp',
                timestamp: 1671635522999,
                value: '63a32240',
              },
            ],
          ],
          id: '0c9342ce-ef3f-4cab-9425-8e57144256a6',
          loadingDefaults: false,
          origin: 'metamask',
          status: 'confirmed',
          submittedTime: 1671635510753,
          time: 1671635506502,
          txParams: {
            from: '0x5cfe73b6021e818b776b421b1c4db2474086a7e1',
            gas: '0x5208',
            to: '0x2f318C334780961FB129D2a6c30D0763d9a5C970',
            type: '0x2',
            value: '0xde0b6b3a7640000',
          },
          hash: '0xe5e7b95690f584b8f66b33e31acc6184fea553fa6722d42486a59990d13d5fa2',
          txReceipt: {
            blockNumber: {
              length: 1,
              negative: 0,
              words: [8175509, null],
            },
            from: '0x5cfe73b6021e818b776b421b1c4db2474086a7e1',
            status: '0x1',
            to: '0x2f318C334780961FB129D2a6c30D0763d9a5C970',
            type: '0x2',
          },
          type: 'simpleSend',
        },
      },
    });
  }

  withTransactionControllerIncomingTransaction() {
    return this.withTransactionController({
      transactions: {
        '8a13fd36-fdad-48ae-8b6a-c8991026d550': {
          blockNumber: '1',
          chainId: CHAIN_IDS.LOCALHOST,
          hash: '0xf1af8286e4fa47578c2aec5f08c108290643df978ebc766d72d88476eee90bab',
          id: '8a13fd36-fdad-48ae-8b6a-c8991026d550',
          status: 'confirmed',
          time: 1671635520000,
          txParams: {
            from: '0xc87261ba337be737fa744f50e7aaf4a920bdfcd6',
            gas: '0x5208',
            gasPrice: '0x329af9707',
            to: '0x5cfe73b6021e818b776b421b1c4db2474086a7e1',
            value: '0xDE0B6B3A7640000',
          },
          type: 'incoming',
        },
      },
    });
  }

  withTransactionControllerCompletedAndIncomingTransaction() {
    const completedTransaction =
      this.withTransactionControllerCompletedTransaction().fixture.data
        .TransactionController.transactions;

    const incomingTransaction =
      this.withTransactionControllerIncomingTransaction().fixture.data
        .TransactionController.transactions;

    return this.withTransactionController({
      transactions: {
        ...completedTransaction,
        ...incomingTransaction,
      },
    });
  }

  /*   Steps to create fixture:
   1. Reinstall clean metamask & Onboard
   2. Create 4 more accounts in the wallet
   3. Connected to ENS dapp on Account 1 and 3
   4. Connected to Uniswap dapp on Accounts 1 and 4
   5. Connected to Dextools dapp on Accounts 1, 2, and 3
   6. Connected to Coinmarketcap dapp on Account 1 (didnt log in)
   7. opened devtools and ran stateHooks.getCleanAppState() in console
  */
  withConnectionsToManyDapps() {
    return this.withPermissionController({
      subjects: {
        'https://app.ens.domains': {
          origin: 'https://app.ens.domains',
          permissions: {
            eth_accounts: {
              id: 'oKXoF_MNlffiR2u1Y3mDE',
              parentCapability: 'eth_accounts',
              invoker: 'https://app.ens.domains',
              caveats: [
                {
                  type: 'restrictReturnedAccounts',
                  value: [
                    '0xbee150bdc171c7d4190891e78234f791a3ac7b24',
                    '0xb9504634e5788208933b51ae7440b478bfadf865',
                  ],
                },
              ],
              date: 1708029792962,
            },
          },
        },
        'https://app.uniswap.org': {
          origin: 'https://app.uniswap.org',
          permissions: {
            eth_accounts: {
              id: 'vaa88u5Iv3VmsJwG3bDKW',
              parentCapability: 'eth_accounts',
              invoker: 'https://app.uniswap.org',
              caveats: [
                {
                  type: 'restrictReturnedAccounts',
                  value: [
                    '0xbee150bdc171c7d4190891e78234f791a3ac7b24',
                    '0xd1ca923697a701cba1364d803d72b4740fc39bc9',
                  ],
                },
              ],
              date: 1708029870079,
            },
          },
        },
        'https://www.dextools.io': {
          origin: 'https://www.dextools.io',
          permissions: {
            eth_accounts: {
              id: 'bvvPcFtIhkFyHyW0Tmwi4',
              parentCapability: 'eth_accounts',
              invoker: 'https://www.dextools.io',
              caveats: [
                {
                  type: 'restrictReturnedAccounts',
                  value: [
                    '0xbee150bdc171c7d4190891e78234f791a3ac7b24',
                    '0xa5c5293e124d04e2f85e8553851001fd2f192647',
                    '0xb9504634e5788208933b51ae7440b478bfadf865',
                  ],
                },
              ],
              date: 1708029948170,
            },
          },
        },
        'https://coinmarketcap.com': {
          origin: 'https://coinmarketcap.com',
          permissions: {
            eth_accounts: {
              id: 'AiblK84K1Cic-Y0FDSzMD',
              parentCapability: 'eth_accounts',
              invoker: 'https://coinmarketcap.com',
              caveats: [
                {
                  type: 'restrictReturnedAccounts',
                  value: ['0xbee150bdc171c7d4190891e78234f791a3ac7b24'],
                },
              ],
              date: 1708030049641,
            },
          },
        },
      },
      subjectMetadata: {
        'https://ens.domains': {
          iconUrl: null,
          name: 'ens.domains',
          subjectType: 'website',
          origin: 'https://ens.domains',
          extensionId: null,
        },
        'https://app.ens.domains': {
          iconUrl: 'https://app.ens.domains/favicon-32x32.png',
          name: 'ENS',
          subjectType: 'website',
          origin: 'https://app.ens.domains',
          extensionId: null,
        },
        'https://app.uniswap.org': {
          iconUrl: 'https://app.uniswap.org/favicon.png',
          name: 'Uniswap Interface',
          subjectType: 'website',
          origin: 'https://app.uniswap.org',
          extensionId: null,
        },
        'https://www.dextools.io': {
          iconUrl: 'https://www.dextools.io/app/favicon.ico',
          name: 'DEXTools.io',
          subjectType: 'website',
          origin: 'https://www.dextools.io',
          extensionId: null,
        },
        'https://coinmarketcap.com': {
          iconUrl: 'https://coinmarketcap.com/favicon.ico',
          name: 'CoinMarketCap',
          subjectType: 'website',
          origin: 'https://coinmarketcap.com',
          extensionId: null,
        },
      },
    });
  }

  withNameController(data) {
    merge(
      this.fixture.data.NameController
        ? this.fixture.data.NameController
        : (this.fixture.data.NameController = {}),
      data,
    );
    return this;
  }

  withNoNames() {
    return this.withNameController({ names: {} });
  }

  withTrezorAccount() {
    return this.withAccountTracker({
      accounts: {
        '0x5cfe73b6021e818b776b421b1c4db2474086a7e1': {
          address: '0x5cfe73b6021e818b776b421b1c4db2474086a7e1',
          balance: '0x15af1d78b58c40000',
        },
        '0xf68464152d7289d7ea9a2bec2e0035c45188223c': {
          address: '0xf68464152d7289d7ea9a2bec2e0035c45188223c',
          balance: '0x100000000000000000000',
        },
      },
      currentBlockGasLimit: '0x1c9c380',
      accountsByChainId: {
        '0x539': {
          '0x5cfe73b6021e818b776b421b1c4db2474086a7e1': {
            address: '0x5cfe73b6021e818b776b421b1c4db2474086a7e1',
            balance: '0x15af1d78b58c40000',
          },
          '0xf68464152d7289d7ea9a2bec2e0035c45188223c': {
            address: '0xf68464152d7289d7ea9a2bec2e0035c45188223c',
            balance: '0x100000000000000000000',
          },
        },
      },
      currentBlockGasLimitByChainId: {
        '0x539': '0x1c9c380',
      },
    })
      .withAccountsController({
        internalAccounts: {
          accounts: {
            'd5e45e4a-3b04-4a09-a5e1-39762e5c6be4': {
              id: 'd5e45e4a-3b04-4a09-a5e1-39762e5c6be4',
              address: '0x5cfe73b6021e818b776b421b1c4db2474086a7e1',
              options: {},
              methods: [
                'personal_sign',
                'eth_sign',
                'eth_signTransaction',
                'eth_signTypedData_v1',
                'eth_signTypedData_v3',
                'eth_signTypedData_v4',
              ],
              type: 'eip155:eoa',
              metadata: {
                name: 'Account 1',
                importTime: 1724486724986,
                lastSelected: 1665507600000,
                keyring: {
                  type: 'HD Key Tree',
                },
              },
            },
            '221ecb67-0d29-4c04-83b2-dff07c263634': {
              id: '221ecb67-0d29-4c04-83b2-dff07c263634',
              address: '0xf68464152d7289d7ea9a2bec2e0035c45188223c',
              options: {},
              methods: [
                'personal_sign',
                'eth_sign',
                'eth_signTransaction',
                'eth_signTypedData_v1',
                'eth_signTypedData_v3',
                'eth_signTypedData_v4',
              ],
              type: 'eip155:eoa',
              metadata: {
                name: 'Trezor 1',
                importTime: 1724486729079,
                keyring: {
                  type: 'Trezor Hardware',
                },
                lastSelected: 1724486729083,
              },
            },
          },
          selectedAccount: '221ecb67-0d29-4c04-83b2-dff07c263634',
        },
      })
      .withKeyringController({
        vault:
          '{"data":"NPUZE4s9SQOrsw1GtJSnQ9ptC3J1nf3O+hWT3N8Oh5MDcyO0XojQfSBZL88FgjuAGMT+oFEnX8gzsd1x0/Z7iinNSOD+U22LJ6w37Pkfw4mqAYvKJDbnb2HAdjNbjGD99PKn1qe5eR0vohL5taFW2lTKdlE3dficITFM9wm9mQTegQVvYClTSktweumFSTMxqO1fUPj7oacLmw69ZAk2/am4fhI4c6ZeJoAkvPTJvYZDOne3WkUlcuUoeJjCX7b/59NQNHeCry8OyWVMCZDMYFsJT9Pk2vlFgnVL69n9dRGHrZNuNGFOhFawta5TqDUn1Ya7Iq0FjBW1WQv+HKktMM+RA8KZZyAAJkXYHRMpmUhQkw4wQFELgHjKFm/NIYcFVT5t6/XIj9kLqh4+55krUGoEHygzX41uSNie/wNmLjTgNAZv/eK9R81vyv1FR8N1fgkr13KxQT/0o/bQZhnaVClFa/3t13epiRrU/1plVh2TaI7HLFLj69d4c7w96J7Z33osjCywpNCJLam3Xx5OLAaPVe+L7a9u/zOMmryxX37xCrQhn9YSzZ0+E9Hik9CZU9ZXqmNgRhYAoqpcRWgMVmEC2HRLBIXXF0VTyYvfUvEfn87iAsqw0KeoQagDpUPsEr8UU9zs6cGRqZZTfR6/Wa3UwuIwV5XnCRg3Eifiz2BHKG4kutxKIJJak9habIfXBjxMrrwrHns7tWmWmE3JRYoekJQxFdWP3mcnDHVNz2VscgWeW5bZEoBim91iPRbsXimX9605xE0WOaHpwu27G9LwTNwL+0f8BgwoCcfMbaKwoDGVqKFOSbKurYBByPmWsm1b10vVrnsxA3VZMd2HWhicD7DE5h/4R+7Z90VthpVwt4NQ7+QmXeSXqCpPcoq7UTrchdYgV95xbKna1r0lSnZSfUMALji1I2Nh96ki24SbbUEeFZGm4dxNSnub07hTKF6xeqS1FvV79hBpZi/6v+pS+SDNSlwEcfRWW3S02Ec6JAhK2rVCQqSwasFcVcznYB5OaKL6QCmriIpqH0ATsthAwsf9naHSU+36wwi3xogxbpzecjaZ8gxKs2wmJk+Rz6VoGB+z9DTzvha5sm4DmfuQ2CtbQNYZq20VG3hO9g7wzWwa5xZmbH7njBDqlpaNgmxMrAX1S+T8D7X6ElD+aH0MyP9UD5E5tT5xxgUAV0wi+LY0+uCi2Y2lragFM7ihmPr1MP5wEy/1eIf45cY3imfl9w0F/FrCo+Hy2Au9AueCCab2eabA8QAum3lhXtdOyc123sSghIPjC6RUlZE53skLx1cPaV5JJAkneQJ44QMWecLQjh3YyCzRQ8XCnFAL+Kmf7zW5t+l25PLCkcfuLE7zxvLsTz3w2TCIXzEJyw1vXjBzPTUdKCNSva0WGsbq5B93zYot6bmvK1RKHeje8Ed/4N/l8uwxulUAjYQ+94qDKkxTVxvAZ8ydoxwKuB8QCTXgbymDsF/Y5l+RDXmzMT8BdN/QtdjsCXJ2PjvBG+srQOPntOCZMS7FVMk9yc6MWE/DBDm7HtY5CiY3af4A5sOZmLSP3Ek91ijmYdr/nO32DnkV4NJ2/Hj8SWAK5OD8zq8q5uRlR8BDcj7oLnzJX4S+yJNJ/nZSleUyTsv5v6YZ8hno","iv":"6SgfUVcvgUDGbCuqmdZgbA==","keyMetadata":{"algorithm":"PBKDF2","params":{"iterations":600000}},"salt":"nk4xdpmMR+1s5BYe4Vnk++XAQwrISI2bCtbMg7V1wUA="}',
      })
      .withNameController({
        names: {
          ethereumAddress: {
            '0x5cfe73b6021e818b776b421b1c4db2474086a7e1': {
              '*': {
                name: 'Account 1',
                sourceId: null,
                proposedNames: {},
                origin: 'account-identity',
              },
            },
            '0xf68464152d7289d7ea9a2bec2e0035c45188223c': {
              '*': {
                proposedNames: {},
                name: 'Trezor 1',
                sourceId: null,
                origin: 'account-identity',
              },
            },
          },
        },
      })
      .withPreferencesController({
        identities: {
          '0x5cfe73b6021e818b776b421b1c4db2474086a7e1': {
            address: '0x5cfe73b6021e818b776b421b1c4db2474086a7e1',
            lastSelected: 1665507600000,
            name: 'Account 1',
          },
          '0xf68464152d7289d7ea9a2bec2e0035c45188223c': {
            address: '0xf68464152d7289d7ea9a2bec2e0035c45188223c',
            lastSelected: 1665507800000,
            name: 'Trezor 1',
          },
        },
        lostIdentities: {
          '0x5cfe73b6021e818b776b421b1c4db2474086a7e1': {
            address: '0x5cfe73b6021e818b776b421b1c4db2474086a7e1',
            name: 'Account 1',
            lastSelected: 1665507600000,
          },
          '0xf68464152d7289d7ea9a2bec2e0035c45188223c': {
            address: '0xf68464152d7289d7ea9a2bec2e0035c45188223c',
            name: 'Trezor 1',
            lastSelected: 1665507800000,
          },
        },
        selectedAddress: '0xf68464152d7289d7ea9a2bec2e0035c45188223c',
      });
  }

  withIncomingTransactionsPreferences(incomingTransactionsPreferences) {
    return this.withPreferencesController({
      featureFlags: {
        showIncomingTransactions: incomingTransactionsPreferences,
      },
    });
  }

  withIncomingTransactionsCache(cache) {
    return this.withTransactionController({ lastFetchedBlockNumbers: cache });
  }

  withTransactions(transactions) {
    return this.withTransactionController({
      transactions,
    });
  }

  build() {
    this.fixture.meta = {
      version: FIXTURE_STATE_METADATA_VERSION,
    };
    return this.fixture;
  }
}

module.exports = FixtureBuilder;<|MERGE_RESOLUTION|>--- conflicted
+++ resolved
@@ -473,22 +473,16 @@
           origin: useLocalhostHostname ? DAPP_URL_LOCALHOST : DAPP_URL,
           permissions: {
             eth_accounts: {
-<<<<<<< HEAD
-=======
               id: 'ZaqPEWxyhNCJYACFw93jE',
               parentCapability: 'eth_accounts',
               invoker: DAPP_URL,
->>>>>>> 8ac21169
               caveats: [
                 {
                   type: 'restrictReturnedAccounts',
                   value: [selectedAccount.toLowerCase()],
                 },
               ],
-              id: 'ZaqPEWxyhNCJYACFw93jE',
               date: 1664388714636,
-              invoker: DAPP_URL,
-              parentCapability: 'eth_accounts',
             },
           },
         },
@@ -567,22 +561,16 @@
           origin: DAPP_URL,
           permissions: {
             eth_accounts: {
-<<<<<<< HEAD
-=======
               id: 'ZaqPEWxyhNCJYACFw93jE',
               parentCapability: 'eth_accounts',
               invoker: DAPP_URL,
->>>>>>> 8ac21169
               caveats: [
                 {
                   type: 'restrictReturnedAccounts',
                   value: ['0x09781764c08de8ca82e156bbf156a3ca217c7950'],
                 },
               ],
-              id: 'ZaqPEWxyhNCJYACFw93jE',
               date: 1664388714636,
-              invoker: DAPP_URL,
-              parentCapability: 'eth_accounts',
             },
           },
         },
@@ -597,22 +585,16 @@
           origin: DAPP_URL,
           permissions: {
             eth_accounts: {
-<<<<<<< HEAD
-=======
               id: 'ZaqPEWxyhNCJYACFw93jE',
               parentCapability: 'eth_accounts',
               invoker: DAPP_URL,
->>>>>>> 8ac21169
               caveats: [
                 {
                   type: 'restrictReturnedAccounts',
                   value: ['0x5cfe73b6021e818b776b421b1c4db2474086a7e1'],
                 },
               ],
-              id: 'ZaqPEWxyhNCJYACFw93jE',
               date: 1664388714636,
-              invoker: DAPP_URL,
-              parentCapability: 'eth_accounts',
             },
           },
         },
@@ -620,22 +602,16 @@
           origin: DAPP_ONE_URL,
           permissions: {
             eth_accounts: {
-<<<<<<< HEAD
-=======
               id: 'AqPEWxyhNCJYACFw93jE4',
               parentCapability: 'eth_accounts',
               invoker: DAPP_ONE_URL,
->>>>>>> 8ac21169
               caveats: [
                 {
                   type: 'restrictReturnedAccounts',
                   value: ['0x5cfe73b6021e818b776b421b1c4db2474086a7e1'],
                 },
               ],
-              id: 'ZaqPEWxyhNCJYACFw93jE',
               date: 1664388714636,
-              invoker: DAPP_ONE_URL,
-              parentCapability: 'eth_accounts',
             },
           },
         },
