--- conflicted
+++ resolved
@@ -1348,12 +1348,7 @@
           blockNumber: '1',
           chainId: CHAIN_IDS.LOCALHOST,
           hash: '0xf1af8286e4fa47578c2aec5f08c108290643df978ebc766d72d88476eee90bab',
-<<<<<<< HEAD
-          id: 5748272735958807,
-=======
           id: '8a13fd36-fdad-48ae-8b6a-c8991026d550',
-          metamaskNetworkId: '1337',
->>>>>>> e22dab22
           status: 'confirmed',
           time: 1671635520000,
           txParams: {
