const { merge } = require('lodash');

function defaultFixture() {
  return {
    data: {
      AlertController: {
        alertEnabledness: {
          unconnectedAccount: true,
          web3ShimUsage: true,
        },
        unconnectedAccountAlertShownOrigins: {},
        web3ShimUsageOrigins: {},
      },
      AnnouncementController: {
        announcements: {
          1: {
            date: '2021-03-17',
            id: 1,
            image: {
              height: '230px',
              placeImageBelowDescription: true,
              src: 'images/mobile-link-qr.svg',
              width: '230px',
            },
            isShown: false,
          },
          3: {
            date: '2021-03-08',
            id: 3,
            isShown: false,
          },
          4: {
            date: '2021-05-11',
            id: 4,
            image: {
              src: 'images/source-logos-bsc.svg',
              width: '100%',
            },
            isShown: false,
          },
          5: {
            date: '2021-06-09',
            id: 5,
            isShown: false,
          },
          6: {
            date: '2021-05-26',
            id: 6,
            isShown: false,
          },
          7: {
            date: '2021-09-17',
            id: 7,
            isShown: false,
          },
          8: {
            date: '2021-11-01',
            id: 8,
            isShown: false,
          },
          9: {
            date: '2021-12-07',
            id: 9,
            image: {
              src: 'images/txinsights.png',
              width: '80%',
            },
            isShown: false,
          },
          10: {
            date: '2022-09-15',
            id: 10,
            image: {
              src: 'images/token-detection.svg',
              width: '100%',
            },
            isShown: false,
          },
          11: {
            date: '2022-09-15',
            id: 11,
            isShown: false,
          },
          12: {
            date: '2022-05-18',
            id: 12,
            image: {
              src: 'images/darkmode-banner.png',
              width: '100%',
            },
            isShown: false,
          },
          13: {
            date: '2022-09-15',
            id: 13,
            isShown: false,
          },
          14: {
            date: '2022-09-15',
            id: 14,
            isShown: false,
          },
          15: {
            date: '2022-09-15',
            id: 15,
            isShown: false,
          },
          16: {
            date: null,
            id: 16,
            isShown: true,
          },
          17: {
            date: null,
            id: 17,
            isShown: true,
          },
        },
      },
      AppStateController: {
        browserEnvironment: {},
        collectiblesDetectionNoticeDismissed: false,
        collectiblesDropdownState: {},
        connectedStatusPopoverHasBeenShown: true,
        defaultHomeActiveTabName: null,
        fullScreenGasPollTokens: [],
        notificationGasPollTokens: [],
        popupGasPollTokens: [],
        qrHardware: {},
        recoveryPhraseReminderHasBeenShown: true,
        recoveryPhraseReminderLastShown:
          '__FIXTURE_SUBSTITUTION__currentDateInMilliseconds',
        showPortfolioTooltip: false,
        showTestnetMessageInDropdown: true,
        trezorModel: null,
        usedNetworks: {
          '0x1': true,
          '0x5': true,
          '0x539': true,
        },
      },
      CachedBalancesController: {
        cachedBalances: {
          '0x539': {},
        },
      },
      CurrencyController: {
        conversionDate: 1665507600.0,
        conversionRate: 1300.0,
        currentCurrency: 'usd',
        nativeCurrency: 'ETH',
        usdConversionRate: 1300.0,
      },
      GasFeeController: {
        estimatedGasFeeTimeBounds: {},
        gasEstimateType: 'none',
        gasFeeEstimates: {},
      },
      IncomingTransactionsController: {
        incomingTransactions: {},
        incomingTxLastFetchedBlockByChainId: {
          '0x1': null,
          '0x5': null,
          '0xaa36a7': null,
        },
      },
      KeyringController: {
        vault:
          '{"data":"s6TpYjlUNsn7ifhEFTkuDGBUM1GyOlPrim7JSjtfIxgTt8/6MiXgiR/CtFfR4dWW2xhq85/NGIBYEeWrZThGdKGarBzeIqBfLFhw9n509jprzJ0zc2Rf+9HVFGLw+xxC4xPxgCS0IIWeAJQ+XtGcHmn0UZXriXm8Ja4kdlow6SWinB7sr/WM3R0+frYs4WgllkwggDf2/Tv6VHygvLnhtzp6hIJFyTjh+l/KnyJTyZW1TkZhDaNDzX3SCOHT","iv":"FbeHDAW5afeWNORfNJBR0Q==","salt":"TxZ+WbCW6891C9LK/hbMAoUsSEW1E8pyGLVBU6x5KR8="}',
      },
      MetaMetricsController: {
        eventsBeforeMetricsOptIn: [],
        fragments: {},
        metaMetricsId: null,
        participateInMetaMetrics: false,
        traits: {},
      },
      NetworkController: {
        network: '1337',
        provider: {
          chainId: '0x539',
          nickname: 'Localhost 8545',
          rpcPrefs: {},
          rpcUrl: 'http://localhost:8545',
          ticker: 'ETH',
          type: 'rpc',
        },
      },
      OnboardingController: {
        completedOnboarding: true,
        firstTimeFlowType: 'import',
        onboardingTabs: {},
        seedPhraseBackedUp: true,
      },
      PermissionController: {
        subjects: {},
      },
      PreferencesController: {
        advancedGasFee: null,
        currentLocale: 'en',
        dismissSeedBackUpReminder: true,
        featureFlags: {
          showIncomingTransactions: true,
        },
        forgottenPassword: false,
        frequentRpcListDetail: [
          {
            chainId: '0x539',
            nickname: 'Localhost 8545',
            rpcPrefs: {},
            rpcUrl: 'http://localhost:8545',
            ticker: 'ETH',
          },
        ],
        identities: {
          '0x5cfe73b6021e818b776b421b1c4db2474086a7e1': {
            address: '0x5cfe73b6021e818b776b421b1c4db2474086a7e1',
            lastSelected: 1665507600000,
            name: 'Account 1',
          },
        },
        infuraBlocked: false,
        ipfsGateway: 'dweb.link',
        knownMethodData: {},
        ledgerTransportType: 'webhid',
        lostIdentities: {},
        openSeaEnabled: false,
        preferences: {
          hideZeroBalanceTokens: false,
          showFiatInTestnets: false,
          showTestNetworks: false,
          useNativeCurrencyAsPrimaryCurrency: true,
        },
        selectedAddress: '0x5cfe73b6021e818b776b421b1c4db2474086a7e1',
        theme: 'light',
        useBlockie: false,
        useNftDetection: false,
        useNonceField: false,
        usePhishDetect: true,
        useTokenDetection: false,
<<<<<<< HEAD
        useCurrencyRateCheck: true,
=======
        useMultiAccountBalanceChecker: true,
>>>>>>> 25e9184d
      },
      SmartTransactionsController: {
        smartTransactionsState: {
          fees: {},
          liveness: true,
          smartTransactions: {
            '0x1': [],
          },
        },
      },
      SubjectMetadataController: {
        subjectMetadata: {
          'https://metamask.github.io': {
            extensionId: null,
            iconUrl: null,
            name: 'MetaMask < = > Ledger Bridge',
            origin: 'https://metamask.github.io',
            subjectType: 'website',
          },
        },
      },
      TokensController: {
        allDetectedTokens: {},
        allIgnoredTokens: {},
        allTokens: {},
        detectedTokens: [],
        ignoredTokens: [],
        suggestedAssets: [],
        tokens: [],
      },
      TransactionController: {
        transactions: {},
      },
      config: {},
      firstTimeInfo: {
        date: 1665507600000,
        version: '10.21.0',
      },
    },
  };
}
function onboardingFixture() {
  return {
    data: {
      AppStateController: {
        browserEnvironment: {},
        collectiblesDetectionNoticeDismissed: false,
        collectiblesDropdownState: {},
        connectedStatusPopoverHasBeenShown: true,
        defaultHomeActiveTabName: null,
        fullScreenGasPollTokens: [],
        notificationGasPollTokens: [],
        popupGasPollTokens: [],
        qrHardware: {},
        recoveryPhraseReminderHasBeenShown: false,
        recoveryPhraseReminderLastShown:
          '__FIXTURE_SUBSTITUTION__currentDateInMilliseconds',
        showPortfolioTooltip: true,
        showTestnetMessageInDropdown: true,
        trezorModel: null,
        usedNetworks: {
          '0x1': true,
          '0x5': true,
          '0x539': true,
        },
      },
      NetworkController: {
        network: '1337',
        provider: {
          ticker: 'ETH',
          type: 'rpc',
          rpcUrl: 'http://localhost:8545',
          chainId: '0x539',
          nickname: 'Localhost 8545',
        },
      },
      PreferencesController: {
        advancedGasFee: null,
        currentLocale: 'en',
        dismissSeedBackUpReminder: false,
        featureFlags: {
          showIncomingTransactions: true,
        },
        forgottenPassword: false,
        frequentRpcListDetail: [
          {
            chainId: '0x539',
            nickname: 'Localhost 8545',
            rpcPrefs: {},
            rpcUrl: 'http://localhost:8545',
            ticker: 'ETH',
          },
        ],
        identities: {},
        infuraBlocked: false,
        ipfsGateway: 'dweb.link',
        knownMethodData: {},
        ledgerTransportType: 'webhid',
        lostIdentities: {},
        openSeaEnabled: false,
        preferences: {
          hideZeroBalanceTokens: false,
          showFiatInTestnets: false,
          showTestNetworks: false,
          useNativeCurrencyAsPrimaryCurrency: true,
        },
        theme: 'light',
        useBlockie: false,
        useNftDetection: false,
        useNonceField: false,
        usePhishDetect: true,
        useTokenDetection: false,
<<<<<<< HEAD
        useCurrencyRateCheck: true,
=======
        useMultiAccountBalanceChecker: true,
>>>>>>> 25e9184d
      },
      SmartTransactionsController: {
        smartTransactionsState: {
          fees: {},
          liveness: true,
          smartTransactions: {
            '0x1': [],
          },
        },
      },
      TokensController: {
        allDetectedTokens: {},
        allIgnoredTokens: {},
        allTokens: {},
        detectedTokens: [],
        ignoredTokens: [],
        suggestedAssets: [],
        tokens: [],
      },
      config: {},
      firstTimeInfo: {
        date: 1665507600000,
        version: '10.21.0',
      },
    },
  };
}

class FixtureBuilder {
  constructor({ onboarding = false } = {}) {
    this.fixture = onboarding === true ? onboardingFixture() : defaultFixture();
  }

  withAddressBookController(data) {
    merge(
      this.fixture.data.AddressBookController
        ? this.fixture.data.AddressBookController
        : (this.fixture.data.AddressBookController = {}),
      data,
    );
    return this;
  }

  withAlertController(data) {
    merge(this.fixture.data.AlertController, data);
    return this;
  }

  withAnnouncementController(data) {
    merge(this.fixture.data.AnnouncementController, data);
    return this;
  }

  withAppStateController(data) {
    merge(this.fixture.data.AppStateController, data);
    return this;
  }

  withCachedBalancesController(data) {
    merge(this.fixture.data.CachedBalancesController, data);
    return this;
  }

  withCollectiblesController(data) {
    merge(
      this.fixture.data.NftController
        ? this.fixture.data.NftController
        : (this.fixture.data.NftController = {}),
      data,
    );
    return this;
  }

  withCurrencyController(data) {
    merge(this.fixture.data.CurrencyController, data);
    return this;
  }

  withGasFeeController(data) {
    merge(this.fixture.data.GasFeeController, data);
    return this;
  }

  withIncomingTransactionsController(data) {
    merge(
      this.fixture.data.IncomingTransactionsController
        ? this.fixture.data.IncomingTransactionsController
        : (this.fixture.data.IncomingTransactionsController = {}),
      data,
    );
    return this;
  }

  withKeyringController(data) {
    merge(this.fixture.data.KeyringController, data);
    return this;
  }

  withKeyringControllerImportedAccountVault() {
    return this.withKeyringController({
      vault:
        '{"data":"Ot+BTtJPag0xubdiv1nO9bsSvTHivHCd6CD7Lxgb1McYw3VqMjgp5rPMZmblJ1lscuMxyiqp99G52uXO9S0em6F9htpa+t/wn6qubRKTTNG9fxNzQrKXRDNhdgfYckVk5VAZ4fgl2iMZcRDvS8H/+gucVKJ33Sl6mXyPofdexXhWDCU6uR2YecnfaIum9cL2u/GqOMPE3jxzy0Wip0x2Jyp3QOKhvu8A3GIjzagLOaQ7a1APdl8=","iv":"lbsyPeGYWU6U1+jvmW9UHg==","salt":"Zmbhpskwxe4rYfXtELBvlcvW4HISPBATRmMqzsnZPMg="}',
    });
  }

  withMetaMetricsController(data) {
    merge(this.fixture.data.MetaMetricsController, data);
    return this;
  }

  withNetworkController(data) {
    merge(this.fixture.data.NetworkController, data);
    return this;
  }

  withOnboardingController(data) {
    merge(this.fixture.data.OnboardingController, data);
    return this;
  }

  withPermissionController(data) {
    merge(this.fixture.data.PermissionController, data);
    return this;
  }

  withPermissionControllerConnectedToTestDapp() {
    return this.withPermissionController({
      subjects: {
        'http://127.0.0.1:8080': {
          origin: 'http://127.0.0.1:8080',
          permissions: {
            eth_accounts: {
              id: 'ZaqPEWxyhNCJYACFw93jE',
              parentCapability: 'eth_accounts',
              invoker: 'http://127.0.0.1:8080',
              caveats: [
                {
                  type: 'restrictReturnedAccounts',
                  value: ['0x5cfe73b6021e818b776b421b1c4db2474086a7e1'],
                },
              ],
              date: 1664388714636,
            },
          },
        },
      },
    });
  }

  withPermissionControllerConnectedToSnapDapp() {
    return this.withPermissionController({
      subjects: {
        'https://metamask.github.io': {
          origin: 'https://metamask.github.io',
          permissions: {
            'wallet_snap_npm:@metamask/test-snap-bip32': {
              id: 'CwdJq0x8N_b9FNxn6dVuP',
              parentCapability: 'wallet_snap_npm:@metamask/test-snap-bip32',
              invoker: 'https://metamask.github.io',
              caveats: null,
              date: 1664388714636,
            },
            'wallet_snap_npm:@metamask/test-snap-bip44': {
              id: '8zH-0opWuZhvJew41FMVh',
              parentCapability: 'wallet_snap_npm:@metamask/test-snap-bip44',
              invoker: 'https://metamask.github.io',
              caveats: null,
              date: 1664388714636,
            },
            'wallet_snap_npm:@metamask/test-snap-confirm': {
              id: 'Wb_1c9toBggBQWfOJwjMg',
              parentCapability: 'wallet_snap_npm:@metamask/test-snap-confirm',
              invoker: 'https://metamask.github.io',
              caveats: null,
              date: 1664388714636,
            },
            'wallet_snap_npm:@metamask/test-snap-error': {
              id: '5FUZoCyimOWKTbuLCEOWa',
              parentCapability: 'wallet_snap_npm:@metamask/test-snap-error',
              invoker: 'https://metamask.github.io',
              caveats: null,
              date: 1664388714636,
            },
            'wallet_snap_npm:@metamask/test-snap-managestate': {
              id: 'Z6XPdyuCHCf1pyqSiU7nh',
              parentCapability:
                'wallet_snap_npm:@metamask/test-snap-managestate',
              invoker: 'https://metamask.github.io',
              caveats: null,
              date: 1664388714636,
            },
            'wallet_snap_npm:@metamask/test-snap-notification': {
              id: '_xfRMXzq0bs8QcXRcvjcP',
              parentCapability:
                'wallet_snap_npm:@metamask/test-snap-notification',
              invoker: 'https://metamask.github.io',
              caveats: null,
              date: 1664388714636,
            },
          },
        },
      },
    });
  }

  withPermissionLogController(data) {
    merge(
      this.fixture.data.PermissionLogController
        ? this.fixture.data.PermissionLogController
        : (this.fixture.data.PermissionLogController = {}),
      data,
    );
    return this;
  }

  withPreferencesController(data) {
    merge(this.fixture.data.PreferencesController, data);
    return this;
  }

  withPreferencesControllerImportedAccountIdentities() {
    return this.withPreferencesController({
      identities: {
        '0x0cc5261ab8ce458dc977078a3623e2badd27afd3': {
          name: 'Account 1',
          address: '0x0cc5261ab8ce458dc977078a3623e2badd27afd3',
          lastSelected: 1665507600000,
        },
        '0x3ed0ee22e0685ebbf07b2360a8331693c413cc59': {
          name: 'Account 2',
          address: '0x3ed0ee22e0685ebbf07b2360a8331693c413cc59',
        },
        '0xd38d853771fb546bd8b18b2f3638491bc0b0e906': {
          name: 'Account 3',
          address: '0xd38d853771fb546bd8b18b2f3638491bc0b0e906',
        },
      },
      selectedAddress: '0x0cc5261ab8ce458dc977078a3623e2badd27afd3',
    });
  }

  withSmartTransactionsController(data) {
    merge(this.fixture.data.SmartTransactionsController, data);
    return this;
  }

  withSubjectMetadataController(data) {
    merge(this.fixture.data.SubjectMetadataController, data);
    return this;
  }

  withTokenListController(data) {
    merge(
      this.fixture.data.TokenListController
        ? this.fixture.data.TokenListController
        : (this.fixture.data.TokenListController = {}),
      data,
    );
    return this;
  }

  withTokensController(data) {
    merge(this.fixture.data.TokensController, data);
    return this;
  }

  withTransactionController(data) {
    merge(
      this.fixture.data.TransactionController
        ? this.fixture.data.TransactionController
        : (this.fixture.data.TransactionController = {}),
      data,
    );
    return this;
  }

  withTransactionControllerMultipleTransactions() {
    return this.withTransactionController({
      transactions: {
        7911313280012623: {
          chainId: '0x539',
          dappSuggestedGasFees: {
            gas: '0x5208',
            gasPrice: '0x4a817c800',
          },
          history: [
            {
              chainId: '0x539',
              dappSuggestedGasFees: {
                gas: '0x5208',
                gasPrice: '0x4a817c800',
              },
              id: 7911313280012623,
              loadingDefaults: true,
              metamaskNetworkId: '1337',
              origin: 'https://metamask.github.io',
              status: 'unapproved',
              time: 1631545991949,
              txParams: {
                from: '0x5cfe73b6021e818b776b421b1c4db2474086a7e1',
                gas: '0x5208',
                gasPrice: '0x4a817c800',
                to: '0x2f318c334780961fb129d2a6c30d0763d9a5c970',
                value: '0x29a2241af62c0000',
              },
              type: 'simpleSend',
            },
            [
              {
                note: 'Added new unapproved transaction.',
                op: 'replace',
                path: '/loadingDefaults',
                timestamp: 1631545992244,
                value: false,
              },
            ],
          ],
          id: 7911313280012623,
          loadingDefaults: false,
          metamaskNetworkId: '1337',
          origin: 'https://metamask.github.io',
          status: 'unapproved',
          time: 1631545991949,
          txParams: {
            from: '0x5cfe73b6021e818b776b421b1c4db2474086a7e1',
            gas: '0x5208',
            gasPrice: '0x4a817c800',
            to: '0x2f318c334780961fb129d2a6c30d0763d9a5c970',
            value: '0x29a2241af62c0000',
          },
          type: 'simpleSend',
        },
        7911313280012624: {
          chainId: '0x539',
          dappSuggestedGasFees: {
            gas: '0x5208',
            gasPrice: '0x4a817c800',
          },
          history: [
            {
              chainId: '0x539',
              dappSuggestedGasFees: {
                gas: '0x5208',
                gasPrice: '0x4a817c800',
              },
              id: 7911313280012624,
              loadingDefaults: true,
              metamaskNetworkId: '1337',
              origin: 'https://metamask.github.io',
              status: 'unapproved',
              time: 1631545994578,
              txParams: {
                from: '0x5cfe73b6021e818b776b421b1c4db2474086a7e1',
                gas: '0x5208',
                gasPrice: '0x4a817c800',
                to: '0x2f318c334780961fb129d2a6c30d0763d9a5c970',
                value: '0x29a2241af62c0000',
              },
              type: 'simpleSend',
            },
            [
              {
                note: 'Added new unapproved transaction.',
                op: 'replace',
                path: '/loadingDefaults',
                timestamp: 1631545994695,
                value: false,
              },
            ],
          ],
          id: 7911313280012624,
          loadingDefaults: false,
          metamaskNetworkId: '1337',
          origin: 'https://metamask.github.io',
          status: 'unapproved',
          time: 1631545994578,
          txParams: {
            from: '0x5cfe73b6021e818b776b421b1c4db2474086a7e1',
            gas: '0x5208',
            gasPrice: '0x4a817c800',
            to: '0x2f318c334780961fb129d2a6c30d0763d9a5c970',
            value: '0x29a2241af62c0000',
          },
          type: 'simpleSend',
        },
        7911313280012625: {
          chainId: '0x539',
          dappSuggestedGasFees: {
            gas: '0x5208',
            gasPrice: '0x4a817c800',
          },
          history: [
            {
              chainId: '0x539',
              dappSuggestedGasFees: {
                gas: '0x5208',
                gasPrice: '0x4a817c800',
              },
              id: 7911313280012625,
              loadingDefaults: true,
              metamaskNetworkId: '1337',
              origin: 'https://metamask.github.io',
              status: 'unapproved',
              time: 1631545996673,
              txParams: {
                from: '0x5cfe73b6021e818b776b421b1c4db2474086a7e1',
                gas: '0x5208',
                gasPrice: '0x4a817c800',
                to: '0x2f318c334780961fb129d2a6c30d0763d9a5c970',
                value: '0x29a2241af62c0000',
              },
              type: 'simpleSend',
            },
            [
              {
                note: 'Added new unapproved transaction.',
                op: 'replace',
                path: '/loadingDefaults',
                timestamp: 1631545996678,
                value: false,
              },
            ],
          ],
          id: 7911313280012625,
          loadingDefaults: false,
          metamaskNetworkId: '1337',
          origin: 'https://metamask.github.io',
          status: 'unapproved',
          time: 1631545996673,
          txParams: {
            from: '0x5cfe73b6021e818b776b421b1c4db2474086a7e1',
            gas: '0x5208',
            gasPrice: '0x4a817c800',
            to: '0x2f318c334780961fb129d2a6c30d0763d9a5c970',
            value: '0x29a2241af62c0000',
          },
          type: 'simpleSend',
        },
        7911313280012626: {
          chainId: '0x539',
          dappSuggestedGasFees: {
            gas: '0x5208',
            gasPrice: '0x4a817c800',
          },
          history: [
            {
              chainId: '0x539',
              dappSuggestedGasFees: {
                gas: '0x5208',
                gasPrice: '0x4a817c800',
              },
              id: 7911313280012626,
              loadingDefaults: true,
              metamaskNetworkId: '1337',
              origin: 'https://metamask.github.io',
              status: 'unapproved',
              time: 1631545998675,
              txParams: {
                from: '0x5cfe73b6021e818b776b421b1c4db2474086a7e1',
                gas: '0x5208',
                gasPrice: '0x4a817c800',
                to: '0x2f318c334780961fb129d2a6c30d0763d9a5c970',
                value: '0x29a2241af62c0000',
              },
              type: 'simpleSend',
            },
            [
              {
                note: 'Added new unapproved transaction.',
                op: 'replace',
                path: '/loadingDefaults',
                timestamp: 1631545998677,
                value: false,
              },
            ],
          ],
          id: 7911313280012626,
          loadingDefaults: false,
          metamaskNetworkId: '1337',
          origin: 'https://metamask.github.io',
          status: 'unapproved',
          time: 1631545998675,
          txParams: {
            from: '0x5cfe73b6021e818b776b421b1c4db2474086a7e1',
            gas: '0x5208',
            gasPrice: '0x4a817c800',
            to: '0x2f318c334780961fb129d2a6c30d0763d9a5c970',
            value: '0x29a2241af62c0000',
          },
          type: 'simpleSend',
        },
      },
    });
  }

  withTransactionControllerTypeOneTransaction() {
    return this.withTransactionController({
      transactions: {
        4046084157914634: {
          chainId: '0x539',
          history: [
            {
              chainId: '0x539',
              id: 4046084157914634,
              loadingDefaults: true,
              metamaskNetworkId: '1337',
              origin: 'metamask',
              status: 'unapproved',
              time: 1617228030067,
              txParams: {
                from: '0x5cfe73b6021e818b776b421b1c4db2474086a7e1',
                gas: '0x61a8',
                gasPrice: '0x2540be400',
                to: '0x2f318C334780961FB129D2a6c30D0763d9a5C970',
                value: '0xde0b6b3a7640000',
              },
              type: 'simpleSend',
            },
            [
              {
                note: 'Added new unapproved transaction.',
                op: 'replace',
                path: '/loadingDefaults',
                timestamp: 1617228030069,
                value: false,
              },
            ],
          ],
          id: 4046084157914634,
          loadingDefaults: false,
          metamaskNetworkId: '1337',
          origin: 'metamask',
          primaryTransaction: {
            chainId: '0x539',
            id: 4046084157914634,
            loadingDefaults: true,
            metamaskNetworkId: '1337',
            origin: 'metamask',
            status: 'unapproved',
            time: 1617228030067,
            txParams: {
              from: '0x5cfe73b6021e818b776b421b1c4db2474086a7e1',
              gas: '0x61a8',
              gasPrice: '0x2540be400',
              to: '0x2f318C334780961FB129D2a6c30D0763d9a5C970',
              value: '0xde0b6b3a7640000',
            },
            type: 'sentEther',
          },
          status: 'unapproved',
          time: 1617228030067,
          txParams: {
            from: '0x5cfe73b6021e818b776b421b1c4db2474086a7e1',
            gas: '0x61a8',
            gasPrice: '0x2540be400',
            to: '0x2f318C334780961FB129D2a6c30D0763d9a5C970',
            value: '0xde0b6b3a7640000',
          },
          type: 'simpleSend',
        },
      },
    });
  }

  withTransactionControllerTypeTwoTransaction() {
    return this.withTransactionController({
      transactions: {
        4046084157914634: {
          chainId: '0x539',
          history: [
            {
              chainId: '0x539',
              id: 4046084157914634,
              loadingDefaults: true,
              metamaskNetworkId: '1337',
              origin: 'metamask',
              status: 'unapproved',
              time: 1617228030067,
              txParams: {
                from: '0x5cfe73b6021e818b776b421b1c4db2474086a7e1',
                gas: '0x61a8',
                maxFeePerGas: '0x59682f0c',
                maxPriorityFeePerGas: '0x59682f00',
                to: '0x2f318C334780961FB129D2a6c30D0763d9a5C970',
                type: '0x2',
                value: '0xde0b6b3a7640000',
              },
              type: 'simpleSend',
            },
            [
              {
                note: 'Added new unapproved transaction.',
                op: 'replace',
                path: '/loadingDefaults',
                timestamp: 1617228030069,
                value: false,
              },
            ],
          ],
          id: 4046084157914634,
          loadingDefaults: false,
          metamaskNetworkId: '1337',
          origin: 'metamask',
          primaryTransaction: {
            chainId: '0x539',
            id: 4046084157914634,
            loadingDefaults: true,
            metamaskNetworkId: '1337',
            origin: 'metamask',
            status: 'unapproved',
            time: 1617228030067,
            txParams: {
              from: '0x5cfe73b6021e818b776b421b1c4db2474086a7e1',
              gas: '0x61a8',
              maxFeePerGas: '0x59682f0c',
              maxPriorityFeePerGas: '0x59682f00',
              to: '0x2f318C334780961FB129D2a6c30D0763d9a5C970',
              type: '0x2',
              value: '0xde0b6b3a7640000',
            },
            type: 'sentEther',
          },
          status: 'unapproved',
          time: 1617228030067,
          txParams: {
            from: '0x5cfe73b6021e818b776b421b1c4db2474086a7e1',
            gas: '0x61a8',
            maxFeePerGas: '0x59682f0c',
            maxPriorityFeePerGas: '0x59682f00',
            to: '0x2f318C334780961FB129D2a6c30D0763d9a5C970',
            type: '0x2',
            value: '0xde0b6b3a7640000',
          },
          type: 'simpleSend',
        },
      },
    });
  }

  withTransactionControllerApprovedTransaction() {
    return this.withTransactionController({
      transactions: {
        4046084157914634: {
          chainId: '0x539',
          history: [
            {
              chainId: '0x539',
              id: 4046084157914634,
              loadingDefaults: true,
              metamaskNetworkId: '1337',
              origin: 'metamask',
              status: 'unapproved',
              time: 1617228030067,
              txParams: {
                from: '0x5cfe73b6021e818b776b421b1c4db2474086a7e1',
                gas: '0x61a8',
                maxFeePerGas: '0x59682f0c',
                maxPriorityFeePerGas: '0x59682f00',
                to: '0x2f318C334780961FB129D2a6c30D0763d9a5C970',
                type: '0x2',
                value: '0xde0b6b3a7640000',
              },
              type: 'simpleSend',
            },
            [
              {
                note: 'Added new unapproved transaction.',
                op: 'replace',
                path: '/loadingDefaults',
                timestamp: 1617228030069,
                value: false,
              },
            ],
            [
              {
                op: 'add',
                path: '/txParams/nonce',
                value: '0x0',
                note: 'transactions#approveTransaction',
                timestamp: 1617228031069,
              },
              {
                op: 'add',
                path: '/nonceDetails',
                value: {
                  params: {
                    highestLocallyConfirmed: 0,
                    highestSuggested: 0,
                    nextNetworkNonce: 0,
                  },
                  local: {
                    name: 'local',
                    nonce: 0,
                    details: {
                      startPoint: 0,
                      highest: 0,
                    },
                  },
                  network: {
                    name: 'network',
                    nonce: 0,
                    details: {
                      blockNumber: '0x0',
                      baseCount: 0,
                    },
                  },
                },
              },
            ],
          ],
          id: 4046084157914634,
          loadingDefaults: false,
          metamaskNetworkId: '1337',
          origin: 'metamask',
          primaryTransaction: {
            chainId: '0x539',
            id: 4046084157914634,
            loadingDefaults: true,
            metamaskNetworkId: '1337',
            origin: 'metamask',
            status: 'approved',
            time: 1617228030067,
            txParams: {
              from: '0x5cfe73b6021e818b776b421b1c4db2474086a7e1',
              gas: '0x61a8',
              maxFeePerGas: '0x59682f0c',
              maxPriorityFeePerGas: '0x59682f00',
              to: '0x2f318C334780961FB129D2a6c30D0763d9a5C970',
              type: '0x2',
              value: '0xde0b6b3a7640000',
            },
            type: 'sentEther',
          },
          status: 'approved',
          time: 1617228030067,
          txParams: {
            from: '0x5cfe73b6021e818b776b421b1c4db2474086a7e1',
            gas: '0x61a8',
            maxFeePerGas: '0x59682f0c',
            maxPriorityFeePerGas: '0x59682f00',
            to: '0x2f318C334780961FB129D2a6c30D0763d9a5C970',
            type: '0x2',
            value: '0xde0b6b3a7640000',
          },
          type: 'simpleSend',
        },
      },
    });
  }

  withNetworkSupportEIP1559() {
    merge(this.fixture.data.NetworkController, {
      networkDetails: {
        EIPS: { 1559: true },
      },
    });
    return this;
  }

  build() {
    this.fixture.meta = {
      version: 74,
    };
    return this.fixture;
  }
}

module.exports = FixtureBuilder;<|MERGE_RESOLUTION|>--- conflicted
+++ resolved
@@ -238,11 +238,8 @@
         useNonceField: false,
         usePhishDetect: true,
         useTokenDetection: false,
-<<<<<<< HEAD
         useCurrencyRateCheck: true,
-=======
         useMultiAccountBalanceChecker: true,
->>>>>>> 25e9184d
       },
       SmartTransactionsController: {
         smartTransactionsState: {
@@ -355,11 +352,8 @@
         useNonceField: false,
         usePhishDetect: true,
         useTokenDetection: false,
-<<<<<<< HEAD
         useCurrencyRateCheck: true,
-=======
         useMultiAccountBalanceChecker: true,
->>>>>>> 25e9184d
       },
       SmartTransactionsController: {
         smartTransactionsState: {
