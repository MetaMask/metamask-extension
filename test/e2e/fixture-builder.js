const {
  WALLET_SNAP_PERMISSION_KEY,
  SnapCaveatType,
} = require('@metamask/snaps-utils');
const { merge } = require('lodash');
const { toHex } = require('@metamask/controller-utils');
const { NetworkStatus } = require('@metamask/network-controller');

const { CHAIN_IDS, NETWORK_TYPES } = require('../../shared/constants/network');
const { SMART_CONTRACTS } = require('./seeder/smart-contracts');
const { DAPP_URL, DAPP_ONE_URL, ACCOUNT_1 } = require('./helpers');
const { DEFAULT_FIXTURE_ACCOUNT, ERC_4337_ACCOUNT } = require('./constants');
const {
  defaultFixture,
  FIXTURE_STATE_METADATA_VERSION,
} = require('./default-fixture');

function onboardingFixture() {
  return {
    data: {
      AppStateController: {
        browserEnvironment: {},
        nftsDropdownState: {},
        connectedStatusPopoverHasBeenShown: true,
        defaultHomeActiveTabName: null,
        fullScreenGasPollTokens: [],
        notificationGasPollTokens: [],
        popupGasPollTokens: [],
        qrHardware: {},
        recoveryPhraseReminderHasBeenShown: false,
        recoveryPhraseReminderLastShown:
          '__FIXTURE_SUBSTITUTION__currentDateInMilliseconds',
        showTestnetMessageInDropdown: true,
        trezorModel: null,
        usedNetworks: {
          [CHAIN_IDS.MAINNET]: true,
          [CHAIN_IDS.LINEA_MAINNET]: true,
          [CHAIN_IDS.GOERLI]: true,
          [CHAIN_IDS.LOCALHOST]: true,
        },
      },
      NetworkController: {
        selectedNetworkClientId: 'networkConfigurationId',
        networksMetadata: {
          networkConfigurationId: {
            EIPS: {},
            status: NetworkStatus.Available,
          },
        },
        providerConfig: {
          ticker: 'ETH',
          type: 'rpc',
          rpcUrl: 'http://localhost:8545',
          chainId: CHAIN_IDS.LOCALHOST,
          nickname: 'Localhost 8545',
          id: 'networkConfigurationId',
        },
        networkConfigurations: {
          networkConfigurationId: {
            chainId: CHAIN_IDS.LOCALHOST,
            nickname: 'Localhost 8545',
            rpcPrefs: {},
            rpcUrl: 'http://localhost:8545',
            ticker: 'ETH',
            networkConfigurationId: 'networkConfigurationId',
            type: 'rpc',
          },
        },
      },
      PreferencesController: {
        advancedGasFee: null,
        currentLocale: 'en',
        dismissSeedBackUpReminder: false,
        featureFlags: {},
        forgottenPassword: false,
        identities: {},
        ipfsGateway: 'dweb.linkssssss',
        knownMethodData: {},
        ledgerTransportType: 'webhid',
        lostIdentities: {},
        openSeaEnabled: false,
        preferences: {
          hideZeroBalanceTokens: false,
          showExtensionInFullSizeView: false,
          showFiatInTestnets: false,
          showTestNetworks: false,
          smartTransactionsOptInStatus: false,
          useNativeCurrencyAsPrimaryCurrency: true,
          petnamesEnabled: true,
          showTokenAutodetectModal: false,
<<<<<<< HEAD
          showMultiRpcModal: false,
=======
          isRedesignedConfirmationsDeveloperEnabled: false,
>>>>>>> 182f6090
          showConfirmationAdvancedDetails: false,
        },
        useExternalServices: true,
        theme: 'light',
        useBlockie: false,
        useNftDetection: false,
        useNonceField: false,
        usePhishDetect: true,
        useTokenDetection: false,
        useCurrencyRateCheck: true,
        useMultiAccountBalanceChecker: true,
        useRequestQueue: true,
      },
      QueuedRequestController: {
        queuedRequestCount: 0,
      },
      SelectedNetworkController: {
        domains: {},
      },
      SmartTransactionsController: {
        smartTransactionsState: {
          fees: {},
          liveness: true,
          smartTransactions: {
            [CHAIN_IDS.MAINNET]: [],
          },
        },
      },
      TokensController: {
        allDetectedTokens: {},
        allIgnoredTokens: {},
        allTokens: {},
        detectedTokens: [],
        ignoredTokens: [],
        tokens: [],
      },
      config: {},
      firstTimeInfo: {
        date: 1665507600000,
        version: '10.21.0',
      },
    },
  };
}

class FixtureBuilder {
  /**
   * Constructs a new instance of the FixtureBuilder class.
   *
   * @param {object} [options] - The options for the constructor.
   * @param {boolean} [options.onboarding] - Indicates if onboarding is enabled.
   * @param {string} [options.inputChainId] - The input chain ID.
   */
  constructor({ onboarding = false, inputChainId = CHAIN_IDS.LOCALHOST } = {}) {
    this.fixture =
      onboarding === true ? onboardingFixture() : defaultFixture(inputChainId);
  }

  withAddressBookController(data) {
    merge(
      this.fixture.data.AddressBookController
        ? this.fixture.data.AddressBookController
        : (this.fixture.data.AddressBookController = {}),
      data,
    );
    return this;
  }

  withAlertController(data) {
    merge(this.fixture.data.AlertController, data);
    return this;
  }

  withAnnouncementController(data) {
    merge(this.fixture.data.AnnouncementController, data);
    return this;
  }

  withNetworkOrderController(data) {
    merge(this.fixture.data.NetworkOrderController, data);
    return this;
  }

  withAccountOrderController(data) {
    merge(this.fixture.data.AccountOrderController, data);
    return this;
  }

  withAppStateController(data) {
    merge(this.fixture.data.AppStateController, data);
    return this;
  }

  withCurrencyController(data) {
    merge(this.fixture.data.CurrencyController, data);
    return this;
  }

  withGasFeeController(data) {
    merge(this.fixture.data.GasFeeController, data);
    return this;
  }

  withKeyringController(data) {
    merge(this.fixture.data.KeyringController, data);
    return this;
  }

  withKeyringControllerAdditionalAccountVault() {
    return this.withKeyringController({
      vault:
        '{"data":"XBb1KJiGsxNOhcTC/xtzaNmpDqnMibJ/HCIjMGUHF/jPIghM63+xkoGcko9T2NKjeMyt2QLbl7K9tr0/qQgbAJP/LUn6gfovkajBdeBQ5N/qztdw7uGJsnrKnzo1krmb2wWeFstwoolcZ9GYwhYVSmCO/tYba50eanY2XvmFheT1ghowtiFmTIGRWV2X1HacnpI4n0rW88ZyBaVuOJOIJGEBiiTD+b0V5l9Tv4sFEms4jvatJwhjDQnx1HmyQE3K64+W5yJe764B0ZdcQ6j2dyIaGgutcz8PoQLBJR1uo78fufZeFzk1gk/BreXn2+4vQnPxQ3prhnXHO4S+7Kj1h2ticxYb3XWnprFLWyksu9ChMyqDXwgM6edLBRDH2jz/IMuC5g9JhABl7PsSH+001z/uBx3GvRTFviFF9dztf195/EPy8YbuYUVbYtJy1aPSju84efWYvb7GrzrmgFnbeh2BpjyWqHoCTdw8fhdm7HQO8GFF7JdGtoIpjkhwPrudIQeIYhGCezd+n5GFp3mdmFNrLbOVFgxufTdY6hlYkg6c5XuHC2VnWCSPwWKIn6t9VuvuyIxXBnol/bgYC8R/d99ctkPDHykigQcgr6cCnhPOwUFOLwrmXqm9HQeWiKb8WxwdGeRnblS+fhFhB+lSy7RvyTUb7HFogDPnDLP/LlUFxdSNNBgqNJU1Dc07Np65PZrpsPvSCfkFttzTytHswhtTEMOg/faaH2D6AwIGbh5Z9cubiNcMrdD75aT1WGuecJ8P7uOMYJq9C7e5l/35","iv":"U81Cv/oryQ1DI9lRezx1iw==","keyMetadata":{"algorithm":"PBKDF2","params":{"iterations":600000}},"salt":"ejIn0xx5qZMA0m2ekjvXJF2pJa8ocL11wEdNIFJsKZQ="}',
    });
  }

  withKeyringControllerImportedAccountVault() {
    return this.withKeyringController({
      vault:
        '{"data":"NlxYVSDJJV4B1DWM+fZ0KX1K2lIU9ozK3WMbbL23WEY036umZ9//qB+bN9R1jKMm6xqHGSGgq9EteFMy2Ix5Bx1/c4hV2QquFRTEzPB4TkQ6+P5eJUvgvZ7vqvVU+2W8719T1oz/O7DH7HbO05JPLD1RBY+XOyHzUzAgwmXq0mwxNpqji3ejHyrjZ/1l06igircW/qysLcjZFZ52Vv4a/q1zCL37/4heHDRVmfEob//ulUbJ/5M=","iv":"b9n77dsUqvww9nGcWfPuIA==","keyMetadata":{"algorithm":"PBKDF2","params":{"iterations":600000}},"salt":"XrmM930Jqnb7C9Ow5NErAMkSGR3vuMLsqUrkGjzpwaY="}',
    });
  }

  withKeyringControllerOldVault() {
    return this.withKeyringController({
      vault:
        '{"data":"s6TpYjlUNsn7ifhEFTkuDGBUM1GyOlPrim7JSjtfIxgTt8/6MiXgiR/CtFfR4dWW2xhq85/NGIBYEeWrZThGdKGarBzeIqBfLFhw9n509jprzJ0zc2Rf+9HVFGLw+xxC4xPxgCS0IIWeAJQ+XtGcHmn0UZXriXm8Ja4kdlow6SWinB7sr/WM3R0+frYs4WgllkwggDf2/Tv6VHygvLnhtzp6hIJFyTjh+l/KnyJTyZW1TkZhDaNDzX3SCOHT","iv":"FbeHDAW5afeWNORfNJBR0Q==","salt":"TxZ+WbCW6891C9LK/hbMAoUsSEW1E8pyGLVBU6x5KR8="}',
    });
  }

  withMetaMetricsController(data) {
    merge(this.fixture.data.MetaMetricsController, data);
    return this;
  }

  withNetworkController(data) {
    merge(this.fixture.data.NetworkController, data);
    return this;
  }

  withNetworkControllerOnMainnet() {
    merge(this.fixture.data.NetworkController, {
      providerConfig: {
        chainId: CHAIN_IDS.MAINNET,
        nickname: '',
        rpcUrl: '',
        type: NETWORK_TYPES.MAINNET,
      },
    });
    return this;
  }

  withNetworkControllerDoubleGanache() {
    return this.withNetworkController({
      networkConfigurations: {
        networkConfigurationId: {
          chainId: CHAIN_IDS.LOCALHOST,
          nickname: 'Localhost 8545',
          rpcPrefs: {},
          rpcUrl: 'http://localhost:8545',
          ticker: 'ETH',
          networkConfigurationId: 'networkConfigurationId',
          id: 'networkConfigurationId',
        },
        '76e9cd59-d8e2-47e7-b369-9c205ccb602c': {
          id: '76e9cd59-d8e2-47e7-b369-9c205ccb602c',
          rpcUrl: 'http://localhost:8546',
          chainId: '0x53a',
          ticker: 'ETH',
          nickname: 'Localhost 8546',
          rpcPrefs: {},
        },
      },
    });
  }

  withNetworkControllerTripleGanache() {
    this.withNetworkControllerDoubleGanache();
    merge(this.fixture.data.NetworkController, {
      networkConfigurations: {
        '243ad4c2-10a6-4621-9536-e3a67f4dd4c9': {
          id: '243ad4c2-10a6-4621-9536-e3a67f4dd4c9',
          rpcUrl: 'http://localhost:7777',
          chainId: '0x3e8',
          ticker: 'ETH',
          nickname: 'Localhost 7777',
          rpcPrefs: {},
        },
      },
    });
    return this;
  }

  withNftController(data) {
    merge(
      this.fixture.data.NftController
        ? this.fixture.data.NftController
        : (this.fixture.data.NftController = {}),
      data,
    );
    return this;
  }

  withNftControllerERC1155() {
    return this.withNftController({
      allNftContracts: {
        '0x5cfe73b6021e818b776b421b1c4db2474086a7e1': {
          [toHex(1337)]: [
            {
              address: `__FIXTURE_SUBSTITUTION__CONTRACT${SMART_CONTRACTS.ERC1155}`,
            },
          ],
        },
      },
      allNfts: {
        '0x5cfe73b6021e818b776b421b1c4db2474086a7e1': {
          [toHex(1337)]: [
            {
              address: `__FIXTURE_SUBSTITUTION__CONTRACT${SMART_CONTRACTS.ERC1155}`,
              tokenId: '1',
              favorite: false,
              isCurrentlyOwned: true,
              name: 'Rocks',
              description: 'This is a collection of Rock NFTs.',
              image:
                'ipfs://bafkreifvhjdf6ve4jfv6qytqtux5nd4nwnelioeiqx5x2ez5yrgrzk7ypi',
              standard: 'ERC1155',
            },
          ],
        },
      },
      ignoredNfts: [],
    });
  }

  withNftControllerERC721() {
    return this.withNftController({
      allNftContracts: {
        '0x5cfe73b6021e818b776b421b1c4db2474086a7e1': {
          [toHex(1337)]: [
            {
              address: `__FIXTURE_SUBSTITUTION__CONTRACT${SMART_CONTRACTS.NFTS}`,
              name: 'TestDappNFTs',
              symbol: 'TDC',
            },
          ],
        },
      },
      allNfts: {
        '0x5cfe73b6021e818b776b421b1c4db2474086a7e1': {
          [toHex(1337)]: [
            {
              address: `__FIXTURE_SUBSTITUTION__CONTRACT${SMART_CONTRACTS.NFTS}`,
              description: 'Test Dapp NFTs for testing.',
              favorite: false,
              image:
                'data:image/svg+xml;base64,PHN2ZyBoZWlnaHQ9IjM1MCIgd2lkdGg9IjM1MCIgdmlld0JveD0iMCAwIDEwMCAxMDAiIHhtbG5zPSJodHRwOi8vd3d3LnczLm9yZy8yMDAwL3N2ZyI+PGRlZnM+PHBhdGggaWQ9Ik15UGF0aCIgZmlsbD0ibm9uZSIgc3Ryb2tlPSJyZWQiIGQ9Ik0xMCw5MCBROTAsOTAgOTAsNDUgUTkwLDEwIDUwLDEwIFExMCwxMCAxMCw0MCBRMTAsNzAgNDUsNzAgUTcwLDcwIDc1LDUwIiAvPjwvZGVmcz48dGV4dD48dGV4dFBhdGggaHJlZj0iI015UGF0aCI+UXVpY2sgYnJvd24gZm94IGp1bXBzIG92ZXIgdGhlIGxhenkgZG9nLjwvdGV4dFBhdGg+PC90ZXh0Pjwvc3ZnPg==',
              isCurrentlyOwned: true,
              name: 'Test Dapp NFTs #1',
              standard: 'ERC721',
              tokenId: '1',
            },
          ],
        },
      },
      ignoredNfts: [],
    });
  }

  withOnboardingController(data) {
    merge(this.fixture.data.OnboardingController, data);
    return this;
  }

  withPermissionController(data) {
    merge(this.fixture.data.PermissionController, data);
    return this;
  }

  withPermissionControllerConnectedToTestDapp(restrictReturnedAccounts = true) {
    return this.withPermissionController({
      subjects: {
        [DAPP_URL]: {
          origin: DAPP_URL,
          permissions: {
            eth_accounts: {
              id: 'ZaqPEWxyhNCJYACFw93jE',
              parentCapability: 'eth_accounts',
              invoker: DAPP_URL,
              caveats: restrictReturnedAccounts && [
                {
                  type: 'restrictReturnedAccounts',
                  value: [
                    DEFAULT_FIXTURE_ACCOUNT.toLowerCase(),
                    '0x09781764c08de8ca82e156bbf156a3ca217c7950',
                    ERC_4337_ACCOUNT.toLowerCase(),
                  ],
                },
              ],
              date: 1664388714636,
            },
          },
        },
      },
    });
  }

  withPermissionControllerConnectedToTwoTestDapps(
    restrictReturnedAccounts = true,
  ) {
    return this.withPermissionController({
      subjects: {
        [DAPP_URL]: {
          origin: DAPP_URL,
          permissions: {
            eth_accounts: {
              id: 'ZaqPEWxyhNCJYACFw93jE',
              parentCapability: 'eth_accounts',
              invoker: DAPP_URL,
              caveats: restrictReturnedAccounts && [
                {
                  type: 'restrictReturnedAccounts',
                  value: [
                    '0x5cfe73b6021e818b776b421b1c4db2474086a7e1',
                    '0x09781764c08de8ca82e156bbf156a3ca217c7950',
                  ],
                },
              ],
              date: 1664388714636,
            },
          },
        },
        [DAPP_ONE_URL]: {
          origin: DAPP_ONE_URL,
          permissions: {
            eth_accounts: {
              id: 'AqPEWxyhNCJYACFw93jE4',
              parentCapability: 'eth_accounts',
              invoker: DAPP_ONE_URL,
              caveats: restrictReturnedAccounts && [
                {
                  type: 'restrictReturnedAccounts',
                  value: [
                    '0x5cfe73b6021e818b776b421b1c4db2474086a7e1',
                    '0x09781764c08de8ca82e156bbf156a3ca217c7950',
                  ],
                },
              ],
              date: 1664388714636,
            },
          },
        },
      },
    });
  }

  withPermissionControllerConnectedToSnapDapp() {
    return this.withPermissionController({
      subjects: {
        'https://metamask.github.io': {
          origin: 'https://metamask.github.io',
          permissions: {
            [WALLET_SNAP_PERMISSION_KEY]: {
              caveats: [
                {
                  type: SnapCaveatType.SnapIds,
                  value: {
                    'npm@metamask/test-snap-bip32': {},
                    'npm@metamask/test-snap-bip44': {},
                    'npm@metamask/test-snap-error': {},
                    'npm@metamask/test-snap-managestate': {},
                    'npm@metamask/test-snap-notification': {},
                  },
                },
              ],
              id: 'CwdJq0x8N_b9FNxn6dVuP',
              parentCapability: WALLET_SNAP_PERMISSION_KEY,
              invoker: 'https://metamask.github.io',
              date: 1664388714636,
            },
          },
        },
      },
    });
  }

  withPermissionLogController(data) {
    merge(
      this.fixture.data.PermissionLogController
        ? this.fixture.data.PermissionLogController
        : (this.fixture.data.PermissionLogController = {}),
      data,
    );
    return this;
  }

  withPreferencesController(data) {
    merge(this.fixture.data.PreferencesController, data);
    return this;
  }

  withPreferencesControllerAdditionalAccountIdentities() {
    return this.withPreferencesController({
      identities: {
        '0x5cfe73b6021e818b776b421b1c4db2474086a7e1': {
          address: '0x5cfe73b6021e818b776b421b1c4db2474086a7e1',
          lastSelected: 1665507600000,
          name: 'Account 1',
        },
        '0x09781764c08de8ca82e156bbf156a3ca217c7950': {
          address: '0x09781764c08de8ca82e156bbf156a3ca217c7950',
          lastSelected: 1665507800000,
          name: 'Account 2',
        },
      },
    });
  }

  withPreferencesControllerImportedAccountIdentities() {
    return this.withPreferencesController({
      identities: {
        '0x0cc5261ab8ce458dc977078a3623e2badd27afd3': {
          name: 'Account 1',
          address: '0x0cc5261ab8ce458dc977078a3623e2badd27afd3',
          lastSelected: 1665507600000,
        },
        '0x3ed0ee22e0685ebbf07b2360a8331693c413cc59': {
          name: 'Account 2',
          address: '0x3ed0ee22e0685ebbf07b2360a8331693c413cc59',
        },
        '0xd38d853771fb546bd8b18b2f3638491bc0b0e906': {
          name: 'Account 3',
          address: '0xd38d853771fb546bd8b18b2f3638491bc0b0e906',
        },
      },
      selectedAddress: '0x0cc5261ab8ce458dc977078a3623e2badd27afd3',
    });
  }

  withPreferencesControllerPetnamesDisabled() {
    return this.withPreferencesController({
      preferences: {
        petnamesEnabled: false,
      },
    });
  }

  withPreferencesControllerTxSimulationsDisabled() {
    return this.withPreferencesController({
      useTransactionSimulations: false,
    });
  }

  withPreferencesControllerAndFeatureFlag(flags) {
    merge(this.fixture.data.PreferencesController, flags);
    return this;
  }

  withAccountsController(data) {
    merge(this.fixture.data.AccountsController, data);
    return this;
  }

  withAccountsControllerImportedAccount() {
    return this.withAccountsController({
      internalAccounts: {
        selectedAccount: '2fdb2de6-80c7-4d2f-9f95-cb6895389843',
        accounts: {
          '2fdb2de6-80c7-4d2f-9f95-cb6895389843': {
            id: '2fdb2de6-80c7-4d2f-9f95-cb6895389843',
            address: '0x0cc5261ab8ce458dc977078a3623e2badd27afd3',
            options: {},
            methods: [
              'personal_sign',
              'eth_sign',
              'eth_signTransaction',
              'eth_signTypedData_v1',
              'eth_signTypedData_v3',
              'eth_signTypedData_v4',
            ],
            type: 'eip155:eoa',
            metadata: {
              name: 'Account 1',
              lastSelected: 1665507600000,
              keyring: {
                type: 'HD Key Tree',
              },
            },
          },
          '58093703-57e9-4ea9-8545-49e8a75cb084': {
            id: '58093703-57e9-4ea9-8545-49e8a75cb084',
            address: '0x3ed0ee22e0685ebbf07b2360a8331693c413cc59',
            options: {},
            methods: [
              'personal_sign',
              'eth_sign',
              'eth_signTransaction',
              'eth_signTypedData_v1',
              'eth_signTypedData_v3',
              'eth_signTypedData_v4',
            ],
            type: 'eip155:eoa',
            metadata: {
              name: 'Account 2',
              keyring: {
                type: 'HD Key Tree',
              },
            },
          },
          'dd658aab-abf2-4f53-b735-c8a57151d447': {
            id: 'dd658aab-abf2-4f53-b735-c8a57151d447',
            address: '0xd38d853771fb546bd8b18b2f3638491bc0b0e906',
            options: {},
            methods: [
              'personal_sign',
              'eth_sign',
              'eth_signTransaction',
              'eth_signTypedData_v1',
              'eth_signTypedData_v3',
              'eth_signTypedData_v4',
            ],
            type: 'eip155:eoa',
            metadata: {
              name: 'Account 3',
              keyring: {
                type: 'HD Key Tree',
              },
            },
          },
        },
      },
    });
  }

  withAccountsControllerAdditionalAccountIdentities() {
    return this.withAccountsController({
      internalAccounts: {
        accounts: {
          'd5e45e4a-3b04-4a09-a5e1-39762e5c6be4': {
            id: 'd5e45e4a-3b04-4a09-a5e1-39762e5c6be4',
            address: '0x5cfe73b6021e818b776b421b1c4db2474086a7e1',
            options: {},
            methods: [
              'personal_sign',
              'eth_sign',
              'eth_signTransaction',
              'eth_signTypedData_v1',
              'eth_signTypedData_v3',
              'eth_signTypedData_v4',
            ],
            type: 'eip155:eoa',
            metadata: {
              name: 'Account 1',
              lastSelected: 1665507600000,
              keyring: {
                type: 'HD Key Tree',
              },
            },
          },
          'e9976a84-110e-46c3-9811-e2da7b5528d3': {
            id: 'e9976a84-110e-46c3-9811-e2da7b5528d3',
            address: '0x09781764c08de8ca82e156bbf156a3ca217c7950',
            options: {},
            methods: [
              'personal_sign',
              'eth_sign',
              'eth_signTransaction',
              'eth_signTypedData_v1',
              'eth_signTypedData_v3',
              'eth_signTypedData_v4',
            ],
            type: 'eip155:eoa',
            metadata: {
              name: 'Account 2',
              lastSelected: 1665507800000,
              keyring: {
                type: 'HD Key Tree',
              },
            },
          },
        },
      },
      selectedAccount: 'd5e45e4a-3b04-4a09-a5e1-39762e5c6be4',
    });
  }

  withPreferencesControllerNftDetectionEnabled() {
    return this.withPreferencesController({
      openSeaEnabled: true,
      useNftDetection: true,
    });
  }

  withSelectedNetworkController(data) {
    merge(this.fixture.data.SelectedNetworkController, data);
    return this;
  }

  withSelectedNetworkControllerPerDomain() {
    return merge(
      this.withSelectedNetworkController({
        domains: {
          [DAPP_URL]: 'networkConfigurationId',
          [DAPP_ONE_URL]: '76e9cd59-d8e2-47e7-b369-9c205ccb602c',
        },
      }),
      this.withPreferencesControllerUseRequestQueueEnabled(),
    );
  }

  withPreferencesControllerUseRequestQueueEnabled() {
    return merge(
      this.withPreferencesController({
        useRequestQueue: true,
      }),
    );
  }

  withSmartTransactionsController(data) {
    merge(this.fixture.data.SmartTransactionsController, data);
    return this;
  }

  withSubjectMetadataController(data) {
    merge(this.fixture.data.SubjectMetadataController, data);
    return this;
  }

  withTokenListController(data) {
    merge(
      this.fixture.data.TokenListController
        ? this.fixture.data.TokenListController
        : (this.fixture.data.TokenListController = {}),
      data,
    );
    return this;
  }

  withTokensController(data) {
    merge(this.fixture.data.TokensController, data);
    return this;
  }

  // withTokenRatesController(data) {
  //   merge(this.fixture.data.TokenRatesController, data);
  //   return this;
  // }

  withBadPreferencesControllerState() {
    merge(this.fixture.data, {
      PreferencesController: 5,
    });
    return this;
  }

  withTokensControllerERC20() {
    merge(this.fixture.data.TokensController, {
      tokens: [
        {
          address: `__FIXTURE_SUBSTITUTION__CONTRACT${SMART_CONTRACTS.HST}`,
          symbol: 'TST',
          decimals: 4,
          image:
            'https://static.cx.metamask.io/api/v1/tokenIcons/1337/0x581c3c1a2a4ebde2a0df29b5cf4c116e42945947.png',
          isERC721: false,
          aggregators: [],
        },
      ],
      ignoredTokens: [],
      detectedTokens: [],
      allTokens: {
        [toHex(1337)]: {
          '0x5cfe73b6021e818b776b421b1c4db2474086a7e1': [
            {
              address: `__FIXTURE_SUBSTITUTION__CONTRACT${SMART_CONTRACTS.HST}`,
              symbol: 'TST',
              decimals: 4,
              image:
                'https://static.cx.metamask.io/api/v1/tokenIcons/1337/0x581c3c1a2a4ebde2a0df29b5cf4c116e42945947.png',
              isERC721: false,
              aggregators: [],
            },
          ],
        },
      },
      allIgnoredTokens: {},
      allDetectedTokens: {},
    });
    return this;
  }

  withTransactionController(data) {
    merge(
      this.fixture.data.TransactionController
        ? this.fixture.data.TransactionController
        : (this.fixture.data.TransactionController = {}),
      data,
    );
    return this;
  }

  withTransactionControllerMultipleTransactions() {
    return this.withTransactionController({
      transactions: {
        '7087d1d7-f0e8-4c0f-a903-6d9daa392baf': {
          chainId: CHAIN_IDS.LOCALHOST,
          dappSuggestedGasFees: {
            gas: '0x5208',
            maxFeePerGas: '0x59682f0c',
            maxPriorityFeePerGas: '0x59682f00',
          },
          history: [
            {
              chainId: CHAIN_IDS.LOCALHOST,
              dappSuggestedGasFees: {
                gas: '0x5208',
                maxFeePerGas: '0x59682f0c',
                maxPriorityFeePerGas: '0x59682f00',
              },
              id: '7087d1d7-f0e8-4c0f-a903-6d9daa392baf',
              loadingDefaults: true,
              origin: 'https://metamask.github.io',
              status: 'unapproved',
              time: 1631545991949,
              txParams: {
                from: '0x5cfe73b6021e818b776b421b1c4db2474086a7e1',
                gas: '0x5208',
                maxFeePerGas: '0x59682f0c',
                maxPriorityFeePerGas: '0x59682f00',
                to: '0x2f318c334780961fb129d2a6c30d0763d9a5c970',
                value: '0x29a2241af62c0000',
              },
              type: 'simpleSend',
            },
            [
              {
                note: 'Added new unapproved transaction.',
                op: 'replace',
                path: '/loadingDefaults',
                timestamp: 1631545992244,
                value: false,
              },
              {
                op: 'add',
                path: '/simulationData',
                value: {
                  error: {
                    code: 'disabled',
                    message: 'Simulation disabled',
                  },
                  tokenBalanceChanges: [],
                },
                note: 'TransactionController#updateSimulationData - Update simulation data',
                timestamp: 1631545992244,
              },
            ],
          ],
          simulationData: {
            error: {
              code: 'disabled',
              message: 'Simulation disabled',
            },
            tokenBalanceChanges: [],
          },
          id: '7087d1d7-f0e8-4c0f-a903-6d9daa392baf',
          loadingDefaults: false,
          origin: 'https://metamask.github.io',
          status: 'unapproved',
          time: 1631545991949,
          txParams: {
            from: '0x5cfe73b6021e818b776b421b1c4db2474086a7e1',
            gas: '0x5208',
            maxFeePerGas: '0x59682f0c',
            maxPriorityFeePerGas: '0x59682f00',
            to: '0x2f318c334780961fb129d2a6c30d0763d9a5c970',
            value: '0x29a2241af62c0000',
          },
          type: 'simpleSend',
        },
        '6eab4240-3762-4581-abc5-cd91eab6964e': {
          chainId: CHAIN_IDS.LOCALHOST,
          dappSuggestedGasFees: {
            gas: '0x5208',
            maxFeePerGas: '0x59682f0c',
            maxPriorityFeePerGas: '0x59682f00',
          },
          history: [
            {
              chainId: CHAIN_IDS.LOCALHOST,
              dappSuggestedGasFees: {
                gas: '0x5208',
                maxFeePerGas: '0x59682f0c',
                maxPriorityFeePerGas: '0x59682f00',
              },
              id: '6eab4240-3762-4581-abc5-cd91eab6964e',
              loadingDefaults: true,
              origin: 'https://metamask.github.io',
              status: 'unapproved',
              time: 1631545994578,
              txParams: {
                from: '0x5cfe73b6021e818b776b421b1c4db2474086a7e1',
                gas: '0x5208',
                maxFeePerGas: '0x59682f0c',
                maxPriorityFeePerGas: '0x59682f00',
                to: '0x2f318c334780961fb129d2a6c30d0763d9a5c970',
                value: '0x29a2241af62c0000',
              },
              type: 'simpleSend',
            },
            [
              {
                note: 'Added new unapproved transaction.',
                op: 'replace',
                path: '/loadingDefaults',
                timestamp: 1631545994695,
                value: false,
              },
              {
                op: 'add',
                path: '/simulationData',
                value: {
                  error: {
                    code: 'disabled',
                    message: 'Simulation disabled',
                  },
                  tokenBalanceChanges: [],
                },
                note: 'TransactionController#updateSimulationData - Update simulation data',
                timestamp: 1631545992244,
              },
            ],
          ],
          simulationData: {
            error: {
              code: 'disabled',
              message: 'Simulation disabled',
            },
            tokenBalanceChanges: [],
          },
          id: '6eab4240-3762-4581-abc5-cd91eab6964e',
          loadingDefaults: false,
          origin: 'https://metamask.github.io',
          status: 'unapproved',
          time: 1631545994578,
          txParams: {
            from: '0x5cfe73b6021e818b776b421b1c4db2474086a7e1',
            gas: '0x5208',
            maxFeePerGas: '0x59682f0c',
            maxPriorityFeePerGas: '0x59682f00',
            to: '0x2f318c334780961fb129d2a6c30d0763d9a5c970',
            value: '0x29a2241af62c0000',
          },
          type: 'simpleSend',
        },
        'c15eee26-11d6-4914-a70e-36ef9a3bcacb': {
          chainId: CHAIN_IDS.LOCALHOST,
          dappSuggestedGasFees: {
            gas: '0x5208',
            maxFeePerGas: '0x59682f0c',
            maxPriorityFeePerGas: '0x59682f00',
          },
          history: [
            {
              chainId: CHAIN_IDS.LOCALHOST,
              dappSuggestedGasFees: {
                gas: '0x5208',
                maxFeePerGas: '0x59682f0c',
                maxPriorityFeePerGas: '0x59682f00',
              },
              id: 'c15eee26-11d6-4914-a70e-36ef9a3bcacb',
              loadingDefaults: true,
              origin: 'https://metamask.github.io',
              status: 'unapproved',
              time: 1631545996673,
              txParams: {
                from: '0x5cfe73b6021e818b776b421b1c4db2474086a7e1',
                gas: '0x5208',
                maxFeePerGas: '0x59682f0c',
                maxPriorityFeePerGas: '0x59682f00',
                to: '0x2f318c334780961fb129d2a6c30d0763d9a5c970',
                value: '0x29a2241af62c0000',
              },
              type: 'simpleSend',
            },
            [
              {
                note: 'Added new unapproved transaction.',
                op: 'replace',
                path: '/loadingDefaults',
                timestamp: 1631545996678,
                value: false,
              },
              {
                op: 'add',
                path: '/simulationData',
                value: {
                  error: {
                    code: 'disabled',
                    message: 'Simulation disabled',
                  },
                  tokenBalanceChanges: [],
                },
                note: 'TransactionController#updateSimulationData - Update simulation data',
                timestamp: 1631545992244,
              },
            ],
          ],
          simulationData: {
            error: {
              code: 'disabled',
              message: 'Simulation disabled',
            },
            tokenBalanceChanges: [],
          },
          id: 'c15eee26-11d6-4914-a70e-36ef9a3bcacb',
          loadingDefaults: false,
          origin: 'https://metamask.github.io',
          status: 'unapproved',
          time: 1631545996673,
          txParams: {
            from: '0x5cfe73b6021e818b776b421b1c4db2474086a7e1',
            gas: '0x5208',
            maxFeePerGas: '0x59682f0c',
            maxPriorityFeePerGas: '0x59682f00',
            to: '0x2f318c334780961fb129d2a6c30d0763d9a5c970',
            value: '0x29a2241af62c0000',
          },
          type: 'simpleSend',
        },
        'dfa9e5ad-d069-46b1-976e-a23734971d87': {
          chainId: CHAIN_IDS.LOCALHOST,
          dappSuggestedGasFees: {
            gas: '0x5208',
            maxFeePerGas: '0x59682f0c',
            maxPriorityFeePerGas: '0x59682f00',
          },
          history: [
            {
              chainId: CHAIN_IDS.LOCALHOST,
              dappSuggestedGasFees: {
                gas: '0x5208',
                maxFeePerGas: '0x59682f0c',
                maxPriorityFeePerGas: '0x59682f00',
              },
              id: 'dfa9e5ad-d069-46b1-976e-a23734971d87',
              loadingDefaults: true,
              origin: 'https://metamask.github.io',
              status: 'unapproved',
              time: 1631545998675,
              txParams: {
                from: '0x5cfe73b6021e818b776b421b1c4db2474086a7e1',
                gas: '0x5208',
                maxFeePerGas: '0x59682f0c',
                maxPriorityFeePerGas: '0x59682f00',
                to: '0x2f318c334780961fb129d2a6c30d0763d9a5c970',
                value: '0x29a2241af62c0000',
              },
              type: 'simpleSend',
            },
            [
              {
                note: 'Added new unapproved transaction.',
                op: 'replace',
                path: '/loadingDefaults',
                timestamp: 1631545998677,
                value: false,
              },
              {
                op: 'add',
                path: '/simulationData',
                value: {
                  error: {
                    code: 'disabled',
                    message: 'Simulation disabled',
                  },
                  tokenBalanceChanges: [],
                },
                note: 'TransactionController#updateSimulationData - Update simulation data',
                timestamp: 1631545992244,
              },
            ],
          ],
          simulationData: {
            error: {
              code: 'disabled',
              message: 'Simulation disabled',
            },
            tokenBalanceChanges: [],
          },
          id: 'dfa9e5ad-d069-46b1-976e-a23734971d87',
          loadingDefaults: false,
          origin: 'https://metamask.github.io',
          status: 'unapproved',
          time: 1631545998675,
          txParams: {
            from: '0x5cfe73b6021e818b776b421b1c4db2474086a7e1',
            gas: '0x5208',
            maxFeePerGas: '0x59682f0c',
            maxPriorityFeePerGas: '0x59682f00',
            to: '0x2f318c334780961fb129d2a6c30d0763d9a5c970',
            value: '0x29a2241af62c0000',
          },
          type: 'simpleSend',
        },
      },
    });
  }

  withTransactionControllerTypeOneTransaction() {
    return this.withTransactionController({
      transactions: {
        '13a01e77-a368-4bb9-aba9-e7435580e3b9': {
          chainId: CHAIN_IDS.LOCALHOST,
          history: [
            {
              chainId: CHAIN_IDS.LOCALHOST,
              id: '13a01e77-a368-4bb9-aba9-e7435580e3b9',
              loadingDefaults: true,
              origin: 'metamask',
              status: 'unapproved',
              time: 1617228030067,
              txParams: {
                from: '0x5cfe73b6021e818b776b421b1c4db2474086a7e1',
                gas: '0x61a8',
                gasPrice: '0x2540be400',
                to: '0x2f318C334780961FB129D2a6c30D0763d9a5C970',
                value: '0xde0b6b3a7640000',
              },
              type: 'simpleSend',
            },
            [
              {
                note: 'Added new unapproved transaction.',
                op: 'replace',
                path: '/loadingDefaults',
                timestamp: 1617228030069,
                value: false,
              },
            ],
          ],
          id: '13a01e77-a368-4bb9-aba9-e7435580e3b9',
          loadingDefaults: false,
          origin: 'metamask',
          primaryTransaction: {
            chainId: CHAIN_IDS.LOCALHOST,
            id: '13a01e77-a368-4bb9-aba9-e7435580e3b9',
            loadingDefaults: true,
            origin: 'metamask',
            status: 'unapproved',
            time: 1617228030067,
            txParams: {
              from: '0x5cfe73b6021e818b776b421b1c4db2474086a7e1',
              gas: '0x61a8',
              gasPrice: '0x2540be400',
              to: '0x2f318C334780961FB129D2a6c30D0763d9a5C970',
              value: '0xde0b6b3a7640000',
            },
            type: 'sentEther',
          },
          status: 'unapproved',
          time: 1617228030067,
          txParams: {
            from: '0x5cfe73b6021e818b776b421b1c4db2474086a7e1',
            gas: '0x61a8',
            gasPrice: '0x2540be400',
            to: '0x2f318C334780961FB129D2a6c30D0763d9a5C970',
            value: '0xde0b6b3a7640000',
          },
          type: 'simpleSend',
        },
      },
    });
  }

  withTransactionControllerTypeTwoTransaction() {
    return this.withTransactionController({
      transactions: {
        '13a01e77-a368-4bb9-aba9-e7435580e3b9': {
          chainId: CHAIN_IDS.LOCALHOST,
          history: [
            {
              chainId: CHAIN_IDS.LOCALHOST,
              id: '13a01e77-a368-4bb9-aba9-e7435580e3b9',
              loadingDefaults: true,
              origin: 'metamask',
              status: 'unapproved',
              time: 1617228030067,
              txParams: {
                from: '0x5cfe73b6021e818b776b421b1c4db2474086a7e1',
                gas: '0x61a8',
                maxFeePerGas: '0x59682f0c',
                maxPriorityFeePerGas: '0x59682f00',
                to: '0x2f318C334780961FB129D2a6c30D0763d9a5C970',
                type: '0x2',
                value: '0xde0b6b3a7640000',
              },
              type: 'simpleSend',
            },
            [
              {
                note: 'Added new unapproved transaction.',
                op: 'replace',
                path: '/loadingDefaults',
                timestamp: 1617228030069,
                value: false,
              },
            ],
          ],
          id: '13a01e77-a368-4bb9-aba9-e7435580e3b9',
          loadingDefaults: false,
          origin: 'metamask',
          primaryTransaction: {
            chainId: CHAIN_IDS.LOCALHOST,
            id: '13a01e77-a368-4bb9-aba9-e7435580e3b9',
            loadingDefaults: true,
            origin: 'metamask',
            status: 'unapproved',
            time: 1617228030067,
            txParams: {
              from: '0x5cfe73b6021e818b776b421b1c4db2474086a7e1',
              gas: '0x61a8',
              maxFeePerGas: '0x59682f0c',
              maxPriorityFeePerGas: '0x59682f00',
              to: '0x2f318C334780961FB129D2a6c30D0763d9a5C970',
              type: '0x2',
              value: '0xde0b6b3a7640000',
            },
            type: 'sentEther',
          },
          status: 'unapproved',
          time: 1617228030067,
          txParams: {
            from: '0x5cfe73b6021e818b776b421b1c4db2474086a7e1',
            gas: '0x61a8',
            maxFeePerGas: '0x59682f0c',
            maxPriorityFeePerGas: '0x59682f00',
            to: '0x2f318C334780961FB129D2a6c30D0763d9a5C970',
            type: '0x2',
            value: '0xde0b6b3a7640000',
          },
          type: 'simpleSend',
        },
      },
    });
  }

  withTransactionControllerOPLayer2Transaction() {
    const FROM_ADDRESS = ACCOUNT_1;
    const TRANSACTION_ID = 'f0fc75d0-181d-11ef-9546-8b2366f13afd';
    const TRANSACTION_TYPE = 'contractInteraction';
    const TEST_NETWORK_CLIENT_ID = 'networkConfigurationId';

    return this.withTransactionController({
      transactions: {
        [TRANSACTION_ID]: {
          actionId: 3577139671,
          chainId: '0xa',
          dappSuggestedGasFees: { gas: '0x31f10' },
          defaultGasEstimates: {
            estimateType: 'dappSuggested',
            gas: '0x31f10',
            maxFeePerGas: '0x3b014b3',
            maxPriorityFeePerGas: '0x3b014b3',
          },
          gasFeeEstimates: { gasPrice: '0x3b202d0', type: 'eth_gasPrice' },
          gasFeeEstimatesLoaded: true,
          history: [
            {
              actionId: 3577139671,
              chainId: '0xa',
              dappSuggestedGasFees: { gas: '0x31f10' },
              defaultGasEstimates: {
                estimateType: 'dappSuggested',
                gas: '0x31f10',
                maxFeePerGas: '0x3b014b3',
                maxPriorityFeePerGas: '0x3b014b3',
              },
              id: TRANSACTION_ID,
              layer1GasFee: '0x175283ae57',
              networkClientId: TEST_NETWORK_CLIENT_ID,
              origin: 'https://metamask.github.io',
              securityAlertResponse: {
                reason: 'loading',
                result_type: 'validation_in_progress',
                securityAlertId: '30626504-0069-4278-9e2e-3d7fba2e6aef',
              },
              sendFlowHistory: [],
              status: 'unapproved',
              time: 1716370234797,
              txParams: {
                data: '0x608060405234801561001057600080fd5b5033600160006101000a81548173ffffffffffffffffffffffffffffffffffffffff021916908373ffffffffffffffffffffffffffffffffffffffff1602179055506000808190555061023b806100686000396000f300608060405260043610610057576000357c0100000000000000000000000000000000000000000000000000000000900463ffffffff1680632e1a7d4d1461005c5780638da5cb5b1461009d578063d0e30db0146100f4575b600080fd5b34801561006857600080fd5b5061008760048036038101908080359060200190929190505050610112565b6040518082815260200191505060405180910390f35b3480156100a957600080fd5b506100b26101d0565b604051808273ffffffffffffffffffffffffffffffffffffffff1673ffffffffffffffffffffffffffffffffffffffff16815260200191505060405180910390f35b6100fc6101f6565b6040518082815260200191505060405180910390f35b6000600160009054906101000a900473ffffffffffffffffffffffffffffffffffffffff1673ffffffffffffffffffffffffffffffffffffffff163373ffffffffffffffffffffffffffffffffffffffff1614151561017057600080fd5b8160008082825403925050819055503373ffffffffffffffffffffffffffffffffffffffff166108fc839081150290604051600060405180830381858888f193505050501580156101c5573d6000803e3d6000fd5b506000549050919050565b600160009054906101000a900473ffffffffffffffffffffffffffffffffffffffff1681565b60003460008082825401925050819055506000549050905600a165627a7a72305820f237db3ec816a52589d82512117bc85bc08d3537683ffeff9059108caf3e5d400029',
                from: FROM_ADDRESS,
                gas: '0x31f10',
                maxFeePerGas: '0x3b014b3',
                maxPriorityFeePerGas: '0x3b014b3',
                value: '0x0',
              },
              type: TRANSACTION_TYPE,
              userEditedGasLimit: false,
              userFeeLevel: 'dappSuggested',
              verifiedOnBlockchain: false,
            },
            [
              {
                note: 'TransactionController#updateSimulationData - Update simulation data',
                op: 'add',
                path: '/simulationData',
                timestamp: 1716370235743,
                value: {
                  error: { code: 'disabled', message: 'Simulation disabled' },
                  tokenBalanceChanges: [],
                },
              },
            ],
            [
              {
                note: 'TransactionController:updatesecurityAlertResponse - securityAlertResponse updated',
                op: 'replace',
                path: '/securityAlertResponse/result_type',
                timestamp: 1716370236091,
                value: 'Benign',
              },
              {
                op: 'replace',
                path: '/securityAlertResponse/reason',
                value: '',
              },
              {
                op: 'add',
                path: '/securityAlertResponse/description',
                value: '',
              },
              { op: 'add', path: '/securityAlertResponse/features', value: [] },
              {
                op: 'add',
                path: '/securityAlertResponse/block',
                value: 120385722,
              },
              {
                op: 'add',
                path: '/gasFeeEstimates',
                value: { gasPrice: '0x3b014b3', type: 'eth_gasPrice' },
              },
              { op: 'add', path: '/gasFeeEstimatesLoaded', value: true },
            ],
          ],
          id: TRANSACTION_ID,
          layer1GasFee: '0x19fdabf615',
          networkClientId: TEST_NETWORK_CLIENT_ID,
          origin: 'https://metamask.github.io',
          securityAlertResponse: {
            block: 120385722,
            description: '',
            features: [],
            reason: '',
            result_type: 'Benign',
            securityAlertId: '30626504-0069-4278-9e2e-3d7fba2e6aef',
          },
          sendFlowHistory: [],
          simulationData: {
            error: { code: 'disabled', message: 'Simulation disabled' },
            tokenBalanceChanges: [],
          },
          status: 'unapproved',
          time: 1716370234797,
          txParams: {
            data: '0x608060405234801561001057600080fd5b5033600160006101000a81548173ffffffffffffffffffffffffffffffffffffffff021916908373ffffffffffffffffffffffffffffffffffffffff1602179055506000808190555061023b806100686000396000f300608060405260043610610057576000357c0100000000000000000000000000000000000000000000000000000000900463ffffffff1680632e1a7d4d1461005c5780638da5cb5b1461009d578063d0e30db0146100f4575b600080fd5b34801561006857600080fd5b5061008760048036038101908080359060200190929190505050610112565b6040518082815260200191505060405180910390f35b3480156100a957600080fd5b506100b26101d0565b604051808273ffffffffffffffffffffffffffffffffffffffff1673ffffffffffffffffffffffffffffffffffffffff16815260200191505060405180910390f35b6100fc6101f6565b6040518082815260200191505060405180910390f35b6000600160009054906101000a900473ffffffffffffffffffffffffffffffffffffffff1673ffffffffffffffffffffffffffffffffffffffff163373ffffffffffffffffffffffffffffffffffffffff1614151561017057600080fd5b8160008082825403925050819055503373ffffffffffffffffffffffffffffffffffffffff166108fc839081150290604051600060405180830381858888f193505050501580156101c5573d6000803e3d6000fd5b506000549050919050565b600160009054906101000a900473ffffffffffffffffffffffffffffffffffffffff1681565b60003460008082825401925050819055506000549050905600a165627a7a72305820f237db3ec816a52589d82512117bc85bc08d3537683ffeff9059108caf3e5d400029',
            from: FROM_ADDRESS,
            gas: '0x31f10',
            maxFeePerGas: '0x3b014b3',
            maxPriorityFeePerGas: '0x3b014b3',
            value: '0x0',
          },
          type: TRANSACTION_TYPE,
          userEditedGasLimit: false,
          userFeeLevel: 'dappSuggested',
          verifiedOnBlockchain: false,
        },
      },
    });
  }

  withTransactionControllerApprovedTransaction() {
    return this.withTransactionController({
      transactions: {
        '13a01e77-a368-4bb9-aba9-e7435580e3b9': {
          chainId: CHAIN_IDS.LOCALHOST,
          history: [
            {
              chainId: CHAIN_IDS.LOCALHOST,
              id: '13a01e77-a368-4bb9-aba9-e7435580e3b9',
              loadingDefaults: true,
              origin: 'metamask',
              status: 'unapproved',
              time: 1617228030067,
              txParams: {
                from: '0x5cfe73b6021e818b776b421b1c4db2474086a7e1',
                gas: '0x61a8',
                maxFeePerGas: '0x59682f0c',
                maxPriorityFeePerGas: '0x59682f00',
                to: '0x2f318C334780961FB129D2a6c30D0763d9a5C970',
                type: '0x2',
                value: '0xde0b6b3a7640000',
              },
              type: 'simpleSend',
            },
            [
              {
                note: 'Added new unapproved transaction.',
                op: 'replace',
                path: '/loadingDefaults',
                timestamp: 1617228030069,
                value: false,
              },
            ],
            [
              {
                op: 'add',
                path: '/txParams/nonce',
                value: '0x0',
                note: 'transactions#approveTransaction',
                timestamp: 1617228031069,
              },
            ],
          ],
          id: '13a01e77-a368-4bb9-aba9-e7435580e3b9',
          loadingDefaults: false,
          origin: 'metamask',
          primaryTransaction: {
            chainId: CHAIN_IDS.LOCALHOST,
            id: '13a01e77-a368-4bb9-aba9-e7435580e3b9',
            loadingDefaults: true,
            origin: 'metamask',
            status: 'approved',
            time: 1617228030067,
            txParams: {
              from: '0x5cfe73b6021e818b776b421b1c4db2474086a7e1',
              gas: '0x61a8',
              maxFeePerGas: '0x59682f0c',
              maxPriorityFeePerGas: '0x59682f00',
              to: '0x2f318C334780961FB129D2a6c30D0763d9a5C970',
              type: '0x2',
              value: '0xde0b6b3a7640000',
            },
            type: 'sentEther',
          },
          status: 'approved',
          time: 1617228030067,
          txParams: {
            from: '0x5cfe73b6021e818b776b421b1c4db2474086a7e1',
            gas: '0x61a8',
            maxFeePerGas: '0x59682f0c',
            maxPriorityFeePerGas: '0x59682f00',
            to: '0x2f318C334780961FB129D2a6c30D0763d9a5C970',
            type: '0x2',
            value: '0xde0b6b3a7640000',
          },
          type: 'simpleSend',
        },
      },
    });
  }

  withTransactionControllerCompletedTransaction() {
    return this.withTransactionController({
      transactions: {
        '0c9342ce-ef3f-4cab-9425-8e57144256a6': {
          chainId: CHAIN_IDS.LOCALHOST,
          history: [
            {
              chainId: CHAIN_IDS.LOCALHOST,
              id: '0c9342ce-ef3f-4cab-9425-8e57144256a6',
              loadingDefaults: true,
              origin: 'metamask',
              status: 'unapproved',
              time: 1671635506502,
              txParams: {
                from: '0x5cfe73b6021e818b776b421b1c4db2474086a7e1',
                gas: '0x5208',
                maxFeePerGas: '0x4c03c96f8',
                maxPriorityFeePerGas: '0x59682f00',
                to: '0x2f318C334780961FB129D2a6c30D0763d9a5C970',
                type: '0x2',
                value: '0xde0b6b3a7640000',
              },
              type: 'simpleSend',
            },
            [
              {
                note: 'Added new unapproved transaction.',
                op: 'replace',
                path: '/loadingDefaults',
                timestamp: 1671635506520,
                value: false,
              },
            ],
            [
              {
                note: 'confTx: user approved transaction',
                op: 'replace',
                path: '/txParams/maxFeePerGas',
                timestamp: 1671635510589,
                value: '0x4d7fc07fb',
              },
            ],
            [
              {
                note: 'txStateManager: setting status to approved',
                op: 'replace',
                path: '/status',
                timestamp: 1671635510589,
                value: 'approved',
              },
            ],
            [
              {
                note: 'transactions#approveTransaction',
                op: 'add',
                path: '/txParams/nonce',
                timestamp: 1671635510592,
                value: '0x2',
              },
            ],
            [
              {
                note: 'txStateManager: setting status to signed',
                op: 'replace',
                path: '/status',
                timestamp: 1671635510651,
                value: 'signed',
              },
            ],
            [
              {
                note: 'transactions#publishTransaction',
                op: 'add',
                path: '/rawTx',
                timestamp: 1671635510653,
                value:
                  '0x02f87205028459682f008504d7fc07fb825208947d17148ed7ec802e4458e94deec1ef28aef645e987038d7ea4c6800080c001a0c60aeaef1556a52b009e3973f06c64d5cd6dc935463afd0d2b1c00661655e47ea061b121db8f2cb2241b1454d1794256e5634d26a5b873e89a816efe210377492a',
              },
            ],
            [
              {
                note: 'txStateManager: setting status to submitted',
                op: 'replace',
                path: '/status',
                timestamp: 1671635510753,
                value: 'submitted',
              },
            ],
            [
              {
                note: 'txStateManager: setting status to confirmed',
                op: 'replace',
                path: '/status',
                timestamp: 1671635522978,
                value: 'confirmed',
              },
              {
                op: 'add',
                path: '/txReceipt',
                value: {
                  blockNumber: '7cbf95',
                  from: '0x5cfe73b6021e818b776b421b1c4db2474086a7e1',
                  gasUsed: '5208',
                  status: '0x1',
                  to: '0x2f318C334780961FB129D2a6c30D0763d9a5C970',
                  type: '0x2',
                },
              },
            ],
            [
              {
                note: 'transactions#confirmTransaction - add txReceipt',
                op: 'replace',
                path: '/blockTimestamp',
                timestamp: 1671635522999,
                value: '63a32240',
              },
            ],
          ],
          id: '0c9342ce-ef3f-4cab-9425-8e57144256a6',
          loadingDefaults: false,
          origin: 'metamask',
          status: 'confirmed',
          submittedTime: 1671635510753,
          time: 1671635506502,
          txParams: {
            from: '0x5cfe73b6021e818b776b421b1c4db2474086a7e1',
            gas: '0x5208',
            to: '0x2f318C334780961FB129D2a6c30D0763d9a5C970',
            type: '0x2',
            value: '0xde0b6b3a7640000',
          },
          hash: '0xe5e7b95690f584b8f66b33e31acc6184fea553fa6722d42486a59990d13d5fa2',
          txReceipt: {
            blockNumber: {
              length: 1,
              negative: 0,
              words: [8175509, null],
            },
            from: '0x5cfe73b6021e818b776b421b1c4db2474086a7e1',
            status: '0x1',
            to: '0x2f318C334780961FB129D2a6c30D0763d9a5C970',
            type: '0x2',
          },
          type: 'simpleSend',
        },
      },
    });
  }

  withTransactionControllerIncomingTransaction() {
    return this.withTransactionController({
      transactions: {
        '8a13fd36-fdad-48ae-8b6a-c8991026d550': {
          blockNumber: '1',
          chainId: CHAIN_IDS.LOCALHOST,
          hash: '0xf1af8286e4fa47578c2aec5f08c108290643df978ebc766d72d88476eee90bab',
          id: '8a13fd36-fdad-48ae-8b6a-c8991026d550',
          status: 'confirmed',
          time: 1671635520000,
          txParams: {
            from: '0xc87261ba337be737fa744f50e7aaf4a920bdfcd6',
            gas: '0x5208',
            gasPrice: '0x329af9707',
            to: '0x5cfe73b6021e818b776b421b1c4db2474086a7e1',
            value: '0xDE0B6B3A7640000',
          },
          type: 'incoming',
        },
      },
    });
  }

  withTransactionControllerCompletedAndIncomingTransaction() {
    const completedTransaction =
      this.withTransactionControllerCompletedTransaction().fixture.data
        .TransactionController.transactions;

    const incomingTransaction =
      this.withTransactionControllerIncomingTransaction().fixture.data
        .TransactionController.transactions;

    return this.withTransactionController({
      transactions: {
        ...completedTransaction,
        ...incomingTransaction,
      },
    });
  }

  /*   Steps to create fixture:
   1. Reinstall clean metamask & Onboard
   2. Create 4 more accounts in the wallet
   3. Connected to ENS dapp on Account 1 and 3
   4. Connected to Uniswap dapp on Accounts 1 and 4
   5. Connected to Dextools dapp on Accounts 1, 2, and 3
   6. Connected to Coinmarketcap dapp on Account 1 (didnt log in)
   7. opened devtools and ran stateHooks.getCleanAppState() in console
  */
  withConnectionsToManyDapps() {
    return this.withPermissionController({
      subjects: {
        'https://app.ens.domains': {
          origin: 'https://app.ens.domains',
          permissions: {
            eth_accounts: {
              id: 'oKXoF_MNlffiR2u1Y3mDE',
              parentCapability: 'eth_accounts',
              invoker: 'https://app.ens.domains',
              caveats: [
                {
                  type: 'restrictReturnedAccounts',
                  value: [
                    '0xbee150bdc171c7d4190891e78234f791a3ac7b24',
                    '0xb9504634e5788208933b51ae7440b478bfadf865',
                  ],
                },
              ],
              date: 1708029792962,
            },
          },
        },
        'https://app.uniswap.org': {
          origin: 'https://app.uniswap.org',
          permissions: {
            eth_accounts: {
              id: 'vaa88u5Iv3VmsJwG3bDKW',
              parentCapability: 'eth_accounts',
              invoker: 'https://app.uniswap.org',
              caveats: [
                {
                  type: 'restrictReturnedAccounts',
                  value: [
                    '0xbee150bdc171c7d4190891e78234f791a3ac7b24',
                    '0xd1ca923697a701cba1364d803d72b4740fc39bc9',
                  ],
                },
              ],
              date: 1708029870079,
            },
          },
        },
        'https://www.dextools.io': {
          origin: 'https://www.dextools.io',
          permissions: {
            eth_accounts: {
              id: 'bvvPcFtIhkFyHyW0Tmwi4',
              parentCapability: 'eth_accounts',
              invoker: 'https://www.dextools.io',
              caveats: [
                {
                  type: 'restrictReturnedAccounts',
                  value: [
                    '0xbee150bdc171c7d4190891e78234f791a3ac7b24',
                    '0xa5c5293e124d04e2f85e8553851001fd2f192647',
                    '0xb9504634e5788208933b51ae7440b478bfadf865',
                  ],
                },
              ],
              date: 1708029948170,
            },
          },
        },
        'https://coinmarketcap.com': {
          origin: 'https://coinmarketcap.com',
          permissions: {
            eth_accounts: {
              id: 'AiblK84K1Cic-Y0FDSzMD',
              parentCapability: 'eth_accounts',
              invoker: 'https://coinmarketcap.com',
              caveats: [
                {
                  type: 'restrictReturnedAccounts',
                  value: ['0xbee150bdc171c7d4190891e78234f791a3ac7b24'],
                },
              ],
              date: 1708030049641,
            },
          },
        },
      },
      subjectMetadata: {
        'https://ens.domains': {
          iconUrl: null,
          name: 'ens.domains',
          subjectType: 'website',
          origin: 'https://ens.domains',
          extensionId: null,
        },
        'https://app.ens.domains': {
          iconUrl: 'https://app.ens.domains/favicon-32x32.png',
          name: 'ENS',
          subjectType: 'website',
          origin: 'https://app.ens.domains',
          extensionId: null,
        },
        'https://app.uniswap.org': {
          iconUrl: 'https://app.uniswap.org/favicon.png',
          name: 'Uniswap Interface',
          subjectType: 'website',
          origin: 'https://app.uniswap.org',
          extensionId: null,
        },
        'https://www.dextools.io': {
          iconUrl: 'https://www.dextools.io/app/favicon.ico',
          name: 'DEXTools.io',
          subjectType: 'website',
          origin: 'https://www.dextools.io',
          extensionId: null,
        },
        'https://coinmarketcap.com': {
          iconUrl: 'https://coinmarketcap.com/favicon.ico',
          name: 'CoinMarketCap',
          subjectType: 'website',
          origin: 'https://coinmarketcap.com',
          extensionId: null,
        },
      },
    });
  }

  withNameController(data) {
    merge(
      this.fixture.data.NameController
        ? this.fixture.data.NameController
        : (this.fixture.data.NameController = {}),
      data,
    );
    return this;
  }

  withNoNames() {
    return this.withNameController({ names: {} });
  }

  build() {
    this.fixture.meta = {
      version: FIXTURE_STATE_METADATA_VERSION,
    };
    return this.fixture;
  }
}

module.exports = FixtureBuilder;<|MERGE_RESOLUTION|>--- conflicted
+++ resolved
@@ -88,11 +88,8 @@
           useNativeCurrencyAsPrimaryCurrency: true,
           petnamesEnabled: true,
           showTokenAutodetectModal: false,
-<<<<<<< HEAD
           showMultiRpcModal: false,
-=======
           isRedesignedConfirmationsDeveloperEnabled: false,
->>>>>>> 182f6090
           showConfirmationAdvancedDetails: false,
         },
         useExternalServices: true,
