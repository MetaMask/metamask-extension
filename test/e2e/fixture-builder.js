const {
  WALLET_SNAP_PERMISSION_KEY,
  SnapCaveatType,
} = require('@metamask/snaps-utils');
const { merge } = require('lodash');
const { toHex } = require('@metamask/controller-utils');
const { mockNetworkState } = require('../stub/networks');

const { CHAIN_IDS } = require('../../shared/constants/network');
const { SMART_CONTRACTS } = require('./seeder/smart-contracts');
const { DAPP_URL, DAPP_ONE_URL, ACCOUNT_1 } = require('./helpers');
const { DEFAULT_FIXTURE_ACCOUNT, ERC_4337_ACCOUNT } = require('./constants');
const {
  defaultFixture,
  FIXTURE_STATE_METADATA_VERSION,
} = require('./default-fixture');

function onboardingFixture() {
  return {
    data: {
      AppStateController: {
        browserEnvironment: {},
        nftsDropdownState: {},
        connectedStatusPopoverHasBeenShown: true,
        defaultHomeActiveTabName: null,
        fullScreenGasPollTokens: [],
        notificationGasPollTokens: [],
        popupGasPollTokens: [],
        qrHardware: {},
        recoveryPhraseReminderHasBeenShown: false,
        recoveryPhraseReminderLastShown:
          '__FIXTURE_SUBSTITUTION__currentDateInMilliseconds',
        showTestnetMessageInDropdown: true,
        trezorModel: null,
        usedNetworks: {
          [CHAIN_IDS.MAINNET]: true,
          [CHAIN_IDS.LINEA_MAINNET]: true,
          [CHAIN_IDS.GOERLI]: true,
          [CHAIN_IDS.LOCALHOST]: true,
        },
      },
      NetworkController: {
        ...mockNetworkState({
          id: 'networkConfigurationId',
          chainId: CHAIN_IDS.LOCALHOST,
          nickname: 'Localhost 8545',
          rpcUrl: 'http://localhost:8545',
          ticker: 'ETH',
          blockExplorerUrl: undefined,
        }),
<<<<<<< HEAD
        // providerConfig: { id: 'networkConfigurationId' },
=======
        providerConfig: { id: 'networkConfigurationId' },
>>>>>>> 800a9d3a
      },
      PreferencesController: {
        advancedGasFee: {},
        currentLocale: 'en',
        dismissSeedBackUpReminder: false,
        featureFlags: {},
        forgottenPassword: false,
        identities: {},
        ipfsGateway: 'dweb.linkssssss',
        knownMethodData: {},
        ledgerTransportType: 'webhid',
        lostIdentities: {},
        openSeaEnabled: false,
        preferences: {
          hideZeroBalanceTokens: false,
          showExtensionInFullSizeView: false,
          showFiatInTestnets: false,
          showTestNetworks: false,
          smartTransactionsOptInStatus: false,
          useNativeCurrencyAsPrimaryCurrency: true,
          petnamesEnabled: true,
          showMultiRpcModal: false,
          isRedesignedConfirmationsDeveloperEnabled: false,
          showConfirmationAdvancedDetails: false,
        },
        useExternalServices: true,
        theme: 'light',
        useBlockie: false,
        useNftDetection: false,
        useNonceField: false,
        usePhishDetect: true,
        useTokenDetection: false,
        useCurrencyRateCheck: true,
        useMultiAccountBalanceChecker: true,
        useRequestQueue: true,
      },
      QueuedRequestController: {
        queuedRequestCount: 0,
      },
      SelectedNetworkController: {
        domains: {},
      },
      SmartTransactionsController: {
        smartTransactionsState: {
          fees: {},
          liveness: true,
          smartTransactions: {
            [CHAIN_IDS.MAINNET]: [],
          },
        },
      },
      TokensController: {
        allDetectedTokens: {},
        allIgnoredTokens: {},
        allTokens: {},
        detectedTokens: [],
        ignoredTokens: [],
        tokens: [],
      },
      config: {},
      firstTimeInfo: {
        date: 1665507600000,
        version: '10.21.0',
      },
    },
  };
}

class FixtureBuilder {
  /**
   * Constructs a new instance of the FixtureBuilder class.
   *
   * @param {object} [options] - The options for the constructor.
   * @param {boolean} [options.onboarding] - Indicates if onboarding is enabled.
   * @param {string} [options.inputChainId] - The input chain ID.
   */
  constructor({ onboarding = false, inputChainId = CHAIN_IDS.LOCALHOST } = {}) {
    this.fixture =
      onboarding === true ? onboardingFixture() : defaultFixture(inputChainId);
  }

  withAddressBookController(data) {
    merge(
      this.fixture.data.AddressBookController
        ? this.fixture.data.AddressBookController
        : (this.fixture.data.AddressBookController = {}),
      data,
    );
    return this;
  }

  withAlertController(data) {
    merge(this.fixture.data.AlertController, data);
    return this;
  }

  withAnnouncementController(data) {
    merge(this.fixture.data.AnnouncementController, data);
    return this;
  }

  withNetworkOrderController(data) {
    merge(this.fixture.data.NetworkOrderController, data);
    return this;
  }

  withAccountOrderController(data) {
    merge(this.fixture.data.AccountOrderController, data);
    return this;
  }

  withAppStateController(data) {
    merge(this.fixture.data.AppStateController, data);
    return this;
  }

  withCurrencyController(data) {
    merge(this.fixture.data.CurrencyController, data);
    return this;
  }

  withGasFeeController(data) {
    merge(this.fixture.data.GasFeeController, data);
    return this;
  }

  withKeyringController(data) {
    merge(this.fixture.data.KeyringController, data);
    return this;
  }

  withKeyringControllerAdditionalAccountVault() {
    return this.withKeyringController({
      vault:
        '{"data":"XBb1KJiGsxNOhcTC/xtzaNmpDqnMibJ/HCIjMGUHF/jPIghM63+xkoGcko9T2NKjeMyt2QLbl7K9tr0/qQgbAJP/LUn6gfovkajBdeBQ5N/qztdw7uGJsnrKnzo1krmb2wWeFstwoolcZ9GYwhYVSmCO/tYba50eanY2XvmFheT1ghowtiFmTIGRWV2X1HacnpI4n0rW88ZyBaVuOJOIJGEBiiTD+b0V5l9Tv4sFEms4jvatJwhjDQnx1HmyQE3K64+W5yJe764B0ZdcQ6j2dyIaGgutcz8PoQLBJR1uo78fufZeFzk1gk/BreXn2+4vQnPxQ3prhnXHO4S+7Kj1h2ticxYb3XWnprFLWyksu9ChMyqDXwgM6edLBRDH2jz/IMuC5g9JhABl7PsSH+001z/uBx3GvRTFviFF9dztf195/EPy8YbuYUVbYtJy1aPSju84efWYvb7GrzrmgFnbeh2BpjyWqHoCTdw8fhdm7HQO8GFF7JdGtoIpjkhwPrudIQeIYhGCezd+n5GFp3mdmFNrLbOVFgxufTdY6hlYkg6c5XuHC2VnWCSPwWKIn6t9VuvuyIxXBnol/bgYC8R/d99ctkPDHykigQcgr6cCnhPOwUFOLwrmXqm9HQeWiKb8WxwdGeRnblS+fhFhB+lSy7RvyTUb7HFogDPnDLP/LlUFxdSNNBgqNJU1Dc07Np65PZrpsPvSCfkFttzTytHswhtTEMOg/faaH2D6AwIGbh5Z9cubiNcMrdD75aT1WGuecJ8P7uOMYJq9C7e5l/35","iv":"U81Cv/oryQ1DI9lRezx1iw==","keyMetadata":{"algorithm":"PBKDF2","params":{"iterations":600000}},"salt":"ejIn0xx5qZMA0m2ekjvXJF2pJa8ocL11wEdNIFJsKZQ="}',
    });
  }

  withKeyringControllerImportedAccountVault() {
    return this.withKeyringController({
      vault:
        '{"data":"NlxYVSDJJV4B1DWM+fZ0KX1K2lIU9ozK3WMbbL23WEY036umZ9//qB+bN9R1jKMm6xqHGSGgq9EteFMy2Ix5Bx1/c4hV2QquFRTEzPB4TkQ6+P5eJUvgvZ7vqvVU+2W8719T1oz/O7DH7HbO05JPLD1RBY+XOyHzUzAgwmXq0mwxNpqji3ejHyrjZ/1l06igircW/qysLcjZFZ52Vv4a/q1zCL37/4heHDRVmfEob//ulUbJ/5M=","iv":"b9n77dsUqvww9nGcWfPuIA==","keyMetadata":{"algorithm":"PBKDF2","params":{"iterations":600000}},"salt":"XrmM930Jqnb7C9Ow5NErAMkSGR3vuMLsqUrkGjzpwaY="}',
    });
  }

  withKeyringControllerOldVault() {
    return this.withKeyringController({
      vault:
        '{"data":"s6TpYjlUNsn7ifhEFTkuDGBUM1GyOlPrim7JSjtfIxgTt8/6MiXgiR/CtFfR4dWW2xhq85/NGIBYEeWrZThGdKGarBzeIqBfLFhw9n509jprzJ0zc2Rf+9HVFGLw+xxC4xPxgCS0IIWeAJQ+XtGcHmn0UZXriXm8Ja4kdlow6SWinB7sr/WM3R0+frYs4WgllkwggDf2/Tv6VHygvLnhtzp6hIJFyTjh+l/KnyJTyZW1TkZhDaNDzX3SCOHT","iv":"FbeHDAW5afeWNORfNJBR0Q==","salt":"TxZ+WbCW6891C9LK/hbMAoUsSEW1E8pyGLVBU6x5KR8="}',
    });
  }

  withMetaMetricsController(data) {
    merge(this.fixture.data.MetaMetricsController, data);
    return this;
  }

  withNetworkController(data) {
    merge(this.fixture.data.NetworkController, data);
    this.fixture.data.NetworkController.providerConfig = {
      id: this.fixture.data.NetworkController.selectedNetworkClientId,
    };
    return this;
  }

  withNetworkControllerOnMainnet() {
    return this.withNetworkController({ selectedNetworkClientId: 'mainnet' });
  }

  withNetworkControllerDoubleGanache() {
    const ganacheNetworks = mockNetworkState(
<<<<<<< HEAD
      // {
      //   chainId: CHAIN_IDS.LOCALHOST,
      //   nickname: 'Localhost 8545',
      //   rpcUrl: 'http://localhost:8545',
      //   ticker: 'ETH',
      // },
      {
        id: '76e9cd59-d8e2-47e7-b369-9c205ccb602c',
        rpcUrl: 'http://localhost:8546',
        chainId: '0x53a',
        ticker: 'ETH',
        nickname: 'Localhost 8546',
      },
=======
      {
        chainId: CHAIN_IDS.LOCALHOST,
        nickname: 'Localhost 8545',
        rpcUrl: 'http://localhost:8545',
        ticker: 'ETH',
      },
      {
        id: '76e9cd59-d8e2-47e7-b369-9c205ccb602c',
        rpcUrl: 'http://localhost:8546',
        chainId: '0x53a',
        ticker: 'ETH',
        nickname: 'Localhost 8546',
      },
>>>>>>> 800a9d3a
    );
    delete ganacheNetworks.selectedNetworkClientId;
    return this.withNetworkController(ganacheNetworks);
  }

  withNetworkControllerTripleGanache() {
    this.withNetworkControllerDoubleGanache();
<<<<<<< HEAD
    const thirdGanache = mockNetworkState({
      rpcUrl: 'http://localhost:7777',
      chainId: '0x3e8',
      ticker: 'ETH',
      nickname: 'Localhost 7777',
      blockExplorerUrl: undefined,
    });

    delete thirdGanache.selectedNetworkClientId;
    merge(this.fixture.data.NetworkController, thirdGanache);
=======
    merge(
      this.fixture.data.NetworkController,
      mockNetworkState({
        rpcUrl: 'http://localhost:7777',
        chainId: '0x3e8',
        ticker: 'ETH',
        nickname: 'Localhost 7777',
        blockExplorerUrl: undefined,
      }),
    );
>>>>>>> 800a9d3a
    return this;
  }

  withNftController(data) {
    merge(
      this.fixture.data.NftController
        ? this.fixture.data.NftController
        : (this.fixture.data.NftController = {}),
      data,
    );
    return this;
  }

  withNftControllerERC1155() {
    return this.withNftController({
      allNftContracts: {
        '0x5cfe73b6021e818b776b421b1c4db2474086a7e1': {
          [toHex(1337)]: [
            {
              address: `__FIXTURE_SUBSTITUTION__CONTRACT${SMART_CONTRACTS.ERC1155}`,
            },
          ],
        },
      },
      allNfts: {
        '0x5cfe73b6021e818b776b421b1c4db2474086a7e1': {
          [toHex(1337)]: [
            {
              address: `__FIXTURE_SUBSTITUTION__CONTRACT${SMART_CONTRACTS.ERC1155}`,
              tokenId: '1',
              favorite: false,
              isCurrentlyOwned: true,
              name: 'Rocks',
              description: 'This is a collection of Rock NFTs.',
              image:
                'ipfs://bafkreifvhjdf6ve4jfv6qytqtux5nd4nwnelioeiqx5x2ez5yrgrzk7ypi',
              standard: 'ERC1155',
            },
          ],
        },
      },
      ignoredNfts: [],
    });
  }

  withNftControllerERC721() {
    return this.withNftController({
      allNftContracts: {
        '0x5cfe73b6021e818b776b421b1c4db2474086a7e1': {
          [toHex(1337)]: [
            {
              address: `__FIXTURE_SUBSTITUTION__CONTRACT${SMART_CONTRACTS.NFTS}`,
              name: 'TestDappNFTs',
              symbol: 'TDC',
            },
          ],
        },
      },
      allNfts: {
        '0x5cfe73b6021e818b776b421b1c4db2474086a7e1': {
          [toHex(1337)]: [
            {
              address: `__FIXTURE_SUBSTITUTION__CONTRACT${SMART_CONTRACTS.NFTS}`,
              description: 'Test Dapp NFTs for testing.',
              favorite: false,
              image:
                'data:image/svg+xml;base64,PHN2ZyBoZWlnaHQ9IjM1MCIgd2lkdGg9IjM1MCIgdmlld0JveD0iMCAwIDEwMCAxMDAiIHhtbG5zPSJodHRwOi8vd3d3LnczLm9yZy8yMDAwL3N2ZyI+PGRlZnM+PHBhdGggaWQ9Ik15UGF0aCIgZmlsbD0ibm9uZSIgc3Ryb2tlPSJyZWQiIGQ9Ik0xMCw5MCBROTAsOTAgOTAsNDUgUTkwLDEwIDUwLDEwIFExMCwxMCAxMCw0MCBRMTAsNzAgNDUsNzAgUTcwLDcwIDc1LDUwIiAvPjwvZGVmcz48dGV4dD48dGV4dFBhdGggaHJlZj0iI015UGF0aCI+UXVpY2sgYnJvd24gZm94IGp1bXBzIG92ZXIgdGhlIGxhenkgZG9nLjwvdGV4dFBhdGg+PC90ZXh0Pjwvc3ZnPg==',
              isCurrentlyOwned: true,
              name: 'Test Dapp NFTs #1',
              standard: 'ERC721',
              tokenId: '1',
            },
          ],
        },
      },
      ignoredNfts: [],
    });
  }

  withOnboardingController(data) {
    merge(this.fixture.data.OnboardingController, data);
    return this;
  }

  withPermissionController(data) {
    merge(this.fixture.data.PermissionController, data);
    return this;
  }

  withBridgeControllerDefaultState() {
    this.fixture.data.BridgeController = {
      bridgeState: {
        bridgeFeatureFlags: {
          destNetworkAllowlist: [],
          extensionSupport: false,
          srcNetworkAllowlist: [],
        },
      },
    };
    return this;
  }

  withPermissionControllerConnectedToTestDapp(restrictReturnedAccounts = true) {
    return this.withPermissionController({
      subjects: {
        [DAPP_URL]: {
          origin: DAPP_URL,
          permissions: {
            eth_accounts: {
              id: 'ZaqPEWxyhNCJYACFw93jE',
              parentCapability: 'eth_accounts',
              invoker: DAPP_URL,
              caveats: restrictReturnedAccounts && [
                {
                  type: 'restrictReturnedAccounts',
                  value: [
                    DEFAULT_FIXTURE_ACCOUNT.toLowerCase(),
                    '0x09781764c08de8ca82e156bbf156a3ca217c7950',
                    ERC_4337_ACCOUNT.toLowerCase(),
                  ],
                },
              ],
              date: 1664388714636,
            },
          },
        },
      },
    });
  }

  withPermissionControllerSnapAccountConnectedToTestDapp(
    restrictReturnedAccounts = true,
  ) {
    return this.withPermissionController({
      subjects: {
        [DAPP_URL]: {
          origin: DAPP_URL,
          permissions: {
            eth_accounts: {
              id: 'ZaqPEWxyhNCJYACFw93jE',
              parentCapability: 'eth_accounts',
              invoker: DAPP_URL,
              caveats: restrictReturnedAccounts && [
                {
                  type: 'restrictReturnedAccounts',
                  value: ['0x09781764c08de8ca82e156bbf156a3ca217c7950'],
                },
              ],
              date: 1664388714636,
            },
          },
        },
      },
    });
  }

  withPermissionControllerConnectedToTwoTestDapps(
    restrictReturnedAccounts = true,
  ) {
    return this.withPermissionController({
      subjects: {
        [DAPP_URL]: {
          origin: DAPP_URL,
          permissions: {
            eth_accounts: {
              id: 'ZaqPEWxyhNCJYACFw93jE',
              parentCapability: 'eth_accounts',
              invoker: DAPP_URL,
              caveats: restrictReturnedAccounts && [
                {
                  type: 'restrictReturnedAccounts',
                  value: [
                    '0x5cfe73b6021e818b776b421b1c4db2474086a7e1',
                    '0x09781764c08de8ca82e156bbf156a3ca217c7950',
                  ],
                },
              ],
              date: 1664388714636,
            },
          },
        },
        [DAPP_ONE_URL]: {
          origin: DAPP_ONE_URL,
          permissions: {
            eth_accounts: {
              id: 'AqPEWxyhNCJYACFw93jE4',
              parentCapability: 'eth_accounts',
              invoker: DAPP_ONE_URL,
              caveats: restrictReturnedAccounts && [
                {
                  type: 'restrictReturnedAccounts',
                  value: [
                    '0x5cfe73b6021e818b776b421b1c4db2474086a7e1',
                    '0x09781764c08de8ca82e156bbf156a3ca217c7950',
                  ],
                },
              ],
              date: 1664388714636,
            },
          },
        },
      },
    });
  }

  withPermissionControllerConnectedToSnapDapp() {
    return this.withPermissionController({
      subjects: {
        'https://metamask.github.io': {
          origin: 'https://metamask.github.io',
          permissions: {
            [WALLET_SNAP_PERMISSION_KEY]: {
              caveats: [
                {
                  type: SnapCaveatType.SnapIds,
                  value: {
                    'npm@metamask/test-snap-bip32': {},
                    'npm@metamask/test-snap-bip44': {},
                    'npm@metamask/test-snap-error': {},
                    'npm@metamask/test-snap-managestate': {},
                    'npm@metamask/test-snap-notification': {},
                  },
                },
              ],
              id: 'CwdJq0x8N_b9FNxn6dVuP',
              parentCapability: WALLET_SNAP_PERMISSION_KEY,
              invoker: 'https://metamask.github.io',
              date: 1664388714636,
            },
          },
        },
      },
    });
  }

  withPermissionLogController(data) {
    merge(
      this.fixture.data.PermissionLogController
        ? this.fixture.data.PermissionLogController
        : (this.fixture.data.PermissionLogController = {}),
      data,
    );
    return this;
  }

  withPreferencesController(data) {
    merge(this.fixture.data.PreferencesController, data);
    return this;
  }

  withPreferencesControllerAdditionalAccountIdentities() {
    return this.withPreferencesController({
      identities: {
        '0x5cfe73b6021e818b776b421b1c4db2474086a7e1': {
          address: '0x5cfe73b6021e818b776b421b1c4db2474086a7e1',
          lastSelected: 1665507600000,
          name: 'Account 1',
        },
        '0x09781764c08de8ca82e156bbf156a3ca217c7950': {
          address: '0x09781764c08de8ca82e156bbf156a3ca217c7950',
          lastSelected: 1665507800000,
          name: 'Account 2',
        },
      },
    });
  }

  withPreferencesControllerImportedAccountIdentities() {
    return this.withPreferencesController({
      identities: {
        '0x0cc5261ab8ce458dc977078a3623e2badd27afd3': {
          name: 'Account 1',
          address: '0x0cc5261ab8ce458dc977078a3623e2badd27afd3',
          lastSelected: 1665507600000,
        },
        '0x3ed0ee22e0685ebbf07b2360a8331693c413cc59': {
          name: 'Account 2',
          address: '0x3ed0ee22e0685ebbf07b2360a8331693c413cc59',
        },
        '0xd38d853771fb546bd8b18b2f3638491bc0b0e906': {
          name: 'Account 3',
          address: '0xd38d853771fb546bd8b18b2f3638491bc0b0e906',
        },
      },
      selectedAddress: '0x0cc5261ab8ce458dc977078a3623e2badd27afd3',
    });
  }

  withPreferencesControllerPetnamesDisabled() {
    return this.withPreferencesController({
      preferences: {
        petnamesEnabled: false,
      },
    });
  }

  withPreferencesControllerTxSimulationsDisabled() {
    return this.withPreferencesController({
      useTransactionSimulations: false,
    });
  }

  withPreferencesControllerAndFeatureFlag(flags) {
    merge(this.fixture.data.PreferencesController, flags);
    return this;
  }

  withAccountsController(data) {
    merge(this.fixture.data.AccountsController, data);
    return this;
  }

  withAccountsControllerImportedAccount() {
    return this.withAccountsController({
      internalAccounts: {
        selectedAccount: '2fdb2de6-80c7-4d2f-9f95-cb6895389843',
        accounts: {
          '2fdb2de6-80c7-4d2f-9f95-cb6895389843': {
            id: '2fdb2de6-80c7-4d2f-9f95-cb6895389843',
            address: '0x0cc5261ab8ce458dc977078a3623e2badd27afd3',
            options: {},
            methods: [
              'personal_sign',
              'eth_signTransaction',
              'eth_signTypedData_v1',
              'eth_signTypedData_v3',
              'eth_signTypedData_v4',
            ],
            type: 'eip155:eoa',
            metadata: {
              name: 'Account 1',
              lastSelected: 1665507600000,
              keyring: {
                type: 'HD Key Tree',
              },
            },
          },
          '58093703-57e9-4ea9-8545-49e8a75cb084': {
            id: '58093703-57e9-4ea9-8545-49e8a75cb084',
            address: '0x3ed0ee22e0685ebbf07b2360a8331693c413cc59',
            options: {},
            methods: [
              'personal_sign',
              'eth_signTransaction',
              'eth_signTypedData_v1',
              'eth_signTypedData_v3',
              'eth_signTypedData_v4',
            ],
            type: 'eip155:eoa',
            metadata: {
              name: 'Account 2',
              keyring: {
                type: 'HD Key Tree',
              },
            },
          },
          'dd658aab-abf2-4f53-b735-c8a57151d447': {
            id: 'dd658aab-abf2-4f53-b735-c8a57151d447',
            address: '0xd38d853771fb546bd8b18b2f3638491bc0b0e906',
            options: {},
            methods: [
              'personal_sign',
              'eth_signTransaction',
              'eth_signTypedData_v1',
              'eth_signTypedData_v3',
              'eth_signTypedData_v4',
            ],
            type: 'eip155:eoa',
            metadata: {
              name: 'Account 3',
              keyring: {
                type: 'HD Key Tree',
              },
            },
          },
        },
      },
    });
  }

  withAccountsControllerAdditionalAccountIdentities() {
    return this.withAccountsController({
      internalAccounts: {
        accounts: {
          'd5e45e4a-3b04-4a09-a5e1-39762e5c6be4': {
            id: 'd5e45e4a-3b04-4a09-a5e1-39762e5c6be4',
            address: '0x5cfe73b6021e818b776b421b1c4db2474086a7e1',
            options: {},
            methods: [
              'personal_sign',
              'eth_signTransaction',
              'eth_signTypedData_v1',
              'eth_signTypedData_v3',
              'eth_signTypedData_v4',
            ],
            type: 'eip155:eoa',
            metadata: {
              name: 'Account 1',
              lastSelected: 1665507600000,
              keyring: {
                type: 'HD Key Tree',
              },
            },
          },
          'e9976a84-110e-46c3-9811-e2da7b5528d3': {
            id: 'e9976a84-110e-46c3-9811-e2da7b5528d3',
            address: '0x09781764c08de8ca82e156bbf156a3ca217c7950',
            options: {},
            methods: [
              'personal_sign',
              'eth_signTransaction',
              'eth_signTypedData_v1',
              'eth_signTypedData_v3',
              'eth_signTypedData_v4',
            ],
            type: 'eip155:eoa',
            metadata: {
              name: 'Account 2',
              lastSelected: 1665507800000,
              keyring: {
                type: 'HD Key Tree',
              },
            },
          },
        },
      },
      selectedAccount: 'd5e45e4a-3b04-4a09-a5e1-39762e5c6be4',
    });
  }

  withPreferencesControllerNftDetectionEnabled() {
    return this.withPreferencesController({
      openSeaEnabled: true,
      useNftDetection: true,
    });
  }

  withSelectedNetworkController(data) {
    merge(this.fixture.data.SelectedNetworkController, data);
    return this;
  }

  withSelectedNetworkControllerPerDomain() {
    return merge(
      this.withSelectedNetworkController({
        domains: {
          [DAPP_URL]: 'networkConfigurationId',
          [DAPP_ONE_URL]: '76e9cd59-d8e2-47e7-b369-9c205ccb602c',
        },
      }),
      this.withPreferencesControllerUseRequestQueueEnabled(),
    );
  }

  withPreferencesControllerUseRequestQueueEnabled() {
    return merge(
      this.withPreferencesController({
        useRequestQueue: true,
      }),
    );
  }

  withSmartTransactionsController(data) {
    merge(this.fixture.data.SmartTransactionsController, data);
    return this;
  }

  withSubjectMetadataController(data) {
    merge(this.fixture.data.SubjectMetadataController, data);
    return this;
  }

  withTokenListController(data) {
    merge(
      this.fixture.data.TokenListController
        ? this.fixture.data.TokenListController
        : (this.fixture.data.TokenListController = {}),
      data,
    );
    return this;
  }

  withTokensController(data) {
    merge(this.fixture.data.TokensController, data);
    return this;
  }

  // withTokenRatesController(data) {
  //   merge(this.fixture.data.TokenRatesController, data);
  //   return this;
  // }

  withBadPreferencesControllerState() {
    merge(this.fixture.data, {
      PreferencesController: 5,
    });
    return this;
  }

  withTokensControllerERC20() {
    merge(this.fixture.data.TokensController, {
      tokens: [
        {
          address: `__FIXTURE_SUBSTITUTION__CONTRACT${SMART_CONTRACTS.HST}`,
          symbol: 'TST',
          decimals: 4,
          image:
            'https://static.cx.metamask.io/api/v1/tokenIcons/1337/0x581c3c1a2a4ebde2a0df29b5cf4c116e42945947.png',
          isERC721: false,
          aggregators: [],
        },
      ],
      ignoredTokens: [],
      detectedTokens: [],
      allTokens: {
        [toHex(1337)]: {
          '0x5cfe73b6021e818b776b421b1c4db2474086a7e1': [
            {
              address: `__FIXTURE_SUBSTITUTION__CONTRACT${SMART_CONTRACTS.HST}`,
              symbol: 'TST',
              decimals: 4,
              image:
                'https://static.cx.metamask.io/api/v1/tokenIcons/1337/0x581c3c1a2a4ebde2a0df29b5cf4c116e42945947.png',
              isERC721: false,
              aggregators: [],
            },
          ],
        },
      },
      allIgnoredTokens: {},
      allDetectedTokens: {},
    });
    return this;
  }

  withTransactionController(data) {
    merge(
      this.fixture.data.TransactionController
        ? this.fixture.data.TransactionController
        : (this.fixture.data.TransactionController = {}),
      data,
    );
    return this;
  }

  withTransactionControllerMultipleTransactions() {
    return this.withTransactionController({
      transactions: {
        '7087d1d7-f0e8-4c0f-a903-6d9daa392baf': {
          chainId: CHAIN_IDS.LOCALHOST,
          dappSuggestedGasFees: {
            gas: '0x5208',
            maxFeePerGas: '0x59682f0c',
            maxPriorityFeePerGas: '0x59682f00',
          },
          history: [
            {
              chainId: CHAIN_IDS.LOCALHOST,
              dappSuggestedGasFees: {
                gas: '0x5208',
                maxFeePerGas: '0x59682f0c',
                maxPriorityFeePerGas: '0x59682f00',
              },
              id: '7087d1d7-f0e8-4c0f-a903-6d9daa392baf',
              loadingDefaults: true,
              origin: 'https://metamask.github.io',
              status: 'unapproved',
              time: 1631545991949,
              txParams: {
                from: '0x5cfe73b6021e818b776b421b1c4db2474086a7e1',
                gas: '0x5208',
                maxFeePerGas: '0x59682f0c',
                maxPriorityFeePerGas: '0x59682f00',
                to: '0x2f318c334780961fb129d2a6c30d0763d9a5c970',
                value: '0x29a2241af62c0000',
              },
              type: 'simpleSend',
            },
            [
              {
                note: 'Added new unapproved transaction.',
                op: 'replace',
                path: '/loadingDefaults',
                timestamp: 1631545992244,
                value: false,
              },
              {
                op: 'add',
                path: '/simulationData',
                value: {
                  error: {
                    code: 'disabled',
                    message: 'Simulation disabled',
                  },
                  tokenBalanceChanges: [],
                },
                note: 'TransactionController#updateSimulationData - Update simulation data',
                timestamp: 1631545992244,
              },
            ],
          ],
          simulationData: {
            error: {
              code: 'disabled',
              message: 'Simulation disabled',
            },
            tokenBalanceChanges: [],
          },
          id: '7087d1d7-f0e8-4c0f-a903-6d9daa392baf',
          loadingDefaults: false,
          origin: 'https://metamask.github.io',
          status: 'unapproved',
          time: 1631545991949,
          txParams: {
            from: '0x5cfe73b6021e818b776b421b1c4db2474086a7e1',
            gas: '0x5208',
            maxFeePerGas: '0x59682f0c',
            maxPriorityFeePerGas: '0x59682f00',
            to: '0x2f318c334780961fb129d2a6c30d0763d9a5c970',
            value: '0x29a2241af62c0000',
          },
          type: 'simpleSend',
        },
        '6eab4240-3762-4581-abc5-cd91eab6964e': {
          chainId: CHAIN_IDS.LOCALHOST,
          dappSuggestedGasFees: {
            gas: '0x5208',
            maxFeePerGas: '0x59682f0c',
            maxPriorityFeePerGas: '0x59682f00',
          },
          history: [
            {
              chainId: CHAIN_IDS.LOCALHOST,
              dappSuggestedGasFees: {
                gas: '0x5208',
                maxFeePerGas: '0x59682f0c',
                maxPriorityFeePerGas: '0x59682f00',
              },
              id: '6eab4240-3762-4581-abc5-cd91eab6964e',
              loadingDefaults: true,
              origin: 'https://metamask.github.io',
              status: 'unapproved',
              time: 1631545994578,
              txParams: {
                from: '0x5cfe73b6021e818b776b421b1c4db2474086a7e1',
                gas: '0x5208',
                maxFeePerGas: '0x59682f0c',
                maxPriorityFeePerGas: '0x59682f00',
                to: '0x2f318c334780961fb129d2a6c30d0763d9a5c970',
                value: '0x29a2241af62c0000',
              },
              type: 'simpleSend',
            },
            [
              {
                note: 'Added new unapproved transaction.',
                op: 'replace',
                path: '/loadingDefaults',
                timestamp: 1631545994695,
                value: false,
              },
              {
                op: 'add',
                path: '/simulationData',
                value: {
                  error: {
                    code: 'disabled',
                    message: 'Simulation disabled',
                  },
                  tokenBalanceChanges: [],
                },
                note: 'TransactionController#updateSimulationData - Update simulation data',
                timestamp: 1631545992244,
              },
            ],
          ],
          simulationData: {
            error: {
              code: 'disabled',
              message: 'Simulation disabled',
            },
            tokenBalanceChanges: [],
          },
          id: '6eab4240-3762-4581-abc5-cd91eab6964e',
          loadingDefaults: false,
          origin: 'https://metamask.github.io',
          status: 'unapproved',
          time: 1631545994578,
          txParams: {
            from: '0x5cfe73b6021e818b776b421b1c4db2474086a7e1',
            gas: '0x5208',
            maxFeePerGas: '0x59682f0c',
            maxPriorityFeePerGas: '0x59682f00',
            to: '0x2f318c334780961fb129d2a6c30d0763d9a5c970',
            value: '0x29a2241af62c0000',
          },
          type: 'simpleSend',
        },
        'c15eee26-11d6-4914-a70e-36ef9a3bcacb': {
          chainId: CHAIN_IDS.LOCALHOST,
          dappSuggestedGasFees: {
            gas: '0x5208',
            maxFeePerGas: '0x59682f0c',
            maxPriorityFeePerGas: '0x59682f00',
          },
          history: [
            {
              chainId: CHAIN_IDS.LOCALHOST,
              dappSuggestedGasFees: {
                gas: '0x5208',
                maxFeePerGas: '0x59682f0c',
                maxPriorityFeePerGas: '0x59682f00',
              },
              id: 'c15eee26-11d6-4914-a70e-36ef9a3bcacb',
              loadingDefaults: true,
              origin: 'https://metamask.github.io',
              status: 'unapproved',
              time: 1631545996673,
              txParams: {
                from: '0x5cfe73b6021e818b776b421b1c4db2474086a7e1',
                gas: '0x5208',
                maxFeePerGas: '0x59682f0c',
                maxPriorityFeePerGas: '0x59682f00',
                to: '0x2f318c334780961fb129d2a6c30d0763d9a5c970',
                value: '0x29a2241af62c0000',
              },
              type: 'simpleSend',
            },
            [
              {
                note: 'Added new unapproved transaction.',
                op: 'replace',
                path: '/loadingDefaults',
                timestamp: 1631545996678,
                value: false,
              },
              {
                op: 'add',
                path: '/simulationData',
                value: {
                  error: {
                    code: 'disabled',
                    message: 'Simulation disabled',
                  },
                  tokenBalanceChanges: [],
                },
                note: 'TransactionController#updateSimulationData - Update simulation data',
                timestamp: 1631545992244,
              },
            ],
          ],
          simulationData: {
            error: {
              code: 'disabled',
              message: 'Simulation disabled',
            },
            tokenBalanceChanges: [],
          },
          id: 'c15eee26-11d6-4914-a70e-36ef9a3bcacb',
          loadingDefaults: false,
          origin: 'https://metamask.github.io',
          status: 'unapproved',
          time: 1631545996673,
          txParams: {
            from: '0x5cfe73b6021e818b776b421b1c4db2474086a7e1',
            gas: '0x5208',
            maxFeePerGas: '0x59682f0c',
            maxPriorityFeePerGas: '0x59682f00',
            to: '0x2f318c334780961fb129d2a6c30d0763d9a5c970',
            value: '0x29a2241af62c0000',
          },
          type: 'simpleSend',
        },
        'dfa9e5ad-d069-46b1-976e-a23734971d87': {
          chainId: CHAIN_IDS.LOCALHOST,
          dappSuggestedGasFees: {
            gas: '0x5208',
            maxFeePerGas: '0x59682f0c',
            maxPriorityFeePerGas: '0x59682f00',
          },
          history: [
            {
              chainId: CHAIN_IDS.LOCALHOST,
              dappSuggestedGasFees: {
                gas: '0x5208',
                maxFeePerGas: '0x59682f0c',
                maxPriorityFeePerGas: '0x59682f00',
              },
              id: 'dfa9e5ad-d069-46b1-976e-a23734971d87',
              loadingDefaults: true,
              origin: 'https://metamask.github.io',
              status: 'unapproved',
              time: 1631545998675,
              txParams: {
                from: '0x5cfe73b6021e818b776b421b1c4db2474086a7e1',
                gas: '0x5208',
                maxFeePerGas: '0x59682f0c',
                maxPriorityFeePerGas: '0x59682f00',
                to: '0x2f318c334780961fb129d2a6c30d0763d9a5c970',
                value: '0x29a2241af62c0000',
              },
              type: 'simpleSend',
            },
            [
              {
                note: 'Added new unapproved transaction.',
                op: 'replace',
                path: '/loadingDefaults',
                timestamp: 1631545998677,
                value: false,
              },
              {
                op: 'add',
                path: '/simulationData',
                value: {
                  error: {
                    code: 'disabled',
                    message: 'Simulation disabled',
                  },
                  tokenBalanceChanges: [],
                },
                note: 'TransactionController#updateSimulationData - Update simulation data',
                timestamp: 1631545992244,
              },
            ],
          ],
          simulationData: {
            error: {
              code: 'disabled',
              message: 'Simulation disabled',
            },
            tokenBalanceChanges: [],
          },
          id: 'dfa9e5ad-d069-46b1-976e-a23734971d87',
          loadingDefaults: false,
          origin: 'https://metamask.github.io',
          status: 'unapproved',
          time: 1631545998675,
          txParams: {
            from: '0x5cfe73b6021e818b776b421b1c4db2474086a7e1',
            gas: '0x5208',
            maxFeePerGas: '0x59682f0c',
            maxPriorityFeePerGas: '0x59682f00',
            to: '0x2f318c334780961fb129d2a6c30d0763d9a5c970',
            value: '0x29a2241af62c0000',
          },
          type: 'simpleSend',
        },
      },
    });
  }

  withTransactionControllerTypeOneTransaction() {
    return this.withTransactionController({
      transactions: {
        '13a01e77-a368-4bb9-aba9-e7435580e3b9': {
          chainId: CHAIN_IDS.LOCALHOST,
          history: [
            {
              chainId: CHAIN_IDS.LOCALHOST,
              id: '13a01e77-a368-4bb9-aba9-e7435580e3b9',
              loadingDefaults: true,
              origin: 'metamask',
              status: 'unapproved',
              time: 1617228030067,
              txParams: {
                from: '0x5cfe73b6021e818b776b421b1c4db2474086a7e1',
                gas: '0x61a8',
                gasPrice: '0x2540be400',
                to: '0x2f318C334780961FB129D2a6c30D0763d9a5C970',
                value: '0xde0b6b3a7640000',
              },
              type: 'simpleSend',
            },
            [
              {
                note: 'Added new unapproved transaction.',
                op: 'replace',
                path: '/loadingDefaults',
                timestamp: 1617228030069,
                value: false,
              },
            ],
          ],
          id: '13a01e77-a368-4bb9-aba9-e7435580e3b9',
          loadingDefaults: false,
          origin: 'metamask',
          primaryTransaction: {
            chainId: CHAIN_IDS.LOCALHOST,
            id: '13a01e77-a368-4bb9-aba9-e7435580e3b9',
            loadingDefaults: true,
            origin: 'metamask',
            status: 'unapproved',
            time: 1617228030067,
            txParams: {
              from: '0x5cfe73b6021e818b776b421b1c4db2474086a7e1',
              gas: '0x61a8',
              gasPrice: '0x2540be400',
              to: '0x2f318C334780961FB129D2a6c30D0763d9a5C970',
              value: '0xde0b6b3a7640000',
            },
            type: 'sentEther',
          },
          status: 'unapproved',
          time: 1617228030067,
          txParams: {
            from: '0x5cfe73b6021e818b776b421b1c4db2474086a7e1',
            gas: '0x61a8',
            gasPrice: '0x2540be400',
            to: '0x2f318C334780961FB129D2a6c30D0763d9a5C970',
            value: '0xde0b6b3a7640000',
          },
          type: 'simpleSend',
        },
      },
    });
  }

  withTransactionControllerTypeTwoTransaction() {
    return this.withTransactionController({
      transactions: {
        '13a01e77-a368-4bb9-aba9-e7435580e3b9': {
          chainId: CHAIN_IDS.LOCALHOST,
          history: [
            {
              chainId: CHAIN_IDS.LOCALHOST,
              id: '13a01e77-a368-4bb9-aba9-e7435580e3b9',
              loadingDefaults: true,
              origin: 'metamask',
              status: 'unapproved',
              time: 1617228030067,
              txParams: {
                from: '0x5cfe73b6021e818b776b421b1c4db2474086a7e1',
                gas: '0x61a8',
                maxFeePerGas: '0x59682f0c',
                maxPriorityFeePerGas: '0x59682f00',
                to: '0x2f318C334780961FB129D2a6c30D0763d9a5C970',
                type: '0x2',
                value: '0xde0b6b3a7640000',
              },
              type: 'simpleSend',
            },
            [
              {
                note: 'Added new unapproved transaction.',
                op: 'replace',
                path: '/loadingDefaults',
                timestamp: 1617228030069,
                value: false,
              },
            ],
          ],
          id: '13a01e77-a368-4bb9-aba9-e7435580e3b9',
          loadingDefaults: false,
          origin: 'metamask',
          primaryTransaction: {
            chainId: CHAIN_IDS.LOCALHOST,
            id: '13a01e77-a368-4bb9-aba9-e7435580e3b9',
            loadingDefaults: true,
            origin: 'metamask',
            status: 'unapproved',
            time: 1617228030067,
            txParams: {
              from: '0x5cfe73b6021e818b776b421b1c4db2474086a7e1',
              gas: '0x61a8',
              maxFeePerGas: '0x59682f0c',
              maxPriorityFeePerGas: '0x59682f00',
              to: '0x2f318C334780961FB129D2a6c30D0763d9a5C970',
              type: '0x2',
              value: '0xde0b6b3a7640000',
            },
            type: 'sentEther',
          },
          status: 'unapproved',
          time: 1617228030067,
          txParams: {
            from: '0x5cfe73b6021e818b776b421b1c4db2474086a7e1',
            gas: '0x61a8',
            maxFeePerGas: '0x59682f0c',
            maxPriorityFeePerGas: '0x59682f00',
            to: '0x2f318C334780961FB129D2a6c30D0763d9a5C970',
            type: '0x2',
            value: '0xde0b6b3a7640000',
          },
          type: 'simpleSend',
        },
      },
    });
  }

  withTransactionControllerOPLayer2Transaction() {
    const FROM_ADDRESS = ACCOUNT_1;
    const TRANSACTION_ID = 'f0fc75d0-181d-11ef-9546-8b2366f13afd';
    const TRANSACTION_TYPE = 'contractInteraction';
    const TEST_NETWORK_CLIENT_ID = 'networkConfigurationId';

    return this.withTransactionController({
      transactions: {
        [TRANSACTION_ID]: {
          actionId: 3577139671,
          chainId: '0xa',
          dappSuggestedGasFees: { gas: '0x31f10' },
          defaultGasEstimates: {
            estimateType: 'dappSuggested',
            gas: '0x31f10',
            maxFeePerGas: '0x3b014b3',
            maxPriorityFeePerGas: '0x3b014b3',
          },
          gasFeeEstimates: { gasPrice: '0x3b202d0', type: 'eth_gasPrice' },
          gasFeeEstimatesLoaded: true,
          history: [
            {
              actionId: 3577139671,
              chainId: '0xa',
              dappSuggestedGasFees: { gas: '0x31f10' },
              defaultGasEstimates: {
                estimateType: 'dappSuggested',
                gas: '0x31f10',
                maxFeePerGas: '0x3b014b3',
                maxPriorityFeePerGas: '0x3b014b3',
              },
              id: TRANSACTION_ID,
              layer1GasFee: '0x175283ae57',
              networkClientId: TEST_NETWORK_CLIENT_ID,
              origin: 'https://metamask.github.io',
              securityAlertResponse: {
                reason: 'loading',
                result_type: 'validation_in_progress',
                securityAlertId: '30626504-0069-4278-9e2e-3d7fba2e6aef',
              },
              sendFlowHistory: [],
              status: 'unapproved',
              time: 1716370234797,
              txParams: {
                data: '0x608060405234801561001057600080fd5b5033600160006101000a81548173ffffffffffffffffffffffffffffffffffffffff021916908373ffffffffffffffffffffffffffffffffffffffff1602179055506000808190555061023b806100686000396000f300608060405260043610610057576000357c0100000000000000000000000000000000000000000000000000000000900463ffffffff1680632e1a7d4d1461005c5780638da5cb5b1461009d578063d0e30db0146100f4575b600080fd5b34801561006857600080fd5b5061008760048036038101908080359060200190929190505050610112565b6040518082815260200191505060405180910390f35b3480156100a957600080fd5b506100b26101d0565b604051808273ffffffffffffffffffffffffffffffffffffffff1673ffffffffffffffffffffffffffffffffffffffff16815260200191505060405180910390f35b6100fc6101f6565b6040518082815260200191505060405180910390f35b6000600160009054906101000a900473ffffffffffffffffffffffffffffffffffffffff1673ffffffffffffffffffffffffffffffffffffffff163373ffffffffffffffffffffffffffffffffffffffff1614151561017057600080fd5b8160008082825403925050819055503373ffffffffffffffffffffffffffffffffffffffff166108fc839081150290604051600060405180830381858888f193505050501580156101c5573d6000803e3d6000fd5b506000549050919050565b600160009054906101000a900473ffffffffffffffffffffffffffffffffffffffff1681565b60003460008082825401925050819055506000549050905600a165627a7a72305820f237db3ec816a52589d82512117bc85bc08d3537683ffeff9059108caf3e5d400029',
                from: FROM_ADDRESS,
                gas: '0x31f10',
                maxFeePerGas: '0x3b014b3',
                maxPriorityFeePerGas: '0x3b014b3',
                value: '0x0',
              },
              type: TRANSACTION_TYPE,
              userEditedGasLimit: false,
              userFeeLevel: 'dappSuggested',
              verifiedOnBlockchain: false,
            },
            [
              {
                note: 'TransactionController#updateSimulationData - Update simulation data',
                op: 'add',
                path: '/simulationData',
                timestamp: 1716370235743,
                value: {
                  error: { code: 'disabled', message: 'Simulation disabled' },
                  tokenBalanceChanges: [],
                },
              },
            ],
            [
              {
                note: 'TransactionController:updatesecurityAlertResponse - securityAlertResponse updated',
                op: 'replace',
                path: '/securityAlertResponse/result_type',
                timestamp: 1716370236091,
                value: 'Benign',
              },
              {
                op: 'replace',
                path: '/securityAlertResponse/reason',
                value: '',
              },
              {
                op: 'add',
                path: '/securityAlertResponse/description',
                value: '',
              },
              { op: 'add', path: '/securityAlertResponse/features', value: [] },
              {
                op: 'add',
                path: '/securityAlertResponse/block',
                value: 120385722,
              },
              {
                op: 'add',
                path: '/gasFeeEstimates',
                value: { gasPrice: '0x3b014b3', type: 'eth_gasPrice' },
              },
              { op: 'add', path: '/gasFeeEstimatesLoaded', value: true },
            ],
          ],
          id: TRANSACTION_ID,
          layer1GasFee: '0x19fdabf615',
          networkClientId: TEST_NETWORK_CLIENT_ID,
          origin: 'https://metamask.github.io',
          securityAlertResponse: {
            block: 120385722,
            description: '',
            features: [],
            reason: '',
            result_type: 'Benign',
            securityAlertId: '30626504-0069-4278-9e2e-3d7fba2e6aef',
          },
          sendFlowHistory: [],
          simulationData: {
            error: { code: 'disabled', message: 'Simulation disabled' },
            tokenBalanceChanges: [],
          },
          status: 'unapproved',
          time: 1716370234797,
          txParams: {
            data: '0x608060405234801561001057600080fd5b5033600160006101000a81548173ffffffffffffffffffffffffffffffffffffffff021916908373ffffffffffffffffffffffffffffffffffffffff1602179055506000808190555061023b806100686000396000f300608060405260043610610057576000357c0100000000000000000000000000000000000000000000000000000000900463ffffffff1680632e1a7d4d1461005c5780638da5cb5b1461009d578063d0e30db0146100f4575b600080fd5b34801561006857600080fd5b5061008760048036038101908080359060200190929190505050610112565b6040518082815260200191505060405180910390f35b3480156100a957600080fd5b506100b26101d0565b604051808273ffffffffffffffffffffffffffffffffffffffff1673ffffffffffffffffffffffffffffffffffffffff16815260200191505060405180910390f35b6100fc6101f6565b6040518082815260200191505060405180910390f35b6000600160009054906101000a900473ffffffffffffffffffffffffffffffffffffffff1673ffffffffffffffffffffffffffffffffffffffff163373ffffffffffffffffffffffffffffffffffffffff1614151561017057600080fd5b8160008082825403925050819055503373ffffffffffffffffffffffffffffffffffffffff166108fc839081150290604051600060405180830381858888f193505050501580156101c5573d6000803e3d6000fd5b506000549050919050565b600160009054906101000a900473ffffffffffffffffffffffffffffffffffffffff1681565b60003460008082825401925050819055506000549050905600a165627a7a72305820f237db3ec816a52589d82512117bc85bc08d3537683ffeff9059108caf3e5d400029',
            from: FROM_ADDRESS,
            gas: '0x31f10',
            maxFeePerGas: '0x3b014b3',
            maxPriorityFeePerGas: '0x3b014b3',
            value: '0x0',
          },
          type: TRANSACTION_TYPE,
          userEditedGasLimit: false,
          userFeeLevel: 'dappSuggested',
          verifiedOnBlockchain: false,
        },
      },
    });
  }

  withTransactionControllerApprovedTransaction() {
    return this.withTransactionController({
      transactions: {
        '13a01e77-a368-4bb9-aba9-e7435580e3b9': {
          chainId: CHAIN_IDS.LOCALHOST,
          history: [
            {
              chainId: CHAIN_IDS.LOCALHOST,
              id: '13a01e77-a368-4bb9-aba9-e7435580e3b9',
              loadingDefaults: true,
              origin: 'metamask',
              status: 'unapproved',
              time: 1617228030067,
              txParams: {
                from: '0x5cfe73b6021e818b776b421b1c4db2474086a7e1',
                gas: '0x61a8',
                maxFeePerGas: '0x59682f0c',
                maxPriorityFeePerGas: '0x59682f00',
                to: '0x2f318C334780961FB129D2a6c30D0763d9a5C970',
                type: '0x2',
                value: '0xde0b6b3a7640000',
              },
              type: 'simpleSend',
            },
            [
              {
                note: 'Added new unapproved transaction.',
                op: 'replace',
                path: '/loadingDefaults',
                timestamp: 1617228030069,
                value: false,
              },
            ],
            [
              {
                op: 'add',
                path: '/txParams/nonce',
                value: '0x0',
                note: 'transactions#approveTransaction',
                timestamp: 1617228031069,
              },
            ],
          ],
          id: '13a01e77-a368-4bb9-aba9-e7435580e3b9',
          loadingDefaults: false,
          origin: 'metamask',
          primaryTransaction: {
            chainId: CHAIN_IDS.LOCALHOST,
            id: '13a01e77-a368-4bb9-aba9-e7435580e3b9',
            loadingDefaults: true,
            origin: 'metamask',
            status: 'approved',
            time: 1617228030067,
            txParams: {
              from: '0x5cfe73b6021e818b776b421b1c4db2474086a7e1',
              gas: '0x61a8',
              maxFeePerGas: '0x59682f0c',
              maxPriorityFeePerGas: '0x59682f00',
              to: '0x2f318C334780961FB129D2a6c30D0763d9a5C970',
              type: '0x2',
              value: '0xde0b6b3a7640000',
            },
            type: 'sentEther',
          },
          status: 'approved',
          time: 1617228030067,
          txParams: {
            from: '0x5cfe73b6021e818b776b421b1c4db2474086a7e1',
            gas: '0x61a8',
            maxFeePerGas: '0x59682f0c',
            maxPriorityFeePerGas: '0x59682f00',
            to: '0x2f318C334780961FB129D2a6c30D0763d9a5C970',
            type: '0x2',
            value: '0xde0b6b3a7640000',
          },
          type: 'simpleSend',
        },
      },
    });
  }

  withTransactionControllerCompletedTransaction() {
    return this.withTransactionController({
      transactions: {
        '0c9342ce-ef3f-4cab-9425-8e57144256a6': {
          chainId: CHAIN_IDS.LOCALHOST,
          history: [
            {
              chainId: CHAIN_IDS.LOCALHOST,
              id: '0c9342ce-ef3f-4cab-9425-8e57144256a6',
              loadingDefaults: true,
              origin: 'metamask',
              status: 'unapproved',
              time: 1671635506502,
              txParams: {
                from: '0x5cfe73b6021e818b776b421b1c4db2474086a7e1',
                gas: '0x5208',
                maxFeePerGas: '0x4c03c96f8',
                maxPriorityFeePerGas: '0x59682f00',
                to: '0x2f318C334780961FB129D2a6c30D0763d9a5C970',
                type: '0x2',
                value: '0xde0b6b3a7640000',
              },
              type: 'simpleSend',
            },
            [
              {
                note: 'Added new unapproved transaction.',
                op: 'replace',
                path: '/loadingDefaults',
                timestamp: 1671635506520,
                value: false,
              },
            ],
            [
              {
                note: 'confTx: user approved transaction',
                op: 'replace',
                path: '/txParams/maxFeePerGas',
                timestamp: 1671635510589,
                value: '0x4d7fc07fb',
              },
            ],
            [
              {
                note: 'txStateManager: setting status to approved',
                op: 'replace',
                path: '/status',
                timestamp: 1671635510589,
                value: 'approved',
              },
            ],
            [
              {
                note: 'transactions#approveTransaction',
                op: 'add',
                path: '/txParams/nonce',
                timestamp: 1671635510592,
                value: '0x2',
              },
            ],
            [
              {
                note: 'txStateManager: setting status to signed',
                op: 'replace',
                path: '/status',
                timestamp: 1671635510651,
                value: 'signed',
              },
            ],
            [
              {
                note: 'transactions#publishTransaction',
                op: 'add',
                path: '/rawTx',
                timestamp: 1671635510653,
                value:
                  '0x02f87205028459682f008504d7fc07fb825208947d17148ed7ec802e4458e94deec1ef28aef645e987038d7ea4c6800080c001a0c60aeaef1556a52b009e3973f06c64d5cd6dc935463afd0d2b1c00661655e47ea061b121db8f2cb2241b1454d1794256e5634d26a5b873e89a816efe210377492a',
              },
            ],
            [
              {
                note: 'txStateManager: setting status to submitted',
                op: 'replace',
                path: '/status',
                timestamp: 1671635510753,
                value: 'submitted',
              },
            ],
            [
              {
                note: 'txStateManager: setting status to confirmed',
                op: 'replace',
                path: '/status',
                timestamp: 1671635522978,
                value: 'confirmed',
              },
              {
                op: 'add',
                path: '/txReceipt',
                value: {
                  blockNumber: '7cbf95',
                  from: '0x5cfe73b6021e818b776b421b1c4db2474086a7e1',
                  gasUsed: '5208',
                  status: '0x1',
                  to: '0x2f318C334780961FB129D2a6c30D0763d9a5C970',
                  type: '0x2',
                },
              },
            ],
            [
              {
                note: 'transactions#confirmTransaction - add txReceipt',
                op: 'replace',
                path: '/blockTimestamp',
                timestamp: 1671635522999,
                value: '63a32240',
              },
            ],
          ],
          id: '0c9342ce-ef3f-4cab-9425-8e57144256a6',
          loadingDefaults: false,
          origin: 'metamask',
          status: 'confirmed',
          submittedTime: 1671635510753,
          time: 1671635506502,
          txParams: {
            from: '0x5cfe73b6021e818b776b421b1c4db2474086a7e1',
            gas: '0x5208',
            to: '0x2f318C334780961FB129D2a6c30D0763d9a5C970',
            type: '0x2',
            value: '0xde0b6b3a7640000',
          },
          hash: '0xe5e7b95690f584b8f66b33e31acc6184fea553fa6722d42486a59990d13d5fa2',
          txReceipt: {
            blockNumber: {
              length: 1,
              negative: 0,
              words: [8175509, null],
            },
            from: '0x5cfe73b6021e818b776b421b1c4db2474086a7e1',
            status: '0x1',
            to: '0x2f318C334780961FB129D2a6c30D0763d9a5C970',
            type: '0x2',
          },
          type: 'simpleSend',
        },
      },
    });
  }

  withTransactionControllerIncomingTransaction() {
    return this.withTransactionController({
      transactions: {
        '8a13fd36-fdad-48ae-8b6a-c8991026d550': {
          blockNumber: '1',
          chainId: CHAIN_IDS.LOCALHOST,
          hash: '0xf1af8286e4fa47578c2aec5f08c108290643df978ebc766d72d88476eee90bab',
          id: '8a13fd36-fdad-48ae-8b6a-c8991026d550',
          status: 'confirmed',
          time: 1671635520000,
          txParams: {
            from: '0xc87261ba337be737fa744f50e7aaf4a920bdfcd6',
            gas: '0x5208',
            gasPrice: '0x329af9707',
            to: '0x5cfe73b6021e818b776b421b1c4db2474086a7e1',
            value: '0xDE0B6B3A7640000',
          },
          type: 'incoming',
        },
      },
    });
  }

  withTransactionControllerCompletedAndIncomingTransaction() {
    const completedTransaction =
      this.withTransactionControllerCompletedTransaction().fixture.data
        .TransactionController.transactions;

    const incomingTransaction =
      this.withTransactionControllerIncomingTransaction().fixture.data
        .TransactionController.transactions;

    return this.withTransactionController({
      transactions: {
        ...completedTransaction,
        ...incomingTransaction,
      },
    });
  }

  /*   Steps to create fixture:
   1. Reinstall clean metamask & Onboard
   2. Create 4 more accounts in the wallet
   3. Connected to ENS dapp on Account 1 and 3
   4. Connected to Uniswap dapp on Accounts 1 and 4
   5. Connected to Dextools dapp on Accounts 1, 2, and 3
   6. Connected to Coinmarketcap dapp on Account 1 (didnt log in)
   7. opened devtools and ran stateHooks.getCleanAppState() in console
  */
  withConnectionsToManyDapps() {
    return this.withPermissionController({
      subjects: {
        'https://app.ens.domains': {
          origin: 'https://app.ens.domains',
          permissions: {
            eth_accounts: {
              id: 'oKXoF_MNlffiR2u1Y3mDE',
              parentCapability: 'eth_accounts',
              invoker: 'https://app.ens.domains',
              caveats: [
                {
                  type: 'restrictReturnedAccounts',
                  value: [
                    '0xbee150bdc171c7d4190891e78234f791a3ac7b24',
                    '0xb9504634e5788208933b51ae7440b478bfadf865',
                  ],
                },
              ],
              date: 1708029792962,
            },
          },
        },
        'https://app.uniswap.org': {
          origin: 'https://app.uniswap.org',
          permissions: {
            eth_accounts: {
              id: 'vaa88u5Iv3VmsJwG3bDKW',
              parentCapability: 'eth_accounts',
              invoker: 'https://app.uniswap.org',
              caveats: [
                {
                  type: 'restrictReturnedAccounts',
                  value: [
                    '0xbee150bdc171c7d4190891e78234f791a3ac7b24',
                    '0xd1ca923697a701cba1364d803d72b4740fc39bc9',
                  ],
                },
              ],
              date: 1708029870079,
            },
          },
        },
        'https://www.dextools.io': {
          origin: 'https://www.dextools.io',
          permissions: {
            eth_accounts: {
              id: 'bvvPcFtIhkFyHyW0Tmwi4',
              parentCapability: 'eth_accounts',
              invoker: 'https://www.dextools.io',
              caveats: [
                {
                  type: 'restrictReturnedAccounts',
                  value: [
                    '0xbee150bdc171c7d4190891e78234f791a3ac7b24',
                    '0xa5c5293e124d04e2f85e8553851001fd2f192647',
                    '0xb9504634e5788208933b51ae7440b478bfadf865',
                  ],
                },
              ],
              date: 1708029948170,
            },
          },
        },
        'https://coinmarketcap.com': {
          origin: 'https://coinmarketcap.com',
          permissions: {
            eth_accounts: {
              id: 'AiblK84K1Cic-Y0FDSzMD',
              parentCapability: 'eth_accounts',
              invoker: 'https://coinmarketcap.com',
              caveats: [
                {
                  type: 'restrictReturnedAccounts',
                  value: ['0xbee150bdc171c7d4190891e78234f791a3ac7b24'],
                },
              ],
              date: 1708030049641,
            },
          },
        },
      },
      subjectMetadata: {
        'https://ens.domains': {
          iconUrl: null,
          name: 'ens.domains',
          subjectType: 'website',
          origin: 'https://ens.domains',
          extensionId: null,
        },
        'https://app.ens.domains': {
          iconUrl: 'https://app.ens.domains/favicon-32x32.png',
          name: 'ENS',
          subjectType: 'website',
          origin: 'https://app.ens.domains',
          extensionId: null,
        },
        'https://app.uniswap.org': {
          iconUrl: 'https://app.uniswap.org/favicon.png',
          name: 'Uniswap Interface',
          subjectType: 'website',
          origin: 'https://app.uniswap.org',
          extensionId: null,
        },
        'https://www.dextools.io': {
          iconUrl: 'https://www.dextools.io/app/favicon.ico',
          name: 'DEXTools.io',
          subjectType: 'website',
          origin: 'https://www.dextools.io',
          extensionId: null,
        },
        'https://coinmarketcap.com': {
          iconUrl: 'https://coinmarketcap.com/favicon.ico',
          name: 'CoinMarketCap',
          subjectType: 'website',
          origin: 'https://coinmarketcap.com',
          extensionId: null,
        },
      },
    });
  }

  withNameController(data) {
    merge(
      this.fixture.data.NameController
        ? this.fixture.data.NameController
        : (this.fixture.data.NameController = {}),
      data,
    );
    return this;
  }

  withNoNames() {
    return this.withNameController({ names: {} });
  }

  build() {
    this.fixture.meta = {
      version: FIXTURE_STATE_METADATA_VERSION,
    };
    return this.fixture;
  }
}

module.exports = FixtureBuilder;<|MERGE_RESOLUTION|>--- conflicted
+++ resolved
@@ -48,11 +48,7 @@
           ticker: 'ETH',
           blockExplorerUrl: undefined,
         }),
-<<<<<<< HEAD
         // providerConfig: { id: 'networkConfigurationId' },
-=======
-        providerConfig: { id: 'networkConfigurationId' },
->>>>>>> 800a9d3a
       },
       PreferencesController: {
         advancedGasFee: {},
@@ -224,7 +220,6 @@
 
   withNetworkControllerDoubleGanache() {
     const ganacheNetworks = mockNetworkState(
-<<<<<<< HEAD
       // {
       //   chainId: CHAIN_IDS.LOCALHOST,
       //   nickname: 'Localhost 8545',
@@ -238,21 +233,6 @@
         ticker: 'ETH',
         nickname: 'Localhost 8546',
       },
-=======
-      {
-        chainId: CHAIN_IDS.LOCALHOST,
-        nickname: 'Localhost 8545',
-        rpcUrl: 'http://localhost:8545',
-        ticker: 'ETH',
-      },
-      {
-        id: '76e9cd59-d8e2-47e7-b369-9c205ccb602c',
-        rpcUrl: 'http://localhost:8546',
-        chainId: '0x53a',
-        ticker: 'ETH',
-        nickname: 'Localhost 8546',
-      },
->>>>>>> 800a9d3a
     );
     delete ganacheNetworks.selectedNetworkClientId;
     return this.withNetworkController(ganacheNetworks);
@@ -260,7 +240,6 @@
 
   withNetworkControllerTripleGanache() {
     this.withNetworkControllerDoubleGanache();
-<<<<<<< HEAD
     const thirdGanache = mockNetworkState({
       rpcUrl: 'http://localhost:7777',
       chainId: '0x3e8',
@@ -271,18 +250,6 @@
 
     delete thirdGanache.selectedNetworkClientId;
     merge(this.fixture.data.NetworkController, thirdGanache);
-=======
-    merge(
-      this.fixture.data.NetworkController,
-      mockNetworkState({
-        rpcUrl: 'http://localhost:7777',
-        chainId: '0x3e8',
-        ticker: 'ETH',
-        nickname: 'Localhost 7777',
-        blockExplorerUrl: undefined,
-      }),
-    );
->>>>>>> 800a9d3a
     return this;
   }
 
