const {
  WALLET_SNAP_PERMISSION_KEY,
  SnapCaveatType,
} = require('@metamask/snaps-utils');
const { merge, mergeWith } = require('lodash');
const { toHex } = require('@metamask/controller-utils');
const { mockNetworkStateOld } = require('../stub/networks');

const { CHAIN_IDS } = require('../../shared/constants/network');
const { SMART_CONTRACTS } = require('./seeder/smart-contracts');
const {
  DAPP_URL,
  DAPP_ONE_URL,
  DEFAULT_FIXTURE_ACCOUNT,
  ERC_4337_ACCOUNT,
} = require('./constants');
const {
  defaultFixture,
  FIXTURE_STATE_METADATA_VERSION,
} = require('./default-fixture');

function onboardingFixture() {
  return {
    data: {
      AppStateController: {
        browserEnvironment: {},
        nftsDropdownState: {},
        connectedStatusPopoverHasBeenShown: true,
        defaultHomeActiveTabName: null,
        fullScreenGasPollTokens: [],
        notificationGasPollTokens: [],
        popupGasPollTokens: [],
        qrHardware: {},
        recoveryPhraseReminderHasBeenShown: false,
        recoveryPhraseReminderLastShown:
          '__FIXTURE_SUBSTITUTION__currentDateInMilliseconds',
        showTestnetMessageInDropdown: true,
        trezorModel: null,
        usedNetworks: {
          [CHAIN_IDS.MAINNET]: true,
          [CHAIN_IDS.LINEA_MAINNET]: true,
          [CHAIN_IDS.GOERLI]: true,
          [CHAIN_IDS.LOCALHOST]: true,
        },
      },
      NetworkController: {
        ...mockNetworkStateOld({
          id: 'networkConfigurationId',
          chainId: CHAIN_IDS.LOCALHOST,
          nickname: 'Localhost 8545',
          rpcUrl: 'http://localhost:8545',
          ticker: 'ETH',
          blockExplorerUrl: undefined,
        }),
        providerConfig: { id: 'networkConfigurationId' },
      },
      PreferencesController: {
        advancedGasFee: {},
        currentLocale: 'en',
        dismissSeedBackUpReminder: false,
        featureFlags: {},
        forgottenPassword: false,
        identities: {},
        ipfsGateway: 'dweb.linkssssss',
        knownMethodData: {},
        ledgerTransportType: 'webhid',
        lostIdentities: {},
        openSeaEnabled: false,
        preferences: {
          hideZeroBalanceTokens: false,
          showExtensionInFullSizeView: false,
          showFiatInTestnets: false,
          showTestNetworks: false,
          smartTransactionsOptInStatus: false,
          showNativeTokenAsMainBalance: true,
          petnamesEnabled: true,
          showMultiRpcModal: false,
          isRedesignedConfirmationsDeveloperEnabled: false,
          showConfirmationAdvancedDetails: false,
          shouldShowAggregatedBalancePopover: true,
        },
        useExternalServices: true,
        theme: 'light',
        useBlockie: false,
        useNftDetection: false,
        useNonceField: false,
        usePhishDetect: true,
        useTokenDetection: false,
        useCurrencyRateCheck: true,
        useMultiAccountBalanceChecker: true,
        useRequestQueue: true,
      },
      QueuedRequestController: {
        queuedRequestCount: 0,
      },
      SelectedNetworkController: {
        domains: {},
      },
      SmartTransactionsController: {
        smartTransactionsState: {
          fees: {},
          liveness: true,
          smartTransactions: {
            [CHAIN_IDS.MAINNET]: [],
          },
        },
      },
      TokensController: {
        allDetectedTokens: {},
        allIgnoredTokens: {},
        allTokens: {},
        detectedTokens: [],
        ignoredTokens: [],
        tokens: [],
      },
      TransactionController: {},
      config: {},
      firstTimeInfo: {
        date: 1665507600000,
        version: '10.21.0',
      },
    },
  };
}

class FixtureBuilder {
  /**
   * Constructs a new instance of the FixtureBuilder class.
   *
   * @param {object} [options] - The options for the constructor.
   * @param {boolean} [options.onboarding] - Indicates if onboarding is enabled.
   * @param {string} [options.inputChainId] - The input chain ID.
   */
  constructor({ onboarding = false, inputChainId = CHAIN_IDS.LOCALHOST } = {}) {
    this.fixture =
      onboarding === true ? onboardingFixture() : defaultFixture(inputChainId);
  }

  withAccountTracker(data) {
    merge(this.fixture.data.AccountTracker, data);
    return this;
  }

  withAddressBookController(data) {
    merge(
      this.fixture.data.AddressBookController
        ? this.fixture.data.AddressBookController
        : (this.fixture.data.AddressBookController = {}),
      data,
    );
    return this;
  }

  withAlertController(data) {
    merge(this.fixture.data.AlertController, data);
    return this;
  }

  withAnnouncementController(data) {
    merge(this.fixture.data.AnnouncementController, data);
    return this;
  }

  withNetworkOrderController(data) {
    merge(this.fixture.data.NetworkOrderController, data);
    return this;
  }

  withAccountOrderController(data) {
    merge(this.fixture.data.AccountOrderController, data);
    return this;
  }

  withAppStateController(data) {
    merge(this.fixture.data.AppStateController, data);
    return this;
  }

  withCurrencyController(data) {
    merge(this.fixture.data.CurrencyController, data);
    return this;
  }

  withConversionRateDisabled() {
    return this.withPreferencesController({
      useCurrencyRateCheck: false,
    });
  }

  withShowFiatTestnetEnabled() {
    return this.withPreferencesController({
      preferences: {
        showFiatInTestnets: true,
      },
    });
  }

  withConversionRateEnabled() {
    return this.withPreferencesController({
      useCurrencyRateCheck: true,
    });
  }

  withGasFeeController(data) {
    merge(this.fixture.data.GasFeeController, data);
    return this;
  }

  withKeyringController(data) {
    merge(this.fixture.data.KeyringController, data);
    return this;
  }

  withKeyringControllerAdditionalAccountVault() {
    return this.withKeyringController({
      vault:
        '{"data":"XBb1KJiGsxNOhcTC/xtzaNmpDqnMibJ/HCIjMGUHF/jPIghM63+xkoGcko9T2NKjeMyt2QLbl7K9tr0/qQgbAJP/LUn6gfovkajBdeBQ5N/qztdw7uGJsnrKnzo1krmb2wWeFstwoolcZ9GYwhYVSmCO/tYba50eanY2XvmFheT1ghowtiFmTIGRWV2X1HacnpI4n0rW88ZyBaVuOJOIJGEBiiTD+b0V5l9Tv4sFEms4jvatJwhjDQnx1HmyQE3K64+W5yJe764B0ZdcQ6j2dyIaGgutcz8PoQLBJR1uo78fufZeFzk1gk/BreXn2+4vQnPxQ3prhnXHO4S+7Kj1h2ticxYb3XWnprFLWyksu9ChMyqDXwgM6edLBRDH2jz/IMuC5g9JhABl7PsSH+001z/uBx3GvRTFviFF9dztf195/EPy8YbuYUVbYtJy1aPSju84efWYvb7GrzrmgFnbeh2BpjyWqHoCTdw8fhdm7HQO8GFF7JdGtoIpjkhwPrudIQeIYhGCezd+n5GFp3mdmFNrLbOVFgxufTdY6hlYkg6c5XuHC2VnWCSPwWKIn6t9VuvuyIxXBnol/bgYC8R/d99ctkPDHykigQcgr6cCnhPOwUFOLwrmXqm9HQeWiKb8WxwdGeRnblS+fhFhB+lSy7RvyTUb7HFogDPnDLP/LlUFxdSNNBgqNJU1Dc07Np65PZrpsPvSCfkFttzTytHswhtTEMOg/faaH2D6AwIGbh5Z9cubiNcMrdD75aT1WGuecJ8P7uOMYJq9C7e5l/35","iv":"U81Cv/oryQ1DI9lRezx1iw==","keyMetadata":{"algorithm":"PBKDF2","params":{"iterations":600000}},"salt":"ejIn0xx5qZMA0m2ekjvXJF2pJa8ocL11wEdNIFJsKZQ="}',
    });
  }

  withKeyringControllerImportedAccountVault() {
    return this.withKeyringController({
      vault:
        '{"data":"NlxYVSDJJV4B1DWM+fZ0KX1K2lIU9ozK3WMbbL23WEY036umZ9//qB+bN9R1jKMm6xqHGSGgq9EteFMy2Ix5Bx1/c4hV2QquFRTEzPB4TkQ6+P5eJUvgvZ7vqvVU+2W8719T1oz/O7DH7HbO05JPLD1RBY+XOyHzUzAgwmXq0mwxNpqji3ejHyrjZ/1l06igircW/qysLcjZFZ52Vv4a/q1zCL37/4heHDRVmfEob//ulUbJ/5M=","iv":"b9n77dsUqvww9nGcWfPuIA==","keyMetadata":{"algorithm":"PBKDF2","params":{"iterations":600000}},"salt":"XrmM930Jqnb7C9Ow5NErAMkSGR3vuMLsqUrkGjzpwaY="}',
    });
  }

  withKeyringControllerOldVault() {
    return this.withKeyringController({
      vault:
        '{"data":"s6TpYjlUNsn7ifhEFTkuDGBUM1GyOlPrim7JSjtfIxgTt8/6MiXgiR/CtFfR4dWW2xhq85/NGIBYEeWrZThGdKGarBzeIqBfLFhw9n509jprzJ0zc2Rf+9HVFGLw+xxC4xPxgCS0IIWeAJQ+XtGcHmn0UZXriXm8Ja4kdlow6SWinB7sr/WM3R0+frYs4WgllkwggDf2/Tv6VHygvLnhtzp6hIJFyTjh+l/KnyJTyZW1TkZhDaNDzX3SCOHT","iv":"FbeHDAW5afeWNORfNJBR0Q==","salt":"TxZ+WbCW6891C9LK/hbMAoUsSEW1E8pyGLVBU6x5KR8="}',
    });
  }

  withMetaMetricsController(data) {
    merge(this.fixture.data.MetaMetricsController, data);
    return this;
  }

  withNetworkController(data) {
    merge(this.fixture.data.NetworkController, data);
    this.fixture.data.NetworkController.providerConfig = {
      id: this.fixture.data.NetworkController.selectedNetworkClientId,
    };
    return this;
  }

  withNetworkControllerOnMainnet() {
    return this.withNetworkController({ selectedNetworkClientId: 'mainnet' });
  }

  withNetworkControllerOnOptimism() {
    return this.withNetworkController({
      networkConfigurations: {
        networkConfigurationId: {
          chainId: CHAIN_IDS.OPTIMISM,
          nickname: 'Localhost 8545',
          rpcPrefs: {},
          rpcUrl: 'https://mainnet.infura.io',
          ticker: 'ETH',
          networkConfigurationId: 'networkConfigurationId',
          id: 'networkConfigurationId',
        },
      },
    });
  }

  withNetworkControllerDoubleGanache() {
    const ganacheNetworks = mockNetworkStateOld({
      id: '76e9cd59-d8e2-47e7-b369-9c205ccb602c',
      rpcUrl: 'http://localhost:8546',
      chainId: '0x53a',
      ticker: 'ETH',
      nickname: 'Localhost 8546',
    });
    delete ganacheNetworks.selectedNetworkClientId;
    return this.withNetworkController(ganacheNetworks);
  }

  withNetworkControllerTripleGanache() {
    this.withNetworkControllerDoubleGanache();
    const thirdGanache = mockNetworkStateOld({
      rpcUrl: 'http://localhost:7777',
      chainId: '0x3e8',
      ticker: 'ETH',
      nickname: 'Localhost 7777',
      blockExplorerUrl: undefined,
    });

    delete thirdGanache.selectedNetworkClientId;
    merge(this.fixture.data.NetworkController, thirdGanache);
    return this;
  }

  withNftController(data) {
    merge(
      this.fixture.data.NftController
        ? this.fixture.data.NftController
        : (this.fixture.data.NftController = {}),
      data,
    );
    return this;
  }

  withNftControllerERC1155() {
    return this.withNftController({
      allNftContracts: {
        '0x5cfe73b6021e818b776b421b1c4db2474086a7e1': {
          [toHex(1337)]: [
            {
              address: `__FIXTURE_SUBSTITUTION__CONTRACT${SMART_CONTRACTS.ERC1155}`,
            },
          ],
        },
      },
      allNfts: {
        '0x5cfe73b6021e818b776b421b1c4db2474086a7e1': {
          [toHex(1337)]: [
            {
              address: `__FIXTURE_SUBSTITUTION__CONTRACT${SMART_CONTRACTS.ERC1155}`,
              tokenId: '1',
              favorite: false,
              isCurrentlyOwned: true,
              name: 'Rocks',
              description: 'This is a collection of Rock NFTs.',
              image:
                'ipfs://bafkreifvhjdf6ve4jfv6qytqtux5nd4nwnelioeiqx5x2ez5yrgrzk7ypi',
              standard: 'ERC1155',
            },
          ],
        },
      },
      ignoredNfts: [],
    });
  }

  withNftControllerERC721() {
    return this.withNftController({
      allNftContracts: {
        '0x5cfe73b6021e818b776b421b1c4db2474086a7e1': {
          [toHex(1337)]: [
            {
              address: `__FIXTURE_SUBSTITUTION__CONTRACT${SMART_CONTRACTS.NFTS}`,
              name: 'TestDappNFTs',
              symbol: 'TDC',
            },
          ],
        },
      },
      allNfts: {
        '0x5cfe73b6021e818b776b421b1c4db2474086a7e1': {
          [toHex(1337)]: [
            {
              address: `__FIXTURE_SUBSTITUTION__CONTRACT${SMART_CONTRACTS.NFTS}`,
              description: 'Test Dapp NFTs for testing.',
              favorite: false,
              image:
                'data:image/svg+xml;base64,PHN2ZyBoZWlnaHQ9IjM1MCIgd2lkdGg9IjM1MCIgdmlld0JveD0iMCAwIDEwMCAxMDAiIHhtbG5zPSJodHRwOi8vd3d3LnczLm9yZy8yMDAwL3N2ZyI+PGRlZnM+PHBhdGggaWQ9Ik15UGF0aCIgZmlsbD0ibm9uZSIgc3Ryb2tlPSJyZWQiIGQ9Ik0xMCw5MCBROTAsOTAgOTAsNDUgUTkwLDEwIDUwLDEwIFExMCwxMCAxMCw0MCBRMTAsNzAgNDUsNzAgUTcwLDcwIDc1LDUwIiAvPjwvZGVmcz48dGV4dD48dGV4dFBhdGggaHJlZj0iI015UGF0aCI+UXVpY2sgYnJvd24gZm94IGp1bXBzIG92ZXIgdGhlIGxhenkgZG9nLjwvdGV4dFBhdGg+PC90ZXh0Pjwvc3ZnPg==',
              isCurrentlyOwned: true,
              name: 'Test Dapp NFTs #1',
              standard: 'ERC721',
              tokenId: '1',
            },
          ],
        },
      },
      ignoredNfts: [],
    });
  }

  withNotificationServicesController(data) {
    mergeWith(
      this.fixture.data.NotificationServicesController,
      data,
      (objValue, srcValue) => {
        if (Array.isArray(objValue)) {
          objValue.concat(srcValue);
        }
        return undefined;
      },
    );
    return this;
  }

  withOnboardingController(data) {
    merge(this.fixture.data.OnboardingController, data);
    return this;
  }

  withPermissionController(data) {
    merge(this.fixture.data.PermissionController, data);
    return this;
  }

  withBridgeControllerDefaultState() {
    this.fixture.data.BridgeController = {
      bridgeState: {
        bridgeFeatureFlags: {
          destNetworkAllowlist: [],
          extensionSupport: false,
          srcNetworkAllowlist: [],
        },
        destTokens: {},
        destTopAssets: [],
<<<<<<< HEAD
=======
        srcTokens: {},
        srcTopAssets: [],
>>>>>>> 94969ee8
      },
    };
    return this;
  }

  withPermissionControllerConnectedToTestDapp({
    restrictReturnedAccounts = true,
    account = '',
  } = {}) {
    const selectedAccount = account || DEFAULT_FIXTURE_ACCOUNT;
    return this.withPermissionController({
      subjects: {
        [DAPP_URL]: {
          origin: DAPP_URL,
          permissions: {
            eth_accounts: {
              id: 'ZaqPEWxyhNCJYACFw93jE',
              parentCapability: 'eth_accounts',
              invoker: DAPP_URL,
              caveats: restrictReturnedAccounts && [
                {
                  type: 'restrictReturnedAccounts',
                  value: [
                    selectedAccount.toLowerCase(),
                    '0x09781764c08de8ca82e156bbf156a3ca217c7950',
                    ERC_4337_ACCOUNT.toLowerCase(),
                  ],
                },
              ],
              date: 1664388714636,
            },
          },
        },
      },
    });
  }

  withPermissionControllerSnapAccountConnectedToTestDapp(
    restrictReturnedAccounts = true,
  ) {
    return this.withPermissionController({
      subjects: {
        [DAPP_URL]: {
          origin: DAPP_URL,
          permissions: {
            eth_accounts: {
              id: 'ZaqPEWxyhNCJYACFw93jE',
              parentCapability: 'eth_accounts',
              invoker: DAPP_URL,
              caveats: restrictReturnedAccounts && [
                {
                  type: 'restrictReturnedAccounts',
                  value: ['0x09781764c08de8ca82e156bbf156a3ca217c7950'],
                },
              ],
              date: 1664388714636,
            },
          },
        },
      },
    });
  }

  withPermissionControllerConnectedToTwoTestDapps(
    restrictReturnedAccounts = true,
  ) {
    return this.withPermissionController({
      subjects: {
        [DAPP_URL]: {
          origin: DAPP_URL,
          permissions: {
            eth_accounts: {
              id: 'ZaqPEWxyhNCJYACFw93jE',
              parentCapability: 'eth_accounts',
              invoker: DAPP_URL,
              caveats: restrictReturnedAccounts && [
                {
                  type: 'restrictReturnedAccounts',
                  value: [
                    '0x5cfe73b6021e818b776b421b1c4db2474086a7e1',
                    '0x09781764c08de8ca82e156bbf156a3ca217c7950',
                  ],
                },
              ],
              date: 1664388714636,
            },
          },
        },
        [DAPP_ONE_URL]: {
          origin: DAPP_ONE_URL,
          permissions: {
            eth_accounts: {
              id: 'AqPEWxyhNCJYACFw93jE4',
              parentCapability: 'eth_accounts',
              invoker: DAPP_ONE_URL,
              caveats: restrictReturnedAccounts && [
                {
                  type: 'restrictReturnedAccounts',
                  value: [
                    '0x5cfe73b6021e818b776b421b1c4db2474086a7e1',
                    '0x09781764c08de8ca82e156bbf156a3ca217c7950',
                  ],
                },
              ],
              date: 1664388714636,
            },
          },
        },
      },
    });
  }

  withPermissionControllerConnectedToSnapDapp() {
    return this.withPermissionController({
      subjects: {
        'https://metamask.github.io': {
          origin: 'https://metamask.github.io',
          permissions: {
            [WALLET_SNAP_PERMISSION_KEY]: {
              caveats: [
                {
                  type: SnapCaveatType.SnapIds,
                  value: {
                    'npm@metamask/test-snap-bip32': {},
                    'npm@metamask/test-snap-bip44': {},
                    'npm@metamask/test-snap-error': {},
                    'npm@metamask/test-snap-managestate': {},
                    'npm@metamask/test-snap-notification': {},
                  },
                },
              ],
              id: 'CwdJq0x8N_b9FNxn6dVuP',
              parentCapability: WALLET_SNAP_PERMISSION_KEY,
              invoker: 'https://metamask.github.io',
              date: 1664388714636,
            },
          },
        },
      },
    });
  }

  withPermissionLogController(data) {
    merge(
      this.fixture.data.PermissionLogController
        ? this.fixture.data.PermissionLogController
        : (this.fixture.data.PermissionLogController = {}),
      data,
    );
    return this;
  }

  withPreferencesController(data) {
    merge(this.fixture.data.PreferencesController, data);
    return this;
  }

  withPreferencesControllerAdditionalAccountIdentities() {
    return this.withPreferencesController({
      identities: {
        '0x5cfe73b6021e818b776b421b1c4db2474086a7e1': {
          address: '0x5cfe73b6021e818b776b421b1c4db2474086a7e1',
          lastSelected: 1665507600000,
          name: 'Account 1',
        },
        '0x09781764c08de8ca82e156bbf156a3ca217c7950': {
          address: '0x09781764c08de8ca82e156bbf156a3ca217c7950',
          lastSelected: 1665507800000,
          name: 'Account 2',
        },
      },
    });
  }

  withPreferencesControllerImportedAccountIdentities() {
    return this.withPreferencesController({
      identities: {
        '0x0cc5261ab8ce458dc977078a3623e2badd27afd3': {
          name: 'Account 1',
          address: '0x0cc5261ab8ce458dc977078a3623e2badd27afd3',
          lastSelected: 1665507600000,
        },
        '0x3ed0ee22e0685ebbf07b2360a8331693c413cc59': {
          name: 'Account 2',
          address: '0x3ed0ee22e0685ebbf07b2360a8331693c413cc59',
        },
        '0xd38d853771fb546bd8b18b2f3638491bc0b0e906': {
          name: 'Account 3',
          address: '0xd38d853771fb546bd8b18b2f3638491bc0b0e906',
        },
      },
      selectedAddress: '0x0cc5261ab8ce458dc977078a3623e2badd27afd3',
    });
  }

  withPreferencesControllerPetnamesDisabled() {
    return this.withPreferencesController({
      preferences: {
        petnamesEnabled: false,
      },
    });
  }

  withPreferencesControllerShowNativeTokenAsMainBalanceDisabled() {
    return this.withPreferencesController({
      preferences: {
        showNativeTokenAsMainBalance: false,
      },
    });
  }

  withPreferencesControllerTxSimulationsDisabled() {
    return this.withPreferencesController({
      useTransactionSimulations: false,
    });
  }

  withPreferencesControllerAndFeatureFlag(flags) {
    merge(this.fixture.data.PreferencesController, flags);
    return this;
  }

  withAccountsController(data) {
    merge(this.fixture.data.AccountsController, data);
    return this;
  }

  withAccountsControllerImportedAccount() {
    return this.withAccountsController({
      internalAccounts: {
        selectedAccount: '2fdb2de6-80c7-4d2f-9f95-cb6895389843',
        accounts: {
          '2fdb2de6-80c7-4d2f-9f95-cb6895389843': {
            id: '2fdb2de6-80c7-4d2f-9f95-cb6895389843',
            address: '0x0cc5261ab8ce458dc977078a3623e2badd27afd3',
            options: {},
            methods: [
              'personal_sign',
              'eth_signTransaction',
              'eth_signTypedData_v1',
              'eth_signTypedData_v3',
              'eth_signTypedData_v4',
            ],
            type: 'eip155:eoa',
            metadata: {
              name: 'Account 1',
              lastSelected: 1665507600000,
              keyring: {
                type: 'HD Key Tree',
              },
            },
          },
          '58093703-57e9-4ea9-8545-49e8a75cb084': {
            id: '58093703-57e9-4ea9-8545-49e8a75cb084',
            address: '0x3ed0ee22e0685ebbf07b2360a8331693c413cc59',
            options: {},
            methods: [
              'personal_sign',
              'eth_signTransaction',
              'eth_signTypedData_v1',
              'eth_signTypedData_v3',
              'eth_signTypedData_v4',
            ],
            type: 'eip155:eoa',
            metadata: {
              name: 'Account 2',
              keyring: {
                type: 'HD Key Tree',
              },
            },
          },
          'dd658aab-abf2-4f53-b735-c8a57151d447': {
            id: 'dd658aab-abf2-4f53-b735-c8a57151d447',
            address: '0xd38d853771fb546bd8b18b2f3638491bc0b0e906',
            options: {},
            methods: [
              'personal_sign',
              'eth_signTransaction',
              'eth_signTypedData_v1',
              'eth_signTypedData_v3',
              'eth_signTypedData_v4',
            ],
            type: 'eip155:eoa',
            metadata: {
              name: 'Account 3',
              keyring: {
                type: 'HD Key Tree',
              },
            },
          },
        },
      },
    });
  }

  withAccountsControllerAdditionalAccountIdentities() {
    return this.withAccountsController({
      internalAccounts: {
        accounts: {
          'd5e45e4a-3b04-4a09-a5e1-39762e5c6be4': {
            id: 'd5e45e4a-3b04-4a09-a5e1-39762e5c6be4',
            address: '0x5cfe73b6021e818b776b421b1c4db2474086a7e1',
            options: {},
            methods: [
              'personal_sign',
              'eth_signTransaction',
              'eth_signTypedData_v1',
              'eth_signTypedData_v3',
              'eth_signTypedData_v4',
            ],
            type: 'eip155:eoa',
            metadata: {
              name: 'Account 1',
              lastSelected: 1665507600000,
              keyring: {
                type: 'HD Key Tree',
              },
            },
          },
          'e9976a84-110e-46c3-9811-e2da7b5528d3': {
            id: 'e9976a84-110e-46c3-9811-e2da7b5528d3',
            address: '0x09781764c08de8ca82e156bbf156a3ca217c7950',
            options: {},
            methods: [
              'personal_sign',
              'eth_signTransaction',
              'eth_signTypedData_v1',
              'eth_signTypedData_v3',
              'eth_signTypedData_v4',
            ],
            type: 'eip155:eoa',
            metadata: {
              name: 'Account 2',
              lastSelected: 1665507800000,
              keyring: {
                type: 'HD Key Tree',
              },
            },
          },
        },
      },
      selectedAccount: 'd5e45e4a-3b04-4a09-a5e1-39762e5c6be4',
    });
  }

  withPreferencesControllerNftDetectionEnabled() {
    return this.withPreferencesController({
      openSeaEnabled: true,
      useNftDetection: true,
    });
  }

  withSelectedNetworkController(data) {
    merge(this.fixture.data.SelectedNetworkController, data);
    return this;
  }

  withSelectedNetworkControllerPerDomain() {
    return merge(
      this.withSelectedNetworkController({
        domains: {
          [DAPP_URL]: 'networkConfigurationId',
          [DAPP_ONE_URL]: '76e9cd59-d8e2-47e7-b369-9c205ccb602c',
        },
      }),
      this.withPreferencesControllerUseRequestQueueEnabled(),
    );
  }

  withPreferencesControllerUseRequestQueueEnabled() {
    return merge(
      this.withPreferencesController({
        useRequestQueue: true,
      }),
    );
  }

  withSmartTransactionsController(data) {
    merge(this.fixture.data.SmartTransactionsController, data);
    return this;
  }

  withSubjectMetadataController(data) {
    merge(this.fixture.data.SubjectMetadataController, data);
    return this;
  }

  withTokenListController(data) {
    merge(
      this.fixture.data.TokenListController
        ? this.fixture.data.TokenListController
        : (this.fixture.data.TokenListController = {}),
      data,
    );
    return this;
  }

  withTokensController(data) {
    merge(this.fixture.data.TokensController, data);
    return this;
  }

  // withTokenRatesController(data) {
  //   merge(this.fixture.data.TokenRatesController, data);
  //   return this;
  // }

  withBadPreferencesControllerState() {
    merge(this.fixture.data, {
      PreferencesController: 5,
    });
    return this;
  }

  withTokensControllerERC20({ chainId = 1337 } = {}) {
    merge(this.fixture.data.TokensController, {
      tokens: [
        {
          address: `__FIXTURE_SUBSTITUTION__CONTRACT${SMART_CONTRACTS.HST}`,
          symbol: 'TST',
          decimals: 4,
          image:
            'https://static.cx.metamask.io/api/v1/tokenIcons/1337/0x581c3c1a2a4ebde2a0df29b5cf4c116e42945947.png',
          isERC721: false,
          aggregators: [],
        },
      ],
      ignoredTokens: [],
      detectedTokens: [],
      allTokens: {
        [toHex(chainId)]: {
          '0x5cfe73b6021e818b776b421b1c4db2474086a7e1': [
            {
              address: `__FIXTURE_SUBSTITUTION__CONTRACT${SMART_CONTRACTS.HST}`,
              symbol: 'TST',
              decimals: 4,
              image:
                'https://static.cx.metamask.io/api/v1/tokenIcons/1337/0x581c3c1a2a4ebde2a0df29b5cf4c116e42945947.png',
              isERC721: false,
              aggregators: [],
            },
          ],
        },
      },
      allIgnoredTokens: {},
      allDetectedTokens: {},
    });
    return this;
  }

  withTransactionController(data) {
    merge(
      this.fixture.data.TransactionController
        ? this.fixture.data.TransactionController
        : (this.fixture.data.TransactionController = {}),
      data,
    );
    return this;
  }

  withTransactionControllerApprovedTransaction() {
    return this.withTransactionController({
      transactions: {
        '13a01e77-a368-4bb9-aba9-e7435580e3b9': {
          chainId: CHAIN_IDS.LOCALHOST,
          history: [
            {
              chainId: CHAIN_IDS.LOCALHOST,
              id: '13a01e77-a368-4bb9-aba9-e7435580e3b9',
              loadingDefaults: true,
              origin: 'metamask',
              status: 'unapproved',
              time: 1617228030067,
              txParams: {
                from: '0x5cfe73b6021e818b776b421b1c4db2474086a7e1',
                gas: '0x61a8',
                maxFeePerGas: '0x59682f0c',
                maxPriorityFeePerGas: '0x59682f00',
                to: '0x2f318C334780961FB129D2a6c30D0763d9a5C970',
                type: '0x2',
                value: '0xde0b6b3a7640000',
              },
              type: 'simpleSend',
            },
            [
              {
                note: 'Added new unapproved transaction.',
                op: 'replace',
                path: '/loadingDefaults',
                timestamp: 1617228030069,
                value: false,
              },
            ],
            [
              {
                op: 'add',
                path: '/txParams/nonce',
                value: '0x0',
                note: 'transactions#approveTransaction',
                timestamp: 1617228031069,
              },
            ],
          ],
          id: '13a01e77-a368-4bb9-aba9-e7435580e3b9',
          loadingDefaults: false,
          origin: 'metamask',
          primaryTransaction: {
            chainId: CHAIN_IDS.LOCALHOST,
            id: '13a01e77-a368-4bb9-aba9-e7435580e3b9',
            loadingDefaults: true,
            origin: 'metamask',
            status: 'approved',
            time: 1617228030067,
            txParams: {
              from: '0x5cfe73b6021e818b776b421b1c4db2474086a7e1',
              gas: '0x61a8',
              maxFeePerGas: '0x59682f0c',
              maxPriorityFeePerGas: '0x59682f00',
              to: '0x2f318C334780961FB129D2a6c30D0763d9a5C970',
              type: '0x2',
              value: '0xde0b6b3a7640000',
            },
            type: 'sentEther',
          },
          status: 'approved',
          time: 1617228030067,
          txParams: {
            from: '0x5cfe73b6021e818b776b421b1c4db2474086a7e1',
            gas: '0x61a8',
            maxFeePerGas: '0x59682f0c',
            maxPriorityFeePerGas: '0x59682f00',
            to: '0x2f318C334780961FB129D2a6c30D0763d9a5C970',
            type: '0x2',
            value: '0xde0b6b3a7640000',
          },
          type: 'simpleSend',
        },
      },
    });
  }

  withTransactionControllerCompletedTransaction() {
    return this.withTransactionController({
      transactions: {
        '0c9342ce-ef3f-4cab-9425-8e57144256a6': {
          chainId: CHAIN_IDS.LOCALHOST,
          history: [
            {
              chainId: CHAIN_IDS.LOCALHOST,
              id: '0c9342ce-ef3f-4cab-9425-8e57144256a6',
              loadingDefaults: true,
              origin: 'metamask',
              status: 'unapproved',
              time: 1671635506502,
              txParams: {
                from: '0x5cfe73b6021e818b776b421b1c4db2474086a7e1',
                gas: '0x5208',
                maxFeePerGas: '0x4c03c96f8',
                maxPriorityFeePerGas: '0x59682f00',
                to: '0x2f318C334780961FB129D2a6c30D0763d9a5C970',
                type: '0x2',
                value: '0xde0b6b3a7640000',
              },
              type: 'simpleSend',
            },
            [
              {
                note: 'Added new unapproved transaction.',
                op: 'replace',
                path: '/loadingDefaults',
                timestamp: 1671635506520,
                value: false,
              },
            ],
            [
              {
                note: 'confTx: user approved transaction',
                op: 'replace',
                path: '/txParams/maxFeePerGas',
                timestamp: 1671635510589,
                value: '0x4d7fc07fb',
              },
            ],
            [
              {
                note: 'txStateManager: setting status to approved',
                op: 'replace',
                path: '/status',
                timestamp: 1671635510589,
                value: 'approved',
              },
            ],
            [
              {
                note: 'transactions#approveTransaction',
                op: 'add',
                path: '/txParams/nonce',
                timestamp: 1671635510592,
                value: '0x2',
              },
            ],
            [
              {
                note: 'txStateManager: setting status to signed',
                op: 'replace',
                path: '/status',
                timestamp: 1671635510651,
                value: 'signed',
              },
            ],
            [
              {
                note: 'transactions#publishTransaction',
                op: 'add',
                path: '/rawTx',
                timestamp: 1671635510653,
                value:
                  '0x02f87205028459682f008504d7fc07fb825208947d17148ed7ec802e4458e94deec1ef28aef645e987038d7ea4c6800080c001a0c60aeaef1556a52b009e3973f06c64d5cd6dc935463afd0d2b1c00661655e47ea061b121db8f2cb2241b1454d1794256e5634d26a5b873e89a816efe210377492a',
              },
            ],
            [
              {
                note: 'txStateManager: setting status to submitted',
                op: 'replace',
                path: '/status',
                timestamp: 1671635510753,
                value: 'submitted',
              },
            ],
            [
              {
                note: 'txStateManager: setting status to confirmed',
                op: 'replace',
                path: '/status',
                timestamp: 1671635522978,
                value: 'confirmed',
              },
              {
                op: 'add',
                path: '/txReceipt',
                value: {
                  blockNumber: '7cbf95',
                  from: '0x5cfe73b6021e818b776b421b1c4db2474086a7e1',
                  gasUsed: '5208',
                  status: '0x1',
                  to: '0x2f318C334780961FB129D2a6c30D0763d9a5C970',
                  type: '0x2',
                },
              },
            ],
            [
              {
                note: 'transactions#confirmTransaction - add txReceipt',
                op: 'replace',
                path: '/blockTimestamp',
                timestamp: 1671635522999,
                value: '63a32240',
              },
            ],
          ],
          id: '0c9342ce-ef3f-4cab-9425-8e57144256a6',
          loadingDefaults: false,
          origin: 'metamask',
          status: 'confirmed',
          submittedTime: 1671635510753,
          time: 1671635506502,
          txParams: {
            from: '0x5cfe73b6021e818b776b421b1c4db2474086a7e1',
            gas: '0x5208',
            to: '0x2f318C334780961FB129D2a6c30D0763d9a5C970',
            type: '0x2',
            value: '0xde0b6b3a7640000',
          },
          hash: '0xe5e7b95690f584b8f66b33e31acc6184fea553fa6722d42486a59990d13d5fa2',
          txReceipt: {
            blockNumber: {
              length: 1,
              negative: 0,
              words: [8175509, null],
            },
            from: '0x5cfe73b6021e818b776b421b1c4db2474086a7e1',
            status: '0x1',
            to: '0x2f318C334780961FB129D2a6c30D0763d9a5C970',
            type: '0x2',
          },
          type: 'simpleSend',
        },
      },
    });
  }

  withTransactionControllerIncomingTransaction() {
    return this.withTransactionController({
      transactions: {
        '8a13fd36-fdad-48ae-8b6a-c8991026d550': {
          blockNumber: '1',
          chainId: CHAIN_IDS.LOCALHOST,
          hash: '0xf1af8286e4fa47578c2aec5f08c108290643df978ebc766d72d88476eee90bab',
          id: '8a13fd36-fdad-48ae-8b6a-c8991026d550',
          status: 'confirmed',
          time: 1671635520000,
          txParams: {
            from: '0xc87261ba337be737fa744f50e7aaf4a920bdfcd6',
            gas: '0x5208',
            gasPrice: '0x329af9707',
            to: '0x5cfe73b6021e818b776b421b1c4db2474086a7e1',
            value: '0xDE0B6B3A7640000',
          },
          type: 'incoming',
        },
      },
    });
  }

  withTransactionControllerCompletedAndIncomingTransaction() {
    const completedTransaction =
      this.withTransactionControllerCompletedTransaction().fixture.data
        .TransactionController.transactions;

    const incomingTransaction =
      this.withTransactionControllerIncomingTransaction().fixture.data
        .TransactionController.transactions;

    return this.withTransactionController({
      transactions: {
        ...completedTransaction,
        ...incomingTransaction,
      },
    });
  }

  /*   Steps to create fixture:
   1. Reinstall clean metamask & Onboard
   2. Create 4 more accounts in the wallet
   3. Connected to ENS dapp on Account 1 and 3
   4. Connected to Uniswap dapp on Accounts 1 and 4
   5. Connected to Dextools dapp on Accounts 1, 2, and 3
   6. Connected to Coinmarketcap dapp on Account 1 (didnt log in)
   7. opened devtools and ran stateHooks.getCleanAppState() in console
  */
  withConnectionsToManyDapps() {
    return this.withPermissionController({
      subjects: {
        'https://app.ens.domains': {
          origin: 'https://app.ens.domains',
          permissions: {
            eth_accounts: {
              id: 'oKXoF_MNlffiR2u1Y3mDE',
              parentCapability: 'eth_accounts',
              invoker: 'https://app.ens.domains',
              caveats: [
                {
                  type: 'restrictReturnedAccounts',
                  value: [
                    '0xbee150bdc171c7d4190891e78234f791a3ac7b24',
                    '0xb9504634e5788208933b51ae7440b478bfadf865',
                  ],
                },
              ],
              date: 1708029792962,
            },
          },
        },
        'https://app.uniswap.org': {
          origin: 'https://app.uniswap.org',
          permissions: {
            eth_accounts: {
              id: 'vaa88u5Iv3VmsJwG3bDKW',
              parentCapability: 'eth_accounts',
              invoker: 'https://app.uniswap.org',
              caveats: [
                {
                  type: 'restrictReturnedAccounts',
                  value: [
                    '0xbee150bdc171c7d4190891e78234f791a3ac7b24',
                    '0xd1ca923697a701cba1364d803d72b4740fc39bc9',
                  ],
                },
              ],
              date: 1708029870079,
            },
          },
        },
        'https://www.dextools.io': {
          origin: 'https://www.dextools.io',
          permissions: {
            eth_accounts: {
              id: 'bvvPcFtIhkFyHyW0Tmwi4',
              parentCapability: 'eth_accounts',
              invoker: 'https://www.dextools.io',
              caveats: [
                {
                  type: 'restrictReturnedAccounts',
                  value: [
                    '0xbee150bdc171c7d4190891e78234f791a3ac7b24',
                    '0xa5c5293e124d04e2f85e8553851001fd2f192647',
                    '0xb9504634e5788208933b51ae7440b478bfadf865',
                  ],
                },
              ],
              date: 1708029948170,
            },
          },
        },
        'https://coinmarketcap.com': {
          origin: 'https://coinmarketcap.com',
          permissions: {
            eth_accounts: {
              id: 'AiblK84K1Cic-Y0FDSzMD',
              parentCapability: 'eth_accounts',
              invoker: 'https://coinmarketcap.com',
              caveats: [
                {
                  type: 'restrictReturnedAccounts',
                  value: ['0xbee150bdc171c7d4190891e78234f791a3ac7b24'],
                },
              ],
              date: 1708030049641,
            },
          },
        },
      },
      subjectMetadata: {
        'https://ens.domains': {
          iconUrl: null,
          name: 'ens.domains',
          subjectType: 'website',
          origin: 'https://ens.domains',
          extensionId: null,
        },
        'https://app.ens.domains': {
          iconUrl: 'https://app.ens.domains/favicon-32x32.png',
          name: 'ENS',
          subjectType: 'website',
          origin: 'https://app.ens.domains',
          extensionId: null,
        },
        'https://app.uniswap.org': {
          iconUrl: 'https://app.uniswap.org/favicon.png',
          name: 'Uniswap Interface',
          subjectType: 'website',
          origin: 'https://app.uniswap.org',
          extensionId: null,
        },
        'https://www.dextools.io': {
          iconUrl: 'https://www.dextools.io/app/favicon.ico',
          name: 'DEXTools.io',
          subjectType: 'website',
          origin: 'https://www.dextools.io',
          extensionId: null,
        },
        'https://coinmarketcap.com': {
          iconUrl: 'https://coinmarketcap.com/favicon.ico',
          name: 'CoinMarketCap',
          subjectType: 'website',
          origin: 'https://coinmarketcap.com',
          extensionId: null,
        },
      },
    });
  }

  withNameController(data) {
    merge(
      this.fixture.data.NameController
        ? this.fixture.data.NameController
        : (this.fixture.data.NameController = {}),
      data,
    );
    return this;
  }

  withNoNames() {
    return this.withNameController({ names: {} });
  }

  withTrezorAccount() {
    return this.withAccountTracker({
      accounts: {
        '0x5cfe73b6021e818b776b421b1c4db2474086a7e1': {
          address: '0x5cfe73b6021e818b776b421b1c4db2474086a7e1',
          balance: '0x15af1d78b58c40000',
        },
        '0xf68464152d7289d7ea9a2bec2e0035c45188223c': {
          address: '0xf68464152d7289d7ea9a2bec2e0035c45188223c',
          balance: '0x100000000000000000000',
        },
      },
      currentBlockGasLimit: '0x1c9c380',
      accountsByChainId: {
        '0x539': {
          '0x5cfe73b6021e818b776b421b1c4db2474086a7e1': {
            address: '0x5cfe73b6021e818b776b421b1c4db2474086a7e1',
            balance: '0x15af1d78b58c40000',
          },
          '0xf68464152d7289d7ea9a2bec2e0035c45188223c': {
            address: '0xf68464152d7289d7ea9a2bec2e0035c45188223c',
            balance: '0x100000000000000000000',
          },
        },
      },
      currentBlockGasLimitByChainId: {
        '0x539': '0x1c9c380',
      },
    })
      .withAccountsController({
        internalAccounts: {
          accounts: {
            'd5e45e4a-3b04-4a09-a5e1-39762e5c6be4': {
              id: 'd5e45e4a-3b04-4a09-a5e1-39762e5c6be4',
              address: '0x5cfe73b6021e818b776b421b1c4db2474086a7e1',
              options: {},
              methods: [
                'personal_sign',
                'eth_sign',
                'eth_signTransaction',
                'eth_signTypedData_v1',
                'eth_signTypedData_v3',
                'eth_signTypedData_v4',
              ],
              type: 'eip155:eoa',
              metadata: {
                name: 'Account 1',
                importTime: 1724486724986,
                lastSelected: 1665507600000,
                keyring: {
                  type: 'HD Key Tree',
                },
              },
            },
            '221ecb67-0d29-4c04-83b2-dff07c263634': {
              id: '221ecb67-0d29-4c04-83b2-dff07c263634',
              address: '0xf68464152d7289d7ea9a2bec2e0035c45188223c',
              options: {},
              methods: [
                'personal_sign',
                'eth_sign',
                'eth_signTransaction',
                'eth_signTypedData_v1',
                'eth_signTypedData_v3',
                'eth_signTypedData_v4',
              ],
              type: 'eip155:eoa',
              metadata: {
                name: 'Trezor 1',
                importTime: 1724486729079,
                keyring: {
                  type: 'Trezor Hardware',
                },
                lastSelected: 1724486729083,
              },
            },
          },
          selectedAccount: '221ecb67-0d29-4c04-83b2-dff07c263634',
        },
      })
      .withKeyringController({
        vault:
          '{"data":"NPUZE4s9SQOrsw1GtJSnQ9ptC3J1nf3O+hWT3N8Oh5MDcyO0XojQfSBZL88FgjuAGMT+oFEnX8gzsd1x0/Z7iinNSOD+U22LJ6w37Pkfw4mqAYvKJDbnb2HAdjNbjGD99PKn1qe5eR0vohL5taFW2lTKdlE3dficITFM9wm9mQTegQVvYClTSktweumFSTMxqO1fUPj7oacLmw69ZAk2/am4fhI4c6ZeJoAkvPTJvYZDOne3WkUlcuUoeJjCX7b/59NQNHeCry8OyWVMCZDMYFsJT9Pk2vlFgnVL69n9dRGHrZNuNGFOhFawta5TqDUn1Ya7Iq0FjBW1WQv+HKktMM+RA8KZZyAAJkXYHRMpmUhQkw4wQFELgHjKFm/NIYcFVT5t6/XIj9kLqh4+55krUGoEHygzX41uSNie/wNmLjTgNAZv/eK9R81vyv1FR8N1fgkr13KxQT/0o/bQZhnaVClFa/3t13epiRrU/1plVh2TaI7HLFLj69d4c7w96J7Z33osjCywpNCJLam3Xx5OLAaPVe+L7a9u/zOMmryxX37xCrQhn9YSzZ0+E9Hik9CZU9ZXqmNgRhYAoqpcRWgMVmEC2HRLBIXXF0VTyYvfUvEfn87iAsqw0KeoQagDpUPsEr8UU9zs6cGRqZZTfR6/Wa3UwuIwV5XnCRg3Eifiz2BHKG4kutxKIJJak9habIfXBjxMrrwrHns7tWmWmE3JRYoekJQxFdWP3mcnDHVNz2VscgWeW5bZEoBim91iPRbsXimX9605xE0WOaHpwu27G9LwTNwL+0f8BgwoCcfMbaKwoDGVqKFOSbKurYBByPmWsm1b10vVrnsxA3VZMd2HWhicD7DE5h/4R+7Z90VthpVwt4NQ7+QmXeSXqCpPcoq7UTrchdYgV95xbKna1r0lSnZSfUMALji1I2Nh96ki24SbbUEeFZGm4dxNSnub07hTKF6xeqS1FvV79hBpZi/6v+pS+SDNSlwEcfRWW3S02Ec6JAhK2rVCQqSwasFcVcznYB5OaKL6QCmriIpqH0ATsthAwsf9naHSU+36wwi3xogxbpzecjaZ8gxKs2wmJk+Rz6VoGB+z9DTzvha5sm4DmfuQ2CtbQNYZq20VG3hO9g7wzWwa5xZmbH7njBDqlpaNgmxMrAX1S+T8D7X6ElD+aH0MyP9UD5E5tT5xxgUAV0wi+LY0+uCi2Y2lragFM7ihmPr1MP5wEy/1eIf45cY3imfl9w0F/FrCo+Hy2Au9AueCCab2eabA8QAum3lhXtdOyc123sSghIPjC6RUlZE53skLx1cPaV5JJAkneQJ44QMWecLQjh3YyCzRQ8XCnFAL+Kmf7zW5t+l25PLCkcfuLE7zxvLsTz3w2TCIXzEJyw1vXjBzPTUdKCNSva0WGsbq5B93zYot6bmvK1RKHeje8Ed/4N/l8uwxulUAjYQ+94qDKkxTVxvAZ8ydoxwKuB8QCTXgbymDsF/Y5l+RDXmzMT8BdN/QtdjsCXJ2PjvBG+srQOPntOCZMS7FVMk9yc6MWE/DBDm7HtY5CiY3af4A5sOZmLSP3Ek91ijmYdr/nO32DnkV4NJ2/Hj8SWAK5OD8zq8q5uRlR8BDcj7oLnzJX4S+yJNJ/nZSleUyTsv5v6YZ8hno","iv":"6SgfUVcvgUDGbCuqmdZgbA==","keyMetadata":{"algorithm":"PBKDF2","params":{"iterations":600000}},"salt":"nk4xdpmMR+1s5BYe4Vnk++XAQwrISI2bCtbMg7V1wUA="}',
      })
      .withNameController({
        names: {
          ethereumAddress: {
            '0x5cfe73b6021e818b776b421b1c4db2474086a7e1': {
              '*': {
                name: 'Account 1',
                sourceId: null,
                proposedNames: {},
                origin: 'account-identity',
              },
            },
            '0xf68464152d7289d7ea9a2bec2e0035c45188223c': {
              '*': {
                proposedNames: {},
                name: 'Trezor 1',
                sourceId: null,
                origin: 'account-identity',
              },
            },
          },
        },
      })
      .withPreferencesController({
        identities: {
          '0x5cfe73b6021e818b776b421b1c4db2474086a7e1': {
            address: '0x5cfe73b6021e818b776b421b1c4db2474086a7e1',
            lastSelected: 1665507600000,
            name: 'Account 1',
          },
          '0xf68464152d7289d7ea9a2bec2e0035c45188223c': {
            address: '0xf68464152d7289d7ea9a2bec2e0035c45188223c',
            lastSelected: 1665507800000,
            name: 'Trezor 1',
          },
        },
        lostIdentities: {
          '0x5cfe73b6021e818b776b421b1c4db2474086a7e1': {
            address: '0x5cfe73b6021e818b776b421b1c4db2474086a7e1',
            name: 'Account 1',
            lastSelected: 1665507600000,
          },
          '0xf68464152d7289d7ea9a2bec2e0035c45188223c': {
            address: '0xf68464152d7289d7ea9a2bec2e0035c45188223c',
            name: 'Trezor 1',
            lastSelected: 1665507800000,
          },
        },
        selectedAddress: '0xf68464152d7289d7ea9a2bec2e0035c45188223c',
      });
  }

  build() {
    this.fixture.meta = {
      version: FIXTURE_STATE_METADATA_VERSION,
    };
    return this.fixture;
  }
}

module.exports = FixtureBuilder;<|MERGE_RESOLUTION|>--- conflicted
+++ resolved
@@ -402,11 +402,8 @@
         },
         destTokens: {},
         destTopAssets: [],
-<<<<<<< HEAD
-=======
         srcTokens: {},
         srcTopAssets: [],
->>>>>>> 94969ee8
       },
     };
     return this;
