--- conflicted
+++ resolved
@@ -37,12 +37,8 @@
       "showFiatInTestnets": false,
       "showTestNetworks": false,
       "smartTransactionsOptInStatus": false,
-<<<<<<< HEAD
-      "useNativeCurrencyAsPrimaryCurrency": true
-=======
       "useNativeCurrencyAsPrimaryCurrency": true,
       "showTokenAutodetectModal": "boolean"
->>>>>>> 85f8df93
     },
     "theme": "light",
     "useBlockie": false,
