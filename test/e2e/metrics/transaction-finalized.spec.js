/* eslint-disable no-useless-escape */
const { isEqual, omit } = require('lodash');
const {
  defaultGanacheOptions,
  withFixtures,
  sendTransaction,
  getEventPayloads,
  assertInAnyOrder,
  logInWithBalanceValidation,
} = require('../helpers');
const FixtureBuilder = require('../fixture-builder');

/**
 * mocks the segment api multiple times for specific payloads that we expect to
 * see when these tests are run. In this case we are looking for
 * 'Transaction Submitted' and 'Transaction Finalized'. In addition on the
 * first event of each series we require a field that should only appear in the
 * anonymized events so that we can guarantee order of seenRequests and can
 * properly make assertions. Do not use the constants from the metrics
 * constants files, because if these change we want a strong indicator to our
 * data team that the shape of data will change.
 *
 * @param {import('mockttp').Mockttp} mockServer
 * @returns {Promise<import('mockttp/dist/pluggable-admin').MockttpClientResponse>[]}
 */
async function mockSegment(mockServer) {
  return [
    await mockServer
      .forPost('https://api.segment.io/v1/batch')
      .withJsonBodyIncluding({
        batch: [
          {
            type: 'track',
            event: 'Transaction Submitted',
            properties: { status: 'submitted' },
          },
        ],
      })
      .thenCallback(() => {
        return {
          statusCode: 200,
        };
      }),
    await mockServer
      .forPost('https://api.segment.io/v1/batch')
      .withJsonBodyIncluding({
        batch: [
          {
            type: 'track',
            event: 'Transaction Submitted Anon',
          },
        ],
      })
      .thenCallback(() => {
        return {
          statusCode: 200,
        };
      }),
    await mockServer
      .forPost('https://api.segment.io/v1/batch')
      .withJsonBodyIncluding({
        batch: [
          {
            type: 'track',
            event: 'Transaction Finalized',
            properties: { status: 'confirmed' },
          },
        ],
      })
      .thenCallback(() => {
        return {
          statusCode: 200,
        };
      }),
    await mockServer
      .forPost('https://api.segment.io/v1/batch')
      .withJsonBodyIncluding({
        batch: [
          {
            type: 'track',
            event: 'Transaction Finalized Anon',
          },
        ],
      })
      .thenCallback(() => {
        return {
          statusCode: 200,
        };
      }),
  ];
}

const RECIPIENT = '0x0Cc5261AB8cE458dc977078A3623E2BaDD27afD3';

/**
 * Assert that the event names begin with the appropriate prefixes. Even
 * finalized events begin with transaction-submitted because they start as
 * event fragments created when the transaction is submitted.
 *
 * @param {object} payload
 */
const messageIdStartsWithTransactionSubmitted = (payload) =>
  payload.messageId.startsWith('transaction-submitted');

/**
 * Assert that the events with sensitive properties should have messageIds
 * ending in 0x000 this is important because otherwise the events are seen as
 * duplicates in segment
 *
 * @param {object} payload
 */
const messageIdEndsWithZeros = (payload) => payload.messageId.endsWith('0x000');

/**
 * Assert that the events with sensitive data do not contain a userId (the
 * random anonymous id generated when a user opts into metametrics)
 *
 * @param {object} payload
 */
const eventDoesNotIncludeUserId = (payload) =>
  typeof payload.userId === 'undefined';

const eventHasUserIdWithoutAnonymousId = (payload) =>
  typeof payload.userId === 'string' &&
  typeof payload.anonymousId === 'undefined';

/**
 * Assert that the events with sensitive data have anonymousId set to
 * 0x0000000000000000 which is our universal anonymous record
 *
 * @param {object} payload
 */
const eventHasZeroAddressAnonymousId = (payload) =>
  payload.anonymousId === '0x0000000000000000';

describe('Transaction Finalized Event', function () {
  it('Successfully tracked when sending a transaction @no-mmi', async function () {
    await withFixtures(
      {
        fixtures: new FixtureBuilder()
          .withMetaMetricsController({
            metaMetricsId: 'fake-metrics-id',
            participateInMetaMetrics: true,
          })
          .build(),
        ganacheOptions: defaultGanacheOptions,
        title: this.test.title,
        testSpecificMock: mockSegment,
      },
      async ({ driver, mockedEndpoint: mockedEndpoints, ganacheServer }) => {
        await driver.navigate();
        await logInWithBalanceValidation(driver, ganacheServer);
<<<<<<< HEAD

=======
        // TODO: Update Test when Multichain Send Flow is added
        if (process.env.MULTICHAIN) {
          return;
        }
>>>>>>> d679ec34
        await sendTransaction(driver, RECIPIENT, '2.0');

        const events = await getEventPayloads(driver, mockedEndpoints);

        const transactionSubmittedWithSensitivePropertiesAssertions = [
          messageIdStartsWithTransactionSubmitted,
          messageIdEndsWithZeros,
          eventDoesNotIncludeUserId,
          eventHasZeroAddressAnonymousId,
          (payload) =>
            isEqual(omit(payload.properties, ['first_seen']), {
              status: 'submitted',
              transaction_envelope_type: 'legacy',
              gas_limit: '0x5208',
              gas_price: '2',
              default_gas: '0.000021',
              default_gas_price: '2',
              chain_id: '0x539',
              referrer: 'metamask',
              source: 'user',
              network: '1337',
              eip_1559_version: '0',
              gas_edit_type: 'none',
              gas_edit_attempted: 'none',
              account_type: 'MetaMask',
              device_model: 'N/A',
              asset_type: 'NATIVE',
              token_standard: 'NONE',
              transaction_type: 'simpleSend',
              transaction_speed_up: false,
              ui_customizations: null,
              category: 'Transactions',
              locale: 'en',
              environment_type: 'background',
            }),
        ];

        const transactionSubmittedWithoutSensitivePropertiesAssertions = [
          messageIdStartsWithTransactionSubmitted,
          eventHasUserIdWithoutAnonymousId,
          (payload) =>
            isEqual(payload.properties, {
              chain_id: '0x539',
              referrer: 'metamask',
              source: 'user',
              network: '1337',
              eip_1559_version: '0',
              gas_edit_type: 'none',
              gas_edit_attempted: 'none',
              account_type: 'MetaMask',
              device_model: 'N/A',
              asset_type: 'NATIVE',
              token_standard: 'NONE',
              transaction_type: 'simpleSend',
              transaction_speed_up: false,
              ui_customizations: null,
              category: 'Transactions',
              locale: 'en',
              environment_type: 'background',
              status: 'submitted',
            }),
        ];

        await driver.delay(10000);

        const transactionFinalizedWithSensitivePropertiesAssertions = [
          messageIdStartsWithTransactionSubmitted,
          messageIdEndsWithZeros,
          eventDoesNotIncludeUserId,
          eventHasZeroAddressAnonymousId,
          (payload) =>
            isEqual(
              omit(payload.properties, ['first_seen', 'completion_time']),
              {
                status: 'confirmed',
                transaction_envelope_type: 'legacy',
                gas_limit: '0x5208',
                gas_price: '2',
                default_gas: '0.000021',
                default_gas_price: '2',
                chain_id: '0x539',
                referrer: 'metamask',
                source: 'user',
                network: '1337',
                eip_1559_version: '0',
                gas_edit_type: 'none',
                gas_edit_attempted: 'none',
                account_type: 'MetaMask',
                device_model: 'N/A',
                asset_type: 'NATIVE',
                token_standard: 'NONE',
                transaction_type: 'simpleSend',
                transaction_speed_up: false,
                ui_customizations: null,
                gas_used: '5208',
                category: 'Transactions',
                locale: 'en',
                environment_type: 'background',
              },
            ),
        ];

        const transactionFinalizedWithoutSensitivePropertiesAssertions = [
          messageIdStartsWithTransactionSubmitted,
          eventHasUserIdWithoutAnonymousId,
          (payload) =>
            isEqual(payload.properties, {
              chain_id: '0x539',
              referrer: 'metamask',
              source: 'user',
              network: '1337',
              eip_1559_version: '0',
              gas_edit_type: 'none',
              gas_edit_attempted: 'none',
              account_type: 'MetaMask',
              device_model: 'N/A',
              asset_type: 'NATIVE',
              token_standard: 'NONE',
              transaction_type: 'simpleSend',
              transaction_speed_up: false,
              ui_customizations: null,
              category: 'Transactions',
              locale: 'en',
              environment_type: 'background',
              status: 'confirmed',
            }),
        ];

        const [event1, event2, event3, event4] = events;

        assertInAnyOrder(
          [event1, event2, event3, event4],
          [
            transactionSubmittedWithSensitivePropertiesAssertions,
            transactionSubmittedWithoutSensitivePropertiesAssertions,
            transactionFinalizedWithSensitivePropertiesAssertions,
            transactionFinalizedWithoutSensitivePropertiesAssertions,
          ],
        );
      },
    );
  });
});<|MERGE_RESOLUTION|>--- conflicted
+++ resolved
@@ -150,14 +150,10 @@
       async ({ driver, mockedEndpoint: mockedEndpoints, ganacheServer }) => {
         await driver.navigate();
         await logInWithBalanceValidation(driver, ganacheServer);
-<<<<<<< HEAD
-
-=======
         // TODO: Update Test when Multichain Send Flow is added
         if (process.env.MULTICHAIN) {
           return;
         }
->>>>>>> d679ec34
         await sendTransaction(driver, RECIPIENT, '2.0');
 
         const events = await getEventPayloads(driver, mockedEndpoints);
