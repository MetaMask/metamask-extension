--- conflicted
+++ resolved
@@ -63,7 +63,6 @@
 }
 
 // For running E2Es in parallel in CI
-<<<<<<< HEAD
 async function runningOnCircleCI(testPaths) {
   const { changedOrNewTests, hasOnlyMdOrCsvFiles } = await filterE2eChangedFiles();
   if (hasOnlyMdOrCsvFiles) {
@@ -72,10 +71,6 @@
     )
     return {fullTestList: []};
   }
-=======
-function runningOnCircleCI(testPaths) {
-  const changedOrNewTests = filterE2eChangedFiles();
->>>>>>> 82b0321e
   console.log('Changed or new test list:', changedOrNewTests);
 
   const fullTestList = applyQualityGate(
