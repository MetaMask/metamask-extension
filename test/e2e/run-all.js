--- conflicted
+++ resolved
@@ -51,7 +51,6 @@
   if (result.indexOf('There were no tests found') !== -1) {
     console.log(`run-all.js info: Skipping this node because "${result}"`);
     return [];
-<<<<<<< HEAD
   }
 
   // If there's no text file, it means this node has no tests, so exit gracefully
@@ -62,18 +61,6 @@
     return [];
   }
 
-=======
-  }
-
-  // If there's no text file, it means this node has no tests, so exit gracefully
-  if (!fs.existsSync('test/test-results/myTestList.txt')) {
-    console.log(
-      'run-all.js info: Skipping this node because there is no myTestList.txt',
-    );
-    return [];
-  }
-
->>>>>>> 30c05176
   // take the space-delimited result and split into an array
   return fs
     .readFileSync('test/test-results/myTestList.txt', { encoding: 'utf8' })
@@ -102,13 +89,6 @@
             description: `Run only mmi related tests`,
             type: 'boolean',
           })
-<<<<<<< HEAD
-          .option('snaps', {
-            description: `run snaps e2e tests`,
-            type: 'boolean',
-          })
-=======
->>>>>>> 30c05176
           .option('rpc', {
             description: `run json-rpc specific e2e tests`,
             type: 'boolean',
@@ -144,10 +124,6 @@
     debug,
     retries,
     mmi,
-<<<<<<< HEAD
-    snaps,
-=======
->>>>>>> 30c05176
     rpc,
     buildType,
     updateSnapshot,
@@ -167,14 +143,8 @@
 
   if (buildType === 'flask') {
     testPaths = [
-<<<<<<< HEAD
-      ...(await getTestPathsForTestDir(path.join(__dirname, 'snaps'))),
-      ...(await getTestPathsForTestDir(path.join(__dirname, 'accounts'))),
-      ...(await getTestPathsForTestDir(path.join(__dirname, 'flask'))),
-=======
       ...(await getTestPathsForTestDir(path.join(__dirname, 'flask'))),
       ...featureTestsOnMain,
->>>>>>> 30c05176
     ];
   } else if (rpc) {
     const testDir = path.join(__dirname, 'json-rpc');
@@ -185,24 +155,10 @@
       ...(await getTestPathsForTestDir(testDir)),
       path.join(__dirname, 'metamask-ui.spec.js'),
     ];
-<<<<<<< HEAD
-  }
-
-  // These tests should only be run on Flask for now.
-  if (buildType !== 'flask') {
-    const filteredTests = [
-      'test-snap-lifecycle.spec.js',
-      'test-snap-get-locale.spec.js',
-      'petnames.spec.js',
-    ];
-    testPaths = testPaths.filter((p) =>
-      filteredTests.every((filteredTest) => !p.endsWith(filteredTest)),
-=======
   } else {
     const testDir = path.join(__dirname, 'tests');
     const filteredFlaskAndMainTests = featureTestsOnMain.filter((p) =>
       FLASK_ONLY_TESTS.every((filteredTest) => !p.endsWith(filteredTest)),
->>>>>>> 30c05176
     );
     testPaths = [
       ...(await getTestPathsForTestDir(testDir)),
@@ -234,7 +190,6 @@
   }
 
   await fs.promises.mkdir('test/test-results/e2e', { recursive: true });
-<<<<<<< HEAD
 
   let myTestList;
   if (process.env.CIRCLECI) {
@@ -245,26 +200,11 @@
 
   console.log('My test list:', myTestList);
 
-=======
-
-  let myTestList;
-  if (process.env.CIRCLECI) {
-    myTestList = runningOnCircleCI(testPaths);
-  } else {
-    myTestList = testPaths;
-  }
-
-  console.log('My test list:', myTestList);
-
->>>>>>> 30c05176
   // spawn `run-e2e-test.js` for each test in myTestList
   for (let testPath of myTestList) {
     if (testPath !== '') {
       testPath = testPath.replace('\n', ''); // sometimes there's a newline at the end of the testPath
-<<<<<<< HEAD
-=======
       console.log(`\nExecuting testPath: ${testPath}\n`);
->>>>>>> 30c05176
       await runInShell('node', [...args, testPath]);
     }
   }
