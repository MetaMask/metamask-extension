--- conflicted
+++ resolved
@@ -108,11 +108,8 @@
         'test-snap-manageAccount.spec.js',
         'test-snap-rpc.spec.js',
         'test-snap-lifecycle.spec.js',
-<<<<<<< HEAD
+        'ppom-toggle-settings.spec.js',
         'petnames.spec.js',
-=======
-        'ppom-toggle-settings.spec.js',
->>>>>>> 8157dc95
       ];
       testPaths = testPaths.filter((p) =>
         filteredTests.every((filteredTest) => !p.endsWith(filteredTest)),
