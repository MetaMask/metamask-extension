const path = require('path');
const { promises: fs } = require('fs');
const yargs = require('yargs/yargs');
const { hideBin } = require('yargs/helpers');
const { runInShell } = require('../../development/lib/run-command');
const { exitWithError } = require('../../development/lib/exit-with-error');
const { loadBuildTypesConfig } = require('../../development/lib/build-type');

const getTestPathsForTestDir = async (testDir) => {
  const testFilenames = await fs.readdir(testDir, { withFileTypes: true });
  const testPaths = [];

  for (const itemInDirectory of testFilenames) {
    const fullPath = path.join(testDir, itemInDirectory.name);

    if (itemInDirectory.isDirectory()) {
      const subDirPaths = await getTestPathsForTestDir(fullPath);
      testPaths.push(...subDirPaths);
    } else if (fullPath.endsWith('.spec.js')) {
      testPaths.push(fullPath);
    }
  }

  return testPaths;
};

// Heavily inspired by: https://stackoverflow.com/a/51514813
// Splits the array into totalChunks chunks with a decent spread of items in each chunk
function chunk(array, totalChunks) {
  const copyArray = [...array];
  const result = [];
  for (let chunkIndex = totalChunks; chunkIndex > 0; chunkIndex--) {
    result.push(copyArray.splice(0, Math.ceil(copyArray.length / chunkIndex)));
  }
  return result;
}

async function main() {
  const { argv } = yargs(hideBin(process.argv))
    .usage(
      '$0 [options]',
      'Run all E2E tests, with a variable number of retries.',
      (_yargs) =>
        _yargs
          .option('browser', {
            description: `Set the browser used; either 'chrome' or 'firefox'.`,
            type: 'string',
            choices: ['chrome', 'firefox'],
          })
          .option('debug', {
            default: process.env.E2E_DEBUG === 'true',
            description:
              'Run tests in debug mode, logging each driver interaction',
            type: 'boolean',
          })
          .option('mmi', {
            description: `Run only mmi related tests`,
            type: 'boolean',
          })
          .option('snaps', {
            description: `run snaps e2e tests`,
            type: 'boolean',
          })
          .option('mv3', {
            description: `run mv3 specific e2e tests`,
            type: 'boolean',
          })
          .option('rpc', {
            description: `run json-rpc specific e2e tests`,
            type: 'boolean',
          })
          .option('build-type', {
            description: `Sets the build-type to test for. This may filter out tests.`,
            type: 'string',
            choices: Object.keys(loadBuildTypesConfig().buildTypes),
          })
          .option('retries', {
            description:
              'Set how many times the test should be retried upon failure.',
            type: 'number',
          })
          .option('update-snapshot', {
            alias: 'u',
            default: false,
            description: 'Update E2E snapshots',
            type: 'boolean',
          }),
    )
    .strict()
    .help('help');

  const {
    browser,
    debug,
    retries,
    mmi,
    snaps,
    mv3,
    rpc,
    buildType,
    updateSnapshot,
  } = argv;

  let testPaths;

  if (snaps) {
    const testDir = path.join(__dirname, 'snaps');
    testPaths = await getTestPathsForTestDir(testDir);
<<<<<<< HEAD

    if (buildType && buildType !== 'flask') {
      // These tests should only be ran on Flask for now
      const filteredTests = [
        'confirm/security-alert-blockaid.spec.js',
        'ppom-toggle-settings.spec.js',
        'test-snap-lifecycle.spec.js',
        'test-snap-manageAccount.spec.js',
        'test-snap-rpc.spec.js',
      ];
      testPaths = testPaths.filter((p) =>
        filteredTests.every((filteredTest) => !p.endsWith(filteredTest)),
      );
    }
=======
>>>>>>> 6bddebaa
  } else if (rpc) {
    const testDir = path.join(__dirname, 'json-rpc');
    testPaths = await getTestPathsForTestDir(testDir);
  } else {
    const testDir = path.join(__dirname, 'tests');
    testPaths = [
      ...(await getTestPathsForTestDir(testDir)),
      ...(await getTestPathsForTestDir(path.join(__dirname, 'swaps'))),
      ...(await getTestPathsForTestDir(path.join(__dirname, 'nft'))),
      ...(await getTestPathsForTestDir(path.join(__dirname, 'metrics'))),
      path.join(__dirname, 'metamask-ui.spec.js'),
    ];

    if (mv3) {
      testPaths.push(
        ...(await getTestPathsForTestDir(path.join(__dirname, 'mv3'))),
      );
    }
  }

  // These tests should only be ran on Flask for now.
  if (buildType !== 'flask') {
    const filteredTests = [
      'settings-add-snap-account-toggle.spec.js',
      'test-snap-manageAccount.spec.js',
      'test-snap-rpc.spec.js',
      'test-snap-lifecycle.spec.js',
      'ppom-toggle-settings.spec.js',
      'petnames.spec.js',
    ];
    testPaths = testPaths.filter((p) =>
      filteredTests.every((filteredTest) => !p.endsWith(filteredTest)),
    );
  }

  const runE2eTestPath = path.join(__dirname, 'run-e2e-test.js');

  const args = [runE2eTestPath];
  if (browser) {
    args.push('--browser', browser);
  }
  if (retries) {
    args.push('--retries', retries);
  }
  if (debug) {
    args.push('--debug');
  }
  if (updateSnapshot) {
    args.push('--update-snapshot');
  }
  if (mmi) {
    args.push('--mmi');
  }

  // For running E2Es in parallel in CI
  const currentChunkIndex = process.env.CIRCLE_NODE_INDEX ?? 0;
  const totalChunks = process.env.CIRCLE_NODE_TOTAL ?? 1;
  const chunks = chunk(testPaths, totalChunks);
  const currentChunk = chunks[currentChunkIndex];

  for (const testPath of currentChunk) {
    const dir = 'test/test-results/e2e';
    fs.mkdir(dir, { recursive: true });
    await runInShell('node', [...args, testPath]);
  }
}

main().catch((error) => {
  exitWithError(error);
});<|MERGE_RESOLUTION|>--- conflicted
+++ resolved
@@ -106,23 +106,6 @@
   if (snaps) {
     const testDir = path.join(__dirname, 'snaps');
     testPaths = await getTestPathsForTestDir(testDir);
-<<<<<<< HEAD
-
-    if (buildType && buildType !== 'flask') {
-      // These tests should only be ran on Flask for now
-      const filteredTests = [
-        'confirm/security-alert-blockaid.spec.js',
-        'ppom-toggle-settings.spec.js',
-        'test-snap-lifecycle.spec.js',
-        'test-snap-manageAccount.spec.js',
-        'test-snap-rpc.spec.js',
-      ];
-      testPaths = testPaths.filter((p) =>
-        filteredTests.every((filteredTest) => !p.endsWith(filteredTest)),
-      );
-    }
-=======
->>>>>>> 6bddebaa
   } else if (rpc) {
     const testDir = path.join(__dirname, 'json-rpc');
     testPaths = await getTestPathsForTestDir(testDir);
@@ -146,6 +129,7 @@
   // These tests should only be ran on Flask for now.
   if (buildType !== 'flask') {
     const filteredTests = [
+      'confirm/security-alert-blockaid.spec.js',
       'settings-add-snap-account-toggle.spec.js',
       'test-snap-manageAccount.spec.js',
       'test-snap-rpc.spec.js',
