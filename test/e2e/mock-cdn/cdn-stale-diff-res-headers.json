{
<<<<<<< HEAD
  "Etag": "W/\"4c38195c520514ac7a7d9228782844bb\""
=======
  "Content-Type": "text/plain",
  "Etag": "W/\"5ae8a43f84ccd89e8ddc79b1dfed0035\""
>>>>>>> b649acf9
}<|MERGE_RESOLUTION|>--- conflicted
+++ resolved
@@ -1,8 +1,4 @@
 {
-<<<<<<< HEAD
-  "Etag": "W/\"4c38195c520514ac7a7d9228782844bb\""
-=======
   "Content-Type": "text/plain",
   "Etag": "W/\"5ae8a43f84ccd89e8ddc79b1dfed0035\""
->>>>>>> b649acf9
 }