--- conflicted
+++ resolved
@@ -1,15 +1,10 @@
 import * as path from 'path';
-<<<<<<< HEAD
 import { Browser, By } from 'selenium-webdriver';
-import { KnownRpcMethods, KnownNotifications } from '@metamask/multichain';
-import { JsonRpcRequest } from '@metamask/utils';
-=======
-import { By } from 'selenium-webdriver';
 import {
   KnownRpcMethods,
   KnownNotifications,
 } from '@metamask/chain-agnostic-permission';
->>>>>>> 1afb03a0
+import { JsonRpcRequest } from '@metamask/utils';
 import {
   convertETHToHexGwei,
   multipleGanacheOptions,
