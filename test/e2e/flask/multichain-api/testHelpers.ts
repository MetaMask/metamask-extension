import * as path from 'path';
import { Browser, By } from 'selenium-webdriver';
import {
  KnownRpcMethods,
  KnownNotifications,
} from '@metamask/chain-agnostic-permission';
import { JsonRpcRequest } from '@metamask/utils';
import { regularDelayMs, WINDOW_TITLES } from '../../helpers';
import { Driver } from '../../webdriver/driver';
import {
  CONTENT_SCRIPT,
  METAMASK_CAIP_MULTICHAIN_PROVIDER,
  METAMASK_INPAGE,
} from '../../../../app/scripts/constants/stream';

export type FixtureCallbackArgs = { driver: Driver; extensionId: string };

/**
 * Default options for setting up Multichain E2E test environment
 */
export const DEFAULT_MULTICHAIN_TEST_DAPP_FIXTURE_OPTIONS = {
  dapp: true,
  dappPaths: [
    path.join(
      '..',
      '..',
      'node_modules',
      '@metamask',
      'test-dapp-multichain',
      'build',
    ),
  ],
  localNodeOptions: [
    {
      type: 'anvil',
      options: {
        hardfork: 'muirGlacier',
      },
    },
    {
      type: 'anvil',
      options: {
        port: 8546,
        chainId: 1338,
        hardfork: 'muirGlacier',
      },
    },
    {
      type: 'anvil',
      options: {
        port: 7777,
        chainId: 1000,
        hardfork: 'muirGlacier',
      },
    },
  ],
};

/**
 * Retrieves the expected session scope for a given set of addresses.
 *
 * @param scope - The session scope.
 * @param accounts - The addresses to get session scope for.
 * @returns the expected session scope.
 */
export const getExpectedSessionScope = (scope: string, accounts: string[]) => ({
  methods: KnownRpcMethods.eip155,
  notifications: KnownNotifications.eip155,
  accounts: accounts.map((acc) => `${scope}:${acc.toLowerCase()}`),
});

export const addAccountInWalletAndAuthorize = async (
  driver: Driver,
): Promise<void> => {
  const editButtons = await driver.findElements('[data-testid="edit"]');
  await editButtons[0].click();
  await driver.clickElement({ text: 'New account', tag: 'button' });
  await driver.clickElement({ text: 'Ethereum account', tag: 'button' });
  await driver.clickElement({ text: 'Add account', tag: 'button' });
  await driver.delay(regularDelayMs);

  /**
   * this needs to be called again, as previous element is stale and will not be found in current frame
   */
  const freshEditButtons = await driver.findElements('[data-testid="edit"]');
  await freshEditButtons[0].click();
  await driver.delay(regularDelayMs);

<<<<<<< HEAD
  const checkboxes = await driver.findElements('input[type="checkbox" i]');
  await checkboxes[0].click(); // select all checkbox
  await driver.delay(regularDelayMs);

=======
>>>>>>> 82db9a9c
  await driver.clickElementAndWaitToDisappear({
    text: 'Update',
    tag: 'button',
  });
};

/**
 * Update Multichain network edit form so that only matching networks are selected.
 *
 * @param driver - E2E test driver {@link Driver}, wrapping the Selenium WebDriver.
 * @param selectedNetworkNames
 */
export const updateNetworkCheckboxes = async (
  driver: Driver,
  selectedNetworkNames: string[],
): Promise<void> => {
  const editButtons = await driver.findElements('[data-testid="edit"]');
  await editButtons[1].click();
  await driver.delay(regularDelayMs);

  const networkListItems = await driver.findElements(
    '.multichain-network-list-item',
  );

  for (const item of networkListItems) {
    const networkName = await item.getText();
    const checkbox = await item.findElement(By.css('input[type="checkbox"]'));
    const isChecked = await checkbox.isSelected();

    const isSelectedNetwork = selectedNetworkNames.some((selectedNetworkName) =>
      networkName.includes(selectedNetworkName),
    );

    const shouldNotBeChecked = isChecked && !isSelectedNetwork;
    const shouldBeChecked = !isChecked && isSelectedNetwork;

    if (shouldNotBeChecked || shouldBeChecked) {
      await checkbox.click();
      await driver.delay(regularDelayMs);
    }
  }
  await driver.clickElement({ text: 'Update', tag: 'button' });
};

/**
 * Password locks user's metamask extension.
 *
 * @param driver - E2E test driver {@link Driver}, wrapping the Selenium WebDriver.
 */
export const passwordLockMetamaskExtension = async (
  driver: Driver,
): Promise<void> => {
  await driver.switchToWindowWithTitle(WINDOW_TITLES.ExtensionInFullScreenView);
  await driver.clickElementSafe('[data-testid="account-options-menu-button"]');
  await driver.clickElementSafe('[data-testid="global-menu-lock"]');
};

/**
 * We need to replace colon character by dash when using {@link Driver.findElement}, otherwise selenium will treat this as an invalid selector.
 *
 * @param selector - string to manipulate.
 * @returns string with replaced colon char.
 */
export const replaceColon = (selector: string): string =>
  selector.replace(':', '-');

export const sendMultichainApiRequest = ({
  driver,
  extensionId,
  request,
}: {
  driver: Driver;
  extensionId: string;
  request: Omit<JsonRpcRequest, 'id'>;
}) => {
  const id = Math.ceil(Math.random() * 1000);
  const requestWithNewId = {
    ...request,
    id,
  };
  let script;
  if (process.env.SELENIUM_BROWSER === Browser.FIREFOX) {
    script = `
    const data = ${JSON.stringify(requestWithNewId)};
    const result = new Promise((resolve) => {
      window.addEventListener('message', (messageEvent) => {
        const { target, data } = messageEvent.data;
        if (
          target !== '${METAMASK_INPAGE}' ||
          data?.name !== '${METAMASK_CAIP_MULTICHAIN_PROVIDER}' ||
          data?.data.id !== ${id}
        ) {
          return;
        }

        resolve(data.data);
      });
    })
    window.postMessage(
      {
        target: '${CONTENT_SCRIPT}',
        data: {
          name: '${METAMASK_CAIP_MULTICHAIN_PROVIDER}',
          data
        },
      },
      location.origin,
    );

    return result;`;
  } else {
    script = `
    const port = chrome.runtime.connect('${extensionId}');
    const data = ${JSON.stringify(requestWithNewId)};
    const result = new Promise((resolve) => {
      port.onMessage.addListener((msg) => {
        if (msg.type !== 'caip-348') {
          return;
        }
        if (msg.data?.id !== ${id}) {
          return;
        }

        resolve(msg.data);
      })
    })
    port.postMessage({ type: 'caip-348', data });
    return result;`;
  }

  return driver.executeScript(script);
};<|MERGE_RESOLUTION|>--- conflicted
+++ resolved
@@ -86,13 +86,6 @@
   await freshEditButtons[0].click();
   await driver.delay(regularDelayMs);
 
-<<<<<<< HEAD
-  const checkboxes = await driver.findElements('input[type="checkbox" i]');
-  await checkboxes[0].click(); // select all checkbox
-  await driver.delay(regularDelayMs);
-
-=======
->>>>>>> 82db9a9c
   await driver.clickElementAndWaitToDisappear({
     text: 'Update',
     tag: 'button',
