--- conflicted
+++ resolved
@@ -17,7 +17,6 @@
   type FixtureCallbackArgs,
 } from './testHelpers';
 
-<<<<<<< HEAD
 describe('Initializing a session w/ several scopes and accounts, then calling `wallet_revokeSession`', function () {
   const GANACHE_SCOPES = ['eip155:1337', 'eip155:1338', 'eip155:1000'];
   const ACCOUNTS = [ACCOUNT_1, ACCOUNT_2];
@@ -26,31 +25,12 @@
       {
         title: this.test?.fullTitle(),
         fixtures: new FixtureBuilder()
-          .withNetworkControllerTripleGanache()
+          .withNetworkControllerTripleNode()
           .build(),
         ...DEFAULT_MULTICHAIN_TEST_DAPP_FIXTURE_OPTIONS,
       },
       async ({ driver, extensionId }: FixtureCallbackArgs) => {
         await unlockWallet(driver);
-=======
-describeBrowserOnly(
-  Browser.CHROME,
-  'Initializing a session w/ several scopes and accounts, then calling `wallet_revokeSession`',
-  function () {
-    const GANACHE_SCOPES = ['eip155:1337', 'eip155:1338', 'eip155:1000'];
-    const ACCOUNTS = [ACCOUNT_1, ACCOUNT_2];
-    it('Should return empty object from `wallet_getSession` call', async function () {
-      await withFixtures(
-        {
-          title: this.test?.fullTitle(),
-          fixtures: new FixtureBuilder()
-            .withNetworkControllerTripleNode()
-            .build(),
-          ...DEFAULT_MULTICHAIN_TEST_DAPP_FIXTURE_OPTIONS,
-        },
-        async ({ driver, extensionId }: FixtureCallbackArgs) => {
-          await unlockWallet(driver);
->>>>>>> 11a9d986
 
         const testDapp = new TestDappMultichain(driver);
         await testDapp.openTestDappPage();
@@ -83,13 +63,12 @@
     );
   });
 
-<<<<<<< HEAD
   it('Should throw an error if `wallet_invokeMethod` is called afterwards', async function () {
     await withFixtures(
       {
         title: this.test?.fullTitle(),
         fixtures: new FixtureBuilder()
-          .withNetworkControllerTripleGanache()
+          .withNetworkControllerTripleNode()
           .build(),
         ...DEFAULT_MULTICHAIN_TEST_DAPP_FIXTURE_OPTIONS,
       },
@@ -99,23 +78,6 @@
           message:
             'The requested account and/or method has not been authorized by the user.',
         };
-=======
-    it('Should throw an error if `wallet_invokeMethod` is called afterwards', async function () {
-      await withFixtures(
-        {
-          title: this.test?.fullTitle(),
-          fixtures: new FixtureBuilder()
-            .withNetworkControllerTripleNode()
-            .build(),
-          ...DEFAULT_MULTICHAIN_TEST_DAPP_FIXTURE_OPTIONS,
-        },
-        async ({ driver, extensionId }: FixtureCallbackArgs) => {
-          const expectedError = {
-            code: 4100,
-            message:
-              'The requested account and/or method has not been authorized by the user.',
-          };
->>>>>>> 11a9d986
 
         await unlockWallet(driver);
 
