--- conflicted
+++ resolved
@@ -25,11 +25,7 @@
       {
         title: this.test?.fullTitle(),
         fixtures: new FixtureBuilder()
-<<<<<<< HEAD
           .withNetworkControllerTripleNode()
-=======
-          .withNetworkControllerTripleGanache()
->>>>>>> 929963a6
           .build(),
         ...DEFAULT_MULTICHAIN_TEST_DAPP_FIXTURE_OPTIONS,
       },
@@ -72,11 +68,7 @@
       {
         title: this.test?.fullTitle(),
         fixtures: new FixtureBuilder()
-<<<<<<< HEAD
           .withNetworkControllerTripleNode()
-=======
-          .withNetworkControllerTripleGanache()
->>>>>>> 929963a6
           .build(),
         ...DEFAULT_MULTICHAIN_TEST_DAPP_FIXTURE_OPTIONS,
       },
@@ -117,11 +109,7 @@
 
           /**
            * We call `executeScript` to attempt JSON rpc call directly through the injected provider object since when session is revoked,
-<<<<<<< HEAD
-           * webapp does not provide UI to make call.
-=======
            * webapp does not provide UI to make `wallet_invokeMethod` calls when no session is active.
->>>>>>> 929963a6
            */
           const result = await sendMultichainApiRequest({
             driver,
