--- conflicted
+++ resolved
@@ -5,30 +5,6 @@
 import { MultichainNetworks } from '../../../../shared/constants/multichain/networks';
 import { Driver } from '../../webdriver/driver';
 import messages from '../../../../app/_locales/en/messages.json';
-<<<<<<< HEAD
-
-export async function createBtcAccount(driver: Driver) {
-  await driver.clickElement('[data-testid="account-menu-icon"]');
-  await driver.clickElement(
-    '[data-testid="multichain-account-menu-popover-action-button"]',
-  );
-  await driver.clickElement({
-    text: messages.addNewBitcoinAccount.message,
-    tag: 'button',
-  });
-  await driver.clickElementAndWaitToDisappear(
-    {
-      text: 'Add account',
-      tag: 'button',
-    },
-    // Longer timeout than usual, this reduces the flakiness
-    // around Bitcoin account creation (mainly required for
-    // Firefox)
-    5000,
-  );
-}
-=======
->>>>>>> 93ee205d
 
 export async function createBtcAccount(driver: Driver) {
   await driver.clickElement('[data-testid="account-menu-icon"]');
