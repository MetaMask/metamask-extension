--- conflicted
+++ resolved
@@ -1,215 +1,10 @@
 import { Mockttp } from 'mockttp';
-import FixtureBuilder from '../../fixture-builder';
 import { withFixtures } from '../../helpers';
-import {
-  ACCOUNT_TYPE,
-  DEFAULT_BTC_ACCOUNT,
-  DEFAULT_BTC_BALANCE,
-  DEFAULT_BTC_FEES_RATE,
-  DEFAULT_BTC_TRANSACTION_ID,
-  DEFAULT_BTC_CONVERSION_RATE,
-  DEFAULT_BTC_BLOCK_NUMBER,
-  SATS_IN_1_BTC,
-} from '../../constants';
-import { MultichainNetworks } from '../../../../shared/constants/multichain/networks';
+import { ACCOUNT_TYPE } from '../../constants';
 import { Driver } from '../../webdriver/driver';
 import { loginWithBalanceValidation } from '../../page-objects/flows/login.flow';
 import AccountListPage from '../../page-objects/pages/account-list-page';
 import HeaderNavbar from '../../page-objects/pages/header-navbar';
-<<<<<<< HEAD
-
-const SIMPLEHASH_URL = 'https://api.simplehash.com';
-const QUICKNODE_URL_REGEX = /^https:\/\/.*\.btc.*\.quiknode\.pro(\/|$)/u;
-
-export function btcToSats(btc: number): number {
-  // Watchout, we're not using BigNumber(s) here (but that's ok for test purposes)
-  return btc * SATS_IN_1_BTC;
-}
-
-export async function mockBtcBalanceQuote(
-  mockServer: Mockttp,
-  address: string = DEFAULT_BTC_ACCOUNT,
-) {
-  return await mockServer
-    .forPost(QUICKNODE_URL_REGEX)
-    .withJsonBodyIncluding({
-      method: 'bb_getaddress',
-    })
-    .thenCallback(() => {
-      return {
-        statusCode: 200,
-        json: {
-          result: {
-            address,
-            balance: btcToSats(DEFAULT_BTC_BALANCE).toString(), // Converts from BTC to sats
-            totalReceived: '0',
-            totalSent: '0',
-            unconfirmedBalance: '0',
-            unconfirmedTxs: 0,
-            txs: 0,
-          },
-        },
-      };
-    });
-}
-
-export async function mockBtcFeeCallQuote(mockServer: Mockttp) {
-  return await mockServer
-    .forPost(QUICKNODE_URL_REGEX)
-    .withJsonBodyIncluding({
-      method: 'estimatesmartfee',
-    })
-    .thenCallback(() => {
-      return {
-        statusCode: 200,
-        json: {
-          result: {
-            blocks: 1,
-            feerate: DEFAULT_BTC_FEES_RATE, // sats
-          },
-        },
-      };
-    });
-}
-
-export async function mockMempoolInfo(mockServer: Mockttp) {
-  return await mockServer
-    .forPost(QUICKNODE_URL_REGEX)
-    .withJsonBodyIncluding({
-      method: 'getmempoolinfo',
-    })
-    .thenCallback(() => {
-      return {
-        statusCode: 200,
-        json: {
-          result: {
-            loaded: true,
-            size: 165194,
-            bytes: 93042828,
-            usage: 550175264,
-            total_fee: 1.60127931,
-            maxmempool: 2048000000,
-            mempoolminfee: DEFAULT_BTC_FEES_RATE,
-            minrelaytxfee: DEFAULT_BTC_FEES_RATE,
-            incrementalrelayfee: 0.00001,
-            unbroadcastcount: 0,
-            fullrbf: true,
-          },
-        },
-      };
-    });
-}
-
-export async function mockGetUTXO(mockServer: Mockttp) {
-  return await mockServer
-    .forPost(QUICKNODE_URL_REGEX)
-    .withJsonBodyIncluding({
-      method: 'bb_getutxos',
-    })
-    .thenCallback(() => {
-      return {
-        statusCode: 200,
-        json: {
-          result: [
-            {
-              txid: DEFAULT_BTC_TRANSACTION_ID,
-              vout: 0,
-              value: btcToSats(DEFAULT_BTC_BALANCE).toString(),
-              height: DEFAULT_BTC_BLOCK_NUMBER,
-              confirmations: 6,
-            },
-          ],
-        },
-      };
-    });
-}
-
-export async function mockSendTransaction(mockServer: Mockttp) {
-  return await mockServer
-    .forPost(QUICKNODE_URL_REGEX)
-    .withJsonBodyIncluding({
-      method: 'sendrawtransaction',
-    })
-    .thenCallback(() => {
-      return {
-        statusCode: 200,
-        json: {
-          result: DEFAULT_BTC_TRANSACTION_ID,
-        },
-      };
-    });
-}
-
-export async function mockRatesCall(mockServer: Mockttp) {
-  return await mockServer
-    .forGet('https://min-api.cryptocompare.com/data/pricemulti')
-    .withQuery({ fsyms: 'btc', tsyms: 'usd,USD' })
-    .thenCallback(() => {
-      return {
-        statusCode: 200,
-        json: { BTC: { USD: DEFAULT_BTC_CONVERSION_RATE } },
-      };
-    });
-}
-
-export async function mockRampsDynamicFeatureFlag(
-  mockServer: Mockttp,
-  subDomain: string,
-) {
-  return await mockServer
-    .forGet(
-      `https://on-ramp-content.${subDomain}.cx.metamask.io/regions/networks`,
-    )
-    .withQuery({
-      context: 'extension',
-    })
-    .thenCallback(() => ({
-      statusCode: 200,
-      json: {
-        networks: [
-          {
-            active: true,
-            chainId: MultichainNetworks.BITCOIN,
-            chainName: 'Bitcoin',
-            shortName: 'Bitcoin',
-            nativeTokenSupported: true,
-            isEvm: false,
-          },
-        ],
-      },
-    }));
-}
-
-export async function mockBtcSatProtectionService(
-  mockServer: Mockttp,
-  address: string = DEFAULT_BTC_ACCOUNT,
-) {
-  // NOTE: This endpoint is also used to compute the total balance if Sat Protection is enabled, so we have
-  // to compute the set of UTXOS here too.
-  const utxos = [
-    {
-      output: `${DEFAULT_BTC_TRANSACTION_ID}:0`,
-      value: btcToSats(DEFAULT_BTC_BALANCE),
-      block_number: DEFAULT_BTC_BLOCK_NUMBER,
-    },
-  ];
-
-  return await mockServer
-    .forGet(`${SIMPLEHASH_URL}/api/v0/custom/wallet_assets_by_utxo/${address}`)
-    .withQuery({
-      without_inscriptions_runes_raresats: '1',
-    })
-    .thenCallback(() => {
-      return {
-        statusCode: 200,
-        json: {
-          count: utxos.length,
-          utxos,
-        },
-      };
-    });
-}
-=======
 import FixtureBuilder from '../../fixture-builder';
 import {
   mockBitcoinFeatureFlag,
@@ -217,44 +12,25 @@
   mockInitialFullScan,
   mockRampsDynamicFeatureFlag,
 } from './mocks';
->>>>>>> c9f5c5a9
 
 export async function withBtcAccountSnap(
-  {
-    title,
-    bitcoinSupportEnabled,
-  }: { title?: string; bitcoinSupportEnabled?: boolean },
   test: (driver: Driver, mockServer: Mockttp) => Promise<void>,
+  title?: string,
 ) {
   await withFixtures(
     {
-      fixtures: new FixtureBuilder()
-        .withPreferencesController({
-          bitcoinSupportEnabled: bitcoinSupportEnabled ?? true,
-        })
-        .build(),
+      fixtures: new FixtureBuilder().build(),
       title,
       dapp: true,
       testSpecificMock: async (mockServer: Mockttp) => [
-<<<<<<< HEAD
-        await mockRatesCall(mockServer),
-        await mockBtcBalanceQuote(mockServer),
-=======
         await mockBitcoinFeatureFlag(mockServer),
         await mockInitialFullScan(mockServer),
         await mockExchangeRates(mockServer),
 
->>>>>>> c9f5c5a9
         // See: PROD_RAMP_API_BASE_URL
         await mockRampsDynamicFeatureFlag(mockServer, 'api'),
         // See: UAT_RAMP_API_BASE_URL
         await mockRampsDynamicFeatureFlag(mockServer, 'uat-api'),
-        await mockMempoolInfo(mockServer),
-        await mockBtcFeeCallQuote(mockServer),
-        await mockGetUTXO(mockServer),
-        await mockSendTransaction(mockServer),
-        // Sat Protection
-        await mockBtcSatProtectionService(mockServer),
       ],
     },
     async ({ driver, mockServer }: { driver: Driver; mockServer: Mockttp }) => {
@@ -267,26 +43,4 @@
       await test(driver, mockServer);
     },
   );
-}
-
-export async function getQuickNodeSeenRequests(mockServer: Mockttp) {
-  const seenRequests = await Promise.all(
-    (
-      await mockServer.getMockedEndpoints()
-    ).map((mockedEndpoint) => mockedEndpoint.getSeenRequests()),
-  );
-  return seenRequests
-    .flat()
-    .filter((request) => request.url.match(QUICKNODE_URL_REGEX));
-}
-
-export async function getTransactionRequest(mockServer: Mockttp) {
-  // Check that the transaction has been sent.
-  const transactionRequest = (await getQuickNodeSeenRequests(mockServer)).find(
-    async (request) => {
-      const body = (await request.body.getJson()) as { method: string };
-      return body.method === 'sendrawtransaction';
-    },
-  );
-  return transactionRequest;
 }