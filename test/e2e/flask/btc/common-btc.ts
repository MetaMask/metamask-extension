import { Mockttp } from 'mockttp';
import FixtureBuilder from '../../fixture-builder';
import { withFixtures, unlockWallet } from '../../helpers';
import { DEFAULT_BTC_ACCOUNT, DEFAULT_BTC_BALANCE } from '../../constants';
import { MultichainNetworks } from '../../../../shared/constants/multichain/networks';
import { Driver } from '../../webdriver/driver';
import messages from '../../../../app/_locales/en/messages.json';

<<<<<<< HEAD
const GENERATE_MOCK_BTC_BALANCE_CALL = (
  address: string = DEFAULT_BTC_ACCOUNT,
): { data: { [address: string]: number } } => {
  return {
    data: {
      [address]: 9999,
    },
  };
};

export async function createBtcAccount(driver: Driver) {
  await driver.clickElement('[data-testid="account-menu-icon"]');
  await driver.clickElement(
    '[data-testid="multichain-account-menu-popover-action-button"]',
  );
  await driver.clickElement({
    text: messages.addNewBitcoinAccount.message,
    tag: 'button',
  });
  await driver.clickElementAndWaitToDisappear(
    {
      text: 'Add account',
      tag: 'button',
    },
    // Longer timeout than usual, this reduces the flakiness
    // around Bitcoin account creation (mainly required for
    // Firefox)
    5000,
  );
}

=======
>>>>>>> 2afe52e2
export async function mockBtcBalanceQuote(
  mockServer: Mockttp,
  address: string = DEFAULT_BTC_ACCOUNT,
) {
  return await mockServer
    .forPost(/^https:\/\/.*\.btc.*\.quiknode\.pro(\/|$)/u)
    .withJsonBodyIncluding({
      method: 'bb_getaddress',
    })
    .thenCallback(() => {
      return {
        statusCode: 200,
        json: {
          result: {
            address,
            balance: (DEFAULT_BTC_BALANCE * 1e8).toString(), // Converts from BTC to sats
            totalReceived: '0',
            totalSent: '0',
            unconfirmedBalance: '0',
            unconfirmedTxs: 0,
            txs: 0,
          },
        },
      };
    });
}

export async function mockRampsDynamicFeatureFlag(
  mockServer: Mockttp,
  subDomain: string,
) {
  return await mockServer
    .forGet(
      `https://on-ramp-content.${subDomain}.cx.metamask.io/regions/networks`,
    )
    .withQuery({
      context: 'extension',
    })
    .thenCallback(() => ({
      statusCode: 200,
      json: {
        networks: [
          {
            active: true,
            chainId: MultichainNetworks.BITCOIN,
            chainName: 'Bitcoin',
            shortName: 'Bitcoin',
            nativeTokenSupported: true,
            isEvm: false,
          },
        ],
      },
    }));
}

export async function withBtcAccountSnap(
  {
    title,
    bitcoinSupportEnabled,
  }: { title?: string; bitcoinSupportEnabled?: boolean },
  test: (driver: Driver) => Promise<void>,
) {
  await withFixtures(
    {
      fixtures: new FixtureBuilder()
        .withPreferencesControllerAndFeatureFlag({
          bitcoinSupportEnabled: bitcoinSupportEnabled ?? true,
        })
        .build(),
      title,
      dapp: true,
      testSpecificMock: async (mockServer: Mockttp) => [
        await mockBtcBalanceQuote(mockServer),
        // See: PROD_RAMP_API_BASE_URL
        await mockRampsDynamicFeatureFlag(mockServer, 'api'),
        // See: UAT_RAMP_API_BASE_URL
        await mockRampsDynamicFeatureFlag(mockServer, 'uat-api'),
      ],
    },
    async ({ driver }: { driver: Driver }) => {
      await unlockWallet(driver);
      await createBtcAccount(driver);
      await test(driver);
    },
  );
}<|MERGE_RESOLUTION|>--- conflicted
+++ resolved
@@ -5,17 +5,6 @@
 import { MultichainNetworks } from '../../../../shared/constants/multichain/networks';
 import { Driver } from '../../webdriver/driver';
 import messages from '../../../../app/_locales/en/messages.json';
-
-<<<<<<< HEAD
-const GENERATE_MOCK_BTC_BALANCE_CALL = (
-  address: string = DEFAULT_BTC_ACCOUNT,
-): { data: { [address: string]: number } } => {
-  return {
-    data: {
-      [address]: 9999,
-    },
-  };
-};
 
 export async function createBtcAccount(driver: Driver) {
   await driver.clickElement('[data-testid="account-menu-icon"]');
@@ -38,8 +27,6 @@
   );
 }
 
-=======
->>>>>>> 2afe52e2
 export async function mockBtcBalanceQuote(
   mockServer: Mockttp,
   address: string = DEFAULT_BTC_ACCOUNT,
