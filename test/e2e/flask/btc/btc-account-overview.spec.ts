import { strict as assert } from 'assert';
import { Suite } from 'mocha';
import { DEFAULT_BTC_BALANCE } from '../../constants';
import BitcoinHomepage from '../../page-objects/pages/home/bitcoin-homepage';
import { withBtcAccountSnap } from './common-btc';

describe('BTC Account - Overview', function (this: Suite) {
  // eslint-disable-next-line mocha/no-skipped-tests
  it.skip('has balance displayed and has portfolio button enabled for BTC accounts', async function () {
    await withBtcAccountSnap(
      { title: this.test?.fullTitle() },
      async (driver) => {
        await driver.findElement({
          css: '[data-testid="account-menu-icon"]',
          text: 'Bitcoin Account',
        });

        await driver.waitForSelector({
          text: 'Send',
          tag: 'button',
          css: '[data-testid="coin-overview-send"]',
        });

        await driver.waitForSelector({
          text: 'Swap',
          tag: 'button',
          css: '[disabled]',
        });

        await driver.waitForSelector({
          text: 'Bridge',
          tag: 'button',
          css: '[disabled]',
        });

        // buy sell button
        await driver.findClickableElement('[data-testid="coin-overview-buy"]');

        // portfolio button
        await driver.findClickableElement('[data-testid="portfolio-link"]');
      },
    );
  });
  // Skipping btc test for now because btc snap is outdated and does not yet allow for new assets fetching logic.
  // eslint-disable-next-line mocha/no-skipped-tests
  it.skip('has balance', async function () {
    await withBtcAccountSnap(
      { title: this.test?.fullTitle() },
      async (driver) => {
        await driver.waitForSelector({
          testId: 'account-value-and-suffix',
          text: `${DEFAULT_BTC_BALANCE}`,
        });
        await driver.waitForSelector({
          css: '.currency-display-component__suffix',
          text: 'BTC',
        });

<<<<<<< HEAD
        await driver.waitForSelector({
          tag: 'p',
          text: `${DEFAULT_BTC_BALANCE} BTC`,
        });
        const homePage = new BitcoinHomepage(driver);
        await homePage.check_pageIsLoaded();
        await homePage.headerNavbar.check_accountLabel('Bitcoin Account');
        await homePage.check_isExpectedBitcoinBalanceDisplayed(
          DEFAULT_BTC_BALANCE,
        );
        assert.equal(await homePage.check_isBridgeButtonEnabled(), false);
        assert.equal(await homePage.check_isSwapButtonEnabled(), false);
        assert.equal(await homePage.check_isBuySellButtonEnabled(), true);
        assert.equal(await homePage.check_isReceiveButtonEnabled(), true);
      },
    );
=======
  it('has balance', async function () {
    await withBtcAccountSnap(async (driver) => {
      await driver.waitForSelector({
        testId: 'account-value-and-suffix',
        text: `${DEFAULT_BTC_BALANCE}`,
      });

      await driver.waitForSelector({
        testId: 'multichain-token-list-item-value',
        text: `${DEFAULT_BTC_BALANCE} BTC`,
      });
      const homePage = new BitcoinHomepage(driver);
      await homePage.check_pageIsLoaded();
      await homePage.headerNavbar.check_accountLabel(DEFAULT_ACCOUNT_NAME);
      await homePage.check_isExpectedBitcoinBalanceDisplayed(
        DEFAULT_BTC_BALANCE,
      );
      assert.equal(await homePage.check_isBridgeButtonEnabled(), false);
      assert.equal(await homePage.check_isSwapButtonEnabled(), false);
      assert.equal(await homePage.check_isBuySellButtonEnabled(), true);
      assert.equal(await homePage.check_isReceiveButtonEnabled(), true);
    }, this.test?.fullTitle());
>>>>>>> c9f5c5a9
  });
});<|MERGE_RESOLUTION|>--- conflicted
+++ resolved
@@ -1,79 +1,43 @@
 import { strict as assert } from 'assert';
 import { Suite } from 'mocha';
-import { DEFAULT_BTC_BALANCE } from '../../constants';
+import { DEFAULT_ACCOUNT_NAME, DEFAULT_BTC_BALANCE } from '../../constants';
 import BitcoinHomepage from '../../page-objects/pages/home/bitcoin-homepage';
 import { withBtcAccountSnap } from './common-btc';
 
 describe('BTC Account - Overview', function (this: Suite) {
-  // eslint-disable-next-line mocha/no-skipped-tests
-  it.skip('has balance displayed and has portfolio button enabled for BTC accounts', async function () {
-    await withBtcAccountSnap(
-      { title: this.test?.fullTitle() },
-      async (driver) => {
-        await driver.findElement({
-          css: '[data-testid="account-menu-icon"]',
-          text: 'Bitcoin Account',
-        });
+  it('has balance displayed and has portfolio button enabled for BTC accounts', async function () {
+    await withBtcAccountSnap(async (driver) => {
+      await driver.findElement({
+        css: '[data-testid="account-menu-icon"]',
+        text: DEFAULT_ACCOUNT_NAME,
+      });
 
-        await driver.waitForSelector({
-          text: 'Send',
-          tag: 'button',
-          css: '[data-testid="coin-overview-send"]',
-        });
+      await driver.waitForSelector({
+        text: 'Send',
+        tag: 'button',
+        css: '[data-testid="coin-overview-send"]',
+      });
 
-        await driver.waitForSelector({
-          text: 'Swap',
-          tag: 'button',
-          css: '[disabled]',
-        });
+      await driver.waitForSelector({
+        text: 'Swap',
+        tag: 'button',
+        css: '[disabled]',
+      });
 
-        await driver.waitForSelector({
-          text: 'Bridge',
-          tag: 'button',
-          css: '[disabled]',
-        });
+      await driver.waitForSelector({
+        text: 'Bridge',
+        tag: 'button',
+        css: '[disabled]',
+      });
 
-        // buy sell button
-        await driver.findClickableElement('[data-testid="coin-overview-buy"]');
+      // buy sell button
+      await driver.findClickableElement('[data-testid="coin-overview-buy"]');
 
-        // portfolio button
-        await driver.findClickableElement('[data-testid="portfolio-link"]');
-      },
-    );
+      // portfolio button
+      await driver.findClickableElement('[data-testid="portfolio-link"]');
+    }, this.test?.fullTitle());
   });
-  // Skipping btc test for now because btc snap is outdated and does not yet allow for new assets fetching logic.
-  // eslint-disable-next-line mocha/no-skipped-tests
-  it.skip('has balance', async function () {
-    await withBtcAccountSnap(
-      { title: this.test?.fullTitle() },
-      async (driver) => {
-        await driver.waitForSelector({
-          testId: 'account-value-and-suffix',
-          text: `${DEFAULT_BTC_BALANCE}`,
-        });
-        await driver.waitForSelector({
-          css: '.currency-display-component__suffix',
-          text: 'BTC',
-        });
 
-<<<<<<< HEAD
-        await driver.waitForSelector({
-          tag: 'p',
-          text: `${DEFAULT_BTC_BALANCE} BTC`,
-        });
-        const homePage = new BitcoinHomepage(driver);
-        await homePage.check_pageIsLoaded();
-        await homePage.headerNavbar.check_accountLabel('Bitcoin Account');
-        await homePage.check_isExpectedBitcoinBalanceDisplayed(
-          DEFAULT_BTC_BALANCE,
-        );
-        assert.equal(await homePage.check_isBridgeButtonEnabled(), false);
-        assert.equal(await homePage.check_isSwapButtonEnabled(), false);
-        assert.equal(await homePage.check_isBuySellButtonEnabled(), true);
-        assert.equal(await homePage.check_isReceiveButtonEnabled(), true);
-      },
-    );
-=======
   it('has balance', async function () {
     await withBtcAccountSnap(async (driver) => {
       await driver.waitForSelector({
@@ -96,6 +60,5 @@
       assert.equal(await homePage.check_isBuySellButtonEnabled(), true);
       assert.equal(await homePage.check_isReceiveButtonEnabled(), true);
     }, this.test?.fullTitle());
->>>>>>> c9f5c5a9
   });
 });