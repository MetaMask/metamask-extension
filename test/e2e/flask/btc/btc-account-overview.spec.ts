--- conflicted
+++ resolved
@@ -9,7 +9,6 @@
     await withBtcAccountSnap(
       { title: this.test?.fullTitle() },
       async (driver) => {
-<<<<<<< HEAD
         await driver.findElement({
           css: '[data-testid="account-menu-icon"]',
           text: 'Bitcoin Account',
@@ -59,7 +58,6 @@
           tag: 'p',
           text: `${DEFAULT_BTC_BALANCE} BTC`,
         });
-=======
         const homePage = new BitcoinHomepage(driver);
         await homePage.check_pageIsLoaded();
         await homePage.headerNavbar.check_accountLabel('Bitcoin Account');
@@ -70,7 +68,6 @@
         assert.equal(await homePage.check_isSwapButtonEnabled(), false);
         assert.equal(await homePage.check_isBuySellButtonEnabled(), true);
         assert.equal(await homePage.check_isReceiveButtonEnabled(), true);
->>>>>>> ed0362c1
       },
     );
   });
