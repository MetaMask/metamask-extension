import { strict as assert } from 'assert';
import { TestDappSolana } from '../../page-objects/pages/test-dapp-solana';
import { largeDelayMs, WINDOW_TITLES } from '../../helpers';
import { withSolanaAccountSnap } from '../../tests/solana/common-solana';
import ConnectAccountConfirmation from '../../page-objects/pages/confirmations/redesign/connect-account-confirmation';
import NetworkPermissionSelectModal from '../../page-objects/pages/dialog/network-permission-select-modal';
import {
  clickCancelButton,
  clickConfirmButton,
  connectSolanaTestDapp,
  DEFAULT_SOLANA_TEST_DAPP_FIXTURE_OPTIONS,
} from './testHelpers';

describe('Solana Wallet Standard - Transfer SOL', function () {
  describe('Send a transaction', function () {
    it('Should send a transaction', async function () {
      await withSolanaAccountSnap(
        {
          ...DEFAULT_SOLANA_TEST_DAPP_FIXTURE_OPTIONS,
          title: this.test?.fullTitle(),
          mockGetTransactionSuccess: true,
        },
        async (driver) => {
          const testDapp = new TestDappSolana(driver);
          await testDapp.openTestDappPage();
          await testDapp.check_pageIsLoaded();
          await connectSolanaTestDapp(driver, testDapp, {
            includeDevnet: true,
          });

          // 1. Sign a transfer transaction
          const sendSolTest = await testDapp.getSendSolTest();
          await sendSolTest.signTransaction();

          // Confirm the signature
          await driver.delay(largeDelayMs);
          await driver.switchToWindowWithTitle(WINDOW_TITLES.Dialog);
          await clickConfirmButton(driver);
          await testDapp.switchTo();

          await driver.delay(largeDelayMs);
          const signedTransaction = await sendSolTest.getSignedTransaction();
          assert.strictEqual(signedTransaction.length, 1);
          assert.ok(signedTransaction[0]);

          // 2. Send the transaction
          await sendSolTest.sendTransaction();

          // Confirm the transaction
          await driver.delay(largeDelayMs);
          await driver.switchToWindowWithTitle(WINDOW_TITLES.Dialog);
          await clickConfirmButton(driver);
          await testDapp.switchTo();

          // Assert that a transaction hash is received
          await driver.delay(largeDelayMs);
          const transactionHash = await sendSolTest.getTransactionHash();
          assert.ok(transactionHash);
        },
      );
    });

    it('Should be able to cancel a transaction and send another one', async function () {
      await withSolanaAccountSnap(
        {
          ...DEFAULT_SOLANA_TEST_DAPP_FIXTURE_OPTIONS,
          title: this.test?.fullTitle(),
          mockGetTransactionSuccess: true,
        },
        async (driver) => {
          const testDapp = new TestDappSolana(driver);
          await testDapp.openTestDappPage();
          await testDapp.check_pageIsLoaded();
          await connectSolanaTestDapp(driver, testDapp, {
            includeDevnet: true,
          });

          // 1. Start a transaction and cancel it
          const sendSolTest = await testDapp.getSendSolTest();
          await sendSolTest.sendTransaction();

          // Cancel the sendTransaction
          await driver.delay(largeDelayMs);
          await driver.switchToWindowWithTitle(WINDOW_TITLES.Dialog);
          await clickCancelButton(driver);
          await testDapp.switchTo();

          // 2. Send another transaction
          await sendSolTest.sendTransaction();

          // Confirm the transaction
          await driver.delay(largeDelayMs);
          await driver.switchToWindowWithTitle(WINDOW_TITLES.Dialog);
          await clickConfirmButton(driver);
          await testDapp.switchTo();

          // Assert that a transaction hash is received
          await driver.delay(largeDelayMs);
          const transactionHash = await sendSolTest.getTransactionHash();
          assert.ok(transactionHash);
        },
      );
    });

    describe('Given I have connected to Mainnet and Devnet', function () {
      it('Should use the Devnet scope as specified by the Dapp', async function () {
        await withSolanaAccountSnap(
          {
            ...DEFAULT_SOLANA_TEST_DAPP_FIXTURE_OPTIONS,
            title: this.test?.fullTitle(),
            mockGetTransactionSuccess: true,
          },
          async (driver) => {
            const testDapp = new TestDappSolana(driver);
            await testDapp.openTestDappPage();
            await testDapp.check_pageIsLoaded();
            await connectSolanaTestDapp(driver, testDapp, {
              includeDevnet: false, // Connect to Mainnet only
            });

            // Prompt the user to send a transaction
            const sendSolTest = await testDapp.getSendSolTest();
            await sendSolTest.sendTransaction();

            // User is prompted to connect again
            await driver.delay(largeDelayMs);
            await driver.switchToWindowWithTitle(WINDOW_TITLES.Dialog);
            await driver.clickElement({ text: 'Connect', tag: 'button' });

<<<<<<< HEAD
            // Look for the chain to be set to Devnet
            const permission = await driver.findElement(
              By.xpath("//p[contains(text(), 'Solana Devnet')]"),
            );

            assert.ok(permission);
=======
            // Look for the permission to be set to Devnet
            const connectAccountConfirmation = new ConnectAccountConfirmation(
              driver,
            );
            await connectAccountConfirmation.check_pageIsLoaded();
            await connectAccountConfirmation.goToPermissionsTab();
            await connectAccountConfirmation.openEditNetworksModal();
            const networkPermissionSelectModal =
              new NetworkPermissionSelectModal(driver);
            await networkPermissionSelectModal.check_pageIsLoaded();
            await networkPermissionSelectModal.check_networkStatus([
              'Solana Devnet',
            ]);
>>>>>>> 78517f94
          },
        );
      });
    });
  });
});<|MERGE_RESOLUTION|>--- conflicted
+++ resolved
@@ -118,23 +118,14 @@
               includeDevnet: false, // Connect to Mainnet only
             });
 
-            // Prompt the user to send a transaction
+            // Send a transaction
             const sendSolTest = await testDapp.getSendSolTest();
             await sendSolTest.sendTransaction();
 
-            // User is prompted to connect again
+            // Confirm the signature
             await driver.delay(largeDelayMs);
             await driver.switchToWindowWithTitle(WINDOW_TITLES.Dialog);
-            await driver.clickElement({ text: 'Connect', tag: 'button' });
 
-<<<<<<< HEAD
-            // Look for the chain to be set to Devnet
-            const permission = await driver.findElement(
-              By.xpath("//p[contains(text(), 'Solana Devnet')]"),
-            );
-
-            assert.ok(permission);
-=======
             // Look for the permission to be set to Devnet
             const connectAccountConfirmation = new ConnectAccountConfirmation(
               driver,
@@ -148,7 +139,6 @@
             await networkPermissionSelectModal.check_networkStatus([
               'Solana Devnet',
             ]);
->>>>>>> 78517f94
           },
         );
       });
