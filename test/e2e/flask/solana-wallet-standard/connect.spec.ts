import { strict as assert } from 'assert';
import {
  SOLANA_DEVNET_URL,
  withSolanaAccountSnap,
} from '../../tests/solana/common-solana';
import { TestDappSolana } from '../../page-objects/pages/test-dapp-solana';
import { regularDelayMs, WINDOW_TITLES } from '../../helpers';
import ConnectAccountConfirmation from '../../page-objects/pages/confirmations/redesign/connect-account-confirmation';
import NetworkPermissionSelectModal from '../../page-objects/pages/dialog/network-permission-select-modal';
import {
  account1Short,
  account2Short,
  assertConnected,
  assertDisconnected,
  connectSolanaTestDapp,
  DEFAULT_SOLANA_TEST_DAPP_FIXTURE_OPTIONS,
  switchToAccount,
} from './testHelpers';

describe('Solana Wallet Standard - e2e tests', function () {
  describe('Solana Wallet Standard - Connect & disconnect', function () {
    it('Should connect', async function () {
      await withSolanaAccountSnap(
        {
          ...DEFAULT_SOLANA_TEST_DAPP_FIXTURE_OPTIONS,
          title: this.test?.fullTitle(),
        },
        async (driver) => {
          const testDapp = new TestDappSolana(driver);
          await testDapp.openTestDappPage();
          await testDapp.check_pageIsLoaded();

          await connectSolanaTestDapp(driver, testDapp);

          const header = await testDapp.getHeader();

          const connectionStatus = await header.getConnectionStatus();
          assertConnected(connectionStatus);

          const account = await header.getAccount();
          assertConnected(account, account1Short);
        },
      );
    });
    it('Should be able to cancel connection and connect again', async function () {
      await withSolanaAccountSnap(
        {
          ...DEFAULT_SOLANA_TEST_DAPP_FIXTURE_OPTIONS,
          title: this.test?.fullTitle(),
        },
        async (driver) => {
          const testDapp = new TestDappSolana(driver);
          await testDapp.openTestDappPage();
          await testDapp.check_pageIsLoaded();

          // 1. Start connection and cancel it
          const header = await testDapp.getHeader();
          await header.connect();

          // wait to display wallet connect modal
          await driver.delay(regularDelayMs);

          const modal = await testDapp.getWalletModal();
          await modal.connectToMetaMaskWallet();

          await driver.delay(regularDelayMs);

          // Cancel the connection
          await driver.switchToWindowWithTitle(WINDOW_TITLES.Dialog);
          const connectAccountConfirmation = new ConnectAccountConfirmation(
            driver,
          );
          await connectAccountConfirmation.check_pageIsLoaded();
          await connectAccountConfirmation.cancelConnect();
          await testDapp.switchTo();

          // Verify we're not connected
          const connectionStatus = await header.getConnectionStatus();
          assertDisconnected(connectionStatus);

          // 2. Connect again
          await connectSolanaTestDapp(driver, testDapp);

          // Verify successful connection
          const connectionStatusAfterConnect =
            await header.getConnectionStatus();
          assertConnected(connectionStatusAfterConnect);

          const account = await header.getAccount();
          assertConnected(account, account1Short);
        },
      );
    });
    it('Should not create session when Solana permissions are deselected', async function () {
      await withSolanaAccountSnap(
        {
          ...DEFAULT_SOLANA_TEST_DAPP_FIXTURE_OPTIONS,
          title: this.test?.fullTitle(),
        },
        async (driver) => {
          const testDapp = new TestDappSolana(driver);
          await testDapp.openTestDappPage();
          await testDapp.check_pageIsLoaded();

          // Start connection
          const header = await testDapp.getHeader();
          await header.connect();
          await driver.delay(regularDelayMs);
          const modal = await testDapp.getWalletModal();
          await modal.connectToMetaMaskWallet();
          await driver.delay(regularDelayMs);

          // Open the permissions modal
          await driver.switchToWindowWithTitle(WINDOW_TITLES.Dialog);
          const connectAccountConfirmation = new ConnectAccountConfirmation(
            driver,
          );
          await connectAccountConfirmation.check_pageIsLoaded();

          // Deselect all networks except "Ethereum Mainnet"
          await connectAccountConfirmation.goToPermissionsTab();
          await connectAccountConfirmation.openEditNetworksModal();

          const networkPermissionSelectModal = new NetworkPermissionSelectModal(
            driver,
          );
          await networkPermissionSelectModal.check_pageIsLoaded();
          await networkPermissionSelectModal.updateNetworkStatus([
            'Ethereum Mainnet',
          ]);
          await networkPermissionSelectModal.clickConfirmEditButton();

          // Click connect
          await connectAccountConfirmation.check_pageIsLoaded();
          await connectAccountConfirmation.confirmConnect();

          // Switch back to test dapp
          await testDapp.switchTo();

          // Verify we're not connected
          const connectionStatus = await header.getConnectionStatus();
          assertDisconnected(connectionStatus);
        },
      );
    });
    it('Should disconnect', async function () {
      await withSolanaAccountSnap(
        {
          ...DEFAULT_SOLANA_TEST_DAPP_FIXTURE_OPTIONS,
          title: this.test?.fullTitle(),
        },
        async (driver) => {
          const testDapp = new TestDappSolana(driver);
          await testDapp.openTestDappPage();
          await testDapp.check_pageIsLoaded();
          await connectSolanaTestDapp(driver, testDapp);

          const header = await testDapp.getHeader();

          const connectionStatus = await header.getConnectionStatus();
          assertConnected(connectionStatus);

          const account = await header.getAccount();
          assertConnected(account, account1Short);

          await header.disconnect();

          const connectionStatusAfterDisconnect =
            await header.getConnectionStatus();
          assertDisconnected(connectionStatusAfterDisconnect);
        },
      );
    });
  });
  describe('Switch account', function () {
    it('Switching between 2 accounts should reflect in the dapp', async function () {
      await withSolanaAccountSnap(
        {
          ...DEFAULT_SOLANA_TEST_DAPP_FIXTURE_OPTIONS,
          title: this.test?.fullTitle(),
          numberOfAccounts: 2,
        },
        async (driver) => {
          const testDapp = new TestDappSolana(driver);
          await testDapp.openTestDappPage();
          await testDapp.check_pageIsLoaded();
          await connectSolanaTestDapp(driver, testDapp, {
            selectAllAccounts: true,
          });
          await driver.delay(regularDelayMs);

          // Check that we're connected to the last selected account
          const header = await testDapp.getHeader();
          const account = await header.getAccount();
          assertConnected(account, account2Short);

          // Switch to the first account
          await driver.switchToWindowWithTitle(
            WINDOW_TITLES.ExtensionInFullScreenView,
          );
          await switchToAccount(driver, 'Solana 1');
          await testDapp.switchTo();

          // Check that we're connected to the first account
          const account2 = await header.getAccount();
          assertConnected(account2, account1Short);
        },
      );
    });
  });
  describe('Given I have connected to one of my two accounts', function () {
<<<<<<< HEAD
    // eslint-disable-next-line mocha/no-skipped-tests
=======
>>>>>>> 7f4e6d9b
    it('Switching between them should NOT reflect in the dapp', async function () {
      await withSolanaAccountSnap(
        {
          ...DEFAULT_SOLANA_TEST_DAPP_FIXTURE_OPTIONS,
          title: this.test?.fullTitle(),
          numberOfAccounts: 2, // we create two account
        },
        async (driver) => {
          const testDapp = new TestDappSolana(driver);
          await testDapp.openTestDappPage();
          await testDapp.check_pageIsLoaded();

          // By default, the connection is established with the second account, which is the last one selected in the UI.
          await connectSolanaTestDapp(driver, testDapp, {
            selectAllAccounts: false,
          });

          // Check that we're connected to the second account
          const header = await testDapp.getHeader();
          let account = await header.getAccount();
          assertConnected(account, account2Short);

          // Now switch to the first account
          await driver.switchToWindowWithTitle(
            WINDOW_TITLES.ExtensionInFullScreenView,
          );
          await switchToAccount(driver, 'Solana 1');
          await testDapp.switchTo();

          // Check that we're still connected to the second account
          account = await header.getAccount();
          assertConnected(account, account2Short);

          // Switch back to the second account
          await driver.switchToWindowWithTitle(
            WINDOW_TITLES.ExtensionInFullScreenView,
          );
          await switchToAccount(driver, 'Solana 2');
          await testDapp.switchTo();

          // Check that we're still connected to the second account
          account = await header.getAccount();
          assertConnected(account, account2Short);
        },
      );
    });
  });
  describe('Page refresh', function () {
    it('Should not disconnect the dapp', async function () {
      await withSolanaAccountSnap(
        {
          ...DEFAULT_SOLANA_TEST_DAPP_FIXTURE_OPTIONS,
          title: this.test?.fullTitle(),
        },
        async (driver) => {
          const testDapp = new TestDappSolana(driver);
          await testDapp.openTestDappPage();
          await testDapp.check_pageIsLoaded();
          await connectSolanaTestDapp(driver, testDapp);

          const header = await testDapp.getHeader();
          const account = await header.getAccount();
          assertConnected(account, account1Short);

          await driver.refresh();

          await testDapp.check_pageIsLoaded();
          const accountAfterRefresh = await header.getAccount();
          assertConnected(accountAfterRefresh, account1Short);
        },
      );
    });
<<<<<<< HEAD
    // eslint-disable-next-line mocha/no-skipped-tests
=======

>>>>>>> 7f4e6d9b
    it('With 2 accounts connected, refreshing the page should keep me connected to the last selected account', async function () {
      await withSolanaAccountSnap(
        {
          ...DEFAULT_SOLANA_TEST_DAPP_FIXTURE_OPTIONS,
          title: this.test?.fullTitle(),
          numberOfAccounts: 2,
        },
        async (driver) => {
          const testDapp = new TestDappSolana(driver);
          await testDapp.openTestDappPage();
          await testDapp.check_pageIsLoaded();
          await connectSolanaTestDapp(driver, testDapp, {
            selectAllAccounts: true,
          });

          await driver.refresh();

          await testDapp.check_pageIsLoaded();
          const header = await testDapp.getHeader();
          const account = await header.getAccount();
          assertConnected(account, account2Short);
        },
      );
    });
  });
  describe('Given I have connected to Mainnet and Devnet', function () {
<<<<<<< HEAD
    // eslint-disable-next-line mocha/no-skipped-tests
=======
>>>>>>> 7f4e6d9b
    it('Should use the Mainnet scope by default', async function () {
      await withSolanaAccountSnap(
        {
          ...DEFAULT_SOLANA_TEST_DAPP_FIXTURE_OPTIONS,
          title: this.test?.fullTitle(),
        },
        async (driver) => {
          const testDapp = new TestDappSolana(driver);
          await testDapp.openTestDappPage();
          await testDapp.check_pageIsLoaded();
          await connectSolanaTestDapp(driver, testDapp, {
            includeDevnet: true,
          });

          // Refresh the page
          await driver.refresh();
          await testDapp.check_pageIsLoaded();

          // Set the endpoint to devnet as it has been reset after the refresh
          const header = await testDapp.getHeader();
          await header.setEndpoint(SOLANA_DEVNET_URL);
          await testDapp.clickUpdateEndpointButton();

          const signMessageTest = await testDapp.getSignMessageTest();
          await signMessageTest.setMessage('Hello, world!');
          await signMessageTest.signMessage();

          await driver.delay(regularDelayMs);

          await driver.switchToWindowWithTitle(WINDOW_TITLES.Dialog);

          // Check that mainnet appears in the dialog
          const el = await driver.waitForSelector({
            text: 'Solana Mainnet',
            tag: 'p',
          });
          assert.ok(el);
        },
      );
    });
  });
});<|MERGE_RESOLUTION|>--- conflicted
+++ resolved
@@ -209,10 +209,6 @@
     });
   });
   describe('Given I have connected to one of my two accounts', function () {
-<<<<<<< HEAD
-    // eslint-disable-next-line mocha/no-skipped-tests
-=======
->>>>>>> 7f4e6d9b
     it('Switching between them should NOT reflect in the dapp', async function () {
       await withSolanaAccountSnap(
         {
@@ -285,11 +281,7 @@
         },
       );
     });
-<<<<<<< HEAD
-    // eslint-disable-next-line mocha/no-skipped-tests
-=======
-
->>>>>>> 7f4e6d9b
+
     it('With 2 accounts connected, refreshing the page should keep me connected to the last selected account', async function () {
       await withSolanaAccountSnap(
         {
@@ -316,10 +308,6 @@
     });
   });
   describe('Given I have connected to Mainnet and Devnet', function () {
-<<<<<<< HEAD
-    // eslint-disable-next-line mocha/no-skipped-tests
-=======
->>>>>>> 7f4e6d9b
     it('Should use the Mainnet scope by default', async function () {
       await withSolanaAccountSnap(
         {
