import { Mockttp, MockedEndpoint } from 'mockttp';
import { withFixtures } from '../../helpers';
import { Driver } from '../../webdriver/driver';
import HeaderNavbar from '../../page-objects/pages/header-navbar';
import AccountListPage from '../../page-objects/pages/account-list-page';
import FixtureBuilder from '../../fixture-builder';
import { ACCOUNT_TYPE } from '../../constants';
import { loginWithoutBalanceValidation } from '../../page-objects/flows/login.flow';
import { SMART_CONTRACTS } from '../../seeder/smart-contracts';

const SOLANA_URL_REGEX_MAINNET =
  /^https:\/\/solana-(mainnet|devnet)\.infura\.io\/v3\/.*/u;
const SOLANA_URL_REGEX_DEVNET = /^https:\/\/solana-devnet\.infura\.io\/v3\/.*/u;
const SOLANA_SPOT_PRICE_API =
  /^https:\/\/price\.(uat-api|api)\.cx\.metamask\.io\/v[1-9]\/spot-prices/u;
const SOLANA_EXCHANGE_RATES_PRICE_API =
  /^https:\/\/price\.(uat-api|api)\.cx\.metamask\.io\/v[1-9]\/exchange-rates\/fiat/u;
const SOLANA_STATIC_TOKEN_IMAGE_REGEX_MAINNET =
  /^https:\/\/static\.cx\.metamask\.io\/api\/v2\/tokenIcons\/assets\/solana\/5eykt4UsFv8P8NJdTREpY1vzqKqZKvdp/u;
const SOLANA_STATIC_TOKEN_IMAGE_REGEX_DEVNET =
  /^https:\/\/static\.cx\.metamask\.io\/api\/v2\/tokenIcons\/assets\/solana\/EtWTRABZaYq6iMfeYKouRu166VU2xqa1/u;
const SOLANA_BITCOIN_MIN_API =
  /^https:\/\/min-api\.cryptocompare\.com\/data\/pricemulti\?fsyms=btc/u;
export const SOLANA_TOKEN_API =
  /^https:\/\/tokens\.api\.cx\.metamask\.io\/v3\/assets/u;
export const METAMASK_PHISHING_DETECTION_API =
  /^https:\/\/phishing-detection\.api\.cx\.metamask\.io\/$/u;
export const METAMASK_CLIENT_SIDE_DETECTION_REGEX =
  /^https:\/\/client-side-detection\.api\.cx\.metamask\.io\/$/u;
export const ACCOUNTS_API =
  /^https:\/\/accounts\.api\.cx\.metamask\.io\/v1\/accounts\/0x5cfe73b6021e818b776b421b1c4db2474086a7e1\/$/u;
export const SOLANA_TOKEN_PROGRAM =
  'TokenkegQfeZyiNwAJbNbGKPFXCWuBvf9Ss623VQ5DA';
export enum SendFlowPlaceHolders {
  AMOUNT = 'Enter amount to send',
  RECIPIENT = 'Enter receiving address',
  LOADING = 'Preparing transaction',
}

export const SIMPLEHASH_URL = 'https://api.simplehash.com';

export const SOLANA_DEVNET_URL = 'https://solana-devnet.infura.io/v3/';

export const SOL_BALANCE = 50000000000;

// https://docs.anza.xyz/implemented-proposals/rent#two-tiered-rent-regime
export const MINIMUM_BALANCE_FOR_RENT_EXEMPTION = 890880; // = 0.00089088 SOL

export const SOL_TO_USD_RATE = 225.88;

export const USD_BALANCE = SOL_BALANCE * SOL_TO_USD_RATE;

export const LAMPORTS_PER_SOL = 1_000_000_000;

export const commonSolanaAddress =
  '3xTPAZxmpwd8GrNEKApaTw6VH4jqJ31WFXUvQzgwhR7c';

export const commonSolanaTxConfirmedDetailsFixture = {
  status: 'Confirmed',
  amount: '0.00708 SOL',
  networkFee: '0.000005 SOL',
  fromAddress: 'HH9ZzgQvSVmznKcRfwHuEphuxk7zU5f92CkXFDQfVJcq',
  toAddress: 'AL9Z5JgZdeCKnaYg6jduy9PQGzo3moo7vZYVSTJwnSEq',
  txHash:
    '3AcYfpsSaFYogY4Y4YN77MkhDgVBEgUe1vuEeqKnCMm5udTrFCyw9w17mNM8DUnHnQD2VHRFeipMUb27Q3iqMQJr',
};

export const commonSolanaTxFailedDetailsFixture = {
  status: 'Failed',
  amount: '0.000000005 SOL',
  networkFee: '-0.000005',
  fromAddress: 's3zTLVvDbrBzbQ36sr2Z4xrzpRHFv3noWChbNi6vcjr',
  toAddress: 'AL9Z5JgZdeCKnaYg6jduy9PQGzo3moo7vZYVSTJwnSEq',
  txHash:
    '3dcsK2iXLKHqb5v3bboQvvd7LScajnXENhhxeje2tn3cgQ9e4YJZc7h5QFRypTmYwccAzy4DUskt6R9mXib3Tu1D',
};

export async function mockAccountsApi(mockServer: Mockttp) {
  const response = {
    pageInfo: {
      count: 0,
      cursor: null,
      hasNextPage: false,
    },
    data: [],
    unprocessedNetworks: [],
  };
  return await mockServer
    .forGet(ACCOUNTS_API)
    .withQuery({
      networks: '0x1,0x89,0x38,0xe708,0x2105,0xa,0xa4b1,0x82750',
    })
    .thenCallback(() => {
      return {
        statusCode: 200,
        json: response,
      };
    });
}

export async function mockClientSideDetectionApi(mockServer: Mockttp) {
  return await mockServer
    .forPost(METAMASK_CLIENT_SIDE_DETECTION_REGEX)
    .thenCallback(() => {
      return {
        statusCode: 200,
        json: {
          recentlyAdded: [
            '4479785186623bfab0f5cb3ab40c5ea69722ff7a3a37e82f48a8b7704bc1e5c9',
            '102979a759f49e65e27d610f8daf54f1f17e78d8cc7f32526ba04b36c372af0b',
          ],
          recentlyRemoved: [],
          lastFetchedAt: '2025-02-18T11:08:02Z',
        },
      };
    });
}

export async function mockPhishingDetectionApi(mockServer: Mockttp) {
  console.log('mockPhishingDetectionApi');
  return await mockServer
    .forPost(METAMASK_PHISHING_DETECTION_API)
    .thenCallback(() => {
      return {
        statusCode: 200,
        json: [],
      };
    });
}

export async function mockPriceApiSpotPrice(mockServer: Mockttp) {
  console.log('mockPriceApiSpotPrice');
  const response = {
    statusCode: 200,
    json: {
      'solana:5eykt4UsFv8P8NJdTREpY1vzqKqZKvdp/slip44:501': {
        id: 'solana',
        price: 112.87,
        marketCap: 58245152246,
        allTimeHigh: 293.31,
        allTimeLow: 0.500801,
        totalVolume: 6991628445,
        high1d: 119.85,
        low1d: 105.87,
        circulatingSupply: 515615042.5147497,
        dilutedMarketCap: 67566552200,
        marketCapPercentChange1d: 6.43259,
        priceChange1d: 6.91,
        pricePercentChange1h: -0.10747351712871725,
        pricePercentChange1d: 6.517062579985171,
        pricePercentChange7d: -1.2651850097746231,
        pricePercentChange14d: -17.42211401987578,
        pricePercentChange30d: -7.317068682545842,
        pricePercentChange200d: -22.09390252653303,
        pricePercentChange1y: -31.856951873653344,
      },
      'solana:5eykt4UsFv8P8NJdTREpY1vzqKqZKvdp/token:2zMMhcVQEXDtdE6vsFS7S7D5oUodfJHE8vd1gnBouauv':
        {
          id: 'usd-coin',
          price: 0.9999,
          marketCap: 59878237545,
          allTimeHigh: 1.17,
          allTimeLow: 0.877647,
          totalVolume: 15910794136,
          high1d: 1.001,
          low1d: 0.999781,
          circulatingSupply: 59884477611.62816,
          dilutedMarketCap: 59993084685,
          marketCapPercentChange1d: -0.54935,
          priceChange1d: -0.00000967395266227,
          pricePercentChange1h: -0.0036230127807169886,
          pricePercentChange1d: -0.0009674830537401128,
          pricePercentChange7d: -0.0040353282511238105,
          pricePercentChange14d: 0.008577550625780632,
          pricePercentChange30d: 0.004483705121822349,
          pricePercentChange200d: 0.029482859180996183,
          pricePercentChange1y: -0.11068819291624574,
        },
    },
  };
  return await mockServer.forGet(SOLANA_SPOT_PRICE_API).thenCallback(() => {
    return response;
  });
}

export async function mockPriceApiSpotPriceDevnet(mockServer: Mockttp) {
  console.log('mockPriceApiSpotPrice');
  const response = {
    statusCode: 200,
    json: {
      'solana:EtWTRABZaYq6iMfeYKouRu166VU2xqa1/slip44:501': {
        usd: 198.42,
      },
      'solana:EtWTRABZaYq6iMfeYKouRu166VU2xqa1/token:2zMMhcVQEXDtdE6vsFS7S7D5oUodfJHE8vd1gnBouauv':
        {
          usd: 0.01157283,
        },
    },
  };
  return await mockServer.forGet(SOLANA_SPOT_PRICE_API).thenCallback(() => {
    return response;
  });
}

export async function mockPriceApiExchangeRates(mockServer: Mockttp) {
  console.log('mockPriceApiExchangeRates');
  const response = {
    statusCode: 200,
    json: {
      usd: {
        name: 'US Dollar',
        ticker: 'usd',
        value: 1,
        currencyType: 'fiat',
      },
      aed: {
        name: 'United Arab Emirates Dirham',
        ticker: 'aed',
        value: 3.6730000002306573,
        currencyType: 'fiat',
      },
      ars: {
        name: 'Argentine Peso',
        ticker: 'ars',
        value: 1058.4054021781933,
        currencyType: 'fiat',
      },
      aud: {
        name: 'Australian Dollar',
        ticker: 'aud',
        value: 1.573687992967399,
        currencyType: 'fiat',
      },
      bdt: {
        name: 'Bangladeshi Taka',
        ticker: 'bdt',
        value: 121.5906632459838,
        currencyType: 'fiat',
      },
      bhd: {
        name: 'Bahraini Dinar',
        ticker: 'bhd',
        value: 0.37682599749175366,
        currencyType: 'fiat',
      },
      bmd: {
        name: 'Bermudian Dollar',
        ticker: 'bmd',
        value: 1,
        currencyType: 'fiat',
      },
      brl: {
        name: 'Brazil Real',
        ticker: 'brl',
        value: 5.681400008593015,
        currencyType: 'fiat',
      },
      cad: {
        name: 'Canadian Dollar',
        ticker: 'cad',
        value: 1.4190170021979291,
        currencyType: 'fiat',
      },
      chf: {
        name: 'Swiss Franc',
        ticker: 'chf',
        value: 0.9018210001016359,
        currencyType: 'fiat',
      },
      clp: {
        name: 'Chilean Peso',
        ticker: 'clp',
        value: 950.9800019576477,
        currencyType: 'fiat',
      },
      cny: {
        name: 'Chinese Yuan',
        ticker: 'cny',
        value: 7.28000000964565,
        currencyType: 'fiat',
      },
      czk: {
        name: 'Czech Koruna',
        ticker: 'czk',
        value: 23.98077804452193,
        currencyType: 'fiat',
      },
      dkk: {
        name: 'Danish Krone',
        ticker: 'dkk',
        value: 7.132778008120085,
        currencyType: 'fiat',
      },
      eur: {
        name: 'Euro',
        ticker: 'eur',
        value: 0.9563709966805755,
        currencyType: 'fiat',
      },
      gbp: {
        name: 'British Pound Sterling',
        ticker: 'gbp',
        value: 0.7925789957213786,
        currencyType: 'fiat',
      },
      gel: {
        name: 'Georgian Lari',
        ticker: 'gel',
        value: 2.8250000057664213,
        currencyType: 'fiat',
      },
      hkd: {
        name: 'Hong Kong Dollar',
        ticker: 'hkd',
        value: 7.7757990146885,
        currencyType: 'fiat',
      },
      huf: {
        name: 'Hungarian Forint',
        ticker: 'huf',
        value: 383.5511237884304,
        currencyType: 'fiat',
      },
      idr: {
        name: 'Indonesian Rupiah',
        ticker: 'idr',
        value: 16309.621295575147,
        currencyType: 'fiat',
      },
      ils: {
        name: 'Israeli New Shekel',
        ticker: 'ils',
        value: 3.5515449992726973,
        currencyType: 'fiat',
      },
      inr: {
        name: 'Indian Rupee',
        ticker: 'inr',
        value: 86.90204417107836,
        currencyType: 'fiat',
      },
      jpy: {
        name: 'Japanese Yen',
        ticker: 'jpy',
        value: 151.59810030397847,
        currencyType: 'fiat',
      },
      krw: {
        name: 'South Korean Won',
        ticker: 'krw',
        value: 1441.0473569630362,
        currencyType: 'fiat',
      },
      kwd: {
        name: 'Kuwaiti Dinar',
        ticker: 'kwd',
        value: 0.30863599337494846,
        currencyType: 'fiat',
      },
      lkr: {
        name: 'Sri Lankan Rupee',
        ticker: 'lkr',
        value: 296.3533776014134,
        currencyType: 'fiat',
      },
      mmk: {
        name: 'Burmese Kyat',
        ticker: 'mmk',
        value: 2098.0000043195737,
        currencyType: 'fiat',
      },
      mxn: {
        name: 'Mexican Peso',
        ticker: 'mxn',
        value: 20.280359037500883,
        currencyType: 'fiat',
      },
      myr: {
        name: 'Malaysian Ringgit',
        ticker: 'myr',
        value: 4.445500003533244,
        currencyType: 'fiat',
      },
      ngn: {
        name: 'Nigerian Naira',
        ticker: 'ngn',
        value: 1505.6100030985604,
        currencyType: 'fiat',
      },
      nok: {
        name: 'Norwegian Krone',
        ticker: 'nok',
        value: 11.145146016578398,
        currencyType: 'fiat',
      },
      nzd: {
        name: 'New Zealand Dollar',
        ticker: 'nzd',
        value: 1.7526639973799063,
        currencyType: 'fiat',
      },
      php: {
        name: 'Philippine Peso',
        ticker: 'php',
        value: 58.170502112470665,
        currencyType: 'fiat',
      },
      pkr: {
        name: 'Pakistani Rupee',
        ticker: 'pkr',
        value: 279.5921655664021,
        currencyType: 'fiat',
      },
      pln: {
        name: 'Polish Zloty',
        ticker: 'pln',
        value: 3.976559005909282,
        currencyType: 'fiat',
      },
      rub: {
        name: 'Russian Ruble',
        ticker: 'rub',
        value: 91.94870918456455,
        currencyType: 'fiat',
      },
      sar: {
        name: 'Saudi Riyal',
        ticker: 'sar',
        value: 3.7503770033621175,
        currencyType: 'fiat',
      },
      sek: {
        name: 'Swedish Krona',
        ticker: 'sek',
        value: 10.7121080141656,
        currencyType: 'fiat',
      },
      sgd: {
        name: 'Singapore Dollar',
        ticker: 'sgd',
        value: 1.3419719981338605,
        currencyType: 'fiat',
      },
      thb: {
        name: 'Thai Baht',
        ticker: 'thb',
        value: 33.65200006844218,
        currencyType: 'fiat',
      },
      try: {
        name: 'Turkish Lira',
        ticker: 'try',
        value: 36.27049707366716,
        currencyType: 'fiat',
      },
      twd: {
        name: 'New Taiwan Dollar',
        ticker: 'twd',
        value: 32.737001066452386,
        currencyType: 'fiat',
      },
      uah: {
        name: 'Ukrainian hryvnia',
        ticker: 'uah',
        value: 41.63396008248541,
        currencyType: 'fiat',
      },
      vef: {
        name: 'Venezuelan bolívar fuerte',
        ticker: 'vef',
        value: 0.10012998980727426,
        currencyType: 'fiat',
      },
      vnd: {
        name: 'Vietnamese đồng',
        ticker: 'vnd',
        value: 25519.98978853863,
        currencyType: 'fiat',
      },
      zar: {
        name: 'South African Rand',
        ticker: 'zar',
        value: 18.43090003368219,
        currencyType: 'fiat',
      },
      xdr: {
        name: 'IMF Special Drawing Rights',
        ticker: 'xdr',
        value: 0.7636459993734942,
        currencyType: 'fiat',
      },
    },
  };
  return await mockServer
    .forGet(SOLANA_EXCHANGE_RATES_PRICE_API)
    .thenCallback(() => {
      return response;
    });
}

export async function mockStaticMetamaskTokenIconMainnet(mockServer: Mockttp) {
  console.log('mockStaticMetamaskTokenIcon');
  return await mockServer
    .forGet(SOLANA_STATIC_TOKEN_IMAGE_REGEX_MAINNET)
    .thenCallback(() => {
      return {
        statusCode: 200,
      };
    });
}

export async function mockStaticMetamaskTokenIconDevnet(mockServer: Mockttp) {
  console.log('mockStaticMetamaskTokenIcon');
  return await mockServer
    .forGet(SOLANA_STATIC_TOKEN_IMAGE_REGEX_DEVNET)
    .thenCallback(() => {
      return {
        statusCode: 200,
      };
    });
}

export async function mockTokenApiMainnetTest(mockServer: Mockttp) {
  console.log('mockTokenApi');
  const response = {
    statusCode: 200,
    json: [
      {
        decimals: 9,
        assetId: 'solana:5eykt4UsFv8P8NJdTREpY1vzqKqZKvdp/slip44:501',
        name: 'Solana',
        symbol: 'SOL',
      },
      {
        decimals: 6,
        assetId:
          'solana:5eykt4UsFv8P8NJdTREpY1vzqKqZKvdp/token:2RBko3xoz56aH69isQMUpzZd9NYHahhwC23A5F3Spkin',
        name: 'PUMPKIN',
        symbol: 'PKIN',
      },
    ],
  };
  return await mockServer.forGet(SOLANA_TOKEN_API).thenCallback(() => {
    return response;
  });
}

export async function mockTokenApiMainnet(mockServer: Mockttp) {
  console.log('mockTokenApi');
  const response = {
    statusCode: 200,
    json: [
      {
        decimals: 9,
        assetId: 'solana:5eykt4UsFv8P8NJdTREpY1vzqKqZKvdp/slip44:501',
        name: 'Solana',
        symbol: 'SOL',
      },
      {
        decimals: 6,
        assetId:
          'solana:5eykt4UsFv8P8NJdTREpY1vzqKqZKvdp/token:2RBko3xoz56aH69isQMUpzZd9NYHahhwC23A5F3Spkin',
        name: 'PUMPKIN',
        symbol: 'PKIN',
      },
    ],
  };
  return await mockServer.forGet(SOLANA_TOKEN_API).thenCallback(() => {
    return response;
  });
}

export async function mockTokenApiMainnet2(mockServer: Mockttp) {
  console.log('mockTokenApi');
  const response = {
    statusCode: 200,
    json: [
      {
        decimals: 9,
        assetId: 'solana:5eykt4UsFv8P8NJdTREpY1vzqKqZKvdp/slip44:501',
        name: 'Solana',
        symbol: 'SOL',
      },
      {
        decimals: 9,
        assetId: 'solana:EtWTRABZaYq6iMfeYKouRu166VU2xqa1/slip44:501',
        name: 'Solana',
        symbol: 'SOL',
      },
    ],
  };
  return await mockServer
    .forGet(SOLANA_TOKEN_API)
    .withQuery({
      assetIds:
        'solana%5eykt4UsFv8P8NJdTREpY1vzqKqZKvdp%2Fslip44%3A501%2Csolana%3AEtWTRABZaYq6iMfeYKouRu166VU2xqa1%2Fslip44%3A501',
    })
    .thenCallback(() => {
      return response;
    });
}

export async function mockTokenApiDevnet2(mockServer: Mockttp) {
  console.log('mockTokenApi');
  const response = {
    statusCode: 200,
    json: [
      {
        decimals: 9,
        assetId: 'solana:EtWTRABZaYq6iMfeYKouRu166VU2xqa1/slip44:501',
        name: 'Solana',
        symbol: 'SOL',
      },
    ],
  };
  return await mockServer
    .forGet(SOLANA_TOKEN_API)
    .withQuery({
      assetIds: 'solana%3AEtWTRABZaYq6iMfeYKouRu166VU2xqa1%2Fslip44%3A501',
    })
    .thenCallback(() => {
      return response;
    });
}

export async function mockTokenApiDevnet(mockServer: Mockttp) {
  console.log('mockTokenApi');
  const response = {
    statusCode: 200,
    json: [
      {
        decimals: 9,
        assetId: 'solana:EtWTRABZaYq6iMfeYKouRu166VU2xqa1/slip44:501',
        name: 'Solana',
        symbol: 'SOL',
      },
      {
        decimals: 6,
        assetId:
          'solana:EtWTRABZaYq6iMfeYKouRu166VU2xqa1/token:2RBko3xoz56aH69isQMUpzZd9NYHahhwC23A5F3Spkin',
        name: 'PUMPKIN',
        symbol: 'PKIN',
      },
    ],
  };
  return await mockServer
    .forGet(SOLANA_TOKEN_API)
    .withQuery({
      assetIds:
        'solana%EtWTRABZaYq6iMfeYKouRu166VU2xqa1%2Fslip44%3A501%2Csolana%EtWTRABZaYq6iMfeYKouRu166VU2xqa1%2Ftoken%3A2RBko3xoz56aH69isQMUpzZd9NYHahhwC23A5F3Spkin',
    })
    .thenCallback(() => {
      return response;
    });
}

export async function mockMultiCoinPrice(mockServer: Mockttp) {
  return await mockServer.forGet(SOLANA_BITCOIN_MIN_API).thenCallback(() => {
    return {
      statusCode: 200,
      json: {
        BTC: {
          USD: 96155.06,
        },
        SOL: {
          USD: 180.5,
        },
      },
    };
  });
}

export async function mockSolanaBalanceQuote(
  mockServer: Mockttp,
  mockZeroBalance: boolean = false,
) {
  const response = {
    statusCode: 200,
    json: {
      id: '1337',
      jsonrpc: '2.0',
      result: {
        context: {
          apiVersion: '2.0.18',
          slot: 308460925,
        },
        value: mockZeroBalance ? 0 : SOL_BALANCE,
      },
    },
  };
  return await mockServer
    .forPost(SOLANA_URL_REGEX_MAINNET)
    .withJsonBodyIncluding({
      method: 'getBalance',
    })
    .thenCallback(() => {
      return response;
    });
}

export async function mockSolanaBalanceQuoteDevnet(
  mockServer: Mockttp,
  mockZeroBalance: boolean = false,
) {
  const response = {
    statusCode: 200,
    json: {
      id: '1337',
      jsonrpc: '2.0',
      result: {
        context: {
          apiVersion: '2.0.18',
          slot: 308460925,
        },
        value: mockZeroBalance ? 0 : SOL_BALANCE,
      },
    },
  };
  return await mockServer
    .forPost(SOLANA_URL_REGEX_DEVNET)
    .withJsonBodyIncluding({
      method: 'getBalance',
    })
    .thenCallback(() => {
      return response;
    });
}

export async function mockGetMinimumBalanceForRentExemptionDevnet(
  mockServer: Mockttp,
) {
  return await mockServer
    .forPost(SOLANA_URL_REGEX_DEVNET)
    .withJsonBodyIncluding({
      method: 'getMinimumBalanceForRentExemption',
    })
    .thenCallback(() => {
      return {
        statusCode: 200,
        json: {
          id: '1337',
          jsonrpc: '2.0',
          result: MINIMUM_BALANCE_FOR_RENT_EXEMPTION,
        },
      };
    });
}

export async function simulateSolanaTransactionFailed(mockServer: Mockttp) {
  const response = {
    statusCode: 200,
    json: {
      result: {
        id: '1337',
        jsonrpc: '2.0',
        result: {
          context: {
            slot: 12345678,
          },
          value: {
            err: {
              InstructionError: [
                1,
                {
                  Custom: 1,
                },
              ],
            },
            logs: [
              'Program 11111111111111111111111111111111 invoke [1]',
              'Program 11111111111111111111111111111111 failed: custom program error: 0x1',
            ],
            accounts: null,
            unitsConsumed: 200000,
          },
        },
      },
    },
  };

  return await mockServer
    .forPost(SOLANA_URL_REGEX_MAINNET)
    .withJsonBodyIncluding({
      method: 'simulateTransaction',
    })
    .thenCallback(() => {
      return response;
    });
}

export async function simulateSolanaTransaction(
  mockServer: Mockttp,
  isNative: boolean = true,
) {
  const response = isNative
    ? {
        statusCode: 200,
        json: {
          id: '1337',
          jsonrpc: '2.0',
          result: {
            context: {
              apiVersion: '2.0.21',
              slot: 318191894,
            },
            value: {
              accounts: null,
              err: null,
              innerInstructions: null,
              logs: [
                'Program TokenkegQfeZyiNwAJbNbGKPFXCWuBvf9Ss623VQ5DA invoke [1]',
                'Program log: Instruction: Transfer',
                'Program TokenkegQfeZyiNwAJbNbGKPFXCWuBvf9Ss623VQ5DA consumed 4644 of 1400000 compute units',
                'Program TokenkegQfeZyiNwAJbNbGKPFXCWuBvf9Ss623VQ5DA success',
                'Program ComputeBudget111111111111111111111111111111 invoke [1]',
                'Program ComputeBudget111111111111111111111111111111 success',
              ],
              replacementBlockhash: {
                blockhash: '2xWVC3snr4U29m8Rhio9HMmPaYNAQPrRn1bXjB1BJFuM',
                lastValidBlockHeight: 296475563,
              },
              returnData: null,
              unitsConsumed: 4794,
            },
          },
        },
      }
    : {
        statusCode: 200,
        json: {
          result: {
            value: {
              accounts: null,
              err: null,
              innerInstructions: null,
              logs: [
                'Program TokenkegQfeZyiNwAJbNbGKPFXCWuBvf9Ss623VQ5DA invoke [1]',
                'Program log: Instruction: Transfer',
                'Program TokenkegQfeZyiNwAJbNbGKPFXCWuBvf9Ss623VQ5DA consumed 4644 of 1400000 compute units',
                'Program TokenkegQfeZyiNwAJbNbGKPFXCWuBvf9Ss623VQ5DA success',
                'Program ComputeBudget111111111111111111111111111111 invoke [1]',
                'Program ComputeBudget111111111111111111111111111111 success',
              ],
              replacementBlockhash: {
                blockhash: '8geweh6EzwMCZBSwPuPjY7mUSC9YePtvRJ42dcsrGyRj',
                lastValidBlockHeight: 295648133,
              },
              returnData: null,
              unitsConsumed: 4794,
            },
          },
        },
      };
  return await mockServer
    .forPost(SOLANA_URL_REGEX_MAINNET)
    .withJsonBodyIncluding({
      method: 'simulateTransaction',
    })
    .thenCallback(() => {
      return response;
    });
}
export async function mockGetFailedTransaction(mockServer: Mockttp) {
  console.log('mockGetFailedTransaction');
  const response = {
    statusCode: 200,
    json: {
      id: '1337',
      jsonrpc: '2.0',
      result: {
        blockTime: 1741612022,
        meta: {
          computeUnitsConsumed: 6654,
          err: {
            InstructionError: [
              1,
              {
                Custom: 6003,
              },
            ],
          },
          fee: 5000,
          innerInstructions: [],
          loadedAddresses: {
            readonly: [],
            writable: [],
          },
          logMessages: [
            'Program ComputeBudget111111111111111111111111111111 invoke [1]',
            'Program ComputeBudget111111111111111111111111111111 success',
            'Program cjg3oHmg9uuPsP8D6g29NWvhySJkdYdAo9D25PRbKXJ invoke [1]',
            'Program log: AnchorError thrown in programs/ocr2/src/lib.rs:639. Error Code: StaleReport. Error Number: 6003. Error Message: Stale report.',
            'Program cjg3oHmg9uuPsP8D6g29NWvhySJkdYdAo9D25PRbKXJ consumed 6504 of 199850 compute units',
            'Program cjg3oHmg9uuPsP8D6g29NWvhySJkdYdAo9D25PRbKXJ failed: custom program error: 0x1773',
          ],
          postBalances: [
            14290605326, 49054080, 2616960, 1141440, 0, 0, 1141440, 1,
          ],
          postTokenBalances: [],
          preBalances: [
            14290610326, 49054080, 2616960, 1141440, 0, 0, 1141440, 1,
          ],
          preTokenBalances: [],
          rewards: [],
          status: {
            Err: {
              InstructionError: [
                1,
                {
                  Custom: 6003,
                },
              ],
            },
          },
        },
        slot: 325836308,
        transaction: {
          message: {
            accountKeys: [
              'D5shgkAbSHH1VGDybY5bEbgbvvCMbop4u5WKTKxb3cFq',
              'A3FsKE2XRcVadCp4gjeYb8BJoVaDiVFLbdaM5nvZpUZJ',
              'F6rApkRBD31K6zZrwXt8aQrRKwzbZqCMH2vbMvBgftPX',
              'HEvSKofvBgfaexv23kMabbYqxasxU3mQ4ibBMEmJWHny',
              '38cqxKympqDkL7KDQM6CgJJ3uCvNvDTCHN6vSZAhHCRG',
              'Sysvar1nstructions1111111111111111111111111',
              'cjg3oHmg9uuPsP8D6g29NWvhySJkdYdAo9D25PRbKXJ',
              'ComputeBudget111111111111111111111111111111',
            ],
            header: {
              numReadonlySignedAccounts: 0,
              numReadonlyUnsignedAccounts: 5,
              numRequiredSignatures: 1,
            },
            instructions: [
              {
                accounts: [],
                data: '3DTZbgwsozUF',
                programIdIndex: 7,
                stackHeight: null,
              },
              {
                accounts: [1, 0, 2, 3, 4, 5],
                data: '5g5NfetiBHZ3fNvGggKKkfh7UrhUoZ8e22ibBb5PZtw3PaqQ6aJhYvvghterfdXw3Ms4QTDv6oCfQZ1U62dSTpmx1ksZoWZbY9VUPkaBmBGSx14DXkLB2QYD1Z6gDr27Z2VH4UUKm5YhBSxXY9jzjQCqPPaRVeezexZDRWieq5fNGqcffy26C37JTm3BCoLwmhr1ruFWDtdpuuzHNzQ1Z4WC7Ng1D6nYUadNXxPhm9j5f8XaBQCyhtSoqvstijnePmPo4Jb41gHwv6QSP6ELvVnLAhSdNApX4xgnKzNatvB6SfZkeJLpeZMDLkYX6hrNc6JmrY3PZkwdvUE42g8LFKV67ZZFWVskskTokK4Q4vzs8YT6BwBA1Ceit2doSEy57xhW5gHKw1HVohyBXEJ7LYq1wxNaGpWPAd7kA1TZA41NS7hRDBsuGtwuxv3kc4BBYaVreCtaaXfvPjGVa4xgv6GZsjZeaFnbev8WEcZKaLu8S6ecoNhv6MkrAkopqmZWwPBs297W2qrrqmfZv3G3GaEE396D1v1vJMJEzG2CSvXtGcdqLebqzCvdnZXLq5FFbo7Mi23vaW5HZtbRduH5yBHE5tnqHUUf8TNUYn7xC8tofY1p6w3Npu6anB2GMvcnzR8svMATjt4ukGSw7JkxoKFsQrLXvVhazAWYTpSJ2pykjDBpfrT9MWn9WnpzY76QH1XxGMKXWECudNKhixFuAonEJ6asC6WZDWgrvpvTfy6Ac',
                programIdIndex: 6,
                stackHeight: null,
              },
              {
                accounts: [],
                data: 'Fj2Eoy',
                programIdIndex: 7,
                stackHeight: null,
              },
            ],
            recentBlockhash: '7s7d5NA26LQyEc34egMDbUFVub3gE5XSDrC1AunVmabY',
          },
          signatures: [
            '3dcsK2iXLKHqb5v3bboQvvd7LScajnXENhhxeje2tn3cgQ9e4YJZc7h5QFRypTmYwccAzy4DUskt6R9mXib3Tu1D',
          ],
        },
        version: 'legacy',
      },
    },
  };

  return await mockServer
    .forPost(SOLANA_URL_REGEX_MAINNET)
    .withBodyIncluding('getTransaction')
    .thenCallback(() => {
      return response;
    });
}
export async function mockGetFailedTransactionDevnet(mockServer: Mockttp) {
  console.log('mockGetFailedTransaction');
  const response = {
    statusCode: 200,
    json: {
      id: '1337',
      jsonrpc: '2.0',
      result: {
        blockTime: 1739988764,
        meta: {
          computeUnitsConsumed: 227081,
          err: {
            InstructionError: [6, 'ProgramFailedToComplete'],
          },
          fee: 5003,
          innerInstructions: [
            {
              index: 6,
              instructions: [
                {
                  accounts: [
                    24, 32, 25, 26, 1, 2, 30, 28, 27, 32, 0, 29, 29, 33, 32, 4,
                    5, 6,
                  ],
                  data: 'PgQWtn8oziwv4wjywURrfSUpN2afyjR5h',
                  programIdIndex: 32,
                  stackHeight: 2,
                },
                {
                  accounts: [1, 28, 26, 0],
                  data: 'geX9xF4vG8SRn',
                  programIdIndex: 29,
                  stackHeight: 3,
                },
                {
                  accounts: [25, 30, 2, 24],
                  data: 'iQbm5aGXcxE2q',
                  programIdIndex: 29,
                  stackHeight: 3,
                },
                {
                  accounts: [33],
                  data: 'yCGxBopjnVNQkNP5usq1Poz4fRguySgsQmFH4UH3WnybnnKLMv4E31ZgcviiVVBcdfGH9CKN1QJU2sGMDjSL2BMngeWNEuZYV2pntb9tQCA4bAj2h9auc55vN4spYstjhyVHhbVVEdMguD2c8hS718SW5Cs3cL7wcVJgN4R6B7f172DL8guGbHgggrWHtkb31aqgVV',
                  programIdIndex: 32,
                  stackHeight: 3,
                },
                {
                  accounts: [14],
                  data: 'QMqFu4fYGGeUEysFnenhAvBobXTzswhLdvQq6s8axxcbKUPRksm2543pJNNNHVd1VJ58FCg7NVh9cMuPYiMKNyfUpUXSDci9arMkqVwgC1zp8zDJwW7pyDP9b5cYa5qw53EeE5G8kdfjFeQwWaSmPrybVSiwipxHWP5ipHGTNnrUbod',
                  programIdIndex: 13,
                  stackHeight: 2,
                },
                {
                  accounts: [
                    15, 32, 16, 17, 2, 3, 31, 30, 18, 32, 0, 29, 29, 33, 32, 19,
                  ],
                  data: 'PgQWtn8ozixD9F2rzgmrRy83iHAQSKhno',
                  programIdIndex: 32,
                  stackHeight: 2,
                },
                {
                  accounts: [2, 30, 17, 0],
                  data: 'iQbm5aGXcxE2q',
                  programIdIndex: 29,
                  stackHeight: 3,
                },
                {
                  accounts: [16, 31, 3, 15],
                  data: 'jEX4PcL3MYVoN',
                  programIdIndex: 29,
                  stackHeight: 3,
                },
                {
                  accounts: [33],
                  data: 'yCGxBopjnVNQkNP5usq1PnieAT94qLJpXa7U5hQkqcasRRm8PypkFAXYpuQGWQAoTxcq1bAZrnBrU784NtdfP6EpvkxuNJ6oaWAnRT6a87P3VcuyXHTeeYtN78WZ5Y2YgyezMPkdTThHhms9dCo3rFchirvKRkbTvZhaXbMvMrzz7gRZP5DStrrEAbjHtp8cdKyWFZ',
                  programIdIndex: 32,
                  stackHeight: 3,
                },
                {
                  accounts: [14],
                  data: 'QMqFu4fYGGeUEysFnenhAvBobXTzswhLdvQq6s8axxcbKUPRksm2543pJNNNHVd1VJwXfcUWQEHusMZ55Vd8C9CLFM5Wg9RwxshnjoSxBQonfjBTF9DYwGyEnAnKT6FoERcF8QDWA2psNoVS9PWDLncAJNG4bgXBc2NQoBSm5mxV2xP',
                  programIdIndex: 13,
                  stackHeight: 2,
                },
                {
                  accounts: [
                    20, 32, 21, 22, 3, 1, 31, 28, 23, 32, 0, 29, 29, 33, 32, 7,
                    8, 9,
                  ],
                  data: 'PgQWtn8ozixMA7i75HkXhsJ6xryM1VG3H',
                  programIdIndex: 32,
                  stackHeight: 2,
                },
                {
                  accounts: [3, 31, 21, 0],
                  data: 'jEX4PcL3MYVoN',
                  programIdIndex: 29,
                  stackHeight: 3,
                },
                {
                  accounts: [22, 28, 1, 20],
                  data: 'gzSGobBbETi3r',
                  programIdIndex: 29,
                  stackHeight: 3,
                },
                {
                  accounts: [33],
                  data: 'yCGxBopjnVNQkNP5usq1Pov6GJuCoryx81NaK44ZYA3PaVLCYuN6xV4Ew7eNzQ39FF8zgnQFCeARbJ7AVTLD5XgiEbMqMQnBmYA3JfmpmA83yXNWT2Jk71eyjkv2HnM9s2kgNbHGjkx8DrNaQBjKrx89Rnze2qCpDZjRvnn2mmHR8fAV826kLzY7ifBRLNXnQVfQij',
                  programIdIndex: 32,
                  stackHeight: 3,
                },
                {
                  accounts: [14],
                  data: 'QMqFu4fYGGeUEysFnenhAvBobXTzswhLdvQq6s8axxcbKUPRksm2543pJNNNHVd1VKMQxCUWZtjhztwssiahZW5QRwrQ9AZP1GpjxfNbrheNNgSZSoWNdzCeXo4HbeAxfB9UkFNT26YXZmkQbpve8ATHJynLE2hp2zzz9fhqgqevi9M',
                  programIdIndex: 13,
                  stackHeight: 2,
                },
              ],
            },
          ],
          loadedAddresses: {
            readonly: [
              'So11111111111111111111111111111111111111112',
              'TokenkegQfeZyiNwAJbNbGKPFXCWuBvf9Ss623VQ5DA',
              '6p6xgHyF7AeE6TZkSmFsko444wqoP15icUSqi2jfGiPN',
              '9McvH6w97oewLmPxqQEoHUAv3u5iYMyQ9AeZZhguYf1T',
              'LBUZKhRxPF3XUpBCjp4YzTKgLccjZhTSDM9YuVaPwxo',
              'D1ZN9Wj1fRSUQfCjhvnu1hqDMT7hzjzBBpi12nVniYD6',
            ],
            writable: [
              '29reKMpP4V3czq4nCyHcT1xtaLbajXoMdULge8spA4jF',
              'EDY2fMWABHRNkaWy9LkfoQumJLN1y3RJY4UYnupt1FE4',
              'B3PDScDob59VGqQ5uk7V3ykRwermmAms6kaEJh6TQXFM',
              'Ff7oak29LVz2AFt93TSxU5npcBYS4T35CEsBH2XtgPM1',
              '45AwfA9GQ1Vt5bFowhJPX9sSGHqVELpEEhPZ1cWh2eC2',
              'CW65UBkNMFDYGy2jZBenxihs9Gqh6y6opTDzS8txxyAK',
              '6UabcCKafVh29VZknaMQduf8SXiamaXxDUiZty2gfw5B',
              'G2LeRmQbTUFrLXhWJPPUpSx28eVkd7iHg1GyGC6MNAFJ',
              'FicnHXkPCPjuctuxLZH23BjzcN4Zsa5CNHtpXf64CdZS',
              'D6RL6sWrs6khn7AfEyS6dsqqiiqAh4hXC83JtcmEUf6D',
              '3MNsvVWUNVM67aGMKMzBgcMKhvc9HsNdwz2RaKHwwEv4',
              '2x3UPXgacTTQp45bvx7UbXuHjrwa4J9jfAE8HB2YdjgU',
              'B44GzRdUq48vBUbppeWxV51PtC7P25U6YA3GDuMqpGdW',
            ],
          },
          logMessages: [
            'Program ComputeBudget111111111111111111111111111111 invoke [1]',
            'Program ComputeBudget111111111111111111111111111111 success',
            'Program ComputeBudget111111111111111111111111111111 invoke [1]',
            'Program ComputeBudget111111111111111111111111111111 success',
            'Program ATokenGPvbdGVxr1b2hvZbsiqW5xWH25efTNsLJA8knL invoke [1]',
            'Program log: CreateIdempotent',
            'Program ATokenGPvbdGVxr1b2hvZbsiqW5xWH25efTNsLJA8knL consumed 4339 of 226781 compute units',
            'Program ATokenGPvbdGVxr1b2hvZbsiqW5xWH25efTNsLJA8knL success',
            'Program ATokenGPvbdGVxr1b2hvZbsiqW5xWH25efTNsLJA8knL invoke [1]',
            'Program log: CreateIdempotent',
            'Program ATokenGPvbdGVxr1b2hvZbsiqW5xWH25efTNsLJA8knL consumed 4338 of 222442 compute units',
            'Program ATokenGPvbdGVxr1b2hvZbsiqW5xWH25efTNsLJA8knL success',
            'Program ATokenGPvbdGVxr1b2hvZbsiqW5xWH25efTNsLJA8knL invoke [1]',
            'Program log: CreateIdempotent',
            'Program ATokenGPvbdGVxr1b2hvZbsiqW5xWH25efTNsLJA8knL consumed 4338 of 218104 compute units',
            'Program ATokenGPvbdGVxr1b2hvZbsiqW5xWH25efTNsLJA8knL success',
            'Program ATokenGPvbdGVxr1b2hvZbsiqW5xWH25efTNsLJA8knL invoke [1]',
            'Program log: CreateIdempotent',
            'Program ATokenGPvbdGVxr1b2hvZbsiqW5xWH25efTNsLJA8knL consumed 4339 of 213766 compute units',
            'Program ATokenGPvbdGVxr1b2hvZbsiqW5xWH25efTNsLJA8knL success',
            'Program JUPSjgjMFjU4453KMgxhqVmzep6W352bQpE4RsNqXAx invoke [1]',
            'Program LBUZKhRxPF3XUpBCjp4YzTKgLccjZhTSDM9YuVaPwxo invoke [2]',
            'Program log: Instruction: Swap',
            'Program TokenkegQfeZyiNwAJbNbGKPFXCWuBvf9Ss623VQ5DA invoke [3]',
            'Program log: Instruction: TransferChecked',
            'Program TokenkegQfeZyiNwAJbNbGKPFXCWuBvf9Ss623VQ5DA consumed 6238 of 160377 compute units',
            'Program TokenkegQfeZyiNwAJbNbGKPFXCWuBvf9Ss623VQ5DA success',
            'Program TokenkegQfeZyiNwAJbNbGKPFXCWuBvf9Ss623VQ5DA invoke [3]',
            'Program log: Instruction: TransferChecked',
            'Program TokenkegQfeZyiNwAJbNbGKPFXCWuBvf9Ss623VQ5DA consumed 6147 of 150705 compute units',
            'Program TokenkegQfeZyiNwAJbNbGKPFXCWuBvf9Ss623VQ5DA success',
            'Program LBUZKhRxPF3XUpBCjp4YzTKgLccjZhTSDM9YuVaPwxo invoke [3]',
            'Program LBUZKhRxPF3XUpBCjp4YzTKgLccjZhTSDM9YuVaPwxo consumed 2134 of 141124 compute units',
            'Program LBUZKhRxPF3XUpBCjp4YzTKgLccjZhTSDM9YuVaPwxo success',
            'Program LBUZKhRxPF3XUpBCjp4YzTKgLccjZhTSDM9YuVaPwxo consumed 63909 of 201331 compute units',
            'Program LBUZKhRxPF3XUpBCjp4YzTKgLccjZhTSDM9YuVaPwxo success',
            'Program JUPSjgjMFjU4453KMgxhqVmzep6W352bQpE4RsNqXAx invoke [2]',
            'Program JUPSjgjMFjU4453KMgxhqVmzep6W352bQpE4RsNqXAx consumed 182 of 135690 compute units',
            'Program JUPSjgjMFjU4453KMgxhqVmzep6W352bQpE4RsNqXAx success',
            'Program LBUZKhRxPF3XUpBCjp4YzTKgLccjZhTSDM9YuVaPwxo invoke [2]',
            'Program log: Instruction: Swap',
            'Program TokenkegQfeZyiNwAJbNbGKPFXCWuBvf9Ss623VQ5DA invoke [3]',
            'Program log: Instruction: TransferChecked',
            'Program TokenkegQfeZyiNwAJbNbGKPFXCWuBvf9Ss623VQ5DA consumed 6147 of 90588 compute units',
            'Program TokenkegQfeZyiNwAJbNbGKPFXCWuBvf9Ss623VQ5DA success',
            'Program TokenkegQfeZyiNwAJbNbGKPFXCWuBvf9Ss623VQ5DA invoke [3]',
            'Program log: Instruction: TransferChecked',
            'Program TokenkegQfeZyiNwAJbNbGKPFXCWuBvf9Ss623VQ5DA consumed 6173 of 81007 compute units',
            'Program TokenkegQfeZyiNwAJbNbGKPFXCWuBvf9Ss623VQ5DA success',
            'Program LBUZKhRxPF3XUpBCjp4YzTKgLccjZhTSDM9YuVaPwxo invoke [3]',
            'Program LBUZKhRxPF3XUpBCjp4YzTKgLccjZhTSDM9YuVaPwxo consumed 2134 of 71400 compute units',
            'Program LBUZKhRxPF3XUpBCjp4YzTKgLccjZhTSDM9YuVaPwxo success',
            'Program LBUZKhRxPF3XUpBCjp4YzTKgLccjZhTSDM9YuVaPwxo consumed 62873 of 130639 compute units',
            'Program LBUZKhRxPF3XUpBCjp4YzTKgLccjZhTSDM9YuVaPwxo success',
            'Program JUPSjgjMFjU4453KMgxhqVmzep6W352bQpE4RsNqXAx invoke [2]',
            'Program JUPSjgjMFjU4453KMgxhqVmzep6W352bQpE4RsNqXAx consumed 182 of 66034 compute units',
            'Program JUPSjgjMFjU4453KMgxhqVmzep6W352bQpE4RsNqXAx success',
            'Program LBUZKhRxPF3XUpBCjp4YzTKgLccjZhTSDM9YuVaPwxo invoke [2]',
            'Program log: Instruction: Swap',
            'Program TokenkegQfeZyiNwAJbNbGKPFXCWuBvf9Ss623VQ5DA invoke [3]',
            'Program log: Instruction: TransferChecked',
            'Program TokenkegQfeZyiNwAJbNbGKPFXCWuBvf9Ss623VQ5DA consumed 6173 of 24780 compute units',
            'Program TokenkegQfeZyiNwAJbNbGKPFXCWuBvf9Ss623VQ5DA success',
            'Program TokenkegQfeZyiNwAJbNbGKPFXCWuBvf9Ss623VQ5DA invoke [3]',
            'Program log: Instruction: TransferChecked',
            'Program TokenkegQfeZyiNwAJbNbGKPFXCWuBvf9Ss623VQ5DA consumed 6238 of 15174 compute units',
            'Program TokenkegQfeZyiNwAJbNbGKPFXCWuBvf9Ss623VQ5DA success',
            'Program LBUZKhRxPF3XUpBCjp4YzTKgLccjZhTSDM9YuVaPwxo invoke [3]',
            'Program LBUZKhRxPF3XUpBCjp4YzTKgLccjZhTSDM9YuVaPwxo consumed 2134 of 5505 compute units',
            'Program LBUZKhRxPF3XUpBCjp4YzTKgLccjZhTSDM9YuVaPwxo success',
            'Program LBUZKhRxPF3XUpBCjp4YzTKgLccjZhTSDM9YuVaPwxo consumed 58872 of 60675 compute units',
            'Program LBUZKhRxPF3XUpBCjp4YzTKgLccjZhTSDM9YuVaPwxo success',
            'Program JUPSjgjMFjU4453KMgxhqVmzep6W352bQpE4RsNqXAx invoke [2]',
            'Program JUPSjgjMFjU4453KMgxhqVmzep6W352bQpE4RsNqXAx consumed 71 of 71 compute units',
            'Program JUPSjgjMFjU4453KMgxhqVmzep6W352bQpE4RsNqXAx failed: exceeded CUs meter at BPF instruction',
            'Program JUPSjgjMFjU4453KMgxhqVmzep6W352bQpE4RsNqXAx consumed 209427 of 209427 compute units',
            'Program JUPSjgjMFjU4453KMgxhqVmzep6W352bQpE4RsNqXAx failed: Program failed to complete',
          ],
          postBalances: [
            2214757471, 24524198861, 2039280, 2039280, 71437440, 71437440,
            71437440, 71437440, 71437440, 71437440, 1, 731913600, 1, 1141440, 0,
            7182720, 2039280, 2039280, 23385600, 71437440, 7282720, 2039280,
            296172641647, 23385600, 7182721, 2039280, 45847462984, 23385600,
            959143176713, 934087680, 1335629455120, 27971524604, 1141440,
            4000000,
          ],
          postTokenBalances: [
            {
              accountIndex: 1,
              mint: 'So11111111111111111111111111111111111111112',
              owner: 's3zTLVvDbrBzbQ36sr2Z4xrzpRHFv3noWChbNi6vcjr',
              programId: 'TokenkegQfeZyiNwAJbNbGKPFXCWuBvf9Ss623VQ5DA',
              uiTokenAmount: {
                amount: '24522159581',
                decimals: 9,
                uiAmount: 24.522159581,
                uiAmountString: '24.522159581',
              },
            },
            {
              accountIndex: 2,
              mint: '6p6xgHyF7AeE6TZkSmFsko444wqoP15icUSqi2jfGiPN',
              owner: 's3zTLVvDbrBzbQ36sr2Z4xrzpRHFv3noWChbNi6vcjr',
              programId: 'TokenkegQfeZyiNwAJbNbGKPFXCWuBvf9Ss623VQ5DA',
              uiTokenAmount: {
                amount: '0',
                decimals: 6,
                uiAmount: null,
                uiAmountString: '0',
              },
            },
            {
              accountIndex: 3,
              mint: '9McvH6w97oewLmPxqQEoHUAv3u5iYMyQ9AeZZhguYf1T',
              owner: 's3zTLVvDbrBzbQ36sr2Z4xrzpRHFv3noWChbNi6vcjr',
              programId: 'TokenkegQfeZyiNwAJbNbGKPFXCWuBvf9Ss623VQ5DA',
              uiTokenAmount: {
                amount: '0',
                decimals: 9,
                uiAmount: null,
                uiAmountString: '0',
              },
            },
            {
              accountIndex: 16,
              mint: '9McvH6w97oewLmPxqQEoHUAv3u5iYMyQ9AeZZhguYf1T',
              owner: '29reKMpP4V3czq4nCyHcT1xtaLbajXoMdULge8spA4jF',
              programId: 'TokenkegQfeZyiNwAJbNbGKPFXCWuBvf9Ss623VQ5DA',
              uiTokenAmount: {
                amount: '2636762152',
                decimals: 9,
                uiAmount: 2.636762152,
                uiAmountString: '2.636762152',
              },
            },
            {
              accountIndex: 17,
              mint: '6p6xgHyF7AeE6TZkSmFsko444wqoP15icUSqi2jfGiPN',
              owner: '29reKMpP4V3czq4nCyHcT1xtaLbajXoMdULge8spA4jF',
              programId: 'TokenkegQfeZyiNwAJbNbGKPFXCWuBvf9Ss623VQ5DA',
              uiTokenAmount: {
                amount: '7264154',
                decimals: 6,
                uiAmount: 7.264154,
                uiAmountString: '7.264154',
              },
            },
            {
              accountIndex: 21,
              mint: '9McvH6w97oewLmPxqQEoHUAv3u5iYMyQ9AeZZhguYf1T',
              owner: 'CW65UBkNMFDYGy2jZBenxihs9Gqh6y6opTDzS8txxyAK',
              programId: 'TokenkegQfeZyiNwAJbNbGKPFXCWuBvf9Ss623VQ5DA',
              uiTokenAmount: {
                amount: '8191355381419',
                decimals: 9,
                uiAmount: 8191.355381419,
                uiAmountString: '8191.355381419',
              },
            },
            {
              accountIndex: 22,
              mint: 'So11111111111111111111111111111111111111112',
              owner: 'CW65UBkNMFDYGy2jZBenxihs9Gqh6y6opTDzS8txxyAK',
              programId: 'TokenkegQfeZyiNwAJbNbGKPFXCWuBvf9Ss623VQ5DA',
              uiTokenAmount: {
                amount: '296170602367',
                decimals: 9,
                uiAmount: 296.170602367,
                uiAmountString: '296.170602367',
              },
            },
            {
              accountIndex: 25,
              mint: '6p6xgHyF7AeE6TZkSmFsko444wqoP15icUSqi2jfGiPN',
              owner: 'D6RL6sWrs6khn7AfEyS6dsqqiiqAh4hXC83JtcmEUf6D',
              programId: 'TokenkegQfeZyiNwAJbNbGKPFXCWuBvf9Ss623VQ5DA',
              uiTokenAmount: {
                amount: '884477775',
                decimals: 6,
                uiAmount: 884.477775,
                uiAmountString: '884.477775',
              },
            },
            {
              accountIndex: 26,
              mint: 'So11111111111111111111111111111111111111112',
              owner: 'D6RL6sWrs6khn7AfEyS6dsqqiiqAh4hXC83JtcmEUf6D',
              programId: 'TokenkegQfeZyiNwAJbNbGKPFXCWuBvf9Ss623VQ5DA',
              uiTokenAmount: {
                amount: '45845423703',
                decimals: 9,
                uiAmount: 45.845423703,
                uiAmountString: '45.845423703',
              },
            },
          ],
          preBalances: [
            2214762474, 24524198861, 2039280, 2039280, 71437440, 71437440,
            71437440, 71437440, 71437440, 71437440, 1, 731913600, 1, 1141440, 0,
            7182720, 2039280, 2039280, 23385600, 71437440, 7282720, 2039280,
            296172641647, 23385600, 7182721, 2039280, 45847462984, 23385600,
            959143176713, 934087680, 1335629455120, 27971524604, 1141440,
            4000000,
          ],
          preTokenBalances: [
            {
              accountIndex: 1,
              mint: 'So11111111111111111111111111111111111111112',
              owner: 's3zTLVvDbrBzbQ36sr2Z4xrzpRHFv3noWChbNi6vcjr',
              programId: 'TokenkegQfeZyiNwAJbNbGKPFXCWuBvf9Ss623VQ5DA',
              uiTokenAmount: {
                amount: '24522159581',
                decimals: 9,
                uiAmount: 24.522159581,
                uiAmountString: '24.522159581',
              },
            },
            {
              accountIndex: 2,
              mint: '6p6xgHyF7AeE6TZkSmFsko444wqoP15icUSqi2jfGiPN',
              owner: 's3zTLVvDbrBzbQ36sr2Z4xrzpRHFv3noWChbNi6vcjr',
              programId: 'TokenkegQfeZyiNwAJbNbGKPFXCWuBvf9Ss623VQ5DA',
              uiTokenAmount: {
                amount: '0',
                decimals: 6,
                uiAmount: null,
                uiAmountString: '0',
              },
            },
            {
              accountIndex: 3,
              mint: '9McvH6w97oewLmPxqQEoHUAv3u5iYMyQ9AeZZhguYf1T',
              owner: 's3zTLVvDbrBzbQ36sr2Z4xrzpRHFv3noWChbNi6vcjr',
              programId: 'TokenkegQfeZyiNwAJbNbGKPFXCWuBvf9Ss623VQ5DA',
              uiTokenAmount: {
                amount: '0',
                decimals: 9,
                uiAmount: null,
                uiAmountString: '0',
              },
            },
            {
              accountIndex: 16,
              mint: '9McvH6w97oewLmPxqQEoHUAv3u5iYMyQ9AeZZhguYf1T',
              owner: '29reKMpP4V3czq4nCyHcT1xtaLbajXoMdULge8spA4jF',
              programId: 'TokenkegQfeZyiNwAJbNbGKPFXCWuBvf9Ss623VQ5DA',
              uiTokenAmount: {
                amount: '2636762152',
                decimals: 9,
                uiAmount: 2.636762152,
                uiAmountString: '2.636762152',
              },
            },
            {
              accountIndex: 17,
              mint: '6p6xgHyF7AeE6TZkSmFsko444wqoP15icUSqi2jfGiPN',
              owner: '29reKMpP4V3czq4nCyHcT1xtaLbajXoMdULge8spA4jF',
              programId: 'TokenkegQfeZyiNwAJbNbGKPFXCWuBvf9Ss623VQ5DA',
              uiTokenAmount: {
                amount: '7264154',
                decimals: 6,
                uiAmount: 7.264154,
                uiAmountString: '7.264154',
              },
            },
            {
              accountIndex: 21,
              mint: '9McvH6w97oewLmPxqQEoHUAv3u5iYMyQ9AeZZhguYf1T',
              owner: 'CW65UBkNMFDYGy2jZBenxihs9Gqh6y6opTDzS8txxyAK',
              programId: 'TokenkegQfeZyiNwAJbNbGKPFXCWuBvf9Ss623VQ5DA',
              uiTokenAmount: {
                amount: '8191355381419',
                decimals: 9,
                uiAmount: 8191.355381419,
                uiAmountString: '8191.355381419',
              },
            },
            {
              accountIndex: 22,
              mint: 'So11111111111111111111111111111111111111112',
              owner: 'CW65UBkNMFDYGy2jZBenxihs9Gqh6y6opTDzS8txxyAK',
              programId: 'TokenkegQfeZyiNwAJbNbGKPFXCWuBvf9Ss623VQ5DA',
              uiTokenAmount: {
                amount: '296170602367',
                decimals: 9,
                uiAmount: 296.170602367,
                uiAmountString: '296.170602367',
              },
            },
            {
              accountIndex: 25,
              mint: '6p6xgHyF7AeE6TZkSmFsko444wqoP15icUSqi2jfGiPN',
              owner: 'D6RL6sWrs6khn7AfEyS6dsqqiiqAh4hXC83JtcmEUf6D',
              programId: 'TokenkegQfeZyiNwAJbNbGKPFXCWuBvf9Ss623VQ5DA',
              uiTokenAmount: {
                amount: '884477775',
                decimals: 6,
                uiAmount: 884.477775,
                uiAmountString: '884.477775',
              },
            },
            {
              accountIndex: 26,
              mint: 'So11111111111111111111111111111111111111112',
              owner: 'D6RL6sWrs6khn7AfEyS6dsqqiiqAh4hXC83JtcmEUf6D',
              programId: 'TokenkegQfeZyiNwAJbNbGKPFXCWuBvf9Ss623VQ5DA',
              uiTokenAmount: {
                amount: '45845423703',
                decimals: 9,
                uiAmount: 45.845423703,
                uiAmountString: '45.845423703',
              },
            },
          ],
          rewards: [],
          status: {
            Err: {
              InstructionError: [6, 'ProgramFailedToComplete'],
            },
          },
        },
        slot: 321739724,
        transaction: {
          message: {
            accountKeys: [
              's3zTLVvDbrBzbQ36sr2Z4xrzpRHFv3noWChbNi6vcjr',
              '6sBssU2T4xhaw95q1i48pjSDTwDC45u3eTZAkK5CKNYQ',
              'AskK3y8NKwhczpG72ZKAwuPAqUQWr51frfabf8gXv4YV',
              'C2m8gz92gHGS32o38LXrMa9NheNb1pxsWadjEqY6jdpn',
              '42ECGwTnCe22gmzVQw5AD4vmEJp42u2HiFBP6XnC7SSi',
              '5nBajSNFtR62AFLYqaU4TYwnDWBduPTUAvFY3tqJ3MCd',
              '2TvN137JoQgwjWtuaAp6fwLyhVDNt9PHoaHRgEXgcDw8',
              'GwTbrnsugAQrLa3xbZrknyGiTUD9vjfoZW78oFAnQVVg',
              'DC2ZjAA1z85HfDGcurc1tppH5nETCUGMgvG1Nr9QKduz',
              '7no6QTSVJoHm286jnESCP26a7UR4QuZ8rQdZhQQEFVN4',
              'ComputeBudget111111111111111111111111111111',
              'ATokenGPvbdGVxr1b2hvZbsiqW5xWH25efTNsLJA8knL',
              '11111111111111111111111111111111',
              'JUPSjgjMFjU4453KMgxhqVmzep6W352bQpE4RsNqXAx',
              '8J2QTzGjsgb49at66wyA48o7s2zZeRtxfASsBDe2TnEd',
            ],
            addressTableLookups: [
              {
                accountKey: '4ynUVUKW68eEy7WKP7TmwbnR7tmnws8Cqk91u7VU7kfr',
                readonlyIndexes: [30, 8, 224, 223, 4, 9],
                writableIndexes: [226, 220, 221, 217, 216],
              },
              {
                accountKey: 'APBx2HjiMVeVoMxVuihdhUzHMY9VjxezgbWSX6VBtENA',
                readonlyIndexes: [],
                writableIndexes: [207, 208, 122, 125],
              },
              {
                accountKey: '9YbkrJysYz7rPQKCWTbZwUsqjZ8epZWLPLskP7BxNgsk',
                readonlyIndexes: [],
                writableIndexes: [64, 60, 66, 61],
              },
            ],
            header: {
              numReadonlySignedAccounts: 0,
              numReadonlyUnsignedAccounts: 5,
              numRequiredSignatures: 1,
            },
            instructions: [
              {
                accounts: [],
                data: 'EL6XMh',
                programIdIndex: 10,
                stackHeight: null,
              },
              {
                accounts: [],
                data: '3FTyfrdhjHgT',
                programIdIndex: 10,
                stackHeight: null,
              },
              {
                accounts: [0, 1, 0, 28, 12, 29],
                data: '2',
                programIdIndex: 11,
                stackHeight: null,
              },
              {
                accounts: [0, 2, 0, 30, 12, 29],
                data: '2',
                programIdIndex: 11,
                stackHeight: null,
              },
              {
                accounts: [0, 3, 0, 31, 12, 29],
                data: '2',
                programIdIndex: 11,
                stackHeight: null,
              },
              {
                accounts: [0, 1, 0, 28, 12, 29],
                data: '2',
                programIdIndex: 11,
                stackHeight: null,
              },
              {
                accounts: [
                  29, 0, 1, 3, 13, 31, 13, 14, 13, 32, 24, 32, 25, 26, 1, 2, 30,
                  28, 27, 32, 0, 29, 29, 33, 32, 4, 5, 6, 13, 32, 15, 32, 16,
                  17, 2, 3, 31, 30, 18, 32, 0, 29, 29, 33, 32, 19, 13, 32, 20,
                  32, 21, 22, 3, 1, 31, 28, 23, 32, 0, 29, 29, 33, 32, 7, 8, 9,
                  13,
                ],
                data: 'HsoVKDsbqEUoMD4o3nR6TWLiK5ryockP5BuBzCGoAjojtKJB5bq5Zt3BjGb',
                programIdIndex: 13,
                stackHeight: null,
              },
            ],
            recentBlockhash: '4xhayLciiYjWXSzM41tzwUcjufCdxbgouLuCJqXiySAW',
          },
          signatures: [
            '3AcYfpsSaFYogY4Y4YN77MkhDgVBEgUe1vuEeqKnCMm5udTrFCyw9w17mNM8DUnHnQD2VHRFeipMUb27Q3iqMQJr',
          ],
        },
        version: 0,
      },
    },
  };

  return await mockServer
    .forPost(SOLANA_URL_REGEX_DEVNET)
    .withBodyIncluding('getTransaction')
    .thenCallback(() => {
      return response;
    });
}
export async function mockGetSuccessTransaction(mockServer: Mockttp) {
  const response = {
    statusCode: 200,
    json: {
      id: '1337',
      jsonrpc: '2.0',
      result: {
        blockTime: 1739973211,
        meta: {
          computeUnitsConsumed: 150,
          err: null,
          fee: 5000,
          innerInstructions: [],
          loadedAddresses: {
            readonly: [],
            writable: [],
          },
          logMessages: [
            'Program 11111111111111111111111111111111 invoke [1]',
            'Program 11111111111111111111111111111111 success',
          ],
          postBalances: [6995200, 525845878579, 1],
          postTokenBalances: [],
          preBalances: [14078760, 525838800019, 1],
          preTokenBalances: [],
          rewards: [],
          status: {
            Ok: null,
          },
        },
        slot: 321700491,
        transaction: {
          message: {
            accountKeys: [
              'HH9ZzgQvSVmznKcRfwHuEphuxk7zU5f92CkXFDQfVJcq',
              'AL9Z5JgZdeCKnaYg6jduy9PQGzo3moo7vZYVSTJwnSEq',
              '11111111111111111111111111111111',
            ],
            addressTableLookups: [],
            header: {
              numReadonlySignedAccounts: 0,
              numReadonlyUnsignedAccounts: 1,
              numRequiredSignatures: 1,
            },
            instructions: [
              {
                accounts: [0, 1],
                data: '3Bxs4TcxCSkLAdy9',
                programIdIndex: 2,
                stackHeight: null,
              },
            ],
            recentBlockhash: 'BV3s6CSZXUiNkFvdzQjpD6jB3ZSNqhnbpRQ1acu2DG5L',
          },
          signatures: [
            '3AcYfpsSaFYogY4Y4YN77MkhDgVBEgUe1vuEeqKnCMm5udTrFCyw9w17mNM8DUnHnQD2VHRFeipMUb27Q3iqMQJr',
          ],
        },
        version: 0,
      },
    },
  };

  return await mockServer
    .forPost(SOLANA_URL_REGEX_MAINNET)
    .withBodyIncluding('getTransaction')
    .thenCallback(() => {
      return response;
    });
}

export async function mockGetSuccessTransactionDevnet(mockServer: Mockttp) {
  const response = {
    statusCode: 200,
    json: {
      id: '1337',
      jsonrpc: '2.0',
      result: {
        blockTime: 1739973211,
        meta: {
          computeUnitsConsumed: 150,
          err: null,
          fee: 5000,
          innerInstructions: [],
          loadedAddresses: {
            readonly: [],
            writable: [],
          },
          logMessages: [
            'Program 11111111111111111111111111111111 invoke [1]',
            'Program 11111111111111111111111111111111 success',
          ],
          postBalances: [6995200, 525845878579, 1],
          postTokenBalances: [],
          preBalances: [14078760, 525838800019, 1],
          preTokenBalances: [],
          rewards: [],
          status: {
            Ok: null,
          },
        },
        slot: 321700491,
        transaction: {
          message: {
            accountKeys: [
              'HH9ZzgQvSVmznKcRfwHuEphuxk7zU5f92CkXFDQfVJcq',
              'AL9Z5JgZdeCKnaYg6jduy9PQGzo3moo7vZYVSTJwnSEq',
              '11111111111111111111111111111111',
            ],
            addressTableLookups: [],
            header: {
              numReadonlySignedAccounts: 0,
              numReadonlyUnsignedAccounts: 1,
              numRequiredSignatures: 1,
            },
            instructions: [
              {
                accounts: [0, 1],
                data: '3Bxs4TcxCSkLAdy9',
                programIdIndex: 2,
                stackHeight: null,
              },
            ],
            recentBlockhash: 'BV3s6CSZXUiNkFvdzQjpD6jB3ZSNqhnbpRQ1acu2DG5L',
          },
          signatures: [
            '3AcYfpsSaFYogY4Y4YN77MkhDgVBEgUe1vuEeqKnCMm5udTrFCyw9w17mNM8DUnHnQD2VHRFeipMUb27Q3iqMQJr',
          ],
        },
        version: 0,
      },
    },
  };

  return await mockServer
    .forPost(SOLANA_URL_REGEX_DEVNET)
    .withBodyIncluding('getTransaction')
    .thenCallback(() => {
      return response;
    });
}

export async function mockGetLatestBlockhash(mockServer: Mockttp) {
  const response = {
    statusCode: 200,
    json: {
      id: '1337',
      jsonrpc: '2.0',
      result: {
        context: {
          apiVersion: '2.0.18',
          slot: 308460925,
        },
        value: {
          blockhash: '6E9FiVcuvavWyKTfYC7N9ezJWkNgJVQsroDTHvqApncg',
          lastValidBlockHeight: 341034515,
        },
      },
    },
  };
  return await mockServer
    .forPost(SOLANA_URL_REGEX_MAINNET)
    .withJsonBodyIncluding({
      method: 'getLatestBlockhash',
    })
    .thenCallback(() => {
      return response;
    });
}
export async function mockGetLatestBlockhashDevnet(mockServer: Mockttp) {
  const response = {
    statusCode: 200,
    json: {
      id: '1337',
      jsonrpc: '2.0',
      result: {
        context: {
          apiVersion: '2.0.18',
          slot: 308460925,
        },
        value: {
          blockhash: '6E9FiVcuvavWyKTfYC7N9ezJWkNgJVQsroDTHvqApncg',
          lastValidBlockHeight: 341034515,
        },
      },
    },
  };
  return await mockServer
    .forPost(SOLANA_URL_REGEX_DEVNET)
    .withJsonBodyIncluding({
      method: 'getLatestBlockhash',
    })
    .thenCallback(() => {
      return response;
    });
}
export async function mockGetFailedSignaturesForAddress(mockServer: Mockttp) {
  return await mockServer
    .forPost(SOLANA_URL_REGEX_MAINNET)
    .withBodyIncluding('getSignaturesForAddress')
    .thenCallback(() => {
      return {
        statusCode: 200,
        json: {
          id: '1337',
          jsonrpc: '2.0',
          result: [
            {
              blockTime: 1739973211,
              confirmationStatus: 'finalized',
              err: {
                InstructionError: [0, 'CustomError'],
              },
              memo: null,
              signature:
                '3AcYfpsSaFYogY4Y4YN77MkhDgVBEgUe1vuEeqKnCMm5udTrFCyw9w17mNM8DUnHnQD2VHRFeipMUb27Q3iqMQJr',
              slot: 321700491,
            },
          ],
        },
      };
    });
}
export async function mockGetFailedSignaturesForAddressDevnet(
  mockServer: Mockttp,
) {
  return await mockServer
    .forPost(SOLANA_URL_REGEX_DEVNET)
    .withBodyIncluding('getSignaturesForAddress')
    .thenCallback(() => {
      return {
        statusCode: 200,
        json: {
          id: '1337',
          jsonrpc: '2.0',
          result: [
            {
              blockTime: 1739973211,
              confirmationStatus: 'finalized',
              err: {
                InstructionError: [0, 'CustomError'],
              },
              memo: null,
              signature:
                '3AcYfpsSaFYogY4Y4YN77MkhDgVBEgUe1vuEeqKnCMm5udTrFCyw9w17mNM8DUnHnQD2VHRFeipMUb27Q3iqMQJr',
              slot: 321700491,
            },
          ],
        },
      };
    });
}
export async function mockGetSuccessSignaturesForAddress(mockServer: Mockttp) {
  return await mockServer
    .forPost(SOLANA_URL_REGEX_MAINNET)
    .withBodyIncluding('getSignaturesForAddress')
    .thenCallback(() => {
      return {
        statusCode: 200,
        json: {
          id: '1337',
          jsonrpc: '2.0',
          result: [
            {
              blockTime: 1739973211,
              confirmationStatus: 'finalized',
              err: null,
              memo: null,
              signature:
                '3AcYfpsSaFYogY4Y4YN77MkhDgVBEgUe1vuEeqKnCMm5udTrFCyw9w17mNM8DUnHnQD2VHRFeipMUb27Q3iqMQJr',
              slot: 321700491,
            },
          ],
        },
      };
    });
}

export async function mockGetSuccessSignaturesForAddressDevnet(
  mockServer: Mockttp,
) {
  return await mockServer
    .forPost(SOLANA_URL_REGEX_DEVNET)
    .withBodyIncluding('getSignaturesForAddress')
    .thenCallback(() => {
      return {
        statusCode: 200,
        json: {
          id: '1337',
          jsonrpc: '2.0',
          result: [
            {
              blockTime: 1739973211,
              confirmationStatus: 'finalized',
              err: null,
              memo: null,
              signature:
                '3AcYfpsSaFYogY4Y4YN77MkhDgVBEgUe1vuEeqKnCMm5udTrFCyw9w17mNM8DUnHnQD2VHRFeipMUb27Q3iqMQJr',
              slot: 321700491,
            },
          ],
        },
      };
    });
}

export async function mockSendSolanaFailedTransaction(mockServer: Mockttp) {
  const response = {
    statusCode: 200,
    json: {
      id: '1337',
      jsonrpc: '2.0',
      error: {
        code: -32002,
        message:
          'Transaction simulation failed: Error processing Instruction 0: custom program error: 0x1',
        data: {
          accounts: null,
          err: {
            InstructionError: [
              0,
              {
                Custom: 1,
              },
            ],
          },
          logs: [
            'Program 11111111111111111111111111111111 invoke [1]',
            'Program 11111111111111111111111111111111 failed: custom program error: 0x1',
          ],
          unitsConsumed: 200000,
          returnData: null,
        },
      },
    },
  };
  return await mockServer
    .forPost(SOLANA_URL_REGEX_MAINNET)
    .withJsonBodyIncluding({
      method: 'sendTransaction',
    })
    .thenCallback(() => {
      return response;
    });
}

export async function mockSendSolanaTransaction(mockServer: Mockttp) {
  const response = {
    statusCode: 200,
    json: {
      result:
        '3nqGKH1ef8WkTgKXZ8q3xKsvjktWmHHhJpZMSdbB6hBqy5dA7aLVSAUjw5okezZjKMHiNg2MF5HAqtpmsesQtnpj',
      id: '1337',
      jsonrpc: '2.0',
    },
  };
  return await mockServer
    .forPost(SOLANA_URL_REGEX_MAINNET)
    .withJsonBodyIncluding({
      method: 'sendTransaction',
    })
    .thenCallback(() => {
      return response;
    });
}

export async function mockSendSolanaTransactionDevnet(mockServer: Mockttp) {
  const response = {
    statusCode: 200,
    json: {
      result:
        '3nqGKH1ef8WkTgKXZ8q3xKsvjktWmHHhJpZMSdbB6hBqy5dA7aLVSAUjw5okezZjKMHiNg2MF5HAqtpmsesQtnpj',
      id: '1337',
      jsonrpc: '2.0',
    },
  };
  return await mockServer
    .forPost(SOLANA_URL_REGEX_DEVNET)
    .withJsonBodyIncluding({
      method: 'sendTransaction',
    })
    .thenCallback(() => {
      return response;
    });
}

/*
export async function mockGetTokenAccountsByOwner(mockServer: Mockttp) {
  return await mockServer
    .forPost(SOLANA_URL_REGEX_MAINNET)
    .withJsonBodyIncluding({
      method: 'getTokenAccountsByOwner',
    })
    .thenCallback(() => {
      return {
        statusCode: 200,
        json: {
          id: '1337',
          jsonrpc: '2.0',
          result: {
            context: {
              slot: 137568828,
            },
            value: [
              {
                account: {
                  data: {
                    parsed: {
                      info: {
                        isNative: false,
                        mint: '2FPyTwcZLUg1MDrwsyoP4D6s1tM7hAkHYRjkNb5w6Pxk',
                        owner: 'J27ma1MPBRvmPJxLqBqQGNECMXDm9L6abFa4duKiPosa',
                        state: 'initialized',
                        tokenAmount: {
                          amount: '821',
                          decimals: 6,
                          uiAmount: 8.21e-4,
                          uiAmountString: '0.000821',
                        },
                      },
                      type: 'account',
                    },
                    program: 'spl-token',
                    space: 165,
                  },
                  executable: false,
                  lamports: 2039280,
                  owner: 'TokenkegQfeZyiNwAJbNbGKPFXCWuBvf9Ss623VQ5DA',
                  rentEpoch: 318,
                },
                pubkey: 'Exo9AH6fNchE43GaJB85FT7ToYiuKnKzYDyW5mFeTXRR',
              },
            ],
          },
        },
      };
    });
}
*/
export async function mockGetFeeForMessage(mockServer: Mockttp) {
  const response = {
    statusCode: 200,
    json: {
      result: { context: { slot: 5068 }, value: 5000 },
      id: '1337',
      jsonrpc: '2.0',
    },
  };
  return await mockServer
    .forPost(SOLANA_URL_REGEX_MAINNET)
    .withJsonBodyIncluding({
      method: 'getFeeForMessage',
    })
    .thenCallback(() => {
      return response;
    });
}

export async function mockGetFeeForMessageDevnet(mockServer: Mockttp) {
  const response = {
    statusCode: 200,
    json: {
      result: { context: { slot: 5068 }, value: 5000 },
      id: '1337',
      jsonrpc: '2.0',
    },
  };
  return await mockServer
    .forPost(SOLANA_URL_REGEX_DEVNET)
    .withJsonBodyIncluding({
      method: 'getFeeForMessage',
    })
    .thenCallback(() => {
      return response;
    });
}

export async function mockGetTokenAccountsByOwner(
  mockServer: Mockttp,
  programId: string,
) {
  return await mockServer
    .forPost(SOLANA_URL_REGEX_MAINNET)
    .withJsonBodyIncluding({
      method: 'getTokenAccountsByOwner',
      params: [
        '4tE76eixEgyJDrdykdWJR1XBkzUk4cLMvqjR2xVJUxer',
        {
          programId,
        },
        {
          encoding: 'jsonParsed',
          commitment: 'confirmed',
        },
      ],
    })
    .thenCallback(() => {
      return {
        statusCode: 200,
        json: {
          id: '1337',
          jsonrpc: '2.0',
          result: {
            context: {
              slot: 137568828,
            },
            value: [
              {
                account: {
                  data: {
                    parsed: {
                      info: {
                        isNative: false,
                        mint: '2RBko3xoz56aH69isQMUpzZd9NYHahhwC23A5F3Spkin',
                        owner: '14BLn1WLBf3coaPj1fZ5ZqJKQArEjJHvw7rvSktGv2b5',
                        state: 'initialized',
                        tokenAmount: {
                          amount: '6000000',
                          decimals: 6,
                          uiAmount: 6,
                          uiAmountString: '6',
                        },
                      },
                      type: 'account',
                    },
                    program: 'spl-token',
                    space: 165,
                  },
                  executable: false,
                  lamports: 2039280,
                  owner: 'TokenkegQfeZyiNwAJbNbGKPFXCWuBvf9Ss623VQ5DA',
                  rentEpoch: 18446744073709552000,
                  space: 165,
                },
                pubkey: 'EzG33TbDzHVaWBqgQgHhtQSY6tcAVsWub6hBRepcsDt4',
              },
            ],
          },
        },
      };
    });
}

export async function mockGetTokenAccountsByOwnerDevnet(mockServer: Mockttp) {
  return await mockServer
    .forPost(SOLANA_URL_REGEX_DEVNET)
    .withJsonBodyIncluding({
      method: 'getTokenAccountsByOwner',
    })
    .thenCallback(() => {
      return {
        statusCode: 200,
        json: {
          id: '1337',
          jsonrpc: '2.0',
          result: {
            context: {
              slot: 137568828,
            },
            value: [
              {
                account: {
                  data: {
                    parsed: {
                      info: {
                        isNative: false,
                        mint: '2RBko3xoz56aH69isQMUpzZd9NYHahhwC23A5F3Spkin',
                        owner: '14BLn1WLBf3coaPj1fZ5ZqJKQArEjJHvw7rvSktGv2b5',
                        state: 'initialized',
                        tokenAmount: {
                          amount: '6000000',
                          decimals: 6,
                          uiAmount: 6,
                          uiAmountString: '6',
                        },
                      },
                      type: 'account',
                    },
                    program: 'spl-token',
                    space: 165,
                  },
                  executable: false,
                  lamports: 2039280,
                  owner: 'TokenkegQfeZyiNwAJbNbGKPFXCWuBvf9Ss623VQ5DA',
                  rentEpoch: 18446744073709552000,
                  space: 165,
                },
                pubkey: 'EzG33TbDzHVaWBqgQgHhtQSY6tcAVsWub6hBRepcsDt4',
              },
              {
                account: {
                  data: {
                    parsed: {
                      info: {
                        isNative: false,
                        mint: 'GkyZ3xtwoA35nTXE1t26uKGL6jjiC6zM9pGjvdtpump',
                        owner: 'CKFo3yPDXvpT8xbA5WQWi25VP2Rgf8CwP4G3MUAi8BB4',
                        state: 'initialized',
                        tokenAmount: {
                          amount: '5000000',
                          decimals: 6,
                          uiAmount: 5,
                          uiAmountString: '5',
                        },
                      },
                      type: 'account',
                    },
                    program: 'spl-token',
                    space: 165,
                  },
                  executable: false,
                  lamports: 2039280,
                  owner: 'TokenkegQfeZyiNwAJbNbGKPFXCWuBvf9Ss623VQ5DA',
                  rentEpoch: 18446744073709552000,
                  space: 165,
                },
                pubkey: '5PnjF151TG4w1m6KX5domB2ahas3Q2X9LaTM5Fb7LEjS',
              },
            ],
          },
        },
      };
    });
}

export async function mockGetAccountInfo(mockServer: Mockttp) {
  console.log('mockGetAccountInfo');
  const response = {
    statusCode: 200,
    json: {
      id: '1337',
      jsonrpc: '2.0',
      result: {
        context: {
          apiVersion: '2.0.21',
          slot: 317161313,
        },
        value: {
          data: {
            parsed: {
              info: {
                decimals: 6,
                freezeAuthority: null,
                isInitialized: true,
                mintAuthority: null,
                supply: '999943585864185',
              },
              type: 'mint',
            },
            program: 'spl-token',
            space: 82,
          },
          executable: false,
          lamports: 37002092583,
          owner: 'TokenkegQfeZyiNwAJbNbGKPFXCWuBvf9Ss623VQ5DA',
          rentEpoch: 18446744073709552000,
          space: 82,
        },
      },
    },
  };
  return await mockServer
    .forPost(SOLANA_URL_REGEX_MAINNET)
    .withJsonBodyIncluding({
      method: 'getAccountInfo',
    })
    .withBody('2RBko3xoz56aH69isQMUpzZd9NYHahhwC23A5F3Spkin')
    .thenCallback(() => {
      return response;
    });
}

export async function mockGetAccountInfoDevnet(mockServer: Mockttp) {
  console.log('mockGetAccountInfoDevnet');
  const response = {
    statusCode: 200,
    json: {
      id: '1337',
      jsonrpc: '2.0',
      result: {
        context: {
          apiVersion: '2.0.21',
          slot: 317161313,
        },
        value: {
          data: [
            'AAAAAAAAAAAAAAAAAAAAAAAAAAAAAAAAAAAAAAAAAAAAAAAAAAAAAAAAAAAJAQAAAAAAAAAAAAAAAAAAAAAAAAAAAAAAAAAAAAAAAAAAAAAAAA==',
            'base64',
          ],
          executable: false,
          lamports: 1124837338893,
          owner: 'TokenkegQfeZyiNwAJbNbGKPFXCWuBvf9Ss623VQ5DA',
          // eslint-disable-next-line @typescript-eslint/no-loss-of-precision
          rentEpoch: 18446744073709551615,
          space: 82,
        },
      },
    },
  };
  return await mockServer
    .forPost(SOLANA_URL_REGEX_DEVNET)
    .withJsonBodyIncluding({
      method: 'getAccountInfo',
    })
    .withBodyIncluding('So11111111111111111111111111111111111111112')
    .thenCallback(() => {
      return response;
    });
}

export async function mockGetTokenAccountInfo(mockServer: Mockttp) {
  console.log('mockGetTokenAccountInfo');
  const response = {
    statusCode: 200,
    json: {
      id: '1337',
      jsonrpc: '2.0',
      result: {
        context: {
          apiVersion: '2.0.21',
          slot: 317161313,
        },
        value: {
          data: {
            parsed: {
              info: {
                isNative: false,
                mint: '2RBko3xoz56aH69isQMUpzZd9NYHahhwC23A5F3Spkin',
                owner: '3xTPAZxmpwd8GrNEKApaTw6VH4jqJ31WFXUvQzgwhR7c',
                state: 'initialized',
                tokenAmount: {
                  amount: '3610951',
                  decimals: 6,
                  uiAmount: 3.610951,
                  uiAmountString: '3.610951',
                },
              },
              type: 'account',
            },
            program: 'spl-token',
            space: 165,
          },
          executable: false,
          lamports: 2039280,
          owner: 'TokenkegQfeZyiNwAJbNbGKPFXCWuBvf9Ss623VQ5DA',
          rentEpoch: 18446744073709552000,
          space: 165,
        },
      },
    },
  };
  return await mockServer
    .forPost(SOLANA_URL_REGEX_MAINNET)
    .withJsonBodyIncluding({
      method: 'getAccountInfo',
    })
    .withJsonBodyIncluding({
      params: [
        '4Dt7hvLAzSXGvxvpqFU7cRdQXXhU3orACV6ujY4KPv9D',
        {
          encoding: 'jsonParsed',
          commitment: 'confirmed',
        },
      ],
    })
    .thenCallback(() => {
      return response;
    });
}

export async function mockGetTokenAccountInfoDevnet(mockServer: Mockttp) {
  console.log('mockGetTokenAccountInfo');
  const response = {
    statusCode: 200,
    json: {
      id: '1337',
      jsonrpc: '2.0',
      result: {
        context: {
          apiVersion: '2.0.21',
          slot: 317161313,
        },
        value: {
          data: {
            parsed: {
              info: {
                isNative: false,
                mint: '2RBko3xoz56aH69isQMUpzZd9NYHahhwC23A5F3Spkin',
                owner: '3xTPAZxmpwd8GrNEKApaTw6VH4jqJ31WFXUvQzgwhR7c',
                state: 'initialized',
                tokenAmount: {
                  amount: '3610951',
                  decimals: 6,
                  uiAmount: 3.610951,
                  uiAmountString: '3.610951',
                },
              },
              type: 'account',
            },
            program: 'spl-token',
            space: 165,
          },
          executable: false,
          lamports: 2039280,
          owner: 'TokenkegQfeZyiNwAJbNbGKPFXCWuBvf9Ss623VQ5DA',
          rentEpoch: 18446744073709552000,
          space: 165,
        },
      },
    },
  };
  return await mockServer
    .forPost(SOLANA_URL_REGEX_DEVNET)
    .withJsonBodyIncluding({
      method: 'getAccountInfo',
    })
    .withJsonBodyIncluding({
      params: [
        '4Dt7hvLAzSXGvxvpqFU7cRdQXXhU3orACV6ujY4KPv9D',
        {
          encoding: 'jsonParsed',
          commitment: 'confirmed',
        },
      ],
    })
    .thenCallback(() => {
      return response;
    });
}

export async function withSolanaAccountSnap(
  {
    title,
    showNativeTokenAsMainBalance,
    mockCalls,
    mockSendTransaction,
    numberOfAccounts = 1,
    simulateTransaction,
    mockGetTransactionSuccess,
    mockGetTransactionFailed,
    mockZeroBalance,
    sendFailedTransaction,
    dappPaths,
  }: {
    title?: string;
    showNativeTokenAsMainBalance?: boolean;
    mockCalls?: boolean;
    mockSendTransaction?: boolean;
    numberOfAccounts?: number;
    simulateTransaction?: boolean;
    mockGetTransactionSuccess?: boolean;
    mockGetTransactionFailed?: boolean;
    mockZeroBalance?: boolean;
    sendFailedTransaction?: boolean;
    dappPaths?: string[];
  },
  test: (driver: Driver, mockServer: Mockttp) => Promise<void>,
) {
  console.log('Starting withSolanaAccountSnap');
  let fixtures = new FixtureBuilder();
  if (!showNativeTokenAsMainBalance) {
    fixtures =
      fixtures.withPreferencesControllerShowNativeTokenAsMainBalanceDisabled();
  }
  await withFixtures(
    {
      fixtures: fixtures
        .withPermissionControllerConnectedToTestDapp()
        .withTokensControllerERC20({ chainId: 1 })
        .build(),
      title,
      dapp: true,
<<<<<<< HEAD
      smartContract: SMART_CONTRACTS.HST,
=======
      dappPaths,
>>>>>>> aec0e939
      testSpecificMock: async (mockServer: Mockttp) => {
        const mockList: MockedEndpoint[] = [];

        if (mockGetTransactionSuccess && !mockGetTransactionFailed) {
          mockList.push(await mockGetSuccessSignaturesForAddress(mockServer));
          mockList.push(await mockGetSuccessTransaction(mockServer));
          mockList.push(
            await mockGetSuccessSignaturesForAddressDevnet(mockServer),
          );
          mockList.push(await mockGetSuccessTransactionDevnet(mockServer));
        }
        if (mockGetTransactionFailed && !mockGetTransactionSuccess) {
          mockList.push(await mockGetFailedSignaturesForAddress(mockServer));
          mockList.push(await mockGetFailedTransaction(mockServer));
          mockList.push(
            await mockGetFailedSignaturesForAddressDevnet(mockServer),
          );
          mockList.push(await mockGetFailedTransactionDevnet(mockServer));
        }
        if (!mockGetTransactionSuccess && !mockGetTransactionFailed) {
          // success tx by default
          mockList.push(await mockGetSuccessSignaturesForAddress(mockServer));
          mockList.push(await mockGetSuccessTransaction(mockServer));
          mockList.push(
            await mockGetSuccessSignaturesForAddressDevnet(mockServer),
          );
          mockList.push(await mockGetSuccessTransactionDevnet(mockServer));
        }
        if (mockCalls) {
          mockList.push(
            ...[
              await mockSolanaBalanceQuote(mockServer),
              await mockSolanaBalanceQuoteDevnet(mockServer),
              await mockGetMinimumBalanceForRentExemptionDevnet(mockServer),
              await mockGetTokenAccountsByOwner(
                mockServer,
                SOLANA_TOKEN_PROGRAM,
              ),
              await mockGetTokenAccountsByOwnerDevnet(mockServer),
              await mockMultiCoinPrice(mockServer),
              await mockGetLatestBlockhash(mockServer),
              await mockGetLatestBlockhashDevnet(mockServer),
              await mockGetFeeForMessage(mockServer),
              await mockGetFeeForMessageDevnet(mockServer),
              await mockPriceApiSpotPrice(mockServer),
              await mockPriceApiExchangeRates(mockServer),
              await mockClientSideDetectionApi(mockServer),
              await mockPhishingDetectionApi(mockServer),
              await mockGetTokenAccountInfo(mockServer),
              await mockGetAccountInfo(mockServer),
              await mockGetAccountInfoDevnet(mockServer),
              await mockTokenApiMainnetTest(mockServer),
              await mockAccountsApi(mockServer),
            ],
          );
        }
        if (mockZeroBalance) {
          mockList.push(await mockSolanaBalanceQuote(mockServer, true));
          mockList.push(await mockSolanaBalanceQuoteDevnet(mockServer, true));
        }
        if (mockSendTransaction || simulateTransaction) {
          mockList.push(await simulateSolanaTransaction(mockServer));
          mockList.push(await mockSendSolanaTransaction(mockServer));
          mockList.push(await mockSendSolanaTransactionDevnet(mockServer));
        } else if (sendFailedTransaction) {
          mockList.push(await simulateSolanaTransaction(mockServer));
          mockList.push(await mockSendSolanaFailedTransaction(mockServer));
        }
        return mockList;
      },
      ignoredConsoleErrors: [
        'SES_UNHANDLED_REJECTION: 0, never, undefined, index, Array(1)',
        'SES_UNHANDLED_REJECTION: 1, never, undefined, index, Array(1)',
      ],
    },
    async ({ driver, mockServer }: { driver: Driver; mockServer: Mockttp }) => {
      await loginWithoutBalanceValidation(driver);
      const headerComponent = new HeaderNavbar(driver);
      const accountListPage = new AccountListPage(driver);

      for (let i = 1; i <= numberOfAccounts; i++) {
        await headerComponent.openAccountMenu();
        await accountListPage.addAccount({
          accountType: ACCOUNT_TYPE.Solana,
          accountName: `Solana ${i}`,
        });
      }

      if (numberOfAccounts > 0) {
        await headerComponent.check_accountLabel(`Solana ${numberOfAccounts}`);
      }
      await test(driver, mockServer);
    },
  );
}<|MERGE_RESOLUTION|>--- conflicted
+++ resolved
@@ -2082,6 +2082,35 @@
                 },
                 pubkey: 'EzG33TbDzHVaWBqgQgHhtQSY6tcAVsWub6hBRepcsDt4',
               },
+              {
+                account: {
+                  data: {
+                    parsed: {
+                      info: {
+                        isNative: false,
+                        mint: 'GkyZ3xtwoA35nTXE1t26uKGL6jjiC6zM9pGjvdtpump',
+                        owner: 'CKFo3yPDXvpT8xbA5WQWi25VP2Rgf8CwP4G3MUAi8BB4',
+                        state: 'initialized',
+                        tokenAmount: {
+                          amount: '5000000',
+                          decimals: 6,
+                          uiAmount: 5,
+                          uiAmountString: '5',
+                        },
+                      },
+                      type: 'account',
+                    },
+                    program: 'spl-token',
+                    space: 165,
+                  },
+                  executable: false,
+                  lamports: 2039280,
+                  owner: 'TokenkegQfeZyiNwAJbNbGKPFXCWuBvf9Ss623VQ5DA',
+                  rentEpoch: 18446744073709552000,
+                  space: 165,
+                },
+                pubkey: '5PnjF151TG4w1m6KX5domB2ahas3Q2X9LaTM5Fb7LEjS',
+              },
             ],
           },
         },
@@ -2134,35 +2163,6 @@
                   space: 165,
                 },
                 pubkey: 'EzG33TbDzHVaWBqgQgHhtQSY6tcAVsWub6hBRepcsDt4',
-              },
-              {
-                account: {
-                  data: {
-                    parsed: {
-                      info: {
-                        isNative: false,
-                        mint: 'GkyZ3xtwoA35nTXE1t26uKGL6jjiC6zM9pGjvdtpump',
-                        owner: 'CKFo3yPDXvpT8xbA5WQWi25VP2Rgf8CwP4G3MUAi8BB4',
-                        state: 'initialized',
-                        tokenAmount: {
-                          amount: '5000000',
-                          decimals: 6,
-                          uiAmount: 5,
-                          uiAmountString: '5',
-                        },
-                      },
-                      type: 'account',
-                    },
-                    program: 'spl-token',
-                    space: 165,
-                  },
-                  executable: false,
-                  lamports: 2039280,
-                  owner: 'TokenkegQfeZyiNwAJbNbGKPFXCWuBvf9Ss623VQ5DA',
-                  rentEpoch: 18446744073709552000,
-                  space: 165,
-                },
-                pubkey: '5PnjF151TG4w1m6KX5domB2ahas3Q2X9LaTM5Fb7LEjS',
               },
             ],
           },
@@ -2418,11 +2418,7 @@
         .build(),
       title,
       dapp: true,
-<<<<<<< HEAD
-      smartContract: SMART_CONTRACTS.HST,
-=======
       dappPaths,
->>>>>>> aec0e939
       testSpecificMock: async (mockServer: Mockttp) => {
         const mockList: MockedEndpoint[] = [];
 
