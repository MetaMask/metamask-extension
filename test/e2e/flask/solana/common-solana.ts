--- conflicted
+++ resolved
@@ -1402,16 +1402,6 @@
     });
 }
 
-<<<<<<< HEAD
-export async function mockGetMinimumBalanceForRentExemption(
-  mockServer: Mockttp,
-) {
-  const response = {
-    statusCode: 200,
-    json: {
-      result: 500,
-      id: 1337,
-=======
 export async function mockGetTokenAccountsByOwner(mockServer: Mockttp) {
   return await mockServer
     .forPost(SOLANA_URL_REGEX)
@@ -1494,15 +1484,11 @@
           space: 82,
         },
       },
->>>>>>> b7701180
     },
   };
   return await mockServer
     .forPost(SOLANA_URL_REGEX)
     .withJsonBodyIncluding({
-<<<<<<< HEAD
-      method: 'getMinimumBalanceForRentExemption',
-=======
       method: 'getAccountInfo',
     })
     .withBody('2RBko3xoz56aH69isQMUpzZd9NYHahhwC23A5F3Spkin')
@@ -1563,7 +1549,6 @@
           commitment: 'confirmed',
         },
       ],
->>>>>>> b7701180
     })
     .thenCallback(() => {
       return response;
@@ -1638,16 +1623,12 @@
             await mockMultiCoinPrice(mockServer),
             await mockGetLatestBlockhash(mockServer),
             await mockGetFeeForMessage(mockServer),
-<<<<<<< HEAD
-            await mockGetMinimumBalanceForRentExemption(mockServer),
-=======
             await mockPriceApiSpotPrice(mockServer),
             await mockPriceApiExchangeRates(mockServer),
             await mockClientSideDetectionApi(mockServer),
             await mockPhishingDetectionApi(mockServer),
             await mockGetTokenAccountInfo(mockServer),
             await mockGetAccountInfo(mockServer),
->>>>>>> b7701180
           ]);
         }
         if (mockSendTransaction) {
