import { Mockttp } from 'mockttp';
import { withFixtures } from '../../helpers';
import { Driver } from '../../webdriver/driver';
import HeaderNavbar from '../../page-objects/pages/header-navbar';
import AccountListPage from '../../page-objects/pages/account-list-page';
import FixtureBuilder from '../../fixture-builder';
import { ACCOUNT_TYPE } from '../../constants';
import { loginWithBalanceValidation } from '../../page-objects/flows/login.flow';

const SOLANA_URL_REGEX = /.*/u;
// const SOLANA_RPC_PROVIDER = 'https://api.devnet.solana.com/';
const SOLANA_PRICE_REGEX =
  /^https:\/\/price-api\.metamask-institutional\.io\/v2\/chains\/solana:/u;
const SOLANA_BITCOIN_MIN_API =
  /^https:\/\/min-api\.cryptocompare\.com\/data\/pricemulti/u;
export enum SendFlowPlaceHolders {
  AMOUNT = 'Enter amount to send',
  RECIPIENT = 'Enter receiving address',
  LOADING = 'Preparing transaction',
}

export const SOL_BALANCE = 50000000000;

export const SOL_TO_USD_RATE = 225.88;

export const USD_BALANCE = SOL_BALANCE * SOL_TO_USD_RATE;

export const LAMPORTS_PER_SOL = 1_000_000_000;

export async function mockMultiCoinPrice(mockServer: Mockttp) {
  return await mockServer.forGet(SOLANA_BITCOIN_MIN_API).thenCallback(() => {
    return {
      statusCode: 200,
      json: {
        BTC: {
          USD: 96155.06,
        },
        SOL: {
          USD: 180.5,
        },
      },
    };
  });
}

export async function mockSolanaBalanceQuote(mockServer: Mockttp) {
  const response = {
    statusCode: 200,
    json: {
      result: {
        context: {
          apiVersion: '2.0.18',
          slot: 308460925,
        },
        value: SOL_BALANCE,
      },
      id: 1337,
    },
  };
  return await mockServer
    .forPost(SOLANA_URL_REGEX)
    .withJsonBodyIncluding({
      method: 'getBalance',
    })
    .thenCallback(() => {
      return response;
    });
}

export async function mockGetLatestBlockhash(mockServer: Mockttp) {
  const response = {
    statusCode: 200,
    json: {
      result: {
        context: {
          apiVersion: '2.0.18',
          slot: 308460925,
        },
        value: {
          blockhash: '6E9FiVcuvavWyKTfYC7N9ezJWkNgJVQsroDTHvqApncg',
          lastValidBlockHeight: 341034515,
        },
      },
      id: 1337,
    },
  };
  return await mockServer
    .forPost(SOLANA_URL_REGEX)
    .withJsonBodyIncluding({
      method: 'getLatestBlockhash',
    })
    .thenCallback(() => {
      return response;
    });
}
export async function mockGetSignaturesForAddress(mockServer: Mockttp) {
  return await mockServer
    .forPost(SOLANA_URL_REGEX)
    .withBodyIncluding('getSignaturesForAddress')
    .thenCallback(() => {
      return {
        statusCode: 200,
        json: {
          result: [
            {
              blockTime: 1734620122,
              confirmationStatus: 'finalized',
              err: null,
              memo: null,
              signature:
                '5THAXC3pHCRwwwrMHR6PJiSqFfgSkZrBhn59C7YEbTMVbiAnjZhqpPvJYs4v5aRcqUiokunfbdTgo9HLfv6bogNR',
              slot: 348093552,
            },
            {
              blockTime: 1734619950,
              confirmationStatus: 'finalized',
              err: null,
              memo: null,
              signature:
                '5KHuDsTMjre6rWU5Qkf8ugG31PjWoZ8NbV21ThY8RwcHpn3dKbTafdizUkEj4sU2AfrRzVxgyGkX8MLxK5nWHJ6J',
              slot: 348093088,
            },
            {
              blockTime: 1734619916,
              confirmationStatus: 'finalized',
              err: null,
              memo: null,
              signature:
                '2RcW9iJCGnYuGVbDbaDi93t2f2347a6gzjoQf9idDdfFTjHsC7yMYcUvGqNzouKgA8T8tdYqjNUtDf4vR4e9iUoF',
              slot: 348092996,
            },
            {
              blockTime: 1734619899,
              confirmationStatus: 'finalized',
              err: null,
              memo: null,
              signature:
                '2kCcoXZxe14384c8JTvq1g63pSjmmyuDnye9y3ReBMEiaZeGWspsmooEdC4RoyzP6uTfaDyFpCupBAKXnZwXCKMg',
              slot: 348092952,
            },
            {
              blockTime: 1734619885,
              confirmationStatus: 'finalized',
              err: null,
              memo: null,
              signature:
                '4fzwGY4Tw5C4nYMaVAY7e3ZMwz691CbT7By4F4YFdukzBxd7yspmZEHhBtuPhFrqLj1yBn6zpc4kh1GLzgcovEbx',
              slot: 348092914,
            },
            {
              blockTime: 1734619758,
              confirmationStatus: 'finalized',
              err: null,
              memo: null,
              signature:
                '2vgL59tfVa2VJkf7kmsGhbdBFjHdspLa1wfL72zZqHfJuzhmKfqS4YoLofpMTnZzzZfiA6712pwURheMUh5S2RXd',
              slot: 348092568,
            },
            {
              blockTime: 1734619697,
              confirmationStatus: 'finalized',
              err: null,
              memo: null,
              signature:
                '32fqeHudeNBuDmyCrmRemFppVPpWmXwT4cbfai5D7G2Vzah1BvVguLqkNuk9Pdu4xVyBD32dhnSV8AN9k4qnffSB',
              slot: 348092404,
            },
          ],
        },
      };
    });
}

export async function mockSendSolanaTransaction(mockServer: Mockttp) {
  const response = {
    statusCode: 200,
    json: {
      result:
        '3nqGKH1ef8WkTgKXZ8q3xKsvjktWmHHhJpZMSdbB6hBqy5dA7aLVSAUjw5okezZjKMHiNg2MF5HAqtpmsesQtnpj',
      id: 1337,
    },
  };
  return await mockServer
    .forPost(SOLANA_URL_REGEX)
    .withJsonBodyIncluding({
      method: 'sendTransaction',
    })
    .thenCallback(() => {
      return response;
    });
}

export async function mockSolanaRatesCall(mockServer: Mockttp) {
  return await mockServer
    .forGet(SOLANA_PRICE_REGEX)
    .withQuery({ vsCurrency: 'usd' })
    .thenCallback(() => {
      return {
        statusCode: 200,
        json: {
          id: 'wrapped-solana',
          price: 210.57,
          marketCap: 0,
          allTimeHigh: 263.68,
          allTimeLow: 8.11,
          totalVolume: 3141761864,
          high1d: 218.26,
          low1d: 200.85,
          circulatingSupply: 0,
          dilutedMarketCap: 124394527657,
          marketCapPercentChange1d: 0,
          priceChange1d: -7.68288033909846,
          pricePercentChange1h: 0.5794201955743261,
          pricePercentChange1d: -3.520101943578202,
          pricePercentChange7d: -8.192700158252544,
          pricePercentChange14d: -12.477367449577399,
          pricePercentChange30d: -14.588630064677465,
          pricePercentChange200d: 28.111509321033513,
          pricePercentChange1y: 181.48381055890258,
        },
      };
    });
}

export async function mockSolanaSignaturesForAddress(mockServer: Mockttp) {
  return await mockServer
    .forPost(SOLANA_URL_REGEX)
    .withJsonBodyIncluding({
      method: 'getSignaturesForAddress',
    })
    .thenCallback(() => {
      return {
        statusCode: 200,
        json: {
          result: [], // Empty for now, it has been mocked to avoid network calls.
        },
      };
    });
}

export async function mockSolanaTokenAccountsByOwner(mockServer: Mockttp) {
  return await mockServer
    .forPost(SOLANA_URL_REGEX)
    .withJsonBodyIncluding({
      method: 'getTokenACcountsByOwner',
    })
    .thenCallback(() => {
      return {
        statusCode: 200,
        json: {
          result: [], // Empty for now, it has been mocked to avoid network calls.
        },
      };
    });
}

export async function withSolanaAccountSnap(
  {
    title,
    solanaSupportEnabled,
    showNativeTokenAsMainBalance,
    mockCalls,
    mockSendTransaction,
  }: {
    title?: string;
    solanaSupportEnabled?: boolean;
    showNativeTokenAsMainBalance?: boolean;
    mockCalls?: boolean;
    mockSendTransaction?: boolean;
  },
  test: (driver: Driver, mockServer: Mockttp) => Promise<void>,
) {
  console.log('Starting withSolanaAccountSnap');
  let fixtures = new FixtureBuilder().withPreferencesController({
    solanaSupportEnabled: solanaSupportEnabled ?? true,
  });
  if (!showNativeTokenAsMainBalance) {
    fixtures =
      fixtures.withPreferencesControllerShowNativeTokenAsMainBalanceDisabled();
  }
  await withFixtures(
    {
      fixtures: fixtures.build(),
      title,
      dapp: true,
      testSpecificMock: async (mockServer: Mockttp) => {
<<<<<<< HEAD
        console.log('Setting up test-specific mocks');
        return [
          await mockSolanaBalanceQuote(mockServer),
          await mockSolanaTokenAccountsByOwner(mockServer),
          await mockSolanaSignaturesForAddress(mockServer),
        ];
=======
        const mockList = [];
        if (mockCalls) {
          mockList.push([
            await mockSolanaBalanceQuote(mockServer),
            await mockSolanaRatesCall(mockServer),
            await mockGetSignaturesForAddress(mockServer),
            await mockMultiCoinPrice(mockServer),
            await mockGetLatestBlockhash(mockServer),
          ]);
        }
        if (mockSendTransaction) {
          mockList.push(await mockSendSolanaTransaction(mockServer));
        }
        return mockList;
>>>>>>> cdd603c5
      },
    },
    async ({ driver, mockServer }: { driver: Driver; mockServer: Mockttp }) => {
      await loginWithBalanceValidation(driver);
      const headerComponen = new HeaderNavbar(driver);
      await headerComponen.openAccountMenu();
      const accountListPage = new AccountListPage(driver);
      await accountListPage.addAccount({
        accountType: ACCOUNT_TYPE.Solana,
        accountName: 'Solana 1',
      });
      await test(driver, mockServer);
    },
  );
}<|MERGE_RESOLUTION|>--- conflicted
+++ resolved
@@ -222,27 +222,11 @@
     });
 }
 
-export async function mockSolanaSignaturesForAddress(mockServer: Mockttp) {
+export async function mockGetTokenAccountsByOwner(mockServer: Mockttp) {
   return await mockServer
     .forPost(SOLANA_URL_REGEX)
     .withJsonBodyIncluding({
-      method: 'getSignaturesForAddress',
-    })
-    .thenCallback(() => {
-      return {
-        statusCode: 200,
-        json: {
-          result: [], // Empty for now, it has been mocked to avoid network calls.
-        },
-      };
-    });
-}
-
-export async function mockSolanaTokenAccountsByOwner(mockServer: Mockttp) {
-  return await mockServer
-    .forPost(SOLANA_URL_REGEX)
-    .withJsonBodyIncluding({
-      method: 'getTokenACcountsByOwner',
+      method: 'getTokenAccountsByOwner',
     })
     .thenCallback(() => {
       return {
@@ -284,19 +268,12 @@
       title,
       dapp: true,
       testSpecificMock: async (mockServer: Mockttp) => {
-<<<<<<< HEAD
-        console.log('Setting up test-specific mocks');
-        return [
-          await mockSolanaBalanceQuote(mockServer),
-          await mockSolanaTokenAccountsByOwner(mockServer),
-          await mockSolanaSignaturesForAddress(mockServer),
-        ];
-=======
         const mockList = [];
         if (mockCalls) {
           mockList.push([
             await mockSolanaBalanceQuote(mockServer),
             await mockSolanaRatesCall(mockServer),
+            await mockGetTokenAccountsByOwner(mockServer),
             await mockGetSignaturesForAddress(mockServer),
             await mockMultiCoinPrice(mockServer),
             await mockGetLatestBlockhash(mockServer),
@@ -306,7 +283,6 @@
           mockList.push(await mockSendSolanaTransaction(mockServer));
         }
         return mockList;
->>>>>>> cdd603c5
       },
     },
     async ({ driver, mockServer }: { driver: Driver; mockServer: Mockttp }) => {
