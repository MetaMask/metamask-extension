--- conflicted
+++ resolved
@@ -58,7 +58,6 @@
     '3AcYfpsSaFYogY4Y4YN77MkhDgVBEgUe1vuEeqKnCMm5udTrFCyw9w17mNM8DUnHnQD2VHRFeipMUb27Q3iqMQJr',
 };
 
-<<<<<<< HEAD
 export const commonSolanaTxFailedDetailsFixture = {
   status: 'Failed',
   amount: '0.000000005 SOL',
@@ -68,7 +67,7 @@
   txHash:
     '3dcsK2iXLKHqb5v3bboQvvd7LScajnXENhhxeje2tn3cgQ9e4YJZc7h5QFRypTmYwccAzy4DUskt6R9mXib3Tu1D',
 };
-=======
+
 export async function mockAccountsApi(mockServer: Mockttp) {
   const response = {
     pageInfo: {
@@ -91,7 +90,6 @@
       };
     });
 }
->>>>>>> 94cf635f
 
 export async function mockClientSideDetectionApi(mockServer: Mockttp) {
   return await mockServer
