--- conflicted
+++ resolved
@@ -62,12 +62,7 @@
 });
 describe('Send full flow of USD', function (this: Suite) {
   it('with a positive balance account', async function () {
-<<<<<<< HEAD
-    // skipped due tohttps://consensyssoftware.atlassian.net/browse/SOL-100
-    this.timeout(300000);
-=======
     this.timeout(120000);
->>>>>>> ebc6f302
     await withSolanaAccountSnap(
       {
         title: this.test?.fullTitle(),
