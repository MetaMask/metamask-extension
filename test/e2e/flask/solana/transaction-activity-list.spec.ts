--- conflicted
+++ resolved
@@ -58,8 +58,6 @@
   });
 });
 describe.skip('Transaction activity list', function (this: Suite) {
-<<<<<<< HEAD
-  // failed txs not supported yet, https://consensyssoftware.atlassian.net/browse/SOL-174
   it('user can see activity list and a failed transaction details', async function () {
     this.timeout(120000);
     await withSolanaAccountSnap(
@@ -105,56 +103,4 @@
       },
     );
   });
-});
-
-describe('Transaction activity list', function (this: Suite) {
-=======
-  // https://consensyssoftware.atlassian.net/browse/SOL-202
->>>>>>> d5df7c46
-  it('user can see activity list and a failed transaction details', async function () {
-    this.timeout(120000);
-    await withSolanaAccountSnap(
-      {
-        title: this.test?.fullTitle(),
-        showNativeTokenAsMainBalance: true,
-        mockCalls: true,
-        mockSendTransaction: true,
-        isNative: false,
-        simulateTransaction: true,
-        mockGetTransactionSuccess: true,
-      },
-      async (driver) => {
-        const homePage = new NonEvmHomepage(driver);
-        await homePage.check_pageIsLoaded('0');
-        await homePage.goToActivityList();
-
-        const activityList = new ActivityListPage(driver);
-        await activityList.check_confirmedTxNumberDisplayedInActivity(1);
-        await activityList.check_txAction('Receive', 1);
-        await activityList.check_txAmountInActivity('0.00708 SOL', 1);
-        await activityList.check_noFailedTransactions();
-        await activityList.clickOnActivity(1);
-        const transactionDetails = new TransactionDetailsPage(driver);
-        await transactionDetails.check_transactionStatus(
-          commonSolanaTxConfirmedDetailsFixture.status,
-        );
-        await transactionDetails.check_transactionAmount(
-          commonSolanaTxConfirmedDetailsFixture.amount,
-        );
-        await transactionDetails.check_transactionNetworkFee(
-          commonSolanaTxConfirmedDetailsFixture.networkFee,
-        );
-        await transactionDetails.check_transactionFromToLink(
-          commonSolanaTxConfirmedDetailsFixture.fromAddress,
-        );
-        await transactionDetails.check_transactionFromToLink(
-          commonSolanaTxConfirmedDetailsFixture.toAddress,
-        );
-        await transactionDetails.check_transactionHashLink(
-          commonSolanaTxConfirmedDetailsFixture.txHash,
-        );
-        await transactionDetails.check_transactionViewDetailsLink();
-      },
-    );
-  });
 });