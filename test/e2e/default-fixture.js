--- conflicted
+++ resolved
@@ -197,11 +197,7 @@
           smartTransactionsOptInStatus: false,
           useNativeCurrencyAsPrimaryCurrency: true,
           petnamesEnabled: true,
-<<<<<<< HEAD
-          showTokenAutodetectModal: false,
           showMultiRpcModal: false,
-=======
->>>>>>> 33a33b42
           isRedesignedConfirmationsDeveloperEnabled: false,
           showConfirmationAdvancedDetails: false,
         },
