const { NetworkStatus } = require('@metamask/network-controller');
const { CHAIN_IDS } = require('../../shared/constants/network');
const { FirstTimeFlowType } = require('../../shared/constants/onboarding');

const FIXTURE_STATE_METADATA_VERSION = 74;

const E2E_SRP =
  'spread raise short crane omit tent fringe mandate neglect detail suspect cradle';

function defaultFixture(inputChainId = CHAIN_IDS.LOCALHOST) {
  return {
    data: {
      AuthenticationController: {
        isSignedIn: true,
      },
      UserStorageController: {
        isProfileSyncingEnabled: true,
      },
      MetamaskNotificationsController: {
        subscriptionAccountsSeen: [],
        isFeatureAnnouncementsEnabled: false,
        isMetamaskNotificationsEnabled: false,
        isMetamaskNotificationsFeatureSeen: false,
        metamaskNotificationsList: [],
        metamaskNotificationsReadList: [],
      },
      AccountsController: {
        internalAccounts: {
          selectedAccount: 'd5e45e4a-3b04-4a09-a5e1-39762e5c6be4',
          accounts: {
            'd5e45e4a-3b04-4a09-a5e1-39762e5c6be4': {
              id: 'd5e45e4a-3b04-4a09-a5e1-39762e5c6be4',
              address: '0x5cfe73b6021e818b776b421b1c4db2474086a7e1',
              metadata: {
                name: 'Account 1',
                lastSelected: 1665507600000,
                keyring: {
                  type: 'HD Key Tree',
                },
              },
              options: {},
              methods: [
                'personal_sign',
                'eth_sign',
                'eth_signTransaction',
                'eth_signTypedData_v1',
                'eth_signTypedData_v3',
                'eth_signTypedData_v4',
              ],
              type: 'eip155:eoa',
            },
          },
        },
      },
      AlertController: {
        alertEnabledness: {
          unconnectedAccount: true,
          web3ShimUsage: true,
        },
        unconnectedAccountAlertShownOrigins: {},
        web3ShimUsageOrigins: {},
      },
      AnnouncementController: {
        announcements: {
          8: {
            date: '2021-11-01',
            id: 8,
            isShown: false,
          },
        },
      },
      NetworkOrderController: {
        orderedNetworkList: [
          {
            networkId: '0x1',
            networkRpcUrl:
              'https://mainnet.infura.io/v3/00000000000000000000000000000000',
          },
          {
            networkId: '0xe708',
            networkRpcUrl:
              'https://linea-mainnet.infura.io/v3/00000000000000000000000000000000',
          },
          {
            networkId: '0x539',
            networkRpcUrl: 'http://localhost:8545',
          },
        ],
      },
      AccountOrderController: {
        pinnedAccountList: [],
        hiddenAccountList: [],
      },
      AppStateController: {
        browserEnvironment: {},
        nftsDropdownState: {},
        connectedStatusPopoverHasBeenShown: true,
        termsOfUseLastAgreed:
          '__FIXTURE_SUBSTITUTION__currentDateInMilliseconds',
        defaultHomeActiveTabName: null,
        fullScreenGasPollTokens: [],
        notificationGasPollTokens: [],
        popupGasPollTokens: [],
        qrHardware: {},
        recoveryPhraseReminderHasBeenShown: true,
        recoveryPhraseReminderLastShown:
          '__FIXTURE_SUBSTITUTION__currentDateInMilliseconds',
        showTestnetMessageInDropdown: true,
        trezorModel: null,
        newPrivacyPolicyToastClickedOrClosed: true,
        newPrivacyPolicyToastShownDate: Date.now(),
        usedNetworks: {
          [CHAIN_IDS.MAINNET]: true,
          [CHAIN_IDS.LINEA_MAINNET]: true,
          [CHAIN_IDS.GOERLI]: true,
          [CHAIN_IDS.LOCALHOST]: true,
        },
        snapsInstallPrivacyWarningShown: true,
      },
      CurrencyController: {
        currentCurrency: 'usd',
        currencyRates: {
          ETH: {
            conversionDate: 1665507600.0,
            conversionRate: 1700.0,
            usdConversionRate: 1700.0,
          },
        },
      },
      GasFeeController: {
        estimatedGasFeeTimeBounds: {},
        gasEstimateType: 'none',
        gasFeeEstimates: {},
      },
      KeyringController: {
        vault:
          '{"data":"WHaP1FrrtV4zUonudIppDifsLHF39g6oPkVksAIdWAHBRzax1uy1asfAJprR7u72t4/HuYz5yPIFQrnNnv+hwQu9GRuty88VKMnvMy+sq8MNtoXI+C54bZpWa8r4iUQfa0Mj/cfJbpFpzOdF1ZYXahTfTcU5WsrHwvJew842CiJR4B2jmCHHXfm/DxLK3WazsVQwXJGx/U71UelGoOOrT8NI28EKrAwgPn+7Xmv0j92gmhau30N7Bo2fr6Zv","iv":"LfD8/tY1EjXzxuemSmDVdA==","keyMetadata":{"algorithm":"PBKDF2","params":{"iterations":600000}},"salt":"nk4xdpmMR+1s5BYe4Vnk++XAQwrISI2bCtbMg7V1wUA="}',
      },
      MetaMetricsController: {
        eventsBeforeMetricsOptIn: [],
        fragments: {},
        metaMetricsId: null,
        participateInMetaMetrics: false,
        dataCollectionForMarketing: false,
        traits: {},
      },
      NetworkController: {
        selectedNetworkClientId: 'networkConfigurationId',
        networksMetadata: {
          networkConfigurationId: {
            EIPS: {},
            status: NetworkStatus.Available,
          },
        },
        providerConfig: {
          chainId: inputChainId,
          nickname: 'Localhost 8545',
          rpcPrefs: {},
          rpcUrl: 'http://localhost:8545',
          ticker: 'ETH',
          type: 'rpc',
          id: 'networkConfigurationId',
        },
        networkConfigurations: {
          networkConfigurationId: {
            chainId: inputChainId,
            nickname: 'Localhost 8545',
            rpcPrefs: {},
            rpcUrl: 'http://localhost:8545',
            ticker: 'ETH',
            networkConfigurationId: 'networkConfigurationId',
          },
        },
      },
      OnboardingController: {
        completedOnboarding: true,
        firstTimeFlowType: FirstTimeFlowType.import,
        onboardingTabs: {},
        seedPhraseBackedUp: true,
      },
      PermissionController: {
        subjects: {},
      },
      PreferencesController: {
        advancedGasFee: null,
        currentLocale: 'en',
        useExternalServices: true,
        dismissSeedBackUpReminder: true,
        featureFlags: {},
        forgottenPassword: false,
        identities: {
          '0x5cfe73b6021e818b776b421b1c4db2474086a7e1': {
            address: '0x5cfe73b6021e818b776b421b1c4db2474086a7e1',
            lastSelected: 1665507600000,
            name: 'Account 1',
          },
        },
        ipfsGateway: 'dweb.link',
        knownMethodData: {},
        ledgerTransportType: 'webhid',
        lostIdentities: {},
        openSeaEnabled: false,
        preferences: {
          hideZeroBalanceTokens: false,
          showExtensionInFullSizeView: false,
          showFiatInTestnets: false,
          showTestNetworks: false,
          smartTransactionsOptInStatus: false,
          useNativeCurrencyAsPrimaryCurrency: true,
          petnamesEnabled: true,
          showTokenAutodetectModal: false,
<<<<<<< HEAD
          showMultiRpcModal: false,
=======
          isRedesignedConfirmationsDeveloperEnabled: false,
>>>>>>> 182f6090
          showConfirmationAdvancedDetails: false,
        },
        selectedAddress: '0x5cfe73b6021e818b776b421b1c4db2474086a7e1',
        theme: 'light',
        useBlockie: false,
        useNftDetection: false,
        useNonceField: false,
        usePhishDetect: true,
        useTokenDetection: false,
        useCurrencyRateCheck: true,
        useMultiAccountBalanceChecker: true,
        useRequestQueue: true,
      },
      QueuedRequestController: {
        queuedRequestCount: 0,
      },
      SelectedNetworkController: {
        domains: {},
      },
      SmartTransactionsController: {
        smartTransactionsState: {
          fees: {},
          liveness: true,
          smartTransactions: {
            [CHAIN_IDS.MAINNET]: [],
          },
        },
      },
      SubjectMetadataController: {
        subjectMetadata: {
          'https://metamask.github.io': {
            extensionId: null,
            iconUrl: null,
            name: 'MetaMask < = > Ledger Bridge',
            origin: 'https://metamask.github.io',
            subjectType: 'website',
          },
        },
      },
      TokensController: {
        allDetectedTokens: {},
        allIgnoredTokens: {},
        allTokens: {},
        detectedTokens: [],
        ignoredTokens: [],
        tokens: [],
      },
      TransactionController: {
        transactions: {},
      },
      config: {},
      firstTimeInfo: {
        date: 1665507600000,
        version: '10.21.0',
      },
    },
  };
}

module.exports = { defaultFixture, FIXTURE_STATE_METADATA_VERSION, E2E_SRP };<|MERGE_RESOLUTION|>--- conflicted
+++ resolved
@@ -209,11 +209,8 @@
           useNativeCurrencyAsPrimaryCurrency: true,
           petnamesEnabled: true,
           showTokenAutodetectModal: false,
-<<<<<<< HEAD
           showMultiRpcModal: false,
-=======
           isRedesignedConfirmationsDeveloperEnabled: false,
->>>>>>> 182f6090
           showConfirmationAdvancedDetails: false,
         },
         selectedAddress: '0x5cfe73b6021e818b776b421b1c4db2474086a7e1',
