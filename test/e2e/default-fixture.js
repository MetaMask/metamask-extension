--- conflicted
+++ resolved
@@ -91,13 +91,9 @@
           },
         ],
         enabledNetworkMap: {
-<<<<<<< HEAD
-          [inputChainId]: true,
-=======
           eip155: {
             [inputChainId]: true,
           },
->>>>>>> 7f4e6d9b
         },
       },
       AccountOrderController: {
