--- conflicted
+++ resolved
@@ -129,11 +129,8 @@
           },
           destTokens: {},
           destTopAssets: [],
-<<<<<<< HEAD
-=======
           srcTokens: {},
           srcTopAssets: [],
->>>>>>> 94969ee8
         },
       },
       CurrencyController: {
