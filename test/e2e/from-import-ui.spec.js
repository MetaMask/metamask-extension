--- conflicted
+++ resolved
@@ -335,15 +335,9 @@
     })
   })
 
-<<<<<<< HEAD
   describe('Connects to an External  wallet', () => {
     it('choose Connect External Wallet from the account menu', async () => {
       const [connectAccount] = await findElements(driver, By.xpath(`//div[contains(text(), 'Connect External Wallet')]`))
-=======
-  describe('Connects to a Hardware wallet', () => {
-    it('choose Connect Hardware Wallet from the account menu', async () => {
-      const [connectAccount] = await driver.findElements(By.xpath(`//div[contains(text(), 'Connect Hardware Wallet')]`))
->>>>>>> 87b95205
       await connectAccount.click()
       await driver.delay(regularDelayMs)
     })
