import LoginPage from '../pages/login-page';
import HomePage from '../pages/home/homepage';
import { Driver } from '../../webdriver/driver';
import { Anvil } from '../../seeder/anvil';
import { Ganache } from '../../seeder/ganache';

/**
 * This method unlocks the wallet and lands the user on the homepage.
 *
 * @param driver - The webdriver instance.
 * @param password - The password used to unlock the wallet.
 */
export const loginWithoutBalanceValidation = async (
  driver: Driver,
  password?: string,
) => {
  console.log('Navigate to unlock page and try to login with password');
  await driver.navigate();
  const loginPage = new LoginPage(driver);
  await loginPage.check_pageIsLoaded();
  await loginPage.loginToHomepage(password);
};

/**
 * This method unlocks the wallet and verifies that the user lands on the homepage with the expected balance. It is designed to be the initial step in setting up a test environment.
 *
 * @param driver - The webdriver instance.
 * @param localNode - The local node server instance
 * @param password - The password used to unlock the wallet.
 */
export const loginWithBalanceValidation = async (
  driver: Driver,
<<<<<<< HEAD
  localNode?: Ganache | Anvil,
=======
  localNode?: Ganache,
>>>>>>> 5b8c780a
  password?: string,
) => {
  await loginWithoutBalanceValidation(driver, password);
  // user should land on homepage after successfully logging in with password
  const homePage = new HomePage(driver);
  await homePage.check_pageIsLoaded();

  // Verify the expected balance on the homepage
  if (localNode) {
<<<<<<< HEAD
    await homePage.check_localBlockchainBalanceIsDisplayed(localNode);
=======
    await homePage.check_localNodeBalanceIsDisplayed(localNode);
>>>>>>> 5b8c780a
  } else {
    await homePage.check_expectedBalanceIsDisplayed();
  }
};<|MERGE_RESOLUTION|>--- conflicted
+++ resolved
@@ -30,11 +30,7 @@
  */
 export const loginWithBalanceValidation = async (
   driver: Driver,
-<<<<<<< HEAD
   localNode?: Ganache | Anvil,
-=======
-  localNode?: Ganache,
->>>>>>> 5b8c780a
   password?: string,
 ) => {
   await loginWithoutBalanceValidation(driver, password);
@@ -44,11 +40,7 @@
 
   // Verify the expected balance on the homepage
   if (localNode) {
-<<<<<<< HEAD
-    await homePage.check_localBlockchainBalanceIsDisplayed(localNode);
-=======
     await homePage.check_localNodeBalanceIsDisplayed(localNode);
->>>>>>> 5b8c780a
   } else {
     await homePage.check_expectedBalanceIsDisplayed();
   }
