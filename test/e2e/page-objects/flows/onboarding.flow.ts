--- conflicted
+++ resolved
@@ -7,11 +7,7 @@
 import OnboardingCompletePage from '../pages/onboarding/onboarding-complete-page';
 
 export const createNewWalletOnboardingFlow = async (driver: Driver) => {
-<<<<<<< HEAD
-  console.log('start creat new wallet onboarding flow ');
-=======
   console.log('Starting the creation of a new wallet onboarding flow');
->>>>>>> b6639fc0
   await driver.navigate();
   const startOnboardingPage = new StartOnboardingPage(driver);
   await startOnboardingPage.check_pageIsLoaded();
@@ -32,11 +28,7 @@
 };
 
 export const importSRPOnboardingFlow = async (driver: Driver) => {
-<<<<<<< HEAD
-  console.log('start import srp onboarding flow ');
-=======
   console.log('Starting the import of SRP onboarding flow');
->>>>>>> b6639fc0
   await driver.navigate();
   const startOnboardingPage = new StartOnboardingPage(driver);
   await startOnboardingPage.check_pageIsLoaded();
