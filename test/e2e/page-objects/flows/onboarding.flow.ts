--- conflicted
+++ resolved
@@ -259,13 +259,9 @@
   });
   const onboardingCompletePage = new OnboardingCompletePage(driver);
   await onboardingCompletePage.check_pageIsLoaded();
-<<<<<<< HEAD
-  await onboardingCompletePage.check_walletReadyMessageIsDisplayed();
-=======
   if (!skipSRPBackup) {
-    await onboardingCompletePage.check_congratulationsMessageIsDisplayed();
-  }
->>>>>>> 687790bf
+    await onboardingCompletePage.check_walletReadyMessageIsDisplayed();
+  }
   await onboardingCompletePage.completeOnboarding();
 };
 
