import { strict as assert } from 'assert';
import { By } from 'selenium-webdriver';
import { tEn } from '../../../../../lib/i18n-helpers';
import { Driver } from '../../../../webdriver/driver';
import { RawLocator } from '../../../common';
import Confirmation from './confirmation';

class TransactionConfirmation extends Confirmation {
  private walletInitiatedHeadingTitle: RawLocator;

  private dappInitiatedHeadingTitle: RawLocator;

  private advancedDetailsButton: RawLocator;

  private advancedDetailsSection: RawLocator;

  private advancedDetailsDataFunction: RawLocator;

  private advancedDetailsDataParam: RawLocator;

  private advancedDetailsHexData: RawLocator;

  private alertBanner: RawLocator;

<<<<<<< HEAD
=======
  private customNonceButton: RawLocator;

  private customNonceInput: RawLocator;

  private customNonceSaveButton: RawLocator;

>>>>>>> 17d008f4
  private gasFeeFiatText: RawLocator;

  private gasFeeText: RawLocator;

  private gasFeeCloseToastMessage: RawLocator;

  private gasFeeTokenArrow: RawLocator;

  private gasFeeTokenFeeText: RawLocator;

  private gasFeeTokenPill: RawLocator;

  private senderAccount: RawLocator;

  private transactionDetails: RawLocator;

  constructor(driver: Driver) {
    super(driver);

    this.driver = driver;

    this.walletInitiatedHeadingTitle = {
      css: 'h3',
      text: tEn('review') as string,
    };
    this.dappInitiatedHeadingTitle = {
      css: 'h3',
      text: tEn('transferRequest') as string,
    };

    this.advancedDetailsButton = `[data-testid="header-advanced-details-button"]`;

    this.advancedDetailsSection =
      '[data-testid="advanced-details-data-section"]';
    this.advancedDetailsDataFunction =
      '[data-testid="advanced-details-data-function"]';
    this.advancedDetailsDataParam =
      '[data-testid="advanced-details-data-param-0"]';
    this.advancedDetailsHexData =
      '[data-testid="advanced-details-transaction-hex"]';
    this.alertBanner = '[data-testid="confirm-banner-alert"]';
<<<<<<< HEAD
=======
    this.customNonceButton = '[data-testid="edit-nonce-icon"]';
    this.customNonceInput = '[data-testid="custom-nonce-input"]';
    this.customNonceSaveButton = {
      tag: 'button',
      text: 'Save',
    };
>>>>>>> 17d008f4
    this.gasFeeCloseToastMessage =
      '.toasts-container__banner-base button[aria-label="Close"]';
    this.gasFeeFiatText = '[data-testid="native-currency"]';
    this.gasFeeText = '[data-testid="first-gas-field"]';
    this.gasFeeTokenArrow = '[data-testid="selected-gas-fee-token-arrow"]';
    this.gasFeeTokenFeeText = '[data-testid="gas-fee-token-fee"]';
    this.gasFeeTokenPill = '[data-testid="selected-gas-fee-token"]';
    this.senderAccount = '[data-testid="sender-address"]';
    this.transactionDetails =
      '[data-testid="confirmation__token-details-section"]';
  }

  private readonly dappNumberConnected = (dappNumber: string) =>
    By.xpath(`//p[normalize-space(.)='${dappNumber}']`);

  async checkWalletInitiatedHeadingTitle() {
    await this.driver.waitForSelector(this.walletInitiatedHeadingTitle);
  }

  async checkDappInitiatedHeadingTitle() {
    await this.driver.waitForSelector(this.dappInitiatedHeadingTitle);
  }

  async checkGasFee(amountToken: string) {
    await this.driver.findElement({
      css: this.gasFeeText,
      text: amountToken,
    });
  }

  async checkGasFeeFiat(amountFiat: string) {
    await this.driver.findElement({
      css: this.gasFeeFiatText,
      text: amountFiat,
    });
  }

  async checkGasFeeSymbol(symbol: string) {
    await this.driver.waitForSelector({
      css: this.gasFeeTokenPill,
      text: symbol,
    });
  }

  async checkGasFeeTokenFee(amountFiat: string) {
    await this.driver.findElement({
      css: this.gasFeeTokenFeeText,
      text: amountFiat,
    });
  }

  /**
   * Checks if the alert message is displayed on the transaction confirmation page.
   *
   * @param message - The message to check.
   */
  async checkAlertMessageIsDisplayed(message: string) {
    console.log(
      `Checking alert message ${message} is displayed on transaction confirmation page.`,
    );
    await this.driver.waitForSelector({
      css: this.alertBanner,
      text: message,
    });
  }

  /**
   * Checks if the sender account is displayed in the transaction confirmation page.
   *
   * @param account - The sender account to check.
   */
  async checkIsSenderAccountDisplayed(account: string): Promise<boolean> {
    console.log(
      `Checking sender account ${account} on transaction confirmation page.`,
    );
    return await this.driver.isElementPresentAndVisible(
      {
        css: this.senderAccount,
        text: account,
      },
      2000,
    );
  }

  async checkNetworkIsDisplayed(network: string): Promise<void> {
    console.log(
      `Checking network ${network} is displayed on transaction confirmation page.`,
    );
    await this.driver.waitForSelector({
      css: this.transactionDetails,
      text: network,
    });
  }

  async checkNoAlertMessageIsDisplayed() {
    console.log(
      `Checking no alert message is displayed on transaction confirmation page.`,
    );
    await this.driver.assertElementNotPresent(this.alertBanner, {
      waitAtLeastGuard: 1000,
    });
  }

  async clickAdvancedDetailsButton() {
    await this.driver.clickElement(this.advancedDetailsButton);
  }

  async clickCustomNonceButton() {
    await this.driver.clickElement(this.customNonceButton);
  }

  async clickCustomNonceSaveButton() {
    await this.driver.clickElement(this.customNonceSaveButton);
  }

  async clickGasFeeTokenPill() {
    await this.driver.clickElement(this.gasFeeTokenArrow);
  }

  async closeGasFeeToastMessage() {
    // the toast message automatically disappears after some seconds, so we need to use clickElementSafe to prevent race conditions
    await this.driver.clickElementSafe(this.gasFeeCloseToastMessage, 5000);
  }

  async fillCustomNonce(nonce: string) {
    await this.driver.fill(this.customNonceInput, nonce);
  }

  async setCustomNonce(nonce: string) {
    await this.clickCustomNonceButton();
    await this.fillCustomNonce(nonce);
    await this.clickCustomNonceSaveButton();
  }

  async verifyAdvancedDetailsIsDisplayed(type: string) {
    const advancedDetailsSection = await this.driver.findElement(
      this.advancedDetailsSection,
    );

    await advancedDetailsSection.isDisplayed();
    await advancedDetailsSection
      .findElement({ css: this.advancedDetailsDataFunction.toString() })
      .isDisplayed();
    await advancedDetailsSection
      .findElement({ css: this.advancedDetailsDataParam.toString() })
      .isDisplayed();

    const functionInfo = await this.driver.findElement(
      this.advancedDetailsDataFunction,
    );
    const functionText = await functionInfo.getText();

    assert.ok(
      functionText.includes('Function'),
      'Expected key "Function" to be included in the function text',
    );
    assert.ok(
      functionText.includes('mintNFTs'),
      'Expected "mintNFTs" to be included in the function text',
    );

    const paramsInfo = await this.driver.findElement(
      this.advancedDetailsDataParam,
    );
    const paramsText = await paramsInfo.getText();

    if (type === '4Bytes') {
      assert.ok(
        paramsText.includes('Param #1'),
        'Expected "Param #1" to be included in the param text',
      );
    } else if (type === 'Sourcify') {
      assert.ok(
        paramsText.includes('Number Of Tokens'),
        'Expected "Number Of Tokens" to be included in the param text',
      );
    }

    assert.ok(
      paramsText.includes('1'),
      'Expected "1" to be included in the param value',
    );
  }

  async verifyAdvancedDetailsHexDataIsDisplayed() {
    const advancedDetailsSection = await this.driver.findElement(
      this.advancedDetailsSection,
    );

    await advancedDetailsSection.isDisplayed();
    await advancedDetailsSection
      .findElement({ css: this.advancedDetailsHexData.toString() })
      .isDisplayed();

    const hexDataInfo = (
      await this.driver.findElement(this.advancedDetailsHexData)
    ).getText();

    assert.ok(
      (await hexDataInfo).includes(
        '0x3b4b13810000000000000000000000000000000000000000000000000000000000000001',
      ),
      'Expected hex data to be displayed',
    );
  }

  async verifyUniswapDecodedTransactionAdvancedDetails() {
    const dataSections = await this.driver.findElements(
      this.advancedDetailsDataFunction,
    );

    const expectedData = [
      {
        functionName: 'WRAP_ETH',
        recipient: '0x00000...00002',
        amountMin: '100000000000000',
      },
      {
        functionName: 'V3_SWAP_EXACT_IN',
        recipient: '0x00000...00002',
        amountIn: '100000000000000',
        amountOutMin: '312344',
        path0: 'WETH',
        path1: '500',
        path2: 'USDC',
        payerIsUser: 'false',
      },
      {
        functionName: 'PAY_PORTION',
        token: 'USDC',
        recipient: '0x27213...71c47',
        bips: '25',
      },
      {
        functionName: 'SWEEP',
        token: 'USDC',
        recipient: '0x00000...00001',
        amountMin: '312344',
      },
    ];

    assert.strictEqual(
      dataSections.length,
      expectedData.length,
      'Mismatch between data sections and expected data count.',
    );

    await Promise.all(
      dataSections.map(async (dataSection, sectionIndex) => {
        await dataSection.isDisplayed();

        const data = expectedData[sectionIndex];

        const functionText = await dataSection.getText();
        assert.ok(
          functionText.includes(data.functionName),
          `Expected function name '${data.functionName}' in advanced details.`,
        );

        const params = `[data-testid="advanced-details-${functionText}-params"]`;

        const paramsData = await this.driver.findElement(params);
        const paramText = await paramsData.getText();

        for (const [key, expectedValue] of Object.entries(data)) {
          if (key === 'functionName') {
            continue;
          }
          assert.ok(
            paramText.includes(expectedValue),
            `Expected ${key} '${expectedValue}' in data section ${functionText}.`,
          );

          this.clickScrollToBottomButton();
        }
      }),
    );
  }

  async checkSendAmount(amount: string) {
    console.log(
      `Checking send amount ${amount} on transaction confirmation page.`,
    );
    await this.driver.waitForSelector({
      text: amount,
      tag: 'h2',
    });
  }

  /**
   * Check the number of dapps connected
   *
   * @param numberOfDapps - The number of dapps connected
   */
  async checkNumberOfDappsConnected(numberOfDapps: string) {
    await this.driver.waitForSelector(this.dappNumberConnected(numberOfDapps));
  }
}

export default TransactionConfirmation;<|MERGE_RESOLUTION|>--- conflicted
+++ resolved
@@ -22,15 +22,12 @@
 
   private alertBanner: RawLocator;
 
-<<<<<<< HEAD
-=======
   private customNonceButton: RawLocator;
 
   private customNonceInput: RawLocator;
 
   private customNonceSaveButton: RawLocator;
 
->>>>>>> 17d008f4
   private gasFeeFiatText: RawLocator;
 
   private gasFeeText: RawLocator;
@@ -72,15 +69,12 @@
     this.advancedDetailsHexData =
       '[data-testid="advanced-details-transaction-hex"]';
     this.alertBanner = '[data-testid="confirm-banner-alert"]';
-<<<<<<< HEAD
-=======
     this.customNonceButton = '[data-testid="edit-nonce-icon"]';
     this.customNonceInput = '[data-testid="custom-nonce-input"]';
     this.customNonceSaveButton = {
       tag: 'button',
       text: 'Save',
     };
->>>>>>> 17d008f4
     this.gasFeeCloseToastMessage =
       '.toasts-container__banner-base button[aria-label="Close"]';
     this.gasFeeFiatText = '[data-testid="native-currency"]';
