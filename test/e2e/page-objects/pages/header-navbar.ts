import { strict as assert } from 'assert';
import { Driver } from '../../webdriver/driver';

class HeaderNavbar {
  private driver: Driver;

  private readonly accountMenuButton = '[data-testid="account-menu-icon"]';

  private readonly allPermissionsButton =
    '[data-testid="global-menu-connected-sites"]';

  private readonly threeDotMenuButton =
    '[data-testid="account-options-menu-button"]';

  private readonly accountSnapButton = { text: 'Snaps', tag: 'div' };

  private readonly lockMetaMaskButton = '[data-testid="global-menu-lock"]';

  private readonly mmiPortfolioButton =
    '[data-testid="global-menu-mmi-portfolio"]';

  private readonly settingsButton = '[data-testid="global-menu-settings"]';

  private readonly switchNetworkDropDown = '[data-testid="network-display"]';

  private readonly networkPicker = '.mm-picker-network';

  constructor(driver: Driver) {
    this.driver = driver;
  }

  async check_pageIsLoaded(): Promise<void> {
    try {
      await this.driver.waitForMultipleSelectors([
        this.accountMenuButton,
        this.threeDotMenuButton,
      ]);
    } catch (e) {
      console.log('Timeout while waiting for header navbar to be loaded', e);
      throw e;
    }
    console.log('Header navbar is loaded');
  }

  async lockMetaMask(): Promise<void> {
    await this.openThreeDotMenu();
    await this.driver.clickElement(this.lockMetaMaskButton);
  }

  async openAccountMenu(): Promise<void> {
    await this.driver.clickElement(this.accountMenuButton);
  }

  async openThreeDotMenu(): Promise<void> {
    console.log('Open account options menu');
    await this.driver.clickElement(this.threeDotMenuButton);
    // fix race condition with mmi build
    if (process.env.MMI) {
      await this.driver.waitForSelector(this.mmiPortfolioButton);
    }
  }

  async openPermissionsPage(): Promise<void> {
    console.log('Open permissions page in header navbar');
    await this.openThreeDotMenu();
    await this.driver.clickElement(this.allPermissionsButton);
  }

  async openSnapListPage(): Promise<void> {
    console.log('Open account snap page');
    await this.openThreeDotMenu();
    await this.driver.clickElement(this.accountSnapButton);
  }

  async openSettingsPage(): Promise<void> {
    console.log('Open settings page');
    await this.openThreeDotMenu();
    await this.driver.clickElement(this.settingsButton);
  }

  async clickSwitchNetworkDropDown(): Promise<void> {
    console.log(`Click switch network menu`);
    await this.driver.clickElement(this.switchNetworkDropDown);
  }

<<<<<<< HEAD
  async check_currentSelectedNetwork(networkName: string): Promise<void> {
    console.log(`Validate the Switch network to ${networkName}`);
    await this.driver.waitForSelector(
      `button[data-testid="network-display"][aria-label="Network Menu ${networkName}"]`,
    );
  }

  async check_ifNetworkPickerClickable(clickable: boolean): Promise<void> {
    console.log('Check whether the network picker is clickable or not');
    assert.equal(
      await (await this.driver.findElement(this.networkPicker)).isEnabled(),
      clickable,
    );
  }

=======
>>>>>>> b9c57634
  /**
   * Verifies that the displayed account label in header matches the expected label.
   *
   * @param expectedLabel - The expected label of the account.
   */
  async check_accountLabel(expectedLabel: string): Promise<void> {
    console.log(
      `Verify the displayed account label in header is: ${expectedLabel}`,
    );
    await this.driver.waitForSelector({
      css: this.accountMenuButton,
      text: expectedLabel,
    });
  }

  /**
   * Validates that the currently selected network matches the expected network name.
   *
   * @param networkName - The expected name of the currently selected network.
   */
  async check_currentSelectedNetwork(networkName: string): Promise<void> {
    console.log(`Validate the Switch network to ${networkName}`);
    await this.driver.waitForSelector(
      `button[data-testid="network-display"][aria-label="Network Menu ${networkName}"]`,
    );
  }
}

export default HeaderNavbar;<|MERGE_RESOLUTION|>--- conflicted
+++ resolved
@@ -83,7 +83,6 @@
     await this.driver.clickElement(this.switchNetworkDropDown);
   }
 
-<<<<<<< HEAD
   async check_currentSelectedNetwork(networkName: string): Promise<void> {
     console.log(`Validate the Switch network to ${networkName}`);
     await this.driver.waitForSelector(
@@ -99,8 +98,6 @@
     );
   }
 
-=======
->>>>>>> b9c57634
   /**
    * Verifies that the displayed account label in header matches the expected label.
    *
@@ -115,18 +112,6 @@
       text: expectedLabel,
     });
   }
-
-  /**
-   * Validates that the currently selected network matches the expected network name.
-   *
-   * @param networkName - The expected name of the currently selected network.
-   */
-  async check_currentSelectedNetwork(networkName: string): Promise<void> {
-    console.log(`Validate the Switch network to ${networkName}`);
-    await this.driver.waitForSelector(
-      `button[data-testid="network-display"][aria-label="Network Menu ${networkName}"]`,
-    );
-  }
 }
 
 export default HeaderNavbar;