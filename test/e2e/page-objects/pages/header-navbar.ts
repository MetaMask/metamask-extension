import { Driver } from '../../webdriver/driver';

class HeaderNavbar {
  protected driver: Driver;

  private readonly accountMenuButton = '[data-testid="account-menu-icon"]';

<<<<<<< HEAD
  private readonly copyAddressButton = '[data-testid="app-header-copy-button"]';
=======
  private readonly allPermissionsButton =
    '[data-testid="global-menu-connected-sites"]';
>>>>>>> 26f7c5ad

  private readonly threeDotMenuButton =
    '[data-testid="account-options-menu-button"]';

  private readonly accountSnapButton = { text: 'Snaps', tag: 'div' };

  private readonly lockMetaMaskButton = '[data-testid="global-menu-lock"]';

  private readonly mmiPortfolioButton =
    '[data-testid="global-menu-mmi-portfolio"]';

  private readonly openAccountDetailsButton =
    '[data-testid="account-list-menu-details"]';

  private readonly settingsButton = '[data-testid="global-menu-settings"]';

  private readonly switchNetworkDropDown = '[data-testid="network-display"]';

  constructor(driver: Driver) {
    this.driver = driver;
  }

  async check_pageIsLoaded(): Promise<void> {
    try {
      await this.driver.waitForMultipleSelectors([
        this.accountMenuButton,
        this.threeDotMenuButton,
      ]);
    } catch (e) {
      console.log('Timeout while waiting for header navbar to be loaded', e);
      throw e;
    }
    console.log('Header navbar is loaded');
  }

  async lockMetaMask(): Promise<void> {
    await this.openThreeDotMenu();
    await this.driver.clickElement(this.lockMetaMaskButton);
  }

  async openAccountMenu(): Promise<void> {
    await this.driver.clickElement(this.accountMenuButton);
  }

  async openAccountDetailsModal(): Promise<void> {
    console.log('Open account details modal');
    await this.openThreeDotMenu();
    await this.driver.clickElement(this.openAccountDetailsButton);
  }

  async openThreeDotMenu(): Promise<void> {
    console.log('Open account options menu');
    await this.driver.clickElement(this.threeDotMenuButton);
    // fix race condition with mmi build
    if (process.env.MMI) {
      await this.driver.waitForSelector(this.mmiPortfolioButton);
    }
  }

  async openPermissionsPage(): Promise<void> {
    console.log('Open permissions page in header navbar');
    await this.openThreeDotMenu();
    await this.driver.clickElement(this.allPermissionsButton);
  }

  async openSnapListPage(): Promise<void> {
    console.log('Open account snap page');
    await this.openThreeDotMenu();
    await this.driver.clickElement(this.accountSnapButton);
  }

  async openSettingsPage(): Promise<void> {
    console.log('Open settings page');
    await this.openThreeDotMenu();
    await this.driver.clickElement(this.settingsButton);
  }

  async clickSwitchNetworkDropDown(): Promise<void> {
    console.log(`Click switch network menu`);
    await this.driver.clickElement(this.switchNetworkDropDown);
  }

<<<<<<< HEAD
  /**
   * Verifies that the displayed account address in header matches the expected address.
   *
   * @param expectedAddress - The expected address of the account.
   */
  async check_accountAddress(expectedAddress: string): Promise<void> {
    console.log(
      `Verify the displayed account address in header is: ${expectedAddress}`,
    );
    await this.driver.waitForSelector({
      css: this.copyAddressButton,
      text: expectedAddress,
    });
  }

=======
>>>>>>> 26f7c5ad
  /**
   * Verifies that the displayed account label in header matches the expected label.
   *
   * @param expectedLabel - The expected label of the account.
   */
  async check_accountLabel(expectedLabel: string): Promise<void> {
    console.log(
      `Verify the displayed account label in header is: ${expectedLabel}`,
    );
    await this.driver.waitForSelector({
      css: this.accountMenuButton,
      text: expectedLabel,
    });
  }

<<<<<<< HEAD
=======
  /**
   * Validates that the currently selected network matches the expected network name.
   *
   * @param networkName - The expected name of the currently selected network.
   */
>>>>>>> 26f7c5ad
  async check_currentSelectedNetwork(networkName: string): Promise<void> {
    console.log(`Validate the Switch network to ${networkName}`);
    await this.driver.waitForSelector(
      `button[data-testid="network-display"][aria-label="Network Menu ${networkName}"]`,
    );
  }
}

export default HeaderNavbar;<|MERGE_RESOLUTION|>--- conflicted
+++ resolved
@@ -5,12 +5,10 @@
 
   private readonly accountMenuButton = '[data-testid="account-menu-icon"]';
 
-<<<<<<< HEAD
-  private readonly copyAddressButton = '[data-testid="app-header-copy-button"]';
-=======
   private readonly allPermissionsButton =
     '[data-testid="global-menu-connected-sites"]';
->>>>>>> 26f7c5ad
+
+  private readonly copyAddressButton = '[data-testid="app-header-copy-button"]';
 
   private readonly threeDotMenuButton =
     '[data-testid="account-options-menu-button"]';
@@ -93,7 +91,6 @@
     await this.driver.clickElement(this.switchNetworkDropDown);
   }
 
-<<<<<<< HEAD
   /**
    * Verifies that the displayed account address in header matches the expected address.
    *
@@ -109,8 +106,6 @@
     });
   }
 
-=======
->>>>>>> 26f7c5ad
   /**
    * Verifies that the displayed account label in header matches the expected label.
    *
@@ -126,14 +121,11 @@
     });
   }
 
-<<<<<<< HEAD
-=======
   /**
    * Validates that the currently selected network matches the expected network name.
    *
    * @param networkName - The expected name of the currently selected network.
    */
->>>>>>> 26f7c5ad
   async check_currentSelectedNetwork(networkName: string): Promise<void> {
     console.log(`Validate the Switch network to ${networkName}`);
     await this.driver.waitForSelector(
