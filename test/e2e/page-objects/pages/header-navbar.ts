--- conflicted
+++ resolved
@@ -28,7 +28,6 @@
     await this.driver.clickElement(this.lockMetaMaskButton);
   }
 
-<<<<<<< HEAD
   async clickSwitchNetworkDropDown(): Promise<void> {
     console.log(`Click switch network menu`);
     await this.driver.clickElement(this.switchNetworkDropDown);
@@ -41,7 +40,8 @@
       text: networkName,
     });
     return switchNetworkName.length === 1;
-=======
+  }
+  
   /**
    * Verifies that the displayed account label in header matches the expected label.
    *
@@ -55,7 +55,6 @@
       css: this.accountMenuButton,
       text: expectedLabel,
     });
->>>>>>> 81cec520
   }
 }
 
