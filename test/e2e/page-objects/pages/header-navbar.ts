import { Driver } from '../../webdriver/driver';

class HeaderNavbar {
  private driver: Driver;

  private accountMenuButton: string;

  private accountOptionsMenuButton: string;

  private lockMetaMaskButton: string;

<<<<<<< HEAD
  private notificationsMenuItem: string;

=======
  private mmiPortfolioButton: string;

  private settingsButton: string;

  private accountSnapButton: object;
>>>>>>> b7b3bddd

  constructor(driver: Driver) {
    this.driver = driver;
    this.lockMetaMaskButton = '[data-testid="global-menu-lock"]';
<<<<<<< HEAD
    this.accountMenuButton = '[data-testid="account-menu-icon"]';
    this.accountOptionsMenuButton =
      '[data-testid="account-options-menu-button"]';
    this.notificationsMenuItem = '[data-testid="notifications-menu-item"]'
=======
    this.mmiPortfolioButton = '[data-testid="global-menu-mmi-portfolio"]';
    this.settingsButton = '[data-testid="global-menu-settings"]';
    this.accountSnapButton = { text: 'Snaps', tag: 'div' };
  }

  async lockMetaMask(): Promise<void> {
    await this.driver.clickElement(this.accountOptionMenu);
    // fix race condition with mmi build
    if (process.env.MMI) {
      await this.driver.waitForSelector(this.mmiPortfolioButton);
    }
    await this.driver.clickElement(this.lockMetaMaskButton);
>>>>>>> b7b3bddd
  }

  async openAccountMenu(): Promise<void> {
    await this.driver.clickElement(this.accountMenuButton);
  }

<<<<<<< HEAD
  async lockMetaMask(): Promise<void> {
    await this.driver.clickElement(this.accountOptionsMenuButton);
    await this.driver.clickElement(this.lockMetaMaskButton);
=======
  async openSnapListPage(): Promise<void> {
    console.log('Open account snap page');
    await this.driver.clickElement(this.accountOptionMenu);
    await this.driver.clickElement(this.accountSnapButton);
  }

  async openSettingsPage(): Promise<void> {
    console.log('Open settings page');
    await this.driver.clickElement(this.accountOptionMenu);
    // fix race condition with mmi build
    if (process.env.MMI) {
      await this.driver.waitForSelector(this.mmiPortfolioButton);
    }
    await this.driver.clickElement(this.settingsButton);
  }

  /**
   * Verifies that the displayed account label in header matches the expected label.
   *
   * @param expectedLabel - The expected label of the account.
   */
  async check_accountLabel(expectedLabel: string): Promise<void> {
    console.log(
      `Verify the displayed account label in header is: ${expectedLabel}`,
    );
    await this.driver.waitForSelector({
      css: this.accountMenuButton,
      text: expectedLabel,
    });
>>>>>>> b7b3bddd
  }

  async goToNotifiationsList(): Promise<void> {
    await this.driver.clickElement(this.accountOptionsMenuButton);
    await this.driver.clickElement(this.notificationsMenuItem)
  }
}

export default HeaderNavbar;<|MERGE_RESOLUTION|>--- conflicted
+++ resolved
@@ -9,59 +9,48 @@
 
   private lockMetaMaskButton: string;
 
-<<<<<<< HEAD
   private notificationsMenuItem: string;
 
-=======
   private mmiPortfolioButton: string;
 
   private settingsButton: string;
 
   private accountSnapButton: object;
->>>>>>> b7b3bddd
 
   constructor(driver: Driver) {
     this.driver = driver;
     this.lockMetaMaskButton = '[data-testid="global-menu-lock"]';
-<<<<<<< HEAD
     this.accountMenuButton = '[data-testid="account-menu-icon"]';
     this.accountOptionsMenuButton =
       '[data-testid="account-options-menu-button"]';
     this.notificationsMenuItem = '[data-testid="notifications-menu-item"]'
-=======
     this.mmiPortfolioButton = '[data-testid="global-menu-mmi-portfolio"]';
     this.settingsButton = '[data-testid="global-menu-settings"]';
     this.accountSnapButton = { text: 'Snaps', tag: 'div' };
   }
 
   async lockMetaMask(): Promise<void> {
-    await this.driver.clickElement(this.accountOptionMenu);
+    await this.driver.clickElement(this.accountMenuButton);
     // fix race condition with mmi build
     if (process.env.MMI) {
       await this.driver.waitForSelector(this.mmiPortfolioButton);
     }
     await this.driver.clickElement(this.lockMetaMaskButton);
->>>>>>> b7b3bddd
   }
 
   async openAccountMenu(): Promise<void> {
     await this.driver.clickElement(this.accountMenuButton);
   }
 
-<<<<<<< HEAD
-  async lockMetaMask(): Promise<void> {
-    await this.driver.clickElement(this.accountOptionsMenuButton);
-    await this.driver.clickElement(this.lockMetaMaskButton);
-=======
   async openSnapListPage(): Promise<void> {
     console.log('Open account snap page');
-    await this.driver.clickElement(this.accountOptionMenu);
+    await this.driver.clickElement(this.accountMenuButton);
     await this.driver.clickElement(this.accountSnapButton);
   }
 
   async openSettingsPage(): Promise<void> {
     console.log('Open settings page');
-    await this.driver.clickElement(this.accountOptionMenu);
+    await this.driver.clickElement(this.accountMenuButton);
     // fix race condition with mmi build
     if (process.env.MMI) {
       await this.driver.waitForSelector(this.mmiPortfolioButton);
@@ -82,7 +71,6 @@
       css: this.accountMenuButton,
       text: expectedLabel,
     });
->>>>>>> b7b3bddd
   }
 
   async goToNotifiationsList(): Promise<void> {
