--- conflicted
+++ resolved
@@ -19,21 +19,21 @@
     this.settingsButton = '[data-testid="global-menu-settings"]';
   }
 
-  async openAccountMenu(): Promise<void> {
-    await this.driver.clickElement(this.accountMenuButton);
-  }
-
   async lockMetaMask(): Promise<void> {
     await this.driver.clickElement(this.accountOptionMenu);
     await this.driver.clickElement(this.lockMetaMaskButton);
   }
 
-<<<<<<< HEAD
+  async openAccountMenu(): Promise<void> {
+    await this.driver.clickElement(this.accountMenuButton);
+  }
+
   async openSettingsPage(): Promise<void> {
     console.log('Open settings page');
     await this.driver.clickElement(this.accountOptionMenu);
     await this.driver.clickElement(this.settingsButton);
-=======
+  }
+
   /**
    * Verifies that the displayed account label in header matches the expected label.
    *
@@ -47,7 +47,6 @@
       css: this.accountMenuButton,
       text: expectedLabel,
     });
->>>>>>> 24811bbe
   }
 }
 
