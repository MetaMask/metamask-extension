--- conflicted
+++ resolved
@@ -14,32 +14,21 @@
 
   constructor(driver: Driver) {
     this.driver = driver;
-<<<<<<< HEAD
     this.lockMetaMaskButton = testId('global-menu-lock');
     this.accountMenuButton = testId('account-menu-icon');
     this.accountOptionsMenuButton = testId('account-options-menu-button');
-=======
-    this.accountMenuButton = '[data-testid="account-menu-icon"]';
-    this.accountOptionMenu = '[data-testid="account-options-menu-button"]';
-    this.lockMetaMaskButton = '[data-testid="global-menu-lock"]';
->>>>>>> 1a6f212e
   }
 
   async openAccountMenu(): Promise<void> {
     await this.driver.clickElement(this.accountMenuButton);
   }
 
-<<<<<<< HEAD
   async openAccountOptionsMenu(): Promise<void> {
     await this.driver.clickElement(this.accountOptionsMenuButton);
   }
 
   async lockMetaMask(): Promise<void> {
     await this.openAccountOptionsMenu();
-=======
-  async lockMetaMask(): Promise<void> {
-    await this.driver.clickElement(this.accountOptionMenu);
->>>>>>> 1a6f212e
     await this.driver.clickElement(this.lockMetaMaskButton);
   }
 }
