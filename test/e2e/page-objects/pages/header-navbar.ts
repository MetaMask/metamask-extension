--- conflicted
+++ resolved
@@ -17,17 +17,8 @@
 
   private readonly settingsButton = '[data-testid="global-menu-settings"]';
 
-  public switchNetworkDropDown: string;
-
   constructor(driver: Driver) {
     this.driver = driver;
-<<<<<<< HEAD
-    this.accountMenuButton = '[data-testid="account-menu-icon"]';
-    this.accountOptionMenu = '[data-testid="account-options-menu-button"]';
-    this.lockMetaMaskButton = '[data-testid="global-menu-lock"]';
-    this.switchNetworkDropDown = '[data-testid="network-display"]';
-=======
->>>>>>> 42e5eab8
   }
 
   async check_pageIsLoaded(): Promise<void> {
@@ -50,23 +41,9 @@
       await this.driver.waitForSelector(this.mmiPortfolioButton);
     }
     await this.driver.clickElement(this.lockMetaMaskButton);
+    this.switchNetworkDropDown = '[data-testid="network-display"]';
   }
 
-<<<<<<< HEAD
-  async clickSwitchNetworkDropDown(): Promise<void> {
-    console.log(`Click switch network menu`);
-    await this.driver.clickElement(this.switchNetworkDropDown);
-  }
-
-  async check_networkNameSwitchDropDown(networkName: string): Promise<boolean> {
-    console.log(`Validate the Switch network to ${networkName}`);
-    const switchNetworkName = await this.driver.findElements({
-      tag: 'span',
-      text: networkName,
-    });
-    return switchNetworkName.length === 1;
-  }
-=======
   async openAccountMenu(): Promise<void> {
     await this.driver.clickElement(this.accountMenuButton);
   }
@@ -87,7 +64,19 @@
     await this.driver.clickElement(this.settingsButton);
   }
 
->>>>>>> 42e5eab8
+  async clickSwitchNetworkDropDown(): Promise<void> {
+    console.log(`Click switch network menu`);
+    await this.driver.clickElement(this.switchNetworkDropDown);
+  }
+
+  async check_networkNameSwitchDropDown(networkName: string): Promise<boolean> {
+    console.log(`Validate the Switch network to ${networkName}`);
+    const switchNetworkName = await this.driver.findElements({
+      tag: 'span',
+      text: networkName,
+    });
+    return switchNetworkName.length === 1;
+  }
   /**
    * Verifies that the displayed account label in header matches the expected label.
    *
