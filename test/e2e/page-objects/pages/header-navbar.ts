--- conflicted
+++ resolved
@@ -43,15 +43,12 @@
     this.driver = driver;
   }
 
-<<<<<<< HEAD
-=======
   async openGlobalNetworksMenu(): Promise<void> {
     console.log('Open global menu');
     await this.driver.clickElement(this.threeDotMenuButton);
     await this.driver.clickElement(this.globalNetworksMenu);
   }
 
->>>>>>> 9ab104b0
   // TODO: Fix in https://github.com/MetaMask/metamask-extension/issues/31860
   // eslint-disable-next-line @typescript-eslint/naming-convention
   async check_pageIsLoaded(): Promise<void> {
@@ -154,18 +151,6 @@
 
   // TODO: Fix in https://github.com/MetaMask/metamask-extension/issues/31860
   // eslint-disable-next-line @typescript-eslint/naming-convention
-<<<<<<< HEAD
-  async check_currentSelectedNetwork(networkName: string): Promise<void> {
-    console.log(`Validate the Switch network to ${networkName}`);
-    await this.driver.waitForSelector(
-      `button[data-testid="network-display"][aria-label="Network Menu ${networkName}"]`,
-    );
-  }
-
-  // TODO: Fix in https://github.com/MetaMask/metamask-extension/issues/31860
-  // eslint-disable-next-line @typescript-eslint/naming-convention
-=======
->>>>>>> 9ab104b0
   async check_ifNetworkPickerClickable(clickable: boolean): Promise<void> {
     console.log('Check whether the network picker is clickable or not');
     assert.equal(
