import { Driver } from '../../webdriver/driver';

class HeaderNavbar {
  private driver: Driver;

  private readonly accountMenuButton = '[data-testid="account-menu-icon"]';

  private readonly accountOptionMenu =
    '[data-testid="account-options-menu-button"]';

  private readonly accountSnapButton = { text: 'Snaps', tag: 'div' };

  private readonly lockMetaMaskButton = '[data-testid="global-menu-lock"]';

  private readonly mmiPortfolioButton =
    '[data-testid="global-menu-mmi-portfolio"]';

  private readonly selectNetworkMessage = {
    text: 'Select a network',
    tag: 'h4',
  };

  private readonly settingsButton = '[data-testid="global-menu-settings"]';

<<<<<<< HEAD
  private readonly switchNetworkDropDown = '[data-testid="network-display"]';
=======
  private readonly switchNetworkDropDownButton =
    '[data-testid="network-display"]';
>>>>>>> 1e556924

  constructor(driver: Driver) {
    this.driver = driver;
  }

  async check_pageIsLoaded(): Promise<void> {
    try {
      await this.driver.waitForMultipleSelectors([
        this.accountMenuButton,
        this.accountOptionMenu,
      ]);
    } catch (e) {
      console.log('Timeout while waiting for header navbar to be loaded', e);
      throw e;
    }
    console.log('Header navbar is loaded');
  }

  async lockMetaMask(): Promise<void> {
    await this.driver.clickElement(this.accountOptionMenu);
    // fix race condition with mmi build
    if (process.env.MMI) {
      await this.driver.waitForSelector(this.mmiPortfolioButton);
    }
    await this.driver.clickElement(this.lockMetaMaskButton);
  }

  async openAccountMenu(): Promise<void> {
    await this.driver.clickElement(this.accountMenuButton);
  }

  async openSnapListPage(): Promise<void> {
    console.log('Open account snap page');
    await this.driver.clickElement(this.accountOptionMenu);
    await this.driver.clickElement(this.accountSnapButton);
  }

  async openSettingsPage(): Promise<void> {
    console.log('Open settings page');
    await this.driver.clickElement(this.accountOptionMenu);
    // fix race condition with mmi build
    if (process.env.MMI) {
      await this.driver.waitForSelector(this.mmiPortfolioButton);
    }
    await this.driver.clickElement(this.settingsButton);
  }

  async clickSwitchNetworkDropDown(): Promise<void> {
    console.log(`Click switch network menu`);
    await this.driver.clickElement(this.switchNetworkDropDown);
  }

  async check_currentSelectedNetwork(networkName: string): Promise<void> {
    console.log(`Validate the Switch network to ${networkName}`);
    await this.driver.waitForSelector(
      `button[data-testid="network-display"][aria-label="Network Menu ${networkName}"]`,
    );
  }

  /**
   * Switches to the specified network.
   *
   * @param networkName - The name of the network to switch to.
   */
  async switchToNetwork(networkName: string): Promise<void> {
    console.log(`Switch to network ${networkName} in header bar`);
    await this.driver.clickElement(this.switchNetworkDropDownButton);
    await this.driver.waitForSelector(this.selectNetworkMessage);
    await this.driver.clickElementAndWaitToDisappear(
      `[data-testid="${networkName}"]`,
    );
    // check the toaster message is displayed and the network is correctly selected
    await this.driver.waitForSelector({
      tag: 'h6',
      text: `“${networkName}” was successfully added!`,
    });
    await this.driver.waitForSelector(
      `${this.switchNetworkDropDownButton}[aria-label="Network Menu ${networkName}"]`,
    );
  }

  /**
   * Verifies that the displayed account label in header matches the expected label.
   *
   * @param expectedLabel - The expected label of the account.
   */
  async check_accountLabel(expectedLabel: string): Promise<void> {
    console.log(
      `Verify the displayed account label in header is: ${expectedLabel}`,
    );
    await this.driver.waitForSelector({
      css: this.accountMenuButton,
      text: expectedLabel,
    });
  }
}

export default HeaderNavbar;<|MERGE_RESOLUTION|>--- conflicted
+++ resolved
@@ -22,12 +22,7 @@
 
   private readonly settingsButton = '[data-testid="global-menu-settings"]';
 
-<<<<<<< HEAD
   private readonly switchNetworkDropDown = '[data-testid="network-display"]';
-=======
-  private readonly switchNetworkDropDownButton =
-    '[data-testid="network-display"]';
->>>>>>> 1e556924
 
   constructor(driver: Driver) {
     this.driver = driver;
@@ -94,7 +89,7 @@
    */
   async switchToNetwork(networkName: string): Promise<void> {
     console.log(`Switch to network ${networkName} in header bar`);
-    await this.driver.clickElement(this.switchNetworkDropDownButton);
+    await this.driver.clickElement(this.switchNetworkDropDown);
     await this.driver.waitForSelector(this.selectNetworkMessage);
     await this.driver.clickElementAndWaitToDisappear(
       `[data-testid="${networkName}"]`,
@@ -105,7 +100,7 @@
       text: `“${networkName}” was successfully added!`,
     });
     await this.driver.waitForSelector(
-      `${this.switchNetworkDropDownButton}[aria-label="Network Menu ${networkName}"]`,
+      `${this.switchNetworkDropDown}[aria-label="Network Menu ${networkName}"]`,
     );
   }
 
