import { strict as assert } from 'assert';
import { WINDOW_TITLES } from '../../helpers';
import { Driver } from '../../webdriver/driver';

const DAPP_HOST_ADDRESS = '127.0.0.1:8080';
const DAPP_URL = `http://${DAPP_HOST_ADDRESS}`;

class TestDapp {
  private readonly driver: Driver;

  private readonly addTokensToWalletButton = {
    text: 'Add Token(s) to Wallet',
    tag: 'button',
  };

  private readonly addNetworkButton = '#addEthereumChain';

  private readonly approveTokensButton = '#approveTokens';

  private readonly approveTokensButtonWithoutGas = '#approveTokensWithoutGas';

  private readonly confirmDepositButton =
    '[data-testid="confirm-footer-button"]';

  private readonly confirmDialogButton = '[data-testid="confirm-btn"]';

  private readonly confirmDialogScrollButton =
    '[data-testid="signature-request-scroll-button"]';

  private readonly confirmScrollToBottomButtonRedesign =
    '.confirm-scroll-to-bottom__button';

  private readonly confirmSignatureButtonRedesign =
    '[data-testid="confirm-footer-button"]';

  private readonly connectAccountButton = '#connectButton';

  private readonly connectMetaMaskMessage = {
    text: 'Connect this website with MetaMask.',
    tag: 'p',
  };

  private readonly connectedAccount = '#accounts';

  private readonly createTokenButton = { text: 'Create Token', tag: 'button' };

  private readonly decryptButton = '#decryptButton';

  private readonly decryptedMessage = '#cleartextDisplay';

  private readonly depositPiggyBankContractButton = '#depositButton';

  private readonly eip747ContractAddressInput = '#eip747ContractAddress';

  private readonly encryptButton = '#encryptButton';

  private readonly encryptedMessage = '#ciphertextDisplay';

  private readonly encryptMessageInput = '#encryptMessageInput';

  private readonly erc1155MintButton = '#batchMintButton';

  private readonly erc1155RevokeSetApprovalForAllButton =
    '#revokeERC1155Button';

  private readonly erc1155SetApprovalForAllButton =
    '#setApprovalForAllERC1155Button';

  private readonly erc1155TokenAmountInput = '#batchMintIdAmounts';

  private readonly erc1155TokenIDInput = '#batchMintTokenIds';

  private readonly erc1155WatchButton = '#watchAssetButton';

  private readonly erc20TokenAddresses = '#erc20TokenAddresses';

  private readonly erc20TokenTransferButton = '#transferTokens';

  private readonly erc20WatchAssetButton = '#watchAssets';

  private readonly erc721MintButton = '#mintButton';

  private readonly erc721RevokeSetApprovalForAllButton = '#revokeButton';

  private readonly erc721SetApprovalForAllButton = '#setApprovalForAllButton';

  private readonly erc721TransferFromButton = '#transferFromButton';

<<<<<<< HEAD
  private readonly ethSubscribeResponse = '[data-testid="eth-subscribe-response"]';
=======
  private readonly getEncryptionKeyButton = '#getEncryptionKeyButton';

  private readonly getEncryptionKeyResult = '#encryptionKeyDisplay';
>>>>>>> 0c773834

  private readonly localhostNetworkMessage = { css: '#chainId', text: '0x539' };

  private readonly mmlogo = '#mm-logo';

  private maliciousERC20TransferButton = '#maliciousERC20TransferButton';

  private readonly personalSignButton = '#personalSign';

  private readonly personalSignResult = '#personalSignVerifyECRecoverResult';

  private readonly personalSignVerifyButton = '#personalSignVerify';

  private personalSignSigUtilResultSelector =
    '#personalSignVerifySigUtilResult';

  private readonly revokePermissionButton = '#revokeAccountsPermission';

  private readonly sign721PermitButton = '#sign721Permit';

  private sign721PermitResult = '#sign721PermitResult';

  private sign721PermitResultR = '#sign721PermitResultR';

  private sign721PermitResultS = '#sign721PermitResultS';

  private sign721PermitResultV = '#sign721PermitResultV';

  private sign721PermitVerifyButton = '#sign721PermitVerify';

  private sign721PermitVerifyResult = '#sign721PermitVerifyResult';

  private readonly signPermitButton = '#signPermit';

  private readonly signPermitResult = '#signPermitResult';

  private readonly signPermitResultR = '#signPermitResultR';

  private readonly signPermitResultS = '#signPermitResultS';

  private readonly signPermitResultV = '#signPermitResultV';

  private readonly signPermitSignatureRequestMessage = {
    text: 'Permit',
    tag: 'p',
  };

  private readonly signPermitVerifyButton = '#signPermitVerify';

  private readonly signPermitVerifyResult = '#signPermitVerifyResult';

  private readonly signSiweBadDomainButton = '#siweBadDomain';

  private readonly signSiweButton = '#siwe';

  private readonly signSiweVerifyResult = '#siweResult';

  private readonly signTypedDataButton = '#signTypedData';

  private readonly signTypedDataResult = '#signTypedDataResult';

  private readonly signTypedDataV3Button = '#signTypedDataV3';

  private readonly signTypedDataV3Result = '#signTypedDataV3Result';

  private readonly signTypedDataV3V4SignatureRequestMessage = {
    text: 'Hello, Bob!',
    tag: 'div',
  };

  private readonly signTypedDataV3V4SignatureRequestMessageRedesign = {
    text: 'Hello, Bob!',
    tag: 'p',
  };

  private readonly signTypedDataV3VerifyButton = '#signTypedDataV3Verify';

  private readonly signTypedDataV3VerifyResult = '#signTypedDataV3VerifyResult';

  private readonly signTypedDataV4Button = '#signTypedDataV4';

  private readonly signTypedDataV4Result = '#signTypedDataV4Result';

  private readonly signTypedDataV4VerifyButton = '#signTypedDataV4Verify';

  private readonly signTypedDataV4VerifyResult = '#signTypedDataV4VerifyResult';

  private readonly signTypedDataVerifyButton = '#signTypedDataVerify';

  private readonly signTypedDataVerifyResult = '#signTypedDataVerifyResult';

  private readonly simpleSendButton = '#sendButton';

  private readonly transactionRequestMessage = {
    text: 'Transaction request',
    tag: 'h2',
  };

  private transferTokensButton = '#transferTokens';

  private transferTokensWithoutGasButton = '#transferTokensWithoutGas';

  private readonly userRejectedRequestMessage = {
    tag: 'span',
    text: 'Error: User rejected the request.',
  };

  constructor(driver: Driver) {
    this.driver = driver;
  }

  /**
   * Verifies the accounts connected to the test dapp.
   *
   * @param connectedAccounts - Account addresses to check if connected to test dapp, separated by a comma.
   * @param shouldBeConnected - Whether the accounts should be connected to test dapp. Defaults to true.
   */
  async check_connectedAccounts(
    connectedAccounts: string,
    shouldBeConnected: boolean = true,
  ) {
    if (shouldBeConnected) {
      console.log('Verify connected accounts:', connectedAccounts);
      await this.driver.waitForSelector({
        css: this.connectedAccount,
        text: connectedAccounts.toLowerCase(),
      });
    } else {
      console.log('Verify accounts not connected:', connectedAccounts);
      await this.driver.assertElementNotPresent({
        css: this.connectedAccount,
        text: connectedAccounts.toLowerCase(),
      });
    }
  }

  /**
<<<<<<< HEAD
   * Verifies the eth_subscribe response.
   *
   * @param shouldBePresent - Whether the eth_subscribe response should be present, defaults to true.
   * @param guardTime - Time to wait to check if the eth_subscribe response is present, defaults to 1000ms.
   */
  async check_ethSubscribeResponse(
    shouldBePresent: boolean = true,
    guardTime: number = 1000,
  ) {
    if (shouldBePresent) {
      console.log('Verify eth_subscribe response is displayed');
      await this.driver.waitForSelector(this.ethSubscribeResponse);
    } else {
      console.log('Verify eth_subscribe response is not displayed');
      await this.driver.assertElementNotPresent(
        this.ethSubscribeResponse,
        { waitAtLeastGuard: guardTime },
      );
    }
=======
   * Verify the decrypted message on test dapp.
   *
   * @param message - The decrypted message to verify.
   */
  async check_decryptedMessage(message: string) {
    console.log('Verify decrypted message on test dapp');
    await this.driver.waitForSelector({
      css: this.decryptedMessage,
      text: message,
    });
>>>>>>> 0c773834
  }

  /**
   * Verify the failed personal sign signature.
   *
   * @param expectedFailedMessage - The expected failed message.
   */
  async check_failedPersonalSign(expectedFailedMessage: string) {
    console.log('Verify failed personal sign signature');
    await this.driver.switchToWindowWithTitle(WINDOW_TITLES.TestDApp);
    await this.driver.waitForSelector({
      css: this.personalSignButton,
      text: expectedFailedMessage,
    });
  }

  /**
   * Verify the failed signPermit signature.
   *
   * @param expectedFailedMessage - The expected failed message.
   */
  async check_failedSignPermit(expectedFailedMessage: string) {
    console.log('Verify failed signPermit signature');
    await this.driver.switchToWindowWithTitle(WINDOW_TITLES.TestDApp);
    await this.driver.waitForSelector({
      css: this.signPermitResult,
      text: expectedFailedMessage,
    });
  }

  /**
   * Verify the failed signTypedData signature.
   *
   * @param expectedFailedMessage - The expected failed message.
   */
  async check_failedSignTypedData(expectedFailedMessage: string) {
    console.log('Verify failed signTypedData signature');
    await this.driver.switchToWindowWithTitle(WINDOW_TITLES.TestDApp);
    await this.driver.waitForSelector({
      css: this.signTypedDataResult,
      text: expectedFailedMessage,
    });
  }

  /**
   * Verify the failed signTypedDataV3 signature.
   *
   * @param expectedFailedMessage - The expected failed message.
   */
  async check_failedSignTypedDataV3(expectedFailedMessage: string) {
    console.log('Verify failed signTypedDataV3 signature');
    await this.driver.switchToWindowWithTitle(WINDOW_TITLES.TestDApp);
    await this.driver.waitForSelector({
      css: this.signTypedDataV3Result,
      text: expectedFailedMessage,
    });
  }

  /**
   * Verify the failed signTypedDataV4 signature.
   *
   * @param expectedFailedMessage - The expected failed message.
   */
  async check_failedSignTypedDataV4(expectedFailedMessage: string) {
    console.log('Verify failed signTypedDataV4 signature');
    await this.driver.switchToWindowWithTitle(WINDOW_TITLES.TestDApp);
    await this.driver.waitForSelector({
      css: this.signTypedDataV4Result,
      text: expectedFailedMessage,
    });
  }

  /**
   * Verify the get encryption key result.
   *
   * @param encryptionKey - The encryption key to display.
   */
  async check_getEncryptionKeyResult(encryptionKey: string) {
    console.log('Verify get encryption key result on test dapp');
    await this.driver.waitForSelector({
      css: this.getEncryptionKeyResult,
      text: encryptionKey,
    });
  }

  async check_pageIsLoaded(): Promise<void> {
    try {
      await this.driver.waitForSelector(this.mmlogo);
    } catch (e) {
      console.log('Timeout while waiting for Test Dapp page to be loaded', e);
      throw e;
    }
    console.log('Test Dapp page is loaded');
  }

  /**
   * Verify the successful personal sign signature.
   *
   * @param publicKey - The public key to verify the signature with.
   */
  async check_successPersonalSign(publicKey: string) {
    console.log('Verify successful personal sign signature');
    await this.driver.switchToWindowWithTitle(WINDOW_TITLES.TestDApp);
    await this.driver.clickElement(this.personalSignVerifyButton);
    await this.driver.waitForSelector({
      css: this.personalSignResult,
      text: publicKey.toLowerCase(),
    });
  }

  async check_successSign721Permit(publicKey: string) {
    console.log('Verify successful signPermit signature');
    await this.driver.switchToWindowWithTitle(WINDOW_TITLES.TestDApp);
    await this.driver.clickElement(this.sign721PermitVerifyButton);
    await this.driver.waitForSelector({
      css: this.sign721PermitVerifyResult,
      text: publicKey.toLowerCase(),
    });
  }

  /**
   * Verify the successful signPermit signature.
   *
   * @param publicKey - The public key to verify the signature with.
   */
  async check_successSignPermit(publicKey: string) {
    console.log('Verify successful signPermit signature');
    await this.driver.switchToWindowWithTitle(WINDOW_TITLES.TestDApp);
    await this.driver.clickElement(this.signPermitVerifyButton);
    await this.driver.waitForSelector({
      css: this.signPermitVerifyResult,
      text: publicKey.toLowerCase(),
    });
  }

  /**
   * Verify the successful signTypedData signature.
   *
   * @param publicKey - The public key to verify the signature with.
   */
  async check_successSignTypedData(publicKey: string) {
    console.log('Verify successful signTypedData signature');
    await this.driver.switchToWindowWithTitle(WINDOW_TITLES.TestDApp);
    await this.driver.clickElement(this.signTypedDataVerifyButton);
    await this.driver.waitForSelector({
      css: this.signTypedDataVerifyResult,
      text: publicKey.toLowerCase(),
    });
  }

  /**
   * Verify the successful signTypedDataV3 signature.
   *
   * @param publicKey - The public key to verify the signature with.
   */
  async check_successSignTypedDataV3(publicKey: string) {
    console.log('Verify successful signTypedDataV3 signature');
    await this.driver.switchToWindowWithTitle(WINDOW_TITLES.TestDApp);
    await this.driver.clickElement(this.signTypedDataV3VerifyButton);
    await this.driver.waitForSelector({
      css: this.signTypedDataV3VerifyResult,
      text: publicKey.toLowerCase(),
    });
  }

  /**
   * Verify the successful signTypedDataV4 signature.
   *
   * @param publicKey - The public key to verify the signature with.
   */
  async check_successSignTypedDataV4(publicKey: string) {
    console.log('Verify successful signTypedDataV4 signature');
    await this.driver.switchToWindowWithTitle(WINDOW_TITLES.TestDApp);
    await this.driver.clickElement(this.signTypedDataV4VerifyButton);
    await this.driver.waitForSelector({
      css: this.signTypedDataV4VerifyResult,
      text: publicKey.toLowerCase(),
    });
  }

  async check_successSiwe(result: string) {
    console.log('Verify successful SIWE signature');
    await this.driver.waitForSelector({
      css: this.signSiweVerifyResult,
      text: result.toLowerCase(),
    });
  }

  /**
   * Checks the count of token addresses.
   *
   * @param expectedCount - The expected count of token addresses.
   */
  async check_TokenAddressesCount(expectedCount: number) {
    console.log(`checking token addresses count: ${expectedCount}`);
    await this.driver.wait(async () => {
      const tokenAddressesElement = await this.driver.findElement(
        this.erc20TokenAddresses,
      );
      const tokenAddresses = await tokenAddressesElement.getText();
      const addresses = tokenAddresses.split(',').filter(Boolean);

      return addresses.length === expectedCount;
    }, 10000);
  }

  async verify_successSignTypedDataResult(result: string) {
    await this.driver.waitForSelector({
      css: this.signTypedDataResult,
      text: result.toLowerCase(),
    });
  }

  async verify_successSignTypedDataV3Result(result: string) {
    await this.driver.waitForSelector({
      css: this.signTypedDataV3Result,
      text: result.toLowerCase(),
    });
  }

  async verify_successSignTypedDataV4Result(result: string) {
    await this.driver.waitForSelector({
      css: this.signTypedDataV4Result,
      text: result.toLowerCase(),
    });
  }

  async verifyPersonalSignSigUtilResult(publicKey: string) {
    const sigUtilResult = await this.driver.waitForSelector({
      css: this.personalSignSigUtilResultSelector,
      text: publicKey,
    });
    assert.ok(
      sigUtilResult,
      `Sig Util result did not match address ${publicKey}`,
    );
  }

  async verifySign721PermitResult(expectedSignature: string) {
    await this.driver.waitForSelector({
      css: this.sign721PermitResult,
      text: expectedSignature,
    });
  }

  async verifySign721PermitResultR(expectedR: string) {
    await this.driver.waitForSelector({
      css: this.sign721PermitResultR,
      text: `r: ${expectedR}`,
    });
  }

  async verifySign721PermitResultS(expectedS: string) {
    await this.driver.waitForSelector({
      css: this.sign721PermitResultS,
      text: `s: ${expectedS}`,
    });
  }

  async verifySign721PermitResultV(expectedV: string) {
    await this.driver.waitForSelector({
      css: this.sign721PermitResultV,
      text: `v: ${expectedV}`,
    });
  }

  async verifySignPermitResult(expectedSignature: string) {
    await this.driver.waitForSelector({
      css: this.signPermitResult,
      text: expectedSignature,
    });
  }

  async verifySignPermitResultR(expectedR: string) {
    await this.driver.waitForSelector({
      css: this.signPermitResultR,
      text: `r: ${expectedR}`,
    });
  }

  async verifySignPermitResultS(expectedS: string) {
    await this.driver.waitForSelector({
      css: this.signPermitResultS,
      text: `s: ${expectedS}`,
    });
  }

  async verifySignPermitResultV(expectedV: string) {
    await this.driver.waitForSelector({
      css: this.signPermitResultV,
      text: `v: ${expectedV}`,
    });
  }

  async assertEip747ContractAddressInputValue(expectedValue: string) {
    const formFieldEl = await this.driver.findElement(
      this.eip747ContractAddressInput,
    );
    assert.equal(await formFieldEl.getAttribute('value'), expectedValue);
  }

  async assertUserRejectedRequest() {
    await this.driver.waitForSelector(this.userRejectedRequestMessage);
  }

  async clickAddTokenToWallet() {
    await this.driver.clickElement(this.addTokensToWalletButton);
  }

  async clickAddNetworkButton() {
    await this.driver.clickElement(this.addNetworkButton);
  }

  async clickConnectAccountButton() {
    await this.driver.clickElement(this.connectAccountButton);
  }

  async clickApproveTokens() {
    await this.driver.clickElement(this.approveTokensButton);
  }

  async clickDecryptButton() {
    await this.driver.clickElement(this.decryptButton);
  }

  async clickApproveTokensWithoutGas() {
    await this.driver.clickElement(this.approveTokensButtonWithoutGas);
  }

  async clickERC1155MintButton() {
    await this.driver.clickElement(this.erc1155MintButton);
  }

  async clickERC1155RevokeSetApprovalForAllButton() {
    await this.driver.clickElement(this.erc1155RevokeSetApprovalForAllButton);
  }

  async clickERC1155SetApprovalForAllButton() {
    await this.driver.clickElement(this.erc1155SetApprovalForAllButton);
  }

  async clickERC1155WatchButton() {
    await this.driver.clickElement(this.erc1155WatchButton);
  }

  async clickERC20TokenTransferButton() {
    await this.driver.clickElement(this.erc20TokenTransferButton);
  }

  async clickERC20WatchAssetButton() {
    await this.driver.clickElement(this.erc20WatchAssetButton);
  }

  async clickERC721MintButton() {
    await this.driver.clickElement(this.erc721MintButton);
  }

  async clickERC721Permit() {
    await this.driver.clickElement(this.sign721PermitButton);
  }

  async clickERC721RevokeSetApprovalForAllButton() {
    await this.driver.clickElement(this.erc721RevokeSetApprovalForAllButton);
  }

  async clickERC721SetApprovalForAllButton() {
    await this.driver.clickElement(this.erc721SetApprovalForAllButton);
  }

  async clickERC721TransferFromButton() {
    await this.driver.clickElement(this.erc721TransferFromButton);
  }

  async clickGetEncryptionKeyButton() {
    await this.driver.clickElement(this.getEncryptionKeyButton);
  }

  async clickPermit() {
    await this.driver.clickElement(this.signPermitButton);
  }

  async clickPersonalSign() {
    await this.driver.clickElement(this.personalSignButton);
  }

  async clickSignTypedData() {
    await this.driver.clickElement(this.signTypedDataButton);
  }

  async clickSignTypedDatav3() {
    await this.driver.clickElement(this.signTypedDataV3Button);
  }

  async clickSignTypedDatav4() {
    await this.driver.clickElement(this.signTypedDataV4Button);
  }

  async clickSimpleSendButton() {
    await this.driver.waitForSelector(this.simpleSendButton, {
      state: 'enabled',
    });
    await this.driver.clickElement(this.simpleSendButton);
  }

  async clickSiwe() {
    await this.driver.clickElement(this.signSiweButton);
  }

  async clickSwieBadDomain() {
    await this.driver.clickElement(this.signSiweBadDomainButton);
  }

  async clickTransferTokens() {
    await this.driver.clickElement(this.transferTokensButton);
  }

  async clickTransferTokensWithoutGas() {
    await this.driver.clickElement(this.transferTokensWithoutGasButton);
  }

  async confirmConnectAccountModal() {
    console.log('Confirm connect account modal in notification window');
    await this.driver.switchToWindowWithTitle(WINDOW_TITLES.Dialog);
    await this.driver.waitForSelector(this.connectMetaMaskMessage);
    await this.driver.clickElementAndWaitForWindowToClose(
      this.confirmDialogButton,
    );
    await this.driver.switchToWindowWithTitle(WINDOW_TITLES.TestDApp);
  }

  async clickMaliciousERC20TransferButton() {
    const sendTransactionButton = await this.driver.findElement(
      this.maliciousERC20TransferButton,
    );
    await this.driver.scrollToElement(sendTransactionButton);
    await this.driver.clickElement(this.maliciousERC20TransferButton);
  }

  /**
   * Connect account to test dapp.
   *
   * @param options - Options for connecting account to test dapp.
   * @param [options.connectAccountButtonEnabled] - Indicates if the connect account button should be enabled.
   * @param options.publicAddress - The public address to connect to test dapp.
   * @param [options.chainId] - The chain id to connect to, defaults to 0x539.
   */
  async connectAccount({
    connectAccountButtonEnabled = true,
    publicAddress,
    chainId = '0x539',
  }: {
    connectAccountButtonEnabled?: boolean;
    publicAddress?: string;
    chainId?: string;
  }) {
    console.log('Connect account to test dapp');
    await this.clickConnectAccountButton();
    if (connectAccountButtonEnabled) {
      await this.confirmConnectAccountModal();
    } else {
      await this.driver.switchToWindowWithTitle(WINDOW_TITLES.Dialog);
      await this.driver.waitForSelector(this.connectMetaMaskMessage);
      const confirmConnectDialogButton = await this.driver.findElement(
        this.confirmDialogButton,
      );
      assert.equal(await confirmConnectDialogButton.isEnabled(), false);
    }
    if (publicAddress) {
      await this.check_connectedAccounts(publicAddress);
      await this.driver.waitForSelector({
        css: '#chainId',
        text: chainId,
      });
    }
  }

  async createDepositTransaction() {
    console.log('Create a deposit transaction on test dapp page');
    await this.driver.clickElement(this.depositPiggyBankContractButton);
    await this.driver.switchToWindowWithTitle(WINDOW_TITLES.Dialog);
    await this.driver.waitForSelector(this.transactionRequestMessage);
    await this.driver.clickElementAndWaitForWindowToClose(
      this.confirmDepositButton,
    );
  }

  /**
   * Disconnect current connected account from test dapp.
   *
   * @param publicAddress - The public address of the account to disconnect from test dapp.
   */
  async disconnectAccount(publicAddress: string) {
    console.log('Disconnect account from test dapp');
    await this.driver.clickElement(this.revokePermissionButton);
    await this.driver.refresh();
    await this.check_pageIsLoaded();
    await this.check_connectedAccounts(publicAddress, false);
  }

  /**
   * Encrypt a message on test dapp.
   *
   * @param message - The message to encrypt.
   */
  async encryptMessage(message: string) {
    console.log(`Encrypt message ${message} in test dapp`);
    await this.driver.fill(this.encryptMessageInput, message);
    await this.driver.clickElement(this.encryptButton);
    await this.driver.waitForSelector({
      css: this.encryptedMessage,
      text: '0x',
    });
  }

  async fillERC1155TokenAmount(amount: string) {
    await this.driver.pasteIntoField(this.erc1155TokenAmountInput, amount);
  }

  async fillERC1155TokenID(tokenID: string) {
    await this.driver.pasteIntoField(this.erc1155TokenIDInput, tokenID);
  }

  /**
   * Scrolls to the create token button and clicks it.
   */
  async findAndClickCreateToken() {
    const createTokenElement = await this.driver.findElement(
      this.createTokenButton,
    );
    await this.driver.scrollToElement(createTokenElement);
    await this.driver.clickElement(this.createTokenButton);
  }

  /**
   * Open the test dapp page.
   *
   * @param options - The options for opening the test dapp page.
   * @param options.contractAddress - The contract address to open the dapp with. Defaults to null.
   * @param options.url - The URL of the dapp. Defaults to DAPP_URL.
   * @returns A promise that resolves when the new page is opened.
   */
  async openTestDappPage({
    contractAddress = null,
    url = DAPP_URL,
  }: {
    contractAddress?: string | null;
    url?: string;
  } = {}): Promise<void> {
    const dappUrl = contractAddress
      ? `${url}/?contract=${contractAddress}`
      : url;
    await this.driver.openNewPage(dappUrl);
  }

  async pasteIntoEip747ContractAddressInput() {
    await this.driver.findElement(this.eip747ContractAddressInput);
    await this.driver.pasteFromClipboardIntoField(
      this.eip747ContractAddressInput,
    );
  }

  /**
   * Sign a message with the personal sign method.
   */
  async personalSign() {
    console.log('Sign message with personal sign');
    await this.clickPersonalSign();
    await this.driver.switchToWindowWithTitle(WINDOW_TITLES.Dialog);
    await this.driver.clickElementAndWaitForWindowToClose(
      this.confirmSignatureButtonRedesign,
    );
  }

  /**
   * Sign message with the signPermit method.
   */
  async signPermit() {
    console.log('Sign message with signPermit');
    await this.clickPermit();
    await this.driver.switchToWindowWithTitle(WINDOW_TITLES.Dialog);
    await this.driver.clickElementAndWaitForWindowToClose(
      this.confirmSignatureButtonRedesign,
    );
  }

  /**
   * Sign a message with the signTypedData method.
   */
  async signTypedData() {
    console.log('Sign message with signTypedData');
    await this.clickSignTypedData();
    await this.driver.switchToWindowWithTitle(WINDOW_TITLES.Dialog);
    await this.driver.clickElementAndWaitForWindowToClose(
      this.confirmSignatureButtonRedesign,
    );
  }

  /**
   * Sign a message with the signTypedDataV3 method.
   */
  async signTypedDataV3() {
    console.log('Sign message with signTypedDataV3');
    await this.clickSignTypedDatav3();
    await this.driver.switchToWindowWithTitle(WINDOW_TITLES.Dialog);
    await this.driver.waitForSelector(
      this.signTypedDataV3V4SignatureRequestMessage,
    );
    await this.driver.clickElementSafe(this.confirmDialogScrollButton, 200);
    await this.driver.clickElementAndWaitForWindowToClose(
      this.confirmSignatureButtonRedesign,
    );
  }

  async signTypedDataV3Redesign() {
    await this.clickSignTypedDatav3();
    await this.driver.switchToWindowWithTitle(WINDOW_TITLES.Dialog);
    await this.driver.waitForSelector(
      this.signTypedDataV3V4SignatureRequestMessageRedesign,
    );
    await this.driver.clickElementSafe(
      this.confirmScrollToBottomButtonRedesign,
      200,
    );
    await this.driver.clickElementAndWaitForWindowToClose(
      this.confirmSignatureButtonRedesign,
    );
  }

  /**
   * Sign a message with the signTypedDataV4 method.
   *
   */
  async signTypedDataV4() {
    console.log('Sign message with signTypedDataV4');
    await this.clickSignTypedDatav4();
    await this.driver.switchToWindowWithTitle(WINDOW_TITLES.Dialog);

    await this.driver.waitForSelector(
      this.signTypedDataV3V4SignatureRequestMessageRedesign,
    );
    await this.driver.clickElementSafe(
      this.confirmScrollToBottomButtonRedesign,
      200,
    );
    await this.driver.clickElementAndWaitForWindowToClose(
      this.confirmSignatureButtonRedesign,
    );
  }

  // eslint-disable-next-line @typescript-eslint/no-explicit-any
  async request(method: string, params: any[]) {
    await this.openTestDappPage({
      url: `${DAPP_URL}/request?method=${method}&params=${JSON.stringify(
        params,
      )}`,
    });
  }
}

export default TestDapp;<|MERGE_RESOLUTION|>--- conflicted
+++ resolved
@@ -86,13 +86,11 @@
 
   private readonly erc721TransferFromButton = '#transferFromButton';
 
-<<<<<<< HEAD
   private readonly ethSubscribeResponse = '[data-testid="eth-subscribe-response"]';
-=======
+
   private readonly getEncryptionKeyButton = '#getEncryptionKeyButton';
 
   private readonly getEncryptionKeyResult = '#encryptionKeyDisplay';
->>>>>>> 0c773834
 
   private readonly localhostNetworkMessage = { css: '#chainId', text: '0x539' };
 
@@ -230,7 +228,19 @@
   }
 
   /**
-<<<<<<< HEAD
+   * Verify the decrypted message on test dapp.
+   *
+   * @param message - The decrypted message to verify.
+   */
+    async check_decryptedMessage(message: string) {
+      console.log('Verify decrypted message on test dapp');
+      await this.driver.waitForSelector({
+        css: this.decryptedMessage,
+        text: message,
+      });
+    }
+
+  /**
    * Verifies the eth_subscribe response.
    *
    * @param shouldBePresent - Whether the eth_subscribe response should be present, defaults to true.
@@ -250,18 +260,6 @@
         { waitAtLeastGuard: guardTime },
       );
     }
-=======
-   * Verify the decrypted message on test dapp.
-   *
-   * @param message - The decrypted message to verify.
-   */
-  async check_decryptedMessage(message: string) {
-    console.log('Verify decrypted message on test dapp');
-    await this.driver.waitForSelector({
-      css: this.decryptedMessage,
-      text: message,
-    });
->>>>>>> 0c773834
   }
 
   /**
