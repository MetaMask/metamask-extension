--- conflicted
+++ resolved
@@ -299,33 +299,9 @@
   }) {
     console.log('Connect account to test dapp');
     await this.driver.clickElement(this.connectAccountButton);
-<<<<<<< HEAD
     await this.confirmConnectAccountModal();
     await this.check_connectedAccounts(publicAddress);
     await this.driver.waitForSelector(this.localhostNetworkMessage);
-=======
-    await this.driver.switchToWindowWithTitle(WINDOW_TITLES.Dialog);
-    await this.driver.waitForSelector(this.connectMetaMaskMessage);
-    if (connectAccountButtonEnabled) {
-      await this.driver.clickElementAndWaitForWindowToClose(
-        this.confirmDialogButton,
-      );
-    } else {
-      const confirmConnectDialogButton = await this.driver.findElement(
-        this.confirmDialogButton,
-      );
-      assert.equal(await confirmConnectDialogButton.isEnabled(), false);
-    }
-
-    if (publicAddress) {
-      await this.driver.switchToWindowWithTitle(WINDOW_TITLES.TestDApp);
-      await this.driver.waitForSelector({
-        css: this.connectedAccount,
-        text: publicAddress.toLowerCase(),
-      });
-      await this.driver.waitForSelector(this.localhostNetworkMessage);
-    }
->>>>>>> 9020abff
   }
 
   async createDepositTransaction() {
