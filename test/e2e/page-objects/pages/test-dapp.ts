--- conflicted
+++ resolved
@@ -640,7 +640,6 @@
     }, 10000);
   }
 
-<<<<<<< HEAD
   /**
    * Checks the value of a ERC-721 token address once created.
    *
@@ -654,10 +653,6 @@
     });
   }
 
-=======
-  // TODO: Fix in https://github.com/MetaMask/metamask-extension/issues/31860
-  // eslint-disable-next-line @typescript-eslint/naming-convention
->>>>>>> cd27fd7d
   async verify_successSignTypedDataResult(result: string) {
     await this.driver.waitForSelector({
       css: this.signTypedDataResult,
