--- conflicted
+++ resolved
@@ -162,37 +162,13 @@
 
   private readonly signTypedDataVerifyResult = '#signTypedDataVerifyResult';
 
-<<<<<<< HEAD
-  private readonly signSiweButton = '#siwe';
-
-  private readonly signSiweVerifyResult = '#siweResult';
-
-  private readonly signSiweBadDomainButton = '#siweBadDomain';
-
-  private readonly sign721PermitButton = '#sign721Permit';
-
-  private sign721PermitVerifyButton = '#sign721PermitVerify';
-
-  private sign721PermitVerifyResult = '#sign721PermitVerifyResult';
-
-  private sign721PermitResult = '#sign721PermitResult';
-
-  private sign721PermitResultR = '#sign721PermitResultR';
-
-  private sign721PermitResultS = '#sign721PermitResultS';
-
-  private sign721PermitResultV = '#sign721PermitResultV';
+  private readonly simpleSendButton = '#sendButton';
 
   private maliciousApprovalButton = '#maliciousApprovalButton';
 
   private maliciousSetApprovalForAllButton = '#maliciousSetApprovalForAll';
 
   private maliciousTradeOrder = '#maliciousTradeOrder';
-
-  private readonly eip747ContractAddressInput = '#eip747ContractAddress';
-=======
-  private readonly simpleSendButton = '#sendButton';
->>>>>>> fad926a6
 
   private readonly transactionRequestMessage = {
     text: 'Transaction request',
