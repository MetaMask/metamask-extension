--- conflicted
+++ resolved
@@ -13,13 +13,11 @@
     tag: 'button',
   };
 
-<<<<<<< HEAD
   private readonly addNetworkButton = '#addEthereumChain';
-=======
+
   private readonly approveTokensButton = '#approveTokens';
 
   private readonly approveTokensButtonWithoutGas = '#approveTokensWithoutGas';
->>>>>>> 600e4b10
 
   private readonly confirmDepositButton =
     '[data-testid="confirm-footer-button"]';
@@ -225,23 +223,6 @@
     });
   }
 
-<<<<<<< HEAD
-  async clickAddTokenToWallet() {
-    await this.driver.clickElement(this.addTokensToWalletButton);
-  }
-
-  async clickAddNetworkButton() {
-    await this.driver.clickElement(this.addNetworkButton);
-  }
-
-  async clickConnectAccountButton() {
-    await this.driver.clickElement(this.connectAccountButton);
-  }
-
-  async clickSimpleSendButton() {
-    await this.driver.waitForSelector(this.simpleSendButton, {
-      state: 'enabled',
-=======
   /**
    * Verify the failed signPermit signature.
    *
@@ -267,7 +248,6 @@
     await this.driver.waitForSelector({
       css: this.signTypedDataResult,
       text: expectedFailedMessage,
->>>>>>> 600e4b10
     });
   }
 
@@ -334,33 +314,296 @@
     });
   }
 
-<<<<<<< HEAD
+  /**
+   * Verify the successful signPermit signature.
+   *
+   * @param publicKey - The public key to verify the signature with.
+   */
+  async check_successSignPermit(publicKey: string) {
+    console.log('Verify successful signPermit signature');
+    await this.driver.switchToWindowWithTitle(WINDOW_TITLES.TestDApp);
+    await this.driver.clickElement(this.signPermitVerifyButton);
+    await this.driver.waitForSelector({
+      css: this.signPermitVerifyResult,
+      text: publicKey.toLowerCase(),
+    });
+  }
+
+  /**
+   * Verify the successful signTypedData signature.
+   *
+   * @param publicKey - The public key to verify the signature with.
+   */
+  async check_successSignTypedData(publicKey: string) {
+    console.log('Verify successful signTypedData signature');
+    await this.driver.switchToWindowWithTitle(WINDOW_TITLES.TestDApp);
+    await this.driver.clickElement(this.signTypedDataVerifyButton);
+    await this.driver.waitForSelector({
+      css: this.signTypedDataVerifyResult,
+      text: publicKey.toLowerCase(),
+    });
+  }
+
+  /**
+   * Verify the successful signTypedDataV3 signature.
+   *
+   * @param publicKey - The public key to verify the signature with.
+   */
+  async check_successSignTypedDataV3(publicKey: string) {
+    console.log('Verify successful signTypedDataV3 signature');
+    await this.driver.switchToWindowWithTitle(WINDOW_TITLES.TestDApp);
+    await this.driver.clickElement(this.signTypedDataV3VerifyButton);
+    await this.driver.waitForSelector({
+      css: this.signTypedDataV3VerifyResult,
+      text: publicKey.toLowerCase(),
+    });
+  }
+
+  /**
+   * Verify the successful signTypedDataV4 signature.
+   *
+   * @param publicKey - The public key to verify the signature with.
+   */
+  async check_successSignTypedDataV4(publicKey: string) {
+    console.log('Verify successful signTypedDataV4 signature');
+    await this.driver.switchToWindowWithTitle(WINDOW_TITLES.TestDApp);
+    await this.driver.clickElement(this.signTypedDataV4VerifyButton);
+    await this.driver.waitForSelector({
+      css: this.signTypedDataV4VerifyResult,
+      text: publicKey.toLowerCase(),
+    });
+  }
+
+  async check_successSiwe(result: string) {
+    console.log('Verify successful SIWE signature');
+    await this.driver.waitForSelector({
+      css: this.signSiweVerifyResult,
+      text: result.toLowerCase(),
+    });
+  }
+
+  /**
+   * Checks the count of token addresses.
+   *
+   * @param expectedCount - The expected count of token addresses.
+   */
+  async check_TokenAddressesCount(expectedCount: number) {
+    console.log(`checking token addresses count: ${expectedCount}`);
+    await this.driver.wait(async () => {
+      const tokenAddressesElement = await this.driver.findElement(
+        this.erc20TokenAddresses,
+      );
+      const tokenAddresses = await tokenAddressesElement.getText();
+      const addresses = tokenAddresses.split(',').filter(Boolean);
+
+      return addresses.length === expectedCount;
+    }, 10000);
+  }
+
+  async verify_successSignTypedDataResult(result: string) {
+    await this.driver.waitForSelector({
+      css: this.signTypedDataResult,
+      text: result.toLowerCase(),
+    });
+  }
+
+  async verify_successSignTypedDataV3Result(result: string) {
+    await this.driver.waitForSelector({
+      css: this.signTypedDataV3Result,
+      text: result.toLowerCase(),
+    });
+  }
+
+  async verify_successSignTypedDataV4Result(result: string) {
+    await this.driver.waitForSelector({
+      css: this.signTypedDataV4Result,
+      text: result.toLowerCase(),
+    });
+  }
+
+  async verifyPersonalSignSigUtilResult(publicKey: string) {
+    const sigUtilResult = await this.driver.waitForSelector({
+      css: this.personalSignSigUtilResultSelector,
+      text: publicKey,
+    });
+    assert.ok(
+      sigUtilResult,
+      `Sig Util result did not match address ${publicKey}`,
+    );
+  }
+
+  async verifySign721PermitResult(expectedSignature: string) {
+    await this.driver.waitForSelector({
+      css: this.sign721PermitResult,
+      text: expectedSignature,
+    });
+  }
+
+  async verifySign721PermitResultR(expectedR: string) {
+    await this.driver.waitForSelector({
+      css: this.sign721PermitResultR,
+      text: `r: ${expectedR}`,
+    });
+  }
+
+  async verifySign721PermitResultS(expectedS: string) {
+    await this.driver.waitForSelector({
+      css: this.sign721PermitResultS,
+      text: `s: ${expectedS}`,
+    });
+  }
+
+  async verifySign721PermitResultV(expectedV: string) {
+    await this.driver.waitForSelector({
+      css: this.sign721PermitResultV,
+      text: `v: ${expectedV}`,
+    });
+  }
+
+  async verifySignPermitResult(expectedSignature: string) {
+    await this.driver.waitForSelector({
+      css: this.signPermitResult,
+      text: expectedSignature,
+    });
+  }
+
+  async verifySignPermitResultR(expectedR: string) {
+    await this.driver.waitForSelector({
+      css: this.signPermitResultR,
+      text: `r: ${expectedR}`,
+    });
+  }
+
+  async verifySignPermitResultS(expectedS: string) {
+    await this.driver.waitForSelector({
+      css: this.signPermitResultS,
+      text: `s: ${expectedS}`,
+    });
+  }
+
+  async verifySignPermitResultV(expectedV: string) {
+    await this.driver.waitForSelector({
+      css: this.signPermitResultV,
+      text: `v: ${expectedV}`,
+    });
+  }
+
+  async assertEip747ContractAddressInputValue(expectedValue: string) {
+    const formFieldEl = await this.driver.findElement(
+      this.eip747ContractAddressInput,
+    );
+    assert.equal(await formFieldEl.getAttribute('value'), expectedValue);
+  }
+
+  async assertUserRejectedRequest() {
+    await this.driver.waitForSelector(this.userRejectedRequestMessage);
+  }
+
+  async clickAddTokenToWallet() {
+    await this.driver.clickElement(this.addTokensToWalletButton);
+  }
+
+  async clickAddNetworkButton() {
+    await this.driver.clickElement(this.addNetworkButton);
+  }
+
+  async clickConnectAccountButton() {
+    await this.driver.clickElement(this.connectAccountButton);
+  }
+
+  async clickApproveTokens() {
+    await this.driver.clickElement(this.approveTokensButton);
+  }
+
+  async clickApproveTokensWithoutGas() {
+    await this.driver.clickElement(this.approveTokensButtonWithoutGas);
+  }
+
+  async clickERC1155MintButton() {
+    await this.driver.clickElement(this.erc1155MintButton);
+  }
+
+  async clickERC1155RevokeSetApprovalForAllButton() {
+    await this.driver.clickElement(this.erc1155RevokeSetApprovalForAllButton);
+  }
+
+  async clickERC1155SetApprovalForAllButton() {
+    await this.driver.clickElement(this.erc1155SetApprovalForAllButton);
+  }
+
   async clickERC1155WatchButton() {
     await this.driver.clickElement(this.erc1155WatchButton);
   }
 
+  async clickERC20TokenTransferButton() {
+    await this.driver.clickElement(this.erc20TokenTransferButton);
+  }
+
+  async clickERC20WatchAssetButton() {
+    await this.driver.clickElement(this.erc20WatchAssetButton);
+  }
+
+  async clickERC721MintButton() {
+    await this.driver.clickElement(this.erc721MintButton);
+  }
+
+  async clickERC721Permit() {
+    await this.driver.clickElement(this.sign721PermitButton);
+  }
+
+  async clickERC721RevokeSetApprovalForAllButton() {
+    await this.driver.clickElement(this.erc721RevokeSetApprovalForAllButton);
+  }
+
   async clickERC721SetApprovalForAllButton() {
     await this.driver.clickElement(this.erc721SetApprovalForAllButton);
   }
 
-  async clickERC1155SetApprovalForAllButton() {
-    await this.driver.clickElement(this.erc1155SetApprovalForAllButton);
-  }
-
-  async clickERC721RevokeSetApprovalForAllButton() {
-    await this.driver.clickElement(this.erc721RevokeSetApprovalForAllButton);
-  }
-
-  async clickERC1155RevokeSetApprovalForAllButton() {
-    await this.driver.clickElement(this.erc1155RevokeSetApprovalForAllButton);
-  }
-
-  public async clickERC20WatchAssetButton() {
-    await this.driver.clickElement(this.erc20WatchAssetButton);
-  }
-
-  public async clickERC20TokenTransferButton() {
-    await this.driver.clickElement(this.erc20TokenTransferButton);
+  async clickERC721TransferFromButton() {
+    await this.driver.clickElement(this.erc721TransferFromButton);
+  }
+
+  async clickPermit() {
+    await this.driver.clickElement(this.signPermitButton);
+  }
+
+  async clickPersonalSign() {
+    await this.driver.clickElement(this.personalSignButton);
+  }
+
+  async clickSignTypedData() {
+    await this.driver.clickElement(this.signTypedDataButton);
+  }
+
+  async clickSignTypedDatav3() {
+    await this.driver.clickElement(this.signTypedDataV3Button);
+  }
+
+  async clickSignTypedDatav4() {
+    await this.driver.clickElement(this.signTypedDataV4Button);
+  }
+
+  async clickSimpleSendButton() {
+    await this.driver.waitForSelector(this.simpleSendButton, {
+      state: 'enabled',
+    });
+    await this.driver.clickElement(this.simpleSendButton);
+  }
+
+  async clickSiwe() {
+    await this.driver.clickElement(this.signSiweButton);
+  }
+
+  async clickSwieBadDomain() {
+    await this.driver.clickElement(this.signSiweBadDomainButton);
+  }
+
+  async clickTransferTokens() {
+    await this.driver.clickElement(this.transferTokensButton);
+  }
+
+  async clickTransferTokensWithoutGas() {
+    await this.driver.clickElement(this.transferTokensWithoutGasButton);
   }
 
   async confirmConnectAccountModal() {
@@ -413,342 +656,6 @@
     await this.driver.clickElementAndWaitForWindowToClose(
       this.confirmDepositButton,
     );
-=======
-  /**
-   * Verify the successful signPermit signature.
-   *
-   * @param publicKey - The public key to verify the signature with.
-   */
-  async check_successSignPermit(publicKey: string) {
-    console.log('Verify successful signPermit signature');
-    await this.driver.switchToWindowWithTitle(WINDOW_TITLES.TestDApp);
-    await this.driver.clickElement(this.signPermitVerifyButton);
-    await this.driver.waitForSelector({
-      css: this.signPermitVerifyResult,
-      text: publicKey.toLowerCase(),
-    });
->>>>>>> 600e4b10
-  }
-
-  /**
-   * Verify the successful signTypedData signature.
-   *
-   * @param publicKey - The public key to verify the signature with.
-   */
-  async check_successSignTypedData(publicKey: string) {
-    console.log('Verify successful signTypedData signature');
-    await this.driver.switchToWindowWithTitle(WINDOW_TITLES.TestDApp);
-    await this.driver.clickElement(this.signTypedDataVerifyButton);
-    await this.driver.waitForSelector({
-      css: this.signTypedDataVerifyResult,
-      text: publicKey.toLowerCase(),
-    });
-  }
-
-  /**
-   * Verify the successful signTypedDataV3 signature.
-   *
-   * @param publicKey - The public key to verify the signature with.
-   */
-  async check_successSignTypedDataV3(publicKey: string) {
-    console.log('Verify successful signTypedDataV3 signature');
-    await this.driver.switchToWindowWithTitle(WINDOW_TITLES.TestDApp);
-    await this.driver.clickElement(this.signTypedDataV3VerifyButton);
-    await this.driver.waitForSelector({
-      css: this.signTypedDataV3VerifyResult,
-      text: publicKey.toLowerCase(),
-    });
-  }
-
-  /**
-   * Verify the successful signTypedDataV4 signature.
-   *
-   * @param publicKey - The public key to verify the signature with.
-   */
-  async check_successSignTypedDataV4(publicKey: string) {
-    console.log('Verify successful signTypedDataV4 signature');
-    await this.driver.switchToWindowWithTitle(WINDOW_TITLES.TestDApp);
-    await this.driver.clickElement(this.signTypedDataV4VerifyButton);
-    await this.driver.waitForSelector({
-      css: this.signTypedDataV4VerifyResult,
-      text: publicKey.toLowerCase(),
-    });
-  }
-
-  async check_successSiwe(result: string) {
-    console.log('Verify successful SIWE signature');
-    await this.driver.waitForSelector({
-      css: this.signSiweVerifyResult,
-      text: result.toLowerCase(),
-    });
-  }
-
-  /**
-   * Checks the count of token addresses.
-   *
-   * @param expectedCount - The expected count of token addresses.
-   */
-  async check_TokenAddressesCount(expectedCount: number) {
-    console.log(`checking token addresses count: ${expectedCount}`);
-    await this.driver.wait(async () => {
-      const tokenAddressesElement = await this.driver.findElement(
-        this.erc20TokenAddresses,
-      );
-      const tokenAddresses = await tokenAddressesElement.getText();
-      const addresses = tokenAddresses.split(',').filter(Boolean);
-
-      return addresses.length === expectedCount;
-    }, 10000);
-  }
-
-  async verify_successSignTypedDataResult(result: string) {
-    await this.driver.waitForSelector({
-      css: this.signTypedDataResult,
-      text: result.toLowerCase(),
-    });
-  }
-
-  async verify_successSignTypedDataV3Result(result: string) {
-    await this.driver.waitForSelector({
-      css: this.signTypedDataV3Result,
-      text: result.toLowerCase(),
-    });
-  }
-
-  async verify_successSignTypedDataV4Result(result: string) {
-    await this.driver.waitForSelector({
-      css: this.signTypedDataV4Result,
-      text: result.toLowerCase(),
-    });
-  }
-
-  async verifyPersonalSignSigUtilResult(publicKey: string) {
-    const sigUtilResult = await this.driver.waitForSelector({
-      css: this.personalSignSigUtilResultSelector,
-      text: publicKey,
-    });
-    assert.ok(
-      sigUtilResult,
-      `Sig Util result did not match address ${publicKey}`,
-    );
-  }
-
-  async verifySign721PermitResult(expectedSignature: string) {
-    await this.driver.waitForSelector({
-      css: this.sign721PermitResult,
-      text: expectedSignature,
-    });
-  }
-
-  async verifySign721PermitResultR(expectedR: string) {
-    await this.driver.waitForSelector({
-      css: this.sign721PermitResultR,
-      text: `r: ${expectedR}`,
-    });
-  }
-
-  async verifySign721PermitResultS(expectedS: string) {
-    await this.driver.waitForSelector({
-      css: this.sign721PermitResultS,
-      text: `s: ${expectedS}`,
-    });
-  }
-
-  async verifySign721PermitResultV(expectedV: string) {
-    await this.driver.waitForSelector({
-      css: this.sign721PermitResultV,
-      text: `v: ${expectedV}`,
-    });
-  }
-
-  async verifySignPermitResult(expectedSignature: string) {
-    await this.driver.waitForSelector({
-      css: this.signPermitResult,
-      text: expectedSignature,
-    });
-  }
-
-  async verifySignPermitResultR(expectedR: string) {
-    await this.driver.waitForSelector({
-      css: this.signPermitResultR,
-      text: `r: ${expectedR}`,
-    });
-  }
-
-  async verifySignPermitResultS(expectedS: string) {
-    await this.driver.waitForSelector({
-      css: this.signPermitResultS,
-      text: `s: ${expectedS}`,
-    });
-  }
-
-  async verifySignPermitResultV(expectedV: string) {
-    await this.driver.waitForSelector({
-      css: this.signPermitResultV,
-      text: `v: ${expectedV}`,
-    });
-  }
-
-  async assertEip747ContractAddressInputValue(expectedValue: string) {
-    const formFieldEl = await this.driver.findElement(
-      this.eip747ContractAddressInput,
-    );
-    assert.equal(await formFieldEl.getAttribute('value'), expectedValue);
-  }
-
-  async assertUserRejectedRequest() {
-    await this.driver.waitForSelector(this.userRejectedRequestMessage);
-  }
-
-  async clickAddTokenToWallet() {
-    await this.driver.clickElement(this.addTokensToWalletButton);
-  }
-
-  async clickApproveTokens() {
-    await this.driver.clickElement(this.approveTokensButton);
-  }
-
-  async clickApproveTokensWithoutGas() {
-    await this.driver.clickElement(this.approveTokensButtonWithoutGas);
-  }
-
-  async clickERC1155MintButton() {
-    await this.driver.clickElement(this.erc1155MintButton);
-  }
-
-  async clickERC1155RevokeSetApprovalForAllButton() {
-    await this.driver.clickElement(this.erc1155RevokeSetApprovalForAllButton);
-  }
-
-  async clickERC1155SetApprovalForAllButton() {
-    await this.driver.clickElement(this.erc1155SetApprovalForAllButton);
-  }
-
-  async clickERC1155WatchButton() {
-    await this.driver.clickElement(this.erc1155WatchButton);
-  }
-
-  async clickERC20TokenTransferButton() {
-    await this.driver.clickElement(this.erc20TokenTransferButton);
-  }
-
-  async clickERC20WatchAssetButton() {
-    await this.driver.clickElement(this.erc20WatchAssetButton);
-  }
-
-  async clickERC721MintButton() {
-    await this.driver.clickElement(this.erc721MintButton);
-  }
-
-  async clickERC721Permit() {
-    await this.driver.clickElement(this.sign721PermitButton);
-  }
-
-  async clickERC721RevokeSetApprovalForAllButton() {
-    await this.driver.clickElement(this.erc721RevokeSetApprovalForAllButton);
-  }
-
-  async clickERC721SetApprovalForAllButton() {
-    await this.driver.clickElement(this.erc721SetApprovalForAllButton);
-  }
-
-  async clickERC721TransferFromButton() {
-    await this.driver.clickElement(this.erc721TransferFromButton);
-  }
-
-  async clickPermit() {
-    await this.driver.clickElement(this.signPermitButton);
-  }
-
-  async clickPersonalSign() {
-    await this.driver.clickElement(this.personalSignButton);
-  }
-
-  async clickSignTypedData() {
-    await this.driver.clickElement(this.signTypedDataButton);
-  }
-
-  async clickSignTypedDatav3() {
-    await this.driver.clickElement(this.signTypedDataV3Button);
-  }
-
-  async clickSignTypedDatav4() {
-    await this.driver.clickElement(this.signTypedDataV4Button);
-  }
-
-  async clickSimpleSendButton() {
-    await this.driver.waitForSelector(this.simpleSendButton, {
-      state: 'enabled',
-    });
-    await this.driver.clickElement(this.simpleSendButton);
-  }
-
-  async clickSiwe() {
-    await this.driver.clickElement(this.signSiweButton);
-  }
-
-  async clickSwieBadDomain() {
-    await this.driver.clickElement(this.signSiweBadDomainButton);
-  }
-
-  async clickTransferTokens() {
-    await this.driver.clickElement(this.transferTokensButton);
-  }
-
-  async clickTransferTokensWithoutGas() {
-    await this.driver.clickElement(this.transferTokensWithoutGasButton);
-  }
-
-  async confirmConnectAccountModal() {
-    console.log('Confirm connect account modal in notification window');
-    await this.driver.switchToWindowWithTitle(WINDOW_TITLES.Dialog);
-    await this.driver.waitForSelector(this.connectMetaMaskMessage);
-    await this.driver.clickElementAndWaitForWindowToClose(
-      this.confirmDialogButton,
-    );
-    await this.driver.switchToWindowWithTitle(WINDOW_TITLES.TestDApp);
-  }
-
-  /**
-   * Connect account to test dapp.
-   *
-   * @param options - Options for connecting account to test dapp.
-   * @param [options.connectAccountButtonEnabled] - Indicates if the connect account button should be enabled.
-   * @param options.publicAddress - The public address to connect to test dapp.
-   */
-  async connectAccount({
-    connectAccountButtonEnabled = true,
-    publicAddress,
-  }: {
-    connectAccountButtonEnabled?: boolean;
-    publicAddress?: string;
-  }) {
-    console.log('Connect account to test dapp');
-    await this.driver.clickElement(this.connectAccountButton);
-    if (connectAccountButtonEnabled) {
-      await this.confirmConnectAccountModal();
-    } else {
-      await this.driver.switchToWindowWithTitle(WINDOW_TITLES.Dialog);
-      await this.driver.waitForSelector(this.connectMetaMaskMessage);
-      const confirmConnectDialogButton = await this.driver.findElement(
-        this.confirmDialogButton,
-      );
-      assert.equal(await confirmConnectDialogButton.isEnabled(), false);
-    }
-    if (publicAddress) {
-      await this.check_connectedAccounts(publicAddress);
-      await this.driver.waitForSelector(this.localhostNetworkMessage);
-    }
-  }
-
-  async createDepositTransaction() {
-    console.log('Create a deposit transaction on test dapp page');
-    await this.driver.clickElement(this.depositPiggyBankContractButton);
-    await this.driver.switchToWindowWithTitle(WINDOW_TITLES.Dialog);
-    await this.driver.waitForSelector(this.transactionRequestMessage);
-    await this.driver.clickElementAndWaitForWindowToClose(
-      this.confirmDepositButton,
-    );
   }
 
   /**
