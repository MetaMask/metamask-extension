--- conflicted
+++ resolved
@@ -1,6 +1,5 @@
 import { WINDOW_TITLES } from '../../helpers';
 import { Driver } from '../../webdriver/driver';
-import { RawLocator } from '../common';
 
 const DAPP_HOST_ADDRESS = '127.0.0.1:8080';
 const DAPP_URL = `http://${DAPP_HOST_ADDRESS}`;
@@ -22,8 +21,8 @@
   private readonly connectAccountButton = '#connectButton';
 
   private readonly connectMetaMaskMessage = {
+    tag: 'h2',
     text: 'Connect with MetaMask',
-    tag: 'h2',
   };
 
   private readonly connectedAccount = '#accounts';
@@ -31,8 +30,8 @@
   private readonly depositPiggyBankContractButton = '#depositButton';
 
   private readonly editConnectButton = {
+    tag: 'button',
     text: 'Edit',
-    tag: 'button',
   };
 
   private readonly erc1155RevokeSetApprovalForAllButton =
@@ -40,6 +39,8 @@
 
   private readonly erc1155SetApprovalForAllButton =
     '#setApprovalForAllERC1155Button';
+
+  private readonly erc20WatchAssetButton = '#watchAssets';
 
   private readonly erc721RevokeSetApprovalForAllButton = '#revokeButton';
 
@@ -62,43 +63,43 @@
   private readonly personalSignResult = '#personalSignVerifyECRecoverResult';
 
   private readonly personalSignSignatureRequestMessage = {
+    tag: 'div',
     text: 'personal_sign',
+  };
+
+  private readonly personalSignVerifyButton = '#personalSignVerify';
+
+  private readonly revokePermissionButton = '#revokeAccountsPermission';
+
+  private readonly signPermitButton = '#signPermit';
+
+  private readonly signPermitResult = '#signPermitResult';
+
+  private readonly signPermitSignatureRequestMessage = {
+    tag: 'p',
+    text: 'Permit',
+  };
+
+  private readonly signPermitVerifyButton = '#signPermitVerify';
+
+  private readonly signPermitVerifyResult = '#signPermitVerifyResult';
+
+  private readonly signTypedDataButton = '#signTypedData';
+
+  private readonly signTypedDataResult = '#signTypedDataResult';
+
+  private readonly signTypedDataSignatureRequestMessage = {
     tag: 'div',
-  };
-
-  private readonly personalSignVerifyButton = '#personalSignVerify';
-
-  private readonly revokePermissionButton = '#revokeAccountsPermission';
-
-  private readonly signPermitButton = '#signPermit';
-
-  private readonly signPermitResult = '#signPermitResult';
-
-  private readonly signPermitSignatureRequestMessage = {
-    text: 'Permit',
-    tag: 'p',
-  };
-
-  private readonly signPermitVerifyButton = '#signPermitVerify';
-
-  private readonly signPermitVerifyResult = '#signPermitVerifyResult';
-
-  private readonly signTypedDataButton = '#signTypedData';
-
-  private readonly signTypedDataResult = '#signTypedDataResult';
-
-  private readonly signTypedDataSignatureRequestMessage = {
     text: 'Hi, Alice!',
+  };
+
+  private readonly signTypedDataV3Button = '#signTypedDataV3';
+
+  private readonly signTypedDataV3Result = '#signTypedDataV3Result';
+
+  private readonly signTypedDataV3V4SignatureRequestMessage = {
     tag: 'div',
-  };
-
-  private readonly signTypedDataV3Button = '#signTypedDataV3';
-
-  private readonly signTypedDataV3Result = '#signTypedDataV3Result';
-
-  private readonly signTypedDataV3V4SignatureRequestMessage = {
     text: 'Hello, Bob!',
-    tag: 'div',
   };
 
   private readonly signTypedDataV3VerifyButton = '#signTypedDataV3Verify';
@@ -117,28 +118,18 @@
 
   private readonly signTypedDataVerifyResult = '#signTypedDataVerifyResult';
 
-<<<<<<< HEAD
   private readonly transactionRequestMessage = {
     css: 'h2',
     text: 'Transaction request',
   };
 
   private readonly updateNetworkButton = {
+    tag: 'button',
     text: 'Update',
-    tag: 'button',
-  };
-=======
-  private erc20WatchAssetButton: RawLocator;
->>>>>>> 93fbaaf3
+  };
 
   constructor(driver: Driver) {
     this.driver = driver;
-
-    this.erc721SetApprovalForAllButton = '#setApprovalForAllButton';
-    this.erc1155SetApprovalForAllButton = '#setApprovalForAllERC1155Button';
-    this.erc721RevokeSetApprovalForAllButton = '#revokeButton';
-    this.erc1155RevokeSetApprovalForAllButton = '#revokeERC1155Button';
-    this.erc20WatchAssetButton = '#watchAssets';
   }
 
   async check_pageIsLoaded(): Promise<void> {
