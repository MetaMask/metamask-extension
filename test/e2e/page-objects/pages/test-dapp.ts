--- conflicted
+++ resolved
@@ -86,21 +86,19 @@
 
   private readonly erc721TransferFromButton = '#transferFromButton';
 
-<<<<<<< HEAD
   private readonly ethSubscribeResponse = '[data-testid="eth-subscribe-response"]';
 
+  private readonly getAccountsButton = '#getAccounts';
+
+  private readonly getAccountsResult = '#getAccountsResult';
+
   private readonly getEncryptionKeyButton = '#getEncryptionKeyButton';
 
   private readonly getEncryptionKeyResult = '#encryptionKeyDisplay';
-=======
-  private readonly getAccountsButton = '#getAccounts';
-
-  private readonly getAccountsResult = '#getAccountsResult';
 
   private readonly getPermissionsButton = '#getPermissions';
 
   private readonly getPermissionsResult = '#permissionsResult';
->>>>>>> 51015852
 
   private readonly localhostNetworkMessage = { css: '#chainId', text: '0x539' };
 
@@ -343,7 +341,23 @@
   }
 
   /**
-<<<<<<< HEAD
+   * Verify get connected accounts result.
+   *
+   * @param expectedResult - The expected account address.
+   */
+    async check_getAccountsResult(expectedResult: string) {
+      console.log(
+        'Verify get connected accounts result contains:',
+        expectedResult,
+      );
+      await this.driver.clickElement(this.getAccountsButton);
+      await this.driver.waitForSelector({
+        css: this.getAccountsResult,
+        text: expectedResult,
+      });
+    }
+
+  /**
    * Verify the get encryption key result.
    *
    * @param encryptionKey - The encryption key to display.
@@ -353,20 +367,6 @@
     await this.driver.waitForSelector({
       css: this.getEncryptionKeyResult,
       text: encryptionKey,
-=======
-   * Verify get connected accounts result.
-   *
-   * @param expectedResult - The expected account address.
-   */
-  async check_getAccountsResult(expectedResult: string) {
-    console.log(
-      'Verify get connected accounts result contains:',
-      expectedResult,
-    );
-    await this.driver.clickElement(this.getAccountsButton);
-    await this.driver.waitForSelector({
-      css: this.getAccountsResult,
-      text: expectedResult,
     });
   }
 
@@ -382,7 +382,6 @@
     await this.driver.waitForSelector({
       css: this.getPermissionsResult,
       text: expectedPermission,
->>>>>>> 51015852
     });
   }
 
