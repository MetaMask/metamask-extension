import { strict as assert } from 'assert';
import { WINDOW_TITLES } from '../../helpers';
import { Driver } from '../../webdriver/driver';

const DAPP_HOST_ADDRESS = '127.0.0.1:8080';
const DAPP_URL = `http://${DAPP_HOST_ADDRESS}`;

class TestDapp {
  private driver: Driver;

  private readonly confirmDepositButton =
    '[data-testid="confirm-footer-button"]';

  private readonly confirmDialogButton = '[data-testid="confirm-btn"]';

  private readonly confirmDialogScrollButton =
    '[data-testid="signature-request-scroll-button"]';

  private readonly confirmScrollToBottomButtonRedesign =
    '.confirm-scroll-to-bottom__button';

  private readonly confirmSignatureButton =
    '[data-testid="page-container-footer-next"]';

  private readonly confirmSignatureButtonRedesign =
    '[data-testid="confirm-footer-button"]';

  private readonly connectAccountButton = '#connectButton';

  private readonly connectMetaMaskMessage = {
    text: 'Connect with MetaMask',
    tag: 'h2',
  };

  private readonly connectedAccount = '#accounts';

  private readonly depositPiggyBankContractButton = '#depositButton';

  private readonly simpleSendButton = '#sendButton';

  private readonly erc721MintButton = '#mintButton';

  private readonly erc721TransferFromButton = '#transferFromButton';

  private readonly erc1155TokenIDInput = '#batchMintTokenIds';

  private readonly erc1155TokenAmountInput = '#batchMintIdAmounts';

  private readonly erc1155MintButton = '#batchMintButton';

  private readonly erc1155WatchButton = '#watchAssetButton';

  private readonly erc1155RevokeSetApprovalForAllButton =
    '#revokeERC1155Button';

  private readonly erc1155SetApprovalForAllButton =
    '#setApprovalForAllERC1155Button';

  private readonly erc20WatchAssetButton = '#watchAssets';

  private readonly erc721RevokeSetApprovalForAllButton = '#revokeButton';

  private readonly erc721SetApprovalForAllButton = '#setApprovalForAllButton';

  private readonly localhostNetworkMessage = {
    css: '#chainId',
    text: '0x539',
  };

  private readonly mmlogo = '#mm-logo';

  private readonly personalSignButton = '#personalSign';

  private readonly personalSignResult = '#personalSignVerifyECRecoverResult';

  private readonly personalSignSignatureRequestMessage = {
    text: 'personal_sign',
    tag: 'div',
  };

  private readonly personalSignVerifyButton = '#personalSignVerify';

  private personalSignSigUtilResultSelector =
    '#personalSignVerifySigUtilResult';

  private readonly revokePermissionButton = '#revokeAccountsPermission';

  private readonly signPermitButton = '#signPermit';

  private readonly signPermitResult = '#signPermitResult';

  private readonly signPermitSignatureRequestMessage = {
    text: 'Permit',
    tag: 'p',
  };

  private readonly signPermitVerifyButton = '#signPermitVerify';

  private readonly signPermitVerifyResult = '#signPermitVerifyResult';

  private readonly signPermitResultR = '#signPermitResultR';

  private readonly signPermitResultS = '#signPermitResultS';

  private readonly signPermitResultV = '#signPermitResultV';

  private readonly signTypedDataButton = '#signTypedData';

  private readonly signTypedDataResult = '#signTypedDataResult';

  private readonly signTypedDataSignatureRequestMessage = {
    text: 'Hi, Alice!',
    tag: 'div',
  };

  private readonly signTypedDataV3Button = '#signTypedDataV3';

  private readonly signTypedDataV3Result = '#signTypedDataV3Result';

  private readonly signTypedDataV3V4SignatureRequestMessage = {
    text: 'Hello, Bob!',
    tag: 'div',
  };

  private readonly signTypedDataV3V4SignatureRequestMessageRedesign = {
    text: 'Hello, Bob!',
    tag: 'p',
  };

  private readonly signTypedDataV3VerifyButton = '#signTypedDataV3Verify';

  private readonly signTypedDataV3VerifyResult = '#signTypedDataV3VerifyResult';

  private readonly signTypedDataV4Button = '#signTypedDataV4';

  private readonly signTypedDataV4Result = '#signTypedDataV4Result';

  private readonly signTypedDataV4VerifyButton = '#signTypedDataV4Verify';

  private readonly signTypedDataV4VerifyResult = '#signTypedDataV4VerifyResult';

  private readonly signTypedDataVerifyButton = '#signTypedDataVerify';

  private readonly signTypedDataVerifyResult = '#signTypedDataVerifyResult';

  private readonly signSiweButton = '#siwe';

  private readonly signSiweVerifyResult = '#siweResult';

  private readonly signSiweBadDomainButton = '#siweBadDomain';

  private readonly sign721PermitButton = '#sign721Permit';

  private sign721PermitVerifyButton = '#sign721PermitVerify';

  private sign721PermitVerifyResult = '#sign721PermitVerifyResult';

  private sign721PermitResult = '#sign721PermitResult';

  private sign721PermitResultR = '#sign721PermitResultR';

  private sign721PermitResultS = '#sign721PermitResultS';

  private sign721PermitResultV = '#sign721PermitResultV';

  private readonly eip747ContractAddressInput = '#eip747ContractAddress';

  private readonly transactionRequestMessage = {
    text: 'Transaction request',
    tag: 'h2',
  };

<<<<<<< HEAD
=======
  private readonly updateNetworkButton = {
    text: 'Update',
    tag: 'button',
  };

  private readonly userRejectedRequestMessage = {
    tag: 'span',
    text: 'Error: User rejected the request.',
  };

>>>>>>> c375dd5f
  private erc20TokenTransferButton = '#transferTokens';

  constructor(driver: Driver) {
    this.driver = driver;
  }

  async check_pageIsLoaded(): Promise<void> {
    try {
      await this.driver.waitForSelector(this.mmlogo);
    } catch (e) {
      console.log('Timeout while waiting for Test Dapp page to be loaded', e);
      throw e;
    }
    console.log('Test Dapp page is loaded');
  }

  /**
   * Open the test dapp page.
   *
   * @param options - The options for opening the test dapp page.
   * @param options.contractAddress - The contract address to open the dapp with. Defaults to null.
   * @param options.url - The URL of the dapp. Defaults to DAPP_URL.
   * @returns A promise that resolves when the new page is opened.
   */
  async openTestDappPage({
    contractAddress = null,
    url = DAPP_URL,
  }: {
    contractAddress?: string | null;
    url?: string;
  } = {}): Promise<void> {
    const dappUrl = contractAddress
      ? `${url}/?contract=${contractAddress}`
      : url;
    await this.driver.openNewPage(dappUrl);
  }

  // eslint-disable-next-line @typescript-eslint/no-explicit-any
  async request(method: string, params: any[]) {
    await this.openTestDappPage({
      url: `${DAPP_URL}/request?method=${method}&params=${JSON.stringify(
        params,
      )}`,
    });
  }

  async clickSimpleSendButton() {
    await this.driver.clickElement(this.simpleSendButton);
  }

  async clickERC721MintButton() {
    await this.driver.clickElement(this.erc721MintButton);
  }

  async clickERC721TransferFromButton() {
    await this.driver.clickElement(this.erc721TransferFromButton);
  }

  async fillERC1155TokenID(tokenID: string) {
    await this.driver.pasteIntoField(this.erc1155TokenIDInput, tokenID);
  }

  async fillERC1155TokenAmount(amount: string) {
    await this.driver.pasteIntoField(this.erc1155TokenAmountInput, amount);
  }

  async clickERC1155MintButton() {
    await this.driver.clickElement(this.erc1155MintButton);
  }

  async clickERC1155WatchButton() {
    await this.driver.clickElement(this.erc1155WatchButton);
  }

  async clickERC721SetApprovalForAllButton() {
    await this.driver.clickElement(this.erc721SetApprovalForAllButton);
  }

  async clickERC1155SetApprovalForAllButton() {
    await this.driver.clickElement(this.erc1155SetApprovalForAllButton);
  }

  async clickERC721RevokeSetApprovalForAllButton() {
    await this.driver.clickElement(this.erc721RevokeSetApprovalForAllButton);
  }

  async clickERC1155RevokeSetApprovalForAllButton() {
    await this.driver.clickElement(this.erc1155RevokeSetApprovalForAllButton);
  }

  public async clickERC20WatchAssetButton() {
    await this.driver.clickElement(this.erc20WatchAssetButton);
  }

  public async clickERC20TokenTransferButton() {
    await this.driver.clickElement(this.erc20TokenTransferButton);
  }

  /**
   * Connect account to test dapp.
   *
   * @param publicAddress - The public address to connect to test dapp.
   */
  async connectAccount(publicAddress: string) {
    console.log('Connect account to test dapp');
    await this.driver.clickElement(this.connectAccountButton);
    await this.driver.switchToWindowWithTitle(WINDOW_TITLES.Dialog);
    await this.driver.waitForSelector(this.connectMetaMaskMessage);

    await this.driver.clickElementAndWaitForWindowToClose(
      this.confirmDialogButton,
    );
    await this.driver.switchToWindowWithTitle(WINDOW_TITLES.TestDApp);
    await this.driver.waitForSelector({
      css: this.connectedAccount,
      text: publicAddress.toLowerCase(),
    });
    await this.driver.waitForSelector(this.localhostNetworkMessage);
  }

  async createDepositTransaction() {
    console.log('Create a deposit transaction on test dapp page');
    await this.driver.clickElement(this.depositPiggyBankContractButton);
    await this.driver.switchToWindowWithTitle(WINDOW_TITLES.Dialog);
    await this.driver.waitForSelector(this.transactionRequestMessage);
    await this.driver.clickElementAndWaitForWindowToClose(
      this.confirmDepositButton,
    );
  }

  /**
   * Disconnect current connected account from test dapp.
   *
   * @param publicAddress - The public address of the account to disconnect from test dapp.
   */
  async disconnectAccount(publicAddress: string) {
    console.log('Disconnect account from test dapp');
    await this.driver.clickElement(this.revokePermissionButton);
    await this.driver.refresh();
    await this.check_pageIsLoaded();
    await this.driver.assertElementNotPresent({
      css: this.connectedAccount,
      text: publicAddress.toLowerCase(),
    });
  }

  /**
   * Verify the failed personal sign signature.
   *
   * @param expectedFailedMessage - The expected failed message.
   */
  async check_failedPersonalSign(expectedFailedMessage: string) {
    console.log('Verify failed personal sign signature');
    await this.driver.switchToWindowWithTitle(WINDOW_TITLES.TestDApp);
    await this.driver.waitForSelector({
      css: this.personalSignButton,
      text: expectedFailedMessage,
    });
  }

  /**
   * Verify the failed signPermit signature.
   *
   * @param expectedFailedMessage - The expected failed message.
   */
  async check_failedSignPermit(expectedFailedMessage: string) {
    console.log('Verify failed signPermit signature');
    await this.driver.switchToWindowWithTitle(WINDOW_TITLES.TestDApp);
    await this.driver.waitForSelector({
      css: this.signPermitResult,
      text: expectedFailedMessage,
    });
  }

  /**
   * Verify the failed signTypedData signature.
   *
   * @param expectedFailedMessage - The expected failed message.
   */
  async check_failedSignTypedData(expectedFailedMessage: string) {
    console.log('Verify failed signTypedData signature');
    await this.driver.switchToWindowWithTitle(WINDOW_TITLES.TestDApp);
    await this.driver.waitForSelector({
      css: this.signTypedDataResult,
      text: expectedFailedMessage,
    });
  }

  /**
   * Verify the failed signTypedDataV3 signature.
   *
   * @param expectedFailedMessage - The expected failed message.
   */
  async check_failedSignTypedDataV3(expectedFailedMessage: string) {
    console.log('Verify failed signTypedDataV3 signature');
    await this.driver.switchToWindowWithTitle(WINDOW_TITLES.TestDApp);
    await this.driver.waitForSelector({
      css: this.signTypedDataV3Result,
      text: expectedFailedMessage,
    });
  }

  /**
   * Verify the failed signTypedDataV4 signature.
   *
   * @param expectedFailedMessage - The expected failed message.
   */
  async check_failedSignTypedDataV4(expectedFailedMessage: string) {
    console.log('Verify failed signTypedDataV4 signature');
    await this.driver.switchToWindowWithTitle(WINDOW_TITLES.TestDApp);
    await this.driver.waitForSelector({
      css: this.signTypedDataV4Result,
      text: expectedFailedMessage,
    });
  }

  /**
   * Verify the successful personal sign signature.
   *
   * @param publicKey - The public key to verify the signature with.
   */
  async check_successPersonalSign(publicKey: string) {
    console.log('Verify successful personal sign signature');
    await this.driver.switchToWindowWithTitle(WINDOW_TITLES.TestDApp);
    await this.driver.clickElement(this.personalSignVerifyButton);
    await this.driver.waitForSelector({
      css: this.personalSignResult,
      text: publicKey.toLowerCase(),
    });
  }

  async verifyPersonalSignSigUtilResult(publicKey: string) {
    const sigUtilResult = await this.driver.waitForSelector({
      css: this.personalSignSigUtilResultSelector,
      text: publicKey,
    });
    assert.ok(
      sigUtilResult,
      `Sig Util result did not match address ${publicKey}`,
    );
  }

  /**
   * Verify the successful signPermit signature.
   *
   * @param publicKey - The public key to verify the signature with.
   */
  async check_successSignPermit(publicKey: string) {
    console.log('Verify successful signPermit signature');
    await this.driver.switchToWindowWithTitle(WINDOW_TITLES.TestDApp);
    await this.driver.clickElement(this.signPermitVerifyButton);
    await this.driver.waitForSelector({
      css: this.signPermitVerifyResult,
      text: publicKey.toLowerCase(),
    });
  }

  async verifySignPermitResult(expectedSignature: string) {
    await this.driver.waitForSelector({
      css: this.signPermitResult,
      text: expectedSignature,
    });
  }

  async verifySignPermitResultR(expectedR: string) {
    await this.driver.waitForSelector({
      css: this.signPermitResultR,
      text: `r: ${expectedR}`,
    });
  }

  async verifySignPermitResultS(expectedS: string) {
    await this.driver.waitForSelector({
      css: this.signPermitResultS,
      text: `s: ${expectedS}`,
    });
  }

  async verifySignPermitResultV(expectedV: string) {
    await this.driver.waitForSelector({
      css: this.signPermitResultV,
      text: `v: ${expectedV}`,
    });
  }

  async check_successSign721Permit(publicKey: string) {
    console.log('Verify successful signPermit signature');
    await this.driver.switchToWindowWithTitle(WINDOW_TITLES.TestDApp);
    await this.driver.clickElement(this.sign721PermitVerifyButton);
    await this.driver.waitForSelector({
      css: this.sign721PermitVerifyResult,
      text: publicKey.toLowerCase(),
    });
  }

  async verifySign721PermitResult(expectedSignature: string) {
    await this.driver.waitForSelector({
      css: this.sign721PermitResult,
      text: expectedSignature,
    });
  }

  async verifySign721PermitResultR(expectedR: string) {
    await this.driver.waitForSelector({
      css: this.sign721PermitResultR,
      text: `r: ${expectedR}`,
    });
  }

  async verifySign721PermitResultS(expectedS: string) {
    await this.driver.waitForSelector({
      css: this.sign721PermitResultS,
      text: `s: ${expectedS}`,
    });
  }

  async verifySign721PermitResultV(expectedV: string) {
    await this.driver.waitForSelector({
      css: this.sign721PermitResultV,
      text: `v: ${expectedV}`,
    });
  }

  /**
   * Verify the successful signTypedData signature.
   *
   * @param publicKey - The public key to verify the signature with.
   */
  async check_successSignTypedData(publicKey: string) {
    console.log('Verify successful signTypedData signature');
    await this.driver.switchToWindowWithTitle(WINDOW_TITLES.TestDApp);
    await this.driver.clickElement(this.signTypedDataVerifyButton);
    await this.driver.waitForSelector({
      css: this.signTypedDataVerifyResult,
      text: publicKey.toLowerCase(),
    });
  }

  async verify_successSignTypedDataResult(result: string) {
    await this.driver.waitForSelector({
      css: this.signTypedDataResult,
      text: result.toLowerCase(),
    });
  }

  /**
   * Verify the successful signTypedDataV3 signature.
   *
   * @param publicKey - The public key to verify the signature with.
   */
  async check_successSignTypedDataV3(publicKey: string) {
    console.log('Verify successful signTypedDataV3 signature');
    await this.driver.switchToWindowWithTitle(WINDOW_TITLES.TestDApp);
    await this.driver.clickElement(this.signTypedDataV3VerifyButton);
    await this.driver.waitForSelector({
      css: this.signTypedDataV3VerifyResult,
      text: publicKey.toLowerCase(),
    });
  }

  async verify_successSignTypedDataV3Result(result: string) {
    await this.driver.waitForSelector({
      css: this.signTypedDataV3Result,
      text: result.toLowerCase(),
    });
  }

  /**
   * Verify the successful signTypedDataV4 signature.
   *
   * @param publicKey - The public key to verify the signature with.
   */
  async check_successSignTypedDataV4(publicKey: string) {
    console.log('Verify successful signTypedDataV4 signature');
    await this.driver.switchToWindowWithTitle(WINDOW_TITLES.TestDApp);
    await this.driver.clickElement(this.signTypedDataV4VerifyButton);
    await this.driver.waitForSelector({
      css: this.signTypedDataV4VerifyResult,
      text: publicKey.toLowerCase(),
    });
  }

  async verify_successSignTypedDataV4Result(result: string) {
    await this.driver.waitForSelector({
      css: this.signTypedDataV4Result,
      text: result.toLowerCase(),
    });
  }

  async check_successSiwe(result: string) {
    console.log('Verify successful SIWE signature');
    await this.driver.waitForSelector({
      css: this.signSiweVerifyResult,
      text: result.toLowerCase(),
    });
  }

  async clickPersonalSign() {
    await this.driver.clickElement(this.personalSignButton);
  }

  async clickSignTypedData() {
    await this.driver.clickElement(this.signTypedDataButton);
  }

  async clickSignTypedDatav3() {
    await this.driver.clickElement(this.signTypedDataV3Button);
  }

  async clickSignTypedDatav4() {
    await this.driver.clickElement(this.signTypedDataV4Button);
  }

  async clickPermit() {
    await this.driver.clickElement(this.signPermitButton);
  }

  async clickSiwe() {
    await this.driver.clickElement(this.signSiweButton);
  }

  async clickSwieBadDomain() {
    await this.driver.clickElement(this.signSiweBadDomainButton);
  }

  async clickERC721Permit() {
    await this.driver.clickElement(this.sign721PermitButton);
  }

  /**
   * Sign a message with the personal sign method.
   */
  async personalSign() {
    console.log('Sign message with personal sign');
    await this.clickPersonalSign();
    await this.driver.switchToWindowWithTitle(WINDOW_TITLES.Dialog);
    await this.driver.waitForSelector(this.personalSignSignatureRequestMessage);
    await this.driver.clickElementAndWaitForWindowToClose(
      this.confirmSignatureButton,
    );
  }

  /**
   * Sign message with the signPermit method.
   */
  async signPermit() {
    console.log('Sign message with signPermit');
    await this.clickPermit();
    await this.driver.switchToWindowWithTitle(WINDOW_TITLES.Dialog);
    await this.driver.waitForSelector(this.signPermitSignatureRequestMessage);
    await this.driver.clickElementAndWaitForWindowToClose(
      this.confirmSignatureButton,
    );
  }

  /**
   * Sign a message with the signTypedData method.
   */
  async signTypedData() {
    console.log('Sign message with signTypedData');
    await this.clickSignTypedData();
    await this.driver.switchToWindowWithTitle(WINDOW_TITLES.Dialog);
    await this.driver.waitForSelector(
      this.signTypedDataSignatureRequestMessage,
    );
    await this.driver.clickElementAndWaitForWindowToClose(
      this.confirmSignatureButton,
    );
  }

  /**
   * Sign a message with the signTypedDataV3 method.
   */
  async signTypedDataV3() {
    console.log('Sign message with signTypedDataV3');
    await this.clickSignTypedDatav3();
    await this.driver.switchToWindowWithTitle(WINDOW_TITLES.Dialog);
    await this.driver.waitForSelector(
      this.signTypedDataV3V4SignatureRequestMessage,
    );
    await this.driver.clickElementSafe(this.confirmDialogScrollButton, 200);
    await this.driver.clickElementAndWaitForWindowToClose(
      this.confirmSignatureButton,
    );
  }

  /**
   * Sign a message with the signTypedDataV4 method.
   *
   * @param confirmationRedesign - Indicates whether the redesigned signature confirmation flow is used. Defaults to false.
   */
  async signTypedDataV4(confirmationRedesign: boolean = false) {
    console.log('Sign message with signTypedDataV4');
    await this.clickSignTypedDatav4();
    await this.driver.switchToWindowWithTitle(WINDOW_TITLES.Dialog);
    if (confirmationRedesign) {
      await this.driver.waitForSelector(
        this.signTypedDataV3V4SignatureRequestMessageRedesign,
      );
      await this.driver.clickElementSafe(
        this.confirmScrollToBottomButtonRedesign,
        200,
      );
      await this.driver.clickElementAndWaitForWindowToClose(
        this.confirmSignatureButtonRedesign,
      );
    } else {
      await this.driver.waitForSelector(
        this.signTypedDataV3V4SignatureRequestMessage,
      );
      await this.driver.clickElementSafe(this.confirmDialogScrollButton, 200);
      await this.driver.clickElementAndWaitForWindowToClose(
        this.confirmSignatureButton,
      );
    }
  }

  async pasteIntoEip747ContractAddressInput() {
    await this.driver.findElement(this.eip747ContractAddressInput);
    await this.driver.pasteFromClipboardIntoField(
      this.eip747ContractAddressInput,
    );
  }

  async assertEip747ContractAddressInputValue(expectedValue: string) {
    const formFieldEl = await this.driver.findElement(
      this.eip747ContractAddressInput,
    );
    assert.equal(await formFieldEl.getAttribute('value'), expectedValue);
  }

  async assertUserRejectedRequest() {
    await this.driver.waitForSelector(this.userRejectedRequestMessage);
  }
}
export default TestDapp;<|MERGE_RESOLUTION|>--- conflicted
+++ resolved
@@ -170,19 +170,11 @@
     tag: 'h2',
   };
 
-<<<<<<< HEAD
-=======
-  private readonly updateNetworkButton = {
-    text: 'Update',
-    tag: 'button',
-  };
-
   private readonly userRejectedRequestMessage = {
     tag: 'span',
     text: 'Error: User rejected the request.',
   };
 
->>>>>>> c375dd5f
   private erc20TokenTransferButton = '#transferTokens';
 
   constructor(driver: Driver) {
