import { strict as assert } from 'assert';
import { Driver } from '../../webdriver/driver';
import { Ganache } from '../../seeder/ganache';
import HeaderNavbar from './header-navbar';

class HomePage {
  private driver: Driver;

  private readonly sendButton = '[data-testid="eth-overview-send"]' ;

  private readonly activityTab = '[data-testid="account-overview__activity-tab"]';

  private readonly tokensTab = '[data-testid="account-overview__asset-tab"]';

  private readonly balance = '[data-testid="eth-overview__primary-currency"]';

  private readonly completedTransactions = '[data-testid="activity-list-item"]';

  private readonly confirmedTransactions = {
    text: 'Confirmed',
    css: '.transaction-status-label--confirmed',
  };

  private readonly transactionAmountsInActivity =
    '[data-testid="transaction-list-item-primary-currency"]';

  public headerNavbar: HeaderNavbar;

  private readonly failedTransactions = {
    text: 'Failed',
    css: '.transaction-status-label--failed',
  };

  constructor(driver: Driver) {
    this.driver = driver;
    this.headerNavbar = new HeaderNavbar(driver);
  }

  async check_pageIsLoaded(): Promise<void> {
    try {
      await this.driver.waitForMultipleSelectors([
        this.sendButton,
        this.activityTab,
        this.tokensTab,
      ]);
    } catch (e) {
      console.log('Timeout while waiting for home page to be loaded', e);
      throw e;
    }
    console.log('Home page is loaded');
  }

  async startSendFlow(): Promise<void> {
    await this.driver.clickElement(this.sendButton);
  }

  async goToActivityList(): Promise<void> {
    console.log(`Open activity tab on homepage`);
    await this.driver.clickElement(this.activityTab);
  }

  /**
   * This function checks if the specified number of confirmed transactions are displayed in the activity list on homepage.
   * It waits up to 10 seconds for the expected number of confirmed transactions to be visible.
   *
   * @param expectedNumber - The number of confirmed transactions expected to be displayed in activity list. Defaults to 1.
   * @returns A promise that resolves if the expected number of confirmed transactions is displayed within the timeout period.
   */
  async check_confirmedTxNumberDisplayedInActivity(
    expectedNumber: number = 1,
  ): Promise<void> {
    console.log(
      `Wait for ${expectedNumber} confirmed transactions to be displayed in activity list`,
    );
    await this.driver.wait(async () => {
      const confirmedTxs = await this.driver.findElements(
        this.confirmedTransactions,
      );
      return confirmedTxs.length === expectedNumber;
    }, 10000);
    console.log(
      `${expectedNumber} confirmed transactions found in activity list on homepage`,
    );
  }

  /**
   * This function checks the specified number of completed transactions are displayed in the activity list on the homepage.
   * It waits up to 10 seconds for the expected number of completed transactions to be visible.
   *
   * @param expectedNumber - The number of completed transactions expected to be displayed in the activity list. Defaults to 1.
   * @returns A promise that resolves if the expected number of completed transactions is displayed within the timeout period.
   */
  async check_completedTxNumberDisplayedInActivity(
    expectedNumber: number = 1,
  ): Promise<void> {
    console.log(
      `Wait for ${expectedNumber} completed transactions to be displayed in activity list`,
    );
    await this.driver.wait(async () => {
      const completedTxs = await this.driver.findElements(
        this.completedTransactions,
      );
      return completedTxs.length === expectedNumber;
    }, 10000);
    console.log(
      `${expectedNumber} completed transactions found in activity list on homepage`,
    );
  }

<<<<<<< HEAD
    /**
   * This function checks if the specified number of failed transactions are displayed in the activity list on homepage.
   * It waits up to 10 seconds for the expected number of failed transactions to be visible.
   *
   * @param expectedNumber - The number of failed transactions expected to be displayed in activity list. Defaults to 1.
   * @returns A promise that resolves if the expected number of failed transactions is displayed within the timeout period.
   */
    async check_failedTxNumberDisplayedInActivity(
      expectedNumber: number = 1,
    ): Promise<void> {
      console.log(
        `Wait for ${expectedNumber} failed transactions to be displayed in activity list`,
      );
      await this.driver.wait(async () => {
        const failedTxs = await this.driver.findElements(
          this.failedTransactions,
        );
        return failedTxs.length === expectedNumber;
      }, 10000);
      console.log(
        `${expectedNumber} failed transactions found in activity list on homepage`,
      );
    }

=======
  /**
   * Checks if the expected balance is displayed on homepage.
   *
   * @param expectedBalance - The expected balance to be displayed. Defaults to '0'.
   */
>>>>>>> 97758a6a
  async check_expectedBalanceIsDisplayed(
    expectedBalance: string = '0',
  ): Promise<void> {
    try {
      await this.driver.waitForSelector({
        css: this.balance,
        text: `${expectedBalance} ETH`,
      });
    } catch (e) {
      const balance = await this.driver.waitForSelector(this.balance);
      const currentBalance = parseFloat(await balance.getText());
      const errorMessage = `Expected balance ${expectedBalance} ETH, got balance ${currentBalance} ETH`;
      console.log(errorMessage, e);
      throw e;
    }
    console.log(
      `Expected balance ${expectedBalance} ETH is displayed on homepage`,
    );
  }

  async check_ganacheBalanceIsDisplayed(
    ganacheServer?: Ganache,
    address = null,
  ): Promise<void> {
    let expectedBalance: string;
    if (ganacheServer) {
      expectedBalance = (await ganacheServer.getBalance(address)).toString();
    } else {
      expectedBalance = '0';
    }
    await this.check_expectedBalanceIsDisplayed(expectedBalance);
  }

  /**
   * This function checks if a specified transaction amount at the specified index matches the expected one.
   *
   * @param expectedAmount - The expected transaction amount to be displayed. Defaults to '-1 ETH'.
   * @param expectedNumber - The 1-based index of the transaction in the activity list whose amount is to be checked.
   * Defaults to 1, indicating the first transaction in the list.
   * @returns A promise that resolves if the transaction amount at the specified index matches the expected amount.
   * The promise is rejected if the amounts do not match or if an error occurs during the process.
   * @example
   * // To check if the third transaction in the activity list displays an amount of '2 ETH'
   * await check_txAmountInActivity('2 ETH', 3);
   */
  async check_txAmountInActivity(
    expectedAmount: string = '-1 ETH',
    expectedNumber: number = 1,
  ): Promise<void> {
    const transactionAmounts = await this.driver.findElements(
      this.transactionAmountsInActivity,
    );
    const transactionAmountsText = await transactionAmounts[
      expectedNumber - 1
    ].getText();
    assert.equal(
      transactionAmountsText,
      expectedAmount,
      `${transactionAmountsText} is displayed as transaction amount instead of ${expectedAmount} for transaction ${expectedNumber}`,
    );
    console.log(
      `Amount for transaction ${expectedNumber} is displayed as ${expectedAmount}`,
    );
  }
}

export default HomePage;<|MERGE_RESOLUTION|>--- conflicted
+++ resolved
@@ -107,38 +107,11 @@
     );
   }
 
-<<<<<<< HEAD
-    /**
-   * This function checks if the specified number of failed transactions are displayed in the activity list on homepage.
-   * It waits up to 10 seconds for the expected number of failed transactions to be visible.
-   *
-   * @param expectedNumber - The number of failed transactions expected to be displayed in activity list. Defaults to 1.
-   * @returns A promise that resolves if the expected number of failed transactions is displayed within the timeout period.
-   */
-    async check_failedTxNumberDisplayedInActivity(
-      expectedNumber: number = 1,
-    ): Promise<void> {
-      console.log(
-        `Wait for ${expectedNumber} failed transactions to be displayed in activity list`,
-      );
-      await this.driver.wait(async () => {
-        const failedTxs = await this.driver.findElements(
-          this.failedTransactions,
-        );
-        return failedTxs.length === expectedNumber;
-      }, 10000);
-      console.log(
-        `${expectedNumber} failed transactions found in activity list on homepage`,
-      );
-    }
-
-=======
   /**
    * Checks if the expected balance is displayed on homepage.
    *
    * @param expectedBalance - The expected balance to be displayed. Defaults to '0'.
    */
->>>>>>> 97758a6a
   async check_expectedBalanceIsDisplayed(
     expectedBalance: string = '0',
   ): Promise<void> {
@@ -159,6 +132,30 @@
     );
   }
 
+  /**
+   * This function checks if the specified number of failed transactions are displayed in the activity list on homepage.
+   * It waits up to 10 seconds for the expected number of failed transactions to be visible.
+   *
+   * @param expectedNumber - The number of failed transactions expected to be displayed in activity list. Defaults to 1.
+   * @returns A promise that resolves if the expected number of failed transactions is displayed within the timeout period.
+   */
+  async check_failedTxNumberDisplayedInActivity(
+    expectedNumber: number = 1,
+  ): Promise<void> {
+    console.log(
+      `Wait for ${expectedNumber} failed transactions to be displayed in activity list`,
+    );
+    await this.driver.wait(async () => {
+      const failedTxs = await this.driver.findElements(
+        this.failedTransactions,
+      );
+      return failedTxs.length === expectedNumber;
+    }, 10000);
+    console.log(
+      `${expectedNumber} failed transactions found in activity list on homepage`,
+    );
+  }
+
   async check_ganacheBalanceIsDisplayed(
     ganacheServer?: Ganache,
     address = null,
