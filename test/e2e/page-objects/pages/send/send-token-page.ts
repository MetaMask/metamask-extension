--- conflicted
+++ resolved
@@ -10,13 +10,11 @@
 
   private readonly assetPickerButton = '[data-testid="asset-picker-button"]';
 
-<<<<<<< HEAD
   private readonly multichainAssetPickerNetwork =
     '[data-testid="multichain-asset-picker__network"]';
-=======
+
   private readonly backButton =
     '[data-testid="wallet-initiated-header-back-button"]';
->>>>>>> ab292984
 
   private readonly contactsButton = { css: 'button', text: 'Contacts' };
 
@@ -80,9 +78,8 @@
 
   private readonly fiatFeeField = '[data-testid="native-currency"]';
 
-<<<<<<< HEAD
   private readonly sendFlowBackButton = '[aria-label="Back"]';
-=======
+
   private readonly tokenGasFeeDropdown =
     '[data-testid="selected-gas-fee-token-arrow"]';
 
@@ -91,7 +88,6 @@
 
   private readonly viewActivityButton =
     '[data-testid="smart-transaction-status-page-footer-close-button"]';
->>>>>>> ab292984
 
   constructor(driver: Driver) {
     this.driver = driver;
@@ -124,7 +120,6 @@
     await this.driver.clickElement(this.assetPickerButton);
   }
 
-<<<<<<< HEAD
   async clickMultichainAssetPickerNetwork() {
     await this.driver.clickElement(this.multichainAssetPickerNetwork);
   }
@@ -136,11 +131,11 @@
   async clickFirstTokenListButton() {
     const elements = await this.driver.findElements(this.tokenListButton);
     await elements[0].click();
-=======
+  }
+
   async clickAccountPickerButton() {
     console.log('Clicking on account picker button on send token screen');
     await this.driver.clickElement(this.accountPickerButton);
->>>>>>> ab292984
   }
 
   async clickSecondTokenListButton() {
