import { Driver } from '../../../webdriver/driver';

class BitcoinSendPage {
  private driver: Driver;

  private readonly amountInput = '#amount';

  private readonly maxAmountButton = {
    text: 'Max',
    tag: 'button',
  };

  private readonly recipientInput = `#recipient`;

  private readonly continueButton = {
    tag: 'button',
    testId: 'confirm-snap-footer-button',
  };

  constructor(driver: Driver) {
    this.driver = driver;
  }

  // TODO: Fix in https://github.com/MetaMask/metamask-extension/issues/31860
  // eslint-disable-next-line @typescript-eslint/naming-convention
  async check_pageIsLoaded(): Promise<void> {
    try {
      await this.driver.waitForSelector(this.recipientInput);
    } catch (e) {
      console.log(
        'Timeout while waiting for bitcoin send page to be loaded',
        e,
      );
      throw e;
    }
    console.log('Bitcoin send page is loaded');
  }

  async clickContinueButton() {
    console.log('Click continue button on send bitcoin screen');
    await this.driver.clickElement(this.continueButton);
  }

  async fillAmount(amount: string): Promise<void> {
    console.log(`Fill amount input with ${amount} on send bitcoin screen`);
    await this.driver.waitForSelector(this.amountInput, { timeout: 10000 });
    await this.driver.fill(this.amountInput, amount);
  }

  async fillRecipientAddress(recipient: string) {
    console.log(
      `Fill recipient address with ${recipient} on send bitcoin screen`,
    );
    await this.driver.fill(this.recipientInput, recipient);
  }

  async selectMaxAmount() {
    console.log('Select max amount on send bitcoin screen');
    await this.driver.waitForSelector(this.amountInput, { timeout: 10000 });
    await this.driver.clickElement(this.maxAmountButton);
  }
<<<<<<< HEAD

  /**
   * Verifies that a specific amount is displayed on the send bitcoin screen.
   *
   * @param amount - The expected amount to validate.
   */
  // TODO: Fix in https://github.com/MetaMask/metamask-extension/issues/31860
  // eslint-disable-next-line @typescript-eslint/naming-convention
  async check_amountIsDisplayed(amount: string) {
    console.log(`Check amount ${amount} is displayed on send bitcoin screen`);
    await this.driver.waitForSelector({
      text: amount,
      tag: 'p',
    });
  }
=======
>>>>>>> 413490ac
}

export default BitcoinSendPage;<|MERGE_RESOLUTION|>--- conflicted
+++ resolved
@@ -21,8 +21,6 @@
     this.driver = driver;
   }
 
-  // TODO: Fix in https://github.com/MetaMask/metamask-extension/issues/31860
-  // eslint-disable-next-line @typescript-eslint/naming-convention
   async check_pageIsLoaded(): Promise<void> {
     try {
       await this.driver.waitForSelector(this.recipientInput);
@@ -59,24 +57,6 @@
     await this.driver.waitForSelector(this.amountInput, { timeout: 10000 });
     await this.driver.clickElement(this.maxAmountButton);
   }
-<<<<<<< HEAD
-
-  /**
-   * Verifies that a specific amount is displayed on the send bitcoin screen.
-   *
-   * @param amount - The expected amount to validate.
-   */
-  // TODO: Fix in https://github.com/MetaMask/metamask-extension/issues/31860
-  // eslint-disable-next-line @typescript-eslint/naming-convention
-  async check_amountIsDisplayed(amount: string) {
-    console.log(`Check amount ${amount} is displayed on send bitcoin screen`);
-    await this.driver.waitForSelector({
-      text: amount,
-      tag: 'p',
-    });
-  }
-=======
->>>>>>> 413490ac
 }
 
 export default BitcoinSendPage;