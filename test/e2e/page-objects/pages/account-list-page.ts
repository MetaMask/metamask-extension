--- conflicted
+++ resolved
@@ -147,11 +147,7 @@
     tag: 'h4',
   };
 
-<<<<<<< HEAD
-  private readonly importSrpInput = '#import-multi-srp__srp-word-0';
-=======
   private readonly importSrpInput = '#import-srp__multi-srp__srp-word-0';
->>>>>>> 4c122d36
 
   private readonly importSrpConfirmButton = {
     text: 'Import wallet',
@@ -341,11 +337,7 @@
       const srpName = `Secret Recovery Phrase ${srpIndex.toString()}`;
       // First, we first click here to go to the SRP List.
       await this.driver.clickElement({
-<<<<<<< HEAD
-        text: 'Secret Recovery Phrase 1',
-=======
         text: 'Secret Recovery Phrase 2',
->>>>>>> 4c122d36
       });
       // Then, we select the SRP that we want to add the account to.
       await this.driver.clickElement({
@@ -788,13 +780,10 @@
     }
     const srps = await this.driver.findElements('.select-srp__container');
     const selectedSrp = srps[srpIndex - 1];
-<<<<<<< HEAD
-=======
     const showAccountsButton = await this.driver.waitForSelector(
       `[data-testid="srp-list-show-accounts-${srpIndex - 1}"]`,
     );
     await showAccountsButton.click();
->>>>>>> 4c122d36
 
     await this.driver.findNestedElement(selectedSrp, {
       text: accountName,
