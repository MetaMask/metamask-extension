--- conflicted
+++ resolved
@@ -132,7 +132,6 @@
   private readonly selectAccountSelector =
     '.multichain-account-list-item__account-name';
 
-<<<<<<< HEAD
   private readonly importSRPButton = {
     text: 'Import Secret Recovery Phrase',
     tag: 'button',
@@ -158,11 +157,11 @@
   private readonly srpListTitle = {
     text: 'Select Secret Recovery Phrase',
     tag: 'label',
-=======
+  };
+
   private readonly viewAccountOnExplorerButton = {
     text: 'View on explorer',
     tag: 'p',
->>>>>>> 99f5b19c
   };
 
   constructor(driver: Driver) {
