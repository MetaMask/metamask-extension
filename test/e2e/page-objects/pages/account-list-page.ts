import { Driver } from '../../webdriver/driver';
import { largeDelayMs } from '../../helpers';
import messages from '../../../../app/_locales/en/messages.json';
import { ACCOUNT_TYPE } from '../../constants';
import PrivacySettings from './settings/privacy-settings';
import HeaderNavbar from './header-navbar';
import SettingsPage from './settings/settings-page';

class AccountListPage {
  private readonly driver: Driver;

  private readonly accountListAddressItem =
    '[data-testid="account-list-address"]';

  private readonly accountListBalance =
    '[data-testid="first-currency-display"]';

  private readonly accountPageBalance = '[data-testid="balance-display"]';

  private readonly accountValueAndSuffix =
    '[data-testid="account-value-and-suffix"]';

  private readonly accountListItem =
    '.multichain-account-menu-popover__list--menu-item';

  private readonly multichainAccountListItem = '.multichain-account-cell';

  private readonly walletHeader =
    '[data-testid="multichain-account-tree-wallet-header"]';

  private readonly accountMenuButton =
    '[data-testid="account-list-menu-details"]';

  private readonly accountDetailsTab = { text: 'Details', tag: 'button' };

  private readonly accountNameInput = '#account-name';

  private readonly accountOptionsMenuButton =
    '[data-testid="account-list-item-menu-button"]';

  private readonly multichainAccountOptionsMenuButton =
    '[data-testid="multichain-account-cell-end-accessory"]';

  private readonly addAccountConfirmButton =
    '[data-testid="submit-add-account-with-name"]';

  private readonly addBtcAccountButton = {
    text: messages.addBitcoinAccountLabel.message,
    tag: 'button',
  };

  private readonly addSolanaAccountButton = {
    text: messages.addNewSolanaAccountLabel.message,
    tag: 'button',
  };

  private readonly addEthereumAccountButton =
    '[data-testid="multichain-account-menu-popover-add-account"]';

  private readonly addEoaAccountButton =
    '[data-testid="multichain-account-menu-popover-add-watch-only-account"]';

  private readonly addHardwareWalletButton = {
    text: 'Hardware wallet',
    tag: 'button',
  };

  private readonly addImportedAccountButton =
    '[data-testid="multichain-account-menu-popover-add-imported-account"]';

  private readonly addSnapAccountButton = {
    text: 'Add account Snap',
    tag: 'button',
  };

  private readonly walletDetailsButton = {
    text: 'Details',
    tag: 'button',
  };

  private readonly closeAccountModalButton =
    'header button[aria-label="Close"]';

  private readonly closeMultichainAccountsPageButton =
    '.multichain-page-header button[aria-label="Back"]';

  private readonly addMultichainWalletButton =
    '[data-testid="account-list-add-wallet-button"]';

  private readonly importWalletFromMultichainWalletModalButton =
    '[data-testid="add-wallet-modal-import-wallet"]';

  private readonly importAccountFromMultichainWalletModalButton =
    '[data-testid="add-wallet-modal-import-account"]';

  private readonly multichainAccountMenuItem =
    '.multichain-account-cell-menu-item';

  private readonly multichainAccountNameInput =
    '[data-testid="account-name-input"] input';

  private readonly multichainAccountNameInputConfirmButton =
    '.mm-button-base[aria-label="Confirm"]';

  private readonly createAccountButton =
    '[data-testid="multichain-account-menu-popover-action-button"]';

  private readonly createMultichainAccountButton =
    '[data-testid="add-multichain-account-button"]';

  private readonly currentSelectedAccount =
    '.multichain-account-list-item--selected';

  private readonly hiddenAccountOptionsMenuButton =
    '.multichain-account-menu-popover__list--menu-item-hidden-account [data-testid="account-list-item-menu-button"]';

  private readonly hiddenAccountsList = '[data-testid="hidden-accounts-list"]';

  private readonly hideUnhideAccountButton =
    '[data-testid="account-list-menu-hide"]';

  private readonly importAccountConfirmButton =
    '[data-testid="import-account-confirm-button"]';

  private readonly importAccountPrivateKeyInput = '#private-key-box';

  private readonly importAccountDropdownOption = '.dropdown__select';

  private readonly importAccountJsonFileOption = {
    text: 'JSON File',
    tag: 'option',
  };

  private readonly importAccountJsonFileInput =
    'input[data-testid="file-input"]';

  private readonly importAccountJsonPasswordInput =
    'input[id="json-password-box"]';

  private readonly pinUnpinAccountButton =
    '[data-testid="account-list-menu-pin"]';

  private readonly pinnedIcon = '[data-testid="account-pinned-icon"]';

  private readonly removeAccountButton =
    '[data-testid="account-list-menu-remove"]';

  private readonly showQRCodeButton =
    'button[data-testid="multichain-address-row-qr-button"]';

  private readonly removeAccountConfirmButton = {
    text: 'Remove',
    tag: 'button',
  };

  private readonly removeAccountMessage = {
    text: 'Remove account?',
    tag: 'div',
  };

  private readonly removeAccountNevermindButton = {
    text: 'Nevermind',
    tag: 'button',
  };

  private readonly watchAccountAddressInput =
    'input#address-input[type="text"]';

  private readonly watchAccountConfirmButton = {
    text: 'Watch account',
    tag: 'button',
  };

  private readonly watchAccountModalTitle = {
    text: 'Watch any Ethereum account',
    tag: 'h4',
  };

  private readonly selectAccountSelector =
    '.multichain-account-list-item__account-name';

  private readonly importSrpButton = {
    text: 'Secret Recovery Phrase',
    tag: 'button',
  };

  private readonly importSrpModalTitle = {
    text: 'Import Secret Recovery Phrase',
    tag: 'p',
  };

  private readonly importSrpInput = '#import-srp__multi-srp__srp-word-0';

  private readonly importSrpConfirmButton = {
    text: 'Import wallet',
    tag: 'button',
  };

  private readonly exportSrpButton = {
    text: 'Show Secret Recovery Phrase',
    tag: 'button',
  };

  private readonly srpListTitle = {
    text: 'Select Secret Recovery Phrase',
    tag: 'label',
  };

  private readonly viewAccountOnExplorerButton = {
    text: 'View on explorer',
    tag: 'p',
  };

  constructor(driver: Driver) {
    this.driver = driver;
  }

  async checkPageIsLoaded(options?: {
    isMultichainAccountsState2Enabled?: boolean;
  }): Promise<void> {
    try {
      const selectorsToWaitFor = options?.isMultichainAccountsState2Enabled
        ? [
            {
              css: this.createMultichainAccountButton,
              text: 'Create account',
            },
            this.multichainAccountOptionsMenuButton,
          ]
        : [this.createAccountButton, this.accountOptionsMenuButton];
<<<<<<< HEAD
      await this.driver.waitForMultipleSelectors(selectorsToWaitFor, 30000);
=======
      await this.driver.waitForMultipleSelectors(selectorsToWaitFor, {
        timeout: 30000,
        state: 'visible',
      });
>>>>>>> ff34f09f
    } catch (e) {
      console.log('Timeout while waiting for account list to be loaded', e);
      throw e;
    }
    console.log('Account list is loaded');
  }

  /**
   * Watch an EOA (external owned account).
   *
   * @param address - The address to watch.
   * @param expectedErrorMessage - Optional error message to display if the address is invalid.
   */
  async addEoaAccount(
    address: string,
    expectedErrorMessage: string = '',
  ): Promise<void> {
    console.log(`Watch EOA account with address ${address}`);
    await this.driver.clickElement(this.createAccountButton);
    await this.driver.clickElement(this.addEoaAccountButton);
    await this.driver.waitForSelector(this.watchAccountModalTitle);
    await this.driver.fill(this.watchAccountAddressInput, address);
    await this.driver.clickElementAndWaitToDisappear(
      this.watchAccountConfirmButton,
    );
    if (expectedErrorMessage) {
      console.log(
        `Check if error message is displayed: ${expectedErrorMessage}`,
      );
      await this.driver.waitForSelector({
        css: '.snap-ui-renderer__text',
        text: expectedErrorMessage,
      });
    } else {
      await this.driver.clickElementAndWaitToDisappear(
        this.addAccountConfirmButton,
      );
    }
  }

  /**
   * Import a new account with a private key.
   *
   * @param privateKey - Private key of the account
   * @param expectedErrorMessage - Expected error message if the import should fail
   * @param options - Additional options
   * @param options.isMultichainAccountsState2Enabled - Whether the multichain accounts state 2 feature is enabled
   */
  async addNewImportedAccount(
    privateKey: string,
    expectedErrorMessage?: string,
    options?: { isMultichainAccountsState2Enabled?: boolean },
  ): Promise<void> {
    console.log(`Adding new imported account`);

    if (options?.isMultichainAccountsState2Enabled) {
      await this.driver.clickElement(this.addMultichainWalletButton);
      await this.driver.clickElement(
        this.importAccountFromMultichainWalletModalButton,
      );
      await this.driver.fill(this.importAccountPrivateKeyInput, privateKey);
      await this.driver.clickElementAndWaitToDisappear(
        this.importAccountConfirmButton,
      );
      return;
    }

    await this.driver.clickElement(this.createAccountButton);
    await this.driver.clickElement(this.addImportedAccountButton);
    await this.driver.fill(this.importAccountPrivateKeyInput, privateKey);
    if (expectedErrorMessage) {
      await this.driver.clickElement(this.importAccountConfirmButton);
      await this.driver.waitForSelector({
        css: '.mm-help-text',
        text: expectedErrorMessage,
      });
    } else {
      await this.driver.clickElementAndWaitToDisappear(
        this.importAccountConfirmButton,
      );
    }
  }

  /**
   * Adds a new Solana account with optional custom name.
   *
   * @param options - Options for creating the Solana account
   * @param [options.solanaAccountCreationEnabled] - Whether Solana account creation is enabled. If false, verifies the create button is disabled.
   * @param [options.accountName] - Optional custom name for the new account
   * @returns Promise that resolves when account creation is complete
   */
  async addNewSolanaAccount({
    solanaAccountCreationEnabled = true,
    accountName = '',
  }: {
    solanaAccountCreationEnabled?: boolean;
    accountName?: string;
  } = {}): Promise<void> {
    console.log(
      `Adding new Solana account${
        accountName ? ` with custom name: ${accountName}` : ' with default name'
      }`,
    );
    if (solanaAccountCreationEnabled) {
      await this.driver.clickElement(this.addSolanaAccountButton);
      // needed to mitigate a race condition with the state update
      // there is no condition we can wait for in the UI
      if (accountName) {
        await this.driver.fill(this.accountNameInput, accountName);
      }
      await this.driver.clickElementAndWaitToDisappear(
        this.addAccountConfirmButton,
      );
    } else {
      const createButton = await this.driver.findElement(
        this.addSolanaAccountButton,
      );
      assert.equal(await createButton.isEnabled(), false);
      await this.driver.clickElement(this.closeAccountModalButton);
    }
  }

  /**
   * Adds a new multichain account.
   *
   * @param options - Options for creating the multichain account
   * @param options.srpIndex - Optional SRP index for the new account
   */
  async addMultichainAccount(options?: { srpIndex?: number }): Promise<void> {
    console.log(`Adding new multichain account`);
    const createMultichainAccountButtons = await this.driver.findElements(
      this.createMultichainAccountButton,
    );
    await createMultichainAccountButtons[options?.srpIndex ?? 0].click();
  }

  /**
   * Adds a new account of the specified type with an optional custom name.
   *
   * @param options - Options for adding a new account
   * @param options.accountType - The type of account to add (Ethereum, Bitcoin, or Solana)
   * @param [options.accountName] - Optional custom name for the new account
   * @param [options.srpIndex] - Optional SRP index for the new account
   * @param options.fromModal
   * @throws {Error} If the specified account type is not supported
   * @example
   * // Add a new Ethereum account with default name
   * await accountListPage.addAccount({ accountType: ACCOUNT_TYPE.Ethereum });
   *
   * // Add a new Bitcoin account with custom name
   * await accountListPage.addAccount({ accountType: ACCOUNT_TYPE.Bitcoin, accountName: 'My BTC Wallet' });
   */
  async addAccount({
    accountType,
    accountName,
    srpIndex,
    fromModal = false,
  }: {
    accountType: ACCOUNT_TYPE;
    accountName?: string;
    srpIndex?: number;
    fromModal?: boolean;
  }) {
    console.log(`Adding new account of type: ${ACCOUNT_TYPE[accountType]}`);
    if (!fromModal) {
      let addAccountButton;
      switch (accountType) {
        case ACCOUNT_TYPE.Ethereum:
          addAccountButton = this.addEthereumAccountButton;
          break;
        case ACCOUNT_TYPE.Bitcoin:
          addAccountButton = this.addBtcAccountButton;
          break;
        case ACCOUNT_TYPE.Solana:
          addAccountButton = this.addSolanaAccountButton;
          break;
        default:
          throw new Error('Account type not supported');
      }

      await this.driver.clickElement(this.createAccountButton);
      addAccountButton && (await this.driver.clickElement(addAccountButton));
    }
    // Run if there are multiple srps
    if (accountType === ACCOUNT_TYPE.Ethereum && srpIndex) {
      const srpName = `Secret Recovery Phrase ${srpIndex.toString()}`;
      // First, we first click here to go to the SRP List.
      await this.driver.clickElement({
        text: 'Secret Recovery Phrase 2',
      });
      // Then, we select the SRP that we want to add the account to.
      await this.driver.clickElement({
        text: srpName,
      });
    }

    if (accountName) {
      console.log(
        `Customize the new account with account name: ${accountName}`,
      );
      await this.driver.fill(this.accountNameInput, accountName);
    }
    // needed to mitigate a race condition with the state update
    // there is no condition we can wait for in the UI
    await this.driver.delay(largeDelayMs);
    await this.driver.clickElementAndWaitToDisappear(
      this.addAccountConfirmButton,
      5000,
    );
  }

  async closeAccountModal(): Promise<void> {
    console.log(`Close account modal in account list`);
    await this.driver.clickElementAndWaitToDisappear(
      this.closeAccountModalButton,
    );
  }

  async closeMultichainAccountsPage(): Promise<void> {
    console.log(`Close multichain accounts page`);
    await this.driver.clickElementAndWaitToDisappear(
      this.closeMultichainAccountsPageButton,
    );
  }

  async hideAccount(): Promise<void> {
    console.log(`Hide account in account list`);
    await this.driver.clickElement(this.hideUnhideAccountButton);
  }

  /**
   * Import an account with a JSON file.
   *
   * @param jsonFilePath - Path to the JSON file to import
   * @param password - Password for the imported account
   */
  async importAccountWithJsonFile(
    jsonFilePath: string,
    password: string,
  ): Promise<void> {
    console.log(`Adding new imported account`);
    await this.driver.clickElement(this.createAccountButton);
    await this.driver.clickElement(this.addImportedAccountButton);
    await this.driver.clickElement(this.importAccountDropdownOption);
    await this.driver.clickElement(this.importAccountJsonFileOption);

    const fileInput = await this.driver.findElement(
      this.importAccountJsonFileInput,
    );
    await fileInput.sendKeys(jsonFilePath);
    await this.driver.fill(this.importAccountJsonPasswordInput, password);
    // needed to mitigate a race condition with the state update
    // there is no condition we can wait for in the UI
    await this.driver.delay(largeDelayMs);
    await this.driver.clickElementAndWaitToDisappear(
      this.importAccountConfirmButton,
    );
  }

  async isBtcAccountCreationButtonEnabled(): Promise<boolean> {
    const createButton = await this.driver.findElement(
      this.addBtcAccountButton,
    );
    return await createButton.isEnabled();
  }

  /**
   * Open the account details modal for the specified account in account list.
   *
   * @param accountLabel - The label of the account to open the details modal for.
   */
  async openAccountDetailsModal(accountLabel: string): Promise<void> {
    console.log(
      `Open account details modal in account list for account ${accountLabel}`,
    );
    await this.openAccountOptionsInAccountList(accountLabel);
    await this.driver.clickElement(this.accountMenuButton);
    await this.driver.clickElementSafe(this.accountDetailsTab);
  }

  /**
   * Open the multichain account menu for the specified account.
   *
   * @param options - Options for opening the multichain account menu
   * @param options.accountLabel - The label of the account to open the menu for
   * @param options.srpIndex - Optional SRP index if there are multiple SRPs
   */
  async openMultichainAccountMenu(options: {
    accountLabel: string;
    srpIndex?: number;
  }): Promise<void> {
    console.log(
      `Open multichain account menu in account list for account ${options.accountLabel}`,
    );
    const multichainAccountMenuIcons = await this.driver.findElements(
      `${this.multichainAccountOptionsMenuButton}[aria-label="${options.accountLabel} options"]`,
    );

    await multichainAccountMenuIcons[options.srpIndex ?? 0].click();
  }

  /**
   * Click a multichain account menu item.
   *
   * @param item - The menu item to click (e.g., 'Account details', 'Rename', 'Addresses')
   */
  async clickMultichainAccountMenuItem(
    item: 'Account details' | 'Rename' | 'Addresses',
  ): Promise<void> {
    console.log(`Click multichain account menu item ${item}`);
    await this.driver.clickElement(
      `${this.multichainAccountMenuItem}[aria-label="${item}"]`,
    );
  }

  /**
   * Change the label of a multichain account.
   *
   * @param newLabel - The new label for the multichain account
   */
  async changeMultichainAccountLabel(newLabel: string): Promise<void> {
    console.log(
      `Account details modal opened, changing multichain account label to: ${newLabel}`,
    );
    await this.driver.clickElement(this.multichainAccountNameInput);
    await this.driver.fill(this.multichainAccountNameInput, newLabel);
    await this.driver.clickElement(
      this.multichainAccountNameInputConfirmButton,
    );
  }

  /**
   * Open multichain QR Code dialog.
   *
   * @param options - Options for opening QR Code dialog
   * @param options.index - Optional index if there are multiple networks
   */
  async clickShowQR(options?: { index?: number }): Promise<void> {
    console.log(`Open multichain QR Code dialog`);
    const QRCoddes = await this.driver.findElements(this.showQRCodeButton);
    await QRCoddes[options?.index ?? 0].click();
  }

  /**
   * Open the account options menu for the specified account.
   *
   * @param accountLabel - The label of the account to open the options menu for.
   */
  async openAccountOptionsInAccountList(accountLabel: string): Promise<void> {
    console.log(
      `Open account options in account list for account ${accountLabel}`,
    );
    await this.driver.clickElement(
      `button[data-testid="account-list-item-menu-button"][aria-label="${accountLabel} Options"]`,
    );
  }

  /**
   * View the account on explorer for the specified account in account list.
   *
   * @param accountLabel - The label of the account to view on explorer.
   */
  async viewAccountOnExplorer(accountLabel: string): Promise<void> {
    console.log(
      `View account on explorer in account list for account ${accountLabel}`,
    );
    await this.openAccountOptionsInAccountList(accountLabel);
    await this.driver.clickElement(this.viewAccountOnExplorerButton);
  }

  /**
   * Checks that the account value and suffix is displayed in the account list.
   *
   * @param expectedValueAndSuffix - The expected value and suffix to check.
   */
  async checkAccountValueAndSuffixDisplayed(
    expectedValueAndSuffix: string,
  ): Promise<void> {
    console.log(
      `Check that account value and suffix ${expectedValueAndSuffix} is displayed in account list`,
    );
    await this.driver.findElement(this.accountValueAndSuffix, 5000);
    await this.driver.waitForSelector(
      {
        css: this.accountValueAndSuffix,
        text: expectedValueAndSuffix,
      },
      {
        timeout: 20000,
      },
    );
  }

  async checkAddBitcoinAccountAvailable(
    expectedAvailability: boolean,
  ): Promise<void> {
    console.log(
      `Check add bitcoin account button is ${
        expectedAvailability ? 'displayed ' : 'not displayed'
      }`,
    );
    await this.openAddAccountModal();
    if (expectedAvailability) {
      await this.driver.waitForSelector(this.addBtcAccountButton);
    } else {
      await this.driver.assertElementNotPresent(this.addBtcAccountButton);
    }
  }

  async openAccountOptionsMenu(): Promise<void> {
    console.log(`Open account option menu`);
    await this.driver.waitForSelector(this.accountListItem);
    await this.driver.clickElement(this.accountOptionsMenuButton);
  }

  async openAddAccountModal(): Promise<void> {
    console.log(`Open add account modal in account list`);
    await this.driver.clickElement(this.createAccountButton);
    await this.driver.waitForSelector(this.addEthereumAccountButton);
  }

  async openImportSrpModal(): Promise<void> {
    await this.openAddAccountModal();
    await this.driver.clickElement(this.importSrpButton);
  }

  async openConnectHardwareWalletModal(): Promise<void> {
    console.log(`Open connect hardware wallet modal`);
    await this.driver.clickElement(this.createAccountButton);
    await this.driver.clickElement(this.addHardwareWalletButton);
    // This delay is needed to mitigate an existing bug
    // See https://github.com/metamask/metamask-extension/issues/25851
    await this.driver.delay(largeDelayMs);
  }

  async openHiddenAccountOptions(): Promise<void> {
    console.log(`Open hidden accounts options menu`);
    await this.driver.clickElement(this.hiddenAccountOptionsMenuButton);
  }

  async openHiddenAccountsList(): Promise<void> {
    console.log(`Open hidden accounts option menu`);
    await this.driver.clickElement(this.hiddenAccountsList);
  }

  async pinAccount(): Promise<void> {
    console.log(`Pin account in account list`);
    await this.driver.clickElement(this.pinUnpinAccountButton);
  }

  /**
   * Remove the specified account from the account list.
   *
   * @param accountLabel - The label of the account to remove.
   * @param confirmRemoval - Whether to confirm the removal of the account. Defaults to true.
   */
  async removeAccount(
    accountLabel: string,
    confirmRemoval: boolean = true,
  ): Promise<void> {
    console.log(`Remove account in account list`);
    await this.openAccountOptionsInAccountList(accountLabel);
    await this.driver.clickElement(this.removeAccountButton);
    await this.driver.waitForSelector(this.removeAccountMessage);
    if (confirmRemoval) {
      console.log('Confirm removal of account');
      await this.driver.clickElement(this.removeAccountConfirmButton);
    } else {
      console.log('Click nevermind button to cancel account removal');
      await this.driver.clickElement(this.removeAccountNevermindButton);
    }
  }

  async switchToAccount(expectedLabel: string): Promise<void> {
    console.log(
      `Switch to account with label ${expectedLabel} in account list`,
    );
    await this.driver.clickElement({
      css: this.accountListItem,
      text: expectedLabel,
    });
  }

  async unhideAccount(): Promise<void> {
    console.log(`Unhide account in account list`);
    await this.driver.clickElement(this.hideUnhideAccountButton);
  }

  async unpinAccount(): Promise<void> {
    console.log(`Unpin account in account list`);
    await this.driver.clickElement(this.pinUnpinAccountButton);
  }

  async checkAccountAddressDisplayedInAccountList(
    expectedAddress: string,
  ): Promise<void> {
    console.log(
      `Check that account address ${expectedAddress} is displayed in account list`,
    );
    await this.driver.waitForSelector({
      css: this.accountListAddressItem,
      text: expectedAddress,
    });
  }

  /**
   * Checks that the account balance is displayed in the account list.
   *
   * @param expectedBalance - The expected balance to check.
   */
  async checkAccountBalanceDisplayed(expectedBalance: string): Promise<void> {
    console.log(
      `Check that account balance ${expectedBalance} is displayed in account list`,
    );
    await this.driver.waitForSelector({
      css: this.accountListBalance,
      text: expectedBalance,
    });
  }

  /**
   * Checks that the account balance is displayed on the multichain account list page.
   *
   * @param expectedBalance - The expected balance to check.
   */
  async checkMultichainAccountBalanceDisplayed(
    expectedBalance: string,
  ): Promise<void> {
    console.log(
      `Check that multichain account balance ${expectedBalance} is displayed in account list on accounts page`,
    );
    await this.driver.waitForSelector({
      css: this.accountPageBalance,
      text: expectedBalance,
    });
  }

  async checkAccountDisplayedInAccountList(
    expectedLabel: string = 'Account',
  ): Promise<void> {
    console.log(
      `Check that account label ${expectedLabel} is displayed in account list`,
    );
    await this.driver.waitForSelector({
      css: this.accountListItem,
      text: expectedLabel,
    });
  }

  /**
   * Checks that the multichain account label is displayed on the multichain account list page.
   *
   * @param expectedLabel - The expected label to check.
   */
  async checkMultichainAccountNameDisplayed(
    expectedLabel: string = 'Account',
  ): Promise<void> {
    console.log(
      `Check that multichain account label ${expectedLabel} is displayed on account list page`,
    );
    await this.driver.waitForSelector({
      css: this.multichainAccountListItem,
      text: expectedLabel,
    });
  }

  async checkWalletDisplayedInAccountListMenu(
    expectedLabel: string = 'Wallet',
  ): Promise<void> {
    console.log(
      `Check that wallet label ${expectedLabel} is displayed in account list menu`,
    );
    await this.driver.waitForSelector({
      css: this.walletHeader,
      text: expectedLabel,
    });
  }

  async checkWalletDetailsButtonIsDisplayed(): Promise<void> {
    console.log('Check wallet details button is displayed');
    await this.driver.waitForSelector(this.walletDetailsButton);
  }

  async clickWalletDetailsButton(): Promise<void> {
    console.log('Click wallet details button');
    await this.driver.clickElement(this.walletDetailsButton);
  }

  async checkAccountNotDisplayedInAccountList(
    expectedLabel: string = 'Account',
  ): Promise<void> {
    console.log(
      `Check that account label ${expectedLabel} is not displayed in account list`,
    );
    await this.driver.assertElementNotPresent({
      css: this.accountListItem,
      text: expectedLabel,
    });
  }

  /**
   * Checks that the account with the specified label is not displayed in the account list.
   *
   * @param expectedLabel - The label of the account that should not be displayed.
   */
  async checkAccountIsNotDisplayedInAccountList(
    expectedLabel: string,
  ): Promise<void> {
    console.log(
      `Check that account label ${expectedLabel} is not displayed in account list`,
    );
    await this.driver.assertElementNotPresent({
      css: this.accountListItem,
      text: expectedLabel,
    });
  }

  async checkAccountIsPinned(): Promise<void> {
    console.log(`Check that account is pinned`);
    await this.driver.waitForSelector(this.pinnedIcon);
  }

  async checkAccountIsUnpinned(): Promise<void> {
    console.log(`Check that account is unpinned`);
    await this.driver.assertElementNotPresent(this.pinnedIcon);
  }

  async checkAddAccountSnapButtonIsDisplayed(): Promise<void> {
    console.log('Check add account snap button is displayed');
    await this.driver.waitForSelector(this.addSnapAccountButton);
  }

  async checkAddAccountSnapButtonNotPresent(): Promise<void> {
    console.log('Check add account snap button is not present');
    await this.driver.assertElementNotPresent(this.addSnapAccountButton);
  }

  /**
   * Checks that the add watch account button is displayed in the create account modal.
   *
   * @param expectedAvailability - Whether the add watch account button is expected to be displayed.
   */
  async checkAddWatchAccountAvailable(
    expectedAvailability: boolean,
  ): Promise<void> {
    console.log(
      `Check add watch account button is ${
        expectedAvailability ? 'displayed ' : 'not displayed'
      }`,
    );
    await this.openAddAccountModal();
    if (expectedAvailability) {
      await this.driver.waitForSelector(this.addEoaAccountButton);
    } else {
      await this.driver.assertElementNotPresent(this.addEoaAccountButton);
    }
  }

  /**
   * Verifies that all occurrences of the account balance value and symbol are displayed as private.
   *
   */
  async checkBalanceIsPrivateEverywhere(): Promise<void> {
    console.log(`Verify all account balance occurrences are private`);
    const balanceSelectors = {
      tag: 'span',
      text: '••••••',
    };
    await this.driver.elementCountBecomesN(balanceSelectors, 6);
  }

  async checkCurrentAccountIsImported(): Promise<void> {
    console.log(`Check that current account is an imported account`);
    await this.driver.waitForSelector({
      css: this.currentSelectedAccount,
      text: 'Imported',
    });
  }

  async checkHiddenAccountsListExists(): Promise<void> {
    console.log(`Check that hidden accounts list is displayed in account list`);
    await this.driver.waitForSelector(this.hiddenAccountsList);
  }

  /**
   * Verifies number of accounts currently showing in the accounts menu.
   *
   * @param expectedNumberOfAccounts - The expected number of accounts showing.
   * @param accountType - Optional account type to filter by. If not provided, counts all accounts.
   */
  async checkNumberOfAvailableAccounts(
    expectedNumberOfAccounts: number,
    accountType?: ACCOUNT_TYPE,
  ): Promise<void> {
    console.log(
      `Verify the number of ${
        accountType ? ACCOUNT_TYPE[accountType] : 'all'
      } accounts in the account menu is: ${expectedNumberOfAccounts}`,
    );

    await this.driver.waitForSelector(this.accountListItem);
    await this.driver.wait(async () => {
      const internalAccounts = await this.driver.findElements(
        this.accountListItem,
      );

      let filteredAccounts = internalAccounts;
      if (accountType !== undefined) {
        // Filter accounts based on type
        filteredAccounts = await Promise.all(
          internalAccounts.map(async (account) => {
            const accountText = await account.getText();
            switch (accountType) {
              case ACCOUNT_TYPE.Ethereum:
                return (
                  !accountText.includes('Bitcoin') &&
                  !accountText.includes('Solana')
                );
              case ACCOUNT_TYPE.Bitcoin:
                return accountText.includes('Bitcoin');
              case ACCOUNT_TYPE.Solana:
                return accountText.includes('Solana');
              default:
                return true;
            }
          }),
        ).then((results) =>
          internalAccounts.filter((_, index) => results[index]),
        );
      }

      const isValid = filteredAccounts.length === expectedNumberOfAccounts;
      console.log(
        `Number of ${
          accountType ? ACCOUNT_TYPE[accountType] : 'all'
        } accounts: ${
          filteredAccounts.length
        } is equal to ${expectedNumberOfAccounts}? ${isValid}`,
      );
      return isValid;
    }, 20000);
  }

  /**
   * Check that the remove account button is not displayed in the account options menu for the specified account.
   *
   * @param accountLabel - The label of the account to check.
   */
  async checkRemoveAccountButtonIsNotDisplayed(
    accountLabel: string,
  ): Promise<void> {
    console.log(
      `Check that remove account button is not displayed in account options menu for account ${accountLabel} in account list`,
    );
    await this.openAccountOptionsInAccountList(accountLabel);
    await this.driver.assertElementNotPresent(this.removeAccountButton);
  }

  async selectAccount(accountLabel: string): Promise<void> {
    console.log(`Select account with label ${accountLabel} in account list`);
    await this.driver.clickElement({
      css: this.selectAccountSelector,
      text: accountLabel,
    });
    console.log(`Account with label ${accountLabel} selected`);
  }

  async startImportSecretPhrase(
    srp: string,
    options?: { isMultichainAccountsState2Enabled?: boolean },
  ): Promise<void> {
    console.log(`Importing ${srp.split(' ').length} word srp`);

    if (options?.isMultichainAccountsState2Enabled) {
      await this.driver.clickElement(this.addMultichainWalletButton);
      await this.driver.clickElement(
        this.importWalletFromMultichainWalletModalButton,
      );
      await this.driver.pasteIntoField(this.importSrpInput, srp);
      await this.driver.clickElement(this.importSrpConfirmButton);
      return;
    }

    await this.driver.clickElement(this.createAccountButton);
    await this.driver.clickElement(this.importSrpButton);
    await this.driver.waitForSelector(this.importSrpModalTitle);
    await this.driver.pasteIntoField(this.importSrpInput, srp);
    await this.driver.clickElement(this.importSrpConfirmButton);
  }

  async startExportSrpForAccount(accountLabel: string): Promise<void> {
    console.log(`Exporting SRP for account ${accountLabel}`);
    await this.openAccountDetailsModal(accountLabel);
    await this.driver.delay(500);
    await this.driver.clickElement(this.exportSrpButton);
  }

  async checkAccountBelongsToSrp(
    accountName: string,
    srpIndex: number,
  ): Promise<void> {
    console.log(`Check that current account is an imported account`);
    await new HeaderNavbar(this.driver).openSettingsPage();
    const settingsPage = new SettingsPage(this.driver);
    await settingsPage.checkPageIsLoaded();
    await settingsPage.goToPrivacySettings();

    const privacySettings = new PrivacySettings(this.driver);
    await privacySettings.openSrpList();

    if (srpIndex === 0) {
      throw new Error('SRP index must be > 0');
    }
    const srps = await this.driver.findElements('.select-srp__container');
    const selectedSrp = srps[srpIndex - 1];
    const showAccountsButton = await this.driver.waitForSelector(
      `[data-testid="srp-list-show-accounts-${srpIndex - 1}"]`,
    );
    await showAccountsButton.click();

    await this.driver.findNestedElement(selectedSrp, {
      text: accountName,
      tag: 'p',
    });
  }
}

export default AccountListPage;<|MERGE_RESOLUTION|>--- conflicted
+++ resolved
@@ -228,14 +228,10 @@
             this.multichainAccountOptionsMenuButton,
           ]
         : [this.createAccountButton, this.accountOptionsMenuButton];
-<<<<<<< HEAD
-      await this.driver.waitForMultipleSelectors(selectorsToWaitFor, 30000);
-=======
       await this.driver.waitForMultipleSelectors(selectorsToWaitFor, {
         timeout: 30000,
         state: 'visible',
       });
->>>>>>> ff34f09f
     } catch (e) {
       console.log('Timeout while waiting for account list to be loaded', e);
       throw e;
