--- conflicted
+++ resolved
@@ -6,14 +6,11 @@
 class AccountListPage {
   private readonly driver: Driver;
 
-<<<<<<< HEAD
-=======
   private readonly accountAddressText = '.qr-code__address-segments';
 
   private readonly accountListAddressItem =
     '[data-testid="account-list-address"]';
 
->>>>>>> 26f7c5ad
   private readonly accountListBalance =
     '[data-testid="second-currency-display"]';
 
@@ -42,15 +39,13 @@
   private readonly addEthereumAccountButton =
     '[data-testid="multichain-account-menu-popover-add-account"]';
 
-<<<<<<< HEAD
   private readonly addEoaAccountButton =
     '[data-testid="multichain-account-menu-popover-add-watch-only-account"]';
-=======
+
   private readonly addHardwareWalletButton = {
     text: 'Add hardware wallet',
     tag: 'button',
   };
->>>>>>> 26f7c5ad
 
   private readonly addImportedAccountButton =
     '[data-testid="multichain-account-menu-popover-add-imported-account"]';
