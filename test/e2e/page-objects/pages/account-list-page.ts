--- conflicted
+++ resolved
@@ -239,8 +239,6 @@
     }
   }
 
-<<<<<<< HEAD
-=======
   /**
    * Adds a new account of the specified type with an optional custom name.
    *
@@ -283,48 +281,6 @@
     );
   }
 
-  /**
-   * Changes the label of the current account.
-   *
-   * @param newLabel - The new label to set for the account.
-   */
-  async changeAccountLabel(newLabel: string): Promise<void> {
-    console.log(`Changing account label to: ${newLabel}`);
-    await this.driver.clickElement(this.accountMenuButton);
-    await this.changeLabelFromAccountDetailsModal(newLabel);
-  }
-
-  /**
-   * Changes the account label from within an already opened account details modal.
-   * Note: This method assumes the account details modal is already open.
-   *
-   * Recommended usage:
-   * ```typescript
-   * await accountListPage.openAccountDetailsModal('Current Account Name');
-   * await accountListPage.changeLabelFromAccountDetailsModal('New Account Name');
-   * ```
-   *
-   * @param newLabel - The new label to set for the account
-   * @throws Will throw an error if the modal is not open when method is called
-   * @example
-   * // To rename a specific account, first open its details modal:
-   * await accountListPage.openAccountDetailsModal('Current Account Name');
-   * await accountListPage.changeLabelFromAccountDetailsModal('New Account Name');
-   *
-   * // Note: Using changeAccountLabel() alone will only work for the first account
-   */
-  async changeLabelFromAccountDetailsModal(newLabel: string): Promise<void> {
-    await this.driver.waitForSelector(this.editableLabelButton);
-    console.log(
-      `Account details modal opened, changing account label to: ${newLabel}`,
-    );
-    await this.driver.clickElement(this.editableLabelButton);
-    await this.driver.fill(this.editableLabelInput, newLabel);
-    await this.driver.clickElement(this.saveAccountLabelButton);
-    await this.driver.clickElement(this.closeAccountModalButton);
-  }
-
->>>>>>> 5855938e
   async closeAccountModal(): Promise<void> {
     console.log(`Close account modal in account list`);
     await this.driver.clickElementAndWaitToDisappear(
