--- conflicted
+++ resolved
@@ -611,8 +611,6 @@
     });
   }
 
-<<<<<<< HEAD
-=======
   /**
    * Checks that the account balance is displayed on the multichain account list page.
    *
@@ -630,7 +628,6 @@
     });
   }
 
->>>>>>> 160cbfca
   async checkAccountDisplayedInAccountList(
     expectedLabel: string = 'Account',
   ): Promise<void> {
@@ -643,8 +640,6 @@
     });
   }
 
-<<<<<<< HEAD
-=======
   /**
    * Checks that the multichain account label is displayed on the multichain account list page.
    *
@@ -662,7 +657,6 @@
     });
   }
 
->>>>>>> 160cbfca
   async checkWalletDisplayedInAccountListMenu(
     expectedLabel: string = 'Wallet',
   ): Promise<void> {
