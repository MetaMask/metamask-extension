import { Driver } from '../../webdriver/driver';
import { largeDelayMs } from '../../helpers';
import messages from '../../../../app/_locales/en/messages.json';
import { ACCOUNT_TYPE } from '../../constants';
import PrivacySettings from './settings/privacy-settings';
import HeaderNavbar from './header-navbar';
import SettingsPage from './settings/settings-page';

class AccountListPage {
  private readonly driver: Driver;

  private readonly accountListAddressItem =
    '[data-testid="account-list-address"]';

  private readonly accountListBalance =
    '[data-testid="first-currency-display"]';

  private readonly accountValueAndSuffix =
    '[data-testid="account-value-and-suffix"]';

  private readonly accountListItem =
    '.multichain-account-menu-popover__list--menu-item';

  private readonly walletHeader =
    '[data-testid="multichain-account-tree-wallet-header"]';

  private readonly accountMenuButton =
    '[data-testid="account-list-menu-details"]';

  private readonly accountDetailsTab = { text: 'Details', tag: 'button' };

  private readonly accountNameInput = '#account-name';

  private readonly accountOptionsMenuButton =
    '[data-testid="account-list-item-menu-button"]';

  private readonly addAccountConfirmButton =
    '[data-testid="submit-add-account-with-name"]';

  private readonly addBtcAccountButton = {
    text: messages.addBitcoinAccountLabel.message,
    tag: 'button',
  };

  private readonly addSolanaAccountButton = {
    text: messages.addNewSolanaAccountLabel.message,
    tag: 'button',
  };

  private readonly addEthereumAccountButton =
    '[data-testid="multichain-account-menu-popover-add-account"]';

  private readonly addEoaAccountButton =
    '[data-testid="multichain-account-menu-popover-add-watch-only-account"]';

  private readonly addHardwareWalletButton = {
    text: 'Hardware wallet',
    tag: 'button',
  };

  private readonly addImportedAccountButton =
    '[data-testid="multichain-account-menu-popover-add-imported-account"]';

  private readonly addSnapAccountButton = {
    text: 'Add account Snap',
    tag: 'button',
  };

  private readonly walletDetailsButton = {
    text: 'Details',
    tag: 'button',
  };

  private readonly closeAccountModalButton =
    'header button[aria-label="Close"]';

  private readonly createAccountButton =
    '[data-testid="multichain-account-menu-popover-action-button"]';

  private readonly currentSelectedAccount =
    '.multichain-account-list-item--selected';

  private readonly hiddenAccountOptionsMenuButton =
    '.multichain-account-menu-popover__list--menu-item-hidden-account [data-testid="account-list-item-menu-button"]';

  private readonly hiddenAccountsList = '[data-testid="hidden-accounts-list"]';

  private readonly hideUnhideAccountButton =
    '[data-testid="account-list-menu-hide"]';

  private readonly importAccountConfirmButton =
    '[data-testid="import-account-confirm-button"]';

  private readonly importAccountPrivateKeyInput = '#private-key-box';

  private readonly importAccountDropdownOption = '.dropdown__select';

  private readonly importAccountJsonFileOption = {
    text: 'JSON File',
    tag: 'option',
  };

  private readonly importAccountJsonFileInput =
    'input[data-testid="file-input"]';

  private readonly importAccountJsonPasswordInput =
    'input[id="json-password-box"]';

  private readonly pinUnpinAccountButton =
    '[data-testid="account-list-menu-pin"]';

  private readonly pinnedIcon = '[data-testid="account-pinned-icon"]';

  private readonly removeAccountButton =
    '[data-testid="account-list-menu-remove"]';

  private readonly removeAccountConfirmButton = {
    text: 'Remove',
    tag: 'button',
  };

  private readonly removeAccountMessage = {
    text: 'Remove account?',
    tag: 'div',
  };

  private readonly removeAccountNevermindButton = {
    text: 'Nevermind',
    tag: 'button',
  };

  private readonly watchAccountAddressInput =
    'input#address-input[type="text"]';

  private readonly watchAccountConfirmButton = {
    text: 'Watch account',
    tag: 'button',
  };

  private readonly watchAccountModalTitle = {
    text: 'Watch any Ethereum account',
    tag: 'h4',
  };

  private readonly selectAccountSelector =
    '.multichain-account-list-item__account-name';

  private readonly importSrpButton = {
    text: 'Secret Recovery Phrase',
    tag: 'button',
  };

  private readonly importSrpModalTitle = {
    text: 'Import Secret Recovery Phrase',
    tag: 'p',
  };

  private readonly importSrpInput = '#import-srp__multi-srp__srp-word-0';

  private readonly importSrpConfirmButton = {
    text: 'Import wallet',
    tag: 'button',
  };

  private readonly exportSrpButton = {
    text: 'Show Secret Recovery Phrase',
    tag: 'button',
  };

  private readonly srpListTitle = {
    text: 'Select Secret Recovery Phrase',
    tag: 'label',
  };

  private readonly viewAccountOnExplorerButton = {
    text: 'View on explorer',
    tag: 'p',
  };

  constructor(driver: Driver) {
    this.driver = driver;
  }

  // TODO: Fix in https://github.com/MetaMask/metamask-extension/issues/31860
  // eslint-disable-next-line @typescript-eslint/naming-convention
  async check_pageIsLoaded(): Promise<void> {
    try {
      await this.driver.waitForMultipleSelectors([
        this.createAccountButton,
        this.accountOptionsMenuButton,
      ]);
    } catch (e) {
      console.log('Timeout while waiting for account list to be loaded', e);
      throw e;
    }
    console.log('Account list is loaded');
  }

  /**
   * Watch an EOA (external owned account).
   *
   * @param address - The address to watch.
   * @param expectedErrorMessage - Optional error message to display if the address is invalid.
   */
  async addEoaAccount(
    address: string,
    expectedErrorMessage: string = '',
  ): Promise<void> {
    console.log(`Watch EOA account with address ${address}`);
    await this.driver.clickElement(this.createAccountButton);
    await this.driver.clickElement(this.addEoaAccountButton);
    await this.driver.waitForSelector(this.watchAccountModalTitle);
    await this.driver.fill(this.watchAccountAddressInput, address);
    await this.driver.clickElementAndWaitToDisappear(
      this.watchAccountConfirmButton,
    );
    if (expectedErrorMessage) {
      console.log(
        `Check if error message is displayed: ${expectedErrorMessage}`,
      );
      await this.driver.waitForSelector({
        css: '.snap-ui-renderer__text',
        text: expectedErrorMessage,
      });
    } else {
      await this.driver.clickElementAndWaitToDisappear(
        this.addAccountConfirmButton,
      );
    }
  }

  /**
   * Import a new account with a private key.
   *
   * @param privateKey - Private key of the account
   * @param expectedErrorMessage - Expected error message if the import should fail
   */
  async addNewImportedAccount(
    privateKey: string,
    expectedErrorMessage?: string,
  ): Promise<void> {
    console.log(`Adding new imported account`);
    await this.driver.clickElement(this.createAccountButton);
    await this.driver.clickElement(this.addImportedAccountButton);
    await this.driver.fill(this.importAccountPrivateKeyInput, privateKey);
    if (expectedErrorMessage) {
      await this.driver.clickElement(this.importAccountConfirmButton);
      await this.driver.waitForSelector({
        css: '.mm-help-text',
        text: expectedErrorMessage,
      });
    } else {
      await this.driver.clickElementAndWaitToDisappear(
        this.importAccountConfirmButton,
      );
    }
  }

  /**
   * Adds a new Solana account with optional custom name.
   *
   * @param options - Options for creating the Solana account
   * @param [options.solanaAccountCreationEnabled] - Whether Solana account creation is enabled. If false, verifies the create button is disabled.
   * @param [options.accountName] - Optional custom name for the new account
   * @returns Promise that resolves when account creation is complete
   */
  async addNewSolanaAccount({
    solanaAccountCreationEnabled = true,
    accountName = '',
  }: {
    solanaAccountCreationEnabled?: boolean;
    accountName?: string;
  } = {}): Promise<void> {
    console.log(
      `Adding new Solana account${
        accountName ? ` with custom name: ${accountName}` : ' with default name'
      }`,
    );
    if (solanaAccountCreationEnabled) {
      await this.driver.clickElement(this.addSolanaAccountButton);
      // needed to mitigate a race condition with the state update
      // there is no condition we can wait for in the UI
      if (accountName) {
        await this.driver.fill(this.accountNameInput, accountName);
      }
      await this.driver.clickElementAndWaitToDisappear(
        this.addAccountConfirmButton,
      );
    } else {
      const createButton = await this.driver.findElement(
        this.addSolanaAccountButton,
      );
      assert.equal(await createButton.isEnabled(), false);
      await this.driver.clickElement(this.closeAccountModalButton);
    }
  }

  /**
   * Adds a new account of the specified type with an optional custom name.
   *
   * @param options - Options for adding a new account
   * @param options.accountType - The type of account to add (Ethereum, Bitcoin, or Solana)
   * @param [options.accountName] - Optional custom name for the new account
   * @param [options.srpIndex] - Optional SRP index for the new account
   * @param options.fromModal
   * @throws {Error} If the specified account type is not supported
   * @example
   * // Add a new Ethereum account with default name
   * await accountListPage.addAccount({ accountType: ACCOUNT_TYPE.Ethereum });
   *
   * // Add a new Bitcoin account with custom name
   * await accountListPage.addAccount({ accountType: ACCOUNT_TYPE.Bitcoin, accountName: 'My BTC Wallet' });
   */
  async addAccount({
    accountType,
    accountName,
    srpIndex,
    fromModal = false,
  }: {
    accountType: ACCOUNT_TYPE;
    accountName?: string;
    srpIndex?: number;
    fromModal?: boolean;
  }) {
    console.log(`Adding new account of type: ${ACCOUNT_TYPE[accountType]}`);
    if (!fromModal) {
      await this.driver.clickElement(this.createAccountButton);
      let addAccountButton;
      switch (accountType) {
        case ACCOUNT_TYPE.Ethereum:
          addAccountButton = this.addEthereumAccountButton;
          break;
        case ACCOUNT_TYPE.Bitcoin:
          addAccountButton = this.addBtcAccountButton;
          break;
        case ACCOUNT_TYPE.Solana:
          addAccountButton = this.addSolanaAccountButton;
          break;
        default:
          throw new Error('Account type not supported');
      }

      await this.driver.clickElement(addAccountButton);
    }
    // Run if there are multiple srps
    if (accountType === ACCOUNT_TYPE.Ethereum && srpIndex) {
      const srpName = `Secret Recovery Phrase ${srpIndex.toString()}`;
      // First, we first click here to go to the SRP List.
      await this.driver.clickElement({
        text: 'Secret Recovery Phrase 2',
      });
      // Then, we select the SRP that we want to add the account to.
      await this.driver.clickElement({
        text: srpName,
      });
    }

    if (accountName) {
      console.log(
        `Customize the new account with account name: ${accountName}`,
      );
      await this.driver.fill(this.accountNameInput, accountName);
    }
    // needed to mitigate a race condition with the state update
    // there is no condition we can wait for in the UI
    await this.driver.delay(largeDelayMs);
    await this.driver.clickElementAndWaitToDisappear(
      this.addAccountConfirmButton,
      5000,
    );
  }

  async closeAccountModal(): Promise<void> {
    console.log(`Close account modal in account list`);
    await this.driver.clickElementAndWaitToDisappear(
      this.closeAccountModalButton,
    );
  }

  async hideAccount(): Promise<void> {
    console.log(`Hide account in account list`);
    await this.driver.clickElement(this.hideUnhideAccountButton);
  }

  /**
   * Import an account with a JSON file.
   *
   * @param jsonFilePath - Path to the JSON file to import
   * @param password - Password for the imported account
   */
  async importAccountWithJsonFile(
    jsonFilePath: string,
    password: string,
  ): Promise<void> {
    console.log(`Adding new imported account`);
    await this.driver.clickElement(this.createAccountButton);
    await this.driver.clickElement(this.addImportedAccountButton);
    await this.driver.clickElement(this.importAccountDropdownOption);
    await this.driver.clickElement(this.importAccountJsonFileOption);

    const fileInput = await this.driver.findElement(
      this.importAccountJsonFileInput,
    );
    await fileInput.sendKeys(jsonFilePath);
    await this.driver.fill(this.importAccountJsonPasswordInput, password);
    // needed to mitigate a race condition with the state update
    // there is no condition we can wait for in the UI
    await this.driver.delay(largeDelayMs);
    await this.driver.clickElementAndWaitToDisappear(
      this.importAccountConfirmButton,
    );
  }

  async isBtcAccountCreationButtonEnabled(): Promise<boolean> {
    const createButton = await this.driver.findElement(
      this.addBtcAccountButton,
    );
    return await createButton.isEnabled();
  }

  /**
   * Open the account details modal for the specified account in account list.
   *
   * @param accountLabel - The label of the account to open the details modal for.
   */
  async openAccountDetailsModal(accountLabel: string): Promise<void> {
    console.log(
      `Open account details modal in account list for account ${accountLabel}`,
    );
    await this.openAccountOptionsInAccountList(accountLabel);
    await this.driver.clickElement(this.accountMenuButton);
    await this.driver.clickElementSafe(this.accountDetailsTab);
  }

  /**
   * Open the account options menu for the specified account.
   *
   * @param accountLabel - The label of the account to open the options menu for.
   */
  async openAccountOptionsInAccountList(accountLabel: string): Promise<void> {
    console.log(
      `Open account options in account list for account ${accountLabel}`,
    );
    await this.driver.clickElement(
      `button[data-testid="account-list-item-menu-button"][aria-label="${accountLabel} Options"]`,
    );
  }

  /**
   * View the account on explorer for the specified account in account list.
   *
   * @param accountLabel - The label of the account to view on explorer.
   */
  async viewAccountOnExplorer(accountLabel: string): Promise<void> {
    console.log(
      `View account on explorer in account list for account ${accountLabel}`,
    );
    await this.openAccountOptionsInAccountList(accountLabel);
    await this.driver.clickElement(this.viewAccountOnExplorerButton);
  }

  /**
   * Checks that the account value and suffix is displayed in the account list.
   *
   * @param expectedValueAndSuffix - The expected value and suffix to check.
   */
  // TODO: Fix in https://github.com/MetaMask/metamask-extension/issues/31860
  // eslint-disable-next-line @typescript-eslint/naming-convention
  async check_accountValueAndSuffixDisplayed(
    expectedValueAndSuffix: string,
  ): Promise<void> {
    console.log(
      `Check that account value and suffix ${expectedValueAndSuffix} is displayed in account list`,
    );
    await this.driver.findElement(this.accountValueAndSuffix, 5000);
    await this.driver.waitForSelector(
      {
        css: this.accountValueAndSuffix,
        text: expectedValueAndSuffix,
      },
      {
        timeout: 20000,
      },
    );
  }

  // TODO: Fix in https://github.com/MetaMask/metamask-extension/issues/31860
  // eslint-disable-next-line @typescript-eslint/naming-convention
  async check_addBitcoinAccountAvailable(
    expectedAvailability: boolean,
  ): Promise<void> {
    console.log(
      `Check add bitcoin account button is ${
        expectedAvailability ? 'displayed ' : 'not displayed'
      }`,
    );
    await this.openAddAccountModal();
    if (expectedAvailability) {
      await this.driver.waitForSelector(this.addBtcAccountButton);
    } else {
      await this.driver.assertElementNotPresent(this.addBtcAccountButton);
    }
  }

  async openAccountOptionsMenu(): Promise<void> {
    console.log(`Open account option menu`);
    await this.driver.waitForSelector(this.accountListItem);
    await this.driver.clickElement(this.accountOptionsMenuButton);
  }

  async openAddAccountModal(): Promise<void> {
    console.log(`Open add account modal in account list`);
    await this.driver.clickElement(this.createAccountButton);
    await this.driver.waitForSelector(this.addEthereumAccountButton);
  }

  async openImportSrpModal(): Promise<void> {
    await this.openAddAccountModal();
    await this.driver.clickElement(this.importSrpButton);
  }

  async openConnectHardwareWalletModal(): Promise<void> {
    console.log(`Open connect hardware wallet modal`);
    await this.driver.clickElement(this.createAccountButton);
    await this.driver.clickElement(this.addHardwareWalletButton);
    // This delay is needed to mitigate an existing bug
    // See https://github.com/metamask/metamask-extension/issues/25851
    await this.driver.delay(largeDelayMs);
  }

  async openHiddenAccountOptions(): Promise<void> {
    console.log(`Open hidden accounts options menu`);
    await this.driver.clickElement(this.hiddenAccountOptionsMenuButton);
  }

  async openHiddenAccountsList(): Promise<void> {
    console.log(`Open hidden accounts option menu`);
    await this.driver.clickElement(this.hiddenAccountsList);
  }

  async pinAccount(): Promise<void> {
    console.log(`Pin account in account list`);
    await this.driver.clickElement(this.pinUnpinAccountButton);
  }

  /**
   * Remove the specified account from the account list.
   *
   * @param accountLabel - The label of the account to remove.
   * @param confirmRemoval - Whether to confirm the removal of the account. Defaults to true.
   */
  async removeAccount(
    accountLabel: string,
    confirmRemoval: boolean = true,
  ): Promise<void> {
    console.log(`Remove account in account list`);
    await this.openAccountOptionsInAccountList(accountLabel);
    await this.driver.clickElement(this.removeAccountButton);
    await this.driver.waitForSelector(this.removeAccountMessage);
    if (confirmRemoval) {
      console.log('Confirm removal of account');
      await this.driver.clickElement(this.removeAccountConfirmButton);
    } else {
      console.log('Click nevermind button to cancel account removal');
      await this.driver.clickElement(this.removeAccountNevermindButton);
    }
  }

  async switchToAccount(expectedLabel: string): Promise<void> {
    console.log(
      `Switch to account with label ${expectedLabel} in account list`,
    );
    await this.driver.clickElement({
      css: this.accountListItem,
      text: expectedLabel,
    });
  }

  async unhideAccount(): Promise<void> {
    console.log(`Unhide account in account list`);
    await this.driver.clickElement(this.hideUnhideAccountButton);
  }

  async unpinAccount(): Promise<void> {
    console.log(`Unpin account in account list`);
    await this.driver.clickElement(this.pinUnpinAccountButton);
  }

  // TODO: Fix in https://github.com/MetaMask/metamask-extension/issues/31860
  // eslint-disable-next-line @typescript-eslint/naming-convention
  async check_accountAddressDisplayedInAccountList(
    expectedAddress: string,
  ): Promise<void> {
    console.log(
      `Check that account address ${expectedAddress} is displayed in account list`,
    );
    await this.driver.waitForSelector({
      css: this.accountListAddressItem,
      text: expectedAddress,
    });
  }

  /**
   * Checks that the account balance is displayed in the account list.
   *
   * @param expectedBalance - The expected balance to check.
   */
  // TODO: Fix in https://github.com/MetaMask/metamask-extension/issues/31860
  // eslint-disable-next-line @typescript-eslint/naming-convention
  async check_accountBalanceDisplayed(expectedBalance: string): Promise<void> {
    console.log(
      `Check that account balance ${expectedBalance} is displayed in account list`,
    );
    await this.driver.waitForSelector({
      css: this.accountListBalance,
      text: expectedBalance,
    });
  }

  // TODO: Fix in https://github.com/MetaMask/metamask-extension/issues/31860
  // eslint-disable-next-line @typescript-eslint/naming-convention
  async check_accountDisplayedInAccountList(
    expectedLabel: string = 'Account',
  ): Promise<void> {
    console.log(
      `Check that account label ${expectedLabel} is displayed in account list`,
    );
    await this.driver.waitForSelector({
      css: this.accountListItem,
      text: expectedLabel,
    });
  }

  // TODO: Fix in https://github.com/MetaMask/metamask-extension/issues/31860
  // eslint-disable-next-line @typescript-eslint/naming-convention
<<<<<<< HEAD
=======
  async check_walletDisplayedInAccountListMenu(
    expectedLabel: string = 'Wallet',
  ): Promise<void> {
    console.log(
      `Check that wallet label ${expectedLabel} is displayed in account list menu`,
    );
    await this.driver.waitForSelector({
      css: this.walletHeader,
      text: expectedLabel,
    });
  }

  // TODO: Fix in https://github.com/MetaMask/metamask-extension/issues/31860
  // eslint-disable-next-line @typescript-eslint/naming-convention
  async check_walletDetailsButtonIsDisplayed(): Promise<void> {
    console.log('Check wallet details button is displayed');
    await this.driver.waitForSelector(this.walletDetailsButton);
  }

  // TODO: Fix in https://github.com/MetaMask/metamask-extension/issues/31860
  // eslint-disable-next-line @typescript-eslint/naming-convention
>>>>>>> 9ab104b0
  async check_accountNotDisplayedInAccountList(
    expectedLabel: string = 'Account',
  ): Promise<void> {
    console.log(
      `Check that account label ${expectedLabel} is not displayed in account list`,
    );
    await this.driver.assertElementNotPresent({
      css: this.accountListItem,
      text: expectedLabel,
    });
  }

  /**
   * Checks that the account with the specified label is not displayed in the account list.
   *
   * @param expectedLabel - The label of the account that should not be displayed.
   */
  // TODO: Fix in https://github.com/MetaMask/metamask-extension/issues/31860
  // eslint-disable-next-line @typescript-eslint/naming-convention
  async check_accountIsNotDisplayedInAccountList(
    expectedLabel: string,
  ): Promise<void> {
    console.log(
      `Check that account label ${expectedLabel} is not displayed in account list`,
    );
    await this.driver.assertElementNotPresent({
      css: this.accountListItem,
      text: expectedLabel,
    });
  }

  // TODO: Fix in https://github.com/MetaMask/metamask-extension/issues/31860
  // eslint-disable-next-line @typescript-eslint/naming-convention
  async check_accountIsPinned(): Promise<void> {
    console.log(`Check that account is pinned`);
    await this.driver.waitForSelector(this.pinnedIcon);
  }

  // TODO: Fix in https://github.com/MetaMask/metamask-extension/issues/31860
  // eslint-disable-next-line @typescript-eslint/naming-convention
  async check_accountIsUnpinned(): Promise<void> {
    console.log(`Check that account is unpinned`);
    await this.driver.assertElementNotPresent(this.pinnedIcon);
  }

  // TODO: Fix in https://github.com/MetaMask/metamask-extension/issues/31860
  // eslint-disable-next-line @typescript-eslint/naming-convention
  async check_addAccountSnapButtonIsDisplayed(): Promise<void> {
    console.log('Check add account snap button is displayed');
    await this.driver.waitForSelector(this.addSnapAccountButton);
  }

  // TODO: Fix in https://github.com/MetaMask/metamask-extension/issues/31860
  // eslint-disable-next-line @typescript-eslint/naming-convention
  async check_addAccountSnapButtonNotPresent(): Promise<void> {
    console.log('Check add account snap button is not present');
    await this.driver.assertElementNotPresent(this.addSnapAccountButton);
  }

  /**
   * Checks that the add watch account button is displayed in the create account modal.
   *
   * @param expectedAvailability - Whether the add watch account button is expected to be displayed.
   */
  // TODO: Fix in https://github.com/MetaMask/metamask-extension/issues/31860
  // eslint-disable-next-line @typescript-eslint/naming-convention
  async check_addWatchAccountAvailable(
    expectedAvailability: boolean,
  ): Promise<void> {
    console.log(
      `Check add watch account button is ${
        expectedAvailability ? 'displayed ' : 'not displayed'
      }`,
    );
    await this.openAddAccountModal();
    if (expectedAvailability) {
      await this.driver.waitForSelector(this.addEoaAccountButton);
    } else {
      await this.driver.assertElementNotPresent(this.addEoaAccountButton);
    }
  }

  /**
   * Verifies that all occurrences of the account balance value and symbol are displayed as private.
   *
   */
  // TODO: Fix in https://github.com/MetaMask/metamask-extension/issues/31860
  // eslint-disable-next-line @typescript-eslint/naming-convention
  async check_balanceIsPrivateEverywhere(): Promise<void> {
    console.log(`Verify all account balance occurrences are private`);
    const balanceSelectors = {
      tag: 'span',
      text: '••••••',
    };
    await this.driver.elementCountBecomesN(balanceSelectors, 6);
  }

  // TODO: Fix in https://github.com/MetaMask/metamask-extension/issues/31860
  // eslint-disable-next-line @typescript-eslint/naming-convention
  async check_currentAccountIsImported(): Promise<void> {
    console.log(`Check that current account is an imported account`);
    await this.driver.waitForSelector({
      css: this.currentSelectedAccount,
      text: 'Imported',
    });
  }

  // TODO: Fix in https://github.com/MetaMask/metamask-extension/issues/31860
  // eslint-disable-next-line @typescript-eslint/naming-convention
  async check_hiddenAccountsListExists(): Promise<void> {
    console.log(`Check that hidden accounts list is displayed in account list`);
    await this.driver.waitForSelector(this.hiddenAccountsList);
  }

  /**
   * Verifies number of accounts currently showing in the accounts menu.
   *
   * @param expectedNumberOfAccounts - The expected number of accounts showing.
   * @param accountType - Optional account type to filter by. If not provided, counts all accounts.
   */
  // TODO: Fix in https://github.com/MetaMask/metamask-extension/issues/31860
  // eslint-disable-next-line @typescript-eslint/naming-convention
  async check_numberOfAvailableAccounts(
    expectedNumberOfAccounts: number,
    accountType?: ACCOUNT_TYPE,
  ): Promise<void> {
    console.log(
      `Verify the number of ${
        accountType ? ACCOUNT_TYPE[accountType] : 'all'
      } accounts in the account menu is: ${expectedNumberOfAccounts}`,
    );

    await this.driver.waitForSelector(this.accountListItem);
    await this.driver.wait(async () => {
      const internalAccounts = await this.driver.findElements(
        this.accountListItem,
      );

      let filteredAccounts = internalAccounts;
      if (accountType !== undefined) {
        // Filter accounts based on type
        filteredAccounts = await Promise.all(
          internalAccounts.map(async (account) => {
            const accountText = await account.getText();
            switch (accountType) {
              case ACCOUNT_TYPE.Ethereum:
                return (
                  !accountText.includes('Bitcoin') &&
                  !accountText.includes('Solana')
                );
              case ACCOUNT_TYPE.Bitcoin:
                return accountText.includes('Bitcoin');
              case ACCOUNT_TYPE.Solana:
                return accountText.includes('Solana');
              default:
                return true;
            }
          }),
        ).then((results) =>
          internalAccounts.filter((_, index) => results[index]),
        );
      }

      const isValid = filteredAccounts.length === expectedNumberOfAccounts;
      console.log(
        `Number of ${
          accountType ? ACCOUNT_TYPE[accountType] : 'all'
        } accounts: ${
          filteredAccounts.length
        } is equal to ${expectedNumberOfAccounts}? ${isValid}`,
      );
      return isValid;
    }, 20000);
  }

  /**
   * Check that the remove account button is not displayed in the account options menu for the specified account.
   *
   * @param accountLabel - The label of the account to check.
   */
  // TODO: Fix in https://github.com/MetaMask/metamask-extension/issues/31860
  // eslint-disable-next-line @typescript-eslint/naming-convention
  async check_removeAccountButtonIsNotDisplayed(
    accountLabel: string,
  ): Promise<void> {
    console.log(
      `Check that remove account button is not displayed in account options menu for account ${accountLabel} in account list`,
    );
    await this.openAccountOptionsInAccountList(accountLabel);
    await this.driver.assertElementNotPresent(this.removeAccountButton);
  }

  async selectAccount(accountLabel: string): Promise<void> {
    console.log(`Select account with label ${accountLabel} in account list`);
    await this.driver.clickElement({
      css: this.selectAccountSelector,
      text: accountLabel,
    });
    console.log(`Account with label ${accountLabel} selected`);
  }

  async startImportSecretPhrase(srp: string): Promise<void> {
    console.log(`Importing ${srp.split(' ').length} word srp`);
    await this.driver.clickElement(this.createAccountButton);
    await this.driver.clickElement(this.importSrpButton);
    await this.driver.waitForSelector(this.importSrpModalTitle);
    await this.driver.pasteIntoField(this.importSrpInput, srp);
    await this.driver.clickElement(this.importSrpConfirmButton);
  }

  async startExportSrpForAccount(accountLabel: string): Promise<void> {
    console.log(`Exporting SRP for account ${accountLabel}`);
    await this.openAccountDetailsModal(accountLabel);
    await this.driver.delay(500);
    await this.driver.clickElement(this.exportSrpButton);
  }

  // TODO: Fix in https://github.com/MetaMask/metamask-extension/issues/31860
  // eslint-disable-next-line @typescript-eslint/naming-convention
  async check_accountBelongsToSrp(
    accountName: string,
    srpIndex: number,
  ): Promise<void> {
    console.log(`Check that current account is an imported account`);
    await new HeaderNavbar(this.driver).openSettingsPage();
    const settingsPage = new SettingsPage(this.driver);
    await settingsPage.check_pageIsLoaded();
    await settingsPage.goToPrivacySettings();

    const privacySettings = new PrivacySettings(this.driver);
    await privacySettings.openSrpList();

    if (srpIndex === 0) {
      throw new Error('SRP index must be > 0');
    }
    const srps = await this.driver.findElements('.select-srp__container');
    const selectedSrp = srps[srpIndex - 1];
    const showAccountsButton = await this.driver.waitForSelector(
      `[data-testid="srp-list-show-accounts-${srpIndex - 1}"]`,
    );
    await showAccountsButton.click();

    await this.driver.findNestedElement(selectedSrp, {
      text: accountName,
      tag: 'p',
    });
  }
}

export default AccountListPage;<|MERGE_RESOLUTION|>--- conflicted
+++ resolved
@@ -633,8 +633,6 @@
 
   // TODO: Fix in https://github.com/MetaMask/metamask-extension/issues/31860
   // eslint-disable-next-line @typescript-eslint/naming-convention
-<<<<<<< HEAD
-=======
   async check_walletDisplayedInAccountListMenu(
     expectedLabel: string = 'Wallet',
   ): Promise<void> {
@@ -656,7 +654,6 @@
 
   // TODO: Fix in https://github.com/MetaMask/metamask-extension/issues/31860
   // eslint-disable-next-line @typescript-eslint/naming-convention
->>>>>>> 9ab104b0
   async check_accountNotDisplayedInAccountList(
     expectedLabel: string = 'Account',
   ): Promise<void> {
