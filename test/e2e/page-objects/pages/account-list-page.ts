--- conflicted
+++ resolved
@@ -665,27 +665,6 @@
     console.log(
       `Verify the number of accounts in the account menu is: ${expectedNumberOfAccounts}`,
     );
-<<<<<<< HEAD
-    await this.driver.waitForSelector(this.accountListItem);
-    await this.driver.wait(
-      async () => {
-        await this.driver.delay(500);
-        const internalAccounts = await this.driver.findElements(
-          this.accountListItem,
-        );
-        console.log(
-          `Number of accounts: ${
-            internalAccounts.length
-          } is equal to ${expectedNumberOfAccounts}? ${
-            internalAccounts.length === expectedNumberOfAccounts
-          }`,
-        );
-        return internalAccounts.length === expectedNumberOfAccounts;
-      },
-      20000,
-      true,
-    );
-=======
 
     await this.driver.waitForSelector(this.accountListItem);
     await this.driver.wait(async () => {
@@ -698,7 +677,6 @@
       );
       return isValid;
     }, 20000);
->>>>>>> dd659446
   }
 
   /**
