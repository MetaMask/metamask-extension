--- conflicted
+++ resolved
@@ -275,14 +275,11 @@
     await this.driver.clickElement(this.ipfsGatewayToggle);
   }
 
-<<<<<<< HEAD
-=======
   async toggleNetworkDetailsCheck(): Promise<void> {
     console.log('Toggle network details check on privacy settings page');
     await this.driver.clickElement(this.networkDetailsCheckToggle);
   }
 
->>>>>>> 82db9a9c
   /**
    * Checks if the delete MetaMetrics data button is enabled on privacy settings page.
    *
