--- conflicted
+++ resolved
@@ -73,15 +73,6 @@
     '[data-testid="useSafeChainsListValidation"] .toggle-button';
 
   private readonly revealSrpButton = '[data-testid="reveal-seed-words"]';
-
-  private readonly changePasswordButton =
-    '[data-testid="change-password-button"]';
-
-  private readonly passwordChangeSuccessToast =
-    '[data-testid="password-change-toast-success"]';
-
-  private readonly passwordChangeErrorToast =
-    '[data-testid="password-change-toast-error"]';
 
   private readonly revealSrpNextButton = {
     text: 'Next',
@@ -252,25 +243,7 @@
     await this.driver.clickElement(this.revealSrpButton);
   }
 
-<<<<<<< HEAD
-  async openChangePassword(): Promise<void> {
-    console.log('Open change password on privacy settings page');
-    await this.driver.clickElement(this.changePasswordButton);
-  }
-
-  async check_passwordChangeSuccessToastIsDisplayed(): Promise<void> {
-    console.log(
-      'Check password change success toast is displayed on privacy settings page',
-    );
-    await this.driver.waitForSelector(this.passwordChangeSuccessToast);
-  }
-
   async openRevealSrpQuiz(srpIndex: number = 1): Promise<void> {
-    console.log('Open reveal SRP quiz on privacy settings page');
-
-=======
-  async openRevealSrpQuiz(srpIndex: number = 1): Promise<void> {
->>>>>>> b365fbdb
     await this.openSrpList();
     // We only pass in the srpIndex when there are multiple SRPs
     const srpSelector = {
