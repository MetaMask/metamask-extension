--- conflicted
+++ resolved
@@ -256,8 +256,6 @@
     await this.driver.clickElement(this.revealSrpButton);
   }
 
-<<<<<<< HEAD
-=======
   async openChangePassword(): Promise<void> {
     console.log('Open change password on privacy settings page');
     await this.driver.clickElement(this.changePasswordButton);
@@ -272,7 +270,6 @@
     await this.driver.waitForSelector(this.passwordChangeSuccessToast);
   }
 
->>>>>>> 7f4e6d9b
   async openRevealSrpQuiz(srpIndex: number = 1): Promise<void> {
     await this.openSrpList();
     // We only pass in the srpIndex when there are multiple SRPs
