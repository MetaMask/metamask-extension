--- conflicted
+++ resolved
@@ -60,11 +60,6 @@
     console.log('Advanced Settings page is loaded');
   }
 
-<<<<<<< HEAD
-  async confirmAutoLockout(): Promise<void> {
-    console.log('Confirming auto lockout in advanced settings');
-    await this.driver.clickElement(this.autoLockoutButton);
-=======
   async clearActivityTabData(): Promise<void> {
     console.log('Clearing activity tab data from advanced settings page');
     await this.driver.clickElement(this.clearActivityTabDataButton);
@@ -74,10 +69,14 @@
     );
   }
 
+  async confirmAutoLockout(): Promise<void> {
+    console.log('Confirming auto lockout in advanced settings');
+    await this.driver.clickElement(this.autoLockoutButton);
+  }
+
   async downloadData(): Promise<void> {
     console.log('Downloading data on advanced settings page');
     await this.driver.clickElement(this.downloadDataButton);
->>>>>>> 1dee3b17
   }
 
   async downloadStateLogs(): Promise<void> {
