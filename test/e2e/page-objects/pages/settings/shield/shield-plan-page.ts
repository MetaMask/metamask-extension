// Enhanced ShieldPlanPage class
import { Driver } from '../../../../webdriver/driver';

export default class ShieldPlanPage {
  private readonly driver: Driver;

  private readonly annualPlanButton =
    '[data-testid="shield-plan-annual-button"]';

  private readonly backButton = '[data-testid="shield-plan-back-button"]';

  private readonly continueButton =
    '[data-testid="shield-plan-continue-button"]';

  private readonly monthlyPlanButton =
    '[data-testid="shield-plan-monthly-button"]';

  private readonly shieldPlanPageAnnualPlan = {
    text: 'Annual',
    tag: 'p',
  };

  private readonly shieldPlanPageMonthlyPlan = {
    text: 'Monthly',
    tag: 'p',
  };

  private readonly shieldPlanPageTitle = {
    text: 'Choose your plan',
    tag: 'h4',
  };

  constructor(driver: Driver) {
    this.driver = driver;
  }

  async checkPageIsLoaded(): Promise<void> {
    console.log('Checking Shield plan page is loaded with selectors:', [
      this.shieldPlanPageTitle,
      this.shieldPlanPageAnnualPlan,
      this.shieldPlanPageMonthlyPlan,
    ]);
    await this.driver.waitForMultipleSelectors([
      this.shieldPlanPageTitle,
      this.shieldPlanPageAnnualPlan,
      this.shieldPlanPageMonthlyPlan,
    ]);
    console.log('Shield plan page is loaded');
  }

  async clickBackButton(): Promise<void> {
    console.log('Clicking back button on Shield plan page');
    await this.driver.clickElement(this.backButton);
  }

  async selectAnnualPlan(): Promise<void> {
    console.log('Selecting Annual plan');
    await this.driver.clickElement(this.annualPlanButton);
  }

  async selectMonthlyPlan(): Promise<void> {
    console.log('Selecting Monthly plan');
    await this.driver.clickElement(this.monthlyPlanButton);
  }

  async clickContinueButton(): Promise<void> {
    console.log('Clicking Continue button to start Stripe checkout');
    await this.driver.clickElement(this.continueButton);
  }

  /**
   * Complete the shield plan subscription flow
   * Selects a plan, clicks continue, and handles window switching after checkout opens
   *
   * @param plan - The subscription plan to select ('annual' or 'monthly')
   */
  async completeShieldPlanSubscriptionFlow(
    plan: 'annual' | 'monthly',
  ): Promise<void> {
    console.log(`Completing shield plan subscription flow for ${plan} plan`);
    await this.checkPageIsLoaded();

    if (plan === 'annual') {
      await this.selectAnnualPlan();
    } else {
      await this.selectMonthlyPlan();
    }

    await this.clickContinueButton();

<<<<<<< HEAD
    // Wait for checkout tab to open and switch to it
    await this.driver.waitUntilXWindowHandles(2);

    // Switch back to the main MetaMask window
    await this.driver.switchToWindowWithTitle('MetaMask');

=======
>>>>>>> 98ce701b
    console.log(`Shield plan subscription flow completed for ${plan} plan`);
  }
}<|MERGE_RESOLUTION|>--- conflicted
+++ resolved
@@ -88,15 +88,6 @@
 
     await this.clickContinueButton();
 
-<<<<<<< HEAD
-    // Wait for checkout tab to open and switch to it
-    await this.driver.waitUntilXWindowHandles(2);
-
-    // Switch back to the main MetaMask window
-    await this.driver.switchToWindowWithTitle('MetaMask');
-
-=======
->>>>>>> 98ce701b
     console.log(`Shield plan subscription flow completed for ${plan} plan`);
   }
 }