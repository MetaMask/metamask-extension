--- conflicted
+++ resolved
@@ -68,13 +68,6 @@
     console.log('Shield Claim page is loaded');
   }
 
-<<<<<<< HEAD
-  /**
-   * Check if the Shield Claim page is loaded in view mode
-   * (submit button is not present in view mode)
-   */
-=======
->>>>>>> 98ce701b
   async checkPageIsLoadedInViewMode(): Promise<void> {
     await this.driver.waitForMultipleSelectors([
       this.pageContainer,
@@ -83,51 +76,6 @@
     console.log('Shield Claim page is loaded in view mode');
   }
 
-<<<<<<< HEAD
-  /**
-   * Select an account from the AccountSelector modal
-   *
-   * @param accountName - The name of the account to select
-   */
-  async selectImpactedWalletName(accountName: string): Promise<void> {
-    console.log(`Selecting impacted wallet address: ${accountName}`);
-    // Click the account selector button to open the modal
-    await this.driver.clickElement(this.accountSelectorButton);
-
-    // Click the account with the specified name
-    await this.driver.clickElement(this.accountSelectorItemByName(accountName));
-
-    console.log(`Account ${accountName} selected`);
-  }
-
-  /**
-   * Select a network from the NetworkSelector modal
-   *
-   * @param chainId - The chain ID to select (e.g., '0x1' for Mainnet)
-   */
-  async selectNetwork(chainId: string): Promise<void> {
-    console.log(`Selecting network with chain ID: ${chainId}`);
-    // Click the network selector button to open the modal
-    await this.driver.clickElement(this.networkSelectorButton);
-
-    // Click the network with the specified chain ID
-    await this.driver.clickElement(this.networkListItem(chainId));
-
-    console.log(`Network with chain ID ${chainId} selected`);
-  }
-
-  /**
-   * Fill in the email field
-   *
-   * @param email - The email address to fill
-   */
-  async fillEmail(email: string): Promise<void> {
-    console.log(`Filling email: ${email}`);
-    await this.driver.fill(this.emailInput, email);
-  }
-
-  /**
-=======
   async selectImpactedWalletName(accountName: string): Promise<void> {
     console.log(`Selecting impacted wallet address: ${accountName}`);
     await this.driver.clickElement(this.accountSelectorButton);
@@ -149,7 +97,6 @@
   }
 
   /**
->>>>>>> 98ce701b
    * Fill in the impacted transaction hash field
    *
    * @param hash - The transaction hash to fill
@@ -187,68 +134,8 @@
     await this.driver.clickElement(this.submitButton);
   }
 
-<<<<<<< HEAD
-  /**
-   * Check if success toast message is displayed
-   */
   async checkSuccessMessageDisplayed(): Promise<void> {
     await this.driver.waitForSelector(this.claimSuccessToast);
-  }
-
-  /**
-   * Verify claim data is displayed correctly in view mode
-   *
-   * @param claimData - The claim data to verify
-   * @param claimData.email - The email address to verify
-   * @param claimData.reimbursementWalletAddress - The reimbursement wallet address to verify
-   * @param claimData.impactedTxHash - The impacted transaction hash to verify
-   * @param claimData.description - The description to verify
-   */
-  async verifyClaimData(claimData: {
-    email: string;
-    reimbursementWalletAddress: string;
-    impactedTxHash: string;
-    description: string;
-  }): Promise<void> {
-    console.log('Verifying claim data is displayed correctly');
-
-    // Verify email - using css and value pattern
-    await this.driver.waitForSelector({
-      css: this.emailInput,
-      value: claimData.email,
-    });
-    console.log(`Email verified: ${claimData.email}`);
-
-    // Verify reimbursement wallet address
-    await this.driver.waitForSelector({
-      css: this.reimbursementWalletAddressInput,
-      value: claimData.reimbursementWalletAddress,
-    });
-    console.log(
-      `Reimbursement wallet address verified: ${claimData.reimbursementWalletAddress}`,
-    );
-
-    // Verify impacted transaction hash
-    await this.driver.waitForSelector({
-      css: this.impactedTxHashInput,
-      value: claimData.impactedTxHash,
-    });
-    console.log(
-      `Impacted transaction hash verified: ${claimData.impactedTxHash}`,
-    );
-
-    // Verify description - using css and value pattern
-    await this.driver.waitForSelector({
-      css: this.descriptionTextarea,
-      text: claimData.description,
-    });
-    console.log(`Description verified: ${claimData.description}`);
-
-    console.log('All claim data verified successfully');
-=======
-  async checkSuccessMessageDisplayed(): Promise<void> {
-    await this.driver.waitForSelector(this.claimSuccessToast);
->>>>>>> 98ce701b
   }
 
   async verifyClaimData(claimData: {
