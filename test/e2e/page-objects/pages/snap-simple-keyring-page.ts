--- conflicted
+++ resolved
@@ -161,27 +161,15 @@
    * Approves or rejects a transaction from a snap account on Snap Simple Keyring page.
    *
    * @param approveTransaction - Indicates if the transaction should be approved. Defaults to true.
-<<<<<<< HEAD
-   */
-  async approveRejectSnapAccountTransaction(
-    approveTransaction: boolean = true,
-=======
    * @param isSignatureRequest - Indicates if the request is a signature request. Defaults to false.
    */
   async approveRejectSnapAccountTransaction(
     approveTransaction: boolean = true,
     isSignatureRequest: boolean = false,
->>>>>>> 130bdbf5
   ): Promise<void> {
     console.log(
       'Approve/Reject snap account transaction on Snap Simple Keyring page',
     );
-<<<<<<< HEAD
-    await this.driver.clickElement(this.confirmationSubmitButton);
-    await this.driver.switchToWindowWithTitle(
-      WINDOW_TITLES.SnapSimpleKeyringDapp,
-    );
-=======
     if (isSignatureRequest) {
       await this.driver.clickElementAndWaitForWindowToClose(
         this.confirmationSubmitButton,
@@ -196,7 +184,6 @@
       WINDOW_TITLES.SnapSimpleKeyringDapp,
     );
 
->>>>>>> 130bdbf5
     // Get the first request from the requests list on simple keyring snap page
     await this.driver.clickElementUsingMouseMove(this.listRequestsSection);
     await this.driver.clickElement(this.listRequestsButton);
