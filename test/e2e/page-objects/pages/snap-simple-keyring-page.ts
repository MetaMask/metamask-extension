import { Driver } from '../../webdriver/driver';
import { WINDOW_TITLES } from '../../helpers';

class SnapSimpleKeyringPage {
  private readonly driver: Driver;

  private readonly accountCreatedMessage = {
    text: 'Account created',
    tag: 'h3',
  };

  private readonly accountSupportedMethods = {
    text: 'Account Supported Methods',
    tag: 'p',
  };

  private readonly addtoMetamaskMessage = {
    text: 'Add to MetaMask',
    tag: 'h3',
  };

  private readonly cancelAddAccountWithNameButton =
    '[data-testid="cancel-add-account-with-name"]';

  private readonly confirmAddtoMetamask = {
    text: 'Confirm',
    tag: 'button',
  };

  private readonly confirmationCancelButton =
    '[data-testid="confirmation-cancel-button"]';

  private readonly confirmationSubmitButton =
    '[data-testid="confirmation-submit-button"]';

  private readonly confirmCompleteButton = {
    text: 'OK',
    tag: 'button',
  };

  private readonly confirmConnectionButton = {
    text: 'Connect',
    tag: 'button',
  };

  private readonly connectButton = '#connectButton';

  private readonly createAccountButton = {
    text: 'Create Account',
    tag: 'button',
  };

  private readonly createAccountMessage =
    '[data-testid="create-snap-account-content-title"]';

  private readonly createAccountSection = {
    text: 'Create account',
    tag: 'div',
  };

  private readonly createSnapAccountName = '#account-name';

<<<<<<< HEAD
  private readonly importAccountSection = {
    text: 'Import account',
    tag: 'div',
  };

  private readonly importAccountButton = {
    text: 'Import Account',
    tag: 'button',
  };

  private readonly importAccountPrivateKeyInput = '#import-account-private-key';

=======
  private readonly errorRequestMessage = {
    text: 'Error request',
    tag: 'p',
  };

>>>>>>> 97758a6a
  private readonly installationCompleteMessage = {
    text: 'Installation complete',
    tag: 'h2',
  };

  private readonly listRequestsButton = {
    text: 'List Requests',
    tag: 'button',
  };

  private readonly listRequestsSection = {
    text: 'List requests',
    tag: 'div',
  };

  private readonly pageTitle = {
    text: 'Snap Simple Keyring',
    tag: 'p',
  };

  private readonly snapConnectedMessage = '#snapConnected';

  private readonly snapInstallScrollButton =
    '[data-testid="snap-install-scroll"]';

  private readonly submitAddAccountWithNameButton =
    '[data-testid="submit-add-account-with-name"]';

  private readonly useSyncApprovalToggle =
    '[data-testid="use-sync-flow-toggle"]';

  private readonly approveRequestSection = {
    text: 'Approve request',
    tag: 'div',
  };

  private readonly rejectRequestSection = {
    text: 'Reject request',
    tag: 'div',
  };

  private readonly rejectRequestIdInput = '#reject-request-request-id';

  private readonly approveRequestIdInput = '#approve-request-request-id';

  private readonly approveRequestButton = {
    text: 'Approve Request',
    tag: 'button',
  };

  private readonly rejectRequestButton = {
    text: 'Reject Request',
    tag: 'button',
  };

  private readonly requestMessage = {
    text: '"scope":',
    tag: 'div',
  };


  constructor(driver: Driver) {
    this.driver = driver;
  }

  async check_pageIsLoaded(): Promise<void> {
    try {
      await this.driver.waitForMultipleSelectors([
        this.pageTitle,
        this.useSyncApprovalToggle,
      ]);
    } catch (e) {
      console.log(
        'Timeout while waiting for Snap Simple Keyring page to be loaded',
        e,
      );
      throw e;
    }
    console.log('Snap Simple Keyring page is loaded');
  }

<<<<<<< HEAD
  async approveRejectSnapAccountTransaction(approveTransaction: boolean = true,): Promise<void> {
    console.log('Approve/Reject snap account transaction on Snap Simple Keyring page');

    await this.driver.clickElementAndWaitToDisappear(this.confirmationSubmitButton);
    await this.driver.switchToWindowWithTitle(WINDOW_TITLES.SnapSimpleKeyringDapp);

    await this.driver.clickElement(this.listRequestsSection);
    await this.driver.clickElement(this.listRequestsButton);

    const requestJSON = await (
    await this.driver.waitForSelector(this.requestMessage)
  ).getText();
  if (approveTransaction) {

    await this.driver.clickElement(this.approveRequestSection);
    await this.driver.fill(this.approveRequestIdInput, JSON.parse(requestJSON)[0].id);
    await this.driver.clickElement(this.approveRequestButton);

  } else {
    await this.driver.clickElement(this.rejectRequestSection);
    await this.driver.fill(this.rejectRequestIdInput, JSON.parse(requestJSON)[0].id);
    await this.driver.clickElement(this.rejectRequestButton);

  }
  await this.driver.switchToWindowWithTitle(WINDOW_TITLES.ExtensionInFullScreenView);
}




  /**
   * Confirms the add account dialog on the Snap Simple Keyring page.
   */
  async confirmAddAccountDialog(): Promise<void> {
    await this.driver.switchToWindowWithTitle(WINDOW_TITLES.Dialog);
    await this.driver.waitForSelector(this.createAccountMessage);
    await this.driver.clickElement(this.confirmationSubmitButton);
=======
  async cancelCreateSnapOnConfirmationScreen(): Promise<void> {
    console.log('Cancel create snap on confirmation screen');
    await this.driver.clickElementAndWaitForWindowToClose(
      this.confirmationCancelButton,
    );
  }

  async cancelCreateSnapOnFillNameScreen(): Promise<void> {
    console.log('Cancel create snap on fill name screen');
    await this.driver.clickElementAndWaitForWindowToClose(
      this.cancelAddAccountWithNameButton,
    );
  }

  async confirmCreateSnapOnConfirmationScreen(): Promise<void> {
    console.log('Confirm create snap on confirmation screen');
    await this.driver.clickElement(this.confirmationSubmitButton);
  }

  /**
   * Creates a new account on the Snap Simple Keyring page and checks the account is created.
   *
   * @param accountName - Optional: name for the snap account. Defaults to "SSK Account".
   * @param isFirstAccount - Indicates if this is the first snap account being created. Defaults to true.
   */
  async createNewAccount(
    accountName: string = 'SSK Account',
    isFirstAccount: boolean = true,
  ): Promise<void> {
    console.log('Create new account on Snap Simple Keyring page');
    await this.openCreateSnapAccountConfirmationScreen(isFirstAccount);
    await this.confirmCreateSnapOnConfirmationScreen();
>>>>>>> 97758a6a

    await this.driver.waitForSelector(this.createSnapAccountName);
    await this.driver.fill(this.createSnapAccountName, accountName);
    await this.driver.clickElement(this.submitAddAccountWithNameButton);

    await this.driver.waitForSelector(this.accountCreatedMessage);
    await this.driver.clickElementAndWaitForWindowToClose(
      this.confirmationSubmitButton,
    );
    await this.driver.switchToWindowWithTitle(
      WINDOW_TITLES.SnapSimpleKeyringDapp,
    );
    await this.check_accountSupportedMethodsDisplayed();
  }

  /**
   * Creates a new account on the Snap Simple Keyring page and checks the account is created.
   */
  async createNewAccount(): Promise<void> {
    console.log('Create new account on Snap Simple Keyring page');
    await this.driver.clickElement(this.createAccountSection);
    await this.driver.clickElement(this.createAccountButton);
    await this.confirmAddAccountDialog();
  }

  async importAccountWithPrivateKey(privateKey: string): Promise<void> {
    console.log('Import account with private key on Snap Simple Keyring page');
    await this.driver.clickElement(this.importAccountSection);
    await this.driver.fill(this.importAccountPrivateKeyInput, privateKey);
    await this.driver.clickElement(this.importAccountButton);
    await this.confirmAddAccountDialog();
  }



  /**
   * Installs the Simple Keyring Snap and checks the snap is connected.
   */
  async installSnap(): Promise<void> {
    console.log('Install Simple Keyring Snap');
    await this.driver.clickElement(this.connectButton);

    await this.driver.switchToWindowWithTitle(WINDOW_TITLES.Dialog);
    await this.driver.clickElement(this.confirmConnectionButton);

    await this.driver.waitForSelector(this.addtoMetamaskMessage);
    await this.driver.clickElementSafe(this.snapInstallScrollButton, 200);
    await this.driver.waitForSelector(this.confirmAddtoMetamask);
    await this.driver.clickElement(this.confirmAddtoMetamask);

    await this.driver.waitForSelector(this.installationCompleteMessage);
    await this.driver.clickElementAndWaitForWindowToClose(
      this.confirmCompleteButton,
    );

    await this.driver.switchToWindowWithTitle(
      WINDOW_TITLES.SnapSimpleKeyringDapp,
    );
    await this.check_simpleKeyringSnapConnected();
  }

  /**
   * Opens the create snap account confirmation screen.
   *
   * @param isFirstAccount - Indicates if this is the first snap account being created. Defaults to true.
   */
  async openCreateSnapAccountConfirmationScreen(
    isFirstAccount: boolean = true,
  ): Promise<void> {
    console.log('Open create snap account confirmation screen');
    if (isFirstAccount) {
      await this.driver.clickElement(this.createAccountSection);
    }
    await this.driver.clickElement(this.createAccountButton);

    await this.driver.switchToWindowWithTitle(WINDOW_TITLES.Dialog);
    await this.driver.waitForSelector(this.createAccountMessage);
    await this.driver.waitForSelector(this.confirmationCancelButton);
  }

  async toggleUseSyncApproval() {
    console.log('Toggle Use Synchronous Approval');
    await this.driver.clickElement(this.useSyncApprovalToggle);
  }

  async check_accountSupportedMethodsDisplayed(): Promise<void> {
    console.log(
      'Check new created account supported methods are displayed on simple keyring snap page',
    );
    await this.driver.waitForSelector(this.accountSupportedMethods);
  }

  async check_errorRequestMessageDisplayed(): Promise<void> {
    console.log(
      'Check error request message is displayed on snap simple keyring page',
    );
    await this.driver.waitForSelector(this.errorRequestMessage);
  }

  async check_simpleKeyringSnapConnected(): Promise<void> {
    console.log('Check simple keyring snap is connected');
    await this.driver.waitForSelector(this.snapConnectedMessage);
  }
}

export default SnapSimpleKeyringPage;<|MERGE_RESOLUTION|>--- conflicted
+++ resolved
@@ -60,7 +60,6 @@
 
   private readonly createSnapAccountName = '#account-name';
 
-<<<<<<< HEAD
   private readonly importAccountSection = {
     text: 'Import account',
     tag: 'div',
@@ -73,13 +72,11 @@
 
   private readonly importAccountPrivateKeyInput = '#import-account-private-key';
 
-=======
   private readonly errorRequestMessage = {
     text: 'Error request',
     tag: 'p',
   };
 
->>>>>>> 97758a6a
   private readonly installationCompleteMessage = {
     text: 'Installation complete',
     tag: 'h2',
@@ -139,7 +136,6 @@
     text: '"scope":',
     tag: 'div',
   };
-
 
   constructor(driver: Driver) {
     this.driver = driver;
@@ -161,45 +157,52 @@
     console.log('Snap Simple Keyring page is loaded');
   }
 
-<<<<<<< HEAD
-  async approveRejectSnapAccountTransaction(approveTransaction: boolean = true,): Promise<void> {
-    console.log('Approve/Reject snap account transaction on Snap Simple Keyring page');
-
-    await this.driver.clickElementAndWaitToDisappear(this.confirmationSubmitButton);
-    await this.driver.switchToWindowWithTitle(WINDOW_TITLES.SnapSimpleKeyringDapp);
+  async approveRejectSnapAccountTransaction(
+    approveTransaction: boolean = true,
+  ): Promise<void> {
+    console.log(
+      'Approve/Reject snap account transaction on Snap Simple Keyring page',
+    );
+
+    await this.driver.clickElementAndWaitToDisappear(
+      this.confirmationSubmitButton,
+    );
+    await this.driver.switchToWindowWithTitle(
+      WINDOW_TITLES.SnapSimpleKeyringDapp,
+    );
 
     await this.driver.clickElement(this.listRequestsSection);
     await this.driver.clickElement(this.listRequestsButton);
 
     const requestJSON = await (
-    await this.driver.waitForSelector(this.requestMessage)
-  ).getText();
-  if (approveTransaction) {
-
-    await this.driver.clickElement(this.approveRequestSection);
-    await this.driver.fill(this.approveRequestIdInput, JSON.parse(requestJSON)[0].id);
-    await this.driver.clickElement(this.approveRequestButton);
-
-  } else {
-    await this.driver.clickElement(this.rejectRequestSection);
-    await this.driver.fill(this.rejectRequestIdInput, JSON.parse(requestJSON)[0].id);
-    await this.driver.clickElement(this.rejectRequestButton);
-
-  }
-  await this.driver.switchToWindowWithTitle(WINDOW_TITLES.ExtensionInFullScreenView);
-}
-
-
-
-
-  /**
-   * Confirms the add account dialog on the Snap Simple Keyring page.
-   */
+      await this.driver.waitForSelector(this.requestMessage)
+    ).getText();
+    if (approveTransaction) {
+      await this.driver.clickElement(this.approveRequestSection);
+      await this.driver.fill(
+        this.approveRequestIdInput,
+        JSON.parse(requestJSON)[0].id,
+      );
+      await this.driver.clickElement(this.approveRequestButton);
+    } else {
+      await this.driver.clickElement(this.rejectRequestSection);
+      await this.driver.fill(
+        this.rejectRequestIdInput,
+        JSON.parse(requestJSON)[0].id,
+      );
+      await this.driver.clickElement(this.rejectRequestButton);
+    }
+    await this.driver.switchToWindowWithTitle(
+      WINDOW_TITLES.ExtensionInFullScreenView,
+    );
+  }
+
   async confirmAddAccountDialog(): Promise<void> {
     await this.driver.switchToWindowWithTitle(WINDOW_TITLES.Dialog);
     await this.driver.waitForSelector(this.createAccountMessage);
     await this.driver.clickElement(this.confirmationSubmitButton);
-=======
+  }
+
   async cancelCreateSnapOnConfirmationScreen(): Promise<void> {
     console.log('Cancel create snap on confirmation screen');
     await this.driver.clickElementAndWaitForWindowToClose(
@@ -232,7 +235,6 @@
     console.log('Create new account on Snap Simple Keyring page');
     await this.openCreateSnapAccountConfirmationScreen(isFirstAccount);
     await this.confirmCreateSnapOnConfirmationScreen();
->>>>>>> 97758a6a
 
     await this.driver.waitForSelector(this.createSnapAccountName);
     await this.driver.fill(this.createSnapAccountName, accountName);
@@ -249,15 +251,10 @@
   }
 
   /**
-   * Creates a new account on the Snap Simple Keyring page and checks the account is created.
+   * Imports an account with a private key on the Snap Simple Keyring page.
+   *
+   * @param privateKey - The private key to import.
    */
-  async createNewAccount(): Promise<void> {
-    console.log('Create new account on Snap Simple Keyring page');
-    await this.driver.clickElement(this.createAccountSection);
-    await this.driver.clickElement(this.createAccountButton);
-    await this.confirmAddAccountDialog();
-  }
-
   async importAccountWithPrivateKey(privateKey: string): Promise<void> {
     console.log('Import account with private key on Snap Simple Keyring page');
     await this.driver.clickElement(this.importAccountSection);
@@ -265,8 +262,6 @@
     await this.driver.clickElement(this.importAccountButton);
     await this.confirmAddAccountDialog();
   }
-
-
 
   /**
    * Installs the Simple Keyring Snap and checks the snap is connected.
