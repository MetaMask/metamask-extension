import { Driver } from '../../../webdriver/driver';

class StartOnboardingPage {
  private driver: Driver;

  private readonly welcomeMessage = {
    text: 'Welcome to MetaMask',
    tag: 'h2',
  };

  private readonly getStartedButton =
    '[data-testid="onboarding-get-started-button"]';

  private readonly termsOfUseCheckbox = '[data-testid="terms-of-use-checkbox"]';

  private readonly termsOfUseScrollButton =
    '[data-testid="terms-of-use-scroll-button"]';

  private readonly termsOfUseAgreeButton =
    '[data-testid="terms-of-use-agree-button"]';

  private readonly logInMessage = {
    text: `Let's get started`,
    tag: 'h2',
  };

  private readonly createWalletButton =
    '[data-testid="onboarding-create-wallet"]';

  private readonly importWalletButton =
    '[data-testid="onboarding-import-wallet"]';

  private readonly onboardingCreateWithSrpButton =
    '[data-testid="onboarding-create-with-srp-button"]';

  private readonly onboardingImportWithSrpButton =
    '[data-testid="onboarding-import-with-srp-button"]';

  constructor(driver: Driver) {
    this.driver = driver;
  }

<<<<<<< HEAD
  // TODO: Fix in https://github.com/MetaMask/metamask-extension/issues/31860
  // eslint-disable-next-line @typescript-eslint/naming-convention
  async check_pageIsLoaded(): Promise<void> {
=======
  async check_bannerPageIsLoaded(): Promise<void> {
>>>>>>> c7e7d09b
    try {
      await this.driver.waitForMultipleSelectors([
        this.welcomeMessage,
        this.getStartedButton,
      ]);
    } catch (e) {
      console.log(
        'Timeout while waiting for welcome page banner to be loaded',
        e,
      );
      throw e;
    }
    console.log('Welcome page banner is loaded');
  }

  async agreeToTermsOfUse(): Promise<void> {
    await this.driver.clickElement(this.getStartedButton);
    await this.driver.waitForSelector(this.termsOfUseScrollButton);
    await this.driver.clickElementAndWaitToDisappear(
      this.termsOfUseScrollButton,
    );
    await this.driver.waitForSelector(this.termsOfUseCheckbox);
    await this.driver.clickElement(this.termsOfUseCheckbox);
    await this.driver.clickElementAndWaitToDisappear(
      this.termsOfUseAgreeButton,
    );
  }

  async check_loginPageIsLoaded(): Promise<void> {
    try {
      await this.driver.waitForMultipleSelectors([
        this.logInMessage,
        this.createWalletButton,
        this.importWalletButton,
      ]);
    } catch (e) {
      console.log('Timeout while waiting for get started page to be loaded', e);
      throw e;
    }
    console.log('Get started page is loaded');
  }

  async createWalletWithSrp(): Promise<void> {
    await this.driver.clickElement(this.createWalletButton);
    await this.driver.waitForSelector(this.onboardingCreateWithSrpButton);
    await this.driver.clickElement(this.onboardingCreateWithSrpButton);
  }

  async importWallet(): Promise<void> {
    await this.driver.clickElement(this.importWalletButton);
    await this.driver.waitForSelector(this.onboardingImportWithSrpButton);
    await this.driver.clickElement(this.onboardingImportWithSrpButton);
  }
}

export default StartOnboardingPage;<|MERGE_RESOLUTION|>--- conflicted
+++ resolved
@@ -40,13 +40,7 @@
     this.driver = driver;
   }
 
-<<<<<<< HEAD
-  // TODO: Fix in https://github.com/MetaMask/metamask-extension/issues/31860
-  // eslint-disable-next-line @typescript-eslint/naming-convention
-  async check_pageIsLoaded(): Promise<void> {
-=======
   async check_bannerPageIsLoaded(): Promise<void> {
->>>>>>> c7e7d09b
     try {
       await this.driver.waitForMultipleSelectors([
         this.welcomeMessage,
