--- conflicted
+++ resolved
@@ -23,11 +23,7 @@
 
   private readonly incorrectPasswordWarningMessage = {
     text: "Passwords don't match",
-<<<<<<< HEAD
-    testId: 'help-text',
-=======
     testId: 'confirm-password-error',
->>>>>>> 7ce844a6
   };
 
   constructor(driver: Driver) {
