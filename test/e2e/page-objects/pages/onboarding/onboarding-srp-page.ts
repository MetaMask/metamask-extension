--- conflicted
+++ resolved
@@ -32,8 +32,6 @@
     this.driver = driver;
   }
 
-  // TODO: Fix in https://github.com/MetaMask/metamask-extension/issues/31860
-  // eslint-disable-next-line @typescript-eslint/naming-convention
   async check_pageIsLoaded(): Promise<void> {
     try {
       await this.driver.waitForMultipleSelectors([
@@ -93,8 +91,6 @@
     }
   }
 
-  // TODO: Fix in https://github.com/MetaMask/metamask-extension/issues/31860
-  // eslint-disable-next-line @typescript-eslint/naming-convention
   async check_confirmSrpButtonIsDisabled(): Promise<void> {
     console.log('Check that confirm SRP button is disabled');
     const confirmSeedPhrase = await this.driver.findElement(
@@ -103,48 +99,9 @@
     assert.equal(await confirmSeedPhrase.isEnabled(), false);
   }
 
-<<<<<<< HEAD
-  /**
-   * Check the SRP dropdown iterates through each option
-   *
-   * @param numOptions - The number of options to check. Defaults to 5.
-   */
-  // TODO: Fix in https://github.com/MetaMask/metamask-extension/issues/31860
-  // eslint-disable-next-line @typescript-eslint/naming-convention
-  async check_srpDropdownIterations(numOptions: number = 5) {
-    console.log(
-      `Check the SRP dropdown iterates through ${numOptions} options`,
-    );
-    await this.driver.clickElement(this.srpDropdown);
-    await this.driver.wait(async () => {
-      const options = await this.driver.findElements(this.srpDropdownOptions);
-      return options.length === numOptions;
-    }, this.driver.timeout);
-
-    const options = await this.driver.findElements(this.srpDropdownOptions);
-    for (let i = 0; i < options.length; i++) {
-      if (i !== 0) {
-        await this.driver.clickElement(this.srpDropdown);
-      }
-      await options[i].click();
-      const expectedNumFields = 12 + i * 3;
-      await this.driver.wait(async () => {
-        const srpWordsFields = await this.driver.findElements(this.srpWords);
-        return expectedNumFields === srpWordsFields.length;
-      }, this.driver.timeout);
-    }
-  }
-
-  // TODO: Fix in https://github.com/MetaMask/metamask-extension/issues/31860
-  // eslint-disable-next-line @typescript-eslint/naming-convention
-  async check_wrongSrpWarningMessage(): Promise<void> {
-    console.log('Check that wrong SRP warning message is displayed');
-    await this.driver.waitForSelector(this.wrongSrpWarningMessage);
-=======
   async check_srpError(): Promise<void> {
     console.log('Check that SRP error is displayed');
     await this.driver.waitForSelector(this.srpError);
->>>>>>> 413490ac
   }
 }
 
