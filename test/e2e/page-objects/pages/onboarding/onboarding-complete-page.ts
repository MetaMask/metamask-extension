import { Driver } from '../../../webdriver/driver';

class OnboardingCompletePage {
  private driver: Driver;

<<<<<<< HEAD
=======
  private readonly congratulationsMessage = {
    text: 'Congratulations!',
    tag: 'h2',
  };

  private readonly defaultPrivacySettingsButton = {
    text: 'Manage default settings',
    tag: 'button',
  };

>>>>>>> 02e5b903
  private readonly installCompleteMessage = {
    text: 'Installation is complete!',
    tag: 'h2',
  };

  private readonly onboardingCompleteDoneButton =
    '[data-testid="onboarding-complete-done"]';

  private readonly pinExtensionDoneButton =
    '[data-testid="pin-extension-done"]';

  private readonly pinExtensionMessage = {
<<<<<<< HEAD
    text: 'Pin MetaMask on your browser so it’s accessible and easy to view transaction confirmations.',
=======
    text: 'Click Chrome extension icon to access it instantly',
>>>>>>> 02e5b903
    tag: 'p',
  };

  private readonly walletReadyMessage = {
    text: 'Your wallet is ready!',
    tag: 'h2',
  };

  private readonly remindMeLaterButton = {
    text: 'We’ll remind you later',
    tag: 'h2',
  };

  private readonly manageDefaultSettingsButton =
    '[data-testid="manage-default-settings"]';

  constructor(driver: Driver) {
    this.driver = driver;
  }

  async check_pageIsLoaded(): Promise<void> {
    try {
      await this.driver.waitForMultipleSelectors([
        this.manageDefaultSettingsButton,
        this.onboardingCompleteDoneButton,
      ]);
    } catch (e) {
      console.log(
        'Timeout while waiting for onboarding wallet creation complete page to be loaded',
        e,
      );
      throw e;
    }
    console.log('Onboarding wallet creation complete page is loaded');
  }

  async clickCreateWalletDoneButton(): Promise<void> {
    await this.driver.clickElementAndWaitToDisappear(
      this.onboardingCompleteDoneButton,
    );
  }

  async completeOnboarding(): Promise<void> {
    console.log('Complete onboarding');
    await this.clickCreateWalletDoneButton();
    await this.driver.waitForSelector(this.installCompleteMessage);
    await this.driver.waitForSelector(this.pinExtensionMessage);
    await this.driver.clickElementAndWaitToDisappear(
      this.pinExtensionDoneButton,
    );
  }

  async navigateToDefaultPrivacySettings(): Promise<void> {
    await this.driver.clickElementAndWaitToDisappear(
      this.manageDefaultSettingsButton,
    );
  }

  async check_walletReadyMessageIsDisplayed(): Promise<void> {
    await this.driver.waitForSelector(this.walletReadyMessage);
  }

  async check_remindMeLaterButtonIsDisplayed(): Promise<void> {
    await this.driver.waitForSelector(this.remindMeLaterButton);
  }
}

export default OnboardingCompletePage;<|MERGE_RESOLUTION|>--- conflicted
+++ resolved
@@ -3,8 +3,6 @@
 class OnboardingCompletePage {
   private driver: Driver;
 
-<<<<<<< HEAD
-=======
   private readonly congratulationsMessage = {
     text: 'Congratulations!',
     tag: 'h2',
@@ -15,7 +13,6 @@
     tag: 'button',
   };
 
->>>>>>> 02e5b903
   private readonly installCompleteMessage = {
     text: 'Installation is complete!',
     tag: 'h2',
@@ -28,11 +25,7 @@
     '[data-testid="pin-extension-done"]';
 
   private readonly pinExtensionMessage = {
-<<<<<<< HEAD
-    text: 'Pin MetaMask on your browser so it’s accessible and easy to view transaction confirmations.',
-=======
     text: 'Click Chrome extension icon to access it instantly',
->>>>>>> 02e5b903
     tag: 'p',
   };
 
