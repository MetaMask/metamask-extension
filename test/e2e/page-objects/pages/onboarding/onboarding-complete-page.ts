import { Driver } from '../../../webdriver/driver';

class OnboardingCompletePage {
  private driver: Driver;

  private readonly installCompleteMessage = {
    text: 'Installation is complete!',
    tag: 'h2',
  };

  private readonly onboardingCompleteDoneButton =
    '[data-testid="onboarding-complete-done"]';

  private readonly pinExtensionDoneButton =
    '[data-testid="pin-extension-done"]';

  private readonly pinExtensionMessage = {
    text: 'Pin MetaMask on your browser so it’s accessible and easy to view transaction confirmations.',
    tag: 'p',
  };

  private readonly walletReadyMessage = {
    text: 'Your wallet is ready!',
    tag: 'h2',
  };

  private readonly keepSrpSafeMessage = {
    text: 'Keep your Secret Recovery Phrase safe!',
    tag: 'h2',
  };

  private readonly remindMeLaterButton = {
    text: 'We’ll remind you later',
    tag: 'h2',
  };

  private readonly manageDefaultSettingsButton =
    '[data-testid="manage-default-settings"]';

  constructor(driver: Driver) {
    this.driver = driver;
  }

  async check_pageIsLoaded(): Promise<void> {
    try {
      await this.driver.waitForMultipleSelectors([
        this.manageDefaultSettingsButton,
        this.onboardingCompleteDoneButton,
      ]);
    } catch (e) {
      console.log(
        'Timeout while waiting for onboarding wallet creation complete page to be loaded',
        e,
      );
      throw e;
    }
    console.log('Onboarding wallet creation complete page is loaded');
  }

  async check_pageIsLoaded_backup(): Promise<void> {
    try {
      await this.driver.waitForMultipleSelectors([
        this.keepSrpSafeMessage,
        this.onboardingCompleteDoneButton,
      ]);
    } catch (e) {
      console.error(
        'Timeout while waiting for srp backup complete page to be loaded',
        e,
      );
      throw e;
    }
    console.log('SRP backup complete page is loaded');
  }

  async clickCreateWalletDoneButton(): Promise<void> {
    await this.driver.clickElementAndWaitToDisappear(
      this.onboardingCompleteDoneButton,
    );
  }

  async completeOnboarding(isSocialImportFlow: boolean = false): Promise<void> {
    console.log('Complete onboarding');
    if (!isSocialImportFlow) {
      await this.clickCreateWalletDoneButton();
    }
    await this.driver.waitForSelector(this.installCompleteMessage);
    await this.driver.waitForSelector(this.pinExtensionMessage);
    await this.driver.clickElementAndWaitToDisappear(
      this.pinExtensionDoneButton,
    );
  }

<<<<<<< HEAD
  async completeOnboardingPinExtensionOnly(): Promise<void> {
    console.log('Complete onboarding with pin extension step only');
    await this.driver.clickElementAndWaitToDisappear(
      this.pinExtensionDoneButton,
    );
=======
  async completeBackup(): Promise<void> {
    console.log('Complete backup');
    await this.clickCreateWalletDoneButton();
>>>>>>> b365fbdb
  }

  async navigateToDefaultPrivacySettings(): Promise<void> {
    await this.driver.clickElementAndWaitToDisappear(
      this.manageDefaultSettingsButton,
    );
  }

  async check_walletReadyMessageIsDisplayed(): Promise<void> {
    await this.driver.waitForSelector(this.walletReadyMessage);
  }

  async check_keepSrpSafeMessageIsDisplayed(): Promise<void> {
    await this.driver.waitForSelector(this.keepSrpSafeMessage);
  }

  async check_remindMeLaterButtonIsDisplayed(): Promise<void> {
    await this.driver.waitForSelector(this.remindMeLaterButton);
  }
}

export default OnboardingCompletePage;<|MERGE_RESOLUTION|>--- conflicted
+++ resolved
@@ -91,17 +91,9 @@
     );
   }
 
-<<<<<<< HEAD
-  async completeOnboardingPinExtensionOnly(): Promise<void> {
-    console.log('Complete onboarding with pin extension step only');
-    await this.driver.clickElementAndWaitToDisappear(
-      this.pinExtensionDoneButton,
-    );
-=======
   async completeBackup(): Promise<void> {
     console.log('Complete backup');
     await this.clickCreateWalletDoneButton();
->>>>>>> b365fbdb
   }
 
   async navigateToDefaultPrivacySettings(): Promise<void> {
