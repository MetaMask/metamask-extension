import { Driver } from '../../../webdriver/driver';
import { Ganache } from '../../../seeder/ganache';
import { getCleanAppState } from '../../../helpers';
import HeaderNavbar from '../header-navbar';

class HomePage {
  protected driver: Driver;

  public headerNavbar: HeaderNavbar;

  private readonly activityTab = {
    testId: 'account-overview__activity-tab',
  };

  protected readonly balance: string =
    '[data-testid="eth-overview__primary-currency"]';

  private readonly basicFunctionalityOffWarningMessage = {
    text: 'Basic functionality is off',
    css: '.mm-banner-alert',
  };

  private readonly closeUseNetworkNotificationModalButton = {
    text: 'Got it',
    tag: 'h6',
  };

  private readonly erc20TokenDropdown = {
    testId: 'import-token-button',
  };

  private readonly nftTab = {
    testId: 'account-overview__nfts-tab',
  };

  private readonly popoverBackground = '.popover-bg';

  private readonly popoverCloseButton = {
    testId: 'popover-close',
  };

  private readonly privacyBalanceToggle = {
    testId: 'sensitive-toggle',
  };

<<<<<<< HEAD
  protected readonly sendButton: string = '[data-testid="eth-overview-send"]';
=======
  private readonly refreshErc20Tokens = {
    testId: 'refreshList',
  };
>>>>>>> b9c57634

  private readonly sendButton = {
    testId: 'eth-overview-send',
  };

  private readonly tokensTab = {
    testId: 'account-overview__asset-tab',
  };

  constructor(driver: Driver) {
    this.driver = driver;
    this.headerNavbar = new HeaderNavbar(driver);
  }

  async check_pageIsLoaded(): Promise<void> {
    try {
      await this.driver.waitForMultipleSelectors([
        this.sendButton,
        this.activityTab,
        this.tokensTab,
      ]);
    } catch (e) {
      console.log('Timeout while waiting for home page to be loaded', e);
      throw e;
    }
    console.log('Home page is loaded');
  }

  async closePopover(): Promise<void> {
    console.log('Closing popover');
    await this.driver.clickElement(this.popoverCloseButton);
  }

  async closeUseNetworkNotificationModal(): Promise<void> {
    // We need to use clickElementSafe + assertElementNotPresent as sometimes the network dialog doesn't appear, as per this issue (#25788)
    // TODO: change the 2 actions for clickElementAndWaitToDisappear, once the issue is fixed
    await this.driver.assertElementNotPresent(this.popoverBackground);
    await this.driver.clickElementSafe(
      this.closeUseNetworkNotificationModalButton,
    );
    await this.driver.assertElementNotPresent(
      this.closeUseNetworkNotificationModalButton,
    );
  }

  async goToActivityList(): Promise<void> {
    console.log(`Open activity tab on homepage`);
    await this.driver.clickElement(this.activityTab);
  }

  async goToNftTab(): Promise<void> {
    console.log(`Go to NFT tab on homepage`);
    await this.driver.clickElement(this.nftTab);
  }

  async refreshErc20TokenList(): Promise<void> {
    console.log(`Refresh the ERC20 token list`);
    await this.driver.clickElement(this.erc20TokenDropdown);
    await this.driver.clickElement(this.refreshErc20Tokens);
  }

  async startSendFlow(): Promise<void> {
    await this.driver.clickElement(this.sendButton);
  }

  async togglePrivacyBalance(): Promise<void> {
    await this.driver.clickElement(this.privacyBalanceToggle);
  }

  /**
   * Checks if the toaster message for adding a network is displayed on the homepage.
   *
   * @param networkName - The name of the network that was added.
   */
  async check_addNetworkMessageIsDisplayed(networkName: string): Promise<void> {
    console.log(
      `Check the toaster message for adding network ${networkName} is displayed on homepage`,
    );
    await this.driver.waitForSelector({
      tag: 'h6',
      text: `“${networkName}” was successfully added!`,
    });
  }

  async check_basicFunctionalityOffWarnigMessageIsDisplayed(): Promise<void> {
    console.log(
      'Check if basic functionality off warning message is displayed on homepage',
    );
    await this.driver.waitForSelector(this.basicFunctionalityOffWarningMessage);
  }

  /**
   * Checks if the toaster message for editing a network is displayed on the homepage.
   *
   * @param networkName - The name of the network that was edited.
   */
  async check_editNetworkMessageIsDisplayed(
    networkName: string,
  ): Promise<void> {
    console.log(
      `Check the toaster message for editing network ${networkName} is displayed on homepage`,
    );
    await this.driver.waitForSelector({
      tag: 'h6',
      text: `“${networkName}” was successfully edited!`,
    });
  }

  /**
   * Checks if the expected balance is displayed on homepage.
   *
   * @param expectedBalance - The expected balance to be displayed. Defaults to '0'.
   * @param symbol - The symbol of the currency or token. Defaults to 'ETH'.
   */
  async check_expectedBalanceIsDisplayed(
    expectedBalance: string = '0',
    symbol: string = 'ETH',
  ): Promise<void> {
    try {
      await this.driver.waitForSelector({
        css: this.balance,
        text: expectedBalance,
      });
    } catch (e) {
      const balance = await this.driver.waitForSelector(this.balance);
      const currentBalance = parseFloat(await balance.getText());
      const errorMessage = `Expected balance ${expectedBalance} ${symbol}, got balance ${currentBalance} ${symbol}`;
      console.log(errorMessage, e);
      throw e;
    }
    console.log(
      `Expected balance ${expectedBalance} ${symbol} is displayed on homepage`,
    );
  }

  /**
   * This function checks if account syncing has been successfully completed at least once.
   */
  async check_hasAccountSyncingSyncedAtLeastOnce(): Promise<void> {
    console.log('Check if account syncing has synced at least once');
    await this.driver.wait(async () => {
      const uiState = await getCleanAppState(this.driver);
      return uiState.metamask.hasAccountSyncingSyncedAtLeastOnce === true;
    }, 10000);
  }

  async check_localBlockchainBalanceIsDisplayed(
    localBlockchainServer?: Ganache,
    address = null,
  ): Promise<void> {
    let expectedBalance: string;
    if (localBlockchainServer) {
      expectedBalance = (
        await localBlockchainServer.getBalance(address)
      ).toString();
    } else {
      expectedBalance = '0';
    }
    await this.check_expectedBalanceIsDisplayed(expectedBalance);
  }
}

export default HomePage;<|MERGE_RESOLUTION|>--- conflicted
+++ resolved
@@ -43,17 +43,11 @@
     testId: 'sensitive-toggle',
   };
 
-<<<<<<< HEAD
-  protected readonly sendButton: string = '[data-testid="eth-overview-send"]';
-=======
   private readonly refreshErc20Tokens = {
     testId: 'refreshList',
   };
->>>>>>> b9c57634
-
-  private readonly sendButton = {
-    testId: 'eth-overview-send',
-  };
+
+protected readonly sendButton: string = '[data-testid="eth-overview-send"]';
 
   private readonly tokensTab = {
     testId: 'account-overview__asset-tab',
