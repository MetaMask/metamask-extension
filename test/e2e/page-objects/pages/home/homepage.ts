import { Driver } from '../../../webdriver/driver';
import { Ganache } from '../../../seeder/ganache';
import { getCleanAppState } from '../../../helpers';
import HeaderNavbar from '../header-navbar';

class HomePage {
  private driver: Driver;

  public headerNavbar: HeaderNavbar;

  private readonly activityTab = {
    testId: 'account-overview__activity-tab',
  };

  private readonly balance = '[data-testid="eth-overview__primary-currency"]';

  private readonly basicFunctionalityOffWarningMessage = {
    text: 'Basic functionality is off',
    css: '.mm-banner-alert',
  };

  private readonly closeUseNetworkNotificationModalButton = {
    text: 'Got it',
    tag: 'h6',
  };

  private readonly erc20TokenDropdown = {
    testId: 'import-token-button',
  };

  private readonly nftTab = {
    testId: 'account-overview__nfts-tab',
  };

  private readonly popoverBackground = '.popover-bg';

  private readonly popoverCloseButton = {
    testId: 'popover-close',
  };

<<<<<<< HEAD
  private readonly portfolioLink = '[data-testid="portfolio-link"]';

  private readonly refreshErc20Tokens = '[data-testid="refreshList"]';
=======
  private readonly privacyBalanceToggle = {
    testId: 'sensitive-toggle',
  };
>>>>>>> a31d8080

  private readonly refreshErc20Tokens = {
    testId: 'refreshList',
  };

  private readonly sendButton = {
    testId: 'eth-overview-send',
  };

  private readonly tokensTab = {
    testId: 'account-overview__asset-tab',
  };

  constructor(driver: Driver) {
    this.driver = driver;
    this.headerNavbar = new HeaderNavbar(driver);
  }

  async check_pageIsLoaded(): Promise<void> {
    try {
      await this.driver.waitForMultipleSelectors([
        this.sendButton,
        this.activityTab,
        this.tokensTab,
      ]);
    } catch (e) {
      console.log('Timeout while waiting for home page to be loaded', e);
      throw e;
    }
    console.log('Home page is loaded');
  }

  async closePopover(): Promise<void> {
    console.log('Closing popover');
    await this.driver.clickElement(this.popoverCloseButton);
  }

  async closeUseNetworkNotificationModal(): Promise<void> {
    // We need to use clickElementSafe + assertElementNotPresent as sometimes the network dialog doesn't appear, as per this issue (#25788)
    // TODO: change the 2 actions for clickElementAndWaitToDisappear, once the issue is fixed
    await this.driver.assertElementNotPresent(this.popoverBackground);
    await this.driver.clickElementSafe(
      this.closeUseNetworkNotificationModalButton,
    );
    await this.driver.assertElementNotPresent(
      this.closeUseNetworkNotificationModalButton,
    );
  }

  async goToActivityList(): Promise<void> {
    console.log(`Open activity tab on homepage`);
    await this.driver.clickElement(this.activityTab);
  }

  async goToNftTab(): Promise<void> {
    console.log(`Go to NFT tab on homepage`);
    await this.driver.clickElement(this.nftTab);
  }

  async openPortfolioPage(): Promise<void> {
    console.log(`Open portfolio page on homepage`);
    await this.driver.clickElement(this.portfolioLink);
  }

  async refreshErc20TokenList(): Promise<void> {
    console.log(`Refresh the ERC20 token list`);
    await this.driver.clickElement(this.erc20TokenDropdown);
    await this.driver.clickElement(this.refreshErc20Tokens);
  }

  async startSendFlow(): Promise<void> {
    await this.driver.clickElement(this.sendButton);
  }

  async togglePrivacyBalance(): Promise<void> {
    await this.driver.clickElement(this.privacyBalanceToggle);
  }

  /**
   * Checks if the toaster message for adding a network is displayed on the homepage.
   *
   * @param networkName - The name of the network that was added.
   */
  async check_addNetworkMessageIsDisplayed(networkName: string): Promise<void> {
    console.log(
      `Check the toaster message for adding network ${networkName} is displayed on homepage`,
    );
    await this.driver.waitForSelector({
      tag: 'h6',
      text: `“${networkName}” was successfully added!`,
    });
  }

  async check_basicFunctionalityOffWarnigMessageIsDisplayed(): Promise<void> {
    console.log(
      'Check if basic functionality off warning message is displayed on homepage',
    );
    await this.driver.waitForSelector(this.basicFunctionalityOffWarningMessage);
  }

  /**
   * Checks if the toaster message for editing a network is displayed on the homepage.
   *
   * @param networkName - The name of the network that was edited.
   */
  async check_editNetworkMessageIsDisplayed(
    networkName: string,
  ): Promise<void> {
    console.log(
      `Check the toaster message for editing network ${networkName} is displayed on homepage`,
    );
    await this.driver.waitForSelector({
      tag: 'h6',
      text: `“${networkName}” was successfully edited!`,
    });
  }

  /**
   * Checks if the expected balance is displayed on homepage.
   *
   * @param expectedBalance - The expected balance to be displayed. Defaults to '0'.
   * @param symbol - The symbol of the currency or token. Defaults to 'ETH'.
   */
  async check_expectedBalanceIsDisplayed(
    expectedBalance: string = '0',
    symbol: string = 'ETH',
  ): Promise<void> {
    try {
      await this.driver.waitForSelector({
        css: this.balance,
        text: expectedBalance,
      });
    } catch (e) {
      const balance = await this.driver.waitForSelector(this.balance);
      const currentBalance = parseFloat(await balance.getText());
      const errorMessage = `Expected balance ${expectedBalance} ${symbol}, got balance ${currentBalance} ${symbol}`;
      console.log(errorMessage, e);
      throw e;
    }
    console.log(
      `Expected balance ${expectedBalance} ${symbol} is displayed on homepage`,
    );
  }

  /**
   * This function checks if account syncing has been successfully completed at least once.
   */
  async check_hasAccountSyncingSyncedAtLeastOnce(): Promise<void> {
    console.log('Check if account syncing has synced at least once');
    await this.driver.wait(async () => {
      const uiState = await getCleanAppState(this.driver);
      return uiState.metamask.hasAccountSyncingSyncedAtLeastOnce === true;
    }, 10000);
  }

  async check_localBlockchainBalanceIsDisplayed(
    localBlockchainServer?: Ganache,
    address = null,
  ): Promise<void> {
    let expectedBalance: string;
    if (localBlockchainServer) {
      expectedBalance = (
        await localBlockchainServer.getBalance(address)
      ).toString();
    } else {
      expectedBalance = '0';
    }
    await this.check_expectedBalanceIsDisplayed(expectedBalance);
  }
}

export default HomePage;<|MERGE_RESOLUTION|>--- conflicted
+++ resolved
@@ -38,15 +38,11 @@
     testId: 'popover-close',
   };
 
-<<<<<<< HEAD
   private readonly portfolioLink = '[data-testid="portfolio-link"]';
 
-  private readonly refreshErc20Tokens = '[data-testid="refreshList"]';
-=======
   private readonly privacyBalanceToggle = {
     testId: 'sensitive-toggle',
   };
->>>>>>> a31d8080
 
   private readonly refreshErc20Tokens = {
     testId: 'refreshList',
