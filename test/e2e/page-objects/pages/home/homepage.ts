--- conflicted
+++ resolved
@@ -32,13 +32,9 @@
 
   private readonly popoverCloseButton = '[data-testid="popover-close"]';
 
-<<<<<<< HEAD
-  protected readonly sendButton: string = '[data-testid="eth-overview-send"]';
-=======
   private readonly refreshErc20Tokens = '[data-testid="refreshList"]';
 
-  private readonly sendButton = '[data-testid="eth-overview-send"]';
->>>>>>> 149c7c9e
+  protected readonly sendButton: string = '[data-testid="eth-overview-send"]';
 
   private readonly tokensTab = '[data-testid="account-overview__asset-tab"]';
 
