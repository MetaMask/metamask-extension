--- conflicted
+++ resolved
@@ -31,11 +31,9 @@
 
   private readonly popoverCloseButton = '[data-testid="popover-close"]';
 
-<<<<<<< HEAD
   private readonly privacyBalanceToggle = '[data-testid="sensitive-toggle"]';
-=======
+
   private readonly refreshErc20Tokens = '[data-testid="refreshList"]';
->>>>>>> edd7b25b
 
   private readonly sendButton = '[data-testid="eth-overview-send"]';
 
