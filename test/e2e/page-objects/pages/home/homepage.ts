--- conflicted
+++ resolved
@@ -46,16 +46,15 @@
     testId: 'sensitive-toggle',
   };
 
+  protected readonly sendButton: string = '[data-testid="eth-overview-send"]';
+
+  protected readonly swapButton = '[data-testid="token-overview-button-swap"]';
+
   private readonly refreshErc20Tokens = {
     testId: 'refreshList',
   };
 
   protected readonly sendButton: string = '[data-testid="eth-overview-send"]';
-<<<<<<< HEAD
-
-  protected readonly swapButton = '[data-testid="token-overview-button-swap"]';
-=======
->>>>>>> 26f7c5ad
 
   private readonly tokensTab = {
     testId: 'account-overview__asset-tab',
