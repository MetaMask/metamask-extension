import { strict as assert } from 'assert';
import { Driver } from '../../../webdriver/driver';

class ActivityListPage {
  private readonly driver: Driver;

  private readonly activityListAction =
    '[data-testid="activity-list-item-action"]';

  private readonly completedTransactions = '[data-testid="activity-list-item"]';

  private readonly confirmedTransactions = {
    text: 'Confirmed',
    css: '.transaction-status-label--confirmed',
  };

  private readonly failedTransactions = {
    text: 'Failed',
    css: '.transaction-status-label--failed',
  };

  private readonly tooltip = '.tippy-tooltip-content';

  private readonly bridgeTransactionCompleted =
    '.transaction-status-label--confirmed';

  private readonly bridgeTransactionPending =
    '.bridge-transaction-details__segment--pending';

  private readonly transactionAmountsInActivity =
    '[data-testid="transaction-list-item-primary-currency"]';

  private readonly viewTransactionOnExplorerButton = {
    text: 'View on block explorer',
    tag: 'a',
  };

  private readonly cancelTransactionButton = {
    text: 'Cancel',
    tag: 'button',
  };

  private readonly speedupButton = '[data-testid="speedup-button"]';

  private readonly confirmTransactionReplacementButton = {
    text: 'Submit',
    tag: 'button',
  };

  constructor(driver: Driver) {
    this.driver = driver;
  }

  /**
   * This function clicks on the activity at the specified index.
   * Note: this function need to be called after check_completedTxNumberDisplayedInActivity to reduce flakiness.
   *
   * @param expectedNumber - The 1-based index of the activity to be clicked.
   */
  async clickOnActivity(expectedNumber: number): Promise<void> {
    console.log(`Clicking on activity ${expectedNumber}`);
    const activities = await this.driver.findElements(this.activityListAction);
    await activities[expectedNumber - 1].click();
  }

  /**
   * This function clicks on the "View on block explorer" button for the specified transaction.
   *
   * @param expectedNumber - The 1-based index of the transaction to be clicked.
   */
  async viewTransactionOnExplorer(expectedNumber: number): Promise<void> {
    console.log(
      `Viewing transaction on explorer for transaction ${expectedNumber}`,
    );
    await this.clickOnActivity(expectedNumber);
    await this.driver.clickElement(this.viewTransactionOnExplorerButton);
  }

  /**
   * This function checks the specified number of completed transactions are displayed in the activity list on the homepage.
   * It waits up to 10 seconds for the expected number of completed transactions to be visible.
   *
   * @param expectedNumber - The number of completed transactions expected to be displayed in the activity list. Defaults to 1.
   * @returns A promise that resolves if the expected number of completed transactions is displayed within the timeout period.
   */
  async check_completedTxNumberDisplayedInActivity(
    expectedNumber: number = 1,
  ): Promise<void> {
    console.log(
      `Wait for ${expectedNumber} completed transactions to be displayed in activity list`,
    );
    await this.driver.wait(async () => {
      const completedTxs = await this.driver.findElements(
        this.completedTransactions,
      );
      return completedTxs.length === expectedNumber;
    }, 10000);
    console.log(
      `${expectedNumber} completed transactions found in activity list on homepage`,
    );
  }

  /**
   * This function checks if the specified number of confirmed transactions are displayed in the activity list on homepage.
   * It waits up to 10 seconds for the expected number of confirmed transactions to be visible.
   *
   * @param expectedNumber - The number of confirmed transactions expected to be displayed in activity list. Defaults to 1.
   * @returns A promise that resolves if the expected number of confirmed transactions is displayed within the timeout period.
   */
  async check_confirmedTxNumberDisplayedInActivity(
    expectedNumber: number = 1,
  ): Promise<void> {
    console.log(
      `Wait for ${expectedNumber} confirmed transactions to be displayed in activity list`,
    );
    await this.driver.wait(async () => {
      const confirmedTxs = await this.driver.findElements(
        this.confirmedTransactions,
      );
      return confirmedTxs.length === expectedNumber;
    }, 60000);
    console.log(
      `${expectedNumber} confirmed transactions found in activity list on homepage`,
    );
  }

  /**
   * This function checks if the specified number of failed transactions is displayed in the activity list on homepage.
   * It waits up to 10 seconds for the expected number of failed transactions to be visible.
   *
   * @param expectedNumber - The number of failed transactions expected to be displayed in activity list. Defaults to 1.
   * @returns A promise that resolves if the expected number of failed transactions is displayed within the timeout period.
   */
  async check_failedTxNumberDisplayedInActivity(
    expectedNumber: number = 1,
  ): Promise<void> {
    console.log(
      `Wait for ${expectedNumber} failed transactions to be displayed in activity list`,
    );
    await this.driver.wait(async () => {
      const failedTxs = await this.driver.findElements(this.failedTransactions);
      return failedTxs.length === expectedNumber;
    }, 60000);
    console.log(
      `${expectedNumber} failed transactions found in activity list on homepage`,
    );
  }

  async check_noTxInActivity(): Promise<void> {
    await this.driver.assertElementNotPresent(this.completedTransactions);
  }

  async check_txAction(expectedAction: string, expectedNumber: number = 1) {
    const transactionActions = await this.driver.findElements(
      this.activityListAction,
    );

    await this.driver.wait(async () => {
      const transactionActionText = await transactionActions[
        expectedNumber - 1
      ].getText();
      return transactionActionText === expectedAction;
    }, 60000);

    console.log(
      `Action for transaction ${expectedNumber} is displayed as ${expectedAction}`,
    );
  }

  /**
   * This function checks the specified number of pending Birdge transactions are displayed in the activity list on the homepage.
   * It waits up to 10 seconds for the expected number of pending transactions to be visible.
   *
   * @param expectedNumber - The number of pending Bridge transactions expected to be displayed in the activity list. Defaults to 1.
   * @returns A promise that resolves if the expected number of Bridge pending transactions is displayed within the timeout period.
   */
  async check_pendingBridgeTransactionActivity(
    expectedNumber: number = 1,
  ): Promise<void> {
    console.log(
      `Wait for ${expectedNumber} Bridge pending transactions to be displayed in activity list`,
    );
    await this.driver.wait(async () => {
      const completedTxs = await this.driver.findElements(
        this.bridgeTransactionPending,
      );
      return completedTxs.length === expectedNumber;
    }, 60000);
    console.log(
      `${expectedNumber} Bridge pending transactions found in activity list on homepage`,
    );
  }

  /**
   * This function checks the specified number of completed Birdge transactions are displayed in the activity list on the homepage.
   * It waits up to 10 seconds for the expected number of completed transactions to be visible.
   *
   * @param expectedNumber - The number of completed Bridge transactions expected to be displayed in the activity list. Defaults to 1.
   * @returns A promise that resolves if the expected number of Bridge completed transactions is displayed within the timeout period.
   */
  async check_completedBridgeTransactionActivity(
    expectedNumber: number = 1,
  ): Promise<void> {
    console.log(
      `Wait for ${expectedNumber} Bridge completed transactions to be displayed in activity list`,
    );
    await this.driver.wait(async () => {
      const completedTxs = await this.driver.findElements(
        this.bridgeTransactionCompleted,
      );
      return completedTxs.length === expectedNumber;
    }, 60000);
    console.log(
      `${expectedNumber} Bridge transactions found in activity list on homepage`,
    );
  }

  /**
   * This function checks if a specified transaction amount at the specified index matches the expected one.
   *
   * @param expectedAmount - The expected transaction amount to be displayed. Defaults to '-1 ETH'.
   * @param expectedNumber - The 1-based index of the transaction in the activity list whose amount is to be checked.
   * Defaults to 1, indicating the first transaction in the list.
   * @returns A promise that resolves if the transaction amount at the specified index matches the expected amount.
   * The promise is rejected if the amounts do not match or if an error occurs during the process.
   * @example
   * // To check if the third transaction in the activity list displays an amount of '2 ETH'
   * await check_txAmountInActivity('2 ETH', 3);
   */
  async check_txAmountInActivity(
    expectedAmount: string = '-1 ETH',
    expectedNumber: number = 1,
  ): Promise<void> {
<<<<<<< HEAD
=======
    await this.driver.waitForSelector(this.transactionAmountsInActivity);
>>>>>>> 82db9a9c
    const transactionAmounts = await this.driver.findElements(
      this.transactionAmountsInActivity,
    );
    const transactionAmountsText = await transactionAmounts[
      expectedNumber - 1
    ].getText();
    assert.equal(
      transactionAmountsText,
      expectedAmount,
      `${transactionAmountsText} is displayed as transaction amount instead of ${expectedAmount} for transaction ${expectedNumber}`,
    );
    console.log(
      `Amount for transaction ${expectedNumber} is displayed as ${expectedAmount}`,
    );
  }

  /**
   * Verifies that a specific warning message is displayed on the activity list.
   *
   * @param warningText - The expected warning text to validate against.
   * @returns A promise that resolves if the warning message matches the expected text.
   * @throws Assertion error if the warning message does not match the expected text.
   */
  async check_warningMessage(warningText: string): Promise<void> {
    console.log(
      `Check warning message "${warningText}" is displayed on activity list`,
    );
    await this.driver.waitForSelector({
      tag: 'div',
      text: warningText,
    });
  }

  async check_noFailedTransactions(): Promise<void> {
    try {
      await this.driver.findElement(this.failedTransactions, 1);
    } catch (error) {
      return;
    }

    const failedTxs = await this.driver.findElements(this.failedTransactions);

    if (!failedTxs.length) {
      return;
    }

    const errorMessages = [];

    for (const failedTx of failedTxs) {
      await this.driver.hoverElement(failedTx);

      const tooltip = await this.driver.findElement(this.tooltip);
      const errorMessage = await tooltip.getText();

      errorMessages.push(errorMessage);
    }

    throw new Error(
      `Failed transactions found in activity list: ${errorMessages.join('\n')}`,
    );
  }

  async click_transactionListItem() {
    await this.driver.clickElement(this.completedTransactions);
  }

  async click_cancelTransaction() {
    await this.driver.clickElement(this.cancelTransactionButton);
  }

  async click_speedUpTransaction() {
    await this.driver.clickElement(this.speedupButton);
  }

  async click_confirmTransactionReplacement() {
    await this.driver.clickElementAndWaitToDisappear(
      this.confirmTransactionReplacementButton,
    );
  }

  async check_waitForTransactionStatus(status: 'confirmed' | 'cancelled') {
    await this.driver.waitForSelector(`.transaction-status-label--${status}`, {
      timeout: 5000,
    });
  }

  async check_swapTransactionActivity(swapText: string): Promise<void> {
    await this.driver.waitForSelector({
      text: swapText,
      tag: 'p',
    });
  }
}

export default ActivityListPage;<|MERGE_RESOLUTION|>--- conflicted
+++ resolved
@@ -231,10 +231,7 @@
     expectedAmount: string = '-1 ETH',
     expectedNumber: number = 1,
   ): Promise<void> {
-<<<<<<< HEAD
-=======
     await this.driver.waitForSelector(this.transactionAmountsInActivity);
->>>>>>> 82db9a9c
     const transactionAmounts = await this.driver.findElements(
       this.transactionAmountsInActivity,
     );
