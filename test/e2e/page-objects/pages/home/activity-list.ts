--- conflicted
+++ resolved
@@ -274,8 +274,6 @@
     });
   }
 
-<<<<<<< HEAD
-=======
   async checkCompletedTransactionItems(
     expectedNumber: number = 1,
   ): Promise<void> {
@@ -311,7 +309,6 @@
     });
   }
 
->>>>>>> cce5daa2
   async checkNoFailedTransactions(): Promise<void> {
     try {
       await this.driver.findElement(this.failedTransactions, 1);
