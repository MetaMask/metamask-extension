--- conflicted
+++ resolved
@@ -19,24 +19,21 @@
     css: '.transaction-status-label--failed',
   };
 
+  private readonly tooltip = '.tippy-tooltip-content';
+
   private readonly transactionAmountsInActivity =
     '[data-testid="transaction-list-item-primary-currency"]';
 
-<<<<<<< HEAD
   private readonly viewTransactionOnExplorerButton = {
     text: 'View on block explorer',
     tag: 'a',
   };
-=======
-  private readonly tooltip = '.tippy-tooltip-content';
->>>>>>> 600e4b10
 
   constructor(driver: Driver) {
     this.driver = driver;
   }
 
   /**
-<<<<<<< HEAD
    * This function clicks on the activity at the specified index.
    * Note: this function need to be called after check_completedTxNumberDisplayedInActivity to reduce flakiness.
    *
@@ -59,27 +56,6 @@
     );
     await this.clickOnActivity(expectedNumber);
     await this.driver.clickElement(this.viewTransactionOnExplorerButton);
-=======
-   * This function checks if the specified number of failed transactions are displayed in the activity list on homepage.
-   * It waits up to 10 seconds for the expected number of failed transactions to be visible.
-   *
-   * @param expectedNumber - The number of failed transactions expected to be displayed in activity list. Defaults to 1.
-   * @returns A promise that resolves if the expected number of failed transactions is displayed within the timeout period.
-   */
-  async check_failedTxNumberDisplayedInActivity(
-    expectedNumber: number = 1,
-  ): Promise<void> {
-    console.log(
-      `Wait for ${expectedNumber} failed transactions to be displayed in activity list`,
-    );
-    await this.driver.wait(async () => {
-      const failedTxs = await this.driver.findElements(this.failedTransactions);
-      return failedTxs.length === expectedNumber;
-    }, 10000);
-    console.log(
-      `${expectedNumber} failed transactions found in activity list on homepage`,
-    );
->>>>>>> 600e4b10
   }
 
   /**
@@ -129,6 +105,28 @@
       `${expectedNumber} confirmed transactions found in activity list on homepage`,
     );
   }
+
+    /**
+   * This function checks if the specified number of failed transactions are displayed in the activity list on homepage.
+   * It waits up to 10 seconds for the expected number of failed transactions to be visible.
+   *
+   * @param expectedNumber - The number of failed transactions expected to be displayed in activity list. Defaults to 1.
+   * @returns A promise that resolves if the expected number of failed transactions is displayed within the timeout period.
+   */
+    async check_failedTxNumberDisplayedInActivity(
+      expectedNumber: number = 1,
+    ): Promise<void> {
+      console.log(
+        `Wait for ${expectedNumber} failed transactions to be displayed in activity list`,
+      );
+      await this.driver.wait(async () => {
+        const failedTxs = await this.driver.findElements(this.failedTransactions);
+        return failedTxs.length === expectedNumber;
+      }, 10000);
+      console.log(
+        `${expectedNumber} failed transactions found in activity list on homepage`,
+      );
+    }
 
   async check_noTxInActivity(): Promise<void> {
     await this.driver.assertElementNotPresent(this.completedTransactions);
