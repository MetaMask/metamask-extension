import HomePage from './homepage';

class NonEvmHomepage extends HomePage {
  protected readonly buySellButton = '[data-testid="coin-overview-buy"]';

  protected readonly receiveButton = '[data-testid="coin-overview-receive"]';

  protected readonly sendButton = '[data-testid="coin-overview-send"]';

  protected readonly swapButton = '[data-testid="token-overview-button-swap"]';

  protected readonly balanceDiv =
    '[data-testid="coin-overview__primary-currency"]';

  async check_pageIsLoaded(amount: string = ''): Promise<void> {
    await super.check_pageIsLoaded();
    if (amount) {
      try {
        await this.driver.waitForSelector({
          text: `${amount}`,
          tag: 'span',
        });
      } catch (e) {
        console.log('Error in check_pageIsLoaded', e);
      }
    }
  }

  protected readonly bridgeButton = '[data-testid="coin-overview-bridge"]';

  /**
   * Clicks the send button on the non-EVM account homepage.
   */
  async clickOnSendButton(): Promise<void> {
    await this.driver.waitForControllersLoaded();
    await this.driver.clickElement(this.sendButton);
  }

  /**
   * Checks if the expected balance is displayed on homepage.
   *
   * @param balance
   * @param token
   */
  async check_getBalance(
    balance: string,
    token: string = 'SOL',
  ): Promise<void> {
    await this.driver.waitForSelector({
      text: balance,
      tag: 'span',
    });
<<<<<<< HEAD
=======

>>>>>>> c9f5c5a9
    await this.driver.waitForSelector({
      text: token,
      tag: 'span',
    });
  }

  /**
   * Checks if the receive button is enabled on a non-evm account homepage.
   */
  async check_isReceiveButtonEnabled(): Promise<boolean> {
    try {
      await this.driver.waitForSelector(this.receiveButton, { timeout: 5000 });
    } catch (e) {
      console.log('Receive button not enabled', e);
      return false;
    }
    console.log('Receive button is enabled');
    return true;
  }

  /**
   * Checks if the buy/sell button is enabled on a non-evm account homepage.
   */
  async check_ifBuySellButtonIsClickable(): Promise<boolean> {
    try {
      await this.driver.waitForSelector(this.buySellButton, { timeout: 5000 });
      const buySellButton = await this.driver.findClickableElement(
        this.buySellButton,
      );
      return await buySellButton.isEnabled();
    } catch (e) {
      console.log('Buy/Sell button not enabled', e);
      return false;
    }
  }
}

export default NonEvmHomepage;<|MERGE_RESOLUTION|>--- conflicted
+++ resolved
@@ -1,3 +1,4 @@
+import { regularDelayMs } from '../../../helpers';
 import HomePage from './homepage';
 
 class NonEvmHomepage extends HomePage {
@@ -14,15 +15,15 @@
 
   async check_pageIsLoaded(amount: string = ''): Promise<void> {
     await super.check_pageIsLoaded();
+    await this.driver.delay(regularDelayMs); // workaround to avoid flakiness
     if (amount) {
-      try {
+      await this.driver.wait(async () => {
         await this.driver.waitForSelector({
           text: `${amount}`,
           tag: 'span',
         });
-      } catch (e) {
-        console.log('Error in check_pageIsLoaded', e);
-      }
+        return true;
+      }, 60000);
     }
   }
 
@@ -32,7 +33,7 @@
    * Clicks the send button on the non-EVM account homepage.
    */
   async clickOnSendButton(): Promise<void> {
-    await this.driver.waitForControllersLoaded();
+    await this.driver.delay(regularDelayMs); // workaround to avoid flakiness
     await this.driver.clickElement(this.sendButton);
   }
 
@@ -50,10 +51,7 @@
       text: balance,
       tag: 'span',
     });
-<<<<<<< HEAD
-=======
 
->>>>>>> c9f5c5a9
     await this.driver.waitForSelector({
       text: token,
       tag: 'span',
