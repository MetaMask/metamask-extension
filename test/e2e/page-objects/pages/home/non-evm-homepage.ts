--- conflicted
+++ resolved
@@ -9,16 +9,14 @@
 
   protected readonly swapButton = '[data-testid="token-overview-button-swap"]';
 
-<<<<<<< HEAD
   async check_pageIsLoaded(): Promise<void> {
     await super.check_pageIsLoaded();
     if (this.driver.browser === 'firefox') {
       await this.driver.delay(2000);
     }
   }
-=======
+
   protected readonly bridgeButton = '[data-testid="coin-overview-bridge"]';
->>>>>>> c0349ad5
 
   /**
    * Clicks the send button on the non-EVM account homepage.
