import { Driver } from '../../../webdriver/driver';

class NftListPage {
  private readonly driver: Driver;

  private readonly confirmImportNftButton =
    '[data-testid="import-nfts-modal-import-button"]';

  private readonly importNftAddressInput = '#address';

  private readonly importNftButton = '[data-testid="import-nft-button"]';

  private readonly importNftModalTitle = { text: 'Import NFT', tag: 'header' };

  private readonly importNftTokenIdInput = '#token-id';

  private readonly nftIconOnActivityList = '[data-testid="nft-item"]';

  private readonly noNftInfo = {
    text: 'No NFTs yet',
    tag: 'p',
  };

  private readonly successImportNftMessage = {
    text: 'NFT was successfully added!',
    tag: 'h6',
  };

<<<<<<< HEAD
  private readonly nftFilterByNetworks = '[data-testid="sort-by-networks"]';

  private readonly nftFilterByPopularNetworks =
    '[data-testid="network-filter-all"]';

  private readonly nftFilterByCurrentNetwork =
    '[data-testid="network-filter-current"]';
=======
  private readonly successRemoveNftMessage = {
    text: 'NFT was successfully removed!',
    tag: 'h6',
  };
>>>>>>> a4505cb6

  constructor(driver: Driver) {
    this.driver = driver;
  }

  async clickNFTIconOnActivityList() {
    await this.driver.clickElement(this.nftIconOnActivityList);
  }

  /**
   * Imports an NFT by entering the NFT contract address and token ID
   *
   * @param nftContractAddress - The address of the NFT contract to import
   * @param id - The ID of the NFT to import
   * @param expectedErrorMessage - Expected error message if the import should fail
   */
  async importNft(
    nftContractAddress: string,
    id: string,
    expectedErrorMessage?: string,
  ) {
    await this.driver.clickElement(this.importNftButton);
    await this.driver.waitForSelector(this.importNftModalTitle);
    await this.driver.fill(this.importNftAddressInput, nftContractAddress);
    await this.driver.fill(this.importNftTokenIdInput, id);
    if (expectedErrorMessage) {
      await this.driver.clickElement(this.confirmImportNftButton);
      await this.driver.waitForSelector({
        tag: 'p',
        text: expectedErrorMessage,
      });
    } else {
      await this.driver.clickElementAndWaitToDisappear(
        this.confirmImportNftButton,
      );
    }
  }

  async check_nftImageIsDisplayed(): Promise<void> {
    console.log('Check that NFT image is displayed in NFT tab on homepage');
    await this.driver.waitForSelector(this.nftIconOnActivityList);
  }

  /**
   * Checks if the NFT item with the specified name is displayed in the homepage nft tab.
   *
   * @param nftName - The name of the NFT to check for.
   */
  async check_nftNameIsDisplayed(nftName: string): Promise<void> {
    console.log(
      `Check that NFT item ${nftName} is displayed in NFT tab on homepage`,
    );
    await this.driver.waitForSelector({
      tag: 'p',
      text: nftName,
    });
  }

  async check_noNftInfoIsDisplayed(): Promise<void> {
    console.log('Check that no NFT info is displayed on nft tab');
    await this.driver.waitForSelector(this.noNftInfo);
  }

  async check_successImportNftMessageIsDisplayed(): Promise<void> {
    console.log(
      'Check that success imported NFT message is displayed on homepage',
    );
    await this.driver.waitForSelector(this.successImportNftMessage);
  }

<<<<<<< HEAD
  async check_numberOfNftsDisplayed(
    expectedNumberOfNfts: number,
  ): Promise<void> {
    console.log(
      `Check that ${expectedNumberOfNfts} NFTs are displayed in NFT tab on homepage`,
    );
    await this.driver.wait(async () => {
      const nftIconOnActivityList = await this.driver.findElements(
        this.nftIconOnActivityList,
      );
      return nftIconOnActivityList.length === expectedNumberOfNfts;
    }, 10000);

    console.log(`${expectedNumberOfNfts} NFTs found in NFT list on homepage`);
  }

  async filterNftsByNetworks(networkName: string): Promise<void> {
    await this.driver.clickElement(this.nftFilterByNetworks);
    if (networkName === 'Popular networks') {
      await this.driver.waitForSelector(this.nftFilterByPopularNetworks);
      await this.driver.clickElement(this.nftFilterByPopularNetworks);
    } else if (networkName === 'Current network') {
      await this.driver.waitForSelector(this.nftFilterByCurrentNetwork);
      await this.driver.clickElement(this.nftFilterByCurrentNetwork);
    } else {
      throw new Error(
        `Invalid network name selected for filtering NFTs: ${networkName}`,
      );
    }
=======
  async check_successRemoveNftMessageIsDisplayed(): Promise<void> {
    console.log(
      'Check that success removed NFT message is displayed on homepage',
    );
    await this.driver.waitForSelector(this.successRemoveNftMessage);
>>>>>>> a4505cb6
  }
}

export default NftListPage;<|MERGE_RESOLUTION|>--- conflicted
+++ resolved
@@ -26,7 +26,11 @@
     tag: 'h6',
   };
 
-<<<<<<< HEAD
+  private readonly successRemoveNftMessage = {
+    text: 'NFT was successfully removed!',
+    tag: 'h6',
+  };
+
   private readonly nftFilterByNetworks = '[data-testid="sort-by-networks"]';
 
   private readonly nftFilterByPopularNetworks =
@@ -34,12 +38,6 @@
 
   private readonly nftFilterByCurrentNetwork =
     '[data-testid="network-filter-current"]';
-=======
-  private readonly successRemoveNftMessage = {
-    text: 'NFT was successfully removed!',
-    tag: 'h6',
-  };
->>>>>>> a4505cb6
 
   constructor(driver: Driver) {
     this.driver = driver;
@@ -110,7 +108,13 @@
     await this.driver.waitForSelector(this.successImportNftMessage);
   }
 
-<<<<<<< HEAD
+  async check_successRemoveNftMessageIsDisplayed(): Promise<void> {
+    console.log(
+      'Check that success removed NFT message is displayed on homepage',
+    );
+    await this.driver.waitForSelector(this.successRemoveNftMessage);
+  }
+
   async check_numberOfNftsDisplayed(
     expectedNumberOfNfts: number,
   ): Promise<void> {
@@ -140,13 +144,6 @@
         `Invalid network name selected for filtering NFTs: ${networkName}`,
       );
     }
-=======
-  async check_successRemoveNftMessageIsDisplayed(): Promise<void> {
-    console.log(
-      'Check that success removed NFT message is displayed on homepage',
-    );
-    await this.driver.waitForSelector(this.successRemoveNftMessage);
->>>>>>> a4505cb6
   }
 }
 
