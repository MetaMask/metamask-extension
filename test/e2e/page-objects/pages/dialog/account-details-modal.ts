--- conflicted
+++ resolved
@@ -1,9 +1,3 @@
-<<<<<<< HEAD
-import { tEn } from '../../../../lib/i18n-helpers';
-import { LavaDomeDebug } from '@lavamoat/lavadome-core';
-import { Driver } from '../../../webdriver/driver';
-import { WALLET_PASSWORD } from '../../../constants';
-=======
 import { LavaDomeDebug } from '@lavamoat/lavadome-core';
 import { tEn } from '../../../../lib/i18n-helpers';
 import { Driver } from '../../../webdriver/driver';
@@ -14,22 +8,15 @@
   password?: string;
   expectedPasswordError?: boolean;
 };
->>>>>>> 626e8e3c
 
 class AccountDetailsModal {
   private driver: Driver;
 
   private readonly accountAddressText =
     '[data-testid="account-address-shortened"]';
-<<<<<<< HEAD
 
   private readonly accountAuthenticateInput = '#account-details-authenticate';
 
-=======
-
-  private readonly accountAuthenticateInput = '#account-details-authenticate';
-
->>>>>>> 626e8e3c
   private readonly accountPrivateKeyText =
     '[data-testid="account-details-key"]';
 
@@ -124,26 +111,16 @@
   /**
    * Reveal the private key of the account and verify it is correct in account details modal.
    *
-<<<<<<< HEAD
-   * @param expectedPrivateKey - The expected private key to verify.
-   * @param password - The password to authenticate with. Defaults to the default wallet password.
-   * @param expectedPasswordError - Whether to expect a password error. Defaults to false.
-=======
    * @param options - The options object.
    * @param options.expectedPrivateKey - The expected private key to verify.
    * @param options.password - The password to authenticate with. Defaults to the default wallet password.
    * @param options.expectedPasswordError - Whether to expect a password error. Defaults to false.
->>>>>>> 626e8e3c
    */
   async revealPrivateKeyAndVerify({
     expectedPrivateKey,
     password = WALLET_PASSWORD,
     expectedPasswordError = false,
-<<<<<<< HEAD
-  }): Promise<void> {
-=======
   }: RevealPrivateKeyOptions): Promise<void> {
->>>>>>> 626e8e3c
     console.log(
       `Reveal private key and verify it is correct in account details modal`,
     );
