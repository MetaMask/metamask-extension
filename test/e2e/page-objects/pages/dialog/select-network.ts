import { Driver } from '../../../webdriver/driver';

class SelectNetwork {
  private driver: Driver;

  private readonly addCustomNetworkButton = {
    text: 'Add a custom network',
    tag: 'button',
  };

  private readonly addNetworkButton = '[data-testid="test-add-button"]';

  private readonly closeButton = 'button[aria-label="Close"]';

  private readonly confirmDeleteNetworkButton = {
    text: 'Delete',
    tag: 'button',
  };

  private readonly confirmDeleteNetworkModal = {
    testId: 'confirm-delete-network-modal',
  };

  private readonly deleteNetworkButton = {
    testId: 'network-list-item-options-delete',
  };

<<<<<<< HEAD
=======
  private readonly discoverButton = {
    testId: 'network-list-item-options-discover',
  };

>>>>>>> 82db9a9c
  private readonly editNetworkButton =
    '[data-testid="network-list-item-options-edit"]';

  private readonly rpcUrlItem = '.select-rpc-url__item';

  private readonly searchInput =
    '[data-testid="network-redesign-modal-search-input"]';

  private readonly selectNetworkMessage = {
    text: 'Select a network',
    tag: 'h4',
  };

  private readonly selectRpcMessage = {
    text: 'Select RPC URL',
    tag: 'h4',
  };

  private readonly toggleButton = '.toggle-button > div';

  constructor(driver: Driver) {
    this.driver = driver;
  }

  async check_pageIsLoaded(): Promise<void> {
    try {
      await this.driver.waitForMultipleSelectors([
        this.selectNetworkMessage,
        this.searchInput,
      ]);
    } catch (e) {
      console.log(
        'Timeout while waiting for select network dialog to be loaded',
        e,
      );
      throw e;
    }
    console.log('Select network dialog is loaded');
  }

  async clickAddButton(): Promise<void> {
    console.log('Click Add Button');
    await this.driver.clickElementAndWaitToDisappear(this.addNetworkButton);
  }

  /**
   * Click the Add button for a popular network.
   *
   * @param chainId - The chain ID of the popular network to add.
   */
  async clickAddButtonForPopularNetwork(chainId: string): Promise<void> {
    console.log('Click Add Button for Popular Network');
    await this.driver.clickElementAndWaitToDisappear({
      text: 'Add',
      css: `[data-testid="test-add-button"]`,
      parent: {
        css: `[data-testid="popular-network-${chainId}"]`,
      },
    });
  }

  async clickCloseButton(): Promise<void> {
    console.log('Click Close Button');
    await this.driver.clickElementAndWaitToDisappear(this.closeButton);
  }

  /**
   * Delete a network from the network list.
   *
   * @param chainId - The chain ID of the network to delete.
   */
  async deleteNetwork(chainId: string): Promise<void> {
    console.log(`Delete network ${chainId} from network list`);
    await this.openNetworkListOptions(chainId);
    await this.driver.clickElementAndWaitToDisappear(this.deleteNetworkButton);
    await this.driver.waitForSelector(this.confirmDeleteNetworkModal);
    await this.driver.clickElementAndWaitToDisappear(
      this.confirmDeleteNetworkButton,
    );
  }

  async fillNetworkSearchInput(networkName: string): Promise<void> {
    console.log(`Fill network search input with ${networkName}`);
    await this.driver.fill(this.searchInput, networkName);
  }

  async openAddCustomNetworkModal(): Promise<void> {
    console.log('Open add custom network modal');
    await this.driver.clickElementAndWaitToDisappear(
      this.addCustomNetworkButton,
    );
  }

  async openEditNetworkModal(): Promise<void> {
    console.log('Open edit network modal');
    await this.driver.clickElementAndWaitToDisappear(this.editNetworkButton);
  }

  async openNetworkListOptions(chainId: string): Promise<void> {
    console.log(`Open network options for ${chainId} in network dialog`);
    await this.driver.clickElement(
      `[data-testid="network-list-item-options-button-${chainId}"]`,
    );
  }

  async openNetworkRPC(chainId: string): Promise<void> {
    console.log(`Open network RPC ${chainId}`);
    await this.driver.clickElementAndWaitToDisappear(
      `[data-testid="network-rpc-name-button-${chainId}"]`,
    );
    await this.driver.waitForSelector(this.selectRpcMessage);
  }

  async selectNetworkName(networkName: string): Promise<void> {
    console.log(`Click ${networkName}`);
    const networkNameItem = `[data-testid="${networkName}"]`;
    await this.driver.clickElementAndWaitToDisappear(networkNameItem);
    await this.driver.assertElementNotPresent('.loading-overlay');
  }

  async selectRPC(rpcName: string): Promise<void> {
    console.log(`Select RPC ${rpcName} for network`);
    await this.driver.waitForSelector(this.selectRpcMessage);
    await this.driver.clickElementAndWaitToDisappear({
      text: rpcName,
      tag: 'button',
    });
  }

  async toggleShowTestNetwork(): Promise<void> {
    console.log('Toggle show test network in select network dialog');
    await this.driver.clickElement(this.toggleButton);
  }

  /**
   * Check if a network option is displayed in the select network dialog.
   *
   * @param networkName - The name of the network to check.
   * @param shouldBeDisplayed - Whether the network should be displayed. Defaults to true.
   */
  async check_networkOptionIsDisplayed(
    networkName: string,
    shouldBeDisplayed: boolean = true,
  ): Promise<void> {
    console.log(
      `Check if ${networkName} is ${
        shouldBeDisplayed ? 'displayed' : 'not displayed'
      } in select network dialog`,
    );
    const networkNameItem = `[data-testid="${networkName}"]`;
    if (shouldBeDisplayed) {
      await this.driver.waitForSelector(networkNameItem);
    } else {
      await this.driver.assertElementNotPresent(networkNameItem);
    }
  }

  async check_networkRPCNumber(expectedNumber: number): Promise<void> {
    console.log(
      `Wait for ${expectedNumber} RPC URLs to be displayed in select network dialog`,
    );
    await this.driver.wait(async () => {
      const rpcNumber = await this.driver.findElements(this.rpcUrlItem);
      return rpcNumber.length === expectedNumber;
    }, 10000);
    console.log(`${expectedNumber} RPC URLs found in select network dialog`);
  }

  async check_rpcIsSelected(rpcName: string): Promise<void> {
    console.log(`Check RPC ${rpcName} is selected in network dialog`);
    await this.driver.waitForSelector({
      text: rpcName,
      tag: 'button',
    });
  }

  async clickDiscoverButton(): Promise<void> {
    console.log('Click Discover button in network options');
    await this.driver.clickElement(this.discoverButton);
  }

  async check_discoverButtonIsVisible(): Promise<void> {
    console.log('Check Discover button is visible in network options');
    await this.driver.waitForSelector(this.discoverButton);
  }

  async check_popularNetworkIsDisplayed({
    chainId,
    networkName,
  }: {
    chainId: string;
    networkName: string;
  }): Promise<void> {
    console.log(
      `Check if ${networkName} is displayed in popular network options`,
    );
    await this.driver.waitForSelector({
      text: networkName,
      tag: 'p',
      parent: {
        css: `[data-testid="popular-network-${chainId}"]`,
      },
    });
  }
}

export default SelectNetwork;<|MERGE_RESOLUTION|>--- conflicted
+++ resolved
@@ -25,13 +25,10 @@
     testId: 'network-list-item-options-delete',
   };
 
-<<<<<<< HEAD
-=======
   private readonly discoverButton = {
     testId: 'network-list-item-options-discover',
   };
 
->>>>>>> 82db9a9c
   private readonly editNetworkButton =
     '[data-testid="network-list-item-options-edit"]';
 
