--- conflicted
+++ resolved
@@ -3,12 +3,15 @@
 class SelectNetwork {
   private driver: Driver;
 
+  private readonly addCustomNetworkButton = {
+    text: 'Add a custom network',
+    tag: 'button',
+  };
+
   private readonly addNetworkButton = '[data-testid="test-add-button"]';
 
   private readonly closeButton = 'button[aria-label="Close"]';
 
-<<<<<<< HEAD
-=======
   private readonly confirmDeleteNetworkButton = {
     text: 'Delete',
     tag: 'button',
@@ -26,7 +29,6 @@
     testId: 'network-list-item-options-discover',
   };
 
->>>>>>> c9f5c5a9
   private readonly editNetworkButton =
     '[data-testid="network-list-item-options-edit"]';
 
@@ -77,9 +79,31 @@
     await this.driver.clickElementAndWaitToDisappear(this.closeButton);
   }
 
+  /**
+   * Delete a network from the network list.
+   *
+   * @param chainId - The chain ID of the network to delete.
+   */
+  async deleteNetwork(chainId: string): Promise<void> {
+    console.log(`Delete network ${chainId} from network list`);
+    await this.openNetworkListOptions(chainId);
+    await this.driver.clickElementAndWaitToDisappear(this.deleteNetworkButton);
+    await this.driver.waitForSelector(this.confirmDeleteNetworkModal);
+    await this.driver.clickElementAndWaitToDisappear(
+      this.confirmDeleteNetworkButton,
+    );
+  }
+
   async fillNetworkSearchInput(networkName: string): Promise<void> {
     console.log(`Fill network search input with ${networkName}`);
     await this.driver.fill(this.searchInput, networkName);
+  }
+
+  async openAddCustomNetworkModal(): Promise<void> {
+    console.log('Open add custom network modal');
+    await this.driver.clickElementAndWaitToDisappear(
+      this.addCustomNetworkButton,
+    );
   }
 
   async openEditNetworkModal(): Promise<void> {
@@ -123,6 +147,29 @@
     await this.driver.clickElement(this.toggleButton);
   }
 
+  /**
+   * Check if a network option is displayed in the select network dialog.
+   *
+   * @param networkName - The name of the network to check.
+   * @param shouldBeDisplayed - Whether the network should be displayed. Defaults to true.
+   */
+  async check_networkOptionIsDisplayed(
+    networkName: string,
+    shouldBeDisplayed: boolean = true,
+  ): Promise<void> {
+    console.log(
+      `Check if ${networkName} is ${
+        shouldBeDisplayed ? 'displayed' : 'not displayed'
+      } in select network dialog`,
+    );
+    const networkNameItem = `[data-testid="${networkName}"]`;
+    if (shouldBeDisplayed) {
+      await this.driver.waitForSelector(networkNameItem);
+    } else {
+      await this.driver.assertElementNotPresent(networkNameItem);
+    }
+  }
+
   async check_networkRPCNumber(expectedNumber: number): Promise<void> {
     console.log(
       `Wait for ${expectedNumber} RPC URLs to be displayed in select network dialog`,
