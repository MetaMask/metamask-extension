--- conflicted
+++ resolved
@@ -35,14 +35,6 @@
 
   public readonly lifeCycleHookMessageElement = '.snap-ui-renderer__panel';
 
-<<<<<<< HEAD
-  private readonly insightTitle = {
-    text: 'Insights Example Snap',
-    tag: 'span',
-  };
-
-=======
->>>>>>> 2f987b6e
   constructor(driver: Driver) {
     this.driver = driver;
   }
@@ -134,30 +126,6 @@
     );
     await this.driver.clickElement(this.nextPageButton);
   }
-<<<<<<< HEAD
-
-  async clickApproveButton() {
-    console.log('Clicking the approve button');
-    await this.driver.clickElement(this.approveButton);
-  }
-
-  async clickConnectButton() {
-    console.log('Clicking the connect button');
-    await this.driver.clickElement(this.connectButton);
-  }
-
-  async check_messageResultSpan(
-    spanSelectorId: string,
-    expectedMessage: string,
-  ) {
-    console.log('Checking message result');
-    await this.driver.waitForSelector({
-      css: spanSelectorId,
-      text: expectedMessage,
-    });
-  }
-=======
->>>>>>> 2f987b6e
 }
 
 export default SnapInstall;