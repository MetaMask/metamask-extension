import { strict as assert } from 'assert';
import { Driver } from '../../../webdriver/driver';

export type SwapSolanaOptions = {
  amount: number;
  swapFrom: string;
  swapTo: string;
  swapToContractAddress?: string;
};

export type SwapSolanaReviewOptions = {
  swapFrom: string;
  swapTo: string;
  swapToAmount: string;
  swapFromAmount: string;
  skipCounter?: boolean;
};

export type SwapQuoteOptions = {
  swapFrom: string;
  swapTo: string;
  swapToAmount: number;
};

export type SwapQuote = {
  amount: string;
  totalCost: string;
  receivedAmount: string;
  estimatedTime?: string;
  provider?: string;
};

class SwapPage {
  private readonly driver: Driver;

  private readonly bridgeSourceButton = '[data-testid="bridge-source-button"]';

  private readonly bridgeDestinationButton =
    '[data-testid="bridge-destination-button"]';

  private readonly closeButton = {
    tag: 'button',
    text: 'Close',
  };

  private readonly closeQuotesButton = 'header button';

  private readonly destinationTokenButton =
    '[data-testid="prepare-swap-page-swap-to"]';

  private readonly fromToText =
    '[data-testid="multichain-token-list-button"] p';

  private readonly moreQuotesButton = {
    tag: 'button',
    text: 'More quotes',
  };

  private readonly noQuotesAvailableMessage = {
    text: "This trade route isn't available right now. Try changing the amount, network, or token and we'll find the best option",
    tag: 'p',
  };

  private readonly rateMessage = {
    text: `Rate includes 0.875% fee`,
    tag: 'p',
  };

  private readonly reviewToAmount = '[data-testid="to-amount"]';

  private readonly reviewFromAmount = '[data-testid="from-amount"]';

  private readonly submitSwapButton = '[data-testid="bridge-cta-button"]';

  private readonly swapAmount =
    '[data-testid="prepare-swap-page-from-token-amount"]';

  private readonly swapButton = {
    tag: 'button',
    text: 'Swap',
  };

  private readonly swapProcessingMessage =
    '.prepare-swap-page__balance-message';

  private readonly transactionHeader = '[data-testid="awaiting-swap-header"]';

  constructor(driver: Driver) {
    this.driver = driver;
  }

  async check_pageIsLoaded(): Promise<void> {
    try {
      await this.driver.waitForMultipleSelectors([
        this.swapAmount,
        this.destinationTokenButton,
      ]);
    } catch (e) {
      console.log(
        'Timeout while waiting for Advanced Settings page to be loaded',
        e,
      );
      throw e;
    }
    console.log('Advanced Settings page is loaded');
  }

  async clickOnMoreQuotes(): Promise<void> {
    await this.driver.clickElement(this.moreQuotesButton);
  }

  async checkQuote(quote: SwapQuote): Promise<void> {
    await this.driver.waitForSelector({
      text: `${quote.totalCost} total cost`,
      tag: 'p',
    });
    await this.driver.waitForSelector({
      text: `${quote.receivedAmount} receive amount`,
      tag: 'p',
    });
    await this.driver.waitForSelector({
      text: quote.estimatedTime,
      tag: 'p',
    });
    await this.driver.waitForSelector({
      text: quote.provider,
      tag: 'p',
    });
  }

  async closeQuotes(): Promise<void> {
    await this.driver.clickElementAndWaitToDisappear(this.closeQuotesButton);
  }

  async enterSwapAmount(amount: string): Promise<void> {
    console.log('Entering swap amount');
    const stxToggle = await this.driver.findElement(this.swapAmount);
    stxToggle.sendKeys(amount);
  }

  async selectDestinationToken(destinationToken: string): Promise<void> {
    console.log('Entering swap amount');
    await this.driver.clickElement(this.destinationTokenButton);
    await this.driver.clickElement({
      tag: 'span',
      text: destinationToken,
    });
  }

  async swapProcessingMessageCheck(message: string): Promise<void> {
    await this.driver.wait(async () => {
      const confirmedTxs = await this.driver.findElements({
        css: this.transactionHeader,
        text: message,
      });
      return confirmedTxs.length === 1;
    }, 10000);
  }

  async submitSwap(): Promise<void> {
    console.log('Submit Swap');
    await this.driver.clickElement(this.swapButton);
    await this.driver.delay(1500);
    // console.log('Processing Swap');
    // await this.swapProcessingMessageCheck('Processing');
    console.log('Swap Transaction complete');
    await this.swapProcessingMessageCheck('Transaction complete');
    await this.driver.clickElement(this.closeButton);
  }

  async dismissManualTokenWarning(): Promise<void> {
    console.log('Dismiss manual token warning');
    // https://github.com/MetaMask/metamask-extension/issues/31426
    await this.driver.clickElementSafe({
      text: 'Continue swapping',
      tag: 'button',
    });
  }

<<<<<<< HEAD
  async check_prepareSwapBalanceMessage(balanceAmount: string): Promise<void> {
    console.log('Check swap balance prepare message');
    await this.driver.waitForSelector({
      css: this.swapProcessingMessage,
      text: `Balance: ${balanceAmount}`,
    });
=======
  async checkNoQuotesAvailable(): Promise<void> {
    await this.driver.waitForSelector(this.noQuotesAvailableMessage);
  }

  async createSolanaSwap(options: SwapSolanaOptions) {
    await this.driver.clickElement(this.bridgeSourceButton);
    await this.driver.clickElement({
      text: options.swapFrom,
      css: this.fromToText,
    });

    await this.driver.clickElement(this.bridgeDestinationButton);

    await this.driver.clickElement({
      text: options.swapTo,
      css: this.fromToText,
    });

    await this.driver.waitForSelector(this.reviewFromAmount);
    await this.driver.fill(this.reviewFromAmount, options.amount.toString());
  }

  async reviewSolanaQuote(options: SwapSolanaReviewOptions) {
    await this.driver.waitForSelector(this.submitSwapButton);
    const fromAmount = await this.driver.findElement(this.reviewFromAmount);
    const fromAmountText = await fromAmount.getAttribute('value');
    assert.equal(fromAmountText, options.swapFromAmount);
    const toAmount = await this.driver.findElement(this.reviewToAmount);
    const toAmountText = await toAmount.getAttribute('value');
    assert.equal(toAmountText, options.swapToAmount);
    await this.driver.waitForSelector({
      text: `1 ${options.swapFrom} = ${options.swapToAmount} ${options.swapTo}`,
      tag: 'p',
    });
    await this.driver.waitForSelector(this.rateMessage);
    await this.driver.waitForSelector(this.moreQuotesButton);

    await this.driver.clickElementAndWaitToDisappear(this.submitSwapButton);
>>>>>>> a8bc04a3
  }
}

export default SwapPage;<|MERGE_RESOLUTION|>--- conflicted
+++ resolved
@@ -177,14 +177,6 @@
     });
   }
 
-<<<<<<< HEAD
-  async check_prepareSwapBalanceMessage(balanceAmount: string): Promise<void> {
-    console.log('Check swap balance prepare message');
-    await this.driver.waitForSelector({
-      css: this.swapProcessingMessage,
-      text: `Balance: ${balanceAmount}`,
-    });
-=======
   async checkNoQuotesAvailable(): Promise<void> {
     await this.driver.waitForSelector(this.noQuotesAvailableMessage);
   }
@@ -223,7 +215,14 @@
     await this.driver.waitForSelector(this.moreQuotesButton);
 
     await this.driver.clickElementAndWaitToDisappear(this.submitSwapButton);
->>>>>>> a8bc04a3
+  }
+
+  async check_prepareSwapBalanceMessage(balanceAmount: string): Promise<void> {
+    console.log('Check swap balance prepare message');
+    await this.driver.waitForSelector({
+      css: this.swapProcessingMessage,
+      text: `Balance: ${balanceAmount}`,
+    });
   }
 }
 
