--- conflicted
+++ resolved
@@ -1,9 +1,5 @@
-<<<<<<< HEAD
 import { Browser } from 'selenium-webdriver';
-import { NormalizedScopeObject } from '@metamask/multichain';
-=======
 import { NormalizedScopeObject } from '@metamask/chain-agnostic-permission';
->>>>>>> 1afb03a0
 import { largeDelayMs, WINDOW_TITLES } from '../../helpers';
 import { Driver } from '../../webdriver/driver';
 
