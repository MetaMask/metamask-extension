import { Driver } from '../../webdriver/driver';
import { WALLET_PASSWORD } from '../../helpers';

class LoginPage {
  private driver: Driver;

  private passwordInput: string;

  private unlockButton: string;

  private welcomeBackMessage: object;

  private forgotPasswordButton: string;

  private resetPasswordModalButton: string;

  private incorrectPasswordMessage: { css: string; text: string };

  constructor(driver: Driver) {
    this.driver = driver;
    this.passwordInput = '[data-testid="unlock-password"]';
    this.unlockButton = '[data-testid="unlock-submit"]';
    this.welcomeBackMessage = {
      css: '[data-testid="unlock-page-title"]',
      text: 'Welcome back',
    };
    this.forgotPasswordButton = '[data-testid="unlock-forgot-password-button"]';

    this.resetPasswordModalButton =
      '[data-testid="reset-password-modal-button"]';

    this.incorrectPasswordMessage = {
      css: '[data-testid="unlock-page-help-text"]',
<<<<<<< HEAD
      text: 'Incorrect password',
=======
      text: 'Password is incorrect. Please try again.',
>>>>>>> 7f4e6d9b
    };
  }

  // TODO: Fix in https://github.com/MetaMask/metamask-extension/issues/31860
  // eslint-disable-next-line @typescript-eslint/naming-convention
  async check_pageIsLoaded(): Promise<void> {
    try {
      await this.driver.waitForMultipleSelectors([
        this.welcomeBackMessage,
        this.passwordInput,
        this.unlockButton,
      ]);
    } catch (e) {
      console.log('Timeout while waiting for login page to be loaded', e);
      throw e;
    }
    console.log('Login page is loaded');
  }

  /**
   * This method unlocks the wallet and lands user on the homepage.
   *
   * @param password - The password used to unlock the wallet. Defaults to WALLET_PASSWORD.
   */
  async loginToHomepage(password: string = WALLET_PASSWORD): Promise<void> {
    console.log(`On login page, Login to homepage `);
    await this.driver.fill(this.passwordInput, password);
    await this.driver.clickElement(this.unlockButton);
  }

<<<<<<< HEAD
=======
  // TODO: Fix in https://github.com/MetaMask/metamask-extension/issues/31860
  // eslint-disable-next-line @typescript-eslint/naming-convention
>>>>>>> 7f4e6d9b
  async check_incorrectPasswordMessageIsDisplayed(): Promise<void> {
    console.log('Checking if incorrect password message is displayed');
    const isDisplayed = await this.driver.waitForSelector(
      this.incorrectPasswordMessage,
    );
    if (!isDisplayed) {
      throw new Error('Incorrect password message is not displayed');
    }
  }

  async gotoResetPasswordPage(): Promise<void> {
    console.log('Navigating to reset password page');
    await this.driver.clickElement(this.forgotPasswordButton);
    await this.driver.clickElementAndWaitToDisappear(
      this.resetPasswordModalButton,
    );
  }
}

export default LoginPage;<|MERGE_RESOLUTION|>--- conflicted
+++ resolved
@@ -31,11 +31,7 @@
 
     this.incorrectPasswordMessage = {
       css: '[data-testid="unlock-page-help-text"]',
-<<<<<<< HEAD
-      text: 'Incorrect password',
-=======
       text: 'Password is incorrect. Please try again.',
->>>>>>> 7f4e6d9b
     };
   }
 
@@ -66,11 +62,8 @@
     await this.driver.clickElement(this.unlockButton);
   }
 
-<<<<<<< HEAD
-=======
   // TODO: Fix in https://github.com/MetaMask/metamask-extension/issues/31860
   // eslint-disable-next-line @typescript-eslint/naming-convention
->>>>>>> 7f4e6d9b
   async check_incorrectPasswordMessageIsDisplayed(): Promise<void> {
     console.log('Checking if incorrect password message is displayed');
     const isDisplayed = await this.driver.waitForSelector(
