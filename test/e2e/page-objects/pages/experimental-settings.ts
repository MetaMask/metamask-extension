import { Driver } from '../../webdriver/driver';

class ExperimentalSettings {
  private readonly driver: Driver;

  // Locators
  private readonly addAccountSnapToggle: string =
    '[data-testid="add-account-snap-toggle-div"]';

  private readonly experimentalPageTitle: object = {
    text: 'Experimental',
<<<<<<< HEAD
    css: 'h4',
=======
    tag: 'h4',
>>>>>>> 130bdbf5
  };

  private readonly redesignedSignatureToggle: string =
    '[data-testid="toggle-redesigned-confirmations-container"]';

  constructor(driver: Driver) {
    this.driver = driver;
  }

  async check_pageIsLoaded(): Promise<void> {
    try {
      await this.driver.waitForSelector(this.experimentalPageTitle);
    } catch (e) {
      console.log(
        'Timeout while waiting for Experimental Settings page to be loaded',
        e,
      );
      throw e;
    }
    console.log('Experimental Settings page is loaded');
  }

  async toggleAddAccountSnap(): Promise<void> {
    console.log('Toggle Add Account Snap on experimental setting page');
    await this.driver.clickElement(this.addAccountSnapToggle);
  }

  async toggleRedesignedSignature(): Promise<void> {
    console.log('Toggle Redesigned Signature on experimental setting page');
    await this.driver.clickElement(this.redesignedSignatureToggle);
  }
}

export default ExperimentalSettings;<|MERGE_RESOLUTION|>--- conflicted
+++ resolved
@@ -9,11 +9,7 @@
 
   private readonly experimentalPageTitle: object = {
     text: 'Experimental',
-<<<<<<< HEAD
-    css: 'h4',
-=======
     tag: 'h4',
->>>>>>> 130bdbf5
   };
 
   private readonly redesignedSignatureToggle: string =
