--- conflicted
+++ resolved
@@ -1171,8 +1171,5 @@
   openActionMenuAndStartSendFlow,
   getCleanAppState,
   editGasFeeForm,
-<<<<<<< HEAD
-=======
   clickNestedButton,
->>>>>>> cf417bb2
 };