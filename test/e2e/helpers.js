const path = require('path');
const { promises: fs, writeFileSync, readFileSync } = require('fs');
const BigNumber = require('bignumber.js');
const mockttp = require('mockttp');
const detectPort = require('detect-port');
const { difference } = require('lodash');
const WebSocket = require('ws');
const createStaticServer = require('../../development/create-static-server');
const { setupMocking } = require('./mock-e2e');
const { Ganache } = require('./seeder/ganache');
const FixtureServer = require('./fixture-server');
const PhishingWarningPageServer = require('./phishing-warning-page-server');
const { buildWebDriver } = require('./webdriver');
const { PAGES } = require('./webdriver/driver');
const GanacheSeeder = require('./seeder/ganache-seeder');
const { Bundler } = require('./bundler');
const { SMART_CONTRACTS } = require('./seeder/smart-contracts');
const { setManifestFlags } = require('./set-manifest-flags');
const {
  ERC_4337_ACCOUNT,
  DEFAULT_GANACHE_ETH_BALANCE_DEC,
} = require('./constants');
const {
  getServerMochaToBackground,
} = require('./background-socket/server-mocha-to-background');

const tinyDelayMs = 200;
const regularDelayMs = tinyDelayMs * 2;
const largeDelayMs = regularDelayMs * 2;
const veryLargeDelayMs = largeDelayMs * 2;
const dappBasePort = 8080;

const createDownloadFolder = async (downloadsFolder) => {
  await fs.rm(downloadsFolder, { recursive: true, force: true });
  await fs.mkdir(downloadsFolder, { recursive: true });
};

const convertToHexValue = (val) => `0x${new BigNumber(val, 10).toString(16)}`;

const convertETHToHexGwei = (eth) => convertToHexValue(eth * 10 ** 18);

/**
 * @typedef {object} Fixtures
 * @property {import('./webdriver/driver').Driver} driver - The driver number.
 * @property {ContractAddressRegistry | undefined} contractRegistry - The contract registry.
 * @property {Ganache | undefined} ganacheServer - The Ganache server.
 * @property {Ganache | undefined} secondaryGanacheServer - The secondary Ganache server.
 * @property {mockttp.MockedEndpoint[]} mockedEndpoint - The mocked endpoint.
 * @property {Bundler} bundlerServer - The bundler server.
 * @property {mockttp.Mockttp} mockServer - The mock server.
 * @property {object} manifestFlags - Flags to add to the manifest in order to change things at runtime.
 */

/**
 *
 * @param {object} options
 * @param {({driver: Driver, mockedEndpoint: MockedEndpoint}: TestSuiteArguments) => Promise<void>} testSuite
 */
async function withFixtures(options, testSuite) {
  const {
    dapp,
    fixtures,
    ganacheOptions,
    smartContract,
    driverOptions,
    dappOptions,
    staticServerOptions,
    title,
    ignoredConsoleErrors = [],
    dappPath = undefined,
    disableGanache,
    disableServerMochaToBackground = false,
    dappPaths,
    testSpecificMock = function () {
      // do nothing.
    },
    useBundler,
    usePaymaster,
    ethConversionInUsd,
    manifestFlags,
  } = options;

  const fixtureServer = new FixtureServer();
  let ganacheServer;
  if (!disableGanache) {
    ganacheServer = new Ganache();
  }
  const bundlerServer = new Bundler();
  const https = await mockttp.generateCACertificate();
  const mockServer = mockttp.getLocal({ https, cors: true });
  const secondaryGanacheServer = [];
  let numberOfDapps = dapp ? 1 : 0;
  const dappServer = [];
  const phishingPageServer = new PhishingWarningPageServer();

  if (!disableServerMochaToBackground) {
    getServerMochaToBackground();
  }

  let webDriver;
  let driver;
  let failed = false;
  try {
    if (!disableGanache) {
      await ganacheServer.start(ganacheOptions);
    }
    let contractRegistry;

    if (smartContract && !disableGanache) {
      const ganacheSeeder = new GanacheSeeder(ganacheServer.getProvider());
      const contracts =
        smartContract instanceof Array ? smartContract : [smartContract];
      await Promise.all(
        contracts.map((contract) =>
          ganacheSeeder.deploySmartContract(contract),
        ),
      );
      contractRegistry = ganacheSeeder.getContractRegistry();
    }

    await fixtureServer.start();
    fixtureServer.loadJsonState(fixtures, contractRegistry);

    if (ganacheOptions?.concurrent) {
      ganacheOptions.concurrent.forEach(async (ganacheSettings) => {
        const { port, chainId, ganacheOptions2 } = ganacheSettings;
        const server = new Ganache();
        secondaryGanacheServer.push(server);
        await server.start({
          blockTime: 2,
          chain: { chainId },
          port,
          vmErrorsOnRPCResponse: false,
          ...ganacheOptions2,
        });
      });
    }

    if (!disableGanache && useBundler) {
      await initBundler(bundlerServer, ganacheServer, usePaymaster);
    }

    await phishingPageServer.start();
    if (dapp) {
      if (dappOptions?.numberOfDapps) {
        numberOfDapps = dappOptions.numberOfDapps;
      }
      for (let i = 0; i < numberOfDapps; i++) {
        let dappDirectory;
        if (dappPath || (dappPaths && dappPaths[i])) {
          dappDirectory = path.resolve(__dirname, dappPath || dappPaths[i]);
        } else {
          dappDirectory = path.resolve(
            __dirname,
            '..',
            '..',
            'node_modules',
            '@metamask',
            'test-dapp',
            'dist',
          );
        }
        dappServer.push(
          createStaticServer({ public: dappDirectory, ...staticServerOptions }),
        );
        dappServer[i].listen(`${dappBasePort + i}`);
        await new Promise((resolve, reject) => {
          dappServer[i].on('listening', resolve);
          dappServer[i].on('error', reject);
        });
      }
    }
    const { mockedEndpoint, getPrivacyReport } = await setupMocking(
      mockServer,
      testSpecificMock,
      {
        chainId: ganacheOptions?.chainId || 1337,
        ethConversionInUsd,
      },
    );
    if ((await detectPort(8000)) !== 8000) {
      throw new Error(
        'Failed to set up mock server, something else may be running on port 8000.',
      );
    }
    await mockServer.start(8000);

    await setManifestFlags(manifestFlags);

    driver = (await buildWebDriver(driverOptions)).driver;
    webDriver = driver.driver;

    if (process.env.SELENIUM_BROWSER === 'chrome') {
      await driver.checkBrowserForExceptions(ignoredConsoleErrors);
      await driver.checkBrowserForConsoleErrors(ignoredConsoleErrors);
    }

    let driverProxy;
    if (process.env.E2E_DEBUG === 'true') {
      driverProxy = new Proxy(driver, {
        get(target, prop, receiver) {
          const originalProperty = target[prop];
          if (typeof originalProperty === 'function') {
            return (...args) => {
              console.log(
                `${new Date().toISOString()} [driver] Called '${prop}' with arguments ${JSON.stringify(
                  args,
                ).slice(0, 224)}`, // limit the length of the log entry to 224 characters
              );
              return originalProperty.bind(target)(...args);
            };
          }
          return Reflect.get(target, prop, receiver);
        },
      });
    }

    console.log(`\nExecuting testcase: '${title}'\n`);

    await testSuite({
      driver: driverProxy ?? driver,
      contractRegistry,
      ganacheServer,
      secondaryGanacheServer,
      mockedEndpoint,
      bundlerServer,
      mockServer,
    });

    const errorsAndExceptions = driver.summarizeErrorsAndExceptions();
    if (errorsAndExceptions) {
      throw new Error(errorsAndExceptions);
    }

    // Evaluate whether any new hosts received network requests during E2E test
    // suite execution. If so, fail the test unless the
    // --update-privacy-snapshot was specified. In that case, update the
    // snapshot file.
    const privacySnapshotRaw = readFileSync('./privacy-snapshot.json');
    const privacySnapshot = JSON.parse(privacySnapshotRaw);
    const privacyReport = getPrivacyReport();

    // We must add to our privacyReport all of the known hosts that are
    // included in the privacySnapshot. If no new hosts were requested during
    // this test suite execution, then the mergedReport and the privacySnapshot
    // should be identical.
    const mergedReport = [
      ...new Set([...privacyReport, ...privacySnapshot]),
    ].sort();

    // To determine if a new host was requested, we use the lodash difference
    // method to generate an array of the items included in the first argument
    // but not in the second
    const newHosts = difference(mergedReport, privacySnapshot);

    if (newHosts.length > 0) {
      if (process.env.UPDATE_PRIVACY_SNAPSHOT === 'true') {
        writeFileSync(
          './privacy-snapshot.json',
          JSON.stringify(mergedReport, null, 2),
        );
      } else {
        throw new Error(
          `A new host not contained in the privacy-snapshot received a network
           request during test execution. Please update the privacy-snapshot
           file by passing the --update-privacy-snapshot option to the test
           command or add the new hosts to the snapshot manually.

           New hosts found: ${newHosts}.`,
        );
      }
    }

    // At this point the suite has executed successfully, so we can log out a success message
    // (Note: a Chrome browser error will unfortunately pop up after this success message)
    console.log(`\nSuccess on testcase: '${title}'\n`);
  } catch (error) {
    failed = true;
    if (webDriver) {
      try {
        await driver.verboseReportOnFailure(title, error);
      } catch (verboseReportError) {
        console.error(verboseReportError);
      }
      if (
        process.env.E2E_LEAVE_RUNNING !== 'true' &&
        (driver.errors.length > 0 || driver.exceptions.length > 0)
      ) {
        /**
         * Navigate to the background
         * forcing background exceptions to be captured
         * proving more helpful context
         */
        await driver.navigate(PAGES.BACKGROUND);
      }
    }

    // Add information to the end of the error message that should surface in the "Tests" tab of CircleCI
    if (process.env.CIRCLE_NODE_INDEX) {
      error.message += `\n  (Ran on CircleCI Node ${process.env.CIRCLE_NODE_INDEX} of ${process.env.CIRCLE_NODE_TOTAL}, Job ${process.env.CIRCLE_JOB})`;
    }

    throw error;
  } finally {
    if (!failed || process.env.E2E_LEAVE_RUNNING !== 'true') {
      await fixtureServer.stop();
      if (ganacheServer) {
        await ganacheServer.quit();
      }

      if (ganacheOptions?.concurrent) {
        secondaryGanacheServer.forEach(async (server) => {
          await server.quit();
        });
      }

      if (useBundler) {
        await bundlerServer.stop();
      }

      if (webDriver) {
        await driver.quit();
      }
      if (dapp) {
        for (let i = 0; i < numberOfDapps; i++) {
          if (dappServer[i] && dappServer[i].listening) {
            await new Promise((resolve, reject) => {
              dappServer[i].close((error) => {
                if (error) {
                  return reject(error);
                }
                return resolve();
              });
            });
          }
        }
      }
      if (phishingPageServer.isRunning()) {
        await phishingPageServer.quit();
      }

      // Since mockServer could be stop'd at another location,
      // use a try/catch to avoid an error
      try {
        await mockServer.stop();
      } catch (e) {
        console.log('mockServer already stopped');
      }
    }
  }
}

const WINDOW_TITLES = Object.freeze({
  ExtensionInFullScreenView: 'MetaMask',
  InstalledExtensions: 'Extensions',
  Dialog: 'MetaMask Dialog',
  Phishing: 'MetaMask Phishing Detection',
  ServiceWorkerSettings: 'Inspect with Chrome Developer Tools',
  SnapSimpleKeyringDapp: 'SSK - Simple Snap Keyring',
  TestDApp: 'E2E Test Dapp',
  TestSnaps: 'Test Snaps',
  ERC4337Snap: 'Account Abstraction Snap',
});

/**
 * @param {*} driver - Selenium driver
 * @param {*} handlesCount - total count of windows that should be loaded
 * @returns handles - an object with window handles, properties in object represent windows:
 *            1. extension: MetaMask extension window
 *            2. dapp: test-app window
 *            3. popup: MetaMask extension popup window
 */
const getWindowHandles = async (driver, handlesCount) => {
  await driver.waitUntilXWindowHandles(handlesCount);
  const windowHandles = await driver.getAllWindowHandles();

  const extension = windowHandles[0];
  const dapp = await driver.switchToWindowWithTitle(
    WINDOW_TITLES.TestDApp,
    windowHandles,
  );
  const popup = windowHandles.find(
    (handle) => handle !== extension && handle !== dapp,
  );
  return { extension, dapp, popup };
};

const DAPP_HOST_ADDRESS = '127.0.0.1:8080';
const DAPP_URL = `http://${DAPP_HOST_ADDRESS}`;
const DAPP_ONE_URL = 'http://127.0.0.1:8081';
const DAPP_TWO_URL = 'http://127.0.0.1:8082';

const openDapp = async (driver, contract = null, dappURL = DAPP_URL) => {
  return contract
    ? await driver.openNewPage(`${dappURL}/?contract=${contract}`)
    : await driver.openNewPage(dappURL);
};

const openDappConnectionsPage = async (driver) => {
  await driver.openNewPage(
    `${driver.extensionUrl}/home.html#connections/${encodeURIComponent(
      DAPP_URL,
    )}`,
  );
};

const createDappTransaction = async (driver, transaction) => {
  await openDapp(
    driver,
    null,
    `${DAPP_URL}/request?method=eth_sendTransaction&params=${JSON.stringify([
      transaction,
    ])}`,
  );
};

const switchToOrOpenDapp = async (
  driver,
  contract = null,
  dappURL = DAPP_URL,
) => {
  const handle = await driver.windowHandles.switchToWindowIfKnown(
    WINDOW_TITLES.TestDApp,
  );

  if (!handle) {
    await openDapp(driver, contract, dappURL);
  }
};

/**
 *
 * @param {import('./webdriver/driver').Driver} driver
 */
const connectToDapp = async (driver) => {
  await openDapp(driver);
  // Connect to dapp
  await driver.clickElement({
    text: 'Connect',
    tag: 'button',
  });

  await driver.switchToWindowWithTitle(WINDOW_TITLES.Dialog);

  await driver.clickElementAndWaitForWindowToClose({
    text: 'Connect',
    tag: 'button',
  });
  await driver.switchToWindowWithTitle(WINDOW_TITLES.TestDApp);
};

const PRIVATE_KEY =
  '0x7C9529A67102755B7E6102D6D950AC5D5863C98713805CEC576B945B15B71EAC';

const PRIVATE_KEY_TWO =
  '0xf444f52ea41e3a39586d7069cb8e8233e9f6b9dea9cbb700cce69ae860661cc8';

const ACCOUNT_1 = '0x5cfe73b6021e818b776b421b1c4db2474086a7e1';
const ACCOUNT_2 = '0x09781764c08de8ca82e156bbf156a3ca217c7950';

const defaultGanacheOptions = {
  accounts: [
    {
      secretKey: PRIVATE_KEY,
      balance: convertETHToHexGwei(DEFAULT_GANACHE_ETH_BALANCE_DEC),
    },
  ],
};

const defaultGanacheOptionsForType2Transactions = {
  ...defaultGanacheOptions,
  // EVM version that supports type 2 transactions (EIP1559)
  hardfork: 'london',
};

const multipleGanacheOptions = {
  accounts: [
    {
      secretKey: PRIVATE_KEY,
      balance: convertETHToHexGwei(DEFAULT_GANACHE_ETH_BALANCE_DEC),
    },
    {
      secretKey: PRIVATE_KEY_TWO,
      balance: convertETHToHexGwei(DEFAULT_GANACHE_ETH_BALANCE_DEC),
    },
  ],
};

const multipleGanacheOptionsForType2Transactions = {
  ...multipleGanacheOptions,
  // EVM version that supports type 2 transactions (EIP1559)
  hardfork: 'london',
};

const generateGanacheOptions = ({
  secretKey = PRIVATE_KEY,
  balance = convertETHToHexGwei(DEFAULT_GANACHE_ETH_BALANCE_DEC),
  ...otherProps
}) => {
  const accounts = [
    {
      secretKey,
      balance,
    },
  ];

  return {
    accounts,
    ...otherProps, // eg: hardfork
  };
};

// Edit priority gas fee form
const editGasFeeForm = async (driver, gasLimit, gasPrice) => {
  const inputs = await driver.findElements('input[type="number"]');
  const gasLimitInput = inputs[0];
  const gasPriceInput = inputs[1];
  await gasLimitInput.fill(gasLimit);
  await gasPriceInput.fill(gasPrice);
  await driver.clickElement({ text: 'Save', tag: 'button' });
};

const openActionMenuAndStartSendFlow = async (driver) => {
  await driver.clickElement('[data-testid="eth-overview-send"]');
};

const clickNestedButton = async (driver, tabName) => {
  try {
    await driver.clickElement({ text: tabName, tag: 'button' });
  } catch (error) {
    await driver.clickElement({
      xpath: `//*[contains(text(),"${tabName}")]/parent::button`,
    });
  }
};

const sendScreenToConfirmScreen = async (
  driver,
  recipientAddress,
  quantity,
) => {
  await openActionMenuAndStartSendFlow(driver);
  await driver.waitForSelector('[data-testid="ens-input"]');
  await driver.pasteIntoField('[data-testid="ens-input"]', recipientAddress);
  await driver.fill('.unit-input__input', quantity);

  // check if element exists and click it
  await driver.clickElementSafe({
    text: 'I understand',
    tag: 'button',
  });

  await driver.clickElement({ text: 'Continue', tag: 'button' });
};

const sendTransaction = async (
  driver,
  recipientAddress,
  quantity,
  isAsyncFlow = false,
) => {
  await openActionMenuAndStartSendFlow(driver);
  await driver.waitForSelector('[data-testid="ens-input"]');
  await driver.pasteIntoField('[data-testid="ens-input"]', recipientAddress);
  await driver.fill('.unit-input__input', quantity);

  await driver.clickElement({
    text: 'Continue',
    tag: 'button',
  });
  await driver.clickElement({
    text: 'Confirm',
    tag: 'button',
  });

  // the default is to do this block, but if we're testing an async flow, it would get stuck here
  if (!isAsyncFlow) {
    await driver.clickElement('[data-testid="account-overview__activity-tab"]');
    await driver.assertElementNotPresent('.transaction-list-item--unconfirmed');
    await driver.findElement('.transaction-list-item');
  }
};

const TEST_SEED_PHRASE =
  'forum vessel pink push lonely enact gentle tail admit parrot grunt dress';

const TEST_SEED_PHRASE_TWO =
  'phrase upgrade clock rough situate wedding elder clever doctor stamp excess tent';

/**
 * Checks the balance for a specific address. If no address is provided, it defaults to the first address.
 * This function is typically used during onboarding to ensure the state is retrieved correctly from metamaskState,
 * or after a transaction is made.
 *
 * @param {WebDriver} driver - The WebDriver instance.
 * @param {Ganache} [ganacheServer] - The Ganache server instance (optional).
 * @param {string} [address] - The address to check the balance for (optional).
 */
const locateAccountBalanceDOM = async (
  driver,
  ganacheServer,
  address = null,
) => {
  const balanceSelector = '[data-testid="eth-overview__primary-currency"]';
  if (ganacheServer) {
    const balance = await ganacheServer.getBalance(address);
    await driver.waitForSelector({
      css: balanceSelector,
      text: `${balance} ETH`,
    });
  } else {
    await driver.findElement(balanceSelector);
  }
};

const WALLET_PASSWORD = 'correct horse battery staple';

/**
 * Unlocks the wallet using the provided password.
 * This method is intended to replace driver.navigate and should not be called after driver.navigate.
 *
 * @param {WebDriver} driver - The webdriver instance
 * @param {object} [options] - Options for unlocking the wallet
 * @param {boolean} [options.navigate] - Whether to navigate to the root page prior to unlocking - defaults to true
 * @param {boolean} [options.waitLoginSuccess] - Whether to wait for the login to succeed - defaults to true
 * @param {string} [options.password] - Password to unlock wallet - defaults to shared WALLET_PASSWORD
 */
async function unlockWallet(
  driver,
  { navigate = true, waitLoginSuccess = true, password = WALLET_PASSWORD } = {},
) {
  if (navigate) {
    await driver.navigate();
  }

  await driver.fill('#password', password);
  await driver.press('#password', driver.Key.ENTER);

  if (waitLoginSuccess) {
    await driver.assertElementNotPresent('[data-testid="unlock-page"]');
  }
}

/**
 * Simulates a WebSocket connection by executing a script in the browser context.
 *
 * @param {WebDriver} driver - The WebDriver instance.
 * @param {string} hostname - The hostname to connect to.
 */
async function createWebSocketConnection(driver, hostname) {
  try {
    await driver.executeScript(async (wsHostname) => {
      const url = `ws://${wsHostname}:8000`;
      const socket = new WebSocket(url);
      socket.onopen = () => {
        console.log('WebSocket connection opened');
        socket.send('Hello, server!');
      };
      socket.onerror = (error) => {
        console.error(
          'WebSocket error:',
          error.message || 'Connection blocked',
        );
      };
      socket.onmessage = (event) => {
        console.log('Message received from server:', event.data);
      };
      socket.onclose = () => {
        console.log('WebSocket connection closed');
      };
    }, hostname);
  } catch (error) {
    console.error(
      `Failed to execute WebSocket connection script for ws://${hostname}:8000`,
      error,
    );
    throw error;
  }
}

const logInWithBalanceValidation = async (driver, ganacheServer) => {
  await unlockWallet(driver);
  // Wait for balance to load
  await locateAccountBalanceDOM(driver, ganacheServer);
};

function roundToXDecimalPlaces(number, decimalPlaces) {
  return Math.round(number * 10 ** decimalPlaces) / 10 ** decimalPlaces;
}

function generateRandNumBetween(x, y) {
  const min = Math.min(x, y);
  const max = Math.max(x, y);
  const randomNumber = Math.random() * (max - min) + min;

  return randomNumber;
}

function genRandInitBal(minETHBal = 10, maxETHBal = 100, decimalPlaces = 4) {
  const initialBalance = roundToXDecimalPlaces(
    generateRandNumBetween(minETHBal, maxETHBal),
    decimalPlaces,
  );

  const initialBalanceInHex = convertETHToHexGwei(initialBalance);

  return { initialBalance, initialBalanceInHex };
}

/**
 * This method handles clicking the sign button on signature confirmation
 * screen.
 *
 * @param {object} options - Options for the function.
 * @param {WebDriver} options.driver - The WebDriver instance controlling the browser.
 * @param {boolean} [options.snapSigInsights] - Whether to wait for the insights snap to be ready before clicking the sign button.
 */
async function clickSignOnSignatureConfirmation({
  driver,
  snapSigInsights = false,
}) {
  if (snapSigInsights) {
    // there is no condition we can wait for to know the snap is ready,
    // so we have to add a small delay as the last alternative to avoid flakiness.
    await driver.delay(regularDelayMs);
  }

  await driver.clickElement({ text: 'Sign', tag: 'button' });
}

/**
 * This method handles clicking the sign button on signature confirmation
 * screen.
 *
 * @param {object} options - Options for the function.
 * @param {WebDriver} options.driver - The WebDriver instance controlling the browser.
 * @param {boolean} [options.snapSigInsights] - Whether to wait for the insights snap to be ready before clicking the sign button.
 */
async function clickSignOnRedesignedSignatureConfirmation({
  driver,
  snapSigInsights = false,
}) {
  await driver.clickElementSafe('.confirm-scroll-to-bottom__button');

  if (snapSigInsights) {
    // there is no condition we can wait for to know the snap is ready,
    // so we have to add a small delay as the last alternative to avoid flakiness.
    await driver.delay(regularDelayMs);
  }

  await driver.clickElement({ text: 'Confirm', tag: 'button' });
}

/**
 * Some signing methods have extra security that requires the user to click a
 * button to validate that they have verified the details. This method handles
 * performing the necessary steps to click that button.
 *
 * @param {WebDriver} driver
 */
async function validateContractDetails(driver) {
  const verifyDetailsBtnSelector =
    '.signature-request-content__verify-contract-details';

  await driver.clickElement(verifyDetailsBtnSelector);
  await driver.clickElement({ text: 'Got it', tag: 'button' });

  await driver.clickElementSafe(
    '[data-testid="signature-request-scroll-button"]',
  );
}

/**
 * @deprecated since the background socket was added, and special handling is no longer necessary
 * Just call `await driver.switchToWindowWithTitle(WINDOW_TITLES.Dialog)` instead.
 * @param {WebDriver} driver
 */
async function switchToNotificationWindow(driver) {
  await driver.switchToWindowWithTitle(WINDOW_TITLES.Dialog);
}

/**
 * When mocking the segment server and returning an array of mocks from the
 * mockServer method, this method will allow getting all of the seen requests
 * for each mock in the array.
 *
 * @param {WebDriver} driver - The WebDriver instance.
 * @param {import('mockttp').MockedEndpoint[]} mockedEndpoints - mockttp mocked endpoints
 * @param {boolean} [waitWhilePending] - Wait until no requests are pending
 * @returns {Promise<import('mockttp/dist/pluggable-admin').MockttpClientResponse[]>}
 */
async function getEventPayloads(
  driver,
  mockedEndpoints,
  waitWhilePending = true,
) {
  if (waitWhilePending) {
    await driver.wait(
      async () => {
        const pendingStatuses = await Promise.all(
          mockedEndpoints.map((mockedEndpoint) => mockedEndpoint.isPending()),
        );
        const isSomethingPending = pendingStatuses.some(
          (pendingStatus) => pendingStatus,
        );

        return !isSomethingPending;
      },
      driver.timeout,
      true,
    );
  }
  const mockedRequests = [];
  for (const mockedEndpoint of mockedEndpoints) {
    mockedRequests.push(...(await mockedEndpoint.getSeenRequests()));
  }

  return (
    await Promise.all(
      mockedRequests.map(async (req) => {
        return (await req.body?.getJson())?.batch;
      }),
    )
  ).flat();
}

// Asserts that  each request passes all assertions in one group of assertions, and the order does not matter.
function assertInAnyOrder(requests, assertions) {
  // Clone the array to avoid mutating the original
  const assertionsClone = [...assertions];

  return (
    requests.every((request) => {
      for (let a = 0; a < assertionsClone.length; a++) {
        const assertionArray = assertionsClone[a];

        const passed = assertionArray.reduce(
          (acc, currAssertionFn) => currAssertionFn(request) && acc,
          true,
        );

        if (passed) {
          // Remove the used assertion array
          assertionsClone.splice(a, 1);
          // Exit the loop early since we found a matching assertion
          return true;
        }
      }

      // No matching assertion found for this request
      return false;
    }) &&
    // Ensure all assertions were used
    assertionsClone.length === 0
  );
}

async function getCleanAppState(driver) {
  return await driver.executeScript(
    () =>
      window.stateHooks?.getCleanAppState &&
      window.stateHooks.getCleanAppState(),
  );
}

async function initBundler(bundlerServer, ganacheServer, usePaymaster) {
  try {
    const ganacheSeeder = new GanacheSeeder(ganacheServer.getProvider());

    await ganacheSeeder.deploySmartContract(SMART_CONTRACTS.ENTRYPOINT);

    await ganacheSeeder.deploySmartContract(
      SMART_CONTRACTS.SIMPLE_ACCOUNT_FACTORY,
    );

    if (usePaymaster) {
      await ganacheSeeder.deploySmartContract(
        SMART_CONTRACTS.VERIFYING_PAYMASTER,
      );

      await ganacheSeeder.paymasterDeposit(convertETHToHexGwei(1));
    }

    await ganacheSeeder.transfer(ERC_4337_ACCOUNT, convertETHToHexGwei(10));

    await bundlerServer.start();
  } catch (error) {
    console.log('Failed to initialize bundler', error);
    throw error;
  }
}

/**
 * Rather than using the FixtureBuilder#withPreferencesController to set the setting
 * we need to manually set the setting because the migration #122 overrides this.
 * We should be able to remove this when we delete the redesignedConfirmationsEnabled setting.
 *
 * @param driver
 */
async function tempToggleSettingRedesignedConfirmations(driver) {
  // Ensure we are on the extension window
  await driver.switchToWindowWithTitle(WINDOW_TITLES.ExtensionInFullScreenView);

  // Open settings menu button
  await driver.clickElement('[data-testid="account-options-menu-button"]');

  // fix race condition with mmi build
  if (process.env.MMI) {
    await driver.waitForSelector('[data-testid="global-menu-mmi-portfolio"]');
  }

  // Click settings from dropdown menu
  await driver.clickElement('[data-testid="global-menu-settings"]');

  // Click Experimental tab
  const experimentalTabRawLocator = {
    text: 'Experimental',
    tag: 'div',
  };
  await driver.clickElement(experimentalTabRawLocator);

  // Click redesignedConfirmationsEnabled toggle
  await driver.clickElement(
    '[data-testid="toggle-redesigned-confirmations-container"]',
  );
}

/**
 * Rather than using the FixtureBuilder#withPreferencesController to set the setting
 * we need to manually set the setting because the migration #132 overrides this.
 * We should be able to remove this when we delete the redesignedTransactionsEnabled setting.
 *
 * @param driver
 */
async function tempToggleSettingRedesignedTransactionConfirmations(driver) {
  // Ensure we are on the extension window
  await driver.switchToWindowWithTitle(WINDOW_TITLES.ExtensionInFullScreenView);

  // Open settings menu button
  await driver.clickElement('[data-testid="account-options-menu-button"]');

  // fix race condition with mmi build
  if (process.env.MMI) {
    await driver.waitForSelector('[data-testid="global-menu-mmi-portfolio"]');
  }

  // Click settings from dropdown menu
  await driver.clickElement('[data-testid="global-menu-settings"]');

  // Click Experimental tab
  const experimentalTabRawLocator = {
    text: 'Experimental',
    tag: 'div',
  };
  await driver.clickElement(experimentalTabRawLocator);

  // Click redesigned transactions toggle
  await driver.clickElement(
    '[data-testid="toggle-redesigned-transactions-container"]',
  );

  // Close settings page
  await driver.clickElement(
    '.settings-page__header__title-container__close-button',
  );
}

/**
 * Opens the account options menu safely, handling potential race conditions
 * with the MMI build.
 *
 * @param {WebDriver} driver - The WebDriver instance used to interact with the browser.
 * @returns {Promise<void>} A promise that resolves when the menu is opened and any necessary waits are complete.
 */
async function openMenuSafe(driver) {
  await driver.clickElement('[data-testid="account-options-menu-button"]');

  // fix race condition with mmi build
  if (process.env.MMI) {
    await driver.waitForSelector('[data-testid="global-menu-mmi-portfolio"]');
  }
}

async function enableExperimentalMode(driver) {
  // Open settings menu button
  const accountOptionsMenuSelector =
    '[data-testid="account-options-menu-button"]';
  await driver.waitForSelector(accountOptionsMenuSelector);
  await driver.clickElement(accountOptionsMenuSelector);

  // Click settings from dropdown menu
  const globalMenuSettingsSelector = '[data-testid="global-menu-settings"]';
  await driver.waitForSelector(globalMenuSettingsSelector);
  await driver.clickElement(globalMenuSettingsSelector);
  // Click Experimental tab
  const experimentalTabRawLocator = {
    text: 'Experimental',
    tag: 'div',
  };
  await driver.clickElement(experimentalTabRawLocator);
}

const sentryRegEx = /^https:\/\/sentry\.io\/api\/\d+\/envelope/gu;

module.exports = {
  DAPP_HOST_ADDRESS,
  DAPP_URL,
  DAPP_ONE_URL,
  DAPP_TWO_URL,
  TEST_SEED_PHRASE,
  TEST_SEED_PHRASE_TWO,
  PRIVATE_KEY,
  PRIVATE_KEY_TWO,
  ACCOUNT_1,
  ACCOUNT_2,
  getWindowHandles,
  convertToHexValue,
  tinyDelayMs,
  regularDelayMs,
  largeDelayMs,
  veryLargeDelayMs,
  withFixtures,
  createDownloadFolder,
  openDapp,
  openDappConnectionsPage,
  createDappTransaction,
  switchToOrOpenDapp,
  connectToDapp,
  multipleGanacheOptions,
  defaultGanacheOptions,
  defaultGanacheOptionsForType2Transactions,
  multipleGanacheOptionsForType2Transactions,
  sendTransaction,
  sendScreenToConfirmScreen,
  unlockWallet,
  logInWithBalanceValidation,
  locateAccountBalanceDOM,
  generateGanacheOptions,
  WALLET_PASSWORD,
  WINDOW_TITLES,
  convertETHToHexGwei,
  roundToXDecimalPlaces,
  generateRandNumBetween,
  clickSignOnSignatureConfirmation,
  clickSignOnRedesignedSignatureConfirmation,
  validateContractDetails,
  switchToNotificationWindow,
  getEventPayloads,
  assertInAnyOrder,
  genRandInitBal,
  openActionMenuAndStartSendFlow,
  getCleanAppState,
  editGasFeeForm,
  clickNestedButton,
  tempToggleSettingRedesignedConfirmations,
  tempToggleSettingRedesignedTransactionConfirmations,
  openMenuSafe,
  sentryRegEx,
<<<<<<< HEAD
  enableExperimentalMode,
=======
  createWebSocketConnection,
>>>>>>> dd659446
};<|MERGE_RESOLUTION|>--- conflicted
+++ resolved
@@ -1056,9 +1056,5 @@
   tempToggleSettingRedesignedTransactionConfirmations,
   openMenuSafe,
   sentryRegEx,
-<<<<<<< HEAD
-  enableExperimentalMode,
-=======
   createWebSocketConnection,
->>>>>>> dd659446
 };