const path = require('path');
const { promises: fs, writeFileSync, readFileSync } = require('fs');
const BigNumber = require('bignumber.js');
const mockttp = require('mockttp');
const detectPort = require('detect-port');
const { difference } = require('lodash');
const WebSocket = require('ws');
const createStaticServer = require('../../development/create-static-server');
const { setupMocking } = require('./mock-e2e');
const { Anvil } = require('./seeder/anvil');
const { Ganache } = require('./seeder/ganache');
const FixtureServer = require('./fixture-server');
const PhishingWarningPageServer = require('./phishing-warning-page-server');
const { buildWebDriver } = require('./webdriver');
const { PAGES } = require('./webdriver/driver');
const AnvilSeeder = require('./seeder/anvil-seeder');
const GanacheSeeder = require('./seeder/ganache-seeder');
const { Bundler } = require('./bundler');
const { SMART_CONTRACTS } = require('./seeder/smart-contracts');
const { setManifestFlags } = require('./set-manifest-flags');
const {
  ERC_4337_ACCOUNT,
  DEFAULT_GANACHE_ETH_BALANCE_DEC,
} = require('./constants');
const {
  getServerMochaToBackground,
} = require('./background-socket/server-mocha-to-background');

const tinyDelayMs = 200;
const regularDelayMs = tinyDelayMs * 2;
const largeDelayMs = regularDelayMs * 2;
const veryLargeDelayMs = largeDelayMs * 2;
const dappBasePort = 8080;

const createDownloadFolder = async (downloadsFolder) => {
  await fs.rm(downloadsFolder, { recursive: true, force: true });
  await fs.mkdir(downloadsFolder, { recursive: true });
};

const convertToHexValue = (val) => `0x${new BigNumber(val, 10).toString(16)}`;

const convertETHToHexGwei = (eth) => convertToHexValue(eth * 10 ** 18);

/**
 * @typedef {object} Fixtures
 * @property {import('./webdriver/driver').Driver} driver - The driver number.
 * @property {ContractAddressRegistry | undefined} contractRegistry - The contract registry.
 * @property {string} localNodeServer - The local node server chosen ('ganache', 'anvil'...).
 * @property {Ganache | undefined} secondaryGanacheServer - The secondary Ganache server.
 * @property {mockttp.MockedEndpoint[]} mockedEndpoint - The mocked endpoint.
 * @property {Bundler} bundlerServer - The bundler server.
 * @property {mockttp.Mockttp} mockServer - The mock server.
 * @property {object} manifestFlags - Flags to add to the manifest in order to change things at runtime.
 */

/**
 *
 * @param {object} options
 * @param {({driver: Driver, mockedEndpoint: MockedEndpoint}: TestSuiteArguments) => Promise<void>} testSuite
 */
async function withFixtures(options, testSuite) {
  const {
    dapp,
    fixtures,
<<<<<<< HEAD
    localNode = 'ganache',
    ganacheOptions,
    anvilOptions,
=======
    localNodeOptions,
>>>>>>> 5b8c780a
    smartContract,
    driverOptions,
    dappOptions,
    staticServerOptions,
    title,
    ignoredConsoleErrors = [],
    dappPath = undefined,
    disableServerMochaToBackground = false,
    dappPaths,
    testSpecificMock = function () {
      // do nothing.
    },
    useBundler,
    usePaymaster,
    ethConversionInUsd,
    manifestFlags,
  } = options;

  const fixtureServer = new FixtureServer();

  const bundlerServer = new Bundler();
  const https = await mockttp.generateCACertificate();
  const mockServer = mockttp.getLocal({ https, cors: true });
  const secondaryGanacheServer = [];
  let numberOfDapps = dapp ? 1 : 0;
  const dappServer = [];
  const phishingPageServer = new PhishingWarningPageServer();

  if (!disableServerMochaToBackground) {
    getServerMochaToBackground();
  }

  let webDriver;
  let driver;
  let failed = false;

  let ganacheServer;
  let anvilServer;

  try {
<<<<<<< HEAD
    switch (localNode) {
      case 'anvil':
        anvilServer = new Anvil();
        await anvilServer.start(anvilOptions);
        break;

      case 'ganache':
        ganacheServer = new Ganache();
        await ganacheServer.start(ganacheOptions);
        break;

      case 'none':
        break;

      default:
        throw new Error(
          `Unsupported localNode: '${localNode}'. Cannot start the server.`,
        );
=======
    if (!disableGanache) {
      await ganacheServer.start(localNodeOptions);
>>>>>>> 5b8c780a
    }

    let contractRegistry;
    let seeder;

    if (smartContract) {
      switch (localNode) {
        case 'anvil':
          seeder = new AnvilSeeder(anvilServer.getProvider());
          break;

        case 'ganache':
          seeder = new GanacheSeeder(ganacheServer.getProvider());
          break;

        default:
          throw new Error(
            `Unsupported localNode: '${localNode}'. Cannot deploy smart contracts.`,
          );
      }
      const contracts =
        smartContract instanceof Array ? smartContract : [smartContract];
      await Promise.all(
        contracts.map((contract) => seeder.deploySmartContract(contract)),
      );
      contractRegistry = seeder.getContractRegistry();
    }

    await fixtureServer.start();
    fixtureServer.loadJsonState(fixtures, contractRegistry);

    if (localNodeOptions?.concurrent) {
      localNodeOptions.concurrent.forEach(async (ganacheSettings) => {
        const { port, chainId, ganacheOptions2 } = ganacheSettings;
        const server = new Ganache();
        secondaryGanacheServer.push(server);
        await server.start({
          blockTime: 2,
          chain: { chainId },
          port,
          vmErrorsOnRPCResponse: false,
          mnemonic:
            'phrase upgrade clock rough situate wedding elder clever doctor stamp excess tent',
          ...ganacheOptions2,
        });
      });
    }

    if (ganacheServer && useBundler) {
      await initBundler(bundlerServer, ganacheServer, usePaymaster);
    }

    await phishingPageServer.start();
    if (dapp) {
      if (dappOptions?.numberOfDapps) {
        numberOfDapps = dappOptions.numberOfDapps;
      }
      for (let i = 0; i < numberOfDapps; i++) {
        let dappDirectory;
        if (dappPath || (dappPaths && dappPaths[i])) {
          dappDirectory = path.resolve(__dirname, dappPath || dappPaths[i]);
        } else {
          dappDirectory = path.resolve(
            __dirname,
            '..',
            '..',
            'node_modules',
            '@metamask',
            'test-dapp',
            'dist',
          );
        }
        dappServer.push(
          createStaticServer({ public: dappDirectory, ...staticServerOptions }),
        );
        dappServer[i].listen(`${dappBasePort + i}`);
        await new Promise((resolve, reject) => {
          dappServer[i].on('listening', resolve);
          dappServer[i].on('error', reject);
        });
      }
    }
    const { mockedEndpoint, getPrivacyReport } = await setupMocking(
      mockServer,
      testSpecificMock,
      {
        chainId: localNodeOptions?.chainId || 1337,
        ethConversionInUsd,
      },
    );
    if ((await detectPort(8000)) !== 8000) {
      throw new Error(
        'Failed to set up mock server, something else may be running on port 8000.',
      );
    }
    await mockServer.start(8000);

    await setManifestFlags(manifestFlags);

    driver = (await buildWebDriver(driverOptions)).driver;
    webDriver = driver.driver;

    if (process.env.SELENIUM_BROWSER === 'chrome') {
      await driver.checkBrowserForExceptions(ignoredConsoleErrors);
      await driver.checkBrowserForConsoleErrors(ignoredConsoleErrors);
    }

    let driverProxy;
    if (process.env.E2E_DEBUG === 'true') {
      driverProxy = new Proxy(driver, {
        get(target, prop, receiver) {
          const originalProperty = target[prop];
          if (typeof originalProperty === 'function') {
            return (...args) => {
              console.log(
                `${new Date().toISOString()} [driver] Called '${prop}' with arguments ${JSON.stringify(
                  args,
                ).slice(0, 224)}`, // limit the length of the log entry to 224 characters
              );
              return originalProperty.bind(target)(...args);
            };
          }
          return Reflect.get(target, prop, receiver);
        },
      });
    }

    console.log(`\nExecuting testcase: '${title}'\n`);

    await testSuite({
      bundlerServer,
      contractRegistry,
      driver: driverProxy ?? driver,
      ganacheServer,
      anvilServer,
      mockedEndpoint,
      mockServer,
      secondaryGanacheServer,
    });

    const errorsAndExceptions = driver.summarizeErrorsAndExceptions();
    if (errorsAndExceptions) {
      throw new Error(errorsAndExceptions);
    }

    // Evaluate whether any new hosts received network requests during E2E test
    // suite execution. If so, fail the test unless the
    // --update-privacy-snapshot was specified. In that case, update the
    // snapshot file.
    const privacySnapshotRaw = readFileSync('./privacy-snapshot.json');
    const privacySnapshot = JSON.parse(privacySnapshotRaw);
    const privacyReport = getPrivacyReport();

    // We must add to our privacyReport all of the known hosts that are
    // included in the privacySnapshot. If no new hosts were requested during
    // this test suite execution, then the mergedReport and the privacySnapshot
    // should be identical.
    const mergedReport = [
      ...new Set([...privacyReport, ...privacySnapshot]),
    ].sort();

    // To determine if a new host was requested, we use the lodash difference
    // method to generate an array of the items included in the first argument
    // but not in the second
    const newHosts = difference(mergedReport, privacySnapshot);

    if (newHosts.length > 0) {
      if (process.env.UPDATE_PRIVACY_SNAPSHOT === 'true') {
        writeFileSync(
          './privacy-snapshot.json',
          JSON.stringify(mergedReport, null, 2),
        );
      } else {
        throw new Error(
          `A new host not contained in the privacy-snapshot received a network
           request during test execution. Please update the privacy-snapshot
           file by passing the --update-privacy-snapshot option to the test
           command or add the new hosts to the snapshot manually.

           New hosts found: ${newHosts}.`,
        );
      }
    }

    // At this point the suite has executed successfully, so we can log out a success message
    // (Note: a Chrome browser error will unfortunately pop up after this success message)
    console.log(`\nSuccess on testcase: '${title}'\n`);
  } catch (error) {
    failed = true;
    if (webDriver) {
      try {
        await driver.verboseReportOnFailure(title, error);
      } catch (verboseReportError) {
        console.error(verboseReportError);
      }
      if (
        process.env.E2E_LEAVE_RUNNING !== 'true' &&
        (driver.errors.length > 0 || driver.exceptions.length > 0)
      ) {
        /**
         * Navigate to the background
         * forcing background exceptions to be captured
         * proving more helpful context
         */
        await driver.navigate(PAGES.BACKGROUND);
      }
    }

    // Add information to the end of the error message that should surface in the "Tests" tab of CircleCI
    if (process.env.CIRCLE_NODE_INDEX) {
      error.message += `\n  (Ran on CircleCI Node ${process.env.CIRCLE_NODE_INDEX} of ${process.env.CIRCLE_NODE_TOTAL}, Job ${process.env.CIRCLE_JOB})`;
    }

    throw error;
  } finally {
    if (!failed || process.env.E2E_LEAVE_RUNNING !== 'true') {
      await fixtureServer.stop();
      if (ganacheServer) {
        await ganacheServer.quit();
      }
      if (anvilServer) {
        await anvilServer.quit();
      }

      if (localNodeOptions?.concurrent) {
        secondaryGanacheServer.forEach(async (server) => {
          await server.quit();
        });
      }

      if (useBundler) {
        await bundlerServer.stop();
      }

      if (webDriver) {
        await driver.quit();
      }
      if (dapp) {
        for (let i = 0; i < numberOfDapps; i++) {
          if (dappServer[i] && dappServer[i].listening) {
            await new Promise((resolve, reject) => {
              dappServer[i].close((error) => {
                if (error) {
                  return reject(error);
                }
                return resolve();
              });
            });
          }
        }
      }
      if (phishingPageServer.isRunning()) {
        await phishingPageServer.quit();
      }

      // Since mockServer could be stop'd at another location,
      // use a try/catch to avoid an error
      try {
        await mockServer.stop();
      } catch (e) {
        console.log('mockServer already stopped');
      }
    }
  }
}

const WINDOW_TITLES = Object.freeze({
  ExtensionInFullScreenView: 'MetaMask',
  InstalledExtensions: 'Extensions',
  Dialog: 'MetaMask Dialog',
  Phishing: 'MetaMask Phishing Detection',
  ServiceWorkerSettings: 'Inspect with Chrome Developer Tools',
  SnapSimpleKeyringDapp: 'SSK - Simple Snap Keyring',
  TestDApp: 'E2E Test Dapp',
  TestSnaps: 'Test Snaps',
  ERC4337Snap: 'Account Abstraction Snap',
});

/**
 * @param {*} driver - Selenium driver
 * @param {*} handlesCount - total count of windows that should be loaded
 * @returns handles - an object with window handles, properties in object represent windows:
 *            1. extension: MetaMask extension window
 *            2. dapp: test-app window
 *            3. popup: MetaMask extension popup window
 */
const getWindowHandles = async (driver, handlesCount) => {
  await driver.waitUntilXWindowHandles(handlesCount);
  const windowHandles = await driver.getAllWindowHandles();

  const extension = windowHandles[0];
  const dapp = await driver.switchToWindowWithTitle(
    WINDOW_TITLES.TestDApp,
    windowHandles,
  );
  const popup = windowHandles.find(
    (handle) => handle !== extension && handle !== dapp,
  );
  return { extension, dapp, popup };
};

const DAPP_HOST_ADDRESS = '127.0.0.1:8080';
const DAPP_URL = `http://${DAPP_HOST_ADDRESS}`;
const DAPP_ONE_URL = 'http://127.0.0.1:8081';
const DAPP_TWO_URL = 'http://127.0.0.1:8082';

const openDapp = async (driver, contract = null, dappURL = DAPP_URL) => {
  return contract
    ? await driver.openNewPage(`${dappURL}/?contract=${contract}`)
    : await driver.openNewPage(dappURL);
};

const openDappConnectionsPage = async (driver) => {
  await driver.openNewPage(
    `${driver.extensionUrl}/home.html#connections/${encodeURIComponent(
      DAPP_URL,
    )}`,
  );
};

const createDappTransaction = async (driver, transaction) => {
  await openDapp(
    driver,
    null,
    `${DAPP_URL}/request?method=eth_sendTransaction&params=${JSON.stringify([
      transaction,
    ])}`,
  );
};

const switchToOrOpenDapp = async (
  driver,
  contract = null,
  dappURL = DAPP_URL,
) => {
  const handle = await driver.windowHandles.switchToWindowIfKnown(
    WINDOW_TITLES.TestDApp,
  );

  if (!handle) {
    await openDapp(driver, contract, dappURL);
  }
};

/**
 *
 * @param {import('./webdriver/driver').Driver} driver
 */
const connectToDapp = async (driver) => {
  await openDapp(driver);
  // Connect to dapp
  await driver.clickElement({
    text: 'Connect',
    tag: 'button',
  });

  await driver.switchToWindowWithTitle(WINDOW_TITLES.Dialog);

  await driver.clickElementAndWaitForWindowToClose({
    text: 'Connect',
    tag: 'button',
  });
  await driver.switchToWindowWithTitle(WINDOW_TITLES.TestDApp);
};

const PRIVATE_KEY =
  '0x7C9529A67102755B7E6102D6D950AC5D5863C98713805CEC576B945B15B71EAC';

const PRIVATE_KEY_TWO =
  '0xf444f52ea41e3a39586d7069cb8e8233e9f6b9dea9cbb700cce69ae860661cc8';

const ACCOUNT_1 = '0x5cfe73b6021e818b776b421b1c4db2474086a7e1';
const ACCOUNT_2 = '0x09781764c08de8ca82e156bbf156a3ca217c7950';

const defaultGanacheOptions = {
  accounts: [
    {
      secretKey: PRIVATE_KEY,
      balance: convertETHToHexGwei(DEFAULT_GANACHE_ETH_BALANCE_DEC),
    },
  ],
};

const defaultGanacheOptionsForType2Transactions = {
  ...defaultGanacheOptions,
  // EVM version that supports type 2 transactions (EIP1559)
  hardfork: 'london',
};

const multipleGanacheOptions = {
  accounts: [
    {
      secretKey: PRIVATE_KEY,
      balance: convertETHToHexGwei(DEFAULT_GANACHE_ETH_BALANCE_DEC),
    },
    {
      secretKey: PRIVATE_KEY_TWO,
      balance: convertETHToHexGwei(DEFAULT_GANACHE_ETH_BALANCE_DEC),
    },
  ],
};

const multipleGanacheOptionsForType2Transactions = {
  ...multipleGanacheOptions,
  // EVM version that supports type 2 transactions (EIP1559)
  hardfork: 'london',
};

const generateGanacheOptions = ({
  secretKey = PRIVATE_KEY,
  balance = convertETHToHexGwei(DEFAULT_GANACHE_ETH_BALANCE_DEC),
  ...otherProps
}) => {
  const accounts = [
    {
      secretKey,
      balance,
    },
  ];

  return {
    accounts,
    ...otherProps, // eg: hardfork
  };
};

// Edit priority gas fee form
const editGasFeeForm = async (driver, gasLimit, gasPrice) => {
  const inputs = await driver.findElements('input[type="number"]');
  const gasLimitInput = inputs[0];
  const gasPriceInput = inputs[1];
  await gasLimitInput.fill(gasLimit);
  await gasPriceInput.fill(gasPrice);
  await driver.clickElement({ text: 'Save', tag: 'button' });
};

const openActionMenuAndStartSendFlow = async (driver) => {
  await driver.clickElement('[data-testid="eth-overview-send"]');
};

const clickNestedButton = async (driver, tabName) => {
  try {
    await driver.clickElement({ text: tabName, tag: 'button' });
  } catch (error) {
    await driver.clickElement({
      xpath: `//*[contains(text(),"${tabName}")]/parent::button`,
    });
  }
};

const sendScreenToConfirmScreen = async (
  driver,
  recipientAddress,
  quantity,
) => {
  await openActionMenuAndStartSendFlow(driver);
  await driver.waitForSelector('[data-testid="ens-input"]');
  await driver.pasteIntoField('[data-testid="ens-input"]', recipientAddress);
  await driver.fill('.unit-input__input', quantity);

  // check if element exists and click it
  await driver.clickElementSafe({
    text: 'I understand',
    tag: 'button',
  });

  await driver.clickElement({ text: 'Continue', tag: 'button' });
};

const sendTransaction = async (
  driver,
  recipientAddress,
  quantity,
  isAsyncFlow = false,
) => {
  await openActionMenuAndStartSendFlow(driver);
  await driver.waitForSelector('[data-testid="ens-input"]');
  await driver.pasteIntoField('[data-testid="ens-input"]', recipientAddress);
  await driver.fill('.unit-input__input', quantity);

  await driver.clickElement({
    text: 'Continue',
    tag: 'button',
  });
  await driver.clickElement({
    text: 'Confirm',
    tag: 'button',
  });

  // the default is to do this block, but if we're testing an async flow, it would get stuck here
  if (!isAsyncFlow) {
    await driver.clickElement('[data-testid="account-overview__activity-tab"]');
    await driver.assertElementNotPresent('.transaction-list-item--unconfirmed');
    await driver.findElement('.transaction-list-item');
  }
};

const TEST_SEED_PHRASE =
  'forum vessel pink push lonely enact gentle tail admit parrot grunt dress';

const TEST_SEED_PHRASE_TWO =
  'phrase upgrade clock rough situate wedding elder clever doctor stamp excess tent';

/**
 * Checks the balance for a specific address. If no address is provided, it defaults to the first address.
 * This function is typically used during onboarding to ensure the state is retrieved correctly from metamaskState,
 * or after a transaction is made.
 *
 * @param {WebDriver} driver - The WebDriver instance.
 * @param {Ganache | Anvil} [localNode] - The local server instance (optional).
 * @param {string} [address] - The address to check the balance for (optional).
 */
const locateAccountBalanceDOM = async (driver, localNode, address = null) => {
  const balanceSelector = '[data-testid="eth-overview__primary-currency"]';
  if (localNode) {
    const balance = await localNode.getBalance(address);
    await driver.waitForSelector({
      css: balanceSelector,
      text: `${balance} ETH`,
    });
  } else {
    await driver.findElement(balanceSelector);
  }
};

const WALLET_PASSWORD = 'correct horse battery staple';

/**
 * Unlocks the wallet using the provided password.
 * This method is intended to replace driver.navigate and should not be called after driver.navigate.
 *
 * @param {WebDriver} driver - The webdriver instance
 * @param {object} [options] - Options for unlocking the wallet
 * @param {boolean} [options.navigate] - Whether to navigate to the root page prior to unlocking - defaults to true
 * @param {boolean} [options.waitLoginSuccess] - Whether to wait for the login to succeed - defaults to true
 * @param {string} [options.password] - Password to unlock wallet - defaults to shared WALLET_PASSWORD
 */
async function unlockWallet(
  driver,
  { navigate = true, waitLoginSuccess = true, password = WALLET_PASSWORD } = {},
) {
  if (navigate) {
    await driver.navigate();
  }

  await driver.waitForSelector('#password', { state: 'enabled' });
  await driver.fill('#password', password);
  await driver.press('#password', driver.Key.ENTER);
  if (waitLoginSuccess) {
    await driver.assertElementNotPresent('[data-testid="unlock-page"]');
  }
}

/**
 * Simulates a WebSocket connection by executing a script in the browser context.
 *
 * @param {WebDriver} driver - The WebDriver instance.
 * @param {string} hostname - The hostname to connect to.
 */
async function createWebSocketConnection(driver, hostname) {
  try {
    await driver.executeScript(async (wsHostname) => {
      const url = `ws://${wsHostname}:8000`;
      const socket = new WebSocket(url);
      socket.onopen = () => {
        console.log('WebSocket connection opened');
        socket.send('Hello, server!');
      };
      socket.onerror = (error) => {
        console.error(
          'WebSocket error:',
          error.message || 'Connection blocked',
        );
      };
      socket.onmessage = (event) => {
        console.log('Message received from server:', event.data);
      };
      socket.onclose = () => {
        console.log('WebSocket connection closed');
      };
    }, hostname);
  } catch (error) {
    console.error(
      `Failed to execute WebSocket connection script for ws://${hostname}:8000`,
      error,
    );
    throw error;
  }
}

const logInWithBalanceValidation = async (driver, localNode) => {
  await unlockWallet(driver);
  // Wait for balance to load
  await locateAccountBalanceDOM(driver, localNode);
};

function roundToXDecimalPlaces(number, decimalPlaces) {
  return Math.round(number * 10 ** decimalPlaces) / 10 ** decimalPlaces;
}

function generateRandNumBetween(x, y) {
  const min = Math.min(x, y);
  const max = Math.max(x, y);
  const randomNumber = Math.random() * (max - min) + min;

  return randomNumber;
}

function genRandInitBal(minETHBal = 10, maxETHBal = 100, decimalPlaces = 4) {
  const initialBalance = roundToXDecimalPlaces(
    generateRandNumBetween(minETHBal, maxETHBal),
    decimalPlaces,
  );

  const initialBalanceInHex = convertETHToHexGwei(initialBalance);

  return { initialBalance, initialBalanceInHex };
}

/**
 * This method handles clicking the sign button on signature confirmation
 * screen.
 *
 * @param {object} options - Options for the function.
 * @param {WebDriver} options.driver - The WebDriver instance controlling the browser.
 * @param {boolean} [options.snapSigInsights] - Whether to wait for the insights snap to be ready before clicking the sign button.
 */
async function clickSignOnRedesignedSignatureConfirmation({
  driver,
  snapSigInsights = false,
}) {
  await driver.clickElementSafe('.confirm-scroll-to-bottom__button');

  if (snapSigInsights) {
    // there is no condition we can wait for to know the snap is ready,
    // so we have to add a small delay as the last alternative to avoid flakiness.
    await driver.delay(largeDelayMs);
  }

  await driver.clickElement({ text: 'Confirm', tag: 'button' });
}

/**
 * @deprecated since the background socket was added, and special handling is no longer necessary
 * Just call `await driver.switchToWindowWithTitle(WINDOW_TITLES.Dialog)` instead.
 * @param {WebDriver} driver
 */
async function switchToNotificationWindow(driver) {
  await driver.switchToWindowWithTitle(WINDOW_TITLES.Dialog);
}

/**
 * When mocking the segment server and returning an array of mocks from the
 * mockServer method, this method will allow getting all of the seen requests
 * for each mock in the array.
 *
 * @param {WebDriver} driver - The WebDriver instance.
 * @param {import('mockttp').MockedEndpoint[]} mockedEndpoints - mockttp mocked endpoints
 * @param {boolean} [waitWhilePending] - Wait until no requests are pending
 * @returns {Promise<import('mockttp/dist/pluggable-admin').MockttpClientResponse[]>}
 */
async function getEventPayloads(
  driver,
  mockedEndpoints,
  waitWhilePending = true,
) {
  if (waitWhilePending) {
    await driver.wait(
      async () => {
        const pendingStatuses = await Promise.all(
          mockedEndpoints.map((mockedEndpoint) => mockedEndpoint.isPending()),
        );
        const isSomethingPending = pendingStatuses.some(
          (pendingStatus) => pendingStatus,
        );

        return !isSomethingPending;
      },
      driver.timeout,
      true,
    );
  }
  const mockedRequests = [];
  for (const mockedEndpoint of mockedEndpoints) {
    mockedRequests.push(...(await mockedEndpoint.getSeenRequests()));
  }

  return (
    await Promise.all(
      mockedRequests.map(async (req) => {
        return (await req.body?.getJson())?.batch;
      }),
    )
  ).flat();
}

// Asserts that  each request passes all assertions in one group of assertions, and the order does not matter.
function assertInAnyOrder(requests, assertions) {
  // Clone the array to avoid mutating the original
  const assertionsClone = [...assertions];

  return (
    requests.every((request) => {
      for (let a = 0; a < assertionsClone.length; a++) {
        const assertionArray = assertionsClone[a];

        const passed = assertionArray.reduce(
          (acc, currAssertionFn) => currAssertionFn(request) && acc,
          true,
        );

        if (passed) {
          // Remove the used assertion array
          assertionsClone.splice(a, 1);
          // Exit the loop early since we found a matching assertion
          return true;
        }
      }

      // No matching assertion found for this request
      return false;
    }) &&
    // Ensure all assertions were used
    assertionsClone.length === 0
  );
}

async function getCleanAppState(driver) {
  return await driver.executeScript(
    () =>
      window.stateHooks?.getCleanAppState &&
      window.stateHooks.getCleanAppState(),
  );
}

async function initBundler(bundlerServer, localNodeServer, usePaymaster) {
  try {
    const ganacheSeeder = new GanacheSeeder(localNodeServer.getProvider());

    await ganacheSeeder.deploySmartContract(SMART_CONTRACTS.ENTRYPOINT);

    await ganacheSeeder.deploySmartContract(
      SMART_CONTRACTS.SIMPLE_ACCOUNT_FACTORY,
    );

    if (usePaymaster) {
      await ganacheSeeder.deploySmartContract(
        SMART_CONTRACTS.VERIFYING_PAYMASTER,
      );

      await ganacheSeeder.paymasterDeposit(convertETHToHexGwei(1));
    }

    await ganacheSeeder.transfer(ERC_4337_ACCOUNT, convertETHToHexGwei(10));

    await bundlerServer.start();
  } catch (error) {
    console.log('Failed to initialize bundler', error);
    throw error;
  }
}

/**
 * Opens the account options menu safely
 *
 * @param {WebDriver} driver - The WebDriver instance used to interact with the browser.
 * @returns {Promise<void>} A promise that resolves when the menu is opened and any necessary waits are complete.
 */
async function openMenuSafe(driver) {
  await driver.clickElement('[data-testid="account-options-menu-button"]');
}

const sentryRegEx = /^https:\/\/sentry\.io\/api\/\d+\/envelope/gu;

module.exports = {
  DAPP_HOST_ADDRESS,
  DAPP_URL,
  DAPP_ONE_URL,
  DAPP_TWO_URL,
  TEST_SEED_PHRASE,
  TEST_SEED_PHRASE_TWO,
  PRIVATE_KEY,
  PRIVATE_KEY_TWO,
  ACCOUNT_1,
  ACCOUNT_2,
  getWindowHandles,
  convertToHexValue,
  tinyDelayMs,
  regularDelayMs,
  largeDelayMs,
  veryLargeDelayMs,
  withFixtures,
  createDownloadFolder,
  openDapp,
  openDappConnectionsPage,
  createDappTransaction,
  switchToOrOpenDapp,
  connectToDapp,
  multipleGanacheOptions,
  defaultGanacheOptions,
  defaultGanacheOptionsForType2Transactions,
  multipleGanacheOptionsForType2Transactions,
  sendTransaction,
  sendScreenToConfirmScreen,
  unlockWallet,
  logInWithBalanceValidation,
  locateAccountBalanceDOM,
  generateGanacheOptions,
  WALLET_PASSWORD,
  WINDOW_TITLES,
  convertETHToHexGwei,
  roundToXDecimalPlaces,
  generateRandNumBetween,
  clickSignOnRedesignedSignatureConfirmation,
  switchToNotificationWindow,
  getEventPayloads,
  assertInAnyOrder,
  genRandInitBal,
  openActionMenuAndStartSendFlow,
  getCleanAppState,
  editGasFeeForm,
  clickNestedButton,
  openMenuSafe,
  sentryRegEx,
  createWebSocketConnection,
};<|MERGE_RESOLUTION|>--- conflicted
+++ resolved
@@ -62,13 +62,8 @@
   const {
     dapp,
     fixtures,
-<<<<<<< HEAD
     localNode = 'ganache',
-    ganacheOptions,
-    anvilOptions,
-=======
     localNodeOptions,
->>>>>>> 5b8c780a
     smartContract,
     driverOptions,
     dappOptions,
@@ -109,16 +104,15 @@
   let anvilServer;
 
   try {
-<<<<<<< HEAD
     switch (localNode) {
       case 'anvil':
         anvilServer = new Anvil();
-        await anvilServer.start(anvilOptions);
+        await anvilServer.start(localNodeOptions);
         break;
 
       case 'ganache':
         ganacheServer = new Ganache();
-        await ganacheServer.start(ganacheOptions);
+        await ganacheServer.start(localNodeOptions);
         break;
 
       case 'none':
@@ -128,10 +122,6 @@
         throw new Error(
           `Unsupported localNode: '${localNode}'. Cannot start the server.`,
         );
-=======
-    if (!disableGanache) {
-      await ganacheServer.start(localNodeOptions);
->>>>>>> 5b8c780a
     }
 
     let contractRegistry;
