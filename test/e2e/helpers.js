--- conflicted
+++ resolved
@@ -216,10 +216,6 @@
     await fixtureServer.start();
     fixtureServer.loadJsonState(fixtures, contractRegistry);
 
-<<<<<<< HEAD
-    if (localNode && useBundler) {
-      await initBundler(bundlerServer, localNodes[0], usePaymaster);
-=======
     if (localNodes[0] && useBundler) {
       await initBundler(
         bundlerServer,
@@ -227,7 +223,6 @@
         usePaymaster,
         localNodeOptsNormalized,
       );
->>>>>>> e79c5555
     }
 
     await phishingPageServer.start();
@@ -565,15 +560,6 @@
   ],
 };
 
-<<<<<<< HEAD
-const multipleGanacheOptionsForType2Transactions = {
-  ...multipleGanacheOptions,
-  // EVM version that supports type 2 transactions (EIP1559)
-  hardfork: 'london',
-};
-
-=======
->>>>>>> e79c5555
 // Edit priority gas fee form
 const editGasFeeForm = async (driver, gasLimit, gasPrice) => {
   const inputs = await driver.findElements('input[type="number"]');
