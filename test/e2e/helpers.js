--- conflicted
+++ resolved
@@ -1,43 +1,44 @@
 const path = require('path');
-const sinon = require('sinon');
+const BigNumber = require('bignumber.js');
+const mockttp = require('mockttp');
 const createStaticServer = require('../../development/create-static-server');
-const {
-  createSegmentServer,
-} = require('../../development/lib/create-segment-server');
+const enLocaleMessages = require('../../app/_locales/en/messages.json');
+const { setupMocking } = require('./mock-e2e');
 const Ganache = require('./ganache');
 const FixtureServer = require('./fixture-server');
 const { buildWebDriver } = require('./webdriver');
-<<<<<<< HEAD
-=======
 const { ensureXServerIsRunning } = require('./x-server');
 const GanacheSeeder = require('./seeder/ganache-seeder');
->>>>>>> e8db4875
 
 const tinyDelayMs = 200;
 const regularDelayMs = tinyDelayMs * 2;
 const largeDelayMs = regularDelayMs * 2;
-const xLargeDelayMs = largeDelayMs * 2;
-const xxLargeDelayMs = xLargeDelayMs * 2;
-
-const dappPort = 8080;
-
-async function withFixtures(options, testSuite, context) {
+const veryLargeDelayMs = largeDelayMs * 2;
+const dappBasePort = 8080;
+
+const convertToHexValue = (val) => `0x${new BigNumber(val, 10).toString(16)}`;
+
+async function withFixtures(options, testSuite) {
   const {
     dapp,
     fixtures,
     ganacheOptions,
     driverOptions,
-    mockSegment,
-    title = context.test.title,
+    dappOptions,
+    title,
     failOnConsoleError = true,
     dappPath = undefined,
+    testSpecificMock = function () {
+      // do nothing.
+    },
   } = options;
   const fixtureServer = new FixtureServer();
   const ganacheServer = new Ganache();
+  const https = await mockttp.generateCACertificate();
+  const mockServer = mockttp.getLocal({ https, cors: true });
   let secondaryGanacheServer;
-  let dappServer;
-  let segmentServer;
-  let segmentStub;
+  let numberOfDapps = dapp ? 1 : 0;
+  const dappServer = [];
 
   let webDriver;
   let failed = false;
@@ -55,7 +56,7 @@
       secondaryGanacheServer = new Ganache();
       await secondaryGanacheServer.start({
         blockTime: 2,
-        _chainIdRpc: chainId,
+        chain: { chainId },
         port,
         vmErrorsOnRPCResponse: false,
       });
@@ -63,63 +64,53 @@
     await fixtureServer.start();
     await fixtureServer.loadState(path.join(__dirname, 'fixtures', fixtures));
     if (dapp) {
-      let dappDirectory;
-      if (dappPath) {
-        dappDirectory = path.resolve(__dirname, dappPath);
-      } else {
-        dappDirectory = path.resolve(
-          __dirname,
-          '..',
-          '..',
-          'node_modules',
-          '@metamask',
-          'test-dapp',
-          'dist',
-        );
-      }
-      dappServer = createStaticServer(dappDirectory);
-      dappServer.listen(dappPort);
-      await new Promise((resolve, reject) => {
-        dappServer.on('listening', resolve);
-        dappServer.on('error', reject);
-      });
-    }
-    if (mockSegment) {
-      segmentStub = sinon.stub();
-      segmentServer = createSegmentServer((_request, response, events) => {
-        for (const event of events) {
-          segmentStub(event);
+      if (dappOptions?.numberOfDapps) {
+        numberOfDapps = dappOptions.numberOfDapps;
+      }
+      for (let i = 0; i < numberOfDapps; i++) {
+        let dappDirectory;
+        if (dappPath) {
+          dappDirectory = path.resolve(__dirname, dappPath);
+        } else {
+          dappDirectory = path.resolve(
+            __dirname,
+            '..',
+            '..',
+            'node_modules',
+            '@metamask',
+            'test-dapp',
+            'dist',
+          );
         }
-        response.statusCode = 200;
-        response.end();
-      });
-      await segmentServer.start(9090);
+        dappServer.push(createStaticServer(dappDirectory));
+        dappServer[i].listen(`${dappBasePort + i}`);
+        await new Promise((resolve, reject) => {
+          dappServer[i].on('listening', resolve);
+          dappServer[i].on('error', reject);
+        });
+      }
+    }
+    await setupMocking(mockServer, testSpecificMock);
+    await mockServer.start(8000);
+    if (
+      process.env.SELENIUM_BROWSER === 'chrome' &&
+      process.env.CI === 'true'
+    ) {
+      await ensureXServerIsRunning();
     }
     const { driver } = await buildWebDriver(driverOptions);
     webDriver = driver;
 
     await testSuite({
       driver,
-<<<<<<< HEAD
-      segmentStub,
-=======
       mockServer,
       contractRegistry,
->>>>>>> e8db4875
     });
 
     if (process.env.SELENIUM_BROWSER === 'chrome') {
       const errors = await driver.checkBrowserForConsoleErrors(driver);
       if (errors.length) {
-        // TODO:snaps what's going on here?
-        const errorReports = [];
-        errors.forEach((err) => {
-          // Irrelevant sentry error
-          if (!err.message?.includes('minified code')) {
-            errorReports.push(err.message);
-          }
-        });
-
+        const errorReports = errors.map((err) => err.message);
         const errorMessage = `Errors found in browser console:\n${errorReports.join(
           '\n',
         )}`;
@@ -150,28 +141,142 @@
       if (webDriver) {
         await webDriver.quit();
       }
-      if (dappServer) {
-        await new Promise((resolve, reject) => {
-          dappServer.close((error) => {
-            if (error) {
-              return reject(error);
-            }
-            return resolve();
-          });
-        });
-      }
-      if (segmentServer) {
-        await segmentServer.stop();
-      }
+      if (dapp) {
+        for (let i = 0; i < numberOfDapps; i++) {
+          if (dappServer[i] && dappServer[i].listening) {
+            await new Promise((resolve, reject) => {
+              dappServer[i].close((error) => {
+                if (error) {
+                  return reject(error);
+                }
+                return resolve();
+              });
+            });
+          }
+        }
+      }
+      await mockServer.stop();
     }
   }
 }
 
+/**
+ * @param {*} driver - selinium driver
+ * @param {*} handlesCount - total count of windows that should be loaded
+ * @returns handles - an object with window handles, properties in object represent windows:
+ *            1. extension: metamask extension window
+ *            2. dapp: test-app window
+ *            3. popup: metsmask extension popup window
+ */
+const getWindowHandles = async (driver, handlesCount) => {
+  await driver.waitUntilXWindowHandles(handlesCount);
+  const windowHandles = await driver.getAllWindowHandles();
+
+  const extension = windowHandles[0];
+  const dapp = await driver.switchToWindowWithTitle(
+    'E2E Test Dapp',
+    windowHandles,
+  );
+  const popup = windowHandles.find(
+    (handle) => handle !== extension && handle !== dapp,
+  );
+  return { extension, dapp, popup };
+};
+
+const connectDappWithExtensionPopup = async (driver) => {
+  await driver.openNewPage(`http://127.0.0.1:${dappBasePort}/`);
+  await driver.delay(regularDelayMs);
+  await driver.clickElement({ text: 'Connect', tag: 'button' });
+  await driver.delay(regularDelayMs);
+
+  const windowHandles = await getWindowHandles(driver, 3);
+
+  // open extension popup and confirm connect
+  await driver.switchToWindow(windowHandles.popup);
+  await driver.delay(largeDelayMs);
+  await driver.clickElement({ text: 'Next', tag: 'button' });
+  await driver.clickElement({ text: 'Connect', tag: 'button' });
+
+  // send from dapp
+  await driver.waitUntilXWindowHandles(2);
+  await driver.switchToWindow(windowHandles.dapp);
+  await driver.delay(regularDelayMs);
+};
+
+const completeImportSRPOnboardingFlow = async (
+  driver,
+  seedPhrase,
+  password,
+) => {
+  if (process.env.ONBOARDING_V2 === '1') {
+    // welcome
+    await driver.clickElement('[data-testid="onboarding-import-wallet"]');
+
+    // metrics
+    await driver.clickElement('[data-testid="metametrics-no-thanks"]');
+
+    // import with recovery phrase
+    await driver.fill('[data-testid="import-srp-text"]', seedPhrase);
+    await driver.clickElement('[data-testid="import-srp-confirm"]');
+
+    // create password
+    await driver.fill('[data-testid="create-password-new"]', password);
+    await driver.fill('[data-testid="create-password-confirm"]', password);
+    await driver.clickElement('[data-testid="create-password-terms"]');
+    await driver.clickElement('[data-testid="create-password-import"]');
+
+    // complete
+    await driver.clickElement('[data-testid="onboarding-complete-done"]');
+
+    // pin extension
+    await driver.clickElement('[data-testid="pin-extension-next"]');
+    await driver.clickElement('[data-testid="pin-extension-done"]');
+  } else {
+    // clicks the continue button on the welcome screen
+    await driver.findElement('.welcome-page__header');
+    await driver.clickElement({
+      text: enLocaleMessages.getStarted.message,
+      tag: 'button',
+    });
+
+    // clicks the "Import Wallet" option
+    await driver.clickElement({ text: 'Import wallet', tag: 'button' });
+
+    // clicks the "No thanks" option on the metametrics opt-in screen
+    await driver.clickElement('.btn-secondary');
+
+    // Import Secret Recovery Phrase
+    await driver.pasteIntoField(
+      '[data-testid="import-srp__srp-word-0"]',
+      seedPhrase,
+    );
+
+    await driver.fill('#password', password);
+    await driver.fill('#confirm-password', password);
+
+    await driver.clickElement(
+      '[data-testid="create-new-vault__terms-checkbox"]',
+    );
+
+    await driver.clickElement({ text: 'Import', tag: 'button' });
+
+    // clicks through the success screen
+    await driver.findElement({ text: 'Congratulations', tag: 'div' });
+    await driver.clickElement({
+      text: enLocaleMessages.endOfFlowMessage10.message,
+      tag: 'button',
+    });
+  }
+};
+
 module.exports = {
+  getWindowHandles,
+  convertToHexValue,
   tinyDelayMs,
   regularDelayMs,
   largeDelayMs,
-  xLargeDelayMs,
-  xxLargeDelayMs,
+  veryLargeDelayMs,
   withFixtures,
+  connectDappWithExtensionPopup,
+  completeImportSRPOnboardingFlow,
 };