--- conflicted
+++ resolved
@@ -454,13 +454,10 @@
         })(),
       );
 
-<<<<<<< HEAD
-=======
       if (withSolanaWebSocket) {
         shutdownTasks.push(localWebSocketServer.stopAndCleanup());
       }
 
->>>>>>> cce5daa2
       const results = await Promise.allSettled(shutdownTasks);
       const failures = results.filter((result) => result.status === 'rejected');
       for (const { reason } of failures) {
