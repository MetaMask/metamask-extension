const path = require('path');
const { promises: fs, writeFileSync, readFileSync } = require('fs');
const BigNumber = require('bignumber.js');
const mockttp = require('mockttp');
const detectPort = require('detect-port');
const { difference } = require('lodash');
const WebSocket = require('ws');
const createStaticServer = require('../../development/create-static-server');
const { setupMocking } = require('./mock-e2e');
const { Ganache } = require('./seeder/ganache');
const FixtureServer = require('./fixture-server');
const PhishingWarningPageServer = require('./phishing-warning-page-server');
const { buildWebDriver } = require('./webdriver');
const { PAGES } = require('./webdriver/driver');
const GanacheSeeder = require('./seeder/ganache-seeder');
const { Bundler } = require('./bundler');
const { SMART_CONTRACTS } = require('./seeder/smart-contracts');
const { setManifestFlags } = require('./set-manifest-flags');
const {
  ERC_4337_ACCOUNT,
  DEFAULT_GANACHE_ETH_BALANCE_DEC,
} = require('./constants');
const {
  getServerMochaToBackground,
} = require('./background-socket/server-mocha-to-background');

const tinyDelayMs = 200;
const regularDelayMs = tinyDelayMs * 2;
const largeDelayMs = regularDelayMs * 2;
const veryLargeDelayMs = largeDelayMs * 2;
const dappBasePort = 8080;

const createDownloadFolder = async (downloadsFolder) => {
  await fs.rm(downloadsFolder, { recursive: true, force: true });
  await fs.mkdir(downloadsFolder, { recursive: true });
};

const convertToHexValue = (val) => `0x${new BigNumber(val, 10).toString(16)}`;

const convertETHToHexGwei = (eth) => convertToHexValue(eth * 10 ** 18);

/**
 * @typedef {object} Fixtures
 * @property {import('./webdriver/driver').Driver} driver - The driver number.
 * @property {ContractAddressRegistry | undefined} contractRegistry - The contract registry.
 * @property {Ganache | undefined} ganacheServer - The Ganache server.
 * @property {Ganache | undefined} secondaryGanacheServer - The secondary Ganache server.
 * @property {mockttp.MockedEndpoint[]} mockedEndpoint - The mocked endpoint.
 * @property {Bundler} bundlerServer - The bundler server.
 * @property {mockttp.Mockttp} mockServer - The mock server.
 * @property {object} manifestFlags - Flags to add to the manifest in order to change things at runtime.
 */

/**
 *
 * @param {object} options
 * @param {({driver: Driver, mockedEndpoint: MockedEndpoint}: TestSuiteArguments) => Promise<void>} testSuite
 */
async function withFixtures(options, testSuite) {
  const {
    dapp,
    fixtures,
    ganacheOptions,
    smartContract,
    driverOptions,
    dappOptions,
    staticServerOptions,
    title,
    ignoredConsoleErrors = [],
    dappPath = undefined,
    disableGanache,
    disableServerMochaToBackground = false,
    dappPaths,
    testSpecificMock = function () {
      // do nothing.
    },
    useBundler,
    usePaymaster,
    ethConversionInUsd,
    manifestFlags,
  } = options;

  const fixtureServer = new FixtureServer();
  let ganacheServer;
  if (!disableGanache) {
    ganacheServer = new Ganache();
  }
  const bundlerServer = new Bundler();
  const https = await mockttp.generateCACertificate();
  const mockServer = mockttp.getLocal({ https, cors: true });
  const secondaryGanacheServer = [];
  let numberOfDapps = dapp ? 1 : 0;
  const dappServer = [];
  const phishingPageServer = new PhishingWarningPageServer();

  if (!disableServerMochaToBackground) {
    getServerMochaToBackground();
  }

  let webDriver;
  let driver;
  let failed = false;
  try {
    if (!disableGanache) {
      await ganacheServer.start(ganacheOptions);
    }
    let contractRegistry;

    if (smartContract && !disableGanache) {
      const ganacheSeeder = new GanacheSeeder(ganacheServer.getProvider());
      const contracts =
        smartContract instanceof Array ? smartContract : [smartContract];
      await Promise.all(
        contracts.map((contract) =>
          ganacheSeeder.deploySmartContract(contract),
        ),
      );
      contractRegistry = ganacheSeeder.getContractRegistry();
    }

    await fixtureServer.start();
    fixtureServer.loadJsonState(fixtures, contractRegistry);

    if (ganacheOptions?.concurrent) {
      ganacheOptions.concurrent.forEach(async (ganacheSettings) => {
        const { port, chainId, ganacheOptions2 } = ganacheSettings;
        const server = new Ganache();
        secondaryGanacheServer.push(server);
        await server.start({
          blockTime: 2,
          chain: { chainId },
          port,
          vmErrorsOnRPCResponse: false,
          ...ganacheOptions2,
        });
      });
    }

    if (!disableGanache && useBundler) {
      await initBundler(bundlerServer, ganacheServer, usePaymaster);
    }

    await phishingPageServer.start();
    if (dapp) {
      if (dappOptions?.numberOfDapps) {
        numberOfDapps = dappOptions.numberOfDapps;
      }
      for (let i = 0; i < numberOfDapps; i++) {
        let dappDirectory;
        if (dappPath || (dappPaths && dappPaths[i])) {
          dappDirectory = path.resolve(__dirname, dappPath || dappPaths[i]);
        } else {
          dappDirectory = path.resolve(
            __dirname,
            '..',
            '..',
            'node_modules',
            '@metamask',
            'test-dapp',
            'dist',
          );
        }
        dappServer.push(
          createStaticServer({ public: dappDirectory, ...staticServerOptions }),
        );
        dappServer[i].listen(`${dappBasePort + i}`);
        await new Promise((resolve, reject) => {
          dappServer[i].on('listening', resolve);
          dappServer[i].on('error', reject);
        });
      }
    }
    const { mockedEndpoint, getPrivacyReport } = await setupMocking(
      mockServer,
      testSpecificMock,
      {
        chainId: ganacheOptions?.chainId || 1337,
        ethConversionInUsd,
      },
    );
    if ((await detectPort(8000)) !== 8000) {
      throw new Error(
        'Failed to set up mock server, something else may be running on port 8000.',
      );
    }
    await mockServer.start(8000);

    await setManifestFlags(manifestFlags);

    driver = (await buildWebDriver(driverOptions)).driver;
    webDriver = driver.driver;

    if (process.env.SELENIUM_BROWSER === 'chrome') {
      await driver.checkBrowserForExceptions(ignoredConsoleErrors);
      await driver.checkBrowserForConsoleErrors(ignoredConsoleErrors);
    }

    let driverProxy;
    if (process.env.E2E_DEBUG === 'true') {
      driverProxy = new Proxy(driver, {
        get(target, prop, receiver) {
          const originalProperty = target[prop];
          if (typeof originalProperty === 'function') {
            return (...args) => {
              console.log(
                `${new Date().toISOString()} [driver] Called '${prop}' with arguments ${JSON.stringify(
                  args,
                ).slice(0, 224)}`, // limit the length of the log entry to 224 characters
              );
              return originalProperty.bind(target)(...args);
            };
          }
          return Reflect.get(target, prop, receiver);
        },
      });
    }

    console.log(`\nExecuting testcase: '${title}'\n`);

    await testSuite({
      driver: driverProxy ?? driver,
      contractRegistry,
      ganacheServer,
      secondaryGanacheServer,
      mockedEndpoint,
      bundlerServer,
      mockServer,
    });

    const errorsAndExceptions = driver.summarizeErrorsAndExceptions();
    if (errorsAndExceptions) {
      throw new Error(errorsAndExceptions);
    }

    // Evaluate whether any new hosts received network requests during E2E test
    // suite execution. If so, fail the test unless the
    // --update-privacy-snapshot was specified. In that case, update the
    // snapshot file.
    const privacySnapshotRaw = readFileSync('./privacy-snapshot.json');
    const privacySnapshot = JSON.parse(privacySnapshotRaw);
    const privacyReport = getPrivacyReport();

    // We must add to our privacyReport all of the known hosts that are
    // included in the privacySnapshot. If no new hosts were requested during
    // this test suite execution, then the mergedReport and the privacySnapshot
    // should be identical.
    const mergedReport = [
      ...new Set([...privacyReport, ...privacySnapshot]),
    ].sort();

    // To determine if a new host was requested, we use the lodash difference
    // method to generate an array of the items included in the first argument
    // but not in the second
    const newHosts = difference(mergedReport, privacySnapshot);

    if (newHosts.length > 0) {
      if (process.env.UPDATE_PRIVACY_SNAPSHOT === 'true') {
        writeFileSync(
          './privacy-snapshot.json',
          JSON.stringify(mergedReport, null, 2),
        );
      } else {
        throw new Error(
          `A new host not contained in the privacy-snapshot received a network
           request during test execution. Please update the privacy-snapshot
           file by passing the --update-privacy-snapshot option to the test
           command or add the new hosts to the snapshot manually.

           New hosts found: ${newHosts}.`,
        );
      }
    }

    // At this point the suite has executed successfully, so we can log out a success message
    // (Note: a Chrome browser error will unfortunately pop up after this success message)
    console.log(`\nSuccess on testcase: '${title}'\n`);
  } catch (error) {
    failed = true;
    if (webDriver) {
      try {
        await driver.verboseReportOnFailure(title, error);
      } catch (verboseReportError) {
        console.error(verboseReportError);
      }
      if (
        process.env.E2E_LEAVE_RUNNING !== 'true' &&
        (driver.errors.length > 0 || driver.exceptions.length > 0)
      ) {
        /**
         * Navigate to the background
         * forcing background exceptions to be captured
         * proving more helpful context
         */
        await driver.navigate(PAGES.BACKGROUND);
      }
    }

    // Add information to the end of the error message that should surface in the "Tests" tab of CircleCI
    if (process.env.CIRCLE_NODE_INDEX) {
      error.message += `\n  (Ran on CircleCI Node ${process.env.CIRCLE_NODE_INDEX} of ${process.env.CIRCLE_NODE_TOTAL}, Job ${process.env.CIRCLE_JOB})`;
    }

    throw error;
  } finally {
    if (!failed || process.env.E2E_LEAVE_RUNNING !== 'true') {
      await fixtureServer.stop();
      if (ganacheServer) {
        await ganacheServer.quit();
      }

      if (ganacheOptions?.concurrent) {
        secondaryGanacheServer.forEach(async (server) => {
          await server.quit();
        });
      }

      if (useBundler) {
        await bundlerServer.stop();
      }

      if (webDriver) {
        await driver.quit();
      }
      if (dapp) {
        for (let i = 0; i < numberOfDapps; i++) {
          if (dappServer[i] && dappServer[i].listening) {
            await new Promise((resolve, reject) => {
              dappServer[i].close((error) => {
                if (error) {
                  return reject(error);
                }
                return resolve();
              });
            });
          }
        }
      }
      if (phishingPageServer.isRunning()) {
        await phishingPageServer.quit();
      }

      // Since mockServer could be stop'd at another location,
      // use a try/catch to avoid an error
      try {
        await mockServer.stop();
      } catch (e) {
        console.log('mockServer already stopped');
      }
    }
  }
}

const WINDOW_TITLES = Object.freeze({
  ExtensionInFullScreenView: 'MetaMask',
  InstalledExtensions: 'Extensions',
  Dialog: 'MetaMask Dialog',
  Phishing: 'MetaMask Phishing Detection',
  ServiceWorkerSettings: 'Inspect with Chrome Developer Tools',
  SnapSimpleKeyringDapp: 'SSK - Simple Snap Keyring',
  TestDApp: 'E2E Test Dapp',
  TestSnaps: 'Test Snaps',
  ERC4337Snap: 'Account Abstraction Snap',
});

/**
 * @param {*} driver - Selenium driver
 * @param {*} handlesCount - total count of windows that should be loaded
 * @returns handles - an object with window handles, properties in object represent windows:
 *            1. extension: MetaMask extension window
 *            2. dapp: test-app window
 *            3. popup: MetaMask extension popup window
 */
const getWindowHandles = async (driver, handlesCount) => {
  await driver.waitUntilXWindowHandles(handlesCount);
  const windowHandles = await driver.getAllWindowHandles();

  const extension = windowHandles[0];
  const dapp = await driver.switchToWindowWithTitle(
    WINDOW_TITLES.TestDApp,
    windowHandles,
  );
  const popup = windowHandles.find(
    (handle) => handle !== extension && handle !== dapp,
  );
  return { extension, dapp, popup };
};

const DAPP_HOST_ADDRESS = '127.0.0.1:8080';
const DAPP_URL = `http://${DAPP_HOST_ADDRESS}`;
const DAPP_ONE_URL = 'http://127.0.0.1:8081';
const DAPP_TWO_URL = 'http://127.0.0.1:8082';

const openDapp = async (driver, contract = null, dappURL = DAPP_URL) => {
  return contract
    ? await driver.openNewPage(`${dappURL}/?contract=${contract}`)
    : await driver.openNewPage(dappURL);
};

const openDappConnectionsPage = async (driver) => {
  await driver.openNewPage(
    `${driver.extensionUrl}/home.html#connections/${encodeURIComponent(
      DAPP_URL,
    )}`,
  );
};

const createDappTransaction = async (driver, transaction) => {
  await openDapp(
    driver,
    null,
    `${DAPP_URL}/request?method=eth_sendTransaction&params=${JSON.stringify([
      transaction,
    ])}`,
  );
};

const switchToOrOpenDapp = async (
  driver,
  contract = null,
  dappURL = DAPP_URL,
) => {
  const handle = await driver.windowHandles.switchToWindowIfKnown(
    WINDOW_TITLES.TestDApp,
  );

  if (!handle) {
    await openDapp(driver, contract, dappURL);
  }
};

/**
 *
 * @param {import('./webdriver/driver').Driver} driver
 */
const connectToDapp = async (driver) => {
  await openDapp(driver);
  // Connect to dapp
  await driver.clickElement({
    text: 'Connect',
    tag: 'button',
  });

  await driver.switchToWindowWithTitle(WINDOW_TITLES.Dialog);

  await driver.clickElementAndWaitForWindowToClose({
    text: 'Connect',
    tag: 'button',
  });
  await driver.switchToWindowWithTitle(WINDOW_TITLES.TestDApp);
};

const PRIVATE_KEY =
  '0x7C9529A67102755B7E6102D6D950AC5D5863C98713805CEC576B945B15B71EAC';

const PRIVATE_KEY_TWO =
  '0xf444f52ea41e3a39586d7069cb8e8233e9f6b9dea9cbb700cce69ae860661cc8';

const ACCOUNT_1 = '0x5cfe73b6021e818b776b421b1c4db2474086a7e1';
const ACCOUNT_2 = '0x09781764c08de8ca82e156bbf156a3ca217c7950';

const defaultGanacheOptions = {
  accounts: [
    {
      secretKey: PRIVATE_KEY,
      balance: convertETHToHexGwei(DEFAULT_GANACHE_ETH_BALANCE_DEC),
    },
  ],
};

const defaultGanacheOptionsForType2Transactions = {
  ...defaultGanacheOptions,
  // EVM version that supports type 2 transactions (EIP1559)
  hardfork: 'london',
};

const multipleGanacheOptions = {
  accounts: [
    {
      secretKey: PRIVATE_KEY,
      balance: convertETHToHexGwei(DEFAULT_GANACHE_ETH_BALANCE_DEC),
    },
    {
      secretKey: PRIVATE_KEY_TWO,
      balance: convertETHToHexGwei(DEFAULT_GANACHE_ETH_BALANCE_DEC),
    },
  ],
};

const multipleGanacheOptionsForType2Transactions = {
  ...multipleGanacheOptions,
  // EVM version that supports type 2 transactions (EIP1559)
  hardfork: 'london',
};

const generateGanacheOptions = ({
  secretKey = PRIVATE_KEY,
  balance = convertETHToHexGwei(DEFAULT_GANACHE_ETH_BALANCE_DEC),
  ...otherProps
}) => {
  const accounts = [
    {
      secretKey,
      balance,
    },
  ];

  return {
    accounts,
    ...otherProps, // eg: hardfork
  };
};

// Edit priority gas fee form
const editGasFeeForm = async (driver, gasLimit, gasPrice) => {
  const inputs = await driver.findElements('input[type="number"]');
  const gasLimitInput = inputs[0];
  const gasPriceInput = inputs[1];
  await gasLimitInput.fill(gasLimit);
  await gasPriceInput.fill(gasPrice);
  await driver.clickElement({ text: 'Save', tag: 'button' });
};

const openActionMenuAndStartSendFlow = async (driver) => {
  await driver.clickElement('[data-testid="eth-overview-send"]');
};

const clickNestedButton = async (driver, tabName) => {
  try {
    await driver.clickElement({ text: tabName, tag: 'button' });
  } catch (error) {
    await driver.clickElement({
      xpath: `//*[contains(text(),"${tabName}")]/parent::button`,
    });
  }
};

const sendScreenToConfirmScreen = async (
  driver,
  recipientAddress,
  quantity,
) => {
  await openActionMenuAndStartSendFlow(driver);
  await driver.waitForSelector('[data-testid="ens-input"]');
  await driver.pasteIntoField('[data-testid="ens-input"]', recipientAddress);
  await driver.fill('.unit-input__input', quantity);

  // check if element exists and click it
  await driver.clickElementSafe({
    text: 'I understand',
    tag: 'button',
  });

  await driver.clickElement({ text: 'Continue', tag: 'button' });
};

const sendTransaction = async (
  driver,
  recipientAddress,
  quantity,
  isAsyncFlow = false,
) => {
  await openActionMenuAndStartSendFlow(driver);
  await driver.waitForSelector('[data-testid="ens-input"]');
  await driver.pasteIntoField('[data-testid="ens-input"]', recipientAddress);
  await driver.fill('.unit-input__input', quantity);

  await driver.clickElement({
    text: 'Continue',
    tag: 'button',
  });
  await driver.clickElement({
    text: 'Confirm',
    tag: 'button',
  });

  // the default is to do this block, but if we're testing an async flow, it would get stuck here
  if (!isAsyncFlow) {
    await driver.clickElement('[data-testid="account-overview__activity-tab"]');
    await driver.assertElementNotPresent('.transaction-list-item--unconfirmed');
    await driver.findElement('.transaction-list-item');
  }
};

const TEST_SEED_PHRASE =
  'forum vessel pink push lonely enact gentle tail admit parrot grunt dress';

const TEST_SEED_PHRASE_TWO =
  'phrase upgrade clock rough situate wedding elder clever doctor stamp excess tent';

/**
 * Checks the balance for a specific address. If no address is provided, it defaults to the first address.
 * This function is typically used during onboarding to ensure the state is retrieved correctly from metamaskState,
 * or after a transaction is made.
 *
 * @param {WebDriver} driver - The WebDriver instance.
 * @param {Ganache} [ganacheServer] - The Ganache server instance (optional).
 * @param {string} [address] - The address to check the balance for (optional).
 */
const locateAccountBalanceDOM = async (
  driver,
  ganacheServer,
  address = null,
) => {
  const balanceSelector = '[data-testid="eth-overview__primary-currency"]';
  if (ganacheServer) {
    const balance = await ganacheServer.getBalance(address);
    await driver.waitForSelector({
      css: balanceSelector,
      text: `${balance} ETH`,
    });
  } else {
    await driver.findElement(balanceSelector);
  }
};

const WALLET_PASSWORD = 'correct horse battery staple';

/**
 * Unlocks the wallet using the provided password.
 * This method is intended to replace driver.navigate and should not be called after driver.navigate.
 *
 * @param {WebDriver} driver - The webdriver instance
 * @param {object} [options] - Options for unlocking the wallet
 * @param {boolean} [options.navigate] - Whether to navigate to the root page prior to unlocking - defaults to true
 * @param {boolean} [options.waitLoginSuccess] - Whether to wait for the login to succeed - defaults to true
 * @param {string} [options.password] - Password to unlock wallet - defaults to shared WALLET_PASSWORD
 */
async function unlockWallet(
  driver,
  { navigate = true, waitLoginSuccess = true, password = WALLET_PASSWORD } = {},
) {
  if (navigate) {
    await driver.navigate();
  }

  await driver.waitForSelector('#password', { state: 'enabled' });
  await driver.fill('#password', password);
  await driver.press('#password', driver.Key.ENTER);
  if (waitLoginSuccess) {
    await driver.assertElementNotPresent('[data-testid="unlock-page"]');
  }
}

/**
 * Simulates a WebSocket connection by executing a script in the browser context.
 *
 * @param {WebDriver} driver - The WebDriver instance.
 * @param {string} hostname - The hostname to connect to.
 */
async function createWebSocketConnection(driver, hostname) {
  try {
    await driver.executeScript(async (wsHostname) => {
      const url = `ws://${wsHostname}:8000`;
      const socket = new WebSocket(url);
      socket.onopen = () => {
        console.log('WebSocket connection opened');
        socket.send('Hello, server!');
      };
      socket.onerror = (error) => {
        console.error(
          'WebSocket error:',
          error.message || 'Connection blocked',
        );
      };
      socket.onmessage = (event) => {
        console.log('Message received from server:', event.data);
      };
      socket.onclose = () => {
        console.log('WebSocket connection closed');
      };
    }, hostname);
  } catch (error) {
    console.error(
      `Failed to execute WebSocket connection script for ws://${hostname}:8000`,
      error,
    );
    throw error;
  }
}

const logInWithBalanceValidation = async (driver, ganacheServer) => {
  await unlockWallet(driver);
  // Wait for balance to load
  await locateAccountBalanceDOM(driver, ganacheServer);
};

function roundToXDecimalPlaces(number, decimalPlaces) {
  return Math.round(number * 10 ** decimalPlaces) / 10 ** decimalPlaces;
}

function generateRandNumBetween(x, y) {
  const min = Math.min(x, y);
  const max = Math.max(x, y);
  const randomNumber = Math.random() * (max - min) + min;

  return randomNumber;
}

function genRandInitBal(minETHBal = 10, maxETHBal = 100, decimalPlaces = 4) {
  const initialBalance = roundToXDecimalPlaces(
    generateRandNumBetween(minETHBal, maxETHBal),
    decimalPlaces,
  );

  const initialBalanceInHex = convertETHToHexGwei(initialBalance);

  return { initialBalance, initialBalanceInHex };
}

/**
 * This method handles clicking the sign button on signature confirmation
 * screen.
 *
 * @param {object} options - Options for the function.
 * @param {WebDriver} options.driver - The WebDriver instance controlling the browser.
 * @param {boolean} [options.snapSigInsights] - Whether to wait for the insights snap to be ready before clicking the sign button.
 */
async function clickSignOnSignatureConfirmation({
  driver,
  snapSigInsights = false,
}) {
  if (snapSigInsights) {
    // there is no condition we can wait for to know the snap is ready,
    // so we have to add a small delay as the last alternative to avoid flakiness.
    await driver.delay(largeDelayMs);
  }
  await driver.waitForSelector(
    { text: 'Sign', tag: 'button' },
    { state: 'enabled' },
  );
  await driver.clickElement({ text: 'Sign', tag: 'button' });
}

/**
 * This method handles clicking the sign button on signature confirmation
 * screen.
 *
 * @param {object} options - Options for the function.
 * @param {WebDriver} options.driver - The WebDriver instance controlling the browser.
 * @param {boolean} [options.snapSigInsights] - Whether to wait for the insights snap to be ready before clicking the sign button.
 */
async function clickSignOnRedesignedSignatureConfirmation({
  driver,
  snapSigInsights = false,
}) {
  await driver.clickElementSafe('.confirm-scroll-to-bottom__button');

  if (snapSigInsights) {
    // there is no condition we can wait for to know the snap is ready,
    // so we have to add a small delay as the last alternative to avoid flakiness.
    await driver.delay(largeDelayMs);
  }

  await driver.clickElement({ text: 'Confirm', tag: 'button' });
}

/**
 * Some signing methods have extra security that requires the user to click a
 * button to validate that they have verified the details. This method handles
 * performing the necessary steps to click that button.
 *
 * @param {WebDriver} driver
 */
async function validateContractDetails(driver) {
  const verifyDetailsBtnSelector =
    '.signature-request-content__verify-contract-details';

  await driver.clickElement(verifyDetailsBtnSelector);
  await driver.clickElement({ text: 'Got it', tag: 'button' });

  await driver.clickElementSafe(
    '[data-testid="signature-request-scroll-button"]',
  );
}

/**
 * @deprecated since the background socket was added, and special handling is no longer necessary
 * Just call `await driver.switchToWindowWithTitle(WINDOW_TITLES.Dialog)` instead.
 * @param {WebDriver} driver
 */
async function switchToNotificationWindow(driver) {
  await driver.switchToWindowWithTitle(WINDOW_TITLES.Dialog);
}

/**
 * When mocking the segment server and returning an array of mocks from the
 * mockServer method, this method will allow getting all of the seen requests
 * for each mock in the array.
 *
 * @param {WebDriver} driver - The WebDriver instance.
 * @param {import('mockttp').MockedEndpoint[]} mockedEndpoints - mockttp mocked endpoints
 * @param {boolean} [waitWhilePending] - Wait until no requests are pending
 * @returns {Promise<import('mockttp/dist/pluggable-admin').MockttpClientResponse[]>}
 */
async function getEventPayloads(
  driver,
  mockedEndpoints,
  waitWhilePending = true,
) {
  if (waitWhilePending) {
    await driver.wait(
      async () => {
        const pendingStatuses = await Promise.all(
          mockedEndpoints.map((mockedEndpoint) => mockedEndpoint.isPending()),
        );
        const isSomethingPending = pendingStatuses.some(
          (pendingStatus) => pendingStatus,
        );

        return !isSomethingPending;
      },
      driver.timeout,
      true,
    );
  }
  const mockedRequests = [];
  for (const mockedEndpoint of mockedEndpoints) {
    mockedRequests.push(...(await mockedEndpoint.getSeenRequests()));
  }

  return (
    await Promise.all(
      mockedRequests.map(async (req) => {
        return (await req.body?.getJson())?.batch;
      }),
    )
  ).flat();
}

// Asserts that  each request passes all assertions in one group of assertions, and the order does not matter.
function assertInAnyOrder(requests, assertions) {
  // Clone the array to avoid mutating the original
  const assertionsClone = [...assertions];

  return (
    requests.every((request) => {
      for (let a = 0; a < assertionsClone.length; a++) {
        const assertionArray = assertionsClone[a];

        const passed = assertionArray.reduce(
          (acc, currAssertionFn) => currAssertionFn(request) && acc,
          true,
        );

        if (passed) {
          // Remove the used assertion array
          assertionsClone.splice(a, 1);
          // Exit the loop early since we found a matching assertion
          return true;
        }
      }

      // No matching assertion found for this request
      return false;
    }) &&
    // Ensure all assertions were used
    assertionsClone.length === 0
  );
}

async function getCleanAppState(driver) {
  return await driver.executeScript(
    () =>
      window.stateHooks?.getCleanAppState &&
      window.stateHooks.getCleanAppState(),
  );
}

async function initBundler(bundlerServer, ganacheServer, usePaymaster) {
  try {
    const ganacheSeeder = new GanacheSeeder(ganacheServer.getProvider());

    await ganacheSeeder.deploySmartContract(SMART_CONTRACTS.ENTRYPOINT);

    await ganacheSeeder.deploySmartContract(
      SMART_CONTRACTS.SIMPLE_ACCOUNT_FACTORY,
    );

    if (usePaymaster) {
      await ganacheSeeder.deploySmartContract(
        SMART_CONTRACTS.VERIFYING_PAYMASTER,
      );

      await ganacheSeeder.paymasterDeposit(convertETHToHexGwei(1));
    }

    await ganacheSeeder.transfer(ERC_4337_ACCOUNT, convertETHToHexGwei(10));

    await bundlerServer.start();
  } catch (error) {
    console.log('Failed to initialize bundler', error);
    throw error;
  }
}

/**
 * Rather than using the FixtureBuilder#withPreferencesController to set the setting
 * we need to manually set the setting because the migration #122 overrides this.
 * We should be able to remove this when we delete the redesignedConfirmationsEnabled setting.
 *
 * @param driver
 */
async function tempToggleSettingRedesignedConfirmations(driver) {
  // Ensure we are on the extension window
  await driver.switchToWindowWithTitle(WINDOW_TITLES.ExtensionInFullScreenView);

  // Open settings menu button
  await driver.clickElement('[data-testid="account-options-menu-button"]');

  // Click settings from dropdown menu
  await driver.clickElement('[data-testid="global-menu-settings"]');

  // Click Experimental tab
  const experimentalTabRawLocator = {
    text: 'Experimental',
    tag: 'div',
  };
  await driver.clickElement(experimentalTabRawLocator);

  // Click redesignedConfirmationsEnabled toggle
  await driver.clickElement(
    '[data-testid="toggle-redesigned-confirmations-container"]',
  );
}

/**
<<<<<<< HEAD
 * Rather than using the FixtureBuilder#withPreferencesController to set the setting
 * we need to manually set the setting because the migration #132 overrides this.
 * We should be able to remove this when we delete the redesignedTransactionsEnabled setting.
 *
 * @param driver
 */
async function tempToggleSettingRedesignedTransactionConfirmations(driver) {
  // Ensure we are on the extension window
  await driver.switchToWindowWithTitle(WINDOW_TITLES.ExtensionInFullScreenView);

  // Open settings menu button
  await driver.clickElement('[data-testid="account-options-menu-button"]');

  // Click settings from dropdown menu
  await driver.clickElement('[data-testid="global-menu-settings"]');

  // Click Experimental tab
  const experimentalTabRawLocator = {
    text: 'Experimental',
    tag: 'div',
  };
  await driver.clickElement(experimentalTabRawLocator);

  // Click redesigned transactions toggle
  await driver.clickElement(
    '[data-testid="toggle-redesigned-transactions-container"]',
  );

  // Close settings page
  await driver.clickElement(
    '.settings-page__header__title-container__close-button',
  );
}

/**
 * Opens the account options menu safely
=======
 * Opens the account options menu safely, handling potential race conditions
 * with the MMI build.
>>>>>>> 2a78f64b
 *
 * @param {WebDriver} driver - The WebDriver instance used to interact with the browser.
 * @returns {Promise<void>} A promise that resolves when the menu is opened and any necessary waits are complete.
 */
async function openMenuSafe(driver) {
  await driver.clickElement('[data-testid="account-options-menu-button"]');
}

const sentryRegEx = /^https:\/\/sentry\.io\/api\/\d+\/envelope/gu;

module.exports = {
  DAPP_HOST_ADDRESS,
  DAPP_URL,
  DAPP_ONE_URL,
  DAPP_TWO_URL,
  TEST_SEED_PHRASE,
  TEST_SEED_PHRASE_TWO,
  PRIVATE_KEY,
  PRIVATE_KEY_TWO,
  ACCOUNT_1,
  ACCOUNT_2,
  getWindowHandles,
  convertToHexValue,
  tinyDelayMs,
  regularDelayMs,
  largeDelayMs,
  veryLargeDelayMs,
  withFixtures,
  createDownloadFolder,
  openDapp,
  openDappConnectionsPage,
  createDappTransaction,
  switchToOrOpenDapp,
  connectToDapp,
  multipleGanacheOptions,
  defaultGanacheOptions,
  defaultGanacheOptionsForType2Transactions,
  multipleGanacheOptionsForType2Transactions,
  sendTransaction,
  sendScreenToConfirmScreen,
  unlockWallet,
  logInWithBalanceValidation,
  locateAccountBalanceDOM,
  generateGanacheOptions,
  WALLET_PASSWORD,
  WINDOW_TITLES,
  convertETHToHexGwei,
  roundToXDecimalPlaces,
  generateRandNumBetween,
  clickSignOnSignatureConfirmation,
  clickSignOnRedesignedSignatureConfirmation,
  validateContractDetails,
  switchToNotificationWindow,
  getEventPayloads,
  assertInAnyOrder,
  genRandInitBal,
  openActionMenuAndStartSendFlow,
  getCleanAppState,
  editGasFeeForm,
  clickNestedButton,
  tempToggleSettingRedesignedConfirmations,
  openMenuSafe,
  sentryRegEx,
  createWebSocketConnection,
};<|MERGE_RESOLUTION|>--- conflicted
+++ resolved
@@ -924,47 +924,8 @@
 }
 
 /**
-<<<<<<< HEAD
- * Rather than using the FixtureBuilder#withPreferencesController to set the setting
- * we need to manually set the setting because the migration #132 overrides this.
- * We should be able to remove this when we delete the redesignedTransactionsEnabled setting.
- *
- * @param driver
- */
-async function tempToggleSettingRedesignedTransactionConfirmations(driver) {
-  // Ensure we are on the extension window
-  await driver.switchToWindowWithTitle(WINDOW_TITLES.ExtensionInFullScreenView);
-
-  // Open settings menu button
-  await driver.clickElement('[data-testid="account-options-menu-button"]');
-
-  // Click settings from dropdown menu
-  await driver.clickElement('[data-testid="global-menu-settings"]');
-
-  // Click Experimental tab
-  const experimentalTabRawLocator = {
-    text: 'Experimental',
-    tag: 'div',
-  };
-  await driver.clickElement(experimentalTabRawLocator);
-
-  // Click redesigned transactions toggle
-  await driver.clickElement(
-    '[data-testid="toggle-redesigned-transactions-container"]',
-  );
-
-  // Close settings page
-  await driver.clickElement(
-    '.settings-page__header__title-container__close-button',
-  );
-}
-
-/**
- * Opens the account options menu safely
-=======
  * Opens the account options menu safely, handling potential race conditions
  * with the MMI build.
->>>>>>> 2a78f64b
  *
  * @param {WebDriver} driver - The WebDriver instance used to interact with the browser.
  * @returns {Promise<void>} A promise that resolves when the menu is opened and any necessary waits are complete.
