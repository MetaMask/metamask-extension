--- conflicted
+++ resolved
@@ -672,9 +672,6 @@
   }
 }
 
-<<<<<<< HEAD
-const logInWithBalanceValidation = async (driver, localBlockchainServer) => {
-=======
 /**
  * Simulates a WebSocket connection by executing a script in the browser context.
  *
@@ -712,8 +709,7 @@
   }
 }
 
-const logInWithBalanceValidation = async (driver, ganacheServer) => {
->>>>>>> 57d3e2be
+const logInWithBalanceValidation = async (driver, localBlockchainServer) => {
   await unlockWallet(driver);
   // Wait for balance to load
   await locateAccountBalanceDOM(driver, localBlockchainServer);
