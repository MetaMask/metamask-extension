--- conflicted
+++ resolved
@@ -391,8 +391,6 @@
     ? await driver.openNewPage(`${dappURL}/?contract=${contract}`)
     : await driver.openNewPage(dappURL);
 };
-<<<<<<< HEAD
-=======
 const STALELIST_URL =
   'https://static.metafi.codefi.network/api/v1/lists/stalelist.json';
 
@@ -512,17 +510,13 @@
 
 const TEST_SEED_PHRASE_TWO =
   'phrase upgrade clock rough situate wedding elder clever doctor stamp excess tent';
->>>>>>> c2bbbb1d
 
 module.exports = {
   DAPP_URL,
   DAPP_ONE_URL,
-<<<<<<< HEAD
-=======
   SERVICE_WORKER_URL,
   TEST_SEED_PHRASE,
   TEST_SEED_PHRASE_TWO,
->>>>>>> c2bbbb1d
   getWindowHandles,
   convertToHexValue,
   tinyDelayMs,
@@ -538,12 +532,9 @@
   importWrongSRPOnboardingFlow,
   testSRPDropdownIterations,
   openDapp,
-<<<<<<< HEAD
-=======
   mockPhishingDetection,
   setupPhishingDetectionMocks,
   defaultGanacheOptions,
   sendTransaction,
   findAnotherAccountFromAccountList,
->>>>>>> c2bbbb1d
 };