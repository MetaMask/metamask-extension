--- conflicted
+++ resolved
@@ -774,19 +774,6 @@
   }
 }
 
-<<<<<<< HEAD
-const logInWithBalanceValidation = async (driver, localNode) => {
-  await unlockWallet(driver);
-  // Wait for skeleton to appear
-  await driver.waitForSelector('.mm-skeleton', { state: 'visible' });
-  // Wait for skeleton to disappear
-  await driver.waitForSelector('.mm-skeleton', { state: 'detached' });
-  // Wait for balance to load
-  await locateAccountBalanceDOM(driver, localNode);
-};
-
-=======
->>>>>>> 4c10c224
 function roundToXDecimalPlaces(number, decimalPlaces) {
   return Math.round(number * 10 ** decimalPlaces) / 10 ** decimalPlaces;
 }
