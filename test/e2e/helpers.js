--- conflicted
+++ resolved
@@ -16,17 +16,13 @@
 const GanacheSeeder = require('./seeder/ganache-seeder');
 const { Bundler } = require('./bundler');
 const { SMART_CONTRACTS } = require('./seeder/smart-contracts');
-<<<<<<< HEAD
-const { ERC_4337_ACCOUNT } = require('./constants');
-const {
-  getServerMochaToBackground,
-} = require('./background-socket/server-mocha-to-background');
-=======
 const {
   ERC_4337_ACCOUNT,
   DEFAULT_GANACHE_ETH_BALANCE_DEC,
 } = require('./constants');
->>>>>>> 75c01ccc
+const {
+  getServerMochaToBackground,
+} = require('./background-socket/server-mocha-to-background');
 
 const tinyDelayMs = 200;
 const regularDelayMs = tinyDelayMs * 2;
