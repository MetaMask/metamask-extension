const path = require('path');
const sinon = require('sinon');
const BigNumber = require('bignumber.js');
const createStaticServer = require('../../development/create-static-server');
const {
  createSegmentServer,
} = require('../../development/lib/create-segment-server');
const Ganache = require('./ganache');
const FixtureServer = require('./fixture-server');
const { buildWebDriver } = require('./webdriver');
const { ensureXServerIsRunning } = require('./x-server');

const tinyDelayMs = 200;
const regularDelayMs = tinyDelayMs * 2;
const largeDelayMs = regularDelayMs * 2;
const dappPort = 8080;

const convertToHexValue = (val) => `0x${new BigNumber(val, 10).toString(16)}`;

async function withFixtures(options, testSuite) {
  const {
    dapp,
    fixtures,
    ganacheOptions,
    driverOptions,
    mockSegment,
    title,
    failOnConsoleError = true,
    dappPath = undefined,
  } = options;
  const fixtureServer = new FixtureServer();
  const ganacheServer = new Ganache();
  let secondaryGanacheServer;
  let dappServer;
  let segmentServer;
  let segmentStub;

  let webDriver;
  let failed = false;
  try {
    await ganacheServer.start(ganacheOptions);
    if (ganacheOptions?.concurrent) {
      const { port, chainId } = ganacheOptions.concurrent;
      secondaryGanacheServer = new Ganache();
      await secondaryGanacheServer.start({
        blockTime: 2,
        chain: { chainId },
        port,
        vmErrorsOnRPCResponse: false,
      });
    }
    await fixtureServer.start();
    await fixtureServer.loadState(path.join(__dirname, 'fixtures', fixtures));
    if (dapp) {
      let dappDirectory;
      if (dappPath) {
        dappDirectory = path.resolve(__dirname, dappPath);
      } else {
        dappDirectory = path.resolve(
          __dirname,
          '..',
          '..',
          'node_modules',
          '@metamask',
          'test-dapp',
          'dist',
        );
      }
      dappServer = createStaticServer(dappDirectory);
      dappServer.listen(dappPort);
      await new Promise((resolve, reject) => {
        dappServer.on('listening', resolve);
        dappServer.on('error', reject);
      });
    }
    if (mockSegment) {
      segmentStub = sinon.stub();
      segmentServer = createSegmentServer((_request, response, events) => {
        for (const event of events) {
          segmentStub(event);
        }
        response.statusCode = 200;
        response.end();
      });
      await segmentServer.start(9090);
    }
    if (
      process.env.SELENIUM_BROWSER === 'chrome' &&
      process.env.CI === 'true'
    ) {
      await ensureXServerIsRunning();
    }
    const { driver } = await buildWebDriver(driverOptions);
    webDriver = driver;

    await testSuite({
      driver,
      segmentStub,
    });

    if (process.env.SELENIUM_BROWSER === 'chrome') {
      const errors = await driver.checkBrowserForConsoleErrors(driver);
      if (errors.length) {
        const errorReports = errors.map((err) => err.message);
        const errorMessage = `Errors found in browser console:\n${errorReports.join(
          '\n',
        )}`;
        if (failOnConsoleError) {
          throw new Error(errorMessage);
        } else {
          console.error(new Error(errorMessage));
        }
      }
    }
  } catch (error) {
    failed = true;
    if (webDriver) {
      try {
        await webDriver.verboseReportOnFailure(title);
      } catch (verboseReportError) {
        console.error(verboseReportError);
      }
    }
    throw error;
  } finally {
    if (!failed || process.env.E2E_LEAVE_RUNNING !== 'true') {
      await fixtureServer.stop();
      await ganacheServer.quit();
      if (ganacheOptions?.concurrent) {
        await secondaryGanacheServer.quit();
      }
      if (webDriver) {
        await webDriver.quit();
      }
      if (dappServer && dappServer.listening) {
        await new Promise((resolve, reject) => {
          dappServer.close((error) => {
            if (error) {
              return reject(error);
            }
            return resolve();
          });
        });
      }
      if (segmentServer) {
        await segmentServer.stop();
      }
    }
  }
}

const getWindowHandles = async (driver) => {
  await driver.waitUntilXWindowHandles(3);
  const windowHandles = await driver.getAllWindowHandles();

  const extension = windowHandles[0];
  const dapp = await driver.switchToWindowWithTitle(
    'E2E Test Dapp',
    windowHandles,
  );
  const popup = windowHandles.find(
    (handle) => handle !== extension && handle !== dapp,
  );
  return { extension, dapp, popup };
};

const connectDappWithExtensionPopup = async (driver) => {
  await driver.openNewPage('http://127.0.0.1:8080/');
  await driver.delay(regularDelayMs);
  await driver.clickElement({ text: 'Connect', tag: 'button' });
  await driver.delay(regularDelayMs);

  const windowHandles = await getWindowHandles(driver);

  // open extension popup and confirm connect
  await driver.switchToWindow(windowHandles.popup);
  await driver.delay(largeDelayMs);
  await driver.clickElement({ text: 'Next', tag: 'button' });
  await driver.clickElement({ text: 'Connect', tag: 'button' });

  // send from dapp
  await driver.waitUntilXWindowHandles(2);
  await driver.switchToWindow(windowHandles.dapp);
  await driver.delay(regularDelayMs);
};

module.exports = {
<<<<<<< HEAD
  getWindowHandles,
=======
  convertToHexValue,
>>>>>>> acfbf8c9
  tinyDelayMs,
  regularDelayMs,
  largeDelayMs,
  withFixtures,
  connectDappWithExtensionPopup,
};<|MERGE_RESOLUTION|>--- conflicted
+++ resolved
@@ -185,11 +185,8 @@
 };
 
 module.exports = {
-<<<<<<< HEAD
   getWindowHandles,
-=======
   convertToHexValue,
->>>>>>> acfbf8c9
   tinyDelayMs,
   regularDelayMs,
   largeDelayMs,
