--- conflicted
+++ resolved
@@ -19,10 +19,7 @@
 const {
   ERC_4337_ACCOUNT,
   DEFAULT_GANACHE_ETH_BALANCE_DEC,
-<<<<<<< HEAD
-=======
   DEFAULT_FIXTURE_ACCOUNT,
->>>>>>> 5e6d703c
 } = require('./constants');
 const {
   getServerMochaToBackground,
@@ -1204,10 +1201,6 @@
 
   return accountAddress;
 }
-<<<<<<< HEAD
-
-=======
->>>>>>> 5e6d703c
 /**
  * Rather than using the FixtureBuilder#withPreferencesController to set the setting
  * we need to manually set the setting because the migration #122 overrides this.
@@ -1229,10 +1222,6 @@
   if (process.env.MMI) {
     await driver.waitForSelector('[data-testid="global-menu-mmi-portfolio"]');
   }
-<<<<<<< HEAD
-
-=======
->>>>>>> 5e6d703c
   // Click settings from dropdown menu
   await driver.clickElement('[data-testid="global-menu-settings"]');
 
@@ -1337,9 +1326,6 @@
   getSelectedAccountAddress,
   tempToggleSettingRedesignedConfirmations,
   openMenuSafe,
-<<<<<<< HEAD
-=======
   createDappTransactionTypeTwo,
   createInternalTransaction,
->>>>>>> 5e6d703c
 };