--- conflicted
+++ resolved
@@ -27,11 +27,7 @@
   getServerMochaToBackground,
 } = require('./background-socket/server-mocha-to-background');
 const LocalWebSocketServer = require('./websocket-server').default;
-<<<<<<< HEAD
-const { setSolanaWebsocketMocks } = require('./websocket-solana-mocks');
-=======
 const { setupSolanaWebsocketMocks } = require('./websocket-solana-mocks');
->>>>>>> fd295214
 
 const tinyDelayMs = 200;
 const regularDelayMs = tinyDelayMs * 2;
@@ -134,14 +130,10 @@
     ethConversionInUsd,
     monConversionInUsd,
     manifestFlags,
-<<<<<<< HEAD
-    withSolanaWebSocket = false,
-=======
     withSolanaWebSocket = {
       server: false,
       mocks: [],
     },
->>>>>>> fd295214
   } = options;
 
   // Normalize localNodeOptions
@@ -274,17 +266,6 @@
       }
     }
 
-<<<<<<< HEAD
-    if (withSolanaWebSocket) {
-      localWebSocketServer = LocalWebSocketServer.getServerInstance();
-      localWebSocketServer.start();
-      // All specs use the same ws mocks.
-      // If we need custom ws mocks we can expand logic for supporting custom ws mocks like with http
-      await setSolanaWebsocketMocks();
-    }
-
-    const { mockedEndpoint, getPrivacyReport } = await setupMocking(
-=======
     if (withSolanaWebSocket.server) {
       localWebSocketServer = LocalWebSocketServer.getServerInstance();
       localWebSocketServer.start();
@@ -298,7 +279,6 @@
 
     // Use the mockingSetupFunction we just chose
     const { mockedEndpoint, getPrivacyReport } = await mockingSetupFunction(
->>>>>>> fd295214
       mockServer,
       testSpecificMock,
       {
@@ -484,11 +464,7 @@
         })(),
       );
 
-<<<<<<< HEAD
-      if (withSolanaWebSocket) {
-=======
       if (withSolanaWebSocket.server) {
->>>>>>> fd295214
         shutdownTasks.push(localWebSocketServer.stopAndCleanup());
       }
 
