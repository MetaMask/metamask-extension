const { strict: assert } = require('assert');
const path = require('path');
const { promises: fs, writeFileSync, readFileSync } = require('fs');
const BigNumber = require('bignumber.js');
const mockttp = require('mockttp');
const detectPort = require('detect-port');
const { difference } = require('lodash');
const createStaticServer = require('../../development/create-static-server');
const { tEn } = require('../lib/i18n-helpers');
const { setupMocking } = require('./mock-e2e');
const { Ganache } = require('./seeder/ganache');
const FixtureServer = require('./fixture-server');
const PhishingWarningPageServer = require('./phishing-warning-page-server');
const { buildWebDriver } = require('./webdriver');
const { PAGES } = require('./webdriver/driver');
const GanacheSeeder = require('./seeder/ganache-seeder');
const { Bundler } = require('./bundler');
const { SMART_CONTRACTS } = require('./seeder/smart-contracts');
const { ERC_4337_ACCOUNT } = require('./constants');

const tinyDelayMs = 200;
const regularDelayMs = tinyDelayMs * 2;
const largeDelayMs = regularDelayMs * 2;
const veryLargeDelayMs = largeDelayMs * 2;
const dappBasePort = 8080;

const createDownloadFolder = async (downloadsFolder) => {
  await fs.rm(downloadsFolder, { recursive: true, force: true });
  await fs.mkdir(downloadsFolder, { recursive: true });
};

const convertToHexValue = (val) => `0x${new BigNumber(val, 10).toString(16)}`;

const convertETHToHexGwei = (eth) => convertToHexValue(eth * 10 ** 18);

async function withFixtures(options, testSuite) {
  const {
    dapp,
    fixtures,
    ganacheOptions,
    smartContract,
    driverOptions,
    dappOptions,
    title,
    ignoredConsoleErrors = [],
    dappPath = undefined,
    dappPaths,
    testSpecificMock = function () {
      // do nothing.
    },
    useBundler,
    usePaymaster,
    ethConversionInUsd,
  } = options;

  const fixtureServer = new FixtureServer();
  const ganacheServer = new Ganache();
  const bundlerServer = new Bundler();
  const https = await mockttp.generateCACertificate();
  const mockServer = mockttp.getLocal({ https, cors: true });
  const secondaryGanacheServer = [];
  let numberOfDapps = dapp ? 1 : 0;
  const dappServer = [];
  const phishingPageServer = new PhishingWarningPageServer();

  let webDriver;
  let driver;
  let failed = false;
  try {
    await ganacheServer.start(ganacheOptions);
    let contractRegistry;

    if (smartContract) {
      const ganacheSeeder = new GanacheSeeder(ganacheServer.getProvider());
      const contracts =
        smartContract instanceof Array ? smartContract : [smartContract];
      await Promise.all(
        contracts.map((contract) =>
          ganacheSeeder.deploySmartContract(contract),
        ),
      );
      contractRegistry = ganacheSeeder.getContractRegistry();
    }

    if (ganacheOptions?.concurrent) {
      ganacheOptions.concurrent.forEach(async (ganacheSettings) => {
        const { port, chainId, ganacheOptions2 } = ganacheSettings;
        const server = new Ganache();
        secondaryGanacheServer.push(server);
        await server.start({
          blockTime: 2,
          chain: { chainId },
          port,
          vmErrorsOnRPCResponse: false,
          ...ganacheOptions2,
        });
      });
    }

    if (useBundler) {
      await initBundler(bundlerServer, ganacheServer, usePaymaster);
    }

    await fixtureServer.start();
    fixtureServer.loadJsonState(fixtures, contractRegistry);
    await phishingPageServer.start();
    if (dapp) {
      if (dappOptions?.numberOfDapps) {
        numberOfDapps = dappOptions.numberOfDapps;
      }
      for (let i = 0; i < numberOfDapps; i++) {
        let dappDirectory;
        if (dappPath || (dappPaths && dappPaths[i])) {
          dappDirectory = path.resolve(__dirname, dappPath || dappPaths[i]);
        } else {
          dappDirectory = path.resolve(
            __dirname,
            '..',
            '..',
            'node_modules',
            '@metamask',
            'test-dapp',
            'dist',
          );
        }
        dappServer.push(createStaticServer(dappDirectory));
        dappServer[i].listen(`${dappBasePort + i}`);
        await new Promise((resolve, reject) => {
          dappServer[i].on('listening', resolve);
          dappServer[i].on('error', reject);
        });
      }
    }
    const { mockedEndpoint, getPrivacyReport } = await setupMocking(
      mockServer,
      testSpecificMock,
      {
        chainId: ganacheOptions?.chainId || 1337,
        ethConversionInUsd,
      },
    );
    if ((await detectPort(8000)) !== 8000) {
      throw new Error(
        'Failed to set up mock server, something else may be running on port 8000.',
      );
    }
    await mockServer.start(8000);

    driver = (await buildWebDriver(driverOptions)).driver;
    webDriver = driver.driver;

    if (process.env.SELENIUM_BROWSER === 'chrome') {
      await driver.checkBrowserForExceptions(ignoredConsoleErrors);
      await driver.checkBrowserForConsoleErrors(ignoredConsoleErrors);
    }

    let driverProxy;
    if (process.env.E2E_DEBUG === 'true') {
      driverProxy = new Proxy(driver, {
        get(target, prop, receiver) {
          const originalProperty = target[prop];
          if (typeof originalProperty === 'function') {
            return (...args) => {
              console.log(
                `[driver] Called '${prop}' with arguments ${JSON.stringify(
                  args,
                ).slice(0, 200)}`, // limit the length of the log entry to 200 characters
              );
              return originalProperty.bind(target)(...args);
            };
          }
          return Reflect.get(target, prop, receiver);
        },
      });
    }

    console.log(`\nExecuting testcase: '${title}'\n`);

    await testSuite({
      driver: driverProxy ?? driver,
      contractRegistry,
      ganacheServer,
      secondaryGanacheServer,
      mockedEndpoint,
      bundlerServer,
      mockServer,
    });

    const errorsAndExceptions = driver.summarizeErrorsAndExceptions();
    if (errorsAndExceptions) {
      throw new Error(errorsAndExceptions);
    }

    // At this point the suite has executed successfully, so we can log out a success message
    // (Note: a Chrome browser error will unfortunately pop up after this success message)
    console.log(`\nSuccess on testcase: '${title}'\n`);

    // Evaluate whether any new hosts received network requests during E2E test
    // suite execution. If so, fail the test unless the
    // --update-privacy-snapshot was specified. In that case, update the
    // snapshot file.
    const privacySnapshotRaw = readFileSync('./privacy-snapshot.json');
    const privacySnapshot = JSON.parse(privacySnapshotRaw);
    const privacyReport = getPrivacyReport();

    // We must add to our privacyReport all of the known hosts that are
    // included in the privacySnapshot. If no new hosts were requested during
    // this test suite execution, then the mergedReport and the privacySnapshot
    // should be identical.
    const mergedReport = [
      ...new Set([...privacyReport, ...privacySnapshot]),
    ].sort();

    // To determine if a new host was requested, we use the lodash difference
    // method to generate an array of the items included in the first argument
    // but not in the second
    const newHosts = difference(mergedReport, privacySnapshot);

    if (newHosts.length > 0) {
      if (process.env.UPDATE_PRIVACY_SNAPSHOT === 'true') {
        writeFileSync(
          './privacy-snapshot.json',
          JSON.stringify(mergedReport, null, 2),
        );
      } else {
        throw new Error(
          `A new host not contained in the privacy-snapshot received a network
           request during test execution. Please update the privacy-snapshot
           file by passing the --update-privacy-snapshot option to the test
           command or add the new hosts to the snapshot manually.

           New hosts found: ${newHosts}.`,
        );
      }
    }
  } catch (error) {
    failed = true;
    if (webDriver) {
      try {
        await driver.verboseReportOnFailure(title, error);
      } catch (verboseReportError) {
        console.error(verboseReportError);
      }
      if (
        process.env.E2E_LEAVE_RUNNING !== 'true' &&
        (driver.errors.length > 0 || driver.exceptions.length > 0)
      ) {
        /**
         * Navigate to the background
         * forcing background exceptions to be captured
         * proving more helpful context
         */
        await driver.navigate(PAGES.BACKGROUND);
      }
    }

    // Add information to the end of the error message that should surface in the "Tests" tab of CircleCI
    if (process.env.CIRCLE_NODE_INDEX) {
      error.message += `\n  (Ran on CircleCI Node ${process.env.CIRCLE_NODE_INDEX} of ${process.env.CIRCLE_NODE_TOTAL}, Job ${process.env.CIRCLE_JOB})`;
    }

    throw error;
  } finally {
    if (!failed || process.env.E2E_LEAVE_RUNNING !== 'true') {
      await fixtureServer.stop();
      await ganacheServer.quit();

      if (ganacheOptions?.concurrent) {
        secondaryGanacheServer.forEach(async (server) => {
          await server.quit();
        });
      }

      if (useBundler) {
        await bundlerServer.stop();
      }

      if (webDriver) {
        await driver.quit();
      }
      if (dapp) {
        for (let i = 0; i < numberOfDapps; i++) {
          if (dappServer[i] && dappServer[i].listening) {
            await new Promise((resolve, reject) => {
              dappServer[i].close((error) => {
                if (error) {
                  return reject(error);
                }
                return resolve();
              });
            });
          }
        }
      }
      if (phishingPageServer.isRunning()) {
        await phishingPageServer.quit();
      }

      // Since mockServer could be stop'd at another location,
      // use a try/catch to avoid an error
      try {
        await mockServer.stop();
      } catch (e) {
        console.log('mockServer already stopped');
      }
    }
  }
}

const WINDOW_TITLES = Object.freeze({
  ExtensionInFullScreenView: 'MetaMask',
  InstalledExtensions: 'Extensions',
  Dialog: 'MetaMask Dialog',
  Phishing: 'MetaMask Phishing Detection',
  ServiceWorkerSettings: 'Inspect with Chrome Developer Tools',
  SnapSimpleKeyringDapp: 'SSK - Simple Snap Keyring',
  TestDApp: 'E2E Test Dapp',
  TestSnaps: 'Test Snaps',
  ERC4337Snap: 'Account Abstraction Snap',
});

/**
 * @param {*} driver - Selenium driver
 * @param {*} handlesCount - total count of windows that should be loaded
 * @returns handles - an object with window handles, properties in object represent windows:
 *            1. extension: MetaMask extension window
 *            2. dapp: test-app window
 *            3. popup: MetaMask extension popup window
 */
const getWindowHandles = async (driver, handlesCount) => {
  await driver.waitUntilXWindowHandles(handlesCount);
  const windowHandles = await driver.getAllWindowHandles();

  const extension = windowHandles[0];
  const dapp = await driver.switchToWindowWithTitle(
    WINDOW_TITLES.TestDApp,
    windowHandles,
  );
  const popup = windowHandles.find(
    (handle) => handle !== extension && handle !== dapp,
  );
  return { extension, dapp, popup };
};

const importSRPOnboardingFlow = async (driver, seedPhrase, password) => {
  // agree to terms of use
  await driver.clickElement('[data-testid="onboarding-terms-checkbox"]');

  // welcome
  await driver.clickElement('[data-testid="onboarding-import-wallet"]');

  // metrics
  await driver.clickElement('[data-testid="metametrics-no-thanks"]');

  await driver.waitForSelector('.import-srp__actions');
  // import with recovery phrase
  await driver.pasteIntoField(
    '[data-testid="import-srp__srp-word-0"]',
    seedPhrase,
  );
  await driver.clickElement('[data-testid="import-srp-confirm"]');

  // create password
  await driver.fill('[data-testid="create-password-new"]', password);
  await driver.fill('[data-testid="create-password-confirm"]', password);
  await driver.clickElement('[data-testid="create-password-terms"]');
  await driver.clickElement('[data-testid="create-password-import"]');
  await driver.assertElementNotPresent('.loading-overlay');
};

const completeImportSRPOnboardingFlow = async (
  driver,
  seedPhrase,
  password,
) => {
  await importSRPOnboardingFlow(driver, seedPhrase, password);

  // complete
  await driver.clickElement('[data-testid="onboarding-complete-done"]');

  // pin extension
  await driver.clickElement('[data-testid="pin-extension-next"]');
  await driver.clickElement('[data-testid="pin-extension-done"]');
};

const completeImportSRPOnboardingFlowWordByWord = async (
  driver,
  seedPhrase,
  password,
) => {
  // agree to terms of use
  await driver.clickElement('[data-testid="onboarding-terms-checkbox"]');

  // welcome
  await driver.clickElement('[data-testid="onboarding-import-wallet"]');

  // metrics
  await driver.clickElement('[data-testid="metametrics-no-thanks"]');

  // import with recovery phrase, word by word
  const words = seedPhrase.split(' ');
  for (const word of words) {
    await driver.pasteIntoField(
      `[data-testid="import-srp__srp-word-${words.indexOf(word)}"]`,
      word,
    );
  }
  await driver.clickElement('[data-testid="import-srp-confirm"]');

  // create password
  await driver.fill('[data-testid="create-password-new"]', password);
  await driver.fill('[data-testid="create-password-confirm"]', password);
  await driver.clickElement('[data-testid="create-password-terms"]');
  await driver.clickElement('[data-testid="create-password-import"]');

  // wait for loading to complete
  await driver.assertElementNotPresent('.loading-overlay');

  // complete
  await driver.clickElement('[data-testid="onboarding-complete-done"]');

  // pin extension
  await driver.clickElement('[data-testid="pin-extension-next"]');
  await driver.clickElement('[data-testid="pin-extension-done"]');
};

/**
 * Begin the create new wallet flow on onboarding screen.
 *
 * @param {WebDriver} driver
 */
const onboardingBeginCreateNewWallet = async (driver) => {
  // agree to terms of use
  await driver.clickElement('[data-testid="onboarding-terms-checkbox"]');

  // welcome
  await driver.clickElement('[data-testid="onboarding-create-wallet"]');
};

/**
 * Choose either "I Agree" or "No Thanks" on the MetaMetrics onboarding screen
 *
 * @param {WebDriver} driver
 * @param {boolean} option - true to opt into metrics, default is false
 */
const onboardingChooseMetametricsOption = async (driver, option = false) => {
  const optionIdentifier = option ? 'i-agree' : 'no-thanks';
  // metrics
  await driver.clickElement(`[data-testid="metametrics-${optionIdentifier}"]`);
};

/**
 * Set a password for MetaMask during onboarding
 *
 * @param {WebDriver} driver
 * @param {string} password - Password to set
 */
const onboardingCreatePassword = async (driver, password) => {
  // create password
  await driver.fill('[data-testid="create-password-new"]', password);
  await driver.fill('[data-testid="create-password-confirm"]', password);
  await driver.clickElement('[data-testid="create-password-terms"]');
  await driver.clickElement('[data-testid="create-password-wallet"]');
};

/**
 * Choose to secure wallet, and then get recovery phrase and confirm the SRP
 * during onboarding flow.
 *
 * @param {WebDriver} driver
 */
const onboardingRevealAndConfirmSRP = async (driver) => {
  // secure my wallet
  await driver.clickElement('[data-testid="secure-wallet-recommended"]');

  // reveal SRP
  await driver.clickElement('[data-testid="recovery-phrase-reveal"]');

  const revealedSeedPhrase = await driver.findElement(
    '[data-testid="recovery-phrase-chips"]',
  );

  const recoveryPhrase = await revealedSeedPhrase.getText();

  await driver.clickElement('[data-testid="recovery-phrase-next"]');

  // confirm SRP
  const words = recoveryPhrase.split(/\s*(?:[0-9)]+|\n|\.|^$|$)\s*/u);
  const finalWords = words.filter((str) => str !== '');
  assert.equal(finalWords.length, 12);

  await driver.fill('[data-testid="recovery-phrase-input-2"]', finalWords[2]);
  await driver.fill('[data-testid="recovery-phrase-input-3"]', finalWords[3]);
  await driver.fill('[data-testid="recovery-phrase-input-7"]', finalWords[7]);

  await driver.clickElement('[data-testid="confirm-recovery-phrase"]');

  await driver.clickElement({ text: 'Confirm', tag: 'button' });
};

/**
 * Complete the onboarding flow by confirming completion. Final step before the
 * reminder to pin the extension.
 *
 * @param {WebDriver} driver
 */
const onboardingCompleteWalletCreation = async (driver) => {
  // complete
  await driver.findElement({ text: 'Wallet creation successful', tag: 'h2' });
  await driver.clickElement('[data-testid="onboarding-complete-done"]');
};

const onboardingCompleteWalletCreationWithOptOut = async (driver) => {
  // wait for h2 to appear
  await driver.findElement({ text: 'Wallet creation successful', tag: 'h2' });
  // opt-out from third party API
  await driver.clickElement({ text: 'Advanced configuration', tag: 'a' });
  await driver.clickElement(
    '[data-testid="basic-functionality-toggle"] .toggle-button',
  );
  await driver.clickElement('[id="basic-configuration-checkbox"]');
  await driver.clickElement({ text: 'Turn off', tag: 'button' });
  await driver.clickElement(
    '[data-testid="profile-sync-toggle"] .toggle-button',
  );
  await driver.clickElement('[data-testid="submit-button"]');

  await Promise.all(
    (
      await driver.findClickableElements(
        '.toggle-button.toggle-button--on:not([data-testid="basic-functionality-toggle"] .toggle-button):not([data-testid="profile-sync-toggle"] .toggle-button)',
      )
    ).map((toggle) => toggle.click()),
  );
  // complete onboarding
  await driver.clickElement({ text: 'Done', tag: 'button' });
};

/**
 * Move through the steps of pinning extension after successful onboarding
 *
 * @param {WebDriver} driver
 */
const onboardingPinExtension = async (driver) => {
  // pin extension
  await driver.clickElement('[data-testid="pin-extension-next"]');
  await driver.clickElement('[data-testid="pin-extension-done"]');
};

const completeCreateNewWalletOnboardingFlowWithOptOut = async (
  driver,
  password,
) => {
  await onboardingBeginCreateNewWallet(driver);
  await onboardingChooseMetametricsOption(driver, false);
  await onboardingCreatePassword(driver, password);
  await onboardingRevealAndConfirmSRP(driver);
  await onboardingCompleteWalletCreationWithOptOut(driver);
};

const completeCreateNewWalletOnboardingFlow = async (driver, password) => {
  await onboardingBeginCreateNewWallet(driver);
  await onboardingChooseMetametricsOption(driver, false);
  await onboardingCreatePassword(driver, password);
  await onboardingRevealAndConfirmSRP(driver);
  await onboardingCompleteWalletCreation(driver);
  await onboardingPinExtension(driver);
};

const importWrongSRPOnboardingFlow = async (driver, seedPhrase) => {
  // agree to terms of use
  await driver.clickElement('[data-testid="onboarding-terms-checkbox"]');

  // welcome
  await driver.clickElement('[data-testid="onboarding-import-wallet"]');

  // metrics
  await driver.clickElement('[data-testid="metametrics-no-thanks"]');

  // import with recovery phrase
  await driver.pasteIntoField(
    '[data-testid="import-srp__srp-word-0"]',
    seedPhrase,
  );

  const warningText = 'Invalid Secret Recovery Phrase';
  const warnings = await driver.findElements('.import-srp__banner-alert-text');
  const warning = warnings[1];

  assert.equal(await warning.getText(), warningText);
};

const selectDropdownByNum = async (elements, index) => {
  await elements[index].click();
};

const testSRPDropdownIterations = async (options, driver, iterations) => {
  for (let i = 0; i < iterations; i++) {
    await selectDropdownByNum(options, i);
    await new Promise((resolve) => setTimeout(resolve, 1000));

    const formFields = await driver.findElements('.import-srp__srp-word-label');
    const expectedNumFields = 12 + i * 3;
    const actualNumFields = formFields.length;
    assert.equal(actualNumFields, expectedNumFields);
  }
};

const openSRPRevealQuiz = async (driver) => {
  // navigate settings to reveal SRP
  await driver.clickElement('[data-testid="account-options-menu-button"]');
  await driver.clickElement({ text: 'Settings', tag: 'div' });
  await driver.clickElement({ text: 'Security & privacy', tag: 'div' });
  await driver.clickElement('[data-testid="reveal-seed-words"]');
};

const passwordUnlockOpenSRPRevealQuiz = async (driver) => {
  await unlockWallet(driver);
  await openSRPRevealQuiz(driver);
};

const completeSRPRevealQuiz = async (driver) => {
  // start quiz
  await driver.clickElement('[data-testid="srp-quiz-get-started"]');

  // tap correct answer 1
  await driver.clickElement('[data-testid="srp-quiz-right-answer"]');

  // tap Continue 1
  await driver.clickElement('[data-testid="srp-quiz-continue"]');

  // tap correct answer 2
  await driver.clickElement('[data-testid="srp-quiz-right-answer"]');

  // tap Continue 2
  await driver.clickElement('[data-testid="srp-quiz-continue"]');
};

const tapAndHoldToRevealSRP = async (driver) => {
  await driver.holdMouseDownOnElement(
    {
      text: tEn('holdToRevealSRP'),
      tag: 'span',
    },
    2000,
  );
};

const closeSRPReveal = async (driver) => {
  await driver.clickElement({
    text: tEn('close'),
    tag: 'button',
  });
  await driver.findVisibleElement({
    text: tEn('tokens'),
    tag: 'button',
  });
};

<<<<<<< HEAD
const DAPP_URL = 'http://127.0.0.1:8080';
const DAPP_URL_WITHOUT_SCHEMA = '127.0.0.1:8080';
=======
const DAPP_HOST_ADDRESS = '127.0.0.1:8080';
const DAPP_URL = `http://${DAPP_HOST_ADDRESS}`;
>>>>>>> ed5ec2d2
const DAPP_ONE_URL = 'http://127.0.0.1:8081';

const openDapp = async (driver, contract = null, dappURL = DAPP_URL) => {
  return contract
    ? await driver.openNewPage(`${dappURL}/?contract=${contract}`)
    : await driver.openNewPage(dappURL);
};

const createDappTransaction = async (driver, transaction) => {
  await openDapp(
    driver,
    null,
    `${DAPP_URL}/request?method=eth_sendTransaction&params=${JSON.stringify([
      transaction,
    ])}`,
  );
};

const switchToOrOpenDapp = async (
  driver,
  contract = null,
  dappURL = DAPP_URL,
) => {
  try {
    // Do an unusually fast switchToWindowWithTitle, just 1 second
    await driver.switchToWindowWithTitle(
      WINDOW_TITLES.TestDApp,
      null,
      1000,
      1000,
    );
  } catch {
    await openDapp(driver, contract, dappURL);
  }
};

const connectToDapp = async (driver) => {
  await openDapp(driver);
  // Connect to dapp
  await driver.clickElement({
    text: 'Connect',
    tag: 'button',
  });

  await switchToNotificationWindow(driver);
  await driver.clickElement({
    text: 'Next',
    tag: 'button',
  });
  await driver.clickElement({
    text: 'Confirm',
    tag: 'button',
  });
  await driver.switchToWindowWithTitle(WINDOW_TITLES.TestDApp);
};

const PRIVATE_KEY =
  '0x7C9529A67102755B7E6102D6D950AC5D5863C98713805CEC576B945B15B71EAC';

const PRIVATE_KEY_TWO =
  '0xa444f52ea41e3a39586d7069cb8e8233e9f6b9dea9cbb700cce69ae860661cc8';

const ACCOUNT_1 = '0x5cfe73b6021e818b776b421b1c4db2474086a7e1';
const ACCOUNT_2 = '0x09781764c08de8ca82e156bbf156a3ca217c7950';

const defaultGanacheOptions = {
  accounts: [{ secretKey: PRIVATE_KEY, balance: convertETHToHexGwei(25) }],
};

const multipleGanacheOptions = {
  accounts: [
    {
      secretKey: PRIVATE_KEY,
      balance: convertETHToHexGwei(25),
    },
    {
      secretKey: PRIVATE_KEY_TWO,
      balance: convertETHToHexGwei(25),
    },
  ],
};

const generateGanacheOptions = ({
  secretKey = PRIVATE_KEY,
  balance = convertETHToHexGwei(25),
  ...otherProps
}) => {
  const accounts = [
    {
      secretKey,
      balance,
    },
  ];

  return {
    accounts,
    ...otherProps, // eg: hardfork
  };
};

// Edit priority gas fee form
const editGasFeeForm = async (driver, gasLimit, gasPrice) => {
  const inputs = await driver.findElements('input[type="number"]');
  const gasLimitInput = inputs[0];
  const gasPriceInput = inputs[1];
  await gasLimitInput.fill(gasLimit);
  await gasPriceInput.fill(gasPrice);
  await driver.clickElement({ text: 'Save', tag: 'button' });
};

const openActionMenuAndStartSendFlow = async (driver) => {
  await driver.delay(500);
  await driver.clickElement('[data-testid="eth-overview-send"]');
};

const clickNestedButton = async (driver, tabName) => {
  try {
    await driver.clickElement({ text: tabName, tag: 'button' });
  } catch (error) {
    await driver.clickElement({
      xpath: `//*[contains(text(),"${tabName}")]/parent::button`,
    });
  }
};

const sendScreenToConfirmScreen = async (
  driver,
  recipientAddress,
  quantity,
) => {
  await openActionMenuAndStartSendFlow(driver);
  await driver.fill('[data-testid="ens-input"]', recipientAddress);
  await driver.fill('.unit-input__input', quantity);

  // check if element exists and click it
  await driver
    .findElement({
      text: 'I understand',
      tag: 'button',
    })
    .then(
      (_found) => {
        driver.clickElement({
          text: 'I understand',
          tag: 'button',
        });
      },
      (error) => {
        console.error('Element not found.', error);
      },
    );

  await driver.clickElement({ text: 'Continue', tag: 'button' });
};

const sendTransaction = async (
  driver,
  recipientAddress,
  quantity,
  isAsyncFlow = false,
) => {
  await openActionMenuAndStartSendFlow(driver);
  await driver.fill('[data-testid="ens-input"]', recipientAddress);
  await driver.fill('.unit-input__input', quantity);

  await driver.clickElement({
    text: 'Continue',
    tag: 'button',
  });
  await driver.clickElement({
    text: 'Confirm',
    tag: 'button',
  });

  // the default is to do this block, but if we're testing an async flow, it would get stuck here
  if (!isAsyncFlow) {
    await driver.clickElement('[data-testid="account-overview__activity-tab"]');
    await driver.assertElementNotPresent('.transaction-list-item--unconfirmed');
    await driver.findElement('.transaction-list-item');
  }
};

const findAnotherAccountFromAccountList = async (
  driver,
  itemNumber,
  accountName,
) => {
  await driver.clickElement('[data-testid="account-menu-icon"]');
  const accountMenuItemSelector = `.multichain-account-list-item:nth-child(${itemNumber})`;

  await driver.findElement({
    css: `${accountMenuItemSelector} .multichain-account-list-item__account-name__button`,
    text: accountName,
  });

  return accountMenuItemSelector;
};

const TEST_SEED_PHRASE =
  'forum vessel pink push lonely enact gentle tail admit parrot grunt dress';

const TEST_SEED_PHRASE_TWO =
  'phrase upgrade clock rough situate wedding elder clever doctor stamp excess tent';

// Usually happens when onboarded to make sure the state is retrieved from metamaskState properly, or after txn is made
const locateAccountBalanceDOM = async (driver, ganacheServer) => {
  const balance = await ganacheServer.getBalance();

  await driver.findElement({
    css: '[data-testid="eth-overview__primary-currency"]',
    text: `${balance} ETH`,
  });
};

const WALLET_PASSWORD = 'correct horse battery staple';

async function waitForAccountRendered(driver) {
  await driver.findElement('[data-testid="eth-overview__primary-currency"]');
}

/**
 * Unlock the wallet with the default password.
 * This method is intended to replace driver.navigate and should not be called after driver.navigate.
 *
 * @param {WebDriver} driver - The webdriver instance
 * @param {object} options - Options for unlocking the wallet
 * @param {boolean} options.navigate - Whether to navigate to the root page prior to unlocking. Defaults to true.
 * @param {boolean} options.waitLoginSuccess - Whether to wait for the login to succeed. Defaults to true.
 */
async function unlockWallet(
  driver,
  options = {
    navigate: true,
    waitLoginSuccess: true,
  },
) {
  if (options.navigate !== false) {
    await driver.navigate();
  }

  await driver.fill('#password', WALLET_PASSWORD);
  await driver.press('#password', driver.Key.ENTER);

  if (options.waitLoginSuccess !== false) {
    // No guard is necessary here, because it goes from present to absent
    await driver.assertElementNotPresent('[data-testid="unlock-page"]');
  }
}

const logInWithBalanceValidation = async (driver, ganacheServer) => {
  await unlockWallet(driver);
  await locateAccountBalanceDOM(driver, ganacheServer);
  // Wait for balance to load
  await driver.delay(500);
};

function roundToXDecimalPlaces(number, decimalPlaces) {
  return Math.round(number * 10 ** decimalPlaces) / 10 ** decimalPlaces;
}

function generateRandNumBetween(x, y) {
  const min = Math.min(x, y);
  const max = Math.max(x, y);
  const randomNumber = Math.random() * (max - min) + min;

  return randomNumber;
}

function genRandInitBal(minETHBal = 10, maxETHBal = 100, decimalPlaces = 4) {
  const initialBalance = roundToXDecimalPlaces(
    generateRandNumBetween(minETHBal, maxETHBal),
    decimalPlaces,
  );

  const initialBalanceInHex = convertETHToHexGwei(initialBalance);

  return { initialBalance, initialBalanceInHex };
}

/**
 * This method handles clicking the sign button on signature confirmation
 * screen.
 *
 * @param {object} options - Options for the function.
 * @param {WebDriver} options.driver - The WebDriver instance controlling the browser.
 * @param {string} [options.locatorID] - ID of the signature element (if any).
 * @param {boolean} [options.snapSigInsights] - Whether to wait for the insights snap to be ready before clicking the sign button.
 */
async function clickSignOnSignatureConfirmation({
  driver,
  locatorID = null,
  snapSigInsights = false,
}) {
  if (snapSigInsights) {
    // there is no condition we can wait for to know the snap is ready,
    // so we have to add a small delay as the last alternative to avoid flakiness.
    await driver.delay(regularDelayMs);
  }

  await driver.clickElement({ text: 'Sign', tag: 'button' });

  // #ethSign has a second Sign confirmation button that says "Your funds may be at risk"
  if (locatorID === '#ethSign') {
    await driver.clickElement({
      text: 'Sign',
      tag: 'button',
      css: '[data-testid="signature-warning-sign-button"]',
    });
  }
}

/**
 * Some signing methods have extra security that requires the user to click a
 * button to validate that they have verified the details. This method handles
 * performing the necessary steps to click that button.
 *
 * @param {WebDriver} driver
 */
async function validateContractDetails(driver) {
  const verifyContractDetailsButton = await driver.findElement(
    '.signature-request-content__verify-contract-details',
  );

  verifyContractDetailsButton.click();
  await driver.clickElement({ text: 'Got it', tag: 'button' });

  // Approve signing typed data
  try {
    await driver.clickElement(
      '[data-testid="signature-request-scroll-button"]',
    );
  } catch (error) {
    // Ignore error if scroll button is not present
  }
  await driver.delay(regularDelayMs);
}

/**
 * This method assumes the extension is open, the dapp is open and waits for a
 * third window handle to open (the notification window). Once it does it
 * switches to the new window.
 *
 * @param {WebDriver} driver
 * @param numHandles
 */
async function switchToNotificationWindow(driver, numHandles = 3) {
  const windowHandles = await driver.waitUntilXWindowHandles(numHandles);

  await driver.switchToWindowWithTitle(WINDOW_TITLES.Dialog, windowHandles);
}

/**
 * When mocking the segment server and returning an array of mocks from the
 * mockServer method, this method will allow getting all of the seen requests
 * for each mock in the array.
 *
 * @param {WebDriver} driver
 * @param {import('mockttp').Mockttp} mockedEndpoints
 * @param {boolean} hasRequest
 * @returns {import('mockttp/dist/pluggable-admin').MockttpClientResponse[]}
 */
async function getEventPayloads(driver, mockedEndpoints, hasRequest = true) {
  await driver.wait(
    async () => {
      let isPending = true;

      for (const mockedEndpoint of mockedEndpoints) {
        isPending = await mockedEndpoint.isPending();
      }

      return isPending === !hasRequest;
    },
    driver.timeout,
    true,
  );
  const mockedRequests = [];
  for (const mockedEndpoint of mockedEndpoints) {
    mockedRequests.push(...(await mockedEndpoint.getSeenRequests()));
  }

  return (
    await Promise.all(
      mockedRequests.map(async (req) => {
        return (await req.body?.getJson())?.batch;
      }),
    )
  ).flat();
}

// Asserts that  each request passes all assertions in one group of assertions, and the order does not matter.
function assertInAnyOrder(requests, assertions) {
  // Clone the array to avoid mutating the original
  const assertionsClone = [...assertions];

  return (
    requests.every((request) => {
      for (let a = 0; a < assertionsClone.length; a++) {
        const assertionArray = assertionsClone[a];

        const passed = assertionArray.reduce(
          (acc, currAssertionFn) => currAssertionFn(request) && acc,
          true,
        );

        if (passed) {
          // Remove the used assertion array
          assertionsClone.splice(a, 1);
          // Exit the loop early since we found a matching assertion
          return true;
        }
      }

      // No matching assertion found for this request
      return false;
    }) &&
    // Ensure all assertions were used
    assertionsClone.length === 0
  );
}

async function getCleanAppState(driver) {
  return await driver.executeScript(
    () =>
      window.stateHooks?.getCleanAppState &&
      window.stateHooks.getCleanAppState(),
  );
}

async function initBundler(bundlerServer, ganacheServer, usePaymaster) {
  try {
    const ganacheSeeder = new GanacheSeeder(ganacheServer.getProvider());

    await ganacheSeeder.deploySmartContract(SMART_CONTRACTS.ENTRYPOINT);

    await ganacheSeeder.deploySmartContract(
      SMART_CONTRACTS.SIMPLE_ACCOUNT_FACTORY,
    );

    if (usePaymaster) {
      await ganacheSeeder.deploySmartContract(
        SMART_CONTRACTS.VERIFYING_PAYMASTER,
      );

      await ganacheSeeder.paymasterDeposit(convertETHToHexGwei(1));
    }

    await ganacheSeeder.transfer(ERC_4337_ACCOUNT, convertETHToHexGwei(10));

    await bundlerServer.start();
  } catch (error) {
    console.log('Failed to initialize bundler', error);
    throw error;
  }
}

module.exports = {
  DAPP_HOST_ADDRESS,
  DAPP_URL,
  DAPP_URL_WITHOUT_SCHEMA,
  DAPP_ONE_URL,
  TEST_SEED_PHRASE,
  TEST_SEED_PHRASE_TWO,
  PRIVATE_KEY,
  PRIVATE_KEY_TWO,
  ACCOUNT_1,
  ACCOUNT_2,
  getWindowHandles,
  convertToHexValue,
  tinyDelayMs,
  regularDelayMs,
  largeDelayMs,
  veryLargeDelayMs,
  withFixtures,
  importSRPOnboardingFlow,
  completeImportSRPOnboardingFlow,
  completeImportSRPOnboardingFlowWordByWord,
  completeCreateNewWalletOnboardingFlow,
  completeCreateNewWalletOnboardingFlowWithOptOut,
  openSRPRevealQuiz,
  passwordUnlockOpenSRPRevealQuiz,
  completeSRPRevealQuiz,
  closeSRPReveal,
  tapAndHoldToRevealSRP,
  createDownloadFolder,
  importWrongSRPOnboardingFlow,
  testSRPDropdownIterations,
  openDapp,
  createDappTransaction,
  switchToOrOpenDapp,
  connectToDapp,
  multipleGanacheOptions,
  defaultGanacheOptions,
  sendTransaction,
  sendScreenToConfirmScreen,
  findAnotherAccountFromAccountList,
  unlockWallet,
  logInWithBalanceValidation,
  locateAccountBalanceDOM,
  waitForAccountRendered,
  generateGanacheOptions,
  WALLET_PASSWORD,
  WINDOW_TITLES,
  convertETHToHexGwei,
  roundToXDecimalPlaces,
  generateRandNumBetween,
  clickSignOnSignatureConfirmation,
  validateContractDetails,
  switchToNotificationWindow,
  getEventPayloads,
  onboardingBeginCreateNewWallet,
  onboardingChooseMetametricsOption,
  onboardingCreatePassword,
  onboardingRevealAndConfirmSRP,
  onboardingCompleteWalletCreation,
  onboardingPinExtension,
  assertInAnyOrder,
  genRandInitBal,
  openActionMenuAndStartSendFlow,
  getCleanAppState,
  editGasFeeForm,
  clickNestedButton,
};<|MERGE_RESOLUTION|>--- conflicted
+++ resolved
@@ -657,13 +657,8 @@
   });
 };
 
-<<<<<<< HEAD
-const DAPP_URL = 'http://127.0.0.1:8080';
-const DAPP_URL_WITHOUT_SCHEMA = '127.0.0.1:8080';
-=======
 const DAPP_HOST_ADDRESS = '127.0.0.1:8080';
 const DAPP_URL = `http://${DAPP_HOST_ADDRESS}`;
->>>>>>> ed5ec2d2
 const DAPP_ONE_URL = 'http://127.0.0.1:8081';
 
 const openDapp = async (driver, contract = null, dappURL = DAPP_URL) => {
