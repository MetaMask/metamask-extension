--- conflicted
+++ resolved
@@ -1057,9 +1057,4 @@
   tempToggleSettingRedesignedTransactionConfirmations,
   openMenuSafe,
   sentryRegEx,
-<<<<<<< HEAD
-  enableExperimentalMode,
-=======
-  createWebSocketConnection,
->>>>>>> bb1c77e8
 };