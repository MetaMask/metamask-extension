const { strict: assert } = require('assert');
const path = require('path');
const { promises: fs, writeFileSync, readFileSync } = require('fs');
const BigNumber = require('bignumber.js');
const mockttp = require('mockttp');
const detectPort = require('detect-port');
const { difference } = require('lodash');
const createStaticServer = require('../../development/create-static-server');
const { tEn } = require('../lib/i18n-helpers');
const { setupMocking } = require('./mock-e2e');
const { Ganache } = require('./seeder/ganache');
const FixtureServer = require('./fixture-server');
const PhishingWarningPageServer = require('./phishing-warning-page-server');
const { buildWebDriver } = require('./webdriver');
const { PAGES } = require('./webdriver/driver');
const GanacheSeeder = require('./seeder/ganache-seeder');
const { Bundler } = require('./bundler');
const { SMART_CONTRACTS } = require('./seeder/smart-contracts');
const {
  ERC_4337_ACCOUNT,
  DEFAULT_GANACHE_ETH_BALANCE_DEC,
} = require('./constants');
const {
  getServerMochaToBackground,
} = require('./background-socket/server-mocha-to-background');

const tinyDelayMs = 200;
const regularDelayMs = tinyDelayMs * 2;
const largeDelayMs = regularDelayMs * 2;
const veryLargeDelayMs = largeDelayMs * 2;
const dappBasePort = 8080;

const createDownloadFolder = async (downloadsFolder) => {
  await fs.rm(downloadsFolder, { recursive: true, force: true });
  await fs.mkdir(downloadsFolder, { recursive: true });
};

const convertToHexValue = (val) => `0x${new BigNumber(val, 10).toString(16)}`;

const convertETHToHexGwei = (eth) => convertToHexValue(eth * 10 ** 18);

async function withFixtures(options, testSuite) {
  const {
    dapp,
    fixtures,
    ganacheOptions,
    smartContract,
    driverOptions,
    dappOptions,
    title,
    ignoredConsoleErrors = [],
    dappPath = undefined,
    disableGanache,
    disableServerMochaToBackground = false,
    dappPaths,
    testSpecificMock = function () {
      // do nothing.
    },
    useBundler,
    usePaymaster,
    ethConversionInUsd,
  } = options;

  const fixtureServer = new FixtureServer();
  let ganacheServer;
  if (!disableGanache) {
    ganacheServer = new Ganache();
  }
  const bundlerServer = new Bundler();
  const https = await mockttp.generateCACertificate();
  const mockServer = mockttp.getLocal({ https, cors: true });
  const secondaryGanacheServer = [];
  let numberOfDapps = dapp ? 1 : 0;
  const dappServer = [];
  const phishingPageServer = new PhishingWarningPageServer();

  if (!disableServerMochaToBackground) {
    getServerMochaToBackground();
  }

  let webDriver;
  let driver;
  let failed = false;
  try {
    if (!disableGanache) {
      await ganacheServer.start(ganacheOptions);
    }
    let contractRegistry;

    if (smartContract && !disableGanache) {
      const ganacheSeeder = new GanacheSeeder(ganacheServer.getProvider());
      const contracts =
        smartContract instanceof Array ? smartContract : [smartContract];
      await Promise.all(
        contracts.map((contract) =>
          ganacheSeeder.deploySmartContract(contract),
        ),
      );
      contractRegistry = ganacheSeeder.getContractRegistry();
    }

    if (ganacheOptions?.concurrent) {
      ganacheOptions.concurrent.forEach(async (ganacheSettings) => {
        const { port, chainId, ganacheOptions2 } = ganacheSettings;
        const server = new Ganache();
        secondaryGanacheServer.push(server);
        await server.start({
          blockTime: 2,
          chain: { chainId },
          port,
          vmErrorsOnRPCResponse: false,
          ...ganacheOptions2,
        });
      });
    }

    if (!disableGanache && useBundler) {
      await initBundler(bundlerServer, ganacheServer, usePaymaster);
    }

    await fixtureServer.start();
    fixtureServer.loadJsonState(fixtures, contractRegistry);
    await phishingPageServer.start();
    if (dapp) {
      if (dappOptions?.numberOfDapps) {
        numberOfDapps = dappOptions.numberOfDapps;
      }
      for (let i = 0; i < numberOfDapps; i++) {
        let dappDirectory;
        if (dappPath || (dappPaths && dappPaths[i])) {
          dappDirectory = path.resolve(__dirname, dappPath || dappPaths[i]);
        } else {
          dappDirectory = path.resolve(
            __dirname,
            '..',
            '..',
            'node_modules',
            '@metamask',
            'test-dapp',
            'dist',
          );
        }
        dappServer.push(createStaticServer(dappDirectory));
        dappServer[i].listen(`${dappBasePort + i}`);
        await new Promise((resolve, reject) => {
          dappServer[i].on('listening', resolve);
          dappServer[i].on('error', reject);
        });
      }
    }
    const { mockedEndpoint, getPrivacyReport } = await setupMocking(
      mockServer,
      testSpecificMock,
      {
        chainId: ganacheOptions?.chainId || 1337,
        ethConversionInUsd,
      },
    );
    if ((await detectPort(8000)) !== 8000) {
      throw new Error(
        'Failed to set up mock server, something else may be running on port 8000.',
      );
    }
    await mockServer.start(8000);

    driver = (await buildWebDriver(driverOptions)).driver;
    webDriver = driver.driver;

    if (process.env.SELENIUM_BROWSER === 'chrome') {
      await driver.checkBrowserForExceptions(ignoredConsoleErrors);
      await driver.checkBrowserForConsoleErrors(ignoredConsoleErrors);
    }

    let driverProxy;
    if (process.env.E2E_DEBUG === 'true') {
      driverProxy = new Proxy(driver, {
        get(target, prop, receiver) {
          const originalProperty = target[prop];
          if (typeof originalProperty === 'function') {
            return (...args) => {
              console.log(
                `[driver] Called '${prop}' with arguments ${JSON.stringify(
                  args,
                ).slice(0, 200)}`, // limit the length of the log entry to 200 characters
              );
              return originalProperty.bind(target)(...args);
            };
          }
          return Reflect.get(target, prop, receiver);
        },
      });
    }

    console.log(`\nExecuting testcase: '${title}'\n`);

    await testSuite({
      driver: driverProxy ?? driver,
      contractRegistry,
      ganacheServer,
      secondaryGanacheServer,
      mockedEndpoint,
      bundlerServer,
      mockServer,
    });

    const errorsAndExceptions = driver.summarizeErrorsAndExceptions();
    if (errorsAndExceptions) {
      throw new Error(errorsAndExceptions);
    }

    // At this point the suite has executed successfully, so we can log out a success message
    // (Note: a Chrome browser error will unfortunately pop up after this success message)
    console.log(`\nSuccess on testcase: '${title}'\n`);

    // Evaluate whether any new hosts received network requests during E2E test
    // suite execution. If so, fail the test unless the
    // --update-privacy-snapshot was specified. In that case, update the
    // snapshot file.
    const privacySnapshotRaw = readFileSync('./privacy-snapshot.json');
    const privacySnapshot = JSON.parse(privacySnapshotRaw);
    const privacyReport = getPrivacyReport();

    // We must add to our privacyReport all of the known hosts that are
    // included in the privacySnapshot. If no new hosts were requested during
    // this test suite execution, then the mergedReport and the privacySnapshot
    // should be identical.
    const mergedReport = [
      ...new Set([...privacyReport, ...privacySnapshot]),
    ].sort();

    // To determine if a new host was requested, we use the lodash difference
    // method to generate an array of the items included in the first argument
    // but not in the second
    const newHosts = difference(mergedReport, privacySnapshot);

    if (newHosts.length > 0) {
      if (process.env.UPDATE_PRIVACY_SNAPSHOT === 'true') {
        writeFileSync(
          './privacy-snapshot.json',
          JSON.stringify(mergedReport, null, 2),
        );
      } else {
        throw new Error(
          `A new host not contained in the privacy-snapshot received a network
           request during test execution. Please update the privacy-snapshot
           file by passing the --update-privacy-snapshot option to the test
           command or add the new hosts to the snapshot manually.

           New hosts found: ${newHosts}.`,
        );
      }
    }
  } catch (error) {
    failed = true;
    if (webDriver) {
      try {
        await driver.verboseReportOnFailure(title, error);
      } catch (verboseReportError) {
        console.error(verboseReportError);
      }
      if (
        process.env.E2E_LEAVE_RUNNING !== 'true' &&
        (driver.errors.length > 0 || driver.exceptions.length > 0)
      ) {
        /**
         * Navigate to the background
         * forcing background exceptions to be captured
         * proving more helpful context
         */
        await driver.navigate(PAGES.BACKGROUND);
      }
    }

    // Add information to the end of the error message that should surface in the "Tests" tab of CircleCI
    if (process.env.CIRCLE_NODE_INDEX) {
      error.message += `\n  (Ran on CircleCI Node ${process.env.CIRCLE_NODE_INDEX} of ${process.env.CIRCLE_NODE_TOTAL}, Job ${process.env.CIRCLE_JOB})`;
    }

    throw error;
  } finally {
    if (!failed || process.env.E2E_LEAVE_RUNNING !== 'true') {
      await fixtureServer.stop();
      if (ganacheServer) {
        await ganacheServer.quit();
      }

      if (ganacheOptions?.concurrent) {
        secondaryGanacheServer.forEach(async (server) => {
          await server.quit();
        });
      }

      if (useBundler) {
        await bundlerServer.stop();
      }

      if (webDriver) {
        await driver.quit();
      }
      if (dapp) {
        for (let i = 0; i < numberOfDapps; i++) {
          if (dappServer[i] && dappServer[i].listening) {
            await new Promise((resolve, reject) => {
              dappServer[i].close((error) => {
                if (error) {
                  return reject(error);
                }
                return resolve();
              });
            });
          }
        }
      }
      if (phishingPageServer.isRunning()) {
        await phishingPageServer.quit();
      }

      // Since mockServer could be stop'd at another location,
      // use a try/catch to avoid an error
      try {
        await mockServer.stop();
      } catch (e) {
        console.log('mockServer already stopped');
      }
    }
  }
}

const WINDOW_TITLES = Object.freeze({
  ExtensionInFullScreenView: 'MetaMask',
  InstalledExtensions: 'Extensions',
  Dialog: 'MetaMask Dialog',
  Phishing: 'MetaMask Phishing Detection',
  ServiceWorkerSettings: 'Inspect with Chrome Developer Tools',
  SnapSimpleKeyringDapp: 'SSK - Simple Snap Keyring',
  TestDApp: 'E2E Test Dapp',
  TestSnaps: 'Test Snaps',
  ERC4337Snap: 'Account Abstraction Snap',
});

/**
 * @param {*} driver - Selenium driver
 * @param {*} handlesCount - total count of windows that should be loaded
 * @returns handles - an object with window handles, properties in object represent windows:
 *            1. extension: MetaMask extension window
 *            2. dapp: test-app window
 *            3. popup: MetaMask extension popup window
 */
const getWindowHandles = async (driver, handlesCount) => {
  await driver.waitUntilXWindowHandles(handlesCount);
  const windowHandles = await driver.getAllWindowHandles();

  const extension = windowHandles[0];
  const dapp = await driver.switchToWindowWithTitle(
    WINDOW_TITLES.TestDApp,
    windowHandles,
  );
  const popup = windowHandles.find(
    (handle) => handle !== extension && handle !== dapp,
  );
  return { extension, dapp, popup };
};

const importSRPOnboardingFlow = async (driver, seedPhrase, password) => {
  // agree to terms of use
  await driver.clickElement('[data-testid="onboarding-terms-checkbox"]');

  // welcome
  await driver.clickElement('[data-testid="onboarding-import-wallet"]');

  // metrics
  await driver.clickElement('[data-testid="metametrics-no-thanks"]');

  await driver.waitForSelector('.import-srp__actions');
  // import with recovery phrase
  await driver.pasteIntoField(
    '[data-testid="import-srp__srp-word-0"]',
    seedPhrase,
  );
  await driver.clickElement('[data-testid="import-srp-confirm"]');

  // create password
  await driver.fill('[data-testid="create-password-new"]', password);
  await driver.fill('[data-testid="create-password-confirm"]', password);
  await driver.clickElement('[data-testid="create-password-terms"]');
  await driver.clickElement('[data-testid="create-password-import"]');
  await driver.assertElementNotPresent('.loading-overlay');
};

const completeImportSRPOnboardingFlow = async (
  driver,
  seedPhrase,
  password,
) => {
  await importSRPOnboardingFlow(driver, seedPhrase, password);

  // complete
  await driver.clickElement('[data-testid="onboarding-complete-done"]');

  // pin extension
  await driver.clickElement('[data-testid="pin-extension-next"]');
  await driver.clickElement('[data-testid="pin-extension-done"]');
};

const completeImportSRPOnboardingFlowWordByWord = async (
  driver,
  seedPhrase,
  password,
) => {
  // agree to terms of use
  await driver.clickElement('[data-testid="onboarding-terms-checkbox"]');

  // welcome
  await driver.clickElement('[data-testid="onboarding-import-wallet"]');

  // metrics
  await driver.clickElement('[data-testid="metametrics-no-thanks"]');

  // import with recovery phrase, word by word
  const words = seedPhrase.split(' ');
  for (const word of words) {
    await driver.pasteIntoField(
      `[data-testid="import-srp__srp-word-${words.indexOf(word)}"]`,
      word,
    );
  }
  await driver.clickElement('[data-testid="import-srp-confirm"]');

  // create password
  await driver.fill('[data-testid="create-password-new"]', password);
  await driver.fill('[data-testid="create-password-confirm"]', password);
  await driver.clickElement('[data-testid="create-password-terms"]');
  await driver.clickElement('[data-testid="create-password-import"]');

  // wait for loading to complete
  await driver.assertElementNotPresent('.loading-overlay');

  // complete
  await driver.clickElement('[data-testid="onboarding-complete-done"]');

  // pin extension
  await driver.clickElement('[data-testid="pin-extension-next"]');
  await driver.clickElement('[data-testid="pin-extension-done"]');
};

/**
 * Begin the create new wallet flow on onboarding screen.
 *
 * @param {WebDriver} driver
 */
const onboardingBeginCreateNewWallet = async (driver) => {
  // agree to terms of use
  await driver.clickElement('[data-testid="onboarding-terms-checkbox"]');

  // welcome
  await driver.clickElement('[data-testid="onboarding-create-wallet"]');
};

/**
 * Choose either "I Agree" or "No Thanks" on the MetaMetrics onboarding screen
 *
 * @param {WebDriver} driver
 * @param {boolean} option - true to opt into metrics, default is false
 */
const onboardingChooseMetametricsOption = async (driver, option = false) => {
  const optionIdentifier = option ? 'i-agree' : 'no-thanks';
  // metrics
  await driver.clickElement(`[data-testid="metametrics-${optionIdentifier}"]`);
};

/**
 * Set a password for MetaMask during onboarding
 *
 * @param {WebDriver} driver
 * @param {string} password - Password to set
 */
const onboardingCreatePassword = async (driver, password) => {
  // create password
  await driver.fill('[data-testid="create-password-new"]', password);
  await driver.fill('[data-testid="create-password-confirm"]', password);
  await driver.clickElement('[data-testid="create-password-terms"]');
  await driver.clickElement('[data-testid="create-password-wallet"]');
};

/**
 * Choose to secure wallet, and then get recovery phrase and confirm the SRP
 * during onboarding flow.
 *
 * @param {WebDriver} driver
 */
const onboardingRevealAndConfirmSRP = async (driver) => {
  // secure my wallet
  await driver.clickElement('[data-testid="secure-wallet-recommended"]');

  // reveal SRP
  await driver.clickElement('[data-testid="recovery-phrase-reveal"]');

  const revealedSeedPhrase = await driver.findElement(
    '[data-testid="recovery-phrase-chips"]',
  );

  const recoveryPhrase = await revealedSeedPhrase.getText();

  await driver.clickElement('[data-testid="recovery-phrase-next"]');

  // confirm SRP
  const words = recoveryPhrase.split(/\s*(?:[0-9)]+|\n|\.|^$|$)\s*/u);
  const finalWords = words.filter((str) => str !== '');
  assert.equal(finalWords.length, 12);

  await driver.fill('[data-testid="recovery-phrase-input-2"]', finalWords[2]);
  await driver.fill('[data-testid="recovery-phrase-input-3"]', finalWords[3]);
  await driver.fill('[data-testid="recovery-phrase-input-7"]', finalWords[7]);

  await driver.clickElement('[data-testid="confirm-recovery-phrase"]');

  await driver.clickElement({ text: 'Confirm', tag: 'button' });
};

/**
 * Complete the onboarding flow by confirming completion. Final step before the
 * reminder to pin the extension.
 *
 * @param {WebDriver} driver
 */
const onboardingCompleteWalletCreation = async (driver) => {
  // complete
  await driver.findElement({ text: 'Wallet creation successful', tag: 'h2' });
  await driver.clickElement('[data-testid="onboarding-complete-done"]');
};

const onboardingCompleteWalletCreationWithOptOut = async (driver) => {
  // wait for h2 to appear
  await driver.findElement({ text: 'Wallet creation successful', tag: 'h2' });
  // opt-out from third party API
  await driver.clickElement({ text: 'Advanced configuration', tag: 'a' });
  await driver.clickElement(
    '[data-testid="basic-functionality-toggle"] .toggle-button',
  );
  await driver.clickElement('[id="basic-configuration-checkbox"]');
  await driver.clickElement({ text: 'Turn off', tag: 'button' });

  await Promise.all(
    (
      await driver.findClickableElements(
        '.toggle-button.toggle-button--on:not([data-testid="basic-functionality-toggle"] .toggle-button)',
      )
    ).map((toggle) => toggle.click()),
  );
  // complete onboarding
  await driver.clickElement({ text: 'Done', tag: 'button' });
};

/**
 * Move through the steps of pinning extension after successful onboarding
 *
 * @param {WebDriver} driver
 */
const onboardingPinExtension = async (driver) => {
  // pin extension
  await driver.clickElement('[data-testid="pin-extension-next"]');
  await driver.clickElement('[data-testid="pin-extension-done"]');
};

const completeCreateNewWalletOnboardingFlowWithOptOut = async (
  driver,
  password,
) => {
  await onboardingBeginCreateNewWallet(driver);
  await onboardingChooseMetametricsOption(driver, false);
  await onboardingCreatePassword(driver, password);
  await onboardingRevealAndConfirmSRP(driver);
  await onboardingCompleteWalletCreationWithOptOut(driver);
};

const completeCreateNewWalletOnboardingFlow = async (driver, password) => {
  await onboardingBeginCreateNewWallet(driver);
  await onboardingChooseMetametricsOption(driver, false);
  await onboardingCreatePassword(driver, password);
  await onboardingRevealAndConfirmSRP(driver);
  await onboardingCompleteWalletCreation(driver);
  await onboardingPinExtension(driver);
};

const importWrongSRPOnboardingFlow = async (driver, seedPhrase) => {
  // agree to terms of use
  await driver.clickElement('[data-testid="onboarding-terms-checkbox"]');

  // welcome
  await driver.clickElement('[data-testid="onboarding-import-wallet"]');

  // metrics
  await driver.clickElement('[data-testid="metametrics-no-thanks"]');

  // import with recovery phrase
  await driver.pasteIntoField(
    '[data-testid="import-srp__srp-word-0"]',
    seedPhrase,
  );

  const warningText = 'Invalid Secret Recovery Phrase';
  const warnings = await driver.findElements('.import-srp__banner-alert-text');
  const warning = warnings[1];

  assert.equal(await warning.getText(), warningText);
};

const selectDropdownByNum = async (elements, index) => {
  await elements[index].click();
};

const testSRPDropdownIterations = async (options, driver, iterations) => {
  for (let i = 0; i < iterations; i++) {
    await selectDropdownByNum(options, i);
    await new Promise((resolve) => setTimeout(resolve, 1000));

    const formFields = await driver.findElements('.import-srp__srp-word-label');
    const expectedNumFields = 12 + i * 3;
    const actualNumFields = formFields.length;
    assert.equal(actualNumFields, expectedNumFields);
  }
};

const openSRPRevealQuiz = async (driver) => {
  // navigate settings to reveal SRP
  await driver.clickElement('[data-testid="account-options-menu-button"]');

  // fix race condition with mmi build
  if (process.env.MMI) {
    await driver.waitForSelector('[data-testid="global-menu-mmi-portfolio"]');
  }

  await driver.clickElement({ text: 'Settings', tag: 'div' });
  await driver.clickElement({ text: 'Security & privacy', tag: 'div' });
  await driver.clickElement('[data-testid="reveal-seed-words"]');
};

const passwordUnlockOpenSRPRevealQuiz = async (driver) => {
  await unlockWallet(driver);
  await openSRPRevealQuiz(driver);
};

const completeSRPRevealQuiz = async (driver) => {
  // start quiz
  await driver.clickElement('[data-testid="srp-quiz-get-started"]');

  // tap correct answer 1
  await driver.clickElement('[data-testid="srp-quiz-right-answer"]');

  // tap Continue 1
  await driver.clickElement('[data-testid="srp-quiz-continue"]');

  // tap correct answer 2
  await driver.clickElement('[data-testid="srp-quiz-right-answer"]');

  // tap Continue 2
  await driver.clickElement('[data-testid="srp-quiz-continue"]');
};

const tapAndHoldToRevealSRP = async (driver) => {
  await driver.holdMouseDownOnElement(
    {
      text: tEn('holdToRevealSRP'),
      tag: 'span',
    },
    3000,
  );
};

const closeSRPReveal = async (driver) => {
  await driver.clickElement({
    text: tEn('close'),
    tag: 'button',
  });
  await driver.findVisibleElement({
    text: tEn('tokens'),
    tag: 'button',
  });
};

const DAPP_HOST_ADDRESS = '127.0.0.1:8080';
const DAPP_URL = `http://${DAPP_HOST_ADDRESS}`;
const DAPP_ONE_URL = 'http://127.0.0.1:8081';
const DAPP_TWO_URL = 'http://127.0.0.1:8082';

const openDapp = async (driver, contract = null, dappURL = DAPP_URL) => {
  return contract
    ? await driver.openNewPage(`${dappURL}/?contract=${contract}`)
    : await driver.openNewPage(dappURL);
};

const openDappConnectionsPage = async (driver) => {
  await driver.openNewPage(
    `${driver.extensionUrl}/home.html#connections/${encodeURIComponent(
      DAPP_URL,
    )}`,
  );
};

const createDappTransaction = async (driver, transaction) => {
  await openDapp(
    driver,
    null,
    `${DAPP_URL}/request?method=eth_sendTransaction&params=${JSON.stringify([
      transaction,
    ])}`,
  );
};

const switchToOrOpenDapp = async (
  driver,
  contract = null,
  dappURL = DAPP_URL,
) => {
  const handle = await driver.windowHandles.switchToWindowIfKnown(
    WINDOW_TITLES.TestDApp,
  );

  if (!handle) {
    await openDapp(driver, contract, dappURL);
  }
};

const connectToDapp = async (driver) => {
  await openDapp(driver);
  // Connect to dapp
  await driver.clickElement({
    text: 'Connect',
    tag: 'button',
  });

  await switchToNotificationWindow(driver);
  await driver.clickElement({
    text: 'Next',
    tag: 'button',
  });
  await driver.clickElement({
    text: 'Confirm',
    tag: 'button',
  });
  await driver.switchToWindowWithTitle(WINDOW_TITLES.TestDApp);
};

const PRIVATE_KEY =
  '0x7C9529A67102755B7E6102D6D950AC5D5863C98713805CEC576B945B15B71EAC';

const PRIVATE_KEY_TWO =
  '0xa444f52ea41e3a39586d7069cb8e8233e9f6b9dea9cbb700cce69ae860661cc8';

const ACCOUNT_1 = '0x5cfe73b6021e818b776b421b1c4db2474086a7e1';
const ACCOUNT_2 = '0x09781764c08de8ca82e156bbf156a3ca217c7950';

const defaultGanacheOptions = {
  accounts: [
    {
      secretKey: PRIVATE_KEY,
      balance: convertETHToHexGwei(DEFAULT_GANACHE_ETH_BALANCE_DEC),
    },
  ],
};

const defaultGanacheOptionsForType2Transactions = {
  ...defaultGanacheOptions,
  // EVM version that supports type 2 transactions (EIP1559)
  hardfork: 'london',
};

const multipleGanacheOptions = {
  accounts: [
    {
      secretKey: PRIVATE_KEY,
      balance: convertETHToHexGwei(DEFAULT_GANACHE_ETH_BALANCE_DEC),
    },
    {
      secretKey: PRIVATE_KEY_TWO,
      balance: convertETHToHexGwei(DEFAULT_GANACHE_ETH_BALANCE_DEC),
    },
  ],
};

const generateGanacheOptions = ({
  secretKey = PRIVATE_KEY,
  balance = convertETHToHexGwei(DEFAULT_GANACHE_ETH_BALANCE_DEC),
  ...otherProps
}) => {
  const accounts = [
    {
      secretKey,
      balance,
    },
  ];

  return {
    accounts,
    ...otherProps, // eg: hardfork
  };
};

// Edit priority gas fee form
const editGasFeeForm = async (driver, gasLimit, gasPrice) => {
  const inputs = await driver.findElements('input[type="number"]');
  const gasLimitInput = inputs[0];
  const gasPriceInput = inputs[1];
  await gasLimitInput.fill(gasLimit);
  await gasPriceInput.fill(gasPrice);
  await driver.clickElement({ text: 'Save', tag: 'button' });
};

const openActionMenuAndStartSendFlow = async (driver) => {
  await driver.clickElement('[data-testid="eth-overview-send"]');
};

const clickNestedButton = async (driver, tabName) => {
  try {
    await driver.clickElement({ text: tabName, tag: 'button' });
  } catch (error) {
    await driver.clickElement({
      xpath: `//*[contains(text(),"${tabName}")]/parent::button`,
    });
  }
};

const sendScreenToConfirmScreen = async (
  driver,
  recipientAddress,
  quantity,
) => {
  await openActionMenuAndStartSendFlow(driver);
  await driver.fill('[data-testid="ens-input"]', recipientAddress);
  await driver.fill('.unit-input__input', quantity);

  // check if element exists and click it
  await driver.clickElementSafe({
    text: 'I understand',
    tag: 'button',
  });

  await driver.clickElement({ text: 'Continue', tag: 'button' });
};

const sendTransaction = async (
  driver,
  recipientAddress,
  quantity,
  isAsyncFlow = false,
) => {
  await openActionMenuAndStartSendFlow(driver);
  await driver.fill('[data-testid="ens-input"]', recipientAddress);
  await driver.fill('.unit-input__input', quantity);

  await driver.clickElement({
    text: 'Continue',
    tag: 'button',
  });
  await driver.clickElement({
    text: 'Confirm',
    tag: 'button',
  });

  // the default is to do this block, but if we're testing an async flow, it would get stuck here
  if (!isAsyncFlow) {
    await driver.clickElement('[data-testid="account-overview__activity-tab"]');
    await driver.assertElementNotPresent('.transaction-list-item--unconfirmed');
    await driver.findElement('.transaction-list-item');
  }
};

const findAnotherAccountFromAccountList = async (
  driver,
  itemNumber,
  accountName,
) => {
  await driver.clickElement('[data-testid="account-menu-icon"]');
  const accountMenuItemSelector = `.multichain-account-list-item:nth-child(${itemNumber})`;

  await driver.findElement({
    css: `${accountMenuItemSelector} .multichain-account-list-item__account-name__button`,
    text: accountName,
  });

  return accountMenuItemSelector;
};

const TEST_SEED_PHRASE =
  'forum vessel pink push lonely enact gentle tail admit parrot grunt dress';

const TEST_SEED_PHRASE_TWO =
  'phrase upgrade clock rough situate wedding elder clever doctor stamp excess tent';

// Usually happens when onboarded to make sure the state is retrieved from metamaskState properly, or after txn is made
const locateAccountBalanceDOM = async (driver, ganacheServer) => {
  const balanceSelector = '[data-testid="eth-overview__primary-currency"]';
  if (ganacheServer) {
    const balance = await ganacheServer.getBalance();
    await driver.waitForSelector({
      css: balanceSelector,
      text: `${balance} ETH`,
    });
  } else {
    await driver.findElement(balanceSelector);
  }
};

const WALLET_PASSWORD = 'correct horse battery staple';

/**
 * Unlock the wallet with the default password.
 * This method is intended to replace driver.navigate and should not be called after driver.navigate.
 *
 * @param {WebDriver} driver - The webdriver instance
 * @param {object} options - Options for unlocking the wallet
 * @param {boolean} options.navigate - Whether to navigate to the root page prior to unlocking. Defaults to true.
 * @param {boolean} options.waitLoginSuccess - Whether to wait for the login to succeed. Defaults to true.
 */
async function unlockWallet(
  driver,
  options = {
    navigate: true,
    waitLoginSuccess: true,
  },
) {
  if (options.navigate !== false) {
    await driver.navigate();
  }

  await driver.fill('#password', WALLET_PASSWORD);
  await driver.press('#password', driver.Key.ENTER);

  if (options.waitLoginSuccess !== false) {
    // No guard is necessary here, because it goes from present to absent
    await driver.assertElementNotPresent('[data-testid="unlock-page"]');
  }
}

const logInWithBalanceValidation = async (driver, ganacheServer) => {
  await unlockWallet(driver);
  // Wait for balance to load
  await locateAccountBalanceDOM(driver, ganacheServer);
};

function roundToXDecimalPlaces(number, decimalPlaces) {
  return Math.round(number * 10 ** decimalPlaces) / 10 ** decimalPlaces;
}

function generateRandNumBetween(x, y) {
  const min = Math.min(x, y);
  const max = Math.max(x, y);
  const randomNumber = Math.random() * (max - min) + min;

  return randomNumber;
}

function genRandInitBal(minETHBal = 10, maxETHBal = 100, decimalPlaces = 4) {
  const initialBalance = roundToXDecimalPlaces(
    generateRandNumBetween(minETHBal, maxETHBal),
    decimalPlaces,
  );

  const initialBalanceInHex = convertETHToHexGwei(initialBalance);

  return { initialBalance, initialBalanceInHex };
}

/**
 * This method handles clicking the sign button on signature confirmation
 * screen.
 *
 * @param {object} options - Options for the function.
 * @param {WebDriver} options.driver - The WebDriver instance controlling the browser.
 * @param {string} [options.locatorID] - ID of the signature element (if any).
 * @param {boolean} [options.snapSigInsights] - Whether to wait for the insights snap to be ready before clicking the sign button.
 */
async function clickSignOnSignatureConfirmation({
  driver,
  locatorID = null,
  snapSigInsights = false,
}) {
  if (snapSigInsights) {
    // there is no condition we can wait for to know the snap is ready,
    // so we have to add a small delay as the last alternative to avoid flakiness.
    await driver.delay(regularDelayMs);
  }

  await driver.clickElement({ text: 'Sign', tag: 'button' });

  // #ethSign has a second Sign confirmation button that says "Your funds may be at risk"
  if (locatorID === '#ethSign') {
    await driver.clickElement({
      text: 'Sign',
      tag: 'button',
      css: '[data-testid="signature-warning-sign-button"]',
    });
  }
}

/**
 * Some signing methods have extra security that requires the user to click a
 * button to validate that they have verified the details. This method handles
 * performing the necessary steps to click that button.
 *
 * @param {WebDriver} driver
 */
async function validateContractDetails(driver) {
  const verifyDetailsBtnSelector =
    '.signature-request-content__verify-contract-details';

  await driver.clickElement(verifyDetailsBtnSelector);
  await driver.clickElement({ text: 'Got it', tag: 'button' });

  await driver.clickElementSafe(
    '[data-testid="signature-request-scroll-button"]',
  );
}

/**
 * @deprecated since the background socket was added, and special handling is no longer necessary
 * Just call `await driver.switchToWindowWithTitle(WINDOW_TITLES.Dialog)` instead.
 * @param {WebDriver} driver
 */
async function switchToNotificationWindow(driver) {
  await driver.switchToWindowWithTitle(WINDOW_TITLES.Dialog);
}

/**
 * When mocking the segment server and returning an array of mocks from the
 * mockServer method, this method will allow getting all of the seen requests
 * for each mock in the array.
 *
 * @param {WebDriver} driver
 * @param {import('mockttp').MockedEndpoint[]} mockedEndpoints
 * @param {boolean} hasRequest
 * @returns {import('mockttp/dist/pluggable-admin').MockttpClientResponse[]}
 */
async function getEventPayloads(driver, mockedEndpoints, hasRequest = true) {
  await driver.wait(
    async () => {
      let isPending = true;

      for (const mockedEndpoint of mockedEndpoints) {
        isPending = await mockedEndpoint.isPending();
      }

      return isPending === !hasRequest;
    },
    driver.timeout,
    true,
  );
  const mockedRequests = [];
  for (const mockedEndpoint of mockedEndpoints) {
    mockedRequests.push(...(await mockedEndpoint.getSeenRequests()));
  }

  return (
    await Promise.all(
      mockedRequests.map(async (req) => {
        return (await req.body?.getJson())?.batch;
      }),
    )
  ).flat();
}

// Asserts that  each request passes all assertions in one group of assertions, and the order does not matter.
function assertInAnyOrder(requests, assertions) {
  // Clone the array to avoid mutating the original
  const assertionsClone = [...assertions];

  return (
    requests.every((request) => {
      for (let a = 0; a < assertionsClone.length; a++) {
        const assertionArray = assertionsClone[a];

        const passed = assertionArray.reduce(
          (acc, currAssertionFn) => currAssertionFn(request) && acc,
          true,
        );

        if (passed) {
          // Remove the used assertion array
          assertionsClone.splice(a, 1);
          // Exit the loop early since we found a matching assertion
          return true;
        }
      }

      // No matching assertion found for this request
      return false;
    }) &&
    // Ensure all assertions were used
    assertionsClone.length === 0
  );
}

async function getCleanAppState(driver) {
  return await driver.executeScript(
    () =>
      window.stateHooks?.getCleanAppState &&
      window.stateHooks.getCleanAppState(),
  );
}

async function initBundler(bundlerServer, ganacheServer, usePaymaster) {
  try {
    const ganacheSeeder = new GanacheSeeder(ganacheServer.getProvider());

    await ganacheSeeder.deploySmartContract(SMART_CONTRACTS.ENTRYPOINT);

    await ganacheSeeder.deploySmartContract(
      SMART_CONTRACTS.SIMPLE_ACCOUNT_FACTORY,
    );

    if (usePaymaster) {
      await ganacheSeeder.deploySmartContract(
        SMART_CONTRACTS.VERIFYING_PAYMASTER,
      );

      await ganacheSeeder.paymasterDeposit(convertETHToHexGwei(1));
    }

    await ganacheSeeder.transfer(ERC_4337_ACCOUNT, convertETHToHexGwei(10));

    await bundlerServer.start();
  } catch (error) {
    console.log('Failed to initialize bundler', error);
    throw error;
  }
}

async function removeSelectedAccount(driver) {
  await driver.clickElement('[data-testid="account-menu-icon"]');
  await driver.clickElement(
    '.multichain-account-list-item--selected [data-testid="account-list-item-menu-button"]',
  );
  await driver.clickElement('[data-testid="account-list-menu-remove"]');
  await driver.clickElement({ text: 'Remove', tag: 'button' });
}

async function getSelectedAccountAddress(driver) {
  await driver.clickElement('[data-testid="account-options-menu-button"]');
  await driver.clickElement('[data-testid="account-list-menu-details"]');
  const accountAddress = await (
    await driver.findElement('[data-testid="address-copy-button-text"]')
  ).getText();
  await driver.clickElement('.mm-box button[aria-label="Close"]');

  return accountAddress;
}

<<<<<<< HEAD
=======
/**
 * Rather than using the FixtureBuilder#withPreferencesController to set the setting
 * we need to manually set the setting because the migration #122 overrides this.
 * We should be able to remove this when we delete the redesignedConfirmationsEnabled setting.
 *
 * @param driver
 */
async function tempToggleSettingRedesignedConfirmations(driver) {
  // Ensure we are on the extension window
  await driver.switchToWindowWithTitle(WINDOW_TITLES.ExtensionInFullScreenView);

  // Open settings menu button
  const accountOptionsMenuSelector =
    '[data-testid="account-options-menu-button"]';
  await driver.waitForSelector(accountOptionsMenuSelector);
  await driver.clickElement(accountOptionsMenuSelector);

  // fix race condition with mmi build
  if (process.env.MMI) {
    await driver.waitForSelector('[data-testid="global-menu-mmi-portfolio"]');
  }

  // Click settings from dropdown menu
  await driver.clickElement('[data-testid="global-menu-settings"]');

  // Click Experimental tab
  const experimentalTabRawLocator = {
    text: 'Experimental',
    tag: 'div',
  };
  await driver.clickElement(experimentalTabRawLocator);

  // Click redesignedConfirmationsEnabled toggle
  await driver.clickElement(
    '[data-testid="toggle-redesigned-confirmations-container"]',
  );
}

/**
 * Opens the account options menu safely, handling potential race conditions
 * with the MMI build.
 *
 * @param {WebDriver} driver - The WebDriver instance used to interact with the browser.
 * @returns {Promise<void>} A promise that resolves when the menu is opened and any necessary waits are complete.
 */
async function openMenuSafe(driver) {
  await driver.clickElement('[data-testid="account-options-menu-button"]');

  // fix race condition with mmi build
  if (process.env.MMI) {
    await driver.waitForSelector('[data-testid="global-menu-mmi-portfolio"]');
  }
}

>>>>>>> ffa86dd8
module.exports = {
  DAPP_HOST_ADDRESS,
  DAPP_URL,
  DAPP_ONE_URL,
  DAPP_TWO_URL,
  TEST_SEED_PHRASE,
  TEST_SEED_PHRASE_TWO,
  PRIVATE_KEY,
  PRIVATE_KEY_TWO,
  ACCOUNT_1,
  ACCOUNT_2,
  getWindowHandles,
  convertToHexValue,
  tinyDelayMs,
  regularDelayMs,
  largeDelayMs,
  veryLargeDelayMs,
  withFixtures,
  importSRPOnboardingFlow,
  completeImportSRPOnboardingFlow,
  completeImportSRPOnboardingFlowWordByWord,
  completeCreateNewWalletOnboardingFlow,
  completeCreateNewWalletOnboardingFlowWithOptOut,
  openSRPRevealQuiz,
  passwordUnlockOpenSRPRevealQuiz,
  completeSRPRevealQuiz,
  closeSRPReveal,
  tapAndHoldToRevealSRP,
  createDownloadFolder,
  importWrongSRPOnboardingFlow,
  testSRPDropdownIterations,
  openDapp,
  openDappConnectionsPage,
  createDappTransaction,
  switchToOrOpenDapp,
  connectToDapp,
  multipleGanacheOptions,
  defaultGanacheOptions,
  sendTransaction,
  sendScreenToConfirmScreen,
  findAnotherAccountFromAccountList,
  unlockWallet,
  logInWithBalanceValidation,
  locateAccountBalanceDOM,
  generateGanacheOptions,
  WALLET_PASSWORD,
  WINDOW_TITLES,
  convertETHToHexGwei,
  roundToXDecimalPlaces,
  generateRandNumBetween,
  clickSignOnSignatureConfirmation,
  validateContractDetails,
  switchToNotificationWindow,
  getEventPayloads,
  onboardingBeginCreateNewWallet,
  onboardingChooseMetametricsOption,
  onboardingCreatePassword,
  onboardingRevealAndConfirmSRP,
  onboardingCompleteWalletCreation,
  onboardingPinExtension,
  assertInAnyOrder,
  genRandInitBal,
  openActionMenuAndStartSendFlow,
  getCleanAppState,
  editGasFeeForm,
  clickNestedButton,
  defaultGanacheOptionsForType2Transactions,
  removeSelectedAccount,
  getSelectedAccountAddress,
<<<<<<< HEAD
=======
  tempToggleSettingRedesignedConfirmations,
  openMenuSafe,
>>>>>>> ffa86dd8
};<|MERGE_RESOLUTION|>--- conflicted
+++ resolved
@@ -1145,8 +1145,6 @@
   return accountAddress;
 }
 
-<<<<<<< HEAD
-=======
 /**
  * Rather than using the FixtureBuilder#withPreferencesController to set the setting
  * we need to manually set the setting because the migration #122 overrides this.
@@ -1201,7 +1199,6 @@
   }
 }
 
->>>>>>> ffa86dd8
 module.exports = {
   DAPP_HOST_ADDRESS,
   DAPP_URL,
@@ -1271,9 +1268,5 @@
   defaultGanacheOptionsForType2Transactions,
   removeSelectedAccount,
   getSelectedAccountAddress,
-<<<<<<< HEAD
-=======
-  tempToggleSettingRedesignedConfirmations,
   openMenuSafe,
->>>>>>> ffa86dd8
 };