--- conflicted
+++ resolved
@@ -96,11 +96,7 @@
  * @property {Bundler} bundlerServer - The bundler server.
  * @property {mockttp.Mockttp} mockServer - The mock server.
  * @property {object} manifestFlags - Flags to add to the manifest in order to change things at runtime.
-<<<<<<< HEAD
- * @property {string} extensionId - the ID that the extension can be found at via externally_connectable.
-=======
  * @property {string} extensionId - The extension ID (useful for connecting via `externally_connectable`).
->>>>>>> 2228a13c
  */
 
 /**
@@ -148,12 +144,7 @@
   }
 
   let driver;
-<<<<<<< HEAD
   let webDriver;
-  let extensionId;
-  let failed = false;
-
-=======
   let extensionId;
   let failed = false;
 
@@ -163,7 +154,6 @@
   let localNode;
   const localNodes = [];
 
->>>>>>> 2228a13c
   try {
     // Start servers based on the localNodes array
     for (let i = 0; i < localNodeOptsNormalized.length; i++) {
