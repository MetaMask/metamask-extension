const { strict: assert } = require('assert');
const path = require('path');

const enLocaleMessages = require('../../app/_locales/en/messages.json');
const createStaticServer = require('../../development/create-static-server');
const {
  TEST_SEED_PHRASE_TWO,
  tinyDelayMs,
  regularDelayMs,
  largeDelayMs,
  veryLargeDelayMs,
  openDapp,
} = require('./helpers');
const { buildWebDriver } = require('./webdriver');
const Ganache = require('./ganache');

const ganacheServer = new Ganache();
const dappPort = 8080;

describe('MetaMask @no-mmi', function () {
  let driver;
  let dappServer;
  let tokenAddress;

  this.bail(true);

  let failed = false;

  before(async function () {
    await ganacheServer.start();
    const dappDirectory = path.resolve(
      __dirname,
      '..',
      '..',
      'node_modules',
      '@metamask',
      'test-dapp',
      'dist',
    );
    dappServer = createStaticServer(dappDirectory);
    dappServer.listen(dappPort);
    await new Promise((resolve, reject) => {
      dappServer.on('listening', resolve);
      dappServer.on('error', reject);
    });
    const result = await buildWebDriver();
    driver = result.driver;
    await driver.navigate();
  });

  afterEach(async function () {
    if (process.env.SELENIUM_BROWSER === 'chrome') {
      await driver.checkBrowserForConsoleErrors(false);
    }
    if (this.currentTest.state === 'failed') {
      failed = true;
      await driver.verboseReportOnFailure(this.currentTest.title);
    }
  });

  after(async function () {
    if (process.env.E2E_LEAVE_RUNNING === 'true' && failed) {
      return;
    }
    await ganacheServer.quit();
    await driver.quit();
    await new Promise((resolve, reject) => {
      dappServer.close((error) => {
        if (error) {
          return reject(error);
        }
        return resolve();
      });
    });
  });

  describe('Going through the first time flow', function () {
    it('clicks the "Create New Wallet" button on the welcome screen', async function () {
      await driver.clickElement('[data-testid="onboarding-terms-checkbox"]');
      await driver.clickElement('[data-testid="onboarding-create-wallet"]');
    });

    it('clicks the "No thanks" option on the metametrics opt-in screen', async function () {
      await driver.clickElement('[data-testid="metametrics-no-thanks"]');
    });

    it('accepts a secure password', async function () {
      const password = 'correct horse battery staple';
      await driver.fill('[data-testid="create-password-new"]', password);
      await driver.fill('[data-testid="create-password-confirm"]', password);
      await driver.clickElement('[data-testid="create-password-terms"]');
      await driver.clickElement('[data-testid="create-password-wallet"]');
    });

    it('renders the Secret Recovery Phrase intro screen', async function () {
      await driver.clickElement('[data-testid="secure-wallet-recommended"]');
    });

    let chipTwo, chipThree, chipSeven;

    it('reveals the Secret Recovery Phrase', async function () {
      await driver.clickElement('[data-testid="recovery-phrase-reveal"]');
      chipTwo = await (
        await driver.findElement('[data-testid="recovery-phrase-chip-2"]')
      ).getText();
      chipThree = await (
        await driver.findElement('[data-testid="recovery-phrase-chip-3"]')
      ).getText();
      chipSeven = await (
        await driver.findElement('[data-testid="recovery-phrase-chip-7"]')
      ).getText();
      await driver.clickElement('[data-testid="recovery-phrase-next"]');
    });

    it('can retype the Secret Recovery Phrase', async function () {
      await driver.fill('[data-testid="recovery-phrase-input-2"]', chipTwo);
      await driver.fill('[data-testid="recovery-phrase-input-3"]', chipThree);
      await driver.fill('[data-testid="recovery-phrase-input-7"]', chipSeven);
      await driver.clickElement('[data-testid="recovery-phrase-confirm"]');
    });

    it('clicks through the success screen', async function () {
      await driver.clickElement('[data-testid="onboarding-complete-done"]');
      await driver.clickElement('[data-testid="pin-extension-next"]');
      await driver.clickElement('[data-testid="pin-extension-done"]');
    });
  });

  describe('Import Secret Recovery Phrase', function () {
    it('logs out of the vault', async function () {
      await driver.clickElement('[data-testid="account-options-menu-button"]');
      await driver.delay(regularDelayMs);

      const lockButton = await driver.findClickableElement(
        '[data-testid="global-menu-lock"]',
      );
      assert.equal(await lockButton.getText(), 'Lock MetaMask');
      await lockButton.click();
      await driver.delay(regularDelayMs);
    });

    it('imports Secret Recovery Phrase', async function () {
      const restoreSeedLink = await driver.findClickableElement(
        '.unlock-page__link',
      );
      assert.equal(await restoreSeedLink.getText(), 'Forgot password?');
      await restoreSeedLink.click();
      await driver.delay(regularDelayMs);

      await driver.pasteIntoField(
        '[data-testid="import-srp__srp-word-0"]',
        TEST_SEED_PHRASE_TWO,
      );

      await driver.fill('#password', 'correct horse battery staple');
      await driver.fill('#confirm-password', 'correct horse battery staple');
      await driver.clickElement({
        text: enLocaleMessages.restore.message,
        tag: 'button',
      });
      await driver.delay(regularDelayMs);
    });

    it('balance renders', async function () {
      await driver.waitForSelector({
        css: '[data-testid="eth-overview__primary-currency"] .currency-display-component__text',
        text: '1000',
      });
      await driver.delay(regularDelayMs);
    });
  });

  describe('Add a custom token from a dapp', function () {
    let windowHandles;
    let extension;
    let popup;
    let dapp;
    it('connects the dapp', async function () {
      await openDapp(driver);
      await driver.delay(regularDelayMs);

      await driver.clickElement({ text: 'Connect', tag: 'button' });

      await driver.delay(regularDelayMs);

      await driver.waitUntilXWindowHandles(3);
      windowHandles = await driver.getAllWindowHandles();

      extension = windowHandles[0];
      dapp = await driver.switchToWindowWithTitle(
        'E2E Test Dapp',
        windowHandles,
      );
      popup = windowHandles.find(
        (handle) => handle !== extension && handle !== dapp,
      );

      await driver.switchToWindow(popup);

      await driver.delay(regularDelayMs);

      await driver.clickElement({ text: 'Next', tag: 'button' });
      await driver.clickElement({ text: 'Connect', tag: 'button' });

      await driver.waitUntilXWindowHandles(2);
      await driver.switchToWindow(dapp);
      await driver.delay(regularDelayMs);
    });

    it('creates a new token', async function () {
      await driver.clickElement({ text: 'Create Token', tag: 'button' });
      windowHandles = await driver.waitUntilXWindowHandles(3);

      popup = windowHandles[2];
      await driver.switchToWindow(popup);
      await driver.delay(regularDelayMs);
      await driver.clickElement({ text: 'Edit', tag: 'button' });

      const inputs = await driver.findElements('input[type="number"]');
      const gasLimitInput = inputs[0];
      const gasPriceInput = inputs[1];
      await gasLimitInput.fill('4700000');
      await gasPriceInput.fill('20');
      await driver.delay(veryLargeDelayMs);
      await driver.clickElement({ text: 'Save', tag: 'button' });
      await driver.delay(veryLargeDelayMs);
      await driver.clickElement({ text: 'Confirm', tag: 'button' });

      await driver.delay(regularDelayMs);

      await driver.switchToWindow(dapp);
      await driver.delay(tinyDelayMs);

      const tokenContractAddress = await driver.waitForSelector({
        css: '#tokenAddress',
        text: '0x',
      });
      tokenAddress = await tokenContractAddress.getText();

      await driver.delay(regularDelayMs);
      await driver.closeAllWindowHandlesExcept([extension, dapp]);
      await driver.delay(regularDelayMs);
      await driver.switchToWindow(extension);
      await driver.delay(largeDelayMs);
    });

    it('clicks on the import tokens button', async function () {
      await driver.clickElement(`[data-testid="home__asset-tab"]`);
      await driver.clickElement({ text: 'Import tokens', tag: 'button' });
      await driver.delay(regularDelayMs);
    });

    it('picks the newly created Test token', async function () {
      await driver.clickElement({
        text: 'Custom token',
        tag: 'button',
      });
      await driver.delay(regularDelayMs);

      await driver.fill(
        '[data-testid="import-tokens-modal-custom-address"]',
        tokenAddress,
      );
      await driver.delay(regularDelayMs);

      await driver.clickElement({ text: 'Next', tag: 'button' });
      await driver.delay(regularDelayMs);

      await driver.clickElement(
        '[data-testid="import-tokens-modal-import-button"]',
      );
      await driver.delay(regularDelayMs);
    });

    it('renders the balance for the new token', async function () {
      await driver.waitForSelector({
        css: '.wallet-overview .token-overview__primary-balance',
        text: '10 TST',
      });
      await driver.delay(regularDelayMs);
    });
  });

  describe('Send token from inside MetaMask', function () {
    it('starts to send a transaction', async function () {
      await driver.clickElement('[data-testid="eth-overview-send"]');
      await driver.delay(regularDelayMs);

      await driver.fill(
        'input[placeholder="Enter public address (0x) or ENS name"]',
        '0x2f318C334780961FB129D2a6c30D0763d9a5C970',
      );

      driver.fill('.unit-input__input', '1');
    });

    it('transitions to the confirm screen', async function () {
      // Continue to next screen
      await driver.waitForElementNotPresent('.loading-overlay');
      await driver.clickElement({ text: 'Next', tag: 'button' });
    });

    it('displays the token transfer data', async function () {
<<<<<<< HEAD
      await driver.waitForElementNotPresent('.loading-overlay');
      await driver.clickElement({ text: 'Hex', tag: 'button' });
      await driver.delay(regularDelayMs);

      await driver.findElement({
        tag: 'span',
        text: 'Transfer',
      });
=======
      await driver.clickElement({ text: 'Hex', tag: 'button' });
      await driver.delay(regularDelayMs);

      const functionType = await driver.findElement(
        '.confirm-page-container-content__function-type',
      );
      const functionTypeText = await functionType.getText();
      assert(functionTypeText.match('Transfer'));

      const tokenAmount = await driver.findElement(
        '.confirm-page-container-summary__title-text',
      );
      const tokenAmountText = await tokenAmount.getText();
      assert.equal(tokenAmountText, '1 TST');
>>>>>>> 17bcd588

      await driver.findElement({
        tag: 'h1',
        text: '1 TST',
      });

      await driver.waitForSelector({
        tag: 'p',
        text: '0xa9059cbb0000000000000000000000002f318c334780961fb129d2a6c30d0763d9a5c97',
      });

      await driver.clickElement({ text: 'Details', tag: 'button' });
      await driver.delay(regularDelayMs);
    });

    it('customizes gas', async function () {
      await driver.clickElement({ text: 'Edit', tag: 'button' });
      await driver.delay(largeDelayMs);
      const inputs = await driver.findElements('input[type="number"]');
      const gasLimitInput = inputs[0];
      const gasPriceInput = inputs[1];
      await gasLimitInput.fill('100000');
      await gasPriceInput.fill('100');
      await driver.delay(veryLargeDelayMs);
      await driver.clickElement({ text: 'Save', tag: 'button' });
      await driver.delay(veryLargeDelayMs);
    });

    it('submits the transaction', async function () {
      await driver.clickElement({ text: 'Confirm', tag: 'button' });
      await driver.delay(regularDelayMs);
    });

    it('finds the transaction in the transactions list', async function () {
      await driver.waitForSelector({
        css: '.transaction-list__completed-transactions [data-testid="transaction-list-item-primary-currency"]',
        text: '-1 TST',
      });

      await driver.waitForSelector({
        css: '[data-testid="activity-list-item-action"]',
        text: 'Send TST',
      });
    });
  });

  describe('Send a custom token from dapp', function () {
    it('sends an already created token', async function () {
      const windowHandles = await driver.getAllWindowHandles();
      const extension = windowHandles[0];
      const dapp = await driver.switchToWindowWithTitle(
        'E2E Test Dapp',
        windowHandles,
      );
      await driver.delay(regularDelayMs);

      await driver.switchToWindow(dapp);
      await driver.delay(tinyDelayMs);

      await driver.clickElement({ text: 'Transfer Tokens', tag: 'button' });

      await driver.switchToWindow(extension);
      await driver.delay(largeDelayMs);

      await driver.findElements('.transaction-list__pending-transactions');
      await driver.waitForSelector({
        css: '[data-testid="transaction-list-item-primary-currency"]',
        text: '-1.5 TST',
      });
      await driver.clickElement(
        '[data-testid="transaction-list-item-primary-currency"]',
      );
      await driver.delay(regularDelayMs);

      const transactionAmounts = await driver.findElements(
        '.currency-display-component__text',
      );
      const transactionAmount = transactionAmounts[0];
      assert(await transactionAmount.getText(), '1.5 TST');
    });

    it('customizes gas', async function () {
      await driver.delay(veryLargeDelayMs);
      await driver.clickElement({ text: 'Edit', tag: 'button' });
      await driver.delay(veryLargeDelayMs);
      await driver.clickElement({
        text: 'Edit suggested gas fee',
        tag: 'button',
      });
      await driver.delay(veryLargeDelayMs);
      const inputs = await driver.findElements('input[type="number"]');
      const gasLimitInput = inputs[0];
      const gasPriceInput = inputs[1];
      await gasLimitInput.fill('60000');
      await gasPriceInput.fill('10');
      await driver.delay(veryLargeDelayMs);
      await driver.clickElement({ text: 'Save', tag: 'button' });
      await driver.delay(veryLargeDelayMs);
      await driver.findElement({ tag: 'span', text: '0.0006' });
    });

    it('submits the transaction', async function () {
      await driver.findElement({
        tag: 'h1',
        text: '1.5 TST',
      });

      await driver.clickElement({ text: 'Confirm', tag: 'button' });
      await driver.delay(regularDelayMs);
    });

    it('finds the transaction in the transactions list', async function () {
      await driver.waitForSelector({
        css: '.transaction-list__completed-transactions [data-testid="transaction-list-item-primary-currency"]',
        text: '-1.5 TST',
      });

      await driver.waitForSelector({
        css: '[data-testid="activity-list-item-action"]',
        text: 'Send TST',
      });
    });

    it('checks balance', async function () {
      await driver.clickElement({
        text: 'Tokens',
        tag: 'button',
      });

      await driver.waitForSelector({
        css: '[data-testid="multichain-token-list-item-value"]',
        text: '7.5 TST',
      });

      await driver.clickElement({
        text: 'Activity',
        tag: 'button',
      });
    });
  });

  describe('Transfers a custom token from dapp when no gas value is specified', function () {
    it('transfers an already created token, without specifying gas', async function () {
      const windowHandles = await driver.getAllWindowHandles();
      const extension = windowHandles[0];
      const dapp = await driver.switchToWindowWithTitle(
        'E2E Test Dapp',
        windowHandles,
      );
      await driver.closeAllWindowHandlesExcept([extension, dapp]);
      await driver.delay(regularDelayMs);

      await driver.switchToWindow(dapp);

      await driver.clickElement({
        text: 'Transfer Tokens Without Gas',
        tag: 'button',
      });

      await driver.switchToWindow(extension);
      await driver.delay(veryLargeDelayMs);

      await driver.wait(async () => {
        const pendingTxes = await driver.findElements(
          '.transaction-list__pending-transactions .activity-list-item',
        );
        return pendingTxes.length === 1;
      }, 10000);

      await driver.waitForSelector({
        css: '[data-testid="transaction-list-item-primary-currency"]',
        text: '-1.5 TST',
      });
      await driver.clickElement('.activity-list-item');
      await driver.delay(regularDelayMs);
    });

    it('submits the transaction', async function () {
      await driver.waitForElementNotPresent('.loading-overlay');
      await driver.clickElement({ text: 'Confirm', tag: 'button' });
      await driver.delay(largeDelayMs * 2);
    });

    it('finds the transaction in the transactions list', async function () {
      await driver.waitForSelector({
        // Select the heading of the first transaction list item in the
        // completed transaction list with text matching Send TST
        css: '.transaction-list__completed-transactions .activity-list-item [data-testid="activity-list-item-action"]',
        text: 'Send TST',
      });

      await driver.waitForSelector({
        css: '.transaction-list__completed-transactions .activity-list-item [data-testid="transaction-list-item-primary-currency"]',
        text: '-1.5 TST',
      });
    });
  });
});<|MERGE_RESOLUTION|>--- conflicted
+++ resolved
@@ -3,24 +3,21 @@
 
 const enLocaleMessages = require('../../app/_locales/en/messages.json');
 const createStaticServer = require('../../development/create-static-server');
-const {
-  TEST_SEED_PHRASE_TWO,
-  tinyDelayMs,
-  regularDelayMs,
-  largeDelayMs,
-  veryLargeDelayMs,
-  openDapp,
-} = require('./helpers');
+const { tinyDelayMs, regularDelayMs, largeDelayMs } = require('./helpers');
 const { buildWebDriver } = require('./webdriver');
 const Ganache = require('./ganache');
+const { ensureXServerIsRunning } = require('./x-server');
 
 const ganacheServer = new Ganache();
 const dappPort = 8080;
 
-describe('MetaMask @no-mmi', function () {
+describe('MetaMask', function () {
   let driver;
   let dappServer;
   let tokenAddress;
+
+  const testSeedPhrase =
+    'phrase upgrade clock rough situate wedding elder clever doctor stamp excess tent';
 
   this.bail(true);
 
@@ -43,6 +40,12 @@
       dappServer.on('listening', resolve);
       dappServer.on('error', reject);
     });
+    if (
+      process.env.SELENIUM_BROWSER === 'chrome' &&
+      process.env.CI === 'true'
+    ) {
+      await ensureXServerIsRunning();
+    }
     const result = await buildWebDriver();
     driver = result.driver;
     await driver.navigate();
@@ -50,7 +53,14 @@
 
   afterEach(async function () {
     if (process.env.SELENIUM_BROWSER === 'chrome') {
-      await driver.checkBrowserForConsoleErrors(false);
+      const errors = await driver.checkBrowserForConsoleErrors(driver);
+      if (errors.length) {
+        const errorReports = errors.map((err) => err.message);
+        const errorMessage = `Errors found in browser console:\n${errorReports.join(
+          '\n',
+        )}`;
+        console.error(new Error(errorMessage));
+      }
     }
     if (this.currentTest.state === 'failed') {
       failed = true;
@@ -75,82 +85,125 @@
   });
 
   describe('Going through the first time flow', function () {
-    it('clicks the "Create New Wallet" button on the welcome screen', async function () {
-      await driver.clickElement('[data-testid="onboarding-terms-checkbox"]');
-      await driver.clickElement('[data-testid="onboarding-create-wallet"]');
+    it('clicks the continue button on the welcome screen', async function () {
+      await driver.findElement('.welcome-page__header');
+      await driver.clickElement({
+        text: enLocaleMessages.getStarted.message,
+        tag: 'button',
+      });
+      await driver.delay(largeDelayMs);
+    });
+
+    it('clicks the "Create New Wallet" option', async function () {
+      await driver.clickElement({ text: 'Create a Wallet', tag: 'button' });
+      await driver.delay(largeDelayMs);
     });
 
     it('clicks the "No thanks" option on the metametrics opt-in screen', async function () {
-      await driver.clickElement('[data-testid="metametrics-no-thanks"]');
+      await driver.clickElement('.btn-secondary');
+      await driver.delay(largeDelayMs);
     });
 
     it('accepts a secure password', async function () {
-      const password = 'correct horse battery staple';
-      await driver.fill('[data-testid="create-password-new"]', password);
-      await driver.fill('[data-testid="create-password-confirm"]', password);
-      await driver.clickElement('[data-testid="create-password-terms"]');
-      await driver.clickElement('[data-testid="create-password-wallet"]');
-    });
+      await driver.fill(
+        '.first-time-flow__form #create-password',
+        'correct horse battery staple',
+      );
+      await driver.fill(
+        '.first-time-flow__form #confirm-password',
+        'correct horse battery staple',
+      );
+
+      await driver.clickElement('.first-time-flow__checkbox');
+
+      await driver.clickElement('.first-time-flow__form button');
+      await driver.delay(regularDelayMs);
+    });
+
+    let seedPhrase;
 
     it('renders the Secret Recovery Phrase intro screen', async function () {
-      await driver.clickElement('[data-testid="secure-wallet-recommended"]');
-    });
-
-    let chipTwo, chipThree, chipSeven;
+      await driver.clickElement('.seed-phrase-intro__left button');
+      await driver.delay(regularDelayMs);
+    });
 
     it('reveals the Secret Recovery Phrase', async function () {
-      await driver.clickElement('[data-testid="recovery-phrase-reveal"]');
-      chipTwo = await (
-        await driver.findElement('[data-testid="recovery-phrase-chip-2"]')
-      ).getText();
-      chipThree = await (
-        await driver.findElement('[data-testid="recovery-phrase-chip-3"]')
-      ).getText();
-      chipSeven = await (
-        await driver.findElement('[data-testid="recovery-phrase-chip-7"]')
-      ).getText();
-      await driver.clickElement('[data-testid="recovery-phrase-next"]');
-    });
+      const byRevealButton =
+        '.reveal-seed-phrase__secret-blocker .reveal-seed-phrase__reveal-button';
+      await driver.findElement(byRevealButton);
+      await driver.clickElement(byRevealButton);
+      await driver.delay(regularDelayMs);
+
+      const revealedSeedPhrase = await driver.findElement(
+        '.reveal-seed-phrase__secret-words',
+      );
+      seedPhrase = await revealedSeedPhrase.getText();
+      assert.equal(seedPhrase.split(' ').length, 12);
+      await driver.delay(regularDelayMs);
+
+      await driver.clickElement({
+        text: enLocaleMessages.next.message,
+        tag: 'button',
+      });
+      await driver.delay(regularDelayMs);
+    });
+
+    async function clickWordAndWait(word) {
+      await driver.clickElement(
+        `[data-testid="seed-phrase-sorted"] [data-testid="draggable-seed-${word}"]`,
+      );
+      await driver.delay(tinyDelayMs);
+    }
 
     it('can retype the Secret Recovery Phrase', async function () {
-      await driver.fill('[data-testid="recovery-phrase-input-2"]', chipTwo);
-      await driver.fill('[data-testid="recovery-phrase-input-3"]', chipThree);
-      await driver.fill('[data-testid="recovery-phrase-input-7"]', chipSeven);
-      await driver.clickElement('[data-testid="recovery-phrase-confirm"]');
+      const words = seedPhrase.split(' ');
+
+      for (const word of words) {
+        await clickWordAndWait(word);
+      }
+
+      await driver.clickElement({ text: 'Confirm', tag: 'button' });
+      await driver.delay(regularDelayMs);
     });
 
     it('clicks through the success screen', async function () {
-      await driver.clickElement('[data-testid="onboarding-complete-done"]');
-      await driver.clickElement('[data-testid="pin-extension-next"]');
-      await driver.clickElement('[data-testid="pin-extension-done"]');
+      await driver.findElement({ text: 'Congratulations', tag: 'div' });
+      await driver.clickElement({
+        text: enLocaleMessages.endOfFlowMessage10.message,
+        tag: 'button',
+      });
+      await driver.delay(regularDelayMs);
     });
   });
 
   describe('Import Secret Recovery Phrase', function () {
     it('logs out of the vault', async function () {
-      await driver.clickElement('[data-testid="account-options-menu-button"]');
+      await driver.clickElement('.account-menu__icon');
       await driver.delay(regularDelayMs);
 
       const lockButton = await driver.findClickableElement(
-        '[data-testid="global-menu-lock"]',
-      );
-      assert.equal(await lockButton.getText(), 'Lock MetaMask');
+        '.account-menu__lock-button',
+      );
+      assert.equal(await lockButton.getText(), 'Lock');
       await lockButton.click();
       await driver.delay(regularDelayMs);
     });
 
     it('imports Secret Recovery Phrase', async function () {
       const restoreSeedLink = await driver.findClickableElement(
-        '.unlock-page__link',
-      );
-      assert.equal(await restoreSeedLink.getText(), 'Forgot password?');
+        '.unlock-page__link--import',
+      );
+      assert.equal(
+        await restoreSeedLink.getText(),
+        'import using Secret Recovery Phrase',
+      );
       await restoreSeedLink.click();
       await driver.delay(regularDelayMs);
 
-      await driver.pasteIntoField(
-        '[data-testid="import-srp__srp-word-0"]',
-        TEST_SEED_PHRASE_TWO,
-      );
+      await driver.clickElement('.import-account__checkbox-container');
+
+      await driver.fill('.import-account__secret-phrase', testSeedPhrase);
+      await driver.delay(regularDelayMs);
 
       await driver.fill('#password', 'correct horse battery staple');
       await driver.fill('#confirm-password', 'correct horse battery staple');
@@ -163,8 +216,8 @@
 
     it('balance renders', async function () {
       await driver.waitForSelector({
-        css: '[data-testid="eth-overview__primary-currency"] .currency-display-component__text',
-        text: '1000',
+        css: '[data-testid="wallet-balance"] .list-item__heading',
+        text: '100 ETH',
       });
       await driver.delay(regularDelayMs);
     });
@@ -176,7 +229,7 @@
     let popup;
     let dapp;
     it('connects the dapp', async function () {
-      await openDapp(driver);
+      await driver.openNewPage('http://127.0.0.1:8080/');
       await driver.delay(regularDelayMs);
 
       await driver.clickElement({ text: 'Connect', tag: 'button' });
@@ -214,17 +267,16 @@
       popup = windowHandles[2];
       await driver.switchToWindow(popup);
       await driver.delay(regularDelayMs);
-      await driver.clickElement({ text: 'Edit', tag: 'button' });
+      await driver.clickElement({ text: 'Edit', tag: 'button' }, 10000);
 
       const inputs = await driver.findElements('input[type="number"]');
       const gasLimitInput = inputs[0];
       const gasPriceInput = inputs[1];
       await gasLimitInput.fill('4700000');
       await gasPriceInput.fill('20');
-      await driver.delay(veryLargeDelayMs);
-      await driver.clickElement({ text: 'Save', tag: 'button' });
-      await driver.delay(veryLargeDelayMs);
-      await driver.clickElement({ text: 'Confirm', tag: 'button' });
+      await driver.delay(1000);
+      await driver.clickElement({ text: 'Save', tag: 'button' }, 10000);
+      await driver.clickElement({ text: 'Confirm', tag: 'button' }, 10000);
 
       await driver.delay(regularDelayMs);
 
@@ -246,29 +298,24 @@
 
     it('clicks on the import tokens button', async function () {
       await driver.clickElement(`[data-testid="home__asset-tab"]`);
-      await driver.clickElement({ text: 'Import tokens', tag: 'button' });
+      await driver.clickElement({ text: 'import tokens', tag: 'a' });
       await driver.delay(regularDelayMs);
     });
 
     it('picks the newly created Test token', async function () {
       await driver.clickElement({
-        text: 'Custom token',
-        tag: 'button',
-      });
-      await driver.delay(regularDelayMs);
-
-      await driver.fill(
-        '[data-testid="import-tokens-modal-custom-address"]',
-        tokenAddress,
-      );
-      await driver.delay(regularDelayMs);
-
-      await driver.clickElement({ text: 'Next', tag: 'button' });
-      await driver.delay(regularDelayMs);
-
-      await driver.clickElement(
-        '[data-testid="import-tokens-modal-import-button"]',
-      );
+        text: 'Custom Token',
+        tag: 'button',
+      });
+      await driver.delay(regularDelayMs);
+
+      await driver.fill('#custom-address', tokenAddress);
+      await driver.delay(regularDelayMs);
+
+      await driver.clickElement({ text: 'Add Custom Token', tag: 'button' });
+      await driver.delay(regularDelayMs);
+
+      await driver.clickElement({ text: 'Import Tokens', tag: 'button' });
       await driver.delay(regularDelayMs);
     });
 
@@ -287,7 +334,7 @@
       await driver.delay(regularDelayMs);
 
       await driver.fill(
-        'input[placeholder="Enter public address (0x) or ENS name"]',
+        'input[placeholder="Search, public address (0x), or ENS"]',
         '0x2f318C334780961FB129D2a6c30D0763d9a5C970',
       );
 
@@ -296,21 +343,12 @@
 
     it('transitions to the confirm screen', async function () {
       // Continue to next screen
-      await driver.waitForElementNotPresent('.loading-overlay');
+      await driver.delay(largeDelayMs);
       await driver.clickElement({ text: 'Next', tag: 'button' });
+      await driver.delay(regularDelayMs);
     });
 
     it('displays the token transfer data', async function () {
-<<<<<<< HEAD
-      await driver.waitForElementNotPresent('.loading-overlay');
-      await driver.clickElement({ text: 'Hex', tag: 'button' });
-      await driver.delay(regularDelayMs);
-
-      await driver.findElement({
-        tag: 'span',
-        text: 'Transfer',
-      });
-=======
       await driver.clickElement({ text: 'Hex', tag: 'button' });
       await driver.delay(regularDelayMs);
 
@@ -325,17 +363,18 @@
       );
       const tokenAmountText = await tokenAmount.getText();
       assert.equal(tokenAmountText, '1 TST');
->>>>>>> 17bcd588
-
-      await driver.findElement({
-        tag: 'h1',
-        text: '1 TST',
-      });
-
-      await driver.waitForSelector({
-        tag: 'p',
-        text: '0xa9059cbb0000000000000000000000002f318c334780961fb129d2a6c30d0763d9a5c97',
-      });
+
+      const confirmDataDiv = await driver.findElement(
+        '.confirm-page-container-content__data-box',
+      );
+      const confirmDataText = await confirmDataDiv.getText();
+
+      await driver.delay(regularDelayMs);
+      assert(
+        confirmDataText.match(
+          /0xa9059cbb0000000000000000000000002f318c334780961fb129d2a6c30d0763d9a5c97/u,
+        ),
+      );
 
       await driver.clickElement({ text: 'Details', tag: 'button' });
       await driver.delay(regularDelayMs);
@@ -349,9 +388,8 @@
       const gasPriceInput = inputs[1];
       await gasLimitInput.fill('100000');
       await gasPriceInput.fill('100');
-      await driver.delay(veryLargeDelayMs);
-      await driver.clickElement({ text: 'Save', tag: 'button' });
-      await driver.delay(veryLargeDelayMs);
+      await driver.delay(1000);
+      await driver.clickElement({ text: 'Save', tag: 'button' }, 10000);
     });
 
     it('submits the transaction', async function () {
@@ -360,13 +398,17 @@
     });
 
     it('finds the transaction in the transactions list', async function () {
-      await driver.waitForSelector({
-        css: '.transaction-list__completed-transactions [data-testid="transaction-list-item-primary-currency"]',
-        text: '-1 TST',
-      });
-
-      await driver.waitForSelector({
-        css: '[data-testid="activity-list-item-action"]',
+      await driver.waitForSelector(
+        {
+          css:
+            '.transaction-list__completed-transactions .transaction-list-item__primary-currency',
+          text: '-1 TST',
+        },
+        { timeout: 10000 },
+      );
+
+      await driver.waitForSelector({
+        css: '.list-item__heading',
         text: 'Send TST',
       });
     });
@@ -391,13 +433,14 @@
       await driver.delay(largeDelayMs);
 
       await driver.findElements('.transaction-list__pending-transactions');
-      await driver.waitForSelector({
-        css: '[data-testid="transaction-list-item-primary-currency"]',
-        text: '-1.5 TST',
-      });
-      await driver.clickElement(
-        '[data-testid="transaction-list-item-primary-currency"]',
-      );
+      await driver.waitForSelector(
+        {
+          css: '.transaction-list-item__primary-currency',
+          text: '-1.5 TST',
+        },
+        { timeout: 10000 },
+      );
+      await driver.clickElement('.transaction-list-item__primary-currency');
       await driver.delay(regularDelayMs);
 
       const transactionAmounts = await driver.findElements(
@@ -408,61 +451,192 @@
     });
 
     it('customizes gas', async function () {
-      await driver.delay(veryLargeDelayMs);
       await driver.clickElement({ text: 'Edit', tag: 'button' });
-      await driver.delay(veryLargeDelayMs);
-      await driver.clickElement({
-        text: 'Edit suggested gas fee',
-        tag: 'button',
-      });
-      await driver.delay(veryLargeDelayMs);
+      await driver.delay(largeDelayMs);
+      await driver.clickElement(
+        { text: 'Edit suggested gas fee', tag: 'button' },
+        10000,
+      );
+      await driver.delay(1000);
       const inputs = await driver.findElements('input[type="number"]');
       const gasLimitInput = inputs[0];
       const gasPriceInput = inputs[1];
       await gasLimitInput.fill('60000');
       await gasPriceInput.fill('10');
-      await driver.delay(veryLargeDelayMs);
+      await driver.delay(1000);
+      await driver.clickElement({ text: 'Save', tag: 'button' }, 10000);
+      await driver.findElement({ tag: 'span', text: '0.0006' });
+    });
+
+    it('submits the transaction', async function () {
+      const tokenAmount = await driver.findElement(
+        '.confirm-page-container-summary__title-text',
+      );
+      const tokenAmountText = await tokenAmount.getText();
+      assert.equal(tokenAmountText, '1.5 TST');
+
+      await driver.clickElement({ text: 'Confirm', tag: 'button' });
+      await driver.delay(regularDelayMs);
+    });
+
+    it('finds the transaction in the transactions list', async function () {
+      await driver.waitForSelector({
+        css:
+          '.transaction-list__completed-transactions .transaction-list-item__primary-currency',
+        text: '-1.5 TST',
+      });
+
+      await driver.waitForSelector({
+        css: '.list-item__heading',
+        text: 'Send TST',
+      });
+    });
+
+    it('checks balance', async function () {
+      await driver.clickElement({
+        text: 'Assets',
+        tag: 'button',
+      });
+
+      await driver.waitForSelector({
+        css: '.asset-list-item__token-button',
+        text: '7.5 TST',
+      });
+
+      await driver.clickElement({
+        text: 'Activity',
+        tag: 'button',
+      });
+    });
+  });
+
+  describe('Approves a custom token from dapp', function () {
+    it('approves an already created token', async function () {
+      const windowHandles = await driver.getAllWindowHandles();
+      const extension = windowHandles[0];
+      const dapp = await driver.switchToWindowWithTitle(
+        'E2E Test Dapp',
+        windowHandles,
+      );
+      await driver.closeAllWindowHandlesExcept([extension, dapp]);
+      await driver.delay(regularDelayMs);
+
+      await driver.switchToWindow(dapp);
+      await driver.delay(tinyDelayMs);
+
+      await driver.clickElement({ text: 'Approve Tokens', tag: 'button' });
+
+      await driver.switchToWindow(extension);
+      await driver.delay(regularDelayMs);
+
+      await driver.wait(async () => {
+        const pendingTxes = await driver.findElements(
+          '.transaction-list__pending-transactions .transaction-list-item',
+        );
+        return pendingTxes.length === 1;
+      }, 10000);
+
+      await driver.waitForSelector({
+        // Selects only the very first transaction list item immediately following the 'Pending' header
+        css:
+          '.transaction-list__pending-transactions .transaction-list__header + .transaction-list-item .list-item__heading',
+        text: 'Approve TST spend limit',
+      });
+
+      await driver.clickElement('.transaction-list-item');
+      await driver.delay(regularDelayMs);
+    });
+
+    it('displays the token approval data', async function () {
+      await driver.clickElement(
+        '.confirm-approve-content__view-full-tx-button',
+      );
+      await driver.delay(regularDelayMs);
+
+      const functionType = await driver.findElement(
+        '.confirm-approve-content__data .confirm-approve-content__small-text',
+      );
+      const functionTypeText = await functionType.getText();
+      assert.equal(functionTypeText, 'Function: Approve');
+
+      const confirmDataDiv = await driver.findElement(
+        '.confirm-approve-content__data__data-block',
+      );
+      const confirmDataText = await confirmDataDiv.getText();
+      assert(
+        confirmDataText.match(
+          /0x095ea7b30000000000000000000000009bc5baf874d2da8d216ae9f137804184ee5afef4/u,
+        ),
+      );
+    });
+
+    it('customizes gas', async function () {
+      await driver.clickElement('.confirm-approve-content__small-blue-text');
+      await driver.delay(regularDelayMs);
+      await driver.clickElement(
+        { text: 'Edit suggested gas fee', tag: 'button' },
+        10000,
+      );
+      await driver.delay(regularDelayMs);
+
+      const [gasLimitInput, gasPriceInput] = await driver.findElements(
+        'input[type="number"]',
+      );
+
+      await gasPriceInput.fill('10');
+      await driver.delay(50);
+
+      await gasLimitInput.fill('60001');
+
+      await driver.delay(1000);
+
+      await driver.clickElement({ text: 'Save', tag: 'button' }, 10000);
+
+      const gasFeeInEth = await driver.findElement(
+        '.confirm-approve-content__transaction-details-content__secondary-fee',
+      );
+      assert.equal(await gasFeeInEth.getText(), '0.0006 ETH');
+    });
+
+    it('edits the permission', async function () {
+      const editButtons = await driver.findClickableElements(
+        '.confirm-approve-content__small-blue-text',
+      );
+      await editButtons[2].click();
+
+      // wait for permission modal to be visible
+      const permissionModal = await driver.findVisibleElement('span .modal');
+      const radioButtons = await driver.findClickableElements(
+        '.edit-approval-permission__edit-section__radio-button',
+      );
+      await radioButtons[1].click();
+
+      await driver.fill('input', '5');
+      await driver.delay(regularDelayMs);
+
       await driver.clickElement({ text: 'Save', tag: 'button' });
-      await driver.delay(veryLargeDelayMs);
-      await driver.findElement({ tag: 'span', text: '0.0006' });
+
+      // wait for permission modal to be removed from DOM.
+      await permissionModal.waitForElementState('hidden');
+
+      const permissionInfo = await driver.findElements(
+        '.confirm-approve-content__medium-text',
+      );
+      const amountDiv = permissionInfo[0];
+      assert.equal(await amountDiv.getText(), '5 TST');
     });
 
     it('submits the transaction', async function () {
-      await driver.findElement({
-        tag: 'h1',
-        text: '1.5 TST',
-      });
-
       await driver.clickElement({ text: 'Confirm', tag: 'button' });
       await driver.delay(regularDelayMs);
     });
 
     it('finds the transaction in the transactions list', async function () {
       await driver.waitForSelector({
-        css: '.transaction-list__completed-transactions [data-testid="transaction-list-item-primary-currency"]',
-        text: '-1.5 TST',
-      });
-
-      await driver.waitForSelector({
-        css: '[data-testid="activity-list-item-action"]',
-        text: 'Send TST',
-      });
-    });
-
-    it('checks balance', async function () {
-      await driver.clickElement({
-        text: 'Tokens',
-        tag: 'button',
-      });
-
-      await driver.waitForSelector({
-        css: '[data-testid="multichain-token-list-item-value"]',
-        text: '7.5 TST',
-      });
-
-      await driver.clickElement({
-        text: 'Activity',
-        tag: 'button',
+        // Select only the heading of the first entry in the transaction list.
+        css:
+          '.transaction-list__completed-transactions .transaction-list-item:first-child .list-item__heading',
+        text: 'Approve TST spend limit',
       });
     });
   });
@@ -486,25 +660,25 @@
       });
 
       await driver.switchToWindow(extension);
-      await driver.delay(veryLargeDelayMs);
+      await driver.delay(regularDelayMs);
 
       await driver.wait(async () => {
         const pendingTxes = await driver.findElements(
-          '.transaction-list__pending-transactions .activity-list-item',
+          '.transaction-list__pending-transactions .transaction-list-item',
         );
         return pendingTxes.length === 1;
       }, 10000);
 
       await driver.waitForSelector({
-        css: '[data-testid="transaction-list-item-primary-currency"]',
+        css: '.transaction-list-item__primary-currency',
         text: '-1.5 TST',
       });
-      await driver.clickElement('.activity-list-item');
+      await driver.clickElement('.transaction-list-item');
       await driver.delay(regularDelayMs);
     });
 
     it('submits the transaction', async function () {
-      await driver.waitForElementNotPresent('.loading-overlay');
+      await driver.delay(largeDelayMs * 2);
       await driver.clickElement({ text: 'Confirm', tag: 'button' });
       await driver.delay(largeDelayMs * 2);
     });
@@ -513,14 +687,84 @@
       await driver.waitForSelector({
         // Select the heading of the first transaction list item in the
         // completed transaction list with text matching Send TST
-        css: '.transaction-list__completed-transactions .activity-list-item [data-testid="activity-list-item-action"]',
+        css:
+          '.transaction-list__completed-transactions .transaction-list-item:first-child .list-item__heading',
         text: 'Send TST',
       });
 
       await driver.waitForSelector({
-        css: '.transaction-list__completed-transactions .activity-list-item [data-testid="transaction-list-item-primary-currency"]',
+        css:
+          '.transaction-list__completed-transactions .transaction-list-item:first-child .transaction-list-item__primary-currency',
         text: '-1.5 TST',
       });
     });
   });
+
+  describe('Approves a custom token from dapp when no gas value is specified', function () {
+    it('approves an already created token', async function () {
+      const windowHandles = await driver.getAllWindowHandles();
+      const extension = windowHandles[0];
+      const dapp = await driver.switchToWindowWithTitle(
+        'E2E Test Dapp',
+        windowHandles,
+      );
+      await driver.closeAllWindowHandlesExcept([extension, dapp]);
+      await driver.delay(regularDelayMs);
+
+      await driver.switchToWindow(dapp);
+      await driver.delay(tinyDelayMs);
+
+      await driver.clickElement({
+        text: 'Approve Tokens Without Gas',
+        tag: 'button',
+      });
+
+      await driver.switchToWindow(extension);
+      await driver.delay(regularDelayMs);
+
+      await driver.wait(async () => {
+        const pendingTxes = await driver.findElements(
+          '.transaction-list__pending-transactions .transaction-list-item',
+        );
+        return pendingTxes.length === 1;
+      }, 10000);
+
+      await driver.waitForSelector({
+        // Selects only the very first transaction list item immediately following the 'Pending' header
+        css:
+          '.transaction-list__pending-transactions .transaction-list__header + .transaction-list-item .list-item__heading',
+        text: 'Approve TST spend limit',
+      });
+
+      await driver.clickElement('.transaction-list-item');
+      await driver.delay(regularDelayMs);
+    });
+
+    it('shows the correct recipient', async function () {
+      await driver.clickElement(
+        '.confirm-approve-content__view-full-tx-button',
+      );
+      await driver.delay(regularDelayMs);
+
+      const permissionInfo = await driver.findElements(
+        '.confirm-approve-content__medium-text',
+      );
+      const recipientDiv = permissionInfo[1];
+      assert.equal(await recipientDiv.getText(), '0x2f318C33...C970');
+    });
+
+    it('submits the transaction', async function () {
+      await driver.delay(1000);
+      await driver.clickElement({ text: 'Confirm', tag: 'button' });
+      await driver.delay(regularDelayMs);
+    });
+
+    it('finds the transaction in the transactions list', async function () {
+      await driver.waitForSelector({
+        css:
+          '.transaction-list__completed-transactions .transaction-list-item:first-child .list-item__heading',
+        text: 'Approve TST spend limit',
+      });
+    });
+  });
 });