--- conflicted
+++ resolved
@@ -822,10 +822,6 @@
       await driver.clickElement(
         By.xpath(`//button[contains(text(), 'Confirm')]`)
       )
-<<<<<<< HEAD
-      await driver.delay(regularDelayMs * 2)
-=======
->>>>>>> 1b42d936
 
       await driver.delay(regularDelayMs)
       const navigationElement = await driver.findElement(
@@ -1131,10 +1127,6 @@
       await driver.clickElement(
         By.xpath(`//button[contains(text(), 'Confirm')]`)
       )
-<<<<<<< HEAD
-      await driver.delay(regularDelayMs * 2)
-=======
->>>>>>> 1b42d936
 
       await driver.switchToWindow(dapp)
       await driver.delay(regularDelayMs)
