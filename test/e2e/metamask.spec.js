--- conflicted
+++ resolved
@@ -466,10 +466,6 @@
         })
       })
       describe('Check output for data type : BOOLEAN', () => {
-<<<<<<< HEAD
-=======
-
->>>>>>> dca7c49f
         it("Select method 'returnBoolean'", async function () {
           const field = await waitUntilShowUp(screens.executeMethod.selectArrow)
           await field.click()
