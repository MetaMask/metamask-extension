const fs = require('fs')
const mkdirp = require('mkdirp')
const path = require('path')
const assert = require('assert')
const pify = require('pify')
const webdriver = require('selenium-webdriver')
const { By, Key } = webdriver
const { delay, buildChromeWebDriver, buildFirefoxWebdriver, installWebExt, getExtensionIdChrome, getExtensionIdFirefox } = require('./func')
const { menus, screens, elements, NETWORKS } = require('./elements')

describe('Nifty wallet popup page', async function () {
  let driver, accountAddress, tokenAddress, extensionId
  let password = '123456789'

  this.timeout(0)

  before(async function () {
    if (process.env.SELENIUM_BROWSER === 'chrome') {
      const extPath = path.resolve('dist/chrome')
      driver = buildChromeWebDriver(extPath)
      extensionId = await getExtensionIdChrome(driver)
      await driver.get(`chrome-extension://${extensionId}/popup.html`)

    } else if (process.env.SELENIUM_BROWSER === 'firefox') {
      const extPath = path.resolve('dist/firefox')
      driver = buildFirefoxWebdriver()
      await installWebExt(driver, extPath)
      await delay(700)
      extensionId = await getExtensionIdFirefox(driver)
      await driver.get(`moz-extension://${extensionId}/popup.html`)
    }
  })

  afterEach(async function () {
    // logs command not supported in firefox
    // https://github.com/SeleniumHQ/selenium/issues/2910
    if (process.env.SELENIUM_BROWSER === 'chrome') {
      // check for console errors
      const errors = await checkBrowserForConsoleErrors()
      if (errors.length) {
        const errorReports = errors.map(err => err.message)
        const errorMessage = `Errors found in browser console:\n${errorReports.join('\n')}`
        console.log(errorMessage)
      }
    }
    // gather extra data if test failed
    if (this.currentTest.state === 'failed') {
      await verboseReportOnFailure(this.currentTest)
    }
  })

  after(async function () {
      await driver.quit()
  })

  describe('Setup', async function () {

    it('switches to extensions list', async function () {
      await delay(300)
      const windowHandles = await driver.getAllWindowHandles()
      await driver.switchTo().window(windowHandles[0])
      await delay(5000)
    })
  })

  describe('Account Creation', async () => {
    const newAccountName = 'new name'

    it('title is \'Nifty Wallet\'', async () => {
      const title = await driver.getTitle()
      assert.equal(title, 'Nifty Wallet', 'title is incorrect')
    })

    it('screen \'Terms of Use\' has not empty agreement', async () => {
      const terms = await waitUntilShowUp(screens.TOU.agreement, 300)
      const text = await terms.getText()
      assert.equal(text.length > 400, true, 'agreement is too short')
    })

    it('screen \'Terms of Use\' has correct title', async () => {
      const terms = await waitUntilShowUp(screens.TOU.title)
      assert.equal(await terms.getText(), screens.TOU.titleText, 'title is incorrect')
    })

    it('checks if the TOU contains link \'Terms of service\'', async () => {
      const element = await driver.findElement(screens.TOU.linkTerms)
      await scrollTo(screens.TOU.linkTerms)
      assert.notEqual(element, null, ' link \'Terms of service\' isn\'t present')
      assert.equal(await element.getText(), screens.TOU.linkTermsText, 'incorrect name of link \'Terms of service\'')
    })

    it('checks if the button \'Accept\' is present and enabled', async () => {
      const button = await waitUntilShowUp(screens.TOU.button)
      assert.notEqual(button, false, 'button isn\'t present')
      assert.equal(await button.isEnabled(), true, 'button isn\'t enabled')
      assert.equal(await button.getText(), 'Accept', 'button has incorrect name')
      await click(button)
    })

    it('accepts password with length of eight', async () => {
      const passwordBox = await waitUntilShowUp(screens.create.fieldPassword)
      const passwordBoxConfirm = await waitUntilShowUp(screens.create.fieldPasswordConfirm)
      const button = await waitUntilShowUp(screens.create.button)
      assert.equal(await button.getText(), 'Create', 'button has incorrect name')
      await passwordBox.sendKeys(password)
      await passwordBoxConfirm.sendKeys(password)
      await click(button)
    })

    it('shows vault was created and seed phrase', async () => {
      await delay(300)
      const element = await waitUntilShowUp(screens.seedPhrase.fieldPhrase)
      const seedPhrase = await element.getText()
      assert.equal(seedPhrase.split(' ').length, 12)
      const continueAfterSeedPhrase = await waitUntilShowUp(screens.seedPhrase.buttonIveCopied)
      assert.equal(await continueAfterSeedPhrase.getText(), screens.seedPhrase.textButtonIveCopied)
      await click(continueAfterSeedPhrase)
    })

    it('sets provider type to localhost', async function () {
      await setProvider(NETWORKS.LOCALHOST)
      await delay(2000)
    })

    it('copy icon is displayed and clickable', async () => {
      const field = await waitUntilShowUp(screens.main.iconCopy)
      await field.click()
      assert.notEqual(field, false, 'copy icon doesn\'t present')
    })

    it('open  \'Account name\' change dialog', async () => {
      const menu = await waitUntilShowUp(menus.dot.menu)
      await menu.click()
      const field = await waitUntilShowUp(screens.main.edit)
      await field.click()
      const accountName = await waitUntilShowUp(screens.main.accountName)
      assert.notEqual(accountName, false, '\'Account name\' change dialog isn\'t opened')
      assert.equal(await accountName.getAttribute('value'), 'Account 1', 'incorrect placeholder')
    })

    it('fill out new account\'s name', async () => {
      const field = await waitUntilShowUp(screens.main.accountName)
      await field.clear()
      await field.sendKeys(newAccountName)
    })

    it('dialog \'Account name\' is disappeared if click button \'Save\'', async () => {
      const button = await waitUntilShowUp(screens.main.buttons.save)
      assert.equal(await button.getText(), 'Save', 'button has incorrect name')
      assert.notEqual(button, true, 'button \'Save\' does not present')
      await click(button)
      const accountName = await waitUntilShowUp(screens.main.accountName, 10)
      assert.equal(accountName, false, '\'Account name\' change dialog isn\'t opened')
    })

    it('account has new name', async function () {
      const accountMenu = await waitUntilShowUp(menus.account.menu)
      await accountMenu.click()
      const account1 = await waitUntilShowUp(menus.account.account1)
      assert.equal(await account1.getText(), newAccountName, 'account\'s name didn\'t changed')
      await accountMenu.click()
    })

    it('adds a second account', async function () {
      const accountMenu = await waitUntilShowUp(menus.account.menu)
      await accountMenu.click()
      const item = await waitUntilShowUp(menus.account.createAccount)
      await item.click()
    })

    it('shows account address', async function () {
      await delay(300)
      const account = await waitUntilShowUp(screens.main.address)
      accountAddress = await account.getText()
    })

    it('logs out of the vault', async () => {
      const menu = await waitUntilShowUp(menus.sandwich.menu)
      await menu.click()
      await delay(500)
      const button = await waitUntilShowUp(menus.sandwich.logOut)
      assert.equal(await button.getText(), 'Log Out', 'button has incorrect name')
      await button.click()
    })

    it('accepts account password after lock', async () => {
      const box = await waitUntilShowUp(screens.lock.fieldPassword)
      await box.sendKeys(password)
      const button = await waitUntilShowUp(screens.lock.buttonLogin)
      assert.equal(await button.getText(), 'Log In', 'button has incorrect name')
      await click(button)
    })

    it('shows QR code option', async () => {
      const menu = await waitUntilShowUp(menus.dot.menu)
      await menu.click()
      const item = await waitUntilShowUp(menus.dot.showQRcode)
      await item.click()
    })

    it('checks QR code address is the same as account details address', async () => {
      const field = await waitUntilShowUp(screens.QRcode.address)
      const text = await field.getText()
      assert.equal(text.toLowerCase(), accountAddress.toLowerCase(), 'QR addres doesn\'t match')
    })

    it('copy icon is displayed and clickable', async () => {
      const field = await waitUntilShowUp(screens.QRcode.iconCopy)
      await field.click()
      assert.notEqual(field, false, 'copy icon doesn\'t present')
    })

    it('close QR code screen by clicking button arrow', async () => {
      const button = await waitUntilShowUp(screens.QRcode.buttonArrow)
      await click(button)
    })

    it('user is able to open \'Info\' screen', async function () {
      const accountMenu = await waitUntilShowUp(menus.sandwich.menu)
      await accountMenu.click()
      const item = await waitUntilShowUp(menus.sandwich.info)
      await item.click()
    })

    it('screen \'Info\' has correct title', async function () {
      const title = await waitUntilShowUp(screens.info.title)
      assert.equal(await title.getText(), screens.info.titleText, 'title is incorrect')
    })
    it('close \'Info\' screen by clicking button arrow', async () => {
      const button = await waitUntilShowUp(screens.info.buttonArrow)
      await button.click()
    })

  })
  describe('Export private key', async () => {

    it('open dialog', async function () {
      await driver.navigate().refresh()
      const menu = await waitUntilShowUp(menus.dot.menu)
      await menu.click()
      const item = await waitUntilShowUp(menus.dot.exportPR)
      await item.click()
    })

    it('warning is displayed', async function () {
      await waitUntilShowUp(screens.exportPR.error)
      const error = await driver.findElements(screens.exportPR.error)
      assert.equal(error.length, 1, 'warning isn\'t present')
      assert.equal(await error[0].getText(), screens.exportPR.warningText, 'warning\'s text incorrect')
    })

    it('button \'Cancel\' leads back to main screen', async function () {
      const button = await waitUntilShowUp(screens.exportPR.button.cancel)
      assert.equal(await button.getText(), 'Cancel', 'button has incorrect name')
      await click(button)
      const field = await waitUntilShowUp(screens.exportPR.fieldPassword, 20)
      assert.equal(field, false, 'field \'password\' is displayed after closing')
    })

    it('error message if password incorrect', async function () {
      await driver.navigate().refresh()
      const menu = await waitUntilShowUp(menus.dot.menu)
      await menu.click()
      const item = await waitUntilShowUp(menus.dot.exportPR)
      await item.click()
      const field = await waitUntilShowUp(screens.exportPR.fieldPassword)
      await field.sendKeys('abrakadabr')
      const button = await waitUntilShowUp(screens.exportPR.button.submit)
      assert.equal(await button.getText(), 'Submit', 'button has incorrect name')
      await click(button)
      await delay(500)
      const error = await driver.findElements(screens.exportPR.error)
      assert.equal(error.length, 2, 'warning isn\'t present')
      assert.equal(await error[1].getText(), screens.exportPR.errorText, 'error\'s text incorrect')
    })

    it('private key is shown if password correct', async function () {
      const field = await waitUntilShowUp(screens.exportPR.fieldPassword)
      await clearField(field)
      await field.sendKeys(password)
      const button = await waitUntilShowUp(screens.exportPR.button.submit)
      await click(button)
      const key = await waitUntilShowUp(screens.yourPR.key)
      const pr = await key.getText()
      assert.equal(pr.length, 32 * 2, 'private key isn\'t displayed')
    })

    it('icon copy cliboard is displayed and clickable', async function () {
      const field = await waitUntilShowUp(screens.yourPR.copy)
      assert.notEqual(field, false, 'icon copy isn\'t displayed')
    })

    it('file loaded if click button \'Save\' ', async function () {
      const button = await waitUntilShowUp(screens.yourPR.button.save)
      assert.equal(await button.getText(), 'Save as File', 'button has incorrect name')
      assert.notEqual(button, false, 'button \'Save\' isn\'t displayed')
    })

    it('button \'Done\' leads back to main screen', async function () {
      const button = await waitUntilShowUp(screens.yourPR.button.done)
      await click(button)
      const field = await waitUntilShowUp(screens.yourPR.key, 20)
      assert.equal(field, false, 'screen \'Your PR\' is displayed after closing')
      await driver.navigate().refresh()
    })
  })

  describe('Change password', async () => {
    const newPassword = {
      correct: 'abcDEF123!@#',
      short: '123',
      incorrect: '1234567890',
    }
    let fieldNewPassword
    let fieldConfirmNewPassword
    let fieldOldPassword
    let buttonYes

    describe('Check screen "Settings" -> "Change password" ', async () => {

      it('checks if current network name (localhost) is correct', async () => {
        const menu = await waitUntilShowUp(menus.sandwich.menu, 300)
        await menu.click()
        const settings = await waitUntilShowUp(menus.sandwich.settings)
        await settings.click()
        const field = await waitUntilShowUp(screens.settings.currentNetwork)
        assert.equal(await field.getText(), 'http://localhost:8545', 'current network is incorrect')
      })

      it('error should not be displayed', async () => {
        const error = await waitUntilShowUp(screens.settings.error, 10)
        assert.equal(error, false, 'improper error is displayed')
      })

      it('checks if "Change password" button is present and enabled', async () => {
        const menu = await waitUntilShowUp(menus.sandwich.menu, 300)
        await menu.click()
        const settings = await waitUntilShowUp(menus.sandwich.settings)
        await settings.click()
        await waitUntilShowUp(screens.settings.fieldNewRPC)
        const buttons = await driver.findElements(screens.settings.buttons.changePassword)
        await scrollTo(buttons[0])
        assert.equal(buttons.length, 1, 'Button "Change password" is not present')
        assert.equal(await buttons[0].getText(), 'Change password', 'button has incorrect name')
        assert.equal(await buttons[0].isEnabled(), true, 'Button "Change password" is disabled')
        await click(buttons[0])
      })

      it('screen has correct title', async () => {
        const title = await waitUntilShowUp(screens.changePassword.title)
        assert.equal(await title.getText(), screens.changePassword.titleText, '"Change password" screen contains incorrect title')
      })

      it('screen contains correct label', async () => {
        await waitUntilShowUp(screens.changePassword.label)
        const labels = await driver.findElements(screens.changePassword.label)
        assert.equal(labels.length, 1, 'screen "Change password" doesn\'t contain label')
        assert.equal(await labels[0].getText(), screens.changePassword.labelText, 'label contains incorrect title')
      })

      it('clicking the button "No" bring back to "Setting" screen ', async () => {
        const button = await waitUntilShowUp(screens.changePassword.buttonNo)
        assert.equal(await button.getText(), 'No', 'button has incorrect name')
        await click(button)
        const title = await waitUntilShowUp(screens.settings.title)
        assert.equal(await title.getText(), screens.settings.titleText, 'button "No" doesnt open settings screen')
        const buttonChangePass = await driver.findElement(screens.settings.buttons.changePassword)
        await scrollTo(buttonChangePass)
        await click(buttonChangePass)
      })
    })

    describe('Validation of errors ', async () => {

      before(async () => {
        fieldOldPassword = await waitUntilShowUp(screens.changePassword.fieldOldPassword)
        await fieldOldPassword.sendKeys(password)
        fieldNewPassword = await waitUntilShowUp(screens.changePassword.fieldNewPassword)
        fieldConfirmNewPassword = await waitUntilShowUp(screens.changePassword.fieldConfirmNewPassword)
        buttonYes = await waitUntilShowUp(screens.changePassword.buttonYes)
      })

      it('error if new password shorter than 8 digits', async () => {
        await fieldNewPassword.sendKeys(newPassword.short)
        await fieldConfirmNewPassword.sendKeys(newPassword.short)
        assert.equal(await buttonYes.getText(), 'Yes', 'button has incorrect name')
        await click(buttonYes)
        await delay(2000)
        const errors = await driver.findElements(screens.changePassword.error)
        assert.equal(errors.length > 0, true, 'error isn\'t displayed')
        assert.equal(await errors[0].getText(), screens.changePassword.errorText.notLong, 'Error\'s text incorrect')
      })

      it('error if new password  doesn\'t match confirmation', async () => {
        await clearField(fieldNewPassword)
        await clearField(fieldConfirmNewPassword)
        await fieldNewPassword.sendKeys(newPassword.correct)
        await fieldConfirmNewPassword.sendKeys(newPassword.incorrect)
        await click(buttonYes)
        await delay(2000)
        const errors = await driver.findElements(screens.changePassword.error)
        assert.equal(errors.length > 0, true, 'error isn\'t displayed')
        assert.equal(await errors[0].getText(), screens.changePassword.errorText.dontMatch, 'Error\'s text incorrect')
      })

      it('error if new password match old password', async () => {
        await clearField(fieldNewPassword)
        await clearField(fieldConfirmNewPassword)
        await fieldNewPassword.sendKeys(password)
        await fieldConfirmNewPassword.sendKeys(password)
        await click(buttonYes)
        await delay(2000)
        const errors = await driver.findElements(screens.changePassword.error)
        assert.equal(errors.length > 0, true, 'error isn\'t displayed')
        assert.equal(await errors[0].getText(), screens.changePassword.errorText.differ, 'Error\'s text incorrect')
      })

      it('error if old password incorrect', async () => {
        await clearField(fieldOldPassword)
        await fieldOldPassword.sendKeys(newPassword.incorrect)
        await click(buttonYes)
        await click(buttonYes)
        await delay(2000)
        const errors = await driver.findElements(screens.changePassword.error)
        assert.equal(errors.length > 0, true, 'error isn\'t displayed')
        assert.equal(await errors[0].getText(), screens.changePassword.errorText.incorrectPassword, 'Error\'s text incorrect')
      })

      it('no errors if old, new, confirm new passwords are correct; user can change password', async () => {
        await clearField(fieldNewPassword)
        await clearField(fieldOldPassword)
        await clearField(fieldConfirmNewPassword)

        await fieldOldPassword.sendKeys(password)
        await fieldNewPassword.sendKeys(newPassword.correct)
        await fieldConfirmNewPassword.sendKeys(newPassword.correct)
        await click(buttonYes)
        await waitUntilShowUp(screens.settings.buttons.changePassword, 25)
        const buttons = await driver.findElements(screens.settings.buttons.changePassword)
        assert.equal(buttons.length, 1, 'Button "Change password" is not present')
        assert.equal(await buttons[0].isEnabled(), true, 'Button "Change password" is disabled')
      })
    })

    describe('Check if new password is accepted', async () => {

      it('user can log out', async () => {
        const menu = await waitUntilShowUp(menus.sandwich.menu)
        await menu.click()
        const itemLogOut = await waitUntilShowUp(menus.sandwich.logOut)
        await itemLogOut.click()
        const field = await waitUntilShowUp(screens.lock.fieldPassword)
        assert.notEqual(field, false, 'password box isn\'t present after logout')
      })

      it('can\'t login with old password', async () => {
        const field = await waitUntilShowUp(screens.lock.fieldPassword)
        await field.sendKeys(password)
        const button = await waitUntilShowUp(screens.lock.buttonLogin)
        await click(button)
        const error = await waitUntilShowUp(screens.lock.error)
        assert.notEqual(error, false, 'error isn\'t displayed if password incorrect')
        assert.equal(await error.getText(), screens.lock.errorText, 'error\'s text incorrect')
      })

      it('accepts new password after lock', async () => {
        const field = await waitUntilShowUp(screens.lock.fieldPassword)
        await clearField(field)
        await field.sendKeys(newPassword.correct)
        const button = await waitUntilShowUp(screens.lock.buttonLogin)
        await click(button)

        await waitUntilShowUp(screens.main.buttons.buy)
        const buttons = await driver.findElements(screens.main.buttons.buy)
        assert.equal(buttons.length, 1, 'main screen isn\'t displayed')
        assert.equal(await buttons[0].getText(), 'Buy', 'button has incorrect name')
        password = newPassword.correct
      })
    })
  })

  describe('Import Account', () => {

    it('opens import account menu', async function () {
      const menu = await waitUntilShowUp(menus.account.menu)
      await menu.click()
      const item = await waitUntilShowUp(menus.account.import)
      await item.click()
      const importAccountTitle = await waitUntilShowUp(screens.importAccounts.title)
      assert.equal(await importAccountTitle.getText(), screens.importAccounts.textTitle)
    })

    it('imports account', async function () {
      const privateKeyBox = await waitUntilShowUp(screens.importAccounts.fieldPrivateKey)
      await privateKeyBox.sendKeys('c6b81c1252415d1acfda94474ab8f662a44c045f96749c805ff12a6074081586')// demo private key
      const button = await waitUntilShowUp(screens.importAccounts.buttonImport)
      await click(button)
      assert.equal(await button.getText(), 'Import', 'button has incorrect name')
      const menu = await waitUntilShowUp(menus.account.menu)
      await menu.click()
      const importedLabel = await waitUntilShowUp(menus.account.labelImported)
      assert.equal(await importedLabel.getText(), 'IMPORTED')
    })

    it('opens delete imported account screen', async function () {
      const menu = await waitUntilShowUp(menus.account.delete)
      await menu.click()
      const deleteImportedAccountTitle = await waitUntilShowUp(screens.deleteImportedAccount.title)
      assert.equal(await deleteImportedAccountTitle.getText(), screens.deleteImportedAccount.titleText)
    })

    it('doesn\'t remove imported account with \'No\' button', async function () {
      const button = await waitUntilShowUp(screens.deleteImportedAccount.buttons.no)
      assert.equal(await button.getText(), 'No', 'button has incorrect name')
      await click(button)
      const settingsTitle = await waitUntilShowUp(screens.settings.title)
      assert.equal(await settingsTitle.getText(), 'Settings')
      // check, that imported account still exists
      const menu = await waitUntilShowUp(menus.account.menu)
      await menu.click()
      const importedLabel = await waitUntilShowUp(menus.account.labelImported)
      assert.equal(await importedLabel.getText(), 'IMPORTED')
    })

    it('opens delete imported account screen again', async function () {
      const menu = await waitUntilShowUp(menus.account.delete)
      await menu.click()
    })

    it('removes imported account with \'Yes\' button', async function () {
      const button = await waitUntilShowUp(screens.deleteImportedAccount.buttons.yes)
      assert.equal(await button.getText(), 'Yes', 'button has incorrect name')
      await click(button)
      const settingsTitle = await waitUntilShowUp(screens.settings.title)
      assert.equal(await settingsTitle.getText(), 'Settings')
      // check, that imported account is removed
      const menu = await waitUntilShowUp(menus.account.menu)
      await menu.click()
      await waitUntilShowUp(menus.account.labelImported, 25)
      const importedAccounts = await driver.findElements(menus.account.labelImported)
      assert.ok(importedAccounts.length === 0)
      await menu.click()
    })
  })

  describe('Import Ganache seed phrase', function () {

    it('logs out', async function () {
      const menu = await waitUntilShowUp(menus.sandwich.menu)
      await menu.click()
      const logOut = await waitUntilShowUp(menus.sandwich.logOut)
      assert.equal(await logOut.getText(), menus.sandwich.textLogOut)
      await logOut.click()
    })

    it('restores from seed phrase', async function () {
      const restoreSeedLink = await waitUntilShowUp(screens.lock.linkRestore)
      assert.equal(await restoreSeedLink.getText(), screens.lock.linkRestoreText)
      await restoreSeedLink.click()
    })

    it('adds seed phrase', async function () {
      const testSeedPhrase = 'phrase upgrade clock rough situate wedding elder clever doctor stamp excess tent'
      const seedTextArea = await waitUntilShowUp(screens.restoreVault.textArea)
      await seedTextArea.sendKeys(testSeedPhrase)

      let field = await driver.findElement(screens.restoreVault.fieldPassword)
      await field.sendKeys(password)
      field = await driver.findElement(screens.restoreVault.fieldPasswordConfirm)
      await field.sendKeys(password)
      field = await waitUntilShowUp(screens.restoreVault.buttos.ok)
      await click(field)
    })

    it('balance renders', async function () {
      const balance = await waitUntilShowUp(screens.main.balance)
      assert.equal(await balance.getText(), '100.000')
    })

    it('sends transaction', async function () {
      const sendButton = await waitUntilShowUp(screens.main.buttons.send)
      assert.equal(await sendButton.getText(), screens.main.buttons.sendText)
      await click(sendButton)
    })

    it('adds recipient address and amount', async function () {
      const sendTranscationScreen = await waitUntilShowUp(screens.sendTransaction.title)
      assert.equal(await sendTranscationScreen.getText(), screens.sendTransaction.titleText, 'Transaction screen has incorrect titlr')
      const inputAddress = await waitUntilShowUp(screens.sendTransaction.fields.address)
      const inputAmmount = await waitUntilShowUp(screens.sendTransaction.fields.amount)
      await inputAddress.sendKeys('0x2f318C334780961FB129D2a6c30D0763d9a5C970')
      await inputAmmount.sendKeys('10')
      const button = await waitUntilShowUp(screens.sendTransaction.buttonNext)
      assert.equal(await button.getText(), 'Next', 'button has incorrect name')
      await click(button)
    })

    it('confirms transaction', async function () {
      const button = await waitUntilShowUp(screens.confirmTransaction.buttons.submit)
      assert.equal(await button.getAttribute('value'), 'Submit', 'button has incorrect name')
      await click(button)
    })

    it('finds the transaction in the transactions list', async function () {
      const transactionAmount = await waitUntilShowUp(screens.main.transactionList)
      assert.equal(await transactionAmount.getText(), '10.0')
    })
  })

  describe('Add Token:Search', function () {
    const request = {
      valid: 'cry',
      invalid: 'zzz',
      notExistingAddress: '0xE18035BF8712672935FDB4e5e431b1a0183d2DFC',
    }
    const Qtum = {
      name: 'Qtum (QTUM)',
      address: '0x9a642d6b3368ddc662CA244bAdf32cDA716005BC',
    }

    describe('add Mainnet\'s tokens', function () {

      it(' field \'Search\' is displayed', async function () {
        await setProvider(NETWORKS.MAINNET)
        await delay(2000)
        const tab = await waitUntilShowUp(screens.main.tokens.menu)
        await tab.click()
        const button = await waitUntilShowUp(screens.main.tokens.buttonAdd, 300)
        await click(button)
        const field = await waitUntilShowUp(screens.addToken.search.fieldSearch)
        assert.notEqual(field, false, 'field \'Search\'  isn\'t displayed')
      })

      it('button \'Next\' is disabled if no tokens found', async function () {
        const button = await waitUntilShowUp(screens.addToken.search.button.next)
        assert.equal(await button.isEnabled(), false, 'button is enabled')
        assert.equal(await button.getText(), 'Next', 'button has incorrect name')
      })

      it('button \'Cancel\' is enabled and lead to main screen ', async function () {
        const button = await waitUntilShowUp(screens.addToken.search.button.cancel)
        assert.equal(await button.isEnabled(), true, 'button isn\'t enabled')
        assert.equal(await button.getText(), 'Cancel', 'button has incorrect name')
      })

      it('Search by name: searching result list is empty if request invalid', async function () {
        const field = await waitUntilShowUp(screens.addToken.search.fieldSearch)
        await field.sendKeys(request.invalid)
        const list = await waitUntilShowUp(screens.addToken.search.token.unselected, 20)
        assert.equal(list, false, 'unexpected tokens are displayed')
      })

      it('Search by name: searching result list isn\'t empty ', async function () {
        const field = await waitUntilShowUp(screens.addToken.search.fieldSearch)
        await clearField(field)
        await field.sendKeys(request.valid)
        await waitUntilShowUp(screens.addToken.search.token.unselected)
        const list = await driver.findElements(screens.addToken.search.token.unselected)
        assert.notEqual(list, 0, 'tokens aren\'t displayed')
      })

      it('Token\'s info contains name, symbol and picture ', async function () {
        const tokens = await driver.findElements(screens.addToken.search.token.unselected)
        const names = await driver.findElements(screens.addToken.search.token.name)
        const icons = await driver.findElements(screens.addToken.search.token.icon)
        assert.equal(tokens.length, names.length, 'some names are missed')
        assert.equal(tokens.length, icons.length, 'some icons are missed')
      })

      it('button \'Next\' is disabled if no one token is selected', async function () {
        const button = await waitUntilShowUp(screens.addToken.search.button.next)
        assert.equal(await button.isEnabled(), false, 'button is enabled')
      })

      it('user can select one token', async function () {
        const token = await waitUntilShowUp(screens.addToken.search.token.unselected)
        await token.click()
      })

      it('button \'Next\' is enabled if token is selected', async function () {
        const button = await waitUntilShowUp(screens.addToken.search.button.next)
        assert.equal(await button.isEnabled(), true, 'button is disabled')
      })

      it('user can unselected token', async function () {
        const token = await waitUntilShowUp(screens.addToken.search.token.selected)
        await token.click()
      })

      it('button \'Next\' is disabled after token was unselected', async function () {
        const button = await waitUntilShowUp(screens.addToken.search.button.next)
        assert.equal(await button.isEnabled(), false, 'button is enabled')
      })

      it('user can select two tokens', async function () {
        await waitUntilShowUp(screens.addToken.search.token.unselected)
        const tokensUnselected = await driver.findElements(screens.addToken.search.token.unselected)
        await tokensUnselected[0].click()
        await tokensUnselected[2].click()
        const tokensSelected = await driver.findElements(screens.addToken.search.token.selected)
        assert.equal(tokensSelected.length, 2, 'user can\'t select 2 tokens')
      })

<<<<<<< HEAD
      it('click button \'Next\' opens confirm screen ', async function () {
        const button = await waitUntilShowUp(screens.addToken.search.button.next)
        await click(button)
        const buttonAdd = await waitUntilShowUp(screens.addToken.search.confirm.button.add)
        assert.notEqual(buttonAdd, false, 'failed to open screen confirmation')
      })

      it('confirm screen: two selected tokens are displayed and have correct parameters', async function () {
        const tokens = await driver.findElements(screens.addToken.search.confirm.token.item)
        assert.equal(tokens.length, 2, 'incorrect number of tokens are presented')

        const names = await driver.findElements(screens.addToken.search.confirm.token.name)
        const name0 = await names[0].getText()
        const name1 = await names[1].getText()
        assert.equal(name0.length > 10, true, 'empty token name')
        assert.equal(name1.length > 10, true, 'empty token name')
        await delay(2000)
        const balances = await driver.findElements(screens.addToken.search.confirm.token.balance)
        const balance0 = await balances[1].getText()
        const balance1 = await balances[2].getText()
        assert.equal(balance0, '0', 'balance isn\'t 0')
        assert.equal(balance1, '0', 'balance isn\'t 0')
      })

      it('button \'Back\' is enabled and leads to previous screen ', async function () {
        const button = await waitUntilShowUp(screens.addToken.search.confirm.button.back)
        assert.equal(await button.isEnabled(), true, 'button isn\'t enabled')
        await click(button)
        const fieldSearch = await waitUntilShowUp(screens.addToken.search.fieldSearch)
        assert.notEqual(fieldSearch, false, 'add token screen didn\'t opened')
      })

      it('button \'Next\' is enabled if confirmation list isn\'t empty', async function () {
        const button = await waitUntilShowUp(screens.addToken.search.button.next)
        assert.equal(await button.isEnabled(), true, 'button is disabled')
      })

      it('previous selected tokens remain selected after new search', async function () {
        const field = await waitUntilShowUp(screens.addToken.search.fieldSearch)
        await clearField(field)
        await field.sendKeys(request.valid)
        await waitUntilShowUp(screens.addToken.search.token.selected)
        const listSelected = await driver.findElements(screens.addToken.search.token.selected)
        assert.equal(listSelected.length, 2, 'tokens are unselected')
      })

      it('user can unselect token', async function () {
        const tokensUnselected = await driver.findElements(screens.addToken.search.token.unselected)
        assert.notEqual(tokensUnselected.length, 0, 'all tokens are selected')

        let tokensSelected = await driver.findElements(screens.addToken.search.token.selected)
        await tokensSelected[0].click()
        const old = tokensSelected.length

        tokensSelected = await driver.findElements(screens.addToken.search.token.selected)
        assert.equal(tokensSelected.length, old - 1, 'can\'t unselect token')
      })

      it('confirm screen: unselected token aren\'t displayed', async function () {
        const button = await waitUntilShowUp(screens.addToken.search.button.next)
        await click(button)
        await waitUntilShowUp(screens.addToken.search.confirm.token.item)
        const tokens = await driver.findElements(screens.addToken.search.confirm.token.item)
        assert.equal(tokens.length, 1, 'incorrect number of tokens are presented')
        const back = await waitUntilShowUp(screens.addToken.search.confirm.button.back)
        await click(back)
      })

      it('Search by contract address: searching result list is empty if address invalid ', async function () {
        const field = await waitUntilShowUp(screens.addToken.search.fieldSearch)
        await field.sendKeys(request.notExistingAddress)
        const list = await waitUntilShowUp(screens.addToken.search.token.unselected, 20)
        assert.equal(list, false, 'unexpected tokens are displayed')
      })

      it('Search by valid contract address: searching result list contains one token ', async function () {
        const field = await waitUntilShowUp(screens.addToken.search.fieldSearch)
        await clearField(field)
        await clearField(field)
        await field.sendKeys(Qtum.address)
        const token = await waitUntilShowUp(screens.addToken.search.token.unselected)
        const list = await driver.findElements(screens.addToken.search.token.unselected)
        assert.notEqual(list, 0, 'tokens aren\'t displayed')
        await token.click()
      })

      it('Token\'s info contains correct name ', async function () {
        const name = await waitUntilShowUp(screens.addToken.search.token.name)
        assert.equal(await name.getText(), Qtum.name, 'incorrect token\'s name')
      })

      it('one more token added to confirmation list', async function () {
        const button = await waitUntilShowUp(screens.addToken.search.button.next)
        await click(button)
        await waitUntilShowUp(screens.addToken.search.confirm.token.item)
        const list = await driver.findElements(screens.addToken.search.confirm.token.item)
        assert.equal(list.length, 2, 'token wasn\'t added')
      })

      it('button \'Add tokens\' is enabled and clickable', async function () {
        const button = await waitUntilShowUp(screens.addToken.search.confirm.button.add)
        assert.equal(await button.isEnabled(), true, 'button isn\'t enabled')
        await click(button)
        const identicon = await waitUntilShowUp(screens.main.identicon)
        assert.notEqual(identicon, false, 'main screen didn\'t opened')
      })

      it('all selected tokens are displayed on main screen', async function () {
        await waitUntilShowUp(screens.main.tokens.token)
        const tokens = await driver.findElements(screens.main.tokens.token)
        assert.equal(tokens.length, 2, 'tokens weren\'t added')
      })
=======
    it('token balance updates if switch account', async function () {
      const accountMenu = await waitUntilShowUp(menus.account.menu)
      await accountMenu.click()
      const item = await waitUntilShowUp(menus.account.createAccount)
      await item.click()
      const tokenBalance = await waitUntilShowUp(screens.main.tokens.balance)
      assert.equal(await tokenBalance.getText(), '0 TST')
    })

    it('click to token opens the etherscan', async function () {
      await (await waitUntilShowUp(screens.main.tokens.token)).click()
      await switchToLastPage()
      const title = await driver.getCurrentUrl()
      assert.equal(title.includes('https://etherscan.io/token/'), true, 'link leads to wrong page')
      await switchToFirstPage()
    })
  })
>>>>>>> e2aa938a

      it('correct value of counter of owned tokens', async function () {
        const counter = await waitUntilShowUp(screens.main.tokens.counter)
        assert.equal(await counter.getText(), 'You own 2 tokens', 'incorrect value of counter')

      })

    })
    describe('Token should be displayed only for network, where it was added ', async function () {

      it('token should not  be displayed in POA network', async function () {
        await setProvider(NETWORKS.POA)
        assert.equal(await assertTokensNotDisplayed(), true, 'tokens are displayed')
      })

      it('token should not  be displayed in SOKOL network', async function () {
        await setProvider(NETWORKS.SOKOL)
        assert.equal(await assertTokensNotDisplayed(), true, 'tokens are displayed')
      })

      it.skip('token should not  be displayed in LOCALHOST network', async function () {
        console.log('https://github.com/poanetwork/metamask-extension/issues/131')
        await setProvider(NETWORKS.LOCALHOST)
        assert.equal(await assertTokensNotDisplayed(), true, 'tokens are displayed')
      })

      it('token should not  be displayed in ROPSTEN network', async function () {
        await setProvider(NETWORKS.ROPSTEN)
        assert.equal(await assertTokensNotDisplayed(), true, 'tokens are displayed')
      })

      it('token should not  be displayed in KOVAN network', async function () {
        await setProvider(NETWORKS.KOVAN)
        assert.equal(await assertTokensNotDisplayed(), true, 'tokens are displayed')
      })

      it('token should not  be displayed in RINKEBY network', async function () {
        await setProvider(NETWORKS.RINKEBY)
        assert.equal(await assertTokensNotDisplayed(), true, 'tokens are displayed')
      })
    })
    describe('remove Mainnet\'s tokens', function () {

      it('remove tokens', async function () {
        await setProvider(NETWORKS.MAINNET)

        let button
        let counter
        let buttonYes

        button = await waitUntilShowUp(screens.main.tokens.remove)
        await button.click()
        buttonYes = await waitUntilShowUp(screens.removeToken.buttons.yes)
        await buttonYes.click()
        await delay(500)
        counter = await waitUntilShowUp(screens.main.tokens.counter)
        assert.equal(await counter.getText(), 'You own 1 token', 'incorrect value of counter')
        const tokensNumber = await driver.findElements(screens.main.tokens.token)
        assert.equal(tokensNumber.length, 1, 'incorrect amount of token\'s  is displayed')

        button = await waitUntilShowUp(screens.main.tokens.remove)
        await button.click()
        buttonYes = await waitUntilShowUp(screens.removeToken.buttons.yes)
        await buttonYes.click()
        counter = await waitUntilShowUp(screens.main.tokens.counter)
        assert.equal(await counter.getText(), 'No tokens found', 'incorrect value of counter')

        assert.equal(await assertTokensNotDisplayed(), true, 'tokens are displayed')
      })
    })
  })

  describe('Add Token: Custom', function () {

    describe('Token Factory', function () {

      it('navigates to token factory', async function () {
        await setProvider(NETWORKS.LOCALHOST)
        await driver.get('http://tokenfactory.surge.sh/')
      })

      it('navigates to create token contract link', async function () {
        const createToken = await waitUntilShowUp(By.css('#bs-example-navbar-collapse-1 > ul > li:nth-child(3) > a'))
        await createToken.click()
      })

      it('adds input for token', async function () {
        const totalSupply = await waitUntilShowUp(By.css('#main > div > div > div > div:nth-child(2) > div > div:nth-child(5) > input'))
        const tokenName = await waitUntilShowUp(By.css('#main > div > div > div > div:nth-child(2) > div > div:nth-child(6) > input'))
        const tokenDecimal = await waitUntilShowUp(By.css('#main > div > div > div > div:nth-child(2) > div > div:nth-child(7) > input'))
        const tokenSymbol = await waitUntilShowUp(By.css('#main > div > div > div > div:nth-child(2) > div > div:nth-child(8) > input'))
        const createToken = await waitUntilShowUp(By.css('#main > div > div > div > div:nth-child(2) > div > button'))

        await totalSupply.sendKeys('100')
        await tokenName.sendKeys('Test')
        await tokenDecimal.sendKeys('0')
        await tokenSymbol.sendKeys('TST')
        await click(createToken)
        await delay(1000)
      })

      // There is an issue with blank confirmation window in Firefox, but the button is still there and the driver is able to clicked (?.?)
      it('confirms transaction in MetaMask popup', async function () {
        const windowHandles = await driver.getAllWindowHandles()
        await driver.switchTo().window(windowHandles[windowHandles.length - 1])
        const button = await waitUntilShowUp(screens.confirmTransaction.buttons.submit)
        await click(button)
      })

      it('switches back to Token Factory to grab the token contract address', async function () {
        const windowHandles = await driver.getAllWindowHandles()
        await driver.switchTo().window(windowHandles[0])
        const tokenContactAddress = await waitUntilShowUp(By.css('#main > div > div > div > div:nth-child(2) > span:nth-child(3)'))
        tokenAddress = await tokenContactAddress.getText()
        await delay(500)
      })

      it('navigates back to MetaMask popup in the tab', async function () {
        if (process.env.SELENIUM_BROWSER === 'chrome') {
          await driver.get(`chrome-extension://${extensionId}/popup.html`)
        } else if (process.env.SELENIUM_BROWSER === 'firefox') {
          await driver.get(`moz-extension://${extensionId}/popup.html`)
        }
        await delay(700)
      })
    })
<<<<<<< HEAD
    describe('Add token', function () {

      it('navigates to the add token screen', async function () {
        await waitUntilShowUp(screens.main.identicon)
        const addTokenButton = await waitUntilShowUp(screens.main.tokens.buttonAdd)
        assert.equal(await addTokenButton.getText(), screens.main.tokens.buttonAddText)
        await click(addTokenButton)
      })

      it('checks add token screen has correct title', async function () {
        const addTokenScreen = await waitUntilShowUp(screens.addToken.title)
        assert.equal(await addTokenScreen.getText(), screens.addToken.titleText)
      })
=======
  })
  describe('Token menu', function () {

    it('token menu is displayed and clickable ', async function () {
      const menu = await waitUntilShowUp(menus.token.menu)
      await menu.click()
    })

    it('link \'View on blockexplorer...\' leads to correct page ', async function () {
      const menu = await waitUntilShowUp(menus.token.view)
      assert.notEqual(menu, false, 'item isn\'t displayed')
      assert.equal(await menu.getText(), menus.token.viewText, 'incorrect name')
      await menu.click()
      await switchToLastPage()
      const title = await driver.getCurrentUrl()
      assert.equal(title.includes('https://etherscan.io/token/'), true, 'link leads to wrong page')
      await switchToFirstPage()
    })

    it('item \'Copy\' is displayed and clickable ', async function () {
      let menu = await waitUntilShowUp(menus.token.menu)
      await menu.click()
      const item = await waitUntilShowUp(menus.token.copy)
      assert.notEqual(item, false, 'item isn\'t displayed')
      assert.equal(await item.getText(), menus.token.copyText, 'incorrect name')
      await item.click()
      menu = await waitUntilShowUp(menus.token.menu, 10)
      assert.notEqual(menu, false, 'menu wasn\'t closed')
    })
    it('item \'Remove\' is displayed', async function () {
      const menu = await waitUntilShowUp(menus.token.menu)
      await menu.click()
      const item = await waitUntilShowUp(menus.token.remove)
      assert.notEqual(item, false, 'item isn\'t displayed')
      assert.equal(await item.getText(), menus.token.removeText, 'incorrect name')
    })
  })
  describe('Remove Token', function () {

    it('remove option open \'Remove token\' screen ', async function () {
      await setProvider(NETWORKS.LOCALHOST)
      const menu = await waitUntilShowUp(menus.token.menu)
      await menu.click()
      const remove = await waitUntilShowUp(menus.token.remove)
      await remove.click()
    })
>>>>>>> e2aa938a

      it('adds token parameters', async function () {
        const tab = await waitUntilShowUp(screens.addToken.tab.custom)
        if (!await waitUntilShowUp(screens.addToken.custom.fields.contractAddress)) await tab.click()
        const tokenContractAddress = await waitUntilShowUp(screens.addToken.custom.fields.contractAddress)
        await tokenContractAddress.sendKeys(tokenAddress)
        const button = await waitUntilShowUp(screens.addToken.custom.buttons.add)
        await click(button)
      })

<<<<<<< HEAD
      it('checks the token balance', async function () {
        const tokenBalance = await waitUntilShowUp(screens.main.tokens.balance)
        assert.equal(await tokenBalance.getText(), '100 TST')
      })

      it('token balance updates if switch account', async function () {
        const accountMenu = await waitUntilShowUp(menus.account.menu)
        await accountMenu.click()
        const item = await waitUntilShowUp(menus.account.createAccount)
        await item.click()
        const tokenBalance = await waitUntilShowUp(screens.main.tokens.balance)
        assert.equal(await tokenBalance.getText(), '0 TST')
      })
    })

    describe('Check support of token per network basis ', async function () {
=======
    it('screen \'Remove token\' has correct label', async function () {
      const title = await waitUntilShowUp(screens.removeToken.label)
      assert.equal(await title.getText(), screens.removeToken.labelText, 'label is incorrect')
    })

    it('button "No" bring back to "Main" screen', async function () {
      const title = await waitUntilShowUp(screens.removeToken.title)
      assert.equal(await title.getText(), screens.removeToken.titleText, 'title is incorrect')
      const button = await waitUntilShowUp(screens.removeToken.buttons.no)
      assert.notEqual(button, false, 'button \'No\' isn\'t displayed ')
      assert.equal(await button.getText(), 'No', 'button has incorrect name')
      await click(button)
      const token = await waitUntilShowUp(screens.main.tokens.balance)
      assert.notEqual(await token.getText(), '', 'token is disapeared after return from remove token screen ')
    })

    it('button "Yes" delete token', async function () {
      const menu = await waitUntilShowUp(menus.token.menu)
      await menu.click()
      const remove = await waitUntilShowUp(menus.token.remove)
      await remove.click()

      const title = await waitUntilShowUp(screens.removeToken.title)
      assert.equal(await title.getText(), screens.removeToken.titleText, 'title is incorrect')
>>>>>>> e2aa938a

      describe('Token should be displayed only for network, where it was added ', async function () {

        it('token should not  be displayed in POA network', async function () {
          await setProvider(NETWORKS.POA)
          assert.equal(await assertTokensNotDisplayed(), true, 'tokens are displayed')
        })

        it('token should not  be displayed in SOKOL network', async function () {
          await setProvider(NETWORKS.SOKOL)
          assert.equal(await assertTokensNotDisplayed(), true, 'tokens are displayed')
        })

        it('token should not  be displayed in MAINNET network', async function () {
          await setProvider(NETWORKS.MAINNET)
          assert.equal(await assertTokensNotDisplayed(), true, 'tokens are displayed')
        })

        it('token should not  be displayed in ROPSTEN network', async function () {
          await setProvider(NETWORKS.ROPSTEN)
          assert.equal(await assertTokensNotDisplayed(), true, 'tokens are displayed')
        })

        it('token should not  be displayed in KOVAN network', async function () {
          await setProvider(NETWORKS.KOVAN)
          assert.equal(await assertTokensNotDisplayed(), true, 'tokens are displayed')
        })

        it('token should not  be displayed in RINKEBY network', async function () {
          await setProvider(NETWORKS.RINKEBY)
          assert.equal(await assertTokensNotDisplayed(), true, 'tokens are displayed')
        })
      })

      describe('Add token with the same address to each network  ', async function () {

        const tokenName = 'DVT'
        const tokenDecimals = '13'

        it('adds token with  the same address to POA network', async function () {
          await setProvider(NETWORKS.POA)
          await addToken(tokenAddress, tokenName, tokenDecimals)
          const tokenBalance = await waitUntilShowUp(screens.main.tokens.balance)
          assert.notEqual(await tokenBalance.getText(), '')
        })

        it('adds token with  the same address to SOKOL network', async function () {
          await setProvider(NETWORKS.SOKOL)
          await addToken(tokenAddress, tokenName, tokenDecimals)
          const tokenBalance = await waitUntilShowUp(screens.main.tokens.balance)
          assert.notEqual(await tokenBalance.getText(), '')
        })

        it('adds token with  the same address to ROPSTEN network', async function () {
          await setProvider(NETWORKS.ROPSTEN)
          await addToken(tokenAddress, tokenName, tokenDecimals)
          const tokenBalance = await waitUntilShowUp(screens.main.tokens.balance)
          assert.notEqual(await tokenBalance.getText(), '')
        })

        it('adds token with  the same address to KOVAN network', async function () {
          await setProvider(NETWORKS.KOVAN)
          await addToken(tokenAddress, tokenName, tokenDecimals)
          const tokenBalance = await waitUntilShowUp(screens.main.tokens.balance)
          assert.notEqual(await tokenBalance.getText(), '')
        })

        it('adds token with  the same address to RINKEBY network', async function () {
          await setProvider(NETWORKS.RINKEBY)
          await addToken(tokenAddress, tokenName, tokenDecimals)
          const tokenBalance = await waitUntilShowUp(screens.main.tokens.balance)
          assert.notEqual(await tokenBalance.getText(), '')
        })

        it('adds token with  the same address to MAINNET network', async function () {
          await setProvider(NETWORKS.MAINNET)
          await addToken(tokenAddress, tokenName, tokenDecimals)
          const tokenBalance = await waitUntilShowUp(screens.main.tokens.balance)
          assert.notEqual(await tokenBalance.getText(), '')
        })

        it('token still should be displayed in LOCALHOST network', async function () {
          await setProvider(NETWORKS.LOCALHOST)
          await waitUntilDisappear(screens.main.tokens.amount)
          assert.notEqual(await waitUntilShowUp(screens.main.tokens.amount), false, 'App is frozen')
          const tokens = await driver.findElements(screens.main.tokens.amount)
          assert.equal(tokens.length, 1, '\'Tokens\' section doesn\'t contain field with amount of tokens')
          assert.equal(await tokens[0].getText(), screens.main.tokens.textYouOwn1token, 'Token isn\'t displayed')
        })
      })
    })

    describe('Remove token , provider is localhost', function () {

      it('button \'Remove token\' displayed', async function () {
        await setProvider(NETWORKS.LOCALHOST)
        const removeTokenButton = await waitUntilShowUp(screens.main.tokens.remove)
        assert.notEqual(removeTokenButton, false, 'button isn\'t displayed')
        await removeTokenButton.click()
      })

      it('screen \'Remove token\' has correct title', async function () {
        const title = await waitUntilShowUp(screens.removeToken.title)
        assert.equal(await title.getText(), screens.removeToken.titleText, 'title is incorrect')
      })

      it('button "No" bring back to "Main" screen', async function () {
        const title = await waitUntilShowUp(screens.removeToken.title)
        assert.equal(await title.getText(), screens.removeToken.titleText, 'title is incorrect')
        const button = await waitUntilShowUp(screens.removeToken.buttons.no)
        assert.notEqual(button, false, 'button \'No\' isn\'t displayed ')
        assert.equal(await button.getText(), 'No', 'button has incorrect name')
        await click(button)
        const token = await waitUntilShowUp(screens.main.tokens.balance)
        assert.notEqual(await token.getText(), '', 'token is disapeared after return from remove token screen ')
      })

      it('button "Yes" delete token', async function () {
        const removeTokenButton = await waitUntilShowUp(screens.main.tokens.remove)
        assert.notEqual(removeTokenButton, false, 'button isn\'t displayed')
        await removeTokenButton.click()
        const title = await waitUntilShowUp(screens.removeToken.title)
        assert.equal(await title.getText(), screens.removeToken.titleText, 'title is incorrect')

        const button = await waitUntilShowUp(screens.removeToken.buttons.yes)
        assert.notEqual(button, false, 'button \'Yes\' isn\'t displayed ')
        assert.equal(await button.getText(), 'Yes', 'button has incorrect name')
        await click(button)
        assert.equal(await assertTokensNotDisplayed(), true, 'tokens are displayed')
      })

      it('check if token was removed from SOKOL network', async function () {
        await setProvider(NETWORKS.SOKOL)
        assert.equal(await assertTokensNotDisplayed(), true, 'tokens are displayed')
      })

      it('check if token was removed from KOVAN network', async function () {
        await setProvider(NETWORKS.KOVAN)
        assert.equal(await assertTokensNotDisplayed(), true, 'tokens are displayed')
      })

      it('check if token was removed from ROPSTEN network', async function () {
        await setProvider(NETWORKS.ROPSTEN)
        assert.equal(await assertTokensNotDisplayed(), true, 'tokens are displayed')
      })

      it('check if token was removed from MAINNET network', async function () {
        await setProvider(NETWORKS.MAINNET)
        assert.equal(await assertTokensNotDisplayed(), true, 'tokens are displayed')
      })

      it('check if token was removed from POA network', async function () {
        await setProvider(NETWORKS.POA)
        assert.equal(await assertTokensNotDisplayed(), true, 'tokens are displayed')
      })

      it('check if token was removed from RINKEBY network', async function () {
        await setProvider(NETWORKS.RINKEBY)
        assert.equal(await assertTokensNotDisplayed(), true, 'tokens are displayed')
      })
    })
  })

  describe('Custom Rpc', function () {
    const invalidStringUrl = 'http://lwkdfowi**&#v er'
    const urlWithoutHttp = 'infura.com'
    const invalidEndpoint = 'http://abrakadabrawdjkwjeciwkasuhlvflwe.com'
    const correctRpcUrl = 'https://poa.infura.io/test'

    it('switches to settings screen through menu \'Network -> Custom RPC\'', async function () {
      await setProvider(NETWORKS.CUSTOM)
      const settings = await waitUntilShowUp(screens.settings.title)
      assert.equal(await settings.getText(), screens.settings.titleText, 'inappropriate screen is opened')
    })

    it('error message if new Rpc url is invalid', async function () {
      const field = await waitUntilShowUp(screens.settings.fieldNewRPC)
      await field.sendKeys(invalidStringUrl)
      const button = await waitUntilShowUp(screens.settings.buttonSave)
      assert.equal(await button.getText(), 'Save', 'button has incorrect name')
      await click(button)
      await delay(1000)
      assert.equal(await waitUntilShowUp(screens.settings.buttons.delete, 5), false, 'invalid Rpc was added')
      const errors = await driver.findElements(screens.settings.error)
      assert.equal(errors.length, 1, 'error isn\'t displayed if Rpc url incorrect')
      assert.equal(await errors[0].getText(), screens.settings.errors.invalidRpcUrl, 'error\'s text incorrect')
    })

    it('error message if new Rpc url has no HTTP/HTTPS prefix', async function () {
      const fieldRpc = await driver.findElement(screens.settings.fieldNewRPC)
      await clearField(fieldRpc)
      await clearField(fieldRpc)
      await fieldRpc.sendKeys(urlWithoutHttp)
      const button = await waitUntilShowUp(screens.settings.buttonSave)
      await click(button)
      await delay(1000)
      assert.equal(await waitUntilShowUp(screens.settings.buttons.delete, 5), false, 'invalid Rpc was added')
      const errors = await driver.findElements(screens.settings.error)
      assert.equal(errors.length, 1, 'error isn\'t displayed if Rpc url incorrect')
      assert.equal(await errors[0].getText(), screens.settings.errors.invalidHTTP, 'error\'s text incorrect')
    })

    it('error message if Rpc doesn\'t exist', async function () {
      const fieldRpc = await driver.findElement(screens.settings.fieldNewRPC)
      await clearField(fieldRpc)
      await clearField(fieldRpc)
      await fieldRpc.sendKeys(invalidEndpoint)
      const button = await waitUntilShowUp(screens.settings.buttonSave)
      await click(button)
      await delay(1000)
      assert.equal(await waitUntilShowUp(screens.settings.buttons.delete, 5), false, 'invalid Rpc was added')
      const errors = await driver.findElements(screens.settings.error)
      assert.equal(errors.length, 1, 'error isn\'t displayed if Rpc url incorrect')
      assert.equal(await errors[0].getText(), screens.settings.errors.invalidRpcEndpoint, 'error\'s text incorrect')
    })

    it('user can add valid custom rpc', async function () {
      const fieldRpc = await driver.findElement(screens.settings.fieldNewRPC)
      await clearField(fieldRpc)
      await clearField(fieldRpc)
      await clearField(fieldRpc)
      await clearField(fieldRpc)
      await fieldRpc.sendKeys(correctRpcUrl + 0)
      await driver.findElement(screens.settings.buttonSave).click()
      await delay(10000)
      const customUrlElement = await waitUntilShowUp(screens.settings.currentNetwork)
      assert.equal(await customUrlElement.getText(), correctRpcUrl + 0, 'Added Url doesn\'t match')
    })

    it('new added Rpc displayed in network dropdown menu', async function () {
      let menu = await waitUntilShowUp(screens.main.network)
      await menu.click()
      const item = await waitUntilShowUp(menus.networks.addedCustomRpc)
      assert.equal(await item.getText(), correctRpcUrl + 0, 'Added custom Url isn\'t displayed ')
      menu = await waitUntilShowUp(screens.main.network)
      await menu.click()
    })

    it('user can add four more valid custom rpc', async function () {
      const fieldRpc = await waitUntilShowUp(screens.settings.fieldNewRPC)
      const customUrlElement = await waitUntilShowUp(screens.settings.currentNetwork)
      for (let i = 1; i < 5; i++) {
        await clearField(fieldRpc)
        await clearField(fieldRpc)
        await clearField(fieldRpc)
        await clearField(fieldRpc)
        await fieldRpc.sendKeys(correctRpcUrl + i)
        await driver.findElement(screens.settings.buttonSave).click()
        await delay(5000)
        assert.equal(await customUrlElement.getText(), correctRpcUrl + i, '#' + i + ': Current RPC field contains incorrect URL')
      }
    })

    it('new added Rpc displayed in network dropdown menu', async function () {
      let menu = await waitUntilShowUp(screens.main.network)
      await menu.click()
      await waitUntilShowUp(menus.networks.addedCustomRpc)
      const items = await driver.findElements(menus.networks.addedCustomRpc)
      assert.equal(items.length, 5, 'Incorrect number of added RPC')

      menu = await waitUntilShowUp(screens.main.network)
      await menu.click()
    })

    it('click button \'Delete\' opens screen \'Delete Custom RPC\'', async function () {
      await delay(1000)
      const button = await waitUntilShowUp(screens.settings.buttons.delete, 10)
      assert.equal(await button.getText(), 'Delete', 'button has incorrect name')
      await click(button)
      const title = await waitUntilShowUp(screens.settings.title)
      assert.equal(await title.getText(), screens.deleteCustomRPC.titleText, 'inappropriate screen is opened')
    })

    it('click button \'No\' opens screen \'Settings\'', async function () {
      const button = await waitUntilShowUp(screens.deleteCustomRPC.buttons.no)
      assert.equal(await button.getText(), 'No', 'button has incorrect name')
      await click(button)
      const title = await waitUntilShowUp(screens.settings.title)
      assert.equal(await title.getText(), screens.settings.titleText, 'inappropriate screen is opened')
    })

    it('user able to delete custom rpc', async function () {
      const buttonDelete = await waitUntilShowUp(screens.settings.buttons.delete, 25)
      await click(buttonDelete)
      const yesButton = await waitUntilShowUp(screens.deleteCustomRPC.buttons.yes)
      assert.equal(await yesButton.getText(), 'Yes')
      await click(yesButton)
      const title = await waitUntilShowUp(screens.settings.title)
      assert.equal(await title.getText(), screens.settings.titleText, 'inappropriate screen is opened')
    })

    it('deleted custom rpc isn\'t displayed in \'Settings\' screen', async function () {
      const currentNetwork = await waitUntilShowUp(screens.settings.currentNetwork)
      assert.equal(await currentNetwork.getText(), 'POA Network', 'custom Rpc is displayed after deletion')
    })

    it('deleted custom rpc isn\'t displayed in network dropdown menu', async function () {
      let menu = await waitUntilShowUp(screens.main.network)
      await menu.click()
      await waitUntilShowUp(menus.networks.addedCustomRpc, 20)
      const items = await driver.findElements(menus.networks.addedCustomRpc)
      assert.equal(items.length, 4, 'deleted custom rpc is displayed in network dropdown menu')
      menu = await waitUntilShowUp(screens.main.network)
      await menu.click()
    })
  })

  async function setProvider (network) {
    await delay(300)
    const menu = await waitUntilShowUp(screens.main.network)
    await menu.click()
    let counter
    switch (network) {
      case NETWORKS.POA:
        counter = 0
        break
      case NETWORKS.SOKOL:
        counter = 1
        break
      case NETWORKS.MAINNET:
        counter = 2
        break
      case NETWORKS.ROPSTEN:
        counter = 3
        break
      case NETWORKS.KOVAN:
        counter = 4
        break
      case NETWORKS.RINKEBY:
        counter = 5
        break
      case NETWORKS.LOCALHOST:
        counter = 6
        break
      case NETWORKS.CUSTOM:
        counter = 7
        break
      default:
        counter = 6
    }
    await driver.executeScript("document.getElementsByClassName('dropdown-menu-item')[" + counter + '].click();')
  }

  async function scrollTo (element) {
    try {
      await driver.executeScript('arguments[0].scrollIntoView();', element)
      return true
    } catch (err) {
      return false
    }
  }

  async function click (element) {
    try {
      await element.sendKeys(Key.RETURN)
      return true
    } catch (err) {
      return false
    }
  }

  async function clearField (field, number) {
    await click(field)
    if (number === undefined) number = 40
    for (let i = 0; i < number; i++) {
      await field.sendKeys(Key.BACK_SPACE)
    }
  }

  async function waitUntilDisappear (by, Twait) {
    if (Twait === undefined) Twait = 10
    do {
      if (!await isElementDisplayed(by)) return true

    } while (Twait-- > 0)
    return false
  }

  async function waitUntilShowUp (by, Twait) {
    if (Twait === undefined) Twait = 200
    do {
      await delay(100)
      if (await isElementDisplayed(by)) return await driver.findElement(by)
    } while (Twait-- > 0)
    return false
  }

  async function isElementDisplayed (by) {
    try {
      return await driver.findElement(by).isDisplayed()
    } catch (err) {
      return false
    }
  }

  async function assertTokensNotDisplayed () {
    try {
      await delay(800)
      await waitUntilDisappear(elements.loader)
      assert.notEqual(await waitUntilShowUp(screens.main.tokens.amount), false, 'App is frozen')
      // Check tokens title
      const tokensCounter = await waitUntilShowUp(screens.main.tokens.counter)
      assert.notEqual(tokensCounter, false, '\'Token\'s counter isn\'t displayed ')
      assert.equal(await tokensCounter.getText(), screens.main.tokens.textNoTokens, 'Unexpected token presents')
      // Check if token presents
      const tokens = await driver.findElements(screens.main.tokens.token)
      assert.equal(tokens.length, 0, 'Unexpected token presents')
      return true
    } catch (err) {
      console.log(err)
      return false
    }
  }

  async function addToken (tokenAddress, tokenName, tokenDecimals) {
    try {
      const button = await waitUntilShowUp(screens.main.tokens.buttonAdd, 300)
      await click(button)
      do {
        const tab = await waitUntilShowUp(screens.addToken.tab.custom, 10)
        try {
          await tab.click()
        } catch (err) {
        }
      }
      while (await waitUntilShowUp(screens.addToken.custom.fields.contractAddress) === false)
      const field = await waitUntilShowUp(screens.addToken.custom.fields.contractAddress)
      await clearField(field)
      await field.sendKeys(tokenAddress)

      const buttonAdd = await waitUntilShowUp(screens.addToken.custom.buttons.add)
      await click(buttonAdd)
      return true
    } catch (err) {
      console.log(err)
      return false
    }
  }

  async function checkBrowserForConsoleErrors () {
    const ignoredLogTypes = ['WARNING']
    const ignoredErrorMessages = [
      // React throws error warnings on "dataset", but still sets the data-* properties correctly
      'Warning: Unknown prop `dataset` on ',
      // Third-party Favicon 404s show up as errors
      'favicon.ico - Failed to load resource: the server responded with a status of 404 (Not Found)',
      // React Development build - known issue blocked by test build sys
      'Warning: It looks like you\'re using a minified copy of the development build of React.',
      // Redux Development build - known issue blocked by test build sys
      'This means that you are running a slower development build of Redux.',
    ]
    const browserLogs = await driver.manage().logs().get('browser')
    const errorEntries = browserLogs.filter(entry => !ignoredLogTypes.includes(entry.level.toString()))
    const errorObjects = errorEntries.map(entry => entry.toJSON())
    // ignore all errors that contain a message in `ignoredErrorMessages`
    const matchedErrorObjects = errorObjects.filter(entry => !ignoredErrorMessages.some(message => entry.message.includes(message)))
    return matchedErrorObjects
  }

  async function verboseReportOnFailure (test) {
    let artifactDir
    if (process.env.SELENIUM_BROWSER === 'chrome') {
      artifactDir = `./test-artifacts/chrome/${test.title}`
    } else if (process.env.SELENIUM_BROWSER === 'firefox') {
      artifactDir = `./test-artifacts/firefox/${test.title}`
    }
    const filepathBase = `${artifactDir}/test-failure`
    await pify(mkdirp)(artifactDir)
    // capture screenshot
    const screenshot = await driver.takeScreenshot()
    await pify(fs.writeFile)(`${filepathBase}-screenshot.png`, screenshot, { encoding: 'base64' })
    // capture dom source
    const htmlSource = await driver.getPageSource()
    await pify(fs.writeFile)(`${filepathBase}-dom.html`, htmlSource)
  }
<<<<<<< HEAD
})
=======

  async function switchToLastPage () {
    try {
      const allHandles = await driver.getAllWindowHandles()
      await driver.switchTo().window(allHandles[allHandles.length - 1])
      let counter = 100
      do {
        await delay(500)
        if (await driver.getCurrentUrl() !== '') return true
      }
      while (counter-- > 0)
      return true
    } catch (err) {
      return false
    }
  }

  async function switchToFirstPage () {
    try {
      const allHandles = await driver.getAllWindowHandles()
      await driver.switchTo().window(allHandles[0])
      let counter = 100
      do {
        await delay(500)
        if (await driver.getCurrentUrl() !== '') return true
      }
      while (counter-- > 0)
      return true
    } catch (err) {
      return false
    }
  }

})
>>>>>>> e2aa938a
<|MERGE_RESOLUTION|>--- conflicted
+++ resolved
@@ -8,7 +8,7 @@
 const { delay, buildChromeWebDriver, buildFirefoxWebdriver, installWebExt, getExtensionIdChrome, getExtensionIdFirefox } = require('./func')
 const { menus, screens, elements, NETWORKS } = require('./elements')
 
-describe('Nifty wallet popup page', async function () {
+describe('Metamask popup page', async function () {
   let driver, accountAddress, tokenAddress, extensionId
   let password = '123456789'
 
@@ -50,7 +50,7 @@
   })
 
   after(async function () {
-      await driver.quit()
+    // await driver.quit()
   })
 
   describe('Setup', async function () {
@@ -701,7 +701,6 @@
         assert.equal(tokensSelected.length, 2, 'user can\'t select 2 tokens')
       })
 
-<<<<<<< HEAD
       it('click button \'Next\' opens confirm screen ', async function () {
         const button = await waitUntilShowUp(screens.addToken.search.button.next)
         await click(button)
@@ -814,25 +813,6 @@
         const tokens = await driver.findElements(screens.main.tokens.token)
         assert.equal(tokens.length, 2, 'tokens weren\'t added')
       })
-=======
-    it('token balance updates if switch account', async function () {
-      const accountMenu = await waitUntilShowUp(menus.account.menu)
-      await accountMenu.click()
-      const item = await waitUntilShowUp(menus.account.createAccount)
-      await item.click()
-      const tokenBalance = await waitUntilShowUp(screens.main.tokens.balance)
-      assert.equal(await tokenBalance.getText(), '0 TST')
-    })
-
-    it('click to token opens the etherscan', async function () {
-      await (await waitUntilShowUp(screens.main.tokens.token)).click()
-      await switchToLastPage()
-      const title = await driver.getCurrentUrl()
-      assert.equal(title.includes('https://etherscan.io/token/'), true, 'link leads to wrong page')
-      await switchToFirstPage()
-    })
-  })
->>>>>>> e2aa938a
 
       it('correct value of counter of owned tokens', async function () {
         const counter = await waitUntilShowUp(screens.main.tokens.counter)
@@ -878,22 +858,25 @@
 
       it('remove tokens', async function () {
         await setProvider(NETWORKS.MAINNET)
-
+        let menu
         let button
         let counter
         let buttonYes
 
-        button = await waitUntilShowUp(screens.main.tokens.remove)
+        menu = await waitUntilShowUp(menus.token.menu)
+        await menu.click()
+        button = await waitUntilShowUp(menus.token.remove)
         await button.click()
         buttonYes = await waitUntilShowUp(screens.removeToken.buttons.yes)
         await buttonYes.click()
-        await delay(500)
         counter = await waitUntilShowUp(screens.main.tokens.counter)
         assert.equal(await counter.getText(), 'You own 1 token', 'incorrect value of counter')
         const tokensNumber = await driver.findElements(screens.main.tokens.token)
         assert.equal(tokensNumber.length, 1, 'incorrect amount of token\'s  is displayed')
 
-        button = await waitUntilShowUp(screens.main.tokens.remove)
+        menu = await waitUntilShowUp(menus.token.menu)
+        await menu.click()
+        button = await waitUntilShowUp(menus.token.remove)
         await button.click()
         buttonYes = await waitUntilShowUp(screens.removeToken.buttons.yes)
         await buttonYes.click()
@@ -959,7 +942,6 @@
         await delay(700)
       })
     })
-<<<<<<< HEAD
     describe('Add token', function () {
 
       it('navigates to the add token screen', async function () {
@@ -973,54 +955,6 @@
         const addTokenScreen = await waitUntilShowUp(screens.addToken.title)
         assert.equal(await addTokenScreen.getText(), screens.addToken.titleText)
       })
-=======
-  })
-  describe('Token menu', function () {
-
-    it('token menu is displayed and clickable ', async function () {
-      const menu = await waitUntilShowUp(menus.token.menu)
-      await menu.click()
-    })
-
-    it('link \'View on blockexplorer...\' leads to correct page ', async function () {
-      const menu = await waitUntilShowUp(menus.token.view)
-      assert.notEqual(menu, false, 'item isn\'t displayed')
-      assert.equal(await menu.getText(), menus.token.viewText, 'incorrect name')
-      await menu.click()
-      await switchToLastPage()
-      const title = await driver.getCurrentUrl()
-      assert.equal(title.includes('https://etherscan.io/token/'), true, 'link leads to wrong page')
-      await switchToFirstPage()
-    })
-
-    it('item \'Copy\' is displayed and clickable ', async function () {
-      let menu = await waitUntilShowUp(menus.token.menu)
-      await menu.click()
-      const item = await waitUntilShowUp(menus.token.copy)
-      assert.notEqual(item, false, 'item isn\'t displayed')
-      assert.equal(await item.getText(), menus.token.copyText, 'incorrect name')
-      await item.click()
-      menu = await waitUntilShowUp(menus.token.menu, 10)
-      assert.notEqual(menu, false, 'menu wasn\'t closed')
-    })
-    it('item \'Remove\' is displayed', async function () {
-      const menu = await waitUntilShowUp(menus.token.menu)
-      await menu.click()
-      const item = await waitUntilShowUp(menus.token.remove)
-      assert.notEqual(item, false, 'item isn\'t displayed')
-      assert.equal(await item.getText(), menus.token.removeText, 'incorrect name')
-    })
-  })
-  describe('Remove Token', function () {
-
-    it('remove option open \'Remove token\' screen ', async function () {
-      await setProvider(NETWORKS.LOCALHOST)
-      const menu = await waitUntilShowUp(menus.token.menu)
-      await menu.click()
-      const remove = await waitUntilShowUp(menus.token.remove)
-      await remove.click()
-    })
->>>>>>> e2aa938a
 
       it('adds token parameters', async function () {
         const tab = await waitUntilShowUp(screens.addToken.tab.custom)
@@ -1031,7 +965,6 @@
         await click(button)
       })
 
-<<<<<<< HEAD
       it('checks the token balance', async function () {
         const tokenBalance = await waitUntilShowUp(screens.main.tokens.balance)
         assert.equal(await tokenBalance.getText(), '100 TST')
@@ -1045,35 +978,17 @@
         const tokenBalance = await waitUntilShowUp(screens.main.tokens.balance)
         assert.equal(await tokenBalance.getText(), '0 TST')
       })
+
+      it('click to token opens the etherscan', async function () {
+        await (await waitUntilShowUp(screens.main.tokens.token)).click()
+        await switchToLastPage()
+        const title = await driver.getCurrentUrl()
+        assert.equal(title.includes('https://etherscan.io/token/'), true, 'link leads to wrong page')
+        await switchToFirstPage()
+      })
     })
 
     describe('Check support of token per network basis ', async function () {
-=======
-    it('screen \'Remove token\' has correct label', async function () {
-      const title = await waitUntilShowUp(screens.removeToken.label)
-      assert.equal(await title.getText(), screens.removeToken.labelText, 'label is incorrect')
-    })
-
-    it('button "No" bring back to "Main" screen', async function () {
-      const title = await waitUntilShowUp(screens.removeToken.title)
-      assert.equal(await title.getText(), screens.removeToken.titleText, 'title is incorrect')
-      const button = await waitUntilShowUp(screens.removeToken.buttons.no)
-      assert.notEqual(button, false, 'button \'No\' isn\'t displayed ')
-      assert.equal(await button.getText(), 'No', 'button has incorrect name')
-      await click(button)
-      const token = await waitUntilShowUp(screens.main.tokens.balance)
-      assert.notEqual(await token.getText(), '', 'token is disapeared after return from remove token screen ')
-    })
-
-    it('button "Yes" delete token', async function () {
-      const menu = await waitUntilShowUp(menus.token.menu)
-      await menu.click()
-      const remove = await waitUntilShowUp(menus.token.remove)
-      await remove.click()
-
-      const title = await waitUntilShowUp(screens.removeToken.title)
-      assert.equal(await title.getText(), screens.removeToken.titleText, 'title is incorrect')
->>>>>>> e2aa938a
 
       describe('Token should be displayed only for network, where it was added ', async function () {
 
@@ -1166,18 +1081,62 @@
       })
     })
 
+    describe('Token menu', function () {
+
+      it('token menu is displayed and clickable ', async function () {
+        const menu = await waitUntilShowUp(menus.token.menu)
+        await menu.click()
+      })
+
+      it('link \'View on blockexplorer...\' leads to correct page ', async function () {
+        const menu = await waitUntilShowUp(menus.token.view)
+        assert.notEqual(menu, false, 'item isn\'t displayed')
+        assert.equal(await menu.getText(), menus.token.viewText, 'incorrect name')
+        await menu.click()
+        await switchToLastPage()
+        const title = await driver.getCurrentUrl()
+        assert.equal(title.includes('https://etherscan.io/token/'), true, 'link leads to wrong page')
+        await switchToFirstPage()
+      })
+
+      it('item \'Copy\' is displayed and clickable ', async function () {
+        let menu = await waitUntilShowUp(menus.token.menu)
+        await menu.click()
+        const item = await waitUntilShowUp(menus.token.copy)
+        assert.notEqual(item, false, 'item isn\'t displayed')
+        assert.equal(await item.getText(), menus.token.copyText, 'incorrect name')
+        await item.click()
+        menu = await waitUntilShowUp(menus.token.menu, 10)
+        assert.notEqual(menu, false, 'menu wasn\'t closed')
+      })
+
+      it('item \'Remove\' is displayed', async function () {
+        const menu = await waitUntilShowUp(menus.token.menu)
+        await menu.click()
+        const item = await waitUntilShowUp(menus.token.remove)
+        assert.notEqual(item, false, 'item isn\'t displayed')
+        assert.equal(await item.getText(), menus.token.removeText, 'incorrect name')
+      })
+    })
+
     describe('Remove token , provider is localhost', function () {
 
-      it('button \'Remove token\' displayed', async function () {
+      it('remove option opens \'Remove token\' screen ', async function () {
         await setProvider(NETWORKS.LOCALHOST)
-        const removeTokenButton = await waitUntilShowUp(screens.main.tokens.remove)
-        assert.notEqual(removeTokenButton, false, 'button isn\'t displayed')
-        await removeTokenButton.click()
+        const menu = await waitUntilShowUp(menus.token.menu)
+        await menu.click()
+        const remove = await waitUntilShowUp(menus.token.remove)
+        await remove.click()
       })
 
       it('screen \'Remove token\' has correct title', async function () {
         const title = await waitUntilShowUp(screens.removeToken.title)
         assert.equal(await title.getText(), screens.removeToken.titleText, 'title is incorrect')
+      })
+
+      it('screen \'Remove token\' has correct label', async function () {
+        const title = await waitUntilShowUp(screens.removeToken.label)
+        assert.equal(await title.getText(), screens.removeToken.labelText, 'label is incorrect')
       })
 
       it('button "No" bring back to "Main" screen', async function () {
@@ -1192,9 +1151,11 @@
       })
 
       it('button "Yes" delete token', async function () {
-        const removeTokenButton = await waitUntilShowUp(screens.main.tokens.remove)
-        assert.notEqual(removeTokenButton, false, 'button isn\'t displayed')
-        await removeTokenButton.click()
+        const menu = await waitUntilShowUp(menus.token.menu)
+        await menu.click()
+        const remove = await waitUntilShowUp(menus.token.remove)
+        await remove.click()
+
         const title = await waitUntilShowUp(screens.removeToken.title)
         assert.equal(await title.getText(), screens.removeToken.titleText, 'title is incorrect')
 
@@ -1204,6 +1165,7 @@
         await click(button)
         assert.equal(await assertTokensNotDisplayed(), true, 'tokens are displayed')
       })
+
 
       it('check if token was removed from SOKOL network', async function () {
         await setProvider(NETWORKS.SOKOL)
@@ -1285,6 +1247,7 @@
       await click(button)
       await delay(1000)
       assert.equal(await waitUntilShowUp(screens.settings.buttons.delete, 5), false, 'invalid Rpc was added')
+      await waitUntilShowUp(screens.settings.error)
       const errors = await driver.findElements(screens.settings.error)
       assert.equal(errors.length, 1, 'error isn\'t displayed if Rpc url incorrect')
       assert.equal(await errors[0].getText(), screens.settings.errors.invalidRpcEndpoint, 'error\'s text incorrect')
@@ -1371,6 +1334,7 @@
     })
 
     it('deleted custom rpc isn\'t displayed in network dropdown menu', async function () {
+      await delay(2000)
       let menu = await waitUntilShowUp(screens.main.network)
       await menu.click()
       await waitUntilShowUp(menus.networks.addedCustomRpc, 20)
@@ -1549,9 +1513,6 @@
     const htmlSource = await driver.getPageSource()
     await pify(fs.writeFile)(`${filepathBase}-dom.html`, htmlSource)
   }
-<<<<<<< HEAD
-})
-=======
 
   async function switchToLastPage () {
     try {
@@ -1584,6 +1545,4 @@
       return false
     }
   }
-
-})
->>>>>>> e2aa938a
+})