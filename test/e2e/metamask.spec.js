--- conflicted
+++ resolved
@@ -1176,9 +1176,6 @@
         await click(button)
         assert.equal(await assertTokensNotDisplayed(), true, 'tokens are displayed')
       })
-<<<<<<< HEAD
-=======
-
 
       it('check if token was removed from SOKOL network', async function () {
         await setProvider(NETWORKS.SOKOL)
@@ -1209,7 +1206,6 @@
         await setProvider(NETWORKS.RINKEBY)
         assert.equal(await assertTokensNotDisplayed(), true, 'tokens are displayed')
       })
->>>>>>> 487a8239
     })
   })
 
