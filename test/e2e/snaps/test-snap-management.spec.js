const { strict: assert } = require('assert');
const { withFixtures, unlockWallet } = require('../helpers');
const FixtureBuilder = require('../fixture-builder');
const { TEST_SNAPS_WEBSITE_URL } = require('./enums');

describe('Test Snap Management', function () {
  it('tests install disable enable and removal of a snap', async function () {
    const ganacheOptions = {
      accounts: [
        {
          secretKey:
            '0x7C9529A67102755B7E6102D6D950AC5D5863C98713805CEC576B945B15B71EAC',
          balance: 25000000000000000000,
        },
      ],
    };
    await withFixtures(
      {
        fixtures: new FixtureBuilder().build(),
        ganacheOptions,
        failOnConsoleError: false,
        title: this.test.fullTitle(),
      },
      async ({ driver }) => {
        await driver.navigate();
        await unlockWallet(driver);

        // open a new tab and navigate to test snaps page and connect
        await driver.openNewPage(TEST_SNAPS_WEBSITE_URL);
        await driver.delay(1000);

        // find and scroll to the correct card and click first
        const snapButton = await driver.findElement('#connectnotifications');
        await driver.scrollToElement(snapButton);
        await driver.delay(1000);
        await driver.clickElement('#connectnotifications');
        await driver.delay(1000);

        // switch to metamask extension and click connect
        let windowHandles = await driver.waitUntilXWindowHandles(
          3,
          1000,
          10000,
        );
        await driver.switchToWindowWithTitle(
          'MetaMask Notification',
          windowHandles,
        );
        await driver.clickElement({
          text: 'Connect',
          tag: 'button',
        });

        await driver.waitForSelector({ text: 'Install' });

        await driver.clickElement({
          text: 'Install',
          tag: 'button',
        });

        await driver.waitForSelector({ text: 'OK' });

        await driver.clickElement({
          text: 'OK',
          tag: 'button',
        });

        // switch to the original MM tab
        const extensionPage = windowHandles[0];
        await driver.switchToWindow(extensionPage);
        await driver.delay(1000);

        // click on the global action menu
        await driver.clickElement(
          '[data-testid="account-options-menu-button"]',
        );

        // try to click on the snaps item
        await driver.clickElement({
          text: 'Snaps',
          tag: 'div',
        });
        await driver.delay(1000);

        // try to disable the snap
        await driver.clickElement({
          text: 'Notifications Example Snap',
          tag: 'p',
        });
        await driver.clickElement('.toggle-button > div');

        // switch back to test-snaps window
        windowHandles = await driver.waitUntilXWindowHandles(2, 1000, 10000);
        await driver.switchToWindowWithTitle('Test Snaps', windowHandles);

        // wait then try the notification test
        await driver.delay(1000);
        await driver.clickElement('#sendInAppNotification');

        // click OK on the popup
        await driver.delay(1000);
        await driver.closeAlertPopup();
        await driver.delay(1000);

        // switch back to snaps page
        await driver.switchToWindow(extensionPage);
        await driver.delay(1000);

        // try to re-enaable the snap
        await driver.clickElement('.toggle-button > div');
        await driver.delay(1000);

        // switch back to test snaps page
        await driver.switchToWindowWithTitle('Test Snaps', windowHandles);

        // wait then try the notification test
        await driver.delay(1000);
        await driver.clickElement('#sendInAppNotification');

        // check to see that there is one notification
        await driver.switchToWindow(extensionPage);
        await driver.delay(1000);
        await driver.clickElement(
          '[data-testid="account-options-menu-button"]',
        );
        const notificationResult = await driver.findElement(
          '[data-testid="global-menu-notification-count"]',
        );
        assert.equal(await notificationResult.getText(), '1');
        await driver.clickElement('.menu__background');

        // try to remove snap
        await driver.clickElement({
          text: 'Remove Notifications Example Snap',
          tag: 'p',
        });
        await driver.delay(1000);

        // try to click remove on popover
        await driver.clickElement('#popoverRemoveSnapButton');
        await driver.delay(1000);

        // check the results of the removal
<<<<<<< HEAD
        await driver.delay(2000);
        const removeResult = await driver.findElement(
          '.snaps__content__list__container--no-snaps_inner',
        );
        assert.equal(
          await removeResult.getText(),
          "You don't have any snaps installed.",
        );
=======
        await driver.findElement({
          css: '.mm-box',
          text: "You don't have any snaps installed.",
          tag: 'p',
        });
>>>>>>> 30c05176
      },
    );
  });
});<|MERGE_RESOLUTION|>--- conflicted
+++ resolved
@@ -141,22 +141,11 @@
         await driver.delay(1000);
 
         // check the results of the removal
-<<<<<<< HEAD
-        await driver.delay(2000);
-        const removeResult = await driver.findElement(
-          '.snaps__content__list__container--no-snaps_inner',
-        );
-        assert.equal(
-          await removeResult.getText(),
-          "You don't have any snaps installed.",
-        );
-=======
         await driver.findElement({
           css: '.mm-box',
           text: "You don't have any snaps installed.",
           tag: 'p',
         });
->>>>>>> 30c05176
       },
     );
   });
