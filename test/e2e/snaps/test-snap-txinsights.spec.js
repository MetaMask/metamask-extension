--- conflicted
+++ resolved
@@ -40,7 +40,7 @@
         await driver.waitForSelector('#connecttransaction-insights');
         await driver.clickElement('#connecttransaction-insights');
 
-<<<<<<< HEAD
+
         // switch to metamask extension
         await driver.switchToWindowWithTitle(WINDOW_TITLES.Dialog);
 
@@ -49,30 +49,21 @@
           text: 'Connect',
           tag: 'button',
         });
-=======
-        // switch to metamask extension and click connect
-        await driver.switchToWindowWithTitle(WINDOW_TITLES.Dialog);
->>>>>>> 70e2c087
+
         await driver.clickElement({
           text: 'Connect',
           tag: 'button',
         });
 
-<<<<<<< HEAD
         // wait for and click confirm
         await driver.waitForSelector({ text: 'Confirm' });
-=======
->>>>>>> 70e2c087
         await driver.clickElement({
           text: 'Confirm',
           tag: 'button',
         });
 
-<<<<<<< HEAD
         // wait for and click ok and wait for window to close
         await driver.waitForSelector({ text: 'OK' });
-=======
->>>>>>> 70e2c087
         await driver.clickElementAndWaitForWindowToClose({
           text: 'OK',
           tag: 'button',
@@ -84,7 +75,6 @@
         // click get accounts
         await driver.clickElement('#getAccounts');
 
-<<<<<<< HEAD
         // switch back to MetaMask window
         await driver.switchToWindowWithTitle(WINDOW_TITLES.Dialog);
 
@@ -105,12 +95,6 @@
         });
         await driver.clickElementAndWaitForWindowToClose({
           text: 'Confirm',
-=======
-        // switch back to MetaMask window and deal with dialogs
-        await driver.switchToWindowWithTitle(WINDOW_TITLES.Dialog);
-        await driver.clickElementAndWaitForWindowToClose({
-          text: 'Connect',
->>>>>>> 70e2c087
           tag: 'button',
         });
 
@@ -122,7 +106,7 @@
 
         // delay added for rendering (deflake)
         await driver.delay(2000);
-<<<<<<< HEAD
+
 
         // switch back to MetaMask window
         await driver.switchToWindowWithTitle(WINDOW_TITLES.Dialog);
@@ -132,10 +116,6 @@
           text: 'Insights Example Snap',
           tag: 'button',
         });
-=======
-        await driver.switchToWindowWithTitle(WINDOW_TITLES.Dialog);
-
->>>>>>> 70e2c087
         await driver.clickElement({
           text: 'Insights Example Snap',
           tag: 'button',
