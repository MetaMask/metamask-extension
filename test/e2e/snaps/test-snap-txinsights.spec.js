--- conflicted
+++ resolved
@@ -1,8 +1,4 @@
-<<<<<<< HEAD
-const { withFixtures, convertToHexValue } = require('../helpers');
-=======
 const { withFixtures, unlockWallet } = require('../helpers');
->>>>>>> 00b9612c
 const FixtureBuilder = require('../fixture-builder');
 const { TEST_SNAPS_WEBSITE_URL } = require('./enums');
 
