--- conflicted
+++ resolved
@@ -121,11 +121,7 @@
 
         await testDapp.openTestDappPage({ contractAddress, url: DAPP_URL });
         await testDapp.clickERC1155SetApprovalForAllButton();
-<<<<<<< HEAD
-        
-=======
 
->>>>>>> 2f987b6e
         await driver.switchToWindowWithTitle(WINDOW_TITLES.Dialog);
         await snapTxInsights.check_transactionInsightsTitle();
         await snapTxInsights.check_transactionAddress('0x5CfE7...6a7e1');
