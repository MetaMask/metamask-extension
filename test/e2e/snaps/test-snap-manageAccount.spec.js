const { strict: assert } = require('assert');
const { withFixtures } = require('../helpers');
const FixtureBuilder = require('../fixture-builder');
const { TEST_SNAPS_SIMPLE_KEYRING_WEBSITE_URL } = require('./enums');

const createSnapAccount = async (driver) => {
  // navigate to test snaps page and connect
  await driver.openNewPage(TEST_SNAPS_SIMPLE_KEYRING_WEBSITE_URL);
  await driver.delay(1000);
  const connectButton = await driver.findElement('#connectButton');
  await driver.scrollToElement(connectButton);
  await driver.delay(1000);
  await driver.clickElement('#connectButton');
  await driver.delay(500);

  // switch to metamask extension and click connect
  const windowHandles = await driver.waitUntilXWindowHandles(3, 1000, 10000);
  await driver.switchToWindowWithTitle('MetaMask Notification', windowHandles);
  await driver.clickElement({
    text: 'Connect',
    tag: 'button',
  });

  await driver.clickElementSafe('[data-testid="snap-install-scroll"]');

  await driver.waitForSelector({ text: 'Install' });

  await driver.clickElement({
    text: 'Install',
    tag: 'button',
  });

  await driver.waitForSelector({ text: 'OK' });

  await driver.clickElement({
    text: 'OK',
    tag: 'button',
  });

  await driver.switchToWindowWithTitle(
    'SSK - Snap Simple Keyring',
    windowHandles,
  );

  // check the dapp connection status
  await driver.waitForSelector({
    css: '#snapConnected',
    text: 'Connected',
  });

  // create new account on dapp
  await driver.clickElement({
    text: 'Create Account',
    tag: 'div',
  });

  // create name for account
  await driver.fill("[placeholder='Name']", 'snap account');

  await driver.clickElement({
    text: 'Execute',
    tag: 'button',
  });

  await driver.delay(1000);

  return windowHandles;
};

describe('Test Snap Account', function () {
  const ganacheOptions = {
    accounts: [
      {
        secretKey:
          '0x7C9529A67102755B7E6102D6D950AC5D5863C98713805CEC576B945B15B71EAC',
        balance: 25000000000000000000,
      },
    ],
  };
  it('can create a new snap account', async function () {
    await withFixtures(
      {
        fixtures: new FixtureBuilder().build(),
        ganacheOptions,
        failOnConsoleError: false,
        title: this.test.title,
      },
      async ({ driver }) => {
        await driver.navigate();

        // enter pw into extension
        await driver.fill('#password', 'correct horse battery staple');
        await driver.press('#password', driver.Key.ENTER);

        const windowHandles = await createSnapAccount(driver);

        // switch to metamask extension
        await driver.switchToWindowWithTitle('MetaMask', windowHandles);

        // click on accounts
        await driver.clickElement('[data-testid="account-menu-icon"]');

        const label = await driver.findElement('.mm-tag');
        assert.strictEqual(await label.getText(), 'Snaps');
      },
    );
  });

  it('will display the keyring snap account removal warning', async function () {
    await withFixtures(
      {
        fixtures: new FixtureBuilder().build(),
        ganacheOptions,
        failOnConsoleError: false,
        title: this.test.title,
      },
      async ({ driver }) => {
        await driver.navigate();

        // enter pw into extension
        await driver.fill('#password', 'correct horse battery staple');
        await driver.press('#password', driver.Key.ENTER);

        const windowHandles = await createSnapAccount(driver);

        // switch to metamask extension
        await driver.switchToWindowWithTitle('MetaMask', windowHandles);

        await driver.clickElement(
          '[data-testid="account-options-menu-button"]',
        );

        await driver.clickElement({ text: 'Settings', tag: 'div' });

        await driver.clickElement({ text: 'Snaps', tag: 'div' });

        await driver.clickElement({
<<<<<<< HEAD
          text: 'MetaMask Snap Simple Keyring',
          tag: 'p',
        });

        const removeButton = await driver.findElement(
          '[data-testid="remove-snap-button"]',
        );
        await driver.scrollToElement(removeButton);
        await driver.clickElement('[data-testid="remove-snap-button"]');

        assert.equal(
          await driver.isElementPresentAndVisible({ text: 'Account 2' }),
          true,
        );

        await driver.clickElement({
          text: 'Continue',
=======
          text: 'Create account',
          tag: 'div',
        });

        await driver.clickElement({
          text: 'Create Account',
>>>>>>> 1e034e06
          tag: 'button',
        });

        await driver.fill(
          '[data-testid="remove-snap-confirmation-input"]',
          'MetaMask Snap Simple Keyring',
        );

        await driver.clickElement({
          text: 'Remove snap',
          tag: 'button',
        });

        // Checking result modal
        assert.equal(
          await driver.isElementPresentAndVisible({
            text: 'MetaMask Snap Simple Keyring',
          }),
          true,
        );
        assert.equal(
          await driver.isElementPresentAndVisible({
            text: 'removed',
          }),
          true,
        );
        assert.equal(
          await driver.isElementPresentAndVisible({
            text: 'not removed',
          }),
          false,
        );
      },
    );
  });
});<|MERGE_RESOLUTION|>--- conflicted
+++ resolved
@@ -50,15 +50,12 @@
 
   // create new account on dapp
   await driver.clickElement({
-    text: 'Create Account',
+    text: 'Create account',
     tag: 'div',
   });
 
-  // create name for account
-  await driver.fill("[placeholder='Name']", 'snap account');
-
   await driver.clickElement({
-    text: 'Execute',
+    text: 'Create Account',
     tag: 'button',
   });
 
@@ -135,7 +132,6 @@
         await driver.clickElement({ text: 'Snaps', tag: 'div' });
 
         await driver.clickElement({
-<<<<<<< HEAD
           text: 'MetaMask Snap Simple Keyring',
           tag: 'p',
         });
@@ -153,14 +149,6 @@
 
         await driver.clickElement({
           text: 'Continue',
-=======
-          text: 'Create account',
-          tag: 'div',
-        });
-
-        await driver.clickElement({
-          text: 'Create Account',
->>>>>>> 1e034e06
           tag: 'button',
         });
 
