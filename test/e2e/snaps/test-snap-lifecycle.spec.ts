import { Driver } from '../webdriver/driver';
import { TestSnaps } from '../page-objects/pages/test-snaps';
import SnapInstall from '../page-objects/pages/dialog/snap-install';
import FixtureBuilder from '../fixture-builder';
import { loginWithoutBalanceValidation } from '../page-objects/flows/login.flow';
import { unlockWallet, withFixtures, WINDOW_TITLES } from '../helpers';
import { openTestSnapClickButtonAndInstall } from '../page-objects/flows/install-test-snap.flow';
import { mockLifecycleHooksSnap } from '../mock-response-data/snaps/snap-binary-mocks';

describe('Test Snap Lifecycle Hooks', function () {
  it('runs the `onInstall` lifecycle hook when the Snap is installed', async function () {
    await withFixtures(
      {
        fixtures: new FixtureBuilder().build(),
        testSpecificMock: mockLifecycleHooksSnap,
        title: this.test?.fullTitle(),
      },
      async ({ driver }: { driver: Driver }) => {
        await loginWithoutBalanceValidation(driver);

        const testSnaps = new TestSnaps(driver);
        const snapInstall = new SnapInstall(driver);

        // Open a new tab and navigate to test snaps page and click life cycle hooks
        await openTestSnapClickButtonAndInstall(
          driver,
          'connectLifeCycleButton',
          { withExtraScreen: true },
        );
        // Check installation success
        await testSnaps.check_installationComplete(
          'connectLifeCycleButton',
          'Reconnect to Lifecycle Hooks Snap',
        );
        await driver.switchToWindowWithTitle(WINDOW_TITLES.Dialog);
        // Validate the message result in the dialog
        await snapInstall.check_messageResultSpan(
          snapInstall.lifeCycleHookMessageElement,
          'The Snap was installed successfully, and the "onInstall" handler was called.',
        );
      },
    );
  });

  it('runs the `onStart` lifecycle hook when the client is started', async function () {
    await withFixtures(
      {
        fixtures: new FixtureBuilder()
          .withSnapControllerOnStartLifecycleSnap()
          .build(),
        title: this.test?.fullTitle(),
      },
      async ({ driver }: { driver: Driver }) => {
<<<<<<< HEAD
        await loginWithoutBalanceValidation(driver);
=======
        await unlockWallet(driver);
>>>>>>> 7f4e6d9b

        const snapInstall = new SnapInstall(driver);

        // Validate the "onStart" lifecycle hook message.
        await snapInstall.check_messageResultSpan(
          snapInstall.lifeCycleHookMessageElement,
          'The client was started successfully, and the "onStart" handler was called.',
        );
      },
    );
  });
});<|MERGE_RESOLUTION|>--- conflicted
+++ resolved
@@ -51,11 +51,7 @@
         title: this.test?.fullTitle(),
       },
       async ({ driver }: { driver: Driver }) => {
-<<<<<<< HEAD
-        await loginWithoutBalanceValidation(driver);
-=======
         await unlockWallet(driver);
->>>>>>> 7f4e6d9b
 
         const snapInstall = new SnapInstall(driver);
 
