--- conflicted
+++ resolved
@@ -39,12 +39,8 @@
         await driver.delay(500);
         await driver.clickElement('#connectUpdate');
 
-<<<<<<< HEAD
         // switch to metamask extension and click connect
         await driver.waitUntilXWindowHandles(3, 3000, 10000);
-=======
-        // approve install of snap
->>>>>>> b2e621b5
         let windowHandles = await driver.getAllWindowHandles();
         const extensionPage = windowHandles[0];
         await driver.switchToWindowWithTitle(
