const {
  withFixtures,
  defaultGanacheOptions,
  openDapp,
  unlockWallet,
  switchToNotificationWindow,
  WINDOW_TITLES,
} = require('../helpers');
const FixtureBuilder = require('../fixture-builder');
const { TEST_SNAPS_WEBSITE_URL } = require('./enums');

describe('Test Snap Signature Insights', function () {
  it('tests Signature Insights functionality', async function () {
    await withFixtures(
      {
        dapp: true,
        fixtures: new FixtureBuilder().build(),
        ganacheOptions: defaultGanacheOptions,
        failOnConsoleError: false,
        title: this.test.fullTitle(),
      },
      async ({ driver }) => {
        await unlockWallet(driver);

        // navigate to test snaps page and connect
        await driver.openNewPage(TEST_SNAPS_WEBSITE_URL);
        await driver.delay(1000);

        // find and scroll to the transaction-insights test and connect
        const snapButton1 = await driver.findElement(
          '#connectsignature-insights',
        );
        await driver.scrollToElement(snapButton1);
        await driver.delay(1000);
        await driver.clickElement('#connectsignature-insights');

        // switch to metamask extension and click connect
        await switchToNotificationWindow(driver);
        await driver.clickElement({
          text: 'Connect',
          tag: 'button',
        });

        await driver.waitForSelector({ text: 'Confirm' });

        await driver.clickElement({
          text: 'Confirm',
          tag: 'button',
        });

        await driver.waitForSelector({ text: 'OK' });

        await driver.clickElement({
          text: 'OK',
          tag: 'button',
        });

        // switch to test-snaps page
        await driver.switchToWindowWithTitle(WINDOW_TITLES.TestSnaps);

        // open the test-dapp page
        await openDapp(driver);

        // poll windowHandles and switch to test-dapp
<<<<<<< HEAD
        windowHandles = await driver.waitUntilXWindowHandles(3, 1000, 10000);
        await driver.switchToWindowWithTitle(
          WINDOW_TITLES.TestDApp,
          windowHandles,
        );
=======
        await driver.switchToWindowWithTitle(WINDOW_TITLES.TestDApp);
>>>>>>> cf417bb2

        // find and scroll to basic actions and click connect
        const connectButton1 = await driver.findElement('#connectButton');
        await driver.scrollToElement(connectButton1);
        await driver.clickElement('#connectButton');

        // switch back to MetaMask window and deal with dialogs
        await switchToNotificationWindow(driver, 4);
        await driver.clickElement({
          text: 'Next',
          tag: 'button',
        });
        await driver.delay(1000);
        await driver.clickElement({
          text: 'Confirm',
          tag: 'button',
        });

        // switch to test-dapp page and send tx
        await driver.switchToWindowWithTitle(WINDOW_TITLES.TestDApp);

        // TEST ONE: personal sign
        // find and scroll to personal sign and click sign
        const personalSignButton1 = await driver.findElement('#personalSign');
        await driver.scrollToElement(personalSignButton1);
        await driver.clickElement('#personalSign');

        // switch back to MetaMask window and switch to tx insights pane
        await switchToNotificationWindow(driver, 4);

        // wait for and click sign
        await driver.waitForSelector({
          text: 'Sign',
          tag: 'button',
        });
        await driver.clickElement({
          text: 'Sign',
          tag: 'button',
        });

        // look for returned signature insights data
        await driver.waitForSelector({
          text: '0x4578616d706c652060706572736f6e616c5f7369676e60206d657373616765',
          tag: 'p',
        });

        // click checkbox to authorize signing
        await driver.clickElement('.mm-checkbox__input-wrapper');

        // click sign button
        await driver.clickElement('[data-testid="snapInsightsButtonConfirm"]');

        // switch back to test-dapp window
        await driver.switchToWindowWithTitle(WINDOW_TITLES.TestDApp);

        // check result of test
        await driver.waitForSelector({
          text: '0xa10b6707dd79e2f1f91ba243ab7abe15a46f58b052ad9cec170c5366ef5667c447a87eba2c0a9d4c9fbfa0a23e9db1fb55865d0568c32bd7cc681b8d0860e7af1b',
          tag: 'span',
        });

        // TEST TWO: sign typed data
        // find and scroll to sign typed data and click sign
        const signTypedButton1 = await driver.findElement('#signTypedData');
        await driver.scrollToElement(signTypedButton1);
        await driver.clickElement('#signTypedData');

        // switch back to MetaMask window and switch to tx insights pane
        await switchToNotificationWindow(driver, 4);

        // wait for and click sign
        await driver.waitForSelector({
          text: 'Sign',
          tag: 'button',
        });
        await driver.clickElement({
          text: 'Sign',
          tag: 'button',
        });

        // look for returned signature insights data
        await driver.waitForSelector({
          text: '1',
          tag: 'p',
        });

        // click checkbox to authorize signing
        await driver.clickElement('.mm-checkbox__input-wrapper');

        // click sign button
        await driver.clickElement('[data-testid="snapInsightsButtonConfirm"]');

        // switch back to test-dapp window
        await driver.switchToWindowWithTitle(WINDOW_TITLES.TestDApp);

        // check result of test
        await driver.waitForSelector({
          text: '0x32791e3c41d40dd5bbfb42e66cf80ca354b0869ae503ad61cd19ba68e11d4f0d2e42a5835b0bfd633596b6a7834ef7d36033633a2479dacfdb96bda360d51f451b',
          tag: 'span',
        });

        // TEST THREE: sign typed data v3
        // find and scroll to sign typed data v3 and click sign
        const signTypedV3Button1 = await driver.findElement('#signTypedDataV3');
        await driver.scrollToElement(signTypedV3Button1);
        await driver.clickElement('#signTypedDataV3');

        // switch back to MetaMask window and switch to tx insights pane
        await switchToNotificationWindow(driver, 4);

        // click down arrow
        await driver.waitForSelector('.fa-arrow-down');
        await driver.clickElement('.fa-arrow-down');

        // wait for and click sign
        await driver.waitForSelector({
          text: 'Sign',
          tag: 'button',
        });
        await driver.clickElement({
          text: 'Sign',
          tag: 'button',
        });

        // look for returned signature insights data
        await driver.waitForSelector({
          text: '0xCcCCccccCCCCcCCCCCCcCcCccCcCCCcCcccccccC has been identified as a malicious verifying contract.',
          tag: 'p',
        });

        // click checkbox to authorize signing
        await driver.clickElement('.mm-checkbox__input-wrapper');

        // click sign button
        await driver.clickElement('[data-testid="snapInsightsButtonConfirm"]');

        // switch back to test-dapp window
        await driver.switchToWindowWithTitle(WINDOW_TITLES.TestDApp);

        // check result of test
        await driver.waitForSelector({
          text: '0x0a22f7796a2a70c8dc918e7e6eb8452c8f2999d1a1eb5ad714473d36270a40d6724472e5609948c778a07216bd082b60b6f6853d6354c731fd8ccdd3a2f4af261b',
          tag: 'span',
        });

        // TEST FOUR: sign typed data v4
        // find and scroll to sign typed data v4 and click sign
        const signTypedV4Button1 = await driver.findElement('#signTypedDataV4');
        await driver.scrollToElement(signTypedV4Button1);
        await driver.clickElement('#signTypedDataV4');

        // switch back to MetaMask window and switch to tx insights pane
        await switchToNotificationWindow(driver, 4);

        // click down arrow
        await driver.waitForSelector('.fa-arrow-down');
        await driver.clickElement('.fa-arrow-down');

        // wait for and click sign
        await driver.waitForSelector({
          text: 'Sign',
          tag: 'button',
        });
        await driver.clickElement({
          text: 'Sign',
          tag: 'button',
        });

        // look for returned signature insights data
        await driver.waitForSelector({
          text: '0xCcCCccccCCCCcCCCCCCcCcCccCcCCCcCcccccccC has been identified as a malicious verifying contract.',
          tag: 'p',
        });

        // click checkbox to authorize signing
        await driver.clickElement('.mm-checkbox__input-wrapper');

        // click sign button
        await driver.clickElement('[data-testid="snapInsightsButtonConfirm"]');

        // switch back to test-dapp window
        await driver.switchToWindowWithTitle(WINDOW_TITLES.TestDApp);

        // check results of test
        await driver.waitForSelector({
          text: '0xcd2f9c55840f5e1bcf61812e93c1932485b524ca673b36355482a4fbdf52f692684f92b4f4ab6f6c8572dacce46bd107da154be1c06939b855ecce57a1616ba71b',
          tag: 'span',
        });

        // TEST FIVE: eth_sign
        // switch to metamask window
        await driver.switchToWindowWithTitle(
          WINDOW_TITLES.ExtensionInFullScreenView,
        );

        // click on the global action menu
        await driver.waitForSelector(
          '[data-testid="account-options-menu-button"]',
        );
        await driver.clickElement(
          '[data-testid="account-options-menu-button"]',
        );

        // try to click on the settings item
        await driver.clickElement({
          text: 'Settings',
          tag: 'div',
        });

        // try to click on the advanced item
        await driver.clickElement({
          text: 'Advanced',
          tag: 'div',
        });

        // scroll to and click on Eth_sign requests toggle
        const ethSignToggle1 = await driver.findElement('.eth-sign-toggle');
        await driver.scrollToElement(ethSignToggle1);
        await driver.clickElement('.eth-sign-toggle');

        // wait for and click checkbox on modal and click continue
        await driver.waitForSelector('#eth-sign-checkbox');
        await driver.clickElement('#eth-sign-checkbox');
        await driver.clickElement({
          text: 'Continue',
          tag: 'button',
        });

        // fill in annoyance field and click enable
        await driver.waitForSelector('#enter-eth-sign-text');
        await driver.fill(
          '#enter-eth-sign-text',
          'I only sign what I understand',
        );
        await driver.clickElement({
          text: 'Enable',
          tag: 'button',
        });

        // switch back to test-dapp window
        await driver.switchToWindowWithTitle(WINDOW_TITLES.TestDApp);

        // scroll to and click eth sign button
        const ethSignButton1 = await driver.findElement('#ethSign');
        await driver.scrollToElement(ethSignButton1);
        await driver.clickElement('#ethSign');

        // switch back to MetaMask window and switch to tx insights pane
        await switchToNotificationWindow(driver, 4);

        // wait for and click sign
        await driver.waitForSelector({
          text: 'Sign',
          tag: 'button',
        });
        await driver.clickElement({
          text: 'Sign',
          tag: 'button',
        });

        // wait for and click signature warning sign button
        await driver.waitForSelector(
          '[data-testid="signature-warning-sign-button"]',
        );
        await driver.clickElement(
          '[data-testid="signature-warning-sign-button"]',
        );

        // click checkbox to authorize signing
        await driver.clickElement('.mm-checkbox__input-wrapper');

        // click sign button
        await driver.clickElement('[data-testid="snapInsightsButtonConfirm"]');

        // switch back to test-dapp window
        await driver.switchToWindowWithTitle(WINDOW_TITLES.TestDApp);

        // check results of test
        await driver.waitForSelector({
          text: '"0x816ab6c5d5356548cc4e004ef35a37fdfab916742a2bbeda756cd064c3d3789a6557d41d49549be1de249e1937a8d048996dfcc70d0552111605dc7cc471e8531b"',
          tag: 'span',
        });
      },
    );
  });
});<|MERGE_RESOLUTION|>--- conflicted
+++ resolved
@@ -62,15 +62,7 @@
         await openDapp(driver);
 
         // poll windowHandles and switch to test-dapp
-<<<<<<< HEAD
-        windowHandles = await driver.waitUntilXWindowHandles(3, 1000, 10000);
-        await driver.switchToWindowWithTitle(
-          WINDOW_TITLES.TestDApp,
-          windowHandles,
-        );
-=======
-        await driver.switchToWindowWithTitle(WINDOW_TITLES.TestDApp);
->>>>>>> cf417bb2
+        await driver.switchToWindowWithTitle(WINDOW_TITLES.TestDApp);
 
         // find and scroll to basic actions and click connect
         const connectButton1 = await driver.findElement('#connectButton');
