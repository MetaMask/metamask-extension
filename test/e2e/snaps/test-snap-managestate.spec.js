--- conflicted
+++ resolved
@@ -13,10 +13,6 @@
       {
         fixtures: new FixtureBuilder().build(),
         ganacheOptions: defaultGanacheOptions,
-<<<<<<< HEAD
-        failOnConsoleError: false,
-=======
->>>>>>> befc516a
         title: this.test.fullTitle(),
       },
       async ({ driver }) => {
@@ -25,15 +21,12 @@
         // navigate to test snaps page, then fill in the snapId
         await driver.driver.get(TEST_SNAPS_WEBSITE_URL);
 
-<<<<<<< HEAD
-=======
         // wait for page to load
         await driver.waitForSelector({
           text: 'Installed Snaps',
           tag: 'h2',
         });
 
->>>>>>> befc516a
         // navigate to test snaps page and connect to manage-state snap
         const snapButton1 = await driver.findElement('#connectmanage-state');
         await driver.scrollToElement(snapButton1);
