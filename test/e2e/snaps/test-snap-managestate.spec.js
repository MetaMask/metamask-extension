const { strict: assert } = require('assert');
const { withFixtures } = require('../helpers');
const FixtureBuilder = require('../fixture-builder');
const { TEST_SNAPS_WEBSITE_URL } = require('./enums');

describe('Test Snap manageState', function () {
  it('can pop up manageState snap and do update get and clear', async function () {
    const ganacheOptions = {
      accounts: [
        {
          secretKey:
            '0x7C9529A67102755B7E6102D6D950AC5D5863C98713805CEC576B945B15B71EAC',
          balance: 25000000000000000000,
        },
      ],
    };

    await withFixtures(
      {
        fixtures: new FixtureBuilder()
          .withPermissionControllerConnectedToSnapDapp()
          .build(),
        ganacheOptions,
        failOnConsoleError: false,
        title: this.test.title,
      },
      async ({ driver }) => {
        await driver.navigate();

        // enter pw into extension
        await driver.fill('#password', 'correct horse battery staple');
        await driver.press('#password', driver.Key.ENTER);

        // navigate to test snaps page, then fill in the snapId
        await driver.openNewPage(TEST_SNAPS_WEBSITE_URL);
        await driver.delay(500);

        // find and scroll to the connect button and click it
        const snapButton1 = await driver.findElement('#connectManageState');
        await driver.scrollToElement(snapButton1);
        await driver.delay(500);
        await driver.clickElement('#connectManageState');

<<<<<<< HEAD
        // switch to metamask extension and click connect
        await driver.waitUntilXWindowHandles(3, 3000, 10000);
        let windowHandles = await driver.getAllWindowHandles();
        await driver.switchToWindowWithTitle(
          'MetaMask Notification',
          windowHandles,
        );
        await driver.clickElement(
          {
            text: 'Connect',
            tag: 'button',
          },
          10000,
        );
        await driver.delay(2000);

        // approve install of snap
        await driver.waitUntilXWindowHandles(3, 3000, 10000);
        windowHandles = await driver.getAllWindowHandles();
=======
        // approve install of snap
        await driver.waitUntilXWindowHandles(2, 5000, 10000);
        let windowHandles = await driver.getAllWindowHandles();
>>>>>>> b2e621b5
        await driver.switchToWindowWithTitle(
          'MetaMask Notification',
          windowHandles,
        );
        await driver.clickElement({
          text: 'Approve & install',
          tag: 'button',
        });

        // fill and click send inputs on test snap page
        await driver.waitUntilXWindowHandles(2, 5000, 10000);
        windowHandles = await driver.getAllWindowHandles();
        await driver.switchToWindowWithTitle('Test Snaps', windowHandles);
        await driver.fill('#dataManageState', '23');
        await driver.delay(1000);
        await driver.clickElement('#sendManageState');

        // check the results of the public key test
        await driver.delay(500);
        const manageStateResult = await driver.findElement(
          '#sendManageStateResult',
        );
        assert.equal(await manageStateResult.getText(), 'true');

        // check the results
        await driver.delay(500);
        const retrieveManageStateResult = await driver.findElement(
          '#retrieveManageStateResult',
        );
        assert.equal(
          await retrieveManageStateResult.getText(),
          '{ "testState": [ "23" ] }',
        );

        // click clear results
        await driver.clickElement('#clearManageState');

        // check if true
        await driver.delay(500);
        const clearManageStateResult = await driver.findElement(
          '#clearManageStateResult',
        );
        assert.equal(await clearManageStateResult.getText(), 'true');

        // check result array is empty
        await driver.delay(500);
        const retrieveManageStateResult2 = await driver.findElement(
          '#retrieveManageStateResult',
        );
        assert.equal(
          await retrieveManageStateResult2.getText(),
          '{ "testState": [] }',
        );
      },
    );
  });
});<|MERGE_RESOLUTION|>--- conflicted
+++ resolved
@@ -41,7 +41,6 @@
         await driver.delay(500);
         await driver.clickElement('#connectManageState');
 
-<<<<<<< HEAD
         // switch to metamask extension and click connect
         await driver.waitUntilXWindowHandles(3, 3000, 10000);
         let windowHandles = await driver.getAllWindowHandles();
@@ -61,11 +60,6 @@
         // approve install of snap
         await driver.waitUntilXWindowHandles(3, 3000, 10000);
         windowHandles = await driver.getAllWindowHandles();
-=======
-        // approve install of snap
-        await driver.waitUntilXWindowHandles(2, 5000, 10000);
-        let windowHandles = await driver.getAllWindowHandles();
->>>>>>> b2e621b5
         await driver.switchToWindowWithTitle(
           'MetaMask Notification',
           windowHandles,
