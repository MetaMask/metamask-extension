const { strict: assert } = require('assert');
const FixtureBuilder = require('../fixture-builder');
const {
  defaultGanacheOptions,
<<<<<<< HEAD
  withFixtures,
=======
  getWindowHandles,
>>>>>>> 898c29b6
  openDapp,
  unlockWallet,
  withFixtures,
} = require('../helpers');

const {
  CHAIN_IDS,
  NETWORK_TYPES,
} = require('../../../shared/constants/network');

const bannerAlertSelector = '[data-testid="security-provider-banner-alert"]';
const selectedAddress = '0x5cfe73b6021e818b776b421b1c4db2474086a7e1';
// const selectedAddressWithoutPrefix = '5cfe73b6021e818b776b421b1c4db2474086a7e1';

const mainnetProviderConfig = {
  providerConfig: {
    chainId: CHAIN_IDS.MAINNET,
    nickname: '',
    rpcUrl: '',
    type: NETWORK_TYPES.MAINNET,
  },
};

async function mockInfura(mockServer) {
  await mockServer
    .forPost()
    .withJsonBodyIncluding({ method: 'eth_estimateGas' })
    .thenCallback((req) => {
      return {
        statusCode: 200,
        json: {
          jsonrpc: '2.0',
          id: req.body.json.id,
          result: '0x5cec',
        },
      };
    });
  await mockServer
    .forPost()
<<<<<<< HEAD
    .withJsonBodyIncluding({ method: 'eth_feeHistory' })
    .thenCallback((req) => {
      return {
        statusCode: 200,
        json: {
          jsonrpc: '2.0',
          id: req.body.json.id,
          result: {
            baseFeePerGas: [
              '0x69b11e562',
              '0x666a7c239',
              '0x6d9e609f6',
              '0x6e9ab5408',
              '0x6bca983cb',
              '0x6a6f790c3',
            ],
            gasUsedRatio: [
              0.37602026666666666, 0.7813118333333333, 0.5359671,
              0.39827006666666664, 0.44968263333333336,
            ],
            oldestBlock: '0x115e9c0',
            reward: [
              ['0xfbc521', '0x21239e6', '0x5f5e100'],
              ['0x5f5e100', '0x68e7780', '0x314050eb'],
              ['0xfbc521', '0xfbc521', '0xfbc521'],
              ['0x21239e6', '0x5f5e100', '0x5f5e100'],
              ['0x21239e6', '0x5f5e100', '0x5f5e100'],
            ],
          },
        },
      };
    });
  await mockServer
    .forPost()
=======
>>>>>>> 898c29b6
    .withJsonBodyIncluding({ method: 'eth_getBalance' })
    .thenCallback((req) => {
      return {
        statusCode: 200,
        json: {
          jsonrpc: '2.0',
          id: req.body.json.id,
          result: '0x55DE6A779BBAC0000',
        },
      };
    });
  await mockServer
    .forPost()
    .withJsonBodyIncluding({ method: 'eth_getTransactionCount' })
    .thenCallback((req) => {
      return {
        statusCode: 200,
        json: {
          jsonrpc: '2.0',
          id: req.body.json.id,
          result: '0x115e89f',
        },
      };
    });
  await mockServer
    .forPost()
    .withJsonBodyIncluding({ method: 'eth_blockNumber' })
    .thenCallback((req) => {
      return {
        statusCode: 200,
        json: {
          jsonrpc: '2.0',
          id: req.body.json.id,
          result: '0x1',
          // result: '0x115e89f',
        },
      };
    });
  await mockServer
    .forPost()
<<<<<<< HEAD
    .withJsonBodyIncluding({ method: 'eth_call' })
    .thenCallback((req) => {
      return {
        statusCode: 200,
        json: {
          jsonrpc: '2.0',
          id: req.body.json.id,
          result: '0x4563918244F40000',
        },
      };
    });

  await mockServer
    .forPost()
=======
>>>>>>> 898c29b6
    .withJsonBodyIncluding({ method: 'eth_gasPrice' })
    .thenCallback((req) => {
      return {
        statusCode: 200,
        json: {
          jsonrpc: '2.0',
          id: req.body.json.id,
          result: '0x09184e72a000',
        },
      };
    });
<<<<<<< HEAD
  // mock transfer USDC
  await mockServer
    .forPost()
    .withJsonBodyIncluding({ method: 'eth_getCode' })
    .thenCallback((req) => {
      return {
        statusCode: 200,
        json: {
          jsonrpc: '2.0',
          id: req.body.json.id,
          result:
            '0x60806040526004361061004e5760003560e01c80632d2c55651461008d578063819d4cc6146100de5780638980f11f146101005780638b21f170146101205780639342c8f41461015457600080fd5b36610088576040513481527f27f12abfe35860a9a927b465bb3d4a9c23c8428174b83f278fe45ed7b4da26629060200160405180910390a1005b600080fd5b34801561009957600080fd5b506100c17f0000000000000000000000003e40d73eb977dc6a537af587d48316fee66e9c8c81565b6040516001600160a01b0390911681526020015b60405180910390f35b3480156100ea57600080fd5b506100fe6100f93660046106bb565b610182565b005b34801561010c57600080fd5b506100fe61011b3660046106bb565b61024e565b34801561012c57600080fd5b506100c17f000000000000000000000000ae7ab96520de3a18e5e111b5eaab095312d7fe8481565b34801561016057600080fd5b5061017461016f3660046106f3565b610312565b6040519081526020016100d5565b6040518181526001600160a01b0383169033907f6a30e6784464f0d1f4158aa4cb65ae9239b0fa87c7f2c083ee6dde44ba97b5e69060200160405180910390a36040516323b872dd60e01b81523060048201526001600160a01b037f0000000000000000000000003e40d73eb977dc6a537af587d48316fee66e9c8c81166024830152604482018390528316906323b872dd90606401600060405180830381600087803b15801561023257600080fd5b505af1158015610246573d6000803e3d6000fd5b505050505050565b6000811161029a5760405162461bcd60e51b815260206004820152601460248201527316915493d7d49150d3d591549657d05353d5539560621b60448201526064015b60405180910390fd5b6040518181526001600160a01b0383169033907faca8fb252cde442184e5f10e0f2e6e4029e8cd7717cae63559079610702436aa9060200160405180910390a361030e6001600160a01b0383167f0000000000000000000000003e40d73eb977dc6a537af587d48316fee66e9c8c83610418565b5050565b6000336001600160a01b037f000000000000000000000000ae7ab96520de3a18e5e111b5eaab095312d7fe8416146103855760405162461bcd60e51b81526020600482015260166024820152754f4e4c595f4c49444f5f43414e5f574954484452415760501b6044820152606401610291565b478281116103935780610395565b825b91508115610412577f000000000000000000000000ae7ab96520de3a18e5e111b5eaab095312d7fe846001600160a01b0316634ad509b2836040518263ffffffff1660e01b81526004016000604051808303818588803b1580156103f857600080fd5b505af115801561040c573d6000803e3d6000fd5b50505050505b50919050565b604080516001600160a01b038416602482015260448082018490528251808303909101815260649091019091526020810180516001600160e01b031663a9059cbb60e01b17905261046a90849061046f565b505050565b60006104c4826040518060400160405280602081526020017f5361666545524332303a206c6f772d6c6576656c2063616c6c206661696c6564815250856001600160a01b03166105419092919063ffffffff16565b80519091501561046a57808060200190518101906104e2919061070c565b61046a5760405162461bcd60e51b815260206004820152602a60248201527f5361666545524332303a204552433230206f7065726174696f6e20646964206e6044820152691bdd081cdd58d8d9595960b21b6064820152608401610291565b6060610550848460008561055a565b90505b9392505050565b6060824710156105bb5760405162461bcd60e51b815260206004820152602660248201527f416464726573733a20696e73756666696369656e742062616c616e636520666f6044820152651c8818d85b1b60d21b6064820152608401610291565b843b6106095760405162461bcd60e51b815260206004820152601d60248201527f416464726573733a2063616c6c20746f206e6f6e2d636f6e74726163740000006044820152606401610291565b600080866001600160a01b03168587604051610625919061075e565b60006040518083038185875af1925050503d8060008114610662576040519150601f19603f3d011682016040523d82523d6000602084013e610667565b606091505b5091509150610677828286610682565b979650505050505050565b60608315610691575081610553565b8251156106a15782518084602001fd5b8160405162461bcd60e51b8152600401610291919061077a565b600080604083850312156106ce57600080fd5b82356001600160a01b03811681146106e557600080fd5b946020939093013593505050565b60006020828403121561070557600080fd5b5035919050565b60006020828403121561071e57600080fd5b8151801515811461055357600080fd5b60005b83811015610749578181015183820152602001610731565b83811115610758576000848401525b50505050565b6000825161077081846020870161072e565b9190910192915050565b602081526000825180602084015261079981604085016020870161072e565b601f01601f1916919091016040019291505056fea2646970667358221220c0f03149dd58fa21e9bfb72a010b74b1e518d704a2d63d8cc44c0ad3a2f573da64736f6c63430008090033',
        },
      };
    });
  await mockServer
    .forPost()
    .withJsonBodyIncluding({ method: 'eth_getBlockByNumber' })
    .thenCallback((req) => {
      return {
        statusCode: 200,
        json: {
          jsonrpc: '2.0',
          id: req.body.json.id,
          result: {
            jsonrpc: '2.0',
            id: 6622123502601732,
            result: {
              baseFeePerGas: '0x27a9c704e',
              difficulty: '0x0',
              extraData: '0x546974616e2028746974616e6275696c6465722e78797a29',
              gasLimit: '0x1c9c380',
              gasUsed: '0xa5ccfa',
              hash: '0xef3c13739a74dbf832e68d02c07bdc5678d1652c3991cd2952ea049c144be952',
              logsBloom:
                '0x8165153a553ac220500845a4e90c762f9ad05c0a0ea041405099850cf590031c01a4011cc459118180181c001016411c3e198071bac6ec690812a7801928f941a456d51848801dace9924f38c43488f88d52f00d1c54df2c048a2c0ca2bd87a00b0c04e092b4eb0061419880a8a2d94ff23300224a0f4c00105b4dd09e4c1c20520306f50e645808c471046c09180f2f914ad181eb0110c86028084e93924819df25036f7e4a6280dcb246c49412b442c440e09a8303084201304011c74c12f059127a0338cf4ac50842190a450a864414f1292c348bdd51d86b100e0a61a7661d32a10e8e00c480453532ac0f4790182822d6856342c65582394909445074f2',
              miner: '0x4838b106fce9647bdf1e7877bf73ce8b0bad5f97',
              mixHash:
                '0xd378cf6d2d0f265bdc929fb873ff700cf333f9f2ffb08c3aebfa9139a1597ff4',
              nonce: '0x0000000000000000',
              number: '0x115e89f',
              parentHash:
                '0xaaa44a9a2105d050eb4caa2adfee14844fc847e1f71f9c7cd84886c768b8d079',
              receiptsRoot:
                '0x98b093e81dc5fbe163fda0deecb4eca92faf1cb8a868d4516518abf9a35143bf',
              sha3Uncles:
                '0x1dcc4de8dec75d7aab85b567b6ccd41ad312451b948a7413f0a142fd40d49347',
              size: '0xb900',
              stateRoot:
                '0x178ee15b5dcd2073e59f1418eb12f65c7da2e15be02db8dd50a10da509cdab12',
              timestamp: '0x65118773',
              totalDifficulty: '0xc70d815d562d3cfa955',
              transactions: [
                '0x9059d41aa4cc37b5d73eec038065831d0983605d9376fc0ec93478a05b301e64',
                '0xa9c808e9c1e5173b8ce763f3d40989e0941d0491cbb9e2f98c77ac5734112794',
                '0xc74b63f548fd6634bc3c09a2a820b1551c3204bf3169160365e3332c71ebfee5',
                '0xc7f567d9c1762d60b51e0bad13ffaca9eeec085f33d9cd7aae0567072bf00b6b',
                '0xe08579fbc938cbe731e9b67352b106e3caea7405cd65b13e55e911ee0fe2268f',
                '0x83d5a7862c8e4d60a5f0caf970d5c0685d44b749ec17bdc0f02d13ac6f5a64ad',
                '0x6b71ed1b23418b479dafc3ced6ce29869a77f767885bd7da1e7d019f06f83c6b',
                '0xd09f871501d31efb3a1ef03aeb6b5437e71f4cb58979dbfed55012169564403e',
                '0xb429ebd2c7550ef09f2f72e0cbac1502e0ef466644e9f111e7f7b97eb5a8bb07',
                '0x926d6be3ddc69d9484016ab30468349c71a2eaeb7f39d8153d45cf4ae0db9ecd',
                '0x23d61a76af18909f178803ee884e8d22e34aa607d48c2af14431ad79e85c3fad',
                '0x563cce3431a50a76334f1c7cc92fefa3036ae26ffc3c0613109482d64c938a60',
                '0xc2ddde804079246f657eabb34d8597390b36f695baa86193bc551976e40d0c93',
                '0x14100757dc6dbfe2cba6a70ac9e378963af9caad1dd55b1ccb24db478a360c36',
                '0x8e92e1cf862b0a89d1d6d39af02128ecc5e0dcfcd08e8ab784f27fe81c27d388',
                '0x9e1b2c6ec1f592be10f3fd545d1fb7c4e93f0dd2005fd8f0975d3ea75fda361e',
                '0xd9de58ae9910150937aa802d9a4ed83b2e8ea63a1436f3f90f7f91e0ba155571',
                '0xf29e19275f87ff0ffc254b34e4c15944623c925a2fdc3c03426b2e7f3d79072b',
                '0xde7904e3c34779c37f87bb8681bbf4ae0fa918e5ead0f2de43000f1acb144701',
                '0x0f98c38ffa54e8fe0a7080e4547f9f51ca3d1be077da7dc4bfa546bb296fef96',
                '0x0567bda26f7eb051a33de40a436a9c8d3d017db397482c28e60c1610a35027a6',
                '0xf52de2d7f88736bded2389619d2e09612d32f77ce5a75909da5b8d72b47d7a42',
                '0x67b11a07c3e81ede52b988b5dcf2409f119d80f6aa412c7e39e6091c3c930c62',
                '0x6d49119a87395ec6056525a463772632b5013f2f5f377365aba8e52008357ba7',
                '0xe8bde325875792ede464275ca5424c61d9522947f896c7550fbb9bb6d5d5940b',
                '0xe425bd83acc0a4ff67479168ea70c0779c271a0ce23038f756621e994176c371',
                '0xb36333325d36df5b185d260231ab2ff1b119c85159e6c494e87d2f96fced1286',
                '0x698d576e93de24fbaa13eb0e48f0a30b76cb619724d5a2eb2b3c7f5ca3392801',
                '0xa99738c93d9a2a5a3ceb49deaebbaa1d8116e15009144e1b09ddd809899a61a0',
                '0xd894a8a05ca15ef451c209094545946e1bc4926185473052b590c0fe43ed1c51',
                '0xf842d0ce3994c38bd99ff800fae41667c7cc7acb3a78cded1182601a35d87a30',
                '0xad6816e09048b1d4e6b5b4363fe6eb6026fab8f5f5f6155e7f05bf3678b1eb0c',
                '0x52a95ffe6f4db250b980b55efbb9808883efc9bba061a8bfec2ef35dadbfd3ce',
                '0xc09b494f7bb236c4d79b339276c165b7ead928c5483815fd92d80c3fd72546e5',
                '0x10548ddb89d16a45351b7052e7807fc6dcceab0b679d563d880f5bd8ac966c2f',
                '0x6d209701e59419e3bf32a97c10483310510677ebee08b24f9d3efcfea3a044c8',
                '0xea60d3b0c6312b6eacd7e058e42069803e429bf48e04ca0db1c21b4edea0315b',
                '0x483be9f5b64408c98891a361a70b843fcba66a35c5235970422947f85bbe521d',
                '0x62ee4f24e2df2ae42b629b61461aaf2bfa19b66c45b2d84dc59cd31c8ef53a69',
                '0x87b1c10f716e5016e1f20a37e94d3ab4405c06a4748ab4c643eb50586f897d75',
                '0xdf800a1252a8191b76295e9bcf4316ccf8102480f86cbebaf23a8a1795976210',
                '0xc877b85c960a25decdd143e4d5701a2ebbae90db9131060e8fe37be831a8b9d4',
                '0x53719cbe936e7f33a3aac949c713a53c5b5c0c106df035a3bb54341e09d4b2d9',
                '0x5c1e4843256716cec2005ac26cb32db7836feb5a3a5198f41383036045340606',
                '0xf7bb5bc16cdc248e05e4b445cb765b70ecfb337611896ddb277d5c75b558421a',
                '0x1735052b0c47ccdc5d3ea1b340a482c8ca9b22427c2692b396e144c75c320690',
                '0x070dbc89d73e41063a1a92c35291bf00d83a19b227e0e5c6ed275b44ce9479b8',
                '0x3623b4b349a84338bae01db0d02cdae0f0eddb5821809f028347dfe52a030dcc',
                '0xd08d4f2149e5c2b013254fbd918e0fc8f05871d9dadd099150a7cc2fe449cb45',
                '0x8cb137eb48bfda0cc702cf93daf2d48046d4a05608a584e4669b00d62967a380',
                '0x2e9da39b5a5a85cd711a731586d6a21bdca0be635482df45420adad50718ed4c',
                '0xf9a715ad7e88a95e8bd106708f4ffe084298e8986a2eefad14ad7c9035a87a9e',
                '0x2adcf8a6cc92345f015d55da6433b434c3ca41b47658776d86a748625391e04c',
                '0xb0a2df9e633e2f0c7601a00f2d2633911007c44abcdeb52dcc5a0877b23cdcf9',
                '0xa95fe3bdf90a29b0a5b3998d0eee781d0bb4b7abfdea007175d9cce8a7ae0262',
                '0xb01314bb3d1879181d7fbb4ca110f526c8e1632ef45d90a1ba67dbc16be7e222',
                '0x7bb98a9ad94f5414f1d2edcc132a217624c629ab8d123531330058593ae64912',
                '0xbe401169c7be4bffee0ad72784063f0e130e8691bd5db40de7c73ab27d4046e1',
                '0xa3ac77dc802b49a62d2bb24f864d9ce874d3725d650f46a554e734673ab7cdc8',
                '0xa1fd1b1417fee352aaeaba54490b83bbd1a50af419bec62345334a1ecc23b4c8',
                '0x3d241480221a5e925c8cb415f2198a5d6ff70d65463cce7131bade13fab1ce28',
                '0x439912c160c450c014e3432354b4bbb4997e95e61218eb1d7b459039c6fcead4',
                '0x97b537e13866262cbea26205e17b7993dd0e8ff8367edca05b1ea472707f3a4a',
                '0x4aaa307d354fc265d724426e536b834e5f392b1627b20760cc504a6e72061cbf',
                '0x9fec699b819fe9002fe202cd8f6b0394ca835d4ada419cf7cf320bfc26e98e1e',
                '0x6f054b8fe4edb55a661d8db00759a69e0d448771557f2d057e55722468cdd606',
                '0xac68b84a0b9dc7a4d0ac715849d64cce72a39f873b80ff1587ef971846f6b385',
                '0x552ad6f2f6cd4f74cd9352e5c68a91cffc20f85c4e813a688f5c55107d0a1c8d',
                '0x2df1343d23eb9ed0a8946487e57dfb981595e3766bd9d8dc13d373f1cdb2ba02',
                '0x4ff1c5c48cd60e39cc657e406b08bd2d57ada1b96b07e30fdf402cc4d3e684fc',
                '0x8b59282f0d96a2351544e4bcb10be81a8495f7345150c2128fa5c8c5fda95449',
                '0xcae4a5c4853769b802be70cd5431cabdeabecddeb7042bbba8e491c2233eadf6',
                '0x4da724c3637182287fd8bf52a540fab03e2d6a64d69774333dae12620b3e4540',
                '0x519529afad70e7bd9abb5ee8e5a014b6cad752a8794b709f42ca65979e533b28',
                '0x5d4a4001456bde0bee48e9482bcf68de009eada66165c74ad4d007105f191026',
                '0xb50b0a67ac4331ea505f873d100c202768b1212d1fe9c8807f07ab8037e42ff4',
                '0xafe3b3fd3efcc3b01b171699a3a84a49b1114b812e6d706730079b980ac15bea',
                '0x343a9fb9a78e6c96f83140bf3ad84f36a2e598a07c680a5a2734ebd552f434c9',
                '0xddf5294551ed61126e9c49959efc3afdb83bf091d0525e86aecce7f74c45bff3',
                '0x98e94b0d3fa9c1a039a1536144e385eb9bda125df7e910e4fb59a637c6e70bb7',
                '0x9afd658cc775f12e3126e6a11b6659d3e1abe75d7e7a794034e7e1d9fb88c21e',
                '0xdf4f6c975ae5da50ef284d4ccc2d4c463b9db647cf8581288906336b20d6c8f3',
                '0x69736f3f5285de38bdf551f03d80119542835da90502cbbb63e00d0f910d0176',
                '0x869d7e8a44e901d7d2a63059de4919ecfec3ee7d2bc0d0038ebee552ad5a5e33',
                '0xc2348c825d40d202e8734c891f47a0ebd8406632f6d443862290591aa838bb77',
                '0xce8bae249e584b5e5a9f238a9c7a8fcc8bfb4965b5b8741722e31e39bc07a18d',
                '0x6df9016cfe938873c382c420a0cb2ab74d2b574f161bd8da46c0908772db66cb',
                '0x412e00daca21b6ebb693e4b22e7a8d6257a86fe22ae6c5f4c0d3a1301a93af47',
                '0x04bf55567cbd6891bee91170b4b977d9eb4ef2e9f570873b4ddb3b1e1b76820a',
                '0x0dad74e0645a37f7612879fde59594428c07ef4fc5417100f1bf984c5cf101a1',
                '0xa111b5cd8e619db42d8943cf8b2659d3edd7a89ecb0906259e69398ab3449633',
                '0xf2d4bf5289820254f3833115c173722b416055a784e88580bec2cb35407c628f',
                '0x3b394efb60c8d87faed0daf4852d2570abdce93689eb6095f5b3358423decb1a',
                '0x8109dbd4c7792175c63ce81be0b84ae19707b2489aa969e6d11c3b8474a163c7',
                '0xed5ca7b5bbde8d8d0d886b07e08323a42a604323ab13c3d133aa66a9e772ac07',
                '0x67c61c57ca9309bc7d4c87b5e3858ff4b6b7a1f37f9a286d2a4dd19bc52b3ed9',
                '0x49ab472f6ff2d1d4b36d18c61571e413b0ecc289fc494abacd06afe0d1871bbb',
                '0x5550680280bcae4e4c3c6374cd1f52152f332c5268ea6841f3f5cdaf83b5dd51',
                '0x43f3114ccdbac01aa75c99df6b6aa6f5f674c9e3416b6f06cd85a2d33baa8376',
                '0xd28568972ecc67b0bb1881c8e86d8e55e980a2ca980d4ec1edae45c0caff1c43',
                '0xc102a68670f101123acb5f7b7a457d8856807275b8171299c86f3f533b00e9c9',
                '0xe09bd884e2a2d54974a9a5cdef6362d771ef8cb7ca4b25480463229c4ebe961e',
                '0x12be17cbd5e4585d8e749fb6614f33a0ab15b1796726247f81b153a06ececccc',
                '0x7f20fbab8ce1d187c245b7b4e94dc171f122661117942f6664794236cb6647d5',
                '0x0fe717208d0802aa5106e2d492e8e66a83d83c37ea0a48688649c8cc1aef5b5d',
                '0xb3cb37e51392de161266feada62e9000baaf8239f33821ffcaeafe5cb30b8c90',
                '0x5f1730696ab4d561b1046030fdc9a7b6f97124767a55f5a6681541f30cc70815',
                '0xb6b97fe12d5cd9a5a7b82acc1fa9b10a5e0136174508972b111f6005e53d9a8e',
                '0xf38feeafd7919d5d9d504e10ada37b6a14bfec7894e12f355e054741b0969b16',
                '0x20e2698413971b9551ebfc0c5cde0dbd2aaefa57068b06224da9683b8dd82407',
                '0x4fa92401a6352e9e174eac983f5bdb234f4e5299d73be86868426dcd2b69fe88',
                '0xa2117a62b5db1e69bca456b1c9b7493f213f604e2d480bb16936ae2d99e09196',
                '0xbcc266e8bbb69ed7e8b8c2f0a294935f463525309be6306ef719b7ec23643cd4',
                '0x1f9f40603924e15d8b033037a4f2cffe48e2da008b754641214e9287112aef17',
                '0x99548bf0b175e63b2087d24371c923cd1b57ee55d0b8aa58e65bf42448ded795',
                '0xc2db2bf70a381d691a2516355fd9dd3a97a217ef8a369e0471fb9adad148231a',
                '0xff4b7aa0685599ea1f0584f61c80d6514392ab0d83af84e8e9b2519b3e5e574c',
              ],
              transactionsRoot:
                '0x6d3ec1bc27db9969de9559a9e543b95803ba112322a6051fa24a0969d7d41c9e',
              uncles: [],
              withdrawals: [
                {
                  address: '0xb9d7934878b5fb9610b3fe8a5e441e8fad7e293f',
                  amount: '0xfa6749',
                  index: '0x11f9ce6',
                  validatorIndex: '0x3f68c',
                },
                {
                  address: '0xb9d7934878b5fb9610b3fe8a5e441e8fad7e293f',
                  amount: '0xfb1c39',
                  index: '0x11f9ce7',
                  validatorIndex: '0x3f68d',
                },
                {
                  address: '0xb9d7934878b5fb9610b3fe8a5e441e8fad7e293f',
                  amount: '0xfa4f9f',
                  index: '0x11f9ce8',
                  validatorIndex: '0x3f68e',
                },
                {
                  address: '0xb9d7934878b5fb9610b3fe8a5e441e8fad7e293f',
                  amount: '0xfac9b2',
                  index: '0x11f9ce9',
                  validatorIndex: '0x3f68f',
                },
                {
                  address: '0xb9d7934878b5fb9610b3fe8a5e441e8fad7e293f',
                  amount: '0xf9d05f',
                  index: '0x11f9cea',
                  validatorIndex: '0x3f690',
                },
                {
                  address: '0xb9d7934878b5fb9610b3fe8a5e441e8fad7e293f',
                  amount: '0xf93c85',
                  index: '0x11f9ceb',
                  validatorIndex: '0x3f691',
                },
                {
                  address: '0xb9d7934878b5fb9610b3fe8a5e441e8fad7e293f',
                  amount: '0xfb311b',
                  index: '0x11f9cec',
                  validatorIndex: '0x3f692',
                },
                {
                  address: '0xb9d7934878b5fb9610b3fe8a5e441e8fad7e293f',
                  amount: '0xfabeea',
                  index: '0x11f9ced',
                  validatorIndex: '0x3f693',
                },
                {
                  address: '0xb9d7934878b5fb9610b3fe8a5e441e8fad7e293f',
                  amount: '0xfaadbe',
                  index: '0x11f9cee',
                  validatorIndex: '0x3f694',
                },
                {
                  address: '0xb9d7934878b5fb9610b3fe8a5e441e8fad7e293f',
                  amount: '0xfaf166',
                  index: '0x11f9cef',
                  validatorIndex: '0x3f695',
                },
                {
                  address: '0xb9d7934878b5fb9610b3fe8a5e441e8fad7e293f',
                  amount: '0xfb1baa',
                  index: '0x11f9cf0',
                  validatorIndex: '0x3f696',
                },
                {
                  address: '0xb9d7934878b5fb9610b3fe8a5e441e8fad7e293f',
                  amount: '0xfb4637',
                  index: '0x11f9cf1',
                  validatorIndex: '0x3f697',
                },
                {
                  address: '0xb9d7934878b5fb9610b3fe8a5e441e8fad7e293f',
                  amount: '0xfb38e8',
                  index: '0x11f9cf2',
                  validatorIndex: '0x3f698',
                },
                {
                  address: '0xb9d7934878b5fb9610b3fe8a5e441e8fad7e293f',
                  amount: '0xfb12bd',
                  index: '0x11f9cf3',
                  validatorIndex: '0x3f699',
                },
                {
                  address: '0xb9d7934878b5fb9610b3fe8a5e441e8fad7e293f',
                  amount: '0xfb83e9',
                  index: '0x11f9cf4',
                  validatorIndex: '0x3f69a',
                },
                {
                  address: '0xb9d7934878b5fb9610b3fe8a5e441e8fad7e293f',
                  amount: '0xfb46fb',
                  index: '0x11f9cf5',
                  validatorIndex: '0x3f69b',
                },
              ],
              withdrawalsRoot:
                '0xbfd69cb62b005a45493a6740e04c63a9c430d9c6898a4650fbc740111e8aa503',
            },
          },
        },
      };
    });
=======
>>>>>>> 898c29b6
}

/**
 * Tests various Blockaid PPOM security alerts. Data for the E2E test requests and responses are provided here:
 *
 * @see {@link https://wobbly-nutmeg-8a5.notion.site/MM-E2E-Testing-1e51b617f79240a49cd3271565c6e12d}
 */
describe('Confirmation Security Alert - Blockaid', function () {
  it('should not show security alerts for benign requests', async function () {
    await withFixtures(
      {
        dapp: true,
        fixtures: new FixtureBuilder()
          .withNetworkController(mainnetProviderConfig)
          .withPermissionControllerConnectedToTestDapp()
          .withPreferencesController({
            securityAlertsEnabled: true,
          })
          .build(),
        defaultGanacheOptions,
        testSpecificMock: mockInfura,
        title: this.test.title,
      },

      async ({ driver }) => {
        await driver.navigate();
        await unlockWallet(driver);
        await openDapp(driver);

        const testBenignConfigs = [
          {
            logExpectedDetail: 'Benign 1',
            method: 'eth_sendTransaction',
            params: [
              {
                from: selectedAddress,
                data: '0x095ea7b3000000000000000000000000000000000022d473030f116ddee9f6b43ac78ba3ffffffffffffffffffffffffffffffffffffffffffffffffffffffffffffffff',
                to: '0x6b175474e89094c44da98b954eedeac495271d0f',
                value: '0x0',
              },
            ],
          },
          // {
          //   logExpectedDetail: 'Benign 2',
          //   method: 'eth_sendTransaction',
          //   params: [
          //     {
          //       from: selectedAddress,
          //       to: '0xf977814e90da44bfa03b6295a0616a897441acec',
          //       value: '0x9184e72a000',
          //     },
          //   ],
          //   block: '16000000',
          // },
          // {
          //   logExpectedDetail: 'eth_signTypedData',
          //   method: 'eth_signTypedData',
          //   params: [
          //     selectedAddress,
          //     '{"types":{"EIP712Domain":[{"name":"name","type":"string"},{"name":"version","type":"string"},{"name":"chainId","type":"uint256"},{"name":"verifyingContract","type":"address"}],"Permit":[{"name":"holder","type":"address"},{"name":"spender","type":"address"},{"name":"nonce","type":"uint256"},{"name":"expiry","type":"uint256"},{"name":"allowed","type":"bool"}]},"primaryType":"Permit","domain":{"name":"Dai Stablecoin","verifyingContract":"0x6b175474e89094c44da98b954eedeac495271d0f","chainId":1,"version":"1"},"message":{"expiry":1683011683,"nonce":3,"spender":"0x1111111254eeb25477b68fb85ed929f73a960582","holder":"0x3bbec29ab82db1f0be3f67261cc902c4e35ab70d","allowed":true}}',
          //   ],
          //   block: '17181852',
          // },
          {
            logExpectedDetail: 'blur',
            method: 'eth_signTypedData_v4',
            params: [
              selectedAddress,
              '{"types":{"Order":[{"name":"trader","type":"address"},{"name":"side","type":"uint8"},{"name":"matchingPolicy","type":"address"},{"name":"collection","type":"address"},{"name":"tokenId","type":"uint256"},{"name":"amount","type":"uint256"},{"name":"paymentToken","type":"address"},{"name":"price","type":"uint256"},{"name":"listingTime","type":"uint256"},{"name":"expirationTime","type":"uint256"},{"name":"fees","type":"Fee[]"},{"name":"salt","type":"uint256"},{"name":"extraParams","type":"bytes"},{"name":"nonce","type":"uint256"}],"Fee":[{"name":"rate","type":"uint16"},{"name":"recipient","type":"address"}],"EIP712Domain":[{"name":"name","type":"string"},{"name":"version","type":"string"},{"name":"chainId","type":"uint256"},{"name":"verifyingContract","type":"address"}]},"domain":{"name":"Blur Exchange","version":"1.0","chainId":"1","verifyingContract":"0x000000000000ad05ccc4f10045630fb830b95127"},"primaryType":"Order","message":{"trader":"0xd854343f41b2138b686f2d3ba38402a9f7fb4337","side":"1","matchingPolicy":"0x0000000000dab4a563819e8fd93dba3b25bc3495","collection":"0xc4a5025c4563ad0acc09d92c2506e6744dad58eb","tokenId":"30420","amount":"1","paymentToken":"0x0000000000000000000000000000000000000000","price":"1000000000000000000","listingTime":"1679418212","expirationTime":"1680023012","salt":"154790208154270131670189427454206980105","extraParams":"0x01","nonce":"0"}}',
            ],
          },
          {
            logExpectedDetail: 'seaport',
            method: 'eth_signTypedData_v4',
            params: [
              selectedAddress,
              '{"types":{"EIP712Domain":[{"name":"name","type":"string"},{"name":"version","type":"string"},{"name":"chainId","type":"uint256"},{"name":"verifyingContract","type":"address"}],"OrderComponents":[{"name":"offerer","type":"address"},{"name":"zone","type":"address"},{"name":"offer","type":"OfferItem[]"},{"name":"consideration","type":"ConsiderationItem[]"},{"name":"orderType","type":"uint8"},{"name":"startTime","type":"uint256"},{"name":"endTime","type":"uint256"},{"name":"zoneHash","type":"bytes32"},{"name":"salt","type":"uint256"},{"name":"conduitKey","type":"bytes32"},{"name":"counter","type":"uint256"}],"OfferItem":[{"name":"itemType","type":"uint8"},{"name":"token","type":"address"},{"name":"identifierOrCriteria","type":"uint256"},{"name":"startAmount","type":"uint256"},{"name":"endAmount","type":"uint256"}],"ConsiderationItem":[{"name":"itemType","type":"uint8"},{"name":"token","type":"address"},{"name":"identifierOrCriteria","type":"uint256"},{"name":"startAmount","type":"uint256"},{"name":"endAmount","type":"uint256"},{"name":"recipient","type":"address"}]},"primaryType":"OrderComponents","domain":{"name":"Seaport","version":"1.4","chainId":"1","verifyingContract":"0x00000000000001ad428e4906aE43D8F9852d0dD6"},"message":{"offerer":"0xCaFca5eDFb361E8A39a735233f23DAf86CBeD5FC","offer":[{"itemType":"1","token":"0xC02aaA39b223FE8D0A0e5C4F27eAD9083C756Cc2","identifierOrCriteria":"0","startAmount":"2500000000000000","endAmount":"2500000000000000"}],"consideration":[{"itemType":"2","token":"0xaA7200ee500dE2dcde75E996De83CBD73BCa9705","identifierOrCriteria":"11909","startAmount":"1","endAmount":"1","recipient":"0xCaFca5eDFb361E8A39a735233f23DAf86CBeD5FC"},{"itemType":"1","token":"0xC02aaA39b223FE8D0A0e5C4F27eAD9083C756Cc2","identifierOrCriteria":"0","startAmount":"62500000000000","endAmount":"62500000000000","recipient":"0x0000a26b00c1F0DF003000390027140000fAa719"},{"itemType":"1","token":"0xC02aaA39b223FE8D0A0e5C4F27eAD9083C756Cc2","identifierOrCriteria":"0","startAmount":"12500000000000","endAmount":"12500000000000","recipient":"0x8324BdEF2F30E08E368f2Fa2F14143cDCA77423D"}],"startTime":"1681835413","endTime":"1682094598","orderType":"0","zone":"0x004C00500000aD104D7DBd00e3ae0A5C00560C00","zoneHash":"0x0000000000000000000000000000000000000000000000000000000000000000","salt":"24446860302761739304752683030156737591518664810215442929812618382526293324216","conduitKey":"0x0000007b02230091a7ed01230072f7006a004d60a8d4e71d599b8104250f0000","totalOriginalConsiderationItems":"3","counter":"0"}}',
            ],
          },
        ];

        for (const config of testBenignConfigs) {
          const { logExpectedDetail, method, params } = config;

          // Send JSON-RPC request
          const request = JSON.stringify({
            jsonrpc: '2.0',
            method,
            params,
          });
          await driver.executeScript(
            `window.transactionHash = window.ethereum.request(${request})`,
          );

          // Wait for confirmation pop-up
          await driver.waitUntilXWindowHandles(3);
          const windowHandles = await getWindowHandles(driver, 3);
          await driver.switchToWindowWithTitle('MetaMask Notification');

          const isPresent = await driver.isElementPresent(bannerAlertSelector);
          assert.equal(
            isPresent,
            false,
            `Banner alert unexpectedly found. \nExpected detail: ${logExpectedDetail}`,
          );

          // Wait for confirmation pop-up to close
          await driver.clickElement({ text: 'Reject', tag: 'button' });
          await driver.switchToWindow(windowHandles.dapp);
        }
      },
    );
  });

  /**
   * Disclaimer: this test may be missing checks for some reason types. e.g. blur, domain, and failed
   */
  it('should show security alerts for malicious requests', async function () {
    await withFixtures(
      {
        dapp: true,
        fixtures: new FixtureBuilder()
          .withNetworkController(mainnetProviderConfig)
          .withPermissionControllerConnectedToTestDapp()
          .withPreferencesController({
            securityAlertsEnabled: true,
          })
          .build(),
        defaultGanacheOptions,
        testSpecificMock: mockInfura,
        title: this.test.title,
      },

      async ({ driver }) => {
        await driver.navigate();
        await unlockWallet(driver);
        await openDapp(driver);

        const expectedTitle = 'This is a deceptive request';

        const testMaliciousConfigs = [
          // {
          //   btnSelector: '#maliciousApprovalButton',
          //   expectedDescription:
          //     'If you approve this request, a third party known for scams might take all your assets.',
          //   expectedReason: 'approval_farming',
          // },

          // PPOM Error: block does not exist
          // Sending ETH - Contract at 0xA0b86991c6218b36c1d19D4a2e9Eb0cE3606eB48 could not be found in the project information
          // {
          //   expectedDescription:
          //     'If you approve this request, a third party known for scams will take all your assets.',
          //   expectedReason: 'transfer_farming of ERC20',
          //   btnSelector: '#maliciousERC20TransferButton',
          // },

          // Error from PPOM: block does not exist
          // Sending ETH - Contract at 0xb47e3cd837dDF8e4c57F05d70Ab865de6e193BBB could not be found in the project information
          // transferPunk(address _to, uint _tokenId)
          // {
          //   btnSelector: '#maliciousERC721Transfer',
          //   expectedDescription:
          //     'If you approve this request, a third party known for scams will take all your assets.',
          //   expectedReason: 'transfer_farming of ERC721',
          // },
          {
            btnSelector: '#maliciousPermit',
            expectedDescription:
              'If you approve this request, a third party known for scams might take all your assets.',
            expectedReason: 'permit_farming',
          },
          // PPOM Error: block does not exist
          // {
          //   btnSelector: '#maliciousRawEthButton',
          //   expectedDescription:
          //     'If you approve this request, you might lose your assets.',
          //   expectedReason: 'raw_ether_transfer',
          // },
          {
            btnSelector: '#maliciousSeaport',
            expectedDescription:
              'If you approve this request, someone can steal your assets listed on OpenSea.',
            expectedReason: 'seaport_farming',
          },
          // {
          //   btnSelector: '#maliciousSetApprovalForAll',
          //   expectedDescription:
          //     'If you approve this request, someone can steal your assets listed on OpenSea.',
          //   expectedReason: 'set_approval_for_all'
          // },
          {
            btnSelector: '#maliciousTradeOrder',
            expectedDescription:
              'If you approve this request, you might lose your assets.',
            expectedReason: 'trade_order_farming',
          },
        ];

        for (const config of testMaliciousConfigs) {
          const { expectedDescription, expectedReason, btnSelector } = config;

          // Click TestDapp button to send JSON-RPC request
          await driver.clickElement(btnSelector);

          // Wait for confirmation pop-up
          await driver.waitUntilXWindowHandles(3);
          const windowHandles = await getWindowHandles(driver, 3);
          await driver.switchToWindowWithTitle('MetaMask Notification');

          const bannerAlert = await driver.findElement(bannerAlertSelector);
          const bannerAlertText = await bannerAlert.getText();

          assert(
            bannerAlertText.includes(expectedTitle),
            `Expected banner alert title: ${expectedTitle} \nExpected reason: ${expectedReason}\n`,
          );
          assert(
            bannerAlertText.includes(expectedDescription),
            `Expected banner alert description: ${expectedDescription} \nExpected reason: ${expectedReason}\n`,
          );

          // Wait for confirmation pop-up to close
          await driver.clickElement({ text: 'Reject', tag: 'button' });
          await driver.switchToWindow(windowHandles.dapp);
        }
      },
    );
  });
});<|MERGE_RESOLUTION|>--- conflicted
+++ resolved
@@ -2,11 +2,7 @@
 const FixtureBuilder = require('../fixture-builder');
 const {
   defaultGanacheOptions,
-<<<<<<< HEAD
-  withFixtures,
-=======
   getWindowHandles,
->>>>>>> 898c29b6
   openDapp,
   unlockWallet,
   withFixtures,
@@ -46,7 +42,6 @@
     });
   await mockServer
     .forPost()
-<<<<<<< HEAD
     .withJsonBodyIncluding({ method: 'eth_feeHistory' })
     .thenCallback((req) => {
       return {
@@ -81,8 +76,6 @@
     });
   await mockServer
     .forPost()
-=======
->>>>>>> 898c29b6
     .withJsonBodyIncluding({ method: 'eth_getBalance' })
     .thenCallback((req) => {
       return {
@@ -123,7 +116,6 @@
     });
   await mockServer
     .forPost()
-<<<<<<< HEAD
     .withJsonBodyIncluding({ method: 'eth_call' })
     .thenCallback((req) => {
       return {
@@ -138,8 +130,6 @@
 
   await mockServer
     .forPost()
-=======
->>>>>>> 898c29b6
     .withJsonBodyIncluding({ method: 'eth_gasPrice' })
     .thenCallback((req) => {
       return {
@@ -151,7 +141,6 @@
         },
       };
     });
-<<<<<<< HEAD
   // mock transfer USDC
   await mockServer
     .forPost()
@@ -431,8 +420,6 @@
         },
       };
     });
-=======
->>>>>>> 898c29b6
 }
 
 /**
