import { strict as assert } from 'assert';
import { Suite } from 'mocha';
import { withFixtures } from '../../helpers';
import FixtureBuilder from '../../fixture-builder';
import { loginWithoutBalanceValidation } from '../../page-objects/flows/login.flow';
import { SMART_CONTRACTS } from '../../seeder/smart-contracts';
import SendTokenPage from '../../page-objects/pages/send/send-token-page';
import AssetListPage from '../../page-objects/pages/home/asset-list';
import { CHAIN_IDS } from '../../../../shared/constants/network';
import { Mockttp } from '../../mock-e2e';
import { switchToNetworkFromSendFlow } from '../../page-objects/flows/network.flow';

const NETWORK_NAME_MAINNET = 'Ethereum';
const POLYGON_NAME_MAINNET = 'Polygon';

async function mockSetup(mockServer: Mockttp) {
  return [
    await mockServer
      .forGet('https://swap.api.cx.metamask.io/networks/137/tokens')
      .thenCallback(() => ({
        statusCode: 200,
        json: [],
      })),

    await mockServer
      .forGet('https://swap.api.cx.metamask.io/networks/137/topAssets')
      .thenCallback(() => ({
        statusCode: 200,
        json: [],
      })),
    await mockServer
      .forGet('https://swap.api.cx.metamask.io/networks/137/aggregatorMetadata')
      .thenCallback(() => ({
        statusCode: 200,
        json: {},
      })),
    await mockServer
      .forGet('https://gas.api.cx.metamask.io/networks/137/suggestedGasFees')
      .thenCallback(() => ({
        statusCode: 200,
        json: {
          low: {
            suggestedMaxFeePerGas: '30',
            suggestedMaxPriorityFeePerGas: '30',
          },
          medium: {
            suggestedMaxFeePerGas: '40',
            suggestedMaxPriorityFeePerGas: '40',
          },
          high: {
            suggestedMaxFeePerGas: '50',
            suggestedMaxPriorityFeePerGas: '50',
          },
        },
      })),
    await mockServer
      .forGet('https://swap.api.cx.metamask.io/networks/1/tokens')
      .thenCallback(() => ({
        statusCode: 200,
        json: [],
      })),
    await mockServer
      .forGet('https://swap.api.cx.metamask.io/networks/1/topAssets')
      .thenCallback(() => ({
        statusCode: 200,
        json: [],
      })),
    await mockServer
      .forGet('https://swap.api.cx.metamask.io/networks/1/aggregatorMetadata')
      .thenCallback(() => ({
        statusCode: 200,
        json: {},
      })),
    await mockServer
      .forGet('https://gas.api.cx.metamask.io/networks/1/suggestedGasFees')
      .thenCallback(() => ({
        statusCode: 200,
        json: {
          low: {
            suggestedMaxFeePerGas: '30',
            suggestedMaxPriorityFeePerGas: '30',
          },
          medium: {
            suggestedMaxFeePerGas: '40',
            suggestedMaxPriorityFeePerGas: '40',
          },
          high: {
            suggestedMaxFeePerGas: '50',
            suggestedMaxPriorityFeePerGas: '50',
          },
        },
      })),
    await mockServer
      .forGet()
      .matching(
        (req) =>
          req.url?.includes('accounts.api.cx.metamask.io/v1/accounts/') &&
          req.url?.includes('/transactions'),
      )
      .thenCallback(() => ({
        statusCode: 200,
        json: [],
      })),
    await mockServer
      .forGet()
      .matching(
        (req) =>
          req.url?.includes('accounts.api.cx.metamask.io/v2/accounts/') &&
          req.url?.includes('/balances'),
      )
      .thenCallback(() => ({
        statusCode: 200,
        json: {
          balances: [],
        },
      })),
  ];
}
function buildFixtures(title: string, chainId: number = 137) {
  return {
    fixtures: new FixtureBuilder()
      .withNetworkControllerOnPolygon()
      .withTokensControllerERC20({ chainId })
      .withEnabledNetworks({
        eip155: {
          [CHAIN_IDS.MAINNET]: true,
          [CHAIN_IDS.POLYGON]: true,
        },
      })
      .build(),
    localNodeOptions: [
      {
        type: 'anvil',
        options: {
          chainId: 1,
        },
      },
      {
        type: 'anvil',
        options: {
          port: 8546,
          chainId: 137,
        },
      },
    ],
    smartContract: SMART_CONTRACTS.HST,
    title,
    testSpecificMock: mockSetup,
  };
}

describe('Multichain Asset List', function (this: Suite) {
<<<<<<< HEAD
=======
  // Apply to all tests in this suite
  before(function () {
    if (!process.env.PORTFOLIO_VIEW) {
      this.skip();
    }
  });

  it('persists the preferred asset list preference when changing networks', async function () {
    await withFixtures(
      buildFixtures(this.test?.fullTitle() as string),
      async ({ driver }: { driver: Driver }) => {
        await loginWithBalanceValidation(driver);
        const assetListPage = new AssetListPage(driver);
        await switchToNetworkFromSendFlow(driver, 'Ethereum');
        await assetListPage.checkTokenItemNumber(3);
        await assetListPage.openNetworksFilter();
        await assetListPage.clickCurrentNetworkOption();
        await switchToNetworkFromSendFlow(driver, 'Linea');
        await assetListPage.waitUntilFilterLabelIs('Linea');
        await assetListPage.checkTokenItemNumber(1);
        assert.equal(await assetListPage.getNetworksFilterLabel(), 'Linea');
      },
    );
  });
>>>>>>> 6f33b6be
  it('allows clicking into the asset details page of native token on another network', async function () {
    await withFixtures(
      buildFixtures(this.test?.fullTitle() as string),
      async ({ driver }) => {
        await loginWithoutBalanceValidation(driver);
        const assetListPage = new AssetListPage(driver);
<<<<<<< HEAD
        await switchToNetworkFromSendFlow(driver, NETWORK_NAME_MAINNET);
        await assetListPage.check_tokenItemNumber(3);
        await assetListPage.clickOnAsset('Ethereum');
        await assetListPage.check_buySellButtonIsPresent();
        await assetListPage.check_multichainTokenListButtonIsPresent();
=======
        await switchToNetworkFromSendFlow(driver, 'Ethereum');
        await assetListPage.checkTokenItemNumber(3);
        await driver.clickElement('.multichain-token-list-item');
        const coinOverviewElement = await driver.findElement(
          '[data-testid="coin-overview-buy"]',
        );
        const multichainTokenListButton = await driver.findElement(
          '[data-testid="multichain-token-list-button"]',
        );
        assert.ok(coinOverviewElement, 'coin-overview-buy is present');
        assert.ok(
          multichainTokenListButton,
          'multichain-token-list-button is present',
        );
>>>>>>> 6f33b6be
      },
    );
  });
  it('switches networks when clicking on send for a token on another network', async function () {
    await withFixtures(
      buildFixtures(this.test?.fullTitle() as string, 137),
      async ({ driver }) => {
        await loginWithoutBalanceValidation(driver);
        const assetListPage = new AssetListPage(driver);
        await switchToNetworkFromSendFlow(driver, POLYGON_NAME_MAINNET);
        const sendPage = new SendTokenPage(driver);
<<<<<<< HEAD
        await assetListPage.check_tokenItemNumber(3);
        await assetListPage.clickOnAsset('TST');
        await assetListPage.clickSendButton();
        await sendPage.check_pageIsLoaded();
=======
        await assetListPage.checkTokenItemNumber(4);
        await assetListPage.clickOnAsset('TST');
        await driver.clickElement('[data-testid="eth-overview-send"]');
        await sendPage.checkNetworkChange(POLYGON_NAME_MAINNET);
        await sendPage.checkPageIsLoaded();
>>>>>>> 6f33b6be
        await sendPage.fillRecipient(
          '0x2f318C334780961FB129D2a6c30D0763d9a5C970',
        );
        await sendPage.clickAssetPickerButton();
        const assetPickerItems = await sendPage.getAssetPickerItems();
        assert.equal(
          assetPickerItems.length,
          2,
          'Two assets should be shown in the asset picker',
        );
      },
    );
  });
<<<<<<< HEAD
=======
  it('switches networks when clicking on swap for a token on another network', async function () {
    await withFixtures(
      buildFixtures(this.test?.fullTitle() as string, 137),
      async ({ driver }: { driver: Driver }) => {
        await loginWithBalanceValidation(driver);
        const assetListPage = new AssetListPage(driver);
        await switchToNetworkFromSendFlow(driver, 'Ethereum');
        await assetListPage.checkTokenItemNumber(4);
        await assetListPage.clickOnAsset('TST');
        await driver.clickElement('.mm-box > button:nth-of-type(3)');
        const toastTextElement = await driver.findElement('.toast-text');
        const toastText = await toastTextElement.getText();
        assert.equal(
          toastText,
          `You're now using ${POLYGON_NAME_MAINNET}`,
          'Toast text is correct',
        );
      },
    );
  });
  it('shows correct asset and balance when swapping on a different chain', async function () {
    await withFixtures(
      buildFixtures(this.test?.fullTitle() as string),
      async ({ driver }: { driver: Driver }) => {
        await loginWithBalanceValidation(driver);
        const assetListPage = new AssetListPage(driver);
        await switchToNetworkFromSendFlow(driver, 'Linea');
        await assetListPage.checkTokenItemNumber(3);
        await assetListPage.clickOnAsset('Ethereum');

        const swapButton = await driver.findElement(
          '[data-testid="token-overview-button-swap"]',
        );
        await swapButton.click();
        const toastTextElement = await driver.findElement('.toast-text');
        const toastText = await toastTextElement.getText();
        assert.equal(
          toastText,
          `You're now using Ethereum Mainnet`,
          'Toast text is correct',
        );
        const balanceMessageElement = await driver.findElement(
          '.prepare-swap-page__balance-message',
        );
        const balanceMessage = await balanceMessageElement.getText();
        assert.equal(
          balanceMessage.replace('Max', '').trim(),
          `Balance: ${BALANCE_AMOUNT}`,
          'Balance message is correct',
        );
      },
    );
  });
>>>>>>> 6f33b6be
});<|MERGE_RESOLUTION|>--- conflicted
+++ resolved
@@ -150,61 +150,17 @@
 }
 
 describe('Multichain Asset List', function (this: Suite) {
-<<<<<<< HEAD
-=======
-  // Apply to all tests in this suite
-  before(function () {
-    if (!process.env.PORTFOLIO_VIEW) {
-      this.skip();
-    }
-  });
-
-  it('persists the preferred asset list preference when changing networks', async function () {
-    await withFixtures(
-      buildFixtures(this.test?.fullTitle() as string),
-      async ({ driver }: { driver: Driver }) => {
-        await loginWithBalanceValidation(driver);
-        const assetListPage = new AssetListPage(driver);
-        await switchToNetworkFromSendFlow(driver, 'Ethereum');
-        await assetListPage.checkTokenItemNumber(3);
-        await assetListPage.openNetworksFilter();
-        await assetListPage.clickCurrentNetworkOption();
-        await switchToNetworkFromSendFlow(driver, 'Linea');
-        await assetListPage.waitUntilFilterLabelIs('Linea');
-        await assetListPage.checkTokenItemNumber(1);
-        assert.equal(await assetListPage.getNetworksFilterLabel(), 'Linea');
-      },
-    );
-  });
->>>>>>> 6f33b6be
   it('allows clicking into the asset details page of native token on another network', async function () {
     await withFixtures(
       buildFixtures(this.test?.fullTitle() as string),
       async ({ driver }) => {
         await loginWithoutBalanceValidation(driver);
         const assetListPage = new AssetListPage(driver);
-<<<<<<< HEAD
         await switchToNetworkFromSendFlow(driver, NETWORK_NAME_MAINNET);
-        await assetListPage.check_tokenItemNumber(3);
+        await assetListPage.checkTokenItemNumber(3);
         await assetListPage.clickOnAsset('Ethereum');
-        await assetListPage.check_buySellButtonIsPresent();
-        await assetListPage.check_multichainTokenListButtonIsPresent();
-=======
-        await switchToNetworkFromSendFlow(driver, 'Ethereum');
-        await assetListPage.checkTokenItemNumber(3);
-        await driver.clickElement('.multichain-token-list-item');
-        const coinOverviewElement = await driver.findElement(
-          '[data-testid="coin-overview-buy"]',
-        );
-        const multichainTokenListButton = await driver.findElement(
-          '[data-testid="multichain-token-list-button"]',
-        );
-        assert.ok(coinOverviewElement, 'coin-overview-buy is present');
-        assert.ok(
-          multichainTokenListButton,
-          'multichain-token-list-button is present',
-        );
->>>>>>> 6f33b6be
+        await assetListPage.checkBuySellButtonIsPresent();
+        await assetListPage.checkMultichainTokenListButtonIsPresent();
       },
     );
   });
@@ -216,18 +172,10 @@
         const assetListPage = new AssetListPage(driver);
         await switchToNetworkFromSendFlow(driver, POLYGON_NAME_MAINNET);
         const sendPage = new SendTokenPage(driver);
-<<<<<<< HEAD
-        await assetListPage.check_tokenItemNumber(3);
+        await assetListPage.checkTokenItemNumber(3);
         await assetListPage.clickOnAsset('TST');
         await assetListPage.clickSendButton();
-        await sendPage.check_pageIsLoaded();
-=======
-        await assetListPage.checkTokenItemNumber(4);
-        await assetListPage.clickOnAsset('TST');
-        await driver.clickElement('[data-testid="eth-overview-send"]');
-        await sendPage.checkNetworkChange(POLYGON_NAME_MAINNET);
         await sendPage.checkPageIsLoaded();
->>>>>>> 6f33b6be
         await sendPage.fillRecipient(
           '0x2f318C334780961FB129D2a6c30D0763d9a5C970',
         );
@@ -241,60 +189,4 @@
       },
     );
   });
-<<<<<<< HEAD
-=======
-  it('switches networks when clicking on swap for a token on another network', async function () {
-    await withFixtures(
-      buildFixtures(this.test?.fullTitle() as string, 137),
-      async ({ driver }: { driver: Driver }) => {
-        await loginWithBalanceValidation(driver);
-        const assetListPage = new AssetListPage(driver);
-        await switchToNetworkFromSendFlow(driver, 'Ethereum');
-        await assetListPage.checkTokenItemNumber(4);
-        await assetListPage.clickOnAsset('TST');
-        await driver.clickElement('.mm-box > button:nth-of-type(3)');
-        const toastTextElement = await driver.findElement('.toast-text');
-        const toastText = await toastTextElement.getText();
-        assert.equal(
-          toastText,
-          `You're now using ${POLYGON_NAME_MAINNET}`,
-          'Toast text is correct',
-        );
-      },
-    );
-  });
-  it('shows correct asset and balance when swapping on a different chain', async function () {
-    await withFixtures(
-      buildFixtures(this.test?.fullTitle() as string),
-      async ({ driver }: { driver: Driver }) => {
-        await loginWithBalanceValidation(driver);
-        const assetListPage = new AssetListPage(driver);
-        await switchToNetworkFromSendFlow(driver, 'Linea');
-        await assetListPage.checkTokenItemNumber(3);
-        await assetListPage.clickOnAsset('Ethereum');
-
-        const swapButton = await driver.findElement(
-          '[data-testid="token-overview-button-swap"]',
-        );
-        await swapButton.click();
-        const toastTextElement = await driver.findElement('.toast-text');
-        const toastText = await toastTextElement.getText();
-        assert.equal(
-          toastText,
-          `You're now using Ethereum Mainnet`,
-          'Toast text is correct',
-        );
-        const balanceMessageElement = await driver.findElement(
-          '.prepare-swap-page__balance-message',
-        );
-        const balanceMessage = await balanceMessageElement.getText();
-        assert.equal(
-          balanceMessage.replace('Max', '').trim(),
-          `Balance: ${BALANCE_AMOUNT}`,
-          'Balance message is correct',
-        );
-      },
-    );
-  });
->>>>>>> 6f33b6be
 });