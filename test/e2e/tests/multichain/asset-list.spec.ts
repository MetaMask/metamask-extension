--- conflicted
+++ resolved
@@ -2,7 +2,6 @@
 import { Suite } from 'mocha';
 import { withFixtures } from '../../helpers';
 import FixtureBuilder from '../../fixture-builder';
-<<<<<<< HEAD
 import { loginWithoutBalanceValidation } from '../../page-objects/flows/login.flow';
 import HeaderNavbar from '../../page-objects/pages/header-navbar';
 import SelectNetwork from '../../page-objects/pages/dialog/select-network';
@@ -13,13 +12,7 @@
 import SwapPage from '../../page-objects/pages/swap/swap-page';
 import { CHAIN_IDS } from '../../../../shared/constants/network';
 import { Mockttp } from '../../mock-e2e';
-=======
-import { loginWithBalanceValidation } from '../../page-objects/flows/login.flow';
-import { SMART_CONTRACTS } from '../../seeder/smart-contracts';
-import SendTokenPage from '../../page-objects/pages/send/send-token-page';
-import AssetListPage from '../../page-objects/pages/home/asset-list';
 import { switchToNetworkFromSendFlow } from '../../page-objects/flows/network.flow';
->>>>>>> 09ddf8ed
 
 const POLYGON_NAME_MAINNET = 'Polygon';
 const BALANCE_AMOUNT = '24.9978';
@@ -149,45 +142,25 @@
   it('persists the preferred asset list preference when changing networks', async function () {
     await withFixtures(
       buildFixtures(this.test?.fullTitle() as string),
-<<<<<<< HEAD
-      async ({ driver, localNodes }) => {
-        await loginWithoutBalanceValidation(driver);
-        const homePage = new HomePage(driver);
-        await homePage.check_localNodeBalanceIsDisplayed(localNodes[0]);
-        const headerNavbar = new HeaderNavbar(driver);
-        const selectNetworkDialog = new SelectNetwork(driver);
-        const assetListPage = new AssetListPage(driver);
-        await headerNavbar.clickSwitchNetworkDropDown();
-        await selectNetworkDialog.selectNetworkName(NETWORK_NAME_MAINNET);
-        await assetListPage.check_tokenItemNumber(4);
-        await assetListPage.openNetworksFilter();
-        await assetListPage.clickCurrentNetworkOption();
-        await assetListPage.openNetworksFilterAndClickPopularNetworks();
-        await assetListPage.check_tokenItemNumber(4);
-        assert.equal(
-          await assetListPage.getNetworksFilterLabel(),
-          'Popular networks',
-        );
-=======
-      async ({ driver }: { driver: Driver }) => {
-        await loginWithBalanceValidation(driver);
-        const assetListPage = new AssetListPage(driver);
-        await switchToNetworkFromSendFlow(driver, 'Ethereum');
-        await assetListPage.check_tokenItemNumber(3);
+      async ({ driver, localNodes }) => {
+        await loginWithoutBalanceValidation(driver);
+        const homePage = new HomePage(driver);
+        await homePage.check_localNodeBalanceIsDisplayed(localNodes[0]);
+        const assetListPage = new AssetListPage(driver);
+        await switchToNetworkFromSendFlow(driver, 'Ethereum');
+        await assetListPage.check_tokenItemNumber(4);
         await assetListPage.openNetworksFilter();
         await assetListPage.clickCurrentNetworkOption();
         await switchToNetworkFromSendFlow(driver, 'Linea');
         await assetListPage.waitUntilFilterLabelIs('Linea');
         await assetListPage.check_tokenItemNumber(1);
         assert.equal(await assetListPage.getNetworksFilterLabel(), 'Linea');
->>>>>>> 09ddf8ed
       },
     );
   });
   it('allows clicking into the asset details page of native token on another network', async function () {
     await withFixtures(
       buildFixtures(this.test?.fullTitle() as string),
-<<<<<<< HEAD
       async ({ driver, localNodes }) => {
         await loginWithoutBalanceValidation(driver);
         const homePage = new HomePage(driver);
@@ -195,37 +168,16 @@
         const headerNavbar = new HeaderNavbar(driver);
         const selectNetworkDialog = new SelectNetwork(driver);
         const assetListPage = new AssetListPage(driver);
-        await headerNavbar.clickSwitchNetworkDropDown();
-        await selectNetworkDialog.selectNetworkName(NETWORK_NAME_MAINNET);
+        await switchToNetworkFromSendFlow(driver, 'Ethereum');
         await assetListPage.check_tokenItemNumber(4);
         await assetListPage.clickOnAsset('Ethereum');
         await assetListPage.check_buySellButtonIsPresent();
         await assetListPage.check_multichainTokenListButtonIsPresent();
-=======
-      async ({ driver }: { driver: Driver }) => {
-        await loginWithBalanceValidation(driver);
-        const assetListPage = new AssetListPage(driver);
-        await switchToNetworkFromSendFlow(driver, 'Ethereum');
-        await assetListPage.check_tokenItemNumber(3);
-        await driver.clickElement('.multichain-token-list-item');
-        const coinOverviewElement = await driver.findElement(
-          '[data-testid="coin-overview-buy"]',
-        );
-        const multichainTokenListButton = await driver.findElement(
-          '[data-testid="multichain-token-list-button"]',
-        );
-        assert.ok(coinOverviewElement, 'coin-overview-buy is present');
-        assert.ok(
-          multichainTokenListButton,
-          'multichain-token-list-button is present',
-        );
->>>>>>> 09ddf8ed
       },
     );
   });
   it('switches networks when clicking on send for a token on another network', async function () {
     await withFixtures(
-<<<<<<< HEAD
       buildFixtures(this.test?.fullTitle() as string, 1337),
       async ({ driver, localNodes }) => {
         await loginWithoutBalanceValidation(driver);
@@ -233,11 +185,6 @@
         await homePage.check_localNodeBalanceIsDisplayed(localNodes[0]);
         const headerNavbar = new HeaderNavbar(driver);
         const selectNetworkDialog = new SelectNetwork(driver);
-=======
-      buildFixtures(this.test?.fullTitle() as string, 137),
-      async ({ driver }: { driver: Driver }) => {
-        await loginWithBalanceValidation(driver);
->>>>>>> 09ddf8ed
         const assetListPage = new AssetListPage(driver);
         await switchToNetworkFromSendFlow(driver, 'Ethereum');
         const sendPage = new SendTokenPage(driver);
@@ -262,7 +209,6 @@
     this.timeout(30000); // Set 30 second timeout
     await withFixtures(
       buildFixtures(this.test?.fullTitle() as string, 137),
-<<<<<<< HEAD
       async ({ driver, localNodes }) => {
         await loginWithoutBalanceValidation(driver);
         const homePage = new HomePage(driver);
@@ -271,16 +217,8 @@
         const selectNetworkDialog = new SelectNetwork(driver);
         const assetListPage = new AssetListPage(driver);
         const sendPage = new SendTokenPage(driver);
-        await headerNavbar.clickSwitchNetworkDropDown();
-        await selectNetworkDialog.selectNetworkName(NETWORK_NAME_MAINNET);
+        await switchToNetworkFromSendFlow(driver, 'Ethereum');
         await assetListPage.check_tokenItemNumber(5);
-=======
-      async ({ driver }: { driver: Driver }) => {
-        await loginWithBalanceValidation(driver);
-        const assetListPage = new AssetListPage(driver);
-        await switchToNetworkFromSendFlow(driver, 'Ethereum');
-        await assetListPage.check_tokenItemNumber(4);
->>>>>>> 09ddf8ed
         await assetListPage.clickOnAsset('TST');
         await assetListPage.clickSwapButton();
         await sendPage.check_networkChange(POLYGON_NAME_MAINNET);
@@ -290,26 +228,16 @@
   it('shows correct asset and balance when swapping on a different chain', async function () {
     await withFixtures(
       buildFixtures(this.test?.fullTitle() as string),
-<<<<<<< HEAD
-      async ({ driver, localNodes }) => {
-        await loginWithoutBalanceValidation(driver);
-        const homePage = new HomePage(driver);
-        await homePage.check_localNodeBalanceIsDisplayed(localNodes[0]);
-        const headerNavbar = new HeaderNavbar(driver);
-        const assetListPage = new AssetListPage(driver);
-        const selectNetworkDialog = new SelectNetwork(driver);
+      async ({ driver, localNodes }) => {
+        await loginWithoutBalanceValidation(driver);
+        const homePage = new HomePage(driver);
+        await homePage.check_localNodeBalanceIsDisplayed(localNodes[0]);
+        const headerNavbar = new HeaderNavbar(driver);
+        const assetListPage = new AssetListPage(driver);
         const sendPage = new SendTokenPage(driver);
         const swapPage = new SwapPage(driver);
-        await headerNavbar.clickSwitchNetworkDropDown();
-        await selectNetworkDialog.selectNetworkName(LINEA_NAME_MAINNET);
-        await assetListPage.check_tokenItemNumber(4);
-=======
-      async ({ driver }: { driver: Driver }) => {
-        await loginWithBalanceValidation(driver);
-        const assetListPage = new AssetListPage(driver);
         await switchToNetworkFromSendFlow(driver, 'Linea');
-        await assetListPage.check_tokenItemNumber(3);
->>>>>>> 09ddf8ed
+        await assetListPage.check_tokenItemNumber(4);
         await assetListPage.clickOnAsset('Ethereum');
         await homePage.goToSwapTab();
         await sendPage.check_networkChange(NETWORK_NAME_MAINNET);
