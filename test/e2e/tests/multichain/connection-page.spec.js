--- conflicted
+++ resolved
@@ -186,39 +186,6 @@
     );
   });
 
-<<<<<<< HEAD
-  it('shows that the account is connected to the dapp', async function () {
-    await withFixtures(
-      {
-        dapp: true,
-        fixtures: new FixtureBuilder().build(),
-        title: this.test.fullTitle(),
-        ganacheOptions: defaultGanacheOptions,
-      },
-      async ({ driver, ganacheServer }) => {
-        const ACCOUNT = '0x5CfE73b6021E818B776b421B1c4Db2474086a7e1';
-        const SHORTENED_ACCOUNT = shortenAddress(ACCOUNT);
-        await logInWithBalanceValidation(driver, ganacheServer);
-        await openDappConnectionsPage(driver);
-        // Verify that there are no connected accounts
-        await driver.assertElementNotPresent(
-          '[data-testid="account-list-address"]',
-        );
-
-        await connectToDapp(driver);
-        await openDappConnectionsPage(driver);
-
-        const account = await driver.findElement(
-          '[data-testid="account-list-address"]',
-        );
-        const accountAddress = await account.getText();
-
-        // Dapp should contain single connected account address
-        assert.strictEqual(accountAddress, SHORTENED_ACCOUNT);
-      },
-    );
-  });
-=======
   // Skipped until issue where firefox connecting to dapp is resolved.
   // it('shows that the account is connected to the dapp', async function () {
   //   await withFixtures(
@@ -251,5 +218,4 @@
   //     },
   //   );
   // });
->>>>>>> 6557b599
 });