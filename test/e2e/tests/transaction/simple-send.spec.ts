--- conflicted
+++ resolved
@@ -1,13 +1,8 @@
 import { Suite } from 'mocha';
 import { Driver } from '../../webdriver/driver';
-<<<<<<< HEAD
 import { withFixtures } from '../../helpers';
-=======
-import { Ganache } from '../../seeder/ganache';
-import { withFixtures, defaultGanacheOptions } from '../../helpers';
->>>>>>> fd78a56f
 import FixtureBuilder from '../../fixture-builder';
-import { loginWithBalanceValidation } from '../../page-objects/flows/login.flow';
+import { loginWithBalanceValidation, loginWithoutBalanceValidation } from '../../page-objects/flows/login.flow';
 import { sendTransactionToAddress } from '../../page-objects/flows/send-transaction.flow';
 import HomePage from '../../page-objects/pages/homepage';
 
@@ -20,12 +15,8 @@
       },
       async ({
         driver,
-        ganacheServer,
-      }: {
-        driver: Driver;
-        ganacheServer?: Ganache;
-      }) => {
-        await loginWithBalanceValidation(driver, ganacheServer);
+      }: { driver: Driver }) => {
+        await loginWithoutBalanceValidation(driver);
         await sendTransactionToAddress({
           driver,
           recipientAddress: '0x985c30949c92df7a0bd42e0f3e3d539ece98db24',
