--- conflicted
+++ resolved
@@ -1,16 +1,10 @@
 import { Suite } from 'mocha';
 import { Driver } from '../../webdriver/driver';
-<<<<<<< HEAD
 import { Anvil } from '../../seeder/anvil';
-import { withFixtures } from '../../helpers';
-=======
-import { Ganache } from '../../seeder/ganache';
 import {
   withFixtures,
-  defaultGanacheOptions,
   tempToggleSettingRedesignedTransactionConfirmations,
 } from '../../helpers';
->>>>>>> f711459a
 import FixtureBuilder from '../../fixture-builder';
 import { loginWithBalanceValidation } from '../../page-objects/flows/login.flow';
 import { sendTransactionToAddress } from '../../page-objects/flows/send-transaction.flow';
@@ -31,14 +25,10 @@
         driver: Driver;
         anvilServer?: Anvil;
       }) => {
-<<<<<<< HEAD
         await loginWithBalanceValidation(driver, anvilServer);
-=======
-        await loginWithBalanceValidation(driver, ganacheServer);
 
         await tempToggleSettingRedesignedTransactionConfirmations(driver);
 
->>>>>>> f711459a
         await sendTransactionToAddress({
           driver,
           recipientAddress: '0x985c30949c92df7a0bd42e0f3e3d539ece98db24',
