const { strict: assert } = require('assert');
const {
  createInternalTransaction,
  createDappTransaction,
} = require('../../page-objects/flows/transaction');

const {
  withFixtures,
  unlockWallet,
  generateGanacheOptions,
  WINDOW_TITLES,
} = require('../../helpers');
const FixtureBuilder = require('../../fixture-builder');

describe('Editing Confirm Transaction', function () {
<<<<<<< HEAD
  describe('Old confirmation screens', function () {
    it('allows selecting high, medium, low gas estimates on edit gas fee popover', async function () {
      await withFixtures(
        {
          fixtures: new FixtureBuilder().build(),
          ganacheOptions: generateGanacheOptions({ hardfork: 'london' }),
          title: this.test.fullTitle(),
        },
        async ({ driver }) => {
          await unlockWallet(driver);

          await tempToggleSettingRedesignedTransactionConfirmations(driver);

          await createInternalTransaction(driver);

          await driver.findElement({
            css: '.currency-display-component__text',
            text: '1',
          });

          // update estimates to high
          await driver.clickElement('[data-testid="edit-gas-fee-icon"]');
          await driver.waitForSelector({
            text: 'sec',
            tag: 'span',
          });
          await driver.clickElement(
            '[data-testid="edit-gas-fee-item-high"] > span:first-child',
          );

          await driver.waitForSelector({
            text: 'Aggressive',
          });

          // update estimates to medium
          await driver.clickElement('[data-testid="edit-gas-fee-icon"]');
          await driver.clickElement(
            '[data-testid="edit-gas-fee-item-medium"] > span:first-child',
          );

          await driver.waitForSelector({
            text: 'Market',
          });

          // update estimates to low
          await driver.clickElement('[data-testid="edit-gas-fee-icon"]');
          await driver.clickElement(
            '[data-testid="edit-gas-fee-item-low"] > span:first-child',
          );

          await driver.waitForSelector({
            text: 'Slow',
          });
          await driver.waitForSelector('[data-testid="low-gas-fee-alert"]');

          // confirms the transaction
          await driver.clickElement({ text: 'Confirm', tag: 'button' });

          await driver.clickElement(
            '[data-testid="account-overview__activity-tab"]',
          );
          await driver.wait(async () => {
            const confirmedTxes = await driver.findElements(
              '.transaction-list__completed-transactions .activity-list-item',
            );
            return confirmedTxes.length === 1;
          }, 10000);

          const txValues = await driver.findElements(
            '[data-testid="transaction-list-item-primary-currency"]',
          );
          assert.equal(txValues.length, 1);
          assert.ok(/-1\s*ETH/u.test(await txValues[0].getText()));
        },
      );
    });

    it('allows accessing advance gas fee popover from edit gas fee popover', async function () {
      await withFixtures(
        {
          fixtures: new FixtureBuilder().build(),
          ganacheOptions: generateGanacheOptions({ hardfork: 'london' }),
          title: this.test.fullTitle(),
        },
        async ({ driver }) => {
          await unlockWallet(driver);

          await tempToggleSettingRedesignedTransactionConfirmations(driver);

          await createInternalTransaction(driver);

          await driver.findElement({
            css: '.currency-display-component__text',
            text: '1',
          });

          // update estimates to high
          await driver.clickElement('[data-testid="edit-gas-fee-icon"]');
          await driver.waitForSelector({
            text: 'sec',
            tag: 'span',
          });
          await driver.clickElement('[data-testid="edit-gas-fee-item-custom"]');

          // enter max fee
          await driver.fill('[data-testid="base-fee-input"]', '8.5');

          // enter priority fee
          await driver.fill('[data-testid="priority-fee-input"]', '8.5');

          // save default values
          await driver.clickElement('input[type="checkbox"]');

          // edit gas limit
          await driver.clickElement('[data-testid="advanced-gas-fee-edit"]');
          await driver.fill('[data-testid="gas-limit-input"]', '100000');

          // Submit gas fee changes
          await driver.clickElement({ text: 'Save', tag: 'button' });

          // has correct updated value on the confirm screen the transaction
          await driver.waitForSelector({
            css: '.currency-display-component__text',
            text: '0.00085',
          });
          await driver.waitForSelector({
            css: '.currency-display-component__suffix',
            text: 'ETH',
          });

          // confirms the transaction
          await driver.clickElement({ text: 'Confirm', tag: 'button' });

          await driver.clickElement(
            '[data-testid="account-overview__activity-tab"]',
          );
          await driver.wait(async () => {
            const confirmedTxes = await driver.findElements(
              '.transaction-list__completed-transactions .activity-list-item',
            );
            return confirmedTxes.length === 1;
          }, 10000);

          const txValues = await driver.findElements(
            '[data-testid="transaction-list-item-primary-currency"]',
          );
          assert.equal(txValues.length, 1);
          assert.ok(/-1\s*ETH/u.test(await txValues[0].getText()));
        },
      );
    });

    it('should use dapp suggested estimates for transaction coming from dapp', async function () {
      await withFixtures(
        {
          fixtures: new FixtureBuilder()
            .withPermissionControllerConnectedToTestDapp()
            .build(),
          ganacheOptions: generateGanacheOptions({ hardfork: 'london' }),
          title: this.test.fullTitle(),
          dapp: true,
        },
        async ({ driver }) => {
          // login to extension
          await unlockWallet(driver);

          await tempToggleSettingRedesignedTransactionConfirmations(driver);

          await createDappTransaction(driver, {
            maxFeePerGas: '0x2000000000',
            maxPriorityFeePerGas: '0x1000000000',
          });

          // check transaction in extension popup
          await driver.switchToWindowWithTitle(WINDOW_TITLES.Dialog);
          await driver.waitForSelector({
            text: 'Site suggested',
          });

          await driver.clickElement('[data-testid="edit-gas-fee-icon"]');
          // -- should render the popover with no error
          // this is to test in MV3 a racing issue when request for suggestedGasFees is not fetched properly
          // some data would not be defined yet
          await driver.waitForSelector('.edit-gas-fee-popover');
          await driver.clickElement(
            '[data-testid="edit-gas-fee-item-dappSuggested"]',
          );

          const transactionAmounts = await driver.findElements(
            '.currency-display-component__text',
          );
          const transactionAmount = transactionAmounts[0];
          assert.equal(await transactionAmount.getText(), '0.001');

          // has correct updated value on the confirm screen the transaction
          await driver.waitForSelector({
            css: '.currency-display-component__text',
            text: '0.00185144',
          });

          // confirms the transaction
          await driver.clickElement({ text: 'Confirm', tag: 'button' });

          // transaction should correct values in activity tab
          await driver.switchToWindowWithTitle(
            WINDOW_TITLES.ExtensionInFullScreenView,
          );
          await driver.clickElement(
            '[data-testid="account-overview__activity-tab"]',
          );
          await driver.wait(async () => {
            const confirmedTxes = await driver.findElements(
              '.transaction-list__completed-transactions .activity-list-item',
            );
            return confirmedTxes.length === 1;
          }, 10000);

          const txValues = await driver.findElements(
            '[data-testid="transaction-list-item-primary-currency"]',
          );
          assert.equal(txValues.length, 1);
          assert.ok(/-0.001\s*ETH/u.test(await txValues[0].getText()));
        },
      );
    });
  });

  describe('Redesigned confirmation screens', function () {
    it('allows selecting high, medium, low gas estimates on edit gas fee popover', async function () {
      await withFixtures(
        {
          fixtures: new FixtureBuilder().build(),
          ganacheOptions: generateGanacheOptions({ hardfork: 'london' }),
          title: this.test.fullTitle(),
        },
        async ({ driver }) => {
          await unlockWallet(driver);

          await createInternalTransaction(driver);

          await driver.findElement({
            css: 'h2',
            text: '1 ETH',
          });

          // update estimates to high
          await driver.clickElement('[data-testid="edit-gas-fee-icon"]');
          await driver.waitForSelector({
            text: 'sec',
            tag: 'span',
          });
          await driver.clickElement(
            '[data-testid="edit-gas-fee-item-high"] > span:first-child',
          );

          await driver.waitForSelector({
            text: 'Aggressive',
          });

          // update estimates to medium
          await driver.clickElement('[data-testid="edit-gas-fee-icon"]');
          await driver.clickElement(
            '[data-testid="edit-gas-fee-item-medium"] > span:first-child',
          );

          await driver.waitForSelector({
            text: 'Market',
          });

          // update estimates to low
          await driver.clickElement('[data-testid="edit-gas-fee-icon"]');
          await driver.clickElement(
            '[data-testid="edit-gas-fee-item-low"] > span:first-child',
          );

          await driver.waitForSelector({
            text: 'Slow',
          });
          await driver.waitForSelector('[data-testid="inline-alert"]');

          // confirms the transaction
          await driver.clickElement({ text: 'Confirm', tag: 'button' });

          await driver.clickElement(
            '[data-testid="account-overview__activity-tab"]',
          );
          await driver.wait(async () => {
            const confirmedTxes = await driver.findElements(
              '.transaction-list__completed-transactions .activity-list-item',
            );
            return confirmedTxes.length === 1;
          }, 10000);

          const txValues = await driver.findElements(
            '[data-testid="transaction-list-item-primary-currency"]',
          );
          assert.equal(txValues.length, 1);
          assert.ok(/-1\s*ETH/u.test(await txValues[0].getText()));
        },
      );
    });

    it('allows accessing advance gas fee popover from edit gas fee popover', async function () {
      await withFixtures(
        {
          fixtures: new FixtureBuilder().build(),
          ganacheOptions: generateGanacheOptions({ hardfork: 'london' }),
          title: this.test.fullTitle(),
        },
        async ({ driver }) => {
          await unlockWallet(driver);

          await createInternalTransaction(driver);

          await driver.findElement({
            css: 'h2',
            text: '1 ETH',
          });

          // update estimates to high
          await driver.clickElement('[data-testid="edit-gas-fee-icon"]');
          await driver.waitForSelector({
            text: 'sec',
            tag: 'span',
          });
          await driver.clickElement('[data-testid="edit-gas-fee-item-custom"]');

          // enter max fee
          await driver.fill('[data-testid="base-fee-input"]', '8.5');

          // enter priority fee
          await driver.fill('[data-testid="priority-fee-input"]', '8.5');

          // save default values
          await driver.clickElement('input[type="checkbox"]');

          // edit gas limit
          await driver.clickElement('[data-testid="advanced-gas-fee-edit"]');
          await driver.fill('[data-testid="gas-limit-input"]', '100000');

          // Submit gas fee changes
          await driver.clickElement({ text: 'Save', tag: 'button' });

          // has correct updated value on the confirm screen the transaction
          await driver.waitForSelector({
            css: '[data-testid="first-gas-field"]',
            text: '0.0008 ETH',
          });

          await driver.waitForSelector({
            css: '[data-testid="native-currency"]',
            text: '$1.44',
          });

          // confirms the transaction
          await driver.clickElement({ text: 'Confirm', tag: 'button' });

          await driver.clickElement(
            '[data-testid="account-overview__activity-tab"]',
          );
          await driver.wait(async () => {
            const confirmedTxes = await driver.findElements(
              '.transaction-list__completed-transactions .activity-list-item',
            );
            return confirmedTxes.length === 1;
          }, 10000);

          const txValues = await driver.findElements(
            '[data-testid="transaction-list-item-primary-currency"]',
          );
          assert.equal(txValues.length, 1);
          assert.ok(/-1\s*ETH/u.test(await txValues[0].getText()));
        },
      );
    });

    it('should use dapp suggested estimates for transaction coming from dapp', async function () {
      await withFixtures(
        {
          fixtures: new FixtureBuilder()
            .withPermissionControllerConnectedToTestDapp()
            .build(),
          ganacheOptions: generateGanacheOptions({ hardfork: 'london' }),
          title: this.test.fullTitle(),
          dapp: true,
        },
        async ({ driver }) => {
          // login to extension
          await unlockWallet(driver);

          await createDappTransaction(driver, {
            maxFeePerGas: '0x2000000000',
            maxPriorityFeePerGas: '0x1000000000',
          });

          // check transaction in extension popup
          await driver.switchToWindowWithTitle(WINDOW_TITLES.Dialog);
          await driver.waitForSelector({
            text: 'Site suggested',
          });

          await driver.clickElement('[data-testid="edit-gas-fee-icon"]');
          // -- should render the popover with no error
          // this is to test in MV3 a racing issue when request for suggestedGasFees is not fetched properly
          // some data would not be defined yet
          await driver.waitForSelector('.edit-gas-fee-popover');
          await driver.clickElement(
            '[data-testid="edit-gas-fee-item-dappSuggested"]',
          );

          await driver.findElements({
            css: 'h2',
            text: '0.001 ETH',
          });

          // has correct updated value on the confirm screen the transaction
          await driver.waitForSelector({
            css: '[data-testid="first-gas-field"]',
            text: '0.0019',
          });

          await driver.waitForSelector({
            css: '[data-testid="native-currency"]',
            text: '$3.15',
          });

          // confirms the transaction
          await driver.clickElement({ text: 'Confirm', tag: 'button' });
=======
  it('allows selecting high, medium, low gas estimates on edit gas fee popover @no-mmi', async function () {
    await withFixtures(
      {
        fixtures: new FixtureBuilder().build(),
        ganacheOptions: generateGanacheOptions({ hardfork: 'london' }),
        title: this.test.fullTitle(),
      },
      async ({ driver }) => {
        await unlockWallet(driver);

        await createInternalTransaction(driver);

        await driver.findElement({
          css: 'h2',
          text: '1 ETH',
        });

        // update estimates to high
        await driver.clickElement('[data-testid="edit-gas-fee-icon"]');
        await driver.waitForSelector({
          text: 'sec',
          tag: 'span',
        });
        await driver.clickElement(
          '[data-testid="edit-gas-fee-item-high"] > span:first-child',
        );

        await driver.waitForSelector({
          text: 'Aggressive',
        });

        // update estimates to medium
        await driver.clickElement('[data-testid="edit-gas-fee-icon"]');
        await driver.clickElement(
          '[data-testid="edit-gas-fee-item-medium"] > span:first-child',
        );

        await driver.waitForSelector({
          text: 'Market',
        });

        // update estimates to low
        await driver.clickElement('[data-testid="edit-gas-fee-icon"]');
        await driver.clickElement(
          '[data-testid="edit-gas-fee-item-low"] > span:first-child',
        );

        await driver.waitForSelector({
          text: 'Slow',
        });
        await driver.waitForSelector('[data-testid="inline-alert"]');

        // confirms the transaction
        await driver.clickElement({ text: 'Confirm', tag: 'button' });

        await driver.clickElement(
          '[data-testid="account-overview__activity-tab"]',
        );
        await driver.wait(async () => {
          const confirmedTxes = await driver.findElements(
            '.transaction-list__completed-transactions .activity-list-item',
          );
          return confirmedTxes.length === 1;
        }, 10000);

        const txValues = await driver.findElements(
          '[data-testid="transaction-list-item-primary-currency"]',
        );
        assert.equal(txValues.length, 1);
        assert.ok(/-1\s*ETH/u.test(await txValues[0].getText()));
      },
    );
  });

  it('allows accessing advance gas fee popover from edit gas fee popover', async function () {
    await withFixtures(
      {
        fixtures: new FixtureBuilder().build(),
        ganacheOptions: generateGanacheOptions({ hardfork: 'london' }),
        title: this.test.fullTitle(),
      },
      async ({ driver }) => {
        await unlockWallet(driver);

        await createInternalTransaction(driver);

        await driver.findElement({
          css: 'h2',
          text: '1 ETH',
        });

        // update estimates to high
        await driver.clickElement('[data-testid="edit-gas-fee-icon"]');
        await driver.waitForSelector({
          text: 'sec',
          tag: 'span',
        });
        await driver.clickElement('[data-testid="edit-gas-fee-item-custom"]');

        // enter max fee
        await driver.fill('[data-testid="base-fee-input"]', '8.5');

        // enter priority fee
        await driver.fill('[data-testid="priority-fee-input"]', '8.5');

        // save default values
        await driver.clickElement('input[type="checkbox"]');

        // edit gas limit
        await driver.clickElement('[data-testid="advanced-gas-fee-edit"]');
        await driver.fill('[data-testid="gas-limit-input"]', '100000');

        // Submit gas fee changes
        await driver.clickElement({ text: 'Save', tag: 'button' });

        // has correct updated value on the confirm screen the transaction
        await driver.waitForSelector({
          css: '[data-testid="first-gas-field"]',
          text: '0.0008 ETH',
        });

        await driver.waitForSelector({
          css: '[data-testid="native-currency"]',
          text: '$1.44',
        });

        // confirms the transaction
        await driver.clickElement({ text: 'Confirm', tag: 'button' });

        await driver.clickElement(
          '[data-testid="account-overview__activity-tab"]',
        );
        await driver.wait(async () => {
          const confirmedTxes = await driver.findElements(
            '.transaction-list__completed-transactions .activity-list-item',
          );
          return confirmedTxes.length === 1;
        }, 10000);

        const txValues = await driver.findElements(
          '[data-testid="transaction-list-item-primary-currency"]',
        );
        assert.equal(txValues.length, 1);
        assert.ok(/-1\s*ETH/u.test(await txValues[0].getText()));
      },
    );
  });
>>>>>>> 2a78f64b

  it('should use dapp suggested estimates for transaction coming from dapp @no-mmi', async function () {
    await withFixtures(
      {
        fixtures: new FixtureBuilder()
          .withPermissionControllerConnectedToTestDapp()
          .build(),
        ganacheOptions: generateGanacheOptions({ hardfork: 'london' }),
        title: this.test.fullTitle(),
        dapp: true,
      },
      async ({ driver }) => {
        // login to extension
        await unlockWallet(driver);

        await createDappTransaction(driver, {
          maxFeePerGas: '0x2000000000',
          maxPriorityFeePerGas: '0x1000000000',
        });

        // check transaction in extension popup
        await driver.switchToWindowWithTitle(WINDOW_TITLES.Dialog);
        await driver.waitForSelector({
          text: 'Site suggested',
        });

        await driver.clickElement('[data-testid="edit-gas-fee-icon"]');
        // -- should render the popover with no error
        // this is to test in MV3 a racing issue when request for suggestedGasFees is not fetched properly
        // some data would not be defined yet
        await driver.waitForSelector('.edit-gas-fee-popover');
        await driver.clickElement(
          '[data-testid="edit-gas-fee-item-dappSuggested"]',
        );

        await driver.findElements({
          css: 'h2',
          text: '0.001 ETH',
        });

        // has correct updated value on the confirm screen the transaction
        await driver.waitForSelector({
          css: '[data-testid="first-gas-field"]',
          text: '0.0019',
        });

        await driver.waitForSelector({
          css: '[data-testid="native-currency"]',
          text: '$3.15',
        });

        // confirms the transaction
        await driver.clickElement({ text: 'Confirm', tag: 'button' });

        // transaction should correct values in activity tab
        await driver.switchToWindowWithTitle(
          WINDOW_TITLES.ExtensionInFullScreenView,
        );
        await driver.clickElement(
          '[data-testid="account-overview__activity-tab"]',
        );
        await driver.wait(async () => {
          const confirmedTxes = await driver.findElements(
            '.transaction-list__completed-transactions .activity-list-item',
          );
          return confirmedTxes.length === 1;
        }, 10000);

        const txValues = await driver.findElements(
          '[data-testid="transaction-list-item-primary-currency"]',
        );
        assert.equal(txValues.length, 1);
        assert.ok(/-0.001\s*ETH/u.test(await txValues[0].getText()));
      },
    );
  });
});<|MERGE_RESOLUTION|>--- conflicted
+++ resolved
@@ -13,437 +13,7 @@
 const FixtureBuilder = require('../../fixture-builder');
 
 describe('Editing Confirm Transaction', function () {
-<<<<<<< HEAD
-  describe('Old confirmation screens', function () {
-    it('allows selecting high, medium, low gas estimates on edit gas fee popover', async function () {
-      await withFixtures(
-        {
-          fixtures: new FixtureBuilder().build(),
-          ganacheOptions: generateGanacheOptions({ hardfork: 'london' }),
-          title: this.test.fullTitle(),
-        },
-        async ({ driver }) => {
-          await unlockWallet(driver);
-
-          await tempToggleSettingRedesignedTransactionConfirmations(driver);
-
-          await createInternalTransaction(driver);
-
-          await driver.findElement({
-            css: '.currency-display-component__text',
-            text: '1',
-          });
-
-          // update estimates to high
-          await driver.clickElement('[data-testid="edit-gas-fee-icon"]');
-          await driver.waitForSelector({
-            text: 'sec',
-            tag: 'span',
-          });
-          await driver.clickElement(
-            '[data-testid="edit-gas-fee-item-high"] > span:first-child',
-          );
-
-          await driver.waitForSelector({
-            text: 'Aggressive',
-          });
-
-          // update estimates to medium
-          await driver.clickElement('[data-testid="edit-gas-fee-icon"]');
-          await driver.clickElement(
-            '[data-testid="edit-gas-fee-item-medium"] > span:first-child',
-          );
-
-          await driver.waitForSelector({
-            text: 'Market',
-          });
-
-          // update estimates to low
-          await driver.clickElement('[data-testid="edit-gas-fee-icon"]');
-          await driver.clickElement(
-            '[data-testid="edit-gas-fee-item-low"] > span:first-child',
-          );
-
-          await driver.waitForSelector({
-            text: 'Slow',
-          });
-          await driver.waitForSelector('[data-testid="low-gas-fee-alert"]');
-
-          // confirms the transaction
-          await driver.clickElement({ text: 'Confirm', tag: 'button' });
-
-          await driver.clickElement(
-            '[data-testid="account-overview__activity-tab"]',
-          );
-          await driver.wait(async () => {
-            const confirmedTxes = await driver.findElements(
-              '.transaction-list__completed-transactions .activity-list-item',
-            );
-            return confirmedTxes.length === 1;
-          }, 10000);
-
-          const txValues = await driver.findElements(
-            '[data-testid="transaction-list-item-primary-currency"]',
-          );
-          assert.equal(txValues.length, 1);
-          assert.ok(/-1\s*ETH/u.test(await txValues[0].getText()));
-        },
-      );
-    });
-
-    it('allows accessing advance gas fee popover from edit gas fee popover', async function () {
-      await withFixtures(
-        {
-          fixtures: new FixtureBuilder().build(),
-          ganacheOptions: generateGanacheOptions({ hardfork: 'london' }),
-          title: this.test.fullTitle(),
-        },
-        async ({ driver }) => {
-          await unlockWallet(driver);
-
-          await tempToggleSettingRedesignedTransactionConfirmations(driver);
-
-          await createInternalTransaction(driver);
-
-          await driver.findElement({
-            css: '.currency-display-component__text',
-            text: '1',
-          });
-
-          // update estimates to high
-          await driver.clickElement('[data-testid="edit-gas-fee-icon"]');
-          await driver.waitForSelector({
-            text: 'sec',
-            tag: 'span',
-          });
-          await driver.clickElement('[data-testid="edit-gas-fee-item-custom"]');
-
-          // enter max fee
-          await driver.fill('[data-testid="base-fee-input"]', '8.5');
-
-          // enter priority fee
-          await driver.fill('[data-testid="priority-fee-input"]', '8.5');
-
-          // save default values
-          await driver.clickElement('input[type="checkbox"]');
-
-          // edit gas limit
-          await driver.clickElement('[data-testid="advanced-gas-fee-edit"]');
-          await driver.fill('[data-testid="gas-limit-input"]', '100000');
-
-          // Submit gas fee changes
-          await driver.clickElement({ text: 'Save', tag: 'button' });
-
-          // has correct updated value on the confirm screen the transaction
-          await driver.waitForSelector({
-            css: '.currency-display-component__text',
-            text: '0.00085',
-          });
-          await driver.waitForSelector({
-            css: '.currency-display-component__suffix',
-            text: 'ETH',
-          });
-
-          // confirms the transaction
-          await driver.clickElement({ text: 'Confirm', tag: 'button' });
-
-          await driver.clickElement(
-            '[data-testid="account-overview__activity-tab"]',
-          );
-          await driver.wait(async () => {
-            const confirmedTxes = await driver.findElements(
-              '.transaction-list__completed-transactions .activity-list-item',
-            );
-            return confirmedTxes.length === 1;
-          }, 10000);
-
-          const txValues = await driver.findElements(
-            '[data-testid="transaction-list-item-primary-currency"]',
-          );
-          assert.equal(txValues.length, 1);
-          assert.ok(/-1\s*ETH/u.test(await txValues[0].getText()));
-        },
-      );
-    });
-
-    it('should use dapp suggested estimates for transaction coming from dapp', async function () {
-      await withFixtures(
-        {
-          fixtures: new FixtureBuilder()
-            .withPermissionControllerConnectedToTestDapp()
-            .build(),
-          ganacheOptions: generateGanacheOptions({ hardfork: 'london' }),
-          title: this.test.fullTitle(),
-          dapp: true,
-        },
-        async ({ driver }) => {
-          // login to extension
-          await unlockWallet(driver);
-
-          await tempToggleSettingRedesignedTransactionConfirmations(driver);
-
-          await createDappTransaction(driver, {
-            maxFeePerGas: '0x2000000000',
-            maxPriorityFeePerGas: '0x1000000000',
-          });
-
-          // check transaction in extension popup
-          await driver.switchToWindowWithTitle(WINDOW_TITLES.Dialog);
-          await driver.waitForSelector({
-            text: 'Site suggested',
-          });
-
-          await driver.clickElement('[data-testid="edit-gas-fee-icon"]');
-          // -- should render the popover with no error
-          // this is to test in MV3 a racing issue when request for suggestedGasFees is not fetched properly
-          // some data would not be defined yet
-          await driver.waitForSelector('.edit-gas-fee-popover');
-          await driver.clickElement(
-            '[data-testid="edit-gas-fee-item-dappSuggested"]',
-          );
-
-          const transactionAmounts = await driver.findElements(
-            '.currency-display-component__text',
-          );
-          const transactionAmount = transactionAmounts[0];
-          assert.equal(await transactionAmount.getText(), '0.001');
-
-          // has correct updated value on the confirm screen the transaction
-          await driver.waitForSelector({
-            css: '.currency-display-component__text',
-            text: '0.00185144',
-          });
-
-          // confirms the transaction
-          await driver.clickElement({ text: 'Confirm', tag: 'button' });
-
-          // transaction should correct values in activity tab
-          await driver.switchToWindowWithTitle(
-            WINDOW_TITLES.ExtensionInFullScreenView,
-          );
-          await driver.clickElement(
-            '[data-testid="account-overview__activity-tab"]',
-          );
-          await driver.wait(async () => {
-            const confirmedTxes = await driver.findElements(
-              '.transaction-list__completed-transactions .activity-list-item',
-            );
-            return confirmedTxes.length === 1;
-          }, 10000);
-
-          const txValues = await driver.findElements(
-            '[data-testid="transaction-list-item-primary-currency"]',
-          );
-          assert.equal(txValues.length, 1);
-          assert.ok(/-0.001\s*ETH/u.test(await txValues[0].getText()));
-        },
-      );
-    });
-  });
-
-  describe('Redesigned confirmation screens', function () {
-    it('allows selecting high, medium, low gas estimates on edit gas fee popover', async function () {
-      await withFixtures(
-        {
-          fixtures: new FixtureBuilder().build(),
-          ganacheOptions: generateGanacheOptions({ hardfork: 'london' }),
-          title: this.test.fullTitle(),
-        },
-        async ({ driver }) => {
-          await unlockWallet(driver);
-
-          await createInternalTransaction(driver);
-
-          await driver.findElement({
-            css: 'h2',
-            text: '1 ETH',
-          });
-
-          // update estimates to high
-          await driver.clickElement('[data-testid="edit-gas-fee-icon"]');
-          await driver.waitForSelector({
-            text: 'sec',
-            tag: 'span',
-          });
-          await driver.clickElement(
-            '[data-testid="edit-gas-fee-item-high"] > span:first-child',
-          );
-
-          await driver.waitForSelector({
-            text: 'Aggressive',
-          });
-
-          // update estimates to medium
-          await driver.clickElement('[data-testid="edit-gas-fee-icon"]');
-          await driver.clickElement(
-            '[data-testid="edit-gas-fee-item-medium"] > span:first-child',
-          );
-
-          await driver.waitForSelector({
-            text: 'Market',
-          });
-
-          // update estimates to low
-          await driver.clickElement('[data-testid="edit-gas-fee-icon"]');
-          await driver.clickElement(
-            '[data-testid="edit-gas-fee-item-low"] > span:first-child',
-          );
-
-          await driver.waitForSelector({
-            text: 'Slow',
-          });
-          await driver.waitForSelector('[data-testid="inline-alert"]');
-
-          // confirms the transaction
-          await driver.clickElement({ text: 'Confirm', tag: 'button' });
-
-          await driver.clickElement(
-            '[data-testid="account-overview__activity-tab"]',
-          );
-          await driver.wait(async () => {
-            const confirmedTxes = await driver.findElements(
-              '.transaction-list__completed-transactions .activity-list-item',
-            );
-            return confirmedTxes.length === 1;
-          }, 10000);
-
-          const txValues = await driver.findElements(
-            '[data-testid="transaction-list-item-primary-currency"]',
-          );
-          assert.equal(txValues.length, 1);
-          assert.ok(/-1\s*ETH/u.test(await txValues[0].getText()));
-        },
-      );
-    });
-
-    it('allows accessing advance gas fee popover from edit gas fee popover', async function () {
-      await withFixtures(
-        {
-          fixtures: new FixtureBuilder().build(),
-          ganacheOptions: generateGanacheOptions({ hardfork: 'london' }),
-          title: this.test.fullTitle(),
-        },
-        async ({ driver }) => {
-          await unlockWallet(driver);
-
-          await createInternalTransaction(driver);
-
-          await driver.findElement({
-            css: 'h2',
-            text: '1 ETH',
-          });
-
-          // update estimates to high
-          await driver.clickElement('[data-testid="edit-gas-fee-icon"]');
-          await driver.waitForSelector({
-            text: 'sec',
-            tag: 'span',
-          });
-          await driver.clickElement('[data-testid="edit-gas-fee-item-custom"]');
-
-          // enter max fee
-          await driver.fill('[data-testid="base-fee-input"]', '8.5');
-
-          // enter priority fee
-          await driver.fill('[data-testid="priority-fee-input"]', '8.5');
-
-          // save default values
-          await driver.clickElement('input[type="checkbox"]');
-
-          // edit gas limit
-          await driver.clickElement('[data-testid="advanced-gas-fee-edit"]');
-          await driver.fill('[data-testid="gas-limit-input"]', '100000');
-
-          // Submit gas fee changes
-          await driver.clickElement({ text: 'Save', tag: 'button' });
-
-          // has correct updated value on the confirm screen the transaction
-          await driver.waitForSelector({
-            css: '[data-testid="first-gas-field"]',
-            text: '0.0008 ETH',
-          });
-
-          await driver.waitForSelector({
-            css: '[data-testid="native-currency"]',
-            text: '$1.44',
-          });
-
-          // confirms the transaction
-          await driver.clickElement({ text: 'Confirm', tag: 'button' });
-
-          await driver.clickElement(
-            '[data-testid="account-overview__activity-tab"]',
-          );
-          await driver.wait(async () => {
-            const confirmedTxes = await driver.findElements(
-              '.transaction-list__completed-transactions .activity-list-item',
-            );
-            return confirmedTxes.length === 1;
-          }, 10000);
-
-          const txValues = await driver.findElements(
-            '[data-testid="transaction-list-item-primary-currency"]',
-          );
-          assert.equal(txValues.length, 1);
-          assert.ok(/-1\s*ETH/u.test(await txValues[0].getText()));
-        },
-      );
-    });
-
-    it('should use dapp suggested estimates for transaction coming from dapp', async function () {
-      await withFixtures(
-        {
-          fixtures: new FixtureBuilder()
-            .withPermissionControllerConnectedToTestDapp()
-            .build(),
-          ganacheOptions: generateGanacheOptions({ hardfork: 'london' }),
-          title: this.test.fullTitle(),
-          dapp: true,
-        },
-        async ({ driver }) => {
-          // login to extension
-          await unlockWallet(driver);
-
-          await createDappTransaction(driver, {
-            maxFeePerGas: '0x2000000000',
-            maxPriorityFeePerGas: '0x1000000000',
-          });
-
-          // check transaction in extension popup
-          await driver.switchToWindowWithTitle(WINDOW_TITLES.Dialog);
-          await driver.waitForSelector({
-            text: 'Site suggested',
-          });
-
-          await driver.clickElement('[data-testid="edit-gas-fee-icon"]');
-          // -- should render the popover with no error
-          // this is to test in MV3 a racing issue when request for suggestedGasFees is not fetched properly
-          // some data would not be defined yet
-          await driver.waitForSelector('.edit-gas-fee-popover');
-          await driver.clickElement(
-            '[data-testid="edit-gas-fee-item-dappSuggested"]',
-          );
-
-          await driver.findElements({
-            css: 'h2',
-            text: '0.001 ETH',
-          });
-
-          // has correct updated value on the confirm screen the transaction
-          await driver.waitForSelector({
-            css: '[data-testid="first-gas-field"]',
-            text: '0.0019',
-          });
-
-          await driver.waitForSelector({
-            css: '[data-testid="native-currency"]',
-            text: '$3.15',
-          });
-
-          // confirms the transaction
-          await driver.clickElement({ text: 'Confirm', tag: 'button' });
-=======
-  it('allows selecting high, medium, low gas estimates on edit gas fee popover @no-mmi', async function () {
+  it('allows selecting high, medium, low gas estimates on edit gas fee popover', async function () {
     await withFixtures(
       {
         fixtures: new FixtureBuilder().build(),
@@ -590,7 +160,6 @@
       },
     );
   });
->>>>>>> 2a78f64b
 
   it('should use dapp suggested estimates for transaction coming from dapp @no-mmi', async function () {
     await withFixtures(
