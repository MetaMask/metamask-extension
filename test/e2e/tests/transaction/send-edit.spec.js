--- conflicted
+++ resolved
@@ -15,14 +15,7 @@
   it('goes back from confirm page to edit eth value, gas price and gas limit', async function () {
     await withFixtures(
       {
-<<<<<<< HEAD
-        fixtures: new FixtureBuilder().build(),
-=======
-        fixtures: new FixtureBuilder()
-          .withTransactionControllerTypeOneTransaction()
-          .withConversionRateDisabled()
-          .build(),
->>>>>>> 9459903d
+        fixtures: new FixtureBuilder().withConversionRateDisabled().build(),
         ganacheOptions: defaultGanacheOptions,
         title: this.test.fullTitle(),
       },
@@ -97,14 +90,7 @@
   it('goes back from confirm page to edit eth value, baseFee, priorityFee and gas limit - 1559 V2', async function () {
     await withFixtures(
       {
-<<<<<<< HEAD
-        fixtures: new FixtureBuilder().build(),
-=======
-        fixtures: new FixtureBuilder()
-          .withTransactionControllerTypeTwoTransaction()
-          .withConversionRateDisabled()
-          .build(),
->>>>>>> 9459903d
+        fixtures: new FixtureBuilder().withConversionRateDisabled().build(),
         ganacheOptions: generateGanacheOptions({ hardfork: 'london' }),
         title: this.test.fullTitle(),
       },
