--- conflicted
+++ resolved
@@ -5,17 +5,8 @@
   createDappTransaction,
 } = require('../../page-objects/flows/transaction');
 
-<<<<<<< HEAD
-const {
-  withFixtures,
-  openDapp,
-  locateAccountBalanceDOM,
-  WINDOW_TITLES,
-} = require('../../helpers');
-=======
 const { withFixtures } = require('../../helpers');
 const { DAPP_URL, WINDOW_TITLES } = require('../../constants');
->>>>>>> 17d008f4
 const FixtureBuilder = require('../../fixture-builder');
 const {
   loginWithBalanceValidation,
