import { Suite } from 'mocha';
import { MockttpServer } from 'mockttp';
import { defaultGanacheOptions, withFixtures, editGasFeeForm } from '../../helpers';
import { Driver } from '../../webdriver/driver';
import FixtureBuilder from '../../fixture-builder';
import { loginWithoutBalanceValidation } from '../../page-objects/flows/login.flow';
import HomePage from '../../page-objects/pages/home/homepage';
import SendTokenPage from '../../page-objects/pages/send/send-token-page';
import ConfirmTxPage from '../../page-objects/pages/send/confirm-tx-page';
import { mockServerJsonRpc } from '../ppom/mocks/mock-server-json-rpc';
import { mockMultiNetworkBalancePolling } from '../../mock-balance-polling/mock-balance-polling';

describe('ENS', function (this: Suite) {
  const sampleAddress: string = '1111111111111111111111111111111111111111';

  // Having 2 versions of the address is a bug(#25286)
  const shortSampleAddress = '0x1111...1111';
  const shortSampleAddresV2 = '0x11111...11111';
  const chainId = 1;

  // ENS Contract Addresses and Function Signatures
  const ENSRegistryWithFallback: string =
    '0x00000000000c2e074ec69a0dfb2997ba6c7d2e1e';
  const resolverSignature: string = '0x0178b8bf';
  const ensNode: string =
    'eb4f647bea6caa36333c816d7b46fdcb05f9466ecacc140ea8c66faf15b3d9f1';
  const resolverNodeAddress: string =
    '226159d592e2b063810a10ebf6dcbada94ed68b8';
  const supportsInterfaceSignature: string = '0x01ffc9a7';
  const addressSignature: string = '0x3b3b57de';
  const sampleEnsDomain: string = 'test.eth';

  async function mockInfura(mockServer: MockttpServer): Promise<void> {
<<<<<<< HEAD
    await mockServer
      .forPost(infuraUrl)
      .withJsonBodyIncluding({ method: 'eth_blockNumber' })
      .thenCallback(() => ({
        statusCode: 200,
        json: {
          jsonrpc: '2.0',
          id: '1111111111111111',
          result: '0x1',
        },
      }));

    await mockServer
      .forPost(infuraUrl)
      .withJsonBodyIncluding({ method: 'eth_getBalance' })
      .thenCallback(() => ({
        statusCode: 200,
        json: {
          jsonrpc: '2.0',
          id: '1111111111111111',
          result: '0xDE0B6B3A7640000', // 1 ETH in hex
        },
      }));

    await mockServer
      .forPost(infuraUrl)
      .withJsonBodyIncluding({ method: 'eth_getBlockByNumber' })
      .thenCallback(() => ({
        statusCode: 200,
        json: {
          jsonrpc: '2.0',
          id: '1111111111111111',
          result: {},
        },
      }));
=======
    await mockMultiNetworkBalancePolling(mockServer);
>>>>>>> fc8e51e9

      await mockServer
      .forPost(infuraUrl)
      .withJsonBodyIncluding({ method: 'net_version' })
      .thenCallback(() => {
        return {
          statusCode: 200,
          json: { id: 8262367391254633, jsonrpc: '2.0', result: '1' },
        };
      });

    await mockServerJsonRpc(mockServer, [
      ['eth_blockNumber'],
      ['eth_getBlockByNumber'],
      ['eth_chainId', { result: `0x${chainId}` }],
      // 1. Get the address of the resolver for the specified node
      [
        'eth_call',
        {
          params: [
            {
              to: ENSRegistryWithFallback,
              data: `${resolverSignature}${ensNode}`,
            },
          ],
          result: `0x000000000000000000000000${resolverNodeAddress}`,
        },
      ],
      // 2. Check supportsInterface from the public resolver
      [
        'eth_call',
        {
          params: [
            {
              to: `0x${resolverNodeAddress}`,
              data: `${supportsInterfaceSignature}9061b92300000000000000000000000000000000000000000000000000000000`,
            },
          ],
          result: `0x0000000000000000000000000000000000000000000000000000000000000000`,
        },
      ],
      // 3. Return the address associated with an ENS
      [
        'eth_call',
        {
          params: [
            {
              to: `0x${resolverNodeAddress}`,
              data: `${addressSignature}eb4f647bea6caa36333c816d7b46fdcb05f9466ecacc140ea8c66faf15b3d9f1`,
            },
          ],
          result: `0x000000000000000000000000${sampleAddress}`,
        },
      ],
      [
        'eth_call',
        {
          params: [
            {
              to: '0xb1f8e55c7f64d203c1400b9d8555d050f94adf39',
              data: '0xf0002ea90000000000000000000000000000000000000000000000000000000000000040000000000000000000000000000000000000000000000000000000000000008000000000000000000000000000000000000000000000000000000000000000010000000000000000000000005cfe73b6021e818b776b421b1c4db2474086a7e100000000000000000000000000000000000000000000000000000000000000010000000000000000000000000000000000000000000000000000000000000000',
            },
          ],
          result: '0x1',
        }
      ],
      [
        'eth_call',
        {
          params: [
            {
              to: '0xb1f8e55c7f64d203c1400b9d8555d050f94adf39',
              data: '0xf0002ea900000000000000000000000000000000000000000000000000000000000000400000000000000000000000000000000000000000000000000000000000000060000000000000000000000000000000000000000000000000000000000000000000000000000000000000000000000000000000000000000000000000000000010000000000000000000000000000000000000000000000000000000000000000',
            },
          ],
          result: '0x1',
        }
      ],
      [
        'eth_call',
        {
          params: [
            {
              to: '0x1111111111111111111111111111111111111111',
              data: '0x01ffc9a7d9b67a2600000000000000000000000000000000000000000000000000000000',
            },
          ],
          result: '0x1',
        }
      ],
      [
        'eth_call',
        {
          params: [
            {
              to: '0x1111111111111111111111111111111111111111',
              data: '0x01ffc9a780ac58cd00000000000000000000000000000000000000000000000000000000',
            },
          ],
          result: '0x1',
        }
      ],
      [
        'eth_call',
        {
          params: [
            {
              to: '0x1111111111111111111111111111111111111111',
              data: '0x313ce567',
            },
          ],
          result: '0x1',
        }
      ],
      [
        'eth_call',
        {
          params: [
            {
              to: '0x1111111111111111111111111111111111111111',
              data: '0x95d89b41',
            },
          ],
          result: '0x1',
        }
      ],
      [
        'eth_call',
        {
          params: [
            {
              to: '0x1111111111111111111111111111111111111111',
              data: '0x70a082310000000000000000000000005cfe73b6021e818b776b421b1c4db2474086a7e1',
            },
          ],
          result: '0x1',
        }
      ],
      [
        'eth_gasPrice',
        {
          result: '0x09184e72a000', // 10000000000000 in hex
        },
      ],
      [
        'eth_getCode',
        {
          params: [`0x${mockResolver}`, 'latest'],
          result: '0x', // Assuming the contract code is empty
        },
      ],
      [
        'eth_getCode',
        {
          params: [`0x1111111111111111111111111111111111111111`, '0x1'],
          result: '0x1', // Assuming the contract code is empty
        },
      ],
      [
        'eth_getTransactionCount',
        {
          params: [`0x${mockResolver}`, 'latest'],
          result: '0x1', // Assuming the transaction count is 1
        },
      ],
      [
        'eth_getTransactionCount',
        {
          params: [`0x5cfe73b6021e818b776b421b1c4db2474086a7e1`, '0x1'],
          result: '0x1', // Assuming the transaction count is 1
        },
      ],
      [
        'eth_estimateGas',
        {
          params: [
            {
              to: '0x1111111111111111111111111111111111111111',
              from: '0x5cfe73b6021e818b776b421b1c4db2474086a7e1',
            },
          ],
        },
      ],
    ]);
  }

  it('domain resolves to a correct address', async function () {
    await withFixtures(
      {
        fixtures: new FixtureBuilder()
        .withNetworkControllerOnMainnet()
        .build(),
        ganacheOptions: {
          ...defaultGanacheOptions,
          accounts:[
            {
              balance: '0xDE0B6B3A7640000', // 1 ETH in hex
            },
          ],
        },
        title: this.test?.fullTitle(),
        testSpecificMock: mockInfura,
      },



      async ({ driver }: { driver: Driver }) => {
        await driver.delay(10000);

        await loginWithoutBalanceValidation(driver);

        // click send button on homepage to start send flow
        const homepage = new HomePage(driver);
        await homepage.check_pageIsLoaded();
<<<<<<< HEAD
        await homepage.check_expectedBalanceIsDisplayed('1');
=======
        await homepage.check_expectedBalanceIsDisplayed('20');
>>>>>>> fc8e51e9
        await homepage.startSendFlow();

        // fill ens address as recipient when user lands on send token screen
        const sendToPage = new SendTokenPage(driver);
        await sendToPage.check_pageIsLoaded();
        await sendToPage.fillRecipient(sampleEnsDomain);

        // verify that ens domain resolves to the correct address
        await sendToPage.check_ensAddressResolution(
          sampleEnsDomain,
          shortSampleAddress,
        );

        // Verify the resolved ENS address can be used as the recipient address
        await sendToPage.check_ensAddressAsRecipient(
          sampleEnsDomain,
          shortSampleAddresV2,
        );

         // Enter an amount
         await sendToPage.fillAmount('0.1');

         // Proceed to the confirmation screen
         await sendToPage.goToNextScreen();

         // Confirm the transaction
         const confirmTxPage = new ConfirmTxPage(driver);

         await confirmTxPage.openEditFeeModal();

         await confirmTxPage.check_pageIsLoaded(
          '0.000042',
          '0.100042'
      );

         // Edit gas fee form
         await editGasFeeForm(driver, '21000', '100');

         await confirmTxPage.check_pageIsLoaded(
          '0.0021',
          '0.1021'
      );

         await confirmTxPage.confirmTx();

         await driver.delay(50000);

         await homepage.check_confirmedTxNumberDisplayedInActivity();
      },
    );
  });
});<|MERGE_RESOLUTION|>--- conflicted
+++ resolved
@@ -31,7 +31,6 @@
   const sampleEnsDomain: string = 'test.eth';
 
   async function mockInfura(mockServer: MockttpServer): Promise<void> {
-<<<<<<< HEAD
     await mockServer
       .forPost(infuraUrl)
       .withJsonBodyIncluding({ method: 'eth_blockNumber' })
@@ -67,9 +66,7 @@
           result: {},
         },
       }));
-=======
     await mockMultiNetworkBalancePolling(mockServer);
->>>>>>> fc8e51e9
 
       await mockServer
       .forPost(infuraUrl)
@@ -284,11 +281,7 @@
         // click send button on homepage to start send flow
         const homepage = new HomePage(driver);
         await homepage.check_pageIsLoaded();
-<<<<<<< HEAD
-        await homepage.check_expectedBalanceIsDisplayed('1');
-=======
         await homepage.check_expectedBalanceIsDisplayed('20');
->>>>>>> fc8e51e9
         await homepage.startSendFlow();
 
         // fill ens address as recipient when user lands on send token screen
