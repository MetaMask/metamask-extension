--- conflicted
+++ resolved
@@ -8,11 +8,7 @@
   unlockWallet,
   editGasFeeForm,
   WINDOW_TITLES,
-<<<<<<< HEAD
-=======
-  defaultGanacheOptions,
   tempToggleSettingRedesignedTransactionConfirmations,
->>>>>>> f711459a
 } = require('../../helpers');
 const FixtureBuilder = require('../../fixture-builder');
 
