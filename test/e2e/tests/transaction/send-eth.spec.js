--- conflicted
+++ resolved
@@ -8,11 +8,6 @@
   unlockWallet,
   editGasFeeForm,
   WINDOW_TITLES,
-<<<<<<< HEAD
-  tempToggleSettingRedesignedTransactionConfirmations,
-=======
-  defaultGanacheOptions,
->>>>>>> 57d3e2be
 } = require('../../helpers');
 const FixtureBuilder = require('../../fixture-builder');
 
@@ -164,16 +159,11 @@
           smartContract,
           title: this.test.fullTitle(),
         },
-<<<<<<< HEAD
         async ({ driver, contractRegistry, anvilServer }) => {
           const contractAddress = await contractRegistry.getContractAddress(
             smartContract,
           );
           await logInWithBalanceValidation(driver, anvilServer);
-=======
-        async ({ driver, ganacheServer }) => {
-          await logInWithBalanceValidation(driver, ganacheServer);
->>>>>>> 57d3e2be
 
           // Wait for balance to load
           await driver.delay(500);
