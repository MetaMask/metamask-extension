import { strict as assert } from 'assert';
import { Suite } from 'mocha';
import SendSolanaPage from '../../page-objects/pages/send/solana-send-page';
import ConfirmSolanaTxPage from '../../page-objects/pages/send/solana-confirm-tx-page';
import SolanaTxresultPage from '../../page-objects/pages/send/solana-tx-result-page';
import NonEvmHomepage from '../../page-objects/pages/home/non-evm-homepage';
import { commonSolanaAddress, withSolanaAccountSnap } from './common-solana';

const splTokenName = 'USDC';
// Investigate why this test is flaky https://consensyssoftware.atlassian.net/browse/MMQA-549
// eslint-disable-next-line mocha/no-skipped-tests
describe.skip('Send flow - SPL Token', function (this: Suite) {
  it('user with more than 1 token in the token list', async function () {
    this.timeout(120000);
    await withSolanaAccountSnap(
      {
        title: this.test?.fullTitle(),
        showNativeTokenAsMainBalance: true,
<<<<<<< HEAD
        mockCalls: true,
        mockSendTransaction: true,
        simulateTransaction: true,
=======
        mockGetTransactionSuccess: true,
>>>>>>> 82db9a9c
      },
      async (driver) => {
        const homePage = new NonEvmHomepage(driver);
        await homePage.check_pageIsLoaded('50');
        await homePage.clickOnSendButton();
        const sendSolanaPage = new SendSolanaPage(driver);
        await sendSolanaPage.check_pageIsLoaded('50 SOL'); // Get price might take a bit to get executed, so to avoid flakiness, wait until the call is made and mocked
        assert.equal(
          await sendSolanaPage.isContinueButtonEnabled(),
          false,
          'Continue button is enabled when no address nor amount',
        );
        await sendSolanaPage.setToAddress(commonSolanaAddress);
        assert.equal(
          await sendSolanaPage.isContinueButtonEnabled(),
          false,
          'Continue button is enabled when no address',
        );
        await sendSolanaPage.openTokenList();
        await sendSolanaPage.check_tokenByNameIsDisplayed('SOL');

        await sendSolanaPage.check_tokenByNameIsDisplayed(splTokenName);

        await sendSolanaPage.selectTokenFromTokenList(splTokenName);

        await sendSolanaPage.check_amountCurrencyIsDisplayed(splTokenName);

        await sendSolanaPage.check_tokenBalanceIsDisplayed(
          '8.908',
          splTokenName,
        );
        await sendSolanaPage.setAmount('0.1');
        await sendSolanaPage.clickOnContinue();
        const confirmSolanaPage = new ConfirmSolanaTxPage(driver);
        assert.equal(
          await confirmSolanaPage.checkAmountDisplayed('0.1', splTokenName),
          true,
          'Check amount displayed is wrong',
        );
        assert.equal(
          await confirmSolanaPage.isTransactionDetailDisplayed('From'),
          true,
          'From is not displayed and it should',
        );

        assert.equal(
          await confirmSolanaPage.isTransactionDetailDisplayed('Recipient'),
          true,
          'Recipient is not displayed and it should',
        );
        assert.equal(
          await confirmSolanaPage.isTransactionDetailDisplayed('Network'),
          true,
          'Network is not displayed and it should',
        );
        assert.equal(
          await confirmSolanaPage.isTransactionDetailDisplayed(
            'Transaction speed',
          ),
          true,
          'Transaction speed is not displayed and it should',
        );

        assert.equal(
          await confirmSolanaPage.isTransactionDetailDisplayed('Network fee'),
          true,
          'Network fee is not displayed and it should',
        );
        await confirmSolanaPage.clickOnSend();
        const sentTxPage = new SolanaTxresultPage(driver);
        assert.equal(
          await sentTxPage.check_TransactionStatusText(
            '0.1',
            true,
            splTokenName,
          ),
          true,
          'Transaction amount is not correct',
        );
        assert.equal(
          await sentTxPage.check_TransactionStatus(true),
          true,
          'Transaction was not sent as expected',
        );
        assert.equal(
          await sentTxPage.isTransactionDetailDisplayed('From'),
          true,
          'From field not displayed and it should',
        );

        assert.equal(
          await sentTxPage.isTransactionDetailDisplayed('Recipient'),
          true,
          'Recipient field not displayed and it should',
        );
        assert.equal(
          await sentTxPage.isTransactionDetailDisplayed('Network'),
          true,
          'Network field not displayed and it should',
        );
        assert.equal(
          await sentTxPage.isTransactionDetailDisplayed('Transaction speed'),
          true,
          'Transaction field not displayed and it should',
        );
        assert.equal(
          await sentTxPage.isTransactionDetailDisplayed('Network fee'),
          true,
          'Network fee field not displayed',
        );
        assert.equal(
          await sentTxPage.check_isViewTransactionLinkDisplayed(),
          true,
          'View transaction link is not displayed and it should',
        );
      },
    );
  });

  it('and send transaction fails', async function () {
    this.timeout(120000); // there is a bug open for this big timeout https://consensyssoftware.atlassian.net/browse/SOL-90
    await withSolanaAccountSnap(
      {
        title: this.test?.fullTitle(),
        showNativeTokenAsMainBalance: true,
        mockGetTransactionFailed: true,
      },
      async (driver) => {
        const homePage = new NonEvmHomepage(driver);
        await homePage.check_pageIsLoaded('50');
        await homePage.clickOnSendButton();

        const sendSolanaPage = new SendSolanaPage(driver);
        await sendSolanaPage.check_pageIsLoaded('50 SOL');
        await sendSolanaPage.setToAddress(commonSolanaAddress);
        await sendSolanaPage.openTokenList();
        await sendSolanaPage.selectTokenFromTokenList(splTokenName);
        await sendSolanaPage.check_amountCurrencyIsDisplayed(splTokenName);
        await sendSolanaPage.setAmount('0.1');
        // assert.equal(await sendSolanaPage.isContinueButtonEnabled(), true, "Continue button is not enabled when address and amount are set");
        await sendSolanaPage.clickOnContinue();
        const confirmSolanaPage = new ConfirmSolanaTxPage(driver);

        await confirmSolanaPage.clickOnSend();
        const failedTxPage = new SolanaTxresultPage(driver);
        assert.equal(
          await failedTxPage.check_TransactionStatusText('0.1', false),
          true,
          'Transaction amount is not correct',
        );
        assert.equal(
          await failedTxPage.check_TransactionStatus(false),
          true,
          'Transaction did not fail as expected',
        );
        assert.equal(
          await failedTxPage.isTransactionDetailDisplayed('From'),
          true,
          'From field not displayed and it should',
        );
        assert.equal(
          await failedTxPage.isTransactionDetailDisplayed('Recipient'),
          true,
          'Recipient field not displayed and it should',
        );
        assert.equal(
          await failedTxPage.isTransactionDetailDisplayed('Network'),
          true,
          'Network field not displayed and it should',
        );
        assert.equal(
          await failedTxPage.isTransactionDetailDisplayed('Transaction speed'),
          true,
          'Transaction field not displayed and it should',
        );
        assert.equal(
          await failedTxPage.isTransactionDetailDisplayed('Network fee'),
          true,
          'Network fee field not displayed and it should',
        );
      },
    );
  });
});<|MERGE_RESOLUTION|>--- conflicted
+++ resolved
@@ -16,13 +16,7 @@
       {
         title: this.test?.fullTitle(),
         showNativeTokenAsMainBalance: true,
-<<<<<<< HEAD
-        mockCalls: true,
-        mockSendTransaction: true,
-        simulateTransaction: true,
-=======
         mockGetTransactionSuccess: true,
->>>>>>> 82db9a9c
       },
       async (driver) => {
         const homePage = new NonEvmHomepage(driver);
