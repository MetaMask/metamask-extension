/* eslint-disable @typescript-eslint/no-loss-of-precision */
import * as fs from 'fs/promises';
import { Mockttp, MockedEndpoint } from 'mockttp';
import { regularDelayMs, withFixtures } from '../../helpers';
import { Driver } from '../../webdriver/driver';
import HeaderNavbar from '../../page-objects/pages/header-navbar';
import AccountListPage from '../../page-objects/pages/account-list-page';
import NonEvmHomepage from '../../page-objects/pages/home/non-evm-homepage';
import FixtureBuilder from '../../fixture-builder';
import { ACCOUNT_TYPE } from '../../constants';
import { loginWithBalanceValidation } from '../../page-objects/flows/login.flow';
import { mockProtocolSnap } from '../../mock-response-data/snaps/snap-binary-mocks';
import AssetListPage from '../../page-objects/pages/home/asset-list';
import { DEFAULT_SOLANA_WS_MOCKS } from './mocks/websocketDefaultMocks';

const SOLANA_URL_REGEX_MAINNET =
  /^https:\/\/solana-(mainnet|devnet)\.infura\.io\/v3*/u;
const SOLANA_URL_REGEX_DEVNET = /^https:\/\/solana-devnet\.infura\.io\/v3\/.*/u;
const SPOT_PRICE_API =
  /^https:\/\/price\.api\.cx\.metamask\.io\/v[1-9]\/spot-prices/u;
const SOLANA_EXCHANGE_RATES_PRICE_API =
  /^https:\/\/price\.api\.cx\.metamask\.io\/v[1-9]\/exchange-rates\/fiat/u;
const SOLANA_STATIC_TOKEN_IMAGE_REGEX_MAINNET =
  /^https:\/\/static\.cx\.metamask\.io\/api\/v2\/tokenIcons\/assets\/solana\/5eykt4UsFv8P8NJdTREpY1vzqKqZKvdp/u;
const SOLANA_BITCOIN_MIN_API =
  /^https:\/\/min-api\.cryptocompare\.com\/data\/pricemulti/u;
export const SOLANA_TOKEN_API =
  /^https:\/\/tokens\.api\.cx\.metamask\.io\/v3\/assets/u;
export const METAMASK_PHISHING_DETECTION_API =
  /^https:\/\/phishing-detection\.api\.cx\.metamask\.io\/$/u;
export const METAMASK_CLIENT_SIDE_DETECTION_REGEX =
  /^https:\/\/client-side-detection\.api\.cx\.metamask\.io\/$/u;
export const ACCOUNTS_API =
  /^https:\/\/accounts\.api\.cx\.metamask\.io\/v1\/accounts\/0x5cfe73b6021e818b776b421b1c4db2474086a7e1\/$/u;
export const BRIDGE_TX_STATUS =
  /^https:\/\/bridge\.(api|dev-api)\.cx\.metamask\.io\/getTxStatus/u;
export const BRIDGED_TOKEN_LIST_API =
  /^https:\/\/bridge\.(api|dev-api)\.cx\.metamask\.io\/getTokens/u;

export const BRIDGE_GET_QUOTE_API =
  /^https:\/\/bridge\.(api|dev-api)\.cx\.metamask\.io\/getQuote/u;

export const SECURITY_ALERT_BRIDGE_URL_REGEX =
  /^https:\/\/security-alerts\.api\.cx\.metamask\.io\/solana\/message\/scan/u;
export const SOLANA_TOKEN_PROGRAM =
  'TokenkegQfeZyiNwAJbNbGKPFXCWuBvf9Ss623VQ5DA';
export enum SendFlowPlaceHolders {
  AMOUNT = 'Enter amount to send',
  RECIPIENT = 'Enter receiving address',
  LOADING = 'Preparing transaction',
}

export const SIMPLEHASH_URL = 'https://api.simplehash.com';

export const SOLANA_DEVNET_URL = 'https://solana-devnet.infura.io/v3/';

export const SOL_BALANCE = 50000000000;

// https://docs.anza.xyz/implemented-proposals/rent#two-tiered-rent-regime
export const MINIMUM_BALANCE_FOR_RENT_EXEMPTION = 890880; // = 0.00089088 SOL

export const SOL_TO_USD_RATE = 225.88;

export const USD_BALANCE = SOL_BALANCE * SOL_TO_USD_RATE;

export const LAMPORTS_PER_SOL = 1_000_000_000;

export const commonSolanaAddress =
  '3xTPAZxmpwd8GrNEKApaTw6VH4jqJ31WFXUvQzgwhR7c'; // Disclaimer: This account is intended solely for testing purposes. Do not use or trade any tokens associated with this account in production or live environments.

export const commonSolanaTxConfirmedDetailsFixture = {
  status: 'Confirmed',
  amount: '-0.00708 SOL',
  networkFee: '0.000005 SOL',
  fromAddress: 'HH9ZzgQvSVmznKcRfwHuEphuxk7zU5f92CkXFDQfVJcq',
  toAddress: '4tE76eixEgyJDrdykdWJR1XBkzUk4cLMvqjR2xVJUxer',
  txHash:
    '3AcYfpsSaFYogY4Y4YN77MkhDgVBEgUe1vuEeqKnCMm5udTrFCyw9w17mNM8DUnHnQD2VHRFeipMUb27Q3iqMQJr',
};

export const commonSolanaTxFailedDetailsFixture = {
  status: 'Failed',
  amount: '0.000000005 SOL',
  networkFee: '-0.000005',
  fromAddress: 's3zTLVvDbrBzbQ36sr2Z4xrzpRHFv3noWChbNi6vcjr',
  toAddress: 'AL9Z5JgZdeCKnaYg6jduy9PQGzo3moo7vZYVSTJwnSEq',
  txHash:
    '3dcsK2iXLKHqb5v3bboQvvd7LScajnXENhhxeje2tn3cgQ9e4YJZc7h5QFRypTmYwccAzy4DUskt6R9mXib3Tu1D',
};

async function readResponseJsonFile(fileName: string): Promise<object> {
  try {
    const fileContents = await fs.readFile(
      `test/e2e/tests/solana/mocks/${fileName}`,
      'utf-8',
    );
    const jsonObject = JSON.parse(fileContents);
    return jsonObject;
  } catch (error: unknown) {
    if (error instanceof Error) {
      throw new Error(`Failed to read or parse JSON file: ${error.message}`);
    }
    throw new Error('Failed to read or parse JSON file');
  }
}

export async function mockAccountsApi(mockServer: Mockttp) {
  const response = {
    pageInfo: {
      count: 0,
      cursor: null,
      hasNextPage: false,
    },
    data: [],
    unprocessedNetworks: [],
  };
  return await mockServer
    .forGet(ACCOUNTS_API)
    .withQuery({
      networks: '0x1,0x89,0x38,0xe708,0x2105,0xa,0xa4b1,0x82750',
    })
    .thenCallback(() => {
      return {
        statusCode: 200,
        json: response,
      };
    });
}

export async function mockClientSideDetectionApi(mockServer: Mockttp) {
  return await mockServer
    .forPost(METAMASK_CLIENT_SIDE_DETECTION_REGEX)
    .thenCallback(() => {
      return {
        statusCode: 200,
        json: {
          recentlyAdded: [
            '4479785186623bfab0f5cb3ab40c5ea69722ff7a3a37e82f48a8b7704bc1e5c9',
            '102979a759f49e65e27d610f8daf54f1f17e78d8cc7f32526ba04b36c372af0b',
          ],
          recentlyRemoved: [],
          lastFetchedAt: '2025-02-18T11:08:02Z',
        },
      };
    });
}

export async function mockPhishingDetectionApi(mockServer: Mockttp) {
  console.log('mockPhishingDetectionApi');
  return await mockServer
    .forPost(METAMASK_PHISHING_DETECTION_API)
    .thenCallback(() => {
      return {
        statusCode: 200,
        json: [],
      };
    });
}

export async function mockPriceApiSpotPriceSolanaUsdc(mockServer: Mockttp) {
  const response = await readResponseJsonFile('priceApiSpotSolanaUsdc.json');
  return await mockServer
    .forGet('https://price.api.cx.metamask.io/v3/spot-prices')
    .withQuery({
      assetIds:
        'solana%35eykt4UsFv8P8NJdTREpY1vzqKqZKvdp%2token%3EPjFWdd5AufqSSqeM2qN1xzybapC8G4wEGGkZwyTDt1v',
      vsCurrency: 'usd',
      includeMarketData: 'true',
    })
    .thenCallback(() => {
      return {
        statusCode: 200,
        json: response,
      };
    });
}

export async function mockPriceApiSpotPrice(mockServer: Mockttp) {
  return await mockServer.forGet(SPOT_PRICE_API).thenCallback(() => {
    return {
      statusCode: 200,
      json: {
        'solana:5eykt4UsFv8P8NJdTREpY1vzqKqZKvdp/slip44:501': {
          id: 'solana',
          price: 112.87,
          marketCap: 58245152246,
          allTimeHigh: 293.31,
          allTimeLow: 0.500801,
          totalVolume: 6991628445,
          high1d: 119.85,
          low1d: 105.87,
          circulatingSupply: 515615042.5147497,
          dilutedMarketCap: 67566552200,
          marketCapPercentChange1d: 6.43259,
          priceChange1d: 6.91,
          pricePercentChange1h: -0.10747351712871725,
          pricePercentChange1d: 6.517062579985171,
          pricePercentChange7d: -1.2651850097746231,
          pricePercentChange14d: -17.42211401987578,
          pricePercentChange30d: -7.317068682545842,
          pricePercentChange200d: -22.09390252653303,
          pricePercentChange1y: -31.856951873653344,
        },
        'solana:5eykt4UsFv8P8NJdTREpY1vzqKqZKvdp/token:2zMMhcVQEXDtdE6vsFS7S7D5oUodfJHE8vd1gnBouauv':
          {
            id: 'usd-coin',
            price: 0.9999,
            marketCap: 59878237545,
            allTimeHigh: 1.17,
            allTimeLow: 0.877647,
            totalVolume: 15910794136,
            high1d: 1.001,
            low1d: 0.999781,
            circulatingSupply: 59884477611.62816,
            dilutedMarketCap: 59993084685,
            marketCapPercentChange1d: -0.54935,
            priceChange1d: -0.00000967395266227,
            pricePercentChange1h: -0.0036230127807169886,
            pricePercentChange1d: -0.0009674830537401128,
            pricePercentChange7d: -0.0040353282511238105,
            pricePercentChange14d: 0.008577550625780632,
            pricePercentChange30d: 0.004483705121822349,
            pricePercentChange200d: 0.029482859180996183,
            pricePercentChange1y: -0.11068819291624574,
          },
      },
    };
  });
}

export async function mockPriceApiExchangeRates(mockServer: Mockttp) {
  console.log('mockPriceApiExchangeRates');
  const response = {
    statusCode: 200,
    json: {
      usd: {
        name: 'US Dollar',
        ticker: 'usd',
        value: 1,
        currencyType: 'fiat',
      },
      eur: {
        name: 'Euro',
        ticker: 'eur',
        value: 0.9563709966805755,
        currencyType: 'fiat',
      },
      gbp: {
        name: 'British Pound Sterling',
        ticker: 'gbp',
        value: 0.7925789957213786,
        currencyType: 'fiat',
      },
    },
  };
  return await mockServer
    .forGet(SOLANA_EXCHANGE_RATES_PRICE_API)
    .thenCallback(() => {
      return response;
    });
}

export async function mockStaticMetamaskTokenIconMainnet(mockServer: Mockttp) {
  console.log('mockStaticMetamaskTokenIcon');
  return await mockServer
    .forGet(SOLANA_STATIC_TOKEN_IMAGE_REGEX_MAINNET)
    .thenCallback(() => {
      return {
        statusCode: 200,
      };
    });
}

export async function mockTokenApiMainnetTest(mockServer: Mockttp) {
  console.log('mockTokenApi');
  const response = {
    statusCode: 200,
    json: [
      {
        decimals: 9,
        assetId: 'solana:5eykt4UsFv8P8NJdTREpY1vzqKqZKvdp/slip44:501',
        name: 'Solana',
        symbol: 'SOL',
      },
      {
        decimals: 6,
        assetId:
          'solana:5eykt4UsFv8P8NJdTREpY1vzqKqZKvdp/token:2RBko3xoz56aH69isQMUpzZd9NYHahhwC23A5F3Spkin',
        name: 'PUMPKIN',
        symbol: 'PKIN',
      },
      {
        decimals: 6,
        assetId:
          'solana:5eykt4UsFv8P8NJdTREpY1vzqKqZKvdp/token:EPjFWdd5AufqSSqeM2qN1xzybapC8G4wEGGkZwyTDt1v',
        name: 'USDC',
        symbol: 'USDC',
      },
    ],
  };
  return await mockServer.forGet(SOLANA_TOKEN_API).thenCallback(() => {
    return response;
  });
}

export async function mockTokenApiMainnet(mockServer: Mockttp) {
  console.log('mockTokenApi');
  const response = {
    statusCode: 200,
    json: [
      {
        decimals: 9,
        assetId: 'solana:5eykt4UsFv8P8NJdTREpY1vzqKqZKvdp/slip44:501',
        name: 'Solana',
        symbol: 'SOL',
      },
      {
        decimals: 6,
        assetId:
          'solana:5eykt4UsFv8P8NJdTREpY1vzqKqZKvdp/token:2RBko3xoz56aH69isQMUpzZd9NYHahhwC23A5F3Spkin',
        name: 'PUMPKIN',
        symbol: 'PKIN',
      },
    ],
  };
  return await mockServer.forGet(SOLANA_TOKEN_API).thenCallback(() => {
    return response;
  });
}

export async function mockMultiCoinPrice(mockServer: Mockttp) {
  return await mockServer.forGet(SOLANA_BITCOIN_MIN_API).thenCallback(() => {
    return {
      statusCode: 200,
      json: {
        BTC: {
          USD: 96155.06,
        },
        SOL: {
          USD: 180.5,
        },
      },
    };
  });
}

export async function mockSolanaBalanceQuote(
  mockServer: Mockttp,
  mockZeroBalance: boolean = false,
) {
  const response = {
    statusCode: 200,
    json: {
      id: '1337',
      jsonrpc: '2.0',
      result: {
        context: {
          apiVersion: '2.0.18',
          slot: 308460925,
        },
        value: mockZeroBalance ? 0 : SOL_BALANCE,
      },
    },
  };
  return await mockServer
    .forPost(SOLANA_URL_REGEX_MAINNET)
    .withJsonBodyIncluding({
      method: 'getBalance',
    })
    .thenCallback(() => {
      return response;
    });
}

export async function mockGetMinimumBalanceForRentExemption(
  mockServer: Mockttp,
) {
  return await mockServer
    .forPost(SOLANA_URL_REGEX_MAINNET)
    .withJsonBodyIncluding({
      method: 'getMinimumBalanceForRentExemption',
    })
    .thenCallback(() => {
      return {
        statusCode: 200,
        json: {
          id: '1337',
          jsonrpc: '2.0',
          result: MINIMUM_BALANCE_FOR_RENT_EXEMPTION,
        },
      };
    });
}

export async function simulateSolanaTransactionFailed(mockServer: Mockttp) {
  const response = {
    statusCode: 200,
    json: {
      result: {
        id: '1337',
        jsonrpc: '2.0',
        result: {
          context: {
            slot: 12345678,
          },
          value: {
            err: {
              InstructionError: [
                1,
                {
                  Custom: 1,
                },
              ],
            },
            logs: [
              'Program 11111111111111111111111111111111 invoke [1]',
              'Program 11111111111111111111111111111111 failed: custom program error: 0x1',
            ],
            accounts: null,
            unitsConsumed: 200000,
          },
        },
      },
    },
  };

  return await mockServer
    .forPost(SOLANA_URL_REGEX_MAINNET)
    .withJsonBodyIncluding({
      method: 'simulateTransaction',
    })
    .thenCallback(() => {
      return response;
    });
}

export async function simulateSolanaTransaction(
  mockServer: Mockttp,
  isNative: boolean = true,
) {
  const response = isNative
    ? {
        statusCode: 200,
        json: {
          id: '1337',
          jsonrpc: '2.0',
          result: {
            context: {
              apiVersion: '2.0.21',
              slot: 318191894,
            },
            value: {
              accounts: null,
              err: null,
              innerInstructions: null,
              logs: [
                'Program TokenkegQfeZyiNwAJbNbGKPFXCWuBvf9Ss623VQ5DA invoke [1]',
                'Program log: Instruction: Transfer',
                'Program TokenkegQfeZyiNwAJbNbGKPFXCWuBvf9Ss623VQ5DA consumed 4644 of 1400000 compute units',
                'Program TokenkegQfeZyiNwAJbNbGKPFXCWuBvf9Ss623VQ5DA success',
                'Program ComputeBudget111111111111111111111111111111 invoke [1]',
                'Program ComputeBudget111111111111111111111111111111 success',
              ],
              replacementBlockhash: {
                blockhash: '2xWVC3snr4U29m8Rhio9HMmPaYNAQPrRn1bXjB1BJFuM',
                lastValidBlockHeight: 296475563,
              },
              returnData: null,
              unitsConsumed: 4794,
            },
          },
        },
      }
    : {
        statusCode: 200,
        json: {
          result: {
            value: {
              accounts: null,
              err: null,
              innerInstructions: null,
              logs: [
                'Program TokenkegQfeZyiNwAJbNbGKPFXCWuBvf9Ss623VQ5DA invoke [1]',
                'Program log: Instruction: Transfer',
                'Program TokenkegQfeZyiNwAJbNbGKPFXCWuBvf9Ss623VQ5DA consumed 4644 of 1400000 compute units',
                'Program TokenkegQfeZyiNwAJbNbGKPFXCWuBvf9Ss623VQ5DA success',
                'Program ComputeBudget111111111111111111111111111111 invoke [1]',
                'Program ComputeBudget111111111111111111111111111111 success',
              ],
              replacementBlockhash: {
                blockhash: '8geweh6EzwMCZBSwPuPjY7mUSC9YePtvRJ42dcsrGyRj',
                lastValidBlockHeight: 295648133,
              },
              returnData: null,
              unitsConsumed: 4794,
            },
          },
        },
      };
  return await mockServer
    .forPost(SOLANA_URL_REGEX_MAINNET)
    .withJsonBodyIncluding({
      method: 'simulateTransaction',
    })
    .thenCallback(() => {
      return response;
    });
}
export async function mockGetFailedTransaction(mockServer: Mockttp) {
  console.log('mockGetFailedTransaction');
  const response = {
    statusCode: 200,
    json: {
      id: '1337',
      jsonrpc: '2.0',
      result: {
        blockTime: 1741612022,
        meta: {
          computeUnitsConsumed: 6654,
          err: {
            InstructionError: [
              1,
              {
                Custom: 6003,
              },
            ],
          },
          fee: 5000,
          innerInstructions: [],
          loadedAddresses: {
            readonly: [],
            writable: [],
          },
          logMessages: [],
          postBalances: [
            14290605326, 49054080, 2616960, 1141440, 0, 0, 1141440, 1,
          ],
          postTokenBalances: [],
          preBalances: [
            14290610326, 49054080, 2616960, 1141440, 0, 0, 1141440, 1,
          ],
          preTokenBalances: [],
          rewards: [],
          status: {
            Err: {
              InstructionError: [
                1,
                {
                  Custom: 6003,
                },
              ],
            },
          },
        },
        slot: 325836308,
        transaction: {
          message: {
            accountKeys: [
              'D5shgkAbSHH1VGDybY5bEbgbvvCMbop4u5WKTKxb3cFq',
              'A3FsKE2XRcVadCp4gjeYb8BJoVaDiVFLbdaM5nvZpUZJ',
              'F6rApkRBD31K6zZrwXt8aQrRKwzbZqCMH2vbMvBgftPX',
              'HEvSKofvBgfaexv23kMabbYqxasxU3mQ4ibBMEmJWHny',
              '38cqxKympqDkL7KDQM6CgJJ3uCvNvDTCHN6vSZAhHCRG',
              'Sysvar1nstructions1111111111111111111111111',
              'cjg3oHmg9uuPsP8D6g29NWvhySJkdYdAo9D25PRbKXJ',
              'ComputeBudget111111111111111111111111111111',
            ],
            header: {
              numReadonlySignedAccounts: 0,
              numReadonlyUnsignedAccounts: 5,
              numRequiredSignatures: 1,
            },
            instructions: [],
            recentBlockhash: '7s7d5NA26LQyEc34egMDbUFVub3gE5XSDrC1AunVmabY',
          },
          signatures: [
            '3dcsK2iXLKHqb5v3bboQvvd7LScajnXENhhxeje2tn3cgQ9e4YJZc7h5QFRypTmYwccAzy4DUskt6R9mXib3Tu1D',
          ],
        },
        version: 'legacy',
      },
    },
  };

  return await mockServer
    .forPost(SOLANA_URL_REGEX_MAINNET)
    .withBodyIncluding('getTransaction')
    .thenCallback(() => {
      return response;
    });
}

export async function mockGetSuccessTransaction(mockServer: Mockttp) {
  const succededTransaction = await readResponseJsonFile(
    'succeededTransaction.json',
  );
  const response = {
    statusCode: 200,
    json: succededTransaction,
  };

  return await mockServer
    .forPost(SOLANA_URL_REGEX_MAINNET)
    .withBodyIncluding('getTransaction')
    .thenCallback(() => {
      return response;
    });
}

export async function mockGetLatestBlockhash(mockServer: Mockttp) {
  const response = {
    statusCode: 200,
    json: {
      id: '1337',
      jsonrpc: '2.0',
      result: {
        context: {
          apiVersion: '2.0.18',
          slot: 308460925,
        },
        value: {
          blockhash: '6E9FiVcuvavWyKTfYC7N9ezJWkNgJVQsroDTHvqApncg',
          lastValidBlockHeight: 341034515,
        },
      },
    },
  };
  return await mockServer
    .forPost(SOLANA_URL_REGEX_MAINNET)
    .withJsonBodyIncluding({
      method: 'getLatestBlockhash',
    })
    .thenCallback(() => {
      return response;
    });
}

export async function mockGetFailedSignaturesForAddress(mockServer: Mockttp) {
  console.log('mockGetFailedSignaturesForAddress');
  return await mockServer
    .forPost(SOLANA_URL_REGEX_MAINNET)
    .withBodyIncluding('getSignaturesForAddress')
    .thenCallback(() => {
      return {
        statusCode: 200,
        json: {
          id: '1337',
          jsonrpc: '2.0',
          result: [
            {
              blockTime: 1739973211,
              confirmationStatus: 'finalized',
              err: {
                InstructionError: [0, 'CustomError'],
              },
              memo: null,
              signature:
                '3AcYfpsSaFYogY4Y4YN77MkhDgVBEgUe1vuEeqKnCMm5udTrFCyw9w17mNM8DUnHnQD2VHRFeipMUb27Q3iqMQJr',
              slot: 321700491,
            },
          ],
        },
      };
    });
}

export async function mockGetSuccessSignaturesForAddress(mockServer: Mockttp) {
  console.log('mockGetSuccessSignaturesForAddress');
  return await mockServer
    .forPost(SOLANA_URL_REGEX_MAINNET)
    .withBodyIncluding('getSignaturesForAddress')
    .thenCallback(() => {
      return {
        statusCode: 200,
        json: {
          id: '1337',
          jsonrpc: '2.0',
          result: [
            {
              blockTime: 1739973211,
              confirmationStatus: 'finalized',
              err: null,
              memo: null,
              signature:
                '3AcYfpsSaFYogY4Y4YN77MkhDgVBEgUe1vuEeqKnCMm5udTrFCyw9w17mNM8DUnHnQD2VHRFeipMUb27Q3iqMQJr',
              slot: 321700491,
            },
          ],
        },
      };
    });
}

export async function mockGetSuccessSignaturesForBridge(mockServer: Mockttp) {
  console.log('mockGetSuccessSignaturesForBridge');
  return await mockServer
    .forPost(SOLANA_URL_REGEX_MAINNET)
    .withBodyIncluding('getSignaturesForAddress')
    .thenCallback(() => {
      return {
        statusCode: 200,
        json: {
          id: '1337',
          jsonrpc: '2.0',
          result: [
            {
              blockTime: 1748277595,
              confirmationStatus: 'finalized',
              err: null,
              memo: '[66] 0x6320fa51e6aaa93f522013db85b1ee724ab9f4c77b8230902c8eff9568951be8',
              signature:
                '2fwnBMKmGJ86uagQ9NEAyUfWeCrvTDn5WiZtiB8AFVtf1RiSaNmyfTxBw8Un7G5BRpoXACzvfhohyxCsCXhJWBJp',
              slot: 342622364,
            },
          ],
        },
      };
    });
}

export async function mockSendSolanaFailedTransaction(mockServer: Mockttp) {
  const response = {
    statusCode: 200,
    json: {
      id: '1337',
      jsonrpc: '2.0',
      error: {
        code: -32002,
        message:
          'Transaction simulation failed: Error processing Instruction 0: custom program error: 0x1',
        data: {
          accounts: null,
          err: {
            InstructionError: [
              0,
              {
                Custom: 1,
              },
            ],
          },
          logs: [
            'Program 11111111111111111111111111111111 invoke [1]',
            'Program 11111111111111111111111111111111 failed: custom program error: 0x1',
          ],
          unitsConsumed: 200000,
          returnData: null,
        },
      },
    },
  };
  return await mockServer
    .forPost(SOLANA_URL_REGEX_MAINNET)
    .withJsonBodyIncluding({
      method: 'sendTransaction',
    })
    .thenCallback(() => {
      return response;
    });
}

export async function mockGetSignaturesSuccessSwap(mockServer: Mockttp) {
  const response = {
    statusCode: 200,
    json: {
      result: [
        {
          blockTime: 1748363309,
          confirmationStatus: 'finalized',
          err: null,
          memo: null,
          signature:
            '2m8z8uPZyoZwQpissDbhSfW5XDTFmpc7cSFithc5e1w8iCwFcvVkxHeaVhgFSdgUPb5cebbKGjuu48JMLPjfEATr',
          slot: 342840492,
        },
      ],
    },
  };

  return await mockServer
    .forPost(SOLANA_URL_REGEX_MAINNET)
    .withBodyIncluding('getSignaturesForAddress')
    .thenCallback(() => {
      return response;
    });
}

export async function mockSendSwapSolanaTransaction(mockServer: Mockttp) {
  const response = {
    statusCode: 200,
    json: {
      result:
        '28rWme56aMyaP8oX18unFeZg65iyDEhjLhvMBpxyFgKcn38P37ZRsssSZoHDCCr5xUfwfpqsVSSBoShLitHQLdrr',
      id: '1337',
      jsonrpc: '2.0',
    },
  };
  return await mockServer
    .forPost(SOLANA_URL_REGEX_MAINNET)
    .withJsonBodyIncluding({
      method: 'sendTransaction',
    })
    .thenCallback(() => {
      return response;
    });
}

export async function mockSwapSolToUsdcTransaction(mockServer: Mockttp) {
  const response = {
    statusCode: 200,
    json: {
      result:
        '2m8z8uPZyoZwQpissDbhSfW5XDTFmpc7cSFithc5e1w8iCwFcvVkxHeaVhgFSdgUPb5cebbKGjuu48JMLPjfEATr',
      id: '1337',
      jsonrpc: '2.0',
    },
  };
  return await mockServer
    .forPost(SOLANA_URL_REGEX_MAINNET)
    .withJsonBodyIncluding({
      method: 'sendTransaction',
    })
    .thenCallback(() => {
      return response;
    });
}

export async function mockGetUSDCSOLTransaction(mockServer: Mockttp) {
  const resp = await readResponseJsonFile('usdcSolTransaction.json');
  const response = {
    statusCode: 200,
    json: resp,
  };
  return await mockServer
    .forPost(SOLANA_URL_REGEX_MAINNET)
    .withJsonBodyIncluding({
      method: 'getTransaction',
    })
    .thenCallback(() => {
      return response;
    });
}

export async function mockGetSOLUSDCTransaction(mockServer: Mockttp) {
  const resp = await readResponseJsonFile('solUsdcTransaction.json');
  const response = {
    statusCode: 200,
    json: resp,
  };
  return await mockServer
    .forPost(SOLANA_URL_REGEX_MAINNET)
    .withJsonBodyIncluding({
      method: 'getTransaction',
    })
    .thenCallback(() => {
      return response;
    });
}

export async function mockSendSolanaTransaction(mockServer: Mockttp) {
  const response = {
    statusCode: 200,
    json: {
      result:
        '3AcYfpsSaFYogY4Y4YN77MkhDgVBEgUe1vuEeqKnCMm5udTrFCyw9w17mNM8DUnHnQD2VHRFeipMUb27Q3iqMQJr',
      id: '1337',
      jsonrpc: '2.0',
    },
  };
  return await mockServer
    .forPost(SOLANA_URL_REGEX_MAINNET)
    .withJsonBodyIncluding({
      method: 'sendTransaction',
    })
    .thenCallback(async () => {
      await new Promise((resolve) => setTimeout(resolve, 2000)); // 2 seconds delay
      return response;
    });
}

export async function mockGetFeeForMessage(mockServer: Mockttp) {
  const response = {
    statusCode: 200,
    json: {
      result: { context: { slot: 5068 }, value: 5000 },
      id: '1337',
      jsonrpc: '2.0',
    },
  };
  return await mockServer
    .forPost(SOLANA_URL_REGEX_MAINNET)
    .withJsonBodyIncluding({
      method: 'getFeeForMessage',
    })
    .thenCallback(() => {
      return response;
    });
}

export async function mockGetFeeForMessageDevnet(mockServer: Mockttp) {
  const response = {
    statusCode: 200,
    json: {
      result: { context: { slot: 5068 }, value: 5000 },
      id: '1337',
      jsonrpc: '2.0',
    },
  };
  return await mockServer
    .forPost(SOLANA_URL_REGEX_DEVNET)
    .withJsonBodyIncluding({
      method: 'getFeeForMessage',
    })
    .thenCallback(() => {
      return response;
    });
}
export async function mockGetTokenAccountsTokenProgramSwaps(
  mockServer: Mockttp,
) {
  const resp = await readResponseJsonFile('tokenAccountTokenProgram.json');
  const response = {
    statusCode: 200,
    json: resp,
  };
  return await mockServer
    .forPost(SOLANA_URL_REGEX_MAINNET)
    .withJsonBodyIncluding({
      method: 'getTokenAccountsByOwner',
      params: [
        '4tE76eixEgyJDrdykdWJR1XBkzUk4cLMvqjR2xVJUxer',
        {
          programId: 'TokenkegQfeZyiNwAJbNbGKPFXCWuBvf9Ss623VQ5DA',
        },
        {
          encoding: 'jsonParsed',
          commitment: 'confirmed',
        },
      ],
    })
    .thenCallback(() => {
      return response;
    });
}

export async function mockGetTokenAccountsTokenProgram2022Swaps(
  mockServer: Mockttp,
) {
  const response = {
    statusCode: 200,
    json: {
      result: {
        context: {
          apiVersion: '2.2.14',
          slot: 343229969,
        },
        value: [
          {
            account: {
              data: {
                parsed: {
                  info: {
                    extensions: [
                      {
                        extension: 'immutableOwner',
                      },
                      {
                        extension: 'transferFeeAmount',
                        state: {
                          withheldAmount: 439972989,
                        },
                      },
                    ],
                    isNative: false,
                    mint: '7atgF8KQo4wJrD5ATGX7t1V2zVvykPJbFfNeVf1icFv1',
                    owner: '4tE76eixEgyJDrdykdWJR1XBkzUk4cLMvqjR2xVJUxer',
                    state: 'initialized',
                    tokenAmount: {
                      amount: '10559351714',
                      decimals: 2,
                      uiAmount: 105593517.14,
                      uiAmountString: '105593517.14',
                    },
                  },
                  type: 'account',
                },
                program: 'spl-token-2022',
                space: 182,
              },
              executable: false,
              lamports: 2157600,
              owner: 'TokenzQdBNbLqP5VEhdkAS6EPFLC1PHnBqCXEpPxuEb',
              rentEpoch: 18446744073709551615,
              space: 182,
            },
            pubkey: 'Ep1j6MKrqJRr1XiMgaJsAfuAVwrGMJFui4A92mo6uy4P',
          },
          {
            account: {
              data: {
                parsed: {
                  info: {
                    extensions: [
                      {
                        extension: 'immutableOwner',
                      },
                      {
                        extension: 'transferFeeAmount',
                        state: {
                          withheldAmount: 20016866,
                        },
                      },
                    ],
                    isNative: false,
                    mint: 'Ey59PH7Z4BFU4HjyKnyMdWt5GGN76KazTAwQihoUXRnk',
                    owner: '4tE76eixEgyJDrdykdWJR1XBkzUk4cLMvqjR2xVJUxer',
                    state: 'initialized',
                    tokenAmount: {
                      amount: '6496613429',
                      decimals: 9,
                      uiAmount: 6.496613429,
                      uiAmountString: '6.496613429',
                    },
                  },
                  type: 'account',
                },
                program: 'spl-token-2022',
                space: 182,
              },
              executable: false,
              lamports: 2157600,
              owner: 'TokenzQdBNbLqP5VEhdkAS6EPFLC1PHnBqCXEpPxuEb',
              rentEpoch: 18446744073709551615,
              space: 182,
            },
            pubkey: 'GAttXjiLSqu7CFbR5ut8qWPqmAzGnnM6eBsQbEPv74fv',
          },
          {
            account: {
              data: {
                parsed: {
                  info: {
                    extensions: [
                      {
                        extension: 'immutableOwner',
                      },
                    ],
                    isNative: false,
                    mint: 'HeLp6NuQkmYB4pYWo2zYs22mESHXPQYzXbB8n4V98jwC',
                    owner: '4tE76eixEgyJDrdykdWJR1XBkzUk4cLMvqjR2xVJUxer',
                    state: 'initialized',
                    tokenAmount: {
                      amount: '40066179490',
                      decimals: 9,
                      uiAmount: 40.06617949,
                      uiAmountString: '40.06617949',
                    },
                  },
                  type: 'account',
                },
                program: 'spl-token-2022',
                space: 170,
              },
              executable: false,
              lamports: 2074080,
              owner: 'TokenzQdBNbLqP5VEhdkAS6EPFLC1PHnBqCXEpPxuEb',
              rentEpoch: 18446744073709551615,
              space: 170,
            },
            pubkey: '5rwKMx2FKuUF4jYUG5584wXU8utAD6Q1JUTvpTf6tyZ4',
          },
          {
            account: {
              data: {
                parsed: {
                  info: {
                    extensions: [
                      {
                        extension: 'immutableOwner',
                      },
                    ],
                    isNative: false,
                    mint: '4EXRq3Pt9qqaoR9iXw6yZYMweoDE5PGSUak5z9jfafmZ',
                    owner: '4tE76eixEgyJDrdykdWJR1XBkzUk4cLMvqjR2xVJUxer',
                    state: 'initialized',
                    tokenAmount: {
                      amount: '1',
                      decimals: 0,
                      uiAmount: 1.0,
                      uiAmountString: '1',
                    },
                  },
                  type: 'account',
                },
                program: 'spl-token-2022',
                space: 170,
              },
              executable: false,
              lamports: 2074080,
              owner: 'TokenzQdBNbLqP5VEhdkAS6EPFLC1PHnBqCXEpPxuEb',
              rentEpoch: 18446744073709551615,
              space: 170,
            },
            pubkey: 'D3fMWGBgqoBP4b58H1Hs2cyiYDz7pEANgiE4RsHQBk1T',
          },
        ],
      },
      id: '1337',
      jsonrpc: '2.0',
    },
  };
  return await mockServer
    .forPost(SOLANA_URL_REGEX_MAINNET)
    .withJsonBodyIncluding({
      method: 'getTokenAccountsByOwner',
      params: [
        '4tE76eixEgyJDrdykdWJR1XBkzUk4cLMvqjR2xVJUxer',
        {
          programId: 'TokenzQdBNbLqP5VEhdkAS6EPFLC1PHnBqCXEpPxuEb',
        },
        {
          encoding: 'jsonParsed',
          commitment: 'confirmed',
        },
      ],
    })
    .thenCallback(() => {
      return response;
    });
}

export async function mockGetTokenAccountsByOwner(
  mockServer: Mockttp,
  account: string = '4tE76eixEgyJDrdykdWJR1XBkzUk4cLMvqjR2xVJUxer',
  programId: string = 'TokenkegQfeZyiNwAJbNbGKPFXCWuBvf9Ss623VQ5DA',
) {
  return await mockServer
    .forPost(SOLANA_URL_REGEX_MAINNET)
    .withJsonBodyIncluding({
      method: 'getTokenAccountsByOwner',
      params: [
        account,
        {
          programId,
        },
        {
          encoding: 'jsonParsed',
          commitment: 'confirmed',
        },
      ],
    })
    .thenCallback(() => {
      return {
        statusCode: 200,
        json: {
          id: '1337',
          jsonrpc: '2.0',
          result: {
            context: {
              slot: 137568828,
            },
            value: [
              {
                account: {
                  data: {
                    parsed: {
                      info: {
                        isNative: false,
                        mint: '2RBko3xoz56aH69isQMUpzZd9NYHahhwC23A5F3Spkin',
                        owner: account,
                        state: 'initialized',
                        tokenAmount: {
                          amount: '6000000',
                          decimals: 6,
                          uiAmount: 6,
                          uiAmountString: '6',
                        },
                      },
                      type: 'account',
                    },
                    program: 'spl-token',
                    space: 165,
                  },
                  executable: false,
                  lamports: 2039280,
                  owner: 'TokenkegQfeZyiNwAJbNbGKPFXCWuBvf9Ss623VQ5DA',
                  rentEpoch: 18446744073709552000,
                  space: 165,
                },
                pubkey: 'EzG33TbDzHVaWBqgQgHhtQSY6tcAVsWub6hBRepcsDt4',
              },
            ],
          },
        },
      };
    });
}

export async function mockGetTokenAccountsByOwnerDevnet(mockServer: Mockttp) {
  return await mockServer
    .forPost(SOLANA_URL_REGEX_MAINNET)
    .withJsonBodyIncluding({
      method: 'getTokenAccountsByOwner',
    })
    .thenCallback(() => {
      return {
        statusCode: 200,
        json: {
          id: '1337',
          jsonrpc: '2.0',
          result: {
            context: {
              slot: 137568828,
            },
            value: [
              {
                account: {
                  data: {
                    parsed: {
                      info: {
                        isNative: false,
                        mint: '2RBko3xoz56aH69isQMUpzZd9NYHahhwC23A5F3Spkin',
                        owner: '14BLn1WLBf3coaPj1fZ5ZqJKQArEjJHvw7rvSktGv2b5',
                        state: 'initialized',
                        tokenAmount: {
                          amount: '6000000',
                          decimals: 6,
                          uiAmount: 6,
                          uiAmountString: '6',
                        },
                      },
                      type: 'account',
                    },
                    program: 'spl-token',
                    space: 165,
                  },
                  executable: false,
                  lamports: 2039280,
                  owner: 'TokenkegQfeZyiNwAJbNbGKPFXCWuBvf9Ss623VQ5DA',
                  rentEpoch: 18446744073709552000,
                  space: 165,
                },
                pubkey: 'EzG33TbDzHVaWBqgQgHhtQSY6tcAVsWub6hBRepcsDt4',
              },
            ],
          },
        },
      };
    });
}

export async function mockGetTokenAccountInfo(mockServer: Mockttp) {
  console.log('mockGetTokenAccountInfo');
  const response = {
    statusCode: 200,
    json: {
      id: '1337',
      jsonrpc: '2.0',
      result: {
        context: {
          apiVersion: '2.0.21',
          slot: 317161313,
        },
        value: {
          data: ['', 'base58'],
          executable: false,
          lamports: 5312114,
          owner: '11111111111111111111111111111111',
          rentEpoch: 18446744073709551615,
          space: 0,
        },
      },
    },
  };
  return await mockServer
    .forPost(SOLANA_URL_REGEX_MAINNET)
    .withJsonBodyIncluding({
      method: 'getAccountInfo',
    })
    /* .withJsonBodyIncluding({
      params: [
        '4tE76eixEgyJDrdykdWJR1XBkzUk4cLMvqjR2xVJUxer',
        {
          encoding: 'jsonParsed',
          commitment: 'confirmed',
        },
      ],
    })*/
    .thenCallback(() => {
      return response;
    });
}

export async function mockGetAccountInfoDevnet(mockServer: Mockttp) {
  console.log('mockGetAccountInfoDevnet');
  const response = {
    statusCode: 200,
    json: {
      id: '1337',
      jsonrpc: '2.0',
      result: {
        context: {
          apiVersion: '2.0.21',
          slot: 317161313,
        },
        value: {
          data: [
            'AAAAAAAAAAAAAAAAAAAAAAAAAAAAAAAAAAAAAAAAAAAAAAAAAAAAAAAAAAAJAQAAAAAAAAAAAAAAAAAAAAAAAAAAAAAAAAAAAAAAAAAAAAAAAA==',
            'base64',
          ],
          executable: false,
          lamports: 1124837338893,
          owner: 'TokenkegQfeZyiNwAJbNbGKPFXCWuBvf9Ss623VQ5DA',
          // eslint-disable-next-line @typescript-eslint/no-loss-of-precision
          rentEpoch: 18446744073709551615,
          space: 82,
        },
      },
    },
  };
  return await mockServer
    .forPost(SOLANA_URL_REGEX_DEVNET)
    .withJsonBodyIncluding({
      method: 'getAccountInfo',
    })
    .withBodyIncluding('So11111111111111111111111111111111111111112')
    .thenCallback(() => {
      return response;
    });
}

export async function mockNoQuotesAvailable(mockServer: Mockttp) {
  return await mockServer
    .forGet(BRIDGE_GET_QUOTE_API)
    .thenCallback(async () => {
      await new Promise((resolve) => setTimeout(resolve, 1000)); // just to see fetching quotes
      return {
        statusCode: 200,
        json: [],
      };
    });
}
export async function mockQuoteFromUSDCtoSOL(mockServer: Mockttp) {
  const quoteUsdcToSol = await readResponseJsonFile('quoteUsdcToSol.json');
  const quotesResponse = {
    statusCode: 200,
    json: quoteUsdcToSol,
  };
  return await mockServer
    .forGet(BRIDGE_GET_QUOTE_API)
    .thenCallback(async () => {
      await new Promise((resolve) => setTimeout(resolve, 1000)); // just to see fetching quotes
      return quotesResponse;
    });
}

export async function mockQuoteFromSoltoUSDC(mockServer: Mockttp) {
  const quoteSolToUsdc = await readResponseJsonFile('quoteSolToUsdc.json');
  const quotesResponse = {
    statusCode: 200,
    json: quoteSolToUsdc,
  };
  return await mockServer
    .forGet(BRIDGE_GET_QUOTE_API)
    .thenCallback(async () => {
      await new Promise((resolve) => setTimeout(resolve, 1000)); // just to see fetching quotes
      return quotesResponse;
    });
}

export async function mockGetMultipleAccounts(mockServer: Mockttp) {
  console.log('mockgetMultipleAccounts');
  const response = {
    statusCode: 200,
    json: {
      id: '1337',
      jsonrpc: '2.0',
      result: {
        context: {
          apiVersion: '2.1.21',
          slot: 341693911,
        },
        value: [
          {
            data: {
              parsed: {
                info: {
                  addresses: [
                    'DKHsQ6aGhUeUpauP9BQoTcU8SwtR6tKkxLsu7kfzAsF5',
                    '21W1iDL9TvuZbukEnLZgAP3PjQZhJMQXvawsr9qQsCNc',
                    'FLUXubRmkEi2q6K3Y9kBPg9248ggaZVsoSFhtJHSrm1X',
                  ],
                  authority: '9RAufBfjGQjDfrwxeyKmZWPADHSb8HcoqCdrmpqvCr1g',
                  deactivationSlot: '18446744073709551615',
                  lastExtendedSlot: '330440295',
                  lastExtendedSlotStartIndex: 0,
                },
                type: 'lookupTable',
              },
              program: 'address-lookup-table',
              space: 8248,
            },
            executable: false,
            lamports: 58296960,
            owner: 'AddressLookupTab1e1111111111111111111111111',
            rentEpoch: 18446744073709551615,
            space: 8248,
          },
        ],
      },
    },
  };
  return await mockServer
    .forPost(SOLANA_URL_REGEX_MAINNET)
    .withJsonBodyIncluding({
      method: 'getMultipleAccounts',
    })
    .thenCallback(() => {
      return response;
    });
}

export async function mockSecurityAlertSwap(mockServer: Mockttp) {
  console.log('mockSecurityAlertSwap');
  const securityAlertSwapResponse = await readResponseJsonFile(
    'securityAlertSwap.json',
  );
  const response = {
    statusCode: 200,
    json: securityAlertSwapResponse,
  };
  return await mockServer
    .forPost(SECURITY_ALERT_BRIDGE_URL_REGEX)
    .thenCallback(() => {
      return response;
    });
}

export async function mockPriceApiSpotPriceSwap(mockServer: Mockttp) {
  return await mockServer.forGet(SPOT_PRICE_API).thenCallback(() => {
    return {
      statusCode: 200,
      json: {
        'solana:5eykt4UsFv8P8NJdTREpY1vzqKqZKvdp/token:EPjFWdd5AufqSSqeM2qN1xzybapC8G4wEGGkZwyTDt1v':
          {
            usd: 0.999761,
          },
        'solana:5eykt4UsFv8P8NJdTREpY1vzqKqZKvdp/slip44:501': {
          usd: 168.88,
        },
      },
    };
  });
}

export async function mockBridgeGetTokens(mockServer: Mockttp) {
  return await mockServer.forGet(BRIDGED_TOKEN_LIST_API).thenCallback(() => {
    return {
      statusCode: 200,
      json: [
        {
          address: '0x0000000000000000000000000000000000000000',
          chainId: 1151111081099710,
          assetId: 'solana:5eykt4UsFv8P8NJdTREpY1vzqKqZKvdp/slip44:501',
          symbol: 'SOL',
          decimals: 9,
          name: 'SOL',
          aggregators: [],
          occurrences: 100,
          iconUrl:
            'https://static.cx.metamask.io/api/v2/tokenIcons/assets/solana/5eykt4UsFv8P8NJdTREpY1vzqKqZKvdp/slip44/501.png',
          metadata: {},
        },
        {
          address: '0x0000000000000000000000000000000000000000',
          chainId: 1151111081099710,
          assetId: 'solana:5eykt4UsFv8P8NJdTREpY1vzqKqZKvdp/slip44:501',
          symbol: 'SOL',
          decimals: 9,
          name: 'SOL',
          aggregators: [],
          occurrences: 100,
          iconUrl:
            'https://static.cx.metamask.io/api/v2/tokenIcons/assets/solana/5eykt4UsFv8P8NJdTREpY1vzqKqZKvdp/slip44/501.png',
          metadata: {},
        },
        {
          address: 'EPjFWdd5AufqSSqeM2qN1xzybapC8G4wEGGkZwyTDt1v',
          chainId: 1151111081099710,
          assetId:
            'solana:5eykt4UsFv8P8NJdTREpY1vzqKqZKvdp/token:EPjFWdd5AufqSSqeM2qN1xzybapC8G4wEGGkZwyTDt1v',
          symbol: 'USDC',
          decimals: 6,
          name: 'USD Coin',
          coingeckoId: 'usd-coin',
          aggregators: ['orca', 'jupiter', 'coinGecko', 'lifi'],
          occurrences: 4,
          iconUrl:
            'https://static.cx.metamask.io/api/v2/tokenIcons/assets/solana/5eykt4UsFv8P8NJdTREpY1vzqKqZKvdp/token/EPjFWdd5AufqSSqeM2qN1xzybapC8G4wEGGkZwyTDt1v.png',
          metadata: {},
        },
      ],
    };
  });
}

export const SHOW_SWAP_SNAP_CONFIRMATION = false;

const featureFlags = {
  refreshRate: 30000,
  maxRefreshCount: 5,
  support: true,
  minimumVersion: '0.0.0',
  chains: {
    '1': { isActiveSrc: true, isActiveDest: true },
    '42161': { isActiveSrc: true, isActiveDest: true },
    '59144': { isActiveSrc: true, isActiveDest: true },
    '1151111081099710': {
      topAssets: [
        'EPjFWdd5AufqSSqeM2qN1xzybapC8G4wEGGkZwyTDt1v', // USDC
        'JUPyiwrYJFskUPiHa7hkeR8VUtAeFoSYbKedZNsDvCN', // Jupiter
        '7vfCXTUXx5WJV5JADk17DUJ4ksgau7utNKj4b963voxsDx8F8k8k3uYw1PDC',
        '3iQL8BFS2vE7mww4ehAqQHAsbmRNCrPxizWAT2Zfyr9y',
        '9zNQRsGLjNKwCUU5Gq5LR8beUCPzQMVMqKAi3SSZh54u',
        'DezXAZ8z7PnrnRJjz3wXBoRgixCa6xjnB7YaB1pPB263',
        'rndrizKT3MK1iimdxRdWabcF7Zg7AR5T4nud4EkHBof',
        '2RBko3xoz56aH69isQMUpzZd9NYHahhwC23A5F3Spkin',
      ],
      isActiveSrc: true,
      isActiveDest: true,
      isSnapConfirmationEnabled: false,
    },
  },
};

const featureFlagsWithSnapConfirmation = {
  ...featureFlags,
  chains: {
    ...featureFlags.chains,
    '1151111081099710': {
      ...featureFlags.chains['1151111081099710'],
      isSnapConfirmationEnabled: true,
    },
  },
};

export async function withSolanaAccountSnap(
  {
    title,
    showNativeTokenAsMainBalance = true,
    showSnapConfirmation = false,
    mockGetTransactionSuccess,
    mockGetTransactionFailed,
    mockZeroBalance,
    numberOfAccounts = 1,
    mockSwapUSDtoSOL,
    mockSwapSOLtoUSDC,
    mockSwapWithNoQuotes,
    walletConnect = false,
    dappPaths,
    withProtocolSnap,
    withCustomMocks,
    withFixtureBuilder,
  }: {
    title?: string;
    showNativeTokenAsMainBalance?: boolean;
    showSnapConfirmation?: boolean;
    numberOfAccounts?: number;
    mockGetTransactionSuccess?: boolean;
    mockGetTransactionFailed?: boolean;
    mockZeroBalance?: boolean;
    sendFailedTransaction?: boolean;
    mockSwapUSDtoSOL?: boolean;
    mockSwapSOLtoUSDC?: boolean;
    mockSwapWithNoQuotes?: boolean;
    walletConnect?: boolean;
    dappPaths?: string[];
    withProtocolSnap?: boolean;
    withCustomMocks?: (
      mockServer: Mockttp,
    ) =>
      | Promise<MockedEndpoint[] | MockedEndpoint>
      | MockedEndpoint[]
      | MockedEndpoint;
    withFixtureBuilder?: (builder: FixtureBuilder) => FixtureBuilder;
  },
  test: (
    driver: Driver,
    mockServer: Mockttp,
    extensionId: string,
  ) => Promise<void>,
) {
  console.log('Starting withSolanaAccountSnap');
  let fixtures = new FixtureBuilder();
  if (!showNativeTokenAsMainBalance) {
    fixtures =
      fixtures.withPreferencesControllerShowNativeTokenAsMainBalanceDisabled();
  }

  if (withFixtureBuilder) {
    fixtures = withFixtureBuilder(fixtures).withEnabledNetworks({
      eip155: {
        '0x539': true,
      },
      solana: {
        'solana:5eykt4UsFv8P8NJdTREpY1vzqKqZKvdp': true,
      },
    });
  }

  await withFixtures(
    {
      fixtures: fixtures.build(),
      title,
      dapp: true,
<<<<<<< HEAD
      withSolanaWebSocket: {
        server: true,
        mocks: DEFAULT_SOLANA_WS_MOCKS,
      },
=======
>>>>>>> d0d92651
      manifestFlags: {
        // This flag is used to enable/disable the remote mode for the carousel
        // component, which will impact to the slides count.
        // - If this flag is not set, the slides count will be 4.
        // - If this flag is set, the slides count will be 5.
        remoteFeatureFlags: {
          addSolanaAccount: true,
          bridgeConfig: showSnapConfirmation
            ? featureFlagsWithSnapConfirmation
            : featureFlags,
        },
      },
      dappPaths,
      testSpecificMock: async (mockServer: Mockttp) => {
        const mockList: MockedEndpoint[] = [];
        mockList.push(await simulateSolanaTransaction(mockServer));
        if (walletConnect) {
          mockList.push(await mockGetTokenAccountsByOwnerDevnet(mockServer));
          mockList.push(await mockGetAccountInfoDevnet(mockServer));
        } else {
          console.log('Entra aqui no?');
          /* mockList.push(
            await mockGetTokenAccountsTokenProgramSwaps(mockServer),
          );
          mockList.push(
            await mockGetTokenAccountsTokenProgram2022Swaps(mockServer),
          );*/
        }
        mockList.push(await mockGetMultipleAccounts(mockServer));
        if (mockGetTransactionSuccess) {
          console.log('mockGetTransactionSuccess');
          mockList.push(await mockSendSolanaTransaction(mockServer));
          mockList.push(await mockGetSuccessSignaturesForAddress(mockServer));
          mockList.push(await mockGetSuccessTransaction(mockServer));
        }
        if (mockGetTransactionFailed) {
          console.log('mockGetTransactionFailed');
          mockList.push(await mockSendSolanaFailedTransaction(mockServer));
          mockList.push(await mockGetFailedSignaturesForAddress(mockServer));
          mockList.push(await mockGetFailedTransaction(mockServer));
        }

        mockList.push(await mockGetSuccessSignaturesForAddress(mockServer));
        mockList.push(
          await mockSolanaBalanceQuote(mockServer, mockZeroBalance),
        );

        mockList.push(
          await mockGetMinimumBalanceForRentExemption(mockServer),
          await mockMultiCoinPrice(mockServer),
          await mockGetLatestBlockhash(mockServer),
          await mockGetFeeForMessage(mockServer),
          await mockPriceApiSpotPrice(mockServer),
          await mockPriceApiExchangeRates(mockServer),
          await mockClientSideDetectionApi(mockServer),
          await mockPhishingDetectionApi(mockServer),
          await mockGetTokenAccountInfo(mockServer),
          await mockTokenApiMainnetTest(mockServer),
          await mockAccountsApi(mockServer),
          await mockGetMultipleAccounts(mockServer),
          await mockGetAccountInfoDevnet(mockServer),
        );

        if (mockSwapWithNoQuotes) {
          mockList.push(await mockBridgeGetTokens(mockServer));
          mockList.push(await mockNoQuotesAvailable(mockServer));
        }
        if (mockSwapUSDtoSOL) {
          mockList.push(
            ...[
              await mockQuoteFromUSDCtoSOL(mockServer),
              await mockSendSwapSolanaTransaction(mockServer),
              await mockGetUSDCSOLTransaction(mockServer),
              await mockSecurityAlertSwap(mockServer),
              await mockGetSignaturesSuccessSwap(mockServer),
              await mockBridgeGetTokens(mockServer),
              await mockPriceApiSpotPriceSwap(mockServer),
              // await mockTopAssetsSolana(mockServer),
            ],
          );
        }
        if (mockSwapSOLtoUSDC) {
          mockList.push(
            ...[
              await mockQuoteFromSoltoUSDC(mockServer),
              await mockSwapSolToUsdcTransaction(mockServer),
              await mockGetSOLUSDCTransaction(mockServer),
              await mockSecurityAlertSwap(mockServer),
              await mockGetSignaturesSuccessSwap(mockServer),
              await mockBridgeGetTokens(mockServer),
              await mockPriceApiSpotPriceSwap(mockServer),
              // await mockTopAssetsSolana(mockServer),
            ],
          );
        }

        if (withProtocolSnap) {
          mockList.push(await mockProtocolSnap(mockServer));
        }
        if (withCustomMocks) {
          const customMocksResult = await withCustomMocks(mockServer);
          if (customMocksResult) {
            if (Array.isArray(customMocksResult)) {
              mockList.push(...customMocksResult.filter((m) => m));
            } else {
              mockList.push(customMocksResult);
            }
          }
        }
        return mockList;
      },
      ignoredConsoleErrors: [
        'SES_UNHANDLED_REJECTION: 0, never, undefined, index, Array(1)',
        'SES_UNHANDLED_REJECTION: 1, never, undefined, index, Array(1)',
        'No custom network client was found with the ID',
        'No Infura network client was found with the ID "linea-mainnet"',
      ],
    },
    async ({
      driver,
      mockServer,
      extensionId,
    }: {
      driver: Driver;
      mockServer: Mockttp;
      extensionId: string;
    }) => {
      await loginWithBalanceValidation(driver);

      const headerComponent = new HeaderNavbar(driver);
      const assetList = new AssetListPage(driver);
      const accountListPage = new AccountListPage(driver);

      for (let i = 1; i <= numberOfAccounts; i++) {
        await headerComponent.openAccountMenu();
        await accountListPage.addAccount({
          accountType: ACCOUNT_TYPE.Solana,
          accountName: `Solana ${i}`,
        });
        await new NonEvmHomepage(driver).checkPageIsLoaded();
        await headerComponent.checkAccountLabel(`Solana ${i}`);
        await assetList.checkNetworkFilterText('Solana');
      }

      if (numberOfAccounts > 0) {
        await headerComponent.checkAccountLabel(`Solana ${numberOfAccounts}`);
      }

      await driver.delay(regularDelayMs); // workaround to avoid flakiness
      await test(driver, mockServer, extensionId);
    },
  );
}<|MERGE_RESOLUTION|>--- conflicted
+++ resolved
@@ -11,7 +11,6 @@
 import { loginWithBalanceValidation } from '../../page-objects/flows/login.flow';
 import { mockProtocolSnap } from '../../mock-response-data/snaps/snap-binary-mocks';
 import AssetListPage from '../../page-objects/pages/home/asset-list';
-import { DEFAULT_SOLANA_WS_MOCKS } from './mocks/websocketDefaultMocks';
 
 const SOLANA_URL_REGEX_MAINNET =
   /^https:\/\/solana-(mainnet|devnet)\.infura\.io\/v3*/u;
@@ -1612,13 +1611,6 @@
       fixtures: fixtures.build(),
       title,
       dapp: true,
-<<<<<<< HEAD
-      withSolanaWebSocket: {
-        server: true,
-        mocks: DEFAULT_SOLANA_WS_MOCKS,
-      },
-=======
->>>>>>> d0d92651
       manifestFlags: {
         // This flag is used to enable/disable the remote mode for the carousel
         // component, which will impact to the slides count.
