/* eslint-disable @typescript-eslint/no-loss-of-precision */
import * as fs from 'fs/promises';
import { Mockttp, MockedEndpoint } from 'mockttp';
import { regularDelayMs, withFixtures } from '../../helpers';
import { Driver } from '../../webdriver/driver';
import HeaderNavbar from '../../page-objects/pages/header-navbar';
import AccountListPage from '../../page-objects/pages/account-list-page';
import FixtureBuilder from '../../fixture-builder';
import { ACCOUNT_TYPE } from '../../constants';
import { loginWithoutBalanceValidation } from '../../page-objects/flows/login.flow';
import { mockProtocolSnap } from '../../mock-response-data/snaps/snap-binary-mocks';

const SOLANA_URL_REGEX_MAINNET =
  /^https:\/\/solana-(mainnet|devnet)\.infura\.io\/v3*/u;
const SOLANA_URL_REGEX_DEVNET = /^https:\/\/solana-devnet\.infura\.io\/v3\/.*/u;
const SPOT_PRICE_API =
  /^https:\/\/price\.api\.cx\.metamask\.io\/v[1-9]\/spot-prices/u;
const SOLANA_EXCHANGE_RATES_PRICE_API =
  /^https:\/\/price\.api\.cx\.metamask\.io\/v[1-9]\/exchange-rates\/fiat/u;
const SOLANA_STATIC_TOKEN_IMAGE_REGEX_MAINNET =
  /^https:\/\/static\.cx\.metamask\.io\/api\/v2\/tokenIcons\/assets\/solana\/5eykt4UsFv8P8NJdTREpY1vzqKqZKvdp/u;
const SOLANA_BITCOIN_MIN_API =
  /^https:\/\/min-api\.cryptocompare\.com\/data\/pricemulti/u;
export const SOLANA_TOKEN_API =
  /^https:\/\/tokens\.api\.cx\.metamask\.io\/v3\/assets/u;
export const METAMASK_PHISHING_DETECTION_API =
  /^https:\/\/phishing-detection\.api\.cx\.metamask\.io\/$/u;
export const METAMASK_CLIENT_SIDE_DETECTION_REGEX =
  /^https:\/\/client-side-detection\.api\.cx\.metamask\.io\/$/u;
export const ACCOUNTS_API =
  /^https:\/\/accounts\.api\.cx\.metamask\.io\/v1\/accounts\/0x5cfe73b6021e818b776b421b1c4db2474086a7e1\/$/u;
export const BRIDGE_TX_STATUS =
  /^https:\/\/bridge\.(api|dev-api)\.cx\.metamask\.io\/getTxStatus/u;
export const BRIDGED_TOKEN_LIST_API =
  /^https:\/\/bridge\.(api|dev-api)\.cx\.metamask\.io\/getTokens/u;

export const BRIDGE_GET_QUOTE_API =
  /^https:\/\/bridge\.(api|dev-api)\.cx\.metamask\.io\/getQuote/u;

export const SECURITY_ALERT_BRIDGE_URL_REGEX =
  /^https:\/\/security-alerts\.api\.cx\.metamask\.io\/solana\/message\/scan/u;
export const SOLANA_TOKEN_PROGRAM =
  'TokenkegQfeZyiNwAJbNbGKPFXCWuBvf9Ss623VQ5DA';
export enum SendFlowPlaceHolders {
  AMOUNT = 'Enter amount to send',
  RECIPIENT = 'Enter receiving address',
  LOADING = 'Preparing transaction',
}

export const SIMPLEHASH_URL = 'https://api.simplehash.com';

export const SOLANA_DEVNET_URL = 'https://solana-devnet.infura.io/v3/';

export const SOL_BALANCE = 50000000000;

// https://docs.anza.xyz/implemented-proposals/rent#two-tiered-rent-regime
export const MINIMUM_BALANCE_FOR_RENT_EXEMPTION = 890880; // = 0.00089088 SOL

export const SOL_TO_USD_RATE = 225.88;

export const USD_BALANCE = SOL_BALANCE * SOL_TO_USD_RATE;

export const LAMPORTS_PER_SOL = 1_000_000_000;

export const commonSolanaAddress =
  '3xTPAZxmpwd8GrNEKApaTw6VH4jqJ31WFXUvQzgwhR7c'; // Disclaimer: This account is intended solely for testing purposes. Do not use or trade any tokens associated with this account in production or live environments.

export const commonSolanaTxConfirmedDetailsFixture = {
  status: 'Confirmed',
  amount: '0.00708 SOL',
  networkFee: '0.000005 SOL',
  fromAddress: 'HH9ZzgQvSVmznKcRfwHuEphuxk7zU5f92CkXFDQfVJcq',
  toAddress: '4tE76eixEgyJDrdykdWJR1XBkzUk4cLMvqjR2xVJUxer',
  txHash:
    '3AcYfpsSaFYogY4Y4YN77MkhDgVBEgUe1vuEeqKnCMm5udTrFCyw9w17mNM8DUnHnQD2VHRFeipMUb27Q3iqMQJr',
};

export const commonSolanaTxFailedDetailsFixture = {
  status: 'Failed',
  amount: '0.000000005 SOL',
  networkFee: '-0.000005',
  fromAddress: 's3zTLVvDbrBzbQ36sr2Z4xrzpRHFv3noWChbNi6vcjr',
  toAddress: 'AL9Z5JgZdeCKnaYg6jduy9PQGzo3moo7vZYVSTJwnSEq',
  txHash:
    '3dcsK2iXLKHqb5v3bboQvvd7LScajnXENhhxeje2tn3cgQ9e4YJZc7h5QFRypTmYwccAzy4DUskt6R9mXib3Tu1D',
};

async function readResponseJsonFile(fileName: string): Promise<object> {
  try {
    const fileContents = await fs.readFile(
      `test/e2e/tests/solana/mocks/${fileName}`,
      'utf-8',
    );
    const jsonObject = JSON.parse(fileContents);
    return jsonObject;
  } catch (error: unknown) {
    if (error instanceof Error) {
      throw new Error(`Failed to read or parse JSON file: ${error.message}`);
    }
    throw new Error('Failed to read or parse JSON file');
  }
}

export async function mockAccountsApi(mockServer: Mockttp) {
  const response = {
    pageInfo: {
      count: 0,
      cursor: null,
      hasNextPage: false,
    },
    data: [],
    unprocessedNetworks: [],
  };
  return await mockServer
    .forGet(ACCOUNTS_API)
    .withQuery({
      networks: '0x1,0x89,0x38,0xe708,0x2105,0xa,0xa4b1,0x82750',
    })
    .thenCallback(() => {
      return {
        statusCode: 200,
        json: response,
      };
    });
}

export async function mockClientSideDetectionApi(mockServer: Mockttp) {
  return await mockServer
    .forPost(METAMASK_CLIENT_SIDE_DETECTION_REGEX)
    .thenCallback(() => {
      return {
        statusCode: 200,
        json: {
          recentlyAdded: [
            '4479785186623bfab0f5cb3ab40c5ea69722ff7a3a37e82f48a8b7704bc1e5c9',
            '102979a759f49e65e27d610f8daf54f1f17e78d8cc7f32526ba04b36c372af0b',
          ],
          recentlyRemoved: [],
          lastFetchedAt: '2025-02-18T11:08:02Z',
        },
      };
    });
}

export async function mockPhishingDetectionApi(mockServer: Mockttp) {
  console.log('mockPhishingDetectionApi');
  return await mockServer
    .forPost(METAMASK_PHISHING_DETECTION_API)
    .thenCallback(() => {
      return {
        statusCode: 200,
        json: [],
      };
    });
}

export async function mockPriceApiSpotPriceSolanaUsdc(mockServer: Mockttp) {
  const response = await readResponseJsonFile('priceApiSpotSolanaUsdc.json');
  return await mockServer
    .forGet('https://price.api.cx.metamask.io/v3/spot-prices')
    .withQuery({
      assetIds:
        'solana%35eykt4UsFv8P8NJdTREpY1vzqKqZKvdp%2token%3EPjFWdd5AufqSSqeM2qN1xzybapC8G4wEGGkZwyTDt1v',
      vsCurrency: 'usd',
      includeMarketData: 'true',
    })
    .thenCallback(() => {
      return {
        statusCode: 200,
        json: response,
      };
    });
}

export async function mockPriceApiSpotPrice(mockServer: Mockttp) {
  return await mockServer.forGet(SPOT_PRICE_API).thenCallback(() => {
    return {
      statusCode: 200,
      json: {
        'solana:5eykt4UsFv8P8NJdTREpY1vzqKqZKvdp/slip44:501': {
          id: 'solana',
          price: 112.87,
          marketCap: 58245152246,
          allTimeHigh: 293.31,
          allTimeLow: 0.500801,
          totalVolume: 6991628445,
          high1d: 119.85,
          low1d: 105.87,
          circulatingSupply: 515615042.5147497,
          dilutedMarketCap: 67566552200,
          marketCapPercentChange1d: 6.43259,
          priceChange1d: 6.91,
          pricePercentChange1h: -0.10747351712871725,
          pricePercentChange1d: 6.517062579985171,
          pricePercentChange7d: -1.2651850097746231,
          pricePercentChange14d: -17.42211401987578,
          pricePercentChange30d: -7.317068682545842,
          pricePercentChange200d: -22.09390252653303,
          pricePercentChange1y: -31.856951873653344,
        },
        'solana:5eykt4UsFv8P8NJdTREpY1vzqKqZKvdp/token:2zMMhcVQEXDtdE6vsFS7S7D5oUodfJHE8vd1gnBouauv':
          {
            id: 'usd-coin',
            price: 0.9999,
            marketCap: 59878237545,
            allTimeHigh: 1.17,
            allTimeLow: 0.877647,
            totalVolume: 15910794136,
            high1d: 1.001,
            low1d: 0.999781,
            circulatingSupply: 59884477611.62816,
            dilutedMarketCap: 59993084685,
            marketCapPercentChange1d: -0.54935,
            priceChange1d: -0.00000967395266227,
            pricePercentChange1h: -0.0036230127807169886,
            pricePercentChange1d: -0.0009674830537401128,
            pricePercentChange7d: -0.0040353282511238105,
            pricePercentChange14d: 0.008577550625780632,
            pricePercentChange30d: 0.004483705121822349,
            pricePercentChange200d: 0.029482859180996183,
            pricePercentChange1y: -0.11068819291624574,
          },
      },
    };
  });
}

export async function mockPriceApiExchangeRates(mockServer: Mockttp) {
  console.log('mockPriceApiExchangeRates');
  const response = {
    statusCode: 200,
    json: {
      usd: {
        name: 'US Dollar',
        ticker: 'usd',
        value: 1,
        currencyType: 'fiat',
      },
      eur: {
        name: 'Euro',
        ticker: 'eur',
        value: 0.9563709966805755,
        currencyType: 'fiat',
      },
      gbp: {
        name: 'British Pound Sterling',
        ticker: 'gbp',
        value: 0.7925789957213786,
        currencyType: 'fiat',
      },
    },
  };
  return await mockServer
    .forGet(SOLANA_EXCHANGE_RATES_PRICE_API)
    .thenCallback(() => {
      return response;
    });
}

export async function mockStaticMetamaskTokenIconMainnet(mockServer: Mockttp) {
  console.log('mockStaticMetamaskTokenIcon');
  return await mockServer
    .forGet(SOLANA_STATIC_TOKEN_IMAGE_REGEX_MAINNET)
    .thenCallback(() => {
      return {
        statusCode: 200,
      };
    });
}

export async function mockTokenApiMainnetTest(mockServer: Mockttp) {
  console.log('mockTokenApi');
  const response = {
    statusCode: 200,
    json: [
      {
        decimals: 9,
        assetId: 'solana:5eykt4UsFv8P8NJdTREpY1vzqKqZKvdp/slip44:501',
        name: 'Solana',
        symbol: 'SOL',
      },
      {
        decimals: 6,
        assetId:
          'solana:5eykt4UsFv8P8NJdTREpY1vzqKqZKvdp/token:2RBko3xoz56aH69isQMUpzZd9NYHahhwC23A5F3Spkin',
        name: 'PUMPKIN',
        symbol: 'PKIN',
      },
      {
        decimals: 6,
        assetId:
          'solana:5eykt4UsFv8P8NJdTREpY1vzqKqZKvdp/token:EPjFWdd5AufqSSqeM2qN1xzybapC8G4wEGGkZwyTDt1v',
        name: 'USDC',
        symbol: 'USDC',
      },
    ],
  };
  return await mockServer.forGet(SOLANA_TOKEN_API).thenCallback(() => {
    return response;
  });
}

export async function mockTokenApiMainnet(mockServer: Mockttp) {
  console.log('mockTokenApi');
  const response = {
    statusCode: 200,
    json: [
      {
        decimals: 9,
        assetId: 'solana:5eykt4UsFv8P8NJdTREpY1vzqKqZKvdp/slip44:501',
        name: 'Solana',
        symbol: 'SOL',
      },
      {
        decimals: 6,
        assetId:
          'solana:5eykt4UsFv8P8NJdTREpY1vzqKqZKvdp/token:2RBko3xoz56aH69isQMUpzZd9NYHahhwC23A5F3Spkin',
        name: 'PUMPKIN',
        symbol: 'PKIN',
      },
    ],
  };
  return await mockServer.forGet(SOLANA_TOKEN_API).thenCallback(() => {
    return response;
  });
}

export async function mockMultiCoinPrice(mockServer: Mockttp) {
  return await mockServer.forGet(SOLANA_BITCOIN_MIN_API).thenCallback(() => {
    return {
      statusCode: 200,
      json: {
        BTC: {
          USD: 96155.06,
        },
        SOL: {
          USD: 180.5,
        },
      },
    };
  });
}

export async function mockSolanaBalanceQuote(
  mockServer: Mockttp,
  mockZeroBalance: boolean = false,
) {
  const response = {
    statusCode: 200,
    json: {
      id: '1337',
      jsonrpc: '2.0',
      result: {
        context: {
          apiVersion: '2.0.18',
          slot: 308460925,
        },
        value: mockZeroBalance ? 0 : SOL_BALANCE,
      },
    },
  };
  return await mockServer
    .forPost(SOLANA_URL_REGEX_MAINNET)
    .withJsonBodyIncluding({
      method: 'getBalance',
    })
    .thenCallback(() => {
      return response;
    });
}

export async function mockGetMinimumBalanceForRentExemption(
  mockServer: Mockttp,
) {
  return await mockServer
    .forPost(SOLANA_URL_REGEX_MAINNET)
    .withJsonBodyIncluding({
      method: 'getMinimumBalanceForRentExemption',
    })
    .thenCallback(() => {
      return {
        statusCode: 200,
        json: {
          id: '1337',
          jsonrpc: '2.0',
          result: MINIMUM_BALANCE_FOR_RENT_EXEMPTION,
        },
      };
    });
}

export async function simulateSolanaTransactionFailed(mockServer: Mockttp) {
  const response = {
    statusCode: 200,
    json: {
      result: {
        id: '1337',
        jsonrpc: '2.0',
        result: {
          context: {
            slot: 12345678,
          },
          value: {
            err: {
              InstructionError: [
                1,
                {
                  Custom: 1,
                },
              ],
            },
            logs: [
              'Program 11111111111111111111111111111111 invoke [1]',
              'Program 11111111111111111111111111111111 failed: custom program error: 0x1',
            ],
            accounts: null,
            unitsConsumed: 200000,
          },
        },
      },
    },
  };

  return await mockServer
    .forPost(SOLANA_URL_REGEX_MAINNET)
    .withJsonBodyIncluding({
      method: 'simulateTransaction',
    })
    .thenCallback(() => {
      return response;
    });
}

export async function simulateSolanaTransaction(
  mockServer: Mockttp,
  isNative: boolean = true,
) {
  const response = isNative
    ? {
        statusCode: 200,
        json: {
          id: '1337',
          jsonrpc: '2.0',
          result: {
            context: {
              apiVersion: '2.0.21',
              slot: 318191894,
            },
            value: {
              accounts: null,
              err: null,
              innerInstructions: null,
              logs: [
                'Program TokenkegQfeZyiNwAJbNbGKPFXCWuBvf9Ss623VQ5DA invoke [1]',
                'Program log: Instruction: Transfer',
                'Program TokenkegQfeZyiNwAJbNbGKPFXCWuBvf9Ss623VQ5DA consumed 4644 of 1400000 compute units',
                'Program TokenkegQfeZyiNwAJbNbGKPFXCWuBvf9Ss623VQ5DA success',
                'Program ComputeBudget111111111111111111111111111111 invoke [1]',
                'Program ComputeBudget111111111111111111111111111111 success',
              ],
              replacementBlockhash: {
                blockhash: '2xWVC3snr4U29m8Rhio9HMmPaYNAQPrRn1bXjB1BJFuM',
                lastValidBlockHeight: 296475563,
              },
              returnData: null,
              unitsConsumed: 4794,
            },
          },
        },
      }
    : {
        statusCode: 200,
        json: {
          result: {
            value: {
              accounts: null,
              err: null,
              innerInstructions: null,
              logs: [
                'Program TokenkegQfeZyiNwAJbNbGKPFXCWuBvf9Ss623VQ5DA invoke [1]',
                'Program log: Instruction: Transfer',
                'Program TokenkegQfeZyiNwAJbNbGKPFXCWuBvf9Ss623VQ5DA consumed 4644 of 1400000 compute units',
                'Program TokenkegQfeZyiNwAJbNbGKPFXCWuBvf9Ss623VQ5DA success',
                'Program ComputeBudget111111111111111111111111111111 invoke [1]',
                'Program ComputeBudget111111111111111111111111111111 success',
              ],
              replacementBlockhash: {
                blockhash: '8geweh6EzwMCZBSwPuPjY7mUSC9YePtvRJ42dcsrGyRj',
                lastValidBlockHeight: 295648133,
              },
              returnData: null,
              unitsConsumed: 4794,
            },
          },
        },
      };
  return await mockServer
    .forPost(SOLANA_URL_REGEX_MAINNET)
    .withJsonBodyIncluding({
      method: 'simulateTransaction',
    })
    .thenCallback(() => {
      return response;
    });
}
export async function mockGetFailedTransaction(mockServer: Mockttp) {
  console.log('mockGetFailedTransaction');
  const response = {
    statusCode: 200,
    json: {
      id: '1337',
      jsonrpc: '2.0',
      result: {
        blockTime: 1741612022,
        meta: {
          computeUnitsConsumed: 6654,
          err: {
            InstructionError: [
              1,
              {
                Custom: 6003,
              },
            ],
          },
          fee: 5000,
          innerInstructions: [],
          loadedAddresses: {
            readonly: [],
            writable: [],
          },
          logMessages: [],
          postBalances: [
            14290605326, 49054080, 2616960, 1141440, 0, 0, 1141440, 1,
          ],
          postTokenBalances: [],
          preBalances: [
            14290610326, 49054080, 2616960, 1141440, 0, 0, 1141440, 1,
          ],
          preTokenBalances: [],
          rewards: [],
          status: {
            Err: {
              InstructionError: [
                1,
                {
                  Custom: 6003,
                },
              ],
            },
          },
        },
        slot: 325836308,
        transaction: {
          message: {
            accountKeys: [
              'D5shgkAbSHH1VGDybY5bEbgbvvCMbop4u5WKTKxb3cFq',
              'A3FsKE2XRcVadCp4gjeYb8BJoVaDiVFLbdaM5nvZpUZJ',
              'F6rApkRBD31K6zZrwXt8aQrRKwzbZqCMH2vbMvBgftPX',
              'HEvSKofvBgfaexv23kMabbYqxasxU3mQ4ibBMEmJWHny',
              '38cqxKympqDkL7KDQM6CgJJ3uCvNvDTCHN6vSZAhHCRG',
              'Sysvar1nstructions1111111111111111111111111',
              'cjg3oHmg9uuPsP8D6g29NWvhySJkdYdAo9D25PRbKXJ',
              'ComputeBudget111111111111111111111111111111',
            ],
            header: {
              numReadonlySignedAccounts: 0,
              numReadonlyUnsignedAccounts: 5,
              numRequiredSignatures: 1,
            },
            instructions: [],
            recentBlockhash: '7s7d5NA26LQyEc34egMDbUFVub3gE5XSDrC1AunVmabY',
          },
          signatures: [
            '3dcsK2iXLKHqb5v3bboQvvd7LScajnXENhhxeje2tn3cgQ9e4YJZc7h5QFRypTmYwccAzy4DUskt6R9mXib3Tu1D',
          ],
        },
        version: 'legacy',
      },
    },
  };

  return await mockServer
    .forPost(SOLANA_URL_REGEX_MAINNET)
    .withBodyIncluding('getTransaction')
    .thenCallback(() => {
      return response;
    });
}

export async function mockGetSuccessTransaction(mockServer: Mockttp) {
  const succededTransaction = await readResponseJsonFile(
    'succeededTransaction.json',
  );
  const response = {
    statusCode: 200,
    json: succededTransaction,
  };

  return await mockServer
    .forPost(SOLANA_URL_REGEX_MAINNET)
    .withBodyIncluding('getTransaction')
    .thenCallback(() => {
      return response;
    });
}

export async function mockGetLatestBlockhash(mockServer: Mockttp) {
  const response = {
    statusCode: 200,
    json: {
      id: '1337',
      jsonrpc: '2.0',
      result: {
        context: {
          apiVersion: '2.0.18',
          slot: 308460925,
        },
        value: {
          blockhash: '6E9FiVcuvavWyKTfYC7N9ezJWkNgJVQsroDTHvqApncg',
          lastValidBlockHeight: 341034515,
        },
      },
    },
  };
  return await mockServer
    .forPost(SOLANA_URL_REGEX_MAINNET)
    .withJsonBodyIncluding({
      method: 'getLatestBlockhash',
    })
    .thenCallback(() => {
      return response;
    });
}

export async function mockGetFailedSignaturesForAddress(mockServer: Mockttp) {
  console.log('mockGetFailedSignaturesForAddress');
  return await mockServer
    .forPost(SOLANA_URL_REGEX_MAINNET)
    .withBodyIncluding('getSignaturesForAddress')
    .thenCallback(() => {
      return {
        statusCode: 200,
        json: {
          id: '1337',
          jsonrpc: '2.0',
          result: [
            {
              blockTime: 1739973211,
              confirmationStatus: 'finalized',
              err: {
                InstructionError: [0, 'CustomError'],
              },
              memo: null,
              signature:
                '3AcYfpsSaFYogY4Y4YN77MkhDgVBEgUe1vuEeqKnCMm5udTrFCyw9w17mNM8DUnHnQD2VHRFeipMUb27Q3iqMQJr',
              slot: 321700491,
            },
          ],
        },
      };
    });
}

export async function mockGetSuccessSignaturesForAddress(mockServer: Mockttp) {
  console.log('mockGetSuccessSignaturesForAddress');
  return await mockServer
    .forPost(SOLANA_URL_REGEX_MAINNET)
    .withBodyIncluding('getSignaturesForAddress')
    .thenCallback(() => {
      return {
        statusCode: 200,
        json: {
          id: '1337',
          jsonrpc: '2.0',
          result: [
            {
              blockTime: 1739973211,
              confirmationStatus: 'finalized',
              err: null,
              memo: null,
              signature:
                '3AcYfpsSaFYogY4Y4YN77MkhDgVBEgUe1vuEeqKnCMm5udTrFCyw9w17mNM8DUnHnQD2VHRFeipMUb27Q3iqMQJr',
              slot: 321700491,
            },
          ],
        },
      };
    });
}

export async function mockGetSuccessSignaturesForBridge(mockServer: Mockttp) {
  console.log('mockGetSuccessSignaturesForBridge');
  return await mockServer
    .forPost(SOLANA_URL_REGEX_MAINNET)
    .withBodyIncluding('getSignaturesForAddress')
    .thenCallback(() => {
      return {
        statusCode: 200,
        json: {
          id: '1337',
          jsonrpc: '2.0',
          result: [
            {
              blockTime: 1748277595,
              confirmationStatus: 'finalized',
              err: null,
              memo: '[66] 0x6320fa51e6aaa93f522013db85b1ee724ab9f4c77b8230902c8eff9568951be8',
              signature:
                '2fwnBMKmGJ86uagQ9NEAyUfWeCrvTDn5WiZtiB8AFVtf1RiSaNmyfTxBw8Un7G5BRpoXACzvfhohyxCsCXhJWBJp',
              slot: 342622364,
            },
          ],
        },
      };
    });
}

export async function mockSendSolanaFailedTransaction(mockServer: Mockttp) {
  const response = {
    statusCode: 200,
    json: {
      id: '1337',
      jsonrpc: '2.0',
      error: {
        code: -32002,
        message:
          'Transaction simulation failed: Error processing Instruction 0: custom program error: 0x1',
        data: {
          accounts: null,
          err: {
            InstructionError: [
              0,
              {
                Custom: 1,
              },
            ],
          },
          logs: [
            'Program 11111111111111111111111111111111 invoke [1]',
            'Program 11111111111111111111111111111111 failed: custom program error: 0x1',
          ],
          unitsConsumed: 200000,
          returnData: null,
        },
      },
    },
  };
  return await mockServer
    .forPost(SOLANA_URL_REGEX_MAINNET)
    .withJsonBodyIncluding({
      method: 'sendTransaction',
    })
    .thenCallback(() => {
      return response;
    });
}

export async function mockGetSignaturesSuccessSwap(mockServer: Mockttp) {
  const response = {
    statusCode: 200,
    json: {
      result: [
        {
          blockTime: 1748363309,
          confirmationStatus: 'finalized',
          err: null,
          memo: null,
          signature:
            '2m8z8uPZyoZwQpissDbhSfW5XDTFmpc7cSFithc5e1w8iCwFcvVkxHeaVhgFSdgUPb5cebbKGjuu48JMLPjfEATr',
          slot: 342840492,
        },
      ],
    },
  };

  return await mockServer
    .forPost(SOLANA_URL_REGEX_MAINNET)
    .withBodyIncluding('getSignaturesForAddress')
    .thenCallback(() => {
      return response;
    });
}

export async function mockSendSwapSolanaTransaction(mockServer: Mockttp) {
  const response = {
    statusCode: 200,
    json: {
      result:
        '28rWme56aMyaP8oX18unFeZg65iyDEhjLhvMBpxyFgKcn38P37ZRsssSZoHDCCr5xUfwfpqsVSSBoShLitHQLdrr',
      id: '1337',
      jsonrpc: '2.0',
    },
  };
  return await mockServer
    .forPost(SOLANA_URL_REGEX_MAINNET)
    .withJsonBodyIncluding({
      method: 'sendTransaction',
    })
    .thenCallback(() => {
      return response;
    });
}

export async function mockSwapSolToUsdcTransaction(mockServer: Mockttp) {
  const response = {
    statusCode: 200,
    json: {
      result:
        '2m8z8uPZyoZwQpissDbhSfW5XDTFmpc7cSFithc5e1w8iCwFcvVkxHeaVhgFSdgUPb5cebbKGjuu48JMLPjfEATr',
      id: '1337',
      jsonrpc: '2.0',
    },
  };
  return await mockServer
    .forPost(SOLANA_URL_REGEX_MAINNET)
    .withJsonBodyIncluding({
      method: 'sendTransaction',
    })
    .thenCallback(() => {
      return response;
    });
}

export async function mockGetUSDCSOLTransaction(mockServer: Mockttp) {
  const resp = await readResponseJsonFile('usdcSolTransaction.json');
  const response = {
    statusCode: 200,
    json: resp,
  };
  return await mockServer
    .forPost(SOLANA_URL_REGEX_MAINNET)
    .withJsonBodyIncluding({
      method: 'getTransaction',
    })
    .thenCallback(() => {
      return response;
    });
}

export async function mockGetSOLUSDCTransaction(mockServer: Mockttp) {
  const resp = await readResponseJsonFile('solUsdcTransaction.json');
  const response = {
    statusCode: 200,
    json: resp,
  };
  return await mockServer
    .forPost(SOLANA_URL_REGEX_MAINNET)
    .withJsonBodyIncluding({
      method: 'getTransaction',
    })
    .thenCallback(() => {
      return response;
    });
}

export async function mockSendSolanaTransaction(mockServer: Mockttp) {
  const response = {
    statusCode: 200,
    json: {
      result:
        '3nqGKH1ef8WkTgKXZ8q3xKsvjktWmHHhJpZMSdbB6hBqy5dA7aLVSAUjw5okezZjKMHiNg2MF5HAqtpmsesQtnpj',
      id: '1337',
      jsonrpc: '2.0',
    },
  };
  return await mockServer
    .forPost(SOLANA_URL_REGEX_MAINNET)
    .withJsonBodyIncluding({
      method: 'sendTransaction',
    })
    .thenCallback(() => {
      return response;
    });
}

export async function mockGetFeeForMessage(mockServer: Mockttp) {
  const response = {
    statusCode: 200,
    json: {
      result: { context: { slot: 5068 }, value: 5000 },
      id: '1337',
      jsonrpc: '2.0',
    },
  };
  return await mockServer
    .forPost(SOLANA_URL_REGEX_MAINNET)
    .withJsonBodyIncluding({
      method: 'getFeeForMessage',
    })
    .thenCallback(() => {
      return response;
    });
}

export async function mockGetFeeForMessageDevnet(mockServer: Mockttp) {
  const response = {
    statusCode: 200,
    json: {
      result: { context: { slot: 5068 }, value: 5000 },
      id: '1337',
      jsonrpc: '2.0',
    },
  };
  return await mockServer
    .forPost(SOLANA_URL_REGEX_DEVNET)
    .withJsonBodyIncluding({
      method: 'getFeeForMessage',
    })
    .thenCallback(() => {
      return response;
    });
}
export async function mockGetTokenAccountsTokenProgramSwaps(
  mockServer: Mockttp,
) {
  const resp = await readResponseJsonFile('tokenAccountTokenProgram.json');
  const response = {
    statusCode: 200,
    json: resp,
  };
  return await mockServer
    .forPost(SOLANA_URL_REGEX_MAINNET)
    .withJsonBodyIncluding({
      method: 'getTokenAccountsByOwner',
      params: [
        '4tE76eixEgyJDrdykdWJR1XBkzUk4cLMvqjR2xVJUxer',
        {
          programId: 'TokenkegQfeZyiNwAJbNbGKPFXCWuBvf9Ss623VQ5DA',
        },
        {
          encoding: 'jsonParsed',
          commitment: 'confirmed',
        },
      ],
    })
    .thenCallback(() => {
      return response;
    });
}

export async function mockGetTokenAccountsTokenProgram2022Swaps(
  mockServer: Mockttp,
) {
  const response = {
    statusCode: 200,
    json: {
      result: {
        context: {
          apiVersion: '2.2.14',
          slot: 343229969,
        },
        value: [
          {
            account: {
              data: {
                parsed: {
                  info: {
                    extensions: [
                      {
                        extension: 'immutableOwner',
                      },
                      {
                        extension: 'transferFeeAmount',
                        state: {
                          withheldAmount: 439972989,
                        },
                      },
                    ],
                    isNative: false,
                    mint: '7atgF8KQo4wJrD5ATGX7t1V2zVvykPJbFfNeVf1icFv1',
                    owner: '4tE76eixEgyJDrdykdWJR1XBkzUk4cLMvqjR2xVJUxer',
                    state: 'initialized',
                    tokenAmount: {
                      amount: '10559351714',
                      decimals: 2,
                      uiAmount: 105593517.14,
                      uiAmountString: '105593517.14',
                    },
                  },
                  type: 'account',
                },
                program: 'spl-token-2022',
                space: 182,
              },
              executable: false,
              lamports: 2157600,
              owner: 'TokenzQdBNbLqP5VEhdkAS6EPFLC1PHnBqCXEpPxuEb',
              rentEpoch: 18446744073709551615,
              space: 182,
            },
            pubkey: 'Ep1j6MKrqJRr1XiMgaJsAfuAVwrGMJFui4A92mo6uy4P',
          },
          {
            account: {
              data: {
                parsed: {
                  info: {
                    extensions: [
                      {
                        extension: 'immutableOwner',
                      },
                      {
                        extension: 'transferFeeAmount',
                        state: {
                          withheldAmount: 20016866,
                        },
                      },
                    ],
                    isNative: false,
                    mint: 'Ey59PH7Z4BFU4HjyKnyMdWt5GGN76KazTAwQihoUXRnk',
                    owner: '4tE76eixEgyJDrdykdWJR1XBkzUk4cLMvqjR2xVJUxer',
                    state: 'initialized',
                    tokenAmount: {
                      amount: '6496613429',
                      decimals: 9,
                      uiAmount: 6.496613429,
                      uiAmountString: '6.496613429',
                    },
                  },
                  type: 'account',
                },
                program: 'spl-token-2022',
                space: 182,
              },
              executable: false,
              lamports: 2157600,
              owner: 'TokenzQdBNbLqP5VEhdkAS6EPFLC1PHnBqCXEpPxuEb',
              rentEpoch: 18446744073709551615,
              space: 182,
            },
            pubkey: 'GAttXjiLSqu7CFbR5ut8qWPqmAzGnnM6eBsQbEPv74fv',
          },
          {
            account: {
              data: {
                parsed: {
                  info: {
                    extensions: [
                      {
                        extension: 'immutableOwner',
                      },
                    ],
                    isNative: false,
                    mint: 'HeLp6NuQkmYB4pYWo2zYs22mESHXPQYzXbB8n4V98jwC',
                    owner: '4tE76eixEgyJDrdykdWJR1XBkzUk4cLMvqjR2xVJUxer',
                    state: 'initialized',
                    tokenAmount: {
                      amount: '40066179490',
                      decimals: 9,
                      uiAmount: 40.06617949,
                      uiAmountString: '40.06617949',
                    },
                  },
                  type: 'account',
                },
                program: 'spl-token-2022',
                space: 170,
              },
              executable: false,
              lamports: 2074080,
              owner: 'TokenzQdBNbLqP5VEhdkAS6EPFLC1PHnBqCXEpPxuEb',
              rentEpoch: 18446744073709551615,
              space: 170,
            },
            pubkey: '5rwKMx2FKuUF4jYUG5584wXU8utAD6Q1JUTvpTf6tyZ4',
          },
          {
            account: {
              data: {
                parsed: {
                  info: {
                    extensions: [
                      {
                        extension: 'immutableOwner',
                      },
                    ],
                    isNative: false,
                    mint: '4EXRq3Pt9qqaoR9iXw6yZYMweoDE5PGSUak5z9jfafmZ',
                    owner: '4tE76eixEgyJDrdykdWJR1XBkzUk4cLMvqjR2xVJUxer',
                    state: 'initialized',
                    tokenAmount: {
                      amount: '1',
                      decimals: 0,
                      uiAmount: 1.0,
                      uiAmountString: '1',
                    },
                  },
                  type: 'account',
                },
                program: 'spl-token-2022',
                space: 170,
              },
              executable: false,
              lamports: 2074080,
              owner: 'TokenzQdBNbLqP5VEhdkAS6EPFLC1PHnBqCXEpPxuEb',
              rentEpoch: 18446744073709551615,
              space: 170,
            },
            pubkey: 'D3fMWGBgqoBP4b58H1Hs2cyiYDz7pEANgiE4RsHQBk1T',
          },
        ],
      },
      id: '1337',
      jsonrpc: '2.0',
    },
  };
  return await mockServer
    .forPost(SOLANA_URL_REGEX_MAINNET)
    .withJsonBodyIncluding({
      method: 'getTokenAccountsByOwner',
      params: [
        '4tE76eixEgyJDrdykdWJR1XBkzUk4cLMvqjR2xVJUxer',
        {
          programId: 'TokenzQdBNbLqP5VEhdkAS6EPFLC1PHnBqCXEpPxuEb',
        },
        {
          encoding: 'jsonParsed',
          commitment: 'confirmed',
        },
      ],
    })
    .thenCallback(() => {
      return response;
    });
}

export async function mockGetTokenAccountsByOwner(
  mockServer: Mockttp,
  account: string,
  programId: string,
) {
  return await mockServer
    .forPost(SOLANA_URL_REGEX_MAINNET)
    .withJsonBodyIncluding({
      method: 'getTokenAccountsByOwner',
      params: [
        account,
        {
          programId,
        },
        {
          encoding: 'jsonParsed',
          commitment: 'confirmed',
        },
      ],
    })
    .thenCallback(() => {
      return {
        statusCode: 200,
        json: {
          id: '1337',
          jsonrpc: '2.0',
          result: {
            context: {
              slot: 137568828,
            },
            value: [
              {
                account: {
                  data: {
                    parsed: {
                      info: {
                        isNative: false,
                        mint: '2RBko3xoz56aH69isQMUpzZd9NYHahhwC23A5F3Spkin',
                        owner: account,
                        state: 'initialized',
                        tokenAmount: {
                          amount: '6000000',
                          decimals: 6,
                          uiAmount: 6,
                          uiAmountString: '6',
                        },
                      },
                      type: 'account',
                    },
                    program: 'spl-token',
                    space: 165,
                  },
                  executable: false,
                  lamports: 2039280,
                  owner: 'TokenkegQfeZyiNwAJbNbGKPFXCWuBvf9Ss623VQ5DA',
                  rentEpoch: 18446744073709552000,
                  space: 165,
                },
                pubkey: 'EzG33TbDzHVaWBqgQgHhtQSY6tcAVsWub6hBRepcsDt4',
              },
            ],
          },
        },
      };
    });
}

export async function mockGetTokenAccountsByOwnerDevnet(mockServer: Mockttp) {
  return await mockServer
    .forPost(SOLANA_URL_REGEX_DEVNET)
    .withJsonBodyIncluding({
      method: 'getTokenAccountsByOwner',
    })
    .thenCallback(() => {
      return {
        statusCode: 200,
        json: {
          id: '1337',
          jsonrpc: '2.0',
          result: {
            context: {
              slot: 137568828,
            },
            value: [
              {
                account: {
                  data: {
                    parsed: {
                      info: {
                        isNative: false,
                        mint: '2RBko3xoz56aH69isQMUpzZd9NYHahhwC23A5F3Spkin',
                        owner: '14BLn1WLBf3coaPj1fZ5ZqJKQArEjJHvw7rvSktGv2b5',
                        state: 'initialized',
                        tokenAmount: {
                          amount: '6000000',
                          decimals: 6,
                          uiAmount: 6,
                          uiAmountString: '6',
                        },
                      },
                      type: 'account',
                    },
                    program: 'spl-token',
                    space: 165,
                  },
                  executable: false,
                  lamports: 2039280,
                  owner: 'TokenkegQfeZyiNwAJbNbGKPFXCWuBvf9Ss623VQ5DA',
                  rentEpoch: 18446744073709552000,
                  space: 165,
                },
                pubkey: 'EzG33TbDzHVaWBqgQgHhtQSY6tcAVsWub6hBRepcsDt4',
              },
            ],
          },
        },
      };
    });
}

export async function mockGetTokenAccountInfo(mockServer: Mockttp) {
  console.log('mockGetTokenAccountInfo');
  const response = {
    statusCode: 200,
    json: {
      id: '1337',
      jsonrpc: '2.0',
      result: {
        context: {
          apiVersion: '2.0.21',
          slot: 317161313,
        },
        value: {
          data: {
            parsed: {
              info: {
                isNative: false,
                mint: '2RBko3xoz56aH69isQMUpzZd9NYHahhwC23A5F3Spkin',
                owner: '3xTPAZxmpwd8GrNEKApaTw6VH4jqJ31WFXUvQzgwhR7c',
                state: 'initialized',
                tokenAmount: {
                  amount: '3610951',
                  decimals: 6,
                  uiAmount: 3.610951,
                  uiAmountString: '3.610951',
                },
              },
              type: 'account',
            },
            program: 'spl-token',
            space: 165,
          },
          executable: false,
          lamports: 2039280,
          owner: 'TokenkegQfeZyiNwAJbNbGKPFXCWuBvf9Ss623VQ5DA',
          rentEpoch: 18446744073709552000,
          space: 165,
        },
      },
    },
  };
  return await mockServer
    .forPost(SOLANA_URL_REGEX_MAINNET)
    .withJsonBodyIncluding({
      method: 'getAccountInfo',
    })
    .withJsonBodyIncluding({
      params: [
        '4Dt7hvLAzSXGvxvpqFU7cRdQXXhU3orACV6ujY4KPv9D',
        {
          encoding: 'jsonParsed',
          commitment: 'confirmed',
        },
      ],
    })
    .thenCallback(() => {
      return response;
    });
}

export async function mockNoQuotesAvailable(mockServer: Mockttp) {
  return await mockServer
    .forGet(BRIDGE_GET_QUOTE_API)
    .thenCallback(async () => {
      await new Promise((resolve) => setTimeout(resolve, 1000)); // just to see fetching quotes
      return {
        statusCode: 200,
        json: [],
      };
    });
}
export async function mockQuoteFromUSDCtoSOL(mockServer: Mockttp) {
  const quoteUsdcToSol = await readResponseJsonFile('quoteUsdcToSol.json');
  const quotesResponse = {
    statusCode: 200,
    json: quoteUsdcToSol,
  };
  return await mockServer
    .forGet(BRIDGE_GET_QUOTE_API)
    .thenCallback(async () => {
      await new Promise((resolve) => setTimeout(resolve, 1000)); // just to see fetching quotes
      return quotesResponse;
    });
}

export async function mockQuoteFromSoltoUSDC(mockServer: Mockttp) {
  const quoteSolToUsdc = await readResponseJsonFile('quoteSolToUsdc.json');
  const quotesResponse = {
    statusCode: 200,
    json: quoteSolToUsdc,
  };
  return await mockServer
    .forGet(BRIDGE_GET_QUOTE_API)
    .thenCallback(async () => {
      await new Promise((resolve) => setTimeout(resolve, 1000)); // just to see fetching quotes
      return quotesResponse;
    });
}

export async function mockGetMultipleAccounts(mockServer: Mockttp) {
  console.log('mockgetMultipleAccounts');
  const response = {
    statusCode: 200,
    json: {
      id: '1337',
      jsonrpc: '2.0',
      result: {
        context: {
          apiVersion: '2.1.21',
          slot: 341693911,
        },
        value: [
          {
            data: {
              parsed: {
                info: {
                  addresses: [
                    'DKHsQ6aGhUeUpauP9BQoTcU8SwtR6tKkxLsu7kfzAsF5',
                    '21W1iDL9TvuZbukEnLZgAP3PjQZhJMQXvawsr9qQsCNc',
                    'FLUXubRmkEi2q6K3Y9kBPg9248ggaZVsoSFhtJHSrm1X',
                    'CS45pMNjfUC3VhxZwJkvomQUAV2XNEnAJDFA662QPp9k',
                    'Co7m7EuE55VYfUKGwwbLHhP8PKUHqM5UcVh3AAHufd6',
                    '3RSCvu3ZsN5RtNiA7Gdx1BE9NPvjnDkgCzkxepD2yNfG',
                    'GeWALqZXBxoahcHvEQ3kv5X59dqsxGDHNSaLPg5wVjT2',
                    'So11111111111111111111111111111111111111112',
                    'TokenzQdBNbLqP5VEhdkAS6EPFLC1PHnBqCXEpPxuEb',
                    'DYWfDacJxwuAcoXKQG5jTKoCSAJpEaiGATHSzPyk2Mr9',
                    'TokenkegQfeZyiNwAJbNbGKPFXCWuBvf9Ss623VQ5DA',
                    'AHhiY6GAKfBkvseQDQbBC7qp3fTRNpyZccuEdYSdPFEf',
                    'TokenkegQfeZyiNwAJbNbGKPFXCWuBvf9Ss623VQ5DA',
                    '3cUAyfvugAibjb2USudpRUjx4JNzWchDWaLnaBok6BEy',
                    'Cu6yvJiPeLxV6FDoyD8P8NxaSjz5iC2zr6i9GfjyyN5f',
                    'SoLFiHG9TfgtdUXUjWAxi3LtvYuFyDLVhBWxdMZxyCe',
                    'Sysvar1nstructions1111111111111111111111111',
                    'TokenkegQfeZyiNwAJbNbGKPFXCWuBvf9Ss623VQ5DA',
                    '7TSjqvAszfkZCbdJ7LDbqSQX99aWsAu6amCRta4NJoS5',
                    '5Q544fKrFoe6tsEbD7S8EmxGTJYAKtTVhAW5Q5pge4j1',
                    'LgyntccxjTsyJoTMmwik2PbajoQHaYBj85NATZP5khL',
                    '675kPX9MHTjS2zt1qfr1NYHuzeLXfQM9H24wFSUt1Mp8',
                    '2qdFBrMf7t6HEmcyMKUEFsMpaU17yXM45wsALuNnfrAX',
                    '82xT9uyTf4gTzFi6i21oTfHoMDkumysMtrQFkdRSsWtm',
                    'EATZMCjR8rmYdmM1xzKvNsFEScLrZkwrwwiFi8hs59MW',
                    'So11111111111111111111111111111111111111112',
                    '6QCn1E73T8J8e9s7VJeGaVcF9kAsnTAJCzqKtNgJT8rF',
                    'DJvSjwqCnD3sDPe7RoRo2UYcwv5gTHiQ7TGdWJDvTb8U',
                    'FLUXubRmkEi2q6K3Y9kBPg9248ggaZVsoSFhtJHSrm1X',
                    'BaMuET9fXVVFMbjcmN5NTmF613tzMzMjNj119nePFtYy',
                    '9ZYx2LcHfYQFgGynfMNQrNcfhHVJAup2VCuDnq4WxaMW',
                    'TokenkegQfeZyiNwAJbNbGKPFXCWuBvf9Ss623VQ5DA',
                    'TokenzQdBNbLqP5VEhdkAS6EPFLC1PHnBqCXEpPxuEb',
                    '7WJcjrKFP3zPx5XNE3DQNKSt7Fi4rBSpy7jPSzBGdxfu',
                    '9HNrd648YrwaRYhfhrgkg5QXCLvc69G3CgHJKyCuHd4s',
                    '3QCNgKzEfaHgjnnxgTeCzBBTojoVAGpX95btuAjo62yB',
                    'TokenzQdBNbLqP5VEhdkAS6EPFLC1PHnBqCXEpPxuEb',
                    'FLUXubRmkEi2q6K3Y9kBPg9248ggaZVsoSFhtJHSrm1X',
                    'TokenkegQfeZyiNwAJbNbGKPFXCWuBvf9Ss623VQ5DA',
                    '28tTLnwjpS25VUdKDjLPbqEfi8rYF9r6bHDjp9kLvJCY',
                    '2CvY6Vgjwz9THd6aGg9sYiM4xVbRaqCC76qGKwEPBsJ9',
                    'ExwjhTcUdduJq16ANTRSe1VdFFCCm4sdF1RjPADZB4RS',
                    '9Bn6BT4Tj363Z6DfUSKAqaFw5Hjds355JnGetiKYmkkJ',
                    'E6hYURrcCuvUXVtvMrRNMW1ZVAEfiCNeFWnGyh1o8vny',
                    'So11111111111111111111111111111111111111112',
                    'CJ8eyHr4jAUk7nFUCh7o48gofzCxnBarrL8Yn7mVMy7X',
                    '3M4iUNGDhJcaVhrKn6hDxcXRqgdYwcrygNjErPtSsb7e',
                    '5Q544fKrFoe6tsEbD7S8EmxGTJYAKtTVhAW5Q5pge4j1',
                    'EbDruMjU9goaRAxz52sMnqLkTqk21CS7dSFQwokFcvrj',
                    'TokenkegQfeZyiNwAJbNbGKPFXCWuBvf9Ss623VQ5DA',
                    '675kPX9MHTjS2zt1qfr1NYHuzeLXfQM9H24wFSUt1Mp8',
                    'GrkefHuZE786W5oZv8JU7TeZyjgnpCBLmKa3WBQrSt6T',
                    'FLUXubRmkEi2q6K3Y9kBPg9248ggaZVsoSFhtJHSrm1X',
                    'So11111111111111111111111111111111111111112',
                    '3YUt2jMiAgvZpdPXLwoEDkKAJu2VM3apVhAoxojA94ZR',
                    'BCrPhfA9H8L9y4pxqtx4b2zVHcUFVtv1LRwCJpP3t25F',
                    'TokenkegQfeZyiNwAJbNbGKPFXCWuBvf9Ss623VQ5DA',
                    'CXiUd8K4oe45F33pgQZB8H2r2MM14Z8HGjZWCFXNh1Nz',
                    'DUefNzuryf5XYFAwKB4kb6wam3xarpBDAkdCCX5aw31j',
                    'TokenzQdBNbLqP5VEhdkAS6EPFLC1PHnBqCXEpPxuEb',
                    '7vjg8LTyJMMmqpgZhmyfwG4v2T9FMEgaFoFeZW1cxP7y',
                    'AyKub2YqiHZrwV4bXm6X8PLQqsHfRpw4nzyEp73bWeGG',
                    'BaGSCND14xiEzPVtPBZoQQXfMs2i8yPsqq611gz345o7',
                    '8aJRNbUvaD3RuGEVZwb27pgYSvyEoXiZtDCxVsHc2D41',
                    'TokenzQdBNbLqP5VEhdkAS6EPFLC1PHnBqCXEpPxuEb',
                    'TokenkegQfeZyiNwAJbNbGKPFXCWuBvf9Ss623VQ5DA',
                    'J7YmDRiKnXTPw35GvAUeuJaMeR3NNJiagEMxq6tuNeED',
                    'GjYYNshE59wPZQpEeV7rV6fYpnrAR37pBLux4wD9ZjcN',
                    'JCRGumoE9Qi5BBgULTgdgTLjSgkCMSbF62ZZfGs84JeU',
                    'TokenkegQfeZyiNwAJbNbGKPFXCWuBvf9Ss623VQ5DA',
                    'pAMMBay6oceH9fJKBRHGP5D4bD4sWpmSwMn52FMfXEA',
                    'ADyA8hdefvWN2dbGGWFotbzWxrAvLW83WG6QCVXvJKqw',
                    '2UxSpJirdNaQgJhntPPAPnWtWevHhxwNGhxgRZQXor5L',
                    'ATokenGPvbdGVxr1b2hvZbsiqW5xWH25efTNsLJA8knL',
                    'GS4CU59F31iL7aR2Q8zVS8DRrcRnXX1yjQ66TqNVQnaR',
                    '9rPYyANsfQZw3DnDmKE3YCQF5E8oD89UXoHn9JFEhJUz',
                    'TokenkegQfeZyiNwAJbNbGKPFXCWuBvf9Ss623VQ5DA',
                    'TokenzQdBNbLqP5VEhdkAS6EPFLC1PHnBqCXEpPxuEb',
                    '7d9xsfiz87HWEiFgycyWUWTmNzbFK1KQGyUCnDcsBhZU',
                    'AexZyYH3MtkTAGyjpWi2xPALDF9nx1KdnTe21xATCdnQ',
                    '2qQXvQ34br6hRvANAKjqzZuc3J7GLh1iioTSuMT22moj',
                    'MVnJxwcN2FDWmEuS4uvxAgcZBxaGQDGuwLCxS8RNUCp',
                    'So11111111111111111111111111111111111111112',
                    'FLUXubRmkEi2q6K3Y9kBPg9248ggaZVsoSFhtJHSrm1X',
                    'BzvZFdjsxmC7s4VLbtCB5dCjdYSxMVuueGZHMNHWc1BF',
                    'GZp5xhdrzGLYRK44yBHjmTuvdSFFG4kDz4SiaXvTNQa8',
                    '9rxuNMjWhfbTrjCwur5MsnsWAHD1VYKE9Em4cof37ZUx',
                    '8qjx44gZReqz9K32tCYDXRKHXTscEBsTRvD8fEPMp9Xc',
                    'FLUXubRmkEi2q6K3Y9kBPg9248ggaZVsoSFhtJHSrm1X',
                    '7fHkUQtsATjZSpNm77tteKHUVChGgdyRBywUNRmBRa8L',
                    'Dq9pX2NDdZzY6uQkDJNVEYgHAz7nRjCiSwXTCLvtDcmL',
                    'BwwQYJezL7yukZ88dksXVZxJpPGSBiSUMHskoyEXNSiz',
                    '2upnk1iSE4XD9cqrrzPDQWxau3TmmmYpDr8WskKXCP4r',
                    'BBtjc5Vcb4E9mZ1aa6gNarjVsDFgA65S2xETXtQpvMJ7',
                    'So11111111111111111111111111111111111111112',
                    'FLUXubRmkEi2q6K3Y9kBPg9248ggaZVsoSFhtJHSrm1X',
                    '4f6sdp45CTj6zftMFivtzoWwza337mxdxNCTuWM87XZB',
                    'So11111111111111111111111111111111111111112',
                    '5BvnbLVnFKaoksMFoikEfCZicvfNe1ad2RwSd6qUquze',
                    'TokenkegQfeZyiNwAJbNbGKPFXCWuBvf9Ss623VQ5DA',
                    '3YtHRkvvdFZ1fqRme5JCGNpxy38kwDnhjH9zdh1gCAdz',
                    'BicxWV8uGXbhBMkriEundU1UwfCN5DaWs3jA4NxfegQP',
                    'Coy58oJ6edLPDhaFT3TvuD7USzt4C6NYRcQwBhcasz9v',
                    'TokenzQdBNbLqP5VEhdkAS6EPFLC1PHnBqCXEpPxuEb',
                    '5fgyeP3ApnJ6A7URDsrpmpS87NG1Dtpr3UVjMdKGvP7T',
                    'HnsqM6UgJDtN6cV2JRFFucJcEFDmU8DhZaP3vX2YyQNy',
                    'DWpvfqzGWuVy9jVSKSShdM2733nrEsnnhsUStYbkj6Nn',
                    'Bvtgim23rfocUzxVX9j9QFxTbBnH8JZxnaGLCEkXvjKS',
                    'So11111111111111111111111111111111111111112',
                    '8V85G47onBYMUsHQfw7qFACPTsdLUJGfwfsnigdtU4T2',
                    'ASXKzQjXF71m2kLTmvaLAJCofvM9675C5muzD9fJXPZ4',
                    'HvtzTYySywjiiRBazZsno9vwfTbtwGDcurJrjppzmn7',
                    'J8tqWAPJKAebbpSxn7Ehi6QFojj1AebcQ4jbqxWz7ycR',
                    '94oAusT3TC8LKR1UgEAw48QkS6rDj4fLApxt8f8Lbb45',
                    'FLUXubRmkEi2q6K3Y9kBPg9248ggaZVsoSFhtJHSrm1X',
                    'BmG5QmRi2XdFnaaRGP9pVZy9K7f89jMvisGRBrzfjseh',
                    'So11111111111111111111111111111111111111112',
                    'TokenzQdBNbLqP5VEhdkAS6EPFLC1PHnBqCXEpPxuEb',
                    'AjHz5F4vVjx2d4SSLJtN6Ro9kyL7XYRXhTUC5eMLXcJC',
                    'TokenkegQfeZyiNwAJbNbGKPFXCWuBvf9Ss623VQ5DA',
                    '3KXZUzCCoQy3NdUUUHwAEYPBdfyhK5XXf32uYFL6mBys',
                    '2idEQkJJLLzqnzoiU5BFZ8r6yBsZ7QrE7PTp9N4gtYtm',
                    '7LbLL27B773hwBULyWRHM7EKaqFMfkasQTszLzAPnQfE',
                    '64B7pmSeBpbRxvhsbwbtFQcCxESbyNMfgoDt7H3Gn47m',
                    'TokenzQdBNbLqP5VEhdkAS6EPFLC1PHnBqCXEpPxuEb',
                    'FLUXubRmkEi2q6K3Y9kBPg9248ggaZVsoSFhtJHSrm1X',
                    'E6SeNSzboPxKLWXcynLzDwR38oMiNmZqT9Rmd5m2ZuQN',
                    'TokenkegQfeZyiNwAJbNbGKPFXCWuBvf9Ss623VQ5DA',
                    'bfkH861uASYM8XmZmBBSzDL7SANHhxJ88jVnm45Qdkp',
                    'FkojvUiK35KkB8r8atCXuvfSyoTMCcKwMccnkVxcA58w',
                    'So11111111111111111111111111111111111111112',
                    'HQit2y6D6KQMnaNwfvA3Kk8PNoPcobiFUCNZhVpQZBzG',
                    'D1ZN9Wj1fRSUQfCjhvnu1hqDMT7hzjzBBpi12nVniYD6',
                    '2AZjdaHWwYnz8GXcm18FUQFGUgfojR5Liw4tvFcqBP7o',
                    'LBUZKhRxPF3XUpBCjp4YzTKgLccjZhTSDM9YuVaPwxo',
                    'HZmpBjKhNSZrazBrgaLrVLKeYoyjD5dN69mAajHW3F8C',
                    '7P4MrgE51tgsJLUDj3NfCzsgWnJhK6hhZa1Dg1U3eB61',
                    'TokenzQdBNbLqP5VEhdkAS6EPFLC1PHnBqCXEpPxuEb',
                    'AZqNravg7XHc3HBxo4AfA6S7KHv6jDgFYC14ZrrVTNHJ',
                    'CdUZnXu1bUb1jygFYgpffP7Gs8975STjR2LCnf49m9zA',
                    'So11111111111111111111111111111111111111112',
                    'TokenkegQfeZyiNwAJbNbGKPFXCWuBvf9Ss623VQ5DA',
                    'FHVYTNjrQJ6TNKh12W37GDLj8RPMXvucYa2wqyL2KHda',
                    'FLUXubRmkEi2q6K3Y9kBPg9248ggaZVsoSFhtJHSrm1X',
                    'ARveDX45r5Ht2wUexEAjKUGpe6mw9ywNScoSzXfQjfaC',
                    'DM3Bz19eCR5uPjj7QnPmYBJDuCs9W61AuwTNdrzhgMSe',
                    'HjuaDiBbEvYQ9LHb8NcuC2Ary7n5bq1MRDMfJPw5piTB',
                    'A7wbiyvErTebTShhQ2Czeie2Mj14sGCfSPR5gHctbVp3',
                    '5pH5SeiXdNUgGwufv2wkA5gsTSEhyoeZnX3JiaQWpump',
                    'ADyA8hdefvWN2dbGGWFotbzWxrAvLW83WG6QCVXvJKqw',
                    'GmrbjCWoo789YiogYrQcQcFdEteNhgvBhU9fmYvCT495',
                    '7xQYoUjUJF1Kg6WVczoTAkaNhn5syQYcbvjmFrhjWpx',
                    'TokenkegQfeZyiNwAJbNbGKPFXCWuBvf9Ss623VQ5DA',
                    'ATokenGPvbdGVxr1b2hvZbsiqW5xWH25efTNsLJA8knL',
                    'JCRGumoE9Qi5BBgULTgdgTLjSgkCMSbF62ZZfGs84JeU',
                    'FWsW1xNtWscwNmKv6wVsU1iTzRN6wmmk3MjxRP5tT7hz',
                    'GS4CU59F31iL7aR2Q8zVS8DRrcRnXX1yjQ66TqNVQnaR',
                    'pAMMBay6oceH9fJKBRHGP5D4bD4sWpmSwMn52FMfXEA',
                    'So11111111111111111111111111111111111111112',
                    'TokenkegQfeZyiNwAJbNbGKPFXCWuBvf9Ss623VQ5DA',
                    '9rPYyANsfQZw3DnDmKE3YCQF5E8oD89UXoHn9JFEhJUz',
                    '7xQYoUjUJF1Kg6WVczoTAkaNhn5syQYcbvjmFrhjWpx',
                    'AUsYZG9xAy3Ki4U9JnFU1hBmqfpEMWS4YNAYdQ4Qy4qH',
                    'FWsW1xNtWscwNmKv6wVsU1iTzRN6wmmk3MjxRP5tT7hz',
                    'ADyA8hdefvWN2dbGGWFotbzWxrAvLW83WG6QCVXvJKqw',
                    '66zUuH9EY5BMrS9UBAvpxp1xBSzcodefCD57WUvCpump',
                    'Bvtgim23rfocUzxVX9j9QFxTbBnH8JZxnaGLCEkXvjKS',
                    'pAMMBay6oceH9fJKBRHGP5D4bD4sWpmSwMn52FMfXEA',
                    'GS4CU59F31iL7aR2Q8zVS8DRrcRnXX1yjQ66TqNVQnaR',
                    'JCRGumoE9Qi5BBgULTgdgTLjSgkCMSbF62ZZfGs84JeU',
                    'ATokenGPvbdGVxr1b2hvZbsiqW5xWH25efTNsLJA8knL',
                    'ADyA8hdefvWN2dbGGWFotbzWxrAvLW83WG6QCVXvJKqw',
                    'DWpvfqzGWuVy9jVSKSShdM2733nrEsnnhsUStYbkj6Nn',
                    'So11111111111111111111111111111111111111112',
                    '7xQYoUjUJF1Kg6WVczoTAkaNhn5syQYcbvjmFrhjWpx',
                    'Ehcp6YJ6FP2TRZvtAdcps6SrLMsoaUfRmde3QFc7Mv6X',
                    'TokenzQdBNbLqP5VEhdkAS6EPFLC1PHnBqCXEpPxuEb',
                    'HW7QUooaHDpxFzAwwqxF57gvKPCT1dg7vJrpVf2zoXXX',
                    'ugLkwUtNTJKqVZFYRtAFBkhcojbhHhcq8L4vkdJjGZj',
                    '6H9G7JTwH6xitF6v3yDuZR291Z441TppQsWBrLcPX3dk',
                    '6ci8Hmrs4x44QgXR4dcoVT4E2WifqnpH1hpnGgaT6g7M',
                    'So11111111111111111111111111111111111111112',
                    'FLUXubRmkEi2q6K3Y9kBPg9248ggaZVsoSFhtJHSrm1X',
                    'EV5s3FWsC51F3b2HUzQWQJ7JzP6yKarc4p3c3WKTAxpN',
                    '213d7q3AAoVCo32FC2wS17gTcNKttCrQyfqmz3xRZkB2',
                    '31An2Ti3p8oCgr5kQ1aPMztACywtxvyNZeyj9xoPQqpa',
                    'TokenkegQfeZyiNwAJbNbGKPFXCWuBvf9Ss623VQ5DA',
                    '52aKUayTraBdYerqj9e9cfhdDuuJbqggduMSUp7sWvY9',
                    'TokenkegQfeZyiNwAJbNbGKPFXCWuBvf9Ss623VQ5DA',
                    '675kPX9MHTjS2zt1qfr1NYHuzeLXfQM9H24wFSUt1Mp8',
                    'TokenzQdBNbLqP5VEhdkAS6EPFLC1PHnBqCXEpPxuEb',
                    'HrSEm5yRxNQjdETSfm6Bbupw2M5maX2bqocdKBn1H3nL',
                    'FLUXubRmkEi2q6K3Y9kBPg9248ggaZVsoSFhtJHSrm1X',
                    'TokenkegQfeZyiNwAJbNbGKPFXCWuBvf9Ss623VQ5DA',
                    'So11111111111111111111111111111111111111112',
                    '7FGbqTtJCA62w2BForS25QEN9bF1LUbuCtfttwx56WaD',
                    'DYjutCcchPdVtcNSsL4838ahB44SSpJvUnxMJZV9WdGp',
                    'HVJXUUkejaCkitHwwdZChJRDcxNWsiE3jCRR2mYyGVW4',
                    '7yXLjdeeNejF4EWXDwYz1irtP3TKF7Cn15t16jkDUo4B',
                    'B2zWWcMgY63L63HHqHzc6PFmFXLJiqAYnjxWJCYFxhWH',
                    'TokenkegQfeZyiNwAJbNbGKPFXCWuBvf9Ss623VQ5DA',
                    'FLUXubRmkEi2q6K3Y9kBPg9248ggaZVsoSFhtJHSrm1X',
                    '4AL24ehi4NVPD2dRYfuUUPPGC1XTt2EU4pSwZ6XMEjC4',
                    'GmPVfMVugMHmtieCzC44ePaUjayLMcYc7bnoeyLMtmQ9',
                    'oVLrTYw8vNp9wQiZ1RMoGYj7Amn2DcQFeWiivP3T6N3',
                    'HW2v8YMnCMqQM6HcFX9anpwMYCbwCGoMGVg3HDD2Dc4A',
                    '8HE9DgYfSppCr5NeSBSKqEmuLrNegfpxKwMtxJZdzY18',
                    '82cVfDci6uUcqs7BH1e522CvwtA2Q6p7hWMr3X7vPDc4',
                    'TokenzQdBNbLqP5VEhdkAS6EPFLC1PHnBqCXEpPxuEb',
                    'So11111111111111111111111111111111111111112',
                    '78tAjATUfxNmMbmhoReyoiwkTxZBYnhmGKoEGiopE9VT',
                    'DWpvfqzGWuVy9jVSKSShdM2733nrEsnnhsUStYbkj6Nn',
                    '8SMP584sFKUza1wZ9BANNqStQSWAPbhmdRAHjdq6JYfn',
                    '5Q544fKrFoe6tsEbD7S8EmxGTJYAKtTVhAW5Q5pge4j1',
                    '83bY8m5tUoxPW36RprxmxVz3i3niHaiVyMQe7Fr9TVH9',
                    'FLUXubRmkEi2q6K3Y9kBPg9248ggaZVsoSFhtJHSrm1X',
                    'JDBbXzQNMYN8naDviqUApz63qGxzLc9zRzMWYZz3fg9c',
                    'TokenkegQfeZyiNwAJbNbGKPFXCWuBvf9Ss623VQ5DA',
                    'TokenzQdBNbLqP5VEhdkAS6EPFLC1PHnBqCXEpPxuEb',
                    'EXc7Ffea1rLGQ7MjLADUjFoBsZFY1jzwLDv3YRY6akBJ',
                    'CmA9SNA33mUxTBh3zFLNfZaqxo1GULm2kpkqPuMj5EFj',
                    '38ceeKS88Vkrjw4kT3vh9KSdz6VbyEGDzSN6DCRw7eYL',
                    'CMNFhPJwTVvG1guqvHerGBaZS58JMrW4YdkUpW7fgxUp',
                    '4xnH3Zd83J9JCyNSQtFDWPo5WkT6fJ7dzthYLJPskCF2',
                    'DR8Kk7KTXaErV542oc4uAfAW6Ge7T71Zsz7PWanPN6q9',
                    'So11111111111111111111111111111111111111112',
                    'TokenkegQfeZyiNwAJbNbGKPFXCWuBvf9Ss623VQ5DA',
                    '3Aa47Q7nLHJEjqdmU71k441sryH325LykN3hsvSpVMQw',
                    'A8JBhB6t8ktie5FcX2wqieQfQFJ34JyPZYvGVE3Ypump',
                    'So11111111111111111111111111111111111111112',
                    'BwE7jNNE2edhxZffnXjCnZMRe8Zd8PoThU3aWftF9TUJ',
                    'ZMkKrGLRYCepsTW4Pu8dKj3Q1N7WLZnfN8fn5auhJwh',
                    'HRQVXPVrdGNZxCRa8FSkBY5iAk1CXcC1voymDnvy6vaU',
                    '4nq29hz1wXGqiGCbCVn421FpaKcr7v1BR2sSqmAxyKwu',
                    'B4fG6XmAXyehZGuT3M1qsz6kCWEvTb21QhqogNNzQEAQ',
                    'ATokenGPvbdGVxr1b2hvZbsiqW5xWH25efTNsLJA8knL',
                    '3akTYtB4xrJ7ekasveYYe3xmjL5TALyFoDWbhFgSEz5c',
                    'So11111111111111111111111111111111111111112',
                    'GS4CU59F31iL7aR2Q8zVS8DRrcRnXX1yjQ66TqNVQnaR',
                    'CEtfgnUBu8TxJA4JFqreyQhDutkJpcUU9Yuf7FHxfg92',
                    'TokenzQdBNbLqP5VEhdkAS6EPFLC1PHnBqCXEpPxuEb',
                    'TokenkegQfeZyiNwAJbNbGKPFXCWuBvf9Ss623VQ5DA',
                    'zQfZksmpdLLnKERHr4J4Mct2QXFgYie55k4HsKzrmxm',
                    '5NTVjqDAdo5vTFcieqw1gq3NjYQx5BNqzKAdDXJ9wthW',
                    'So11111111111111111111111111111111111111112',
                    'FLUXubRmkEi2q6K3Y9kBPg9248ggaZVsoSFhtJHSrm1X',
                    '4h97bHmc1H8x18gTMjrZHyk2L3m2Msm9jBJsGpVYmCpp',
                    'E8LqaJHuSmbB99V8ayfeikJsnXXwrVzbkYu7zipTg2w8',
                    'GH9bp37WhcrZZiXEiJLD8WHQKmHhGK4Pd71dyi4KzPRp',
                    'Degp69AVPmHzGnsMLtfSNMaRm4QLmxcDD1KaxDaqjoY8',
                    'A7MSQobaXrQEQe8cTtUtwDTorfQLJcwfTGckA4cUeBuY',
                    'DPij4Pqx2pMwGVuLsjMfHzwyoBm6YRNnxyYXHPj5BL2L',
                    'pAMMBay6oceH9fJKBRHGP5D4bD4sWpmSwMn52FMfXEA',
                    'FWsW1xNtWscwNmKv6wVsU1iTzRN6wmmk3MjxRP5tT7hz',
                    'TokenkegQfeZyiNwAJbNbGKPFXCWuBvf9Ss623VQ5DA',
                    '148Nv5a6RrR8QUfQJWLW5VBHtx3SDD4QyfvqupUXJsjF',
                  ],
                  authority: '9RAufBfjGQjDfrwxeyKmZWPADHSb8HcoqCdrmpqvCr1g',
                  deactivationSlot: '18446744073709551615',
                  lastExtendedSlot: '330440295',
                  lastExtendedSlotStartIndex: 0,
                },
                type: 'lookupTable',
              },
              program: 'address-lookup-table',
              space: 8248,
            },
            executable: false,
            lamports: 58296960,
            owner: 'AddressLookupTab1e1111111111111111111111111',
            rentEpoch: 18446744073709551615,
            space: 8248,
          },
        ],
      },
    },
  };
  return await mockServer
    .forPost(SOLANA_URL_REGEX_MAINNET)
    .withJsonBodyIncluding({
      method: 'getMultipleAccounts',
    })
    .thenCallback(() => {
      return response;
    });
}

export async function mockSecurityAlertSwap(mockServer: Mockttp) {
  console.log('mockSecurityAlertSwap');
  const response = {
    statusCode: 200,
    json: {
      encoding: 'base64',
      status: 'SUCCESS',
      result: {
        simulation: {
          assets_diff: {
            '3xTPAZxmpwd8GrNEKApaTw6VH4jqJ31WFXUvQzgwhR7c': [
              {
                asset: {
                  type: 'SOL',
                  decimals: 9,
                  logo: 'https://raw.githubusercontent.com/solana-labs/token-list/main/assets/mainnet/So11111111111111111111111111111111111111112/logo.png',
                },
                in: null,
                out: {
                  usd_price: 178.19,
                  summary: 'Lost approximately 178.19$',
                  value: 1.00007001,
                  raw_value: 1000070010,
                },
                asset_type: 'SOL',
              },
              {
                asset: {
                  type: 'TOKEN',
                  name: 'USD Coin',
                  symbol: 'USDC',
                  address: 'EPjFWdd5AufqSSqeM2qN1xzybapC8G4wEGGkZwyTDt1v',
                  decimals: 6,
                  logo: 'https://raw.githubusercontent.com/solana-labs/token-list/main/assets/mainnet/EPjFWdd5AufqSSqeM2qN1xzybapC8G4wEGGkZwyTDt1v/logo.png',
                },
                in: {
                  usd_price: 176.44,
                  summary: 'Gained approximately 176.44$',
                  value: 176.43884,
                  raw_value: 176438840,
                },
                out: null,
                asset_type: 'TOKEN',
              },
            ],
            SoLFiHG9TfgtdUXUjWAxi3LtvYuFyDLVhBWxdMZxyCe: [
              {
                asset: {
                  type: 'TOKEN',
                  name: 'Wrapped SOL',
                  symbol: 'WSOL',
                  address: 'So11111111111111111111111111111111111111112',
                  decimals: 9,
                  logo: 'https://raw.githubusercontent.com/solana-labs/token-list/main/assets/mainnet/So11111111111111111111111111111111111111112/logo.png',
                },
                in: {
                  usd_price: 176.74,
                  summary: 'Gained approximately 176.74$',
                  value: 0.99125,
                  raw_value: 991250000,
                },
                out: null,
                asset_type: 'TOKEN',
              },
              {
                asset: {
                  type: 'TOKEN',
                  name: 'USD Coin',
                  symbol: 'USDC',
                  address: 'EPjFWdd5AufqSSqeM2qN1xzybapC8G4wEGGkZwyTDt1v',
                  decimals: 6,
                  logo: 'https://raw.githubusercontent.com/solana-labs/token-list/main/assets/mainnet/EPjFWdd5AufqSSqeM2qN1xzybapC8G4wEGGkZwyTDt1v/logo.png',
                },
                in: null,
                out: {
                  usd_price: 176.44,
                  summary: 'Lost approximately 176.44$',
                  value: 176.43884,
                  raw_value: 176438840,
                },
                asset_type: 'TOKEN',
              },
            ],
            '4cLUBQKZgCv2AqGXbh8ncGhrDRcicUe3WSDzjgPY2oTA': [
              {
                asset: {
                  type: 'SOL',
                  decimals: 9,
                  logo: 'https://raw.githubusercontent.com/solana-labs/token-list/main/assets/mainnet/So11111111111111111111111111111111111111112/logo.png',
                },
                in: {
                  usd_price: 1.56,
                  summary: 'Gained approximately 1.56$',
                  value: 0.00875,
                  raw_value: 8750000,
                },
                out: null,
                asset_type: 'SOL',
              },
            ],
          },
          delegations: {},
          assets_ownership_diff: {},
          accounts_details: [
            {
              account_address: 'TokenkegQfeZyiNwAJbNbGKPFXCWuBvf9Ss623VQ5DA',
              description: 'Token Program',
              type: 'PROGRAM',
              was_written_to: false,
            },
            {
              account_address: 'ComputeBudget111111111111111111111111111111',
              description: 'Compute Budget',
              type: 'NATIVE_PROGRAM',
              was_written_to: false,
            },
            {
              account_address: 'ATokenGPvbdGVxr1b2hvZbsiqW5xWH25efTNsLJA8knL',
              description: 'Associated Token Account Program',
              type: 'PROGRAM',
              was_written_to: false,
            },
            {
              account_address: '11111111111111111111111111111111',
              description: 'System Program',
              type: 'NATIVE_PROGRAM',
              was_written_to: false,
            },
            {
              account_address: 'SoLFiHG9TfgtdUXUjWAxi3LtvYuFyDLVhBWxdMZxyCe',
              description: 'N/A',
              type: 'PROGRAM',
              was_written_to: false,
            },
            {
              account_address: 'EPjFWdd5AufqSSqeM2qN1xzybapC8G4wEGGkZwyTDt1v',
              description: 'USD Coin Mint Account',
              type: 'FUNGIBLE_MINT_ACCOUNT',
              was_written_to: false,
              name: 'USD Coin',
              symbol: 'USDC',
              logo: 'https://raw.githubusercontent.com/solana-labs/token-list/main/assets/mainnet/EPjFWdd5AufqSSqeM2qN1xzybapC8G4wEGGkZwyTDt1v/logo.png',
            },
            {
              account_address: 'JUP6LkbZbjS1jKKwapdHNy74zcZ3tLUZoi5QNyVTaV4',
              description: 'Jupiter Aggregator v6',
              type: 'PROGRAM',
              was_written_to: false,
            },
            {
              account_address: 'CAPhoEse9xEH95XmdnJjYrZdNCA8xfUWdy3aWymHa1Vj',
              description:
                'PDA owned by SoLFiHG9TfgtdUXUjWAxi3LtvYuFyDLVhBWxdMZxyCe',
              type: 'PDA',
              was_written_to: true,
              owner: 'SoLFiHG9TfgtdUXUjWAxi3LtvYuFyDLVhBWxdMZxyCe',
            },
            {
              account_address: '4cLUBQKZgCv2AqGXbh8ncGhrDRcicUe3WSDzjgPY2oTA',
              description: null,
              type: 'SYSTEM_ACCOUNT',
              was_written_to: true,
            },
            {
              account_address: '3xTPAZxmpwd8GrNEKApaTw6VH4jqJ31WFXUvQzgwhR7c',
              description: null,
              type: 'SYSTEM_ACCOUNT',
              was_written_to: true,
            },
            {
              account_address: 'F77xG4vz2CJeMxxAmFW8pvPx2c5Uk75pksr6Wwx6HFhV',
              description: "USD Coin's ($USDC) Token Account",
              type: 'TOKEN_ACCOUNT',
              was_written_to: true,
              mint_address: 'EPjFWdd5AufqSSqeM2qN1xzybapC8G4wEGGkZwyTDt1v',
              owner_address: '3xTPAZxmpwd8GrNEKApaTw6VH4jqJ31WFXUvQzgwhR7c',
            },
            {
              account_address: 'CTaDZW2LhvHPRnA9JWcZF8R5y2mpkV2RcHAXyEoKLbzp',
              description: "Wrapped SOL's ($WSOL) Token Account",
              type: 'TOKEN_ACCOUNT',
              was_written_to: true,
              mint_address: 'So11111111111111111111111111111111111111112',
              owner_address: 'CAPhoEse9xEH95XmdnJjYrZdNCA8xfUWdy3aWymHa1Vj',
            },
            {
              account_address: 'So11111111111111111111111111111111111111112',
              description: 'Wrapped SOL Mint Account',
              type: 'FUNGIBLE_MINT_ACCOUNT',
              was_written_to: false,
              name: 'Wrapped SOL',
              symbol: 'WSOL',
              logo: 'https://raw.githubusercontent.com/solana-labs/token-list/main/assets/mainnet/So11111111111111111111111111111111111111112/logo.png',
            },
            {
              account_address: 'D8cy77BBepLMngZx6ZukaTff5hCt1HrWyKk3Hnd9oitf',
              description: null,
              type: 'SYSTEM_ACCOUNT',
              was_written_to: false,
            },
            {
              account_address: 'JHVJLsPsbzNW8JP8cPYmrwfzD2M9aHXdFHSjeeCDERu',
              description: "USD Coin's ($USDC) Token Account",
              type: 'TOKEN_ACCOUNT',
              was_written_to: true,
              mint_address: 'EPjFWdd5AufqSSqeM2qN1xzybapC8G4wEGGkZwyTDt1v',
              owner_address: 'CAPhoEse9xEH95XmdnJjYrZdNCA8xfUWdy3aWymHa1Vj',
            },
            {
              account_address: 'BPFLoaderUpgradeab1e11111111111111111111111',
              description: 'BPF Upgradeable Loader',
              type: 'NATIVE_PROGRAM',
              was_written_to: false,
            },
            {
              account_address: 'BPFLoader2111111111111111111111111111111111',
              description: 'BPF Loader 2',
              type: 'NATIVE_PROGRAM',
              was_written_to: false,
            },
            {
              account_address: 'Ffqao4nxSvgaR5kvFz1F718WaxSv6LnNfHuGqFEZ8fzL',
              description: "Wrapped SOL's ($WSOL) Token Account",
              type: 'TOKEN_ACCOUNT',
              was_written_to: true,
              mint_address: 'So11111111111111111111111111111111111111112',
              owner_address: '3xTPAZxmpwd8GrNEKApaTw6VH4jqJ31WFXUvQzgwhR7c',
            },
          ],
          account_summary: {
            account_assets_diff: [
              {
                asset: {
                  type: 'SOL',
                  decimals: 9,
                  logo: 'https://raw.githubusercontent.com/solana-labs/token-list/main/assets/mainnet/So11111111111111111111111111111111111111112/logo.png',
                },
                in: null,
                out: {
                  usd_price: 178.19,
                  summary: 'Lost approximately 178.19$',
                  value: 1.00007001,
                  raw_value: 1000070010,
                },
                asset_type: 'SOL',
              },
              {
                asset: {
                  type: 'TOKEN',
                  name: 'USD Coin',
                  symbol: 'USDC',
                  address: 'EPjFWdd5AufqSSqeM2qN1xzybapC8G4wEGGkZwyTDt1v',
                  decimals: 6,
                  logo: 'https://raw.githubusercontent.com/solana-labs/token-list/main/assets/mainnet/EPjFWdd5AufqSSqeM2qN1xzybapC8G4wEGGkZwyTDt1v/logo.png',
                },
                in: {
                  usd_price: 176.44,
                  summary: 'Gained approximately 176.44$',
                  value: 176.43884,
                  raw_value: 176438840,
                },
                out: null,
                asset_type: 'TOKEN',
              },
            ],
            account_delegations: [],
            account_ownerships_diff: [],
            total_usd_diff: {
              in: 176.44,
              out: 178.19,
              total: -1.76,
            },
            total_usd_exposure: {},
          },
        },
        validation: {
          result_type: 'Benign',
          reason: '',
          features: [],
          extended_features: [],
        },
      },
      error: null,
      error_details: null,
      request_id: '3e978da6-980a-4bdf-81db-0057b937a3c1',
    },
  };
  return await mockServer
    .forPost(SECURITY_ALERT_BRIDGE_URL_REGEX)
    .thenCallback(() => {
      return response;
    });
}

export async function mockPriceApiSpotPriceSwap(mockServer: Mockttp) {
  return await mockServer.forGet(SPOT_PRICE_API).thenCallback(() => {
    return {
      statusCode: 200,
      json: {
        'solana:5eykt4UsFv8P8NJdTREpY1vzqKqZKvdp/token:EPjFWdd5AufqSSqeM2qN1xzybapC8G4wEGGkZwyTDt1v':
          {
            usd: 0.999761,
          },
        'solana:5eykt4UsFv8P8NJdTREpY1vzqKqZKvdp/slip44:501': {
          usd: 168.88,
        },
      },
    };
  });
}

export async function mockBridgeGetTokens(mockServer: Mockttp) {
  return await mockServer.forGet(BRIDGED_TOKEN_LIST_API).thenCallback(() => {
    return {
      statusCode: 200,
      json: [
        {
          address: '0x0000000000000000000000000000000000000000',
          chainId: 1151111081099710,
          assetId: 'solana:5eykt4UsFv8P8NJdTREpY1vzqKqZKvdp/slip44:501',
          symbol: 'SOL',
          decimals: 9,
          name: 'SOL',
          aggregators: [],
          occurrences: 100,
          iconUrl:
            'https://static.cx.metamask.io/api/v2/tokenIcons/assets/solana/5eykt4UsFv8P8NJdTREpY1vzqKqZKvdp/slip44/501.png',
          metadata: {},
        },
        {
          address: '0x0000000000000000000000000000000000000000',
          chainId: 1151111081099710,
          assetId: 'solana:5eykt4UsFv8P8NJdTREpY1vzqKqZKvdp/slip44:501',
          symbol: 'SOL',
          decimals: 9,
          name: 'SOL',
          aggregators: [],
          occurrences: 100,
          iconUrl:
            'https://static.cx.metamask.io/api/v2/tokenIcons/assets/solana/5eykt4UsFv8P8NJdTREpY1vzqKqZKvdp/slip44/501.png',
          metadata: {},
        },
        {
          address: 'EPjFWdd5AufqSSqeM2qN1xzybapC8G4wEGGkZwyTDt1v',
          chainId: 1151111081099710,
          assetId:
            'solana:5eykt4UsFv8P8NJdTREpY1vzqKqZKvdp/token:EPjFWdd5AufqSSqeM2qN1xzybapC8G4wEGGkZwyTDt1v',
          symbol: 'USDC',
          decimals: 6,
          name: 'USD Coin',
          coingeckoId: 'usd-coin',
          aggregators: ['orca', 'jupiter', 'coinGecko', 'lifi'],
          occurrences: 4,
          iconUrl:
            'https://static.cx.metamask.io/api/v2/tokenIcons/assets/solana/5eykt4UsFv8P8NJdTREpY1vzqKqZKvdp/token/EPjFWdd5AufqSSqeM2qN1xzybapC8G4wEGGkZwyTDt1v.png',
          metadata: {},
        },
      ],
    };
  });
}

const featureFlags = {
  refreshRate: 30000,
  maxRefreshCount: 5,
  support: true,
  minimumVersion: '0.0.0',
  chains: {
    '1': { isActiveSrc: true, isActiveDest: true },
    '42161': { isActiveSrc: true, isActiveDest: true },
    '59144': { isActiveSrc: true, isActiveDest: true },
    '1151111081099710': {
      topAssets: [
        'EPjFWdd5AufqSSqeM2qN1xzybapC8G4wEGGkZwyTDt1v', // USDC
        'JUPyiwrYJFskUPiHa7hkeR8VUtAeFoSYbKedZNsDvCN', // Jupiter
        '7vfCXTUXx5WJV5JADk17DUJ4ksgau7utNKj4b963voxsDx8F8k8k3uYw1PDC',
        '3iQL8BFS2vE7mww4ehAqQHAsbmRNCrPxizWAT2Zfyr9y',
        '9zNQRsGLjNKwCUU5Gq5LR8beUCPzQMVMqKAi3SSZh54u',
        'DezXAZ8z7PnrnRJjz3wXBoRgixCa6xjnB7YaB1pPB263',
        'rndrizKT3MK1iimdxRdWabcF7Zg7AR5T4nud4EkHBof',
        '2RBko3xoz56aH69isQMUpzZd9NYHahhwC23A5F3Spkin',
      ],
      isActiveSrc: true,
      isActiveDest: true,
    },
  },
};
export async function withSolanaAccountSnap(
  {
    title,
    showNativeTokenAsMainBalance = true,
    mockGetTransactionSuccess,
    mockGetTransactionFailed,
    mockZeroBalance,
    numberOfAccounts = 1,
    mockSwapUSDtoSOL,
    mockSwapSOLtoUSDC,
    mockSwapWithNoQuotes,
    walletConnect = false,
    dappPaths,
    withProtocolSnap,
    withCustomMocks,
  }: {
    title?: string;
    showNativeTokenAsMainBalance?: boolean;
    numberOfAccounts?: number;
    mockGetTransactionSuccess?: boolean;
    mockGetTransactionFailed?: boolean;
    mockZeroBalance?: boolean;
    sendFailedTransaction?: boolean;
    mockSwapUSDtoSOL?: boolean;
    mockSwapSOLtoUSDC?: boolean;
    mockSwapWithNoQuotes?: boolean;
    walletConnect?: boolean;
    dappPaths?: string[];
    withProtocolSnap?: boolean;
    withCustomMocks?: (
      mockServer: Mockttp,
    ) =>
      | Promise<MockedEndpoint[] | MockedEndpoint>
      | MockedEndpoint[]
      | MockedEndpoint;
  },
  test: (
    driver: Driver,
    mockServer: Mockttp,
    extensionId: string,
  ) => Promise<void>,
) {
  console.log('Starting withSolanaAccountSnap');
  let fixtures = new FixtureBuilder();
  if (!showNativeTokenAsMainBalance) {
    fixtures =
      fixtures.withPreferencesControllerShowNativeTokenAsMainBalanceDisabled();
  }

  await withFixtures(
    {
      fixtures: fixtures.build(),
      title,
      dapp: true,
      manifestFlags: {
        // This flag is used to enable/disable the remote mode for the carousel
        // component, which will impact to the slides count.
        // - If this flag is not set, the slides count will be 4.
        // - If this flag is set, the slides count will be 5.
        remoteFeatureFlags: {
          addSolanaAccount: true,
          bridgeConfig: featureFlags,
        },
      },
      dappPaths,
      testSpecificMock: async (mockServer: Mockttp) => {
        const mockList: MockedEndpoint[] = [];
        mockList.push(await simulateSolanaTransaction(mockServer));
        if (walletConnect) {
          mockList.push(await mockGetTokenAccountsByOwnerDevnet(mockServer));
        } else {
          mockList.push(
            await mockGetTokenAccountsTokenProgramSwaps(mockServer),
          );
          mockList.push(
            await mockGetTokenAccountsTokenProgram2022Swaps(mockServer),
          );
        }
        mockList.push(await mockGetMultipleAccounts(mockServer));
        if (mockGetTransactionSuccess) {
          console.log('mockGetTransactionSuccess');
          mockList.push(await mockSendSolanaTransaction(mockServer));
          mockList.push(await mockGetSuccessSignaturesForAddress(mockServer));
          mockList.push(await mockGetSuccessTransaction(mockServer));
        }
        if (mockGetTransactionFailed) {
          console.log('mockGetTransactionFailed');
          mockList.push(await mockSendSolanaFailedTransaction(mockServer));
          mockList.push(await mockGetFailedSignaturesForAddress(mockServer));
          mockList.push(await mockGetFailedTransaction(mockServer));
        }

        mockList.push(
          await mockSolanaBalanceQuote(mockServer, mockZeroBalance),
        );
        mockList.push(
          await mockGetMinimumBalanceForRentExemption(mockServer),
          await mockMultiCoinPrice(mockServer),
          await mockGetLatestBlockhash(mockServer),
          await mockGetFeeForMessage(mockServer),
          await mockPriceApiSpotPrice(mockServer),
          await mockPriceApiExchangeRates(mockServer),
          await mockClientSideDetectionApi(mockServer),
          await mockPhishingDetectionApi(mockServer),
          await mockGetTokenAccountInfo(mockServer),
          await mockTokenApiMainnetTest(mockServer),
          await mockAccountsApi(mockServer),
          await mockGetMultipleAccounts(mockServer),
        );

        if (mockSwapWithNoQuotes) {
          mockList.push(await mockBridgeGetTokens(mockServer));
          mockList.push(await mockNoQuotesAvailable(mockServer));
        }
        if (mockSwapUSDtoSOL) {
          mockList.push(
            ...[
              await mockQuoteFromUSDCtoSOL(mockServer),
              await mockSendSwapSolanaTransaction(mockServer),
              await mockGetUSDCSOLTransaction(mockServer),
              await mockSecurityAlertSwap(mockServer),
              await mockGetSignaturesSuccessSwap(mockServer),
              await mockBridgeGetTokens(mockServer),
              await mockPriceApiSpotPriceSwap(mockServer),
              // await mockTopAssetsSolana(mockServer),
            ],
          );
        }
        if (mockSwapSOLtoUSDC) {
          mockList.push(
            ...[
              await mockQuoteFromSoltoUSDC(mockServer),
              await mockSwapSolToUsdcTransaction(mockServer),
              await mockGetSOLUSDCTransaction(mockServer),
              await mockSecurityAlertSwap(mockServer),
              await mockGetSignaturesSuccessSwap(mockServer),
              await mockBridgeGetTokens(mockServer),
              await mockPriceApiSpotPriceSwap(mockServer),
              // await mockTopAssetsSolana(mockServer),
            ],
          );
        }

        if (withProtocolSnap) {
          mockList.push(await mockProtocolSnap(mockServer));
        }

<<<<<<< HEAD
=======
        if (withCustomMocks) {
          const customMocksResult = await withCustomMocks(mockServer);
          if (customMocksResult) {
            if (Array.isArray(customMocksResult)) {
              mockList.push(...customMocksResult.filter((m) => m));
            } else {
              mockList.push(customMocksResult);
            }
          }
        }
>>>>>>> b81d8fad
        return mockList;
      },
      ignoredConsoleErrors: [
        'SES_UNHANDLED_REJECTION: 0, never, undefined, index, Array(1)',
        'SES_UNHANDLED_REJECTION: 1, never, undefined, index, Array(1)',
        'No custom network client was found with the ID',
        'No Infura network client was found with the ID "linea-mainnet"',
      ],
    },
    async ({
      driver,
      mockServer,
      extensionId,
    }: {
      driver: Driver;
      mockServer: Mockttp;
      extensionId: string;
    }) => {
      await loginWithoutBalanceValidation(driver);
      const headerComponent = new HeaderNavbar(driver);
      const accountListPage = new AccountListPage(driver);

      for (let i = 1; i <= numberOfAccounts; i++) {
        await headerComponent.openAccountMenu();
        await accountListPage.addAccount({
          accountType: ACCOUNT_TYPE.Solana,
          accountName: `Solana ${i}`,
        });
        await headerComponent.check_accountLabel(`Solana ${i}`);
      }

      if (numberOfAccounts > 0) {
        await headerComponent.check_accountLabel(`Solana ${numberOfAccounts}`);
      }

      await driver.delay(regularDelayMs); // workaround to avoid flakiness
      await test(driver, mockServer, extensionId);
    },
  );
}<|MERGE_RESOLUTION|>--- conflicted
+++ resolved
@@ -2181,9 +2181,6 @@
         if (withProtocolSnap) {
           mockList.push(await mockProtocolSnap(mockServer));
         }
-
-<<<<<<< HEAD
-=======
         if (withCustomMocks) {
           const customMocksResult = await withCustomMocks(mockServer);
           if (customMocksResult) {
@@ -2194,7 +2191,6 @@
             }
           }
         }
->>>>>>> b81d8fad
         return mockList;
       },
       ignoredConsoleErrors: [
