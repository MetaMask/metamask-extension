/* eslint-disable @typescript-eslint/no-loss-of-precision */
import * as fs from 'fs/promises';
import { Mockttp, MockedEndpoint } from 'mockttp';
import { regularDelayMs, withFixtures } from '../../helpers';
import { Driver } from '../../webdriver/driver';
import HeaderNavbar from '../../page-objects/pages/header-navbar';
import AccountListPage from '../../page-objects/pages/account-list-page';
import FixtureBuilder from '../../fixture-builder';
import { ACCOUNT_TYPE } from '../../constants';
import { loginWithoutBalanceValidation } from '../../page-objects/flows/login.flow';
import { mockProtocolSnap } from '../../mock-response-data/snaps/snap-binary-mocks';
import { mockTokensEthereum } from '../bridge/bridge-test-utils';
import { toggleStxSetting } from '../../page-objects/flows/toggle-stx-setting.flow';

const SOLANA_URL_REGEX_MAINNET =
  /^https:\/\/solana-(mainnet|devnet)\.infura\.io\/v3*/u;
const SOLANA_URL_REGEX_DEVNET = /^https:\/\/solana-devnet\.infura\.io\/v3\/.*/u;
const SPOT_PRICE_API =
  /^https:\/\/price\.api\.cx\.metamask\.io\/v[1-9]\/spot-prices/u;
const ETHEREUM_SPOT_PRICE_API = ( chain: string ) => new RegExp(`https://price\\.api\\.cx\\.metamask\\.io\\/v[1-9]/chains/${chain}/spot-prices`);
const SOLANA_EXCHANGE_RATES_PRICE_API =
  /^https:\/\/price\.api\.cx\.metamask\.io\/v[1-9]\/exchange-rates\/fiat/u;
const SOLANA_STATIC_TOKEN_IMAGE_REGEX_MAINNET =
  /^https:\/\/static\.cx\.metamask\.io\/api\/v2\/tokenIcons\/assets\/solana\/5eykt4UsFv8P8NJdTREpY1vzqKqZKvdp/u;
const SOLANA_BITCOIN_MIN_API =
  /^https:\/\/min-api\.cryptocompare\.com\/data\/pricemulti/u;
export const TOKEN_API_ASSETS =
  /^https:\/\/tokens\.api\.cx\.metamask\.io\/v3\/assets/u;
export const TOKEN_API_TOKENS =
  /^https:\/\/token\.api\.cx\.metamask\.io\/tokens\/1/u;
export const METAMASK_PHISHING_DETECTION_API =
  /^https:\/\/phishing-detection\.api\.cx\.metamask\.io\/$/u;
export const METAMASK_CLIENT_SIDE_DETECTION_REGEX =
  /^https:\/\/client-side-detection\.api\.cx\.metamask\.io\/$/u;
export const ACCOUNTS_API =
  /^https:\/\/accounts\.api\.cx\.metamask\.io\/v[1-9]\/accounts\/0x5cfe73b6021e818b776b421b1c4db2474086a7e1\/balances/u;
export const BRIDGE_TX_STATUS =
  /^https:\/\/bridge\.(api|dev-api)\.cx\.metamask\.io\/getTxStatus/u;
export const BRIDGED_TOKEN_LIST_API =
  /^https:\/\/bridge\.(api|dev-api)\.cx\.metamask\.io\/getTokens/u;
export const SWAP_API_ETHEREUM_TOP_ASSETS =
  /^https:\/\/swap\.api\.cx\.metamask\.io\/networks\/1\/top-assets/u;
export const BRIDGE_GET_QUOTE_API =
  /^https:\/\/bridge\.(api|dev-api)\.cx\.metamask\.io\/getQuote/u;

export const ETHEREUM_MAINNET_REGEX =   /^https:\/\/mainnet\.infura\.io\/v3*/u;

export const SECURITY_ALERT_BRIDGE_URL_REGEX =
  /^https:\/\/security-alerts\.api\.cx\.metamask\.io\/solana\/message\/scan/u;

export const TRANSACTION_API = (network: string, method: string) => new RegExp(`https://transaction\\.api\\.cx\\.metamask\\.io/networks/${network}/${method}`);

export const SOLANA_TOKEN_PROGRAM =
  'TokenkegQfeZyiNwAJbNbGKPFXCWuBvf9Ss623VQ5DA';
export enum SendFlowPlaceHolders {
  AMOUNT = 'Enter amount to send',
  RECIPIENT = 'Enter receiving address',
  LOADING = 'Preparing transaction',
}

export const SIMPLEHASH_URL = 'https://api.simplehash.com';

export const SOLANA_DEVNET_URL = 'https://solana-devnet.infura.io/v3/';


export const SOL_BALANCE = 50000000000;

// https://docs.anza.xyz/implemented-proposals/rent#two-tiered-rent-regime
export const MINIMUM_BALANCE_FOR_RENT_EXEMPTION = 890880; // = 0.00089088 SOL

export const SOL_TO_USD_RATE = 225.88;

export const USD_BALANCE = SOL_BALANCE * SOL_TO_USD_RATE;

export const LAMPORTS_PER_SOL = 1_000_000_000;

export const commonSolanaAddress =
  '3xTPAZxmpwd8GrNEKApaTw6VH4jqJ31WFXUvQzgwhR7c'; // Disclaimer: This account is intended solely for testing purposes. Do not use or trade any tokens associated with this account in production or live environments.

export const commonSolanaTxConfirmedDetailsFixture = {
  status: 'Confirmed',
  amount: '0.00708 SOL',
  networkFee: '0.000005 SOL',
  fromAddress: 'HH9ZzgQvSVmznKcRfwHuEphuxk7zU5f92CkXFDQfVJcq',
  toAddress: '4tE76eixEgyJDrdykdWJR1XBkzUk4cLMvqjR2xVJUxer',
  txHash:
    '3AcYfpsSaFYogY4Y4YN77MkhDgVBEgUe1vuEeqKnCMm5udTrFCyw9w17mNM8DUnHnQD2VHRFeipMUb27Q3iqMQJr',
};

export const commonSolanaTxFailedDetailsFixture = {
  status: 'Failed',
  amount: '0.000000005 SOL',
  networkFee: '-0.000005',
  fromAddress: 's3zTLVvDbrBzbQ36sr2Z4xrzpRHFv3noWChbNi6vcjr',
  toAddress: 'AL9Z5JgZdeCKnaYg6jduy9PQGzo3moo7vZYVSTJwnSEq',
  txHash:
    '3dcsK2iXLKHqb5v3bboQvvd7LScajnXENhhxeje2tn3cgQ9e4YJZc7h5QFRypTmYwccAzy4DUskt6R9mXib3Tu1D',
};

async function readResponseJsonFile(fileName: string): Promise<object> {
  try {
    const fileContents = await fs.readFile(
      `test/e2e/tests/solana/mocks/${fileName}`,
      'utf-8',
    );
    const jsonObject = JSON.parse(fileContents);
    return jsonObject;
  } catch (error: unknown) {
    if (error instanceof Error) {
      throw new Error(`Failed to read or parse JSON file: ${error.message}`);
    }
    throw new Error('Failed to read or parse JSON file');
  }
}

export async function mockEthCall(mockServer: Mockttp) {
  const response = await readResponseJsonFile('bridge/ethCall.json');

  return await mockServer.forPost(ETHEREUM_MAINNET_REGEX).withBodyIncluding('eth_call').thenCallback(() => {
    return {
      statusCode: 200,
      json: response,
    };
  });
}

export async function mockEthGetCode(mockServer: Mockttp) {
  const response = await readResponseJsonFile('bridge/ethGetCode.json');

  return await mockServer.forPost(ETHEREUM_MAINNET_REGEX).withBodyIncluding('eth_getCode').thenCallback(() => {
    return {
      statusCode: 200,
      json: response,
    };
  });
}

export async function mockEthSendRawTransaction(mockServer: Mockttp) {
  const response = await readResponseJsonFile('bridge/ethSendRawTransaction.json');

  return await mockServer.forPost(ETHEREUM_MAINNET_REGEX).withBodyIncluding('eth_sendRawTransaction').thenCallback(() => {
    return {
      statusCode: 200,
      json: response,
    };
  });
}

export async function mockEthGetTransactionReceipt(mockServer: Mockttp) {
  const response = await readResponseJsonFile('bridge/ethGetTransactionReceipt.json');

  return await mockServer.forPost(ETHEREUM_MAINNET_REGEX).withBodyIncluding('eth_getTransactionReceipt').thenCallback(() => {
    return {
      statusCode: 200,
      json: response,
    };
  });
}

export async function mockEthGetTransactionCount(mockServer: Mockttp) {
  return await mockServer.forPost(ETHEREUM_MAINNET_REGEX).withBodyIncluding('eth_getTransactionCount').thenCallback(() => {
    return {
      statusCode: 200,
      json: {
        jsonrpc:"2.0",
        id:"ea9d7cc8-c6a2-4268-8bb7-df8abc5d199e",
        result:"0x01"
      }
    };
  });
}

/*export async function mockAccountsApiBridgeSolToEth(mockServer: Mockttp) {
  const response = await readResponseJsonFile('bridge/bridgeSolToEthAccountsApi.json');
  return await mockServer.forGet(ACCOUNTS_API).thenCallback(() => {
    return {
      statusCode: 200,
      json: response,
    };
  });
}*/

export async function mockAccountsApiBalanceEth(mockServer: Mockttp) {
  const response = await readResponseJsonFile('bridge/ethAccountPositiveBalance.json');
  return await mockServer.forGet(ACCOUNTS_API).thenCallback(() => {
    return {
      statusCode: 200,
      json: response,
    };
  });
}

export async function mockAccountsApi(mockServer: Mockttp) {
  const response = {
    pageInfo: {
      count: 0,
      cursor: null,
      hasNextPage: false,
    },
    data: [],
    unprocessedNetworks: [],
  };
  return await mockServer
    .forGet(ACCOUNTS_API)
    .withQuery({
      networks: '0x1,0x89,0x38,0xe708,0x2105,0xa,0xa4b1,0x82750',
    })
    .thenCallback(() => {
      return {
        statusCode: 200,
        json: response,
      };
    });
}

export async function mockClientSideDetectionApi(mockServer: Mockttp) {
  return await mockServer
    .forPost(METAMASK_CLIENT_SIDE_DETECTION_REGEX)
    .thenCallback(() => {
      return {
        statusCode: 200,
        json: {
          recentlyAdded: [
            '4479785186623bfab0f5cb3ab40c5ea69722ff7a3a37e82f48a8b7704bc1e5c9',
            '102979a759f49e65e27d610f8daf54f1f17e78d8cc7f32526ba04b36c372af0b',
          ],
          recentlyRemoved: [],
          lastFetchedAt: '2025-02-18T11:08:02Z',
        },
      };
    });
}

export async function mockPhishingDetectionApi(mockServer: Mockttp) {
  console.log('mockPhishingDetectionApi');
  return await mockServer
    .forPost(METAMASK_PHISHING_DETECTION_API)
    .thenCallback(() => {
      return {
        statusCode: 200,
        json: [],
      };
    });
}

export async function mockPriceApiSpotPriceSolanaEthBridge(mockServer: Mockttp) {
  const response = await readResponseJsonFile('bridge/spotPriceSolanaBridge.json');
  return await mockServer
    .forGet('https://price.api.cx.metamask.io/v3/spot-prices')
    .withQuery({
      assetIds:
        'solana%3A5eykt4UsFv8P8NJdTREpY1vzqKqZKvdp%2Fslip44%3A501',
      vsCurrency: 'usd',
    })
    .thenCallback(() => {
      return {
        statusCode: 200,
        json: response,
      };
    });
}

export async function mockPriceApiSpotPriceSolanaEthMarketDataBridge(mockServer: Mockttp) {
  const response = await readResponseJsonFile('bridge/spotPriceSolanaBridgeMarketData.json');
  return await mockServer
    .forGet('https://price.api.cx.metamask.io/v3/spot-prices')
    .withQuery({
      tokenAddresses:
        '0x0000000000000000000000000000000000000000,0xA0b86991c6218b36c1d19D4a2e9Eb0cE3606eB48,0xc5f0f7b66764F6ec8C8Dff7BA683102295E16409,0xdAC17F958D2ee523a2206206994597C13D831ec7',
      vsCurrency: 'ETH',
      includeMarketData: 'true',
    })
    .thenCallback(() => {
      return {
        statusCode: 200,
        json: response,
      };
    });
}

export async function mockPriceApiSpotPriceSolanaUsdc(mockServer: Mockttp) {
  const response = await readResponseJsonFile('priceApiSpotSolanaUsdc.json');
  return await mockServer
    .forGet('https://price.api.cx.metamask.io/v3/spot-prices')
    .withQuery({
      assetIds:
        'solana%35eykt4UsFv8P8NJdTREpY1vzqKqZKvdp%2token%3EPjFWdd5AufqSSqeM2qN1xzybapC8G4wEGGkZwyTDt1v',
      vsCurrency: 'usd',
      includeMarketData: 'true',
    })
    .thenCallback(() => {
      return {
        statusCode: 200,
        json: response,
      };
    });
}

export async function mockEthereumTopAssets(mockServer: Mockttp) {
  const response = await readResponseJsonFile('bridge/bridgeEthTopAssets.json');
  return await mockServer.forGet(SWAP_API_ETHEREUM_TOP_ASSETS).thenCallback(() => {
    return {
      statusCode: 200,
      json: response,
    };
  });
}

export async function mockGetTokensByChainId(mockServer: Mockttp, chainId: number) {
  const response = chainId === 1 ? await readResponseJsonFile('bridge/bridgeEthGetTokens.json') : await readResponseJsonFile('bridge/bridgeSolanaGetTokens.json');
  return await mockServer.forGet(BRIDGED_TOKEN_LIST_API).thenCallback(() => {
    return {
      statusCode: 200,
      json: response,
    };
  });
}

export async function mockPriceApiSpotPrice(mockServer: Mockttp) {
  return await mockServer.forGet(SPOT_PRICE_API).thenCallback(() => {
    return {
      statusCode: 200,
      json: {
        'solana:5eykt4UsFv8P8NJdTREpY1vzqKqZKvdp/slip44:501': {
          id: 'solana',
          price: 112.87,
          marketCap: 58245152246,
          allTimeHigh: 293.31,
          allTimeLow: 0.500801,
          totalVolume: 6991628445,
          high1d: 119.85,
          low1d: 105.87,
          circulatingSupply: 515615042.5147497,
          dilutedMarketCap: 67566552200,
          marketCapPercentChange1d: 6.43259,
          priceChange1d: 6.91,
          pricePercentChange1h: -0.10747351712871725,
          pricePercentChange1d: 6.517062579985171,
          pricePercentChange7d: -1.2651850097746231,
          pricePercentChange14d: -17.42211401987578,
          pricePercentChange30d: -7.317068682545842,
          pricePercentChange200d: -22.09390252653303,
          pricePercentChange1y: -31.856951873653344,
        },
        'solana:5eykt4UsFv8P8NJdTREpY1vzqKqZKvdp/token:2zMMhcVQEXDtdE6vsFS7S7D5oUodfJHE8vd1gnBouauv':
          {
            id: 'usd-coin',
            price: 0.9999,
            marketCap: 59878237545,
            allTimeHigh: 1.17,
            allTimeLow: 0.877647,
            totalVolume: 15910794136,
            high1d: 1.001,
            low1d: 0.999781,
            circulatingSupply: 59884477611.62816,
            dilutedMarketCap: 59993084685,
            marketCapPercentChange1d: -0.54935,
            priceChange1d: -0.00000967395266227,
            pricePercentChange1h: -0.0036230127807169886,
            pricePercentChange1d: -0.0009674830537401128,
            pricePercentChange7d: -0.0040353282511238105,
            pricePercentChange14d: 0.008577550625780632,
            pricePercentChange30d: 0.004483705121822349,
            pricePercentChange200d: 0.029482859180996183,
            pricePercentChange1y: -0.11068819291624574,
          },
      },
    };
  });
}

export async function mockPriceApiExchangeRates(mockServer: Mockttp) {
  console.log('mockPriceApiExchangeRates');
  const response = {
    statusCode: 200,
    json: {
      usd: {
        name: 'US Dollar',
        ticker: 'usd',
        value: 1,
        currencyType: 'fiat',
      },
      eur: {
        name: 'Euro',
        ticker: 'eur',
        value: 0.9563709966805755,
        currencyType: 'fiat',
      },
      gbp: {
        name: 'British Pound Sterling',
        ticker: 'gbp',
        value: 0.7925789957213786,
        currencyType: 'fiat',
      },
    },
  };
  return await mockServer
    .forGet(SOLANA_EXCHANGE_RATES_PRICE_API)
    .thenCallback(() => {
      return response;
    });
}

export async function mockStaticMetamaskTokenIconMainnet(mockServer: Mockttp) {
  console.log('mockStaticMetamaskTokenIcon');
  return await mockServer
    .forGet(SOLANA_STATIC_TOKEN_IMAGE_REGEX_MAINNET)
    .thenCallback(() => {
      return {
        statusCode: 200,
      };
    });
}

export async function mockTokenApiMainnetTest(mockServer: Mockttp) {
  console.log('mockTokenApi');
  const response = {
    statusCode: 200,
    json: [
      {
        decimals: 9,
        assetId: 'solana:5eykt4UsFv8P8NJdTREpY1vzqKqZKvdp/slip44:501',
        name: 'Solana',
        symbol: 'SOL',
      },
      {
        decimals: 6,
        assetId:
          'solana:5eykt4UsFv8P8NJdTREpY1vzqKqZKvdp/token:2RBko3xoz56aH69isQMUpzZd9NYHahhwC23A5F3Spkin',
        name: 'PUMPKIN',
        symbol: 'PKIN',
      },
      {
        decimals: 6,
        assetId:
          'solana:5eykt4UsFv8P8NJdTREpY1vzqKqZKvdp/token:EPjFWdd5AufqSSqeM2qN1xzybapC8G4wEGGkZwyTDt1v',
        name: 'USDC',
        symbol: 'USDC',
      },
    ],
  };
  return await mockServer.forGet(TOKEN_API_ASSETS).thenCallback(() => {
    return response;
  });
}

export async function mockTokenApiMainnet(mockServer: Mockttp) {
  console.log('mockTokenApi');
  const response = {
    statusCode: 200,
    json: [
      {
        decimals: 9,
        assetId: 'solana:5eykt4UsFv8P8NJdTREpY1vzqKqZKvdp/slip44:501',
        name: 'Solana',
        symbol: 'SOL',
      },
      {
        decimals: 6,
        assetId:
          'solana:5eykt4UsFv8P8NJdTREpY1vzqKqZKvdp/token:2RBko3xoz56aH69isQMUpzZd9NYHahhwC23A5F3Spkin',
        name: 'PUMPKIN',
        symbol: 'PKIN',
      },
    ],
  };
  return await mockServer.forGet(TOKEN_API_ASSETS).thenCallback(() => {
    return response;
  });
}

export async function mockMultiCoinPrice(mockServer: Mockttp) {
  return await mockServer.forGet(SOLANA_BITCOIN_MIN_API).thenCallback(() => {
    return {
      statusCode: 200,
      json: {
        BTC: {
          USD: 96155.06,
        },
        SOL: {
          USD: 180.5,
        },
      },
    };
  });
}

export async function mockSolanaBalanceQuote(
  mockServer: Mockttp,
  mockZeroBalance: boolean = false,
) {
  const response = {
    statusCode: 200,
    json: {
      id: '1337',
      jsonrpc: '2.0',
      result: {
        context: {
          apiVersion: '2.0.18',
          slot: 308460925,
        },
        value: mockZeroBalance ? 0 : SOL_BALANCE,
      },
    },
  };
  return await mockServer
    .forPost(SOLANA_URL_REGEX_MAINNET)
    .withJsonBodyIncluding({
      method: 'getBalance',
    })
    .thenCallback(() => {
      return response;
    });
}

export async function mockGetMinimumBalanceForRentExemption(
  mockServer: Mockttp,
) {
  return await mockServer
    .forPost(SOLANA_URL_REGEX_MAINNET)
    .withJsonBodyIncluding({
      method: 'getMinimumBalanceForRentExemption',
    })
    .thenCallback(() => {
      return {
        statusCode: 200,
        json: {
          id: '1337',
          jsonrpc: '2.0',
          result: MINIMUM_BALANCE_FOR_RENT_EXEMPTION,
        },
      };
    });
}

export async function simulateSolanaTransactionFailed(mockServer: Mockttp) {
  const response = {
    statusCode: 200,
    json: {
      result: {
        id: '1337',
        jsonrpc: '2.0',
        result: {
          context: {
            slot: 12345678,
          },
          value: {
            err: {
              InstructionError: [
                1,
                {
                  Custom: 1,
                },
              ],
            },
            logs: [
              'Program 11111111111111111111111111111111 invoke [1]',
              'Program 11111111111111111111111111111111 failed: custom program error: 0x1',
            ],
            accounts: null,
            unitsConsumed: 200000,
          },
        },
      },
    },
  };

  return await mockServer
    .forPost(SOLANA_URL_REGEX_MAINNET)
    .withJsonBodyIncluding({
      method: 'simulateTransaction',
    })
    .thenCallback(() => {
      return response;
    });
}

export async function simulateSolanaTransaction(
  mockServer: Mockttp,
  isNative: boolean = true,
) {
  const response = isNative
    ? {
        statusCode: 200,
        json: {
          id: '1337',
          jsonrpc: '2.0',
          result: {
            context: {
              apiVersion: '2.0.21',
              slot: 318191894,
            },
            value: {
              accounts: null,
              err: null,
              innerInstructions: null,
              logs: [
                'Program TokenkegQfeZyiNwAJbNbGKPFXCWuBvf9Ss623VQ5DA invoke [1]',
                'Program log: Instruction: Transfer',
                'Program TokenkegQfeZyiNwAJbNbGKPFXCWuBvf9Ss623VQ5DA consumed 4644 of 1400000 compute units',
                'Program TokenkegQfeZyiNwAJbNbGKPFXCWuBvf9Ss623VQ5DA success',
                'Program ComputeBudget111111111111111111111111111111 invoke [1]',
                'Program ComputeBudget111111111111111111111111111111 success',
              ],
              replacementBlockhash: {
                blockhash: '2xWVC3snr4U29m8Rhio9HMmPaYNAQPrRn1bXjB1BJFuM',
                lastValidBlockHeight: 296475563,
              },
              returnData: null,
              unitsConsumed: 4794,
            },
          },
        },
      }
    : {
        statusCode: 200,
        json: {
          result: {
            value: {
              accounts: null,
              err: null,
              innerInstructions: null,
              logs: [
                'Program TokenkegQfeZyiNwAJbNbGKPFXCWuBvf9Ss623VQ5DA invoke [1]',
                'Program log: Instruction: Transfer',
                'Program TokenkegQfeZyiNwAJbNbGKPFXCWuBvf9Ss623VQ5DA consumed 4644 of 1400000 compute units',
                'Program TokenkegQfeZyiNwAJbNbGKPFXCWuBvf9Ss623VQ5DA success',
                'Program ComputeBudget111111111111111111111111111111 invoke [1]',
                'Program ComputeBudget111111111111111111111111111111 success',
              ],
              replacementBlockhash: {
                blockhash: '8geweh6EzwMCZBSwPuPjY7mUSC9YePtvRJ42dcsrGyRj',
                lastValidBlockHeight: 295648133,
              },
              returnData: null,
              unitsConsumed: 4794,
            },
          },
        },
      };
  return await mockServer
    .forPost(SOLANA_URL_REGEX_MAINNET)
    .withJsonBodyIncluding({
      method: 'simulateTransaction',
    })
    .thenCallback(() => {
      return response;
    });
}
export async function mockGetFailedTransaction(mockServer: Mockttp) {
  console.log('mockGetFailedTransaction');
  const response = {
    statusCode: 200,
    json: {
      id: '1337',
      jsonrpc: '2.0',
      result: {
        blockTime: 1741612022,
        meta: {
          computeUnitsConsumed: 6654,
          err: {
            InstructionError: [
              1,
              {
                Custom: 6003,
              },
            ],
          },
          fee: 5000,
          innerInstructions: [],
          loadedAddresses: {
            readonly: [],
            writable: [],
          },
          logMessages: [],
          postBalances: [
            14290605326, 49054080, 2616960, 1141440, 0, 0, 1141440, 1,
          ],
          postTokenBalances: [],
          preBalances: [
            14290610326, 49054080, 2616960, 1141440, 0, 0, 1141440, 1,
          ],
          preTokenBalances: [],
          rewards: [],
          status: {
            Err: {
              InstructionError: [
                1,
                {
                  Custom: 6003,
                },
              ],
            },
          },
        },
        slot: 325836308,
        transaction: {
          message: {
            accountKeys: [
              'D5shgkAbSHH1VGDybY5bEbgbvvCMbop4u5WKTKxb3cFq',
              'A3FsKE2XRcVadCp4gjeYb8BJoVaDiVFLbdaM5nvZpUZJ',
              'F6rApkRBD31K6zZrwXt8aQrRKwzbZqCMH2vbMvBgftPX',
              'HEvSKofvBgfaexv23kMabbYqxasxU3mQ4ibBMEmJWHny',
              '38cqxKympqDkL7KDQM6CgJJ3uCvNvDTCHN6vSZAhHCRG',
              'Sysvar1nstructions1111111111111111111111111',
              'cjg3oHmg9uuPsP8D6g29NWvhySJkdYdAo9D25PRbKXJ',
              'ComputeBudget111111111111111111111111111111',
            ],
            header: {
              numReadonlySignedAccounts: 0,
              numReadonlyUnsignedAccounts: 5,
              numRequiredSignatures: 1,
            },
            instructions: [],
            recentBlockhash: '7s7d5NA26LQyEc34egMDbUFVub3gE5XSDrC1AunVmabY',
          },
          signatures: [
            '3dcsK2iXLKHqb5v3bboQvvd7LScajnXENhhxeje2tn3cgQ9e4YJZc7h5QFRypTmYwccAzy4DUskt6R9mXib3Tu1D',
          ],
        },
        version: 'legacy',
      },
    },
  };

  return await mockServer
    .forPost(SOLANA_URL_REGEX_MAINNET)
    .withBodyIncluding('getTransaction')
    .thenCallback(() => {
      return response;
    });
}

export async function mockGetSuccessTransaction(mockServer: Mockttp) {
  const succededTransaction = await readResponseJsonFile(
    'succeededTransaction.json',
  );
  const response = {
    statusCode: 200,
    json: succededTransaction,
  };

  return await mockServer
    .forPost(SOLANA_URL_REGEX_MAINNET)
    .withBodyIncluding('getTransaction')
    .thenCallback(() => {
      return response;
    });
}

export async function mockGetSolToEthTransaction(mockServer: Mockttp) {
  const bridgeTransaction = await readResponseJsonFile(
    'bridge/solToEthTransaction.json',
  );
  const response = {
    statusCode: 200,
    json: bridgeTransaction,
  };

  return await mockServer
    .forPost(SOLANA_URL_REGEX_MAINNET)
    .withBodyIncluding('getTransaction')
    .thenCallback(() => {
      return response;
    });
}

export async function mockGetEthToSolTransaction(mockServer: Mockttp) {
  const bridgeTransaction = await readResponseJsonFile(
    'bridge/ethToSolTransaction.json',
  );
  const response = {
    statusCode: 200,
    json: bridgeTransaction,
  };

  return await mockServer
    .forPost(SOLANA_URL_REGEX_MAINNET)
    .withBodyIncluding('getTransaction')
    .thenCallback(() => {
      return response;
    });
}

export async function mockGetLatestBlockhash(mockServer: Mockttp) {
  const response = {
    statusCode: 200,
    json: {
      id: '1337',
      jsonrpc: '2.0',
      result: {
        context: {
          apiVersion: '2.0.18',
          slot: 308460925,
        },
        value: {
          blockhash: '6E9FiVcuvavWyKTfYC7N9ezJWkNgJVQsroDTHvqApncg',
          lastValidBlockHeight: 341034515,
        },
      },
    },
  };
  return await mockServer
    .forPost(SOLANA_URL_REGEX_MAINNET)
    .withJsonBodyIncluding({
      method: 'getLatestBlockhash',
    })
    .thenCallback(() => {
      return response;
    });
}

export async function mockGetFailedSignaturesForAddress(mockServer: Mockttp) {
  console.log('mockGetFailedSignaturesForAddress');
  return await mockServer
    .forPost(SOLANA_URL_REGEX_MAINNET)
    .withBodyIncluding('getSignaturesForAddress')
    .thenCallback(() => {
      return {
        statusCode: 200,
        json: {
          id: '1337',
          jsonrpc: '2.0',
          result: [
            {
              blockTime: 1739973211,
              confirmationStatus: 'finalized',
              err: {
                InstructionError: [0, 'CustomError'],
              },
              memo: null,
              signature:
                '3AcYfpsSaFYogY4Y4YN77MkhDgVBEgUe1vuEeqKnCMm5udTrFCyw9w17mNM8DUnHnQD2VHRFeipMUb27Q3iqMQJr',
              slot: 321700491,
            },
          ],
        },
      };
    });
}

export async function mockGetSuccessSignaturesForAddress(mockServer: Mockttp, signature = '3AcYfpsSaFYogY4Y4YN77MkhDgVBEgUe1vuEeqKnCMm5udTrFCyw9w17mNM8DUnHnQD2VHRFeipMUb27Q3iqMQJr') {
  console.log('mockGetSuccessSignaturesForAddress');
  return await mockServer
    .forPost(SOLANA_URL_REGEX_MAINNET)
    .withBodyIncluding('getSignaturesForAddress')
    .thenCallback(() => {
      return {
        statusCode: 200,
        json: {
          id: '1337',
          jsonrpc: '2.0',
          result: [
            {
              blockTime: 1739973211,
              confirmationStatus: 'finalized',
              err: null,
              memo: null,
              signature: signature,
              slot: 321700491,
            },
          ],
        },
      };
    });
}

export async function mockGetSuccessSignaturesForBridge(mockServer: Mockttp) {
  console.log('mockGetSuccessSignaturesForBridge');
  return await mockServer
    .forPost(SOLANA_URL_REGEX_MAINNET)
    .withBodyIncluding('getSignaturesForAddress')
    .thenCallback(() => {
      return {
        statusCode: 200,
        json: {
          id: '1337',
          jsonrpc: '2.0',
          result: [
            {
              blockTime: 1748277595,
              confirmationStatus: 'finalized',
              err: null,
              memo: '[66] 0x6320fa51e6aaa93f522013db85b1ee724ab9f4c77b8230902c8eff9568951be8',
              signature:
                '2fwnBMKmGJ86uagQ9NEAyUfWeCrvTDn5WiZtiB8AFVtf1RiSaNmyfTxBw8Un7G5BRpoXACzvfhohyxCsCXhJWBJp',
              slot: 342622364,
            },
          ],
        },
      };
    });
}

export async function mockSendSolanaFailedTransaction(mockServer: Mockttp) {
  const response = {
    statusCode: 200,
    json: {
      id: '1337',
      jsonrpc: '2.0',
      error: {
        code: -32002,
        message:
          'Transaction simulation failed: Error processing Instruction 0: custom program error: 0x1',
        data: {
          accounts: null,
          err: {
            InstructionError: [
              0,
              {
                Custom: 1,
              },
            ],
          },
          logs: [
            'Program 11111111111111111111111111111111 invoke [1]',
            'Program 11111111111111111111111111111111 failed: custom program error: 0x1',
          ],
          unitsConsumed: 200000,
          returnData: null,
        },
      },
    },
  };
  return await mockServer
    .forPost(SOLANA_URL_REGEX_MAINNET)
    .withJsonBodyIncluding({
      method: 'sendTransaction',
    })
    .thenCallback(() => {
      return response;
    });
}

export async function mockGetSignaturesSuccessSwap(mockServer: Mockttp, signature: string = '2m8z8uPZyoZwQpissDbhSfW5XDTFmpc7cSFithc5e1w8iCwFcvVkxHeaVhgFSdgUPb5cebbKGjuu48JMLPjfEATr') {
  const response = {
    statusCode: 200,
    json: {
      result: [
        {
          blockTime: 1748363309,
          confirmationStatus: 'finalized',
          err: null,
          memo: null,
          signature: signature,
          slot: 342840492,
        },
      ],
    },
  };

  return await mockServer
    .forPost(SOLANA_URL_REGEX_MAINNET)
    .withBodyIncluding('getSignaturesForAddress')
    .thenCallback(() => {
      return response;
    });
}

export async function mockSendSwapSolanaTransaction(mockServer: Mockttp) {
  const response = {
    statusCode: 200,
    json: {
      result:
        '28rWme56aMyaP8oX18unFeZg65iyDEhjLhvMBpxyFgKcn38P37ZRsssSZoHDCCr5xUfwfpqsVSSBoShLitHQLdrr',
      id: '1337',
      jsonrpc: '2.0',
    },
  };
  return await mockServer
    .forPost(SOLANA_URL_REGEX_MAINNET)
    .withJsonBodyIncluding({
      method: 'sendTransaction',
    })
    .thenCallback(() => {
      return response;
    });
}

export async function mockSwapSolToUsdcTransaction(mockServer: Mockttp) {
  const response = {
    statusCode: 200,
    json: {
      result:
        '2m8z8uPZyoZwQpissDbhSfW5XDTFmpc7cSFithc5e1w8iCwFcvVkxHeaVhgFSdgUPb5cebbKGjuu48JMLPjfEATr',
      id: '1337',
      jsonrpc: '2.0',
    },
  };
  return await mockServer
    .forPost(SOLANA_URL_REGEX_MAINNET)
    .withJsonBodyIncluding({
      method: 'sendTransaction',
    })
    .thenCallback(() => {
      return response;
    });
}

export async function mockSendTransaction(mockServer: Mockttp, txId = '4uduPRX7YdBDk5xQzJnMaXtUKt2VmjV9Z4X4TM82hmJyDzZ1cz8RxWuB8mGPutn7Z9QUWx7U13jK4PSzhFL4Q7Ji') {
  const response = {
    statusCode: 200,
    json: {
      result: txId,
      id: '1337',
      jsonrpc: '2.0',
    },
  };
  return await mockServer
    .forPost(SOLANA_URL_REGEX_MAINNET)
    .withJsonBodyIncluding({
      method: 'sendTransaction',
    })
    .thenCallback(() => {
      return response;
    });
}

export async function mockGetUSDCSOLTransaction(mockServer: Mockttp) {
  const resp = await readResponseJsonFile('usdcSolTransaction.json');
  const response = {
    statusCode: 200,
    json: resp,
  };
  return await mockServer
    .forPost(SOLANA_URL_REGEX_MAINNET)
    .withJsonBodyIncluding({
      method: 'getTransaction',
    })
    .thenCallback(() => {
      return response;
    });
}

export async function mockGetSOLUSDCTransaction(mockServer: Mockttp) {
  const resp = await readResponseJsonFile('solUsdcTransaction.json');
  const response = {
    statusCode: 200,
    json: resp,
  };
  return await mockServer
    .forPost(SOLANA_URL_REGEX_MAINNET)
    .withJsonBodyIncluding({
      method: 'getTransaction',
    })
    .thenCallback(() => {
      return response;
    });
}

export async function mockSendSolanaTransaction(mockServer: Mockttp) {
  const response = {
    statusCode: 200,
    json: {
      result:
        '3nqGKH1ef8WkTgKXZ8q3xKsvjktWmHHhJpZMSdbB6hBqy5dA7aLVSAUjw5okezZjKMHiNg2MF5HAqtpmsesQtnpj',
      id: '1337',
      jsonrpc: '2.0',
    },
  };
  return await mockServer
    .forPost(SOLANA_URL_REGEX_MAINNET)
    .withJsonBodyIncluding({
      method: 'sendTransaction',
    })
    .thenCallback(() => {
      return response;
    });
}

export async function mockGetFeeForMessage(mockServer: Mockttp) {
  const response = {
    statusCode: 200,
    json: {
      result: { context: { slot: 5068 }, value: 5000 },
      id: '1337',
      jsonrpc: '2.0',
    },
  };
  return await mockServer
    .forPost(SOLANA_URL_REGEX_MAINNET)
    .withJsonBodyIncluding({
      method: 'getFeeForMessage',
    })
    .thenCallback(() => {
      return response;
    });
}

export async function mockGetFeeForMessageDevnet(mockServer: Mockttp) {
  const response = {
    statusCode: 200,
    json: {
      result: { context: { slot: 5068 }, value: 5000 },
      id: '1337',
      jsonrpc: '2.0',
    },
  };
  return await mockServer
    .forPost(SOLANA_URL_REGEX_DEVNET)
    .withJsonBodyIncluding({
      method: 'getFeeForMessage',
    })
    .thenCallback(() => {
      return response;
    });
}
export async function mockGetTokenAccountsTokenProgramSwaps(
  mockServer: Mockttp,
) {
  const resp = await readResponseJsonFile('tokenAccountTokenProgram.json');
  const response = {
    statusCode: 200,
    json: resp,
  };
  return await mockServer
    .forPost(SOLANA_URL_REGEX_MAINNET)
    .withJsonBodyIncluding({
      method: 'getTokenAccountsByOwner',
      params: [
        '4tE76eixEgyJDrdykdWJR1XBkzUk4cLMvqjR2xVJUxer',
        {
          programId: 'TokenkegQfeZyiNwAJbNbGKPFXCWuBvf9Ss623VQ5DA',
        },
        {
          encoding: 'jsonParsed',
          commitment: 'confirmed',
        },
      ],
    })
    .thenCallback(() => {
      return response;
    });
}

export async function mockGetTokenAccountsTokenProgram2022Swaps(
  mockServer: Mockttp,
) {
  const response = {
    statusCode: 200,
    json: {
      result: {
        context: {
          apiVersion: '2.2.14',
          slot: 343229969,
        },
        value: [
          {
            account: {
              data: {
                parsed: {
                  info: {
                    extensions: [
                      {
                        extension: 'immutableOwner',
                      },
                      {
                        extension: 'transferFeeAmount',
                        state: {
                          withheldAmount: 439972989,
                        },
                      },
                    ],
                    isNative: false,
                    mint: '7atgF8KQo4wJrD5ATGX7t1V2zVvykPJbFfNeVf1icFv1',
                    owner: '4tE76eixEgyJDrdykdWJR1XBkzUk4cLMvqjR2xVJUxer',
                    state: 'initialized',
                    tokenAmount: {
                      amount: '10559351714',
                      decimals: 2,
                      uiAmount: 105593517.14,
                      uiAmountString: '105593517.14',
                    },
                  },
                  type: 'account',
                },
                program: 'spl-token-2022',
                space: 182,
              },
              executable: false,
              lamports: 2157600,
              owner: 'TokenzQdBNbLqP5VEhdkAS6EPFLC1PHnBqCXEpPxuEb',
              rentEpoch: 18446744073709551615,
              space: 182,
            },
            pubkey: 'Ep1j6MKrqJRr1XiMgaJsAfuAVwrGMJFui4A92mo6uy4P',
          },
          {
            account: {
              data: {
                parsed: {
                  info: {
                    extensions: [
                      {
                        extension: 'immutableOwner',
                      },
                      {
                        extension: 'transferFeeAmount',
                        state: {
                          withheldAmount: 20016866,
                        },
                      },
                    ],
                    isNative: false,
                    mint: 'Ey59PH7Z4BFU4HjyKnyMdWt5GGN76KazTAwQihoUXRnk',
                    owner: '4tE76eixEgyJDrdykdWJR1XBkzUk4cLMvqjR2xVJUxer',
                    state: 'initialized',
                    tokenAmount: {
                      amount: '6496613429',
                      decimals: 9,
                      uiAmount: 6.496613429,
                      uiAmountString: '6.496613429',
                    },
                  },
                  type: 'account',
                },
                program: 'spl-token-2022',
                space: 182,
              },
              executable: false,
              lamports: 2157600,
              owner: 'TokenzQdBNbLqP5VEhdkAS6EPFLC1PHnBqCXEpPxuEb',
              rentEpoch: 18446744073709551615,
              space: 182,
            },
            pubkey: 'GAttXjiLSqu7CFbR5ut8qWPqmAzGnnM6eBsQbEPv74fv',
          },
          {
            account: {
              data: {
                parsed: {
                  info: {
                    extensions: [
                      {
                        extension: 'immutableOwner',
                      },
                    ],
                    isNative: false,
                    mint: 'HeLp6NuQkmYB4pYWo2zYs22mESHXPQYzXbB8n4V98jwC',
                    owner: '4tE76eixEgyJDrdykdWJR1XBkzUk4cLMvqjR2xVJUxer',
                    state: 'initialized',
                    tokenAmount: {
                      amount: '40066179490',
                      decimals: 9,
                      uiAmount: 40.06617949,
                      uiAmountString: '40.06617949',
                    },
                  },
                  type: 'account',
                },
                program: 'spl-token-2022',
                space: 170,
              },
              executable: false,
              lamports: 2074080,
              owner: 'TokenzQdBNbLqP5VEhdkAS6EPFLC1PHnBqCXEpPxuEb',
              rentEpoch: 18446744073709551615,
              space: 170,
            },
            pubkey: '5rwKMx2FKuUF4jYUG5584wXU8utAD6Q1JUTvpTf6tyZ4',
          },
          {
            account: {
              data: {
                parsed: {
                  info: {
                    extensions: [
                      {
                        extension: 'immutableOwner',
                      },
                    ],
                    isNative: false,
                    mint: '4EXRq3Pt9qqaoR9iXw6yZYMweoDE5PGSUak5z9jfafmZ',
                    owner: '4tE76eixEgyJDrdykdWJR1XBkzUk4cLMvqjR2xVJUxer',
                    state: 'initialized',
                    tokenAmount: {
                      amount: '1',
                      decimals: 0,
                      uiAmount: 1.0,
                      uiAmountString: '1',
                    },
                  },
                  type: 'account',
                },
                program: 'spl-token-2022',
                space: 170,
              },
              executable: false,
              lamports: 2074080,
              owner: 'TokenzQdBNbLqP5VEhdkAS6EPFLC1PHnBqCXEpPxuEb',
              rentEpoch: 18446744073709551615,
              space: 170,
            },
            pubkey: 'D3fMWGBgqoBP4b58H1Hs2cyiYDz7pEANgiE4RsHQBk1T',
          },
        ],
      },
      id: '1337',
      jsonrpc: '2.0',
    },
  };
  return await mockServer
    .forPost(SOLANA_URL_REGEX_MAINNET)
    .withJsonBodyIncluding({
      method: 'getTokenAccountsByOwner',
      params: [
        '4tE76eixEgyJDrdykdWJR1XBkzUk4cLMvqjR2xVJUxer',
        {
          programId: 'TokenzQdBNbLqP5VEhdkAS6EPFLC1PHnBqCXEpPxuEb',
        },
        {
          encoding: 'jsonParsed',
          commitment: 'confirmed',
        },
      ],
    })
    .thenCallback(() => {
      return response;
    });
}

export async function mockGetTokenAccountsByOwner(
  mockServer: Mockttp,
  account: string,
  programId: string,
) {
  return await mockServer
    .forPost(SOLANA_URL_REGEX_MAINNET)
    .withJsonBodyIncluding({
      method: 'getTokenAccountsByOwner',
      params: [
        account,
        {
          programId,
        },
        {
          encoding: 'jsonParsed',
          commitment: 'confirmed',
        },
      ],
    })
    .thenCallback(() => {
      return {
        statusCode: 200,
        json: {
          id: '1337',
          jsonrpc: '2.0',
          result: {
            context: {
              slot: 137568828,
            },
            value: [
              {
                account: {
                  data: {
                    parsed: {
                      info: {
                        isNative: false,
                        mint: '2RBko3xoz56aH69isQMUpzZd9NYHahhwC23A5F3Spkin',
                        owner: account,
                        state: 'initialized',
                        tokenAmount: {
                          amount: '6000000',
                          decimals: 6,
                          uiAmount: 6,
                          uiAmountString: '6',
                        },
                      },
                      type: 'account',
                    },
                    program: 'spl-token',
                    space: 165,
                  },
                  executable: false,
                  lamports: 2039280,
                  owner: 'TokenkegQfeZyiNwAJbNbGKPFXCWuBvf9Ss623VQ5DA',
                  rentEpoch: 18446744073709552000,
                  space: 165,
                },
                pubkey: 'EzG33TbDzHVaWBqgQgHhtQSY6tcAVsWub6hBRepcsDt4',
              },
            ],
          },
        },
      };
    });
}

export async function mockGetTokenAccountsByOwnerDevnet(mockServer: Mockttp) {
  return await mockServer
    .forPost(SOLANA_URL_REGEX_MAINNET)
    .withJsonBodyIncluding({
      method: 'getTokenAccountsByOwner',
    })
    .thenCallback(() => {
      return {
        statusCode: 200,
        json: {
          id: '1337',
          jsonrpc: '2.0',
          result: {
            context: {
              slot: 137568828,
            },
            value: [
              {
                account: {
                  data: {
                    parsed: {
                      info: {
                        isNative: false,
                        mint: '2RBko3xoz56aH69isQMUpzZd9NYHahhwC23A5F3Spkin',
                        owner: '14BLn1WLBf3coaPj1fZ5ZqJKQArEjJHvw7rvSktGv2b5',
                        state: 'initialized',
                        tokenAmount: {
                          amount: '6000000',
                          decimals: 6,
                          uiAmount: 6,
                          uiAmountString: '6',
                        },
                      },
                      type: 'account',
                    },
                    program: 'spl-token',
                    space: 165,
                  },
                  executable: false,
                  lamports: 2039280,
                  owner: 'TokenkegQfeZyiNwAJbNbGKPFXCWuBvf9Ss623VQ5DA',
                  rentEpoch: 18446744073709552000,
                  space: 165,
                },
                pubkey: 'EzG33TbDzHVaWBqgQgHhtQSY6tcAVsWub6hBRepcsDt4',
              },
            ],
          },
        },
      };
    });
}

export async function mockGetTokenAccountInfo(mockServer: Mockttp) {
  console.log('mockGetTokenAccountInfo');
  const response = {
    statusCode: 200,
    json: {
      id: '1337',
      jsonrpc: '2.0',
      result: {
        context: {
          apiVersion: '2.0.21',
          slot: 317161313,
        },
        value: {
          data: {
            parsed: {
              info: {
                isNative: false,
                mint: '2RBko3xoz56aH69isQMUpzZd9NYHahhwC23A5F3Spkin',
                owner: '3xTPAZxmpwd8GrNEKApaTw6VH4jqJ31WFXUvQzgwhR7c',
                state: 'initialized',
                tokenAmount: {
                  amount: '3610951',
                  decimals: 6,
                  uiAmount: 3.610951,
                  uiAmountString: '3.610951',
                },
              },
              type: 'account',
            },
            program: 'spl-token',
            space: 165,
          },
          executable: false,
          lamports: 2039280,
          owner: 'TokenkegQfeZyiNwAJbNbGKPFXCWuBvf9Ss623VQ5DA',
          rentEpoch: 18446744073709552000,
          space: 165,
        },
      },
    },
  };
  return await mockServer
    .forPost(SOLANA_URL_REGEX_MAINNET)
    .withJsonBodyIncluding({
      method: 'getAccountInfo',
    })
    .withJsonBodyIncluding({
      params: [
        '4Dt7hvLAzSXGvxvpqFU7cRdQXXhU3orACV6ujY4KPv9D',
        {
          encoding: 'jsonParsed',
          commitment: 'confirmed',
        },
      ],
    })
    .thenCallback(() => {
      return response;
    });
}

export async function mockGetAccountInfoDevnet(mockServer: Mockttp) {
  console.log('mockGetAccountInfoDevnet');
  const response = {
    statusCode: 200,
    json: {
      id: '1337',
      jsonrpc: '2.0',
      result: {
        context: {
          apiVersion: '2.0.21',
          slot: 317161313,
        },
        value: {
          data: [
            'AAAAAAAAAAAAAAAAAAAAAAAAAAAAAAAAAAAAAAAAAAAAAAAAAAAAAAAAAAAJAQAAAAAAAAAAAAAAAAAAAAAAAAAAAAAAAAAAAAAAAAAAAAAAAA==',
            'base64',
          ],
          executable: false,
          lamports: 1124837338893,
          owner: 'TokenkegQfeZyiNwAJbNbGKPFXCWuBvf9Ss623VQ5DA',
          // eslint-disable-next-line @typescript-eslint/no-loss-of-precision
          rentEpoch: 18446744073709551615,
          space: 82,
        },
      },
    },
  };
  return await mockServer
    .forPost(SOLANA_URL_REGEX_DEVNET)
    .withJsonBodyIncluding({
      method: 'getAccountInfo',
    })
    .withBodyIncluding('So11111111111111111111111111111111111111112')
    .thenCallback(() => {
      return response;
    });
}

export async function mockNoQuotesAvailable(mockServer: Mockttp) {
  return await mockServer
    .forGet(BRIDGE_GET_QUOTE_API)
    .thenCallback(async () => {
      await new Promise((resolve) => setTimeout(resolve, 1000)); // just to see fetching quotes
      return {
        statusCode: 200,
        json: [],
      };
    });
}
export async function mockQuoteFromUSDCtoSOL(mockServer: Mockttp) {
  const quoteUsdcToSol = await readResponseJsonFile('quoteUsdcToSol.json');
  const quotesResponse = {
    statusCode: 200,
    json: quoteUsdcToSol,
  };
  return await mockServer
    .forGet(BRIDGE_GET_QUOTE_API)
    .thenCallback(async () => {
      await new Promise((resolve) => setTimeout(resolve, 1000)); // just to see fetching quotes
      return quotesResponse;
    });
}

export async function mockQuoteFromSoltoUSDC(mockServer: Mockttp) {
  const quoteSolToUsdc = await readResponseJsonFile('quoteSolToUsdc.json');
  const quotesResponse = {
    statusCode: 200,
    json: quoteSolToUsdc,
  };
  return await mockServer
    .forGet(BRIDGE_GET_QUOTE_API)
    .thenCallback(async () => {
      await new Promise((resolve) => setTimeout(resolve, 1000)); // just to see fetching quotes
      return quotesResponse;
    });
}

export async function mockQuoteFromSoltoEth(mockServer: Mockttp) {
  const quoteSolToEth = await readResponseJsonFile('bridge/quoteSolToEthBridge.json');
  const quotesResponse = {
    statusCode: 200,
    json: quoteSolToEth,
  };
  return await mockServer
    .forGet(BRIDGE_GET_QUOTE_API)
    .thenCallback(async () => {
      await new Promise((resolve) => setTimeout(resolve, 1000)); // just to see fetching quotes
      return quotesResponse;
    });
}

export async function mockQuoteFromEthtoSol(mockServer: Mockttp) {
  const quoteSolToEth = await readResponseJsonFile('bridge/quoteEthToSolBridge.json');
  const quotesResponse = {
    statusCode: 200,
    json: quoteSolToEth,
  };
  return await mockServer
    .forGet(BRIDGE_GET_QUOTE_API)
    .thenCallback(async () => {
      await new Promise((resolve) => setTimeout(resolve, 1000)); // just to see fetching quotes
      return quotesResponse;
    });
}


export async function mockGetMultipleAccounts(mockServer: Mockttp) {
  console.log('mockgetMultipleAccounts');
  const response = {
    statusCode: 200,
    json: {
      id: '1337',
      jsonrpc: '2.0',
      result: {
        context: {
          apiVersion: '2.1.21',
          slot: 341693911,
        },
        value: [
          {
            data: {
              parsed: {
                info: {
                  addresses: [
                    'DKHsQ6aGhUeUpauP9BQoTcU8SwtR6tKkxLsu7kfzAsF5',
                    '21W1iDL9TvuZbukEnLZgAP3PjQZhJMQXvawsr9qQsCNc',
                    'FLUXubRmkEi2q6K3Y9kBPg9248ggaZVsoSFhtJHSrm1X',
                  ],
                  authority: '9RAufBfjGQjDfrwxeyKmZWPADHSb8HcoqCdrmpqvCr1g',
                  deactivationSlot: '18446744073709551615',
                  lastExtendedSlot: '330440295',
                  lastExtendedSlotStartIndex: 0,
                },
                type: 'lookupTable',
              },
              program: 'address-lookup-table',
              space: 8248,
            },
            executable: false,
            lamports: 58296960,
            owner: 'AddressLookupTab1e1111111111111111111111111',
            rentEpoch: 18446744073709551615,
            space: 8248,
          },
        ],
      },
    },
  };
  return await mockServer
    .forPost(SOLANA_URL_REGEX_MAINNET)
    .withJsonBodyIncluding({
      method: 'getMultipleAccounts',
    })
    .thenCallback(() => {
      return response;
    });
}

export async function mockSecurityAlertSwap(mockServer: Mockttp) {
  console.log('mockSecurityAlertSwap');
  const securityAlertSwapResponse = await readResponseJsonFile(
    'securityAlertSwap.json',
  );
  const response = {
    statusCode: 200,
    json: securityAlertSwapResponse,
  };
  return await mockServer
    .forPost(SECURITY_ALERT_BRIDGE_URL_REGEX)
    .thenCallback(() => {
      return response;
    });
}

export async function mockPriceApiSpotPriceSwap(mockServer: Mockttp) {
  return await mockServer.forGet(SPOT_PRICE_API).thenCallback(() => {
    return {
      statusCode: 200,
      json: {
        'solana:5eykt4UsFv8P8NJdTREpY1vzqKqZKvdp/token:EPjFWdd5AufqSSqeM2qN1xzybapC8G4wEGGkZwyTDt1v':
          {
            usd: 0.999761,
          },
        'solana:5eykt4UsFv8P8NJdTREpY1vzqKqZKvdp/slip44:501': {
          usd: 168.88,
        },
      },
    };
  });
}

export async function mockPriceApiSpotPriceEtheToSol(mockServer: Mockttp) {
  return await mockServer.forGet(ETHEREUM_SPOT_PRICE_API('1')).thenCallback(() => {
    return {
      statusCode: 200,
      json: {
        "0x0000000000000000000000000000000000000000": {
            "id": "ethereum",
            "price": 2571.71,
            "marketCap": 310611056434,
            "allTimeHigh": 4878.26,
            "allTimeLow": 0.432979,
            "totalVolume": 24463400903,
            "high1d": 2672.77,
            "low1d": 2537.08,
            "circulatingSupply": 120720837.7282896,
            "dilutedMarketCap": 310611056434,
            "marketCapPercentChange1d": -2.10378,
            "priceChange1d": -56.59942941223153,
            "pricePercentChange1h": -0.45446671387142507,
            "pricePercentChange1d": -2.153454228746019,
            "pricePercentChange7d": -3.8789913874365616,
            "pricePercentChange14d": -1.561782519981286,
            "pricePercentChange30d": 2.531018097702068,
            "pricePercentChange200d": -27.64435990953756,
            "pricePercentChange1y": -27.556969487030546
        }
    },
    };
  });
}

export async function mockBridgeGetTokens(mockServer: Mockttp) {
  return await mockServer.forGet(BRIDGED_TOKEN_LIST_API).thenCallback(() => {
    return {
      statusCode: 200,
      json: [
        {
          address: '0x0000000000000000000000000000000000000000',
          chainId: 1151111081099710,
          assetId: 'solana:5eykt4UsFv8P8NJdTREpY1vzqKqZKvdp/slip44:501',
          symbol: 'SOL',
          decimals: 9,
          name: 'SOL',
          aggregators: [],
          occurrences: 100,
          iconUrl:
            'https://static.cx.metamask.io/api/v2/tokenIcons/assets/solana/5eykt4UsFv8P8NJdTREpY1vzqKqZKvdp/slip44/501.png',
          metadata: {},
        },
        {
          address: '0x0000000000000000000000000000000000000000',
          chainId: 1151111081099710,
          assetId: 'solana:5eykt4UsFv8P8NJdTREpY1vzqKqZKvdp/slip44:501',
          symbol: 'SOL',
          decimals: 9,
          name: 'SOL',
          aggregators: [],
          occurrences: 100,
          iconUrl:
            'https://static.cx.metamask.io/api/v2/tokenIcons/assets/solana/5eykt4UsFv8P8NJdTREpY1vzqKqZKvdp/slip44/501.png',
          metadata: {},
        },
        {
          address: 'EPjFWdd5AufqSSqeM2qN1xzybapC8G4wEGGkZwyTDt1v',
          chainId: 1151111081099710,
          assetId:
            'solana:5eykt4UsFv8P8NJdTREpY1vzqKqZKvdp/token:EPjFWdd5AufqSSqeM2qN1xzybapC8G4wEGGkZwyTDt1v',
          symbol: 'USDC',
          decimals: 6,
          name: 'USD Coin',
          coingeckoId: 'usd-coin',
          aggregators: ['orca', 'jupiter', 'coinGecko', 'lifi'],
          occurrences: 4,
          iconUrl:
            'https://static.cx.metamask.io/api/v2/tokenIcons/assets/solana/5eykt4UsFv8P8NJdTREpY1vzqKqZKvdp/token/EPjFWdd5AufqSSqeM2qN1xzybapC8G4wEGGkZwyTDt1v.png',
          metadata: {},
        },
      ],
    };
  });
}

<<<<<<< HEAD
export async function mockGetBridgeEthToSolStatusComplete(mockServer: Mockttp) {
  console.log('mockGetBridgeStatus');
  const statusResponse = await readResponseJsonFile(
    '/bridge/bridgeEthToSolTransactionStatusComplete.json',
  );
  const response = {
    statusCode: 200,
    json: statusResponse,
  };

  return await mockServer
    .forGet(BRIDGE_TX_STATUS)
    .thenCallback(() => {
      return response;
    });
}

export async function mockGetBridgeStatusComplete(mockServer: Mockttp) {
  console.log('mockGetBridgeStatus');
  const statusResponse = await readResponseJsonFile(
    '/bridge/bridgeTransactionStatusComplete.json',
  );
  const response = {
    statusCode: 200,
    json: statusResponse,
  };

  return await mockServer
    .forGet(BRIDGE_TX_STATUS)
    .thenCallback(() => {
      return response;
    });
}

export async function mockGetBridgeStatusPending(mockServer: Mockttp) {
  console.log('mockGetBridgeStatus');
  const pendingStatus = await readResponseJsonFile(
    '/bridge/bridgeTransactionStatusPending.json',
  );
  const response = {
    statusCode: 200,
    json: pendingStatus,
  };

  return await mockServer
    .forGet(BRIDGE_TX_STATUS)
    .thenCallback(() => {
      return response;
    });
}

export async function mockSubmitEthToSolTx(mockServer: Mockttp) {
  console.log('mockGetBridgeStatus');
  const pendingStatus = await readResponseJsonFile(
    '/bridge/submitEthToSolTx.json',
  );
  const response = {
    statusCode: 200,
    json: pendingStatus,
  };

  return await mockServer
    .forGet(TRANSACTION_API('1', 'submitTransactions'))
    .thenCallback(() => {
      return response;
    });
}

export async function mockBatchStatusEthToSolTx(mockServer: Mockttp) {
  console.log('mockBatchStatusSuccess');
  const success = await readResponseJsonFile(
    '/bridge/batchStatusSuccess.json',
  );
  const response = {
    statusCode: 200,
    json: success,
  };

  return await mockServer
    .forGet(TRANSACTION_API('1', 'batchStatus'))
    .thenCallback(() => {
      return response;
    });
}

export async function mockTokenApiEth(mockServer: Mockttp) {
  console.log('mockTokenApiEth');
  const tokenApiEthResponse = await readResponseJsonFile(
    '/bridge/tokenApiEth.json',
  );
  const response = {
    statusCode: 200,
    json: tokenApiEthResponse,
  };

  return await mockServer
    .forGet(TOKEN_API_TOKENS)
    .thenCallback(() => {
      return response;
    });
}

export async function mockGetBridgeEthToSolSuccessTransaction(mockServer: Mockttp) {
  const response = await readResponseJsonFile('bridge/getSuccessTransactionEthToSol.json');
  return await mockServer.forPost(ETHEREUM_MAINNET_REGEX).withBodyIncluding('getTransaction').thenCallback(() => {
    return {
      statusCode: 200,
      json: {
        jsonrpc:"2.0",
        id:"629369fa-9639-4a41-8da2-ca1e58e9e124",
        result:"0x0"
      }
    };
  });
}

export async function mockGetTransactionsAccountApi(mockServer: Mockttp) {
  console.log('mockGetTransactionsAccountApi');
  const response = await readResponseJsonFile('bridge/transactionsAccountApi.json');
    return await mockServer
      .forGet('https://accounts.api.cx.metamask.io/v1/accounts/0x5cfe73b6021e818b776b421b1c4db2474086a7e1/transactions')
      .thenCallback(() => {
        return {
          statusCode: 200,
          json: response,
        };
      });
}

export async function mockGetTransactionsAccountBalance(mockServer: Mockttp) {
  console.log('mockGetTransactionsAccountBalance');
  const response = await readResponseJsonFile('bridge/ethAccountPositiveBalance.json');
    return await mockServer
      .forGet('https://accounts.api.cx.metamask.io/v2/accounts/0x5cfe73b6021e818b776b421b1c4db2474086a7e1/balances')
      .thenCallback(() => {
        return {
          statusCode: 200,
          json: response,
        };
      });
}
=======
export const SHOW_SWAP_SNAP_CONFIRMATION = false;
>>>>>>> 2abb927c

const featureFlags = {
  refreshRate: 30000,
  maxRefreshCount: 5,
  support: true,
  minimumVersion: '0.0.0',
  chains: {
    '1': { isActiveSrc: true, isActiveDest: true },
    '42161': { isActiveSrc: true, isActiveDest: true },
    '59144': { isActiveSrc: true, isActiveDest: true },
    '1151111081099710': {
      topAssets: [
        'EPjFWdd5AufqSSqeM2qN1xzybapC8G4wEGGkZwyTDt1v', // USDC
        'JUPyiwrYJFskUPiHa7hkeR8VUtAeFoSYbKedZNsDvCN', // Jupiter
        '7vfCXTUXx5WJV5JADk17DUJ4ksgau7utNKj4b963voxsDx8F8k8k3uYw1PDC',
        '3iQL8BFS2vE7mww4ehAqQHAsbmRNCrPxizWAT2Zfyr9y',
        '9zNQRsGLjNKwCUU5Gq5LR8beUCPzQMVMqKAi3SSZh54u',
        'DezXAZ8z7PnrnRJjz3wXBoRgixCa6xjnB7YaB1pPB263',
        'rndrizKT3MK1iimdxRdWabcF7Zg7AR5T4nud4EkHBof',
        '2RBko3xoz56aH69isQMUpzZd9NYHahhwC23A5F3Spkin',
      ],
      isActiveSrc: true,
      isActiveDest: true,
      isSnapConfirmationEnabled: false,
    },
  },
};

const featureFlagsWithSnapConfirmation = {
  ...featureFlags,
  chains: {
    ...featureFlags.chains,
    '1151111081099710': {
      ...featureFlags.chains['1151111081099710'],
      isSnapConfirmationEnabled: true,
    },
  },
};

export async function withSolanaAccountSnap(
  {
    title,
    showNativeTokenAsMainBalance = true,
    showSnapConfirmation = false,
    mockGetTransactionSuccess,
    mockGetTransactionFailed,
    mockZeroBalance,
    numberOfAccounts = 1,
    mockSwapUSDtoSOL,
    mockSwapSOLtoUSDC,
    mockSwapWithNoQuotes,
    mockBridgeSOLtoEth,
    mockBridgeEthtoSol,
    walletConnect = false,
    dappPaths,
    withProtocolSnap,
    withCustomMocks,
  }: {
    title?: string;
    showNativeTokenAsMainBalance?: boolean;
    showSnapConfirmation?: boolean;
    numberOfAccounts?: number;
    mockGetTransactionSuccess?: boolean;
    mockGetTransactionFailed?: boolean;
    mockZeroBalance?: boolean;
    sendFailedTransaction?: boolean;
    mockSwapUSDtoSOL?: boolean;
    mockSwapSOLtoUSDC?: boolean;
    mockSwapWithNoQuotes?: boolean;
    mockBridgeSOLtoEth?: boolean;
    mockBridgeEthtoSol?: boolean;
    walletConnect?: boolean;
    dappPaths?: string[];
    withProtocolSnap?: boolean;
    withCustomMocks?: (
      mockServer: Mockttp,
    ) =>
      | Promise<MockedEndpoint[] | MockedEndpoint>
      | MockedEndpoint[]
      | MockedEndpoint;
  },
  test: (
    driver: Driver,
    mockServer: Mockttp,
    extensionId: string,
  ) => Promise<void>,
) {
  console.log('Starting withSolanaAccountSnap');
  let fixtures = new FixtureBuilder();
  if (!showNativeTokenAsMainBalance) {
    fixtures =
      fixtures.withPreferencesControllerShowNativeTokenAsMainBalanceDisabled();
  }

  await withFixtures(
    {
      fixtures: fixtures.build(),
      title,
      dapp: true,
      manifestFlags: {
        // This flag is used to enable/disable the remote mode for the carousel
        // component, which will impact to the slides count.
        // - If this flag is not set, the slides count will be 4.
        // - If this flag is set, the slides count will be 5.
        remoteFeatureFlags: {
          addSolanaAccount: true,
          bridgeConfig: showSnapConfirmation
            ? featureFlagsWithSnapConfirmation
            : featureFlags,
        },
      },
      dappPaths,
      testSpecificMock: async (mockServer: Mockttp) => {
        const mockList: MockedEndpoint[] = [];
        mockList.push(await simulateSolanaTransaction(mockServer));
        if (walletConnect) {
          mockList.push(await mockGetTokenAccountsByOwnerDevnet(mockServer));
          mockList.push(await mockGetAccountInfoDevnet(mockServer));
        } else {
          mockList.push(
            await mockGetTokenAccountsTokenProgramSwaps(mockServer),
          );
          mockList.push(
            await mockGetTokenAccountsTokenProgram2022Swaps(mockServer),
          );
        }
        mockList.push(await mockGetMultipleAccounts(mockServer));
        if (mockGetTransactionSuccess) {
          console.log('mockGetTransactionSuccess');
          mockList.push(await mockSendSolanaTransaction(mockServer));
          mockList.push(await mockGetSuccessSignaturesForAddress(mockServer));
          mockList.push(await mockGetSuccessTransaction(mockServer));
        }
        if (mockGetTransactionFailed) {
          console.log('mockGetTransactionFailed');
          mockList.push(await mockSendSolanaFailedTransaction(mockServer));
          mockList.push(await mockGetFailedSignaturesForAddress(mockServer));
          mockList.push(await mockGetFailedTransaction(mockServer));
        }

        mockList.push(
          await mockSolanaBalanceQuote(mockServer, mockZeroBalance),
        );
        mockList.push(
          await mockGetMinimumBalanceForRentExemption(mockServer),
          await mockMultiCoinPrice(mockServer),
          await mockGetLatestBlockhash(mockServer),
          await mockGetFeeForMessage(mockServer),
          await mockPriceApiSpotPrice(mockServer),
          await mockPriceApiExchangeRates(mockServer),
          await mockClientSideDetectionApi(mockServer),
          await mockPhishingDetectionApi(mockServer),
          await mockGetTokenAccountInfo(mockServer),
          await mockTokenApiMainnetTest(mockServer),
          await mockAccountsApi(mockServer),
          await mockGetMultipleAccounts(mockServer),
          await mockGetAccountInfoDevnet(mockServer),
        );

        if (mockSwapWithNoQuotes) {
          mockList.push(await mockBridgeGetTokens(mockServer));
          mockList.push(await mockNoQuotesAvailable(mockServer));
        }
        if (mockSwapUSDtoSOL) {
          mockList.push(
            ...[
              await mockQuoteFromUSDCtoSOL(mockServer),
              await mockSendSwapSolanaTransaction(mockServer),
              await mockGetUSDCSOLTransaction(mockServer),
              await mockSecurityAlertSwap(mockServer),
              await mockGetSignaturesSuccessSwap(mockServer),
              await mockBridgeGetTokens(mockServer),
              await mockPriceApiSpotPriceSwap(mockServer),
              // await mockTopAssetsSolana(mockServer),
            ],
          );
        }
        if (mockSwapSOLtoUSDC) {
          mockList.push(
            ...[
              await mockQuoteFromSoltoUSDC(mockServer),
              await mockSwapSolToUsdcTransaction(mockServer),
              await mockGetSOLUSDCTransaction(mockServer),
              await mockSecurityAlertSwap(mockServer),
              await mockGetSignaturesSuccessSwap(mockServer),
              await mockBridgeGetTokens(mockServer),
              await mockPriceApiSpotPriceSwap(mockServer),
              // await mockTopAssetsSolana(mockServer),
            ],
          );
        }

        if (mockBridgeSOLtoEth) {
          mockList.push(await mockPriceApiSpotPriceSolanaEthBridge(mockServer));
          mockList.push(await mockPriceApiSpotPriceSolanaEthMarketDataBridge(mockServer));
          mockList.push(await mockQuoteFromSoltoEth(mockServer));
          mockList.push(await mockEthereumTopAssets(mockServer));
          mockList.push(await mockTokensEthereum(mockServer));
          mockList.push(await mockGetTokensByChainId(mockServer, 1));
          mockList.push(await mockGetSolToEthTransaction(mockServer));
          mockList.push(await mockSendTransaction(mockServer));
          mockList.push(await mockGetSuccessSignaturesForAddress(mockServer, '4uduPRX7YdBDk5xQzJnMaXtUKt2VmjV9Z4X4TM82hmJyDzZ1cz8RxWuB8mGPutn7Z9QUWx7U13jK4PSzhFL4Q7Ji'));
          mockList.push(await mockGetBridgeStatusComplete(mockServer));
        }

        if (mockBridgeEthtoSol) {
          mockList.push(await mockPriceApiSpotPriceSolanaEthBridge(mockServer));
          mockList.push(await mockPriceApiSpotPriceSolanaEthMarketDataBridge(mockServer));
          mockList.push(await mockQuoteFromEthtoSol(mockServer));
          mockList.push(await mockEthereumTopAssets(mockServer));
          mockList.push(await mockGetTokensByChainId(mockServer, 1151111081099710));
          mockList.push(await mockSubmitEthToSolTx(mockServer));
          mockList.push(await mockGetBridgeEthToSolStatusComplete(mockServer));
          mockList.push(await mockPriceApiSpotPriceEtheToSol(mockServer));
         //mockList.push(await mockAccountsApiBalanceEth(mockServer));
          mockList.push(await mockEthCall(mockServer));
          mockList.push(await mockTokenApiEth(mockServer));
          mockList.push(await mockEthGetTransactionReceipt(mockServer));
          mockList.push(await mockEthGetCode(mockServer));
          mockList.push(await mockGetSuccessSignaturesForAddress(mockServer, '4RXtfgnp8xreqTjgJFrFkwNv3ahmmzmGS9nZkFrmi7nwHFP7eUrvezbJ9r4JdnchDuCtYHTDcxFmJh8rJJSxztEn' ));
          mockList.push(await mockEthGetTransactionCount(mockServer));
          mockList.push(await mockEthSendRawTransaction(mockServer))
          mockList.push(await mockGetTransactionsAccountApi(mockServer))
          mockList.push(await mockGetTransactionsAccountBalance(mockServer))
        }

        if (withProtocolSnap) {
          mockList.push(await mockProtocolSnap(mockServer));
        }
        if (withCustomMocks) {
          const customMocksResult = await withCustomMocks(mockServer);
          if (customMocksResult) {
            if (Array.isArray(customMocksResult)) {
              mockList.push(...customMocksResult.filter((m) => m));
            } else {
              mockList.push(customMocksResult);
            }
          }
        }
        return mockList;
      },
      ignoredConsoleErrors: [
        'SES_UNHANDLED_REJECTION: 0, never, undefined, index, Array(1)',
        'SES_UNHANDLED_REJECTION: 1, never, undefined, index, Array(1)',
        'No custom network client was found with the ID',
        'No Infura network client was found with the ID "linea-mainnet"',
      ],
    },
    async ({
      driver,
      mockServer,
      extensionId,
    }: {
      driver: Driver;
      mockServer: Mockttp;
      extensionId: string;
    }) => {
      await loginWithoutBalanceValidation(driver);
      await toggleStxSetting(driver);
      const headerComponent = new HeaderNavbar(driver);
      const accountListPage = new AccountListPage(driver);

      for (let i = 1; i <= numberOfAccounts; i++) {
        await headerComponent.openAccountMenu();
        await accountListPage.addAccount({
          accountType: ACCOUNT_TYPE.Solana,
          accountName: `Solana ${i}`,
        });
        await headerComponent.check_accountLabel(`Solana ${i}`);
      }

      if (numberOfAccounts > 0) {
        await headerComponent.check_accountLabel(`Solana ${numberOfAccounts}`);
      }

      await driver.delay(regularDelayMs); // workaround to avoid flakiness
      await test(driver, mockServer, extensionId);
    },
  );
}<|MERGE_RESOLUTION|>--- conflicted
+++ resolved
@@ -1772,7 +1772,6 @@
   });
 }
 
-<<<<<<< HEAD
 export async function mockGetBridgeEthToSolStatusComplete(mockServer: Mockttp) {
   console.log('mockGetBridgeStatus');
   const statusResponse = await readResponseJsonFile(
@@ -1914,9 +1913,8 @@
         };
       });
 }
-=======
+
 export const SHOW_SWAP_SNAP_CONFIRMATION = false;
->>>>>>> 2abb927c
 
 const featureFlags = {
   refreshRate: 30000,
