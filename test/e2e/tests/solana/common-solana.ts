/* eslint-disable @typescript-eslint/no-loss-of-precision */
import * as fs from 'fs/promises';
import { Mockttp, MockedEndpoint } from 'mockttp';
import { regularDelayMs, withFixtures } from '../../helpers';
import { Driver } from '../../webdriver/driver';
import HeaderNavbar from '../../page-objects/pages/header-navbar';
import AccountListPage from '../../page-objects/pages/account-list-page';
import NonEvmHomepage from '../../page-objects/pages/home/non-evm-homepage';
import FixtureBuilder from '../../fixture-builder';
import { ACCOUNT_TYPE } from '../../constants';
import { loginWithBalanceValidation } from '../../page-objects/flows/login.flow';
import { mockProtocolSnap } from '../../mock-response-data/snaps/snap-binary-mocks';
import AssetListPage from '../../page-objects/pages/home/asset-list';
<<<<<<< HEAD
=======
import { DEFAULT_SOLANA_WS_MOCKS } from './mocks/websocketDefaultMocks';
>>>>>>> fd295214

const SOLANA_URL_REGEX_MAINNET =
  /^https:\/\/solana-(mainnet|devnet)\.infura\.io\/v3*/u;
const SOLANA_URL_REGEX_DEVNET = /^https:\/\/solana-devnet\.infura\.io\/v3\/.*/u;
const SPOT_PRICE_API =
  /^https:\/\/price\.api\.cx\.metamask\.io\/v[1-9]\/spot-prices/u;
const SOLANA_EXCHANGE_RATES_PRICE_API =
  /^https:\/\/price\.api\.cx\.metamask\.io\/v[1-9]\/exchange-rates\/fiat/u;
const SOLANA_STATIC_TOKEN_IMAGE_REGEX_MAINNET =
  /^https:\/\/static\.cx\.metamask\.io\/api\/v2\/tokenIcons\/assets\/solana\/5eykt4UsFv8P8NJdTREpY1vzqKqZKvdp/u;
const SOLANA_BITCOIN_MIN_API =
  /^https:\/\/min-api\.cryptocompare\.com\/data\/pricemulti/u;
export const SOLANA_TOKEN_API =
  /^https:\/\/tokens\.api\.cx\.metamask\.io\/v3\/assets/u;
export const METAMASK_PHISHING_DETECTION_API =
  /^https:\/\/phishing-detection\.api\.cx\.metamask\.io\/$/u;
export const METAMASK_CLIENT_SIDE_DETECTION_REGEX =
  /^https:\/\/client-side-detection\.api\.cx\.metamask\.io\/$/u;
export const ACCOUNTS_API =
  /^https:\/\/accounts\.api\.cx\.metamask\.io\/v1\/accounts\/0x5cfe73b6021e818b776b421b1c4db2474086a7e1\/$/u;
export const BRIDGE_TX_STATUS =
  /^https:\/\/bridge\.(api|dev-api)\.cx\.metamask\.io\/getTxStatus/u;
export const BRIDGED_TOKEN_LIST_API =
  /^https:\/\/bridge\.(api|dev-api)\.cx\.metamask\.io\/getTokens/u;

export const BRIDGE_GET_QUOTE_API =
  /^https:\/\/bridge\.(api|dev-api)\.cx\.metamask\.io\/getQuote/u;

export const SECURITY_ALERT_BRIDGE_URL_REGEX =
  /^https:\/\/security-alerts\.api\.cx\.metamask\.io\/solana\/message\/scan/u;
export const SOLANA_TOKEN_PROGRAM =
  'TokenkegQfeZyiNwAJbNbGKPFXCWuBvf9Ss623VQ5DA';
export enum SendFlowPlaceHolders {
  AMOUNT = 'Enter amount to send',
  RECIPIENT = 'Enter receiving address',
  LOADING = 'Preparing transaction',
}

export const SIMPLEHASH_URL = 'https://api.simplehash.com';

export const SOLANA_DEVNET_URL = 'https://solana-devnet.infura.io/v3/';

export const SOL_BALANCE = 50000000000;

// https://docs.anza.xyz/implemented-proposals/rent#two-tiered-rent-regime
export const MINIMUM_BALANCE_FOR_RENT_EXEMPTION = 890880; // = 0.00089088 SOL

export const SOL_TO_USD_RATE = 225.88;

export const USD_BALANCE = SOL_BALANCE * SOL_TO_USD_RATE;

export const LAMPORTS_PER_SOL = 1_000_000_000;

export const commonSolanaAddress =
  '3xTPAZxmpwd8GrNEKApaTw6VH4jqJ31WFXUvQzgwhR7c'; // Disclaimer: This account is intended solely for testing purposes. Do not use or trade any tokens associated with this account in production or live environments.

export const commonSolanaTxConfirmedDetailsFixture = {
  status: 'Confirmed',
  amount: '-0.00708 SOL',
  networkFee: '0.000005 SOL',
  fromAddress: 'HH9ZzgQvSVmznKcRfwHuEphuxk7zU5f92CkXFDQfVJcq',
  toAddress: '4tE76eixEgyJDrdykdWJR1XBkzUk4cLMvqjR2xVJUxer',
  txHash:
    '3AcYfpsSaFYogY4Y4YN77MkhDgVBEgUe1vuEeqKnCMm5udTrFCyw9w17mNM8DUnHnQD2VHRFeipMUb27Q3iqMQJr',
};

export const commonSolanaTxFailedDetailsFixture = {
  status: 'Failed',
  amount: '0.000000005 SOL',
  networkFee: '-0.000005',
  fromAddress: 's3zTLVvDbrBzbQ36sr2Z4xrzpRHFv3noWChbNi6vcjr',
  toAddress: 'AL9Z5JgZdeCKnaYg6jduy9PQGzo3moo7vZYVSTJwnSEq',
  txHash:
    '3dcsK2iXLKHqb5v3bboQvvd7LScajnXENhhxeje2tn3cgQ9e4YJZc7h5QFRypTmYwccAzy4DUskt6R9mXib3Tu1D',
};

async function readResponseJsonFile(fileName: string): Promise<object> {
  try {
    const fileContents = await fs.readFile(
      `test/e2e/tests/solana/mocks/${fileName}`,
      'utf-8',
    );
    const jsonObject = JSON.parse(fileContents);
    return jsonObject;
  } catch (error: unknown) {
    if (error instanceof Error) {
      throw new Error(`Failed to read or parse JSON file: ${error.message}`);
    }
    throw new Error('Failed to read or parse JSON file');
  }
}

export async function mockAccountsApi(mockServer: Mockttp) {
  const response = {
    pageInfo: {
      count: 0,
      cursor: null,
      hasNextPage: false,
    },
    data: [],
    unprocessedNetworks: [],
  };
  return await mockServer
    .forGet(ACCOUNTS_API)
    .withQuery({
      networks: '0x1,0x89,0x38,0xe708,0x2105,0xa,0xa4b1,0x82750',
    })
    .thenCallback(() => {
      return {
        statusCode: 200,
        json: response,
      };
    });
}

export async function mockClientSideDetectionApi(mockServer: Mockttp) {
  return await mockServer
    .forPost(METAMASK_CLIENT_SIDE_DETECTION_REGEX)
    .thenCallback(() => {
      return {
        statusCode: 200,
        json: {
          recentlyAdded: [
            '4479785186623bfab0f5cb3ab40c5ea69722ff7a3a37e82f48a8b7704bc1e5c9',
            '102979a759f49e65e27d610f8daf54f1f17e78d8cc7f32526ba04b36c372af0b',
          ],
          recentlyRemoved: [],
          lastFetchedAt: '2025-02-18T11:08:02Z',
        },
      };
    });
}

export async function mockPhishingDetectionApi(mockServer: Mockttp) {
  console.log('mockPhishingDetectionApi');
  return await mockServer
    .forPost(METAMASK_PHISHING_DETECTION_API)
    .thenCallback(() => {
      return {
        statusCode: 200,
        json: [],
      };
    });
}

export async function mockPriceApiSpotPriceSolanaUsdc(mockServer: Mockttp) {
  const response = await readResponseJsonFile('priceApiSpotSolanaUsdc.json');
  return await mockServer
    .forGet('https://price.api.cx.metamask.io/v3/spot-prices')
    .withQuery({
      assetIds:
        'solana%35eykt4UsFv8P8NJdTREpY1vzqKqZKvdp%2token%3EPjFWdd5AufqSSqeM2qN1xzybapC8G4wEGGkZwyTDt1v',
      vsCurrency: 'usd',
      includeMarketData: 'true',
    })
    .thenCallback(() => {
      return {
        statusCode: 200,
        json: response,
      };
    });
}

export async function mockPriceApiSpotPrice(mockServer: Mockttp) {
  return await mockServer.forGet(SPOT_PRICE_API).thenCallback(() => {
    return {
      statusCode: 200,
      json: {
        'solana:5eykt4UsFv8P8NJdTREpY1vzqKqZKvdp/slip44:501': {
          id: 'solana',
          price: 112.87,
          marketCap: 58245152246,
          allTimeHigh: 293.31,
          allTimeLow: 0.500801,
          totalVolume: 6991628445,
          high1d: 119.85,
          low1d: 105.87,
          circulatingSupply: 515615042.5147497,
          dilutedMarketCap: 67566552200,
          marketCapPercentChange1d: 6.43259,
          priceChange1d: 6.91,
          pricePercentChange1h: -0.10747351712871725,
          pricePercentChange1d: 6.517062579985171,
          pricePercentChange7d: -1.2651850097746231,
          pricePercentChange14d: -17.42211401987578,
          pricePercentChange30d: -7.317068682545842,
          pricePercentChange200d: -22.09390252653303,
          pricePercentChange1y: -31.856951873653344,
        },
        'solana:5eykt4UsFv8P8NJdTREpY1vzqKqZKvdp/token:2zMMhcVQEXDtdE6vsFS7S7D5oUodfJHE8vd1gnBouauv':
          {
            id: 'usd-coin',
            price: 0.9999,
            marketCap: 59878237545,
            allTimeHigh: 1.17,
            allTimeLow: 0.877647,
            totalVolume: 15910794136,
            high1d: 1.001,
            low1d: 0.999781,
            circulatingSupply: 59884477611.62816,
            dilutedMarketCap: 59993084685,
            marketCapPercentChange1d: -0.54935,
            priceChange1d: -0.00000967395266227,
            pricePercentChange1h: -0.0036230127807169886,
            pricePercentChange1d: -0.0009674830537401128,
            pricePercentChange7d: -0.0040353282511238105,
            pricePercentChange14d: 0.008577550625780632,
            pricePercentChange30d: 0.004483705121822349,
            pricePercentChange200d: 0.029482859180996183,
            pricePercentChange1y: -0.11068819291624574,
          },
      },
    };
  });
}

export async function mockPriceApiExchangeRates(mockServer: Mockttp) {
  console.log('mockPriceApiExchangeRates');
  const response = {
    statusCode: 200,
    json: {
      usd: {
        name: 'US Dollar',
        ticker: 'usd',
        value: 1,
        currencyType: 'fiat',
      },
      eur: {
        name: 'Euro',
        ticker: 'eur',
        value: 0.9563709966805755,
        currencyType: 'fiat',
      },
      gbp: {
        name: 'British Pound Sterling',
        ticker: 'gbp',
        value: 0.7925789957213786,
        currencyType: 'fiat',
      },
    },
  };
  return await mockServer
    .forGet(SOLANA_EXCHANGE_RATES_PRICE_API)
    .thenCallback(() => {
      return response;
    });
}

export async function mockStaticMetamaskTokenIconMainnet(mockServer: Mockttp) {
  console.log('mockStaticMetamaskTokenIcon');
  return await mockServer
    .forGet(SOLANA_STATIC_TOKEN_IMAGE_REGEX_MAINNET)
    .thenCallback(() => {
      return {
        statusCode: 200,
      };
    });
}

export async function mockTokenApiMainnetTest(mockServer: Mockttp) {
  console.log('mockTokenApi');
  const response = {
    statusCode: 200,
    json: [
      {
        decimals: 9,
        assetId: 'solana:5eykt4UsFv8P8NJdTREpY1vzqKqZKvdp/slip44:501',
        name: 'Solana',
        symbol: 'SOL',
      },
      {
        decimals: 6,
        assetId:
          'solana:5eykt4UsFv8P8NJdTREpY1vzqKqZKvdp/token:2RBko3xoz56aH69isQMUpzZd9NYHahhwC23A5F3Spkin',
        name: 'PUMPKIN',
        symbol: 'PKIN',
      },
      {
        decimals: 6,
        assetId:
          'solana:5eykt4UsFv8P8NJdTREpY1vzqKqZKvdp/token:EPjFWdd5AufqSSqeM2qN1xzybapC8G4wEGGkZwyTDt1v',
        name: 'USDC',
        symbol: 'USDC',
      },
    ],
  };
  return await mockServer.forGet(SOLANA_TOKEN_API).thenCallback(() => {
    return response;
  });
}

export async function mockTokenApiMainnet(mockServer: Mockttp) {
  console.log('mockTokenApi');
  const response = {
    statusCode: 200,
    json: [
      {
        decimals: 9,
        assetId: 'solana:5eykt4UsFv8P8NJdTREpY1vzqKqZKvdp/slip44:501',
        name: 'Solana',
        symbol: 'SOL',
      },
      {
        decimals: 6,
        assetId:
          'solana:5eykt4UsFv8P8NJdTREpY1vzqKqZKvdp/token:2RBko3xoz56aH69isQMUpzZd9NYHahhwC23A5F3Spkin',
        name: 'PUMPKIN',
        symbol: 'PKIN',
      },
    ],
  };
  return await mockServer.forGet(SOLANA_TOKEN_API).thenCallback(() => {
    return response;
  });
}

export async function mockMultiCoinPrice(mockServer: Mockttp) {
  return await mockServer.forGet(SOLANA_BITCOIN_MIN_API).thenCallback(() => {
    return {
      statusCode: 200,
      json: {
        BTC: {
          USD: 96155.06,
        },
        SOL: {
          USD: 180.5,
        },
      },
    };
  });
}

export async function mockSolanaBalanceQuote(
  mockServer: Mockttp,
  mockZeroBalance: boolean = false,
) {
  const response = {
    statusCode: 200,
    json: {
      id: '1337',
      jsonrpc: '2.0',
      result: {
        context: {
          apiVersion: '2.0.18',
          slot: 308460925,
        },
        value: mockZeroBalance ? 0 : SOL_BALANCE,
      },
    },
  };
  return await mockServer
    .forPost(SOLANA_URL_REGEX_MAINNET)
    .withJsonBodyIncluding({
      method: 'getBalance',
    })
    .thenCallback(() => {
      return response;
    });
}

export async function mockGetMinimumBalanceForRentExemption(
  mockServer: Mockttp,
) {
  return await mockServer
    .forPost(SOLANA_URL_REGEX_MAINNET)
    .withJsonBodyIncluding({
      method: 'getMinimumBalanceForRentExemption',
    })
    .thenCallback(() => {
      return {
        statusCode: 200,
        json: {
          id: '1337',
          jsonrpc: '2.0',
          result: MINIMUM_BALANCE_FOR_RENT_EXEMPTION,
        },
      };
    });
}

export async function simulateSolanaTransactionFailed(mockServer: Mockttp) {
  const response = {
    statusCode: 200,
    json: {
      result: {
        id: '1337',
        jsonrpc: '2.0',
        result: {
          context: {
            slot: 12345678,
          },
          value: {
            err: {
              InstructionError: [
                1,
                {
                  Custom: 1,
                },
              ],
            },
            logs: [
              'Program 11111111111111111111111111111111 invoke [1]',
              'Program 11111111111111111111111111111111 failed: custom program error: 0x1',
            ],
            accounts: null,
            unitsConsumed: 200000,
          },
        },
      },
    },
  };

  return await mockServer
    .forPost(SOLANA_URL_REGEX_MAINNET)
    .withJsonBodyIncluding({
      method: 'simulateTransaction',
    })
    .thenCallback(() => {
      return response;
    });
}

export async function simulateSolanaTransaction(
  mockServer: Mockttp,
  isNative: boolean = true,
) {
  const response = isNative
    ? {
        statusCode: 200,
        json: {
          id: '1337',
          jsonrpc: '2.0',
          result: {
            context: {
              apiVersion: '2.0.21',
              slot: 318191894,
            },
            value: {
              accounts: null,
              err: null,
              innerInstructions: null,
              logs: [
                'Program TokenkegQfeZyiNwAJbNbGKPFXCWuBvf9Ss623VQ5DA invoke [1]',
                'Program log: Instruction: Transfer',
                'Program TokenkegQfeZyiNwAJbNbGKPFXCWuBvf9Ss623VQ5DA consumed 4644 of 1400000 compute units',
                'Program TokenkegQfeZyiNwAJbNbGKPFXCWuBvf9Ss623VQ5DA success',
                'Program ComputeBudget111111111111111111111111111111 invoke [1]',
                'Program ComputeBudget111111111111111111111111111111 success',
              ],
              replacementBlockhash: {
                blockhash: '2xWVC3snr4U29m8Rhio9HMmPaYNAQPrRn1bXjB1BJFuM',
                lastValidBlockHeight: 296475563,
              },
              returnData: null,
              unitsConsumed: 4794,
            },
          },
        },
      }
    : {
        statusCode: 200,
        json: {
          result: {
            value: {
              accounts: null,
              err: null,
              innerInstructions: null,
              logs: [
                'Program TokenkegQfeZyiNwAJbNbGKPFXCWuBvf9Ss623VQ5DA invoke [1]',
                'Program log: Instruction: Transfer',
                'Program TokenkegQfeZyiNwAJbNbGKPFXCWuBvf9Ss623VQ5DA consumed 4644 of 1400000 compute units',
                'Program TokenkegQfeZyiNwAJbNbGKPFXCWuBvf9Ss623VQ5DA success',
                'Program ComputeBudget111111111111111111111111111111 invoke [1]',
                'Program ComputeBudget111111111111111111111111111111 success',
              ],
              replacementBlockhash: {
                blockhash: '8geweh6EzwMCZBSwPuPjY7mUSC9YePtvRJ42dcsrGyRj',
                lastValidBlockHeight: 295648133,
              },
              returnData: null,
              unitsConsumed: 4794,
            },
          },
        },
      };
  return await mockServer
    .forPost(SOLANA_URL_REGEX_MAINNET)
    .withJsonBodyIncluding({
      method: 'simulateTransaction',
    })
    .thenCallback(() => {
      return response;
    });
}
export async function mockGetFailedTransaction(mockServer: Mockttp) {
  console.log('mockGetFailedTransaction');
  const response = {
    statusCode: 200,
    json: {
      id: '1337',
      jsonrpc: '2.0',
      result: {
        blockTime: 1741612022,
        meta: {
          computeUnitsConsumed: 6654,
          err: {
            InstructionError: [
              1,
              {
                Custom: 6003,
              },
            ],
          },
          fee: 5000,
          innerInstructions: [],
          loadedAddresses: {
            readonly: [],
            writable: [],
          },
          logMessages: [],
          postBalances: [
            14290605326, 49054080, 2616960, 1141440, 0, 0, 1141440, 1,
          ],
          postTokenBalances: [],
          preBalances: [
            14290610326, 49054080, 2616960, 1141440, 0, 0, 1141440, 1,
          ],
          preTokenBalances: [],
          rewards: [],
          status: {
            Err: {
              InstructionError: [
                1,
                {
                  Custom: 6003,
                },
              ],
            },
          },
        },
        slot: 325836308,
        transaction: {
          message: {
            accountKeys: [
              'D5shgkAbSHH1VGDybY5bEbgbvvCMbop4u5WKTKxb3cFq',
              'A3FsKE2XRcVadCp4gjeYb8BJoVaDiVFLbdaM5nvZpUZJ',
              'F6rApkRBD31K6zZrwXt8aQrRKwzbZqCMH2vbMvBgftPX',
              'HEvSKofvBgfaexv23kMabbYqxasxU3mQ4ibBMEmJWHny',
              '38cqxKympqDkL7KDQM6CgJJ3uCvNvDTCHN6vSZAhHCRG',
              'Sysvar1nstructions1111111111111111111111111',
              'cjg3oHmg9uuPsP8D6g29NWvhySJkdYdAo9D25PRbKXJ',
              'ComputeBudget111111111111111111111111111111',
            ],
            header: {
              numReadonlySignedAccounts: 0,
              numReadonlyUnsignedAccounts: 5,
              numRequiredSignatures: 1,
            },
            instructions: [],
            recentBlockhash: '7s7d5NA26LQyEc34egMDbUFVub3gE5XSDrC1AunVmabY',
          },
          signatures: [
            '3dcsK2iXLKHqb5v3bboQvvd7LScajnXENhhxeje2tn3cgQ9e4YJZc7h5QFRypTmYwccAzy4DUskt6R9mXib3Tu1D',
          ],
        },
        version: 'legacy',
      },
    },
  };

  return await mockServer
    .forPost(SOLANA_URL_REGEX_MAINNET)
    .withBodyIncluding('getTransaction')
    .thenCallback(() => {
      return response;
    });
}

export async function mockGetSuccessTransaction(mockServer: Mockttp) {
  const succededTransaction = await readResponseJsonFile(
    'succeededTransaction.json',
  );
  const response = {
    statusCode: 200,
    json: succededTransaction,
  };

  return await mockServer
    .forPost(SOLANA_URL_REGEX_MAINNET)
    .withBodyIncluding('getTransaction')
    .thenCallback(() => {
      return response;
    });
}

export async function mockGetLatestBlockhash(mockServer: Mockttp) {
  const response = {
    statusCode: 200,
    json: {
      id: '1337',
      jsonrpc: '2.0',
      result: {
        context: {
          apiVersion: '2.0.18',
          slot: 308460925,
        },
        value: {
          blockhash: '6E9FiVcuvavWyKTfYC7N9ezJWkNgJVQsroDTHvqApncg',
          lastValidBlockHeight: 341034515,
        },
      },
    },
  };
  return await mockServer
    .forPost(SOLANA_URL_REGEX_MAINNET)
    .withJsonBodyIncluding({
      method: 'getLatestBlockhash',
    })
    .thenCallback(() => {
      return response;
    });
}

export async function mockGetFailedSignaturesForAddress(mockServer: Mockttp) {
  console.log('mockGetFailedSignaturesForAddress');
  return await mockServer
    .forPost(SOLANA_URL_REGEX_MAINNET)
    .withBodyIncluding('getSignaturesForAddress')
    .thenCallback(() => {
      return {
        statusCode: 200,
        json: {
          id: '1337',
          jsonrpc: '2.0',
          result: [
            {
              blockTime: 1739973211,
              confirmationStatus: 'finalized',
              err: {
                InstructionError: [0, 'CustomError'],
              },
              memo: null,
              signature:
                '3AcYfpsSaFYogY4Y4YN77MkhDgVBEgUe1vuEeqKnCMm5udTrFCyw9w17mNM8DUnHnQD2VHRFeipMUb27Q3iqMQJr',
              slot: 321700491,
            },
          ],
        },
      };
    });
}

export async function mockGetSuccessSignaturesForAddress(mockServer: Mockttp) {
  console.log('mockGetSuccessSignaturesForAddress');
  return await mockServer
    .forPost(SOLANA_URL_REGEX_MAINNET)
    .withBodyIncluding('getSignaturesForAddress')
    .thenCallback(() => {
      return {
        statusCode: 200,
        json: {
          id: '1337',
          jsonrpc: '2.0',
          result: [
            {
              blockTime: 1739973211,
              confirmationStatus: 'finalized',
              err: null,
              memo: null,
              signature:
                '3AcYfpsSaFYogY4Y4YN77MkhDgVBEgUe1vuEeqKnCMm5udTrFCyw9w17mNM8DUnHnQD2VHRFeipMUb27Q3iqMQJr',
              slot: 321700491,
            },
          ],
        },
      };
    });
}

export async function mockGetSuccessSignaturesForBridge(mockServer: Mockttp) {
  console.log('mockGetSuccessSignaturesForBridge');
  return await mockServer
    .forPost(SOLANA_URL_REGEX_MAINNET)
    .withBodyIncluding('getSignaturesForAddress')
    .thenCallback(() => {
      return {
        statusCode: 200,
        json: {
          id: '1337',
          jsonrpc: '2.0',
          result: [
            {
              blockTime: 1748277595,
              confirmationStatus: 'finalized',
              err: null,
              memo: '[66] 0x6320fa51e6aaa93f522013db85b1ee724ab9f4c77b8230902c8eff9568951be8',
              signature:
                '2fwnBMKmGJ86uagQ9NEAyUfWeCrvTDn5WiZtiB8AFVtf1RiSaNmyfTxBw8Un7G5BRpoXACzvfhohyxCsCXhJWBJp',
              slot: 342622364,
            },
          ],
        },
      };
    });
}

export async function mockSendSolanaFailedTransaction(mockServer: Mockttp) {
  const response = {
    statusCode: 200,
    json: {
      id: '1337',
      jsonrpc: '2.0',
      error: {
        code: -32002,
        message:
          'Transaction simulation failed: Error processing Instruction 0: custom program error: 0x1',
        data: {
          accounts: null,
          err: {
            InstructionError: [
              0,
              {
                Custom: 1,
              },
            ],
          },
          logs: [
            'Program 11111111111111111111111111111111 invoke [1]',
            'Program 11111111111111111111111111111111 failed: custom program error: 0x1',
          ],
          unitsConsumed: 200000,
          returnData: null,
        },
      },
    },
  };
  return await mockServer
    .forPost(SOLANA_URL_REGEX_MAINNET)
    .withJsonBodyIncluding({
      method: 'sendTransaction',
    })
    .thenCallback(() => {
      return response;
    });
}

export async function mockGetSignaturesSuccessSwap(mockServer: Mockttp) {
  const response = {
    statusCode: 200,
    json: {
      result: [
        {
          blockTime: 1748363309,
          confirmationStatus: 'finalized',
          err: null,
          memo: null,
          signature:
            '2m8z8uPZyoZwQpissDbhSfW5XDTFmpc7cSFithc5e1w8iCwFcvVkxHeaVhgFSdgUPb5cebbKGjuu48JMLPjfEATr',
          slot: 342840492,
        },
      ],
    },
  };

  return await mockServer
    .forPost(SOLANA_URL_REGEX_MAINNET)
    .withBodyIncluding('getSignaturesForAddress')
    .thenCallback(() => {
      return response;
    });
}

export async function mockSendSwapSolanaTransaction(mockServer: Mockttp) {
  const response = {
    statusCode: 200,
    json: {
      result:
        '28rWme56aMyaP8oX18unFeZg65iyDEhjLhvMBpxyFgKcn38P37ZRsssSZoHDCCr5xUfwfpqsVSSBoShLitHQLdrr',
      id: '1337',
      jsonrpc: '2.0',
    },
  };
  return await mockServer
    .forPost(SOLANA_URL_REGEX_MAINNET)
    .withJsonBodyIncluding({
      method: 'sendTransaction',
    })
    .thenCallback(() => {
      return response;
    });
}

export async function mockSwapSolToUsdcTransaction(mockServer: Mockttp) {
  const response = {
    statusCode: 200,
    json: {
      result:
        '2m8z8uPZyoZwQpissDbhSfW5XDTFmpc7cSFithc5e1w8iCwFcvVkxHeaVhgFSdgUPb5cebbKGjuu48JMLPjfEATr',
      id: '1337',
      jsonrpc: '2.0',
    },
  };
  return await mockServer
    .forPost(SOLANA_URL_REGEX_MAINNET)
    .withJsonBodyIncluding({
      method: 'sendTransaction',
    })
    .thenCallback(() => {
      return response;
    });
}

export async function mockGetUSDCSOLTransaction(mockServer: Mockttp) {
  const resp = await readResponseJsonFile('usdcSolTransaction.json');
  const response = {
    statusCode: 200,
    json: resp,
  };
  return await mockServer
    .forPost(SOLANA_URL_REGEX_MAINNET)
    .withJsonBodyIncluding({
      method: 'getTransaction',
    })
    .thenCallback(() => {
      return response;
    });
}

export async function mockGetSOLUSDCTransaction(mockServer: Mockttp) {
  const resp = await readResponseJsonFile('solUsdcTransaction.json');
  const response = {
    statusCode: 200,
    json: resp,
  };
  return await mockServer
    .forPost(SOLANA_URL_REGEX_MAINNET)
    .withJsonBodyIncluding({
      method: 'getTransaction',
    })
    .thenCallback(() => {
      return response;
    });
}

export async function mockSendSolanaTransaction(mockServer: Mockttp) {
  const response = {
    statusCode: 200,
    json: {
      result:
        '3AcYfpsSaFYogY4Y4YN77MkhDgVBEgUe1vuEeqKnCMm5udTrFCyw9w17mNM8DUnHnQD2VHRFeipMUb27Q3iqMQJr',
      id: '1337',
      jsonrpc: '2.0',
    },
  };
  return await mockServer
    .forPost(SOLANA_URL_REGEX_MAINNET)
    .withJsonBodyIncluding({
      method: 'sendTransaction',
    })
    .thenCallback(async () => {
      await new Promise((resolve) => setTimeout(resolve, 2000)); // 2 seconds delay
      return response;
    });
}

export async function mockGetFeeForMessage(mockServer: Mockttp) {
  const response = {
    statusCode: 200,
    json: {
      result: { context: { slot: 5068 }, value: 5000 },
      id: '1337',
      jsonrpc: '2.0',
    },
  };
  return await mockServer
    .forPost(SOLANA_URL_REGEX_MAINNET)
    .withJsonBodyIncluding({
      method: 'getFeeForMessage',
    })
    .thenCallback(() => {
      return response;
    });
}

export async function mockGetFeeForMessageDevnet(mockServer: Mockttp) {
  const response = {
    statusCode: 200,
    json: {
      result: { context: { slot: 5068 }, value: 5000 },
      id: '1337',
      jsonrpc: '2.0',
    },
  };
  return await mockServer
    .forPost(SOLANA_URL_REGEX_DEVNET)
    .withJsonBodyIncluding({
      method: 'getFeeForMessage',
    })
    .thenCallback(() => {
      return response;
    });
}
export async function mockGetTokenAccountsTokenProgramSwaps(
  mockServer: Mockttp,
) {
  const resp = await readResponseJsonFile('tokenAccountTokenProgram.json');
  const response = {
    statusCode: 200,
    json: resp,
  };
  return await mockServer
    .forPost(SOLANA_URL_REGEX_MAINNET)
    .withJsonBodyIncluding({
      method: 'getTokenAccountsByOwner',
      params: [
        '4tE76eixEgyJDrdykdWJR1XBkzUk4cLMvqjR2xVJUxer',
        {
          programId: 'TokenkegQfeZyiNwAJbNbGKPFXCWuBvf9Ss623VQ5DA',
        },
        {
          encoding: 'jsonParsed',
          commitment: 'confirmed',
        },
      ],
    })
    .thenCallback(() => {
      return response;
    });
}

export async function mockGetTokenAccountsTokenProgram2022Swaps(
  mockServer: Mockttp,
) {
  const response = {
    statusCode: 200,
    json: {
      result: {
        context: {
          apiVersion: '2.2.14',
          slot: 343229969,
        },
        value: [
          {
            account: {
              data: {
                parsed: {
                  info: {
                    extensions: [
                      {
                        extension: 'immutableOwner',
                      },
                      {
                        extension: 'transferFeeAmount',
                        state: {
                          withheldAmount: 439972989,
                        },
                      },
                    ],
                    isNative: false,
                    mint: '7atgF8KQo4wJrD5ATGX7t1V2zVvykPJbFfNeVf1icFv1',
                    owner: '4tE76eixEgyJDrdykdWJR1XBkzUk4cLMvqjR2xVJUxer',
                    state: 'initialized',
                    tokenAmount: {
                      amount: '10559351714',
                      decimals: 2,
                      uiAmount: 105593517.14,
                      uiAmountString: '105593517.14',
                    },
                  },
                  type: 'account',
                },
                program: 'spl-token-2022',
                space: 182,
              },
              executable: false,
              lamports: 2157600,
              owner: 'TokenzQdBNbLqP5VEhdkAS6EPFLC1PHnBqCXEpPxuEb',
              rentEpoch: 18446744073709551615,
              space: 182,
            },
            pubkey: 'Ep1j6MKrqJRr1XiMgaJsAfuAVwrGMJFui4A92mo6uy4P',
          },
          {
            account: {
              data: {
                parsed: {
                  info: {
                    extensions: [
                      {
                        extension: 'immutableOwner',
                      },
                      {
                        extension: 'transferFeeAmount',
                        state: {
                          withheldAmount: 20016866,
                        },
                      },
                    ],
                    isNative: false,
                    mint: 'Ey59PH7Z4BFU4HjyKnyMdWt5GGN76KazTAwQihoUXRnk',
                    owner: '4tE76eixEgyJDrdykdWJR1XBkzUk4cLMvqjR2xVJUxer',
                    state: 'initialized',
                    tokenAmount: {
                      amount: '6496613429',
                      decimals: 9,
                      uiAmount: 6.496613429,
                      uiAmountString: '6.496613429',
                    },
                  },
                  type: 'account',
                },
                program: 'spl-token-2022',
                space: 182,
              },
              executable: false,
              lamports: 2157600,
              owner: 'TokenzQdBNbLqP5VEhdkAS6EPFLC1PHnBqCXEpPxuEb',
              rentEpoch: 18446744073709551615,
              space: 182,
            },
            pubkey: 'GAttXjiLSqu7CFbR5ut8qWPqmAzGnnM6eBsQbEPv74fv',
          },
          {
            account: {
              data: {
                parsed: {
                  info: {
                    extensions: [
                      {
                        extension: 'immutableOwner',
                      },
                    ],
                    isNative: false,
                    mint: 'HeLp6NuQkmYB4pYWo2zYs22mESHXPQYzXbB8n4V98jwC',
                    owner: '4tE76eixEgyJDrdykdWJR1XBkzUk4cLMvqjR2xVJUxer',
                    state: 'initialized',
                    tokenAmount: {
                      amount: '40066179490',
                      decimals: 9,
                      uiAmount: 40.06617949,
                      uiAmountString: '40.06617949',
                    },
                  },
                  type: 'account',
                },
                program: 'spl-token-2022',
                space: 170,
              },
              executable: false,
              lamports: 2074080,
              owner: 'TokenzQdBNbLqP5VEhdkAS6EPFLC1PHnBqCXEpPxuEb',
              rentEpoch: 18446744073709551615,
              space: 170,
            },
            pubkey: '5rwKMx2FKuUF4jYUG5584wXU8utAD6Q1JUTvpTf6tyZ4',
          },
          {
            account: {
              data: {
                parsed: {
                  info: {
                    extensions: [
                      {
                        extension: 'immutableOwner',
                      },
                    ],
                    isNative: false,
                    mint: '4EXRq3Pt9qqaoR9iXw6yZYMweoDE5PGSUak5z9jfafmZ',
                    owner: '4tE76eixEgyJDrdykdWJR1XBkzUk4cLMvqjR2xVJUxer',
                    state: 'initialized',
                    tokenAmount: {
                      amount: '1',
                      decimals: 0,
                      uiAmount: 1.0,
                      uiAmountString: '1',
                    },
                  },
                  type: 'account',
                },
                program: 'spl-token-2022',
                space: 170,
              },
              executable: false,
              lamports: 2074080,
              owner: 'TokenzQdBNbLqP5VEhdkAS6EPFLC1PHnBqCXEpPxuEb',
              rentEpoch: 18446744073709551615,
              space: 170,
            },
            pubkey: 'D3fMWGBgqoBP4b58H1Hs2cyiYDz7pEANgiE4RsHQBk1T',
          },
        ],
      },
      id: '1337',
      jsonrpc: '2.0',
    },
  };
  return await mockServer
    .forPost(SOLANA_URL_REGEX_MAINNET)
    .withJsonBodyIncluding({
      method: 'getTokenAccountsByOwner',
      params: [
        '4tE76eixEgyJDrdykdWJR1XBkzUk4cLMvqjR2xVJUxer',
        {
          programId: 'TokenzQdBNbLqP5VEhdkAS6EPFLC1PHnBqCXEpPxuEb',
        },
        {
          encoding: 'jsonParsed',
          commitment: 'confirmed',
        },
      ],
    })
    .thenCallback(() => {
      return response;
    });
}

export async function mockGetTokenAccountsByOwner(
  mockServer: Mockttp,
  account: string = '4tE76eixEgyJDrdykdWJR1XBkzUk4cLMvqjR2xVJUxer',
  programId: string = 'TokenkegQfeZyiNwAJbNbGKPFXCWuBvf9Ss623VQ5DA',
) {
  return await mockServer
    .forPost(SOLANA_URL_REGEX_MAINNET)
    .withJsonBodyIncluding({
      method: 'getTokenAccountsByOwner',
      params: [
        account,
        {
          programId,
        },
        {
          encoding: 'jsonParsed',
          commitment: 'confirmed',
        },
      ],
    })
    .thenCallback(() => {
      return {
        statusCode: 200,
        json: {
          id: '1337',
          jsonrpc: '2.0',
          result: {
            context: {
              slot: 137568828,
            },
            value: [
              {
                account: {
                  data: {
                    parsed: {
                      info: {
                        isNative: false,
                        mint: '2RBko3xoz56aH69isQMUpzZd9NYHahhwC23A5F3Spkin',
                        owner: account,
                        state: 'initialized',
                        tokenAmount: {
                          amount: '6000000',
                          decimals: 6,
                          uiAmount: 6,
                          uiAmountString: '6',
                        },
                      },
                      type: 'account',
                    },
                    program: 'spl-token',
                    space: 165,
                  },
                  executable: false,
                  lamports: 2039280,
                  owner: 'TokenkegQfeZyiNwAJbNbGKPFXCWuBvf9Ss623VQ5DA',
                  rentEpoch: 18446744073709552000,
                  space: 165,
                },
                pubkey: 'EzG33TbDzHVaWBqgQgHhtQSY6tcAVsWub6hBRepcsDt4',
              },
            ],
          },
        },
      };
    });
}

export async function mockGetTokenAccountsByOwnerDevnet(mockServer: Mockttp) {
  return await mockServer
    .forPost(SOLANA_URL_REGEX_MAINNET)
    .withJsonBodyIncluding({
      method: 'getTokenAccountsByOwner',
    })
    .thenCallback(() => {
      return {
        statusCode: 200,
        json: {
          id: '1337',
          jsonrpc: '2.0',
          result: {
            context: {
              slot: 137568828,
            },
            value: [
              {
                account: {
                  data: {
                    parsed: {
                      info: {
                        isNative: false,
                        mint: '2RBko3xoz56aH69isQMUpzZd9NYHahhwC23A5F3Spkin',
                        owner: '14BLn1WLBf3coaPj1fZ5ZqJKQArEjJHvw7rvSktGv2b5',
                        state: 'initialized',
                        tokenAmount: {
                          amount: '6000000',
                          decimals: 6,
                          uiAmount: 6,
                          uiAmountString: '6',
                        },
                      },
                      type: 'account',
                    },
                    program: 'spl-token',
                    space: 165,
                  },
                  executable: false,
                  lamports: 2039280,
                  owner: 'TokenkegQfeZyiNwAJbNbGKPFXCWuBvf9Ss623VQ5DA',
                  rentEpoch: 18446744073709552000,
                  space: 165,
                },
                pubkey: 'EzG33TbDzHVaWBqgQgHhtQSY6tcAVsWub6hBRepcsDt4',
              },
            ],
          },
        },
      };
    });
}

export async function mockGetTokenAccountInfo(mockServer: Mockttp) {
  console.log('mockGetTokenAccountInfo');
  const response = {
    statusCode: 200,
    json: {
      id: '1337',
      jsonrpc: '2.0',
      result: {
        context: {
          apiVersion: '2.0.21',
          slot: 317161313,
        },
        value: {
          data: ['', 'base58'],
          executable: false,
          lamports: 5312114,
          owner: '11111111111111111111111111111111',
          rentEpoch: 18446744073709551615,
          space: 0,
        },
      },
    },
  };
  return await mockServer
    .forPost(SOLANA_URL_REGEX_MAINNET)
    .withJsonBodyIncluding({
      method: 'getAccountInfo',
    })
    /* .withJsonBodyIncluding({
      params: [
        '4tE76eixEgyJDrdykdWJR1XBkzUk4cLMvqjR2xVJUxer',
        {
          encoding: 'jsonParsed',
          commitment: 'confirmed',
        },
      ],
    })*/
    .thenCallback(() => {
      return response;
    });
}

export async function mockGetAccountInfoDevnet(mockServer: Mockttp) {
  console.log('mockGetAccountInfoDevnet');
  const response = {
    statusCode: 200,
    json: {
      id: '1337',
      jsonrpc: '2.0',
      result: {
        context: {
          apiVersion: '2.0.21',
          slot: 317161313,
        },
        value: {
          data: [
            'AAAAAAAAAAAAAAAAAAAAAAAAAAAAAAAAAAAAAAAAAAAAAAAAAAAAAAAAAAAJAQAAAAAAAAAAAAAAAAAAAAAAAAAAAAAAAAAAAAAAAAAAAAAAAA==',
            'base64',
          ],
          executable: false,
          lamports: 1124837338893,
          owner: 'TokenkegQfeZyiNwAJbNbGKPFXCWuBvf9Ss623VQ5DA',
          // eslint-disable-next-line @typescript-eslint/no-loss-of-precision
          rentEpoch: 18446744073709551615,
          space: 82,
        },
      },
    },
  };
  return await mockServer
    .forPost(SOLANA_URL_REGEX_DEVNET)
    .withJsonBodyIncluding({
      method: 'getAccountInfo',
    })
    .withBodyIncluding('So11111111111111111111111111111111111111112')
    .thenCallback(() => {
      return response;
    });
}

export async function mockNoQuotesAvailable(mockServer: Mockttp) {
  return await mockServer
    .forGet(BRIDGE_GET_QUOTE_API)
    .thenCallback(async () => {
      await new Promise((resolve) => setTimeout(resolve, 1000)); // just to see fetching quotes
      return {
        statusCode: 200,
        json: [],
      };
    });
}
export async function mockQuoteFromUSDCtoSOL(mockServer: Mockttp) {
  const quoteUsdcToSol = await readResponseJsonFile('quoteUsdcToSol.json');
  const quotesResponse = {
    statusCode: 200,
    json: quoteUsdcToSol,
  };
  return await mockServer
    .forGet(BRIDGE_GET_QUOTE_API)
    .thenCallback(async () => {
      await new Promise((resolve) => setTimeout(resolve, 1000)); // just to see fetching quotes
      return quotesResponse;
    });
}

export async function mockQuoteFromSoltoUSDC(mockServer: Mockttp) {
  const quoteSolToUsdc = await readResponseJsonFile('quoteSolToUsdc.json');
  const quotesResponse = {
    statusCode: 200,
    json: quoteSolToUsdc,
  };
  return await mockServer
    .forGet(BRIDGE_GET_QUOTE_API)
    .thenCallback(async () => {
      await new Promise((resolve) => setTimeout(resolve, 1000)); // just to see fetching quotes
      return quotesResponse;
    });
}

export async function mockGetMultipleAccounts(mockServer: Mockttp) {
  console.log('mockgetMultipleAccounts');
  const response = {
    statusCode: 200,
    json: {
      id: '1337',
      jsonrpc: '2.0',
      result: {
        context: {
          apiVersion: '2.1.21',
          slot: 341693911,
        },
        value: [
          {
            data: {
              parsed: {
                info: {
                  addresses: [
                    'DKHsQ6aGhUeUpauP9BQoTcU8SwtR6tKkxLsu7kfzAsF5',
                    '21W1iDL9TvuZbukEnLZgAP3PjQZhJMQXvawsr9qQsCNc',
                    'FLUXubRmkEi2q6K3Y9kBPg9248ggaZVsoSFhtJHSrm1X',
                  ],
                  authority: '9RAufBfjGQjDfrwxeyKmZWPADHSb8HcoqCdrmpqvCr1g',
                  deactivationSlot: '18446744073709551615',
                  lastExtendedSlot: '330440295',
                  lastExtendedSlotStartIndex: 0,
                },
                type: 'lookupTable',
              },
              program: 'address-lookup-table',
              space: 8248,
            },
            executable: false,
            lamports: 58296960,
            owner: 'AddressLookupTab1e1111111111111111111111111',
            rentEpoch: 18446744073709551615,
            space: 8248,
          },
        ],
      },
    },
  };
  return await mockServer
    .forPost(SOLANA_URL_REGEX_MAINNET)
    .withJsonBodyIncluding({
      method: 'getMultipleAccounts',
    })
    .thenCallback(() => {
      return response;
    });
}

export async function mockSecurityAlertSwap(mockServer: Mockttp) {
  console.log('mockSecurityAlertSwap');
  const securityAlertSwapResponse = await readResponseJsonFile(
    'securityAlertSwap.json',
  );
  const response = {
    statusCode: 200,
    json: securityAlertSwapResponse,
  };
  return await mockServer
    .forPost(SECURITY_ALERT_BRIDGE_URL_REGEX)
    .thenCallback(() => {
      return response;
    });
}

export async function mockPriceApiSpotPriceSwap(mockServer: Mockttp) {
  return await mockServer.forGet(SPOT_PRICE_API).thenCallback(() => {
    return {
      statusCode: 200,
      json: {
        'solana:5eykt4UsFv8P8NJdTREpY1vzqKqZKvdp/token:EPjFWdd5AufqSSqeM2qN1xzybapC8G4wEGGkZwyTDt1v':
          {
            usd: 0.999761,
          },
        'solana:5eykt4UsFv8P8NJdTREpY1vzqKqZKvdp/slip44:501': {
          usd: 168.88,
        },
      },
    };
  });
}

export async function mockBridgeGetTokens(mockServer: Mockttp) {
  return await mockServer.forGet(BRIDGED_TOKEN_LIST_API).thenCallback(() => {
    return {
      statusCode: 200,
      json: [
        {
          address: '0x0000000000000000000000000000000000000000',
          chainId: 1151111081099710,
          assetId: 'solana:5eykt4UsFv8P8NJdTREpY1vzqKqZKvdp/slip44:501',
          symbol: 'SOL',
          decimals: 9,
          name: 'SOL',
          aggregators: [],
          occurrences: 100,
          iconUrl:
            'https://static.cx.metamask.io/api/v2/tokenIcons/assets/solana/5eykt4UsFv8P8NJdTREpY1vzqKqZKvdp/slip44/501.png',
          metadata: {},
        },
        {
          address: '0x0000000000000000000000000000000000000000',
          chainId: 1151111081099710,
          assetId: 'solana:5eykt4UsFv8P8NJdTREpY1vzqKqZKvdp/slip44:501',
          symbol: 'SOL',
          decimals: 9,
          name: 'SOL',
          aggregators: [],
          occurrences: 100,
          iconUrl:
            'https://static.cx.metamask.io/api/v2/tokenIcons/assets/solana/5eykt4UsFv8P8NJdTREpY1vzqKqZKvdp/slip44/501.png',
          metadata: {},
        },
        {
          address: 'EPjFWdd5AufqSSqeM2qN1xzybapC8G4wEGGkZwyTDt1v',
          chainId: 1151111081099710,
          assetId:
            'solana:5eykt4UsFv8P8NJdTREpY1vzqKqZKvdp/token:EPjFWdd5AufqSSqeM2qN1xzybapC8G4wEGGkZwyTDt1v',
          symbol: 'USDC',
          decimals: 6,
          name: 'USD Coin',
          coingeckoId: 'usd-coin',
          aggregators: ['orca', 'jupiter', 'coinGecko', 'lifi'],
          occurrences: 4,
          iconUrl:
            'https://static.cx.metamask.io/api/v2/tokenIcons/assets/solana/5eykt4UsFv8P8NJdTREpY1vzqKqZKvdp/token/EPjFWdd5AufqSSqeM2qN1xzybapC8G4wEGGkZwyTDt1v.png',
          metadata: {},
        },
      ],
    };
  });
}

export const SHOW_SWAP_SNAP_CONFIRMATION = false;

const featureFlags = {
  refreshRate: 30000,
  maxRefreshCount: 5,
  support: true,
  minimumVersion: '0.0.0',
  chains: {
    '1': { isActiveSrc: true, isActiveDest: true },
    '42161': { isActiveSrc: true, isActiveDest: true },
    '59144': { isActiveSrc: true, isActiveDest: true },
    '1151111081099710': {
      topAssets: [
        'EPjFWdd5AufqSSqeM2qN1xzybapC8G4wEGGkZwyTDt1v', // USDC
        'JUPyiwrYJFskUPiHa7hkeR8VUtAeFoSYbKedZNsDvCN', // Jupiter
        '7vfCXTUXx5WJV5JADk17DUJ4ksgau7utNKj4b963voxsDx8F8k8k3uYw1PDC',
        '3iQL8BFS2vE7mww4ehAqQHAsbmRNCrPxizWAT2Zfyr9y',
        '9zNQRsGLjNKwCUU5Gq5LR8beUCPzQMVMqKAi3SSZh54u',
        'DezXAZ8z7PnrnRJjz3wXBoRgixCa6xjnB7YaB1pPB263',
        'rndrizKT3MK1iimdxRdWabcF7Zg7AR5T4nud4EkHBof',
        '2RBko3xoz56aH69isQMUpzZd9NYHahhwC23A5F3Spkin',
      ],
      isActiveSrc: true,
      isActiveDest: true,
      isSnapConfirmationEnabled: false,
    },
  },
};

const featureFlagsWithSnapConfirmation = {
  ...featureFlags,
  chains: {
    ...featureFlags.chains,
    '1151111081099710': {
      ...featureFlags.chains['1151111081099710'],
      isSnapConfirmationEnabled: true,
    },
  },
};

export async function withSolanaAccountSnap(
  {
    title,
    showNativeTokenAsMainBalance = true,
    showSnapConfirmation = false,
    mockGetTransactionSuccess,
    mockGetTransactionFailed,
    mockZeroBalance,
    numberOfAccounts = 1,
    mockSwapUSDtoSOL,
    mockSwapSOLtoUSDC,
    mockSwapWithNoQuotes,
    walletConnect = false,
    dappPaths,
    withProtocolSnap,
    withCustomMocks,
    withFixtureBuilder,
  }: {
    title?: string;
    showNativeTokenAsMainBalance?: boolean;
    showSnapConfirmation?: boolean;
    numberOfAccounts?: number;
    mockGetTransactionSuccess?: boolean;
    mockGetTransactionFailed?: boolean;
    mockZeroBalance?: boolean;
    sendFailedTransaction?: boolean;
    mockSwapUSDtoSOL?: boolean;
    mockSwapSOLtoUSDC?: boolean;
    mockSwapWithNoQuotes?: boolean;
    walletConnect?: boolean;
    dappPaths?: string[];
    withProtocolSnap?: boolean;
    withCustomMocks?: (
      mockServer: Mockttp,
    ) =>
      | Promise<MockedEndpoint[] | MockedEndpoint>
      | MockedEndpoint[]
      | MockedEndpoint;
    withFixtureBuilder?: (builder: FixtureBuilder) => FixtureBuilder;
  },
  test: (
    driver: Driver,
    mockServer: Mockttp,
    extensionId: string,
  ) => Promise<void>,
) {
  console.log('Starting withSolanaAccountSnap');
  let fixtures = new FixtureBuilder();
  if (!showNativeTokenAsMainBalance) {
    fixtures =
      fixtures.withPreferencesControllerShowNativeTokenAsMainBalanceDisabled();
  }

  if (withFixtureBuilder) {
    fixtures = withFixtureBuilder(fixtures).withEnabledNetworks({
      eip155: {
        '0x539': true,
      },
      solana: {
        'solana:5eykt4UsFv8P8NJdTREpY1vzqKqZKvdp': true,
      },
    });
  }

  await withFixtures(
    {
      fixtures: fixtures.build(),
      title,
      dapp: true,
<<<<<<< HEAD
      withSolanaWebSocket: true,
=======
      withSolanaWebSocket: {
        server: true,
        mocks: DEFAULT_SOLANA_WS_MOCKS,
      },
>>>>>>> fd295214
      manifestFlags: {
        // This flag is used to enable/disable the remote mode for the carousel
        // component, which will impact to the slides count.
        // - If this flag is not set, the slides count will be 4.
        // - If this flag is set, the slides count will be 5.
        remoteFeatureFlags: {
          addSolanaAccount: true,
          bridgeConfig: showSnapConfirmation
            ? featureFlagsWithSnapConfirmation
            : featureFlags,
        },
      },
      dappPaths,
      testSpecificMock: async (mockServer: Mockttp) => {
        const mockList: MockedEndpoint[] = [];
        mockList.push(await simulateSolanaTransaction(mockServer));
        if (walletConnect) {
          mockList.push(await mockGetTokenAccountsByOwnerDevnet(mockServer));
          mockList.push(await mockGetAccountInfoDevnet(mockServer));
        } else {
          console.log('Entra aqui no?');
          /* mockList.push(
            await mockGetTokenAccountsTokenProgramSwaps(mockServer),
          );
          mockList.push(
            await mockGetTokenAccountsTokenProgram2022Swaps(mockServer),
          );*/
        }
        mockList.push(await mockGetMultipleAccounts(mockServer));
        if (mockGetTransactionSuccess) {
          console.log('mockGetTransactionSuccess');
          mockList.push(await mockSendSolanaTransaction(mockServer));
          mockList.push(await mockGetSuccessSignaturesForAddress(mockServer));
          mockList.push(await mockGetSuccessTransaction(mockServer));
        }
        if (mockGetTransactionFailed) {
          console.log('mockGetTransactionFailed');
          mockList.push(await mockSendSolanaFailedTransaction(mockServer));
          mockList.push(await mockGetFailedSignaturesForAddress(mockServer));
          mockList.push(await mockGetFailedTransaction(mockServer));
        }

        mockList.push(await mockGetSuccessSignaturesForAddress(mockServer));
        mockList.push(
          await mockSolanaBalanceQuote(mockServer, mockZeroBalance),
        );

        mockList.push(
          await mockGetMinimumBalanceForRentExemption(mockServer),
          await mockMultiCoinPrice(mockServer),
          await mockGetLatestBlockhash(mockServer),
          await mockGetFeeForMessage(mockServer),
          await mockPriceApiSpotPrice(mockServer),
          await mockPriceApiExchangeRates(mockServer),
          await mockClientSideDetectionApi(mockServer),
          await mockPhishingDetectionApi(mockServer),
          await mockGetTokenAccountInfo(mockServer),
          await mockTokenApiMainnetTest(mockServer),
          await mockAccountsApi(mockServer),
          await mockGetMultipleAccounts(mockServer),
          await mockGetAccountInfoDevnet(mockServer),
        );

        if (mockSwapWithNoQuotes) {
          mockList.push(await mockBridgeGetTokens(mockServer));
          mockList.push(await mockNoQuotesAvailable(mockServer));
        }
        if (mockSwapUSDtoSOL) {
          mockList.push(
            ...[
              await mockQuoteFromUSDCtoSOL(mockServer),
              await mockSendSwapSolanaTransaction(mockServer),
              await mockGetUSDCSOLTransaction(mockServer),
              await mockSecurityAlertSwap(mockServer),
              await mockGetSignaturesSuccessSwap(mockServer),
              await mockBridgeGetTokens(mockServer),
              await mockPriceApiSpotPriceSwap(mockServer),
              // await mockTopAssetsSolana(mockServer),
            ],
          );
        }
        if (mockSwapSOLtoUSDC) {
          mockList.push(
            ...[
              await mockQuoteFromSoltoUSDC(mockServer),
              await mockSwapSolToUsdcTransaction(mockServer),
              await mockGetSOLUSDCTransaction(mockServer),
              await mockSecurityAlertSwap(mockServer),
              await mockGetSignaturesSuccessSwap(mockServer),
              await mockBridgeGetTokens(mockServer),
              await mockPriceApiSpotPriceSwap(mockServer),
              // await mockTopAssetsSolana(mockServer),
            ],
          );
        }

        if (withProtocolSnap) {
          mockList.push(await mockProtocolSnap(mockServer));
        }
        if (withCustomMocks) {
          const customMocksResult = await withCustomMocks(mockServer);
          if (customMocksResult) {
            if (Array.isArray(customMocksResult)) {
              mockList.push(...customMocksResult.filter((m) => m));
            } else {
              mockList.push(customMocksResult);
            }
          }
        }
        return mockList;
      },
      ignoredConsoleErrors: [
        'SES_UNHANDLED_REJECTION: 0, never, undefined, index, Array(1)',
        'SES_UNHANDLED_REJECTION: 1, never, undefined, index, Array(1)',
        'No custom network client was found with the ID',
        'No Infura network client was found with the ID "linea-mainnet"',
      ],
    },
    async ({
      driver,
      mockServer,
      extensionId,
    }: {
      driver: Driver;
      mockServer: Mockttp;
      extensionId: string;
    }) => {
      await loginWithBalanceValidation(driver);

      const headerComponent = new HeaderNavbar(driver);
      const assetList = new AssetListPage(driver);
      const accountListPage = new AccountListPage(driver);

      for (let i = 1; i <= numberOfAccounts; i++) {
        await headerComponent.openAccountMenu();
        await accountListPage.addAccount({
          accountType: ACCOUNT_TYPE.Solana,
          accountName: `Solana ${i}`,
        });
        await new NonEvmHomepage(driver).checkPageIsLoaded();
        await headerComponent.checkAccountLabel(`Solana ${i}`);
        await assetList.checkNetworkFilterText('Solana');
      }

      if (numberOfAccounts > 0) {
        await headerComponent.checkAccountLabel(`Solana ${numberOfAccounts}`);
      }

      await driver.delay(regularDelayMs); // workaround to avoid flakiness
      await test(driver, mockServer, extensionId);
    },
  );
}<|MERGE_RESOLUTION|>--- conflicted
+++ resolved
@@ -11,10 +11,7 @@
 import { loginWithBalanceValidation } from '../../page-objects/flows/login.flow';
 import { mockProtocolSnap } from '../../mock-response-data/snaps/snap-binary-mocks';
 import AssetListPage from '../../page-objects/pages/home/asset-list';
-<<<<<<< HEAD
-=======
 import { DEFAULT_SOLANA_WS_MOCKS } from './mocks/websocketDefaultMocks';
->>>>>>> fd295214
 
 const SOLANA_URL_REGEX_MAINNET =
   /^https:\/\/solana-(mainnet|devnet)\.infura\.io\/v3*/u;
@@ -1615,14 +1612,10 @@
       fixtures: fixtures.build(),
       title,
       dapp: true,
-<<<<<<< HEAD
-      withSolanaWebSocket: true,
-=======
       withSolanaWebSocket: {
         server: true,
         mocks: DEFAULT_SOLANA_WS_MOCKS,
       },
->>>>>>> fd295214
       manifestFlags: {
         // This flag is used to enable/disable the remote mode for the carousel
         // component, which will impact to the slides count.
