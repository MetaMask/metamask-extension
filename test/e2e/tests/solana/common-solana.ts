/* eslint-disable @typescript-eslint/no-loss-of-precision */
import * as fs from 'fs/promises';
import { Mockttp, MockedEndpoint } from 'mockttp';
import { regularDelayMs, withFixtures } from '../../helpers';
import { Driver } from '../../webdriver/driver';
import HeaderNavbar from '../../page-objects/pages/header-navbar';
import AccountListPage from '../../page-objects/pages/account-list-page';
import NonEvmHomepage from '../../page-objects/pages/home/non-evm-homepage';
import FixtureBuilder from '../../fixture-builder';
import { ACCOUNT_TYPE } from '../../constants';
import { loginWithBalanceValidation } from '../../page-objects/flows/login.flow';
import { mockProtocolSnap } from '../../mock-response-data/snaps/snap-binary-mocks';
import AssetListPage from '../../page-objects/pages/home/asset-list';

const SOLANA_URL_REGEX_MAINNET =
  /^https:\/\/solana-(mainnet|devnet)\.infura\.io\/v3*/u;
const SOLANA_URL_REGEX_DEVNET = /^https:\/\/solana-devnet\.infura\.io\/v3\/.*/u;
const SPOT_PRICE_API =
  /^https:\/\/price\.api\.cx\.metamask\.io\/v[1-9]\/spot-prices/u;
const SOLANA_EXCHANGE_RATES_PRICE_API =
  /^https:\/\/price\.api\.cx\.metamask\.io\/v[1-9]\/exchange-rates\/fiat/u;
const SOLANA_STATIC_TOKEN_IMAGE_REGEX_MAINNET =
  /^https:\/\/static\.cx\.metamask\.io\/api\/v2\/tokenIcons\/assets\/solana\/5eykt4UsFv8P8NJdTREpY1vzqKqZKvdp/u;
const SOLANA_BITCOIN_MIN_API =
  /^https:\/\/min-api\.cryptocompare\.com\/data\/pricemulti/u;
export const SOLANA_TOKEN_API =
  /^https:\/\/tokens\.api\.cx\.metamask\.io\/v3\/assets/u;
export const METAMASK_PHISHING_DETECTION_API =
  /^https:\/\/phishing-detection\.api\.cx\.metamask\.io\/$/u;
export const METAMASK_CLIENT_SIDE_DETECTION_REGEX =
  /^https:\/\/client-side-detection\.api\.cx\.metamask\.io\/$/u;
export const ACCOUNTS_API =
  /^https:\/\/accounts\.api\.cx\.metamask\.io\/v1\/accounts\/0x5cfe73b6021e818b776b421b1c4db2474086a7e1\/$/u;
export const BRIDGE_TX_STATUS =
  /^https:\/\/bridge\.(api|dev-api)\.cx\.metamask\.io\/getTxStatus/u;
export const BRIDGED_TOKEN_LIST_API =
  /^https:\/\/bridge\.(api|dev-api)\.cx\.metamask\.io\/getTokens/u;

export const BRIDGE_GET_QUOTE_API =
  /^https:\/\/bridge\.(api|dev-api)\.cx\.metamask\.io\/getQuote/u;

export const SECURITY_ALERT_BRIDGE_URL_REGEX =
  /^https:\/\/security-alerts\.api\.cx\.metamask\.io\/solana\/message\/scan/u;
export const SOLANA_TOKEN_PROGRAM =
  'TokenkegQfeZyiNwAJbNbGKPFXCWuBvf9Ss623VQ5DA';
export enum SendFlowPlaceHolders {
  AMOUNT = 'Enter amount to send',
  RECIPIENT = 'Enter receiving address',
  LOADING = 'Preparing transaction',
}

export const SIMPLEHASH_URL = 'https://api.simplehash.com';

export const SOLANA_DEVNET_URL = 'https://solana-devnet.infura.io/v3/';

export const SOL_BALANCE = 50000000000;

// https://docs.anza.xyz/implemented-proposals/rent#two-tiered-rent-regime
export const MINIMUM_BALANCE_FOR_RENT_EXEMPTION = 890880; // = 0.00089088 SOL

export const SOL_TO_USD_RATE = 225.88;

export const USD_BALANCE = SOL_BALANCE * SOL_TO_USD_RATE;

export const LAMPORTS_PER_SOL = 1_000_000_000;

export const commonSolanaAddress =
  '3xTPAZxmpwd8GrNEKApaTw6VH4jqJ31WFXUvQzgwhR7c'; // Disclaimer: This account is intended solely for testing purposes. Do not use or trade any tokens associated with this account in production or live environments.

export const commonSolanaTxConfirmedDetailsFixture = {
  status: 'Confirmed',
  amount: '0.00708 SOL',
  networkFee: '0.000005 SOL',
  fromAddress: 'HH9ZzgQvSVmznKcRfwHuEphuxk7zU5f92CkXFDQfVJcq',
  toAddress: '4tE76eixEgyJDrdykdWJR1XBkzUk4cLMvqjR2xVJUxer',
  txHash:
    '3AcYfpsSaFYogY4Y4YN77MkhDgVBEgUe1vuEeqKnCMm5udTrFCyw9w17mNM8DUnHnQD2VHRFeipMUb27Q3iqMQJr',
};

export const commonSolanaTxFailedDetailsFixture = {
  status: 'Failed',
  amount: '0.000000005 SOL',
  networkFee: '-0.000005',
  fromAddress: 's3zTLVvDbrBzbQ36sr2Z4xrzpRHFv3noWChbNi6vcjr',
  toAddress: 'AL9Z5JgZdeCKnaYg6jduy9PQGzo3moo7vZYVSTJwnSEq',
  txHash:
    '3dcsK2iXLKHqb5v3bboQvvd7LScajnXENhhxeje2tn3cgQ9e4YJZc7h5QFRypTmYwccAzy4DUskt6R9mXib3Tu1D',
};

async function readResponseJsonFile(fileName: string): Promise<object> {
  try {
    const fileContents = await fs.readFile(
      `test/e2e/tests/solana/mocks/${fileName}`,
      'utf-8',
    );
    const jsonObject = JSON.parse(fileContents);
    return jsonObject;
  } catch (error: unknown) {
    if (error instanceof Error) {
      throw new Error(`Failed to read or parse JSON file: ${error.message}`);
    }
    throw new Error('Failed to read or parse JSON file');
  }
}

export async function mockAccountsApi(mockServer: Mockttp) {
  const response = {
    pageInfo: {
      count: 0,
      cursor: null,
      hasNextPage: false,
    },
    data: [],
    unprocessedNetworks: [],
  };
  return await mockServer
    .forGet(ACCOUNTS_API)
    .withQuery({
      networks: '0x1,0x89,0x38,0xe708,0x2105,0xa,0xa4b1,0x82750',
    })
    .thenCallback(() => {
      return {
        statusCode: 200,
        json: response,
      };
    });
}

export async function mockClientSideDetectionApi(mockServer: Mockttp) {
  return await mockServer
    .forPost(METAMASK_CLIENT_SIDE_DETECTION_REGEX)
    .thenCallback(() => {
      return {
        statusCode: 200,
        json: {
          recentlyAdded: [
            '4479785186623bfab0f5cb3ab40c5ea69722ff7a3a37e82f48a8b7704bc1e5c9',
            '102979a759f49e65e27d610f8daf54f1f17e78d8cc7f32526ba04b36c372af0b',
          ],
          recentlyRemoved: [],
          lastFetchedAt: '2025-02-18T11:08:02Z',
        },
      };
    });
}

export async function mockPhishingDetectionApi(mockServer: Mockttp) {
  console.log('mockPhishingDetectionApi');
  return await mockServer
    .forPost(METAMASK_PHISHING_DETECTION_API)
    .thenCallback(() => {
      return {
        statusCode: 200,
        json: [],
      };
    });
}

export async function mockPriceApiSpotPriceSolanaUsdc(mockServer: Mockttp) {
  const response = await readResponseJsonFile('priceApiSpotSolanaUsdc.json');
  return await mockServer
    .forGet('https://price.api.cx.metamask.io/v3/spot-prices')
    .withQuery({
      assetIds:
        'solana%35eykt4UsFv8P8NJdTREpY1vzqKqZKvdp%2token%3EPjFWdd5AufqSSqeM2qN1xzybapC8G4wEGGkZwyTDt1v',
      vsCurrency: 'usd',
      includeMarketData: 'true',
    })
    .thenCallback(() => {
      return {
        statusCode: 200,
        json: response,
      };
    });
}

export async function mockPriceApiSpotPrice(mockServer: Mockttp) {
  return await mockServer.forGet(SPOT_PRICE_API).thenCallback(() => {
    return {
      statusCode: 200,
      json: {
        'solana:5eykt4UsFv8P8NJdTREpY1vzqKqZKvdp/slip44:501': {
          id: 'solana',
          price: 112.87,
          marketCap: 58245152246,
          allTimeHigh: 293.31,
          allTimeLow: 0.500801,
          totalVolume: 6991628445,
          high1d: 119.85,
          low1d: 105.87,
          circulatingSupply: 515615042.5147497,
          dilutedMarketCap: 67566552200,
          marketCapPercentChange1d: 6.43259,
          priceChange1d: 6.91,
          pricePercentChange1h: -0.10747351712871725,
          pricePercentChange1d: 6.517062579985171,
          pricePercentChange7d: -1.2651850097746231,
          pricePercentChange14d: -17.42211401987578,
          pricePercentChange30d: -7.317068682545842,
          pricePercentChange200d: -22.09390252653303,
          pricePercentChange1y: -31.856951873653344,
        },
        'solana:5eykt4UsFv8P8NJdTREpY1vzqKqZKvdp/token:2zMMhcVQEXDtdE6vsFS7S7D5oUodfJHE8vd1gnBouauv':
          {
            id: 'usd-coin',
            price: 0.9999,
            marketCap: 59878237545,
            allTimeHigh: 1.17,
            allTimeLow: 0.877647,
            totalVolume: 15910794136,
            high1d: 1.001,
            low1d: 0.999781,
            circulatingSupply: 59884477611.62816,
            dilutedMarketCap: 59993084685,
            marketCapPercentChange1d: -0.54935,
            priceChange1d: -0.00000967395266227,
            pricePercentChange1h: -0.0036230127807169886,
            pricePercentChange1d: -0.0009674830537401128,
            pricePercentChange7d: -0.0040353282511238105,
            pricePercentChange14d: 0.008577550625780632,
            pricePercentChange30d: 0.004483705121822349,
            pricePercentChange200d: 0.029482859180996183,
            pricePercentChange1y: -0.11068819291624574,
          },
      },
    };
  });
}

export async function mockPriceApiExchangeRates(mockServer: Mockttp) {
  console.log('mockPriceApiExchangeRates');
  const response = {
    statusCode: 200,
    json: {
      usd: {
        name: 'US Dollar',
        ticker: 'usd',
        value: 1,
        currencyType: 'fiat',
      },
      eur: {
        name: 'Euro',
        ticker: 'eur',
        value: 0.9563709966805755,
        currencyType: 'fiat',
      },
      gbp: {
        name: 'British Pound Sterling',
        ticker: 'gbp',
        value: 0.7925789957213786,
        currencyType: 'fiat',
      },
    },
  };
  return await mockServer
    .forGet(SOLANA_EXCHANGE_RATES_PRICE_API)
    .thenCallback(() => {
      return response;
    });
}

export async function mockStaticMetamaskTokenIconMainnet(mockServer: Mockttp) {
  console.log('mockStaticMetamaskTokenIcon');
  return await mockServer
    .forGet(SOLANA_STATIC_TOKEN_IMAGE_REGEX_MAINNET)
    .thenCallback(() => {
      return {
        statusCode: 200,
      };
    });
}

export async function mockTokenApiMainnetTest(mockServer: Mockttp) {
  console.log('mockTokenApi');
  const response = {
    statusCode: 200,
    json: [
      {
        decimals: 9,
        assetId: 'solana:5eykt4UsFv8P8NJdTREpY1vzqKqZKvdp/slip44:501',
        name: 'Solana',
        symbol: 'SOL',
      },
      {
        decimals: 6,
        assetId:
          'solana:5eykt4UsFv8P8NJdTREpY1vzqKqZKvdp/token:2RBko3xoz56aH69isQMUpzZd9NYHahhwC23A5F3Spkin',
        name: 'PUMPKIN',
        symbol: 'PKIN',
      },
      {
        decimals: 6,
        assetId:
          'solana:5eykt4UsFv8P8NJdTREpY1vzqKqZKvdp/token:EPjFWdd5AufqSSqeM2qN1xzybapC8G4wEGGkZwyTDt1v',
        name: 'USDC',
        symbol: 'USDC',
      },
    ],
  };
  return await mockServer.forGet(SOLANA_TOKEN_API).thenCallback(() => {
    return response;
  });
}

export async function mockTokenApiMainnet(mockServer: Mockttp) {
  console.log('mockTokenApi');
  const response = {
    statusCode: 200,
    json: [
      {
        decimals: 9,
        assetId: 'solana:5eykt4UsFv8P8NJdTREpY1vzqKqZKvdp/slip44:501',
        name: 'Solana',
        symbol: 'SOL',
      },
      {
        decimals: 6,
        assetId:
          'solana:5eykt4UsFv8P8NJdTREpY1vzqKqZKvdp/token:2RBko3xoz56aH69isQMUpzZd9NYHahhwC23A5F3Spkin',
        name: 'PUMPKIN',
        symbol: 'PKIN',
      },
    ],
  };
  return await mockServer.forGet(SOLANA_TOKEN_API).thenCallback(() => {
    return response;
  });
}

export async function mockMultiCoinPrice(mockServer: Mockttp) {
  return await mockServer.forGet(SOLANA_BITCOIN_MIN_API).thenCallback(() => {
    return {
      statusCode: 200,
      json: {
        BTC: {
          USD: 96155.06,
        },
        SOL: {
          USD: 180.5,
        },
      },
    };
  });
}

export async function mockSolanaBalanceQuote(
  mockServer: Mockttp,
  mockZeroBalance: boolean = false,
) {
  const response = {
    statusCode: 200,
    json: {
      id: '1337',
      jsonrpc: '2.0',
      result: {
        context: {
          apiVersion: '2.0.18',
          slot: 308460925,
        },
        value: mockZeroBalance ? 0 : SOL_BALANCE,
      },
    },
  };
  return await mockServer
    .forPost(SOLANA_URL_REGEX_MAINNET)
    .withJsonBodyIncluding({
      method: 'getBalance',
    })
    .thenCallback(() => {
      return response;
    });
}

export async function mockGetMinimumBalanceForRentExemption(
  mockServer: Mockttp,
) {
  return await mockServer
    .forPost(SOLANA_URL_REGEX_MAINNET)
    .withJsonBodyIncluding({
      method: 'getMinimumBalanceForRentExemption',
    })
    .thenCallback(() => {
      return {
        statusCode: 200,
        json: {
          id: '1337',
          jsonrpc: '2.0',
          result: MINIMUM_BALANCE_FOR_RENT_EXEMPTION,
        },
      };
    });
}

export async function simulateSolanaTransactionFailed(mockServer: Mockttp) {
  const response = {
    statusCode: 200,
    json: {
      result: {
        id: '1337',
        jsonrpc: '2.0',
        result: {
          context: {
            slot: 12345678,
          },
          value: {
            err: {
              InstructionError: [
                1,
                {
                  Custom: 1,
                },
              ],
            },
            logs: [
              'Program 11111111111111111111111111111111 invoke [1]',
              'Program 11111111111111111111111111111111 failed: custom program error: 0x1',
            ],
            accounts: null,
            unitsConsumed: 200000,
          },
        },
      },
    },
  };

  return await mockServer
    .forPost(SOLANA_URL_REGEX_MAINNET)
    .withJsonBodyIncluding({
      method: 'simulateTransaction',
    })
    .thenCallback(() => {
      return response;
    });
}

export async function simulateSolanaTransaction(
  mockServer: Mockttp,
  isNative: boolean = true,
) {
  const response = isNative
    ? {
        statusCode: 200,
        json: {
          id: '1337',
          jsonrpc: '2.0',
          result: {
            context: {
              apiVersion: '2.0.21',
              slot: 318191894,
            },
            value: {
              accounts: null,
              err: null,
              innerInstructions: null,
              logs: [
                'Program TokenkegQfeZyiNwAJbNbGKPFXCWuBvf9Ss623VQ5DA invoke [1]',
                'Program log: Instruction: Transfer',
                'Program TokenkegQfeZyiNwAJbNbGKPFXCWuBvf9Ss623VQ5DA consumed 4644 of 1400000 compute units',
                'Program TokenkegQfeZyiNwAJbNbGKPFXCWuBvf9Ss623VQ5DA success',
                'Program ComputeBudget111111111111111111111111111111 invoke [1]',
                'Program ComputeBudget111111111111111111111111111111 success',
              ],
              replacementBlockhash: {
                blockhash: '2xWVC3snr4U29m8Rhio9HMmPaYNAQPrRn1bXjB1BJFuM',
                lastValidBlockHeight: 296475563,
              },
              returnData: null,
              unitsConsumed: 4794,
            },
          },
        },
      }
    : {
        statusCode: 200,
        json: {
          result: {
            value: {
              accounts: null,
              err: null,
              innerInstructions: null,
              logs: [
                'Program TokenkegQfeZyiNwAJbNbGKPFXCWuBvf9Ss623VQ5DA invoke [1]',
                'Program log: Instruction: Transfer',
                'Program TokenkegQfeZyiNwAJbNbGKPFXCWuBvf9Ss623VQ5DA consumed 4644 of 1400000 compute units',
                'Program TokenkegQfeZyiNwAJbNbGKPFXCWuBvf9Ss623VQ5DA success',
                'Program ComputeBudget111111111111111111111111111111 invoke [1]',
                'Program ComputeBudget111111111111111111111111111111 success',
              ],
              replacementBlockhash: {
                blockhash: '8geweh6EzwMCZBSwPuPjY7mUSC9YePtvRJ42dcsrGyRj',
                lastValidBlockHeight: 295648133,
              },
              returnData: null,
              unitsConsumed: 4794,
            },
          },
        },
      };
  return await mockServer
    .forPost(SOLANA_URL_REGEX_MAINNET)
    .withJsonBodyIncluding({
      method: 'simulateTransaction',
    })
    .thenCallback(() => {
      return response;
    });
}
export async function mockGetFailedTransaction(mockServer: Mockttp) {
  console.log('mockGetFailedTransaction');
  const response = {
    statusCode: 200,
    json: {
      id: '1337',
      jsonrpc: '2.0',
      result: {
        blockTime: 1741612022,
        meta: {
          computeUnitsConsumed: 6654,
          err: {
            InstructionError: [
              1,
              {
                Custom: 6003,
              },
            ],
          },
          fee: 5000,
          innerInstructions: [],
          loadedAddresses: {
            readonly: [],
            writable: [],
          },
          logMessages: [],
          postBalances: [
            14290605326, 49054080, 2616960, 1141440, 0, 0, 1141440, 1,
          ],
          postTokenBalances: [],
          preBalances: [
            14290610326, 49054080, 2616960, 1141440, 0, 0, 1141440, 1,
          ],
          preTokenBalances: [],
          rewards: [],
          status: {
            Err: {
              InstructionError: [
                1,
                {
                  Custom: 6003,
                },
              ],
            },
          },
        },
        slot: 325836308,
        transaction: {
          message: {
            accountKeys: [
              'D5shgkAbSHH1VGDybY5bEbgbvvCMbop4u5WKTKxb3cFq',
              'A3FsKE2XRcVadCp4gjeYb8BJoVaDiVFLbdaM5nvZpUZJ',
              'F6rApkRBD31K6zZrwXt8aQrRKwzbZqCMH2vbMvBgftPX',
              'HEvSKofvBgfaexv23kMabbYqxasxU3mQ4ibBMEmJWHny',
              '38cqxKympqDkL7KDQM6CgJJ3uCvNvDTCHN6vSZAhHCRG',
              'Sysvar1nstructions1111111111111111111111111',
              'cjg3oHmg9uuPsP8D6g29NWvhySJkdYdAo9D25PRbKXJ',
              'ComputeBudget111111111111111111111111111111',
            ],
            header: {
              numReadonlySignedAccounts: 0,
              numReadonlyUnsignedAccounts: 5,
              numRequiredSignatures: 1,
            },
            instructions: [],
            recentBlockhash: '7s7d5NA26LQyEc34egMDbUFVub3gE5XSDrC1AunVmabY',
          },
          signatures: [
            '3dcsK2iXLKHqb5v3bboQvvd7LScajnXENhhxeje2tn3cgQ9e4YJZc7h5QFRypTmYwccAzy4DUskt6R9mXib3Tu1D',
          ],
        },
        version: 'legacy',
      },
    },
  };

  return await mockServer
    .forPost(SOLANA_URL_REGEX_MAINNET)
    .withBodyIncluding('getTransaction')
    .thenCallback(() => {
      return response;
    });
}

export async function mockGetSuccessTransaction(mockServer: Mockttp) {
  const succededTransaction = await readResponseJsonFile(
    'succeededTransaction.json',
  );
  const response = {
    statusCode: 200,
    json: succededTransaction,
  };

  return await mockServer
    .forPost(SOLANA_URL_REGEX_MAINNET)
    .withBodyIncluding('getTransaction')
    .thenCallback(() => {
      return response;
    });
}

export async function mockGetLatestBlockhash(mockServer: Mockttp) {
  const response = {
    statusCode: 200,
    json: {
      id: '1337',
      jsonrpc: '2.0',
      result: {
        context: {
          apiVersion: '2.0.18',
          slot: 308460925,
        },
        value: {
          blockhash: '6E9FiVcuvavWyKTfYC7N9ezJWkNgJVQsroDTHvqApncg',
          lastValidBlockHeight: 341034515,
        },
      },
    },
  };
  return await mockServer
    .forPost(SOLANA_URL_REGEX_MAINNET)
    .withJsonBodyIncluding({
      method: 'getLatestBlockhash',
    })
    .thenCallback(() => {
      return response;
    });
}

export async function mockGetFailedSignaturesForAddress(mockServer: Mockttp) {
  console.log('mockGetFailedSignaturesForAddress');
  return await mockServer
    .forPost(SOLANA_URL_REGEX_MAINNET)
    .withBodyIncluding('getSignaturesForAddress')
    .thenCallback(() => {
      return {
        statusCode: 200,
        json: {
          id: '1337',
          jsonrpc: '2.0',
          result: [
            {
              blockTime: 1739973211,
              confirmationStatus: 'finalized',
              err: {
                InstructionError: [0, 'CustomError'],
              },
              memo: null,
              signature:
                '3AcYfpsSaFYogY4Y4YN77MkhDgVBEgUe1vuEeqKnCMm5udTrFCyw9w17mNM8DUnHnQD2VHRFeipMUb27Q3iqMQJr',
              slot: 321700491,
            },
          ],
        },
      };
    });
}

export async function mockGetSuccessSignaturesForAddress(mockServer: Mockttp) {
  console.log('mockGetSuccessSignaturesForAddress');
  return await mockServer
    .forPost(SOLANA_URL_REGEX_MAINNET)
    .withBodyIncluding('getSignaturesForAddress')
    .thenCallback(() => {
      return {
        statusCode: 200,
        json: {
          id: '1337',
          jsonrpc: '2.0',
          result: [
            {
              blockTime: 1739973211,
              confirmationStatus: 'finalized',
              err: null,
              memo: null,
              signature:
                '3AcYfpsSaFYogY4Y4YN77MkhDgVBEgUe1vuEeqKnCMm5udTrFCyw9w17mNM8DUnHnQD2VHRFeipMUb27Q3iqMQJr',
              slot: 321700491,
            },
          ],
        },
      };
    });
}

export async function mockGetSuccessSignaturesForBridge(mockServer: Mockttp) {
  console.log('mockGetSuccessSignaturesForBridge');
  return await mockServer
    .forPost(SOLANA_URL_REGEX_MAINNET)
    .withBodyIncluding('getSignaturesForAddress')
    .thenCallback(() => {
      return {
        statusCode: 200,
        json: {
          id: '1337',
          jsonrpc: '2.0',
          result: [
            {
              blockTime: 1748277595,
              confirmationStatus: 'finalized',
              err: null,
              memo: '[66] 0x6320fa51e6aaa93f522013db85b1ee724ab9f4c77b8230902c8eff9568951be8',
              signature:
                '2fwnBMKmGJ86uagQ9NEAyUfWeCrvTDn5WiZtiB8AFVtf1RiSaNmyfTxBw8Un7G5BRpoXACzvfhohyxCsCXhJWBJp',
              slot: 342622364,
            },
          ],
        },
      };
    });
}

export async function mockSendSolanaFailedTransaction(mockServer: Mockttp) {
  const response = {
    statusCode: 200,
    json: {
      id: '1337',
      jsonrpc: '2.0',
      error: {
        code: -32002,
        message:
          'Transaction simulation failed: Error processing Instruction 0: custom program error: 0x1',
        data: {
          accounts: null,
          err: {
            InstructionError: [
              0,
              {
                Custom: 1,
              },
            ],
          },
          logs: [
            'Program 11111111111111111111111111111111 invoke [1]',
            'Program 11111111111111111111111111111111 failed: custom program error: 0x1',
          ],
          unitsConsumed: 200000,
          returnData: null,
        },
      },
    },
  };
  return await mockServer
    .forPost(SOLANA_URL_REGEX_MAINNET)
    .withJsonBodyIncluding({
      method: 'sendTransaction',
    })
    .thenCallback(() => {
      return response;
    });
}

export async function mockGetSignaturesSuccessSwap(mockServer: Mockttp) {
  const response = {
    statusCode: 200,
    json: {
      result: [
        {
          blockTime: 1748363309,
          confirmationStatus: 'finalized',
          err: null,
          memo: null,
          signature:
            '2m8z8uPZyoZwQpissDbhSfW5XDTFmpc7cSFithc5e1w8iCwFcvVkxHeaVhgFSdgUPb5cebbKGjuu48JMLPjfEATr',
          slot: 342840492,
        },
      ],
    },
  };

  return await mockServer
    .forPost(SOLANA_URL_REGEX_MAINNET)
    .withBodyIncluding('getSignaturesForAddress')
    .thenCallback(() => {
      return response;
    });
}

export async function mockSendSwapSolanaTransaction(mockServer: Mockttp) {
  const response = {
    statusCode: 200,
    json: {
      result:
        '28rWme56aMyaP8oX18unFeZg65iyDEhjLhvMBpxyFgKcn38P37ZRsssSZoHDCCr5xUfwfpqsVSSBoShLitHQLdrr',
      id: '1337',
      jsonrpc: '2.0',
    },
  };
  return await mockServer
    .forPost(SOLANA_URL_REGEX_MAINNET)
    .withJsonBodyIncluding({
      method: 'sendTransaction',
    })
    .thenCallback(() => {
      return response;
    });
}

export async function mockSwapSolToUsdcTransaction(mockServer: Mockttp) {
  const response = {
    statusCode: 200,
    json: {
      result:
        '2m8z8uPZyoZwQpissDbhSfW5XDTFmpc7cSFithc5e1w8iCwFcvVkxHeaVhgFSdgUPb5cebbKGjuu48JMLPjfEATr',
      id: '1337',
      jsonrpc: '2.0',
    },
  };
  return await mockServer
    .forPost(SOLANA_URL_REGEX_MAINNET)
    .withJsonBodyIncluding({
      method: 'sendTransaction',
    })
    .thenCallback(() => {
      return response;
    });
}

export async function mockGetUSDCSOLTransaction(mockServer: Mockttp) {
  const resp = await readResponseJsonFile('usdcSolTransaction.json');
  const response = {
    statusCode: 200,
    json: resp,
  };
  return await mockServer
    .forPost(SOLANA_URL_REGEX_MAINNET)
    .withJsonBodyIncluding({
      method: 'getTransaction',
    })
    .thenCallback(() => {
      return response;
    });
}

export async function mockGetSOLUSDCTransaction(mockServer: Mockttp) {
  const resp = await readResponseJsonFile('solUsdcTransaction.json');
  const response = {
    statusCode: 200,
    json: resp,
  };
  return await mockServer
    .forPost(SOLANA_URL_REGEX_MAINNET)
    .withJsonBodyIncluding({
      method: 'getTransaction',
    })
    .thenCallback(() => {
      return response;
    });
}

export async function mockSendSolanaTransaction(mockServer: Mockttp) {
  const response = {
    statusCode: 200,
    json: {
      result:
        '3nqGKH1ef8WkTgKXZ8q3xKsvjktWmHHhJpZMSdbB6hBqy5dA7aLVSAUjw5okezZjKMHiNg2MF5HAqtpmsesQtnpj',
      id: '1337',
      jsonrpc: '2.0',
    },
  };
  return await mockServer
    .forPost(SOLANA_URL_REGEX_MAINNET)
    .withJsonBodyIncluding({
      method: 'sendTransaction',
    })
    .thenCallback(() => {
      return response;
    });
}

export async function mockGetFeeForMessage(mockServer: Mockttp) {
  const response = {
    statusCode: 200,
    json: {
      result: { context: { slot: 5068 }, value: 5000 },
      id: '1337',
      jsonrpc: '2.0',
    },
  };
  return await mockServer
    .forPost(SOLANA_URL_REGEX_MAINNET)
    .withJsonBodyIncluding({
      method: 'getFeeForMessage',
    })
    .thenCallback(() => {
      return response;
    });
}

export async function mockGetFeeForMessageDevnet(mockServer: Mockttp) {
  const response = {
    statusCode: 200,
    json: {
      result: { context: { slot: 5068 }, value: 5000 },
      id: '1337',
      jsonrpc: '2.0',
    },
  };
  return await mockServer
    .forPost(SOLANA_URL_REGEX_DEVNET)
    .withJsonBodyIncluding({
      method: 'getFeeForMessage',
    })
    .thenCallback(() => {
      return response;
    });
}
export async function mockGetTokenAccountsTokenProgramSwaps(
  mockServer: Mockttp,
) {
  const resp = await readResponseJsonFile('tokenAccountTokenProgram.json');
  const response = {
    statusCode: 200,
    json: resp,
  };
  return await mockServer
    .forPost(SOLANA_URL_REGEX_MAINNET)
    .withJsonBodyIncluding({
      method: 'getTokenAccountsByOwner',
      params: [
        '4tE76eixEgyJDrdykdWJR1XBkzUk4cLMvqjR2xVJUxer',
        {
          programId: 'TokenkegQfeZyiNwAJbNbGKPFXCWuBvf9Ss623VQ5DA',
        },
        {
          encoding: 'jsonParsed',
          commitment: 'confirmed',
        },
      ],
    })
    .thenCallback(() => {
      return response;
    });
}

export async function mockGetTokenAccountsTokenProgram2022Swaps(
  mockServer: Mockttp,
) {
  const response = {
    statusCode: 200,
    json: {
      result: {
        context: {
          apiVersion: '2.2.14',
          slot: 343229969,
        },
        value: [
          {
            account: {
              data: {
                parsed: {
                  info: {
                    extensions: [
                      {
                        extension: 'immutableOwner',
                      },
                      {
                        extension: 'transferFeeAmount',
                        state: {
                          withheldAmount: 439972989,
                        },
                      },
                    ],
                    isNative: false,
                    mint: '7atgF8KQo4wJrD5ATGX7t1V2zVvykPJbFfNeVf1icFv1',
                    owner: '4tE76eixEgyJDrdykdWJR1XBkzUk4cLMvqjR2xVJUxer',
                    state: 'initialized',
                    tokenAmount: {
                      amount: '10559351714',
                      decimals: 2,
                      uiAmount: 105593517.14,
                      uiAmountString: '105593517.14',
                    },
                  },
                  type: 'account',
                },
                program: 'spl-token-2022',
                space: 182,
              },
              executable: false,
              lamports: 2157600,
              owner: 'TokenzQdBNbLqP5VEhdkAS6EPFLC1PHnBqCXEpPxuEb',
              rentEpoch: 18446744073709551615,
              space: 182,
            },
            pubkey: 'Ep1j6MKrqJRr1XiMgaJsAfuAVwrGMJFui4A92mo6uy4P',
          },
          {
            account: {
              data: {
                parsed: {
                  info: {
                    extensions: [
                      {
                        extension: 'immutableOwner',
                      },
                      {
                        extension: 'transferFeeAmount',
                        state: {
                          withheldAmount: 20016866,
                        },
                      },
                    ],
                    isNative: false,
                    mint: 'Ey59PH7Z4BFU4HjyKnyMdWt5GGN76KazTAwQihoUXRnk',
                    owner: '4tE76eixEgyJDrdykdWJR1XBkzUk4cLMvqjR2xVJUxer',
                    state: 'initialized',
                    tokenAmount: {
                      amount: '6496613429',
                      decimals: 9,
                      uiAmount: 6.496613429,
                      uiAmountString: '6.496613429',
                    },
                  },
                  type: 'account',
                },
                program: 'spl-token-2022',
                space: 182,
              },
              executable: false,
              lamports: 2157600,
              owner: 'TokenzQdBNbLqP5VEhdkAS6EPFLC1PHnBqCXEpPxuEb',
              rentEpoch: 18446744073709551615,
              space: 182,
            },
            pubkey: 'GAttXjiLSqu7CFbR5ut8qWPqmAzGnnM6eBsQbEPv74fv',
          },
          {
            account: {
              data: {
                parsed: {
                  info: {
                    extensions: [
                      {
                        extension: 'immutableOwner',
                      },
                    ],
                    isNative: false,
                    mint: 'HeLp6NuQkmYB4pYWo2zYs22mESHXPQYzXbB8n4V98jwC',
                    owner: '4tE76eixEgyJDrdykdWJR1XBkzUk4cLMvqjR2xVJUxer',
                    state: 'initialized',
                    tokenAmount: {
                      amount: '40066179490',
                      decimals: 9,
                      uiAmount: 40.06617949,
                      uiAmountString: '40.06617949',
                    },
                  },
                  type: 'account',
                },
                program: 'spl-token-2022',
                space: 170,
              },
              executable: false,
              lamports: 2074080,
              owner: 'TokenzQdBNbLqP5VEhdkAS6EPFLC1PHnBqCXEpPxuEb',
              rentEpoch: 18446744073709551615,
              space: 170,
            },
            pubkey: '5rwKMx2FKuUF4jYUG5584wXU8utAD6Q1JUTvpTf6tyZ4',
          },
          {
            account: {
              data: {
                parsed: {
                  info: {
                    extensions: [
                      {
                        extension: 'immutableOwner',
                      },
                    ],
                    isNative: false,
                    mint: '4EXRq3Pt9qqaoR9iXw6yZYMweoDE5PGSUak5z9jfafmZ',
                    owner: '4tE76eixEgyJDrdykdWJR1XBkzUk4cLMvqjR2xVJUxer',
                    state: 'initialized',
                    tokenAmount: {
                      amount: '1',
                      decimals: 0,
                      uiAmount: 1.0,
                      uiAmountString: '1',
                    },
                  },
                  type: 'account',
                },
                program: 'spl-token-2022',
                space: 170,
              },
              executable: false,
              lamports: 2074080,
              owner: 'TokenzQdBNbLqP5VEhdkAS6EPFLC1PHnBqCXEpPxuEb',
              rentEpoch: 18446744073709551615,
              space: 170,
            },
            pubkey: 'D3fMWGBgqoBP4b58H1Hs2cyiYDz7pEANgiE4RsHQBk1T',
          },
        ],
      },
      id: '1337',
      jsonrpc: '2.0',
    },
  };
  return await mockServer
    .forPost(SOLANA_URL_REGEX_MAINNET)
    .withJsonBodyIncluding({
      method: 'getTokenAccountsByOwner',
      params: [
        '4tE76eixEgyJDrdykdWJR1XBkzUk4cLMvqjR2xVJUxer',
        {
          programId: 'TokenzQdBNbLqP5VEhdkAS6EPFLC1PHnBqCXEpPxuEb',
        },
        {
          encoding: 'jsonParsed',
          commitment: 'confirmed',
        },
      ],
    })
    .thenCallback(() => {
      return response;
    });
}

export async function mockGetTokenAccountsByOwner(
  mockServer: Mockttp,
  account: string,
  programId: string,
) {
  return await mockServer
    .forPost(SOLANA_URL_REGEX_MAINNET)
    .withJsonBodyIncluding({
      method: 'getTokenAccountsByOwner',
      params: [
        account,
        {
          programId,
        },
        {
          encoding: 'jsonParsed',
          commitment: 'confirmed',
        },
      ],
    })
    .thenCallback(() => {
      return {
        statusCode: 200,
        json: {
          id: '1337',
          jsonrpc: '2.0',
          result: {
            context: {
              slot: 137568828,
            },
            value: [
              {
                account: {
                  data: {
                    parsed: {
                      info: {
                        isNative: false,
                        mint: '2RBko3xoz56aH69isQMUpzZd9NYHahhwC23A5F3Spkin',
                        owner: account,
                        state: 'initialized',
                        tokenAmount: {
                          amount: '6000000',
                          decimals: 6,
                          uiAmount: 6,
                          uiAmountString: '6',
                        },
                      },
                      type: 'account',
                    },
                    program: 'spl-token',
                    space: 165,
                  },
                  executable: false,
                  lamports: 2039280,
                  owner: 'TokenkegQfeZyiNwAJbNbGKPFXCWuBvf9Ss623VQ5DA',
                  rentEpoch: 18446744073709552000,
                  space: 165,
                },
                pubkey: 'EzG33TbDzHVaWBqgQgHhtQSY6tcAVsWub6hBRepcsDt4',
              },
            ],
          },
        },
      };
    });
}

export async function mockGetTokenAccountsByOwnerDevnet(mockServer: Mockttp) {
  return await mockServer
    .forPost(SOLANA_URL_REGEX_MAINNET)
    .withJsonBodyIncluding({
      method: 'getTokenAccountsByOwner',
    })
    .thenCallback(() => {
      return {
        statusCode: 200,
        json: {
          id: '1337',
          jsonrpc: '2.0',
          result: {
            context: {
              slot: 137568828,
            },
            value: [
              {
                account: {
                  data: {
                    parsed: {
                      info: {
                        isNative: false,
                        mint: '2RBko3xoz56aH69isQMUpzZd9NYHahhwC23A5F3Spkin',
                        owner: '14BLn1WLBf3coaPj1fZ5ZqJKQArEjJHvw7rvSktGv2b5',
                        state: 'initialized',
                        tokenAmount: {
                          amount: '6000000',
                          decimals: 6,
                          uiAmount: 6,
                          uiAmountString: '6',
                        },
                      },
                      type: 'account',
                    },
                    program: 'spl-token',
                    space: 165,
                  },
                  executable: false,
                  lamports: 2039280,
                  owner: 'TokenkegQfeZyiNwAJbNbGKPFXCWuBvf9Ss623VQ5DA',
                  rentEpoch: 18446744073709552000,
                  space: 165,
                },
                pubkey: 'EzG33TbDzHVaWBqgQgHhtQSY6tcAVsWub6hBRepcsDt4',
              },
            ],
          },
        },
      };
    });
}

export async function mockGetTokenAccountInfo(mockServer: Mockttp) {
  console.log('mockGetTokenAccountInfo');
  const response = {
    statusCode: 200,
    json: {
      id: '1337',
      jsonrpc: '2.0',
      result: {
        context: {
          apiVersion: '2.0.21',
          slot: 317161313,
        },
        value: {
          data: {
            parsed: {
              info: {
                isNative: false,
                mint: '2RBko3xoz56aH69isQMUpzZd9NYHahhwC23A5F3Spkin',
                owner: '3xTPAZxmpwd8GrNEKApaTw6VH4jqJ31WFXUvQzgwhR7c',
                state: 'initialized',
                tokenAmount: {
                  amount: '3610951',
                  decimals: 6,
                  uiAmount: 3.610951,
                  uiAmountString: '3.610951',
                },
              },
              type: 'account',
            },
            program: 'spl-token',
            space: 165,
          },
          executable: false,
          lamports: 2039280,
          owner: 'TokenkegQfeZyiNwAJbNbGKPFXCWuBvf9Ss623VQ5DA',
          rentEpoch: 18446744073709552000,
          space: 165,
        },
      },
    },
  };
  return await mockServer
    .forPost(SOLANA_URL_REGEX_MAINNET)
    .withJsonBodyIncluding({
      method: 'getAccountInfo',
    })
    .withJsonBodyIncluding({
      params: [
        '4Dt7hvLAzSXGvxvpqFU7cRdQXXhU3orACV6ujY4KPv9D',
        {
          encoding: 'jsonParsed',
          commitment: 'confirmed',
        },
      ],
    })
    .thenCallback(() => {
      return response;
    });
}

export async function mockGetAccountInfoDevnet(mockServer: Mockttp) {
  console.log('mockGetAccountInfoDevnet');
  const response = {
    statusCode: 200,
    json: {
      id: '1337',
      jsonrpc: '2.0',
      result: {
        context: {
          apiVersion: '2.0.21',
          slot: 317161313,
        },
        value: {
          data: [
            'AAAAAAAAAAAAAAAAAAAAAAAAAAAAAAAAAAAAAAAAAAAAAAAAAAAAAAAAAAAJAQAAAAAAAAAAAAAAAAAAAAAAAAAAAAAAAAAAAAAAAAAAAAAAAA==',
            'base64',
          ],
          executable: false,
          lamports: 1124837338893,
          owner: 'TokenkegQfeZyiNwAJbNbGKPFXCWuBvf9Ss623VQ5DA',
          // eslint-disable-next-line @typescript-eslint/no-loss-of-precision
          rentEpoch: 18446744073709551615,
          space: 82,
        },
      },
    },
  };
  return await mockServer
    .forPost(SOLANA_URL_REGEX_DEVNET)
    .withJsonBodyIncluding({
      method: 'getAccountInfo',
    })
    .withBodyIncluding('So11111111111111111111111111111111111111112')
    .thenCallback(() => {
      return response;
    });
}

export async function mockNoQuotesAvailable(mockServer: Mockttp) {
  return await mockServer
    .forGet(BRIDGE_GET_QUOTE_API)
    .thenCallback(async () => {
      await new Promise((resolve) => setTimeout(resolve, 1000)); // just to see fetching quotes
      return {
        statusCode: 200,
        json: [],
      };
    });
}
export async function mockQuoteFromUSDCtoSOL(mockServer: Mockttp) {
  const quoteUsdcToSol = await readResponseJsonFile('quoteUsdcToSol.json');
  const quotesResponse = {
    statusCode: 200,
    json: quoteUsdcToSol,
  };
  return await mockServer
    .forGet(BRIDGE_GET_QUOTE_API)
    .thenCallback(async () => {
      await new Promise((resolve) => setTimeout(resolve, 1000)); // just to see fetching quotes
      return quotesResponse;
    });
}

export async function mockQuoteFromSoltoUSDC(mockServer: Mockttp) {
  const quoteSolToUsdc = await readResponseJsonFile('quoteSolToUsdc.json');
  const quotesResponse = {
    statusCode: 200,
    json: quoteSolToUsdc,
  };
  return await mockServer
    .forGet(BRIDGE_GET_QUOTE_API)
    .thenCallback(async () => {
      await new Promise((resolve) => setTimeout(resolve, 1000)); // just to see fetching quotes
      return quotesResponse;
    });
}

export async function mockGetMultipleAccounts(mockServer: Mockttp) {
  console.log('mockgetMultipleAccounts');
  const response = {
    statusCode: 200,
    json: {
      id: '1337',
      jsonrpc: '2.0',
      result: {
        context: {
          apiVersion: '2.1.21',
          slot: 341693911,
        },
        value: [
          {
            data: {
              parsed: {
                info: {
                  addresses: [
                    'DKHsQ6aGhUeUpauP9BQoTcU8SwtR6tKkxLsu7kfzAsF5',
                    '21W1iDL9TvuZbukEnLZgAP3PjQZhJMQXvawsr9qQsCNc',
                    'FLUXubRmkEi2q6K3Y9kBPg9248ggaZVsoSFhtJHSrm1X',
                  ],
                  authority: '9RAufBfjGQjDfrwxeyKmZWPADHSb8HcoqCdrmpqvCr1g',
                  deactivationSlot: '18446744073709551615',
                  lastExtendedSlot: '330440295',
                  lastExtendedSlotStartIndex: 0,
                },
                type: 'lookupTable',
              },
              program: 'address-lookup-table',
              space: 8248,
            },
            executable: false,
            lamports: 58296960,
            owner: 'AddressLookupTab1e1111111111111111111111111',
            rentEpoch: 18446744073709551615,
            space: 8248,
          },
        ],
      },
    },
  };
  return await mockServer
    .forPost(SOLANA_URL_REGEX_MAINNET)
    .withJsonBodyIncluding({
      method: 'getMultipleAccounts',
    })
    .thenCallback(() => {
      return response;
    });
}

export async function mockSecurityAlertSwap(mockServer: Mockttp) {
  console.log('mockSecurityAlertSwap');
  const securityAlertSwapResponse = await readResponseJsonFile(
    'securityAlertSwap.json',
  );
  const response = {
    statusCode: 200,
    json: securityAlertSwapResponse,
  };
  return await mockServer
    .forPost(SECURITY_ALERT_BRIDGE_URL_REGEX)
    .thenCallback(() => {
      return response;
    });
}

export async function mockPriceApiSpotPriceSwap(mockServer: Mockttp) {
  return await mockServer.forGet(SPOT_PRICE_API).thenCallback(() => {
    return {
      statusCode: 200,
      json: {
        'solana:5eykt4UsFv8P8NJdTREpY1vzqKqZKvdp/token:EPjFWdd5AufqSSqeM2qN1xzybapC8G4wEGGkZwyTDt1v':
          {
            usd: 0.999761,
          },
        'solana:5eykt4UsFv8P8NJdTREpY1vzqKqZKvdp/slip44:501': {
          usd: 168.88,
        },
      },
    };
  });
}

export async function mockBridgeGetTokens(mockServer: Mockttp) {
  return await mockServer.forGet(BRIDGED_TOKEN_LIST_API).thenCallback(() => {
    return {
      statusCode: 200,
      json: [
        {
          address: '0x0000000000000000000000000000000000000000',
          chainId: 1151111081099710,
          assetId: 'solana:5eykt4UsFv8P8NJdTREpY1vzqKqZKvdp/slip44:501',
          symbol: 'SOL',
          decimals: 9,
          name: 'SOL',
          aggregators: [],
          occurrences: 100,
          iconUrl:
            'https://static.cx.metamask.io/api/v2/tokenIcons/assets/solana/5eykt4UsFv8P8NJdTREpY1vzqKqZKvdp/slip44/501.png',
          metadata: {},
        },
        {
          address: '0x0000000000000000000000000000000000000000',
          chainId: 1151111081099710,
          assetId: 'solana:5eykt4UsFv8P8NJdTREpY1vzqKqZKvdp/slip44:501',
          symbol: 'SOL',
          decimals: 9,
          name: 'SOL',
          aggregators: [],
          occurrences: 100,
          iconUrl:
            'https://static.cx.metamask.io/api/v2/tokenIcons/assets/solana/5eykt4UsFv8P8NJdTREpY1vzqKqZKvdp/slip44/501.png',
          metadata: {},
        },
        {
          address: 'EPjFWdd5AufqSSqeM2qN1xzybapC8G4wEGGkZwyTDt1v',
          chainId: 1151111081099710,
          assetId:
            'solana:5eykt4UsFv8P8NJdTREpY1vzqKqZKvdp/token:EPjFWdd5AufqSSqeM2qN1xzybapC8G4wEGGkZwyTDt1v',
          symbol: 'USDC',
          decimals: 6,
          name: 'USD Coin',
          coingeckoId: 'usd-coin',
          aggregators: ['orca', 'jupiter', 'coinGecko', 'lifi'],
          occurrences: 4,
          iconUrl:
            'https://static.cx.metamask.io/api/v2/tokenIcons/assets/solana/5eykt4UsFv8P8NJdTREpY1vzqKqZKvdp/token/EPjFWdd5AufqSSqeM2qN1xzybapC8G4wEGGkZwyTDt1v.png',
          metadata: {},
        },
      ],
    };
  });
}

export const SHOW_SWAP_SNAP_CONFIRMATION = false;

const featureFlags = {
  refreshRate: 30000,
  maxRefreshCount: 5,
  support: true,
  minimumVersion: '0.0.0',
  chains: {
    '1': { isActiveSrc: true, isActiveDest: true },
    '42161': { isActiveSrc: true, isActiveDest: true },
    '59144': { isActiveSrc: true, isActiveDest: true },
    '1151111081099710': {
      topAssets: [
        'EPjFWdd5AufqSSqeM2qN1xzybapC8G4wEGGkZwyTDt1v', // USDC
        'JUPyiwrYJFskUPiHa7hkeR8VUtAeFoSYbKedZNsDvCN', // Jupiter
        '7vfCXTUXx5WJV5JADk17DUJ4ksgau7utNKj4b963voxsDx8F8k8k3uYw1PDC',
        '3iQL8BFS2vE7mww4ehAqQHAsbmRNCrPxizWAT2Zfyr9y',
        '9zNQRsGLjNKwCUU5Gq5LR8beUCPzQMVMqKAi3SSZh54u',
        'DezXAZ8z7PnrnRJjz3wXBoRgixCa6xjnB7YaB1pPB263',
        'rndrizKT3MK1iimdxRdWabcF7Zg7AR5T4nud4EkHBof',
        '2RBko3xoz56aH69isQMUpzZd9NYHahhwC23A5F3Spkin',
      ],
      isActiveSrc: true,
      isActiveDest: true,
      isSnapConfirmationEnabled: false,
    },
  },
};

const featureFlagsWithSnapConfirmation = {
  ...featureFlags,
  chains: {
    ...featureFlags.chains,
    '1151111081099710': {
      ...featureFlags.chains['1151111081099710'],
      isSnapConfirmationEnabled: true,
    },
  },
};

export async function withSolanaAccountSnap(
  {
    title,
    showNativeTokenAsMainBalance = true,
    showSnapConfirmation = false,
    mockGetTransactionSuccess,
    mockGetTransactionFailed,
    mockZeroBalance,
    numberOfAccounts = 1,
    mockSwapUSDtoSOL,
    mockSwapSOLtoUSDC,
    mockSwapWithNoQuotes,
    walletConnect = false,
    dappPaths,
    withProtocolSnap,
    withCustomMocks,
    withFixtureBuilder,
  }: {
    title?: string;
    showNativeTokenAsMainBalance?: boolean;
    showSnapConfirmation?: boolean;
    numberOfAccounts?: number;
    mockGetTransactionSuccess?: boolean;
    mockGetTransactionFailed?: boolean;
    mockZeroBalance?: boolean;
    sendFailedTransaction?: boolean;
    mockSwapUSDtoSOL?: boolean;
    mockSwapSOLtoUSDC?: boolean;
    mockSwapWithNoQuotes?: boolean;
    walletConnect?: boolean;
    dappPaths?: string[];
    withProtocolSnap?: boolean;
    withCustomMocks?: (
      mockServer: Mockttp,
    ) =>
      | Promise<MockedEndpoint[] | MockedEndpoint>
      | MockedEndpoint[]
      | MockedEndpoint;
    withFixtureBuilder?: (builder: FixtureBuilder) => FixtureBuilder;
  },
  test: (
    driver: Driver,
    mockServer: Mockttp,
    extensionId: string,
  ) => Promise<void>,
) {
  console.log('Starting withSolanaAccountSnap');
  let fixtures = new FixtureBuilder();
  if (!showNativeTokenAsMainBalance) {
    fixtures =
      fixtures.withPreferencesControllerShowNativeTokenAsMainBalanceDisabled();
  }

  if (withFixtureBuilder) {
<<<<<<< HEAD
    fixtures = withFixtureBuilder(fixtures);
=======
    fixtures = withFixtureBuilder(fixtures).withEnabledNetworks({
      eip155: {
        '0x539': true,
      },
      solana: {
        'solana:5eykt4UsFv8P8NJdTREpY1vzqKqZKvdp': true,
      },
    });
>>>>>>> 9ab104b0
  }

  await withFixtures(
    {
      fixtures: fixtures.build(),
      title,
      dapp: true,
      manifestFlags: {
        // This flag is used to enable/disable the remote mode for the carousel
        // component, which will impact to the slides count.
        // - If this flag is not set, the slides count will be 4.
        // - If this flag is set, the slides count will be 5.
        remoteFeatureFlags: {
          addSolanaAccount: true,
          bridgeConfig: showSnapConfirmation
            ? featureFlagsWithSnapConfirmation
            : featureFlags,
        },
      },
      dappPaths,
      testSpecificMock: async (mockServer: Mockttp) => {
        const mockList: MockedEndpoint[] = [];
        mockList.push(await simulateSolanaTransaction(mockServer));
        if (walletConnect) {
          mockList.push(await mockGetTokenAccountsByOwnerDevnet(mockServer));
          mockList.push(await mockGetAccountInfoDevnet(mockServer));
        } else {
          mockList.push(
            await mockGetTokenAccountsTokenProgramSwaps(mockServer),
          );
          mockList.push(
            await mockGetTokenAccountsTokenProgram2022Swaps(mockServer),
          );
        }
        mockList.push(await mockGetMultipleAccounts(mockServer));
        if (mockGetTransactionSuccess) {
          console.log('mockGetTransactionSuccess');
          mockList.push(await mockSendSolanaTransaction(mockServer));
          mockList.push(await mockGetSuccessSignaturesForAddress(mockServer));
          mockList.push(await mockGetSuccessTransaction(mockServer));
        }
        if (mockGetTransactionFailed) {
          console.log('mockGetTransactionFailed');
          mockList.push(await mockSendSolanaFailedTransaction(mockServer));
          mockList.push(await mockGetFailedSignaturesForAddress(mockServer));
          mockList.push(await mockGetFailedTransaction(mockServer));
        }

        mockList.push(
          await mockSolanaBalanceQuote(mockServer, mockZeroBalance),
        );
        mockList.push(
          await mockGetMinimumBalanceForRentExemption(mockServer),
          await mockMultiCoinPrice(mockServer),
          await mockGetLatestBlockhash(mockServer),
          await mockGetFeeForMessage(mockServer),
          await mockPriceApiSpotPrice(mockServer),
          await mockPriceApiExchangeRates(mockServer),
          await mockClientSideDetectionApi(mockServer),
          await mockPhishingDetectionApi(mockServer),
          await mockGetTokenAccountInfo(mockServer),
          await mockTokenApiMainnetTest(mockServer),
          await mockAccountsApi(mockServer),
          await mockGetMultipleAccounts(mockServer),
          await mockGetAccountInfoDevnet(mockServer),
        );

        if (mockSwapWithNoQuotes) {
          mockList.push(await mockBridgeGetTokens(mockServer));
          mockList.push(await mockNoQuotesAvailable(mockServer));
        }
        if (mockSwapUSDtoSOL) {
          mockList.push(
            ...[
              await mockQuoteFromUSDCtoSOL(mockServer),
              await mockSendSwapSolanaTransaction(mockServer),
              await mockGetUSDCSOLTransaction(mockServer),
              await mockSecurityAlertSwap(mockServer),
              await mockGetSignaturesSuccessSwap(mockServer),
              await mockBridgeGetTokens(mockServer),
              await mockPriceApiSpotPriceSwap(mockServer),
              // await mockTopAssetsSolana(mockServer),
            ],
          );
        }
        if (mockSwapSOLtoUSDC) {
          mockList.push(
            ...[
              await mockQuoteFromSoltoUSDC(mockServer),
              await mockSwapSolToUsdcTransaction(mockServer),
              await mockGetSOLUSDCTransaction(mockServer),
              await mockSecurityAlertSwap(mockServer),
              await mockGetSignaturesSuccessSwap(mockServer),
              await mockBridgeGetTokens(mockServer),
              await mockPriceApiSpotPriceSwap(mockServer),
              // await mockTopAssetsSolana(mockServer),
            ],
          );
        }

        if (withProtocolSnap) {
          mockList.push(await mockProtocolSnap(mockServer));
        }
        if (withCustomMocks) {
          const customMocksResult = await withCustomMocks(mockServer);
          if (customMocksResult) {
            if (Array.isArray(customMocksResult)) {
              mockList.push(...customMocksResult.filter((m) => m));
            } else {
              mockList.push(customMocksResult);
            }
          }
        }
        return mockList;
      },
      ignoredConsoleErrors: [
        'SES_UNHANDLED_REJECTION: 0, never, undefined, index, Array(1)',
        'SES_UNHANDLED_REJECTION: 1, never, undefined, index, Array(1)',
        'No custom network client was found with the ID',
        'No Infura network client was found with the ID "linea-mainnet"',
      ],
    },
    async ({
      driver,
      mockServer,
      extensionId,
    }: {
      driver: Driver;
      mockServer: Mockttp;
      extensionId: string;
    }) => {
      await loginWithBalanceValidation(driver);
<<<<<<< HEAD
=======

>>>>>>> 9ab104b0
      const headerComponent = new HeaderNavbar(driver);
      const assetList = new AssetListPage(driver);
      const accountListPage = new AccountListPage(driver);

      for (let i = 1; i <= numberOfAccounts; i++) {
        await headerComponent.openAccountMenu();
        await accountListPage.addAccount({
          accountType: ACCOUNT_TYPE.Solana,
          accountName: `Solana ${i}`,
        });
        await new NonEvmHomepage(driver).check_pageIsLoaded();
        await headerComponent.check_accountLabel(`Solana ${i}`);
<<<<<<< HEAD
        await headerComponent.check_currentSelectedNetwork('Solana');
=======
        await assetList.check_networkFilterText('Solana');
>>>>>>> 9ab104b0
      }

      if (numberOfAccounts > 0) {
        await headerComponent.check_accountLabel(`Solana ${numberOfAccounts}`);
      }

      await driver.delay(regularDelayMs); // workaround to avoid flakiness
      await test(driver, mockServer, extensionId);
    },
  );
}<|MERGE_RESOLUTION|>--- conflicted
+++ resolved
@@ -1613,9 +1613,6 @@
   }
 
   if (withFixtureBuilder) {
-<<<<<<< HEAD
-    fixtures = withFixtureBuilder(fixtures);
-=======
     fixtures = withFixtureBuilder(fixtures).withEnabledNetworks({
       eip155: {
         '0x539': true,
@@ -1624,7 +1621,6 @@
         'solana:5eykt4UsFv8P8NJdTREpY1vzqKqZKvdp': true,
       },
     });
->>>>>>> 9ab104b0
   }
 
   await withFixtures(
@@ -1757,10 +1753,7 @@
       extensionId: string;
     }) => {
       await loginWithBalanceValidation(driver);
-<<<<<<< HEAD
-=======
-
->>>>>>> 9ab104b0
+
       const headerComponent = new HeaderNavbar(driver);
       const assetList = new AssetListPage(driver);
       const accountListPage = new AccountListPage(driver);
@@ -1773,11 +1766,7 @@
         });
         await new NonEvmHomepage(driver).check_pageIsLoaded();
         await headerComponent.check_accountLabel(`Solana ${i}`);
-<<<<<<< HEAD
-        await headerComponent.check_currentSelectedNetwork('Solana');
-=======
         await assetList.check_networkFilterText('Solana');
->>>>>>> 9ab104b0
       }
 
       if (numberOfAccounts > 0) {
