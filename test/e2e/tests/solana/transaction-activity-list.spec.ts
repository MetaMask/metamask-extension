--- conflicted
+++ resolved
@@ -17,12 +17,6 @@
       {
         title: this.test?.fullTitle(),
         showNativeTokenAsMainBalance: true,
-<<<<<<< HEAD
-        mockCalls: true,
-        mockSendTransaction: true,
-        simulateTransaction: true,
-=======
->>>>>>> 82db9a9c
         mockGetTransactionSuccess: true,
       },
       async (driver) => {
@@ -61,12 +55,6 @@
       {
         title: this.test?.fullTitle(),
         showNativeTokenAsMainBalance: true,
-<<<<<<< HEAD
-        mockCalls: true,
-        mockSendTransaction: true,
-        simulateTransaction: true,
-=======
->>>>>>> 82db9a9c
         mockGetTransactionFailed: true,
       },
       async (driver) => {
