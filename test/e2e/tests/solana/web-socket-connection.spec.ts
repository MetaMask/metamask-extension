import { strict as assert } from 'assert';
import { Suite } from 'mocha';
import { Driver } from '../../webdriver/driver';
import { withFixtures } from '../../helpers';
import { ACCOUNT_TYPE } from '../../constants';
import { loginWithBalanceValidation } from '../../page-objects/flows/login.flow';
import HeaderNavbar from '../../page-objects/pages/header-navbar';
import AccountListPage from '../../page-objects/pages/account-list-page';
import FixtureBuilder from '../../fixture-builder';
import LocalWebSocketServer from '../../websocket-server';
import { DEFAULT_SOLANA_WS_MOCKS } from './mocks/websocketDefaultMocks';

describe('Solana Web Socket', function (this: Suite) {
  it('a websocket connection is open when MetaMask full view is open', async function () {
    await withFixtures(
      {
        fixtures: new FixtureBuilder().build(),
        title: this.test?.fullTitle(),
<<<<<<< HEAD
        withSolanaWebSocket: {
          server: true,
          mocks: DEFAULT_SOLANA_WS_MOCKS,
        },
=======
>>>>>>> d0d92651
        manifestFlags: {
          remoteFeatureFlags: {
            addSolanaAccount: true,
          },
        },
      },
      async ({ driver }: { driver: Driver }) => {
        await loginWithBalanceValidation(driver);

        const headerComponent = new HeaderNavbar(driver);
        const accountListPage = new AccountListPage(driver);

        await headerComponent.openAccountMenu();
        await accountListPage.addAccount({
          accountType: ACCOUNT_TYPE.Solana,
          accountName: `Solana ${1}`,
        });

        const connectionCount =
          LocalWebSocketServer.getServerInstance().getWebsocketConnectionCount();
        assert.equal(
          connectionCount,
          1,
          `Expected 1 websocket connection, but found ${connectionCount}`,
        );
      },
    );
  });

  it('the websocket connection is maintained for a grace period when MetaMask window is closed', async function () {
    await withFixtures(
      {
        fixtures: new FixtureBuilder().build(),
        title: this.test?.fullTitle(),
<<<<<<< HEAD
        withSolanaWebSocket: {
          server: true,
          mocks: DEFAULT_SOLANA_WS_MOCKS,
        },
=======
>>>>>>> d0d92651
        manifestFlags: {
          remoteFeatureFlags: {
            addSolanaAccount: true,
          },
        },
      },
      async ({ driver }: { driver: Driver }) => {
        await loginWithBalanceValidation(driver);

        const headerComponent = new HeaderNavbar(driver);
        const accountListPage = new AccountListPage(driver);

        await headerComponent.openAccountMenu();
        await accountListPage.addAccount({
          accountType: ACCOUNT_TYPE.Solana,
          accountName: `Solana ${1}`,
        });

        // Open a blank page to prevent browser from closing
        await driver.openNewPage('about:blank');

        // Switch back to MetaMask window and close it
        await driver.switchToWindowWithTitle('MetaMask');
        await driver.closeWindow();

        // Wait a moment
        await driver.delay(5000);

        const activeWebSocketConnections =
          LocalWebSocketServer.getServerInstance().getWebsocketConnectionCount();
        assert.equal(
          activeWebSocketConnections,
          1,
          `Expected 1 websocket connections after closing MetaMask, but found ${activeWebSocketConnections}`,
        );
      },
    );
  });

  it('websocket connection is shared between multiple MetaMask windows', async function () {
    await withFixtures(
      {
        fixtures: new FixtureBuilder().build(),
        title: this.test?.fullTitle(),
<<<<<<< HEAD
        withSolanaWebSocket: {
          server: true,
          mocks: DEFAULT_SOLANA_WS_MOCKS,
        },
=======
>>>>>>> d0d92651
        manifestFlags: {
          remoteFeatureFlags: {
            addSolanaAccount: true,
          },
        },
      },
      async ({ driver }: { driver: Driver }) => {
        await loginWithBalanceValidation(driver);

        const headerComponent = new HeaderNavbar(driver);
        const accountListPage = new AccountListPage(driver);

        await headerComponent.openAccountMenu();
        await accountListPage.addAccount({
          accountType: ACCOUNT_TYPE.Solana,
          accountName: `Solana ${1}`,
        });

        // Verify that a websocket connection has been established with first window
        let connectionCount =
          LocalWebSocketServer.getServerInstance().getWebsocketConnectionCount();
        assert.equal(
          connectionCount,
          1,
          `Expected 1 websocket connection with first MM window, but found ${connectionCount}`,
        );

        // Open a blank page to prevent browser from closing
        await driver.openNewPage('about:blank');

        // Open a new MetaMask window
        await driver.openNewPage(`${driver.extensionUrl}/home.html`);

        // Verify that no new websocket connection is opened (give it some time)
        await driver.delay(5000);
        // jest.advanceTimersByTime(Duration.Second * 5);
        connectionCount =
          LocalWebSocketServer.getServerInstance().getWebsocketConnectionCount();
        assert.equal(
          connectionCount,
          1,
          `Expected 1 websocket connection with two MM windows, but found ${connectionCount}`,
        );

        // Close the first MetaMask window
        await driver.switchToWindowWithTitle('MetaMask');
        await driver.closeWindow();

        // Verify that websocket connection is NOT closed - second MM window still open (give it some time)
        await driver.delay(5000);
        connectionCount =
          LocalWebSocketServer.getServerInstance().getWebsocketConnectionCount();
        assert.equal(
          connectionCount,
          1,
          `Expected 1 websocket connection after closing first MM window, but found ${connectionCount}`,
        );

        // Close the second MetaMask window
        await driver.switchToWindowWithTitle('MetaMask');
        await driver.closeWindow();

        // Wait for a short time (less than websocket close grace period)
        await driver.delay(5000);

        // Verify that websocket connection is NOT closed
        const activeWebSocketConnections =
          LocalWebSocketServer.getServerInstance().getWebsocketConnectionCount();
        assert.equal(
          activeWebSocketConnections,
          1,
          `Expected 1 websocket connections after closing all MM windows, but found ${activeWebSocketConnections}`,
        );

        // The websocket close grace period is 5 minutes, we can't wait for this long to check if it's closed
      },
    );
  });
});<|MERGE_RESOLUTION|>--- conflicted
+++ resolved
@@ -8,7 +8,6 @@
 import AccountListPage from '../../page-objects/pages/account-list-page';
 import FixtureBuilder from '../../fixture-builder';
 import LocalWebSocketServer from '../../websocket-server';
-import { DEFAULT_SOLANA_WS_MOCKS } from './mocks/websocketDefaultMocks';
 
 describe('Solana Web Socket', function (this: Suite) {
   it('a websocket connection is open when MetaMask full view is open', async function () {
@@ -16,13 +15,6 @@
       {
         fixtures: new FixtureBuilder().build(),
         title: this.test?.fullTitle(),
-<<<<<<< HEAD
-        withSolanaWebSocket: {
-          server: true,
-          mocks: DEFAULT_SOLANA_WS_MOCKS,
-        },
-=======
->>>>>>> d0d92651
         manifestFlags: {
           remoteFeatureFlags: {
             addSolanaAccount: true,
@@ -57,13 +49,6 @@
       {
         fixtures: new FixtureBuilder().build(),
         title: this.test?.fullTitle(),
-<<<<<<< HEAD
-        withSolanaWebSocket: {
-          server: true,
-          mocks: DEFAULT_SOLANA_WS_MOCKS,
-        },
-=======
->>>>>>> d0d92651
         manifestFlags: {
           remoteFeatureFlags: {
             addSolanaAccount: true,
@@ -108,13 +93,6 @@
       {
         fixtures: new FixtureBuilder().build(),
         title: this.test?.fullTitle(),
-<<<<<<< HEAD
-        withSolanaWebSocket: {
-          server: true,
-          mocks: DEFAULT_SOLANA_WS_MOCKS,
-        },
-=======
->>>>>>> d0d92651
         manifestFlags: {
           remoteFeatureFlags: {
             addSolanaAccount: true,
