import { strict as assert } from 'assert';
import { until } from 'selenium-webdriver';
import { tinyDelayMs, withFixtures } from '../../helpers';
import FixtureBuilder from '../../fixture-builder';
import { loginWithBalanceValidation } from '../../page-objects/flows/login.flow';

describe('Carousel component e2e tests', function () {
  const MAX_VISIBLE_SLIDES = 5;
  const SLIDE_IDS = [
    'smartAccountUpgrade',
    'bridge',
    'card',
    'fund',
    'cash',
    'multiSrp',
    'backupAndSync',
  ];

  it('should display correct slides with expected content', async function () {
    await withFixtures(
      {
        fixtures: new FixtureBuilder().build(),
        title: this.test?.fullTitle(),
      },
      async ({ driver }) => {
        await loginWithBalanceValidation(driver);

        await driver.waitForSelector(
          '[data-testid="eth-overview__primary-currency"]',
        );

        await driver.waitForSelector('.mm-carousel');
        await driver.waitForSelector('.mm-carousel-slide');

        const slides = await driver.findElements('.mm-carousel-slide');
        assert.ok(slides.length > 0, 'Carousel should have slides');

        const slideIds = SLIDE_IDS;

        const firstSlideSelector = `[data-testid="slide-${slideIds[0]}"]`;
        await driver.waitForSelector(firstSlideSelector);

        for (
          let i = 0;
          i < Math.min(slideIds.length, MAX_VISIBLE_SLIDES);
          i++
        ) {
          if (i > 0) {
            const dots = await driver.findElements('.dot');
            await dots[i].click();
            await driver.waitForSelector(
              `[data-testid="slide-${slideIds[i]}"]`,
            );
          }

          const slideSelector = `[data-testid="slide-${slideIds[i]}"]`;
          const currentSlide = await driver.waitForSelector(slideSelector);
          assert.ok(
            currentSlide,
            `Slide with data-testid="slide-${slideIds[i]}" should exist`,
          );

          const hasTitle = await driver.isElementPresent(
            `${slideSelector} .mm-text--body-sm-medium`,
          );
          const hasDescription = await driver.isElementPresent(
            `${slideSelector} .mm-text--body-xs`,
          );

          assert.ok(hasTitle, `Slide ${slideIds[i]} should have a title`);
          assert.ok(
            hasDescription,
            `Slide ${slideIds[i]} should have a description`,
          );
        }
      },
    );
  });

  it('should handle slide dismissal', async function () {
    await withFixtures(
      {
        fixtures: new FixtureBuilder().build(),
        title: this.test?.fullTitle(),
        manifestFlags: {
          // This flag is used to enable/disable the remote mode for the carousel
          // component, which will impact to the slides count.
          // - If this flag is not set, the slides count will be 4.
          // - If this flag is set, the slides count will be 5.
          remoteFeatureFlags: { vaultRemoteMode: false },
        },
      },
      async ({ driver }) => {
        // A hardcoded number of the expected slides counter.
        // It should be updated if the number of slides changes
        // in the carousel component.
        // Please refer to the `useCarouselManagement` hook.
<<<<<<< HEAD
        const slideCount = 7;
        const maxVisibleSlideCount = 5;
=======
        const visibleSlideCount = MAX_VISIBLE_SLIDES;
        const totalSlidesCount = SLIDE_IDS.length;

>>>>>>> b3a869a1
        await loginWithBalanceValidation(driver);
        await driver.waitForSelector('.mm-carousel');
        await driver.waitForSelector('.mm-carousel-slide');

        const initialSlides = await driver.findElements('.mm-carousel-slide');
<<<<<<< HEAD
        assert.equal(initialSlides.length, maxVisibleSlideCount);
        for (let i = 0; i < slideCount; i++) {
          await driver.delay(tinyDelayMs);
=======
        assert.equal(initialSlides.length, visibleSlideCount);

        for (let i = 0; i < totalSlidesCount; i++) {
>>>>>>> b3a869a1
          const currentSlides = await driver.findElements('.mm-carousel-slide');
          const remainingSlides = Math.min(
            totalSlidesCount - i,
            MAX_VISIBLE_SLIDES,
          );

          assert.equal(
            currentSlides.length,
            remainingSlides,
            `Expected ${remainingSlides} slides remaining`,
          );
          const dismissButton = await driver.findElements(
            '.mm-carousel-slide .mm-carousel-slide__close-button',
          );
          await dismissButton[0].click();

<<<<<<< HEAD
          const slideCountAfterOneDismissed = slideCount - 1;


          if (i < slideCountAfterOneDismissed) {
            await driver.wait(async () => {
              await driver.delay(tinyDelayMs);
              const remainingSlides = await driver.findElements(
                '.mm-carousel-slide',
              );

              const min = Math.min(remainingSlides.length, 5);

              return remainingSlides.length === min;
=======
          const slideCountAfterOneDismissed =
            totalSlidesCount - i > MAX_VISIBLE_SLIDES
              ? MAX_VISIBLE_SLIDES
              : totalSlidesCount - i - 1;

          await driver.wait(until.stalenessOf(dismissButton), 5e3);

          if (i < slideCountAfterOneDismissed) {
            await driver.wait(async () => {
              const remainingSlidesAfter = await driver.findElements(
                '.mm-carousel-slide',
              );

              return (
                remainingSlidesAfter.length === slideCountAfterOneDismissed
              );
>>>>>>> b3a869a1
            }, 5e3);
          }
        }

        await driver.wait(async () => {
          const carouselExists = await driver.isElementPresent('.mm-carousel');
          return !carouselExists;
        }, 5e3);

        const carouselExists = await driver.isElementPresent('.mm-carousel');
        assert.equal(
          carouselExists,
          false,
          'Carousel should no longer be visible',
        );
      },
    );
  });
});<|MERGE_RESOLUTION|>--- conflicted
+++ resolved
@@ -1,5 +1,4 @@
 import { strict as assert } from 'assert';
-import { until } from 'selenium-webdriver';
 import { tinyDelayMs, withFixtures } from '../../helpers';
 import FixtureBuilder from '../../fixture-builder';
 import { loginWithBalanceValidation } from '../../page-objects/flows/login.flow';
@@ -7,13 +6,13 @@
 describe('Carousel component e2e tests', function () {
   const MAX_VISIBLE_SLIDES = 5;
   const SLIDE_IDS = [
+    'solana',
     'smartAccountUpgrade',
     'bridge',
+    'fund',
     'card',
-    'fund',
     'cash',
     'multiSrp',
-    'backupAndSync',
   ];
 
   it('should display correct slides with expected content', async function () {
@@ -24,7 +23,6 @@
       },
       async ({ driver }) => {
         await loginWithBalanceValidation(driver);
-
         await driver.waitForSelector(
           '[data-testid="eth-overview__primary-currency"]',
         );
@@ -39,7 +37,6 @@
 
         const firstSlideSelector = `[data-testid="slide-${slideIds[0]}"]`;
         await driver.waitForSelector(firstSlideSelector);
-
         for (
           let i = 0;
           i < Math.min(slideIds.length, MAX_VISIBLE_SLIDES);
@@ -95,28 +92,18 @@
         // It should be updated if the number of slides changes
         // in the carousel component.
         // Please refer to the `useCarouselManagement` hook.
-<<<<<<< HEAD
-        const slideCount = 7;
-        const maxVisibleSlideCount = 5;
-=======
         const visibleSlideCount = MAX_VISIBLE_SLIDES;
         const totalSlidesCount = SLIDE_IDS.length;
 
->>>>>>> b3a869a1
         await loginWithBalanceValidation(driver);
         await driver.waitForSelector('.mm-carousel');
         await driver.waitForSelector('.mm-carousel-slide');
 
         const initialSlides = await driver.findElements('.mm-carousel-slide');
-<<<<<<< HEAD
-        assert.equal(initialSlides.length, maxVisibleSlideCount);
-        for (let i = 0; i < slideCount; i++) {
-          await driver.delay(tinyDelayMs);
-=======
         assert.equal(initialSlides.length, visibleSlideCount);
 
-        for (let i = 0; i < totalSlidesCount; i++) {
->>>>>>> b3a869a1
+        for (let i = 0; i < SLIDE_IDS.length; i++) {
+          await driver.delay(tinyDelayMs);
           const currentSlides = await driver.findElements('.mm-carousel-slide');
           const remainingSlides = Math.min(
             totalSlidesCount - i,
@@ -128,32 +115,19 @@
             remainingSlides,
             `Expected ${remainingSlides} slides remaining`,
           );
-          const dismissButton = await driver.findElements(
-            '.mm-carousel-slide .mm-carousel-slide__close-button',
+          console.log(`[data-testid="slide-${SLIDE_IDS[i]}"] button`);
+          await driver.delay(1000);
+          const dismissButton = await driver.waitForSelector(
+            `[data-testid="slide-${SLIDE_IDS[i]}"] button`,
           );
-          await dismissButton[0].click();
+          await dismissButton.click();
 
-<<<<<<< HEAD
-          const slideCountAfterOneDismissed = slideCount - 1;
-
-
-          if (i < slideCountAfterOneDismissed) {
-            await driver.wait(async () => {
-              await driver.delay(tinyDelayMs);
-              const remainingSlides = await driver.findElements(
-                '.mm-carousel-slide',
-              );
-
-              const min = Math.min(remainingSlides.length, 5);
-
-              return remainingSlides.length === min;
-=======
           const slideCountAfterOneDismissed =
             totalSlidesCount - i > MAX_VISIBLE_SLIDES
               ? MAX_VISIBLE_SLIDES
               : totalSlidesCount - i - 1;
 
-          await driver.wait(until.stalenessOf(dismissButton), 5e3);
+          // await driver.wait(until.stalenessOf(dismissButton), 5e3);
 
           if (i < slideCountAfterOneDismissed) {
             await driver.wait(async () => {
@@ -164,7 +138,6 @@
               return (
                 remainingSlidesAfter.length === slideCountAfterOneDismissed
               );
->>>>>>> b3a869a1
             }, 5e3);
           }
         }
