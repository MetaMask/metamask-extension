const { strict: assert } = require('assert');
const {
  convertToHexValue,
  withFixtures,
  logInWithBalanceValidation,
} = require('../helpers');
const FixtureBuilder = require('../fixture-builder');

describe('Address Book', function () {
  const ganacheOptions = {
    accounts: [
      {
        secretKey:
          '0x7C9529A67102755B7E6102D6D950AC5D5863C98713805CEC576B945B15B71EAC',
        balance: convertToHexValue(25000000000000000000),
      },
    ],
  };

  it('Sends to an address book entry', async function () {
    await withFixtures(
      {
        fixtures: new FixtureBuilder()
          .withAddressBookController({
            addressBook: {
              '0x539': {
                '0x2f318C334780961FB129D2a6c30D0763d9a5C970': {
                  address: '0x2f318C334780961FB129D2a6c30D0763d9a5C970',
                  chainId: '0x539',
                  isEns: false,
                  memo: '',
                  name: 'Test Name 1',
                },
              },
            },
          })
          .build(),
        ganacheOptions,
        title: this.test.title,
      },
      async ({ driver, ganacheServer }) => {
        await driver.navigate();
        await logInWithBalanceValidation(driver, ganacheServer);

        await driver.clickElement('[data-testid="eth-overview-send"]');
        const recipientRowTitle = await driver.findElement(
          '.send__select-recipient-wrapper__group-item__title',
        );

<<<<<<< HEAD
        const recipientRowTitleString = await recipientRowTitle.getText();
        assert.equal(recipientRowTitleString, 'Test Name 1');
        await driver.clickElement(
          '.send__select-recipient-wrapper__group-item',
        );
=======
        await driver.clickElement('.dialog.send__dialog.dialog--message');

        // wait for address book modal to be visible
        const addressModal = await driver.findElement('.nickname-popover');

        await driver.clickElement('.nickname-popover__footer-button');
        await driver.findElement('.update-nickname__wrapper');

        await driver.fill(
          '.update-nickname__content__text-field input',
          'Test Name 1',
        );
        await driver.clickElement('.update-nickname__save');
        // wait for address book modal to be removed from DOM
        await addressModal.waitForElementState('hidden');

        const inputAmount = await driver.findElement('.unit-input__input');
        await inputAmount.fill('1');
>>>>>>> 17bcd588

        await driver.fill('.unit-input__input', '2');

        await driver.clickElement({ text: 'Next', tag: 'button' });

        await driver.clickElement({ text: 'Confirm', tag: 'button' });

        await driver.clickElement('[data-testid="home__activity-tab"]');
        await driver.wait(async () => {
          const confirmedTxes = await driver.findElements(
            '.transaction-list__completed-transactions .activity-list-item',
          );
          return confirmedTxes.length === 1;
        }, 10000);

        await driver.waitForSelector({
          css: '[data-testid="transaction-list-item-primary-currency"]',
          text: '-2 ETH',
        });
      },
    );
  });
  it('Edit entry in address book', async function () {
    await withFixtures(
      {
        fixtures: new FixtureBuilder()
          .withAddressBookController({
            addressBook: {
              '0x539': {
                '0x2f318C334780961FB129D2a6c30D0763d9a5C970': {
                  address: '0x2f318C334780961FB129D2a6c30D0763d9a5C970',
                  chainId: '0x539',
                  isEns: false,
                  memo: '',
                  name: 'Test Name 1',
                },
              },
            },
          })
          .build(),
        ganacheOptions,
        title: this.test.title,
      },
      async ({ driver }) => {
        await driver.navigate();
        await driver.fill('#password', 'correct horse battery staple');
        await driver.press('#password', driver.Key.ENTER);

        await driver.clickElement(
          '[data-testid="account-options-menu-button"]',
        );
        await driver.clickElement({ text: 'Settings', tag: 'div' });
        await driver.clickElement({ text: 'Contacts', tag: 'div' });
        await driver.clickElement({ text: 'Test Name 1', tag: 'p' });

        await driver.clickElement({ text: 'Edit', tag: 'button' });
        const inputUsername = await driver.findElement('#nickname');
        await inputUsername.fill('Test Name Edit');
        const inputAddress = await driver.findElement('#address');

        await inputAddress.fill('0x74cE91B75935D6Bedc27eE002DeFa566c5946f74');

        await driver.clickElement('[data-testid="page-container-footer-next"]');

        const recipientUsername = await driver.findElement({
          text: 'Test Name Edit',
          tag: 'p',
        });
        assert.equal(
          await recipientUsername.getText(),
          'Test Name Edit',
          'Username is not edited correctly',
        );

        const recipientAddress = await driver.findElement(
          '.send__select-recipient-wrapper__group-item__subtitle',
        );
        assert.equal(
          await recipientAddress.getText(),
          '0x74cE...6f74',
          'Recipient address is not edited correctly',
        );
      },
    );
  });
  it('Deletes existing entry from address book', async function () {
    await withFixtures(
      {
        fixtures: new FixtureBuilder()
          .withAddressBookController({
            addressBook: {
              '0x539': {
                '0x2f318C334780961FB129D2a6c30D0763d9a5C970': {
                  address: '0x2f318C334780961FB129D2a6c30D0763d9a5C970',
                  chainId: '0x539',
                  isEns: false,
                  memo: '',
                  name: 'Test Name 1',
                },
              },
            },
          })
          .build(),
        ganacheOptions,
        title: this.test.title,
      },
      async ({ driver }) => {
        await driver.navigate();
        await driver.fill('#password', 'correct horse battery staple');
        await driver.press('#password', driver.Key.ENTER);

        await driver.clickElement(
          '[data-testid="account-options-menu-button"]',
        );
        await driver.clickElement({ text: 'Settings', tag: 'div' });
        await driver.clickElement({ text: 'Contacts', tag: 'div' });

        await driver.clickElement({ text: 'Test Name 1', tag: 'p' });
        await driver.clickElement({ text: 'Edit', tag: 'button' });
        await driver.clickElement({ text: 'Delete contact', tag: 'a' });
        // it checks if account is deleted
        const contact = await driver.findElement(
          '.send__select-recipient-wrapper__group-item',
        );
        const exists = await driver.isElementPresent(contact);
        assert.equal(exists, false, 'Contact is not deleted');
      },
    );
  });
});<|MERGE_RESOLUTION|>--- conflicted
+++ resolved
@@ -1,10 +1,5 @@
 const { strict: assert } = require('assert');
-const {
-  convertToHexValue,
-  withFixtures,
-  logInWithBalanceValidation,
-} = require('../helpers');
-const FixtureBuilder = require('../fixture-builder');
+const { withFixtures } = require('../helpers');
 
 describe('Address Book', function () {
   const ganacheOptions = {
@@ -12,48 +7,30 @@
       {
         secretKey:
           '0x7C9529A67102755B7E6102D6D950AC5D5863C98713805CEC576B945B15B71EAC',
-        balance: convertToHexValue(25000000000000000000),
+        balance: 25000000000000000000,
       },
     ],
   };
-
-  it('Sends to an address book entry', async function () {
+  it('Adds an entry to the address book and sends eth to that address', async function () {
     await withFixtures(
       {
-        fixtures: new FixtureBuilder()
-          .withAddressBookController({
-            addressBook: {
-              '0x539': {
-                '0x2f318C334780961FB129D2a6c30D0763d9a5C970': {
-                  address: '0x2f318C334780961FB129D2a6c30D0763d9a5C970',
-                  chainId: '0x539',
-                  isEns: false,
-                  memo: '',
-                  name: 'Test Name 1',
-                },
-              },
-            },
-          })
-          .build(),
+        dapp: true,
+        fixtures: 'imported-account',
         ganacheOptions,
         title: this.test.title,
       },
-      async ({ driver, ganacheServer }) => {
+      async ({ driver }) => {
         await driver.navigate();
-        await logInWithBalanceValidation(driver, ganacheServer);
+        await driver.fill('#password', 'correct horse battery staple');
+        await driver.press('#password', driver.Key.ENTER);
 
         await driver.clickElement('[data-testid="eth-overview-send"]');
-        const recipientRowTitle = await driver.findElement(
-          '.send__select-recipient-wrapper__group-item__title',
+
+        await driver.fill(
+          'input[placeholder="Search, public address (0x), or ENS"]',
+          '0x2f318C334780961FB129D2a6c30D0763d9a5C970',
         );
 
-<<<<<<< HEAD
-        const recipientRowTitleString = await recipientRowTitle.getText();
-        assert.equal(recipientRowTitleString, 'Test Name 1');
-        await driver.clickElement(
-          '.send__select-recipient-wrapper__group-item',
-        );
-=======
         await driver.clickElement('.dialog.send__dialog.dialog--message');
 
         // wait for address book modal to be visible
@@ -72,7 +49,53 @@
 
         const inputAmount = await driver.findElement('.unit-input__input');
         await inputAmount.fill('1');
->>>>>>> 17bcd588
+
+        const inputValue = await inputAmount.getAttribute('value');
+        assert.equal(inputValue, '1');
+
+        await driver.clickElement({ text: 'Next', tag: 'button' });
+
+        await driver.clickElement({ text: 'Confirm', tag: 'button' });
+
+        await driver.clickElement('[data-testid="home__activity-tab"]');
+        await driver.wait(async () => {
+          const confirmedTxes = await driver.findElements(
+            '.transaction-list__completed-transactions .transaction-list-item',
+          );
+          return confirmedTxes.length === 1;
+        }, 10000);
+
+        await driver.waitForSelector(
+          {
+            css: '.transaction-list-item__primary-currency',
+            text: '-1 ETH',
+          },
+          { timeout: 10000 },
+        );
+      },
+    );
+  });
+  it('Sends to an address book entry', async function () {
+    await withFixtures(
+      {
+        fixtures: 'address-entry',
+        ganacheOptions,
+        title: this.test.title,
+      },
+      async ({ driver }) => {
+        await driver.navigate();
+        await driver.fill('#password', 'correct horse battery staple');
+        await driver.press('#password', driver.Key.ENTER);
+
+        await driver.clickElement('[data-testid="eth-overview-send"]');
+        const recipientRowTitle = await driver.findElement(
+          '.send__select-recipient-wrapper__group-item__title',
+        );
+        const recipientRowTitleString = await recipientRowTitle.getText();
+        assert.equal(recipientRowTitleString, 'Test Name 1');
+        await driver.clickElement(
+          '.send__select-recipient-wrapper__group-item',
+        );
 
         await driver.fill('.unit-input__input', '2');
 
@@ -83,123 +106,19 @@
         await driver.clickElement('[data-testid="home__activity-tab"]');
         await driver.wait(async () => {
           const confirmedTxes = await driver.findElements(
-            '.transaction-list__completed-transactions .activity-list-item',
+            '.transaction-list__completed-transactions .transaction-list-item',
           );
           return confirmedTxes.length === 1;
         }, 10000);
 
-        await driver.waitForSelector({
-          css: '[data-testid="transaction-list-item-primary-currency"]',
-          text: '-2 ETH',
-        });
-      },
-    );
-  });
-  it('Edit entry in address book', async function () {
-    await withFixtures(
-      {
-        fixtures: new FixtureBuilder()
-          .withAddressBookController({
-            addressBook: {
-              '0x539': {
-                '0x2f318C334780961FB129D2a6c30D0763d9a5C970': {
-                  address: '0x2f318C334780961FB129D2a6c30D0763d9a5C970',
-                  chainId: '0x539',
-                  isEns: false,
-                  memo: '',
-                  name: 'Test Name 1',
-                },
-              },
-            },
-          })
-          .build(),
-        ganacheOptions,
-        title: this.test.title,
-      },
-      async ({ driver }) => {
-        await driver.navigate();
-        await driver.fill('#password', 'correct horse battery staple');
-        await driver.press('#password', driver.Key.ENTER);
-
-        await driver.clickElement(
-          '[data-testid="account-options-menu-button"]',
-        );
-        await driver.clickElement({ text: 'Settings', tag: 'div' });
-        await driver.clickElement({ text: 'Contacts', tag: 'div' });
-        await driver.clickElement({ text: 'Test Name 1', tag: 'p' });
-
-        await driver.clickElement({ text: 'Edit', tag: 'button' });
-        const inputUsername = await driver.findElement('#nickname');
-        await inputUsername.fill('Test Name Edit');
-        const inputAddress = await driver.findElement('#address');
-
-        await inputAddress.fill('0x74cE91B75935D6Bedc27eE002DeFa566c5946f74');
-
-        await driver.clickElement('[data-testid="page-container-footer-next"]');
-
-        const recipientUsername = await driver.findElement({
-          text: 'Test Name Edit',
-          tag: 'p',
-        });
-        assert.equal(
-          await recipientUsername.getText(),
-          'Test Name Edit',
-          'Username is not edited correctly',
-        );
-
-        const recipientAddress = await driver.findElement(
-          '.send__select-recipient-wrapper__group-item__subtitle',
-        );
-        assert.equal(
-          await recipientAddress.getText(),
-          '0x74cE...6f74',
-          'Recipient address is not edited correctly',
+        await driver.waitForSelector(
+          {
+            css: '.transaction-list-item__primary-currency',
+            text: '-2 ETH',
+          },
+          { timeout: 10000 },
         );
       },
     );
   });
-  it('Deletes existing entry from address book', async function () {
-    await withFixtures(
-      {
-        fixtures: new FixtureBuilder()
-          .withAddressBookController({
-            addressBook: {
-              '0x539': {
-                '0x2f318C334780961FB129D2a6c30D0763d9a5C970': {
-                  address: '0x2f318C334780961FB129D2a6c30D0763d9a5C970',
-                  chainId: '0x539',
-                  isEns: false,
-                  memo: '',
-                  name: 'Test Name 1',
-                },
-              },
-            },
-          })
-          .build(),
-        ganacheOptions,
-        title: this.test.title,
-      },
-      async ({ driver }) => {
-        await driver.navigate();
-        await driver.fill('#password', 'correct horse battery staple');
-        await driver.press('#password', driver.Key.ENTER);
-
-        await driver.clickElement(
-          '[data-testid="account-options-menu-button"]',
-        );
-        await driver.clickElement({ text: 'Settings', tag: 'div' });
-        await driver.clickElement({ text: 'Contacts', tag: 'div' });
-
-        await driver.clickElement({ text: 'Test Name 1', tag: 'p' });
-        await driver.clickElement({ text: 'Edit', tag: 'button' });
-        await driver.clickElement({ text: 'Delete contact', tag: 'a' });
-        // it checks if account is deleted
-        const contact = await driver.findElement(
-          '.send__select-recipient-wrapper__group-item',
-        );
-        const exists = await driver.isElementPresent(contact);
-        assert.equal(exists, false, 'Contact is not deleted');
-      },
-    );
-  });
 });