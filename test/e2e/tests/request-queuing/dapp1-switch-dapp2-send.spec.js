const {
  switchToNetworkFromSendFlow,
} = require('../../page-objects/flows/network.flow');

const FixtureBuilder = require('../../fixture-builder');
const {
  DAPP_ONE_URL,
  DAPP_URL,
  openDapp,
  unlockWallet,
  WINDOW_TITLES,
  withFixtures,
} = require('../../helpers');

const isGlobalNetworkSelectorRemoved = process.env.REMOVE_GNS === 'true';

describe('Request Queuing Dapp 1, Switch Tx -> Dapp 2 Send Tx', function () {
  it('should queue send tx after switch network confirmation and transaction should target the correct network after switch is confirmed', async function () {
    const port = 8546;
    const chainId = 1338;
    await withFixtures(
      {
        dapp: true,
        fixtures: new FixtureBuilder()
          .withNetworkControllerTripleNode()
          .withSelectedNetworkControllerPerDomain()
          .build(),
        dappOptions: { numberOfDapps: 2 },
        localNodeOptions: [
          {
            type: 'anvil',
          },
          {
            type: 'anvil',
            options: {
              port,
              chainId,
            },
          },
          {
            type: 'anvil',
            options: {
              port: 7777,
              chainId: 1000,
            },
          },
        ],
        title: this.test.fullTitle(),
      },
      async ({ driver }) => {
        await unlockWallet(driver);

        // Open Dapp One
        await openDapp(driver, undefined, DAPP_URL);

        // Connect to dapp
        await driver.findClickableElement({ text: 'Connect', tag: 'button' });
        await driver.clickElement('#connectButton');

        await driver.switchToWindowWithTitle(WINDOW_TITLES.Dialog);

        const permissionsTab = await driver.findElement(
          '[data-testid="permissions-tab"]',
        );
        await permissionsTab.click();

        const editButtons = await driver.findElements('[data-testid="edit"]');

        await editButtons[1].click();

        // Disconnect Localhost 8545
        await driver.clickElement({
          text: 'Localhost 8545',
          tag: 'p',
        });

        await driver.clickElement('[data-testid="connect-more-chains-button"]');
        await driver.clickElementAndWaitForWindowToClose({
          text: 'Connect',
          tag: 'button',
        });

        await driver.switchToWindowWithTitle(
          WINDOW_TITLES.ExtensionInFullScreenView,
        );

<<<<<<< HEAD
        // Switch to second network
        await switchToNetworkFromSendFlow(driver, 'Localhost 8546');
=======
        // Network Selector
        if (isGlobalNetworkSelectorRemoved) {
          await driver.clickElement('[data-testid="sort-by-networks"]');
          await driver.clickElement({
            text: 'Custom',
            tag: 'button',
          });
          await driver.clickElement('[data-testid="Localhost 8546"]');
        } else {
          await driver.clickElement('[data-testid="network-display"]');

          // Switch to second network
          await driver.clickElement({
            text: 'Localhost 8546',
            css: 'p',
          });
        }
>>>>>>> ab292984

        // TODO: Request Queuing bug when opening both dapps at the same time will have them stuck on the same network, with will be incorrect for one of them.
        // Open Dapp Two
        await openDapp(driver, undefined, DAPP_ONE_URL);

        // Connect to dapp 2
        await driver.findClickableElement({ text: 'Connect', tag: 'button' });
        await driver.clickElement('#connectButton');

        await driver.switchToWindowWithTitle(WINDOW_TITLES.Dialog);

        await driver.clickElementAndWaitForWindowToClose({
          text: 'Connect',
          tag: 'button',
        });

        await driver.switchToWindowWithUrl(DAPP_URL);

        // switchEthereumChain request
        const switchEthereumChainRequest = JSON.stringify({
          jsonrpc: '2.0',
          method: 'wallet_switchEthereumChain',
          params: [{ chainId: '0x539' }],
        });

        // Initiate switchEthereumChain on Dapp One
        await driver.executeScript(
          `window.ethereum.request(${switchEthereumChainRequest})`,
        );

        await driver.switchToWindowWithTitle(WINDOW_TITLES.Dialog);
        await driver.findElement({
          text: 'Use your enabled networks',
          tag: 'p',
        });

        await driver.switchToWindowWithUrl(DAPP_ONE_URL);

        await driver.clickElement('#sendButton');

        await driver.switchToWindowWithTitle(WINDOW_TITLES.Dialog);

        await driver.clickElement({ text: 'Confirm', tag: 'button' });

        await driver.switchToWindowWithUrl(DAPP_ONE_URL);

        // Wait for switch confirmation to close then tx confirmation to show.
        // There is an extra window appearing and disappearing
        // so we leave this delay until the issue is fixed (#27360)
        await driver.delay(5000);

        await driver.switchToWindowWithTitle(WINDOW_TITLES.Dialog);

        // Check correct network on the send confirmation.
        await driver.findElement({
          css: 'p',
          text: 'Localhost 8546',
        });

        await driver.clickElementAndWaitForWindowToClose({
          text: 'Confirm',
          tag: 'button',
        });

        // Wait for the first dapp's connect confirmation to disappear
        await driver.waitUntilXWindowHandles(3);
      },
    );
  });

  it('should queue send tx after switch network confirmation and transaction should target the correct network after switch is cancelled.', async function () {
    const port = 8546;
    const chainId = 1338;
    await withFixtures(
      {
        dapp: true,
        fixtures: new FixtureBuilder()
          .withNetworkControllerTripleNode()
          .withSelectedNetworkControllerPerDomain()
          .withEnabledNetworks({
            eip155: {
              '0x539': true,
              '0x53a': true,
            },
          })
          .build(),
        dappOptions: { numberOfDapps: 2 },
        localNodeOptions: [
          {
            type: 'anvil',
          },
          {
            type: 'anvil',
            options: {
              port,
              chainId,
            },
          },
          {
            type: 'anvil',
            options: {
              port: 7777,
              chainId: 1000,
            },
          },
        ],
        title: this.test.fullTitle(),
      },
      async ({ driver }) => {
        await unlockWallet(driver);

        // Open Dapp One
        await openDapp(driver, undefined, DAPP_URL);

        // Connect to dapp
        await driver.findClickableElement({ text: 'Connect', tag: 'button' });
        await driver.clickElement('#connectButton');

        await driver.switchToWindowWithTitle(WINDOW_TITLES.Dialog);
        const permissionsTab = await driver.findElement(
          '[data-testid="permissions-tab"]',
        );
        await permissionsTab.click();

        const editButtons = await driver.findElements('[data-testid="edit"]');

        await editButtons[1].click();

        // Disconnect Localhost 8545
        await driver.clickElement({
          text: 'Localhost 8545',
          tag: 'p',
        });

        await driver.clickElement('[data-testid="connect-more-chains-button"]');
        await driver.clickElementAndWaitForWindowToClose({
          text: 'Connect',
          tag: 'button',
        });

        await driver.switchToWindowWithTitle(
          WINDOW_TITLES.ExtensionInFullScreenView,
        );

<<<<<<< HEAD
        // Switch to second network
        await switchToNetworkFromSendFlow(driver, 'Localhost 8546');
=======
        // Network Selector
        if (isGlobalNetworkSelectorRemoved) {
          await driver.clickElement('[data-testid="sort-by-networks"]');
          await driver.clickElement({
            text: 'Custom',
            tag: 'button',
          });
          await driver.clickElement('[data-testid="Localhost 8546"]');
        } else {
          await driver.clickElement('[data-testid="network-display"]');
          // Switch to second network
          await driver.clickElement({
            text: 'Localhost 8546',
            css: 'p',
          });
        }
>>>>>>> ab292984

        // TODO: Request Queuing bug when opening both dapps at the same time will have them stuck on the same network, with will be incorrect for one of them.
        // Open Dapp Two
        await openDapp(driver, undefined, DAPP_ONE_URL);

        // Connect to dapp 2
        await driver.findClickableElement({ text: 'Connect', tag: 'button' });
        await driver.clickElement('#connectButton');

        await driver.switchToWindowWithTitle(WINDOW_TITLES.Dialog);

        await driver.clickElementAndWaitForWindowToClose({
          text: 'Connect',
          tag: 'button',
        });

        await driver.switchToWindowWithUrl(DAPP_URL);

        // switchEthereumChain request
        const switchEthereumChainRequest = JSON.stringify({
          jsonrpc: '2.0',
          method: 'wallet_switchEthereumChain',
          params: [{ chainId: '0x539' }],
        });

        // Initiate switchEthereumChain on Dapp One
        await driver.executeScript(
          `window.ethereum.request(${switchEthereumChainRequest})`,
        );

        await driver.switchToWindowWithUrl(DAPP_ONE_URL);

        await driver.clickElement('#sendButton');

        await driver.switchToWindowWithTitle(WINDOW_TITLES.Dialog);

        await driver.clickElement({ text: 'Cancel', tag: 'button' });
        await driver.switchToWindowWithUrl(DAPP_ONE_URL);

        // Wait for switch confirmation to close then tx confirmation to show.
        // There is an extra window appearing and disappearing
        // so we leave this delay until the issue is fixed (#27360)
        await driver.delay(5000);

        await driver.switchToWindowWithTitle(WINDOW_TITLES.Dialog);

        // Check correct network on the send confirmation.
        await driver.findElement({
          css: 'p',
          text: 'Localhost 8546',
        });

        await driver.clickElementAndWaitForWindowToClose({
          text: 'Confirm',
          tag: 'button',
        });

        // Switch back to the extension
        await driver.switchToWindowWithTitle(
          WINDOW_TITLES.ExtensionInFullScreenView,
        );

        if (isGlobalNetworkSelectorRemoved) {
          await driver.clickElement(
            '[data-testid="modal-header-close-button"]',
          );
        }

        await driver.clickElement(
          '[data-testid="account-overview__activity-tab"]',
        );

        // Check for transaction
        await driver.wait(async () => {
          const confirmedTxes = await driver.findElements(
            '.transaction-list__completed-transactions .activity-list-item',
          );
          return confirmedTxes.length === 1;
        }, 10000);
      },
    );
  });
});<|MERGE_RESOLUTION|>--- conflicted
+++ resolved
@@ -11,8 +11,6 @@
   WINDOW_TITLES,
   withFixtures,
 } = require('../../helpers');
-
-const isGlobalNetworkSelectorRemoved = process.env.REMOVE_GNS === 'true';
 
 describe('Request Queuing Dapp 1, Switch Tx -> Dapp 2 Send Tx', function () {
   it('should queue send tx after switch network confirmation and transaction should target the correct network after switch is confirmed', async function () {
@@ -84,28 +82,8 @@
           WINDOW_TITLES.ExtensionInFullScreenView,
         );
 
-<<<<<<< HEAD
         // Switch to second network
         await switchToNetworkFromSendFlow(driver, 'Localhost 8546');
-=======
-        // Network Selector
-        if (isGlobalNetworkSelectorRemoved) {
-          await driver.clickElement('[data-testid="sort-by-networks"]');
-          await driver.clickElement({
-            text: 'Custom',
-            tag: 'button',
-          });
-          await driver.clickElement('[data-testid="Localhost 8546"]');
-        } else {
-          await driver.clickElement('[data-testid="network-display"]');
-
-          // Switch to second network
-          await driver.clickElement({
-            text: 'Localhost 8546',
-            css: 'p',
-          });
-        }
->>>>>>> ab292984
 
         // TODO: Request Queuing bug when opening both dapps at the same time will have them stuck on the same network, with will be incorrect for one of them.
         // Open Dapp Two
@@ -250,27 +228,8 @@
           WINDOW_TITLES.ExtensionInFullScreenView,
         );
 
-<<<<<<< HEAD
         // Switch to second network
         await switchToNetworkFromSendFlow(driver, 'Localhost 8546');
-=======
-        // Network Selector
-        if (isGlobalNetworkSelectorRemoved) {
-          await driver.clickElement('[data-testid="sort-by-networks"]');
-          await driver.clickElement({
-            text: 'Custom',
-            tag: 'button',
-          });
-          await driver.clickElement('[data-testid="Localhost 8546"]');
-        } else {
-          await driver.clickElement('[data-testid="network-display"]');
-          // Switch to second network
-          await driver.clickElement({
-            text: 'Localhost 8546',
-            css: 'p',
-          });
-        }
->>>>>>> ab292984
 
         // TODO: Request Queuing bug when opening both dapps at the same time will have them stuck on the same network, with will be incorrect for one of them.
         // Open Dapp Two
@@ -332,12 +291,6 @@
         await driver.switchToWindowWithTitle(
           WINDOW_TITLES.ExtensionInFullScreenView,
         );
-
-        if (isGlobalNetworkSelectorRemoved) {
-          await driver.clickElement(
-            '[data-testid="modal-header-close-button"]',
-          );
-        }
 
         await driver.clickElement(
           '[data-testid="account-overview__activity-tab"]',
