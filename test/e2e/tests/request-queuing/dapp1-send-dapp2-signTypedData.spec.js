const FixtureBuilder = require('../../fixture-builder');
const {
  withFixtures,
  openDapp,
  unlockWallet,
  DAPP_URL,
  DAPP_ONE_URL,
  regularDelayMs,
  defaultGanacheOptions,
  WINDOW_TITLES,
  largeDelayMs,
} = require('../../helpers');

describe('Request Queuing Dapp 1, Switch Tx -> Dapp 2 Send Tx', function () {
<<<<<<< HEAD
  describe('Old confirmation screens', function () {
    it('should queue signTypedData tx after eth_sendTransaction confirmation and signTypedData confirmation should target the correct network after eth_sendTransaction is confirmed', async function () {
      const port = 8546;
      const chainId = 1338;
      await withFixtures(
        {
          dapp: true,
          fixtures: new FixtureBuilder()
            .withNetworkControllerTripleGanache()
            .withSelectedNetworkControllerPerDomain()
            .build(),
          dappOptions: { numberOfDapps: 2 },
          ganacheOptions: {
            ...defaultGanacheOptions,
            concurrent: [
              {
                port,
                chainId,
                ganacheOptions2: defaultGanacheOptions,
              },
              {
                port: 7777,
                chainId: 1000,
                ganacheOptions2: defaultGanacheOptions,
              },
            ],
          },
          title: this.test.fullTitle(),
        },
        async ({ driver }) => {
          await unlockWallet(driver);
          await tempToggleSettingRedesignedConfirmations(driver);

          // Navigate to extension home screen
          await driver.navigate(PAGES.HOME);

          await tempToggleSettingRedesignedTransactionConfirmations(driver);

          // Open and connect Dapp One
          await openDapp(driver, undefined, DAPP_URL);

          await driver.findClickableElement({ text: 'Connect', tag: 'button' });
          await driver.clickElement('#connectButton');

          await driver.delay(regularDelayMs);

          await driver.waitUntilXWindowHandles(3);
          await driver.switchToWindowWithTitle(WINDOW_TITLES.Dialog);

          await driver.clickElementAndWaitForWindowToClose({
            text: 'Connect',
            tag: 'button',
          });
          await driver.switchToWindowWithTitle(WINDOW_TITLES.TestDApp);
          // Open and connect to Dapp Two
          await openDapp(driver, undefined, DAPP_ONE_URL);

          await driver.findClickableElement({ text: 'Connect', tag: 'button' });
          await driver.clickElement('#connectButton');

          await driver.delay(regularDelayMs);

          await driver.waitUntilXWindowHandles(4);
          await driver.switchToWindowWithTitle(WINDOW_TITLES.Dialog);

          await driver.clickElement({
            text: 'Connect',
            tag: 'button',
          });

          // Switch Dapp Two to Localhost 8546
          await driver.switchToWindowWithUrl(DAPP_ONE_URL);
          let switchEthereumChainRequest = JSON.stringify({
            jsonrpc: '2.0',
            method: 'wallet_switchEthereumChain',
            params: [{ chainId: '0x53a' }],
          });

          // Initiate switchEthereumChain on Dapp one
          await driver.executeScript(
            `window.ethereum.request(${switchEthereumChainRequest})`,
          );

          await driver.waitForSelector({
            css: '[id="chainId"]',
            text: '0x53a',
          });

          // Should auto switch without prompt since already approved via connect

          // Switch back to Dapp One
          await driver.switchToWindowWithUrl(DAPP_URL);

          // switch chain for Dapp One
          switchEthereumChainRequest = JSON.stringify({
            jsonrpc: '2.0',
            method: 'wallet_switchEthereumChain',
            params: [{ chainId: '0x3e8' }],
          });

          // Initiate switchEthereumChain on Dapp one
          await driver.executeScript(
            `window.ethereum.request(${switchEthereumChainRequest})`,
          );
          await driver.waitForSelector({
            css: '[id="chainId"]',
            text: '0x3e8',
          });
          // Should auto switch without prompt since already approved via connect

          await driver.switchToWindowWithUrl(DAPP_URL);

          // eth_sendTransaction request
          await driver.clickElement('#sendButton');
          await driver.waitUntilXWindowHandles(3);

          await driver.switchToWindowWithUrl(DAPP_ONE_URL);

          // signTypedData request
          await driver.clickElement('#signTypedData');

          await driver.waitUntilXWindowHandles(4);
          await driver.switchToWindowWithTitle(WINDOW_TITLES.Dialog);

          // Check correct network on the send confirmation.
          await driver.waitForSelector({
            css: '[data-testid="network-display"]',
            text: 'Localhost 7777',
          });

          await driver.clickElement({ text: 'Confirm', tag: 'button' });

          await driver.delay(largeDelayMs);
          await driver.waitUntilXWindowHandles(4);
          await driver.switchToWindowWithTitle(WINDOW_TITLES.Dialog);

          // Check correct network on the signTypedData confirmation.
          await driver.waitForSelector({
            css: '[data-testid="signature-request-network-display"]',
            text: 'Localhost 8546',
          });

          await driver.clickElement({ text: 'Reject', tag: 'button' });
        },
      );
    });
  });

  describe('Redesigned confirmation screens', function () {
    it('should queue signTypedData tx after eth_sendTransaction confirmation and signTypedData confirmation should target the correct network after eth_sendTransaction is confirmed', async function () {
      const port = 8546;
      const chainId = 1338;
      await withFixtures(
        {
          dapp: true,
          fixtures: new FixtureBuilder()
            .withNetworkControllerTripleGanache()
            .withSelectedNetworkControllerPerDomain()
            .build(),
          dappOptions: { numberOfDapps: 2 },
          ganacheOptions: {
            ...defaultGanacheOptions,
            concurrent: [
              {
                port,
                chainId,
                ganacheOptions2: defaultGanacheOptions,
              },
              {
                port: 7777,
                chainId: 1000,
                ganacheOptions2: defaultGanacheOptions,
              },
            ],
          },
          title: this.test.fullTitle(),
        },
        async ({ driver }) => {
          await unlockWallet(driver);

          // Open and connect Dapp One
          await openDapp(driver, undefined, DAPP_URL);

          await driver.findClickableElement({ text: 'Connect', tag: 'button' });
          await driver.clickElement('#connectButton');

          await driver.delay(regularDelayMs);

          await driver.waitUntilXWindowHandles(3);
          await driver.switchToWindowWithTitle(WINDOW_TITLES.Dialog);

          await driver.clickElementAndWaitForWindowToClose({
            text: 'Connect',
            tag: 'button',
          });
          await driver.switchToWindowWithTitle(WINDOW_TITLES.TestDApp);
          // Open and connect to Dapp Two
          await openDapp(driver, undefined, DAPP_ONE_URL);

          await driver.findClickableElement({ text: 'Connect', tag: 'button' });
          await driver.clickElement('#connectButton');

          await driver.delay(regularDelayMs);

          await driver.waitUntilXWindowHandles(4);
          await driver.switchToWindowWithTitle(WINDOW_TITLES.Dialog);

          await driver.clickElement({
            text: 'Connect',
            tag: 'button',
          });

          // Switch Dapp Two to Localhost 8546
          await driver.switchToWindowWithUrl(DAPP_ONE_URL);
          let switchEthereumChainRequest = JSON.stringify({
            jsonrpc: '2.0',
            method: 'wallet_switchEthereumChain',
            params: [{ chainId: '0x53a' }],
          });

          // Initiate switchEthereumChain on Dapp one
          await driver.executeScript(
            `window.ethereum.request(${switchEthereumChainRequest})`,
          );

          await driver.waitForSelector({
            css: '[id="chainId"]',
            text: '0x53a',
          });

          // Should auto switch without prompt since already approved via connect

          // Switch back to Dapp One
          await driver.switchToWindowWithUrl(DAPP_URL);

          // switch chain for Dapp One
          switchEthereumChainRequest = JSON.stringify({
            jsonrpc: '2.0',
            method: 'wallet_switchEthereumChain',
            params: [{ chainId: '0x3e8' }],
          });

          // Initiate switchEthereumChain on Dapp one
          await driver.executeScript(
            `window.ethereum.request(${switchEthereumChainRequest})`,
          );
          await driver.waitForSelector({
            css: '[id="chainId"]',
            text: '0x3e8',
          });
          // Should auto switch without prompt since already approved via connect

          await driver.switchToWindowWithUrl(DAPP_URL);

          // eth_sendTransaction request
          await driver.clickElement('#sendButton');
          await driver.waitUntilXWindowHandles(3);

          await driver.switchToWindowWithUrl(DAPP_ONE_URL);

          // signTypedData request
          await driver.clickElement('#signTypedData');

          await driver.waitUntilXWindowHandles(4);
          await driver.switchToWindowWithTitle(WINDOW_TITLES.Dialog);

          // Check correct network on the send confirmation.
          await driver.waitForSelector({
            css: 'p',
            text: 'Localhost 7777',
          });

          await driver.clickElement({ text: 'Confirm', tag: 'button' });

          await driver.delay(largeDelayMs);
          await driver.waitUntilXWindowHandles(4);
          await driver.switchToWindowWithTitle(WINDOW_TITLES.Dialog);

          // Check correct network on the signTypedData confirmation.
          await driver.waitForSelector({
            css: 'p',
            text: 'Localhost 8546',
          });

          await driver.clickElement({ text: 'Cancel', tag: 'button' });
        },
      );
    });
=======
  it('should queue signTypedData tx after eth_sendTransaction confirmation and signTypedData confirmation should target the correct network after eth_sendTransaction is confirmed @no-mmi', async function () {
    const port = 8546;
    const chainId = 1338;
    await withFixtures(
      {
        dapp: true,
        fixtures: new FixtureBuilder()
          .withNetworkControllerTripleGanache()
          .withSelectedNetworkControllerPerDomain()
          .build(),
        dappOptions: { numberOfDapps: 2 },
        ganacheOptions: {
          ...defaultGanacheOptions,
          concurrent: [
            {
              port,
              chainId,
              ganacheOptions2: defaultGanacheOptions,
            },
            {
              port: 7777,
              chainId: 1000,
              ganacheOptions2: defaultGanacheOptions,
            },
          ],
        },
        title: this.test.fullTitle(),
      },
      async ({ driver }) => {
        await unlockWallet(driver);

        // Open and connect Dapp One
        await openDapp(driver, undefined, DAPP_URL);

        await driver.findClickableElement({ text: 'Connect', tag: 'button' });
        await driver.clickElement('#connectButton');

        await driver.delay(regularDelayMs);

        await driver.waitUntilXWindowHandles(3);
        await driver.switchToWindowWithTitle(WINDOW_TITLES.Dialog);

        await driver.clickElementAndWaitForWindowToClose({
          text: 'Connect',
          tag: 'button',
        });
        await driver.switchToWindowWithTitle(WINDOW_TITLES.TestDApp);
        // Open and connect to Dapp Two
        await openDapp(driver, undefined, DAPP_ONE_URL);

        await driver.findClickableElement({ text: 'Connect', tag: 'button' });
        await driver.clickElement('#connectButton');

        await driver.delay(regularDelayMs);

        await driver.waitUntilXWindowHandles(4);
        await driver.switchToWindowWithTitle(WINDOW_TITLES.Dialog);

        await driver.clickElement({
          text: 'Connect',
          tag: 'button',
        });

        // Switch Dapp Two to Localhost 8546
        await driver.switchToWindowWithUrl(DAPP_ONE_URL);
        let switchEthereumChainRequest = JSON.stringify({
          jsonrpc: '2.0',
          method: 'wallet_switchEthereumChain',
          params: [{ chainId: '0x53a' }],
        });

        // Initiate switchEthereumChain on Dapp one
        await driver.executeScript(
          `window.ethereum.request(${switchEthereumChainRequest})`,
        );

        await driver.waitForSelector({
          css: '[id="chainId"]',
          text: '0x53a',
        });

        // Should auto switch without prompt since already approved via connect

        // Switch back to Dapp One
        await driver.switchToWindowWithUrl(DAPP_URL);

        // switch chain for Dapp One
        switchEthereumChainRequest = JSON.stringify({
          jsonrpc: '2.0',
          method: 'wallet_switchEthereumChain',
          params: [{ chainId: '0x3e8' }],
        });

        // Initiate switchEthereumChain on Dapp one
        await driver.executeScript(
          `window.ethereum.request(${switchEthereumChainRequest})`,
        );
        await driver.waitForSelector({
          css: '[id="chainId"]',
          text: '0x3e8',
        });
        // Should auto switch without prompt since already approved via connect

        await driver.switchToWindowWithUrl(DAPP_URL);

        // eth_sendTransaction request
        await driver.clickElement('#sendButton');
        await driver.waitUntilXWindowHandles(3);

        await driver.switchToWindowWithUrl(DAPP_ONE_URL);

        // signTypedData request
        await driver.clickElement('#signTypedData');

        await driver.waitUntilXWindowHandles(4);
        await driver.switchToWindowWithTitle(WINDOW_TITLES.Dialog);

        // Check correct network on the send confirmation.
        await driver.waitForSelector({
          css: 'p',
          text: 'Localhost 7777',
        });

        await driver.clickElement({ text: 'Confirm', tag: 'button' });

        await driver.delay(largeDelayMs);
        await driver.waitUntilXWindowHandles(4);
        await driver.switchToWindowWithTitle(WINDOW_TITLES.Dialog);

        // Check correct network on the signTypedData confirmation.
        await driver.waitForSelector({
          css: 'p',
          text: 'Localhost 8546',
        });

        await driver.clickElement({ text: 'Cancel', tag: 'button' });
      },
    );
>>>>>>> 2a78f64b
  });
});<|MERGE_RESOLUTION|>--- conflicted
+++ resolved
@@ -12,297 +12,7 @@
 } = require('../../helpers');
 
 describe('Request Queuing Dapp 1, Switch Tx -> Dapp 2 Send Tx', function () {
-<<<<<<< HEAD
-  describe('Old confirmation screens', function () {
-    it('should queue signTypedData tx after eth_sendTransaction confirmation and signTypedData confirmation should target the correct network after eth_sendTransaction is confirmed', async function () {
-      const port = 8546;
-      const chainId = 1338;
-      await withFixtures(
-        {
-          dapp: true,
-          fixtures: new FixtureBuilder()
-            .withNetworkControllerTripleGanache()
-            .withSelectedNetworkControllerPerDomain()
-            .build(),
-          dappOptions: { numberOfDapps: 2 },
-          ganacheOptions: {
-            ...defaultGanacheOptions,
-            concurrent: [
-              {
-                port,
-                chainId,
-                ganacheOptions2: defaultGanacheOptions,
-              },
-              {
-                port: 7777,
-                chainId: 1000,
-                ganacheOptions2: defaultGanacheOptions,
-              },
-            ],
-          },
-          title: this.test.fullTitle(),
-        },
-        async ({ driver }) => {
-          await unlockWallet(driver);
-          await tempToggleSettingRedesignedConfirmations(driver);
-
-          // Navigate to extension home screen
-          await driver.navigate(PAGES.HOME);
-
-          await tempToggleSettingRedesignedTransactionConfirmations(driver);
-
-          // Open and connect Dapp One
-          await openDapp(driver, undefined, DAPP_URL);
-
-          await driver.findClickableElement({ text: 'Connect', tag: 'button' });
-          await driver.clickElement('#connectButton');
-
-          await driver.delay(regularDelayMs);
-
-          await driver.waitUntilXWindowHandles(3);
-          await driver.switchToWindowWithTitle(WINDOW_TITLES.Dialog);
-
-          await driver.clickElementAndWaitForWindowToClose({
-            text: 'Connect',
-            tag: 'button',
-          });
-          await driver.switchToWindowWithTitle(WINDOW_TITLES.TestDApp);
-          // Open and connect to Dapp Two
-          await openDapp(driver, undefined, DAPP_ONE_URL);
-
-          await driver.findClickableElement({ text: 'Connect', tag: 'button' });
-          await driver.clickElement('#connectButton');
-
-          await driver.delay(regularDelayMs);
-
-          await driver.waitUntilXWindowHandles(4);
-          await driver.switchToWindowWithTitle(WINDOW_TITLES.Dialog);
-
-          await driver.clickElement({
-            text: 'Connect',
-            tag: 'button',
-          });
-
-          // Switch Dapp Two to Localhost 8546
-          await driver.switchToWindowWithUrl(DAPP_ONE_URL);
-          let switchEthereumChainRequest = JSON.stringify({
-            jsonrpc: '2.0',
-            method: 'wallet_switchEthereumChain',
-            params: [{ chainId: '0x53a' }],
-          });
-
-          // Initiate switchEthereumChain on Dapp one
-          await driver.executeScript(
-            `window.ethereum.request(${switchEthereumChainRequest})`,
-          );
-
-          await driver.waitForSelector({
-            css: '[id="chainId"]',
-            text: '0x53a',
-          });
-
-          // Should auto switch without prompt since already approved via connect
-
-          // Switch back to Dapp One
-          await driver.switchToWindowWithUrl(DAPP_URL);
-
-          // switch chain for Dapp One
-          switchEthereumChainRequest = JSON.stringify({
-            jsonrpc: '2.0',
-            method: 'wallet_switchEthereumChain',
-            params: [{ chainId: '0x3e8' }],
-          });
-
-          // Initiate switchEthereumChain on Dapp one
-          await driver.executeScript(
-            `window.ethereum.request(${switchEthereumChainRequest})`,
-          );
-          await driver.waitForSelector({
-            css: '[id="chainId"]',
-            text: '0x3e8',
-          });
-          // Should auto switch without prompt since already approved via connect
-
-          await driver.switchToWindowWithUrl(DAPP_URL);
-
-          // eth_sendTransaction request
-          await driver.clickElement('#sendButton');
-          await driver.waitUntilXWindowHandles(3);
-
-          await driver.switchToWindowWithUrl(DAPP_ONE_URL);
-
-          // signTypedData request
-          await driver.clickElement('#signTypedData');
-
-          await driver.waitUntilXWindowHandles(4);
-          await driver.switchToWindowWithTitle(WINDOW_TITLES.Dialog);
-
-          // Check correct network on the send confirmation.
-          await driver.waitForSelector({
-            css: '[data-testid="network-display"]',
-            text: 'Localhost 7777',
-          });
-
-          await driver.clickElement({ text: 'Confirm', tag: 'button' });
-
-          await driver.delay(largeDelayMs);
-          await driver.waitUntilXWindowHandles(4);
-          await driver.switchToWindowWithTitle(WINDOW_TITLES.Dialog);
-
-          // Check correct network on the signTypedData confirmation.
-          await driver.waitForSelector({
-            css: '[data-testid="signature-request-network-display"]',
-            text: 'Localhost 8546',
-          });
-
-          await driver.clickElement({ text: 'Reject', tag: 'button' });
-        },
-      );
-    });
-  });
-
-  describe('Redesigned confirmation screens', function () {
-    it('should queue signTypedData tx after eth_sendTransaction confirmation and signTypedData confirmation should target the correct network after eth_sendTransaction is confirmed', async function () {
-      const port = 8546;
-      const chainId = 1338;
-      await withFixtures(
-        {
-          dapp: true,
-          fixtures: new FixtureBuilder()
-            .withNetworkControllerTripleGanache()
-            .withSelectedNetworkControllerPerDomain()
-            .build(),
-          dappOptions: { numberOfDapps: 2 },
-          ganacheOptions: {
-            ...defaultGanacheOptions,
-            concurrent: [
-              {
-                port,
-                chainId,
-                ganacheOptions2: defaultGanacheOptions,
-              },
-              {
-                port: 7777,
-                chainId: 1000,
-                ganacheOptions2: defaultGanacheOptions,
-              },
-            ],
-          },
-          title: this.test.fullTitle(),
-        },
-        async ({ driver }) => {
-          await unlockWallet(driver);
-
-          // Open and connect Dapp One
-          await openDapp(driver, undefined, DAPP_URL);
-
-          await driver.findClickableElement({ text: 'Connect', tag: 'button' });
-          await driver.clickElement('#connectButton');
-
-          await driver.delay(regularDelayMs);
-
-          await driver.waitUntilXWindowHandles(3);
-          await driver.switchToWindowWithTitle(WINDOW_TITLES.Dialog);
-
-          await driver.clickElementAndWaitForWindowToClose({
-            text: 'Connect',
-            tag: 'button',
-          });
-          await driver.switchToWindowWithTitle(WINDOW_TITLES.TestDApp);
-          // Open and connect to Dapp Two
-          await openDapp(driver, undefined, DAPP_ONE_URL);
-
-          await driver.findClickableElement({ text: 'Connect', tag: 'button' });
-          await driver.clickElement('#connectButton');
-
-          await driver.delay(regularDelayMs);
-
-          await driver.waitUntilXWindowHandles(4);
-          await driver.switchToWindowWithTitle(WINDOW_TITLES.Dialog);
-
-          await driver.clickElement({
-            text: 'Connect',
-            tag: 'button',
-          });
-
-          // Switch Dapp Two to Localhost 8546
-          await driver.switchToWindowWithUrl(DAPP_ONE_URL);
-          let switchEthereumChainRequest = JSON.stringify({
-            jsonrpc: '2.0',
-            method: 'wallet_switchEthereumChain',
-            params: [{ chainId: '0x53a' }],
-          });
-
-          // Initiate switchEthereumChain on Dapp one
-          await driver.executeScript(
-            `window.ethereum.request(${switchEthereumChainRequest})`,
-          );
-
-          await driver.waitForSelector({
-            css: '[id="chainId"]',
-            text: '0x53a',
-          });
-
-          // Should auto switch without prompt since already approved via connect
-
-          // Switch back to Dapp One
-          await driver.switchToWindowWithUrl(DAPP_URL);
-
-          // switch chain for Dapp One
-          switchEthereumChainRequest = JSON.stringify({
-            jsonrpc: '2.0',
-            method: 'wallet_switchEthereumChain',
-            params: [{ chainId: '0x3e8' }],
-          });
-
-          // Initiate switchEthereumChain on Dapp one
-          await driver.executeScript(
-            `window.ethereum.request(${switchEthereumChainRequest})`,
-          );
-          await driver.waitForSelector({
-            css: '[id="chainId"]',
-            text: '0x3e8',
-          });
-          // Should auto switch without prompt since already approved via connect
-
-          await driver.switchToWindowWithUrl(DAPP_URL);
-
-          // eth_sendTransaction request
-          await driver.clickElement('#sendButton');
-          await driver.waitUntilXWindowHandles(3);
-
-          await driver.switchToWindowWithUrl(DAPP_ONE_URL);
-
-          // signTypedData request
-          await driver.clickElement('#signTypedData');
-
-          await driver.waitUntilXWindowHandles(4);
-          await driver.switchToWindowWithTitle(WINDOW_TITLES.Dialog);
-
-          // Check correct network on the send confirmation.
-          await driver.waitForSelector({
-            css: 'p',
-            text: 'Localhost 7777',
-          });
-
-          await driver.clickElement({ text: 'Confirm', tag: 'button' });
-
-          await driver.delay(largeDelayMs);
-          await driver.waitUntilXWindowHandles(4);
-          await driver.switchToWindowWithTitle(WINDOW_TITLES.Dialog);
-
-          // Check correct network on the signTypedData confirmation.
-          await driver.waitForSelector({
-            css: 'p',
-            text: 'Localhost 8546',
-          });
-
-          await driver.clickElement({ text: 'Cancel', tag: 'button' });
-        },
-      );
-    });
-=======
-  it('should queue signTypedData tx after eth_sendTransaction confirmation and signTypedData confirmation should target the correct network after eth_sendTransaction is confirmed @no-mmi', async function () {
+  it('should queue signTypedData tx after eth_sendTransaction confirmation and signTypedData confirmation should target the correct network after eth_sendTransaction is confirmed', async function () {
     const port = 8546;
     const chainId = 1338;
     await withFixtures(
@@ -440,6 +150,5 @@
         await driver.clickElement({ text: 'Cancel', tag: 'button' });
       },
     );
->>>>>>> 2a78f64b
   });
 });