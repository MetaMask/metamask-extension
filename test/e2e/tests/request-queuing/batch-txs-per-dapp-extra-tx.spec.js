--- conflicted
+++ resolved
@@ -53,11 +53,8 @@
           tag: 'button',
         });
 
-<<<<<<< HEAD
-=======
         await driver.switchToWindowWithUrl(DAPP_URL);
 
->>>>>>> 2365aa34
         // Open Dapp Two
         await openDapp(driver, undefined, DAPP_ONE_URL);
 
