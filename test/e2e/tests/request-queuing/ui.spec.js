--- conflicted
+++ resolved
@@ -108,7 +108,6 @@
   );
 
   const {
-<<<<<<< HEAD
     metamask: { selectedNetworkClientId, networkConfigurationsByChainId },
   } = notificationWindowState;
 
@@ -118,14 +117,6 @@
         ({ networkClientId }) => networkClientId === selectedNetworkClientId,
       ),
   );
-=======
-    metamask: { selectedNetworkClientId, networkConfigurations },
-  } = notificationWindowState;
-
-  const { chainId } =
-    BUILT_IN_INFURA_NETWORKS[selectedNetworkClientId] ??
-    networkConfigurations[selectedNetworkClientId];
->>>>>>> 800a9d3a
 
   assert.equal(chainId, expectedDetails.chainId);
 }
