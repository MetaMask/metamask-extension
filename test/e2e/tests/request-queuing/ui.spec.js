const { strict: assert } = require('assert');
const { Browser, until } = require('selenium-webdriver');
<<<<<<< HEAD
const {
  BUILT_IN_INFURA_NETWORKS,
} = require('../../../../shared/constants/network');
=======
const { CHAIN_IDS } = require('../../../../shared/constants/network');
>>>>>>> 65e656c9
const FixtureBuilder = require('../../fixture-builder');
const {
  withFixtures,
  openDapp,
  unlockWallet,
  DAPP_URL,
  DAPP_ONE_URL,
  regularDelayMs,
  WINDOW_TITLES,
  defaultGanacheOptions,
  tempToggleSettingRedesignedConfirmations,
  veryLargeDelayMs,
  DAPP_TWO_URL,
} = require('../../helpers');
const { PAGES } = require('../../webdriver/driver');

// Window handle adjustments will need to be made for Non-MV3 Firefox
// due to OffscreenDocument.  Additionally Firefox continually bombs
// with a "NoSuchWindowError: Browsing context has been discarded" whenever
// we try to open a third dapp, so this test run in Firefox will
// validate two dapps instead of 3
const IS_FIREFOX = process.env.SELENIUM_BROWSER === Browser.FIREFOX;

async function openDappAndSwitchChain(driver, dappUrl, chainId) {
  // Open the dapp
  await openDapp(driver, undefined, dappUrl);

  // Connect to the dapp
  await driver.findClickableElement({ text: 'Connect', tag: 'button' });
  await driver.clickElement('#connectButton');
  await driver.delay(regularDelayMs);

  await driver.switchToWindowWithTitle(WINDOW_TITLES.Dialog);

  await driver.clickElement({
    text: 'Next',
    tag: 'button',
    css: '[data-testid="page-container-footer-next"]',
  });
  await driver.clickElementAndWaitForWindowToClose({
    text: 'Confirm',
    tag: 'button',
    css: '[data-testid="page-container-footer-next"]',
  });

  // Switch back to the dapp
  await driver.switchToWindowWithUrl(dappUrl);

  // Switch chains if necessary
  if (chainId) {
    await driver.delay(veryLargeDelayMs);
    const switchChainRequest = JSON.stringify({
      method: 'wallet_switchEthereumChain',
      params: [{ chainId }],
    });

    await driver.executeScript(
      `window.ethereum.request(${switchChainRequest})`,
    );

    await driver.delay(veryLargeDelayMs);
    await driver.switchToWindowWithTitle(WINDOW_TITLES.Dialog);

    await driver.findClickableElement(
      '[data-testid="confirmation-submit-button"]',
    );
    await driver.clickElementAndWaitForWindowToClose(
      '[data-testid="confirmation-submit-button"]',
    );

    // Switch back to the dapp
    await driver.switchToWindowWithUrl(dappUrl);
  }
}

async function selectDappClickSend(driver, dappUrl) {
  await driver.switchToWindowWithUrl(dappUrl);
  await driver.clickElement('#sendButton');
}

async function selectDappClickPersonalSign(driver, dappUrl) {
  await driver.switchToWindowWithUrl(dappUrl);
  await driver.clickElement('#personalSign');
}

async function switchToDialogPopoverValidateDetails(driver, expectedDetails) {
  // Switches to the MetaMask Dialog window for confirmation
  await driver.switchToWindowWithTitle(WINDOW_TITLES.Dialog);

  await driver.findElement({
    css: '[data-testid="network-display"], [data-testid="signature-request-network-display"]',
    text: expectedDetails.networkText,
  });

  await driver.findElement({
    css: '.confirm-page-container-summary__origin bdi, .request-signature__origin .chip__label',
    text: expectedDetails.originText,
  });

  // Get state details
  await driver.waitForControllersLoaded();
  const notificationWindowState = await driver.executeScript(() =>
    window.stateHooks?.getCleanAppState?.(),
  );

  const {
<<<<<<< HEAD
    metamask: { selectedNetworkClientId, networkConfigurations },
  } = notificationWindowState;

  const { chainId } =
    BUILT_IN_INFURA_NETWORKS[selectedNetworkClientId] ??
    networkConfigurations[selectedNetworkClientId];
=======
    metamask: { selectedNetworkClientId, networkConfigurationsByChainId },
  } = notificationWindowState;

  const { chainId } = Object.values(networkConfigurationsByChainId).find(
    ({ rpcEndpoints }) =>
      rpcEndpoints.some(
        ({ networkClientId }) => networkClientId === selectedNetworkClientId,
      ),
  );
>>>>>>> 65e656c9

  assert.equal(chainId, expectedDetails.chainId);
}

async function rejectTransaction(driver) {
  await driver.clickElementAndWaitForWindowToClose({
    tag: 'button',
    text: 'Reject',
  });
}

async function confirmTransaction(driver) {
  await driver.clickElement({ tag: 'button', text: 'Confirm' });
}

async function switchToNetworkByName(driver, networkName) {
  await driver.clickElement('.mm-picker-network');
  await driver.clickElement(`[data-testid="${networkName}"]`);
}

async function openPopupWithActiveTabOrigin(driver, origin) {
  await driver.openNewPage(
    `${driver.extensionUrl}/${PAGES.POPUP}.html?activeTabOrigin=${origin}`,
  );
}

async function validateBalanceAndActivity(
  driver,
  expectedBalance,
  expectedActivityEntries = 1,
) {
  // Ensure the balance changed if the the transaction was confirmed
  await driver.waitForSelector({
    css: '[data-testid="eth-overview__primary-currency"] .currency-display-component__text',
    text: expectedBalance,
  });

  // Ensure there's an activity entry of "Send" and "Confirmed"
  if (expectedActivityEntries) {
    await driver.clickElement('[data-testid="account-overview__activity-tab"]');
    assert.equal(
      (
        await driver.findElements({
          css: '[data-testid="activity-list-item-action"]',
          text: 'Send',
        })
      ).length,
      expectedActivityEntries,
    );
    assert.equal(
      (await driver.findElements('.transaction-status-label--confirmed'))
        .length,
      expectedActivityEntries,
    );
  }
}

describe('Request-queue UI changes', function () {
  it('should show network specific to domain @no-mmi', async function () {
    const port = 8546;
    const chainId = 1338; // 0x53a
    await withFixtures(
      {
        dapp: true,
        fixtures: new FixtureBuilder()
          .withNetworkControllerDoubleGanache()
          .withPreferencesControllerUseRequestQueueEnabled()
          .withSelectedNetworkControllerPerDomain()
          .build(),
        ganacheOptions: {
          ...defaultGanacheOptions,
          concurrent: [
            {
              port,
              chainId,
              ganacheOptions2: defaultGanacheOptions,
            },
          ],
        },
        dappOptions: { numberOfDapps: 2 },
        title: this.test.fullTitle(),
      },
      async ({ driver }) => {
        await unlockWallet(driver);

        // Navigate to extension home screen
        await driver.navigate(PAGES.HOME);

        // Open the first dapp
        await openDappAndSwitchChain(driver, DAPP_URL);

        // Open the second dapp and switch chains
        await openDappAndSwitchChain(driver, DAPP_ONE_URL, '0x53a');

        // Go to wallet fullscreen, ensure that the global network changed to Ethereum Mainnet
        await driver.switchToWindowWithTitle(
          WINDOW_TITLES.ExtensionInFullScreenView,
        );
        await driver.findElement({
          css: '[data-testid="network-display"]',
          text: 'Localhost 8546',
        });

        // Go to the first dapp, ensure it uses localhost
        await selectDappClickSend(driver, DAPP_URL);
        await switchToDialogPopoverValidateDetails(driver, {
          chainId: '0x539',
          networkText: 'Localhost 8545',
          originText: DAPP_URL,
        });
        await rejectTransaction(driver);

        // Go to the second dapp, ensure it uses Ethereum Mainnet
        await selectDappClickSend(driver, DAPP_ONE_URL);
        await switchToDialogPopoverValidateDetails(driver, {
          chainId: '0x53a',
          networkText: 'Localhost 8546',
          originText: DAPP_ONE_URL,
        });
        await rejectTransaction(driver);
      },
    );
  });

  it('handles three confirmations on three confirmations concurrently @no-mmi', async function () {
    const port = 8546;
    const chainId = 1338; // 0x53a
    await withFixtures(
      {
        dapp: true,
        fixtures: new FixtureBuilder()
          .withNetworkControllerTripleGanache()
          .withPreferencesControllerUseRequestQueueEnabled()
          .withSelectedNetworkControllerPerDomain()
          .build(),
        ganacheOptions: {
          ...defaultGanacheOptions,
          concurrent: [
            // Ganache for network 1
            {
              port,
              chainId,
              ganacheOptions2: defaultGanacheOptions,
            },
            // Ganache for network 3
            {
              port: 7777,
              chainId: 1000,
              ganacheOptions2: defaultGanacheOptions,
            },
          ],
        },
        dappOptions: { numberOfDapps: 3 },
        title: this.test.fullTitle(),
      },
      async ({ driver }) => {
        await unlockWallet(driver);

        // Navigate to extension home screen
        await driver.navigate(PAGES.HOME);

        // Open the first dapp
        await openDappAndSwitchChain(driver, DAPP_URL);

        // Open the second dapp and switch chains
        await openDappAndSwitchChain(driver, DAPP_ONE_URL, '0x53a');

        if (!IS_FIREFOX) {
          // Open the third dapp and switch chains
          await openDappAndSwitchChain(driver, DAPP_TWO_URL, '0x3e8');
        }

        // Trigger a send confirmation on the first dapp, do not confirm or reject
        await selectDappClickSend(driver, DAPP_URL);

        // Trigger a send confirmation on the second dapp, do not confirm or reject
        await selectDappClickSend(driver, DAPP_ONE_URL);

        if (!IS_FIREFOX) {
          // Trigger a send confirmation on the third dapp, do not confirm or reject
          await selectDappClickSend(driver, DAPP_TWO_URL);
        }

        // Switch to the Notification window, ensure first transaction still showing
        await switchToDialogPopoverValidateDetails(driver, {
          chainId: '0x539',
          networkText: 'Localhost 8545',
          originText: DAPP_URL,
        });

        // Confirm transaction, wait for first confirmation window to close, second to display
        await confirmTransaction(driver);
        await driver.delay(veryLargeDelayMs);

        // Switch to the new Notification window, ensure second transaction showing
        await switchToDialogPopoverValidateDetails(driver, {
          chainId: '0x53a',
          networkText: 'Localhost 8546',
          originText: DAPP_ONE_URL,
        });

        // Reject this transaction, wait for second confirmation window to close, third to display
        await rejectTransaction(driver);
        await driver.delay(veryLargeDelayMs);

        if (!IS_FIREFOX) {
          // Switch to the new Notification window, ensure third transaction showing
          await switchToDialogPopoverValidateDetails(driver, {
            chainId: '0x3e8',
            networkText: 'Localhost 7777',
            originText: DAPP_TWO_URL,
          });

          // Confirm transaction
          await confirmTransaction(driver);
        }

        // With first and last confirmations confirmed, and second rejected,
        // Ensure only first and last network balances were affected
        await driver.switchToWindowWithTitle(
          WINDOW_TITLES.ExtensionInFullScreenView,
        );

        // Wait for transaction to be completed on final confirmation
        await driver.delay(veryLargeDelayMs);

        if (!IS_FIREFOX) {
          // Start on the last joined network, whose send transaction was just confirmed
          await validateBalanceAndActivity(driver, '24.9998');
        }

        // Switch to second network, ensure full balance
        await switchToNetworkByName(driver, 'Localhost 8546');
        await validateBalanceAndActivity(driver, '25', 0);

        // Turn on test networks in Networks menu so Localhost 8545 is available
        await driver.clickElement('[data-testid="network-display"]');
        await driver.clickElement('.mm-modal-content__dialog .toggle-button');
        await driver.clickElement(
          '.mm-modal-content__dialog button[aria-label="Close"]',
        );

        // Switch to first network, whose send transaction was just confirmed
        await switchToNetworkByName(driver, 'Localhost 8545');
        await validateBalanceAndActivity(driver, '24.9998');
      },
    );
  });

  it('should gracefully handle deleted network @no-mmi', async function () {
    const port = 8546;
    const chainId = 1338;
    await withFixtures(
      {
        dapp: true,
        fixtures: new FixtureBuilder()
          .withNetworkControllerDoubleGanache()
          .withPreferencesController({
            preferences: { showTestNetworks: true },
          })
          .withPreferencesControllerUseRequestQueueEnabled()
          .withSelectedNetworkControllerPerDomain()
          .build(),
        ganacheOptions: {
          ...defaultGanacheOptions,
          concurrent: [
            {
              port,
              chainId,
              ganacheOptions2: defaultGanacheOptions,
            },
          ],
        },
        dappOptions: { numberOfDapps: 2 },
        title: this.test.fullTitle(),
      },
      async ({ driver }) => {
        await unlockWallet(driver);

        // Navigate to extension home screen
        await driver.navigate(PAGES.HOME);

        // Open the first dapp
        await openDappAndSwitchChain(driver, DAPP_URL);

        // Open the second dapp and switch chains
        await openDappAndSwitchChain(driver, DAPP_ONE_URL, '0x1');

        // Go to wallet fullscreen, ensure that the global network changed to Ethereum Mainnet
        await driver.switchToWindowWithTitle(
          WINDOW_TITLES.ExtensionInFullScreenView,
        );
        await driver.findElement({
          css: '[data-testid="network-display"]',
          text: 'Ethereum Mainnet',
        });

        await driver.clickElement('[data-testid="network-display"]');

        const networkRow = await driver.findElement({
          css: '.multichain-network-list-item',
          text: 'Localhost 8545',
        });

        const networkMenu = await driver.findNestedElement(
          networkRow,
          `[data-testid="network-list-item-options-button-${CHAIN_IDS.LOCALHOST}"]`,
        );

        await networkMenu.click();
        await driver.clickElement(
          '[data-testid="network-list-item-options-delete"]',
        );

        await driver.clickElement({ tag: 'button', text: 'Delete' });

        // Go back to first dapp, try an action, ensure deleted network doesn't block UI
        // The current globally selected network, Ethereum Mainnet, should be used
        await selectDappClickSend(driver, DAPP_URL);
        await driver.delay(veryLargeDelayMs);
        await switchToDialogPopoverValidateDetails(driver, {
          chainId: '0x1',
          networkText: 'Ethereum Mainnet',
          originText: DAPP_URL,
        });
      },
    );
  });

  it('should signal from UI to dapp the network change @no-mmi', async function () {
    await withFixtures(
      {
        dapp: true,
        fixtures: new FixtureBuilder()
          .withPreferencesControllerUseRequestQueueEnabled()
          .withSelectedNetworkControllerPerDomain()
          .build(),
        ganacheOptions: defaultGanacheOptions,
        title: this.test.fullTitle(),
        driverOptions: { constrainWindowSize: true },
      },
      async ({ driver }) => {
        // Navigate to extension home screen
        await unlockWallet(driver);

        // Open the first dapp which starts on chain '0x539
        await openDappAndSwitchChain(driver, DAPP_URL);

        // Ensure the dapp starts on the correct network
        await driver.wait(
          until.elementTextContains(
            await driver.findElement('#chainId'),
            '0x539',
          ),
        );

        // Open the popup with shimmed activeTabOrigin
        await openPopupWithActiveTabOrigin(driver, DAPP_URL);

        // Switch to mainnet
        await switchToNetworkByName(driver, 'Ethereum Mainnet');

        // Switch back to the Dapp tab
        await driver.switchToWindowWithUrl(DAPP_URL);

        // Check to make sure the dapp network changed
        await driver.wait(
          until.elementTextContains(
            await driver.findElement('#chainId'),
            '0x1',
          ),
        );
      },
    );
  });

  it('should autoswitch networks to the last used network for domain', async function () {
    const port = 8546;
    const chainId = 1338;
    await withFixtures(
      {
        dapp: true,
        fixtures: new FixtureBuilder()
          .withNetworkControllerDoubleGanache()
          .withPreferencesControllerUseRequestQueueEnabled()
          .withSelectedNetworkControllerPerDomain()
          .build(),
        ganacheOptions: {
          ...defaultGanacheOptions,
          concurrent: [
            {
              port,
              chainId,
              ganacheOptions2: defaultGanacheOptions,
            },
          ],
        },
        dappOptions: { numberOfDapps: 2 },
        title: this.test.fullTitle(),
      },
      async ({ driver }) => {
        // Open fullscreen
        await unlockWallet(driver);

        // Open the first dapp which starts on chain '0x539
        await openDappAndSwitchChain(driver, DAPP_URL);

        // Open tab 2, switch to Ethereum Mainnet
        await openDappAndSwitchChain(driver, DAPP_ONE_URL, '0x1');

        // Open the popup with shimmed activeTabOrigin
        await openPopupWithActiveTabOrigin(driver, DAPP_URL);

        // Ensure network was reset to original
        await driver.findElement({
          css: '.multichain-app-header__contents--avatar-network .mm-text',
          text: 'Localhost 8545',
        });

        // Ensure toast is shown to the user
        await driver.findElement({
          css: '.toast-text',
          text: 'Localhost 8545 is now active on 127.0.0.1:8080',
        });
      },
    );
  });

  it('should autoswitch networks when last confirmation from another network is rejected', async function () {
    const port = 8546;
    const chainId = 1338;

    await withFixtures(
      {
        dapp: true,
        fixtures: new FixtureBuilder()
          .withNetworkControllerDoubleGanache()
          .withPreferencesControllerUseRequestQueueEnabled()
          .withSelectedNetworkControllerPerDomain()
          .build(),
        ganacheOptions: {
          ...defaultGanacheOptions,
          concurrent: [
            {
              port,
              chainId,
              ganacheOptions2: defaultGanacheOptions,
            },
          ],
        },
        dappOptions: { numberOfDapps: 2 },
        title: this.test.fullTitle(),
        driverOptions: { constrainWindowSize: true },
      },
      async ({ driver }) => {
        await unlockWallet(driver);

        // Open the first dapp which starts on chain '0x539
        await openDappAndSwitchChain(driver, DAPP_URL);

        // Open tab 2, switch to Ethereum Mainnet
        await openDappAndSwitchChain(driver, DAPP_ONE_URL, '0x1');
        await driver.waitForSelector({
          css: '.error-message-text',
          text: 'You are on the Ethereum Mainnet.',
        });
        await driver.delay(veryLargeDelayMs);

        // Start a Send on Ethereum Mainnet
        await driver.clickElement('#sendButton');
        await driver.delay(regularDelayMs);

        // Open the popup with shimmed activeTabOrigin
        await openPopupWithActiveTabOrigin(driver, DAPP_URL);

        // Ensure the confirmation pill shows Ethereum Mainnet
        await driver.waitForSelector({
          css: '[data-testid="network-display"]',
          text: 'Ethereum Mainnet',
        });

        // Reject the confirmation
        await driver.clickElement(
          '[data-testid="page-container-footer-cancel"]',
        );

        // Wait for network to automatically change to localhost
        await driver.waitForSelector({
          css: '.multichain-app-header__contents--avatar-network .mm-text',
          text: 'Localhost 8545',
        });

        // Ensure toast is shown to the user
        await driver.waitForSelector({
          css: '.toast-text',
          text: 'Localhost 8545 is now active on 127.0.0.1:8080',
        });
      },
    );
  });

  it('should gracefully handle network connectivity failure for signatures @no-mmi', async function () {
    const port = 8546;
    const chainId = 1338;
    await withFixtures(
      {
        dapp: true,
        fixtures: new FixtureBuilder()
          .withNetworkControllerDoubleGanache()
          .withPreferencesControllerUseRequestQueueEnabled()
          .withSelectedNetworkControllerPerDomain()
          .build(),
        ganacheOptions: {
          ...defaultGanacheOptions,
          concurrent: [
            {
              port,
              chainId,
              ganacheOptions2: defaultGanacheOptions,
            },
          ],
        },
        // This test intentionally quits Ganache while the extension is using it, causing
        // PollingBlockTracker errors and others. These are expected.
        ignoredConsoleErrors: ['ignore-all'],
        dappOptions: { numberOfDapps: 2 },
        title: this.test.fullTitle(),
      },
      async ({ driver, ganacheServer, secondaryGanacheServer }) => {
        await unlockWallet(driver);
        await tempToggleSettingRedesignedConfirmations(driver);

        // Navigate to extension home screen
        await driver.navigate(PAGES.HOME);

        // Open the first dapp
        await openDappAndSwitchChain(driver, DAPP_URL);

        // Open the second dapp and switch chains
        await openDappAndSwitchChain(driver, DAPP_ONE_URL, '0x1');

        // Go to wallet fullscreen, ensure that the global network changed to Ethereum Mainnet
        await driver.switchToWindowWithTitle(
          WINDOW_TITLES.ExtensionInFullScreenView,
        );
        await driver.waitForSelector({
          css: '[data-testid="network-display"]',
          text: 'Ethereum Mainnet',
        });

        // Kill ganache servers
        await ganacheServer.quit();
        await secondaryGanacheServer[0].quit();

        // Go back to first dapp, try an action, ensure network connection failure doesn't block UI
        await selectDappClickPersonalSign(driver, DAPP_URL);

        // When the network is down, there is a performance degradation that causes the
        // popup to take a few seconds to open in MV3 (issue #25690)
        await driver.waitUntilXWindowHandles(4, 1000, 15000);

        await switchToDialogPopoverValidateDetails(driver, {
          chainId: '0x539',
          networkText: 'Localhost 8545',
          originText: DAPP_URL,
        });
      },
    );
  });

  it('should gracefully handle network connectivity failure for confirmations @no-mmi', async function () {
    const port = 8546;
    const chainId = 1338;
    await withFixtures(
      {
        dapp: true,
        // Presently confirmations take up to 10 seconds to display on a dead network
        driverOptions: { timeOut: 30000 },
        fixtures: new FixtureBuilder()
          .withNetworkControllerDoubleGanache()
          .withPreferencesControllerUseRequestQueueEnabled()
          .withSelectedNetworkControllerPerDomain()
          .build(),
        ganacheOptions: {
          ...defaultGanacheOptions,
          concurrent: [
            {
              port,
              chainId,
              ganacheOptions2: defaultGanacheOptions,
            },
          ],
        },
        // This test intentionally quits Ganache while the extension is using it, causing
        // PollingBlockTracker errors and others. These are expected.
        ignoredConsoleErrors: ['ignore-all'],
        dappOptions: { numberOfDapps: 2 },
        title: this.test.fullTitle(),
      },
      async ({ driver, ganacheServer, secondaryGanacheServer }) => {
        await unlockWallet(driver);

        // Navigate to extension home screen
        await driver.navigate(PAGES.HOME);

        // Open the first dapp
        await openDappAndSwitchChain(driver, DAPP_URL);

        // Open the second dapp and switch chains
        await openDappAndSwitchChain(driver, DAPP_ONE_URL, '0x1');

        // Go to wallet fullscreen, ensure that the global network changed to Ethereum Mainnet
        await driver.switchToWindowWithTitle(
          WINDOW_TITLES.ExtensionInFullScreenView,
        );
        await driver.findElement({
          css: '[data-testid="network-display"]',
          text: 'Ethereum Mainnet',
        });

        // Kill ganache servers
        await ganacheServer.quit();
        await secondaryGanacheServer[0].quit();

        // Go back to first dapp, try an action, ensure network connection failure doesn't block UI
        await selectDappClickSend(driver, DAPP_URL);

        // When the network is down, there is a performance degradation that causes the
        // popup to take a few seconds to open in MV3 (issue #25690)
        await driver.waitUntilXWindowHandles(4, 1000, 15000);

        await switchToDialogPopoverValidateDetails(driver, {
          chainId: '0x539',
          networkText: 'Localhost 8545',
          originText: DAPP_URL,
        });
      },
    );
  });
});<|MERGE_RESOLUTION|>--- conflicted
+++ resolved
@@ -1,12 +1,6 @@
 const { strict: assert } = require('assert');
 const { Browser, until } = require('selenium-webdriver');
-<<<<<<< HEAD
-const {
-  BUILT_IN_INFURA_NETWORKS,
-} = require('../../../../shared/constants/network');
-=======
 const { CHAIN_IDS } = require('../../../../shared/constants/network');
->>>>>>> 65e656c9
 const FixtureBuilder = require('../../fixture-builder');
 const {
   withFixtures,
@@ -113,14 +107,6 @@
   );
 
   const {
-<<<<<<< HEAD
-    metamask: { selectedNetworkClientId, networkConfigurations },
-  } = notificationWindowState;
-
-  const { chainId } =
-    BUILT_IN_INFURA_NETWORKS[selectedNetworkClientId] ??
-    networkConfigurations[selectedNetworkClientId];
-=======
     metamask: { selectedNetworkClientId, networkConfigurationsByChainId },
   } = notificationWindowState;
 
@@ -130,7 +116,6 @@
         ({ networkClientId }) => networkClientId === selectedNetworkClientId,
       ),
   );
->>>>>>> 65e656c9
 
   assert.equal(chainId, expectedDetails.chainId);
 }
