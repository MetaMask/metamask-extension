const { strict: assert } = require('assert');
const { Browser } = require('selenium-webdriver');
const { CHAIN_IDS } = require('../../../../shared/constants/network');
const FixtureBuilder = require('../../fixture-builder');
const {
  withFixtures,
  openDapp,
  unlockWallet,
  DAPP_URL,
  DAPP_ONE_URL,
  regularDelayMs,
  WINDOW_TITLES,
  defaultGanacheOptions,
  veryLargeDelayMs,
  DAPP_TWO_URL,
} = require('../../helpers');
const { PAGES } = require('../../webdriver/driver');
const {
  PermissionNames,
} = require('../../../../app/scripts/controllers/permissions');
const { CaveatTypes } = require('../../../../shared/constants/permissions');

// Window handle adjustments will need to be made for Non-MV3 Firefox
// due to OffscreenDocument.  Additionally Firefox continually bombs
// with a "NoSuchWindowError: Browsing context has been discarded" whenever
// we try to open a third dapp, so this test run in Firefox will
// validate two dapps instead of 3
const IS_FIREFOX = process.env.SELENIUM_BROWSER === Browser.FIREFOX;

async function openDappAndSwitchChain(driver, dappUrl, chainId) {
  // Open the dapp
  await openDapp(driver, undefined, dappUrl);

  // Connect to the dapp
  await driver.clickElement({ text: 'Connect', tag: 'button' });
  await driver.switchToWindowWithTitle(WINDOW_TITLES.Dialog);

  await driver.clickElementAndWaitForWindowToClose({
    text: 'Connect',
    tag: 'button',
  });

  // Switch back to the dapp
  await driver.switchToWindowWithUrl(dappUrl);

  // Switch chains if necessary
  if (chainId) {
    await driver.delay(veryLargeDelayMs);
    const getPermissionsRequest = JSON.stringify({
      method: 'wallet_getPermissions',
    });
    const getPermissionsResult = await driver.executeScript(
      `return window.ethereum.request(${getPermissionsRequest})`,
    );

    const permittedChains =
      getPermissionsResult
        ?.find(
          (permission) =>
            permission.parentCapability === PermissionNames.permittedChains,
        )
        ?.caveats.find(
          (caveat) => caveat.type === CaveatTypes.restrictNetworkSwitching,
        )?.value || [];

    const isAlreadyPermitted = permittedChains.includes(chainId);

    const switchChainRequest = JSON.stringify({
      method: 'wallet_switchEthereumChain',
      params: [{ chainId }],
    });

    await driver.executeScript(
      `window.ethereum.request(${switchChainRequest})`,
    );

    if (!isAlreadyPermitted) {
      await driver.delay(veryLargeDelayMs);
      await driver.switchToWindowWithTitle(WINDOW_TITLES.Dialog);

      await driver.findClickableElement(
        '[data-testid="page-container-footer-next"]',
      );
      await driver.clickElementAndWaitForWindowToClose(
        '[data-testid="page-container-footer-next"]',
      );

      // Switch back to the dapp
      await driver.switchToWindowWithUrl(dappUrl);
    }
  }
}

async function selectDappClickSend(driver, dappUrl) {
  await driver.switchToWindowWithUrl(dappUrl);
  await driver.clickElement('#sendButton');
}

async function selectDappClickPersonalSign(driver, dappUrl) {
  await driver.switchToWindowWithUrl(dappUrl);
  await driver.clickElement('#personalSign');
}

async function switchToDialogPopoverValidateDetailsRedesign(
  driver,
  expectedDetails,
) {
  // Switches to the MetaMask Dialog window for confirmation
  await driver.switchToWindowWithTitle(WINDOW_TITLES.Dialog);

  await driver.findElement({
    css: 'p',
    text: expectedDetails.networkText,
  });

  // Get state details
  await driver.waitForControllersLoaded();
  const notificationWindowState = await driver.executeScript(() =>
    window.stateHooks?.getCleanAppState?.(),
  );

  const {
    metamask: { selectedNetworkClientId, networkConfigurationsByChainId },
  } = notificationWindowState;

  const { chainId } = Object.values(networkConfigurationsByChainId).find(
    ({ rpcEndpoints }) =>
      rpcEndpoints.some(
        ({ networkClientId }) => networkClientId === selectedNetworkClientId,
      ),
  );

  assert.equal(chainId, expectedDetails.chainId);
}

async function rejectTransactionRedesign(driver) {
  await driver.clickElementAndWaitForWindowToClose({
    tag: 'button',
    text: 'Cancel',
  });
}

async function confirmTransaction(driver) {
  await driver.clickElement({ tag: 'button', text: 'Confirm' });
}

async function switchToNetworkByName(driver, networkName) {
  await driver.clickElement('.mm-picker-network');
  await driver.clickElement(`[data-testid="${networkName}"]`);
}

async function openPopupWithActiveTabOrigin(driver, origin) {
  await driver.openNewPage(
    `${driver.extensionUrl}/${PAGES.POPUP}.html?activeTabOrigin=${origin}`,
  );
}

async function validateBalanceAndActivity(
  driver,
  expectedBalance,
  expectedActivityEntries = 1,
) {
  // Ensure the balance changed if the the transaction was confirmed
  await driver.waitForSelector({
    css: '[data-testid="eth-overview__primary-currency"] .currency-display-component__text',
    text: expectedBalance,
  });

  // Ensure there's an activity entry of "Send" and "Confirmed"
  if (expectedActivityEntries) {
    await driver.clickElement('[data-testid="account-overview__activity-tab"]');
    assert.equal(
      (
        await driver.findElements({
          css: '[data-testid="activity-list-item-action"]',
          text: 'Send',
        })
      ).length,
      expectedActivityEntries,
    );
    assert.equal(
      (await driver.findElements('.transaction-status-label--confirmed'))
        .length,
      expectedActivityEntries,
    );
  }
}

describe('Request-queue UI changes', function () {
<<<<<<< HEAD
  describe('Old confirmation screens', function () {
    it('should show network specific to domain', async function () {
      const port = 8546;
      const chainId = 1338; // 0x53a
      await withFixtures(
        {
          dapp: true,
          fixtures: new FixtureBuilder()
            .withNetworkControllerDoubleGanache()
            .build(),
          ganacheOptions: {
            ...defaultGanacheOptions,
            concurrent: [
              {
                port,
                chainId,
                ganacheOptions2: defaultGanacheOptions,
              },
            ],
          },
          dappOptions: { numberOfDapps: 2 },
          title: this.test.fullTitle(),
        },
        async ({ driver }) => {
          await unlockWallet(driver);

          await tempToggleSettingRedesignedTransactionConfirmations(driver);

          // Open the first dapp
          await openDappAndSwitchChain(driver, DAPP_URL, '0x539');

          // Open the second dapp and switch chains
          await openDappAndSwitchChain(driver, DAPP_ONE_URL, '0x53a');

          // Go to wallet fullscreen, ensure that the global network changed to Ethereum Mainnet
          await driver.switchToWindowWithTitle(
            WINDOW_TITLES.ExtensionInFullScreenView,
          );
          await driver.findElement({
            css: '[data-testid="network-display"]',
            text: 'Localhost 8546',
          });

          // Go to the first dapp, ensure it uses localhost
          await selectDappClickSend(driver, DAPP_URL);
          await switchToDialogPopoverValidateDetails(driver, {
            chainId: '0x539',
            networkText: 'Localhost 8545',
            originText: DAPP_URL,
          });
          await rejectTransaction(driver);

          // Go to the second dapp, ensure it uses Ethereum Mainnet
          await selectDappClickSend(driver, DAPP_ONE_URL);
          await switchToDialogPopoverValidateDetails(driver, {
            chainId: '0x53a',
            networkText: 'Localhost 8546',
            originText: DAPP_ONE_URL,
          });
          await rejectTransaction(driver);
        },
      );
    });

    it('handles three confirmations on three confirmations concurrently', async function () {
      const port = 8546;
      const chainId = 1338; // 0x53a
      await withFixtures(
        {
          dapp: true,
          fixtures: new FixtureBuilder()
            .withNetworkControllerTripleGanache()
            .build(),
          ganacheOptions: {
            ...defaultGanacheOptions,
            concurrent: [
              // Ganache for network 1
              {
                port,
                chainId,
                ganacheOptions2: defaultGanacheOptions,
              },
              // Ganache for network 3
              {
                port: 7777,
                chainId: 1000,
                ganacheOptions2: defaultGanacheOptions,
              },
            ],
          },
          dappOptions: { numberOfDapps: 3 },
          title: this.test.fullTitle(),
        },
        async ({ driver }) => {
          await unlockWallet(driver);

          await tempToggleSettingRedesignedTransactionConfirmations(driver);

          // Open the first dapp
          await openDappAndSwitchChain(driver, DAPP_URL, '0x539');

          // Open the second dapp and switch chains
          await openDappAndSwitchChain(driver, DAPP_ONE_URL, '0x53a');

          if (!IS_FIREFOX) {
            // Open the third dapp and switch chains
            await openDappAndSwitchChain(driver, DAPP_TWO_URL, '0x3e8');
          }

          // Trigger a send confirmation on the first dapp, do not confirm or reject
          await selectDappClickSend(driver, DAPP_URL);

          // Trigger a send confirmation on the second dapp, do not confirm or reject
          await selectDappClickSend(driver, DAPP_ONE_URL);

          if (!IS_FIREFOX) {
            // Trigger a send confirmation on the third dapp, do not confirm or reject
            await selectDappClickSend(driver, DAPP_TWO_URL);
          }

          // Switch to the Notification window, ensure first transaction still showing
          await switchToDialogPopoverValidateDetails(driver, {
            chainId: '0x539',
            networkText: 'Localhost 8545',
            originText: DAPP_URL,
          });

          // Confirm transaction, wait for first confirmation window to close, second to display
          await confirmTransaction(driver);
          await driver.delay(veryLargeDelayMs);

          // Switch to the new Notification window, ensure second transaction showing
          await switchToDialogPopoverValidateDetails(driver, {
            chainId: '0x53a',
            networkText: 'Localhost 8546',
            originText: DAPP_ONE_URL,
          });

          // Reject this transaction, wait for second confirmation window to close, third to display
          await rejectTransaction(driver);
          await driver.delay(veryLargeDelayMs);

          if (!IS_FIREFOX) {
            // Switch to the new Notification window, ensure third transaction showing
            await switchToDialogPopoverValidateDetails(driver, {
              chainId: '0x3e8',
              networkText: 'Localhost 7777',
              originText: DAPP_TWO_URL,
            });

            // Confirm transaction
            await confirmTransaction(driver);
          }

          // With first and last confirmations confirmed, and second rejected,
          // Ensure only first and last network balances were affected
          await driver.switchToWindowWithTitle(
            WINDOW_TITLES.ExtensionInFullScreenView,
          );

          // Wait for transaction to be completed on final confirmation
          await driver.delay(veryLargeDelayMs);

          if (!IS_FIREFOX) {
            // Start on the last joined network, whose send transaction was just confirmed
            await validateBalanceAndActivity(driver, '24.9998');
          }

          // Switch to second network, ensure full balance
          await switchToNetworkByName(driver, 'Localhost 8546');
          await validateBalanceAndActivity(driver, '25', 0);

          // Turn on test networks in Networks menu so Localhost 8545 is available
          await driver.clickElement('[data-testid="network-display"]');
          await driver.clickElement('.mm-modal-content__dialog .toggle-button');
          await driver.clickElement(
            '.mm-modal-content__dialog button[aria-label="Close"]',
          );

          // Switch to first network, whose send transaction was just confirmed
          await switchToNetworkByName(driver, 'Localhost 8545');
          await validateBalanceAndActivity(driver, '24.9998');
        },
      );
    });

    it('should gracefully handle deleted network', async function () {
      const port = 8546;
      const chainId = 1338;
      await withFixtures(
        {
          dapp: true,
          fixtures: new FixtureBuilder()
            .withNetworkControllerDoubleGanache()
            .withPreferencesController({
              preferences: { showTestNetworks: true },
            })
            .build(),
          ganacheOptions: {
            ...defaultGanacheOptions,
            concurrent: [
              {
                port,
                chainId,
                ganacheOptions2: defaultGanacheOptions,
              },
            ],
          },
          dappOptions: { numberOfDapps: 2 },
          title: this.test.fullTitle(),
        },
        async ({ driver }) => {
          await unlockWallet(driver);

          await tempToggleSettingRedesignedTransactionConfirmations(driver);

          // Open the first dapp
          await openDappAndSwitchChain(driver, DAPP_URL, '0x539');

          // Open the second dapp and switch chains
          await openDappAndSwitchChain(driver, DAPP_ONE_URL, '0x1');

          // Go to wallet fullscreen, ensure that the global network changed to Ethereum Mainnet
          await driver.switchToWindowWithTitle(
            WINDOW_TITLES.ExtensionInFullScreenView,
          );
          await driver.findElement({
            css: '[data-testid="network-display"]',
            text: 'Ethereum Mainnet',
          });

          await driver.clickElement('[data-testid="network-display"]');

          const networkRow = await driver.findElement({
            css: '.multichain-network-list-item',
            text: 'Localhost 8545',
          });

          const networkMenu = await driver.findNestedElement(
            networkRow,
            `[data-testid="network-list-item-options-button-${CHAIN_IDS.LOCALHOST}"]`,
          );

          await networkMenu.click();
          await driver.clickElement(
            '[data-testid="network-list-item-options-delete"]',
          );

          await driver.clickElement({ tag: 'button', text: 'Delete' });

          // Go back to first dapp, try an action, ensure deleted network doesn't block UI
          // The current globally selected network, Ethereum Mainnet, should be used
          await selectDappClickSend(driver, DAPP_URL);
          await driver.delay(veryLargeDelayMs);
          await switchToDialogPopoverValidateDetails(driver, {
            chainId: '0x1',
            networkText: 'Ethereum Mainnet',
            originText: DAPP_URL,
          });
        },
      );
    });

    it('should autoswitch networks when last confirmation from another network is rejected', async function () {
      const port = 8546;
      const chainId = 1338;

      await withFixtures(
        {
          dapp: true,
          fixtures: new FixtureBuilder()
            .withNetworkControllerDoubleGanache()
            .build(),
          ganacheOptions: {
            ...defaultGanacheOptions,
            concurrent: [
              {
                port,
                chainId,
                ganacheOptions2: defaultGanacheOptions,
              },
            ],
          },
          dappOptions: { numberOfDapps: 2 },
          title: this.test.fullTitle(),
          driverOptions: { constrainWindowSize: true },
        },
        async ({ driver }) => {
          await unlockWallet(driver);

          await tempToggleSettingRedesignedTransactionConfirmations(driver);

          // Open the first dapp which starts on chain '0x539
          await openDappAndSwitchChain(driver, DAPP_URL, '0x539');

          // Open tab 2, switch to Ethereum Mainnet
          await openDappAndSwitchChain(driver, DAPP_ONE_URL, '0x1');
          await driver.waitForSelector({
            css: '.error-message-text',
            text: 'You are on the Ethereum Mainnet.',
          });
          await driver.delay(veryLargeDelayMs);

          // Start a Send on Ethereum Mainnet
          await driver.clickElement('#sendButton');
          await driver.delay(regularDelayMs);

          // Open the popup with shimmed activeTabOrigin
          await openPopupWithActiveTabOrigin(driver, DAPP_URL);

          // Ensure the confirmation pill shows Ethereum Mainnet
          await driver.waitForSelector({
            css: '[data-testid="network-display"]',
            text: 'Ethereum Mainnet',
          });

          // Reject the confirmation
          await driver.clickElement(
            '[data-testid="page-container-footer-cancel"]',
          );

          // Wait for network to automatically change to localhost
          await driver.waitForSelector({
            css: '.multichain-app-header__contents--avatar-network .mm-text',
            text: 'Localhost 8545',
          });

          // Ensure toast is shown to the user
          await driver.waitForSelector({
            css: '.toast-text',
            text: 'Localhost 8545 is now active on 127.0.0.1:8080',
          });
        },
      );
    });

    it('should gracefully handle network connectivity failure for signatures', async function () {
      const port = 8546;
      const chainId = 1338;
      await withFixtures(
        {
          dapp: true,
          fixtures: new FixtureBuilder()
            .withNetworkControllerDoubleGanache()

            .build(),
          ganacheOptions: {
            ...defaultGanacheOptions,
            concurrent: [
              {
                port,
                chainId,
                ganacheOptions2: defaultGanacheOptions,
              },
            ],
          },
          // This test intentionally quits Ganache while the extension is using it, causing
          // PollingBlockTracker errors and others. These are expected.
          ignoredConsoleErrors: ['ignore-all'],
          dappOptions: { numberOfDapps: 2 },
          title: this.test.fullTitle(),
        },
        async ({ driver, ganacheServer, secondaryGanacheServer }) => {
          await unlockWallet(driver);
          await tempToggleSettingRedesignedConfirmations(driver);

          // Navigate to extension home screen
          await driver.navigate(PAGES.HOME);

          await tempToggleSettingRedesignedTransactionConfirmations(driver);

          // Open the first dapp
          await openDappAndSwitchChain(driver, DAPP_URL, '0x539');

          // Open the second dapp and switch chains
          await openDappAndSwitchChain(driver, DAPP_ONE_URL, '0x1');

          // Go to wallet fullscreen, ensure that the global network changed to Ethereum Mainnet
          await driver.switchToWindowWithTitle(
            WINDOW_TITLES.ExtensionInFullScreenView,
          );
          await driver.waitForSelector({
            css: '[data-testid="network-display"]',
            text: 'Ethereum Mainnet',
          });

          // Kill ganache servers
          await ganacheServer.quit();
          await secondaryGanacheServer[0].quit();

          // Go back to first dapp, try an action, ensure network connection failure doesn't block UI
          await selectDappClickPersonalSign(driver, DAPP_URL);

          // When the network is down, there is a performance degradation that causes the
          // popup to take a few seconds to open in MV3 (issue #25690)
          await driver.waitUntilXWindowHandles(4, 1000, 15000);

          await switchToDialogPopoverValidateDetails(driver, {
            chainId: '0x539',
            networkText: 'Localhost 8545',
            originText: DAPP_URL,
          });
        },
      );
    });

    it('should gracefully handle network connectivity failure for confirmations', async function () {
      const port = 8546;
      const chainId = 1338;
      await withFixtures(
        {
          dapp: true,
          // Presently confirmations take up to 10 seconds to display on a dead network
          driverOptions: { timeOut: 30000 },
          fixtures: new FixtureBuilder()
            .withNetworkControllerDoubleGanache()

            .build(),
          ganacheOptions: {
            ...defaultGanacheOptions,
            concurrent: [
              {
                port,
                chainId,
                ganacheOptions2: defaultGanacheOptions,
              },
            ],
          },
          // This test intentionally quits Ganache while the extension is using it, causing
          // PollingBlockTracker errors and others. These are expected.
          ignoredConsoleErrors: ['ignore-all'],
          dappOptions: { numberOfDapps: 2 },
          title: this.test.fullTitle(),
        },
        async ({ driver, ganacheServer, secondaryGanacheServer }) => {
          await unlockWallet(driver);

          await tempToggleSettingRedesignedTransactionConfirmations(driver);

          // Open the first dapp
          await openDappAndSwitchChain(driver, DAPP_URL, '0x539');

          // Open the second dapp and switch chains
          await openDappAndSwitchChain(driver, DAPP_ONE_URL, '0x1');

          // Go to wallet fullscreen, ensure that the global network changed to Ethereum Mainnet
          await driver.switchToWindowWithTitle(
            WINDOW_TITLES.ExtensionInFullScreenView,
          );
          await driver.findElement({
            css: '[data-testid="network-display"]',
            text: 'Ethereum Mainnet',
          });

          // Kill ganache servers
          await ganacheServer.quit();
          await secondaryGanacheServer[0].quit();

          // Go back to first dapp, try an action, ensure network connection failure doesn't block UI
          await selectDappClickSend(driver, DAPP_URL);

          // When the network is down, there is a performance degradation that causes the
          // popup to take a few seconds to open in MV3 (issue #25690)
          await driver.waitUntilXWindowHandles(4, 1000, 15000);

          await switchToDialogPopoverValidateDetails(driver, {
            chainId: '0x539',
            networkText: 'Localhost 8545',
            originText: DAPP_URL,
          });
        },
      );
    });
  });

  describe('Redesigned confirmation screens', function () {
    it('should show network specific to domain', async function () {
      const port = 8546;
      const chainId = 1338; // 0x53a
      await withFixtures(
        {
          dapp: true,
          fixtures: new FixtureBuilder()
            .withNetworkControllerDoubleGanache()
            .build(),
          ganacheOptions: {
            ...defaultGanacheOptions,
            concurrent: [
              {
                port,
                chainId,
                ganacheOptions2: defaultGanacheOptions,
              },
            ],
          },
          dappOptions: { numberOfDapps: 2 },
          title: this.test.fullTitle(),
        },
        async ({ driver }) => {
          await unlockWallet(driver);

          // Open the first dapp
          await openDappAndSwitchChain(driver, DAPP_URL, '0x539');

          // Open the second dapp and switch chains
          await openDappAndSwitchChain(driver, DAPP_ONE_URL, '0x53a');

          // Go to wallet fullscreen, ensure that the global network changed to Ethereum Mainnet
          await driver.switchToWindowWithTitle(
            WINDOW_TITLES.ExtensionInFullScreenView,
          );
          await driver.findElement({
            css: '[data-testid="network-display"]',
            text: 'Localhost 8546',
          });

          // Go to the first dapp, ensure it uses localhost
          await selectDappClickSend(driver, DAPP_URL);
          await switchToDialogPopoverValidateDetailsRedesign(driver, {
            chainId: '0x539',
            networkText: 'Localhost 8545',
            originText: DAPP_URL,
          });
          await rejectTransactionRedesign(driver);

          // Go to the second dapp, ensure it uses Ethereum Mainnet
          await selectDappClickSend(driver, DAPP_ONE_URL);
          await switchToDialogPopoverValidateDetailsRedesign(driver, {
            chainId: '0x53a',
            networkText: 'Localhost 8546',
            originText: DAPP_ONE_URL,
          });
          await rejectTransactionRedesign(driver);
        },
      );
    });

    it('handles three confirmations on three confirmations concurrently', async function () {
      const port = 8546;
      const chainId = 1338; // 0x53a
      await withFixtures(
        {
          dapp: true,
          fixtures: new FixtureBuilder()
            .withNetworkControllerTripleGanache()

            .build(),
          ganacheOptions: {
            ...defaultGanacheOptions,
            concurrent: [
              // Ganache for network 1
              {
                port,
                chainId,
                ganacheOptions2: defaultGanacheOptions,
              },
              // Ganache for network 3
              {
                port: 7777,
                chainId: 1000,
                ganacheOptions2: defaultGanacheOptions,
              },
            ],
          },
          dappOptions: { numberOfDapps: 3 },
          title: this.test.fullTitle(),
=======
  it('should show network specific to domain @no-mmi', async function () {
    const port = 8546;
    const chainId = 1338; // 0x53a
    await withFixtures(
      {
        dapp: true,
        fixtures: new FixtureBuilder()
          .withNetworkControllerDoubleGanache()
          .build(),
        ganacheOptions: {
          ...defaultGanacheOptions,
          concurrent: [
            {
              port,
              chainId,
              ganacheOptions2: defaultGanacheOptions,
            },
          ],
        },
        dappOptions: { numberOfDapps: 2 },
        title: this.test.fullTitle(),
      },
      async ({ driver }) => {
        await unlockWallet(driver);

        // Open the first dapp
        await openDappAndSwitchChain(driver, DAPP_URL, '0x539');

        // Open the second dapp and switch chains
        await openDappAndSwitchChain(driver, DAPP_ONE_URL, '0x53a');

        // Go to wallet fullscreen, ensure that the global network changed to Ethereum Mainnet
        await driver.switchToWindowWithTitle(
          WINDOW_TITLES.ExtensionInFullScreenView,
        );
        await driver.findElement({
          css: '[data-testid="network-display"]',
          text: 'Localhost 8546',
        });

        // Go to the first dapp, ensure it uses localhost
        await selectDappClickSend(driver, DAPP_URL);
        await switchToDialogPopoverValidateDetailsRedesign(driver, {
          chainId: '0x539',
          networkText: 'Localhost 8545',
          originText: DAPP_URL,
        });
        await rejectTransactionRedesign(driver);

        // Go to the second dapp, ensure it uses Ethereum Mainnet
        await selectDappClickSend(driver, DAPP_ONE_URL);
        await switchToDialogPopoverValidateDetailsRedesign(driver, {
          chainId: '0x53a',
          networkText: 'Localhost 8546',
          originText: DAPP_ONE_URL,
        });
        await rejectTransactionRedesign(driver);
      },
    );
  });

  it('handles three confirmations on three confirmations concurrently @no-mmi', async function () {
    const port = 8546;
    const chainId = 1338; // 0x53a
    await withFixtures(
      {
        dapp: true,
        fixtures: new FixtureBuilder()
          .withNetworkControllerTripleGanache()

          .build(),
        ganacheOptions: {
          ...defaultGanacheOptions,
          concurrent: [
            // Ganache for network 1
            {
              port,
              chainId,
              ganacheOptions2: defaultGanacheOptions,
            },
            // Ganache for network 3
            {
              port: 7777,
              chainId: 1000,
              ganacheOptions2: defaultGanacheOptions,
            },
          ],
>>>>>>> 2a78f64b
        },
        dappOptions: { numberOfDapps: 3 },
        title: this.test.fullTitle(),
      },
      async ({ driver }) => {
        await unlockWallet(driver);

        // Open the first dapp
        await openDappAndSwitchChain(driver, DAPP_URL, '0x539');

        // Open the second dapp and switch chains
        await openDappAndSwitchChain(driver, DAPP_ONE_URL, '0x53a');

        if (!IS_FIREFOX) {
          // Open the third dapp and switch chains
          await openDappAndSwitchChain(driver, DAPP_TWO_URL, '0x3e8');
        }

        // Trigger a send confirmation on the first dapp, do not confirm or reject
        await selectDappClickSend(driver, DAPP_URL);

        // Trigger a send confirmation on the second dapp, do not confirm or reject
        await selectDappClickSend(driver, DAPP_ONE_URL);

        if (!IS_FIREFOX) {
          // Trigger a send confirmation on the third dapp, do not confirm or reject
          await selectDappClickSend(driver, DAPP_TWO_URL);
        }

        // Switch to the Notification window, ensure first transaction still showing
        await switchToDialogPopoverValidateDetailsRedesign(driver, {
          chainId: '0x539',
          networkText: 'Localhost 8545',
          originText: DAPP_URL,
        });

        // Confirm transaction, wait for first confirmation window to close, second to display
        await confirmTransaction(driver);
        await driver.delay(veryLargeDelayMs);

        // Switch to the new Notification window, ensure second transaction showing
        await switchToDialogPopoverValidateDetailsRedesign(driver, {
          chainId: '0x53a',
          networkText: 'Localhost 8546',
          originText: DAPP_ONE_URL,
        });

        // Reject this transaction, wait for second confirmation window to close, third to display
        await rejectTransactionRedesign(driver);
        await driver.delay(veryLargeDelayMs);

        if (!IS_FIREFOX) {
          // Switch to the new Notification window, ensure third transaction showing
          await switchToDialogPopoverValidateDetailsRedesign(driver, {
            chainId: '0x3e8',
            networkText: 'Localhost 7777',
            originText: DAPP_TWO_URL,
          });

          // Confirm transaction
          await confirmTransaction(driver);
        }

<<<<<<< HEAD
          // Switch to the new Notification window, ensure second transaction showing
          await switchToDialogPopoverValidateDetailsRedesign(driver, {
            chainId: '0x53a',
            networkText: 'Localhost 8546',
            originText: DAPP_ONE_URL,
          });

          // Reject this transaction, wait for second confirmation window to close, third to display
          await rejectTransactionRedesign(driver);
          await driver.delay(veryLargeDelayMs);

          if (!IS_FIREFOX) {
            // Switch to the new Notification window, ensure third transaction showing
            await switchToDialogPopoverValidateDetailsRedesign(driver, {
              chainId: '0x3e8',
              networkText: 'Localhost 7777',
              originText: DAPP_TWO_URL,
            });

            // Confirm transaction
            await confirmTransaction(driver);
          }

          // With first and last confirmations confirmed, and second rejected,
          // Ensure only first and last network balances were affected
          await driver.switchToWindowWithTitle(
            WINDOW_TITLES.ExtensionInFullScreenView,
          );

          // Wait for transaction to be completed on final confirmation
          await driver.delay(veryLargeDelayMs);

          if (!IS_FIREFOX) {
            // Start on the last joined network, whose send transaction was just confirmed
            await validateBalanceAndActivity(driver, '24.9998');
          }

          // Switch to second network, ensure full balance
          await switchToNetworkByName(driver, 'Localhost 8546');
          await validateBalanceAndActivity(driver, '25', 0);

          // Turn on test networks in Networks menu so Localhost 8545 is available
          await driver.clickElement('[data-testid="network-display"]');
          await driver.clickElement('.mm-modal-content__dialog .toggle-button');
          await driver.clickElement(
            '.mm-modal-content__dialog button[aria-label="Close"]',
          );

          // Switch to first network, whose send transaction was just confirmed
          await switchToNetworkByName(driver, 'Localhost 8545');
          await validateBalanceAndActivity(driver, '24.9998');
        },
      );
    });

    it('should gracefully handle deleted network', async function () {
      const port = 8546;
      const chainId = 1338;
      await withFixtures(
        {
          dapp: true,
          fixtures: new FixtureBuilder()
            .withNetworkControllerDoubleGanache()
            .withPreferencesController({
              preferences: { showTestNetworks: true },
            })

            .build(),
          ganacheOptions: {
            ...defaultGanacheOptions,
            concurrent: [
              {
                port,
                chainId,
                ganacheOptions2: defaultGanacheOptions,
              },
            ],
          },
          dappOptions: { numberOfDapps: 2 },
          title: this.test.fullTitle(),
        },
        async ({ driver }) => {
          await unlockWallet(driver);

          // Open the first dapp
          await openDappAndSwitchChain(driver, DAPP_URL, '0x539');

          // Open the second dapp and switch chains
          await openDappAndSwitchChain(driver, DAPP_ONE_URL, '0x1');

          // Go to wallet fullscreen, ensure that the global network changed to Ethereum Mainnet
          await driver.switchToWindowWithTitle(
            WINDOW_TITLES.ExtensionInFullScreenView,
          );
          await driver.findElement({
            css: '[data-testid="network-display"]',
            text: 'Ethereum Mainnet',
          });

          await driver.clickElement('[data-testid="network-display"]');

          const networkRow = await driver.findElement({
            css: '.multichain-network-list-item',
            text: 'Localhost 8545',
          });

          const networkMenu = await driver.findNestedElement(
            networkRow,
            `[data-testid="network-list-item-options-button-${CHAIN_IDS.LOCALHOST}"]`,
          );

          await networkMenu.click();
          await driver.clickElement(
            '[data-testid="network-list-item-options-delete"]',
          );
=======
        // With first and last confirmations confirmed, and second rejected,
        // Ensure only first and last network balances were affected
        await driver.switchToWindowWithTitle(
          WINDOW_TITLES.ExtensionInFullScreenView,
        );
>>>>>>> 2a78f64b

        // Wait for transaction to be completed on final confirmation
        await driver.delay(veryLargeDelayMs);

<<<<<<< HEAD
          // Go back to first dapp, try an action, ensure deleted network doesn't block UI
          // The current globally selected network, Ethereum Mainnet, should be used
          await selectDappClickSend(driver, DAPP_URL);
          await driver.delay(veryLargeDelayMs);
          await switchToDialogPopoverValidateDetailsRedesign(driver, {
            chainId: '0x1',
            networkText: 'Ethereum Mainnet',
            originText: DAPP_URL,
          });
        },
      );
    });

    it('should signal from UI to dapp the network change', async function () {
      await withFixtures(
        {
          dapp: true,
          fixtures: new FixtureBuilder().build(),
          ganacheOptions: defaultGanacheOptions,
          title: this.test.fullTitle(),
          driverOptions: { constrainWindowSize: true },
        },
        async ({ driver }) => {
          // Navigate to extension home screen
          await unlockWallet(driver);

          // Open the first dapp which starts on chain '0x539
          await openDappAndSwitchChain(driver, DAPP_URL, '0x539');

          // Ensure the dapp starts on the correct network
          await driver.waitForSelector({
            css: '[id="chainId"]',
            text: '0x539',
          });

          // Open the popup with shimmed activeTabOrigin
          await openPopupWithActiveTabOrigin(driver, DAPP_URL);

          // Switch to mainnet
          await switchToNetworkByName(driver, 'Ethereum Mainnet');

          // Switch back to the Dapp tab
          await driver.switchToWindowWithUrl(DAPP_URL);

          // Check to make sure the dapp network changed
          await driver.waitForSelector({
            css: '[id="chainId"]',
            text: '0x1',
          });
        },
      );
    });

    it('should autoswitch networks to the last used network for domain', async function () {
      const port = 8546;
      const chainId = 1338;
      await withFixtures(
        {
          dapp: true,
          fixtures: new FixtureBuilder()
            .withNetworkControllerDoubleGanache()

            .build(),
          ganacheOptions: {
            ...defaultGanacheOptions,
            concurrent: [
              {
                port,
                chainId,
                ganacheOptions2: defaultGanacheOptions,
              },
            ],
          },
          dappOptions: { numberOfDapps: 2 },
          title: this.test.fullTitle(),
        },
        async ({ driver }) => {
          // Open fullscreen
          await unlockWallet(driver);

          // Open the first dapp which starts on chain '0x539
          await openDappAndSwitchChain(driver, DAPP_URL, '0x539');

          // Open tab 2, switch to Ethereum Mainnet
          await openDappAndSwitchChain(driver, DAPP_ONE_URL, '0x1');

          // Open the popup with shimmed activeTabOrigin
          await openPopupWithActiveTabOrigin(driver, DAPP_URL);

          // Ensure network was reset to original
          await driver.findElement({
            css: '.multichain-app-header__contents--avatar-network .mm-text',
            text: 'Localhost 8545',
          });

          // Ensure toast is shown to the user
          await driver.findElement({
            css: '.toast-text',
            text: 'Localhost 8545 is now active on 127.0.0.1:8080',
          });
        },
      );
    });
=======
        if (!IS_FIREFOX) {
          // Start on the last joined network, whose send transaction was just confirmed
          await validateBalanceAndActivity(driver, '24.9998');
        }

        // Switch to second network, ensure full balance
        await switchToNetworkByName(driver, 'Localhost 8546');
        await validateBalanceAndActivity(driver, '25', 0);

        // Turn on test networks in Networks menu so Localhost 8545 is available
        await driver.clickElement('[data-testid="network-display"]');
        await driver.clickElement('.mm-modal-content__dialog .toggle-button');
        await driver.clickElement(
          '.mm-modal-content__dialog button[aria-label="Close"]',
        );

        // Switch to first network, whose send transaction was just confirmed
        await switchToNetworkByName(driver, 'Localhost 8545');
        await validateBalanceAndActivity(driver, '24.9998');
      },
    );
  });
>>>>>>> 2a78f64b

  it('should gracefully handle deleted network @no-mmi', async function () {
    const port = 8546;
    const chainId = 1338;
    await withFixtures(
      {
        dapp: true,
        fixtures: new FixtureBuilder()
          .withNetworkControllerDoubleGanache()
          .withPreferencesController({
            preferences: { showTestNetworks: true },
          })

          .build(),
        ganacheOptions: {
          ...defaultGanacheOptions,
          concurrent: [
            {
              port,
              chainId,
              ganacheOptions2: defaultGanacheOptions,
            },
          ],
        },
        dappOptions: { numberOfDapps: 2 },
        title: this.test.fullTitle(),
      },
      async ({ driver }) => {
        await unlockWallet(driver);

        // Open the first dapp
        await openDappAndSwitchChain(driver, DAPP_URL, '0x539');

        // Open the second dapp and switch chains
        await openDappAndSwitchChain(driver, DAPP_ONE_URL, '0x1');

        // Go to wallet fullscreen, ensure that the global network changed to Ethereum Mainnet
        await driver.switchToWindowWithTitle(
          WINDOW_TITLES.ExtensionInFullScreenView,
        );
        await driver.findElement({
          css: '[data-testid="network-display"]',
          text: 'Ethereum Mainnet',
        });

        await driver.clickElement('[data-testid="network-display"]');

        const networkRow = await driver.findElement({
          css: '.multichain-network-list-item',
          text: 'Localhost 8545',
        });

        const networkMenu = await driver.findNestedElement(
          networkRow,
          `[data-testid="network-list-item-options-button-${CHAIN_IDS.LOCALHOST}"]`,
        );

        await networkMenu.click();
        await driver.clickElement(
          '[data-testid="network-list-item-options-delete"]',
        );

        await driver.clickElement({ tag: 'button', text: 'Delete' });

        // Go back to first dapp, try an action, ensure deleted network doesn't block UI
        // The current globally selected network, Ethereum Mainnet, should be used
        await selectDappClickSend(driver, DAPP_URL);
        await driver.delay(veryLargeDelayMs);
        await switchToDialogPopoverValidateDetailsRedesign(driver, {
          chainId: '0x1',
          networkText: 'Ethereum Mainnet',
          originText: DAPP_URL,
        });
      },
    );
  });

  it('should signal from UI to dapp the network change @no-mmi', async function () {
    await withFixtures(
      {
        dapp: true,
        fixtures: new FixtureBuilder().build(),
        ganacheOptions: defaultGanacheOptions,
        title: this.test.fullTitle(),
        driverOptions: { constrainWindowSize: true },
      },
      async ({ driver }) => {
        // Navigate to extension home screen
        await unlockWallet(driver);

        // Open the first dapp which starts on chain '0x539
        await openDappAndSwitchChain(driver, DAPP_URL, '0x539');

        // Ensure the dapp starts on the correct network
        await driver.waitForSelector({
          css: '[id="chainId"]',
          text: '0x539',
        });

        // Open the popup with shimmed activeTabOrigin
        await openPopupWithActiveTabOrigin(driver, DAPP_URL);

        // Switch to mainnet
        await switchToNetworkByName(driver, 'Ethereum Mainnet');

        // Switch back to the Dapp tab
        await driver.switchToWindowWithUrl(DAPP_URL);

        // Check to make sure the dapp network changed
        await driver.waitForSelector({
          css: '[id="chainId"]',
          text: '0x1',
        });
      },
    );
  });

<<<<<<< HEAD
    it('should gracefully handle network connectivity failure for signatures', async function () {
      const port = 8546;
      const chainId = 1338;
      await withFixtures(
        {
          dapp: true,
          fixtures: new FixtureBuilder()
            .withNetworkControllerDoubleGanache()

            .build(),
          ganacheOptions: {
            ...defaultGanacheOptions,
            concurrent: [
              {
                port,
                chainId,
                ganacheOptions2: defaultGanacheOptions,
              },
            ],
          },
          // This test intentionally quits Ganache while the extension is using it, causing
          // PollingBlockTracker errors and others. These are expected.
          ignoredConsoleErrors: ['ignore-all'],
          dappOptions: { numberOfDapps: 2 },
          title: this.test.fullTitle(),
=======
  it('should autoswitch networks to the last used network for domain', async function () {
    const port = 8546;
    const chainId = 1338;
    await withFixtures(
      {
        dapp: true,
        fixtures: new FixtureBuilder()
          .withNetworkControllerDoubleGanache()

          .build(),
        ganacheOptions: {
          ...defaultGanacheOptions,
          concurrent: [
            {
              port,
              chainId,
              ganacheOptions2: defaultGanacheOptions,
            },
          ],
>>>>>>> 2a78f64b
        },
        dappOptions: { numberOfDapps: 2 },
        title: this.test.fullTitle(),
      },
      async ({ driver }) => {
        // Open fullscreen
        await unlockWallet(driver);

        // Open the first dapp which starts on chain '0x539
        await openDappAndSwitchChain(driver, DAPP_URL, '0x539');

        // Open tab 2, switch to Ethereum Mainnet
        await openDappAndSwitchChain(driver, DAPP_ONE_URL, '0x1');

        // Open the popup with shimmed activeTabOrigin
        await openPopupWithActiveTabOrigin(driver, DAPP_URL);

        // Ensure network was reset to original
        await driver.findElement({
          css: '.multichain-app-header__contents--avatar-network .mm-text',
          text: 'Localhost 8545',
        });

        // Ensure toast is shown to the user
        await driver.findElement({
          css: '.toast-text',
          text: 'Localhost 8545 is now active on 127.0.0.1:8080',
        });
      },
    );
  });

  it('should autoswitch networks when last confirmation from another network is rejected', async function () {
    const port = 8546;
    const chainId = 1338;

    await withFixtures(
      {
        dapp: true,
        fixtures: new FixtureBuilder()
          .withNetworkControllerDoubleGanache()

          .build(),
        ganacheOptions: {
          ...defaultGanacheOptions,
          concurrent: [
            {
              port,
              chainId,
              ganacheOptions2: defaultGanacheOptions,
            },
          ],
        },
        dappOptions: { numberOfDapps: 2 },
        title: this.test.fullTitle(),
        driverOptions: { constrainWindowSize: true },
      },
      async ({ driver }) => {
        await unlockWallet(driver);

        // Open the first dapp which starts on chain '0x539
        await openDappAndSwitchChain(driver, DAPP_URL, '0x539');

        // Open tab 2, switch to Ethereum Mainnet
        await openDappAndSwitchChain(driver, DAPP_ONE_URL, '0x1');
        await driver.waitForSelector({
          css: '.error-message-text',
          text: 'You are on the Ethereum Mainnet.',
        });
        await driver.delay(veryLargeDelayMs);

        // Start a Send on Ethereum Mainnet
        await driver.clickElement('#sendButton');
        await driver.delay(regularDelayMs);

        // Open the popup with shimmed activeTabOrigin
        await openPopupWithActiveTabOrigin(driver, DAPP_URL);

        // Ensure the confirmation pill shows Ethereum Mainnet
        await driver.waitForSelector({
          css: 'p',
          text: 'Ethereum Mainnet',
        });

        // Reject the confirmation
        await driver.clickElement({ css: 'button', text: 'Cancel' });

        // Wait for network to automatically change to localhost
        await driver.waitForSelector({
          css: '.multichain-app-header__contents--avatar-network .mm-text',
          text: 'Localhost 8545',
        });

        // Ensure toast is shown to the user
        await driver.waitForSelector({
          css: '.toast-text',
          text: 'Localhost 8545 is now active on 127.0.0.1:8080',
        });
      },
    );
  });

<<<<<<< HEAD
    it('should gracefully handle network connectivity failure for confirmations', async function () {
      const port = 8546;
      const chainId = 1338;
      await withFixtures(
        {
          dapp: true,
          // Presently confirmations take up to 10 seconds to display on a dead network
          driverOptions: { timeOut: 30000 },
          fixtures: new FixtureBuilder()
            .withNetworkControllerDoubleGanache()

            .build(),
          ganacheOptions: {
            ...defaultGanacheOptions,
            concurrent: [
              {
                port,
                chainId,
                ganacheOptions2: defaultGanacheOptions,
              },
            ],
          },
          // This test intentionally quits Ganache while the extension is using it, causing
          // PollingBlockTracker errors and others. These are expected.
          ignoredConsoleErrors: ['ignore-all'],
          dappOptions: { numberOfDapps: 2 },
          title: this.test.fullTitle(),
=======
  it('should gracefully handle network connectivity failure for signatures @no-mmi', async function () {
    const port = 8546;
    const chainId = 1338;
    await withFixtures(
      {
        dapp: true,
        fixtures: new FixtureBuilder()
          .withNetworkControllerDoubleGanache()

          .build(),
        ganacheOptions: {
          ...defaultGanacheOptions,
          concurrent: [
            {
              port,
              chainId,
              ganacheOptions2: defaultGanacheOptions,
            },
          ],
>>>>>>> 2a78f64b
        },
        // This test intentionally quits Ganache while the extension is using it, causing
        // PollingBlockTracker errors and others. These are expected.
        ignoredConsoleErrors: ['ignore-all'],
        dappOptions: { numberOfDapps: 2 },
        title: this.test.fullTitle(),
      },
      async ({ driver, ganacheServer, secondaryGanacheServer }) => {
        await unlockWallet(driver);

        // Open the first dapp
        await openDappAndSwitchChain(driver, DAPP_URL, '0x539');

        // Open the second dapp and switch chains
        await openDappAndSwitchChain(driver, DAPP_ONE_URL, '0x1');

        // Go to wallet fullscreen, ensure that the global network changed to Ethereum Mainnet
        await driver.switchToWindowWithTitle(
          WINDOW_TITLES.ExtensionInFullScreenView,
        );
        await driver.waitForSelector({
          css: '[data-testid="network-display"]',
          text: 'Ethereum Mainnet',
        });

        // Kill ganache servers
        await ganacheServer.quit();
        await secondaryGanacheServer[0].quit();

        // Go back to first dapp, try an action, ensure network connection failure doesn't block UI
        await selectDappClickPersonalSign(driver, DAPP_URL);

        // When the network is down, there is a performance degradation that causes the
        // popup to take a few seconds to open in MV3 (issue #25690)
        await driver.waitUntilXWindowHandles(4, 1000, 15000);

        await switchToDialogPopoverValidateDetailsRedesign(driver, {
          chainId: '0x539',
          networkText: 'Localhost 8545',
          originText: DAPP_URL,
        });
      },
    );
  });

  it('should gracefully handle network connectivity failure for confirmations @no-mmi', async function () {
    const port = 8546;
    const chainId = 1338;
    await withFixtures(
      {
        dapp: true,
        // Presently confirmations take up to 10 seconds to display on a dead network
        driverOptions: { timeOut: 30000 },
        fixtures: new FixtureBuilder()
          .withNetworkControllerDoubleGanache()

          .build(),
        ganacheOptions: {
          ...defaultGanacheOptions,
          concurrent: [
            {
              port,
              chainId,
              ganacheOptions2: defaultGanacheOptions,
            },
          ],
        },
        // This test intentionally quits Ganache while the extension is using it, causing
        // PollingBlockTracker errors and others. These are expected.
        ignoredConsoleErrors: ['ignore-all'],
        dappOptions: { numberOfDapps: 2 },
        title: this.test.fullTitle(),
      },
      async ({ driver, ganacheServer, secondaryGanacheServer }) => {
        await unlockWallet(driver);

        // Open the first dapp
        await openDappAndSwitchChain(driver, DAPP_URL, '0x539');

        // Open the second dapp and switch chains
        await openDappAndSwitchChain(driver, DAPP_ONE_URL, '0x1');

        // Go to wallet fullscreen, ensure that the global network changed to Ethereum Mainnet
        await driver.switchToWindowWithTitle(
          WINDOW_TITLES.ExtensionInFullScreenView,
        );
        await driver.findElement({
          css: '[data-testid="network-display"]',
          text: 'Ethereum Mainnet',
        });

        // Kill ganache servers
        await ganacheServer.quit();
        await secondaryGanacheServer[0].quit();

        // Go back to first dapp, try an action, ensure network connection failure doesn't block UI
        await selectDappClickSend(driver, DAPP_URL);

        // When the network is down, there is a performance degradation that causes the
        // popup to take a few seconds to open in MV3 (issue #25690)
        await driver.waitUntilXWindowHandles(4, 1000, 15000);

        await switchToDialogPopoverValidateDetailsRedesign(driver, {
          chainId: '0x539',
          networkText: 'Localhost 8545',
          originText: DAPP_URL,
        });
      },
    );
  });
});<|MERGE_RESOLUTION|>--- conflicted
+++ resolved
@@ -187,575 +187,7 @@
 }
 
 describe('Request-queue UI changes', function () {
-<<<<<<< HEAD
-  describe('Old confirmation screens', function () {
-    it('should show network specific to domain', async function () {
-      const port = 8546;
-      const chainId = 1338; // 0x53a
-      await withFixtures(
-        {
-          dapp: true,
-          fixtures: new FixtureBuilder()
-            .withNetworkControllerDoubleGanache()
-            .build(),
-          ganacheOptions: {
-            ...defaultGanacheOptions,
-            concurrent: [
-              {
-                port,
-                chainId,
-                ganacheOptions2: defaultGanacheOptions,
-              },
-            ],
-          },
-          dappOptions: { numberOfDapps: 2 },
-          title: this.test.fullTitle(),
-        },
-        async ({ driver }) => {
-          await unlockWallet(driver);
-
-          await tempToggleSettingRedesignedTransactionConfirmations(driver);
-
-          // Open the first dapp
-          await openDappAndSwitchChain(driver, DAPP_URL, '0x539');
-
-          // Open the second dapp and switch chains
-          await openDappAndSwitchChain(driver, DAPP_ONE_URL, '0x53a');
-
-          // Go to wallet fullscreen, ensure that the global network changed to Ethereum Mainnet
-          await driver.switchToWindowWithTitle(
-            WINDOW_TITLES.ExtensionInFullScreenView,
-          );
-          await driver.findElement({
-            css: '[data-testid="network-display"]',
-            text: 'Localhost 8546',
-          });
-
-          // Go to the first dapp, ensure it uses localhost
-          await selectDappClickSend(driver, DAPP_URL);
-          await switchToDialogPopoverValidateDetails(driver, {
-            chainId: '0x539',
-            networkText: 'Localhost 8545',
-            originText: DAPP_URL,
-          });
-          await rejectTransaction(driver);
-
-          // Go to the second dapp, ensure it uses Ethereum Mainnet
-          await selectDappClickSend(driver, DAPP_ONE_URL);
-          await switchToDialogPopoverValidateDetails(driver, {
-            chainId: '0x53a',
-            networkText: 'Localhost 8546',
-            originText: DAPP_ONE_URL,
-          });
-          await rejectTransaction(driver);
-        },
-      );
-    });
-
-    it('handles three confirmations on three confirmations concurrently', async function () {
-      const port = 8546;
-      const chainId = 1338; // 0x53a
-      await withFixtures(
-        {
-          dapp: true,
-          fixtures: new FixtureBuilder()
-            .withNetworkControllerTripleGanache()
-            .build(),
-          ganacheOptions: {
-            ...defaultGanacheOptions,
-            concurrent: [
-              // Ganache for network 1
-              {
-                port,
-                chainId,
-                ganacheOptions2: defaultGanacheOptions,
-              },
-              // Ganache for network 3
-              {
-                port: 7777,
-                chainId: 1000,
-                ganacheOptions2: defaultGanacheOptions,
-              },
-            ],
-          },
-          dappOptions: { numberOfDapps: 3 },
-          title: this.test.fullTitle(),
-        },
-        async ({ driver }) => {
-          await unlockWallet(driver);
-
-          await tempToggleSettingRedesignedTransactionConfirmations(driver);
-
-          // Open the first dapp
-          await openDappAndSwitchChain(driver, DAPP_URL, '0x539');
-
-          // Open the second dapp and switch chains
-          await openDappAndSwitchChain(driver, DAPP_ONE_URL, '0x53a');
-
-          if (!IS_FIREFOX) {
-            // Open the third dapp and switch chains
-            await openDappAndSwitchChain(driver, DAPP_TWO_URL, '0x3e8');
-          }
-
-          // Trigger a send confirmation on the first dapp, do not confirm or reject
-          await selectDappClickSend(driver, DAPP_URL);
-
-          // Trigger a send confirmation on the second dapp, do not confirm or reject
-          await selectDappClickSend(driver, DAPP_ONE_URL);
-
-          if (!IS_FIREFOX) {
-            // Trigger a send confirmation on the third dapp, do not confirm or reject
-            await selectDappClickSend(driver, DAPP_TWO_URL);
-          }
-
-          // Switch to the Notification window, ensure first transaction still showing
-          await switchToDialogPopoverValidateDetails(driver, {
-            chainId: '0x539',
-            networkText: 'Localhost 8545',
-            originText: DAPP_URL,
-          });
-
-          // Confirm transaction, wait for first confirmation window to close, second to display
-          await confirmTransaction(driver);
-          await driver.delay(veryLargeDelayMs);
-
-          // Switch to the new Notification window, ensure second transaction showing
-          await switchToDialogPopoverValidateDetails(driver, {
-            chainId: '0x53a',
-            networkText: 'Localhost 8546',
-            originText: DAPP_ONE_URL,
-          });
-
-          // Reject this transaction, wait for second confirmation window to close, third to display
-          await rejectTransaction(driver);
-          await driver.delay(veryLargeDelayMs);
-
-          if (!IS_FIREFOX) {
-            // Switch to the new Notification window, ensure third transaction showing
-            await switchToDialogPopoverValidateDetails(driver, {
-              chainId: '0x3e8',
-              networkText: 'Localhost 7777',
-              originText: DAPP_TWO_URL,
-            });
-
-            // Confirm transaction
-            await confirmTransaction(driver);
-          }
-
-          // With first and last confirmations confirmed, and second rejected,
-          // Ensure only first and last network balances were affected
-          await driver.switchToWindowWithTitle(
-            WINDOW_TITLES.ExtensionInFullScreenView,
-          );
-
-          // Wait for transaction to be completed on final confirmation
-          await driver.delay(veryLargeDelayMs);
-
-          if (!IS_FIREFOX) {
-            // Start on the last joined network, whose send transaction was just confirmed
-            await validateBalanceAndActivity(driver, '24.9998');
-          }
-
-          // Switch to second network, ensure full balance
-          await switchToNetworkByName(driver, 'Localhost 8546');
-          await validateBalanceAndActivity(driver, '25', 0);
-
-          // Turn on test networks in Networks menu so Localhost 8545 is available
-          await driver.clickElement('[data-testid="network-display"]');
-          await driver.clickElement('.mm-modal-content__dialog .toggle-button');
-          await driver.clickElement(
-            '.mm-modal-content__dialog button[aria-label="Close"]',
-          );
-
-          // Switch to first network, whose send transaction was just confirmed
-          await switchToNetworkByName(driver, 'Localhost 8545');
-          await validateBalanceAndActivity(driver, '24.9998');
-        },
-      );
-    });
-
-    it('should gracefully handle deleted network', async function () {
-      const port = 8546;
-      const chainId = 1338;
-      await withFixtures(
-        {
-          dapp: true,
-          fixtures: new FixtureBuilder()
-            .withNetworkControllerDoubleGanache()
-            .withPreferencesController({
-              preferences: { showTestNetworks: true },
-            })
-            .build(),
-          ganacheOptions: {
-            ...defaultGanacheOptions,
-            concurrent: [
-              {
-                port,
-                chainId,
-                ganacheOptions2: defaultGanacheOptions,
-              },
-            ],
-          },
-          dappOptions: { numberOfDapps: 2 },
-          title: this.test.fullTitle(),
-        },
-        async ({ driver }) => {
-          await unlockWallet(driver);
-
-          await tempToggleSettingRedesignedTransactionConfirmations(driver);
-
-          // Open the first dapp
-          await openDappAndSwitchChain(driver, DAPP_URL, '0x539');
-
-          // Open the second dapp and switch chains
-          await openDappAndSwitchChain(driver, DAPP_ONE_URL, '0x1');
-
-          // Go to wallet fullscreen, ensure that the global network changed to Ethereum Mainnet
-          await driver.switchToWindowWithTitle(
-            WINDOW_TITLES.ExtensionInFullScreenView,
-          );
-          await driver.findElement({
-            css: '[data-testid="network-display"]',
-            text: 'Ethereum Mainnet',
-          });
-
-          await driver.clickElement('[data-testid="network-display"]');
-
-          const networkRow = await driver.findElement({
-            css: '.multichain-network-list-item',
-            text: 'Localhost 8545',
-          });
-
-          const networkMenu = await driver.findNestedElement(
-            networkRow,
-            `[data-testid="network-list-item-options-button-${CHAIN_IDS.LOCALHOST}"]`,
-          );
-
-          await networkMenu.click();
-          await driver.clickElement(
-            '[data-testid="network-list-item-options-delete"]',
-          );
-
-          await driver.clickElement({ tag: 'button', text: 'Delete' });
-
-          // Go back to first dapp, try an action, ensure deleted network doesn't block UI
-          // The current globally selected network, Ethereum Mainnet, should be used
-          await selectDappClickSend(driver, DAPP_URL);
-          await driver.delay(veryLargeDelayMs);
-          await switchToDialogPopoverValidateDetails(driver, {
-            chainId: '0x1',
-            networkText: 'Ethereum Mainnet',
-            originText: DAPP_URL,
-          });
-        },
-      );
-    });
-
-    it('should autoswitch networks when last confirmation from another network is rejected', async function () {
-      const port = 8546;
-      const chainId = 1338;
-
-      await withFixtures(
-        {
-          dapp: true,
-          fixtures: new FixtureBuilder()
-            .withNetworkControllerDoubleGanache()
-            .build(),
-          ganacheOptions: {
-            ...defaultGanacheOptions,
-            concurrent: [
-              {
-                port,
-                chainId,
-                ganacheOptions2: defaultGanacheOptions,
-              },
-            ],
-          },
-          dappOptions: { numberOfDapps: 2 },
-          title: this.test.fullTitle(),
-          driverOptions: { constrainWindowSize: true },
-        },
-        async ({ driver }) => {
-          await unlockWallet(driver);
-
-          await tempToggleSettingRedesignedTransactionConfirmations(driver);
-
-          // Open the first dapp which starts on chain '0x539
-          await openDappAndSwitchChain(driver, DAPP_URL, '0x539');
-
-          // Open tab 2, switch to Ethereum Mainnet
-          await openDappAndSwitchChain(driver, DAPP_ONE_URL, '0x1');
-          await driver.waitForSelector({
-            css: '.error-message-text',
-            text: 'You are on the Ethereum Mainnet.',
-          });
-          await driver.delay(veryLargeDelayMs);
-
-          // Start a Send on Ethereum Mainnet
-          await driver.clickElement('#sendButton');
-          await driver.delay(regularDelayMs);
-
-          // Open the popup with shimmed activeTabOrigin
-          await openPopupWithActiveTabOrigin(driver, DAPP_URL);
-
-          // Ensure the confirmation pill shows Ethereum Mainnet
-          await driver.waitForSelector({
-            css: '[data-testid="network-display"]',
-            text: 'Ethereum Mainnet',
-          });
-
-          // Reject the confirmation
-          await driver.clickElement(
-            '[data-testid="page-container-footer-cancel"]',
-          );
-
-          // Wait for network to automatically change to localhost
-          await driver.waitForSelector({
-            css: '.multichain-app-header__contents--avatar-network .mm-text',
-            text: 'Localhost 8545',
-          });
-
-          // Ensure toast is shown to the user
-          await driver.waitForSelector({
-            css: '.toast-text',
-            text: 'Localhost 8545 is now active on 127.0.0.1:8080',
-          });
-        },
-      );
-    });
-
-    it('should gracefully handle network connectivity failure for signatures', async function () {
-      const port = 8546;
-      const chainId = 1338;
-      await withFixtures(
-        {
-          dapp: true,
-          fixtures: new FixtureBuilder()
-            .withNetworkControllerDoubleGanache()
-
-            .build(),
-          ganacheOptions: {
-            ...defaultGanacheOptions,
-            concurrent: [
-              {
-                port,
-                chainId,
-                ganacheOptions2: defaultGanacheOptions,
-              },
-            ],
-          },
-          // This test intentionally quits Ganache while the extension is using it, causing
-          // PollingBlockTracker errors and others. These are expected.
-          ignoredConsoleErrors: ['ignore-all'],
-          dappOptions: { numberOfDapps: 2 },
-          title: this.test.fullTitle(),
-        },
-        async ({ driver, ganacheServer, secondaryGanacheServer }) => {
-          await unlockWallet(driver);
-          await tempToggleSettingRedesignedConfirmations(driver);
-
-          // Navigate to extension home screen
-          await driver.navigate(PAGES.HOME);
-
-          await tempToggleSettingRedesignedTransactionConfirmations(driver);
-
-          // Open the first dapp
-          await openDappAndSwitchChain(driver, DAPP_URL, '0x539');
-
-          // Open the second dapp and switch chains
-          await openDappAndSwitchChain(driver, DAPP_ONE_URL, '0x1');
-
-          // Go to wallet fullscreen, ensure that the global network changed to Ethereum Mainnet
-          await driver.switchToWindowWithTitle(
-            WINDOW_TITLES.ExtensionInFullScreenView,
-          );
-          await driver.waitForSelector({
-            css: '[data-testid="network-display"]',
-            text: 'Ethereum Mainnet',
-          });
-
-          // Kill ganache servers
-          await ganacheServer.quit();
-          await secondaryGanacheServer[0].quit();
-
-          // Go back to first dapp, try an action, ensure network connection failure doesn't block UI
-          await selectDappClickPersonalSign(driver, DAPP_URL);
-
-          // When the network is down, there is a performance degradation that causes the
-          // popup to take a few seconds to open in MV3 (issue #25690)
-          await driver.waitUntilXWindowHandles(4, 1000, 15000);
-
-          await switchToDialogPopoverValidateDetails(driver, {
-            chainId: '0x539',
-            networkText: 'Localhost 8545',
-            originText: DAPP_URL,
-          });
-        },
-      );
-    });
-
-    it('should gracefully handle network connectivity failure for confirmations', async function () {
-      const port = 8546;
-      const chainId = 1338;
-      await withFixtures(
-        {
-          dapp: true,
-          // Presently confirmations take up to 10 seconds to display on a dead network
-          driverOptions: { timeOut: 30000 },
-          fixtures: new FixtureBuilder()
-            .withNetworkControllerDoubleGanache()
-
-            .build(),
-          ganacheOptions: {
-            ...defaultGanacheOptions,
-            concurrent: [
-              {
-                port,
-                chainId,
-                ganacheOptions2: defaultGanacheOptions,
-              },
-            ],
-          },
-          // This test intentionally quits Ganache while the extension is using it, causing
-          // PollingBlockTracker errors and others. These are expected.
-          ignoredConsoleErrors: ['ignore-all'],
-          dappOptions: { numberOfDapps: 2 },
-          title: this.test.fullTitle(),
-        },
-        async ({ driver, ganacheServer, secondaryGanacheServer }) => {
-          await unlockWallet(driver);
-
-          await tempToggleSettingRedesignedTransactionConfirmations(driver);
-
-          // Open the first dapp
-          await openDappAndSwitchChain(driver, DAPP_URL, '0x539');
-
-          // Open the second dapp and switch chains
-          await openDappAndSwitchChain(driver, DAPP_ONE_URL, '0x1');
-
-          // Go to wallet fullscreen, ensure that the global network changed to Ethereum Mainnet
-          await driver.switchToWindowWithTitle(
-            WINDOW_TITLES.ExtensionInFullScreenView,
-          );
-          await driver.findElement({
-            css: '[data-testid="network-display"]',
-            text: 'Ethereum Mainnet',
-          });
-
-          // Kill ganache servers
-          await ganacheServer.quit();
-          await secondaryGanacheServer[0].quit();
-
-          // Go back to first dapp, try an action, ensure network connection failure doesn't block UI
-          await selectDappClickSend(driver, DAPP_URL);
-
-          // When the network is down, there is a performance degradation that causes the
-          // popup to take a few seconds to open in MV3 (issue #25690)
-          await driver.waitUntilXWindowHandles(4, 1000, 15000);
-
-          await switchToDialogPopoverValidateDetails(driver, {
-            chainId: '0x539',
-            networkText: 'Localhost 8545',
-            originText: DAPP_URL,
-          });
-        },
-      );
-    });
-  });
-
-  describe('Redesigned confirmation screens', function () {
-    it('should show network specific to domain', async function () {
-      const port = 8546;
-      const chainId = 1338; // 0x53a
-      await withFixtures(
-        {
-          dapp: true,
-          fixtures: new FixtureBuilder()
-            .withNetworkControllerDoubleGanache()
-            .build(),
-          ganacheOptions: {
-            ...defaultGanacheOptions,
-            concurrent: [
-              {
-                port,
-                chainId,
-                ganacheOptions2: defaultGanacheOptions,
-              },
-            ],
-          },
-          dappOptions: { numberOfDapps: 2 },
-          title: this.test.fullTitle(),
-        },
-        async ({ driver }) => {
-          await unlockWallet(driver);
-
-          // Open the first dapp
-          await openDappAndSwitchChain(driver, DAPP_URL, '0x539');
-
-          // Open the second dapp and switch chains
-          await openDappAndSwitchChain(driver, DAPP_ONE_URL, '0x53a');
-
-          // Go to wallet fullscreen, ensure that the global network changed to Ethereum Mainnet
-          await driver.switchToWindowWithTitle(
-            WINDOW_TITLES.ExtensionInFullScreenView,
-          );
-          await driver.findElement({
-            css: '[data-testid="network-display"]',
-            text: 'Localhost 8546',
-          });
-
-          // Go to the first dapp, ensure it uses localhost
-          await selectDappClickSend(driver, DAPP_URL);
-          await switchToDialogPopoverValidateDetailsRedesign(driver, {
-            chainId: '0x539',
-            networkText: 'Localhost 8545',
-            originText: DAPP_URL,
-          });
-          await rejectTransactionRedesign(driver);
-
-          // Go to the second dapp, ensure it uses Ethereum Mainnet
-          await selectDappClickSend(driver, DAPP_ONE_URL);
-          await switchToDialogPopoverValidateDetailsRedesign(driver, {
-            chainId: '0x53a',
-            networkText: 'Localhost 8546',
-            originText: DAPP_ONE_URL,
-          });
-          await rejectTransactionRedesign(driver);
-        },
-      );
-    });
-
-    it('handles three confirmations on three confirmations concurrently', async function () {
-      const port = 8546;
-      const chainId = 1338; // 0x53a
-      await withFixtures(
-        {
-          dapp: true,
-          fixtures: new FixtureBuilder()
-            .withNetworkControllerTripleGanache()
-
-            .build(),
-          ganacheOptions: {
-            ...defaultGanacheOptions,
-            concurrent: [
-              // Ganache for network 1
-              {
-                port,
-                chainId,
-                ganacheOptions2: defaultGanacheOptions,
-              },
-              // Ganache for network 3
-              {
-                port: 7777,
-                chainId: 1000,
-                ganacheOptions2: defaultGanacheOptions,
-              },
-            ],
-          },
-          dappOptions: { numberOfDapps: 3 },
-          title: this.test.fullTitle(),
-=======
-  it('should show network specific to domain @no-mmi', async function () {
+  it('should show network specific to domain', async function () {
     const port = 8546;
     const chainId = 1338; // 0x53a
     await withFixtures(
@@ -816,7 +248,7 @@
     );
   });
 
-  it('handles three confirmations on three confirmations concurrently @no-mmi', async function () {
+  it('handles three confirmations on three confirmations concurrently', async function () {
     const port = 8546;
     const chainId = 1338; // 0x53a
     await withFixtures(
@@ -842,7 +274,6 @@
               ganacheOptions2: defaultGanacheOptions,
             },
           ],
->>>>>>> 2a78f64b
         },
         dappOptions: { numberOfDapps: 3 },
         title: this.test.fullTitle(),
@@ -906,238 +337,15 @@
           await confirmTransaction(driver);
         }
 
-<<<<<<< HEAD
-          // Switch to the new Notification window, ensure second transaction showing
-          await switchToDialogPopoverValidateDetailsRedesign(driver, {
-            chainId: '0x53a',
-            networkText: 'Localhost 8546',
-            originText: DAPP_ONE_URL,
-          });
-
-          // Reject this transaction, wait for second confirmation window to close, third to display
-          await rejectTransactionRedesign(driver);
-          await driver.delay(veryLargeDelayMs);
-
-          if (!IS_FIREFOX) {
-            // Switch to the new Notification window, ensure third transaction showing
-            await switchToDialogPopoverValidateDetailsRedesign(driver, {
-              chainId: '0x3e8',
-              networkText: 'Localhost 7777',
-              originText: DAPP_TWO_URL,
-            });
-
-            // Confirm transaction
-            await confirmTransaction(driver);
-          }
-
-          // With first and last confirmations confirmed, and second rejected,
-          // Ensure only first and last network balances were affected
-          await driver.switchToWindowWithTitle(
-            WINDOW_TITLES.ExtensionInFullScreenView,
-          );
-
-          // Wait for transaction to be completed on final confirmation
-          await driver.delay(veryLargeDelayMs);
-
-          if (!IS_FIREFOX) {
-            // Start on the last joined network, whose send transaction was just confirmed
-            await validateBalanceAndActivity(driver, '24.9998');
-          }
-
-          // Switch to second network, ensure full balance
-          await switchToNetworkByName(driver, 'Localhost 8546');
-          await validateBalanceAndActivity(driver, '25', 0);
-
-          // Turn on test networks in Networks menu so Localhost 8545 is available
-          await driver.clickElement('[data-testid="network-display"]');
-          await driver.clickElement('.mm-modal-content__dialog .toggle-button');
-          await driver.clickElement(
-            '.mm-modal-content__dialog button[aria-label="Close"]',
-          );
-
-          // Switch to first network, whose send transaction was just confirmed
-          await switchToNetworkByName(driver, 'Localhost 8545');
-          await validateBalanceAndActivity(driver, '24.9998');
-        },
-      );
-    });
-
-    it('should gracefully handle deleted network', async function () {
-      const port = 8546;
-      const chainId = 1338;
-      await withFixtures(
-        {
-          dapp: true,
-          fixtures: new FixtureBuilder()
-            .withNetworkControllerDoubleGanache()
-            .withPreferencesController({
-              preferences: { showTestNetworks: true },
-            })
-
-            .build(),
-          ganacheOptions: {
-            ...defaultGanacheOptions,
-            concurrent: [
-              {
-                port,
-                chainId,
-                ganacheOptions2: defaultGanacheOptions,
-              },
-            ],
-          },
-          dappOptions: { numberOfDapps: 2 },
-          title: this.test.fullTitle(),
-        },
-        async ({ driver }) => {
-          await unlockWallet(driver);
-
-          // Open the first dapp
-          await openDappAndSwitchChain(driver, DAPP_URL, '0x539');
-
-          // Open the second dapp and switch chains
-          await openDappAndSwitchChain(driver, DAPP_ONE_URL, '0x1');
-
-          // Go to wallet fullscreen, ensure that the global network changed to Ethereum Mainnet
-          await driver.switchToWindowWithTitle(
-            WINDOW_TITLES.ExtensionInFullScreenView,
-          );
-          await driver.findElement({
-            css: '[data-testid="network-display"]',
-            text: 'Ethereum Mainnet',
-          });
-
-          await driver.clickElement('[data-testid="network-display"]');
-
-          const networkRow = await driver.findElement({
-            css: '.multichain-network-list-item',
-            text: 'Localhost 8545',
-          });
-
-          const networkMenu = await driver.findNestedElement(
-            networkRow,
-            `[data-testid="network-list-item-options-button-${CHAIN_IDS.LOCALHOST}"]`,
-          );
-
-          await networkMenu.click();
-          await driver.clickElement(
-            '[data-testid="network-list-item-options-delete"]',
-          );
-=======
         // With first and last confirmations confirmed, and second rejected,
         // Ensure only first and last network balances were affected
         await driver.switchToWindowWithTitle(
           WINDOW_TITLES.ExtensionInFullScreenView,
         );
->>>>>>> 2a78f64b
 
         // Wait for transaction to be completed on final confirmation
         await driver.delay(veryLargeDelayMs);
 
-<<<<<<< HEAD
-          // Go back to first dapp, try an action, ensure deleted network doesn't block UI
-          // The current globally selected network, Ethereum Mainnet, should be used
-          await selectDappClickSend(driver, DAPP_URL);
-          await driver.delay(veryLargeDelayMs);
-          await switchToDialogPopoverValidateDetailsRedesign(driver, {
-            chainId: '0x1',
-            networkText: 'Ethereum Mainnet',
-            originText: DAPP_URL,
-          });
-        },
-      );
-    });
-
-    it('should signal from UI to dapp the network change', async function () {
-      await withFixtures(
-        {
-          dapp: true,
-          fixtures: new FixtureBuilder().build(),
-          ganacheOptions: defaultGanacheOptions,
-          title: this.test.fullTitle(),
-          driverOptions: { constrainWindowSize: true },
-        },
-        async ({ driver }) => {
-          // Navigate to extension home screen
-          await unlockWallet(driver);
-
-          // Open the first dapp which starts on chain '0x539
-          await openDappAndSwitchChain(driver, DAPP_URL, '0x539');
-
-          // Ensure the dapp starts on the correct network
-          await driver.waitForSelector({
-            css: '[id="chainId"]',
-            text: '0x539',
-          });
-
-          // Open the popup with shimmed activeTabOrigin
-          await openPopupWithActiveTabOrigin(driver, DAPP_URL);
-
-          // Switch to mainnet
-          await switchToNetworkByName(driver, 'Ethereum Mainnet');
-
-          // Switch back to the Dapp tab
-          await driver.switchToWindowWithUrl(DAPP_URL);
-
-          // Check to make sure the dapp network changed
-          await driver.waitForSelector({
-            css: '[id="chainId"]',
-            text: '0x1',
-          });
-        },
-      );
-    });
-
-    it('should autoswitch networks to the last used network for domain', async function () {
-      const port = 8546;
-      const chainId = 1338;
-      await withFixtures(
-        {
-          dapp: true,
-          fixtures: new FixtureBuilder()
-            .withNetworkControllerDoubleGanache()
-
-            .build(),
-          ganacheOptions: {
-            ...defaultGanacheOptions,
-            concurrent: [
-              {
-                port,
-                chainId,
-                ganacheOptions2: defaultGanacheOptions,
-              },
-            ],
-          },
-          dappOptions: { numberOfDapps: 2 },
-          title: this.test.fullTitle(),
-        },
-        async ({ driver }) => {
-          // Open fullscreen
-          await unlockWallet(driver);
-
-          // Open the first dapp which starts on chain '0x539
-          await openDappAndSwitchChain(driver, DAPP_URL, '0x539');
-
-          // Open tab 2, switch to Ethereum Mainnet
-          await openDappAndSwitchChain(driver, DAPP_ONE_URL, '0x1');
-
-          // Open the popup with shimmed activeTabOrigin
-          await openPopupWithActiveTabOrigin(driver, DAPP_URL);
-
-          // Ensure network was reset to original
-          await driver.findElement({
-            css: '.multichain-app-header__contents--avatar-network .mm-text',
-            text: 'Localhost 8545',
-          });
-
-          // Ensure toast is shown to the user
-          await driver.findElement({
-            css: '.toast-text',
-            text: 'Localhost 8545 is now active on 127.0.0.1:8080',
-          });
-        },
-      );
-    });
-=======
         if (!IS_FIREFOX) {
           // Start on the last joined network, whose send transaction was just confirmed
           await validateBalanceAndActivity(driver, '24.9998');
@@ -1160,9 +368,8 @@
       },
     );
   });
->>>>>>> 2a78f64b
-
-  it('should gracefully handle deleted network @no-mmi', async function () {
+
+  it('should gracefully handle deleted network', async function () {
     const port = 8546;
     const chainId = 1338;
     await withFixtures(
@@ -1238,7 +445,7 @@
     );
   });
 
-  it('should signal from UI to dapp the network change @no-mmi', async function () {
+  it('should signal from UI to dapp the network change', async function () {
     await withFixtures(
       {
         dapp: true,
@@ -1278,33 +485,6 @@
     );
   });
 
-<<<<<<< HEAD
-    it('should gracefully handle network connectivity failure for signatures', async function () {
-      const port = 8546;
-      const chainId = 1338;
-      await withFixtures(
-        {
-          dapp: true,
-          fixtures: new FixtureBuilder()
-            .withNetworkControllerDoubleGanache()
-
-            .build(),
-          ganacheOptions: {
-            ...defaultGanacheOptions,
-            concurrent: [
-              {
-                port,
-                chainId,
-                ganacheOptions2: defaultGanacheOptions,
-              },
-            ],
-          },
-          // This test intentionally quits Ganache while the extension is using it, causing
-          // PollingBlockTracker errors and others. These are expected.
-          ignoredConsoleErrors: ['ignore-all'],
-          dappOptions: { numberOfDapps: 2 },
-          title: this.test.fullTitle(),
-=======
   it('should autoswitch networks to the last used network for domain', async function () {
     const port = 8546;
     const chainId = 1338;
@@ -1324,7 +504,6 @@
               ganacheOptions2: defaultGanacheOptions,
             },
           ],
->>>>>>> 2a78f64b
         },
         dappOptions: { numberOfDapps: 2 },
         title: this.test.fullTitle(),
@@ -1427,108 +606,12 @@
     );
   });
 
-<<<<<<< HEAD
-    it('should gracefully handle network connectivity failure for confirmations', async function () {
-      const port = 8546;
-      const chainId = 1338;
-      await withFixtures(
-        {
-          dapp: true,
-          // Presently confirmations take up to 10 seconds to display on a dead network
-          driverOptions: { timeOut: 30000 },
-          fixtures: new FixtureBuilder()
-            .withNetworkControllerDoubleGanache()
-
-            .build(),
-          ganacheOptions: {
-            ...defaultGanacheOptions,
-            concurrent: [
-              {
-                port,
-                chainId,
-                ganacheOptions2: defaultGanacheOptions,
-              },
-            ],
-          },
-          // This test intentionally quits Ganache while the extension is using it, causing
-          // PollingBlockTracker errors and others. These are expected.
-          ignoredConsoleErrors: ['ignore-all'],
-          dappOptions: { numberOfDapps: 2 },
-          title: this.test.fullTitle(),
-=======
   it('should gracefully handle network connectivity failure for signatures @no-mmi', async function () {
     const port = 8546;
     const chainId = 1338;
     await withFixtures(
       {
         dapp: true,
-        fixtures: new FixtureBuilder()
-          .withNetworkControllerDoubleGanache()
-
-          .build(),
-        ganacheOptions: {
-          ...defaultGanacheOptions,
-          concurrent: [
-            {
-              port,
-              chainId,
-              ganacheOptions2: defaultGanacheOptions,
-            },
-          ],
->>>>>>> 2a78f64b
-        },
-        // This test intentionally quits Ganache while the extension is using it, causing
-        // PollingBlockTracker errors and others. These are expected.
-        ignoredConsoleErrors: ['ignore-all'],
-        dappOptions: { numberOfDapps: 2 },
-        title: this.test.fullTitle(),
-      },
-      async ({ driver, ganacheServer, secondaryGanacheServer }) => {
-        await unlockWallet(driver);
-
-        // Open the first dapp
-        await openDappAndSwitchChain(driver, DAPP_URL, '0x539');
-
-        // Open the second dapp and switch chains
-        await openDappAndSwitchChain(driver, DAPP_ONE_URL, '0x1');
-
-        // Go to wallet fullscreen, ensure that the global network changed to Ethereum Mainnet
-        await driver.switchToWindowWithTitle(
-          WINDOW_TITLES.ExtensionInFullScreenView,
-        );
-        await driver.waitForSelector({
-          css: '[data-testid="network-display"]',
-          text: 'Ethereum Mainnet',
-        });
-
-        // Kill ganache servers
-        await ganacheServer.quit();
-        await secondaryGanacheServer[0].quit();
-
-        // Go back to first dapp, try an action, ensure network connection failure doesn't block UI
-        await selectDappClickPersonalSign(driver, DAPP_URL);
-
-        // When the network is down, there is a performance degradation that causes the
-        // popup to take a few seconds to open in MV3 (issue #25690)
-        await driver.waitUntilXWindowHandles(4, 1000, 15000);
-
-        await switchToDialogPopoverValidateDetailsRedesign(driver, {
-          chainId: '0x539',
-          networkText: 'Localhost 8545',
-          originText: DAPP_URL,
-        });
-      },
-    );
-  });
-
-  it('should gracefully handle network connectivity failure for confirmations @no-mmi', async function () {
-    const port = 8546;
-    const chainId = 1338;
-    await withFixtures(
-      {
-        dapp: true,
-        // Presently confirmations take up to 10 seconds to display on a dead network
-        driverOptions: { timeOut: 30000 },
         fixtures: new FixtureBuilder()
           .withNetworkControllerDoubleGanache()
 
@@ -1562,7 +645,7 @@
         await driver.switchToWindowWithTitle(
           WINDOW_TITLES.ExtensionInFullScreenView,
         );
-        await driver.findElement({
+        await driver.waitForSelector({
           css: '[data-testid="network-display"]',
           text: 'Ethereum Mainnet',
         });
@@ -1572,7 +655,7 @@
         await secondaryGanacheServer[0].quit();
 
         // Go back to first dapp, try an action, ensure network connection failure doesn't block UI
-        await selectDappClickSend(driver, DAPP_URL);
+        await selectDappClickPersonalSign(driver, DAPP_URL);
 
         // When the network is down, there is a performance degradation that causes the
         // popup to take a few seconds to open in MV3 (issue #25690)
@@ -1586,4 +669,70 @@
       },
     );
   });
+
+  it('should gracefully handle network connectivity failure for confirmations', async function () {
+    const port = 8546;
+    const chainId = 1338;
+    await withFixtures(
+      {
+        dapp: true,
+        // Presently confirmations take up to 10 seconds to display on a dead network
+        driverOptions: { timeOut: 30000 },
+        fixtures: new FixtureBuilder()
+          .withNetworkControllerDoubleGanache()
+
+          .build(),
+        ganacheOptions: {
+          ...defaultGanacheOptions,
+          concurrent: [
+            {
+              port,
+              chainId,
+              ganacheOptions2: defaultGanacheOptions,
+            },
+          ],
+        },
+        // This test intentionally quits Ganache while the extension is using it, causing
+        // PollingBlockTracker errors and others. These are expected.
+        ignoredConsoleErrors: ['ignore-all'],
+        dappOptions: { numberOfDapps: 2 },
+        title: this.test.fullTitle(),
+      },
+      async ({ driver, ganacheServer, secondaryGanacheServer }) => {
+        await unlockWallet(driver);
+
+        // Open the first dapp
+        await openDappAndSwitchChain(driver, DAPP_URL, '0x539');
+
+        // Open the second dapp and switch chains
+        await openDappAndSwitchChain(driver, DAPP_ONE_URL, '0x1');
+
+        // Go to wallet fullscreen, ensure that the global network changed to Ethereum Mainnet
+        await driver.switchToWindowWithTitle(
+          WINDOW_TITLES.ExtensionInFullScreenView,
+        );
+        await driver.findElement({
+          css: '[data-testid="network-display"]',
+          text: 'Ethereum Mainnet',
+        });
+
+        // Kill ganache servers
+        await ganacheServer.quit();
+        await secondaryGanacheServer[0].quit();
+
+        // Go back to first dapp, try an action, ensure network connection failure doesn't block UI
+        await selectDappClickSend(driver, DAPP_URL);
+
+        // When the network is down, there is a performance degradation that causes the
+        // popup to take a few seconds to open in MV3 (issue #25690)
+        await driver.waitUntilXWindowHandles(4, 1000, 15000);
+
+        await switchToDialogPopoverValidateDetailsRedesign(driver, {
+          chainId: '0x539',
+          networkText: 'Localhost 8545',
+          originText: DAPP_URL,
+        });
+      },
+    );
+  });
 });