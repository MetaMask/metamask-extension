--- conflicted
+++ resolved
@@ -11,32 +11,7 @@
 } = require('../../helpers');
 
 describe('Request Queuing for Multiple Dapps and Txs on different networks.', function () {
-<<<<<<< HEAD
-  describe('Old confirmation screens', function () {
-    it('should switch to the dapps network automatically when handling sendTransaction calls', async function () {
-      const port = 8546;
-      const chainId = 1338;
-      await withFixtures(
-        {
-          dapp: true,
-          fixtures: new FixtureBuilder()
-            .withNetworkControllerDoubleGanache()
-            .withSelectedNetworkControllerPerDomain()
-            .build(),
-          dappOptions: { numberOfDapps: 2 },
-          ganacheOptions: {
-            ...defaultGanacheOptions,
-            concurrent: [
-              {
-                port,
-                chainId,
-                ganacheOptions2: defaultGanacheOptions,
-              },
-            ],
-          },
-          title: this.test.fullTitle(),
-=======
-  it('should switch to the dapps network automatically when handling sendTransaction calls @no-mmi', async function () {
+  it('should switch to the dapps network automatically when handling sendTransaction calls', async function () {
     const port = 8546;
     const chainId = 1338;
     await withFixtures(
@@ -56,7 +31,6 @@
               ganacheOptions2: defaultGanacheOptions,
             },
           ],
->>>>>>> 2a78f64b
         },
         title: this.test.fullTitle(),
       },
@@ -115,37 +89,8 @@
         await driver.delay(largeDelayMs);
         await driver.clickElement('#sendButton');
 
-<<<<<<< HEAD
-  describe('Redesigned confirmation screens', function () {
-    it('should switch to the dapps network automatically when handling sendTransaction calls', async function () {
-      const port = 8546;
-      const chainId = 1338;
-      await withFixtures(
-        {
-          dapp: true,
-          fixtures: new FixtureBuilder()
-            .withNetworkControllerDoubleGanache()
-            .withSelectedNetworkControllerPerDomain()
-            .build(),
-          dappOptions: { numberOfDapps: 2 },
-          ganacheOptions: {
-            ...defaultGanacheOptions,
-            concurrent: [
-              {
-                port,
-                chainId,
-                ganacheOptions2: defaultGanacheOptions,
-              },
-            ],
-          },
-          title: this.test.fullTitle(),
-        },
-        async ({ driver }) => {
-          await unlockWallet(driver);
-=======
         // First switch network
         await driver.switchToWindowWithTitle(WINDOW_TITLES.Dialog);
->>>>>>> 2a78f64b
 
         // Wait for confirm tx after switch network confirmation.
         await driver.delay(largeDelayMs);
