const FixtureBuilder = require('../../fixture-builder');
const {
  withFixtures,
  openDapp,
  unlockWallet,
  DAPP_URL,
  DAPP_ONE_URL,
  regularDelayMs,
  WINDOW_TITLES,
  defaultGanacheOptions,
  largeDelayMs,
  switchToNotificationWindow,
} = require('../../helpers');
const { PAGES } = require('../../webdriver/driver');

describe('Request Queuing for Multiple Dapps and Txs on different networks.', function () {
  it('should switch to the dapps network automatically when handling sendTransaction calls @no-mmi', async function () {
    const port = 8546;
    const chainId = 1338;
    await withFixtures(
      {
        dapp: true,
        fixtures: new FixtureBuilder()
          .withNetworkControllerDoubleGanache()
          .withPreferencesControllerUseRequestQueueEnabled()
          .withSelectedNetworkControllerPerDomain()
          .build(),
        dappOptions: { numberOfDapps: 2 },
        ganacheOptions: {
          ...defaultGanacheOptions,
          concurrent: [
            {
              port,
              chainId,
              ganacheOptions2: defaultGanacheOptions,
            },
          ],
        },
        title: this.test.fullTitle(),
      },
      async ({ driver }) => {
        await unlockWallet(driver);

        // Navigate to extension home screen
        await driver.navigate(PAGES.HOME);

        // Open Dapp One
        await openDapp(driver, undefined, DAPP_URL);

        // Connect to dapp 1
        await driver.findClickableElement({ text: 'Connect', tag: 'button' });
        await driver.clickElement('#connectButton');

        await driver.delay(regularDelayMs);

        await switchToNotificationWindow(driver);

        await driver.clickElement({
          text: 'Next',
          tag: 'button',
          css: '[data-testid="page-container-footer-next"]',
        });

        await driver.clickElement({
          text: 'Confirm',
          tag: 'button',
          css: '[data-testid="page-container-footer-next"]',
        });

        await driver.switchToWindowWithTitle(
          WINDOW_TITLES.ExtensionInFullScreenView,
        );

        // Network Selector
        await driver.clickElement('[data-testid="network-display"]');

        // Switch to second network
        await driver.clickElement({
          text: 'Localhost 8546',
          css: 'p',
        });

        // Wait for the first dapp's connect confirmation to disappear
        await driver.waitUntilXWindowHandles(2);

        // TODO: Request Queuing bug when opening both dapps at the same time will have them stuck on the same network, with will be incorrect for one of them.
        // Open Dapp Two
        await openDapp(driver, undefined, DAPP_ONE_URL);

        // Connect to dapp 2
        await driver.findClickableElement({ text: 'Connect', tag: 'button' });
        await driver.clickElement('#connectButton');

        await driver.delay(regularDelayMs);

        await switchToNotificationWindow(driver, 4);

        await driver.clickElement({
          text: 'Next',
          tag: 'button',
          css: '[data-testid="page-container-footer-next"]',
        });

        await driver.clickElement({
          text: 'Confirm',
          tag: 'button',
          css: '[data-testid="page-container-footer-next"]',
        });

        // Dapp one send tx
        await driver.switchToWindowWithUrl(DAPP_URL);
        await driver.delay(largeDelayMs);
        await driver.clickElement('#sendButton');

        await driver.delay(largeDelayMs);

        // Dapp two send tx
        await driver.switchToWindowWithUrl(DAPP_ONE_URL);
        await driver.delay(largeDelayMs);
        await driver.clickElement('#sendButton');

        // First switch network
        await driver.switchToWindowWithTitle(WINDOW_TITLES.Dialog);

        // Wait for confirm tx after switch network confirmation.
        await driver.delay(largeDelayMs);

        await driver.waitUntilXWindowHandles(4);
        await driver.switchToWindowWithTitle(WINDOW_TITLES.Dialog);

        await driver.delay(largeDelayMs);

        // Find correct network on confirm tx
        await driver.findElement({
          text: 'Localhost 8545',
          tag: 'span',
        });

        // Reject Transaction
        await driver.findClickableElement({ text: 'Reject', tag: 'button' });
        await driver.clickElement(
          '[data-testid="page-container-footer-cancel"]',
        );

        // TODO: No second confirmation from dapp two will show, have to go back to the extension to see the switch chain & dapp two's tx.
        await driver.switchToWindowWithTitle(
          WINDOW_TITLES.ExtensionInFullScreenView,
        );
<<<<<<< HEAD
        await driver.clickElement('[data-testid="home__activity-tab"]');
=======
        await driver.clickElement(
          '[data-testid="account-overview__activity-tab"]',
        );
>>>>>>> ee3841d8

        // Check for unconfirmed transaction in tx list
        await driver.wait(async () => {
          const unconfirmedTxes = await driver.findElements(
            '.transaction-list-item--unconfirmed',
          );
          return unconfirmedTxes.length === 1;
        }, 10000);

        // Click Unconfirmed Tx
        await driver.clickElement('.transaction-list-item--unconfirmed');

        // Confirm Tx
        await driver.clickElement('[data-testid="page-container-footer-next"]');

        // Check for Confirmed Transaction
        await driver.wait(async () => {
          const confirmedTxes = await driver.findElements(
            '.transaction-list__completed-transactions .activity-list-item',
          );
          return confirmedTxes.length === 1;
        }, 10000);
      },
    );
  });
});<|MERGE_RESOLUTION|>--- conflicted
+++ resolved
@@ -146,13 +146,9 @@
         await driver.switchToWindowWithTitle(
           WINDOW_TITLES.ExtensionInFullScreenView,
         );
-<<<<<<< HEAD
-        await driver.clickElement('[data-testid="home__activity-tab"]');
-=======
         await driver.clickElement(
           '[data-testid="account-overview__activity-tab"]',
         );
->>>>>>> ee3841d8
 
         // Check for unconfirmed transaction in tx list
         await driver.wait(async () => {
