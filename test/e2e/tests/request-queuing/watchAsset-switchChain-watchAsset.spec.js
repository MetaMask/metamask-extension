const { strict: assert } = require('assert');
const FixtureBuilder = require('../../fixture-builder');
const {
  withFixtures,
  openDapp,
  unlockWallet,
  DAPP_URL,
  WINDOW_TITLES,
  largeDelayMs,
} = require('../../helpers');

describe('Request Queue WatchAsset -> SwitchChain -> WatchAsset', function () {
  it('should not batch subsequent watchAsset token into first watchAsset confirmation with a switchChain in the middle', async function () {
    const port = 8546;
    const chainId = 1338;
    await withFixtures(
      {
        dapp: true,
        fixtures: new FixtureBuilder()
          .withNetworkControllerDoubleNode()
          .withPermissionControllerConnectedToTestDapp()
          .build(),
        localNodeOptions: [
          {
            type: 'anvil',
          },
          {
            type: 'anvil',
            options: {
              port,
              chainId,
            },
          },
        ],
        title: this.test.fullTitle(),
      },

      async ({ driver }) => {
        await unlockWallet(driver);

        await openDapp(driver, undefined, DAPP_URL);

        // Create Token
        await driver.clickElement({ text: 'Create Token', tag: 'button' });
        await driver.switchToWindowWithTitle(WINDOW_TITLES.Dialog);
        await driver.clickElement({ text: 'Confirm', tag: 'button' });

        // Wait for token address to populate in dapp
        await driver.switchToWindowWithTitle(WINDOW_TITLES.TestDApp);
        await driver.waitForSelector({
          css: '#erc20TokenAddresses',
          text: '0x581c3C1A2A4EBDE2A0Df29B5cf4c116E42945947',
        });

        // Watch Asset 1st call
        await driver.clickElement({
          text: 'Add Token(s) to Wallet',
          tag: 'button',
        });

        await driver.switchToWindowWithTitle(WINDOW_TITLES.TestDApp);

        // Switch Ethereum Chain
        await driver.clickElement('#switchEthereumChain');

        await driver.switchToWindowWithTitle(WINDOW_TITLES.TestDApp);

        // Watch Asset 2nd call
        await driver.clickElement({
          text: 'Add Token(s) to Wallet',
          tag: 'button',
        });

<<<<<<< HEAD
        // Wait for token to show in list of tokens to watch
        await driver.delay(largeDelayMs);

=======
>>>>>>> 2365aa34
        await driver.switchToWindowWithTitle(WINDOW_TITLES.Dialog);

        // Wait for token to show in list of tokens to watch
        await driver.waitUntil(
          async () => {
            const tokens = await driver.findElements(
              '.confirm-add-suggested-token__token-list-item',
            );
            return tokens.length === 2;
          },
          { timeout: 10000, interval: 100 },
        );

        const multipleSuggestedtokens = await driver.findElements(
          '.confirm-add-suggested-token__token-list-item',
        );
<<<<<<< HEAD

=======
>>>>>>> 2365aa34
        // Confirm only 2 tokens are present in suggested token list
        assert.equal(multipleSuggestedtokens.length, 2);
      },
    );
  });
});<|MERGE_RESOLUTION|>--- conflicted
+++ resolved
@@ -6,7 +6,6 @@
   unlockWallet,
   DAPP_URL,
   WINDOW_TITLES,
-  largeDelayMs,
 } = require('../../helpers');
 
 describe('Request Queue WatchAsset -> SwitchChain -> WatchAsset', function () {
@@ -71,12 +70,6 @@
           tag: 'button',
         });
 
-<<<<<<< HEAD
-        // Wait for token to show in list of tokens to watch
-        await driver.delay(largeDelayMs);
-
-=======
->>>>>>> 2365aa34
         await driver.switchToWindowWithTitle(WINDOW_TITLES.Dialog);
 
         // Wait for token to show in list of tokens to watch
@@ -93,10 +86,6 @@
         const multipleSuggestedtokens = await driver.findElements(
           '.confirm-add-suggested-token__token-list-item',
         );
-<<<<<<< HEAD
-
-=======
->>>>>>> 2365aa34
         // Confirm only 2 tokens are present in suggested token list
         assert.equal(multipleSuggestedtokens.length, 2);
       },
