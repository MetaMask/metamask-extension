import { CHAIN_IDS } from '@metamask/transaction-controller';
import { withFixtures } from '../../../helpers';

import FixtureBuilder from '../../../fixture-builder';
import Homepage from '../../../page-objects/pages/home/homepage';
import DeFiDetailsPage from '../../../page-objects/pages/defi-details-page';
import DeFiTab from '../../../page-objects/pages/defi-tab';
import { loginWithBalanceValidation } from '../../../page-objects/flows/login.flow';
import { Driver } from '../../../webdriver/driver';
import { mockDeFiPositionFeatureFlag } from '../../confirmations/helpers';

import { switchToNetworkFlow } from '../../../page-objects/flows/network.flow';
import { CHAIN_IDS } from '../../../../../shared/constants/network';

const isGlobalNetworkSelectorRemoved = process.env.REMOVE_GNS === 'true';

describe('View DeFi details', function () {
  it('user should be able to view Aave Positions details', async function () {
    await withFixtures(
      {
        dapp: true,
        fixtures: new FixtureBuilder()
          .withEnabledNetworks({
<<<<<<< HEAD
            [CHAIN_IDS.MAINNET]: true,
            [CHAIN_IDS.LINEA_MAINNET]: true,
=======
            eip155: {
              [CHAIN_IDS.MAINNET]: true,
              [CHAIN_IDS.LINEA_MAINNET]: true,
              [CHAIN_IDS.LOCALHOST]: true,
            },
>>>>>>> 7f4e6d9b
          })
          .build(),
        title: this.test?.fullTitle(),
        testSpecificMock: mockDeFiPositionFeatureFlag,
      },
      async ({ driver }: { driver: Driver }) => {
        await loginWithBalanceValidation(driver);

        await new Homepage(driver).goToDeFiTab();

        const defiTab = new DeFiTab(driver);

<<<<<<< HEAD
        // check ethereum positions present
        await switchToNetworkFlow(driver, 'Ethereum Mainnet');
=======
        // check ethereum positions present)
        if (!isGlobalNetworkSelectorRemoved) {
          await switchToNetworkFlow(driver, 'Ethereum Mainnet');
        }

>>>>>>> 7f4e6d9b
        await defiTab.check_groupIconIsDisplayed();
        await defiTab.defiTabCells.check_tokenName('Aave V3');
        await defiTab.defiTabCells.check_tokenMarketValue('$14.74');
        await defiTab.defiTabCells.check_tokenName('Aave V2');
        await defiTab.defiTabCells.check_tokenMarketValue('$0.33');

        if (!isGlobalNetworkSelectorRemoved) {
          await defiTab.openNetworksFilterAndClickPopularNetworks();
        }
        await defiTab.defiTabCells.check_tokenName('UniswapV3');
        await defiTab.defiTabCells.check_tokenMarketValue('$8.48');
        await defiTab.defiTabCells.check_tokenName('UniswapV2');
        await defiTab.defiTabCells.check_tokenMarketValue('$4.24');

        // deselect linea
        // this feels wrong, there might be a potential bug here with defi
        if (isGlobalNetworkSelectorRemoved) {
          await driver.clickElement('[data-testid="sort-by-networks"]');
          await driver.clickElement({
            text: 'Linea Mainnet',
            css: 'p',
          });
          await driver.clickElement(
            '[data-testid="modal-header-close-button"]',
          );
        }
        // click detils page for AaveV3
        await defiTab.clickIntoAaveV3DetailsPage();
        const defiDetailsTab = new DeFiDetailsPage(driver);
        await defiDetailsTab.check_suppliedHeadingIsDisplayed();

        // Check totoal value and protocol name in AaveV3
        await defiDetailsTab.check_deFiProtocolNameIsDisplayed('Aave V3');
        await defiDetailsTab.check_defiDetailsTotalValueIsDisplayed('$14.74');

        // check first underlying position in AaveV3
        await defiDetailsTab.check_tokenName('Tether USD');
        await defiDetailsTab.check_tokenBalanceWithName('0.30011 Tether USD');
        await defiDetailsTab.check_tokenMarketValue('$0.30');

        // check second underlying position in AaveV3
        await defiDetailsTab.check_tokenName('Wrapped Ether');
        await defiDetailsTab.check_tokenBalanceWithName(
          '0.00903 Wrapped Ether',
        );
        await defiDetailsTab.check_tokenMarketValue('$14.44');

        // click back button
        await defiDetailsTab.click_backButton();
        // so we know we are back on the list page
        await defiTab.check_groupIconIsDisplayed();
      },
    );
  });
});<|MERGE_RESOLUTION|>--- conflicted
+++ resolved
@@ -1,4 +1,3 @@
-import { CHAIN_IDS } from '@metamask/transaction-controller';
 import { withFixtures } from '../../../helpers';
 
 import FixtureBuilder from '../../../fixture-builder';
@@ -21,16 +20,11 @@
         dapp: true,
         fixtures: new FixtureBuilder()
           .withEnabledNetworks({
-<<<<<<< HEAD
-            [CHAIN_IDS.MAINNET]: true,
-            [CHAIN_IDS.LINEA_MAINNET]: true,
-=======
             eip155: {
               [CHAIN_IDS.MAINNET]: true,
               [CHAIN_IDS.LINEA_MAINNET]: true,
               [CHAIN_IDS.LOCALHOST]: true,
             },
->>>>>>> 7f4e6d9b
           })
           .build(),
         title: this.test?.fullTitle(),
@@ -43,16 +37,11 @@
 
         const defiTab = new DeFiTab(driver);
 
-<<<<<<< HEAD
-        // check ethereum positions present
-        await switchToNetworkFlow(driver, 'Ethereum Mainnet');
-=======
         // check ethereum positions present)
         if (!isGlobalNetworkSelectorRemoved) {
           await switchToNetworkFlow(driver, 'Ethereum Mainnet');
         }
 
->>>>>>> 7f4e6d9b
         await defiTab.check_groupIconIsDisplayed();
         await defiTab.defiTabCells.check_tokenName('Aave V3');
         await defiTab.defiTabCells.check_tokenMarketValue('$14.74');
