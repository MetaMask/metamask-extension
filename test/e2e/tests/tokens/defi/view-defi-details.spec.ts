--- conflicted
+++ resolved
@@ -8,14 +8,8 @@
 import { Driver } from '../../../webdriver/driver';
 import { mockDeFiPositionFeatureFlag } from '../../confirmations/helpers';
 
-<<<<<<< HEAD
 import { switchToNetworkFromSendFlow } from '../../../page-objects/flows/network.flow';
-=======
-import { switchToNetworkFlow } from '../../../page-objects/flows/network.flow';
 import { CHAIN_IDS } from '../../../../../shared/constants/network';
-
-const isGlobalNetworkSelectorRemoved = process.env.REMOVE_GNS === 'true';
->>>>>>> ab292984
 
 describe('View DeFi details', function () {
   it('user should be able to view Aave Positions details', async function () {
@@ -41,42 +35,18 @@
 
         const defiTab = new DeFiTab(driver);
 
-<<<<<<< HEAD
         // check ethereum positions present
         await switchToNetworkFromSendFlow(driver, 'Ethereum');
-=======
-        // check ethereum positions present)
-        if (!isGlobalNetworkSelectorRemoved) {
-          await switchToNetworkFlow(driver, 'Ethereum Mainnet');
-        }
-
->>>>>>> ab292984
         await defiTab.check_groupIconIsDisplayed();
         await defiTab.defiTabCells.check_tokenName('Aave V3');
         await defiTab.defiTabCells.check_tokenMarketValue('$14.74');
         await defiTab.defiTabCells.check_tokenName('Aave V2');
         await defiTab.defiTabCells.check_tokenMarketValue('$0.33');
-
-        if (!isGlobalNetworkSelectorRemoved) {
-          await defiTab.openNetworksFilterAndClickPopularNetworks();
-        }
         await defiTab.defiTabCells.check_tokenName('UniswapV3');
         await defiTab.defiTabCells.check_tokenMarketValue('$8.48');
         await defiTab.defiTabCells.check_tokenName('UniswapV2');
         await defiTab.defiTabCells.check_tokenMarketValue('$4.24');
 
-        // deselect linea
-        // this feels wrong, there might be a potential bug here with defi
-        if (isGlobalNetworkSelectorRemoved) {
-          await driver.clickElement('[data-testid="sort-by-networks"]');
-          await driver.clickElement({
-            text: 'Linea Mainnet',
-            css: 'p',
-          });
-          await driver.clickElement(
-            '[data-testid="modal-header-close-button"]',
-          );
-        }
         // click detils page for AaveV3
         await defiTab.clickIntoAaveV3DetailsPage();
         const defiDetailsTab = new DeFiDetailsPage(driver);
