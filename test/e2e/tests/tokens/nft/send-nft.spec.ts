import { withFixtures } from '../../../helpers';
import { SMART_CONTRACTS } from '../../../seeder/smart-contracts';
import FixtureBuilder from '../../../fixture-builder';
import { Driver } from '../../../webdriver/driver';
<<<<<<< HEAD
import { Anvil } from '../../../seeder/anvil';
import NetworkManager from '../../../page-objects/pages/network-manager';
=======
import { switchToNetworkFlow } from '../../../page-objects/flows/network.flow';
import { Anvil } from '../../../seeder/anvil';
import NetworkManager from '../../../page-objects/pages/network-manager';

import AssetPicker from '../../../page-objects/pages/asset-picker';
import Homepage from '../../../page-objects/pages/home/homepage';
import NftListPage from '../../../page-objects/pages/home/nft-list';
import SendTokenPage from '../../../page-objects/pages/send/send-token-page';
import { loginWithBalanceValidation } from '../../../page-objects/flows/login.flow';

const isGlobalNetworkSelectorRemoved = process.env.REMOVE_GNS;
>>>>>>> 9ea05835

describe('Send NFTs', function () {
  const smartContract = SMART_CONTRACTS.NFTS;

  it('user should not be able to view ERC721 NFTs in send flow when on wrong network', async function () {
    await withFixtures(
      {
        dapp: true,
        fixtures: new FixtureBuilder().withNftControllerERC721().build(),
        smartContract,
        title: this.test?.fullTitle(),
      },
      async ({
        driver,
        localNodes,
      }: {
        driver: Driver;
        localNodes: Anvil[];
      }) => {
        await loginWithBalanceValidation(driver, localNodes[0]);
<<<<<<< HEAD
        const nftListPage = new NftListPage(driver);
        const networkManager = new NetworkManager(driver);

        await networkManager.openNetworkManager();
        await networkManager.checkCustomNetworkIsSelected('eip155:1337');
        await networkManager.closeNetworkManager();
=======
        const networkManager = new NetworkManager(driver);
        const homepage = new Homepage(driver);

        if (isGlobalNetworkSelectorRemoved) {
          await networkManager.openNetworkManager();
          await networkManager.checkCustomNetworkIsSelected('eip155:1337');
          await networkManager.closeNetworkManager();
        } else {
          await homepage.headerNavbar.check_currentSelectedNetwork(
            'Localhost 8545',
          );
        }
>>>>>>> 9ea05835

        await homepage.goToNftTab();
        const nftListPage = new NftListPage(driver);
        await nftListPage.check_pageIsLoaded();

<<<<<<< HEAD
        await networkManager.openNetworkManager();
        await networkManager.selectTab('Default');
        await networkManager.selectNetwork('eip155:1');
        await networkManager.closeNetworkManager();
=======
        if (isGlobalNetworkSelectorRemoved) {
          await networkManager.openNetworkManager();
          await networkManager.selectTab('Default');
          await networkManager.selectNetwork('eip155:1');
          await networkManager.closeNetworkManager();
        } else {
          await switchToNetworkFlow(driver, 'Ethereum Mainnet');
          await homepage.headerNavbar.check_currentSelectedNetwork(
            'Ethereum Mainnet',
          );
        }
>>>>>>> 9ea05835

        await homepage.startSendFlow();

        const sendToPage = new SendTokenPage(driver);
        await sendToPage.check_pageIsLoaded();
        await sendToPage.selectRecipientAccount('Account 1');
        await sendToPage.clickAssetPickerButton();
        const assetPicker = new AssetPicker(driver);
        await assetPicker.openNftAssetPicker();
        await assetPicker.checkNoNftInfoIsDisplayed();
      },
    );
  });

  it('user should only be able to view ERC721 NFTs on send flow that belong on selected network', async function () {
    await withFixtures(
      {
        dapp: true,
        fixtures: new FixtureBuilder().withNftControllerERC721().build(),
        smartContract,
        title: this.test?.fullTitle(),
      },
      async ({
        driver,
        localNodes,
      }: {
        driver: Driver;
        localNodes: Anvil[];
      }) => {
        await loginWithBalanceValidation(driver, localNodes[0]);
<<<<<<< HEAD
        const nftListPage = new NftListPage(driver);
        const networkManager = new NetworkManager(driver);

        await networkManager.openNetworkManager();
        await networkManager.checkCustomNetworkIsSelected('eip155:1337');
        await networkManager.closeNetworkManager();
=======
        const networkManager = new NetworkManager(driver);
        const homepage = new Homepage(driver);
>>>>>>> 9ea05835

        if (isGlobalNetworkSelectorRemoved) {
          await networkManager.openNetworkManager();
          await networkManager.checkCustomNetworkIsSelected('eip155:1337');
          await networkManager.closeNetworkManager();
        } else {
          await homepage.headerNavbar.check_currentSelectedNetwork(
            'Localhost 8545',
          );
        }

        await homepage.goToNftTab();
        const nftListPage = new NftListPage(driver);
        await nftListPage.check_pageIsLoaded();
        await homepage.startSendFlow();

        const sendToPage = new SendTokenPage(driver);
        await sendToPage.check_pageIsLoaded();
        await sendToPage.selectRecipientAccount('Account 1');
        await sendToPage.clickAssetPickerButton();
        const assetPicker = new AssetPicker(driver);
        await assetPicker.openNftAssetPicker();
        await assetPicker.checkNftNameIsDisplayed('Test Dapp NFTs #1');
      },
    );
  });
});<|MERGE_RESOLUTION|>--- conflicted
+++ resolved
@@ -2,11 +2,6 @@
 import { SMART_CONTRACTS } from '../../../seeder/smart-contracts';
 import FixtureBuilder from '../../../fixture-builder';
 import { Driver } from '../../../webdriver/driver';
-<<<<<<< HEAD
-import { Anvil } from '../../../seeder/anvil';
-import NetworkManager from '../../../page-objects/pages/network-manager';
-=======
-import { switchToNetworkFlow } from '../../../page-objects/flows/network.flow';
 import { Anvil } from '../../../seeder/anvil';
 import NetworkManager from '../../../page-objects/pages/network-manager';
 
@@ -15,9 +10,6 @@
 import NftListPage from '../../../page-objects/pages/home/nft-list';
 import SendTokenPage from '../../../page-objects/pages/send/send-token-page';
 import { loginWithBalanceValidation } from '../../../page-objects/flows/login.flow';
-
-const isGlobalNetworkSelectorRemoved = process.env.REMOVE_GNS;
->>>>>>> 9ea05835
 
 describe('Send NFTs', function () {
   const smartContract = SMART_CONTRACTS.NFTS;
@@ -38,50 +30,21 @@
         localNodes: Anvil[];
       }) => {
         await loginWithBalanceValidation(driver, localNodes[0]);
-<<<<<<< HEAD
-        const nftListPage = new NftListPage(driver);
         const networkManager = new NetworkManager(driver);
+        const homepage = new Homepage(driver);
 
         await networkManager.openNetworkManager();
         await networkManager.checkCustomNetworkIsSelected('eip155:1337');
         await networkManager.closeNetworkManager();
-=======
-        const networkManager = new NetworkManager(driver);
-        const homepage = new Homepage(driver);
-
-        if (isGlobalNetworkSelectorRemoved) {
-          await networkManager.openNetworkManager();
-          await networkManager.checkCustomNetworkIsSelected('eip155:1337');
-          await networkManager.closeNetworkManager();
-        } else {
-          await homepage.headerNavbar.check_currentSelectedNetwork(
-            'Localhost 8545',
-          );
-        }
->>>>>>> 9ea05835
 
         await homepage.goToNftTab();
         const nftListPage = new NftListPage(driver);
         await nftListPage.check_pageIsLoaded();
 
-<<<<<<< HEAD
         await networkManager.openNetworkManager();
         await networkManager.selectTab('Default');
         await networkManager.selectNetwork('eip155:1');
         await networkManager.closeNetworkManager();
-=======
-        if (isGlobalNetworkSelectorRemoved) {
-          await networkManager.openNetworkManager();
-          await networkManager.selectTab('Default');
-          await networkManager.selectNetwork('eip155:1');
-          await networkManager.closeNetworkManager();
-        } else {
-          await switchToNetworkFlow(driver, 'Ethereum Mainnet');
-          await homepage.headerNavbar.check_currentSelectedNetwork(
-            'Ethereum Mainnet',
-          );
-        }
->>>>>>> 9ea05835
 
         await homepage.startSendFlow();
 
@@ -112,27 +75,12 @@
         localNodes: Anvil[];
       }) => {
         await loginWithBalanceValidation(driver, localNodes[0]);
-<<<<<<< HEAD
-        const nftListPage = new NftListPage(driver);
         const networkManager = new NetworkManager(driver);
+        const homepage = new Homepage(driver);
 
         await networkManager.openNetworkManager();
         await networkManager.checkCustomNetworkIsSelected('eip155:1337');
         await networkManager.closeNetworkManager();
-=======
-        const networkManager = new NetworkManager(driver);
-        const homepage = new Homepage(driver);
->>>>>>> 9ea05835
-
-        if (isGlobalNetworkSelectorRemoved) {
-          await networkManager.openNetworkManager();
-          await networkManager.checkCustomNetworkIsSelected('eip155:1337');
-          await networkManager.closeNetworkManager();
-        } else {
-          await homepage.headerNavbar.check_currentSelectedNetwork(
-            'Localhost 8545',
-          );
-        }
 
         await homepage.goToNftTab();
         const nftListPage = new NftListPage(driver);
