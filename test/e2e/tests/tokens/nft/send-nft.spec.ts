--- conflicted
+++ resolved
@@ -4,17 +4,15 @@
 import { Driver } from '../../../webdriver/driver';
 import { switchToNetworkFlow } from '../../../page-objects/flows/network.flow';
 import { Anvil } from '../../../seeder/anvil';
-<<<<<<< HEAD
 import NetworkManager from '../../../page-objects/pages/network-manager';
 
-const isGlobalNetworkSelectorRemoved = process.env.REMOVE_GNS;
-=======
 import AssetPicker from '../../../page-objects/pages/asset-picker';
 import Homepage from '../../../page-objects/pages/home/homepage';
 import NftListPage from '../../../page-objects/pages/home/nft-list';
 import SendTokenPage from '../../../page-objects/pages/send/send-token-page';
 import { loginWithBalanceValidation } from '../../../page-objects/flows/login.flow';
->>>>>>> a3e5542b
+
+const isGlobalNetworkSelectorRemoved = process.env.REMOVE_GNS;
 
 describe('Send NFTs', function () {
   const smartContract = SMART_CONTRACTS.NFTS;
@@ -35,21 +33,22 @@
         localNodes: Anvil[];
       }) => {
         await loginWithBalanceValidation(driver, localNodes[0]);
-<<<<<<< HEAD
-        const nftListPage = new NftListPage(driver);
         const networkManager = new NetworkManager(driver);
+        const homepage = new Homepage(driver);
 
         if (isGlobalNetworkSelectorRemoved) {
           await networkManager.openNetworkManager();
           await networkManager.checkCustomNetworkIsSelected('eip155:1337');
           await networkManager.closeNetworkManager();
         } else {
-          await new HeaderNavbar(driver).check_currentSelectedNetwork(
+          await homepage.headerNavbar.check_currentSelectedNetwork(
             'Localhost 8545',
           );
         }
 
-        await new Homepage(driver).goToNftTab();
+        await homepage.goToNftTab();
+        const nftListPage = new NftListPage(driver);
+        await nftListPage.check_pageIsLoaded();
 
         if (isGlobalNetworkSelectorRemoved) {
           await networkManager.openNetworkManager();
@@ -58,22 +57,12 @@
           await networkManager.closeNetworkManager();
         } else {
           await switchToNetworkFlow(driver, 'Ethereum Mainnet');
+          await homepage.headerNavbar.check_currentSelectedNetwork(
+            'Ethereum Mainnet',
+          );
         }
-=======
-        const homepage = new Homepage(driver);
-        await homepage.headerNavbar.check_currentSelectedNetwork(
-          'Localhost 8545',
-        );
-        await homepage.goToNftTab();
-        const nftListPage = new NftListPage(driver);
-        await nftListPage.check_pageIsLoaded();
 
-        await switchToNetworkFlow(driver, 'Ethereum Mainnet');
-        await homepage.headerNavbar.check_currentSelectedNetwork(
-          'Ethereum Mainnet',
-        );
         await homepage.startSendFlow();
->>>>>>> a3e5542b
 
         const sendToPage = new SendTokenPage(driver);
         await sendToPage.check_pageIsLoaded();
@@ -102,29 +91,23 @@
         localNodes: Anvil[];
       }) => {
         await loginWithBalanceValidation(driver, localNodes[0]);
-<<<<<<< HEAD
-        const nftListPage = new NftListPage(driver);
         const networkManager = new NetworkManager(driver);
+        const homepage = new Homepage(driver);
 
         if (isGlobalNetworkSelectorRemoved) {
           await networkManager.openNetworkManager();
           await networkManager.checkCustomNetworkIsSelected('eip155:1337');
           await networkManager.closeNetworkManager();
         } else {
-          await new HeaderNavbar(driver).check_currentSelectedNetwork(
+          await homepage.headerNavbar.check_currentSelectedNetwork(
             'Localhost 8545',
           );
         }
-=======
-        const homepage = new Homepage(driver);
-        await homepage.headerNavbar.check_currentSelectedNetwork(
-          'Localhost 8545',
-        );
+
         await homepage.goToNftTab();
         const nftListPage = new NftListPage(driver);
         await nftListPage.check_pageIsLoaded();
         await homepage.startSendFlow();
->>>>>>> a3e5542b
 
         const sendToPage = new SendTokenPage(driver);
         await sendToPage.check_pageIsLoaded();
