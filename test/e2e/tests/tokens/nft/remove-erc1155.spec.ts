import { MockttpServer } from 'mockttp';
import { withFixtures } from '../../../helpers';
import { SMART_CONTRACTS } from '../../../seeder/smart-contracts';
import FixtureBuilder from '../../../fixture-builder';
import Homepage from '../../../page-objects/pages/home/homepage';
import NFTDetailsPage from '../../../page-objects/pages/nft-details-page';
import NftListPage from '../../../page-objects/pages/home/nft-list';
import { loginWithBalanceValidation } from '../../../page-objects/flows/login.flow';
import SettingsPage from '../../../page-objects/pages/settings/settings-page';
import HeaderNavbar from '../../../page-objects/pages/header-navbar';
import PrivacySettings from '../../../page-objects/pages/settings/privacy-settings';
import { CHAIN_IDS } from '../../../../../shared/constants/network';
import { setupAutoDetectMocking } from './mocks';

const isGlobalNetworkSelectorRemoved = process.env.REMOVE_GNS === 'true';

async function mockIPFSRequest(mockServer: MockttpServer) {
  return [
    await mockServer
      .forGet(
        'https://bafkreifvhjdf6ve4jfv6qytqtux5nd4nwnelioeiqx5x2ez5yrgrzk7ypi.ipfs.dweb.link/',
      )
      .thenCallback(() => ({ statusCode: 200 })),
  ];
}

describe('Remove ERC1155 NFT', function () {
  const smartContract = SMART_CONTRACTS.ERC1155;

  it('user should be able to remove ERC1155 NFT on details page', async function () {
    await withFixtures(
      {
        dapp: true,
        fixtures: new FixtureBuilder()
          .withNftControllerERC1155()
          .withEnabledNetworks({
            eip155: {
<<<<<<< HEAD
              [CHAIN_IDS.MAINNET]: true,
              [CHAIN_IDS.LINEA_MAINNET]: true,
=======
>>>>>>> 9ab104b0
              [CHAIN_IDS.LOCALHOST]: true,
            },
          })
          .build(),
        smartContract,
        title: this.test?.fullTitle(),
        testSpecificMock: mockIPFSRequest,
      },
      async ({ driver, localNodes }) => {
        await loginWithBalanceValidation(driver, localNodes[0]);

        // Open the NFT details page and click to remove NFT
        await new Homepage(driver).goToNftTab();
        const nftListPage = new NftListPage(driver);
        await nftListPage.clickNFTIconOnActivityList();

        const nftDetailsPage = new NFTDetailsPage(driver);
        await nftDetailsPage.check_pageIsLoaded();
        await nftDetailsPage.removeNFT();

        // Check the success remove NFT toaster is displayed and the NFT is removed from the NFT tab
        await nftListPage.check_successRemoveNftMessageIsDisplayed();
        await nftListPage.check_noNftInfoIsDisplayed();
      },
    );
  });

  it('user should be able to remove an NFT while selected network is different than NFT network', async function () {
    const driverOptions = { mock: true };
    await withFixtures(
      {
        fixtures: new FixtureBuilder()
          .withNetworkControllerOnMainnet()
          .withEnabledNetworks({
            eip155: {
              [CHAIN_IDS.MAINNET]: true,
<<<<<<< HEAD
              [CHAIN_IDS.LINEA_MAINNET]: true,
              [CHAIN_IDS.LOCALHOST]: true,
=======
>>>>>>> 9ab104b0
            },
          })
          .build(),
        driverOptions,
        title: this.test?.fullTitle(),
        testSpecificMock: setupAutoDetectMocking,
      },
      async ({ driver }) => {
        await loginWithBalanceValidation(driver);

        // navigate to security & privacy settings and toggle on NFT autodetection
        await new HeaderNavbar(driver).openSettingsPage();
        const settingsPage = new SettingsPage(driver);
        await settingsPage.check_pageIsLoaded();
        await settingsPage.goToPrivacySettings();

        const privacySettings = new PrivacySettings(driver);
        await privacySettings.check_pageIsLoaded();
        await privacySettings.toggleAutodetectNft();
        await settingsPage.closeSettingsPage();

        // check that nft is displayed
        const homepage = new Homepage(driver);
        await homepage.check_pageIsLoaded();
        await homepage.check_expectedBalanceIsDisplayed();
        await homepage.goToNftTab();
        const nftListPage = new NftListPage(driver);
<<<<<<< HEAD
        if (isGlobalNetworkSelectorRemoved) {
          await driver.clickElement('[data-testid="sort-by-networks"]');
          await driver.clickElement(
            '[data-testid="modal-header-close-button"]',
          );
        } else {
          await nftListPage.filterNftsByNetworks('Popular networks');
        }
=======
        await driver.clickElement('[data-testid="sort-by-networks"]');
        await driver.clickElement('[data-testid="modal-header-close-button"]');
>>>>>>> 9ab104b0
        await nftListPage.check_nftNameIsDisplayed(
          'ENS: Ethereum Name Service',
        );
        await nftListPage.check_nftImageIsDisplayed();
        await nftListPage.clickNFTIconOnActivityList();

        const nftDetailsPage = new NFTDetailsPage(driver);
        await nftDetailsPage.check_pageIsLoaded();

        await nftDetailsPage.removeNFT();
        await driver.delay(5000);

        // Remove NFT
        await nftListPage.check_successRemoveNftMessageIsDisplayed();
        await nftListPage.check_noNftInfoIsDisplayed();
        await driver.delay(5000);
      },
    );
  });
});<|MERGE_RESOLUTION|>--- conflicted
+++ resolved
@@ -11,8 +11,6 @@
 import PrivacySettings from '../../../page-objects/pages/settings/privacy-settings';
 import { CHAIN_IDS } from '../../../../../shared/constants/network';
 import { setupAutoDetectMocking } from './mocks';
-
-const isGlobalNetworkSelectorRemoved = process.env.REMOVE_GNS === 'true';
 
 async function mockIPFSRequest(mockServer: MockttpServer) {
   return [
@@ -35,11 +33,6 @@
           .withNftControllerERC1155()
           .withEnabledNetworks({
             eip155: {
-<<<<<<< HEAD
-              [CHAIN_IDS.MAINNET]: true,
-              [CHAIN_IDS.LINEA_MAINNET]: true,
-=======
->>>>>>> 9ab104b0
               [CHAIN_IDS.LOCALHOST]: true,
             },
           })
@@ -76,11 +69,6 @@
           .withEnabledNetworks({
             eip155: {
               [CHAIN_IDS.MAINNET]: true,
-<<<<<<< HEAD
-              [CHAIN_IDS.LINEA_MAINNET]: true,
-              [CHAIN_IDS.LOCALHOST]: true,
-=======
->>>>>>> 9ab104b0
             },
           })
           .build(),
@@ -108,19 +96,8 @@
         await homepage.check_expectedBalanceIsDisplayed();
         await homepage.goToNftTab();
         const nftListPage = new NftListPage(driver);
-<<<<<<< HEAD
-        if (isGlobalNetworkSelectorRemoved) {
-          await driver.clickElement('[data-testid="sort-by-networks"]');
-          await driver.clickElement(
-            '[data-testid="modal-header-close-button"]',
-          );
-        } else {
-          await nftListPage.filterNftsByNetworks('Popular networks');
-        }
-=======
         await driver.clickElement('[data-testid="sort-by-networks"]');
         await driver.clickElement('[data-testid="modal-header-close-button"]');
->>>>>>> 9ab104b0
         await nftListPage.check_nftNameIsDisplayed(
           'ENS: Ethereum Name Service',
         );
