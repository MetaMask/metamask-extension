--- conflicted
+++ resolved
@@ -109,16 +109,9 @@
         );
         await driver.clickElement({ text: 'Add a new account', tag: 'button' });
 
-<<<<<<< HEAD
-        // set account name
-        await driver.fill('[placeholder="Account 2"]', '2nd account');
-        await driver.delay(400);
-        await driver.clickElement({ text: 'Add account', tag: 'button' });
-=======
         // By clicking creating button without filling in the account name
         // the default name would be set as Account 2
         await driver.clickElement({ text: 'Create', tag: 'button' });
->>>>>>> 5c8e1a94
 
         await driver.isElementPresent({
           tag: 'span',
