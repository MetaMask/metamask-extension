const { strict: assert } = require('assert');
const {
  defaultGanacheOptions,
  logInWithBalanceValidation,
  unlockWallet,
  withFixtures,
} = require('../../../helpers');
const { SMART_CONTRACTS } = require('../../../seeder/smart-contracts');
const FixtureBuilder = require('../../../fixture-builder');

describe('Send NFT', function () {
  const smartContract = SMART_CONTRACTS.NFTS;
  const erc1155SmartContract = SMART_CONTRACTS.ERC1155;

  it('should be able to send ERC721 NFT', async function () {
    await withFixtures(
      {
        dapp: true,
        fixtures: new FixtureBuilder().withNftControllerERC721().build(),
        ganacheOptions: defaultGanacheOptions,
        smartContract,
        title: this.test.fullTitle(),
      },
      async ({ driver }) => {
        await unlockWallet(driver);

        // Fill the send NFT form and confirm the transaction
        await driver.clickElement('[data-testid="account-overview__nfts-tab"]');
        await driver.clickElement('.nft-item__container');
        // TODO: Update Test when Multichain Send Flow is added
        await driver.clickElement({ text: 'Send', tag: 'button' });
        await driver.fill(
          'input[placeholder="Enter public address (0x) or ENS name"]',
          '0xc427D562164062a23a5cFf596A4a3208e72Acd28',
        );
        await driver.clickElement({
          text: 'Continue',
          tag: 'button',
        });

        // Edit the NFT, ensure same address, and move forward
        await driver.clickElement(
          '[data-testid="confirm-page-back-edit-button"]',
        );

        const recipient = await driver.findElement(
          '.ens-input__selected-input__title',
        );

        assert.equal(
          await recipient.getText(),
          '0xc427D...Acd28\n0xc427D...Acd28',
        );

        await driver.clickElement({
          text: 'Continue',
          tag: 'button',
        });

        // Confirm the send
        await driver.clickElement({ text: 'Confirm', tag: 'button' });

        // When transaction complete, check the send NFT is displayed in activity tab
        await driver.wait(async () => {
          const confirmedTxes = await driver.findElements(
            '.transaction-list__completed-transactions .activity-list-item',
          );
          return confirmedTxes.length === 1;
        }, 10000);

        const sendNftItem = await driver.findElement({
          css: '[data-testid="activity-list-item-action"]',
          text: 'Send Test Dapp NFTs',
        });
        assert.equal(await sendNftItem.isDisplayed(), true);

        // Go back to NFTs tab and check the imported NFT is shown as previously owned
        await driver.clickElement('[data-testid="account-overview__nfts-tab"]');
        const previouslyOwnedNft = await driver.findElement({
          css: 'h5',
          text: 'Previously Owned',
        });
        assert.equal(await previouslyOwnedNft.isDisplayed(), true);
      },
    );
  });

  it('should be able to send ERC1155 NFT', async function () {
    await withFixtures(
      {
        dapp: true,
        fixtures: new FixtureBuilder().withNftControllerERC1155().build(),
        ganacheOptions: defaultGanacheOptions,
        smartContract: erc1155SmartContract,
        title: this.test.fullTitle(),
      },
      async ({ driver, ganacheServer }) => {
        await logInWithBalanceValidation(driver, ganacheServer);

        // Fill the send NFT form and confirm the transaction
        await driver.clickElement('[data-testid="account-overview__nfts-tab"]');

        await driver.clickElement('[data-testid="nft-network-badge"]');
<<<<<<< HEAD
        await driver.clickElement(
          '.nft-item__container .mm-badge-wrapper__badge-container',
        );
=======
>>>>>>> f3548885

        await driver.clickElement({ text: 'Send', tag: 'button' });
        await driver.fill(
          'input[placeholder="Enter public address (0x) or ENS name"]',
          '0xc427D562164062a23a5cFf596A4a3208e72Acd28',
        );

        await driver.fill('input[placeholder="0"]', '1');

        await driver.clickElement({
          text: 'Continue',
          tag: 'button',
        });

        // Ensure that this type of NFT is not editable for now
        // https://github.com/MetaMask/metamask-extension/issues/24320
        const editButtonPresent = await driver.isElementPresent(
          '[data-testid="confirm-page-back-edit-button"]',
        );
        assert.equal(editButtonPresent, false);

        // Confirm the send
        await driver.clickElement({ text: 'Confirm', tag: 'button' });

        // When transaction complete, check the send NFT is displayed in activity tab
        await driver.wait(async () => {
          const confirmedTxes = await driver.findElements(
            '.transaction-list__completed-transactions .activity-list-item',
          );
          return confirmedTxes.length === 1;
        }, 10000);

        const sendNftItem = await driver.findElement({
          css: '[data-testid="activity-list-item-action"]',
          text: 'Safe transfer from',
        });
        assert.equal(await sendNftItem.isDisplayed(), true);

        // Go back to NFTs tab and check the imported NFT is shown as previously owned
        await driver.clickElement('[data-testid="account-overview__nfts-tab"]');

        const previouslyOwnedNft = await driver.findElement({
          css: 'h5',
          text: 'Previously Owned',
        });
        assert.equal(await previouslyOwnedNft.isDisplayed(), true);
      },
    );
  });

  it('should not be able to send ERC1155 NFT with invalid amount', async function () {
    await withFixtures(
      {
        dapp: true,
        fixtures: new FixtureBuilder().withNftControllerERC1155().build(),
        ganacheOptions: defaultGanacheOptions,
        smartContract: erc1155SmartContract,
        title: this.test.fullTitle(),
      },
      async ({ driver, ganacheServer }) => {
        await logInWithBalanceValidation(driver, ganacheServer);

        // Fill the send NFT form and confirm the transaction
        await driver.clickElement('[data-testid="account-overview__nfts-tab"]');

        await driver.clickElement('[data-testid="nft-network-badge"]');

        await driver.clickElement({ text: 'Send', tag: 'button' });

        await driver.fill(
          'input[placeholder="Enter public address (0x) or ENS name"]',
          '0xc427D562164062a23a5cFf596A4a3208e72Acd28',
        );

        await driver.assertElementNotPresent(
          '[data-testid="send-page-amount-error"]',
        );
        await driver.fill('input[placeholder="0"]', '0');
        assert.ok(
          await driver.findElement({
            text: '1 token. Cannot send negative or zero amounts of asset.',
            tag: 'p',
          }),
        );
      },
    );
  });
});<|MERGE_RESOLUTION|>--- conflicted
+++ resolved
@@ -101,12 +101,6 @@
         await driver.clickElement('[data-testid="account-overview__nfts-tab"]');
 
         await driver.clickElement('[data-testid="nft-network-badge"]');
-<<<<<<< HEAD
-        await driver.clickElement(
-          '.nft-item__container .mm-badge-wrapper__badge-container',
-        );
-=======
->>>>>>> f3548885
 
         await driver.clickElement({ text: 'Send', tag: 'button' });
         await driver.fill(
