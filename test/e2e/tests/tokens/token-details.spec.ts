import { Mockttp } from 'mockttp';
import { Context } from 'mocha';
import { CHAIN_IDS } from '../../../../shared/constants/network';
import { formatCurrency } from '../../../../ui/helpers/utils/confirm-tx.util';
import FixtureBuilder from '../../fixture-builder';
import { withFixtures } from '../../helpers';
import { Driver } from '../../webdriver/driver';
import HomePage from '../../page-objects/pages/home/homepage';
import AssetListPage from '../../page-objects/pages/home/asset-list';
import { loginWithBalanceValidation } from '../../page-objects/flows/login.flow';
import {
  mockEmptyHistoricalPrices,
  mockEmptyPrices,
  mockHistoricalPrices,
  mockSpotPrices,
} from './utils/mocks';

describe('Token Details', function () {
  const chainId = CHAIN_IDS.MAINNET;
  const tokenAddress = '0x2EFA2Cb29C2341d8E5Ba7D3262C9e9d6f1Bf3711';
  const symbol = 'foo';

  const fixtures = {
    fixtures: new FixtureBuilder({ inputChainId: chainId }).build(),
    localNodeOptions: {
      chainId: parseInt(chainId, 16),
    },
  };

  it('shows details for an ERC20 token without prices available', async function () {
    await withFixtures(
      {
        ...fixtures,
        title: (this as Context).test?.fullTitle(),
        testSpecificMock: async (mockServer: Mockttp) => [
          await mockEmptyPrices(mockServer),
          await mockEmptyHistoricalPrices(mockServer, tokenAddress, chainId),
        ],
      },
      async ({ driver }: { driver: Driver }) => {
        await loginWithBalanceValidation(driver);

        const homePage = new HomePage(driver);
        const assetListPage = new AssetListPage(driver);
        await homePage.checkPageIsLoaded();
        await assetListPage.importCustomTokenByChain(
          chainId,
          tokenAddress,
          symbol,
        );
        await assetListPage.dismissTokenImportedMessage();
        await assetListPage.openTokenDetails(symbol);
        await assetListPage.checkTokenSymbolAndAddressDetails(
          symbol,
          tokenAddress,
        );
      },
    );
  });

  it('shows details for an ERC20 token with prices available', async function () {
    const ethConversionInUsd = 10000;

    // Prices are in ETH
    const marketData = {
      price: 0.123,
      marketCap: 12,
    };

    const expectedPrice = formatCurrency(
      `${marketData.price * ethConversionInUsd}`,
      'USD',
    );

    const expectedMarketCap = '$120.00K';

    await withFixtures(
      {
        ...fixtures,
        title: (this as Context).test?.fullTitle(),
        ethConversionInUsd,
        testSpecificMock: async (mockServer: Mockttp) => [
<<<<<<< HEAD
          await mockSpotPrices(mockServer, {
            [`eip155:1/erc20:${tokenAddress.toLowerCase()}`]: marketData,
=======
          await mockSpotPrices(mockServer, chainId, {
            '0x0000000000000000000000000000000000000000': {
              price: 10000,
              marketCap: 382623505141,
              pricePercentChange1d: 0,
            },
            [tokenAddress.toLowerCase()]: marketData,
>>>>>>> f37b36cc
          }),
          await mockHistoricalPrices(mockServer, {
            address: tokenAddress,
            chainId,
            historicalPrices: [
              { timestamp: 1717566000000, price: marketData.price * 0.9 },
              { timestamp: 1717566322300, price: marketData.price },
              { timestamp: 1717566611338, price: marketData.price * 1.1 },
            ],
          }),
        ],
      },
      async ({ driver }: { driver: Driver }) => {
        await loginWithBalanceValidation(driver);

        const homePage = new HomePage(driver);
        const assetListPage = new AssetListPage(driver);
        await homePage.checkPageIsLoaded();
        await assetListPage.importCustomTokenByChain(
          chainId,
          tokenAddress,
          symbol,
        );
        await assetListPage.dismissTokenImportedMessage();
        await assetListPage.openTokenDetails(symbol);
        await assetListPage.checkTokenSymbolAndAddressDetails(
          symbol,
          tokenAddress,
        );

        await assetListPage.checkTokenPriceAndMarketCap(
          expectedPrice,
          expectedMarketCap,
        );

        await assetListPage.checkPriceChartIsShown();
      },
    );
  });

  it('shows details for a N token with prices available', async function () {
    await withFixtures(
      {
        ...fixtures,
        title: (this as Context).test?.fullTitle(),
        testSpecificMock: async (mockServer: Mockttp) => [
          await mockSpotPrices(mockServer, CHAIN_IDS.MAINNET, {
            '0x0000000000000000000000000000000000000000': {
              price: 1700,
              marketCap: 382623505141,
              pricePercentChange1d: 0,
            },
          }),
        ],
      },
      async ({ driver }: { driver: Driver }) => {
        await loginWithBalanceValidation(driver);

        const homePage = new HomePage(driver);
        await homePage.checkPageIsLoaded();

        const assetListPage = new AssetListPage(driver);
        await assetListPage.openTokenDetails('ETH');

        // check display of price in details
        await assetListPage.checkTokenPrice('$1,700.00');
      },
    );
  });
});<|MERGE_RESOLUTION|>--- conflicted
+++ resolved
@@ -80,18 +80,13 @@
         title: (this as Context).test?.fullTitle(),
         ethConversionInUsd,
         testSpecificMock: async (mockServer: Mockttp) => [
-<<<<<<< HEAD
           await mockSpotPrices(mockServer, {
-            [`eip155:1/erc20:${tokenAddress.toLowerCase()}`]: marketData,
-=======
-          await mockSpotPrices(mockServer, chainId, {
-            '0x0000000000000000000000000000000000000000': {
+            'eip155:1/slip44:60': {
               price: 10000,
               marketCap: 382623505141,
               pricePercentChange1d: 0,
             },
-            [tokenAddress.toLowerCase()]: marketData,
->>>>>>> f37b36cc
+            [`eip155:1/erc20:${tokenAddress.toLowerCase()}`]: marketData,
           }),
           await mockHistoricalPrices(mockServer, {
             address: tokenAddress,
@@ -138,8 +133,8 @@
         ...fixtures,
         title: (this as Context).test?.fullTitle(),
         testSpecificMock: async (mockServer: Mockttp) => [
-          await mockSpotPrices(mockServer, CHAIN_IDS.MAINNET, {
-            '0x0000000000000000000000000000000000000000': {
+          await mockSpotPrices(mockServer, {
+            'eip155:1/slip44:60': {
               price: 1700,
               marketCap: 382623505141,
               pricePercentChange1d: 0,
