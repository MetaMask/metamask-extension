--- conflicted
+++ resolved
@@ -15,11 +15,7 @@
 };
 
 /**
-<<<<<<< HEAD
- * E2E mock setup for identity APIs (Auth, UserStorage, Backup and Sync)
-=======
  * E2E mock setup for identity APIs (Auth, UserStorage, Backup and sync)
->>>>>>> a20bd371
  *
  * @param server - server obj used to mock our endpoints
  * @param userStorageMockttpControllerInstance - optional instance of UserStorageMockttpController, useful if you need persisted user storage between tests
