--- conflicted
+++ resolved
@@ -269,13 +269,6 @@
           console.log('✅ Contact deletion synced');
 
           console.log('PHASE 1 complete - proceeding to second device test');
-<<<<<<< HEAD
-=======
-
-          await settingsPage.closeSettingsPage();
-          // Store SRP for second device test
-          walletSrp = await getSRP(driver);
->>>>>>> 09ddf8ed
         },
       );
 
