--- conflicted
+++ resolved
@@ -53,11 +53,6 @@
         async ({ driver }) => {
           await completeOnboardFlowIdentity(driver);
           const homePage = new HomePage(driver);
-<<<<<<< HEAD
-          await homePage.check_pageIsLoaded();
-          await homePage.check_expectedBalanceIsDisplayed('0');
-=======
->>>>>>> 63afa20d
           await homePage.check_hasAccountSyncingSyncedAtLeastOnce();
 
           const header = new HeaderNavbar(driver);
@@ -97,11 +92,6 @@
         async ({ driver }) => {
           await completeOnboardFlowIdentity(driver);
           const homePage = new HomePage(driver);
-<<<<<<< HEAD
-          await homePage.check_pageIsLoaded();
-          await homePage.check_expectedBalanceIsDisplayed('0');
-=======
->>>>>>> 63afa20d
           await homePage.check_hasAccountSyncingSyncedAtLeastOnce();
 
           const header = new HeaderNavbar(driver);
@@ -153,11 +143,6 @@
         async ({ driver }) => {
           await completeOnboardFlowIdentity(driver);
           const homePage = new HomePage(driver);
-<<<<<<< HEAD
-          await homePage.check_pageIsLoaded();
-          await homePage.check_expectedBalanceIsDisplayed('0');
-=======
->>>>>>> 63afa20d
           await homePage.check_hasAccountSyncingSyncedAtLeastOnce();
 
           const header = new HeaderNavbar(driver);
