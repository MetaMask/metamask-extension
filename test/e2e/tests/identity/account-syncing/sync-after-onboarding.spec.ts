import { Mockttp } from 'mockttp';
import { USER_STORAGE_FEATURE_NAMES } from '@metamask/profile-sync-controller/sdk';
import { withFixtures } from '../../../helpers';
import FixtureBuilder from '../../../fixture-builder';
import { mockIdentityServices } from '../mocks';
import { UserStorageMockttpController } from '../../../helpers/identity/user-storage/userStorageMockttpController';
import HeaderNavbar from '../../../page-objects/pages/header-navbar';
import AccountListPage from '../../../page-objects/pages/account-list-page';
import HomePage from '../../../page-objects/pages/home/homepage';
import { completeOnboardFlowIdentity } from '../flows';
import { IS_ACCOUNT_SYNCING_ENABLED } from './helpers';
import {
  accountsToMockForAccountsSync,
  getAccountsSyncMockResponse,
} from './mock-data';

describe('Account syncing - Onboarding', async function () {
  if (!IS_ACCOUNT_SYNCING_ENABLED) {
    return;
  }

  const unencryptedAccounts = accountsToMockForAccountsSync;
  const mockedAccountSyncResponse = await getAccountsSyncMockResponse();

  describe('from inside MetaMask', function () {
    it('retrieves all previously synced accounts', async function () {
      const userStorageMockttpController = new UserStorageMockttpController();
      await withFixtures(
        {
          fixtures: new FixtureBuilder({ onboarding: true }).build(),
          title: this.test?.fullTitle(),
          testSpecificMock: (server: Mockttp) => {
            userStorageMockttpController.setupPath(
              USER_STORAGE_FEATURE_NAMES.accounts,
              server,
              {
                getResponse: mockedAccountSyncResponse,
              },
            );
            return mockIdentityServices(server, userStorageMockttpController);
          },
        },
        async ({ driver }) => {
          await completeOnboardFlowIdentity(driver);
          const homePage = new HomePage(driver);
<<<<<<< HEAD
          await homePage.check_pageIsLoaded();
          await homePage.check_expectedBalanceIsDisplayed('0');
=======
>>>>>>> 63afa20d
          await homePage.check_hasAccountSyncingSyncedAtLeastOnce();

          const header = new HeaderNavbar(driver);
          await header.check_pageIsLoaded();
          await header.openAccountMenu();

          const accountListPage = new AccountListPage(driver);
          await accountListPage.check_pageIsLoaded();
          await accountListPage.check_numberOfAvailableAccounts(
            mockedAccountSyncResponse.length,
          );
          await accountListPage.check_accountDisplayedInAccountList(
            unencryptedAccounts[0].n,
          );
          await accountListPage.check_accountDisplayedInAccountList(
            unencryptedAccounts[1].n,
          );
        },
      );
    });
  });
});<|MERGE_RESOLUTION|>--- conflicted
+++ resolved
@@ -43,11 +43,6 @@
         async ({ driver }) => {
           await completeOnboardFlowIdentity(driver);
           const homePage = new HomePage(driver);
-<<<<<<< HEAD
-          await homePage.check_pageIsLoaded();
-          await homePage.check_expectedBalanceIsDisplayed('0');
-=======
->>>>>>> 63afa20d
           await homePage.check_hasAccountSyncingSyncedAtLeastOnce();
 
           const header = new HeaderNavbar(driver);
