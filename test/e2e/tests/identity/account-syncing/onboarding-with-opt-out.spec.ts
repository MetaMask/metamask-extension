--- conflicted
+++ resolved
@@ -185,18 +185,7 @@
           },
         },
         async ({ driver }) => {
-<<<<<<< HEAD
-          await completeImportSRPOnboardingFlow({
-            driver,
-            seedPhrase: walletSrp,
-            password: IDENTITY_TEAM_PASSWORD,
-          });
-          const homePage = new HomePage(driver);
-          await homePage.check_pageIsLoaded();
-          await homePage.check_expectedBalanceIsDisplayed('0');
-=======
           await completeOnboardFlowIdentity(driver);
->>>>>>> 63afa20d
 
           const header = new HeaderNavbar(driver);
           await header.check_pageIsLoaded();
