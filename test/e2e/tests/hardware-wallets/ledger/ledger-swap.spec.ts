--- conflicted
+++ resolved
@@ -10,13 +10,9 @@
 
 const isFirefox = process.env.SELENIUM_BROWSER === Browser.FIREFOX;
 
-<<<<<<< HEAD
 // This test is skipped because it needs to be migrated to the new swap flow
+// eslint-disable-next-line mocha/no-skipped-tests
 describe.skip('Ledger Swap', function () {
-  // eslint-disable-next-line mocha/no-skipped-tests
-=======
-describe('Ledger Swap', function () {
->>>>>>> b3f03fe4
   it('swaps ETH to DAI', async function () {
     await withFixtures(
       {
