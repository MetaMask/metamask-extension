<<<<<<< HEAD
=======
const { strict: assert } = require('assert');
const {
  convertToHexValue,
  withFixtures,
  unlockWallet,
} = require('../../helpers');
const { SMART_CONTRACTS } = require('../../seeder/smart-contracts');
const FixtureBuilder = require('../../fixture-builder');

describe('View NFT details', function () {
  const smartContract = SMART_CONTRACTS.NFTS;
  const ganacheOptions = {
    accounts: [
      {
        secretKey:
          '0x7C9529A67102755B7E6102D6D950AC5D5863C98713805CEC576B945B15B71EAC',
        balance: convertToHexValue(25000000000000000000),
      },
    ],
  };

  it('user should be able to view ERC721 NFT details', async function () {
    await withFixtures(
      {
        dapp: true,
        fixtures: new FixtureBuilder().withNftControllerERC721().build(),
        ganacheOptions,
        smartContract,
        title: this.test.fullTitle(),
      },
      async ({ driver }) => {
        await unlockWallet(driver);

        // Click to open the NFT details page and check title
        await driver.clickElement('[data-testid="home__nfts-tab"]');
        await driver.clickElement('.nft-item__container');

        const detailsPageTitle = await driver.findElement('.asset-breadcrumb');
        assert.equal(
          await detailsPageTitle.getText(),
          'Account 1 / TestDappNFTs',
        );

        // Check the displayed NFT details
        const nftName = await driver.findElement('.nft-details__info h4');
        assert.equal(await nftName.getText(), 'Test Dapp NFTs #1');

        const nftDescription = await driver.findElement(
          '.nft-details__info h6:nth-of-type(2)',
        );
        assert.equal(
          await nftDescription.getText(),
          'Test Dapp NFTs for testing.',
        );

        const nftImage = await driver.findElement('.nft-item__container');
        assert.equal(await nftImage.isDisplayed(), true);

        const nftContract = await driver.findElement(
          '.nft-details__contract-wrapper',
        );
        assert.equal(await nftContract.getText(), '0x581c3...45947');
      },
    );
  });
});
>>>>>>> 7dee5ba7
<|MERGE_RESOLUTION|>--- conflicted
+++ resolved
@@ -1,5 +1,3 @@
-<<<<<<< HEAD
-=======
 const { strict: assert } = require('assert');
 const {
   convertToHexValue,
@@ -65,5 +63,4 @@
       },
     );
   });
-});
->>>>>>> 7dee5ba7
+});