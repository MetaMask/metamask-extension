--- conflicted
+++ resolved
@@ -27,13 +27,6 @@
 export type MockResponse = Partial<JsonRpcResponse>;
 
 export type MockRequestResponse = {
-<<<<<<< HEAD
-
-  request: any;
-
-  response: any;
-=======
   request: MockRequest;
   response: MockResponse;
->>>>>>> 626e8e3c
 };