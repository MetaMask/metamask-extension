--- conflicted
+++ resolved
@@ -9,6 +9,7 @@
   openDapp,
   unlockWallet,
   WINDOW_TITLES,
+  createWebSocketConnection,
 } = require('../../helpers');
 const FixtureBuilder = require('../../fixture-builder');
 const {
@@ -314,7 +315,6 @@
     );
   });
 
-<<<<<<< HEAD
   it('should block a website that makes a websocket connection to a malicious command and control server', async function () {
     const testPageURL = 'http://localhost:8080';
     await withFixtures(
@@ -388,8 +388,6 @@
     );
   });
 
-=======
->>>>>>> 0fb61dc6
   describe('Phishing redirect protections', function () {
     /**
      * Status codes 305 (via Location header) and 306 (Set-Proxy) header do not
