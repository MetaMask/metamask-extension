--- conflicted
+++ resolved
@@ -73,14 +73,10 @@
         smartContract,
         title: this.test?.fullTitle(),
       },
-<<<<<<< HEAD
-      async ({ driver, localNodes }) => {
-=======
       async ({ driver, localNodes, contractRegistry }) => {
         const contractAddress = await contractRegistry.getContractAddress(
           smartContract,
         );
->>>>>>> e79c5555
         await loginWithBalanceValidation(driver, localNodes[0]);
 
         // View TST token in block explorer
