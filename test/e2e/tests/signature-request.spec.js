const { strict: assert } = require('assert');
const {
  withFixtures,
  regularDelayMs,
  openDapp,
  DAPP_URL,
  convertToHexValue,
} = require('../helpers');
const FixtureBuilder = require('../fixture-builder');

const signatureRequestType = {
  signTypedData: 'Sign Typed Data',
  signTypedDataV3: 'Sign Typed Data V3',
  signTypedDataV4: 'Sign Typed Data V4',
};

const testData = [
  {
    type: signatureRequestType.signTypedData,
    buttonId: '#signTypedData',
    verifyId: '#signTypedDataVerify',
    verifyResultId: '#signTypedDataVerifyResult',
    expectedMessage: 'Hi, Alice!',
    verifyAndAssertMessage: {
      titleClass: '.request-signature__content__title',
      originClass: '.request-signature__origin',
      messageClass: '.request-signature__row-value',
    },
  },
  {
    type: signatureRequestType.signTypedDataV3,
    buttonId: '#signTypedDataV3',
    verifyId: '#signTypedDataV3Verify',
    verifyResultId: '#signTypedDataV3VerifyResult',
    expectedMessage: 'Hello, Bob!',
    verifyAndAssertMessage: {
      titleClass: '.signature-request__content__title',
      originClass: '.signature-request__origin',
      messageClass: '.signature-request-data__node__value',
    },
  },
  {
    type: signatureRequestType.signTypedDataV4,
    buttonId: '#signTypedDataV4',
    verifyId: '#signTypedDataV4Verify',
    verifyResultId: '#signTypedDataV4VerifyResult',
    expectedMessage: 'Hello, Bob!',
    verifyAndAssertMessage: {
      titleClass: '.signature-request__content__title',
      originClass: '.signature-request__origin',
      messageClass: '.signature-request-data__node__value',
    },
  },
];
const ganacheOptions = {
  accounts: [
    {
      secretKey:
        '0x7C9529A67102755B7E6102D6D950AC5D5863C98713805CEC576B945B15B71EAC',
      balance: convertToHexValue(25000000000000000000),
    },
  ],
};
describe('Sign Typed Data Signature Request', function () {
  testData.forEach((data) => {
    it(`can initiate and confirm a Signature Request of ${data.type}`, async function () {
      await withFixtures(
        {
          dapp: true,
          fixtures: new FixtureBuilder()
            .withPermissionControllerConnectedToTestDapp()
            .build(),
          ganacheOptions,
          title: this.test.title,
        },
<<<<<<< HEAD
        async ({ driver, ganacheServer }) => {
          const addresses = await ganacheServer.getAccounts();
          const publicAddress = addresses[0];
          await driver.navigate();
          await driver.fill('#password', 'correct horse battery staple');
          await driver.press('#password', driver.Key.ENTER);

          await openDapp(driver);

          // creates a sign typed data signature request
          await driver.clickElement(data.buttonId);

          await driver.waitUntilXWindowHandles(3);
          let windowHandles = await driver.getAllWindowHandles();
          await driver.switchToWindowWithTitle(
            'MetaMask Notification',
            windowHandles,
          );

          await verifyAndAssertSignTypedData(
            driver,
            data.type,
            data.verifyAndAssertMessage.titleClass,
            data.verifyAndAssertMessage.originClass,
            data.verifyAndAssertMessage.messageClass,
            data.expectedMessage,
          );

          // Approve signing typed data
          await approveSignatureRequest(
            driver,
            data.type,
            '[data-testid="signature-request-scroll-button"]',
          );
          await driver.waitUntilXWindowHandles(2);
          windowHandles = await driver.getAllWindowHandles();

          // switch to the Dapp and verify the signed address
          await driver.switchToWindowWithTitle('E2E Test Dapp', windowHandles);
          await driver.clickElement(data.verifyId);
          const recoveredAddress = await driver.findElement(
            data.verifyResultId,
          );

          assert.equal(await recoveredAddress.getText(), publicAddress);
        },
      );
    });
=======
      ],
    };
    const publicAddress = '0x5cfe73b6021e818b776b421b1c4db2474086a7e1';
    await withFixtures(
      {
        dapp: true,
        fixtures: 'connected-state',
        ganacheOptions,
        title: this.test.title,
      },
      async ({ driver }) => {
        await driver.navigate();
        await driver.fill('#password', 'correct horse battery staple');
        await driver.press('#password', driver.Key.ENTER);

        await driver.openNewPage('http://127.0.0.1:8080/');

        // creates a sign typed data signature request
        await driver.clickElement('#signTypedDataV4');

        await driver.waitUntilXWindowHandles(3);
        let windowHandles = await driver.getAllWindowHandles();
        await driver.switchToWindowWithTitle(
          'MetaMask Notification',
          windowHandles,
        );

        const title = await driver.findElement(
          '.signature-request-content__title',
        );
        const name = await driver.findElement(
          '.signature-request-content__info--bolded',
        );
        const content = await driver.findElements(
          '.signature-request-content__info',
        );
        const origin = content[0];
        const address = content[1];
        const message = await driver.findElement(
          '.signature-request-message__node__value',
        );
        assert.equal(await title.getText(), 'Signature request');
        assert.equal(await name.getText(), 'Ether Mail');
        assert.equal(await origin.getText(), 'http://127.0.0.1:8080');
        assert.equal(
          await address.getText(),
          `${publicAddress.slice(0, 8)}...${publicAddress.slice(
            publicAddress.length - 8,
          )}`,
        );
        assert.equal(await message.getText(), 'Hello, Bob!');
        // Approve signing typed data
        await driver.clickElement(
          '[data-testid="signature-request-scroll-button"]',
        );
        await driver.delay(regularDelayMs);
        await driver.clickElement({ text: 'Sign', tag: 'button' });
        await driver.waitUntilXWindowHandles(2);
        windowHandles = await driver.getAllWindowHandles();

        // switch to the Dapp and verify the signed addressed
        await driver.switchToWindowWithTitle('E2E Test Dapp', windowHandles);
        await driver.clickElement('#signTypedDataV4Verify');
        const recoveredAddress = await driver.findElement(
          '#signTypedDataV4VerifyResult',
        );
        assert.equal(await recoveredAddress.getText(), publicAddress);
      },
    );
>>>>>>> 156ecaaa
  });

  testData.forEach((data) => {
    it(`can queue multiple Signature Requests of ${data.type} and confirm @no-mmi`, async function () {
      await withFixtures(
        {
          dapp: true,
          fixtures: new FixtureBuilder()
            .withPermissionControllerConnectedToTestDapp()
            .build(),
          ganacheOptions,
          title: this.test.title,
        },
<<<<<<< HEAD
        async ({ driver, ganacheServer }) => {
          const addresses = await ganacheServer.getAccounts();
          const publicAddress = addresses[0];
          await driver.navigate();
          await driver.fill('#password', 'correct horse battery staple');
          await driver.press('#password', driver.Key.ENTER);

          await openDapp(driver);

          // creates multiple sign typed data signature requests
          await driver.clickElement(data.buttonId);

          await driver.waitUntilXWindowHandles(3);
          const windowHandles = await driver.getAllWindowHandles();
          // switches to Dapp
          await driver.switchToWindowWithTitle('E2E Test Dapp', windowHandles);
          // creates second sign typed data signature request
          await driver.clickElement(data.buttonId);

          await driver.switchToWindowWithTitle(
            'MetaMask Notification',
            windowHandles,
          );

          await driver.waitForSelector({
            text: 'Reject 2 requests',
            tag: 'button',
          });

          await verifyAndAssertSignTypedData(
            driver,
            data.type,
            data.verifyAndAssertMessage.titleClass,
            data.verifyAndAssertMessage.originClass,
            data.verifyAndAssertMessage.messageClass,
            data.expectedMessage,
          );

          // approve first signature request
          await approveSignatureRequest(
            driver,
            data.type,
            '[data-testid="signature-request-scroll-button"]',
          );
          await driver.waitUntilXWindowHandles(3);

          // approve second signature request
          await approveSignatureRequest(
            driver,
            data.type,
            '[data-testid="signature-request-scroll-button"]',
          );
          await driver.waitUntilXWindowHandles(2);

          // switch to the Dapp and verify the signed address for each request
          await driver.switchToWindowWithTitle('E2E Test Dapp');
          await driver.clickElement(data.verifyId);
          const recoveredAddress = await driver.findElement(
            data.verifyResultId,
          );
          assert.equal(await recoveredAddress.getText(), publicAddress);
        },
      );
    });
=======
      ],
    };
    const publicAddress = '0x5cfe73b6021e818b776b421b1c4db2474086a7e1';
    await withFixtures(
      {
        dapp: true,
        fixtures: 'connected-state',
        ganacheOptions,
        title: this.test.title,
      },
      async ({ driver }) => {
        await driver.navigate();
        await driver.fill('#password', 'correct horse battery staple');
        await driver.press('#password', driver.Key.ENTER);

        await driver.openNewPage('http://127.0.0.1:8080/');

        // creates a sign typed data signature request
        await driver.clickElement('#signTypedDataV3');

        await driver.waitUntilXWindowHandles(3);
        let windowHandles = await driver.getAllWindowHandles();
        await driver.switchToWindowWithTitle(
          'MetaMask Notification',
          windowHandles,
        );

        const title = await driver.findElement(
          '.signature-request-content__title',
        );
        const name = await driver.findElement(
          '.signature-request-content__info--bolded',
        );
        const content = await driver.findElements(
          '.signature-request-content__info',
        );
        const origin = content[0];
        const address = content[1];
        const messages = await driver.findElements(
          '.signature-request-message__node__value',
        );
        assert.equal(await title.getText(), 'Signature request');
        assert.equal(await name.getText(), 'Ether Mail');
        assert.equal(await origin.getText(), 'http://127.0.0.1:8080');
        assert.equal(
          await address.getText(),
          `${publicAddress.slice(0, 8)}...${publicAddress.slice(
            publicAddress.length - 8,
          )}`,
        );
        assert.equal(await messages[4].getText(), 'Hello, Bob!');

        // Approve signing typed data
        await driver.clickElement(
          '[data-testid="signature-request-scroll-button"]',
        );
        await driver.delay(regularDelayMs);
        await driver.clickElement({ text: 'Sign', tag: 'button' });
        await driver.waitUntilXWindowHandles(2);
        windowHandles = await driver.getAllWindowHandles();

        // switch to the Dapp and verify the signed addressed
        await driver.switchToWindowWithTitle('E2E Test Dapp', windowHandles);
        await driver.clickElement('#signTypedDataV3Verify');
        const recoveredAddress = await driver.findElement(
          '#signTypedDataV3VerifyResult',
        );
        assert.equal(await recoveredAddress.getText(), publicAddress);
      },
    );
>>>>>>> 156ecaaa
  });
});

async function verifyAndAssertSignTypedData(
  driver,
  type,
  titleClass,
  originClass,
  messageClass,
  expectedMessage,
) {
  const title = await driver.findElement(titleClass);
  const origin = await driver.findElement(originClass);

  assert.equal(await title.getText(), 'Signature request');
  assert.equal(await origin.getText(), DAPP_URL);

  const messages = await driver.findElements(messageClass);
  if (type !== signatureRequestType.signTypedData) {
    const verifyContractDetailsButton = await driver.findElement(
      '.signature-request-content__verify-contract-details',
    );
    verifyContractDetailsButton.click();
    await driver.findElement({ text: 'Third-party details', tag: 'h5' });
    await driver.findElement('[data-testid="recipient"]');
    await driver.clickElement({ text: 'Got it', tag: 'button' });
  }
  const messageNumber = type === signatureRequestType.signTypedDataV3 ? 4 : 0;
  assert.equal(await messages[messageNumber].getText(), expectedMessage);
}

async function approveSignatureRequest(driver, type, buttonElementId) {
  if (type !== signatureRequestType.signTypedData) {
    await driver.clickElement(buttonElementId);
  }
  await driver.delay(regularDelayMs);
  await driver.clickElement({ text: 'Sign', tag: 'button' });
}<|MERGE_RESOLUTION|>--- conflicted
+++ resolved
@@ -1,128 +1,19 @@
 const { strict: assert } = require('assert');
 const {
+  convertToHexValue,
   withFixtures,
   regularDelayMs,
-  openDapp,
-  DAPP_URL,
-  convertToHexValue,
 } = require('../helpers');
-const FixtureBuilder = require('../fixture-builder');
-
-const signatureRequestType = {
-  signTypedData: 'Sign Typed Data',
-  signTypedDataV3: 'Sign Typed Data V3',
-  signTypedDataV4: 'Sign Typed Data V4',
-};
-
-const testData = [
-  {
-    type: signatureRequestType.signTypedData,
-    buttonId: '#signTypedData',
-    verifyId: '#signTypedDataVerify',
-    verifyResultId: '#signTypedDataVerifyResult',
-    expectedMessage: 'Hi, Alice!',
-    verifyAndAssertMessage: {
-      titleClass: '.request-signature__content__title',
-      originClass: '.request-signature__origin',
-      messageClass: '.request-signature__row-value',
-    },
-  },
-  {
-    type: signatureRequestType.signTypedDataV3,
-    buttonId: '#signTypedDataV3',
-    verifyId: '#signTypedDataV3Verify',
-    verifyResultId: '#signTypedDataV3VerifyResult',
-    expectedMessage: 'Hello, Bob!',
-    verifyAndAssertMessage: {
-      titleClass: '.signature-request__content__title',
-      originClass: '.signature-request__origin',
-      messageClass: '.signature-request-data__node__value',
-    },
-  },
-  {
-    type: signatureRequestType.signTypedDataV4,
-    buttonId: '#signTypedDataV4',
-    verifyId: '#signTypedDataV4Verify',
-    verifyResultId: '#signTypedDataV4VerifyResult',
-    expectedMessage: 'Hello, Bob!',
-    verifyAndAssertMessage: {
-      titleClass: '.signature-request__content__title',
-      originClass: '.signature-request__origin',
-      messageClass: '.signature-request-data__node__value',
-    },
-  },
-];
-const ganacheOptions = {
-  accounts: [
-    {
-      secretKey:
-        '0x7C9529A67102755B7E6102D6D950AC5D5863C98713805CEC576B945B15B71EAC',
-      balance: convertToHexValue(25000000000000000000),
-    },
-  ],
-};
-describe('Sign Typed Data Signature Request', function () {
-  testData.forEach((data) => {
-    it(`can initiate and confirm a Signature Request of ${data.type}`, async function () {
-      await withFixtures(
+
+describe('Sign Typed Data V4 Signature Request', function () {
+  it('can initiate and confirm a Signature Request', async function () {
+    const ganacheOptions = {
+      accounts: [
         {
-          dapp: true,
-          fixtures: new FixtureBuilder()
-            .withPermissionControllerConnectedToTestDapp()
-            .build(),
-          ganacheOptions,
-          title: this.test.title,
+          secretKey:
+            '0x7C9529A67102755B7E6102D6D950AC5D5863C98713805CEC576B945B15B71EAC',
+          balance: convertToHexValue(25000000000000000000),
         },
-<<<<<<< HEAD
-        async ({ driver, ganacheServer }) => {
-          const addresses = await ganacheServer.getAccounts();
-          const publicAddress = addresses[0];
-          await driver.navigate();
-          await driver.fill('#password', 'correct horse battery staple');
-          await driver.press('#password', driver.Key.ENTER);
-
-          await openDapp(driver);
-
-          // creates a sign typed data signature request
-          await driver.clickElement(data.buttonId);
-
-          await driver.waitUntilXWindowHandles(3);
-          let windowHandles = await driver.getAllWindowHandles();
-          await driver.switchToWindowWithTitle(
-            'MetaMask Notification',
-            windowHandles,
-          );
-
-          await verifyAndAssertSignTypedData(
-            driver,
-            data.type,
-            data.verifyAndAssertMessage.titleClass,
-            data.verifyAndAssertMessage.originClass,
-            data.verifyAndAssertMessage.messageClass,
-            data.expectedMessage,
-          );
-
-          // Approve signing typed data
-          await approveSignatureRequest(
-            driver,
-            data.type,
-            '[data-testid="signature-request-scroll-button"]',
-          );
-          await driver.waitUntilXWindowHandles(2);
-          windowHandles = await driver.getAllWindowHandles();
-
-          // switch to the Dapp and verify the signed address
-          await driver.switchToWindowWithTitle('E2E Test Dapp', windowHandles);
-          await driver.clickElement(data.verifyId);
-          const recoveredAddress = await driver.findElement(
-            data.verifyResultId,
-          );
-
-          assert.equal(await recoveredAddress.getText(), publicAddress);
-        },
-      );
-    });
-=======
       ],
     };
     const publicAddress = '0x5cfe73b6021e818b776b421b1c4db2474086a7e1';
@@ -192,86 +83,19 @@
         assert.equal(await recoveredAddress.getText(), publicAddress);
       },
     );
->>>>>>> 156ecaaa
   });
-
-  testData.forEach((data) => {
-    it(`can queue multiple Signature Requests of ${data.type} and confirm @no-mmi`, async function () {
-      await withFixtures(
+});
+
+/* eslint-disable-next-line mocha/max-top-level-suites */
+describe('Sign Typed Data V3 Signature Request', function () {
+  it('can initiate and confirm a Signature Request', async function () {
+    const ganacheOptions = {
+      accounts: [
         {
-          dapp: true,
-          fixtures: new FixtureBuilder()
-            .withPermissionControllerConnectedToTestDapp()
-            .build(),
-          ganacheOptions,
-          title: this.test.title,
+          secretKey:
+            '0x7C9529A67102755B7E6102D6D950AC5D5863C98713805CEC576B945B15B71EAC',
+          balance: convertToHexValue(25000000000000000000),
         },
-<<<<<<< HEAD
-        async ({ driver, ganacheServer }) => {
-          const addresses = await ganacheServer.getAccounts();
-          const publicAddress = addresses[0];
-          await driver.navigate();
-          await driver.fill('#password', 'correct horse battery staple');
-          await driver.press('#password', driver.Key.ENTER);
-
-          await openDapp(driver);
-
-          // creates multiple sign typed data signature requests
-          await driver.clickElement(data.buttonId);
-
-          await driver.waitUntilXWindowHandles(3);
-          const windowHandles = await driver.getAllWindowHandles();
-          // switches to Dapp
-          await driver.switchToWindowWithTitle('E2E Test Dapp', windowHandles);
-          // creates second sign typed data signature request
-          await driver.clickElement(data.buttonId);
-
-          await driver.switchToWindowWithTitle(
-            'MetaMask Notification',
-            windowHandles,
-          );
-
-          await driver.waitForSelector({
-            text: 'Reject 2 requests',
-            tag: 'button',
-          });
-
-          await verifyAndAssertSignTypedData(
-            driver,
-            data.type,
-            data.verifyAndAssertMessage.titleClass,
-            data.verifyAndAssertMessage.originClass,
-            data.verifyAndAssertMessage.messageClass,
-            data.expectedMessage,
-          );
-
-          // approve first signature request
-          await approveSignatureRequest(
-            driver,
-            data.type,
-            '[data-testid="signature-request-scroll-button"]',
-          );
-          await driver.waitUntilXWindowHandles(3);
-
-          // approve second signature request
-          await approveSignatureRequest(
-            driver,
-            data.type,
-            '[data-testid="signature-request-scroll-button"]',
-          );
-          await driver.waitUntilXWindowHandles(2);
-
-          // switch to the Dapp and verify the signed address for each request
-          await driver.switchToWindowWithTitle('E2E Test Dapp');
-          await driver.clickElement(data.verifyId);
-          const recoveredAddress = await driver.findElement(
-            data.verifyResultId,
-          );
-          assert.equal(await recoveredAddress.getText(), publicAddress);
-        },
-      );
-    });
-=======
       ],
     };
     const publicAddress = '0x5cfe73b6021e818b776b421b1c4db2474086a7e1';
@@ -342,42 +166,70 @@
         assert.equal(await recoveredAddress.getText(), publicAddress);
       },
     );
->>>>>>> 156ecaaa
   });
 });
 
-async function verifyAndAssertSignTypedData(
-  driver,
-  type,
-  titleClass,
-  originClass,
-  messageClass,
-  expectedMessage,
-) {
-  const title = await driver.findElement(titleClass);
-  const origin = await driver.findElement(originClass);
-
-  assert.equal(await title.getText(), 'Signature request');
-  assert.equal(await origin.getText(), DAPP_URL);
-
-  const messages = await driver.findElements(messageClass);
-  if (type !== signatureRequestType.signTypedData) {
-    const verifyContractDetailsButton = await driver.findElement(
-      '.signature-request-content__verify-contract-details',
+describe('Sign Typed Data Signature Request', function () {
+  it('can initiate and confirm a Signature Request', async function () {
+    const ganacheOptions = {
+      accounts: [
+        {
+          secretKey:
+            '0x7C9529A67102755B7E6102D6D950AC5D5863C98713805CEC576B945B15B71EAC',
+          balance: convertToHexValue(25000000000000000000),
+        },
+      ],
+    };
+    const publicAddress = '0x5cfe73b6021e818b776b421b1c4db2474086a7e1';
+    await withFixtures(
+      {
+        dapp: true,
+        fixtures: 'connected-state',
+        ganacheOptions,
+        title: this.test.title,
+      },
+      async ({ driver }) => {
+        await driver.navigate();
+        await driver.fill('#password', 'correct horse battery staple');
+        await driver.press('#password', driver.Key.ENTER);
+
+        await driver.openNewPage('http://127.0.0.1:8080/');
+
+        // creates a sign typed data signature request
+        await driver.clickElement('#signTypedData');
+
+        await driver.waitUntilXWindowHandles(3);
+        let windowHandles = await driver.getAllWindowHandles();
+        await driver.switchToWindowWithTitle(
+          'MetaMask Notification',
+          windowHandles,
+        );
+
+        const title = await driver.findElement(
+          '.request-signature__header__text',
+        );
+        const origin = await driver.findElement('.request-signature__origin');
+        const message = await driver.findElements(
+          '.request-signature__row-value',
+        );
+        assert.equal(await title.getText(), 'Signature request');
+        assert.equal(await origin.getText(), 'http://127.0.0.1:8080');
+        assert.equal(await message[0].getText(), 'Hi, Alice!');
+        assert.equal(await message[1].getText(), '1337');
+
+        // Approve signing typed data
+        await driver.clickElement({ text: 'Sign', tag: 'button' });
+        await driver.waitUntilXWindowHandles(2);
+        windowHandles = await driver.getAllWindowHandles();
+
+        // switch to the Dapp and verify the signed addressed
+        await driver.switchToWindowWithTitle('E2E Test Dapp', windowHandles);
+        await driver.clickElement('#signTypedDataVerify');
+        const recoveredAddress = await driver.findElement(
+          '#signTypedDataVerifyResult',
+        );
+        assert.equal(await recoveredAddress.getText(), publicAddress);
+      },
     );
-    verifyContractDetailsButton.click();
-    await driver.findElement({ text: 'Third-party details', tag: 'h5' });
-    await driver.findElement('[data-testid="recipient"]');
-    await driver.clickElement({ text: 'Got it', tag: 'button' });
-  }
-  const messageNumber = type === signatureRequestType.signTypedDataV3 ? 4 : 0;
-  assert.equal(await messages[messageNumber].getText(), expectedMessage);
-}
-
-async function approveSignatureRequest(driver, type, buttonElementId) {
-  if (type !== signatureRequestType.signTypedData) {
-    await driver.clickElement(buttonElementId);
-  }
-  await driver.delay(regularDelayMs);
-  await driver.clickElement({ text: 'Sign', tag: 'button' });
-}+  });
+});