const { strict: assert } = require('assert');
const {
  withFixtures,
  openDapp,
  unlockWallet,
  WINDOW_TITLES,
<<<<<<< HEAD
=======
  generateGanacheOptions,
>>>>>>> 93a950fa
} = require('../helpers');
const { SMART_CONTRACTS } = require('../seeder/smart-contracts');
const FixtureBuilder = require('../fixture-builder');

describe('Failing contract interaction ', function () {
  const smartContract = SMART_CONTRACTS.FAILING;
  it('should display a warning when the contract interaction is expected to fail', async function () {
    await withFixtures(
      {
        dapp: true,
        fixtures: new FixtureBuilder()
          .withPermissionControllerConnectedToTestDapp()
          .build(),
        ganacheOptions: generateGanacheOptions({ hardfork: 'london' }),
        smartContract,
        title: this.test.fullTitle(),
      },
      async ({ driver, contractRegistry }) => {
        const contractAddress = await contractRegistry.getContractAddress(
          smartContract,
        );
        await unlockWallet(driver);

        await openDapp(driver, contractAddress);
        let windowHandles = await driver.getAllWindowHandles();
        const extension = windowHandles[0];

        // waits for deployed contract and calls failing contract method
        await driver.findClickableElement('#deployButton');
        await driver.clickElement('#sendFailingButton');
        await driver.waitUntilXWindowHandles(3);
        windowHandles = await driver.getAllWindowHandles();
        await driver.switchToWindowWithTitle(
          WINDOW_TITLES.Dialog,
          windowHandles,
        );

        // display warning when transaction is expected to fail
        const warningText =
          'We were not able to estimate gas. There might be an error in the contract and this transaction may fail.';
        const warning = await driver.findElement('.mm-banner-alert .mm-text');
        const confirmButton = await driver.findElement(
          '[data-testid="page-container-footer-next"]',
        );
        assert.equal(await warning.getText(), warningText);
        assert.equal(await confirmButton.isEnabled(), false);

        // dismiss warning and confirm the transaction
        await driver.clickElement({
          text: 'I want to proceed anyway',
          tag: 'button',
        });
        await driver.clickElement({ text: 'Confirm', tag: 'button' });
        await driver.waitUntilXWindowHandles(2);
        await driver.switchToWindow(extension);
        await driver.clickElement({ text: 'Activity', tag: 'button' });

        await driver.findElement({
          css: '.activity-list-item .transaction-status-label',
          text: 'Failed',
        });
      },
    );
  });
});

describe('Failing contract interaction on non-EIP1559 network', function () {
  const smartContract = SMART_CONTRACTS.FAILING;
  it('should display a warning when the contract interaction is expected to fail', async function () {
    await withFixtures(
      {
        dapp: true,
        fixtures: new FixtureBuilder()
          .withPermissionControllerConnectedToTestDapp()
          .build(),
        ganacheOptions: generateGanacheOptions({ hardfork: 'berlin' }),
        smartContract,
        title: this.test.fullTitle(),
      },
      async ({ driver, contractRegistry }) => {
        const contractAddress = await contractRegistry.getContractAddress(
          smartContract,
        );
        await unlockWallet(driver);

        await openDapp(driver, contractAddress);
        let windowHandles = await driver.getAllWindowHandles();
        const extension = windowHandles[0];
        // waits for deployed contract and calls failing contract method
        await driver.findClickableElement('#deployButton');

        await driver.fill('#toInput', contractAddress);
        await driver.fill('#amountInput', '0');
        await driver.fill('#gasInput', '100');

        await driver.clickElement('#submitForm');

        await driver.waitUntilXWindowHandles(3);
        windowHandles = await driver.getAllWindowHandles();
        await driver.switchToWindowWithTitle(
          WINDOW_TITLES.Dialog,
          windowHandles,
        );

        // display warning when transaction is expected to fail
        const warningText =
          'We were not able to estimate gas. There might be an error in the contract and this transaction may fail.';
        const warning = await driver.findElement('.mm-banner-alert .mm-text');
        const confirmButton = await driver.findElement(
          '[data-testid="page-container-footer-next"]',
        );
        assert.equal(await warning.getText(), warningText);
        assert.equal(await confirmButton.isEnabled(), false);

        // dismiss warning and confirm the transaction
        await driver.clickElement({
          text: 'I want to proceed anyway',
          tag: 'button',
        });
        await driver.clickElement({ text: 'Confirm', tag: 'button' });
        await driver.waitUntilXWindowHandles(2);
        await driver.switchToWindow(extension);
        await driver.clickElement({ text: 'Activity', tag: 'button' });
        await driver.waitForSelector(
          '.transaction-list__completed-transactions .activity-list-item:nth-of-type(1)',
        );

        await driver.findElement({
          css: '.activity-list-item .transaction-status-label',
          text: 'Failed',
        });
      },
    );
  });
});<|MERGE_RESOLUTION|>--- conflicted
+++ resolved
@@ -4,10 +4,7 @@
   openDapp,
   unlockWallet,
   WINDOW_TITLES,
-<<<<<<< HEAD
-=======
   generateGanacheOptions,
->>>>>>> 93a950fa
 } = require('../helpers');
 const { SMART_CONTRACTS } = require('../seeder/smart-contracts');
 const FixtureBuilder = require('../fixture-builder');
