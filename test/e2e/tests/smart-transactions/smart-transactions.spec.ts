/* eslint-disable mocha/no-skipped-tests */
import { MockttpServer } from 'mockttp';
import FixtureBuilder from '../../fixture-builder';
import { unlockWallet, WINDOW_TITLES, withFixtures } from '../../helpers';
import { Driver } from '../../webdriver/driver';
import { createDappTransaction } from '../../page-objects/flows/transaction';
import ActivityListPage from '../../page-objects/pages/home/activity-list';
import TransactionConfirmation from '../../page-objects/pages/confirmations/redesign/transaction-confirmation';
import HomePage from '../../page-objects/pages/home/homepage';
import SwapPage from '../../page-objects/pages/swap/swap-page';
import SendTokenPage from '../../page-objects/pages/send/send-token-page';
import {
  mockSmartTransactionRequests,
  mockGasIncludedTransactionRequests,
  mockChooseGasFeeTokenRequests,
} from './mocks';

async function withFixturesForSmartTransactions(
  {
    title,
    testSpecificMock,
  }: {
    title?: string;
    testSpecificMock: (mockServer: MockttpServer) => Promise<void>;
  },
  runTestWithFixtures: (args: { driver: Driver }) => Promise<void>,
) {
  await withFixtures(
    {
      fixtures: new FixtureBuilder()
        .withPermissionControllerConnectedToTestDapp()
        .withNetworkControllerOnMainnet()
        .withEnabledNetworks({
          eip155: {
            '0x1': true,
          },
        })
        .build(),
      title,
      localNodeOptions: {
        hardfork: 'london',
        chainId: '1',
      },
      testSpecificMock,
      dapp: true,
    },
    async ({ driver }) => {
      await unlockWallet(driver);
      await runTestWithFixtures({ driver });
    },
  );
}

describe('Smart Transactions', function () {
  it('should send transaction using USDC to pay fee', async function () {
    await withFixturesForSmartTransactions(
      {
        title: this.test?.fullTitle(),
        testSpecificMock: mockChooseGasFeeTokenRequests,
      },
      async ({ driver }) => {
        const homePage = new HomePage(driver);
        await homePage.check_expectedTokenBalanceIsDisplayed('20', 'ETH');
        await homePage.check_ifSendButtonIsClickable();
        await homePage.startSendFlow();

        // fill ens address as recipient when user lands on send token screen
        const sendPage = new SendTokenPage(driver);
        await sendPage.check_pageIsLoaded();
        await sendPage.selectRecipientAccount('Account 1');
        await sendPage.fillAmount('.01');

        await sendPage.clickContinueButton();
        await sendPage.selectTokenFee('USDC');
        await driver.delay(1000);
        await sendPage.clickConfirmButton();
        await sendPage.clickViewActivity();

        const activityList = new ActivityListPage(driver);
        await activityList.check_completedTxNumberDisplayedInActivity(2);
        await activityList.check_noFailedTransactions();
        await activityList.check_confirmedTxNumberDisplayedInActivity(2);
        await activityList.check_txAction('Sent', 2);
        await activityList.check_txAmountInActivity(`-0 ETH`, 1);
        await activityList.check_txAmountInActivity(`-0.01 ETH`, 2);
      },
    );
  });

<<<<<<< HEAD
  it('should Swap using smart transaction', async function () {
=======
  it.skip('should Swap using smart transaction', async function () {
>>>>>>> 9ab104b0
    await withFixturesForSmartTransactions(
      {
        title: this.test?.fullTitle(),
        testSpecificMock: mockSmartTransactionRequests,
      },
      async ({ driver }) => {
        const homePage = new HomePage(driver);
        await homePage.check_expectedTokenBalanceIsDisplayed('20', 'ETH');
        await homePage.check_ifSwapButtonIsClickable();
        await homePage.startSwapFlow();

        const swapPage = new SwapPage(driver);
        await swapPage.check_pageIsLoaded();
        await swapPage.enterSwapAmount('2');
        await swapPage.selectDestinationToken('DAI');

        await swapPage.dismissManualTokenWarning();
        await driver.delay(1500);
        await swapPage.submitSwap();

        await swapPage.waitForSmartTransactionToComplete('DAI');

        await homePage.check_pageIsLoaded();
        await homePage.goToActivityList();

        const activityList = new ActivityListPage(driver);
        await activityList.check_completedTxNumberDisplayedInActivity();
        await activityList.check_noFailedTransactions();
        await activityList.check_confirmedTxNumberDisplayedInActivity();
        await activityList.check_txAction('Swap ETH to DAI', 1);
        await activityList.check_txAmountInActivity(`-2 ETH`, 1);
      },
    );
  });

<<<<<<< HEAD
  it('should Swap with gas included fee', async function () {
=======
  it.skip('should Swap with gas included fee', async function () {
>>>>>>> 9ab104b0
    await withFixturesForSmartTransactions(
      {
        title: this.test?.fullTitle(),
        testSpecificMock: mockGasIncludedTransactionRequests,
      },
      async ({ driver }) => {
        const homePage = new HomePage(driver);
        await homePage.check_expectedTokenBalanceIsDisplayed('20', 'ETH');
        await homePage.check_ifSwapButtonIsClickable();
        await homePage.startSwapFlow();

        const swapPage = new SwapPage(driver);
        await swapPage.check_pageIsLoaded();
        await swapPage.enterSwapAmount('20');
        await swapPage.checkQuoteIsGasIncluded();

        await swapPage.dismissManualTokenWarning();
        await driver.delay(1500);
        await swapPage.submitSwap();

        await swapPage.waitForSmartTransactionToComplete('USDC');

        await homePage.check_pageIsLoaded();
        await homePage.goToActivityList();

        const activityList = new ActivityListPage(driver);
        await activityList.check_completedTxNumberDisplayedInActivity();
        await activityList.check_noFailedTransactions();
        await activityList.check_confirmedTxNumberDisplayedInActivity();
      },
    );
  });

  it('should execute a dApp Transaction', async function () {
    await withFixturesForSmartTransactions(
      {
        title: this.test?.fullTitle(),
        testSpecificMock: mockSmartTransactionRequests,
      },
      async ({ driver }) => {
        await createDappTransaction(driver);
        await driver.switchToWindowWithTitle(WINDOW_TITLES.Dialog);

        const confirmation = new TransactionConfirmation(driver);
        await confirmation.clickFooterConfirmButton();
        await driver.switchToWindowWithTitle(
          WINDOW_TITLES.ExtensionInFullScreenView,
        );

        const homepage = new HomePage(driver);
        await homepage.goToActivityList();

        const activityList = new ActivityListPage(driver);
        await activityList.check_completedTxNumberDisplayedInActivity();
        await activityList.check_noFailedTransactions();
        await activityList.check_confirmedTxNumberDisplayedInActivity();
      },
    );
  });
});<|MERGE_RESOLUTION|>--- conflicted
+++ resolved
@@ -87,11 +87,7 @@
     );
   });
 
-<<<<<<< HEAD
-  it('should Swap using smart transaction', async function () {
-=======
   it.skip('should Swap using smart transaction', async function () {
->>>>>>> 9ab104b0
     await withFixturesForSmartTransactions(
       {
         title: this.test?.fullTitle(),
@@ -127,11 +123,7 @@
     );
   });
 
-<<<<<<< HEAD
-  it('should Swap with gas included fee', async function () {
-=======
   it.skip('should Swap with gas included fee', async function () {
->>>>>>> 9ab104b0
     await withFixturesForSmartTransactions(
       {
         title: this.test?.fullTitle(),
