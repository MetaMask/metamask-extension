--- conflicted
+++ resolved
@@ -4,11 +4,6 @@
   openActionMenuAndStartSendFlow,
   logInWithBalanceValidation,
 } from '../../helpers';
-<<<<<<< HEAD
-import { Driver } from '../../webdriver/driver';
-import type { Ganache } from '../../seeder/ganache';
-=======
->>>>>>> f3548885
 import {
   NATIVE_TOKEN_SYMBOL,
   SwapSendPage,
@@ -27,17 +22,7 @@
           SWAP_SEND_QUOTES_RESPONSE_TST_ETH,
           '?sourceAmount=100000&sourceToken=0x581c3C1A2A4EBDE2A0Df29B5cf4c116E42945947&destinationToken=0x0000000000000000000000000000000000000000&sender=0x5cfe73b6021e818b776b421b1c4db2474086a7e1&recipient=0xc427D562164062a23a5cFf596A4a3208e72Acd28&slippage=2',
         ),
-<<<<<<< HEAD
-        async ({
-          driver,
-          ganacheServer,
-        }: {
-          driver: Driver;
-          ganacheServer: Ganache;
-        }) => {
-=======
         async ({ driver, ganacheServer }) => {
->>>>>>> f3548885
           const swapSendPage = new SwapSendPage(driver);
           await logInWithBalanceValidation(driver, ganacheServer);
 
