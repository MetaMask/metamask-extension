const { strict: assert } = require('assert');
const { toHex } = require('@metamask/controller-utils');
const FixtureBuilder = require('../../fixture-builder');
const {
  defaultGanacheOptions,
  withFixtures,
  openDapp,
  openMenuSafe,
  regularDelayMs,
  unlockWallet,
  WINDOW_TITLES,
  tinyDelayMs,
} = require('../../helpers');

const TEST_CHAIN_ID = toHex(100);
const TEST_COLLISION_CHAIN_ID = toHex(78);

const MOCK_CHAINLIST_RESPONSE = [
  {
    name: 'Ethereum Mainnet',
    chain: 'ETH',
    icon: 'ethereum',
    rpc: [
      'https://mainnet.infura.io/v3/<INFURA_API_KEY>',
      'wss://mainnet.infura.io/ws/v3/<INFURA_API_KEY?',
      'https://api.mycryptoapi.com/eth',
      'https://cloudflare-eth.com',
      'https://ethereum.publicnode.com',
    ],
    features: [
      {
        name: 'EIP155',
      },
      {
        name: 'EIP1559',
      },
    ],
    faucets: [],
    nativeCurrency: {
      name: 'Ether',
      symbol: 'ETH',
      decimals: 18,
    },
    infoURL: 'https://ethereum.org',
    shortName: 'eth',
    chainId: 1,
    networkId: 1,
    slip44: 60,
    ens: {
      registry: '0x00000000000C2E074eC69A0dFb2997BA6C7d2e1e',
    },
    explorers: [
      {
        name: 'etherscan',
        url: 'https://etherscan.io',
        standard: 'EIP3091',
      },
      {
        name: 'blockscout',
        url: 'https://eth.blockscout.com',
        icon: 'blockscout',
        standard: 'EIP3091',
      },
    ],
  },
];

const selectors = {
  accountOptionsMenuButton: '[data-testid="account-options-menu-button"]',
  informationSymbol: '[data-testid="info-tooltip"]',
  settingsOption: '[data-testid="global-menu-settings"]',
  networkOption: { text: 'Networks', tag: 'div' },
  addNetwork: { text: 'Add a network', tag: 'button' },
  addNetworkManually: { text: 'Add a network manually', tag: 'h6' },
  generalOption: { text: 'General', tag: 'div' },
  generalTabHeader: { text: 'General', tag: 'h4' },
  ethereumNetwork: { text: 'Ethereum Mainnet', tag: 'div' },
  newUpdateNetwork: { text: 'Update Network', tag: 'div' },
  deleteButton: { text: 'Delete', tag: 'button' },
  cancelButton: { text: 'Cancel', tag: 'button' },
  saveButton: { text: 'Save', tag: 'button' },
  updatedNetworkDropDown: { tag: 'span', text: 'Update Network' },
  errorMessageInvalidUrl: {
    text: 'URLs require the appropriate HTTP/HTTPS prefix.',
  },
  warningSymbol: {
    text: 'URLs require the appropriate HTTP/HTTPS prefix.',
  },
  suggestedTicker: '[data-testid="network-form-ticker-suggestion"]',
  tickerWarning: '[data-testid="network-form-ticker-warning"]',
  suggestedTickerForXDAI: {
    css: '[data-testid="network-form-ticker-suggestion"]',
    text: 'Suggested currency symbol: XDAI',
  },
  tickerWarningTokenSymbol: {
    css: '[data-testid="network-form-ticker-warning"]',
    text: "This token symbol doesn't match the network name or chain ID entered. Many popular tokens use similar symbols, which scammers can use to trick you into sending them a more valuable token in return. Verify everything before you continue.",
  },
  tickerButton: { text: 'PETH', tag: 'button' },
  networkAdded: { text: 'Network added successfully!' },

  networkNameInputField: '[data-testid="network-form-network-name"]',
  networkNameInputFieldSetToEthereumMainnet: {
    xpath:
      "//input[@data-testid = 'network-form-network-name'][@value = 'Ethereum Mainnet']",
  },
  rpcUrlInputField: '[data-testid="network-form-rpc-url"]',
  chainIdInputField: '[data-testid="network-form-chain-id"]',
  tickerInputField: '[data-testid="network-form-ticker-input"]',
  explorerInputField: '[data-testid="network-form-block-explorer-url"]',
  errorContainer: '.settings-tab__error',
};

<<<<<<< HEAD
async function navigateToAddNetwork(driver) {
  await openMenuSafe(driver);

  await driver.clickElement(selectors.settingsOption);
  await driver.clickElement(selectors.networkOption);
  await driver.clickElement(selectors.addNetwork);
  await driver.clickElement(selectors.addNetworkManually);
}

=======
>>>>>>> ad7a5462
const inputData = {
  networkName: 'Collision network',
  rpcUrl: 'https://responsive-rpc.test/',
  chainId: '78',
  ticker: 'TST',
};

describe('Custom network', function () {
  const chainID = '42161';
  const networkURL = 'https://arbitrum-mainnet.infura.io';
  const networkNAME = 'Arbitrum One';
  const currencySYMBOL = 'ETH';
  const blockExplorerURL = 'https://explorer.arbitrum.io';

  describe('JSON-RPC API', function () {
    it('should show warning when adding chainId 0x1(ethereum) and be followed by an wrong chainId error', async function () {
      await withFixtures(
        {
          dapp: true,
          fixtures: new FixtureBuilder()
            .withPermissionControllerConnectedToTestDapp()
            .build(),
          ganacheOptions: defaultGanacheOptions,
          title: this.test.fullTitle(),
        },
        async ({ driver }) => {
          await unlockWallet(driver);

          await openDapp(driver);
          await driver.executeScript(`
          var params = [{
            chainId: "0x1",
            chainName: "Fake Ethereum Network",
            nativeCurrency: {
              name: "",
              symbol: "ETH",
              decimals: 18
            },
            rpcUrls: ["https://customnetwork.test/api/customRPC"],
            blockExplorerUrls: [ "http://localhost:8080/api/customRPC" ]
          }]
          window.ethereum.request({
            method: 'wallet_addEthereumChain',
            params
          })
        `);

          const windowHandles = await driver.waitUntilXWindowHandles(3);

          await driver.switchToWindowWithTitle(
            WINDOW_TITLES.Dialog,
            windowHandles,
          );

          // To mitigate a race condition, we wait until the 3 callout warnings appear
          await driver.waitForSelector({
            tag: 'span',
            text: 'According to our record the network name may not correctly match this chain ID.',
          });

          await driver.waitForSelector({
            tag: 'span',
            text: 'According to our records the submitted RPC URL value does not match a known provider for this chain ID.',
          });

          await driver.waitForSelector({
            tag: 'a',
            text: 'verify the network details',
          });

          await driver.clickElement({
            tag: 'button',
            text: 'Approve',
          });

          const warningTxt =
            'You are adding a new RPC provider for Ethereum Mainnet';

          await driver.findElement({
            tag: 'h4',
            text: warningTxt,
          });

          await driver.clickElement({
            tag: 'button',
            text: 'Approve',
          });

          const errMsg =
            'Chain ID returned by the custom network does not match the submitted chain ID.';
          await driver.findElement({
            tag: 'span',
            text: errMsg,
          });

          const approveBtn = await driver.findElement({
            tag: 'button',
            text: 'Approve',
          });

          assert.equal(await approveBtn.isEnabled(), false);
          await driver.clickElement({
            tag: 'button',
            text: 'Cancel',
          });
        },
      );
    });

    it("don't add bad rpc custom network", async function () {
      await withFixtures(
        {
          dapp: true,
          fixtures: new FixtureBuilder()
            .withPermissionControllerConnectedToTestDapp()
            .withPreferencesController({ useSafeChainsListValidation: true })
            .build(),
          title: this.test.fullTitle(),
        },
        async ({ driver }) => {
          await unlockWallet(driver);

          await openDapp(driver);
          await driver.executeScript(`
          var params = [{
            chainId: "0x123",
            chainName: "Antani",
            nativeCurrency: {
              name: "",
              symbol: "ANTANI",
              decimals: 18
            },
            rpcUrls: ["https://customnetwork.test/api/customRPC"],
            blockExplorerUrls: [ "http://localhost:8080/api/customRPC" ]
          }]
          window.ethereum.request({
            method: 'wallet_addEthereumChain',
            params
          })
        `);
          const windowHandles = await driver.waitUntilXWindowHandles(3);

          await driver.switchToWindowWithTitle(
            WINDOW_TITLES.Dialog,
            windowHandles,
          );

          const warningMsg1 =
            'According to our record the network name may not correctly match this chain ID.';
          await driver.findElement({
            tag: 'span',
            text: warningMsg1,
          });

          const errorMsg1 =
            'The submitted currency symbol does not match what we expect for this chain ID.';
          await driver.findElement({
            tag: 'span',
            text: errorMsg1,
          });

          const errorMsg2 =
            'According to our records the submitted RPC URL value does not match a known provider for this chain ID.';
          await driver.findElement({
            tag: 'span',
            text: errorMsg2,
          });

          const errMsg1 = 'verify the network details';
          await driver.findElement({
            tag: 'a',
            text: errMsg1,
          });

          await driver.clickElement({
            tag: 'button',
            text: 'Approve',
          });

          const errMsg2 =
            'Chain ID returned by the custom network does not match the submitted chain ID.';
          await driver.findElement({
            tag: 'span',
            text: errMsg2,
          });

          const approveBtn = await driver.findElement({
            tag: 'button',
            text: 'Approve',
          });

          assert.equal(await approveBtn.isEnabled(), false);
          await driver.clickElement({
            tag: 'button',
            text: 'Cancel',
          });
        },
      );
    });

    it("don't validate bad rpc custom network when toggle is off", async function () {
      async function mockRPCURLAndChainId(mockServer) {
        return [
          await mockServer
            .forPost('https://responsive-rpc.test/')
            .thenCallback(() => ({
              statusCode: 200,
              json: {
                id: '1694444405781',
                jsonrpc: '2.0',
                result: TEST_CHAIN_ID,
              },
            })),
        ];
      }

      await withFixtures(
        {
          dapp: true,
          fixtures: new FixtureBuilder()
            .withPermissionControllerConnectedToTestDapp()
            .withPreferencesController({ useSafeChainsListValidation: false })
            .build(),
          title: this.test.fullTitle(),
          testSpecificMock: mockRPCURLAndChainId,
        },
        async ({ driver }) => {
          await unlockWallet(driver);

          await openDapp(driver);
          await driver.executeScript(`
          var params = [{
            chainId: "${TEST_CHAIN_ID}",
            chainName: "Antani",
            nativeCurrency: {
              name: "",
              symbol: "ANTANI",
              decimals: 18
            },
            rpcUrls: ["https://responsive-rpc.test/"],
            blockExplorerUrls: [ "http://localhost:8080/api/customRPC" ]
          }]
          window.ethereum.request({
            method: 'wallet_addEthereumChain',
            params
          })
        `);
          const windowHandles = await driver.waitUntilXWindowHandles(3);

          await driver.switchToWindowWithTitle(
            WINDOW_TITLES.Dialog,
            windowHandles,
          );

          await driver.clickElement({
            tag: 'button',
            text: 'Approve',
          });

          const switchNetworkBtn = await driver.findElement({
            tag: 'button',
            text: 'Switch network',
          });

          await switchNetworkBtn.click();
        },
      );
    });

    it("don't add unreachable custom network", async function () {
      await withFixtures(
        {
          dapp: true,
          fixtures: new FixtureBuilder()
            .withPermissionControllerConnectedToTestDapp()
            .build(),
          ganacheOptions: defaultGanacheOptions,
          title: this.test.fullTitle(),
        },
        async ({ driver }) => {
          await unlockWallet(driver);

          await openDapp(driver);
          await driver.executeScript(`
          var params = [{
            chainId: "0x123",
            chainName: "Antani",
            nativeCurrency: {
              name: "",
              symbol: "ANTANI",
              decimals: 18
            },
            rpcUrls: ["https://doesntexist.test/customRPC"],
            blockExplorerUrls: [ "http://localhost:8080/api/customRPC" ]
          }]
          window.ethereum.request({
            method: 'wallet_addEthereumChain',
            params
          })
        `);
          const windowHandles = await driver.waitUntilXWindowHandles(3);

          await driver.switchToWindowWithTitle(
            WINDOW_TITLES.Dialog,
            windowHandles,
          );
          await driver.clickElement({
            tag: 'button',
            text: 'Approve',
          });

          await driver.findElement({
            tag: 'span',
            text: 'Error while connecting to the custom network.',
          });

          const approveBtn = await driver.findElement({
            tag: 'button',
            text: 'Approve',
          });

          assert.equal(await approveBtn.isEnabled(), false);
          await driver.clickElement({
            tag: 'button',
            text: 'Cancel',
          });
        },
      );
    });
  });

  describe('Popular Networks List', function () {
    it('add custom network and switch the network', async function () {
      await withFixtures(
        {
          fixtures: new FixtureBuilder().build(),
          ganacheOptions: defaultGanacheOptions,
          title: this.test.fullTitle(),
        },
        async ({ driver }) => {
          await unlockWallet(driver);

          // Avoid a stale element error
          await driver.delay(regularDelayMs);

          await driver.clickElement('[data-testid="network-display"]');

          await driver.clickElement({
            tag: 'button',
            text: 'Add',
          });

          // verify network details
          const title = await driver.findElement({
            tag: 'span',
            text: 'Arbitrum One',
          });

          assert.equal(
            await title.getText(),
            'Arbitrum One',
            'Title of popup should be selected network',
          );

          const [networkName, networkUrl, chainIdElement, currencySymbol] =
            await driver.findElements('.definition-list dd');

          assert.equal(
            await networkName.getText(),
            networkNAME,
            'Network name is not correctly displayed',
          );
          assert.equal(
            await networkUrl.getText(),
            networkURL,
            'Network Url is not correctly displayed',
          );
          assert.equal(
            await chainIdElement.getText(),
            chainID.toString(),
            'Chain Id is not correctly displayed',
          );
          assert.equal(
            await currencySymbol.getText(),
            currencySYMBOL,
            'Currency symbol is not correctly displayed',
          );

          await driver.clickElement({ tag: 'a', text: 'View all details' });

          const networkDetailsLabels = await driver.findElements('dd');
          assert.equal(
            await networkDetailsLabels[8].getText(),
            blockExplorerURL,
            'Block Explorer URL is not correct',
          );

          await driver.clickElement({ tag: 'button', text: 'Close' });
          await driver.clickElement({ tag: 'button', text: 'Approve' });

          // verify network switched
          await driver.waitForSelector(
            'button[data-testid="network-display"][aria-label="Network Menu Arbitrum One"]',
          );
        },
      );
    });

    it('delete the Arbitrum network', async function () {
      await withFixtures(
        {
          fixtures: new FixtureBuilder()
            .withNetworkController({
              providerConfig: {
                rpcPrefs: { blockExplorerUrl: 'https://etherscan.io/' },
              },
              networkConfigurations: {
                networkConfigurationId: {
                  chainId: '0x539',
                  nickname: 'Localhost 8545',
                  rpcUrl: 'http://localhost:8545',
                  ticker: 'ETH',
                  rpcPrefs: { blockExplorerUrl: 'https://etherscan.io/' },
                },
                '2ce66016-8aab-47df-b27f-318c80865eb0': {
                  chainId: '0xa4b1',
                  id: '2ce66016-8aab-47df-b27f-318c80865eb0',
                  nickname: 'Arbitrum mainnet',
                  rpcPrefs: {},
                  rpcUrl: 'https://arbitrum-mainnet.infura.io',
                  ticker: 'ETH',
                },
              },
              selectedNetworkClientId: 'networkConfigurationId',
            })
            .build(),
          ganacheOptions: defaultGanacheOptions,
          title: this.test.fullTitle(),
        },
        async ({ driver }) => {
          await unlockWallet(driver);
          // Avoid a stale element error
          await driver.delay(regularDelayMs);
          await driver.clickElement('[data-testid="network-display"]');
          // ===========================================================>

<<<<<<< HEAD
          await openMenuSafe(driver);

          await driver.clickElement('[data-testid="global-menu-settings"]');
          await driver.clickElement({ text: 'Networks', tag: 'div' });
=======
          // Go to Edit Menu
          const networkMenu = await driver.findElement(
            '[data-testid="network-list-item-options-button-0xa4b1"]',
          );
>>>>>>> ad7a5462

          await networkMenu.click();

          const deleteButton = await driver.findElement(
            '[data-testid="network-list-item-options-delete"]',
          );
          deleteButton.click();

          await driver.clickElement({
            tag: 'button',
            text: 'Delete',
          });

          await driver.clickElement('[data-testid="network-display"]');

          // check if arbitrum is on the list of popular network
          const popularNetworkArbitrum = await driver.findElement(
            '[data-testid="popular-network-0xa4b1"]',
          );

          const existNetwork = popularNetworkArbitrum !== undefined;
          assert.equal(existNetwork, true, 'Network is not deleted');
        },
      );
    });

    it("when the network details validation toggle is turned on, validate user inserted details against data from 'chainid.network'", async function () {
      async function mockRPCURLAndChainId(mockServer) {
        return [
          await mockServer
            .forPost('https://unresponsive-rpc.test/')
            // 502 Error communicating with upstream server
            .thenCallback(() => ({ statusCode: 502 })),

          await mockServer
            .forGet('https://chainid.network/chains.json')
            .thenCallback(() => ({
              statusCode: 200,
              json: MOCK_CHAINLIST_RESPONSE,
            })),
        ];
      }

      await withFixtures(
        {
          fixtures: new FixtureBuilder().build(),
          ganacheOptions: defaultGanacheOptions,
          title: this.test.fullTitle(),
          testSpecificMock: mockRPCURLAndChainId,
        },
        async ({ driver }) => {
          await unlockWallet(driver);

          await checkThatSafeChainsListValidationToggleIsOn(driver);

          await failCandidateNetworkValidation(driver);
        },
      );
    });

    it("when the network details validation toggle is turned off, don't validate user inserted details", async function () {
      async function mockRPCURLAndChainId(mockServer) {
        return [
          await mockServer
            .forPost('https://responsive-rpc.test/')
            .thenCallback(() => ({
              statusCode: 200,
              json: {
                id: '1694444405781',
                jsonrpc: '2.0',
                result: TEST_CHAIN_ID,
              },
            })),

          await mockServer
            .forGet('https://chainid.network/chains.json')
            .thenCallback(() => ({
              // even with an error, the test passes
              statusCode: 400,
            })),
        ];
      }

      await withFixtures(
        {
          fixtures: new FixtureBuilder().build(),
          ganacheOptions: defaultGanacheOptions,
          title: this.test.fullTitle(),
          testSpecificMock: mockRPCURLAndChainId,
        },
        async ({ driver }) => {
          await unlockWallet(driver);

          await toggleOffSafeChainsListValidation(driver);

          await candidateNetworkIsNotValidated(driver);
        },
      );
    });
  });

  describe('customNetwork', function () {
    it('should add mainnet network', async function () {
      async function mockRPCURLAndChainId(mockServer) {
        return [
          await mockServer
            .forPost('https://responsive-rpc.test/')
            .thenCallback(() => ({
              statusCode: 200,
              json: {
                id: '1694444405781',
                jsonrpc: '2.0',
                result: TEST_CHAIN_ID,
              },
            })),
        ];
      }

      await withFixtures(
        {
          fixtures: new FixtureBuilder().build(),
          ganacheOptions: defaultGanacheOptions,
          title: this.test.fullTitle(),
          testSpecificMock: mockRPCURLAndChainId,
        },

        async ({ driver }) => {
          await unlockWallet(driver);
          await driver.clickElement('[data-testid="network-display"]');
          await driver.clickElement({
            text: 'Add a custom network',
            tag: 'button',
          });

          await driver.fill(selectors.networkNameInputField, 'Gnosis');
          await driver.fill(selectors.chainIdInputField, TEST_CHAIN_ID);
          await driver.fill(selectors.tickerInputField, 'XDAI');

          // Add rpc url
          const rpcUrlInputDropDown = await driver.waitForSelector(
            '[data-testid="test-add-rpc-drop-down"]',
          );
          await rpcUrlInputDropDown.click();
          await driver.delay(tinyDelayMs);
          await driver.clickElement({
            text: 'Add RPC URL',
            tag: 'button',
          });

          const rpcUrlInput = await driver.waitForSelector(
            '[data-testid="rpc-url-input-test"]',
          );
          await rpcUrlInput.clear();
          await rpcUrlInput.sendKeys('https://responsive-rpc.test');

          const rpcNameInput = await driver.waitForSelector(
            '[data-testid="rpc-name-input-test"]',
          );
          await rpcNameInput.sendKeys('testName');

          await driver.clickElement({
            text: 'Add URL',
            tag: 'button',
          });

          // Add explorer URL
          const explorerUrlInputDropDown = await driver.waitForSelector(
            '[data-testid="test-explorer-drop-down"]',
          );

          await driver.scrollToElement(explorerUrlInputDropDown);
          await driver.delay(tinyDelayMs);

          await explorerUrlInputDropDown.click();
          await driver.delay(tinyDelayMs);

          await driver.clickElement({
            text: 'Add a block explorer URL',
            tag: 'button',
          });

          const blockExplorerInput = await driver.waitForSelector(
            '[data-testid="explorer-url-input"]',
          );
          await blockExplorerInput.clear();
          await blockExplorerInput.sendKeys('https://test.com');

          await driver.clickElement({
            text: 'Add URL',
            tag: 'button',
          });

          const suggestedTicker = await driver.isElementPresent(
            selectors.suggestedTickerForXDAI.css,
          );

          const tickerWarning = await driver.isElementPresent(
            selectors.tickerWarningTokenSymbol.css,
          );

          assert.equal(suggestedTicker, false);
          assert.equal(tickerWarning, false);

          await driver.clickElement(selectors.saveButton);

          // Validate the network was added
          const networkAdded = await driver.isElementPresent({
            text: '“Gnosis” was successfully added!',
          });
          assert.equal(networkAdded, true, '“Gnosis” was successfully added!');
        },
      );
    });

    it('should check symbol and show warnings', async function () {
      async function mockRPCURLAndChainId(mockServer) {
        return [
          await mockServer
            .forPost('https://responsive-rpc.test/')
            .thenCallback(() => ({
              statusCode: 200,
              json: {
                id: '1694444405781',
                jsonrpc: '2.0',
                result: TEST_CHAIN_ID,
              },
            })),
        ];
      }

      await withFixtures(
        {
          fixtures: new FixtureBuilder().build(),
          ganacheOptions: defaultGanacheOptions,
          title: this.test.fullTitle(),
          testSpecificMock: mockRPCURLAndChainId,
        },

        async ({ driver }) => {
          await unlockWallet(driver);

          await driver.clickElement('[data-testid="network-display"]');
          await driver.clickElement({
            text: 'Add a custom network',
            tag: 'button',
          });

          await driver.fill(
            selectors.networkNameInputField,
            'Ethereum mainnet',
          );

          await driver.fill(selectors.chainIdInputField, '1');
          await driver.fill(selectors.tickerInputField, 'TST');
<<<<<<< HEAD
          // fix flaky test
          await driver.delay(regularDelayMs);
          await driver.fill(selectors.explorerInputField, 'https://test.com');
=======
>>>>>>> ad7a5462

          // Add rpc url
          const rpcUrlInputDropDown = await driver.waitForSelector(
            '[data-testid="test-add-rpc-drop-down"]',
          );
          await rpcUrlInputDropDown.click();
          await driver.delay(tinyDelayMs);
          await driver.clickElement({
            text: 'Add RPC URL',
            tag: 'button',
          });

          const rpcUrlInput = await driver.waitForSelector(
            '[data-testid="rpc-url-input-test"]',
          );
          await rpcUrlInput.clear();
          await rpcUrlInput.sendKeys('https://responsive-rpc.test');

          const rpcNameInput = await driver.waitForSelector(
            '[data-testid="rpc-name-input-test"]',
          );
          await rpcNameInput.sendKeys('testName');

          await driver.clickElement({
            text: 'Add URL',
            tag: 'button',
          });

          // suggestion and warning ticker should be displayed
          await driver.waitForSelector(selectors.suggestedTicker);
          await driver.waitForSelector(selectors.tickerWarning);

          // Add explorer URL
          const explorerUrlInputDropDown = await driver.waitForSelector(
            '[data-testid="test-explorer-drop-down"]',
          );

          await driver.scrollToElement(explorerUrlInputDropDown);
          await driver.delay(tinyDelayMs);

          await explorerUrlInputDropDown.click();
          await driver.delay(tinyDelayMs);

          await driver.clickElement({
            text: 'Add a block explorer URL',
            tag: 'button',
          });

          const blockExplorerInput = await driver.waitForSelector(
            '[data-testid="explorer-url-input"]',
          );
          await blockExplorerInput.clear();
          await blockExplorerInput.sendKeys('https://test.com');

          await driver.clickElement({
            text: 'Add URL',
            tag: 'button',
          });
        },
      );
    });
    it('should add collision network', async function () {
      async function mockRPCURLAndChainId(mockServer) {
        return [
          await mockServer
            .forPost('https://responsive-rpc.test/')
            .thenCallback(() => ({
              statusCode: 200,
              json: {
                id: '1694444405781',
                jsonrpc: '2.0',
                result: TEST_COLLISION_CHAIN_ID,
              },
            })),
        ];
      }
      await withFixtures(
        {
          fixtures: new FixtureBuilder().build(),
          ganacheOptions: defaultGanacheOptions,
          title: this.test.fullTitle(),
          testSpecificMock: mockRPCURLAndChainId,
        },

        async ({ driver }) => {
          await unlockWallet(driver);

          await driver.clickElement('[data-testid="network-display"]');
          await driver.clickElement({
            text: 'Add a custom network',
            tag: 'button',
          });

          await driver.fill(
            selectors.networkNameInputField,
            inputData.networkName,
          );
<<<<<<< HEAD
          await driver.fill(selectors.rpcUrlInputField, inputData.rpcUrl);

          // fix flaky test
          await driver.delay(regularDelayMs);
=======

>>>>>>> ad7a5462
          await driver.fill(selectors.chainIdInputField, inputData.chainId);
          await driver.fill(selectors.tickerInputField, inputData.ticker);

          // Add rpc url
          const rpcUrlInputDropDown = await driver.waitForSelector(
            '[data-testid="test-add-rpc-drop-down"]',
          );
          await rpcUrlInputDropDown.click();
          await driver.delay(tinyDelayMs);
          await driver.clickElement({
            text: 'Add RPC URL',
            tag: 'button',
          });

          const rpcUrlInput = await driver.waitForSelector(
            '[data-testid="rpc-url-input-test"]',
          );
          await rpcUrlInput.clear();
          await rpcUrlInput.sendKeys(inputData.rpcUrl);

          const rpcNameInput = await driver.waitForSelector(
            '[data-testid="rpc-name-input-test"]',
          );
          await rpcNameInput.sendKeys('testName');

          await driver.clickElement({
            text: 'Add URL',
            tag: 'button',
          });

          const suggestedTicker = await driver.isElementPresent(
            selectors.suggestedTicker,
          );

          const tickerWarning = await driver.isElementPresent(
            selectors.tickerWarning,
          );

          assert.equal(suggestedTicker, true);
          assert.equal(tickerWarning, true);

          driver.clickElement(selectors.tickerButton);
          driver.clickElement(selectors.saveButton);

          // Validate the network was added
          const networkAdded = await driver.isElementPresent({
            text: `“${inputData.networkName}” was successfully added!`,
          });

          assert.equal(
            networkAdded,
            true,
            `“${inputData.networkName}” was successfully added!`,
          );
        },
      );
    });
  });
});

async function checkThatSafeChainsListValidationToggleIsOn(driver) {
  const accountOptionsMenuSelector =
    '[data-testid="account-options-menu-button"]';
  await driver.waitForSelector(accountOptionsMenuSelector);
  await openMenuSafe(driver);

  const globalMenuSettingsSelector = '[data-testid="global-menu-settings"]';
  await driver.waitForSelector(globalMenuSettingsSelector);
  await driver.clickElement(globalMenuSettingsSelector);

  const securityAndPrivacyTabRawLocator = {
    text: 'Security & privacy',
    tag: 'div',
  };
  await driver.waitForSelector(securityAndPrivacyTabRawLocator);
  await driver.clickElement(securityAndPrivacyTabRawLocator);

  const useSafeChainsListValidationToggleSelector =
    '[data-testid="useSafeChainsListValidation"]';
  const useSafeChainsListValidationToggleElement = await driver.waitForSelector(
    useSafeChainsListValidationToggleSelector,
  );
  const useSafeChainsListValidationToggleState =
    await useSafeChainsListValidationToggleElement.getText();

  assert.equal(
    useSafeChainsListValidationToggleState,
    'ON',
    'Safe chains list validation toggle is off',
  );

  // return to the home screen
  const appHeaderSelector = '[data-testid="app-header-logo"]';
  await driver.waitForSelector(appHeaderSelector);
  await driver.clickElement(appHeaderSelector);
}

async function failCandidateNetworkValidation(driver) {
  const networkMenuSelector = '[data-testid="network-display"]';
  await driver.waitForSelector(networkMenuSelector);
  await driver.clickElement(networkMenuSelector);

  await driver.clickElement({ text: 'Add a custom network', tag: 'button' });

  const [
    // first element is the search input that we don't need to fill
    networkNameInputEl,
    ,
    chainIDInputEl,
  ] = await driver.findElements('input');

  await networkNameInputEl.fill('cheapETH');
  await chainIDInputEl.fill(toHex(777));
  await driver.fill('[data-testid="network-form-ticker-input"]', 'cTH');

  // Add rpc URL
  const rpcUrlInputDropDown = await driver.waitForSelector(
    '[data-testid="test-add-rpc-drop-down"]',
  );
  await rpcUrlInputDropDown.click();
  await driver.delay(tinyDelayMs);
  await driver.clickElement({
    text: 'Add RPC URL',
    tag: 'button',
  });

  const rpcUrlInput = await driver.waitForSelector(
    '[data-testid="rpc-url-input-test"]',
  );
  await rpcUrlInput.clear();
  await rpcUrlInput.sendKeys('https://unresponsive-rpc.test');

  const rpcNameInput = await driver.waitForSelector(
    '[data-testid="rpc-name-input-test"]',
  );
  await rpcNameInput.sendKeys('testName');

  await driver.clickElement({
    text: 'Add URL',
    tag: 'button',
  });

  // Add explorer URL
  const explorerUrlInputDropDown = await driver.waitForSelector(
    '[data-testid="test-explorer-drop-down"]',
  );

  await driver.scrollToElement(explorerUrlInputDropDown);
  await explorerUrlInputDropDown.click();
  await driver.delay(tinyDelayMs);

  await driver.clickElement({
    text: 'Add a block explorer URL',
    tag: 'button',
  });

  const blockExplorerInput = await driver.waitForSelector(
    '[data-testid="explorer-url-input"]',
  );
  blockExplorerInput.clear();
  await blockExplorerInput.sendKeys('https://block-explorer.url');

  await driver.clickElement({
    text: 'Add URL',
    tag: 'button',
  });

  const chainIdValidationMessageRawLocator = {
    text: 'Could not fetch chain ID. Is your RPC URL correct?',
  };

  await driver.waitForSelector(chainIdValidationMessageRawLocator);

  const saveButtonRawLocator = {
    text: 'Save',
    tag: 'button',
  };
  const saveButtonEl = await driver.findElement(saveButtonRawLocator);
  assert.equal(await saveButtonEl.isEnabled(), false);
}

async function toggleOffSafeChainsListValidation(driver) {
  const accountOptionsMenuSelector =
    '[data-testid="account-options-menu-button"]';
  await driver.waitForSelector(accountOptionsMenuSelector);
  await driver.clickElement(accountOptionsMenuSelector);

  const globalMenuSettingsSelector = '[data-testid="global-menu-settings"]';
  await driver.waitForSelector(globalMenuSettingsSelector);
  await driver.clickElement(globalMenuSettingsSelector);

  const securityAndPrivacyTabRawLocator = {
    text: 'Security & privacy',
    tag: 'div',
  };

  await driver.waitForSelector(securityAndPrivacyTabRawLocator);
  await driver.clickElement(securityAndPrivacyTabRawLocator);

  const useSafeChainsListValidationLabelSelector =
    '[data-testid="useSafeChainsListValidation"]';
  const useSafeChainsListValidationToggleSelector =
    '[data-testid="useSafeChainsListValidation"] .toggle-button > div';

  let useSafeChainsListValidationLabelElement = await driver.waitForSelector(
    useSafeChainsListValidationLabelSelector,
  );

  let useSafeChainsListValidationToggleState =
    await useSafeChainsListValidationLabelElement.getText();

  assert.equal(
    useSafeChainsListValidationToggleState,
    'ON',
    'Safe chains list validation toggle is OFF by default',
  );

  await driver.clickElement(useSafeChainsListValidationToggleSelector);

  await driver.delay(regularDelayMs);

  useSafeChainsListValidationLabelElement = await driver.waitForSelector(
    useSafeChainsListValidationLabelSelector,
  );

  useSafeChainsListValidationToggleState =
    await useSafeChainsListValidationLabelElement.getText();

  assert.equal(
    useSafeChainsListValidationToggleState,
    'OFF',
    'Safe chains list validation toggle is ON',
  );

  driver.delay(regularDelayMs);

  // return to the home screen
  const appHeaderSelector = '[data-testid="app-header-logo"]';
  await driver.waitForSelector(appHeaderSelector);
  await driver.clickElement(appHeaderSelector);
}

async function candidateNetworkIsNotValidated(driver) {
  const networkMenuSelector = '[data-testid="network-display"]';
  await driver.waitForSelector(networkMenuSelector);
  await driver.clickElement(networkMenuSelector);

  await driver.clickElement({ text: 'Add a custom network', tag: 'button' });

  const [
    // first element is the search input that we don't need to fill
    networkNameInputEl,
    ,
    chainIDInputEl,
  ] = await driver.findElements('input');

  await networkNameInputEl.fill('cheapETH');
  await chainIDInputEl.fill(TEST_CHAIN_ID);
  await driver.fill('[data-testid="network-form-ticker-input"]', 'cTH');

<<<<<<< HEAD
=======
  // Add rpc URL
  const rpcUrlInputDropDown = await driver.waitForSelector(
    '[data-testid="test-add-rpc-drop-down"]',
  );
  await rpcUrlInputDropDown.click();
  await driver.delay(tinyDelayMs);
  await driver.clickElement({
    text: 'Add RPC URL',
    tag: 'button',
  });

  const rpcUrlInput = await driver.waitForSelector(
    '[data-testid="rpc-url-input-test"]',
  );
  await rpcUrlInput.clear();
  await rpcUrlInput.sendKeys('https://responsive-rpc.test');

  const rpcNameInput = await driver.waitForSelector(
    '[data-testid="rpc-name-input-test"]',
  );
  await rpcNameInput.sendKeys('testName');

  await driver.clickElement({
    text: 'Add URL',
    tag: 'button',
  });

  // Add explorer URL
  const explorerUrlInputDropDown = await driver.waitForSelector(
    '[data-testid="test-explorer-drop-down"]',
  );

  await driver.scrollToElement(explorerUrlInputDropDown);
  await explorerUrlInputDropDown.click();
  await driver.delay(tinyDelayMs);

  await driver.clickElement({
    text: 'Add a block explorer URL',
    tag: 'button',
  });

  const blockExplorerInput = await driver.waitForSelector(
    '[data-testid="explorer-url-input"]',
  );
  blockExplorerInput.clear();
  await blockExplorerInput.sendKeys('https://block-explorer.url');

  await driver.clickElement({
    text: 'Add URL',
    tag: 'button',
  });

>>>>>>> ad7a5462
  // fix flaky test
  await driver.delay(regularDelayMs);
  const saveButtonRawLocator = {
    text: 'Save',
    tag: 'button',
  };
  const saveButtonEl = await driver.findElement(saveButtonRawLocator);
  assert.equal(await saveButtonEl.isEnabled(), true);
}<|MERGE_RESOLUTION|>--- conflicted
+++ resolved
@@ -111,18 +111,6 @@
   errorContainer: '.settings-tab__error',
 };
 
-<<<<<<< HEAD
-async function navigateToAddNetwork(driver) {
-  await openMenuSafe(driver);
-
-  await driver.clickElement(selectors.settingsOption);
-  await driver.clickElement(selectors.networkOption);
-  await driver.clickElement(selectors.addNetwork);
-  await driver.clickElement(selectors.addNetworkManually);
-}
-
-=======
->>>>>>> ad7a5462
 const inputData = {
   networkName: 'Collision network',
   rpcUrl: 'https://responsive-rpc.test/',
@@ -569,17 +557,10 @@
           await driver.clickElement('[data-testid="network-display"]');
           // ===========================================================>
 
-<<<<<<< HEAD
-          await openMenuSafe(driver);
-
-          await driver.clickElement('[data-testid="global-menu-settings"]');
-          await driver.clickElement({ text: 'Networks', tag: 'div' });
-=======
           // Go to Edit Menu
           const networkMenu = await driver.findElement(
             '[data-testid="network-list-item-options-button-0xa4b1"]',
           );
->>>>>>> ad7a5462
 
           await networkMenu.click();
 
@@ -834,12 +815,6 @@
 
           await driver.fill(selectors.chainIdInputField, '1');
           await driver.fill(selectors.tickerInputField, 'TST');
-<<<<<<< HEAD
-          // fix flaky test
-          await driver.delay(regularDelayMs);
-          await driver.fill(selectors.explorerInputField, 'https://test.com');
-=======
->>>>>>> ad7a5462
 
           // Add rpc url
           const rpcUrlInputDropDown = await driver.waitForSelector(
@@ -937,14 +912,7 @@
             selectors.networkNameInputField,
             inputData.networkName,
           );
-<<<<<<< HEAD
-          await driver.fill(selectors.rpcUrlInputField, inputData.rpcUrl);
-
-          // fix flaky test
-          await driver.delay(regularDelayMs);
-=======
-
->>>>>>> ad7a5462
+
           await driver.fill(selectors.chainIdInputField, inputData.chainId);
           await driver.fill(selectors.tickerInputField, inputData.ticker);
 
@@ -1205,8 +1173,6 @@
   await chainIDInputEl.fill(TEST_CHAIN_ID);
   await driver.fill('[data-testid="network-form-ticker-input"]', 'cTH');
 
-<<<<<<< HEAD
-=======
   // Add rpc URL
   const rpcUrlInputDropDown = await driver.waitForSelector(
     '[data-testid="test-add-rpc-drop-down"]',
@@ -1259,7 +1225,6 @@
     tag: 'button',
   });
 
->>>>>>> ad7a5462
   // fix flaky test
   await driver.delay(regularDelayMs);
   const saveButtonRawLocator = {
