const { strict: assert } = require('assert');
const { mockNetworkStateOld } = require('../../../stub/networks');

const {
  withFixtures,
  regularDelayMs,
  unlockWallet,
  tinyDelayMs,
} = require('../../helpers');
const FixtureBuilder = require('../../fixture-builder');

describe('Custom RPC history', function () {
  it(`creates first custom RPC entry`, async function () {
    const port = 8546;
    const chainId = 1338;
    const symbol = 'TEST';

    await withFixtures(
      {
        fixtures: new FixtureBuilder().build(),
        localNodeOptions: [
          {
            type: 'anvil',
          },
          {
            type: 'anvil',
            options: {
              port,
              chainId,
            },
          },
        ],
        title: this.test.fullTitle(),
      },
      async ({ driver }) => {
        await unlockWallet(driver);

        const rpcUrl = `http://127.0.0.1:${port}`;
        const networkName = 'Secondary Ganache Testnet';

        await driver.clickElement('[data-testid="network-display"]');
        await driver.clickElement({
          text: 'Add a custom network',
          tag: 'button',
        });

        await driver.fill(
          '[data-testid="network-form-network-name"]',
          networkName,
        );
        await driver.fill(
          '[data-testid="network-form-chain-id"]',
          chainId.toString(),
        );
        await driver.fill('[data-testid="network-form-ticker-input"]', symbol);

        // Add rpc url
        const rpcUrlInputDropDown = await driver.waitForSelector(
          '[data-testid="test-add-rpc-drop-down"]',
        );
        await rpcUrlInputDropDown.click();
        await driver.delay(tinyDelayMs);
        await driver.clickElement({
          text: 'Add RPC URL',
          tag: 'button',
        });

        const rpcUrlInput = await driver.waitForSelector(
          '[data-testid="rpc-url-input-test"]',
        );
        await rpcUrlInput.clear();
        await rpcUrlInput.sendKeys(rpcUrl);

        const rpcNameInput = await driver.waitForSelector(
          '[data-testid="rpc-name-input-test"]',
        );
        await rpcNameInput.sendKeys('test-name');

        await driver.clickElement({
          text: 'Add URL',
          tag: 'button',
        });

        await driver.clickElement({ text: 'Save', tag: 'button' });

        await driver.findElement({ text: networkName, tag: 'h6' });

        // Validate the network was added
        const networkAdded = await driver.isElementPresent({
          text: '“Secondary Ganache Testnet” was successfully added!',
        });
        assert.equal(
          networkAdded,
          true,
          '“Secondary Ganache Testnet” was successfully added!',
        );
      },
    );
  });

  it('warns user when they enter url for an already configured network', async function () {
    await withFixtures(
      {
        fixtures: new FixtureBuilder().build(),
        title: this.test.fullTitle(),
      },
      async ({ driver }) => {
        await unlockWallet(driver);

        // duplicate network
        const duplicateRpcUrl = 'https://mainnet.infura.io/v3/';

        await driver.assertElementNotPresent('.loading-overlay');
        await driver.clickElement('[data-testid="network-display"]');

        await driver.clickElement({
          text: 'Add a custom network',
          tag: 'button',
        });

        // Add rpc url
        const rpcUrlInputDropDown = await driver.waitForSelector(
          '[data-testid="test-add-rpc-drop-down"]',
        );
        await rpcUrlInputDropDown.click();
        await driver.delay(tinyDelayMs);
        await driver.clickElement({
          text: 'Add RPC URL',
          tag: 'button',
        });

        const rpcUrlInput = await driver.waitForSelector(
          '[data-testid="rpc-url-input-test"]',
        );
        await rpcUrlInput.clear();
        await rpcUrlInput.sendKeys(duplicateRpcUrl);

        const rpcNameInput = await driver.waitForSelector(
          '[data-testid="rpc-name-input-test"]',
        );
        await rpcNameInput.sendKeys('test-name');

        await driver.clickElement({
          text: 'Add URL',
          tag: 'button',
        });

        await driver.fill('[data-testid="network-form-chain-id"]', '1');

        await driver.findElement({
          text: 'This Chain ID is currently used by the Ethereum Mainnet network.',
        });
      },
    );
  });

  it('warns user when they enter chainId for an already configured network', async function () {
    await withFixtures(
      {
        fixtures: new FixtureBuilder().build(),
        title: this.test.fullTitle(),
      },
      async ({ driver }) => {
        await unlockWallet(driver);

        // duplicate network
        const duplicateChainId = '1';

        await driver.assertElementNotPresent('.loading-overlay');
        await driver.clickElement('[data-testid="network-display"]');

        await driver.clickElement({
          text: 'Add a custom network',
          tag: 'button',
        });

        await driver.fill(
          '[data-testid="network-form-chain-id"]',
          duplicateChainId,
        );

        await driver.findElement({
          text: 'This Chain ID is currently used by the Ethereum Mainnet network.',
        });

        // Add invalid rcp url
        const rpcUrlInputDropDown = await driver.waitForSelector(
          '[data-testid="test-add-rpc-drop-down"]',
        );
        await rpcUrlInputDropDown.click();
        await driver.delay(tinyDelayMs);
        await driver.clickElement({
          text: 'Add RPC URL',
          tag: 'button',
        });

        const rpcUrlInput = await driver.waitForSelector(
          '[data-testid="rpc-url-input-test"]',
        );
        await rpcUrlInput.clear();
        await rpcUrlInput.sendKeys('test');

        const rpcNameInput = await driver.waitForSelector(
          '[data-testid="rpc-name-input-test"]',
        );
        await rpcNameInput.sendKeys('test-name');

        await driver.findElement({
          text: 'URLs require the appropriate HTTP/HTTPS prefix.',
        });
      },
    );
  });

  it('selects another provider', async function () {
    await withFixtures(
      {
        fixtures: new FixtureBuilder().build(),
        title: this.test.fullTitle(),
      },
      async ({ driver }) => {
        await unlockWallet(driver);

        await driver.assertElementNotPresent('.loading-overlay');
        await driver.clickElement('[data-testid="network-display"]');

        await driver.clickElement({ text: 'Ethereum Mainnet', tag: 'p' });
      },
    );
  });

  it('finds all recent RPCs in history', async function () {
    const networkState = mockNetworkStateOld(
      {
        rpcUrl: 'http://127.0.0.1:8545/1',
        chainId: '0x539',
        ticker: 'ETH',
        nickname: 'http://127.0.0.1:8545/1',
      },
      {
        rpcUrl: 'http://127.0.0.1:8545/2',
        chainId: '0x539',
        ticker: 'ETH',
        nickname: 'http://127.0.0.1:8545/2',
      },
    );
    delete networkState.selectedNetworkClientId;

    await withFixtures(
      {
        fixtures: new FixtureBuilder()
          .withNetworkController(networkState)
          .build(),
        title: this.test.fullTitle(),
      },
      async ({ driver }) => {
        await unlockWallet(driver);

        await driver.assertElementNotPresent('.loading-overlay');
        await driver.clickElement('[data-testid="network-display"]');

        await driver.clickElement('.toggle-button');

        await driver.delay(regularDelayMs);

        // only recent 3 are found and in correct order (most recent at the top)
        const customRpcs = await driver.findElements({
          text: 'Localhost 8545',
          tag: 'p',
          css: '.multichain-network-list-item__tooltip',
        });

        // click Mainnet to dismiss network dropdown
        await driver.clickElement({ text: 'Ethereum Mainnet', tag: 'p' });

        // custom rpcs length is 1 because networks has been merged
        assert.equal(customRpcs.length, 1);
      },
    );
  });

  it('deletes a custom RPC', async function () {
    const networkState = mockNetworkStateOld(
      {
        rpcUrl: 'http://127.0.0.1:8545/1',
        chainId: '0x539',
        ticker: 'ETH',
        nickname: 'http://127.0.0.1:8545/1',
      },
      {
        rpcUrl: 'http://127.0.0.1:8545/2',
        chainId: '0x540',
        ticker: 'ETH',
        nickname: 'http://127.0.0.1:8545/2',
      },
    );
    delete networkState.selectedNetworkClientId;

    await withFixtures(
      {
        fixtures: new FixtureBuilder()
          .withNetworkController(networkState)
          .build(),
        title: this.test.fullTitle(),
      },
      async ({ driver }) => {
        await unlockWallet(driver);

        await driver.assertElementNotPresent('.loading-overlay');
        // Click add network from network options
        await driver.clickElement('[data-testid="network-display"]');

        const customNetworkName = 'http://127.0.0.1:8545/2';
        const networkItemClassName = '.multichain-network-list-item';
<<<<<<< HEAD
        // const networkMenuClassName = '.multichain-network-list-menu';

        // await driver.waitForSelector(networkMenuClassName);
=======
        const networkMenuClassName = '.multichain-network-list-menu';

        await driver.waitForSelector(networkMenuClassName);
>>>>>>> 3789ddea
        const networkListItems = await driver.findClickableElements(
          networkItemClassName,
        );

        // click on menu button
        await driver.clickElement(
          '[data-testid="network-list-item-options-button-eip155:1344"]',
        );

        // click on delere button
        await driver.clickElement(
          '[data-testid="network-list-item-options-delete"]',
        );

        // click on delete button
        await driver.clickElement({
          text: 'Delete',
          tag: 'button',
        });

        await driver.assertElementNotPresent(
          '[data-testid="confirm-delete-network-modal"]',
        );

        // There's a short slot to process deleting the network,
        // hence there's a need to wait for the element to be removed to guarantee the action is executed completely
        await driver.assertElementNotPresent({
          tag: 'div',
          text: customNetworkName,
        });

        // Click add network from network options
        await driver.clickElement('[data-testid="network-display"]');

        // custom network http://127.0.0.1:8545/2 is removed from network list
<<<<<<< HEAD
        // await driver.waitForSelector(networkMenuClassName);
=======
        await driver.waitForSelector(networkMenuClassName);
>>>>>>> 3789ddea
        const newNetworkListItems = await driver.findElements(
          networkItemClassName,
        );

        assert.equal(networkListItems.length - 1, newNetworkListItems.length);
      },
    );
  });
});<|MERGE_RESOLUTION|>--- conflicted
+++ resolved
@@ -312,15 +312,9 @@
 
         const customNetworkName = 'http://127.0.0.1:8545/2';
         const networkItemClassName = '.multichain-network-list-item';
-<<<<<<< HEAD
-        // const networkMenuClassName = '.multichain-network-list-menu';
-
-        // await driver.waitForSelector(networkMenuClassName);
-=======
         const networkMenuClassName = '.multichain-network-list-menu';
 
         await driver.waitForSelector(networkMenuClassName);
->>>>>>> 3789ddea
         const networkListItems = await driver.findClickableElements(
           networkItemClassName,
         );
@@ -356,11 +350,7 @@
         await driver.clickElement('[data-testid="network-display"]');
 
         // custom network http://127.0.0.1:8545/2 is removed from network list
-<<<<<<< HEAD
-        // await driver.waitForSelector(networkMenuClassName);
-=======
         await driver.waitForSelector(networkMenuClassName);
->>>>>>> 3789ddea
         const newNetworkListItems = await driver.findElements(
           networkItemClassName,
         );
