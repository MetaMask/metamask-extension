import { Mockttp } from 'mockttp';
import { USER_STORAGE_FEATURE_NAMES } from '@metamask/profile-sync-controller/user-storage';
import { withFixtures } from '../../helpers';
import FixtureBuilder from '../../fixture-builder';
import { completeOnboardFlowIdentity } from '../identity/flows';
import { UserStorageMockttpController } from '../../helpers/identity/user-storage/userStorageMockttpController';
import {
  getAccountsSyncMockResponse,
  accountsToMockForAccountsSync as unencryptedMockAccounts,
} from '../identity/account-syncing/mock-data';
import {
  enableNotificationsThroughGlobalMenu,
  enableNotificationsThroughSettingsPage,
} from '../../page-objects/flows/notifications.flow';
import NotificationsSettingsPage from '../../page-objects/pages/settings/notifications-settings-page';
import { Driver } from '../../webdriver/driver';
import { MockttpNotificationTriggerServer } from '../../helpers/notifications/mock-notification-trigger-server';
import { mockNotificationServices } from './mocks';

describe('Enable Notifications - With Accounts Syncing On', function () {
  this.timeout(120000); // Multiple Syncing features can cause this test to take some time

  describe('from inside MetaMask', function () {
    /**
     * Test notification settings persistence across sessions.
     *
     * Part 1: Initial Configuration
     * - Complete onboarding with pre-synced accounts
     * - Enable notifications and verify default state (all enabled)
     * - Modify settings:
     * → Disable second account notifications
     * → Disable product notifications
     *
     * Part 2: Persistence Check
     * - Start new session and complete onboarding
     * - Re-enable general notifications (required for each new session)
     * - Verify settings:
     * → General notifications: requires manual re-enable
     * → Product notifications: enabled (resets on new session)
     * → First account: enabled
     * → Second account: disabled (persisted from Part 1)
     */
    it('syncs notification settings on next onboarding after enabling for the first time', async function () {
      const userStorageMockttpController = new UserStorageMockttpController();
      const triggerServer = new MockttpNotificationTriggerServer();
      const mockedAccountsResponse = await getAccountsSyncMockResponse();

      // First device setup
      await withFixtures(
        {
          fixtures: new FixtureBuilder({ onboarding: true })
            .withMetaMetricsController()
            .build(),
          title: this.test?.fullTitle(),
          testSpecificMock: async (server: Mockttp) => {
            userStorageMockttpController.setupPath(
              USER_STORAGE_FEATURE_NAMES.accounts,
              server,
              {
                getResponse: mockedAccountsResponse,
              },
            );
            return [
<<<<<<< HEAD
              await mockNotificationServices(server, triggerServer),
              await mockIdentityServices(server, userStorageMockttpController),
=======
              await mockNotificationServices(
                server,
                userStorageMockttpController,
              ),
>>>>>>> 82db9a9c
            ];
          },
        },
        async ({ driver }) => {
          await completeOnboardFlowIdentity(driver);
          await enableNotificationsThroughGlobalMenu(driver);
          const notificationsSettingsPage = new NotificationsSettingsPage(
            driver,
          );
          await notificationsSettingsPage.assertMainNotificationSettingsTogglesEnabled(
            driver,
          );
          await assertAllAccountsEnabled(driver);

          // Switch off address 2 and product notifications toggle
          await notificationsSettingsPage.clickNotificationToggle({
            address: unencryptedMockAccounts[1].a,
            toggleType: 'address',
          });

          await notificationsSettingsPage.clickNotificationToggle({
            toggleType: 'product',
          });
        },
      );

      // Second device setup
      await withFixtures(
        {
          fixtures: new FixtureBuilder({ onboarding: true }).build(),
          title: this.test?.fullTitle(),
          testSpecificMock: async (server: Mockttp) => {
            userStorageMockttpController.setupPath(
              USER_STORAGE_FEATURE_NAMES.accounts,
              server,
            );
            return [
<<<<<<< HEAD
              await mockNotificationServices(server, triggerServer),
              await mockIdentityServices(server, userStorageMockttpController),
=======
              await mockNotificationServices(
                server,
                userStorageMockttpController,
              ),
>>>>>>> 82db9a9c
            ];
          },
        },
        async ({ driver }) => {
          await completeOnboardFlowIdentity(driver);
          await enableNotificationsThroughSettingsPage(driver);
          const notificationsSettingsPage = new NotificationsSettingsPage(
            driver,
          );
          await notificationsSettingsPage.assertMainNotificationSettingsTogglesEnabled(
            driver,
          );

          // Assert Notification Account Settings have persisted
          // The second account was switched off from the initial run
          const [{ a: account1 }, { a: account2 }] = unencryptedMockAccounts;
          await notificationsSettingsPage.check_notificationState({
            address: account1,
            toggleType: 'address',
            expectedState: 'enabled',
          });

          await notificationsSettingsPage.check_notificationState({
            address: account2,
            toggleType: 'address',
            expectedState: 'disabled',
          });
        },
      );
    });
    async function assertAllAccountsEnabled(driver: Driver) {
      const notificationsSettingsPage = new NotificationsSettingsPage(driver);
      for (const { a: address } of unencryptedMockAccounts) {
        await notificationsSettingsPage.check_notificationState({
          address,
          toggleType: 'address',
          expectedState: 'enabled',
        });
      }
      return notificationsSettingsPage;
    }
  });
});<|MERGE_RESOLUTION|>--- conflicted
+++ resolved
@@ -16,6 +16,7 @@
 import { Driver } from '../../webdriver/driver';
 import { MockttpNotificationTriggerServer } from '../../helpers/notifications/mock-notification-trigger-server';
 import { mockNotificationServices } from './mocks';
+import { mockIdentityServices } from '../identity/mocks';
 
 describe('Enable Notifications - With Accounts Syncing On', function () {
   this.timeout(120000); // Multiple Syncing features can cause this test to take some time
@@ -61,15 +62,8 @@
               },
             );
             return [
-<<<<<<< HEAD
               await mockNotificationServices(server, triggerServer),
               await mockIdentityServices(server, userStorageMockttpController),
-=======
-              await mockNotificationServices(
-                server,
-                userStorageMockttpController,
-              ),
->>>>>>> 82db9a9c
             ];
           },
         },
@@ -107,15 +101,8 @@
               server,
             );
             return [
-<<<<<<< HEAD
               await mockNotificationServices(server, triggerServer),
               await mockIdentityServices(server, userStorageMockttpController),
-=======
-              await mockNotificationServices(
-                server,
-                userStorageMockttpController,
-              ),
->>>>>>> 82db9a9c
             ];
           },
         },
