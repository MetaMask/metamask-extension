{
  "AccountOrderController": {
    "pinnedAccountList": {},
    "hiddenAccountList": {}
  },
  "AccountTracker": { "accounts": "object", "accountsByChainId": "object" },
  "AccountsController": {
    "internalAccounts": { "accounts": "object", "selectedAccount": "string" }
  },
  "AddressBookController": { "addressBook": "object" },
  "AlertController": {
    "alertEnabledness": { "unconnectedAccount": true, "web3ShimUsage": true },
    "unconnectedAccountAlertShownOrigins": "object",
    "web3ShimUsageOrigins": "object"
  },
  "AnnouncementController": { "announcements": "object" },
  "AppMetadataController": {
    "currentAppVersion": "string",
    "previousAppVersion": "",
    "previousMigrationVersion": 0,
    "currentMigrationVersion": "number"
  },
  "AppStateController": {
    "connectedStatusPopoverHasBeenShown": true,
    "defaultHomeActiveTabName": null,
    "browserEnvironment": { "os": "string", "browser": "string" },
    "popupGasPollTokens": [],
    "notificationGasPollTokens": [],
    "fullScreenGasPollTokens": [],
    "recoveryPhraseReminderHasBeenShown": true,
    "recoveryPhraseReminderLastShown": "number",
    "outdatedBrowserWarningLastShown": "number",
    "nftsDetectionNoticeDismissed": false,
    "showTestnetMessageInDropdown": true,
    "showBetaHeader": false,
    "showProductTour": true,
    "showNetworkBanner": true,
    "showAccountBanner": true,
    "trezorModel": null,
    "hadAdvancedGasFeesSetPriorToMigration92_3": false,
    "nftsDropdownState": {},
    "termsOfUseLastAgreed": "number",
    "qrHardware": {},
    "usedNetworks": { "0x1": true, "0x5": true, "0x539": true },
    "snapsInstallPrivacyWarningShown": true,
    "surveyLinkLastClickedOrClosed": "object"
  },
  "ApprovalController": {
    "pendingApprovals": "object",
    "pendingApprovalCount": "number",
    "approvalFlows": "object"
  },
  "CronjobController": { "jobs": "object" },
  "CurrencyController": {
    "currencyRates": {
      "ETH": {
        "conversionDate": "number",
        "conversionRate": 1700,
        "usdConversionRate": 1700
      }
    },
    "currentCurrency": "usd"
  },
  "DecryptMessageController": {
    "unapprovedDecryptMsgs": "object",
    "unapprovedDecryptMsgCount": 0
  },
  "EncryptionPublicKeyController": {
    "unapprovedEncryptionPublicKeyMsgs": "object",
    "unapprovedEncryptionPublicKeyMsgCount": 0
  },
  "EnsController": { "ensResolutionsByAddress": "object" },
  "GasFeeController": {
    "gasFeeEstimatesByChainId": {},
    "gasFeeEstimates": {},
    "estimatedGasFeeTimeBounds": {},
    "gasEstimateType": "none"
  },
  "KeyringController": {
    "isUnlocked": false,
    "keyrings": "object",
    "vault": "string"
  },
  "LoggingController": { "logs": "object" },
  "MetaMetricsController": {
    "participateInMetaMetrics": true,
    "metaMetricsId": "fake-metrics-id",
    "eventsBeforeMetricsOptIn": "object",
    "traits": "object",
    "fragments": "object",
    "segmentApiCalls": "object"
  },
  "NameController": "object",
  "NetworkController": {
    "selectedNetworkClientId": "string",
    "providerConfig": {
      "chainId": "0x539",
      "nickname": "Localhost 8545",
      "rpcPrefs": "object",
      "rpcUrl": "string",
      "ticker": "ETH",
      "type": "rpc",
      "id": "networkConfigurationId"
    },
    "networksMetadata": {
      "networkConfigurationId": {
        "EIPS": { "1559": false },
        "status": "available"
      }
    },
    "networkConfigurations": "object"
  },
  "NetworkOrderController": {
    "orderedNetworkList": { "0": "string", "1": "string", "2": "string" }
  },
  "NftController": {
    "allNftContracts": "object",
    "allNfts": "object",
    "ignoredNfts": "object"
  },
  "NotificationController": { "notifications": "object" },
  "OnboardingController": {
    "seedPhraseBackedUp": true,
    "firstTimeFlowType": "import",
    "completedOnboarding": true,
    "onboardingTabs": "object"
  },
  "PPOMController": {
    "versionInfo": {},
    "storageMetadata": {},
    "chainStatus": {
      "0x539": { "chainId": "0x539", "dataFetched": false, "versionInfo": [] }
    },
    "versionFileETag": "string"
  },
  "PermissionController": { "subjects": "object" },
  "PermissionLogController": {
    "permissionHistory": "object",
    "permissionActivityLog": "object"
  },
  "PreferencesController": {
    "useBlockie": false,
    "useNonceField": false,
    "usePhishDetect": true,
    "dismissSeedBackUpReminder": true,
    "disabledRpcMethodPreferences": { "eth_sign": false },
    "useMultiAccountBalanceChecker": true,
    "useSafeChainsListValidation": "boolean",
    "useTokenDetection": false,
    "useNftDetection": false,
    "use4ByteResolution": true,
    "useCurrencyRateCheck": true,
    "useRequestQueue": false,
    "openSeaEnabled": false,
    "securityAlertsEnabled": "boolean",
    "addSnapAccountEnabled": "boolean",
    "advancedGasFee": {},
    "featureFlags": {},
    "incomingTransactionsPreferences": {},
    "knownMethodData": "object",
    "currentLocale": "en",
    "identities": "object",
    "lostIdentities": "object",
    "forgottenPassword": false,
    "preferences": {
      "hideZeroBalanceTokens": false,
      "showExtensionInFullSizeView": false,
      "showFiatInTestnets": false,
      "showTestNetworks": false,
      "useNativeCurrencyAsPrimaryCurrency": true,
      "petnamesEnabled": "boolean"
    },
    "ipfsGateway": "string",
    "useAddressBarEnsResolution": true,
    "ledgerTransportType": "webhid",
    "snapRegistryList": "object",
    "transactionSecurityCheckEnabled": false,
    "theme": "light",
    "snapsAddSnapAccountModalDismissed": "boolean",
    "isLineaMainnetReleased": true,
    "useExternalNameSources": "boolean",
    "selectedAddress": "string"
  },
  "SelectedNetworkController": {
    "domains": { "metamask": "networkConfigurationId" },
    "perDomainNetwork": "boolean"
  },
  "SignatureController": {
    "unapprovedMsgs": "object",
    "unapprovedPersonalMsgs": "object",
    "unapprovedTypedMessages": "object",
    "unapprovedMsgCount": 0,
    "unapprovedPersonalMsgCount": 0,
    "unapprovedTypedMessagesCount": 0
  },
  "SmartTransactionsController": {
    "smartTransactionsState": {
      "fees": {},
      "liveness": true,
      "smartTransactions": "object"
    }
  },
  "SnapController": {
    "snaps": "object",
    "snapStates": "object",
    "unencryptedSnapStates": "object"
  },
  "SnapsRegistry": { "database": "object", "lastUpdated": "object" },
  "SubjectMetadataController": { "subjectMetadata": "object" },
  "SwapsController": {
    "swapsState": {
      "quotes": "object",
      "quotesPollingLimitEnabled": false,
      "fetchParams": null,
      "tokens": "object",
      "tradeTxId": "object",
      "approveTxId": "object",
      "quotesLastFetched": null,
      "customMaxGas": "",
      "customGasPrice": null,
      "customMaxFeePerGas": null,
      "customMaxPriorityFeePerGas": null,
      "swapsUserFeeLevel": "",
      "selectedAggId": null,
      "customApproveTxData": "string",
      "errorKey": "",
      "topAggId": "object",
      "routeState": "",
      "swapsFeatureIsLive": true,
      "saveFetchedQuotes": false,
      "swapsQuoteRefreshTime": 60000,
      "swapsQuotePrefetchingRefreshTime": 60000,
      "swapsStxBatchStatusRefreshTime": 10000,
      "swapsStxGetTransactionsRefreshTime": 10000,
      "swapsStxMaxFeeMultiplier": 2
    }
  },
  "TokenListController": {
    "tokenList": "object",
    "tokensChainsCache": {},
    "preventPollingOnNetworkRestart": true
  },
  "TokenRatesController": {
    "contractExchangeRates": "object",
    "contractExchangeRatesByChainId": "object"
  },
  "TokensController": {
    "tokens": "object",
    "ignoredTokens": "object",
    "detectedTokens": "object",
    "allTokens": {},
    "allIgnoredTokens": {},
    "allDetectedTokens": {}
  },
  "TxController": {
    "methodData": "object",
<<<<<<< HEAD
    "transactions": "object",
    "lastFetchedBlockNumbers": "object"
=======
    "transactions": "object"
  },
  "UserOperationController": {
    "userOperations": "object"
>>>>>>> e2dd47b4
  }
}<|MERGE_RESOLUTION|>--- conflicted
+++ resolved
@@ -3,7 +3,10 @@
     "pinnedAccountList": {},
     "hiddenAccountList": {}
   },
-  "AccountTracker": { "accounts": "object", "accountsByChainId": "object" },
+  "AccountTracker": {
+    "accounts": "object",
+    "accountsByChainId": "object"
+  },
   "AccountsController": {
     "internalAccounts": { "accounts": "object", "selectedAccount": "string" }
   },
@@ -52,14 +55,14 @@
   },
   "CronjobController": { "jobs": "object" },
   "CurrencyController": {
+    "currentCurrency": "usd",
     "currencyRates": {
       "ETH": {
         "conversionDate": "number",
         "conversionRate": 1700,
         "usdConversionRate": 1700
       }
-    },
-    "currentCurrency": "usd"
+    }
   },
   "DecryptMessageController": {
     "unapprovedDecryptMsgs": "object",
@@ -71,8 +74,8 @@
   },
   "EnsController": { "ensResolutionsByAddress": "object" },
   "GasFeeController": {
+    "gasFeeEstimates": {},
     "gasFeeEstimatesByChainId": {},
-    "gasFeeEstimates": {},
     "estimatedGasFeeTimeBounds": {},
     "gasEstimateType": "none"
   },
@@ -88,9 +91,9 @@
     "eventsBeforeMetricsOptIn": "object",
     "traits": "object",
     "fragments": "object",
-    "segmentApiCalls": "object"
-  },
-  "NameController": "object",
+    "segmentApiCalls": "object",
+    "previousUserTraits": "object"
+  },
   "NetworkController": {
     "selectedNetworkClientId": "string",
     "providerConfig": {
@@ -145,12 +148,12 @@
     "dismissSeedBackUpReminder": true,
     "disabledRpcMethodPreferences": { "eth_sign": false },
     "useMultiAccountBalanceChecker": true,
+    "useRequestQueue": false,
     "useSafeChainsListValidation": "boolean",
     "useTokenDetection": false,
     "useNftDetection": false,
     "use4ByteResolution": true,
     "useCurrencyRateCheck": true,
-    "useRequestQueue": false,
     "openSeaEnabled": false,
     "securityAlertsEnabled": "boolean",
     "addSnapAccountEnabled": "boolean",
@@ -167,8 +170,7 @@
       "showExtensionInFullSizeView": false,
       "showFiatInTestnets": false,
       "showTestNetworks": false,
-      "useNativeCurrencyAsPrimaryCurrency": true,
-      "petnamesEnabled": "boolean"
+      "useNativeCurrencyAsPrimaryCurrency": true
     },
     "ipfsGateway": "string",
     "useAddressBarEnsResolution": true,
@@ -178,11 +180,12 @@
     "theme": "light",
     "snapsAddSnapAccountModalDismissed": "boolean",
     "isLineaMainnetReleased": true,
-    "useExternalNameSources": "boolean",
     "selectedAddress": "string"
   },
   "SelectedNetworkController": {
-    "domains": { "metamask": "networkConfigurationId" },
+    "domains": {
+      "metamask": "networkConfigurationId"
+    },
     "perDomainNetwork": "boolean"
   },
   "SignatureController": {
@@ -253,15 +256,11 @@
     "allDetectedTokens": {}
   },
   "TxController": {
+    "lastFetchedBlockNumbers": "object",
     "methodData": "object",
-<<<<<<< HEAD
-    "transactions": "object",
-    "lastFetchedBlockNumbers": "object"
-=======
     "transactions": "object"
   },
   "UserOperationController": {
     "userOperations": "object"
->>>>>>> e2dd47b4
   }
 }