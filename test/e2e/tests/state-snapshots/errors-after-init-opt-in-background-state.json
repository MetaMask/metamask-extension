{
<<<<<<< HEAD
  "AccountTracker": {
    "accounts": "object",
    "accountsByChainId": "object"
  },
=======
  "AccountOrderController": {
    "pinnedAccountList": {},
    "hiddenAccountList": {}
  },
  "AccountTracker": { "accounts": "object", "accountsByChainId": "object" },
>>>>>>> 93a950fa
  "AccountsController": {
    "internalAccounts": { "accounts": "object", "selectedAccount": "string" }
  },
  "AddressBookController": { "addressBook": "object" },
  "AlertController": {
    "alertEnabledness": { "unconnectedAccount": true, "web3ShimUsage": true },
    "unconnectedAccountAlertShownOrigins": "object",
    "web3ShimUsageOrigins": "object"
  },
  "AnnouncementController": { "announcements": "object" },
  "AppMetadataController": {
    "currentAppVersion": "string",
    "previousAppVersion": "",
    "previousMigrationVersion": 0,
    "currentMigrationVersion": "number"
  },
  "AppStateController": {
    "connectedStatusPopoverHasBeenShown": true,
    "defaultHomeActiveTabName": null,
    "browserEnvironment": { "os": "string", "browser": "string" },
    "popupGasPollTokens": [],
    "notificationGasPollTokens": [],
    "fullScreenGasPollTokens": [],
    "recoveryPhraseReminderHasBeenShown": true,
    "recoveryPhraseReminderLastShown": "number",
    "outdatedBrowserWarningLastShown": "number",
    "nftsDetectionNoticeDismissed": false,
    "showTestnetMessageInDropdown": true,
    "showBetaHeader": false,
    "showProductTour": true,
    "showNetworkBanner": true,
    "showAccountBanner": true,
    "trezorModel": null,
    "hadAdvancedGasFeesSetPriorToMigration92_3": false,
    "nftsDropdownState": {},
    "termsOfUseLastAgreed": "number",
    "qrHardware": {},
    "usedNetworks": { "0x1": true, "0x5": true, "0x539": true },
    "snapsInstallPrivacyWarningShown": true,
    "surveyLinkLastClickedOrClosed": "object"
  },
  "ApprovalController": {
    "pendingApprovals": "object",
    "pendingApprovalCount": "number",
    "approvalFlows": "object"
  },
  "CronjobController": { "jobs": "object" },
  "CurrencyController": {
    "currencyRates": {
      "ETH": {
        "conversionDate": "number",
        "conversionRate": 1700,
        "usdConversionRate": 1700
      }
    },
    "currentCurrency": "usd"
  },
  "DecryptMessageController": {
    "unapprovedDecryptMsgs": "object",
    "unapprovedDecryptMsgCount": 0
  },
  "EncryptionPublicKeyController": {
    "unapprovedEncryptionPublicKeyMsgs": "object",
    "unapprovedEncryptionPublicKeyMsgCount": 0
  },
  "EnsController": { "ensResolutionsByAddress": "object" },
  "GasFeeController": {
    "gasFeeEstimatesByChainId": {},
    "gasFeeEstimates": {},
    "gasFeeEstimatesByChainId": {},
    "estimatedGasFeeTimeBounds": {},
    "gasEstimateType": "none"
  },
  "KeyringController": {
    "isUnlocked": false,
    "keyrings": "object",
    "vault": "string"
  },
  "LoggingController": { "logs": "object" },
  "MetaMetricsController": {
    "participateInMetaMetrics": true,
    "metaMetricsId": "fake-metrics-id",
    "eventsBeforeMetricsOptIn": "object",
    "traits": "object",
    "previousUserTraits": "object",
    "fragments": "object",
    "segmentApiCalls": "object"
  },
  "NameController": { "names": "object", "nameSources": "object" },
  "NetworkController": {
    "selectedNetworkClientId": "string",
    "providerConfig": {
      "chainId": "0x539",
      "nickname": "Localhost 8545",
      "rpcPrefs": "object",
      "rpcUrl": "string",
      "ticker": "ETH",
      "type": "rpc",
      "id": "networkConfigurationId"
    },
    "networksMetadata": {
      "networkConfigurationId": {
        "EIPS": { "1559": false },
        "status": "available"
      }
    },
    "networkConfigurations": "object"
  },
  "NetworkOrderController": {
<<<<<<< HEAD
    "orderedNetworkList": { "0": "string", "1": "string", "2": "string" }
=======
    "orderedNetworkList": { "0": "object", "1": "object", "2": "object" }
>>>>>>> 93a950fa
  },
  "NftController": {
    "allNftContracts": "object",
    "allNfts": "object",
    "ignoredNfts": "object"
  },
  "NotificationController": { "notifications": "object" },
  "OnboardingController": {
    "seedPhraseBackedUp": true,
    "firstTimeFlowType": "import",
    "completedOnboarding": true,
    "onboardingTabs": "object"
  },
  "PPOMController": {
    "storageMetadata": {},
    "chainStatus": { "0x539": { "chainId": "0x539", "versionInfo": [] } },
    "versionFileETag": "string"
  },
  "PermissionController": { "subjects": "object" },
  "PermissionLogController": {
    "permissionHistory": "object",
    "permissionActivityLog": "object"
  },
  "PreferencesController": {
    "useBlockie": false,
    "useNonceField": false,
    "usePhishDetect": true,
    "dismissSeedBackUpReminder": true,
    "disabledRpcMethodPreferences": { "eth_sign": false },
    "useMultiAccountBalanceChecker": true,
    "useSafeChainsListValidation": "boolean",
    "useTokenDetection": false,
    "useNftDetection": false,
    "use4ByteResolution": true,
    "useCurrencyRateCheck": true,
    "useRequestQueue": false,
    "openSeaEnabled": false,
    "securityAlertsEnabled": "boolean",
    "addSnapAccountEnabled": "boolean",
    "advancedGasFee": {},
    "featureFlags": {},
    "incomingTransactionsPreferences": {},
    "knownMethodData": "object",
    "currentLocale": "en",
    "identities": "object",
    "lostIdentities": "object",
    "forgottenPassword": false,
    "preferences": {
      "hideZeroBalanceTokens": false,
      "showExtensionInFullSizeView": false,
      "showFiatInTestnets": false,
      "showTestNetworks": false,
      "useNativeCurrencyAsPrimaryCurrency": true,
      "petnamesEnabled": true
    },
    "ipfsGateway": "string",
    "useAddressBarEnsResolution": true,
    "ledgerTransportType": "webhid",
    "snapRegistryList": "object",
    "transactionSecurityCheckEnabled": false,
    "theme": "light",
    "snapsAddSnapAccountModalDismissed": "boolean",
    "isLineaMainnetReleased": true,
    "useExternalNameSources": "boolean",
    "selectedAddress": "string"
  },
  "SelectedNetworkController": {
    "domains": { "metamask": "networkConfigurationId" },
    "perDomainNetwork": "boolean"
  },
  "SignatureController": {
    "unapprovedMsgs": "object",
    "unapprovedPersonalMsgs": "object",
    "unapprovedTypedMessages": "object",
    "unapprovedMsgCount": 0,
    "unapprovedPersonalMsgCount": 0,
    "unapprovedTypedMessagesCount": 0
  },
  "SmartTransactionsController": {
    "smartTransactionsState": {
      "fees": {},
      "liveness": true,
      "smartTransactions": "object"
    }
  },
  "SnapController": {
    "snaps": "object",
    "snapStates": "object",
    "unencryptedSnapStates": "object"
  },
  "SnapsRegistry": { "database": "object", "lastUpdated": "object" },
  "SubjectMetadataController": { "subjectMetadata": "object" },
  "SwapsController": {
    "swapsState": {
      "quotes": "object",
      "quotesPollingLimitEnabled": false,
      "fetchParams": null,
      "tokens": "object",
      "tradeTxId": "object",
      "approveTxId": "object",
      "quotesLastFetched": null,
      "customMaxGas": "",
      "customGasPrice": null,
      "customMaxFeePerGas": null,
      "customMaxPriorityFeePerGas": null,
      "swapsUserFeeLevel": "",
      "selectedAggId": null,
      "customApproveTxData": "string",
      "errorKey": "",
      "topAggId": "object",
      "routeState": "",
      "swapsFeatureIsLive": true,
      "saveFetchedQuotes": false,
      "swapsQuoteRefreshTime": 60000,
      "swapsQuotePrefetchingRefreshTime": 60000,
      "swapsStxBatchStatusRefreshTime": 10000,
      "swapsStxGetTransactionsRefreshTime": 10000,
      "swapsStxMaxFeeMultiplier": 2
    }
  },
  "TokenListController": {
    "tokenList": "object",
    "tokensChainsCache": {},
    "preventPollingOnNetworkRestart": true
  },
  "TokenRatesController": {
    "contractExchangeRates": "object",
    "contractExchangeRatesByChainId": "object"
  },
  "TokensController": {
    "tokens": "object",
    "ignoredTokens": "object",
    "detectedTokens": "object",
    "allTokens": {},
    "allIgnoredTokens": {},
    "allDetectedTokens": {}
  },
  "TxController": {
    "methodData": "object",
    "transactions": "object",
    "lastFetchedBlockNumbers": "object"
  },
  "UserOperationController": { "userOperations": "object" }
}<|MERGE_RESOLUTION|>--- conflicted
+++ resolved
@@ -1,16 +1,9 @@
 {
-<<<<<<< HEAD
-  "AccountTracker": {
-    "accounts": "object",
-    "accountsByChainId": "object"
-  },
-=======
   "AccountOrderController": {
     "pinnedAccountList": {},
     "hiddenAccountList": {}
   },
   "AccountTracker": { "accounts": "object", "accountsByChainId": "object" },
->>>>>>> 93a950fa
   "AccountsController": {
     "internalAccounts": { "accounts": "object", "selectedAccount": "string" }
   },
@@ -80,7 +73,6 @@
   "GasFeeController": {
     "gasFeeEstimatesByChainId": {},
     "gasFeeEstimates": {},
-    "gasFeeEstimatesByChainId": {},
     "estimatedGasFeeTimeBounds": {},
     "gasEstimateType": "none"
   },
@@ -120,11 +112,7 @@
     "networkConfigurations": "object"
   },
   "NetworkOrderController": {
-<<<<<<< HEAD
-    "orderedNetworkList": { "0": "string", "1": "string", "2": "string" }
-=======
     "orderedNetworkList": { "0": "object", "1": "object", "2": "object" }
->>>>>>> 93a950fa
   },
   "NftController": {
     "allNftContracts": "object",
