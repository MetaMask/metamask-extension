--- conflicted
+++ resolved
@@ -1,13 +1,9 @@
 {
-<<<<<<< HEAD
-  "AccountTracker": { "accounts": "object" },
-=======
   "AccountOrderController": {
     "pinnedAccountList": {},
     "hiddenAccountList": {}
   },
   "AccountTracker": { "accounts": "object", "accountsByChainId": "object" },
->>>>>>> 263f84b8
   "AccountsController": {
     "internalAccounts": { "accounts": "object", "selectedAccount": "string" }
   },
