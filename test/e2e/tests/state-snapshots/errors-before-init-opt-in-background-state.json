{
  "data": {
    "AlertController": {
      "alertEnabledness": { "unconnectedAccount": true, "web3ShimUsage": true },
      "unconnectedAccountAlertShownOrigins": "object",
      "web3ShimUsageOrigins": "object"
    },
    "AnnouncementController": { "announcements": "object" },
    "AppStateController": {
      "browserEnvironment": {},
      "nftsDropdownState": {},
      "connectedStatusPopoverHasBeenShown": true,
      "termsOfUseLastAgreed": "number",
      "defaultHomeActiveTabName": null,
      "fullScreenGasPollTokens": [],
      "notificationGasPollTokens": [],
      "popupGasPollTokens": [],
      "qrHardware": {},
      "recoveryPhraseReminderHasBeenShown": true,
      "recoveryPhraseReminderLastShown": "number",
      "showTestnetMessageInDropdown": true,
      "trezorModel": null,
      "usedNetworks": {
        "0x1": true,
        "0xe708": true,
        "0x5": true,
        "0x539": true
      },
      "snapsInstallPrivacyWarningShown": true
    },
    "CachedBalancesController": { "cachedBalances": "object" },
    "CurrencyController": {
      "conversionDate": "number",
      "conversionRate": 1300,
      "currentCurrency": "usd",
      "nativeCurrency": "ETH",
      "usdConversionRate": 1300
<<<<<<< HEAD
    },
    "GasFeeController": {
      "estimatedGasFeeTimeBounds": {},
      "gasEstimateType": "none",
      "gasFeeEstimates": {}
    },
    "IncomingTransactionsController": {
      "incomingTransactions": "object",
      "incomingTxLastFetchedBlockByChainId": {
        "0x1": null,
        "0xe708": null,
        "0x5": null,
        "0xaa36a7": null,
        "0xe704": null
      }
=======
    },
    "GasFeeController": {
      "estimatedGasFeeTimeBounds": {},
      "gasEstimateType": "none",
      "gasFeeEstimates": {}
>>>>>>> 83b1f171
    },
    "KeyringController": { "vault": "string" },
    "MetaMetricsController": {
      "eventsBeforeMetricsOptIn": "object",
      "fragments": "object",
      "metaMetricsId": "fake-metrics-id",
      "participateInMetaMetrics": true,
      "traits": "object"
    },
    "NetworkController": {
      "networkId": "1337",
      "selectedNetworkClientId": "string",
      "networksMetadata": {
        "networkConfigurationId": { "EIPS": {}, "status": "available" }
      },
      "providerConfig": {
        "chainId": "0x539",
        "nickname": "Localhost 8545",
        "rpcPrefs": "object",
        "rpcUrl": "string",
        "ticker": "ETH",
        "type": "rpc",
        "id": "networkConfigurationId"
      },
      "networkConfigurations": "object"
    },
    "OnboardingController": {
      "completedOnboarding": true,
      "firstTimeFlowType": "import",
      "onboardingTabs": "object",
      "seedPhraseBackedUp": true
    },
    "PermissionController": { "subjects": "object" },
    "PreferencesController": {
      "advancedGasFee": null,
      "currentLocale": "en",
      "dismissSeedBackUpReminder": true,
<<<<<<< HEAD
      "featureFlags": { "showIncomingTransactions": true },
=======
      "featureFlags": {},
>>>>>>> 83b1f171
      "forgottenPassword": false,
      "identities": "object",
      "infuraBlocked": false,
      "ipfsGateway": "string",
      "knownMethodData": "object",
      "ledgerTransportType": "webhid",
      "lostIdentities": "object",
      "openSeaEnabled": false,
      "preferences": {
        "hideZeroBalanceTokens": false,
        "showFiatInTestnets": false,
        "showTestNetworks": false,
        "useNativeCurrencyAsPrimaryCurrency": true
      },
      "selectedAddress": "string",
      "theme": "light",
      "useBlockie": false,
      "useNftDetection": false,
      "useNonceField": false,
      "usePhishDetect": true,
      "useTokenDetection": false,
      "useCurrencyRateCheck": true,
      "useMultiAccountBalanceChecker": true
    },
    "SmartTransactionsController": {
      "smartTransactionsState": {
        "fees": {},
        "liveness": true,
        "smartTransactions": "object"
      }
    },
    "SubjectMetadataController": { "subjectMetadata": "object" },
    "TokensController": {
      "allDetectedTokens": {},
      "allIgnoredTokens": {},
      "allTokens": {},
      "detectedTokens": "object",
      "ignoredTokens": "object",
      "tokens": "object"
    },
    "TransactionController": { "transactions": "object" },
    "config": "object",
    "firstTimeInfo": "object"
  }
}<|MERGE_RESOLUTION|>--- conflicted
+++ resolved
@@ -35,29 +35,11 @@
       "currentCurrency": "usd",
       "nativeCurrency": "ETH",
       "usdConversionRate": 1300
-<<<<<<< HEAD
     },
     "GasFeeController": {
       "estimatedGasFeeTimeBounds": {},
       "gasEstimateType": "none",
       "gasFeeEstimates": {}
-    },
-    "IncomingTransactionsController": {
-      "incomingTransactions": "object",
-      "incomingTxLastFetchedBlockByChainId": {
-        "0x1": null,
-        "0xe708": null,
-        "0x5": null,
-        "0xaa36a7": null,
-        "0xe704": null
-      }
-=======
-    },
-    "GasFeeController": {
-      "estimatedGasFeeTimeBounds": {},
-      "gasEstimateType": "none",
-      "gasFeeEstimates": {}
->>>>>>> 83b1f171
     },
     "KeyringController": { "vault": "string" },
     "MetaMetricsController": {
@@ -95,11 +77,7 @@
       "advancedGasFee": null,
       "currentLocale": "en",
       "dismissSeedBackUpReminder": true,
-<<<<<<< HEAD
-      "featureFlags": { "showIncomingTransactions": true },
-=======
       "featureFlags": {},
->>>>>>> 83b1f171
       "forgottenPassword": false,
       "identities": "object",
       "infuraBlocked": false,
