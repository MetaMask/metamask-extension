import path from 'path';
import { DEFAULT_FIXTURE_ACCOUNT } from '../../constants';
import { withFixtures } from '../../helpers';
import FixtureBuilder from '../../fixture-builder';
import AccountListPage from '../../page-objects/pages/account-list-page';
import AccountDetailsModal from '../../page-objects/pages/dialog/account-details-modal';
import HeaderNavbar from '../../page-objects/pages/header-navbar';
import HomePage from '../../page-objects/pages/home/homepage';
import { loginWithBalanceValidation } from '../../page-objects/flows/login.flow';
import { completeImportSRPOnboardingFlow } from '../../page-objects/flows/onboarding.flow';

describe('Import flow @no-mmi', function () {
  it('Import wallet using Secret Recovery Phrase with pasting word by word', async function () {
    await withFixtures(
      {
        fixtures: new FixtureBuilder({ onboarding: true }).build(),
        title: this.test?.fullTitle(),
      },
      async ({ driver }) => {
        await completeImportSRPOnboardingFlow({
          driver,
          fillSrpWordByWord: true,
        });
        const homePage = new HomePage(driver);
        await homePage.check_pageIsLoaded();
        await homePage.check_expectedBalanceIsDisplayed();

        // Open account details modal and check displayed account address
        const headerNavbar = new HeaderNavbar(driver);
        await headerNavbar.check_accountLabel('Account 1');
        await headerNavbar.openAccountMenu();

        const accountListPage = new AccountListPage(driver);
        await accountListPage.check_pageIsLoaded();
        await accountListPage.openAccountDetailsModal('Account 1');
<<<<<<< HEAD
        const accountDetailsModal = new AccountDetailsModal(driver);
        await accountDetailsModal.check_pageIsLoaded();
        await accountDetailsModal.check_addressInAccountDetailsModal(
          testAddress.toLowerCase(),
=======
        await accountListPage.check_addressInAccountDetailsModal(
          DEFAULT_FIXTURE_ACCOUNT.toLowerCase(),
>>>>>>> 26f7c5ad
        );
      },
    );
  });

  it('Import Account using json file', async function () {
    await withFixtures(
      {
        fixtures: new FixtureBuilder()
          .withKeyringControllerImportedAccountVault()
          .withPreferencesControllerImportedAccountIdentities()
          .withAccountsControllerImportedAccount()
          .build(),
        title: this.test?.fullTitle(),
      },
      async ({ driver }) => {
        await loginWithBalanceValidation(driver);

        // Wait until account list is loaded to mitigate race condition
        const headerNavbar = new HeaderNavbar(driver);
        await headerNavbar.check_accountLabel('Account 1');
        await headerNavbar.openAccountMenu();
        const accountListPage = new AccountListPage(driver);
        await accountListPage.check_pageIsLoaded();

        // Imports an account with JSON file
        const jsonFile = path.join(
          __dirname,
          '../..',
          'import-utc-json',
          'test-json-import-account-file.json',
        );
        await accountListPage.importAccountWithJsonFile(
          jsonFile,
          'foobarbazqux',
        );

        // Check new imported account has correct name and label
        const homePage = new HomePage(driver);
        await homePage.check_pageIsLoaded();
        await homePage.check_expectedBalanceIsDisplayed();
        await headerNavbar.check_accountLabel('Account 4');

        await headerNavbar.openAccountMenu();
        await accountListPage.check_pageIsLoaded();
        await accountListPage.check_numberOfAvailableAccounts(4);
        await accountListPage.check_currentAccountIsImported();
      },
    );
  });

  it('Import Account using private key of an already active account should result in an error', async function () {
    const testPrivateKey =
      '0x53CB0AB5226EEBF4D872113D98332C1555DC304443BEE1CF759D15798D3C55A9';
    await withFixtures(
      {
        fixtures: new FixtureBuilder()
          .withKeyringControllerImportedAccountVault()
          .build(),
        title: this.test?.fullTitle(),
      },
      async ({ driver }) => {
        await loginWithBalanceValidation(driver);

        const headerNavbar = new HeaderNavbar(driver);
        await headerNavbar.check_accountLabel('Account 1');
        await headerNavbar.openAccountMenu();
        const accountListPage = new AccountListPage(driver);
        await accountListPage.check_pageIsLoaded();

        // import active account with private key from the account menu and check error message
        await accountListPage.addNewImportedAccount(
          testPrivateKey,
          'The account you are trying to import is a duplicate',
        );
      },
    );
  });
});<|MERGE_RESOLUTION|>--- conflicted
+++ resolved
@@ -33,15 +33,10 @@
         const accountListPage = new AccountListPage(driver);
         await accountListPage.check_pageIsLoaded();
         await accountListPage.openAccountDetailsModal('Account 1');
-<<<<<<< HEAD
         const accountDetailsModal = new AccountDetailsModal(driver);
         await accountDetailsModal.check_pageIsLoaded();
         await accountDetailsModal.check_addressInAccountDetailsModal(
           testAddress.toLowerCase(),
-=======
-        await accountListPage.check_addressInAccountDetailsModal(
-          DEFAULT_FIXTURE_ACCOUNT.toLowerCase(),
->>>>>>> 26f7c5ad
         );
       },
     );
