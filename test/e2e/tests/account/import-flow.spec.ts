import { Mockttp } from 'mockttp';
import path from 'path';
<<<<<<< HEAD
=======
import { Mockttp } from 'mockttp';
>>>>>>> 626e8e3c
import { USER_STORAGE_FEATURE_NAMES } from '@metamask/profile-sync-controller/sdk';
import { DEFAULT_FIXTURE_ACCOUNT_SHORTENED } from '../../constants';
import { withFixtures } from '../../helpers';
import FixtureBuilder from '../../fixture-builder';
import AccountListPage from '../../page-objects/pages/account-list-page';
import AccountDetailsModal from '../../page-objects/pages/dialog/account-details-modal';
import HeaderNavbar from '../../page-objects/pages/header-navbar';
import HomePage from '../../page-objects/pages/home/homepage';
import { loginWithoutBalanceValidation } from '../../page-objects/flows/login.flow';
import { completeImportSRPOnboardingFlow } from '../../page-objects/flows/onboarding.flow';
import { UserStorageMockttpController } from '../../helpers/identity/user-storage/userStorageMockttpController';
import {
  accountsToMockForAccountsSync,
  getAccountsSyncMockResponse,
} from '../identity/account-syncing/mock-data';
import { mockIdentityServices } from '../identity/mocks';

describe('Import flow', function () {
  const arrange = async () => {
    const unencryptedAccounts = accountsToMockForAccountsSync;
    const mockedAccountSyncResponse = await getAccountsSyncMockResponse();
    const userStorageMockttpController = new UserStorageMockttpController();
    return {
      unencryptedAccounts,
      mockedAccountSyncResponse,
      userStorageMockttpController,
    };
  };
  it('Import wallet using Secret Recovery Phrase with pasting word by word', async function () {
    const { mockedAccountSyncResponse, userStorageMockttpController } =
      await arrange();
    await withFixtures(
      {
        fixtures: new FixtureBuilder({ onboarding: true }).build(),
        testSpecificMock: (server: Mockttp) => {
          userStorageMockttpController.setupPath(
            USER_STORAGE_FEATURE_NAMES.accounts,
            server,
            {
              getResponse: mockedAccountSyncResponse,
            },
          );
          return mockIdentityServices(server, userStorageMockttpController);
        },
        title: this.test?.fullTitle(),
      },
      async ({ driver }) => {
        await completeImportSRPOnboardingFlow({
          driver,
          fillSrpWordByWord: true,
        });
        const homePage = new HomePage(driver);
        await homePage.check_pageIsLoaded();
        await homePage.check_expectedBalanceIsDisplayed();

        // Open account details modal and check displayed account address
        const headerNavbar = new HeaderNavbar(driver);
        await headerNavbar.check_accountLabel('Account 1');
        await headerNavbar.openAccountMenu();

        const accountListPage = new AccountListPage(driver);
        await accountListPage.check_pageIsLoaded();
        await accountListPage.openAccountDetailsModal('Account 1');
        const accountDetailsModal = new AccountDetailsModal(driver);
        await accountDetailsModal.check_pageIsLoaded();
        await accountDetailsModal.check_addressInAccountDetailsModal(
          DEFAULT_FIXTURE_ACCOUNT_SHORTENED.toLowerCase(),
        );
      },
    );
  });

  it('Import Account using json file', async function () {
    const { mockedAccountSyncResponse, userStorageMockttpController } =
      await arrange();
    await withFixtures(
      {
        fixtures: new FixtureBuilder()
          .withAccountsControllerImportedAccount()
          .withKeyringControllerImportedAccountVault()
          .withPreferencesControllerImportedAccountIdentities()
          .build(),
        testSpecificMock: (server: Mockttp) => {
          userStorageMockttpController.setupPath(
            USER_STORAGE_FEATURE_NAMES.accounts,
            server,
            {
              getResponse: mockedAccountSyncResponse,
            },
          );
          return mockIdentityServices(server, userStorageMockttpController);
        },
        title: this.test?.fullTitle(),
      },
      async ({ driver }) => {
        await loginWithoutBalanceValidation(driver);

        // Wait until account list is loaded to mitigate race condition
        const headerNavbar = new HeaderNavbar(driver);
        await headerNavbar.check_accountLabel('Account 1');
        await headerNavbar.openAccountMenu();
        const accountListPage = new AccountListPage(driver);
        await accountListPage.check_pageIsLoaded();

        // Imports an account with JSON file
        const jsonFile = path.join(
          __dirname,
          '../..',
          'import-utc-json',
          'test-json-import-account-file.json',
        );
        await accountListPage.importAccountWithJsonFile(
          jsonFile,
          'foobarbazqux',
        );

        // Check new imported account has correct name and label
        const homePage = new HomePage(driver);
        await homePage.check_pageIsLoaded();
        await homePage.check_expectedBalanceIsDisplayed('0');
        await headerNavbar.check_accountLabel('Account 4');

        await headerNavbar.openAccountMenu();
        await accountListPage.check_pageIsLoaded();
        await accountListPage.check_numberOfAvailableAccounts(4);
        await accountListPage.check_currentAccountIsImported();
      },
    );
  });

  it('Import Account using private key of an already active account should result in an error', async function () {
    const testPrivateKey =
      '0x53CB0AB5226EEBF4D872113D98332C1555DC304443BEE1CF759D15798D3C55A9';
    const { mockedAccountSyncResponse, userStorageMockttpController } =
      await arrange();
    await withFixtures(
      {
        fixtures: new FixtureBuilder()
          .withKeyringControllerImportedAccountVault()
          .build(),
        testSpecificMock: (server: Mockttp) => {
          userStorageMockttpController.setupPath(
            USER_STORAGE_FEATURE_NAMES.accounts,
            server,
            {
              getResponse: mockedAccountSyncResponse,
            },
          );
          return mockIdentityServices(server, userStorageMockttpController);
        },
        title: this.test?.fullTitle(),
      },
      async ({ driver }) => {
        await loginWithoutBalanceValidation(driver);

        const headerNavbar = new HeaderNavbar(driver);
        await headerNavbar.check_accountLabel('Account 1');
        await headerNavbar.openAccountMenu();
        const accountListPage = new AccountListPage(driver);
        await accountListPage.check_pageIsLoaded();

        // import active account with private key from the account menu and check error message
        await accountListPage.addNewImportedAccount(
          testPrivateKey,
          'The account you are trying to import is a duplicate',
        );
      },
    );
  });
});<|MERGE_RESOLUTION|>--- conflicted
+++ resolved
@@ -1,9 +1,5 @@
+import path from 'path';
 import { Mockttp } from 'mockttp';
-import path from 'path';
-<<<<<<< HEAD
-=======
-import { Mockttp } from 'mockttp';
->>>>>>> 626e8e3c
 import { USER_STORAGE_FEATURE_NAMES } from '@metamask/profile-sync-controller/sdk';
 import { DEFAULT_FIXTURE_ACCOUNT_SHORTENED } from '../../constants';
 import { withFixtures } from '../../helpers';
