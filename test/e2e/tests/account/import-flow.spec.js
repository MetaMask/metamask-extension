const { strict: assert } = require('assert');
const path = require('path');
const {
  TEST_SEED_PHRASE,
  convertToHexValue,
  withFixtures,
  regularDelayMs,
  largeDelayMs,
  completeImportSRPOnboardingFlow,
  completeImportSRPOnboardingFlowWordByWord,
  openActionMenuAndStartSendFlow,
  unlockWallet,
  logInWithBalanceValidation,
  locateAccountBalanceDOM,
  WALLET_PASSWORD,
} = require('../../helpers');
const FixtureBuilder = require('../../fixture-builder');
const { emptyHtmlPage } = require('../../mock-e2e');
const { isManifestV3 } = require('../../../../shared/modules/mv3.utils');

const ganacheOptions = {
  accounts: [
    {
      secretKey:
        '0x53CB0AB5226EEBF4D872113D98332C1555DC304443BEE1CF759D15798D3C55A9',
      balance: convertToHexValue(25000000000000000000),
    },
  ],
};

async function mockTrezor(mockServer) {
  return await mockServer
    .forGet('https://connect.trezor.io/9/popup.html')
    .thenCallback(() => {
      return {
        statusCode: 200,
        body: emptyHtmlPage(),
      };
    });
}

describe('Import flow @no-mmi', function () {
  it('Import wallet using Secret Recovery Phrase', async function () {
    await withFixtures(
      {
        fixtures: new FixtureBuilder({ onboarding: true }).build(),
        ganacheOptions,
        title: this.test.fullTitle(),
      },
      async ({ driver, ganacheServer }) => {
        await driver.navigate();

        await completeImportSRPOnboardingFlow(
          driver,
          TEST_SEED_PHRASE,
          WALLET_PASSWORD,
        );

        // Show account information
        await driver.clickElement('[data-testid="account-menu-icon"]');
        await driver.clickElement(
          '[data-testid="account-list-item-menu-button"]',
        );
        await driver.clickElement('[data-testid="account-list-menu-details"]');
        await driver.findVisibleElement('.qr-code__wrapper');

        // shows a QR code for the account
        await driver.findVisibleElement(
          '[data-testid="account-details-modal"]',
        );
        // shows the correct account address
        await driver.findElement('[data-testid="app-header-copy-button"]');

        await driver.clickElement('button[aria-label="Close"]');
        await driver.assertElementNotPresent(
          '[data-testid="account-details-modal"]',
        );
        // logs out of the account
        await driver.clickElement(
          '[data-testid="account-options-menu-button"]',
        );
        await driver.clickElement({
          css: '[data-testid="global-menu-lock"]',
          text: 'Lock MetaMask',
        });

        // accepts the account password after lock
        await unlockWallet(driver, {
          navigate: false,
          waitLoginSuccess: false,
        });

        // Create a new account
        // switches to localhost
        await driver.delay(largeDelayMs);
        await driver.clickElement('[data-testid="network-display"]');
        await driver.clickElement('.toggle-button');
        await driver.clickElement({ text: 'Localhost', tag: 'p' });

        // choose Create account from the account menu
        await driver.clickElement('[data-testid="account-menu-icon"]');
        await driver.clickElement(
          '[data-testid="multichain-account-menu-popover-action-button"]',
        );
        await driver.clickElement({
          text: 'Add a new Ethereum account',
          tag: 'button',
        });

        // set account name
        await driver.fill('[placeholder="Account 2"]', '2nd account');
        await driver.delay(regularDelayMs);
        await driver.clickElement({ text: 'Add account', tag: 'button' });

        // should show the correct account name
        const accountName = await driver.isElementPresent({
          tag: 'span',
          text: '2nd account',
        });

        assert.equal(accountName, true, 'Account name is not correct');

        // Switch back to original account
        // chooses the original account from the account menu
        await driver.clickElement('[data-testid="account-menu-icon"]');
        await driver.clickElement(
          '.multichain-account-list-item__account-name__button',
        );

        // Send ETH from inside MetaMask
        // starts a send transaction
        await locateAccountBalanceDOM(driver, ganacheServer);
        await openActionMenuAndStartSendFlow(driver);
        await driver.fill(
          'input[placeholder="Enter public address (0x) or ENS name"]',
          '0x2f318C334780961FB129D2a6c30D0763d9a5C970',
        );
        await driver.fill('input[placeholder="0"]', '1');
        // Continue to next screen
        await driver.clickElement({ text: 'Continue', tag: 'button' });

        // confirms the transaction
        await driver.clickElement({ text: 'Confirm', tag: 'button' });

        // finds the transaction in the transactions list
        await driver.clickElement(
          '[data-testid="account-overview__activity-tab"]',
        );
        await driver.wait(async () => {
          const confirmedTxes = await driver.findElements(
            '.transaction-list__completed-transactions .activity-list-item',
          );
          return confirmedTxes.length === 1;
        }, 10000);

        const txValues = await driver.findElements(
          '[data-testid="transaction-list-item-primary-currency"]',
        );
        assert.equal(txValues.length, 1);
        assert.ok(/-1\s*ETH/u.test(await txValues[0].getText()));
      },
    );
  });

  it('Import wallet using Secret Recovery Phrase with pasting word by word', async function () {
    const testAddress = '0x0Cc5261AB8cE458dc977078A3623E2BaDD27afD3';

    await withFixtures(
      {
        fixtures: new FixtureBuilder({ onboarding: true }).build(),
        ganacheOptions,
        title: this.test.fullTitle(),
      },
      async ({ driver }) => {
        await driver.navigate();

        await completeImportSRPOnboardingFlowWordByWord(
          driver,
          TEST_SEED_PHRASE,
          WALLET_PASSWORD,
        );

        // Show account information
        await driver.clickElement('[data-testid="account-menu-icon"]');
        await driver.clickElement(
          '[data-testid="account-list-item-menu-button"]',
        );
        await driver.clickElement('[data-testid="account-list-menu-details"');
        await driver.findVisibleElement('.qr-code__wrapper');

        // Extract address segments from the DOM
        const outerSegment = await driver.findElement(
          '.qr-code__address-segments',
        );

        // Get the text content of each segment
        const displayedAddress = await outerSegment.getText();

        // Assert that the displayed address matches the testAddress
        assert.strictEqual(
          displayedAddress.toLowerCase(),
          testAddress.toLowerCase(),
          'The displayed address does not match the test address',
        );
      },
    );
  });

  it('Import Account using private key and remove imported account', async function () {
    const testPrivateKey1 =
      '14abe6f4aab7f9f626fe981c864d0adeb5685f289ac9270c27b8fd790b4235d6';
    const testPrivateKey2 =
      'F4EC2590A0C10DE95FBF4547845178910E40F5035320C516A18C117DE02B5669';

    await withFixtures(
      {
        fixtures: new FixtureBuilder()
          .withKeyringControllerImportedAccountVault()
          .withPreferencesControllerImportedAccountIdentities()
          .withAccountsControllerImportedAccount()
          .build(),
        ganacheOptions,
        title: this.test.fullTitle(),
      },
      async ({ driver }) => {
        await unlockWallet(driver);

        await driver.clickElement('[data-testid="account-menu-icon"]');
        await driver.clickElement(
          '[data-testid="multichain-account-menu-popover-action-button"]',
        );
        await driver.clickElement({ text: 'Import account', tag: 'button' });

        // Imports Account 4 with private key
        await driver.findClickableElement('#private-key-box');
        await driver.fill('#private-key-box', testPrivateKey1);
        await driver.clickElement(
          '[data-testid="import-account-confirm-button"]',
        );

        // New imported account has correct name and label
        await driver.findClickableElement({
          css: '[data-testid="account-menu-icon"]',
          text: 'Account 4',
        });
        await driver.clickElement('[data-testid="account-menu-icon"]');
        await driver.findElement({
          css: `.multichain-account-list-item--selected .multichain-account-list-item__content .mm-tag`,
          text: 'Imported',
        });

        // Imports Account 5 with private key
        await driver.clickElement(
          '[data-testid="multichain-account-menu-popover-action-button"]',
        );
        await driver.clickElement({ text: 'Import account', tag: 'button' });
        await driver.findClickableElement('#private-key-box');
        await driver.fill('#private-key-box', testPrivateKey2);
        await driver.clickElement(
          '[data-testid="import-account-confirm-button"]',
        );

        // New imported account has correct name and label
        await driver.findClickableElement({
          css: '[data-testid="account-menu-icon"]',
          text: 'Account 5',
        });
        await driver.clickElement('[data-testid="account-menu-icon"]');
        const accountListItems = await driver.findElements(
          '.multichain-account-list-item',
        );
        assert.equal(accountListItems.length, 5);

        await driver.clickElement(
          '.multichain-account-list-item--selected [data-testid="account-list-item-menu-button"]',
        );

        // Account 5 can be removed
        await driver.clickElement('[data-testid="account-list-menu-remove"]');
        await driver.clickElement({ text: 'Remove', tag: 'button' });

        await driver.delay(1000);
        await driver.clickElementUsingMouseMove({
          css: '[data-testid="account-menu-icon"]',
          text: 'Account 4',
        });
        const accountListItemsAfterRemoval = await driver.findElements(
          '.multichain-account-list-item',
        );
        assert.equal(accountListItemsAfterRemoval.length, 4);
      },
    );
  });

  it('Import Account using json file', async function () {
    await withFixtures(
      {
        fixtures: new FixtureBuilder()
          .withKeyringControllerImportedAccountVault()
          .withPreferencesControllerImportedAccountIdentities()
          .withAccountsControllerImportedAccount()
          .build(),
        ganacheOptions,
        title: this.test.fullTitle(),
      },
      async ({ driver, ganacheServer }) => {
        await logInWithBalanceValidation(driver, ganacheServer);
        // Imports an account with JSON file
        await driver.clickElement('[data-testid="account-menu-icon"]');
        await driver.clickElement(
          '[data-testid="multichain-account-menu-popover-action-button"]',
        );

        await driver.clickElement({ text: 'Import account', tag: 'button' });

        await driver.clickElement('.dropdown__select');
        await driver.clickElement({ text: 'JSON File', tag: 'option' });

        const fileInput = await driver.findElement('input[type="file"]');
        const importJsonFile = path.join(
          __dirname,
          '../..',
          'import-utc-json',
          'test-json-import-account-file.json',
        );

        fileInput.sendKeys(importJsonFile);

        await driver.fill('#json-password-box', 'foobarbazqux');
        await driver.clickElement(
          '[data-testid="import-account-confirm-button"]',
        );

<<<<<<< HEAD
        await locateAccountBalanceDOM(driver, ganacheServer);
=======
        const importedAccount = '0x0961Ca10D49B9B8e371aA0Bcf77fE5730b18f2E4';
        await locateAccountBalanceDOM(driver, ganacheServer, importedAccount);
>>>>>>> f3548885
        // New imported account has correct name and label
        await driver.findClickableElement({
          css: '[data-testid="account-menu-icon"]',
          text: 'Account 4',
        });

        await driver.clickElement('[data-testid="account-menu-icon"]');

        await driver.findElement({
          css: `.multichain-account-list-item--selected .multichain-account-list-item__content .mm-tag`,
          text: 'Imported',
        });

        const accountListItems = await driver.findElements(
          '.multichain-account-list-item',
        );
        assert.equal(accountListItems.length, 4);
      },
    );
  });

  it('Import Account using private key of an already active account should result in an error', async function () {
    const testPrivateKey =
      '0x53CB0AB5226EEBF4D872113D98332C1555DC304443BEE1CF759D15798D3C55A9';
    await withFixtures(
      {
        fixtures: new FixtureBuilder()
          .withKeyringControllerImportedAccountVault()
          .withPreferencesControllerImportedAccountIdentities()
          .withAccountsControllerImportedAccount()
          .build(),
        ganacheOptions,
        title: this.test.fullTitle(),
      },
      async ({ driver }) => {
        await unlockWallet(driver);

        // choose Import Account from the account menu
        await driver.clickElement('[data-testid="account-menu-icon"]');
        await driver.clickElement(
          '[data-testid="multichain-account-menu-popover-action-button"]',
        );
        await driver.clickElement({ text: 'Import account', tag: 'button' });

        // enter private key
        await driver.findClickableElement('#private-key-box');
        await driver.fill('#private-key-box', testPrivateKey);
        await driver.clickElement(
          '[data-testid="import-account-confirm-button"]',
        );

        // error should occur
        await driver.waitForSelector({
          css: '.mm-help-text',
          text: 'The account you are trying to import is a duplicate',
        });
      },
    );
  });

  it('Connects to a Hardware wallet for lattice', async function () {
    await withFixtures(
      {
        fixtures: new FixtureBuilder().build(),
        ganacheOptions,
        title: this.test.fullTitle(),
        testSpecificMock: mockTrezor,
      },
      async ({ driver }) => {
        await unlockWallet(driver);

        // choose Connect hardware wallet from the account menu
        await driver.clickElement('[data-testid="account-menu-icon"]');
        await driver.clickElement(
          '[data-testid="multichain-account-menu-popover-action-button"]',
        );
        await driver.clickElement({
          text: 'Add hardware wallet',
          tag: 'button',
        });
        await driver.findClickableElement(
          '[data-testid="hardware-connect-close-btn"]',
        );
        await driver.clickElement('[data-testid="connect-lattice-btn"]');
        await driver.findClickableElement({
          text: 'Continue',
          tag: 'button',
        });

        await driver.clickElement({ text: 'Continue', tag: 'button' });

        const allWindows = await driver.waitUntilXWindowHandles(2);

<<<<<<< HEAD
        const isMv3Enabled =
          process.env.ENABLE_MV3 === 'true' ||
          process.env.ENABLE_MV3 === undefined;

        assert.equal(allWindows.length, isMv3Enabled ? 3 : 2);
=======
        assert.equal(allWindows.length, isManifestV3 ? 3 : 2);
>>>>>>> f3548885
      },
    );
  });
});<|MERGE_RESOLUTION|>--- conflicted
+++ resolved
@@ -331,12 +331,8 @@
           '[data-testid="import-account-confirm-button"]',
         );
 
-<<<<<<< HEAD
-        await locateAccountBalanceDOM(driver, ganacheServer);
-=======
         const importedAccount = '0x0961Ca10D49B9B8e371aA0Bcf77fE5730b18f2E4';
         await locateAccountBalanceDOM(driver, ganacheServer, importedAccount);
->>>>>>> f3548885
         // New imported account has correct name and label
         await driver.findClickableElement({
           css: '[data-testid="account-menu-icon"]',
@@ -430,15 +426,7 @@
 
         const allWindows = await driver.waitUntilXWindowHandles(2);
 
-<<<<<<< HEAD
-        const isMv3Enabled =
-          process.env.ENABLE_MV3 === 'true' ||
-          process.env.ENABLE_MV3 === undefined;
-
-        assert.equal(allWindows.length, isMv3Enabled ? 3 : 2);
-=======
         assert.equal(allWindows.length, isManifestV3 ? 3 : 2);
->>>>>>> f3548885
       },
     );
   });
