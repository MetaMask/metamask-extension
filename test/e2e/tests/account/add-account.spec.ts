--- conflicted
+++ resolved
@@ -17,199 +17,7 @@
 import ResetPasswordPage from '../../page-objects/pages/reset-password-page';
 
 describe('Add account', function () {
-<<<<<<< HEAD
-  describe('Old confirmation screens', function () {
-    it('should not affect public address when using secret recovery phrase to recover account with non-zero balance', async function () {
-      await withFixtures(
-        {
-          fixtures: new FixtureBuilder({ onboarding: true }).build(),
-          ganacheOptions: defaultGanacheOptions,
-          title: this.test?.fullTitle(),
-        },
-        async ({ driver, ganacheServer }) => {
-          await completeImportSRPOnboardingFlow({ driver });
-
-          await tempToggleSettingRedesignedTransactionConfirmations(driver);
-
-          const homePage = new HomePage(driver);
-          await homePage.check_pageIsLoaded();
-          await homePage.check_localBlockchainBalanceIsDisplayed(ganacheServer);
-          const headerNavbar = new HeaderNavbar(driver);
-          await headerNavbar.openAccountMenu();
-
-          // Create new account with default name `newAccountName`
-          const newAccountName = 'Account 2';
-          const accountListPage = new AccountListPage(driver);
-          await accountListPage.check_pageIsLoaded();
-          await accountListPage.addAccount({
-            accountType: ACCOUNT_TYPE.Ethereum,
-          });
-          await headerNavbar.check_accountLabel(newAccountName);
-          await homePage.check_expectedBalanceIsDisplayed();
-
-          // Switch back to the first account and transfer some balance to 2nd account so they will not be removed after recovering SRP
-          await headerNavbar.openAccountMenu();
-          await accountListPage.check_pageIsLoaded();
-          await accountListPage.check_accountDisplayedInAccountList(
-            'Account 1',
-          );
-          await accountListPage.switchToAccount('Account 1');
-          await headerNavbar.check_accountLabel('Account 1');
-          await homePage.check_localBlockchainBalanceIsDisplayed(ganacheServer);
-          await sendTransactionToAccount({
-            driver,
-            recipientAccount: newAccountName,
-            amount: '2.8',
-            gasFee: '0.000042',
-            totalFee: '2.800042',
-          });
-          await homePage.check_pageIsLoaded();
-          const activityList = new ActivityListPage(driver);
-          await activityList.check_confirmedTxNumberDisplayedInActivity();
-          await activityList.check_txAmountInActivity('-2.8 ETH');
-
-          // Lock wallet and recover via SRP in "forget password" option
-          await headerNavbar.lockMetaMask();
-          await new LoginPage(driver).gotoResetPasswordPage();
-          const resetPasswordPage = new ResetPasswordPage(driver);
-          await resetPasswordPage.check_pageIsLoaded();
-          await resetPasswordPage.resetPassword(E2E_SRP, WALLET_PASSWORD);
-
-          // Check wallet balance for both accounts
-          await homePage.check_pageIsLoaded();
-          await homePage.check_localBlockchainBalanceIsDisplayed(ganacheServer);
-          await headerNavbar.openAccountMenu();
-          await accountListPage.check_pageIsLoaded();
-          await accountListPage.check_accountDisplayedInAccountList(
-            newAccountName,
-          );
-          await accountListPage.switchToAccount(newAccountName);
-          await headerNavbar.check_accountLabel(newAccountName);
-          await homePage.check_expectedBalanceIsDisplayed('2.8');
-        },
-      );
-    });
-  });
-
-  describe('Redesigned confirmation screens', function () {
-    it('should not affect public address when using secret recovery phrase to recover account with non-zero balance', async function () {
-      await withFixtures(
-        {
-          fixtures: new FixtureBuilder({ onboarding: true }).build(),
-          ganacheOptions: defaultGanacheOptions,
-          title: this.test?.fullTitle(),
-        },
-        async ({ driver, ganacheServer }) => {
-          await completeImportSRPOnboardingFlow({ driver });
-
-          const homePage = new HomePage(driver);
-          await homePage.check_pageIsLoaded();
-          await homePage.check_localBlockchainBalanceIsDisplayed(ganacheServer);
-          const headerNavbar = new HeaderNavbar(driver);
-          await headerNavbar.openAccountMenu();
-
-          // Create new account with default name `newAccountName`
-          const newAccountName = 'Account 2';
-          const accountListPage = new AccountListPage(driver);
-          await accountListPage.check_pageIsLoaded();
-          await accountListPage.addAccount({
-            accountType: ACCOUNT_TYPE.Ethereum,
-          });
-          await headerNavbar.check_accountLabel(newAccountName);
-          await homePage.check_expectedBalanceIsDisplayed();
-
-          // Switch back to the first account and transfer some balance to 2nd account so they will not be removed after recovering SRP
-          await headerNavbar.openAccountMenu();
-          await accountListPage.check_pageIsLoaded();
-          await accountListPage.check_accountDisplayedInAccountList(
-            'Account 1',
-          );
-          await accountListPage.switchToAccount('Account 1');
-          await headerNavbar.check_accountLabel('Account 1');
-          await homePage.check_localBlockchainBalanceIsDisplayed(ganacheServer);
-
-          await sendRedesignedTransactionToAccount({
-            driver,
-            recipientAccount: newAccountName,
-            amount: '2.8',
-          });
-
-          await homePage.check_pageIsLoaded();
-          const activityList = new ActivityListPage(driver);
-          await activityList.check_confirmedTxNumberDisplayedInActivity();
-          await activityList.check_txAmountInActivity('-2.8 ETH');
-
-          // Lock wallet and recover via SRP in "forget password" option
-          await headerNavbar.lockMetaMask();
-          await new LoginPage(driver).gotoResetPasswordPage();
-          const resetPasswordPage = new ResetPasswordPage(driver);
-          await resetPasswordPage.check_pageIsLoaded();
-          await resetPasswordPage.resetPassword(E2E_SRP, WALLET_PASSWORD);
-
-          // Check wallet balance for both accounts
-          await homePage.check_pageIsLoaded();
-          await homePage.check_localBlockchainBalanceIsDisplayed(ganacheServer);
-          await headerNavbar.openAccountMenu();
-          await accountListPage.check_pageIsLoaded();
-          await accountListPage.check_accountDisplayedInAccountList(
-            newAccountName,
-          );
-          await accountListPage.switchToAccount(newAccountName);
-          await headerNavbar.check_accountLabel(newAccountName);
-          await homePage.check_expectedBalanceIsDisplayed('2.8');
-        },
-      );
-    });
-
-    it('should be possible to remove an account imported with a private key, but should not be possible to remove an account generated from the SRP imported in onboarding', async function () {
-      const testPrivateKey: string =
-        '14abe6f4aab7f9f626fe981c864d0adeb5685f289ac9270c27b8fd790b4235d6';
-
-      await withFixtures(
-        {
-          fixtures: new FixtureBuilder().build(),
-          title: this.test?.fullTitle(),
-        },
-        async ({ driver }) => {
-          await loginWithBalanceValidation(driver);
-          const headerNavbar = new HeaderNavbar(driver);
-          const homePage = new HomePage(driver);
-          await headerNavbar.openAccountMenu();
-
-          // Create new account with default name Account 2
-          const accountListPage = new AccountListPage(driver);
-          await accountListPage.check_pageIsLoaded();
-          await accountListPage.addAccount({
-            accountType: ACCOUNT_TYPE.Ethereum,
-          });
-          await headerNavbar.check_accountLabel('Account 2');
-          await homePage.check_expectedBalanceIsDisplayed();
-
-          // Check user cannot delete 2nd account generated from the SRP imported in onboarding
-          await headerNavbar.openAccountMenu();
-          await accountListPage.check_removeAccountButtonIsNotDisplayed(
-            'Account 1',
-          );
-
-          // Create 3rd account with private key
-          await accountListPage.addNewImportedAccount(testPrivateKey);
-          await headerNavbar.check_accountLabel('Account 3');
-          await homePage.check_expectedBalanceIsDisplayed();
-
-          // Remove the 3rd account imported with a private key
-          await headerNavbar.openAccountMenu();
-          await accountListPage.removeAccount('Account 3');
-          await homePage.check_pageIsLoaded();
-          await homePage.check_expectedBalanceIsDisplayed();
-          await headerNavbar.openAccountMenu();
-          await accountListPage.check_accountIsNotDisplayedInAccountList(
-            'Account 3',
-          );
-        },
-      );
-    });
-=======
-  it('should not affect public address when using secret recovery phrase to recover account with non-zero balance @no-mmi', async function () {
+  it('should not affect public address when using secret recovery phrase to recover account with non-zero balance', async function () {
     await withFixtures(
       {
         fixtures: new FixtureBuilder({ onboarding: true }).build(),
@@ -276,7 +84,7 @@
     );
   });
 
-  it('should be possible to remove an account imported with a private key, but should not be possible to remove an account generated from the SRP imported in onboarding @no-mmi', async function () {
+  it('should be possible to remove an account imported with a private key, but should not be possible to remove an account generated from the SRP imported in onboarding', async function () {
     const testPrivateKey: string =
       '14abe6f4aab7f9f626fe981c864d0adeb5685f289ac9270c27b8fd790b4235d6';
 
@@ -322,6 +130,5 @@
         );
       },
     );
->>>>>>> 2a78f64b
   });
 });