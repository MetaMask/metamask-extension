import { withFixtures } from '../../helpers';
import FixtureBuilder from '../../fixture-builder';
import { ACCOUNT_TYPE } from '../../constants';
import AccountDetailsModal from '../../page-objects/pages/dialog/account-details-modal';
import AccountListPage from '../../page-objects/pages/account-list-page';
import HeaderNavbar from '../../page-objects/pages/header-navbar';
import { loginWithBalanceValidation } from '../../page-objects/flows/login.flow';

describe('Show account details', function () {
  const wrongPassword = 'test test test test';

  it('should show the correct private key from account menu', async function () {
    await withFixtures(
      {
        fixtures: new FixtureBuilder().build(),
        title: this.test?.fullTitle(),
      },
      async ({ driver }) => {
        await loginWithBalanceValidation(driver);
        await new HeaderNavbar(driver).openAccountMenu();
        const accountListPage = new AccountListPage(driver);
        await accountListPage.check_pageIsLoaded();
        await accountListPage.openAccountDetailsModal('Account 1');
        const accountDetailsModal = new AccountDetailsModal(driver);
        await accountDetailsModal.check_pageIsLoaded();
<<<<<<< HEAD
        await accountDetailsModal.revealPrivateKeyAndVerify({
          expectedPrivateKey:
            '7c9529a67102755b7e6102d6d950ac5d5863c98713805cec576b945b15b71eac',
        });
=======
        await accountDetailsModal.goToDetailsTab();
        await accountDetailsModal.revealPrivateKeyAndVerify(
          {
            expectedPrivateKey: '7c9529a67102755b7e6102d6d950ac5d5863c98713805cec576b945b15b71eac',
          },
        );
>>>>>>> 8d9c015c
      },
    );
  });

  it('should show the correct private key for an unselected account from account menu', async function () {
    await withFixtures(
      {
        fixtures: new FixtureBuilder().build(),
        title: this.test?.fullTitle(),
      },
      async ({ driver }) => {
        await loginWithBalanceValidation(driver);
        await new HeaderNavbar(driver).openAccountMenu();
        const accountListPage = new AccountListPage(driver);
        await accountListPage.check_pageIsLoaded();

        // Create and focus on different account
        await accountListPage.addAccount({
          accountType: ACCOUNT_TYPE.Ethereum,
          accountName: '2nd account',
        });
        const headerNavbar = new HeaderNavbar(driver);
        await headerNavbar.check_accountLabel('2nd account');

        // Reveal private key for Account 1
        await headerNavbar.openAccountMenu();
        await accountListPage.check_pageIsLoaded();
        await accountListPage.openAccountDetailsModal('Account 1');
        const accountDetailsModal = new AccountDetailsModal(driver);
        await accountDetailsModal.check_pageIsLoaded();
<<<<<<< HEAD
        await accountDetailsModal.revealPrivateKeyAndVerify({
          expectedPrivateKey:
            '7c9529a67102755b7e6102d6d950ac5d5863c98713805cec576b945b15b71eac',
        });
=======
        await accountDetailsModal.goToDetailsTab();
        await accountDetailsModal.revealPrivateKeyAndVerify(
          {
            expectedPrivateKey: '7c9529a67102755b7e6102d6d950ac5d5863c98713805cec576b945b15b71eac',
          },
        );
>>>>>>> 8d9c015c
      },
    );
  });

  it('should show the correct private key from global menu', async function () {
    await withFixtures(
      {
        fixtures: new FixtureBuilder().build(),
        title: this.test?.fullTitle(),
      },
      async ({ driver }) => {
        await loginWithBalanceValidation(driver);
        await new HeaderNavbar(driver).openAccountDetailsModal();
        const accountDetailsModal = new AccountDetailsModal(driver);
        await accountDetailsModal.check_pageIsLoaded();
<<<<<<< HEAD
        await accountDetailsModal.revealPrivateKeyAndVerify({
          expectedPrivateKey:
            '7c9529a67102755b7e6102d6d950ac5d5863c98713805cec576b945b15b71eac',
        });
=======
        await accountDetailsModal.goToDetailsTab();
        await accountDetailsModal.revealPrivateKeyAndVerify(
          {
            expectedPrivateKey: '7c9529a67102755b7e6102d6d950ac5d5863c98713805cec576b945b15b71eac',
          },
        );
>>>>>>> 8d9c015c
      },
    );
  });

  it('should show the correct private key for a second account from global menu', async function () {
    await withFixtures(
      {
        fixtures: new FixtureBuilder().build(),
        title: this.test?.fullTitle(),
      },
      async ({ driver }) => {
        await loginWithBalanceValidation(driver);
        await new HeaderNavbar(driver).openAccountMenu();
        const accountListPage = new AccountListPage(driver);
        await accountListPage.check_pageIsLoaded();

        // Create and focus on second account
        await accountListPage.addAccount({
          accountType: ACCOUNT_TYPE.Ethereum,
          accountName: '2nd account',
        });
        const headerNavbar = new HeaderNavbar(driver);
        await headerNavbar.check_accountLabel('2nd account');

        // Reveal private key for Account 2
        await headerNavbar.openAccountDetailsModal();
        const accountDetailsModal = new AccountDetailsModal(driver);
        await accountDetailsModal.check_pageIsLoaded();
<<<<<<< HEAD
        await accountDetailsModal.revealPrivateKeyAndVerify({
          expectedPrivateKey:
            'f444f52ea41e3a39586d7069cb8e8233e9f6b9dea9cbb700cce69ae860661cc8',
        });
=======
        await accountDetailsModal.goToDetailsTab();
        await accountDetailsModal.revealPrivateKeyAndVerify(
          {
            expectedPrivateKey: 'f444f52ea41e3a39586d7069cb8e8233e9f6b9dea9cbb700cce69ae860661cc8',
          },
        );
>>>>>>> 8d9c015c
      },
    );
  });

  it('should not reveal private key when password is incorrect', async function () {
    await withFixtures(
      {
        fixtures: new FixtureBuilder().build(),
        title: this.test?.fullTitle(),
        ignoredConsoleErrors: ['Error in verifying password'],
      },
      async ({ driver }) => {
        await loginWithBalanceValidation(driver);
        await new HeaderNavbar(driver).openAccountMenu();
        const accountListPage = new AccountListPage(driver);
        await accountListPage.check_pageIsLoaded();
        await accountListPage.openAccountDetailsModal('Account 1');
        const accountDetailsModal = new AccountDetailsModal(driver);
        await accountDetailsModal.check_pageIsLoaded();
        await accountDetailsModal.goToDetailsTab();

        // Attempt to reveal private key from account menu with a wrong password and verify the error message
        await accountDetailsModal.revealPrivateKeyAndVerify({
          expectedPrivateKey:
            'f444f52ea41e3a39586d7069cb8e8233e9f6b9dea9cbb700cce69ae860661cc8',
          password: wrongPassword,
          expectedPasswordError: true,
        });
      },
    );
  });
});<|MERGE_RESOLUTION|>--- conflicted
+++ resolved
@@ -23,19 +23,12 @@
         await accountListPage.openAccountDetailsModal('Account 1');
         const accountDetailsModal = new AccountDetailsModal(driver);
         await accountDetailsModal.check_pageIsLoaded();
-<<<<<<< HEAD
-        await accountDetailsModal.revealPrivateKeyAndVerify({
-          expectedPrivateKey:
-            '7c9529a67102755b7e6102d6d950ac5d5863c98713805cec576b945b15b71eac',
-        });
-=======
         await accountDetailsModal.goToDetailsTab();
         await accountDetailsModal.revealPrivateKeyAndVerify(
           {
             expectedPrivateKey: '7c9529a67102755b7e6102d6d950ac5d5863c98713805cec576b945b15b71eac',
           },
         );
->>>>>>> 8d9c015c
       },
     );
   });
@@ -66,19 +59,12 @@
         await accountListPage.openAccountDetailsModal('Account 1');
         const accountDetailsModal = new AccountDetailsModal(driver);
         await accountDetailsModal.check_pageIsLoaded();
-<<<<<<< HEAD
-        await accountDetailsModal.revealPrivateKeyAndVerify({
-          expectedPrivateKey:
-            '7c9529a67102755b7e6102d6d950ac5d5863c98713805cec576b945b15b71eac',
-        });
-=======
         await accountDetailsModal.goToDetailsTab();
         await accountDetailsModal.revealPrivateKeyAndVerify(
           {
             expectedPrivateKey: '7c9529a67102755b7e6102d6d950ac5d5863c98713805cec576b945b15b71eac',
           },
         );
->>>>>>> 8d9c015c
       },
     );
   });
@@ -94,19 +80,12 @@
         await new HeaderNavbar(driver).openAccountDetailsModal();
         const accountDetailsModal = new AccountDetailsModal(driver);
         await accountDetailsModal.check_pageIsLoaded();
-<<<<<<< HEAD
-        await accountDetailsModal.revealPrivateKeyAndVerify({
-          expectedPrivateKey:
-            '7c9529a67102755b7e6102d6d950ac5d5863c98713805cec576b945b15b71eac',
-        });
-=======
         await accountDetailsModal.goToDetailsTab();
         await accountDetailsModal.revealPrivateKeyAndVerify(
           {
             expectedPrivateKey: '7c9529a67102755b7e6102d6d950ac5d5863c98713805cec576b945b15b71eac',
           },
         );
->>>>>>> 8d9c015c
       },
     );
   });
@@ -135,19 +114,12 @@
         await headerNavbar.openAccountDetailsModal();
         const accountDetailsModal = new AccountDetailsModal(driver);
         await accountDetailsModal.check_pageIsLoaded();
-<<<<<<< HEAD
-        await accountDetailsModal.revealPrivateKeyAndVerify({
-          expectedPrivateKey:
-            'f444f52ea41e3a39586d7069cb8e8233e9f6b9dea9cbb700cce69ae860661cc8',
-        });
-=======
         await accountDetailsModal.goToDetailsTab();
         await accountDetailsModal.revealPrivateKeyAndVerify(
           {
             expectedPrivateKey: 'f444f52ea41e3a39586d7069cb8e8233e9f6b9dea9cbb700cce69ae860661cc8',
           },
         );
->>>>>>> 8d9c015c
       },
     );
   });
