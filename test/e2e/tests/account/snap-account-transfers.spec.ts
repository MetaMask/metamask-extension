--- conflicted
+++ resolved
@@ -20,23 +20,7 @@
   port: number = 8080,
 ) {
   const snapMocks = await mockSnapSimpleKeyringAndSite(mockServer, port);
-<<<<<<< HEAD
-  const spotPricesMock = await mockServer
-    .forGet(/^https:\/\/price\.api\.cx\.metamask\.io\/v3\/spot-prices/u)
-    .thenCallback(() => ({
-      statusCode: 200,
-      json: {
-        'eip155:1/slip44:60': {
-          id: 'ethereum',
-          price: 1700,
-          marketCap: 382623505141,
-          pricePercentChange1d: 0,
-        },
-      },
-    }));
-=======
   const spotPricesMock = await mockPriceApi(mockServer);
->>>>>>> dcebf8e8
 
   return [...snapMocks, spotPricesMock];
 }
