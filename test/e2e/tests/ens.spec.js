const { strict: assert } = require('assert');
const { convertToHexValue, withFixtures } = require('../helpers');
const FixtureBuilder = require('../fixture-builder');

describe('ENS', function () {
  const sampleResolverAddress = '1111111111111111111111111111111111111111';
  const sampleAddress = '1111111111111111111111111111111111111112';
  const sampleEnsDomain = 'test.eth';
  const infuraUrl =
    'https://mainnet.infura.io/v3/00000000000000000000000000000000';

  async function mockInfura(mockServer) {
    await mockServer.reset();
    await mockServer.forAnyRequest().thenPassThrough();
    await mockServer
      .forPost(infuraUrl)
      .withJsonBodyIncluding({ method: 'eth_blockNumber' })
      .thenCallback(() => {
        return {
          statusCode: 200,
          json: {
            jsonrpc: '2.0',
            id: '1111111111111111',
            result: '0x1',
          },
        };
      });

    await mockServer
      .forPost(infuraUrl)
      .withJsonBodyIncluding({
        method: 'eth_call',
        params: [
          {
            to: '0x00000000000c2e074ec69a0dfb2997ba6c7d2e1e',
            data: '0x0178b8bfeb4f647bea6caa36333c816d7b46fdcb05f9466ecacc140ea8c66faf15b3d9f1',
          },
          '0x1',
        ],
      })
      .thenCallback(() => {
        return {
          statusCode: 200,
          json: {
            jsonrpc: '2.0',
            id: '1111111111111111',
            result: `0x000000000000000000000000${sampleResolverAddress}`,
          },
        };
      });

    await mockServer
      .forPost(infuraUrl)
      .withJsonBodyIncluding({
        method: 'eth_call',
        params: [
          {
            to: `0x${sampleResolverAddress}`,
            data: '0xf1cb7e06eb4f647bea6caa36333c816d7b46fdcb05f9466ecacc140ea8c66faf15b3d9f1000000000000000000000000000000000000000000000000000000000000003c',
          },
          '0x1',
        ],
      })
      .thenCallback(() => {
        return {
          statusCode: 200,
          json: {
            jsonrpc: '2.0',
            id: '1111111111111111',
            result: `0x00000000000000000000000000000000000000000000000000000000000000200000000000000000000000000000000000000000000000000000000000000014${sampleAddress.toLowerCase()}000000000000000000000000`,
          },
        };
      });
  }
  const ganacheOptions = {
    accounts: [
      {
        secretKey:
          '0x7C9529A67102755B7E6102D6D950AC5D5863C98713805CEC576B945B15B71EAC',
        balance: convertToHexValue(25000000000000000000),
      },
    ],
  };

  it('domain resolves to a correct address', async function () {
    await withFixtures(
      {
        fixtures: new FixtureBuilder()
          .withNetworkController({
            provider: {
              chainId: '0x1',
              nickname: '',
              rpcUrl: '',
              type: 'mainnet',
            },
          })
          .build(),
        ganacheOptions,
        title: this.test.title,
        testSpecificMock: mockInfura,
      },
      async ({ driver }) => {
        await driver.navigate();
        await driver.fill('#password', 'correct horse battery staple');
        await driver.press('#password', driver.Key.ENTER);
        await driver.waitForElementNotPresent('.loading-overlay');
<<<<<<< HEAD
        await driver.clickElement('.network-display');
        await driver.clickElement({ text: 'Ethereum Mainnet', tag: 'span' });
=======

>>>>>>> 93be4810
        await driver.clickElement('[data-testid="eth-overview-send"]');
        await driver.fill(
          'input[placeholder="Search, public address (0x), or ENS"]',
          sampleEnsDomain,
        );
        await driver.clickElement(
          '.send__select-recipient-wrapper__group-item__title',
        );
        const currentEnsDomain = await driver.findElement(
          '.ens-input__selected-input__title',
        );
        assert.equal(
          await currentEnsDomain.getText(),
          'test.eth',
          'Domain name not correct',
        );
        const resolvedAddress = await driver.findElement(
          '.ens-input__selected-input__subtitle',
        );
        assert.equal(
          await resolvedAddress.getText(),
          `0x${sampleAddress}`,
          'Resolved address not correct',
        );
      },
    );
  });
});<|MERGE_RESOLUTION|>--- conflicted
+++ resolved
@@ -104,12 +104,6 @@
         await driver.fill('#password', 'correct horse battery staple');
         await driver.press('#password', driver.Key.ENTER);
         await driver.waitForElementNotPresent('.loading-overlay');
-<<<<<<< HEAD
-        await driver.clickElement('.network-display');
-        await driver.clickElement({ text: 'Ethereum Mainnet', tag: 'span' });
-=======
-
->>>>>>> 93be4810
         await driver.clickElement('[data-testid="eth-overview-send"]');
         await driver.fill(
           'input[placeholder="Search, public address (0x), or ENS"]',
