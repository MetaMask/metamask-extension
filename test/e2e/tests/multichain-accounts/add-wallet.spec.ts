--- conflicted
+++ resolved
@@ -2,13 +2,8 @@
 import { Mockttp } from 'mockttp';
 import { USER_STORAGE_FEATURE_NAMES } from '@metamask/profile-sync-controller/sdk';
 import { Driver } from '../../webdriver/driver';
-<<<<<<< HEAD
 import { TEST_SEED_PHRASE, withFixtures } from '../../helpers';
-import FixtureBuilder from '../../fixture-builder';
-=======
-import { withFixtures } from '../../helpers';
 import FixtureBuilder from '../../fixtures/fixture-builder';
->>>>>>> 27aa96d0
 import AccountListPage from '../../page-objects/pages/account-list-page';
 import HeaderNavbar from '../../page-objects/pages/header-navbar';
 import HomePage from '../../page-objects/pages/home/homepage';
@@ -122,15 +117,11 @@
           .withPreferencesControllerImportedAccountIdentities()
           .build(),
         testSpecificMock: async (server: Mockttp) => {
-<<<<<<< HEAD
           // This is the seed phrase used in the JSON file being imported below.
           await MockedDiscoveryBuilder.from(TEST_SEED_PHRASE)
             .skipDefaultGroupIndex()
             .mock(server);
-
-=======
           await mockPriceApi(server);
->>>>>>> 27aa96d0
           userStorageMockttpController.setupPath(
             USER_STORAGE_FEATURE_NAMES.accounts,
             server,
@@ -187,15 +178,11 @@
           .withKeyringControllerImportedAccountVault()
           .build(),
         testSpecificMock: async (server: Mockttp) => {
-<<<<<<< HEAD
           // This is the seed phrase used in the JSON file being imported below.
           await MockedDiscoveryBuilder.from(TEST_SEED_PHRASE)
             .skipDefaultGroupIndex()
             .mock(server);
-
-=======
           await mockPriceApi(server);
->>>>>>> 27aa96d0
           userStorageMockttpController.setupPath(
             USER_STORAGE_FEATURE_NAMES.accounts,
             server,
