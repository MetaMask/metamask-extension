--- conflicted
+++ resolved
@@ -124,14 +124,10 @@
       }
 
       const accountListPage = new AccountListPage(driver);
-<<<<<<< HEAD
-      await accountListPage.checkPageIsLoaded();
-=======
 
       if (state === 1) {
         await accountListPage.checkPageIsLoaded();
       }
->>>>>>> 160cbfca
       await test(driver);
     },
   );
