import { Mockttp } from 'mockttp';
import { withFixtures } from '../../helpers';
import FixtureBuilder from '../../fixtures/fixture-builder';
import { loginWithBalanceValidation } from '../../page-objects/flows/login.flow';
import HeaderNavbar from '../../page-objects/pages/header-navbar';
import HomePage from '../../page-objects/pages/home/homepage';
import SettingsPage from '../../page-objects/pages/settings/settings-page';
import ShieldDetailPage from '../../page-objects/pages/settings/shield/shield-detail-page';
import ShieldClaimPage from '../../page-objects/pages/settings/shield/shield-claim-page';
import ShieldClaimsListPage from '../../page-objects/pages/settings/shield/shield-claims-list-page';
import ShieldSubscriptionApprovePage from '../../page-objects/pages/settings/shield/shield-subscription-approve-page';
import {
  MOCK_CLAIM_2,
  MOCK_CLAIM_APPROVED,
  SUBMIT_CLAIMS_RESPONSE,
  MOCK_CLAIMS_WITH_HISTORY,
  MOCK_CLAIMS_3_PENDING,
} from '../../helpers/shield/constants';
import { ShieldMockttpService } from '../../helpers/shield/mocks';

// Local fixture for this spec file
function createShieldFixture() {
  return new FixtureBuilder()
    .withNetworkControllerOnMainnet()
    .withEnabledNetworks({
      eip155: {
        '0x1': true,
      },
    })
    .withTokensController({
      allTokens: {
        '0x1': {
          '0x5cfe73b6021e818b776b421b1c4db2474086a7e1': [
            {
              address: '0x5cfe73b6021e818b776b421b1c4db2474086a7e1',
              symbol: 'WETH',
              decimals: 18,
              isERC721: false,
              aggregators: [],
            },
          ],
        },
      },
    })
    .withAppStateController({
      showShieldEntryModalOnce: null, // set the initial state to null so that the modal is shown
    });
}

// Local fixture for crypto payment tests with USDC and USDT
function createShieldFixtureCrypto() {
  return new FixtureBuilder()
    .withNetworkControllerOnMainnet()
    .withEnabledNetworks({
      eip155: {
        '0x1': true,
      },
    })
    .withTokensController({
      allTokens: {
        '0x1': {
          // USDC and USDT tokens on Mainnet
          '0x5cfe73b6021e818b776b421b1c4db2474086a7e1': [
            {
              address: '0xa0b86991c6218b36c1d19d4a2e9eb0ce3606eb48',
              symbol: 'USDC',
              decimals: 6,
              isERC721: false,
              aggregators: [],
            },
            {
              address: '0xdac17f958d2ee523a2206206994597c13d831ec7',
              symbol: 'USDT',
              decimals: 6,
              isERC721: false,
              aggregators: [],
            },
          ],
        },
      },
    })
    .withAppStateController({
      showShieldEntryModalOnce: null,
    });
}

describe('Shield Plan Stripe Integration', function () {
  describe('Shield Claims', function () {
    it('submits shield claim successfully and check claim details correctly', async function () {
      await withFixtures(
        {
          fixtures: createShieldFixture().build(),
          title: this.test?.fullTitle(),
          testSpecificMock: (mockServer: Mockttp) => {
            const shieldMockttpService = new ShieldMockttpService();
            return shieldMockttpService.setup(mockServer, {
              isActiveUser: true,
            });
          },
        },
        async ({ driver }) => {
          await loginWithBalanceValidation(driver);

          const homePage = new HomePage(driver);
          await homePage.checkPageIsLoaded();
          await homePage.waitForNetworkAndDOMReady();

          await new HeaderNavbar(driver).openSettingsPage();
          const settingsPage = new SettingsPage(driver);
          await settingsPage.checkPageIsLoaded();
          await settingsPage.goToTransactionShieldPage();

          const shieldDetailPage = new ShieldDetailPage(driver);
          await shieldDetailPage.checkPageIsLoaded();

          await shieldDetailPage.clickSubmitCaseButton();

          const shieldClaimsListPage = new ShieldClaimsListPage(driver);
          await shieldClaimsListPage.checkPageIsLoaded();
          await shieldClaimsListPage.clickSubmitClaimButton();

          const shieldClaimPage = new ShieldClaimPage(driver);
          await shieldClaimPage.checkPageIsLoaded();

          await shieldClaimPage.fillForm({
            email: MOCK_CLAIM_2.email,
            reimbursementWalletAddress: MOCK_CLAIM_2.reimbursementWalletAddress,
            chainId: '0x1',
            impactedTxnHash: MOCK_CLAIM_2.impactedTxHash,
            impactedWalletName: 'Account 1',
            description: MOCK_CLAIM_2.description,
            uploadTestFile: true,
          });

          await shieldClaimPage.clickSubmitButton();

          await shieldClaimPage.checkSuccessMessageDisplayed();

          await shieldClaimsListPage.checkPageIsLoaded();

          const { claimId } = SUBMIT_CLAIMS_RESPONSE;
          await shieldClaimsListPage.checkClaimExists(claimId);
          await shieldClaimsListPage.clickClaimItem(claimId);

          await shieldClaimPage.checkPageIsLoadedInViewMode();
          await shieldClaimPage.verifyClaimData({
            email: MOCK_CLAIM_2.email,
            reimbursementWalletAddress: MOCK_CLAIM_2.reimbursementWalletAddress,
            impactedTxHash: MOCK_CLAIM_2.impactedTxHash,
            description: MOCK_CLAIM_2.description,
            uploadedFileName: 'test-document.pdf',
          });
        },
      );
    });

    it('displays error when transaction is not eligible', async function () {
      await withFixtures(
        {
          fixtures: createShieldFixture().build(),
          title: this.test?.fullTitle(),
          testSpecificMock: (mockServer: Mockttp) => {
            const shieldMockttpService = new ShieldMockttpService();
            return shieldMockttpService.setup(mockServer, {
              isActiveUser: true,
              claimErrorCode: 'E102', // TRANSACTION_NOT_ELIGIBLE
            });
          },
        },
        async ({ driver }) => {
          await loginWithBalanceValidation(driver);

          const homePage = new HomePage(driver);
          await homePage.checkPageIsLoaded();
          await homePage.waitForNetworkAndDOMReady();

          await new HeaderNavbar(driver).openSettingsPage();
          const settingsPage = new SettingsPage(driver);
          await settingsPage.checkPageIsLoaded();
          await settingsPage.goToTransactionShieldPage();

          const shieldDetailPage = new ShieldDetailPage(driver);
          await shieldDetailPage.checkPageIsLoaded();

          await shieldDetailPage.clickSubmitCaseButton();

          const shieldClaimsListPage = new ShieldClaimsListPage(driver);
          await shieldClaimsListPage.checkPageIsLoaded();
          await shieldClaimsListPage.clickSubmitClaimButton();

          const shieldClaimPage = new ShieldClaimPage(driver);
          await shieldClaimPage.checkPageIsLoaded();

          await shieldClaimPage.fillForm({
            email: MOCK_CLAIM_2.email,
            reimbursementWalletAddress: MOCK_CLAIM_2.reimbursementWalletAddress,
            chainId: '0x1',
            impactedTxnHash: MOCK_CLAIM_2.impactedTxHash,
            impactedWalletName: 'Account 1',
            description: MOCK_CLAIM_2.description,
            uploadTestFile: true,
          });

          await shieldClaimPage.clickSubmitButton();

          await shieldClaimPage.verifyFieldError(
            'This transaction is not done within MetaMask, hence it is not eligible for claims',
          );
        },
      );
    });

    it('displays error toast when duplicate transaction hash is submitted', async function () {
      await withFixtures(
        {
          fixtures: createShieldFixture().build(),
          title: this.test?.fullTitle(),
          testSpecificMock: (mockServer: Mockttp) => {
            const shieldMockttpService = new ShieldMockttpService();
            return shieldMockttpService.setup(mockServer, {
              isActiveUser: true,
              claimErrorCode: 'E203', // DUPLICATE_CLAIM_EXISTS
            });
          },
        },
        async ({ driver }) => {
          await loginWithBalanceValidation(driver);

          const homePage = new HomePage(driver);
          await homePage.checkPageIsLoaded();
          await homePage.waitForNetworkAndDOMReady();

          await new HeaderNavbar(driver).openSettingsPage();
          const settingsPage = new SettingsPage(driver);
          await settingsPage.checkPageIsLoaded();
          await settingsPage.goToTransactionShieldPage();

          const shieldDetailPage = new ShieldDetailPage(driver);
          await shieldDetailPage.checkPageIsLoaded();

          await shieldDetailPage.clickSubmitCaseButton();

          const shieldClaimsListPage = new ShieldClaimsListPage(driver);
          await shieldClaimsListPage.checkPageIsLoaded();
          await shieldClaimsListPage.clickSubmitClaimButton();

          const shieldClaimPage = new ShieldClaimPage(driver);
          await shieldClaimPage.checkPageIsLoaded();

          await shieldClaimPage.fillForm({
            email: MOCK_CLAIM_2.email,
            reimbursementWalletAddress: MOCK_CLAIM_2.reimbursementWalletAddress,
            chainId: '0x1',
            impactedTxnHash: MOCK_CLAIM_2.impactedTxHash,
            impactedWalletName: 'Account 1',
            description: MOCK_CLAIM_2.description,
            uploadTestFile: true,
          });

          await shieldClaimPage.clickSubmitButton();

          await shieldClaimPage.verifyToastError(
            'A claim has already been submitted for this transaction hash.',
          );
        },
      );
    });
<<<<<<< HEAD
=======

    it('displays empty state when Claims and History tabs have no data', async function () {
      await withFixtures(
        {
          fixtures: createShieldFixture().build(),
          title: this.test?.fullTitle(),
          testSpecificMock: (mockServer: Mockttp) => {
            const shieldMockttpService = new ShieldMockttpService();
            return shieldMockttpService.setup(mockServer, {
              isActiveUser: true,
              claimsResponse: [], // Empty claims array
            });
          },
        },
        async ({ driver }) => {
          await loginWithBalanceValidation(driver);

          const homePage = new HomePage(driver);
          await homePage.checkPageIsLoaded();
          await homePage.waitForNetworkAndDOMReady();

          await new HeaderNavbar(driver).openSettingsPage();
          const settingsPage = new SettingsPage(driver);
          await settingsPage.checkPageIsLoaded();
          await settingsPage.goToTransactionShieldPage();

          const shieldDetailPage = new ShieldDetailPage(driver);
          await shieldDetailPage.checkPageIsLoaded();

          await shieldDetailPage.clickSubmitCaseButton();

          const shieldClaimsListPage = new ShieldClaimsListPage(driver);
          await shieldClaimsListPage.checkPageIsLoaded();

          await shieldClaimsListPage.checkPendingTabEmptyState();

          await shieldClaimsListPage.clickHistoryTab();
          await shieldClaimsListPage.checkHistoryTabEmptyState();
        },
      );
    });

    it('displays claims data when Claims and History tabs have data', async function () {
      await withFixtures(
        {
          fixtures: createShieldFixture().build(),
          title: this.test?.fullTitle(),
          testSpecificMock: (mockServer: Mockttp) => {
            const shieldMockttpService = new ShieldMockttpService();
            return shieldMockttpService.setup(mockServer, {
              isActiveUser: true,
              claimsResponse: MOCK_CLAIMS_WITH_HISTORY, // Claims with pending, approved, and rejected
            });
          },
        },
        async ({ driver }) => {
          await loginWithBalanceValidation(driver);

          const homePage = new HomePage(driver);
          await homePage.checkPageIsLoaded();
          await homePage.waitForNetworkAndDOMReady();

          await new HeaderNavbar(driver).openSettingsPage();
          const settingsPage = new SettingsPage(driver);
          await settingsPage.checkPageIsLoaded();
          await settingsPage.goToTransactionShieldPage();

          const shieldDetailPage = new ShieldDetailPage(driver);
          await shieldDetailPage.checkPageIsLoaded();

          await shieldDetailPage.clickSubmitCaseButton();

          const shieldClaimsListPage = new ShieldClaimsListPage(driver);
          await shieldClaimsListPage.checkPageIsLoaded();

          await shieldClaimsListPage.checkPendingClaimsDisplayed();
          await shieldClaimsListPage.checkClaimExists('test_claim_id_00001');

          await shieldClaimsListPage.clickHistoryTab();
          await shieldClaimsListPage.checkCompletedClaimsDisplayed();
          await shieldClaimsListPage.checkRejectedClaimsDisplayed();
          await shieldClaimsListPage.checkClaimExists('test_claim_id_approved');
          await shieldClaimsListPage.checkClaimExists('test_claim_id_rejected');

          await shieldClaimsListPage.clickClaimItem('test_claim_id_approved');

          const shieldClaimPage = new ShieldClaimPage(driver);
          await shieldClaimPage.checkPageIsLoadedInViewMode();
          await shieldClaimPage.verifyClaimData({
            email: MOCK_CLAIM_APPROVED.email,
            reimbursementWalletAddress:
              MOCK_CLAIM_APPROVED.reimbursementWalletAddress,
            impactedTxHash: MOCK_CLAIM_APPROVED.impactedTxHash,
            description: MOCK_CLAIM_APPROVED.description,
          });

          await shieldClaimPage.clickBackButton();

          await shieldClaimsListPage.checkPageIsLoaded();
          await shieldClaimsListPage.checkCompletedClaimsDisplayed();
          await shieldClaimsListPage.checkClaimExists('test_claim_id_approved');
        },
      );
    });

    it('displays 3 pending claims with maximum limit note', async function () {
      await withFixtures(
        {
          fixtures: createShieldFixture().build(),
          title: this.test?.fullTitle(),
          testSpecificMock: (mockServer: Mockttp) => {
            const shieldMockttpService = new ShieldMockttpService();
            return shieldMockttpService.setup(mockServer, {
              isActiveUser: true,
              claimsResponse: MOCK_CLAIMS_3_PENDING, // 3 pending claims (maximum limit)
            });
          },
        },
        async ({ driver }) => {
          await loginWithBalanceValidation(driver);

          const homePage = new HomePage(driver);
          await homePage.checkPageIsLoaded();
          await homePage.waitForNetworkAndDOMReady();

          await new HeaderNavbar(driver).openSettingsPage();
          const settingsPage = new SettingsPage(driver);
          await settingsPage.checkPageIsLoaded();
          await settingsPage.goToTransactionShieldPage();

          const shieldDetailPage = new ShieldDetailPage(driver);
          await shieldDetailPage.checkPageIsLoaded();

          await shieldDetailPage.clickSubmitCaseButton();

          const shieldClaimsListPage = new ShieldClaimsListPage(driver);
          await shieldClaimsListPage.checkPageIsLoaded();

          await shieldClaimsListPage.checkPendingClaimsDisplayed();
          await shieldClaimsListPage.checkThreeClaimsDisplayed();

          await shieldClaimsListPage.checkClaimExists('test_claim_id_00001');
          await shieldClaimsListPage.checkClaimExists('test_claim_id_00002');
          await shieldClaimsListPage.checkClaimExists('test_claim_id_00003');

          await shieldClaimsListPage.checkSubmitClaimButtonDisabled();
        },
      );
    });
>>>>>>> 32615fb2
  });

  it('should successfully cancel and renew subscription', async function () {
    await withFixtures(
      {
        fixtures: createShieldFixture().build(),
        title: this.test?.fullTitle(),
        testSpecificMock: (server: Mockttp) => {
          const shieldMockttpService = new ShieldMockttpService();
          return shieldMockttpService.setup(server, { isActiveUser: true });
        },
      },
      async ({ driver }) => {
        await loginWithBalanceValidation(driver);

        const homePage = new HomePage(driver);
        await homePage.checkPageIsLoaded();
        await homePage.waitForNetworkAndDOMReady();

        await new HeaderNavbar(driver).openSettingsPage();

        const settingsPage = new SettingsPage(driver);
        await settingsPage.checkPageIsLoaded();
        await settingsPage.goToTransactionShieldPage();

        const shieldDetailPage = new ShieldDetailPage(driver);
        await shieldDetailPage.checkPageIsLoaded();

        // Cancel the subscription
        await shieldDetailPage.cancelSubscription();

        await shieldDetailPage.checkNotificationShieldBanner(
          'Your plan will be cancelled on Nov 3, 2025.',
        );

        // Renew the subscription
        await shieldDetailPage.clickRenewButton();

        await shieldDetailPage.checkNotificationShieldBannerRemoved();
        await shieldDetailPage.checkMembershipStatus('Active plan');
      },
    );
  });

  it('should be able to change payment method from crypto to crypto (USDC -> USDT)', async function () {
    await withFixtures(
      {
        fixtures: createShieldFixtureCrypto().build(),
        title: this.test?.fullTitle(),
        testSpecificMock: (server: Mockttp) => {
          const shieldMockttpService = new ShieldMockttpService();
          return shieldMockttpService.setup(server, {
            isActiveUser: true,
            defaultPaymentMethod: 'crypto',
          });
        },
        localNodeOptions: [
          {
            type: 'anvil',
            options: {
              chainId: 1,
              loadState:
                './test/e2e/seeder/network-states/with100Usdc100Usdt.json',
            },
          },
        ],
      },
      async ({ driver, localNodes }) => {
        await loginWithBalanceValidation(driver, localNodes[0]);

        const homePage = new HomePage(driver);
        await homePage.checkPageIsLoaded();
        await homePage.waitForNetworkAndDOMReady();

        await new HeaderNavbar(driver).openSettingsPage();
        const settingsPage = new SettingsPage(driver);
        await settingsPage.checkPageIsLoaded();
        await settingsPage.goToTransactionShieldPage();

        const shieldDetailPage = new ShieldDetailPage(driver);
        await shieldDetailPage.checkPageIsLoaded();

        await shieldDetailPage.checkPaymentMethod('USDC');
        await shieldDetailPage.clickPaymentMethod();

        await shieldDetailPage.selectPaymentMethodInModal('Pay with USDT');

        const shieldSubscriptionApprovePage = new ShieldSubscriptionApprovePage(
          driver,
        );
        await shieldSubscriptionApprovePage.checkPageIsLoaded();
        await shieldSubscriptionApprovePage.checkPaymentMethodInEstimatedChanges(
          'USDT',
        );

        await shieldSubscriptionApprovePage.clickFooterConfirmButton();
        await shieldDetailPage.checkPageIsLoaded();
        await shieldDetailPage.checkPaymentMethod('USDT');
      },
    );
  });
});<|MERGE_RESOLUTION|>--- conflicted
+++ resolved
@@ -265,8 +265,6 @@
         },
       );
     });
-<<<<<<< HEAD
-=======
 
     it('displays empty state when Claims and History tabs have no data', async function () {
       await withFixtures(
@@ -416,7 +414,6 @@
         },
       );
     });
->>>>>>> 32615fb2
   });
 
   it('should successfully cancel and renew subscription', async function () {
