import { Mockttp } from 'mockttp';
import FixtureBuilder from '../../fixtures/fixture-builder';
import { withFixtures } from '../../helpers';
import { loginWithBalanceValidation } from '../../page-objects/flows/login.flow';
import ShieldPlanPage from '../../page-objects/pages/settings/shield/shield-plan-page';
import HomePage from '../../page-objects/pages/home/homepage';
import { ShieldMockttpService } from '../../helpers/shield/mocks';

describe('Shield Entry Modal', function () {
  it('should show the shield entry modal if user does not have a shield subscription and has a balance greater than the minimum fiat balance threshold', async function () {
    await withFixtures(
      {
        fixtures: new FixtureBuilder()
          .withNetworkControllerOnMainnet()
          .withEnabledNetworks({
            eip155: {
              '0x1': true,
            },
          })
          .withTokensController({
            allTokens: {
              '0x1': {
                '0x5cfe73b6021e818b776b421b1c4db2474086a7e1': [
                  {
                    address: '0x5cfe73b6021e818b776b421b1c4db2474086a7e1',
                    symbol: 'WETH',
                    decimals: 18,
                    isERC721: false,
                    aggregators: [],
                  },
                ],
              },
            },
          })
          .withAppStateController({
            showShieldEntryModalOnce: null, // set the initial state to null so that the modal is shown
          })
          .build(),
        title: this.test?.fullTitle(),
        testSpecificMock: (server: Mockttp) => {
          const shieldMockttpService = new ShieldMockttpService();
          return shieldMockttpService.setup(server);
        },
      },
      async ({ driver }) => {
        await loginWithBalanceValidation(driver);

        const homePage = new HomePage(driver);

        await homePage.checkShieldEntryModalIsDisplayed();
        await homePage.clickOnShieldEntryModalGetStarted();

        const shieldPlanPage = new ShieldPlanPage(driver);
        await shieldPlanPage.checkPageIsLoaded();
      },
    );
  });

<<<<<<< HEAD
  it('should not show the shield entry modal if user does not have a shield subscription and has a balance less than the minimum fiat balance threshold', async function () {
    await withFixtures(
      {
        fixtures: new FixtureBuilder({ onboarding: true }).build(),
        title: this.test?.fullTitle(),
        testSpecificMock: (server: Mockttp) => {
          const shieldMockttpService = new ShieldMockttpService();
          return shieldMockttpService.setup(server);
        },
      },
      async ({ driver }) => {
        await completeCreateNewWalletOnboardingFlow({
          driver,
        });

        const homePage = new HomePage(driver);
        await homePage.checkPageIsLoaded();
        await homePage.checkExpectedBalanceIsDisplayed('0');

        await homePage.checkNoShieldEntryModalIsDisplayed();
      },
    );
  });

=======
>>>>>>> 07561810
  it('should not show the shield entry modal if external services are disabled', async function () {
    await withFixtures(
      {
        fixtures: new FixtureBuilder()
          .withPreferencesController({
            useExternalServices: false,
          })
          .withAppStateController({
            showShieldEntryModalOnce: null,
          })
          .build(),
        manifestFlags: {
          useExternalServices: false,
        },
        title: this.test?.fullTitle(),
        testSpecificMock: (server: Mockttp) => {
          const shieldMockttpService = new ShieldMockttpService();
          return shieldMockttpService.setup(server);
        },
      },
      async ({ driver }) => {
        await loginWithBalanceValidation(driver);

        const homePage = new HomePage(driver);
        await homePage.checkPageIsLoaded();
        await homePage.checkExpectedBalanceIsDisplayed('25');

        await homePage.checkNoShieldEntryModalIsDisplayed();
      },
    );
  });

  it('should not show the shield entry modal if eligibility request returns false', async function () {
    await withFixtures(
      {
        fixtures: new FixtureBuilder()
          .withNetworkControllerOnMainnet()
          .withEnabledNetworks({
            eip155: {
              '0x1': true,
            },
          })
          .withTokensController({
            allTokens: {
              '0x1': {
                '0x5cfe73b6021e818b776b421b1c4db2474086a7e1': [
                  {
                    address: '0x5cfe73b6021e818b776b421b1c4db2474086a7e1',
                    symbol: 'WETH',
                    decimals: 18,
                    isERC721: false,
                    aggregators: [],
                  },
                ],
              },
            },
          })
          .withAppStateController({
            showShieldEntryModalOnce: null, // set the initial state to null so that the modal is shown
          })
          .build(),
        title: this.test?.fullTitle(),
        testSpecificMock: (server: Mockttp) => {
          const shieldMockttpService = new ShieldMockttpService();
          return shieldMockttpService.setup(server, { mockNotEligible: true });
        },
      },
      async ({ driver }) => {
        await loginWithBalanceValidation(driver);

        const homePage = new HomePage(driver);
        await homePage.checkPageIsLoaded();
        await homePage.checkExpectedBalanceIsDisplayed('25');

        await homePage.checkNoShieldEntryModalIsDisplayed();
      },
    );
  });
});<|MERGE_RESOLUTION|>--- conflicted
+++ resolved
@@ -56,33 +56,6 @@
     );
   });
 
-<<<<<<< HEAD
-  it('should not show the shield entry modal if user does not have a shield subscription and has a balance less than the minimum fiat balance threshold', async function () {
-    await withFixtures(
-      {
-        fixtures: new FixtureBuilder({ onboarding: true }).build(),
-        title: this.test?.fullTitle(),
-        testSpecificMock: (server: Mockttp) => {
-          const shieldMockttpService = new ShieldMockttpService();
-          return shieldMockttpService.setup(server);
-        },
-      },
-      async ({ driver }) => {
-        await completeCreateNewWalletOnboardingFlow({
-          driver,
-        });
-
-        const homePage = new HomePage(driver);
-        await homePage.checkPageIsLoaded();
-        await homePage.checkExpectedBalanceIsDisplayed('0');
-
-        await homePage.checkNoShieldEntryModalIsDisplayed();
-      },
-    );
-  });
-
-=======
->>>>>>> 07561810
   it('should not show the shield entry modal if external services are disabled', async function () {
     await withFixtures(
       {
