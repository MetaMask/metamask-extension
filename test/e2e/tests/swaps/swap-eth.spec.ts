--- conflicted
+++ resolved
@@ -7,7 +7,6 @@
   checkActivityTransaction,
   changeExchangeRate,
   mockEthDaiTrade,
-  closeSmartTransactionsMigrationNotification,
 } from './shared';
 
 // TODO: (MM-PENDING) These tests are planned for deprecation as part of swaps testing revamp
@@ -27,13 +26,6 @@
           swapTo: 'DAI',
         });
 
-<<<<<<< HEAD
-        // Close the STX notification immediately after buildQuote
-        // This ensures the UI is clear before we proceed with quote review
-        await closeSmartTransactionsMigrationNotification(driver);
-
-=======
->>>>>>> 1aa9aa47
         await reviewQuote(driver, {
           amount: 2,
           swapFrom: 'TESTETH',
