import { MockttpServer, CompletedRequest } from 'mockttp';
import { withFixtures } from '../../helpers';
import FixtureBuilder from '../../fixture-builder';
import AssetListPage from '../../page-objects/pages/home/asset-list';
import HomePage from '../../page-objects/pages/home/homepage';
import TokenOverviewPage from '../../page-objects/pages/token-overview-page';
import { loginWithBalanceValidation } from '../../page-objects/flows/login.flow';
import AdvancedSettings from '../../page-objects/pages/settings/advanced-settings';
import HeaderNavbar from '../../page-objects/pages/header-navbar';
import SettingsPage from '../../page-objects/pages/settings/settings-page';
import SwapPage from '../../page-objects/pages/swap/swap-page';
import {
  mockEmptyHistoricalPrices,
  mockEmptyPrices,
} from '../tokens/utils/mocks';
import { DEFAULT_FIXTURE_ACCOUNT } from '../../constants';

async function mockSwapQuotes(mockServer: MockttpServer) {
  const WETH_ADDRESS = '0xc02aaa39b223fe8d0a0e5c4f27ead9083c756cc2';
  const ETH_ADDRESS = '0x0000000000000000000000000000000000000000';

  return [
    await mockEmptyHistoricalPrices(mockServer, ETH_ADDRESS, '0x1'),
    await mockEmptyPrices(mockServer, '1'),
    await mockServer
      .forGet('https://swap.api.cx.metamask.io/token/1')
      .thenCallback(() => ({
        statusCode: 200,
        json: {
          symbol: 'WETH',
          type: 'erc20',
          aggregators: [
            'metamask',
            'aave',
            'coinGecko',
            'oneInch',
            'pmm',
            'zerion',
            'lifi',
            'socket',
            'squid',
            'sonarwatch',
            'uniswapLabs',
            'coinmarketcap',
            'rango',
          ],
          occurrences: 13,
          iconUrl:
            'https://raw.githubusercontent.com/MetaMask/contract-metadata/master/images/weth.svg',
          address: WETH_ADDRESS,
          name: 'Wrapped Ether',
          decimals: 18,
        },
      })),
    await mockServer
      .forPost('https://transaction.api.cx.metamask.io/networks/1/getFees')
      .thenCallback(() => ({
        statusCode: 200,
        json: {
          blockNumber: 22017409,
          id: 'b6d9c5f3-4fee-4470-be1b-6c574fe61315',
          txs: [
            {
              cancelFees: [],
              return: '0x',
              status: 1,
              gasUsed: 188186,
              gasLimit: 241302,
              fees: [
                {
                  maxFeePerGas: 6393950816,
                  maxPriorityFeePerGas: 1000000004,
                  gas: 241302,
                  balanceNeeded: 1542873120043734,
                  currentBalance: 30009434625664560,
                  error: '',
                },
              ],
              feeEstimate: 821886724082654,
              baseFeePerGas: 3367416938,
              maxFeeEstimate: 1542873119802432,
            },
          ],
        },
      })),
    await mockServer
      .forGet('https://swap.api.cx.metamask.io/networks/1/trades')
      .thenCallback((request: CompletedRequest) => {
        const url = new URL(request.url);
        const sourceToken = url.searchParams.get('sourceToken')?.toLowerCase();
        const destinationToken = url.searchParams
          .get('destinationToken')
          ?.toLowerCase();
        const walletAddress =
          url.searchParams.get('walletAddress') || DEFAULT_FIXTURE_ACCOUNT;
        const sourceAmount = url.searchParams.get('sourceAmount');

        const isEthToWeth =
          sourceToken === ETH_ADDRESS && destinationToken === WETH_ADDRESS;

        const data = isEthToWeth
          ? '0xd0e30db0'
          : '0x2e1a7d4d0000000000000000000000000000000000000000000000008ac7230489e80000';
        const response = {
          statusCode: 200,
          json: [
            {
              trade: {
                data,
                to: WETH_ADDRESS,
                value: isEthToWeth ? sourceAmount : '0',
                from: walletAddress,
              },
              hasRoute: false,
              sourceAmount,
              destinationAmount: sourceAmount,
              error: null,
              sourceToken: sourceToken || ETH_ADDRESS,
              destinationToken: destinationToken || WETH_ADDRESS,
              maxGas: 300000,
              averageGas: 280000,
              estimatedRefund: 0,
              isGasIncludedTrade: false,
              approvalNeeded: null,
              fetchTime: 27,
              aggregator: 'wrappedNative',
              aggType: 'CONTRACT',
              fee: 0,
              quoteRefreshSeconds: 30,
              gasMultiplier: 1.1,
              sourceTokenRate: 1,
              destinationTokenRate: 1.001552079142939,
              priceSlippage: {
                ratio: 1.0005795645538318,
                calculationError: '',
                bucket: 'low',
                sourceAmountInUSD: 20705.2,
                destinationAmountInUSD: 20693.2,
                sourceAmountInNativeCurrency: 10,
                destinationAmountInNativeCurrency: 10.01552079142939,
                sourceAmountInETH: 10,
                destinationAmountInETH: 10.01552079142939,
              },
            },
          ],
        };
        return response;
      }),

    await mockServer
      .forGet('https://swap.api.cx.metamask.io/networks/1')
      .thenCallback(() => ({
        statusCode: 200,
        json: {
          active: true,
          networkId: 1,
          chainId: 1,
          chainName: 'Ethereum Mainnet',
          nativeCurrency: {
            name: 'Ether',
            symbol: 'ETH',
            decimals: 18,
            address: ETH_ADDRESS,
          },
          iconUrl: 'https://s3.amazonaws.com/airswap-token-images/ETH.png',
          blockExplorerUrl: 'https://etherscan.io',
          networkType: 'L1',
          aggregators: [
            'airswapV3',
            'airswapV4',
            'oneInchV4',
            'oneInchV5',
            'paraswap',
            'pmm',
            'zeroEx',
            'openOcean',
            'hashFlow',
            'wrappedNative',
            'kyberSwap',
            'airSwapV4_3',
            'hashFlowV3',
          ],
          refreshRates: {
            quotes: 30,
            quotesPrefetching: 30,
            stxGetTransactions: 10,
            stxBatchStatus: 1,
            stxStatusDeadline: 160,
            stxMaxFeeMultiplier: 2,
          },
          parameters: {
            refreshRates: {
              quotes: 30,
              quotesPrefetching: 30,
              stxGetTransactions: 10,
              stxBatchStatus: 1,
            },
            stxStatusDeadline: 160,
            stxMaxFeeMultiplier: 2,
          },
        },
      })),
  ];
}

describe('Swap', function () {
  const swapTestCases = [
    {
      name: 'should swap WETH to ETH',
      sourceToken: 'WETH',
      destinationToken: 'Ether',
      sourceAmount: '10',
      expectedWethBalance: '40',
      expectedEthBalance: '34.99991',
    },
    {
      name: 'should swap ETH to WETH',
      sourceToken: 'Ethereum',
      destinationToken: 'WETH',
      sourceAmount: '10',
      expectedWethBalance: '60',
      expectedEthBalance: '14.99992',
    },
  ];

  swapTestCases.forEach((testCase) => {
    it(testCase.name, async function () {
      await withFixtures(
        {
          fixtures: new FixtureBuilder()
            .withNetworkControllerOnMainnet()
            .withEnabledNetworks({
<<<<<<< HEAD
              '0x1': true,
=======
              eip155: {
                '0x1': true,
              },
>>>>>>> 7f4e6d9b
            })
            .withTokensController({
              allTokens: {
                '0x1': {
                  '0x5cfe73b6021e818b776b421b1c4db2474086a7e1': [
                    {
                      address: '0xC02aaA39b223FE8D0A0e5C4F27eAD9083C756Cc2',
                      symbol: 'WETH',
                      decimals: 18,
                      isERC721: false,
                      aggregators: [],
                    },
                  ],
                },
              },
            })
            .build(),
          title: this.test?.fullTitle(),
          testSpecificMock: mockSwapQuotes,
          localNodeOptions: [
            {
              type: 'anvil',
              options: {
                chainId: 1,
                hardfork: 'london',
                loadState:
                  './test/e2e/seeder/network-states/swap-state/withSwapContracts.json',
              },
            },
          ],
        },
        async ({ driver, localNodes }) => {
          await loginWithBalanceValidation(driver, localNodes[0]);

          const homePage = new HomePage(driver);
          await homePage.check_pageIsLoaded();
          await homePage.check_expectedTokenBalanceIsDisplayed('50', 'WETH');
          await homePage.check_expectedTokenBalanceIsDisplayed('25', 'ETH');

          // disable smart transactions
          const headerNavbar = new HeaderNavbar(driver);
          await headerNavbar.check_pageIsLoaded();
          await headerNavbar.openSettingsPage();

          const settingsPage = new SettingsPage(driver);
          await settingsPage.check_pageIsLoaded();
          await settingsPage.clickAdvancedTab();
          const advancedSettingsPage = new AdvancedSettings(driver);
          await advancedSettingsPage.check_pageIsLoaded();
          await advancedSettingsPage.toggleSmartTransactions();
          await settingsPage.closeSettingsPage();

          // Swap tokens
          const assetListPage = new AssetListPage(driver);
          await assetListPage.clickOnAsset(testCase.sourceToken);

          const tokenOverviewPage = new TokenOverviewPage(driver);
          await tokenOverviewPage.check_pageIsLoaded();
          await tokenOverviewPage.clickSwap();

          const swapPage = new SwapPage(driver);
          await swapPage.check_pageIsLoaded();
          await swapPage.enterSwapAmount(testCase.sourceAmount);
          await swapPage.selectDestinationToken(testCase.destinationToken);

          await swapPage.dismissManualTokenWarning();
          await driver.delay(1500);
          await swapPage.submitSwap();
          await swapPage.waitForTransactionToComplete();

          await homePage.check_expectedTokenBalanceIsDisplayed(
            testCase.expectedWethBalance,
            'WETH',
          );

          // https://github.com/MetaMask/metamask-extension/issues/31427
          // await homePage.check_expectedTokenBalanceIsDisplayed(
          //   testCase.expectedEthBalance,
          //   'ETH',
          // );
        },
      );
    });
  });
});<|MERGE_RESOLUTION|>--- conflicted
+++ resolved
@@ -230,13 +230,9 @@
           fixtures: new FixtureBuilder()
             .withNetworkControllerOnMainnet()
             .withEnabledNetworks({
-<<<<<<< HEAD
-              '0x1': true,
-=======
               eip155: {
                 '0x1': true,
               },
->>>>>>> 7f4e6d9b
             })
             .withTokensController({
               allTokens: {
