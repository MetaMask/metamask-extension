--- conflicted
+++ resolved
@@ -1,9 +1,5 @@
 import { TransactionEnvelopeType } from '@metamask/transaction-controller';
 import FixtureBuilder from '../../fixture-builder';
-<<<<<<< HEAD
-import { defaultGanacheOptions, withFixtures } from '../../helpers';
-import { Mockttp } from '../../mock-e2e';
-=======
 import {
   defaultGanacheOptions,
   defaultGanacheOptionsForType2Transactions,
@@ -11,7 +7,6 @@
 } from '../../helpers';
 import { MockedEndpoint, Mockttp } from '../../mock-e2e';
 import { SMART_CONTRACTS } from '../../seeder/smart-contracts';
->>>>>>> ad7a5462
 import { Driver } from '../../webdriver/driver';
 
 export async function scrollAndConfirmAndAssertConfirm(driver: Driver) {
@@ -54,56 +49,11 @@
       smartContract,
       testSpecificMock: mocks,
       title,
-      testSpecificMock: mockSegment,
     },
     testFunction,
   );
 }
 
-<<<<<<< HEAD
-async function mockSegment(mockServer: Mockttp) {
-  return [
-    await mockServer
-      .forPost('https://api.segment.io/v1/batch')
-      .withJsonBodyIncluding({
-        batch: [{ type: 'track', event: 'Signature Requested' }],
-      })
-      .thenCallback(() => {
-        return {
-          statusCode: 200,
-        };
-      }),
-    await mockServer
-      .forPost('https://api.segment.io/v1/batch')
-      .withJsonBodyIncluding({
-        batch: [{ type: 'track', event: 'Signature Approved' }],
-      })
-      .thenCallback(() => {
-        return {
-          statusCode: 200,
-        };
-      }),
-    await mockServer
-      .forPost('https://api.segment.io/v1/batch')
-      .withJsonBodyIncluding({
-        batch: [{ type: 'track', event: 'Signature Rejected' }],
-      })
-      .thenCallback(() => {
-        return {
-          statusCode: 200,
-        };
-      }),
-    await mockServer
-      .forPost('https://api.segment.io/v1/batch')
-      .withJsonBodyIncluding({
-        batch: [{ type: 'track', event: 'Account Details Opened' }],
-      })
-      .thenCallback(() => {
-        return {
-          statusCode: 200,
-        };
-      }),
-=======
 async function createMockSegmentEvent(mockServer: Mockttp, eventName: string) {
   return await mockServer
     .forPost('https://api.segment.io/v1/batch')
@@ -149,6 +99,5 @@
     await createMockSegmentEvent(mockServer, 'Signature Requested'),
     await createMockSegmentEvent(mockServer, 'Signature Rejected'),
     ...anonEvents,
->>>>>>> ad7a5462
   ];
 }