/* eslint-disable @typescript-eslint/no-require-imports, @typescript-eslint/no-var-requires */
import { openDapp, unlockWallet } from '../../../helpers';
import GanacheContractAddressRegistry from '../../../seeder/ganache-contract-address-registry';
import {
  assertAdvancedGasDetails,
  confirmDepositTransaction,
  confirmDepositTransactionWithCustomNonce,
  createDepositTransaction,
  openDAppWithContract,
  TestSuiteArguments,
  toggleAdvancedDetails,
  toggleOnHexData,
} from './shared';

const { hexToNumber } = require('@metamask/utils');
const {
  defaultGanacheOptions,
  defaultGanacheOptionsForType2Transactions,
  WINDOW_TITLES,
  withFixtures,
} = require('../../../helpers');
const FixtureBuilder = require('../../../fixture-builder');
const { SMART_CONTRACTS } = require('../../../seeder/smart-contracts');
const { CHAIN_IDS } = require('../../../../../shared/constants/network');

describe('Confirmation Redesign Contract Interaction Component', function () {
  const smartContract = SMART_CONTRACTS.PIGGYBANK;

  describe('Create a deposit transaction @no-mmi', function () {
    it(`Sends a contract interaction type 0 transaction (Legacy)`, async function () {
      await withFixtures(
        {
          dapp: true,
          fixtures: new FixtureBuilder()
            .withPermissionControllerConnectedToTestDapp()
            .withPreferencesController({
              preferences: {
                redesignedConfirmationsEnabled: true,
                isRedesignedConfirmationsDeveloperEnabled: true,
              },
            })
            .build(),
          ganacheOptions: defaultGanacheOptions,
          smartContract,
          title: this.test?.fullTitle(),
        },
        async ({ driver, contractRegistry }: TestSuiteArguments) => {
          await openDAppWithContract(driver, contractRegistry, smartContract);

          await createDepositTransaction(driver);
          await confirmDepositTransaction(driver);
        },
      );
    });

    it(`Sends a contract interaction type 2 transaction (EIP1559)`, async function () {
      await withFixtures(
        {
          dapp: true,
          fixtures: new FixtureBuilder()
            .withPermissionControllerConnectedToTestDapp()
            .withPreferencesController({
              preferences: {
                redesignedConfirmationsEnabled: true,
                isRedesignedConfirmationsDeveloperEnabled: true,
              },
            })
            .build(),
          ganacheOptions: defaultGanacheOptionsForType2Transactions,
          smartContract,
          title: this.test?.fullTitle(),
        },
        async ({ driver, contractRegistry }: TestSuiteArguments) => {
          await openDAppWithContract(driver, contractRegistry, smartContract);

          await createDepositTransaction(driver);
          await confirmDepositTransaction(driver);
        },
      );
    });

    it(`Opens a contract interaction type 2 transaction that includes layer 1 fees breakdown on a layer 2`, async function () {
      await withFixtures(
        {
          dapp: true,
          fixtures: new FixtureBuilder({ inputChainId: CHAIN_IDS.OPTIMISM })
            .withPermissionControllerConnectedToTestDapp()
            .withPreferencesController({
              preferences: {
                redesignedConfirmationsEnabled: true,
                isRedesignedConfirmationsDeveloperEnabled: true,
              },
            })
            .withTransactionControllerOPLayer2Transaction()
            .build(),
          ganacheOptions: {
            ...defaultGanacheOptionsForType2Transactions,
            network_id: hexToNumber(CHAIN_IDS.OPTIMISM),
            chainId: hexToNumber(CHAIN_IDS.OPTIMISM),
          },
          smartContract,
          title: this.test?.fullTitle(),
        },
        async ({ driver, contractRegistry }: TestSuiteArguments) => {
          await unlockWallet(driver);

          const contractAddress = await (
            contractRegistry as GanacheContractAddressRegistry
          ).getContractAddress(smartContract);

          await openDapp(driver, contractAddress);

          await driver.switchToWindowWithTitle(
            WINDOW_TITLES.ExtensionInFullScreenView,
          );

          await toggleAdvancedDetails(driver);

          await assertAdvancedGasDetails(driver);
        },
      );
    });
  });

  describe('Custom nonce editing @no-mmi', function () {
    it('Sends a contract interaction type 2 transaction without custom nonce editing (EIP1559)', async function () {
      await withFixtures(
        {
          dapp: true,
          fixtures: new FixtureBuilder()
            .withPermissionControllerConnectedToTestDapp()
            .withPreferencesController({
              preferences: {
                redesignedConfirmationsEnabled: true,
                isRedesignedConfirmationsDeveloperEnabled: true,
              },
            })
            .build(),
          ganacheOptions: defaultGanacheOptionsForType2Transactions,
          smartContract,
          title: this.test?.fullTitle(),
        },
        async ({ driver, contractRegistry }: TestSuiteArguments) => {
          await openDAppWithContract(driver, contractRegistry, smartContract);

          await createDepositTransaction(driver);

          await confirmDepositTransaction(driver);
        },
      );
    });

    it('Sends a contract interaction type 2 transaction with custom nonce editing (EIP1559)', async function () {
      await withFixtures(
        {
          dapp: true,
          fixtures: new FixtureBuilder()
            .withPermissionControllerConnectedToTestDapp()
            .withPreferencesController({
<<<<<<< HEAD
              preferences: {
                redesignedConfirmationsEnabled: true,
                isRedesignedConfirmationsDeveloperEnabled: true,
              },
=======
              preferences: { redesignedConfirmationsEnabled: true },
              useNonceField: true,
>>>>>>> 8c519dbe
            })
            .build(),
          ganacheOptions: defaultGanacheOptionsForType2Transactions,
          smartContract,
          title: this.test?.fullTitle(),
        },
        async ({ driver, contractRegistry }: TestSuiteArguments) => {
          await openDAppWithContract(driver, contractRegistry, smartContract);

          await createDepositTransaction(driver);

          await driver.waitUntilXWindowHandles(3);
          await driver.switchToWindowWithTitle(WINDOW_TITLES.Dialog);
          await confirmDepositTransactionWithCustomNonce(driver, '10');
        },
      );
    });
  });

  describe('Advanced Gas Details @no-mmi', function () {
    it('Sends a contract interaction type 2 transaction (EIP1559) and checks the advanced gas details', async function () {
      await withFixtures(
        {
          dapp: true,
          fixtures: new FixtureBuilder()
            .withPermissionControllerConnectedToTestDapp()
            .withPreferencesController({
              preferences: {
                redesignedConfirmationsEnabled: true,
                isRedesignedConfirmationsDeveloperEnabled: true,
              },
            })
            .build(),
          ganacheOptions: defaultGanacheOptionsForType2Transactions,
          smartContract,
          title: this.test?.fullTitle(),
        },
        async ({ driver, contractRegistry }: TestSuiteArguments) => {
          await openDAppWithContract(driver, contractRegistry, smartContract);

          await createDepositTransaction(driver);

          await driver.waitUntilXWindowHandles(3);
          await driver.switchToWindowWithTitle(WINDOW_TITLES.Dialog);

          await toggleAdvancedDetails(driver);
          await assertAdvancedGasDetails(driver);
        },
      );
    });

    it('If nonce editing is enabled, advanced details are shown', async function () {
      await withFixtures(
        {
          dapp: true,
          fixtures: new FixtureBuilder()
            .withPermissionControllerConnectedToTestDapp()
            .withPreferencesController({
              preferences: { redesignedConfirmationsEnabled: true },
              useNonceField: true,
            })
            .build(),
          ganacheOptions: defaultGanacheOptionsForType2Transactions,
          smartContract,
          title: this.test?.fullTitle(),
        },
        async ({ driver, contractRegistry }: TestSuiteArguments) => {
          await openDAppWithContract(driver, contractRegistry, smartContract);

          await createDepositTransaction(driver);

          await driver.waitUntilXWindowHandles(3);
          await driver.switchToWindowWithTitle(WINDOW_TITLES.Dialog);
          // re open advanced details
          await toggleAdvancedDetails(driver);

          await assertAdvancedGasDetails(driver);
        },
      );
    });

    it('If hex data is enabled, advanced details are shown', async function () {
      await withFixtures(
        {
          dapp: true,
          fixtures: new FixtureBuilder()
            .withPermissionControllerConnectedToTestDapp()
            .withPreferencesController({
              preferences: {
                redesignedConfirmationsEnabled: true,
                isRedesignedConfirmationsDeveloperEnabled: true,
              },
            })
            .build(),
          ganacheOptions: defaultGanacheOptionsForType2Transactions,
          smartContract,
          title: this.test?.fullTitle(),
        },
        async ({ driver, contractRegistry }: TestSuiteArguments) => {
          await openDAppWithContract(driver, contractRegistry, smartContract);

          await toggleOnHexData(driver);

          await createDepositTransaction(driver);

          await driver.waitUntilXWindowHandles(3);
          await driver.switchToWindowWithTitle(WINDOW_TITLES.Dialog);
          // re open advanced details
          await toggleAdvancedDetails(driver);

          await assertAdvancedGasDetails(driver);
        },
      );
    });
  });
});<|MERGE_RESOLUTION|>--- conflicted
+++ resolved
@@ -157,75 +157,71 @@
           fixtures: new FixtureBuilder()
             .withPermissionControllerConnectedToTestDapp()
             .withPreferencesController({
-<<<<<<< HEAD
-              preferences: {
-                redesignedConfirmationsEnabled: true,
-                isRedesignedConfirmationsDeveloperEnabled: true,
-              },
-=======
+              preferences: {
+                redesignedConfirmationsEnabled: true,
+                isRedesignedConfirmationsDeveloperEnabled: true,
+              },
+              useNonceField: true,
+            })
+            .build(),
+          ganacheOptions: defaultGanacheOptionsForType2Transactions,
+          smartContract,
+          title: this.test?.fullTitle(),
+        },
+        async ({ driver, contractRegistry }: TestSuiteArguments) => {
+          await openDAppWithContract(driver, contractRegistry, smartContract);
+
+          await createDepositTransaction(driver);
+
+          await driver.waitUntilXWindowHandles(3);
+          await driver.switchToWindowWithTitle(WINDOW_TITLES.Dialog);
+          await confirmDepositTransactionWithCustomNonce(driver, '10');
+        },
+      );
+    });
+  });
+
+  describe('Advanced Gas Details @no-mmi', function () {
+    it('Sends a contract interaction type 2 transaction (EIP1559) and checks the advanced gas details', async function () {
+      await withFixtures(
+        {
+          dapp: true,
+          fixtures: new FixtureBuilder()
+            .withPermissionControllerConnectedToTestDapp()
+            .withPreferencesController({
+              preferences: {
+                redesignedConfirmationsEnabled: true,
+                isRedesignedConfirmationsDeveloperEnabled: true,
+              },
+            })
+            .build(),
+          ganacheOptions: defaultGanacheOptionsForType2Transactions,
+          smartContract,
+          title: this.test?.fullTitle(),
+        },
+        async ({ driver, contractRegistry }: TestSuiteArguments) => {
+          await openDAppWithContract(driver, contractRegistry, smartContract);
+
+          await createDepositTransaction(driver);
+
+          await driver.waitUntilXWindowHandles(3);
+          await driver.switchToWindowWithTitle(WINDOW_TITLES.Dialog);
+
+          await toggleAdvancedDetails(driver);
+          await assertAdvancedGasDetails(driver);
+        },
+      );
+    });
+
+    it('If nonce editing is enabled, advanced details are shown', async function () {
+      await withFixtures(
+        {
+          dapp: true,
+          fixtures: new FixtureBuilder()
+            .withPermissionControllerConnectedToTestDapp()
+            .withPreferencesController({
               preferences: { redesignedConfirmationsEnabled: true },
               useNonceField: true,
->>>>>>> 8c519dbe
-            })
-            .build(),
-          ganacheOptions: defaultGanacheOptionsForType2Transactions,
-          smartContract,
-          title: this.test?.fullTitle(),
-        },
-        async ({ driver, contractRegistry }: TestSuiteArguments) => {
-          await openDAppWithContract(driver, contractRegistry, smartContract);
-
-          await createDepositTransaction(driver);
-
-          await driver.waitUntilXWindowHandles(3);
-          await driver.switchToWindowWithTitle(WINDOW_TITLES.Dialog);
-          await confirmDepositTransactionWithCustomNonce(driver, '10');
-        },
-      );
-    });
-  });
-
-  describe('Advanced Gas Details @no-mmi', function () {
-    it('Sends a contract interaction type 2 transaction (EIP1559) and checks the advanced gas details', async function () {
-      await withFixtures(
-        {
-          dapp: true,
-          fixtures: new FixtureBuilder()
-            .withPermissionControllerConnectedToTestDapp()
-            .withPreferencesController({
-              preferences: {
-                redesignedConfirmationsEnabled: true,
-                isRedesignedConfirmationsDeveloperEnabled: true,
-              },
-            })
-            .build(),
-          ganacheOptions: defaultGanacheOptionsForType2Transactions,
-          smartContract,
-          title: this.test?.fullTitle(),
-        },
-        async ({ driver, contractRegistry }: TestSuiteArguments) => {
-          await openDAppWithContract(driver, contractRegistry, smartContract);
-
-          await createDepositTransaction(driver);
-
-          await driver.waitUntilXWindowHandles(3);
-          await driver.switchToWindowWithTitle(WINDOW_TITLES.Dialog);
-
-          await toggleAdvancedDetails(driver);
-          await assertAdvancedGasDetails(driver);
-        },
-      );
-    });
-
-    it('If nonce editing is enabled, advanced details are shown', async function () {
-      await withFixtures(
-        {
-          dapp: true,
-          fixtures: new FixtureBuilder()
-            .withPermissionControllerConnectedToTestDapp()
-            .withPreferencesController({
-              preferences: { redesignedConfirmationsEnabled: true },
-              useNonceField: true,
             })
             .build(),
           ganacheOptions: defaultGanacheOptionsForType2Transactions,
