/* eslint-disable @typescript-eslint/no-require-imports, @typescript-eslint/no-var-requires */
import { Mockttp } from 'mockttp';
import { openDapp, unlockWallet } from '../../../helpers';
import { createDappTransaction } from '../../../page-objects/flows/transaction';
import ContractAddressRegistry from '../../../seeder/contract-address-registry';
import { Driver } from '../../../webdriver/driver';
import { MockedEndpoint } from '../../../mock-e2e';
import { loginWithBalanceValidation } from '../../../page-objects/flows/login.flow';
import TestDapp from '../../../page-objects/pages/test-dapp';
import {
  assertAdvancedGasDetails,
  confirmDepositTransaction,
  confirmDepositTransactionWithCustomNonce,
  createDepositTransaction,
  TestSuiteArguments,
  toggleAdvancedDetails,
  toggleOnHexData,
} from './shared';

const { hexToNumber } = require('@metamask/utils');
const { WINDOW_TITLES, withFixtures } = require('../../../helpers');
const {
  KNOWN_PUBLIC_KEY_ADDRESSES,
} = require('../../../../stub/keyring-bridge');
const FixtureBuilder = require('../../../fixture-builder');
const { SMART_CONTRACTS } = require('../../../seeder/smart-contracts');
const { CHAIN_IDS } = require('../../../../../shared/constants/network');

describe('Confirmation Redesign Contract Interaction Component', function () {
  const smartContract = SMART_CONTRACTS.PIGGYBANK;

  describe('Create a deposit transaction', function () {
    it(`Sends a contract interaction type 0 transaction (Legacy)`, async function () {
      await withFixtures(
        {
          dapp: true,
          fixtures: new FixtureBuilder()
            .withPermissionControllerConnectedToTestDapp()
            .build(),
          localNodeOptions: {
            hardfork: 'muirGlacier',
          },
          smartContract,
          title: this.test?.fullTitle(),
        },
        async ({
          driver,
          contractRegistry,
          localNodes,
        }: TestSuiteArguments) => {
<<<<<<< HEAD
          await openDAppWithContract(
            driver,
            contractRegistry,
            smartContract,
            localNodes?.[0],
          );
=======
          const contractAddress =
            await contractRegistry?.getContractAddress(smartContract);
          await loginWithBalanceValidation(driver, localNodes?.[0]);
          const testDapp = new TestDapp(driver);
          await testDapp.openTestDappPage({ contractAddress });
          await testDapp.checkPageIsLoaded();
>>>>>>> a9e859d5

          await createDepositTransaction(driver);
          await confirmDepositTransaction(driver);
        },
      );
    });

    it(`Sends a contract interaction type 2 transaction (EIP1559)`, async function () {
      await withFixtures(
        {
          dapp: true,
          fixtures: new FixtureBuilder()
            .withPermissionControllerConnectedToTestDapp()
            .build(),
          smartContract,
          title: this.test?.fullTitle(),
        },
        async ({
          driver,
          contractRegistry,
          localNodes,
        }: TestSuiteArguments) => {
<<<<<<< HEAD
          await openDAppWithContract(
            driver,
            contractRegistry,
            smartContract,
            localNodes?.[0],
          );
=======
          const contractAddress =
            await contractRegistry?.getContractAddress(smartContract);

          await loginWithBalanceValidation(driver, localNodes?.[0]);
          const testDapp = new TestDapp(driver);
          await testDapp.openTestDappPage({ contractAddress });
          await testDapp.checkPageIsLoaded();
>>>>>>> a9e859d5

          await createDepositTransaction(driver);
          await confirmDepositTransaction(driver);
        },
      );
    });

    it(`Sends a contract interaction type 0 transaction (Legacy) with a Trezor account`, async function () {
      await withFixtures(
        {
          dapp: true,
          fixtures: new FixtureBuilder()
            .withTrezorAccount()
            .withPermissionControllerConnectedToTestDapp({
              account: KNOWN_PUBLIC_KEY_ADDRESSES[0].address,
            })
            .build(),
          localNodeOptions: {
            hardfork: 'muirGlacier',
          },
          smartContract,
          title: this.test?.fullTitle(),
        },
        async ({
          driver,
          contractRegistry,
          localNodes,
        }: TestSuiteArguments) => {
          // Seed the Trezor account with balance
          (await localNodes?.[0]?.setAccountBalance(
            KNOWN_PUBLIC_KEY_ADDRESSES[0].address,
            '0x100000000000000000000',
          )) ?? console.error('localNodes is undefined or empty');

<<<<<<< HEAD
          await openDAppWithContract(
            driver,
            contractRegistry,
            smartContract,
            localNodes?.[0],
          );
=======
          const contractAddress =
            await contractRegistry?.getContractAddress(smartContract);

          await loginWithBalanceValidation(driver, localNodes?.[0]);
          const testDapp = new TestDapp(driver);
          await testDapp.openTestDappPage({ contractAddress });
          await testDapp.checkPageIsLoaded();
>>>>>>> a9e859d5

          await createDepositTransaction(driver);
          await confirmDepositTransaction(driver);

          // Assert transaction is completed
          await driver.switchToWindowWithTitle(
            WINDOW_TITLES.ExtensionInFullScreenView,
          );
          await driver.clickElement(
            '[data-testid="account-overview__activity-tab"]',
          );
          await driver.waitForSelector('.transaction-status-label--confirmed');
        },
      );
    });

    it(`Opens a contract interaction type 2 transaction that includes layer 1 fees breakdown on a layer 2`, async function () {
      await withFixtures(
        {
          dapp: true,
          fixtures: new FixtureBuilder({ inputChainId: CHAIN_IDS.OPTIMISM })
            .withPermissionControllerConnectedToTestDapp()
            .withPreferencesController({
              useTransactionSimulations: false,
            })
            .withAppStateController({
              [CHAIN_IDS.OPTIMISM]: true,
            })
            .withNetworkControllerOnOptimism()
            .build(),
          localNodeOptions: {
            chainId: hexToNumber(CHAIN_IDS.OPTIMISM),
          },
          smartContract,
          title: this.test?.fullTitle(),
          testSpecificMock: mockOptimismOracle,
        },
        async ({ driver, contractRegistry }: TestSuiteArguments) => {
          await unlockWallet(driver);
          await createLayer2Transaction(driver);

          const contractAddress = await (
            contractRegistry as ContractAddressRegistry
          ).getContractAddress(smartContract);

          await openDapp(driver, contractAddress);

          await driver.switchToWindowWithTitle(WINDOW_TITLES.Dialog);

          await toggleAdvancedDetails(driver);

          await assertAdvancedGasDetails(driver);
        },
      );
    });
  });

  describe('Custom nonce editing', function () {
    it('Sends a contract interaction type 2 transaction without custom nonce editing (EIP1559)', async function () {
      await withFixtures(
        {
          dapp: true,
          fixtures: new FixtureBuilder()
            .withPermissionControllerConnectedToTestDapp()
            .build(),
          smartContract,
          title: this.test?.fullTitle(),
        },
        async ({
          driver,
          contractRegistry,
          localNodes,
        }: TestSuiteArguments) => {
<<<<<<< HEAD
          await openDAppWithContract(
            driver,
            contractRegistry,
            smartContract,
            localNodes?.[0],
          );
=======
          const contractAddress =
            await contractRegistry?.getContractAddress(smartContract);
          await loginWithBalanceValidation(driver, localNodes?.[0]);
          const testDapp = new TestDapp(driver);
          await testDapp.openTestDappPage({ contractAddress });
          await testDapp.checkPageIsLoaded();
>>>>>>> a9e859d5

          await createDepositTransaction(driver);

          await confirmDepositTransaction(driver);
        },
      );
    });

    it('Sends a contract interaction type 2 transaction with custom nonce editing (EIP1559)', async function () {
      await withFixtures(
        {
          dapp: true,
          fixtures: new FixtureBuilder()
            .withPermissionControllerConnectedToTestDapp()
            .build(),
          smartContract,
          title: this.test?.fullTitle(),
        },
        async ({
          driver,
          contractRegistry,
          localNodes,
        }: TestSuiteArguments) => {
<<<<<<< HEAD
          await openDAppWithContract(
            driver,
            contractRegistry,
            smartContract,
            localNodes?.[0],
          );
=======
          const contractAddress =
            await contractRegistry?.getContractAddress(smartContract);
          await loginWithBalanceValidation(driver, localNodes?.[0]);
          const testDapp = new TestDapp(driver);
          await testDapp.openTestDappPage({ contractAddress });
          await testDapp.checkPageIsLoaded();
>>>>>>> a9e859d5

          await createDepositTransaction(driver);

          await driver.switchToWindowWithTitle(WINDOW_TITLES.Dialog);

          // re open advanced details
          await toggleAdvancedDetails(driver);

          await confirmDepositTransactionWithCustomNonce(driver, '10');
        },
      );
    });
  });

  describe('Advanced Gas Details', function () {
    it('Sends a contract interaction type 2 transaction (EIP1559) and checks the advanced gas details', async function () {
      await withFixtures(
        {
          dapp: true,
          fixtures: new FixtureBuilder()
            .withPermissionControllerConnectedToTestDapp()
            .build(),
          smartContract,
          title: this.test?.fullTitle(),
        },
        async ({
          driver,
          contractRegistry,
          localNodes,
        }: TestSuiteArguments) => {
<<<<<<< HEAD
          await openDAppWithContract(
            driver,
            contractRegistry,
            smartContract,
            localNodes?.[0],
          );
=======
          const contractAddress =
            await contractRegistry?.getContractAddress(smartContract);
          await loginWithBalanceValidation(driver, localNodes?.[0]);
          const testDapp = new TestDapp(driver);
          await testDapp.openTestDappPage({ contractAddress });
          await testDapp.checkPageIsLoaded();
>>>>>>> a9e859d5

          await createDepositTransaction(driver);

          await driver.switchToWindowWithTitle(WINDOW_TITLES.Dialog);

          await toggleAdvancedDetails(driver);
          await assertAdvancedGasDetails(driver);
        },
      );
    });

    it('If hex data is enabled, advanced details are shown', async function () {
      await withFixtures(
        {
          dapp: true,
          fixtures: new FixtureBuilder()
            .withPermissionControllerConnectedToTestDapp()
            .build(),
          smartContract,
          title: this.test?.fullTitle(),
        },
        async ({
          driver,
          contractRegistry,
          localNodes,
        }: TestSuiteArguments) => {
<<<<<<< HEAD
          await openDAppWithContract(
            driver,
            contractRegistry,
            smartContract,
            localNodes?.[0],
          );
=======
          const contractAddress =
            await contractRegistry?.getContractAddress(smartContract);

          await loginWithBalanceValidation(driver, localNodes?.[0]);
          const testDapp = new TestDapp(driver);
          await testDapp.openTestDappPage({ contractAddress });
          await testDapp.checkPageIsLoaded();
>>>>>>> a9e859d5

          await toggleOnHexData(driver);

          await createDepositTransaction(driver);

          await driver.switchToWindowWithTitle(WINDOW_TITLES.Dialog);
          // re open advanced details
          await toggleAdvancedDetails(driver);

          await assertAdvancedGasDetails(driver);
        },
      );
    });
  });
});

async function createLayer2Transaction(driver: Driver) {
  await createDappTransaction(driver, {
    data: '0x1234',
    to: '0x581c3C1A2A4EBDE2A0Df29B5cf4c116E42945947',
  });
}

async function mockOptimismOracle(
  mockServer: Mockttp,
): Promise<MockedEndpoint[]> {
  return [
    await mockServer
      .forPost(/infura/u)
      .withJsonBodyIncluding({
        method: 'eth_call',
        params: [{ to: '0x420000000000000000000000000000000000000f' }],
      })
      .thenCallback(() => {
        return {
          statusCode: 200,
          json: {
            jsonrpc: '2.0',
            id: '1111111111111111',
            result:
              '0x0000000000000000000000000000000000000000000000000000000c895f9d79',
          },
        };
      }),
  ];
}<|MERGE_RESOLUTION|>--- conflicted
+++ resolved
@@ -48,21 +48,12 @@
           contractRegistry,
           localNodes,
         }: TestSuiteArguments) => {
-<<<<<<< HEAD
-          await openDAppWithContract(
-            driver,
-            contractRegistry,
-            smartContract,
-            localNodes?.[0],
-          );
-=======
-          const contractAddress =
-            await contractRegistry?.getContractAddress(smartContract);
-          await loginWithBalanceValidation(driver, localNodes?.[0]);
-          const testDapp = new TestDapp(driver);
-          await testDapp.openTestDappPage({ contractAddress });
-          await testDapp.checkPageIsLoaded();
->>>>>>> a9e859d5
+          const contractAddress =
+            await contractRegistry?.getContractAddress(smartContract);
+          await loginWithBalanceValidation(driver, localNodes?.[0]);
+          const testDapp = new TestDapp(driver);
+          await testDapp.openTestDappPage({ contractAddress });
+          await testDapp.checkPageIsLoaded();
 
           await createDepositTransaction(driver);
           await confirmDepositTransaction(driver);
@@ -85,22 +76,13 @@
           contractRegistry,
           localNodes,
         }: TestSuiteArguments) => {
-<<<<<<< HEAD
-          await openDAppWithContract(
-            driver,
-            contractRegistry,
-            smartContract,
-            localNodes?.[0],
-          );
-=======
-          const contractAddress =
-            await contractRegistry?.getContractAddress(smartContract);
-
-          await loginWithBalanceValidation(driver, localNodes?.[0]);
-          const testDapp = new TestDapp(driver);
-          await testDapp.openTestDappPage({ contractAddress });
-          await testDapp.checkPageIsLoaded();
->>>>>>> a9e859d5
+          const contractAddress =
+            await contractRegistry?.getContractAddress(smartContract);
+
+          await loginWithBalanceValidation(driver, localNodes?.[0]);
+          const testDapp = new TestDapp(driver);
+          await testDapp.openTestDappPage({ contractAddress });
+          await testDapp.checkPageIsLoaded();
 
           await createDepositTransaction(driver);
           await confirmDepositTransaction(driver);
@@ -135,22 +117,13 @@
             '0x100000000000000000000',
           )) ?? console.error('localNodes is undefined or empty');
 
-<<<<<<< HEAD
-          await openDAppWithContract(
-            driver,
-            contractRegistry,
-            smartContract,
-            localNodes?.[0],
-          );
-=======
-          const contractAddress =
-            await contractRegistry?.getContractAddress(smartContract);
-
-          await loginWithBalanceValidation(driver, localNodes?.[0]);
-          const testDapp = new TestDapp(driver);
-          await testDapp.openTestDappPage({ contractAddress });
-          await testDapp.checkPageIsLoaded();
->>>>>>> a9e859d5
+          const contractAddress =
+            await contractRegistry?.getContractAddress(smartContract);
+
+          await loginWithBalanceValidation(driver, localNodes?.[0]);
+          const testDapp = new TestDapp(driver);
+          await testDapp.openTestDappPage({ contractAddress });
+          await testDapp.checkPageIsLoaded();
 
           await createDepositTransaction(driver);
           await confirmDepositTransaction(driver);
@@ -224,21 +197,12 @@
           contractRegistry,
           localNodes,
         }: TestSuiteArguments) => {
-<<<<<<< HEAD
-          await openDAppWithContract(
-            driver,
-            contractRegistry,
-            smartContract,
-            localNodes?.[0],
-          );
-=======
-          const contractAddress =
-            await contractRegistry?.getContractAddress(smartContract);
-          await loginWithBalanceValidation(driver, localNodes?.[0]);
-          const testDapp = new TestDapp(driver);
-          await testDapp.openTestDappPage({ contractAddress });
-          await testDapp.checkPageIsLoaded();
->>>>>>> a9e859d5
+          const contractAddress =
+            await contractRegistry?.getContractAddress(smartContract);
+          await loginWithBalanceValidation(driver, localNodes?.[0]);
+          const testDapp = new TestDapp(driver);
+          await testDapp.openTestDappPage({ contractAddress });
+          await testDapp.checkPageIsLoaded();
 
           await createDepositTransaction(driver);
 
@@ -262,21 +226,12 @@
           contractRegistry,
           localNodes,
         }: TestSuiteArguments) => {
-<<<<<<< HEAD
-          await openDAppWithContract(
-            driver,
-            contractRegistry,
-            smartContract,
-            localNodes?.[0],
-          );
-=======
-          const contractAddress =
-            await contractRegistry?.getContractAddress(smartContract);
-          await loginWithBalanceValidation(driver, localNodes?.[0]);
-          const testDapp = new TestDapp(driver);
-          await testDapp.openTestDappPage({ contractAddress });
-          await testDapp.checkPageIsLoaded();
->>>>>>> a9e859d5
+          const contractAddress =
+            await contractRegistry?.getContractAddress(smartContract);
+          await loginWithBalanceValidation(driver, localNodes?.[0]);
+          const testDapp = new TestDapp(driver);
+          await testDapp.openTestDappPage({ contractAddress });
+          await testDapp.checkPageIsLoaded();
 
           await createDepositTransaction(driver);
 
@@ -307,21 +262,12 @@
           contractRegistry,
           localNodes,
         }: TestSuiteArguments) => {
-<<<<<<< HEAD
-          await openDAppWithContract(
-            driver,
-            contractRegistry,
-            smartContract,
-            localNodes?.[0],
-          );
-=======
-          const contractAddress =
-            await contractRegistry?.getContractAddress(smartContract);
-          await loginWithBalanceValidation(driver, localNodes?.[0]);
-          const testDapp = new TestDapp(driver);
-          await testDapp.openTestDappPage({ contractAddress });
-          await testDapp.checkPageIsLoaded();
->>>>>>> a9e859d5
+          const contractAddress =
+            await contractRegistry?.getContractAddress(smartContract);
+          await loginWithBalanceValidation(driver, localNodes?.[0]);
+          const testDapp = new TestDapp(driver);
+          await testDapp.openTestDappPage({ contractAddress });
+          await testDapp.checkPageIsLoaded();
 
           await createDepositTransaction(driver);
 
@@ -348,22 +294,13 @@
           contractRegistry,
           localNodes,
         }: TestSuiteArguments) => {
-<<<<<<< HEAD
-          await openDAppWithContract(
-            driver,
-            contractRegistry,
-            smartContract,
-            localNodes?.[0],
-          );
-=======
-          const contractAddress =
-            await contractRegistry?.getContractAddress(smartContract);
-
-          await loginWithBalanceValidation(driver, localNodes?.[0]);
-          const testDapp = new TestDapp(driver);
-          await testDapp.openTestDappPage({ contractAddress });
-          await testDapp.checkPageIsLoaded();
->>>>>>> a9e859d5
+          const contractAddress =
+            await contractRegistry?.getContractAddress(smartContract);
+
+          await loginWithBalanceValidation(driver, localNodes?.[0]);
+          const testDapp = new TestDapp(driver);
+          await testDapp.openTestDappPage({ contractAddress });
+          await testDapp.checkPageIsLoaded();
 
           await toggleOnHexData(driver);
 
