--- conflicted
+++ resolved
@@ -38,21 +38,12 @@
           contractRegistry,
           localNodes,
         }: TestSuiteArguments) => {
-<<<<<<< HEAD
-          await openDAppWithContract(
-            driver,
-            contractRegistry,
-            smartContract,
-            localNodes?.[0],
-          );
-=======
           const contractAddress =
             await contractRegistry?.getContractAddress(smartContract);
           await loginWithBalanceValidation(driver, localNodes?.[0]);
           const testDapp = new TestDapp(driver);
           await testDapp.openTestDappPage({ contractAddress });
           await testDapp.checkPageIsLoaded();
->>>>>>> a9e859d5
 
           await importTST(driver);
 
@@ -81,14 +72,6 @@
           contractRegistry,
           localNodes,
         }: TestSuiteArguments) => {
-<<<<<<< HEAD
-          await openDAppWithContract(
-            driver,
-            contractRegistry,
-            smartContract,
-            localNodes?.[0],
-          );
-=======
           const contractAddress =
             await contractRegistry?.getContractAddress(smartContract);
 
@@ -96,7 +79,6 @@
           const testDapp = new TestDapp(driver);
           await testDapp.openTestDappPage({ contractAddress });
           await testDapp.checkPageIsLoaded();
->>>>>>> a9e859d5
 
           await importTST(driver);
 
