/* eslint-disable @typescript-eslint/no-require-imports, @typescript-eslint/no-var-requires */
import { MockttpServer } from 'mockttp';
import { WINDOW_TITLES } from '../../../helpers';
import { Driver } from '../../../webdriver/driver';
import { scrollAndConfirmAndAssertConfirm } from '../helpers';
import {
  openDAppWithContract,
  TestSuiteArguments,
  toggleAdvancedDetails,
} from './shared';

<<<<<<< HEAD
const { withFixtures } = require('../../../helpers');
=======
const {
  defaultOptionsForType2Transactions,
  withFixtures,
} = require('../../../helpers');
>>>>>>> 85e3ba37
const FixtureBuilder = require('../../../fixture-builder');
const { SMART_CONTRACTS } = require('../../../seeder/smart-contracts');

describe('Confirmation Redesign ERC721 Approve Component', function () {
  const smartContract = SMART_CONTRACTS.NFTS;

  describe('Submit an Approve transaction', function () {
    it('Sends a type 0 transaction (Legacy)', async function () {
      await withFixtures(
        {
          dapp: true,
          fixtures: new FixtureBuilder()
            .withPermissionControllerConnectedToTestDapp()
            .build(),
          localNodeOptions: {
            hardfork: 'muirGlacier',
          },
          smartContract,
          testSpecificMock: mocks,
          title: this.test?.fullTitle(),
        },
        async ({ driver, contractRegistry }: TestSuiteArguments) => {
          await openDAppWithContract(driver, contractRegistry, smartContract);

          await createMintTransaction(driver);
          await confirmMintTransaction(driver);

          await createApproveTransaction(driver);

          await assertApproveDetails(driver);
          await confirmApproveTransaction(driver);
        },
      );
    });

    it('Sends a type 2 transaction (EIP1559)', async function () {
      await withFixtures(
        {
          dapp: true,
          fixtures: new FixtureBuilder()
            .withPermissionControllerConnectedToTestDapp()
            .build(),
<<<<<<< HEAD
=======
          localNodeOptions: defaultOptionsForType2Transactions,
>>>>>>> 85e3ba37
          smartContract,
          testSpecificMock: mocks,
          title: this.test?.fullTitle(),
        },
        async ({ driver, contractRegistry }: TestSuiteArguments) => {
          await openDAppWithContract(driver, contractRegistry, smartContract);

          await createMintTransaction(driver);
          await confirmMintTransaction(driver);

          await createApproveTransaction(driver);
          await assertApproveDetails(driver);
          await confirmApproveTransaction(driver);
        },
      );
    });
  });
});

async function mocked4Bytes(mockServer: MockttpServer) {
  return await mockServer
    .forGet('https://www.4byte.directory/api/v1/signatures/')
    .withQuery({ hex_signature: '0x095ea7b3' })
    .thenCallback(() => ({
      statusCode: 200,
      json: {
        count: 1,
        next: null,
        previous: null,
        results: [
          {
            id: 149,
            created_at: '2016-07-09T03:58:29.617584Z',
            text_signature: 'approve(address,uint256)',
            hex_signature: '0x095ea7b3',
            bytes_signature: '\t^§³',
          },
        ],
      },
    }));
}

async function mocks(server: MockttpServer) {
  return [await mocked4Bytes(server)];
}

async function createMintTransaction(driver: Driver) {
  await driver.switchToWindowWithTitle(WINDOW_TITLES.TestDApp);
  await driver.clickElement('#mintButton');
}

async function confirmMintTransaction(driver: Driver) {
  await driver.switchToWindowWithTitle(WINDOW_TITLES.Dialog);

  await driver.waitForSelector({
    css: 'h2',
    text: 'Transaction request',
  });

  await scrollAndConfirmAndAssertConfirm(driver);

  // Verify Mint Transaction is Confirmed before proceeding
  await driver.switchToWindowWithTitle(WINDOW_TITLES.ExtensionInFullScreenView);
  await driver.clickElement('[data-testid="account-overview__activity-tab"]');
  await driver.waitForSelector('.transaction-status-label--confirmed');
  await driver.switchToWindowWithTitle(WINDOW_TITLES.TestDApp);
}

async function createApproveTransaction(driver: Driver) {
  await driver.switchToWindowWithTitle(WINDOW_TITLES.TestDApp);
  await driver.clickElement('#approveButton');
}

async function assertApproveDetails(driver: Driver) {
  await driver.switchToWindowWithTitle(WINDOW_TITLES.Dialog);

  await driver.waitForSelector({
    css: 'h2',
    text: 'Withdrawal request',
  });

  await driver.waitForSelector({
    css: 'p',
    text: 'This site wants permission to withdraw your NFTs',
  });

  await driver.waitForSelector({
    css: 'p',
    text: 'Estimated changes',
  });

  await driver.waitForSelector({
    css: 'p',
    text: 'Withdraw',
  });

  await driver.waitForSelector({
    css: 'p',
    text: '#1',
  });

  await toggleAdvancedDetails(driver);

  await driver.waitForSelector({
    css: 'p',
    text: 'Spender',
  });

  await driver.waitForSelector({
    css: 'p',
    text: 'Request from',
  });

  await driver.waitForSelector({
    css: 'p',
    text: 'Interacting with',
  });

  await driver.waitForSelector({
    css: 'p',
    text: 'Method',
  });
}

async function confirmApproveTransaction(driver: Driver) {
  await scrollAndConfirmAndAssertConfirm(driver);
  await driver.waitUntilXWindowHandles(2);
  await driver.switchToWindowWithTitle(WINDOW_TITLES.ExtensionInFullScreenView);

  await driver.clickElement({ text: 'Activity', tag: 'button' });
  await driver.waitForSelector(
    '.transaction-list__completed-transactions .activity-list-item:nth-of-type(1)',
  );
}<|MERGE_RESOLUTION|>--- conflicted
+++ resolved
@@ -9,14 +9,7 @@
   toggleAdvancedDetails,
 } from './shared';
 
-<<<<<<< HEAD
 const { withFixtures } = require('../../../helpers');
-=======
-const {
-  defaultOptionsForType2Transactions,
-  withFixtures,
-} = require('../../../helpers');
->>>>>>> 85e3ba37
 const FixtureBuilder = require('../../../fixture-builder');
 const { SMART_CONTRACTS } = require('../../../seeder/smart-contracts');
 
@@ -59,10 +52,6 @@
           fixtures: new FixtureBuilder()
             .withPermissionControllerConnectedToTestDapp()
             .build(),
-<<<<<<< HEAD
-=======
-          localNodeOptions: defaultOptionsForType2Transactions,
->>>>>>> 85e3ba37
           smartContract,
           testSpecificMock: mocks,
           title: this.test?.fullTitle(),
