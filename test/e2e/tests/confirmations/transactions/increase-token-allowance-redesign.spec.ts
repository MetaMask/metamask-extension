import FixtureBuilder from '../../../fixture-builder';
<<<<<<< HEAD
import { WINDOW_TITLES, withFixtures } from '../../../helpers';
=======
import {
  defaultOptionsForType2Transactions,
  WINDOW_TITLES,
  withFixtures,
} from '../../../helpers';
>>>>>>> 85e3ba37
import { Mockttp } from '../../../mock-e2e';
import ContractAddressRegistry from '../../../seeder/contract-address-registry';
import { SMART_CONTRACTS } from '../../../seeder/smart-contracts';
import { Driver } from '../../../webdriver/driver';
import { scrollAndConfirmAndAssertConfirm } from '../helpers';
import {
  assertChangedSpendingCap,
  editSpendingCap,
  mocked4BytesIncreaseAllowance,
  openDAppWithContract,
  TestSuiteArguments,
} from './shared';

describe('Confirmation Redesign ERC20 Increase Allowance', function () {
  describe('Submit an increase allowance transaction', function () {
    it('Sends a type 0 transaction (Legacy) with a small spending cap', async function () {
      await withFixtures(
        generateFixtureOptionsForLegacyTx(this),
        async ({ driver, contractRegistry }: TestSuiteArguments) => {
          await createAndAssertIncreaseAllowanceSubmission(
            driver,
            '3',
            contractRegistry,
          );
        },
      );
    });

    it('Sends a type 2 transaction (EIP1559) with a small spending cap', async function () {
      await withFixtures(
        generateFixtureOptionsForEIP1559Tx(this),
        async ({ driver, contractRegistry }: TestSuiteArguments) => {
          await createAndAssertIncreaseAllowanceSubmission(
            driver,
            '3',
            contractRegistry,
          );
        },
      );
    });

    it('Sends a type 0 transaction (Legacy) with a large spending cap', async function () {
      await withFixtures(
        generateFixtureOptionsForLegacyTx(this),
        async ({ driver, contractRegistry }: TestSuiteArguments) => {
          await createAndAssertIncreaseAllowanceSubmission(
            driver,
            '3000',
            contractRegistry,
          );
        },
      );
    });

    it('Sends a type 2 transaction (EIP1559) with a large spending cap', async function () {
      await withFixtures(
        generateFixtureOptionsForEIP1559Tx(this),
        async ({ driver, contractRegistry }: TestSuiteArguments) => {
          await createAndAssertIncreaseAllowanceSubmission(
            driver,
            '3000',
            contractRegistry,
          );
        },
      );
    });
  });
});

function generateFixtureOptionsForLegacyTx(mochaContext: Mocha.Context) {
  return {
    dapp: true,
    fixtures: new FixtureBuilder()
      .withPermissionControllerConnectedToTestDapp()
      .build(),
    localNodeOptions: {
      hardfork: 'muirGlacier',
    },
    smartContract: SMART_CONTRACTS.HST,
    testSpecificMock: mocks,
    title: mochaContext.test?.fullTitle(),
  };
}

function generateFixtureOptionsForEIP1559Tx(mochaContext: Mocha.Context) {
  return {
    dapp: true,
    fixtures: new FixtureBuilder()
      .withPermissionControllerConnectedToTestDapp()
      .build(),
<<<<<<< HEAD
=======
    localNodeOptions: defaultOptionsForType2Transactions,
>>>>>>> 85e3ba37
    smartContract: SMART_CONTRACTS.HST,
    testSpecificMock: mocks,
    title: mochaContext.test?.fullTitle(),
  };
}

async function createAndAssertIncreaseAllowanceSubmission(
  driver: Driver,
  newSpendingCap: string,
  contractRegistry?: ContractAddressRegistry,
) {
  await openDAppWithContract(driver, contractRegistry, SMART_CONTRACTS.HST);

  await createERC20IncreaseAllowanceTransaction(driver);

  await editSpendingCap(driver, newSpendingCap);

  await scrollAndConfirmAndAssertConfirm(driver);

  await assertChangedSpendingCap(driver, newSpendingCap);
}

async function mocks(server: Mockttp) {
  return [await mocked4BytesIncreaseAllowance(server)];
}

async function createERC20IncreaseAllowanceTransaction(driver: Driver) {
  await driver.switchToWindowWithTitle(WINDOW_TITLES.TestDApp);
  await driver.clickElement('#increaseTokenAllowance');
}<|MERGE_RESOLUTION|>--- conflicted
+++ resolved
@@ -1,13 +1,5 @@
 import FixtureBuilder from '../../../fixture-builder';
-<<<<<<< HEAD
 import { WINDOW_TITLES, withFixtures } from '../../../helpers';
-=======
-import {
-  defaultOptionsForType2Transactions,
-  WINDOW_TITLES,
-  withFixtures,
-} from '../../../helpers';
->>>>>>> 85e3ba37
 import { Mockttp } from '../../../mock-e2e';
 import ContractAddressRegistry from '../../../seeder/contract-address-registry';
 import { SMART_CONTRACTS } from '../../../seeder/smart-contracts';
@@ -98,10 +90,6 @@
     fixtures: new FixtureBuilder()
       .withPermissionControllerConnectedToTestDapp()
       .build(),
-<<<<<<< HEAD
-=======
-    localNodeOptions: defaultOptionsForType2Transactions,
->>>>>>> 85e3ba37
     smartContract: SMART_CONTRACTS.HST,
     testSpecificMock: mocks,
     title: mochaContext.test?.fullTitle(),
