--- conflicted
+++ resolved
@@ -1,11 +1,8 @@
 import FixtureBuilder from '../../../fixture-builder';
 import { WINDOW_TITLES, withFixtures } from '../../../helpers';
 import { Mockttp } from '../../../mock-e2e';
-<<<<<<< HEAD
-=======
 import { loginWithBalanceValidation } from '../../../page-objects/flows/login.flow';
 import TestDapp from '../../../page-objects/pages/test-dapp';
->>>>>>> a9e859d5
 import { Anvil } from '../../../seeder/anvil';
 import ContractAddressRegistry from '../../../seeder/contract-address-registry';
 import { SMART_CONTRACTS } from '../../../seeder/smart-contracts';
@@ -122,14 +119,6 @@
   contractRegistry?: ContractAddressRegistry,
   localNodes?: Anvil[],
 ) {
-<<<<<<< HEAD
-  await openDAppWithContract(
-    driver,
-    contractRegistry,
-    SMART_CONTRACTS.HST,
-    localNodes?.[0],
-  );
-=======
   const contractAddress = await contractRegistry?.getContractAddress(
     SMART_CONTRACTS.HST,
   );
@@ -137,7 +126,6 @@
   const testDapp = new TestDapp(driver);
   await testDapp.openTestDappPage({ contractAddress });
   await testDapp.checkPageIsLoaded();
->>>>>>> a9e859d5
 
   await createERC20IncreaseAllowanceTransaction(driver);
 
