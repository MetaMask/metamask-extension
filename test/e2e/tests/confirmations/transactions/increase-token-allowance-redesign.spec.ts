--- conflicted
+++ resolved
@@ -111,7 +111,7 @@
 async function createAndAssertIncreaseAllowanceSubmission(
   driver: Driver,
   newSpendingCap: string,
-  contractRegistry?: GanacheContractAddressRegistry,
+  contractRegistry?: ContractAddressRegistry,
 ) {
   await openDAppWithContract(driver, contractRegistry, SMART_CONTRACTS.HST);
 
@@ -154,25 +154,6 @@
     });
 }
 
-<<<<<<< HEAD
-async function createAndAssertIncreaseAllowanceSubmission(
-  driver: Driver,
-  newSpendingCap: string,
-  contractRegistry?: ContractAddressRegistry,
-) {
-  await openDAppWithContract(driver, contractRegistry, SMART_CONTRACTS.HST);
-
-  await createERC20IncreaseAllowanceTransaction(driver);
-
-  await editSpendingCap(driver, newSpendingCap);
-
-  await scrollAndConfirmAndAssertConfirm(driver);
-
-  await assertChangedSpendingCap(driver, newSpendingCap);
-}
-
-=======
->>>>>>> fd78a56f
 async function createERC20IncreaseAllowanceTransaction(driver: Driver) {
   await driver.switchToWindowWithTitle(WINDOW_TITLES.TestDApp);
   await driver.clickElement('#increaseTokenAllowance');
