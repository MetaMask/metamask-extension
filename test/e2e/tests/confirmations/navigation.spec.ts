--- conflicted
+++ resolved
@@ -1,20 +1,11 @@
-<<<<<<< HEAD
-import { strict as assert } from 'assert';
-=======
->>>>>>> 6173a139
 import { TransactionEnvelopeType } from '@metamask/transaction-controller';
 import { Suite } from 'mocha';
 import { By } from 'selenium-webdriver';
 import {
   DAPP_HOST_ADDRESS,
   openDapp,
-<<<<<<< HEAD
-  regularDelayMs,
-  unlockWallet,
-=======
   unlockWallet,
   WINDOW_TITLES,
->>>>>>> 6173a139
 } from '../../helpers';
 import { Driver } from '../../webdriver/driver';
 import { withRedesignConfirmationFixtures } from './helpers';
