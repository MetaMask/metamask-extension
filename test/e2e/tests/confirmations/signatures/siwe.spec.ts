--- conflicted
+++ resolved
@@ -82,18 +82,10 @@
 
         await driver.switchToWindowWithTitle(WINDOW_TITLES.TestDApp);
 
-<<<<<<< HEAD
-        const rejectionResult = await driver.findElement('#siweResult');
-        assert.equal(
-          await rejectionResult.getText(),
-          'Error: User rejected the request.',
-        );
-=======
         await driver.waitForSelector({
           css: '#siweResult',
           text: 'Error: User rejected the request.',
         });
->>>>>>> 65e656c9
         await assertSignatureRejectedMetrics({
           driver,
           mockedEndpoints: mockedEndpoints as MockedEndpoint[],
