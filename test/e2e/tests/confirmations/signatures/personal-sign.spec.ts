import { strict as assert } from 'assert';
import { Suite } from 'mocha';
import { MockedEndpoint } from 'mockttp';
import {
  DAPP_HOST_ADDRESS,
  WINDOW_TITLES,
<<<<<<< HEAD
  openDapp,
  unlockWallet,
=======
  switchToNotificationWindow,
>>>>>>> 857c5fa0
} from '../../../helpers';
import { Ganache } from '../../../seeder/ganache';
import { Driver } from '../../../webdriver/driver';
import { withRedesignConfirmationFixtures } from '../helpers';
import { TestSuiteArguments } from '../transactions/shared';
import {
  assertAccountDetailsMetrics,
  assertHeaderInfoBalance,
  assertPastedAddress,
  assertSignatureConfirmedMetrics,
  assertSignatureRejectedMetrics,
  clickHeaderInfoBtn,
  copyAddressAndPasteWalletAddress,
  openDappAndTriggerSignature,
  SignatureType,
} from './signature-helpers';

describe('Confirmation Signature - Personal Sign @no-mmi', function (this: Suite) {
  it('initiates and confirms', async function () {
    await withRedesignConfirmationFixtures(
      this.test?.fullTitle(),
      async ({
        driver,
        ganacheServer,
        mockedEndpoint: mockedEndpoints,
      }: TestSuiteArguments) => {
        const addresses = await (ganacheServer as Ganache).getAccounts();
        const publicAddress = addresses?.[0] as string;

<<<<<<< HEAD
        await unlockWallet(driver);
        await openDapp(driver);
        await driver.clickElement('#personalSign');
        await driver.switchToWindowWithTitle(WINDOW_TITLES.Dialog);
=======
        await openDappAndTriggerSignature(driver, SignatureType.PersonalSign);
>>>>>>> 857c5fa0

        await clickHeaderInfoBtn(driver);
        await assertHeaderInfoBalance(driver);

        await copyAddressAndPasteWalletAddress(driver);
        await assertPastedAddress(driver);
        await assertAccountDetailsMetrics(
          driver,
          mockedEndpoints as MockedEndpoint[],
          'personal_sign',
        );
        await driver.switchToWindowWithTitle(WINDOW_TITLES.Dialog);
        await assertInfoValues(driver);

        await driver.clickElement('[data-testid="confirm-footer-button"]');

        await assertVerifiedPersonalMessage(driver, publicAddress);
        await assertSignatureConfirmedMetrics({
          driver,
          mockedEndpoints: mockedEndpoints as MockedEndpoint[],
          signatureType: 'personal_sign',
        });
      },
    );
  });

  it('initiates and rejects', async function () {
    await withRedesignConfirmationFixtures(
      this.test?.fullTitle(),
      async ({
        driver,
        mockedEndpoint: mockedEndpoints,
      }: TestSuiteArguments) => {
<<<<<<< HEAD
        await unlockWallet(driver);
        await openDapp(driver);
        await driver.clickElement('#personalSign');
        await driver.switchToWindowWithTitle(WINDOW_TITLES.Dialog);
=======
        await openDappAndTriggerSignature(driver, SignatureType.PersonalSign);
>>>>>>> 857c5fa0

        await driver.clickElement(
          '[data-testid="confirm-footer-cancel-button"]',
        );

        await driver.waitUntilXWindowHandles(2);
        await driver.switchToWindowWithTitle(WINDOW_TITLES.TestDApp);

        const rejectionResult = await driver.waitForSelector({
          css: '#personalSign',
          text: 'Error: User rejected the request.',
        });
        assert.ok(rejectionResult);
        await assertSignatureRejectedMetrics({
          driver,
          mockedEndpoints: mockedEndpoints as MockedEndpoint[],
          signatureType: 'personal_sign',
          location: 'confirmation',
        });
      },
    );
  });
});

async function assertInfoValues(driver: Driver) {
  const origin = driver.findElement({ text: DAPP_HOST_ADDRESS });
  const message = driver.findElement({
    text: 'Example `personal_sign` message',
  });

  assert.ok(await origin);
  assert.ok(await message);
}

async function assertVerifiedPersonalMessage(
  driver: Driver,
  publicAddress: string,
) {
  await driver.waitUntilXWindowHandles(2);
  await driver.switchToWindowWithTitle(WINDOW_TITLES.TestDApp);
  await driver.clickElement('#personalSignVerify');

  const verifySigUtil = await driver.findElement(
    '#personalSignVerifySigUtilResult',
  );
  await driver.waitForSelector({
    css: '#personalSignVerifyECRecoverResult',
    text: publicAddress,
  });
  const verifyECRecover = await driver.findElement(
    '#personalSignVerifyECRecoverResult',
  );

  assert.equal(await verifySigUtil.getText(), publicAddress);
  assert.equal(await verifyECRecover.getText(), publicAddress);
}<|MERGE_RESOLUTION|>--- conflicted
+++ resolved
@@ -4,12 +4,7 @@
 import {
   DAPP_HOST_ADDRESS,
   WINDOW_TITLES,
-<<<<<<< HEAD
-  openDapp,
-  unlockWallet,
-=======
   switchToNotificationWindow,
->>>>>>> 857c5fa0
 } from '../../../helpers';
 import { Ganache } from '../../../seeder/ganache';
 import { Driver } from '../../../webdriver/driver';
@@ -39,14 +34,7 @@
         const addresses = await (ganacheServer as Ganache).getAccounts();
         const publicAddress = addresses?.[0] as string;
 
-<<<<<<< HEAD
-        await unlockWallet(driver);
-        await openDapp(driver);
-        await driver.clickElement('#personalSign');
-        await driver.switchToWindowWithTitle(WINDOW_TITLES.Dialog);
-=======
         await openDappAndTriggerSignature(driver, SignatureType.PersonalSign);
->>>>>>> 857c5fa0
 
         await clickHeaderInfoBtn(driver);
         await assertHeaderInfoBalance(driver);
@@ -80,14 +68,7 @@
         driver,
         mockedEndpoint: mockedEndpoints,
       }: TestSuiteArguments) => {
-<<<<<<< HEAD
-        await unlockWallet(driver);
-        await openDapp(driver);
-        await driver.clickElement('#personalSign');
-        await driver.switchToWindowWithTitle(WINDOW_TITLES.Dialog);
-=======
         await openDappAndTriggerSignature(driver, SignatureType.PersonalSign);
->>>>>>> 857c5fa0
 
         await driver.clickElement(
           '[data-testid="confirm-footer-cancel-button"]',
