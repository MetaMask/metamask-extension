import { strict as assert } from 'assert';
import { TransactionEnvelopeType } from '@metamask/transaction-controller';
import { Suite } from 'mocha';
import { MockedEndpoint } from 'mockttp';
import { DAPP_HOST_ADDRESS, WINDOW_TITLES } from '../../../helpers';
import { Ganache } from '../../../seeder/ganache';
import { Driver } from '../../../webdriver/driver';
import {
  mockSignatureApproved,
  mockSignatureRejected,
  scrollAndConfirmAndAssertConfirm,
  withRedesignConfirmationFixtures,
} from '../helpers';
import { TestSuiteArguments } from '../transactions/shared';
import {
  assertAccountDetailsMetrics,
  assertHeaderInfoBalance,
  assertPastedAddress,
  assertSignatureConfirmedMetrics,
  assertSignatureRejectedMetrics,
  clickHeaderInfoBtn,
  copyAddressAndPasteWalletAddress,
  openDappAndTriggerSignature,
  SignatureType,
} from './signature-helpers';

describe('Confirmation Signature - Sign Typed Data V3 @no-mmi', function (this: Suite) {
  it('initiates and confirms', async function () {
    await withRedesignConfirmationFixtures(
      this.test?.fullTitle(),
      TransactionEnvelopeType.legacy,
      async ({
        driver,
        ganacheServer,
        mockedEndpoint: mockedEndpoints,
      }: TestSuiteArguments) => {
        const addresses = await (ganacheServer as Ganache).getAccounts();
        const publicAddress = addresses?.[0] as string;

        await openDappAndTriggerSignature(
          driver,
          SignatureType.SignTypedDataV3,
        );

        await clickHeaderInfoBtn(driver);
        await assertHeaderInfoBalance(driver);

        await copyAddressAndPasteWalletAddress(driver);
        await assertPastedAddress(driver);
        await driver.switchToWindowWithTitle(WINDOW_TITLES.Dialog);

        await assertInfoValues(driver);
        await scrollAndConfirmAndAssertConfirm(driver);
<<<<<<< HEAD
        await driver.delay(1000);

        await assertAccountDetailsMetrics(
          driver,
          mockedEndpoints as MockedEndpoint[],
          'eth_signTypedData_v3',
        );
=======
>>>>>>> 5e28e360
        await assertSignatureConfirmedMetrics({
          driver,
          mockedEndpoints: mockedEndpoints as MockedEndpoint[],
          signatureType: 'eth_signTypedData_v3',
        });
        await assertVerifiedResults(driver, publicAddress);
      },
      mockSignatureApproved,
    );
  });

  it('initiates and rejects', async function () {
    await withRedesignConfirmationFixtures(
      this.test?.fullTitle(),
      TransactionEnvelopeType.legacy,
      async ({
        driver,
        mockedEndpoint: mockedEndpoints,
      }: TestSuiteArguments) => {
        await openDappAndTriggerSignature(
          driver,
          SignatureType.SignTypedDataV3,
        );

        await driver.clickElementAndWaitForWindowToClose(
          '[data-testid="confirm-footer-cancel-button"]',
        );

        await assertSignatureRejectedMetrics({
          driver,
          mockedEndpoints: mockedEndpoints as MockedEndpoint[],
          signatureType: 'eth_signTypedData_v3',
          location: 'confirmation',
        });

        await driver.waitUntilXWindowHandles(2);
        await driver.switchToWindowWithTitle(WINDOW_TITLES.TestDApp);

        await driver.waitForSelector({
          css: '#signTypedDataV3Result',
          text: 'Error: User rejected the request.',
        });
      },
      mockSignatureRejected,
    );
  });
});

async function assertInfoValues(driver: Driver) {
  await driver.switchToWindowWithTitle(WINDOW_TITLES.Dialog);
  const origin = driver.findElement({ text: DAPP_HOST_ADDRESS });
  const contractPetName = driver.findElement({
    css: '.name__value',
    text: '0xCcCCc...ccccC',
  });

  const primaryType = driver.findElement({ text: 'Mail' });
  const fromName = driver.findElement({ text: 'Cow' });
  const fromAddress = driver.findElement({
    css: '.name__value',
    text: '0xCD2a3...DD826',
  });
  const toName = driver.findElement({ text: 'Bob' });
  const toAddress = driver.findElement({
    css: '.name__value',
    text: '0xbBbBB...bBBbB',
  });
  const contents = driver.findElement({ text: 'Hello, Bob!' });

  assert.ok(await origin, 'origin');
  assert.ok(await contractPetName, 'contractPetName');
  assert.ok(await primaryType, 'primaryType');
  assert.ok(await fromName, 'fromName');
  assert.ok(await fromAddress, 'fromAddress');
  assert.ok(await toName, 'toName');
  assert.ok(await toAddress, 'toAddress');
  assert.ok(await contents, 'contents');
}

async function assertVerifiedResults(driver: Driver, publicAddress: string) {
  await driver.waitUntilXWindowHandles(2);
  await driver.switchToWindowWithTitle('E2E Test Dapp');
  await driver.clickElement('#signTypedDataV3Verify');
  await driver.waitForSelector({
    css: '#signTypedDataV3Result',
    text: '0x0a22f7796a2a70c8dc918e7e6eb8452c8f2999d1a1eb5ad714473d36270a40d6724472e5609948c778a07216bd082b60b6f6853d6354c731fd8ccdd3a2f4af261b',
  });

  await driver.waitForSelector({
    css: '#signTypedDataV3VerifyResult',
    text: publicAddress,
  });
}<|MERGE_RESOLUTION|>--- conflicted
+++ resolved
@@ -51,7 +51,6 @@
 
         await assertInfoValues(driver);
         await scrollAndConfirmAndAssertConfirm(driver);
-<<<<<<< HEAD
         await driver.delay(1000);
 
         await assertAccountDetailsMetrics(
@@ -59,8 +58,10 @@
           mockedEndpoints as MockedEndpoint[],
           'eth_signTypedData_v3',
         );
-=======
->>>>>>> 5e28e360
+        await driver.switchToWindowWithTitle(WINDOW_TITLES.Dialog);
+
+        await assertInfoValues(driver);
+        await scrollAndConfirmAndAssertConfirm(driver);
         await assertSignatureConfirmedMetrics({
           driver,
           mockedEndpoints: mockedEndpoints as MockedEndpoint[],
