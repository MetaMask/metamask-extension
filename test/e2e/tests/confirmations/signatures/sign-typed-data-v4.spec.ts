--- conflicted
+++ resolved
@@ -1,16 +1,7 @@
 import { strict as assert } from 'assert';
 import { Suite } from 'mocha';
 import { MockedEndpoint } from 'mockttp';
-<<<<<<< HEAD
-import {
-  DAPP_HOST_ADDRESS,
-  WINDOW_TITLES,
-  openDapp,
-  unlockWallet,
-} from '../../../helpers';
-=======
 import { DAPP_HOST_ADDRESS, WINDOW_TITLES } from '../../../helpers';
->>>>>>> 857c5fa0
 import { Ganache } from '../../../seeder/ganache';
 import { Driver } from '../../../webdriver/driver';
 import {
@@ -42,17 +33,10 @@
         const addresses = await (ganacheServer as Ganache).getAccounts();
         const publicAddress = addresses?.[0] as string;
 
-<<<<<<< HEAD
-        await unlockWallet(driver);
-        await openDapp(driver);
-        await driver.clickElement('#signTypedDataV4');
-        await driver.switchToWindowWithTitle(WINDOW_TITLES.Dialog);
-=======
         await openDappAndTriggerSignature(
           driver,
           SignatureType.SignTypedDataV4,
         );
->>>>>>> 857c5fa0
 
         await clickHeaderInfoBtn(driver);
         await assertHeaderInfoBalance(driver);
@@ -88,17 +72,10 @@
         driver,
         mockedEndpoint: mockedEndpoints,
       }: TestSuiteArguments) => {
-<<<<<<< HEAD
-        await unlockWallet(driver);
-        await openDapp(driver);
-        await driver.clickElement('#signTypedDataV4');
-        await driver.switchToWindowWithTitle(WINDOW_TITLES.Dialog);
-=======
         await openDappAndTriggerSignature(
           driver,
           SignatureType.SignTypedDataV4,
         );
->>>>>>> 857c5fa0
 
         await driver.clickElement(
           '[data-testid="confirm-footer-cancel-button"]',
