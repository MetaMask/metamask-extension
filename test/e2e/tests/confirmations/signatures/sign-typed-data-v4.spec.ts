import { Suite } from 'mocha';
import { MockedEndpoint } from 'mockttp';
import { unlockWallet, WINDOW_TITLES } from '../../../helpers';
import { Driver } from '../../../webdriver/driver';
import {
  mockSignatureApproved,
  mockSignatureRejected,
  scrollAndConfirmAndAssertConfirm,
  withSignatureFixtures,
} from '../helpers';
import { TestSuiteArguments } from '../transactions/shared';
import { DEFAULT_FIXTURE_ACCOUNT } from '../../../constants';
import SignTypedData from '../../../page-objects/pages/confirmations/redesign/sign-typed-data-confirmation';
import TestDapp from '../../../page-objects/pages/test-dapp';
import TestDappIndividualRequest from '../../../page-objects/pages/test-dapp-individual-request';
import {
  assertAccountDetailsMetrics,
  assertHeaderInfoBalance,
  assertPastedAddress,
  assertRejectedSignature,
  assertSignatureConfirmedMetrics,
  assertSignatureRejectedMetrics,
  clickHeaderInfoBtn,
  copyAddressAndPasteWalletAddress,
  initializePages,
  openDappAndTriggerSignature,
  SignatureType,
} from './signature-helpers';
import { MetaMetricsRequestedThrough } from '../../../../../shared/constants/metametrics';

describe('Confirmation Signature - Sign Typed Data V4', function (this: Suite) {
  it('initiates and confirms', async function () {
    await withSignatureFixtures(
      this.test?.fullTitle(),
      async ({
        driver,
        localNodes,
        mockedEndpoint: mockedEndpoints,
      }: TestSuiteArguments) => {
        const addresses = await localNodes?.[0]?.getAccounts();
        const publicAddress = addresses?.[0] as string;
        await initializePages(driver);

        await openDappAndTriggerSignature(
          driver,
          SignatureType.SignTypedDataV4,
        );

        await clickHeaderInfoBtn(driver);
        await assertHeaderInfoBalance();

        await copyAddressAndPasteWalletAddress(driver);
        await assertPastedAddress();

        await assertInfoValues({ driver });
        await scrollAndConfirmAndAssertConfirm(driver);

        await assertAccountDetailsMetrics(
          driver,
          mockedEndpoints as MockedEndpoint[],
          'eth_signTypedData_v4',
        );

        await assertSignatureConfirmedMetrics({
          driver,
          mockedEndpoints: mockedEndpoints as MockedEndpoint[],
          signatureType: 'eth_signTypedData_v4',
          primaryType: 'Mail',
          withAnonEvents: true,
          requestedThrough: MetaMetricsRequestedThrough.EthereumProvider,
        });

        await assertVerifiedResults(driver, publicAddress);
      },
      async (mockServer) => {
        return await mockSignatureApproved(mockServer, true);
      },
    );
  });

  it('initiates and rejects', async function () {
    await withSignatureFixtures(
      this.test?.fullTitle(),
      async ({
        driver,
        mockedEndpoint: mockedEndpoints,
      }: TestSuiteArguments) => {
        await initializePages(driver);
        const confirmation = new SignTypedData(driver);

        await openDappAndTriggerSignature(
          driver,
          SignatureType.SignTypedDataV4,
        );

        await confirmation.clickFooterCancelButtonAndAndWaitForWindowToClose();

        await assertSignatureRejectedMetrics({
          driver,
          mockedEndpoints: mockedEndpoints as MockedEndpoint[],
          signatureType: 'eth_signTypedData_v4',
          primaryType: 'Mail',
          location: 'confirmation',
          requestedThrough: MetaMetricsRequestedThrough.EthereumProvider,
        });

        await driver.switchToWindowWithTitle(WINDOW_TITLES.TestDApp);

        await assertRejectedSignature();
      },
      async (mockServer) => {
        return await mockSignatureRejected(mockServer, true);
      },
    );
  });

  it('signs message with verifyingContract field missing', async function () {
    await withSignatureFixtures(
      this.test?.fullTitle(),
<<<<<<< HEAD
      TransactionEnvelopeType.legacy,
      async ({
        driver,
      }: TestSuiteArguments) => {
=======
      async ({ driver }: TestSuiteArguments) => {
>>>>>>> c9f5c5a9
        await unlockWallet(driver);
        const testDappIndividualRequest = new TestDappIndividualRequest(driver);

        await testDappIndividualRequest.request(
          'eth_signTypedData_v4',
          signatureMessageWithoutVerifyingContract,
        );
        await driver.switchToWindowWithTitle(WINDOW_TITLES.Dialog);
        await assertInfoValues({ driver, verifyingContract: false });
        await scrollAndConfirmAndAssertConfirm(driver);
        await driver.switchToWindowWithTitle(WINDOW_TITLES.TestDappSendIndividualRequest);

        await testDappIndividualRequest.checkExpectedResult(
          '0xdf05fb422b6623939c9ec6b622d21b97e3974cc8bf0d7534aa8e5972be4c1e954261493934ecd1088aa32f4b0686dc9a4a847bd51fb572aba1f69153035533781c',
        );
      },
    );
  });
});

async function assertInfoValues({driver, verifyingContract = true} : {driver: Driver, verifyingContract?: boolean}) {
  const signTypedData = new SignTypedData(driver);
  await driver.switchToWindowWithTitle(WINDOW_TITLES.Dialog);
  if (verifyingContract) {
    await signTypedData.verifyContractPetName();
  };
  await signTypedData.verifyOrigin();
  await signTypedData.verifyPrimaryType();
  await signTypedData.verifyFromName();
  await signTypedData.verifyFromAddress();
  await signTypedData.verifyToName();
  await signTypedData.verifyToAddress();
  await signTypedData.verifyContents();
  await signTypedData.verifyAttachment();
  await signTypedData.verifyToAddressNum2();
}

async function assertVerifiedResults(driver: Driver, publicAddress: string) {
  const testDapp = new TestDapp(driver);
  await driver.waitUntilXWindowHandles(2);
  await testDapp.check_successSignTypedDataV4(publicAddress);
  await testDapp.verify_successSignTypedDataV4Result(
    '0xcd2f9c55840f5e1bcf61812e93c1932485b524ca673b36355482a4fbdf52f692684f92b4f4ab6f6c8572dacce46bd107da154be1c06939b855ecce57a1616ba71b',
  );
}

const signatureMessageWithoutVerifyingContract = [
  DEFAULT_FIXTURE_ACCOUNT,
  {
    types: {
      EIP712Domain: [
        { name: 'name', type: 'string' },
        { name: 'chainId', type: 'uint256' },
        { name: 'version', type: 'string' },
      ],
      Person: [
        { name: 'name', type: 'string' },
        { name: 'wallets', type: 'address[]' },
      ],
      Mail: [
        { name: 'from', type: 'Person' },
        { name: 'to', type: 'Person[]' },
        { name: 'contents', type: 'string' },
        { name: 'attachment', type: 'bytes' },
      ],
    },
    primaryType: 'Mail',
    domain: {
      chainId: '0x539',
      name: 'Ether Mail',
      version: '1',
    },
    message: {
      contents: 'Hello, Bob!',
      from: {
        name: 'Cow',
        wallets: [
          '0xCD2a3d9F938E13CD947Ec05AbC7FE734Df8DD826',
          '0xDeaDbeefdEAdbeefdEadbEEFdeadbeEFdEaDbeeF',
        ],
      },
      to: [
        {
          name: 'Bob',
          wallets: [
            '0xbBbBBBBbbBBBbbbBbbBbbbbBBbBbbbbBbBbbBBbB',
            '0xB0BdaBea57B0BDABeA57b0bdABEA57b0BDabEa57',
            '0xB0B0b0b0b0b0B000000000000000000000000000',
          ],
        },
      ],
      attachment: '0x',
    },
  },
];<|MERGE_RESOLUTION|>--- conflicted
+++ resolved
@@ -13,6 +13,7 @@
 import SignTypedData from '../../../page-objects/pages/confirmations/redesign/sign-typed-data-confirmation';
 import TestDapp from '../../../page-objects/pages/test-dapp';
 import TestDappIndividualRequest from '../../../page-objects/pages/test-dapp-individual-request';
+import { MetaMetricsRequestedThrough } from '../../../../../shared/constants/metametrics';
 import {
   assertAccountDetailsMetrics,
   assertHeaderInfoBalance,
@@ -26,150 +27,6 @@
   openDappAndTriggerSignature,
   SignatureType,
 } from './signature-helpers';
-import { MetaMetricsRequestedThrough } from '../../../../../shared/constants/metametrics';
-
-describe('Confirmation Signature - Sign Typed Data V4', function (this: Suite) {
-  it('initiates and confirms', async function () {
-    await withSignatureFixtures(
-      this.test?.fullTitle(),
-      async ({
-        driver,
-        localNodes,
-        mockedEndpoint: mockedEndpoints,
-      }: TestSuiteArguments) => {
-        const addresses = await localNodes?.[0]?.getAccounts();
-        const publicAddress = addresses?.[0] as string;
-        await initializePages(driver);
-
-        await openDappAndTriggerSignature(
-          driver,
-          SignatureType.SignTypedDataV4,
-        );
-
-        await clickHeaderInfoBtn(driver);
-        await assertHeaderInfoBalance();
-
-        await copyAddressAndPasteWalletAddress(driver);
-        await assertPastedAddress();
-
-        await assertInfoValues({ driver });
-        await scrollAndConfirmAndAssertConfirm(driver);
-
-        await assertAccountDetailsMetrics(
-          driver,
-          mockedEndpoints as MockedEndpoint[],
-          'eth_signTypedData_v4',
-        );
-
-        await assertSignatureConfirmedMetrics({
-          driver,
-          mockedEndpoints: mockedEndpoints as MockedEndpoint[],
-          signatureType: 'eth_signTypedData_v4',
-          primaryType: 'Mail',
-          withAnonEvents: true,
-          requestedThrough: MetaMetricsRequestedThrough.EthereumProvider,
-        });
-
-        await assertVerifiedResults(driver, publicAddress);
-      },
-      async (mockServer) => {
-        return await mockSignatureApproved(mockServer, true);
-      },
-    );
-  });
-
-  it('initiates and rejects', async function () {
-    await withSignatureFixtures(
-      this.test?.fullTitle(),
-      async ({
-        driver,
-        mockedEndpoint: mockedEndpoints,
-      }: TestSuiteArguments) => {
-        await initializePages(driver);
-        const confirmation = new SignTypedData(driver);
-
-        await openDappAndTriggerSignature(
-          driver,
-          SignatureType.SignTypedDataV4,
-        );
-
-        await confirmation.clickFooterCancelButtonAndAndWaitForWindowToClose();
-
-        await assertSignatureRejectedMetrics({
-          driver,
-          mockedEndpoints: mockedEndpoints as MockedEndpoint[],
-          signatureType: 'eth_signTypedData_v4',
-          primaryType: 'Mail',
-          location: 'confirmation',
-          requestedThrough: MetaMetricsRequestedThrough.EthereumProvider,
-        });
-
-        await driver.switchToWindowWithTitle(WINDOW_TITLES.TestDApp);
-
-        await assertRejectedSignature();
-      },
-      async (mockServer) => {
-        return await mockSignatureRejected(mockServer, true);
-      },
-    );
-  });
-
-  it('signs message with verifyingContract field missing', async function () {
-    await withSignatureFixtures(
-      this.test?.fullTitle(),
-<<<<<<< HEAD
-      TransactionEnvelopeType.legacy,
-      async ({
-        driver,
-      }: TestSuiteArguments) => {
-=======
-      async ({ driver }: TestSuiteArguments) => {
->>>>>>> c9f5c5a9
-        await unlockWallet(driver);
-        const testDappIndividualRequest = new TestDappIndividualRequest(driver);
-
-        await testDappIndividualRequest.request(
-          'eth_signTypedData_v4',
-          signatureMessageWithoutVerifyingContract,
-        );
-        await driver.switchToWindowWithTitle(WINDOW_TITLES.Dialog);
-        await assertInfoValues({ driver, verifyingContract: false });
-        await scrollAndConfirmAndAssertConfirm(driver);
-        await driver.switchToWindowWithTitle(WINDOW_TITLES.TestDappSendIndividualRequest);
-
-        await testDappIndividualRequest.checkExpectedResult(
-          '0xdf05fb422b6623939c9ec6b622d21b97e3974cc8bf0d7534aa8e5972be4c1e954261493934ecd1088aa32f4b0686dc9a4a847bd51fb572aba1f69153035533781c',
-        );
-      },
-    );
-  });
-});
-
-async function assertInfoValues({driver, verifyingContract = true} : {driver: Driver, verifyingContract?: boolean}) {
-  const signTypedData = new SignTypedData(driver);
-  await driver.switchToWindowWithTitle(WINDOW_TITLES.Dialog);
-  if (verifyingContract) {
-    await signTypedData.verifyContractPetName();
-  };
-  await signTypedData.verifyOrigin();
-  await signTypedData.verifyPrimaryType();
-  await signTypedData.verifyFromName();
-  await signTypedData.verifyFromAddress();
-  await signTypedData.verifyToName();
-  await signTypedData.verifyToAddress();
-  await signTypedData.verifyContents();
-  await signTypedData.verifyAttachment();
-  await signTypedData.verifyToAddressNum2();
-}
-
-async function assertVerifiedResults(driver: Driver, publicAddress: string) {
-  const testDapp = new TestDapp(driver);
-  await driver.waitUntilXWindowHandles(2);
-  await testDapp.check_successSignTypedDataV4(publicAddress);
-  await testDapp.verify_successSignTypedDataV4Result(
-    '0xcd2f9c55840f5e1bcf61812e93c1932485b524ca673b36355482a4fbdf52f692684f92b4f4ab6f6c8572dacce46bd107da154be1c06939b855ecce57a1616ba71b',
-  );
-}
 
 const signatureMessageWithoutVerifyingContract = [
   DEFAULT_FIXTURE_ACCOUNT,
@@ -219,4 +76,148 @@
       attachment: '0x',
     },
   },
-];+];
+
+describe('Confirmation Signature - Sign Typed Data V4', function (this: Suite) {
+  it('initiates and confirms', async function () {
+    await withSignatureFixtures(
+      this.test?.fullTitle(),
+      async ({
+        driver,
+        localNodes,
+        mockedEndpoint: mockedEndpoints,
+      }: TestSuiteArguments) => {
+        const addresses = await localNodes?.[0]?.getAccounts();
+        const publicAddress = addresses?.[0] as string;
+        await initializePages(driver);
+
+        await openDappAndTriggerSignature(
+          driver,
+          SignatureType.SignTypedDataV4,
+        );
+
+        await clickHeaderInfoBtn(driver);
+        await assertHeaderInfoBalance();
+
+        await copyAddressAndPasteWalletAddress(driver);
+        await assertPastedAddress();
+
+        await assertInfoValues({ driver });
+        await scrollAndConfirmAndAssertConfirm(driver);
+
+        await assertAccountDetailsMetrics(
+          driver,
+          mockedEndpoints as MockedEndpoint[],
+          'eth_signTypedData_v4',
+        );
+
+        await assertSignatureConfirmedMetrics({
+          driver,
+          mockedEndpoints: mockedEndpoints as MockedEndpoint[],
+          signatureType: 'eth_signTypedData_v4',
+          primaryType: 'Mail',
+          withAnonEvents: true,
+          requestedThrough: MetaMetricsRequestedThrough.EthereumProvider,
+        });
+
+        await assertVerifiedResults(driver, publicAddress);
+      },
+      async (mockServer) => {
+        return await mockSignatureApproved(mockServer, true);
+      },
+    );
+  });
+
+  it('initiates and rejects', async function () {
+    await withSignatureFixtures(
+      this.test?.fullTitle(),
+      async ({
+        driver,
+        mockedEndpoint: mockedEndpoints,
+      }: TestSuiteArguments) => {
+        await initializePages(driver);
+        const confirmation = new SignTypedData(driver);
+
+        await openDappAndTriggerSignature(
+          driver,
+          SignatureType.SignTypedDataV4,
+        );
+
+        await confirmation.clickFooterCancelButtonAndAndWaitForWindowToClose();
+
+        await assertSignatureRejectedMetrics({
+          driver,
+          mockedEndpoints: mockedEndpoints as MockedEndpoint[],
+          signatureType: 'eth_signTypedData_v4',
+          primaryType: 'Mail',
+          location: 'confirmation',
+          requestedThrough: MetaMetricsRequestedThrough.EthereumProvider,
+        });
+
+        await driver.switchToWindowWithTitle(WINDOW_TITLES.TestDApp);
+
+        await assertRejectedSignature();
+      },
+      async (mockServer) => {
+        return await mockSignatureRejected(mockServer, true);
+      },
+    );
+  });
+
+  it('signs message with verifyingContract field missing', async function () {
+    await withSignatureFixtures(
+      this.test?.fullTitle(),
+      async ({ driver }: TestSuiteArguments) => {
+        await unlockWallet(driver);
+        const testDappIndividualRequest = new TestDappIndividualRequest(driver);
+
+        await testDappIndividualRequest.request(
+          'eth_signTypedData_v4',
+          signatureMessageWithoutVerifyingContract,
+        );
+        await driver.switchToWindowWithTitle(WINDOW_TITLES.Dialog);
+        await assertInfoValues({ driver, verifyingContract: false });
+        await scrollAndConfirmAndAssertConfirm(driver);
+        await driver.switchToWindowWithTitle(
+          WINDOW_TITLES.TestDappSendIndividualRequest,
+        );
+
+        await testDappIndividualRequest.checkExpectedResult(
+          '0xdf05fb422b6623939c9ec6b622d21b97e3974cc8bf0d7534aa8e5972be4c1e954261493934ecd1088aa32f4b0686dc9a4a847bd51fb572aba1f69153035533781c',
+        );
+      },
+    );
+  });
+});
+
+async function assertInfoValues({
+  driver,
+  verifyingContract = true,
+}: {
+  driver: Driver;
+  verifyingContract?: boolean;
+}) {
+  const signTypedData = new SignTypedData(driver);
+  await driver.switchToWindowWithTitle(WINDOW_TITLES.Dialog);
+  if (verifyingContract) {
+    await signTypedData.verifyContractPetName();
+  }
+  await signTypedData.verifyOrigin();
+  await signTypedData.verifyPrimaryType();
+  await signTypedData.verifyFromName();
+  await signTypedData.verifyFromAddress();
+  await signTypedData.verifyToName();
+  await signTypedData.verifyToAddress();
+  await signTypedData.verifyContents();
+  await signTypedData.verifyAttachment();
+  await signTypedData.verifyToAddressNum2();
+}
+
+async function assertVerifiedResults(driver: Driver, publicAddress: string) {
+  const testDapp = new TestDapp(driver);
+  await driver.waitUntilXWindowHandles(2);
+  await testDapp.check_successSignTypedDataV4(publicAddress);
+  await testDapp.verify_successSignTypedDataV4Result(
+    '0xcd2f9c55840f5e1bcf61812e93c1932485b524ca673b36355482a4fbdf52f692684f92b4f4ab6f6c8572dacce46bd107da154be1c06939b855ecce57a1616ba71b',
+  );
+}