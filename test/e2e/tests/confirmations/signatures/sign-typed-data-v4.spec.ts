--- conflicted
+++ resolved
@@ -51,13 +51,6 @@
         await assertInfoValues(driver);
         await scrollAndConfirmAndAssertConfirm(driver);
 
-<<<<<<< HEAD
-        await assertSignatureConfirmedMetrics({
-          driver,
-          mockedEndpoints: mockedEndpoints as MockedEndpoint[],
-          signatureType: 'eth_signTypedData_v4',
-          primaryType: 'Mail',
-=======
         await assertAccountDetailsMetrics(
           driver,
           mockedEndpoints as MockedEndpoint[],
@@ -70,7 +63,6 @@
           signatureType: 'eth_signTypedData_v4',
           primaryType: 'Mail',
           withAnonEvents: true,
->>>>>>> 65e656c9
         });
 
         await assertVerifiedResults(driver, publicAddress);
