--- conflicted
+++ resolved
@@ -50,10 +50,6 @@
 
         await assertInfoValues(driver);
         await scrollAndConfirmAndAssertConfirm(driver);
-<<<<<<< HEAD
-        await driver.delay(1000);
-=======
->>>>>>> 6173a139
 
         await assertAccountDetailsMetrics(
           driver,
