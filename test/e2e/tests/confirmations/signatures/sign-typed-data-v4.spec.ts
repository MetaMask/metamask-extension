import { strict as assert } from 'assert';
import { TransactionEnvelopeType } from '@metamask/transaction-controller';
import { Suite } from 'mocha';
import { MockedEndpoint } from 'mockttp';
<<<<<<< HEAD
import {
  DAPP_HOST_ADDRESS,
  WINDOW_TITLES,
  openDapp,
  switchToNotificationWindow,
  unlockWallet,
} from '../../../helpers';
import { Ganache } from '../../../seeder/ganache';
import { Driver } from '../../../webdriver/driver';
import {
  scrollAndConfirmAndAssertConfirm,
  withRedesignConfirmationFixtures,
} from '../helpers';
import { TestSuiteArguments } from '../transactions/shared';
import {
  assertAccountDetailsMetrics,
  assertHeaderInfoBalance,
  assertPastedAddress,
  assertSignatureMetrics,
  clickHeaderInfoBtn,
  copyAddressAndPasteWalletAddress,
=======
import { DAPP_HOST_ADDRESS, WINDOW_TITLES } from '../../../helpers';
import { Ganache } from '../../../seeder/ganache';
import { Driver } from '../../../webdriver/driver';
import {
  mockSignatureApproved,
  mockSignatureRejected,
  scrollAndConfirmAndAssertConfirm,
  withRedesignConfirmationFixtures,
} from '../helpers';
import { TestSuiteArguments } from '../transactions/shared';
import {
  assertAccountDetailsMetrics,
  assertHeaderInfoBalance,
  assertPastedAddress,
  assertSignatureConfirmedMetrics,
  assertSignatureRejectedMetrics,
  clickHeaderInfoBtn,
  copyAddressAndPasteWalletAddress,
  openDappAndTriggerSignature,
  SignatureType,
>>>>>>> ad7a5462
} from './signature-helpers';

describe('Confirmation Signature - Sign Typed Data V4 @no-mmi', function (this: Suite) {
  it('initiates and confirms', async function () {
    await withRedesignConfirmationFixtures(
      this.test?.fullTitle(),
      TransactionEnvelopeType.legacy,
      async ({
        driver,
        ganacheServer,
        mockedEndpoint: mockedEndpoints,
      }: TestSuiteArguments) => {
        const addresses = await (ganacheServer as Ganache).getAccounts();
        const publicAddress = addresses?.[0] as string;

        await openDappAndTriggerSignature(
          driver,
          SignatureType.SignTypedDataV4,
        );

        await clickHeaderInfoBtn(driver);
        await assertHeaderInfoBalance(driver);

        await copyAddressAndPasteWalletAddress(driver);
        await assertPastedAddress(driver);

        await clickHeaderInfoBtn(driver);
        await assertHeaderInfoBalance(driver);

        await copyAddressAndPasteWalletAddress(driver);
        await assertPastedAddress(driver);
        await assertAccountDetailsMetrics(
          driver,
          mockedEndpoints as MockedEndpoint[],
          'eth_signTypedData_v4',
        );

        await assertInfoValues(driver);
        await scrollAndConfirmAndAssertConfirm(driver);
        await driver.delay(1000);

<<<<<<< HEAD
        await assertSignatureMetrics(
          driver,
          mockedEndpoints as MockedEndpoint[],
          'eth_signTypedData_v4',
          'Mail',
        );
=======
        await assertAccountDetailsMetrics(
          driver,
          mockedEndpoints as MockedEndpoint[],
          'eth_signTypedData_v4',
        );

        await assertSignatureConfirmedMetrics({
          driver,
          mockedEndpoints: mockedEndpoints as MockedEndpoint[],
          signatureType: 'eth_signTypedData_v4',
          primaryType: 'Mail',
          withAnonEvents: true,
        });

>>>>>>> ad7a5462
        await assertVerifiedResults(driver, publicAddress);
      },
      async (mockServer) => {
        return await mockSignatureApproved(mockServer, true);
      },
    );
  });

  it('initiates and rejects', async function () {
    await withRedesignConfirmationFixtures(
      this.test?.fullTitle(),
<<<<<<< HEAD
=======
      TransactionEnvelopeType.legacy,
>>>>>>> ad7a5462
      async ({
        driver,
        mockedEndpoint: mockedEndpoints,
      }: TestSuiteArguments) => {
<<<<<<< HEAD
        await unlockWallet(driver);
        await openDapp(driver);
        await driver.clickElement('#signTypedDataV4');
        await switchToNotificationWindow(driver);
=======
        await openDappAndTriggerSignature(
          driver,
          SignatureType.SignTypedDataV4,
        );
>>>>>>> ad7a5462

        await driver.clickElement(
          '[data-testid="confirm-footer-cancel-button"]',
        );
        await driver.delay(1000);

<<<<<<< HEAD
        await assertSignatureMetrics(
          driver,
          mockedEndpoints as MockedEndpoint[],
          'eth_signTypedData_v4',
          'Mail',
        );
=======
        await assertSignatureRejectedMetrics({
          driver,
          mockedEndpoints: mockedEndpoints as MockedEndpoint[],
          signatureType: 'eth_signTypedData_v4',
          primaryType: 'Mail',
          location: 'confirmation',
        });
>>>>>>> ad7a5462

        await driver.waitUntilXWindowHandles(2);
        await driver.switchToWindowWithTitle(WINDOW_TITLES.TestDApp);

        const rejectionResult = await driver.waitForSelector({
          css: '#signTypedDataV4Result',
          text: 'Error: User rejected the request.',
        });
        assert.ok(rejectionResult);
      },
      async (mockServer) => {
        return await mockSignatureRejected(mockServer, true);
      },
    );
  });
});

async function assertInfoValues(driver: Driver) {
  await driver.switchToWindowWithTitle(WINDOW_TITLES.Dialog);
  const origin = driver.findElement({ text: DAPP_HOST_ADDRESS });
  const contractPetName = driver.findElement({
    css: '.name__value',
    text: '0xCcCCc...ccccC',
  });

  const primaryType = driver.findElement({ text: 'Mail' });
  const contents = driver.findElement({ text: 'Hello, Bob!' });
  const fromName = driver.findElement({ text: 'Cow' });
  const fromAddressNum0 = driver.findElement({
    css: '.name__value',
    text: '0xCD2a3...DD826',
  });
  const toName = driver.findElement({ text: 'Bob' });
  const toAddressNum2 = driver.findElement({
    css: '.name__value',
    text: '0xB0B0b...00000',
  });
  const attachment = driver.findElement({ text: '0x' });

  assert.ok(await origin, 'origin');
  assert.ok(await contractPetName, 'contractPetName');
  assert.ok(await primaryType, 'primaryType');
  assert.ok(await contents, 'contents');
  assert.ok(await fromName, 'fromName');
  assert.ok(await fromAddressNum0, 'fromAddressNum0');
  assert.ok(await toName, 'toName');
  assert.ok(await toAddressNum2, 'toAddressNum2');
  assert.ok(await attachment, 'attachment');
}

async function assertVerifiedResults(driver: Driver, publicAddress: string) {
  await driver.waitUntilXWindowHandles(2);
  await driver.switchToWindowWithTitle(WINDOW_TITLES.TestDApp);
  await driver.clickElement('#signTypedDataV4Verify');

  const verifyResult = await driver.findElement('#signTypedDataV4Result');
  await driver.waitForSelector({
    css: '#signTypedDataV4VerifyResult',
    text: publicAddress,
  });
  const verifyRecoverAddress = await driver.findElement(
    '#signTypedDataV4VerifyResult',
  );

  assert.equal(
    await verifyResult.getText(),
    '0xcd2f9c55840f5e1bcf61812e93c1932485b524ca673b36355482a4fbdf52f692684f92b4f4ab6f6c8572dacce46bd107da154be1c06939b855ecce57a1616ba71b',
  );
  assert.equal(await verifyRecoverAddress.getText(), publicAddress);
}<|MERGE_RESOLUTION|>--- conflicted
+++ resolved
@@ -2,29 +2,6 @@
 import { TransactionEnvelopeType } from '@metamask/transaction-controller';
 import { Suite } from 'mocha';
 import { MockedEndpoint } from 'mockttp';
-<<<<<<< HEAD
-import {
-  DAPP_HOST_ADDRESS,
-  WINDOW_TITLES,
-  openDapp,
-  switchToNotificationWindow,
-  unlockWallet,
-} from '../../../helpers';
-import { Ganache } from '../../../seeder/ganache';
-import { Driver } from '../../../webdriver/driver';
-import {
-  scrollAndConfirmAndAssertConfirm,
-  withRedesignConfirmationFixtures,
-} from '../helpers';
-import { TestSuiteArguments } from '../transactions/shared';
-import {
-  assertAccountDetailsMetrics,
-  assertHeaderInfoBalance,
-  assertPastedAddress,
-  assertSignatureMetrics,
-  clickHeaderInfoBtn,
-  copyAddressAndPasteWalletAddress,
-=======
 import { DAPP_HOST_ADDRESS, WINDOW_TITLES } from '../../../helpers';
 import { Ganache } from '../../../seeder/ganache';
 import { Driver } from '../../../webdriver/driver';
@@ -45,7 +22,6 @@
   copyAddressAndPasteWalletAddress,
   openDappAndTriggerSignature,
   SignatureType,
->>>>>>> ad7a5462
 } from './signature-helpers';
 
 describe('Confirmation Signature - Sign Typed Data V4 @no-mmi', function (this: Suite) {
@@ -72,29 +48,10 @@
         await copyAddressAndPasteWalletAddress(driver);
         await assertPastedAddress(driver);
 
-        await clickHeaderInfoBtn(driver);
-        await assertHeaderInfoBalance(driver);
-
-        await copyAddressAndPasteWalletAddress(driver);
-        await assertPastedAddress(driver);
-        await assertAccountDetailsMetrics(
-          driver,
-          mockedEndpoints as MockedEndpoint[],
-          'eth_signTypedData_v4',
-        );
-
         await assertInfoValues(driver);
         await scrollAndConfirmAndAssertConfirm(driver);
         await driver.delay(1000);
 
-<<<<<<< HEAD
-        await assertSignatureMetrics(
-          driver,
-          mockedEndpoints as MockedEndpoint[],
-          'eth_signTypedData_v4',
-          'Mail',
-        );
-=======
         await assertAccountDetailsMetrics(
           driver,
           mockedEndpoints as MockedEndpoint[],
@@ -109,7 +66,6 @@
           withAnonEvents: true,
         });
 
->>>>>>> ad7a5462
         await assertVerifiedResults(driver, publicAddress);
       },
       async (mockServer) => {
@@ -121,39 +77,21 @@
   it('initiates and rejects', async function () {
     await withRedesignConfirmationFixtures(
       this.test?.fullTitle(),
-<<<<<<< HEAD
-=======
       TransactionEnvelopeType.legacy,
->>>>>>> ad7a5462
       async ({
         driver,
         mockedEndpoint: mockedEndpoints,
       }: TestSuiteArguments) => {
-<<<<<<< HEAD
-        await unlockWallet(driver);
-        await openDapp(driver);
-        await driver.clickElement('#signTypedDataV4');
-        await switchToNotificationWindow(driver);
-=======
         await openDappAndTriggerSignature(
           driver,
           SignatureType.SignTypedDataV4,
         );
->>>>>>> ad7a5462
 
         await driver.clickElement(
           '[data-testid="confirm-footer-cancel-button"]',
         );
         await driver.delay(1000);
 
-<<<<<<< HEAD
-        await assertSignatureMetrics(
-          driver,
-          mockedEndpoints as MockedEndpoint[],
-          'eth_signTypedData_v4',
-          'Mail',
-        );
-=======
         await assertSignatureRejectedMetrics({
           driver,
           mockedEndpoints: mockedEndpoints as MockedEndpoint[],
@@ -161,7 +99,6 @@
           primaryType: 'Mail',
           location: 'confirmation',
         });
->>>>>>> ad7a5462
 
         await driver.waitUntilXWindowHandles(2);
         await driver.switchToWindowWithTitle(WINDOW_TITLES.TestDApp);
