import { strict as assert } from 'assert';
import { TransactionEnvelopeType } from '@metamask/transaction-controller';
import { Suite } from 'mocha';
import { MockedEndpoint } from 'mockttp';
import {
  DAPP_HOST_ADDRESS,
  openDapp,
  unlockWallet,
  WINDOW_TITLES,
} from '../../../helpers';
import { Ganache } from '../../../seeder/ganache';
import { Driver } from '../../../webdriver/driver';
import {
<<<<<<< HEAD
=======
  mockSignatureApproved,
  mockSignatureRejected,
>>>>>>> ad7a5462
  scrollAndConfirmAndAssertConfirm,
  withRedesignConfirmationFixtures,
} from '../helpers';
import { TestSuiteArguments } from '../transactions/shared';
import {
  assertAccountDetailsMetrics,
  assertHeaderInfoBalance,
  assertPastedAddress,
<<<<<<< HEAD
  assertSignatureMetrics,
  clickHeaderInfoBtn,
  copyAddressAndPasteWalletAddress,
=======
  assertSignatureConfirmedMetrics,
  assertSignatureRejectedMetrics,
  clickHeaderInfoBtn,
  copyAddressAndPasteWalletAddress,
  openDappAndTriggerSignature,
  SignatureType,
>>>>>>> ad7a5462
} from './signature-helpers';

describe('Confirmation Signature - Permit @no-mmi', function (this: Suite) {
  it('initiates and confirms and emits the correct events', async function () {
    await withRedesignConfirmationFixtures(
      this.test?.fullTitle(),
      TransactionEnvelopeType.legacy,
      async ({
        driver,
        ganacheServer,
        mockedEndpoint: mockedEndpoints,
      }: TestSuiteArguments) => {
        const addresses = await (ganacheServer as Ganache).getAccounts();
        const publicAddress = addresses?.[0] as string;

        await openDappAndTriggerSignature(driver, SignatureType.Permit);

        await clickHeaderInfoBtn(driver);
        await assertHeaderInfoBalance(driver);
        await assertAccountDetailsMetrics(
          driver,
          mockedEndpoints as MockedEndpoint[],
          'eth_signTypedData_v4',
        );

        await copyAddressAndPasteWalletAddress(driver);
        await assertPastedAddress(driver);
        await driver.switchToWindowWithTitle(WINDOW_TITLES.Dialog);

        await clickHeaderInfoBtn(driver);
        await assertHeaderInfoBalance(driver);
        await assertAccountDetailsMetrics(
          driver,
          mockedEndpoints as MockedEndpoint[],
          'eth_signTypedData_v4',
        );

        await copyAddressAndPasteWalletAddress(driver);
        await assertPastedAddress(driver);
        await switchToNotificationWindow(driver);

        await assertInfoValues(driver);
        await scrollAndConfirmAndAssertConfirm(driver);
        await driver.delay(1000);

<<<<<<< HEAD
        await assertSignatureMetrics(
          driver,
          mockedEndpoints as MockedEndpoint[],
          'eth_signTypedData_v4',
          'Permit',
          ['redesigned_confirmation', 'permit'],
        );
=======
        await assertSignatureConfirmedMetrics({
          driver,
          mockedEndpoints: mockedEndpoints as MockedEndpoint[],
          signatureType: 'eth_signTypedData_v4',
          primaryType: 'Permit',
          uiCustomizations: ['redesigned_confirmation', 'permit'],
        });
>>>>>>> ad7a5462

        await assertVerifiedResults(driver, publicAddress);
      },
      mockSignatureApproved,
    );
  });

  it('initiates and rejects and emits the correct events', async function () {
    await withRedesignConfirmationFixtures(
      this.test?.fullTitle(),
<<<<<<< HEAD
=======
      TransactionEnvelopeType.legacy,
>>>>>>> ad7a5462
      async ({
        driver,
        mockedEndpoint: mockedEndpoints,
      }: TestSuiteArguments) => {
        await unlockWallet(driver);
        await openDapp(driver);
        await driver.clickElement('#signPermit');
        await driver.switchToWindowWithTitle(WINDOW_TITLES.Dialog);

        await driver.clickElementAndWaitForWindowToClose(
          '[data-testid="confirm-footer-cancel-button"]',
        );
        await driver.delay(1000);

        await driver.switchToWindowWithTitle(WINDOW_TITLES.TestDApp);

        const rejectionResult = await driver.findElement('#signPermitResult');
        assert.equal(
          await rejectionResult.getText(),
          'Error: User rejected the request.',
        );

<<<<<<< HEAD
        await assertSignatureMetrics(
          driver,
          mockedEndpoints as MockedEndpoint[],
          'eth_signTypedData_v4',
          'Permit',
          ['redesigned_confirmation', 'permit'],
        );
=======
        await assertSignatureRejectedMetrics({
          driver,
          mockedEndpoints: mockedEndpoints as MockedEndpoint[],
          signatureType: 'eth_signTypedData_v4',
          primaryType: 'Permit',
          uiCustomizations: ['redesigned_confirmation', 'permit'],
          location: 'confirmation',
        });
>>>>>>> ad7a5462
      },
      mockSignatureRejected,
    );
  });
});

async function assertInfoValues(driver: Driver) {
  const origin = driver.findElement({ text: DAPP_HOST_ADDRESS });
  const contractPetName = driver.findElement({
    css: '.name__value',
    text: '0xCcCCc...ccccC',
  });

  const primaryType = driver.findElement({ text: 'Permit' });
  const owner = driver.findElement({ css: '.name__name', text: 'Account 1' });
  const spender = driver.findElement({
    css: '.name__value',
    text: '0x5B38D...eddC4',
  });
  const value = driver.findElement({ text: '3,000' });
  const nonce = driver.findElement({ text: '0' });
  const deadline = driver.findElement({ text: '09 June 3554, 16:53' });

  assert.ok(await origin, 'origin');
  assert.ok(await contractPetName, 'contractPetName');
  assert.ok(await primaryType, 'primaryType');
  assert.ok(await owner, 'owner');
  assert.ok(await spender, 'spender');
  assert.ok(await value, 'value');
  assert.ok(await nonce, 'nonce');
  assert.ok(await deadline, 'deadline');
}

async function assertVerifiedResults(driver: Driver, publicAddress: string) {
  await driver.waitUntilXWindowHandles(2);
  await driver.switchToWindowWithTitle(WINDOW_TITLES.TestDApp);
  await driver.clickElement('#signPermitVerify');

  const verifyResult = await driver.findElement('#signPermitResult');
  const verifyResultR = await driver.findElement('#signPermitResultR');
  const verifyResultS = await driver.findElement('#signPermitResultS');
  const verifyResultV = await driver.findElement('#signPermitResultV');

  await driver.waitForSelector({
    css: '#signPermitVerifyResult',
    text: publicAddress,
  });
  const verifyRecoverAddress = await driver.findElement(
    '#signPermitVerifyResult',
  );

  assert.equal(
    await verifyResult.getText(),
    '0x0a396f89ee073214f7e055e700048abd7b4aba6ecca0352937d6a2ebb7176f2f43c63097ad7597632e34d6a801695702ba603d5872a33ee7d7562fcdb9e816ee1c',
  );
  assert.equal(
    await verifyResultR.getText(),
    'r: 0x0a396f89ee073214f7e055e700048abd7b4aba6ecca0352937d6a2ebb7176f2f',
  );
  assert.equal(
    await verifyResultS.getText(),
    's: 0x43c63097ad7597632e34d6a801695702ba603d5872a33ee7d7562fcdb9e816ee',
  );
  assert.equal(await verifyResultV.getText(), 'v: 28');
  assert.equal(await verifyRecoverAddress.getText(), publicAddress);
}<|MERGE_RESOLUTION|>--- conflicted
+++ resolved
@@ -11,11 +11,8 @@
 import { Ganache } from '../../../seeder/ganache';
 import { Driver } from '../../../webdriver/driver';
 import {
-<<<<<<< HEAD
-=======
   mockSignatureApproved,
   mockSignatureRejected,
->>>>>>> ad7a5462
   scrollAndConfirmAndAssertConfirm,
   withRedesignConfirmationFixtures,
 } from '../helpers';
@@ -24,18 +21,12 @@
   assertAccountDetailsMetrics,
   assertHeaderInfoBalance,
   assertPastedAddress,
-<<<<<<< HEAD
-  assertSignatureMetrics,
-  clickHeaderInfoBtn,
-  copyAddressAndPasteWalletAddress,
-=======
   assertSignatureConfirmedMetrics,
   assertSignatureRejectedMetrics,
   clickHeaderInfoBtn,
   copyAddressAndPasteWalletAddress,
   openDappAndTriggerSignature,
   SignatureType,
->>>>>>> ad7a5462
 } from './signature-helpers';
 
 describe('Confirmation Signature - Permit @no-mmi', function (this: Suite) {
@@ -65,31 +56,10 @@
         await assertPastedAddress(driver);
         await driver.switchToWindowWithTitle(WINDOW_TITLES.Dialog);
 
-        await clickHeaderInfoBtn(driver);
-        await assertHeaderInfoBalance(driver);
-        await assertAccountDetailsMetrics(
-          driver,
-          mockedEndpoints as MockedEndpoint[],
-          'eth_signTypedData_v4',
-        );
-
-        await copyAddressAndPasteWalletAddress(driver);
-        await assertPastedAddress(driver);
-        await switchToNotificationWindow(driver);
-
         await assertInfoValues(driver);
         await scrollAndConfirmAndAssertConfirm(driver);
         await driver.delay(1000);
 
-<<<<<<< HEAD
-        await assertSignatureMetrics(
-          driver,
-          mockedEndpoints as MockedEndpoint[],
-          'eth_signTypedData_v4',
-          'Permit',
-          ['redesigned_confirmation', 'permit'],
-        );
-=======
         await assertSignatureConfirmedMetrics({
           driver,
           mockedEndpoints: mockedEndpoints as MockedEndpoint[],
@@ -97,7 +67,6 @@
           primaryType: 'Permit',
           uiCustomizations: ['redesigned_confirmation', 'permit'],
         });
->>>>>>> ad7a5462
 
         await assertVerifiedResults(driver, publicAddress);
       },
@@ -108,10 +77,7 @@
   it('initiates and rejects and emits the correct events', async function () {
     await withRedesignConfirmationFixtures(
       this.test?.fullTitle(),
-<<<<<<< HEAD
-=======
       TransactionEnvelopeType.legacy,
->>>>>>> ad7a5462
       async ({
         driver,
         mockedEndpoint: mockedEndpoints,
@@ -124,7 +90,6 @@
         await driver.clickElementAndWaitForWindowToClose(
           '[data-testid="confirm-footer-cancel-button"]',
         );
-        await driver.delay(1000);
 
         await driver.switchToWindowWithTitle(WINDOW_TITLES.TestDApp);
 
@@ -134,15 +99,6 @@
           'Error: User rejected the request.',
         );
 
-<<<<<<< HEAD
-        await assertSignatureMetrics(
-          driver,
-          mockedEndpoints as MockedEndpoint[],
-          'eth_signTypedData_v4',
-          'Permit',
-          ['redesigned_confirmation', 'permit'],
-        );
-=======
         await assertSignatureRejectedMetrics({
           driver,
           mockedEndpoints: mockedEndpoints as MockedEndpoint[],
@@ -151,7 +107,6 @@
           uiCustomizations: ['redesigned_confirmation', 'permit'],
           location: 'confirmation',
         });
->>>>>>> ad7a5462
       },
       mockSignatureRejected,
     );
