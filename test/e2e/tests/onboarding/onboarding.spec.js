--- conflicted
+++ resolved
@@ -308,8 +308,6 @@
         });
 
         await locateAccountBalanceDOM(driver, secondaryGanacheServer[0]);
-<<<<<<< HEAD
-=======
       },
     );
   });
@@ -341,7 +339,6 @@
           text: 'Basic functionality is off',
           css: '.mm-banner-alert',
         });
->>>>>>> cf417bb2
       },
     );
   });
@@ -482,8 +479,6 @@
     );
   });
 
-<<<<<<< HEAD
-=======
   it("doesn't make any network requests to infura before onboarding by import is completed", async function () {
     async function mockInfura(mockServer) {
       const infuraUrl =
@@ -615,7 +610,6 @@
     );
   });
 
->>>>>>> cf417bb2
   it('Provides an onboarding path for a user who has restored their account from state persistence failure', async function () {
     // We don't use onboarding:true here because we want there to be a vault,
     // simulating what will happen when a user eventually restores their vault
