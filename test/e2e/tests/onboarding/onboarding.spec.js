--- conflicted
+++ resolved
@@ -21,10 +21,7 @@
   regularDelayMs,
   unlockWallet,
   tinyDelayMs,
-<<<<<<< HEAD
-=======
   largeDelayMs,
->>>>>>> 05dda700
 } = require('../../helpers');
 const FixtureBuilder = require('../../fixture-builder');
 const {
@@ -282,58 +279,6 @@
             WALLET_PASSWORD,
           );
 
-<<<<<<< HEAD
-        // Add custom network localhost 8546 during onboarding
-        await driver.clickElement({ text: 'Advanced configuration', tag: 'a' });
-        await driver.clickElement({ text: 'Add a network' });
-        await driver.waitForSelector(
-          '.multichain-network-list-menu-content-wrapper__dialog',
-        );
-
-        await driver.fill(
-          '[data-testid="network-form-network-name"]',
-          networkName,
-        );
-        await driver.fill(
-          '[data-testid="network-form-chain-id"]',
-          chainId.toString(),
-        );
-        await driver.fill(
-          '[data-testid="network-form-ticker-input"]',
-          currencySymbol,
-        );
-
-        // Add rpc url
-        const rpcUrlInputDropDown = await driver.waitForSelector(
-          '[data-testid="test-add-rpc-drop-down"]',
-        );
-        await rpcUrlInputDropDown.click();
-        await driver.delay(tinyDelayMs);
-        await driver.clickElement({
-          text: 'Add RPC URL',
-          tag: 'button',
-        });
-        const rpcUrlInput = await driver.waitForSelector(
-          '[data-testid="rpc-url-input-test"]',
-        );
-        await rpcUrlInput.clear();
-        await rpcUrlInput.sendKeys(networkUrl);
-        await driver.clickElement({
-          text: 'Add URL',
-          tag: 'button',
-        });
-
-        await driver.clickElement({ text: 'Save', tag: 'button' });
-        await driver.clickElement({
-          text: 'Done',
-          tag: 'button',
-        });
-
-        await driver.clickElement('.mm-picker-network');
-        await driver.clickElement(
-          `[data-rbd-draggable-id="${toHex(chainId)}"]`,
-        );
-=======
           await driver.clickElement({
             text: 'Manage default settings',
             tag: 'button',
@@ -344,7 +289,6 @@
           });
           await driver.delay(largeDelayMs);
           await driver.clickElement({ text: 'Add a network' });
->>>>>>> 05dda700
 
           await driver.waitForSelector(
             '.multichain-network-list-menu-content-wrapper__dialog',
