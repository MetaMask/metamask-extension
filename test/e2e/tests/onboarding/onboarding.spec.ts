import { Browser } from 'selenium-webdriver';
import { Mockttp } from 'mockttp';
import { AuthConnection } from '@metamask/seedless-onboarding-controller';
import {
  convertToHexValue,
  TEST_SEED_PHRASE,
  WALLET_PASSWORD,
  withFixtures,
  unlockWallet,
  NEW_WALLET_PASSWORD,
} from '../../helpers';
import { Driver } from '../../webdriver/driver';
import FixtureBuilder from '../../fixture-builder';
import { FirstTimeFlowType } from '../../../../shared/constants/onboarding';
import HomePage from '../../page-objects/pages/home/homepage';
import OnboardingCompletePage from '../../page-objects/pages/onboarding/onboarding-complete-page';
import OnboardingMetricsPage from '../../page-objects/pages/onboarding/onboarding-metrics-page';
import OnboardingPasswordPage from '../../page-objects/pages/onboarding/onboarding-password-page';
import OnboardingPrivacySettingsPage from '../../page-objects/pages/onboarding/onboarding-privacy-settings-page';
import OnboardingSrpPage from '../../page-objects/pages/onboarding/onboarding-srp-page';
import SecureWalletPage from '../../page-objects/pages/onboarding/secure-wallet-page';
import StartOnboardingPage from '../../page-objects/pages/onboarding/start-onboarding-page';
import {
  completeCreateNewWalletOnboardingFlow,
  completeImportSRPOnboardingFlow,
  createNewWalletWithSocialLoginOnboardingFlow,
  importSRPOnboardingFlow,
  incompleteCreateNewWalletOnboardingFlow,
  onboardingMetricsFlow,
<<<<<<< HEAD
  rehydrateWalletWithSocialLoginOnboardingFlow,
=======
>>>>>>> b365fbdb
} from '../../page-objects/flows/onboarding.flow';
import { switchToNetworkFlow } from '../../page-objects/flows/network.flow';
import { MockSeedlessOnboardingUtils } from '../../helpers/social-sync/mocks';
import { MOCK_APPLE_ACCOUNT, MOCK_GOOGLE_ACCOUNT } from '../../constants';
import SettingsPage from '../../page-objects/pages/settings/settings-page';
import HeaderNavbar from '../../page-objects/pages/header-navbar';
import PrivacySettings from '../../page-objects/pages/settings/privacy-settings';
import ChangePasswordPage from '../../page-objects/pages/settings/change-password-page';

const IMPORTED_SRP_ACCOUNT_1 = '0x0Cc5261AB8cE458dc977078A3623E2BaDD27afD3';

async function tokensMock(mockServer: Mockttp) {
  return await mockServer
    .forGet(
      `https://nft.api.cx.metamask.io/users/${IMPORTED_SRP_ACCOUNT_1.toLowerCase()}/tokens`,
    )
    .thenCallback(() => {
      return {
        statusCode: 200,
        json: {
          tokens: [],
          continuation: null,
        },
      };
    });
}

describe('MetaMask onboarding', function () {
  it("Creates a new wallet, sets up a secure password, and doesn't complete the onboarding process and refreshes the page", async function () {
    await withFixtures(
      {
        fixtures: new FixtureBuilder({ onboarding: true }).build(),
        title: this.test?.fullTitle(),
      },
      async ({ driver }: { driver: Driver }) => {
        await incompleteCreateNewWalletOnboardingFlow({ driver });
        await driver.refresh();

        await unlockWallet(driver, {
          navigate: true,
          waitLoginSuccess: true,
          password: WALLET_PASSWORD,
        });

        const secureWalletPage = new SecureWalletPage(driver);
        await secureWalletPage.check_pageIsLoaded();
        await secureWalletPage.revealAndConfirmSRP();

        if (process.env.SELENIUM_BROWSER !== Browser.FIREFOX) {
          await onboardingMetricsFlow(driver);
        }

        const onboardingCompletePage = new OnboardingCompletePage(driver);
        await onboardingCompletePage.check_pageIsLoaded();
        await onboardingCompletePage.check_walletReadyMessageIsDisplayed();
        await onboardingCompletePage.completeOnboarding();

        const homePage = new HomePage(driver);
        await homePage.check_pageIsLoaded();
        await homePage.check_expectedBalanceIsDisplayed('0');
      },
    );
  });

  it('Creates a new wallet, sets up a secure password, and completes the onboarding process', async function () {
    await withFixtures(
      {
        fixtures: new FixtureBuilder({ onboarding: true }).build(),
        title: this.test?.fullTitle(),
      },
      async ({ driver }: { driver: Driver }) => {
        await completeCreateNewWalletOnboardingFlow({
          driver,
        });
        const homePage = new HomePage(driver);
        await homePage.check_pageIsLoaded();
        await homePage.check_expectedBalanceIsDisplayed('0');
      },
    );
  });

  it('Imports an existing wallet, sets up a secure password, and completes the onboarding process', async function () {
    await withFixtures(
      {
        fixtures: new FixtureBuilder({ onboarding: true }).build(),
        title: this.test?.fullTitle(),
      },
      async ({ driver }: { driver: Driver }) => {
        await completeImportSRPOnboardingFlow({ driver });
        const homePage = new HomePage(driver);
        await homePage.check_pageIsLoaded();
        await homePage.check_expectedBalanceIsDisplayed();
      },
    );
  });

  it('Attempts to import a wallet with an incorrect Secret Recovery Phrase and verifies the error message', async function () {
    await withFixtures(
      {
        fixtures: new FixtureBuilder({ onboarding: true }).build(),
        title: this.test?.fullTitle(),
      },
      async ({ driver }: { driver: Driver }) => {
        const wrongSeedPhrase =
          'test test test test test test test test test test test test';
        await driver.navigate();

        if (process.env.SELENIUM_BROWSER === Browser.FIREFOX) {
          const onboardingMetricsPage = new OnboardingMetricsPage(driver);
          await onboardingMetricsPage.check_pageIsLoaded();
          await onboardingMetricsPage.clickNoThanksButton();
        }

        const startOnboardingPage = new StartOnboardingPage(driver);
        await startOnboardingPage.check_bannerPageIsLoaded();
        await startOnboardingPage.agreeToTermsOfUse();
        await startOnboardingPage.check_loginPageIsLoaded();
        await startOnboardingPage.importWallet();

        const onboardingSrpPage = new OnboardingSrpPage(driver);
        await onboardingSrpPage.check_pageIsLoaded();

        await onboardingSrpPage.fillSrp(wrongSeedPhrase);
        await onboardingSrpPage.clickConfirmButtonWithSrpError();

        // check the wrong SRP warning message is displayed
        await onboardingSrpPage.check_srpError();
        await onboardingSrpPage.check_confirmSrpButtonIsDisabled();
      },
    );
  });

  it('Verifies error handling when entering an incorrect password during wallet creation', async function () {
    await withFixtures(
      {
        fixtures: new FixtureBuilder({ onboarding: true }).build(),
        title: this.test?.fullTitle(),
      },
      async ({ driver }: { driver: Driver }) => {
        const wrongTestPassword = 'test test test test';
        await driver.navigate();

        if (process.env.SELENIUM_BROWSER === Browser.FIREFOX) {
          const onboardingMetricsPage = new OnboardingMetricsPage(driver);
          await onboardingMetricsPage.check_pageIsLoaded();
          await onboardingMetricsPage.clickNoThanksButton();
        }

        const startOnboardingPage = new StartOnboardingPage(driver);
        await startOnboardingPage.check_bannerPageIsLoaded();
        await startOnboardingPage.agreeToTermsOfUse();
        await startOnboardingPage.check_loginPageIsLoaded();
        await startOnboardingPage.createWalletWithSrp();

        const onboardingPasswordPage = new OnboardingPasswordPage(driver);
        await onboardingPasswordPage.check_pageIsLoaded();
        await onboardingPasswordPage.fillWalletPassword(
          WALLET_PASSWORD,
          wrongTestPassword,
        );

        // check the incorrect password warning message is displayed
        await onboardingPasswordPage.check_incorrectPasswordWarningMessageIsDisplayed();
        await onboardingPasswordPage.check_confirmPasswordButtonIsDisabled();
      },
    );
  });

  it('User can add custom network during onboarding', async function () {
    const networkName = 'Localhost 8546';
    const networkUrl = 'http://127.0.0.1:8546';
    const currencySymbol = 'ETH';
    const port = 8546;
    const chainId = 1338;
    await withFixtures(
      {
        fixtures: new FixtureBuilder({ onboarding: true }).build(),
        localNodeOptions: [
          {
            type: 'anvil',
          },
          {
            type: 'anvil',
            options: {
              port,
              chainId,
            },
          },
        ],
        testSpecificMock: tokensMock,
        title: this.test?.fullTitle(),
      },
      async ({ driver, localNodes }) => {
        await localNodes[1].setAccountBalance(
          IMPORTED_SRP_ACCOUNT_1,
          convertToHexValue(10000000000000000000),
        );
        await importSRPOnboardingFlow({
          driver,
          seedPhrase: TEST_SEED_PHRASE,
        });

        const onboardingCompletePage = new OnboardingCompletePage(driver);
        await onboardingCompletePage.check_pageIsLoaded();
        await onboardingCompletePage.check_walletReadyMessageIsDisplayed();
        await onboardingCompletePage.navigateToDefaultPrivacySettings();

        const onboardingPrivacySettingsPage = new OnboardingPrivacySettingsPage(
          driver,
        );
        await onboardingPrivacySettingsPage.addCustomNetwork(
          networkName,
          chainId,
          currencySymbol,
          networkUrl,
        );
        await onboardingPrivacySettingsPage.navigateBackToOnboardingCompletePage();

        await onboardingCompletePage.check_pageIsLoaded();
        await onboardingCompletePage.completeOnboarding();

        const homePage = new HomePage(driver);
        await homePage.check_pageIsLoaded();
        await switchToNetworkFlow(driver, networkName);
        await homePage.check_addNetworkMessageIsDisplayed(networkName);

        // Check the correct balance for the custom network is displayed
        if (localNodes[1] && Array.isArray(localNodes)) {
          await homePage.check_expectedBalanceIsDisplayed('10');
        } else {
          throw new Error('Custom network server not available');
        }
      },
    );
  });

  it('User can turn off basic functionality in default settings', async function () {
    await withFixtures(
      {
        fixtures: new FixtureBuilder({ onboarding: true }).build(),
        title: this.test?.fullTitle(),
      },
      async ({ driver }) => {
        await importSRPOnboardingFlow({ driver });

        const onboardingCompletePage = new OnboardingCompletePage(driver);
        await onboardingCompletePage.check_pageIsLoaded();
        await onboardingCompletePage.check_walletReadyMessageIsDisplayed();
        await onboardingCompletePage.navigateToDefaultPrivacySettings();

        const onboardingPrivacySettingsPage = new OnboardingPrivacySettingsPage(
          driver,
        );
        await onboardingPrivacySettingsPage.toggleBasicFunctionalitySettings();
        await onboardingPrivacySettingsPage.navigateBackToOnboardingCompletePage();

        await onboardingCompletePage.check_pageIsLoaded();
        await onboardingCompletePage.completeOnboarding();

        const homePage = new HomePage(driver);
        await homePage.check_pageIsLoaded();
        // check the basic functionality is off warning message is displayed
        await homePage.check_basicFunctionalityOffWarnigMessageIsDisplayed();
      },
    );
  });

  it('Provides an onboarding path for a user who has restored their account from state persistence failure', async function () {
    // We don't use onboarding: true here because we want there to be a vault,
    // simulating what will happen when a user eventually restores their vault
    // during a state persistence failure. Instead, we set the
    // firstTimeFlowType to 'restore' and completedOnboarding to false. as well
    // as some other first time state options to get us into an onboarding
    // state similar to a new state tree.
    await withFixtures(
      {
        fixtures: new FixtureBuilder()
          .withOnboardingController({
            completedOnboarding: false,
            firstTimeFlowType: FirstTimeFlowType.restore,
            seedPhraseBackedUp: null,
          })
          .withMetaMetricsController({
            participateInMetaMetrics: null,
            metaMetricsId: null,
          })
          .build(),
        title: this.test?.fullTitle(),
      },
      async ({ driver }) => {
        await unlockWallet(driver);
        // First screen we should be on is MetaMetrics
        const onboardingMetricsPage = new OnboardingMetricsPage(driver);
        await onboardingMetricsPage.check_pageIsLoaded();
        await onboardingMetricsPage.clickNoThanksButton();

        // Next screen should be Secure your wallet screen
        const secureWalletPage = new SecureWalletPage(driver);
        await secureWalletPage.check_pageIsLoaded();
      },
    );
  });

  it('Creates a new wallet with Google login and completes the onboarding process', async function () {
    await withFixtures(
      {
        fixtures: new FixtureBuilder({ onboarding: true }).build(),
        title: this.test?.fullTitle(),
        testSpecificMock: (server: Mockttp) => {
          // using this to mock the OAuth Service (Web Authentication flow + Auth server)
          const mockSeedlessOnboardingUtils = new MockSeedlessOnboardingUtils();
          return mockSeedlessOnboardingUtils.setup(server);
        },
      },
      async ({ driver }: { driver: Driver }) => {
        await createNewWalletWithSocialLoginOnboardingFlow({
          driver,
        });

        const onboardingCompletePage = new OnboardingCompletePage(driver);
        await onboardingCompletePage.check_pageIsLoaded();
        await onboardingCompletePage.check_walletReadyMessageIsDisplayed();
        await onboardingCompletePage.completeOnboarding();

        const homePage = new HomePage(driver);
        await homePage.check_pageIsLoaded();
        await homePage.check_expectedBalanceIsDisplayed('0');
      },
    );
  });

  it('Creates a new wallet with Apple login and completes the onboarding process', async function () {
    await withFixtures(
      {
        fixtures: new FixtureBuilder({ onboarding: true }).build(),
        title: this.test?.fullTitle(),
        testSpecificMock: (server: Mockttp) => {
          // using this to mock the OAuth Service (Web Authentication flow + Auth server)
          const mockSeedlessOnboardingUtils = new MockSeedlessOnboardingUtils();
          return mockSeedlessOnboardingUtils.setup(server);
        },
      },
      async ({ driver }: { driver: Driver }) => {
        await createNewWalletWithSocialLoginOnboardingFlow({
          driver,
          authConnection: AuthConnection.Apple,
        });

        const onboardingCompletePage = new OnboardingCompletePage(driver);
        await onboardingCompletePage.check_pageIsLoaded();
        await onboardingCompletePage.check_walletReadyMessageIsDisplayed();
        await onboardingCompletePage.completeOnboarding();

        const homePage = new HomePage(driver);
        await homePage.check_pageIsLoaded();
        await homePage.check_expectedBalanceIsDisplayed('0');
      },
    );
  });

  it('Imports a wallet with Google login and completes the onboarding process', async function () {
    await withFixtures(
      {
        fixtures: new FixtureBuilder({ onboarding: true }).build(),
        title: this.test?.fullTitle(),
        testSpecificMock: (server: Mockttp) => {
          // using this to mock the OAuth Service (Web Authentication flow + Auth server)
          const mockSeedlessOnboardingUtils = new MockSeedlessOnboardingUtils();
          return mockSeedlessOnboardingUtils.setup(server, {
            userEmail: MOCK_GOOGLE_ACCOUNT,
          });
        },
      },
      async ({ driver }: { driver: Driver }) => {
        await rehydrateWalletWithSocialLoginOnboardingFlow({
          driver,
        });

        const onboardingCompletePage = new OnboardingCompletePage(driver);
        await onboardingCompletePage.completeOnboardingPinExtensionOnly();

        const homePage = new HomePage(driver);
        await homePage.check_pageIsLoaded();
        await homePage.check_expectedBalanceIsDisplayed('0');
      },
    );
  });

  it('Imports a wallet with Apple login and completes the onboarding process', async function () {
    await withFixtures(
      {
        fixtures: new FixtureBuilder({ onboarding: true }).build(),
        title: this.test?.fullTitle(),
        testSpecificMock: (server: Mockttp) => {
          // using this to mock the OAuth Service (Web Authentication flow + Auth server)
          const mockSeedlessOnboardingUtils = new MockSeedlessOnboardingUtils();
          return mockSeedlessOnboardingUtils.setup(server, {
            userEmail: MOCK_APPLE_ACCOUNT,
          });
        },
      },
      async ({ driver }: { driver: Driver }) => {
        await rehydrateWalletWithSocialLoginOnboardingFlow({
          driver,
          authConnection: AuthConnection.Apple,
        });

        const onboardingCompletePage = new OnboardingCompletePage(driver);
        await onboardingCompletePage.completeOnboardingPinExtensionOnly();

        const homePage = new HomePage(driver);
        await homePage.check_pageIsLoaded();
        await homePage.check_expectedBalanceIsDisplayed('0');
      },
    );
  });

  it('Change password functionality for wallet created by SRP flow', async function () {
    await withFixtures(
      {
        fixtures: new FixtureBuilder({ onboarding: true }).build(),
        title: this.test?.fullTitle(),
      },
      async ({ driver }: { driver: Driver }) => {
        await completeCreateNewWalletOnboardingFlow({
          driver,
        });

        const homePage = new HomePage(driver);
        await homePage.check_pageIsLoaded();

        const headerNavbar = new HeaderNavbar(driver);
        await headerNavbar.openSettingsPage();

        const settingsPage = new SettingsPage(driver);
        await settingsPage.check_pageIsLoaded();
        await settingsPage.goToPrivacySettings();

        const privacySettingsPage = new PrivacySettings(driver);
        await privacySettingsPage.check_pageIsLoaded();
        await privacySettingsPage.openChangePassword();

        const changePasswordPage = new ChangePasswordPage(driver);
        await changePasswordPage.check_pageIsLoaded();
        await changePasswordPage.confirmCurrentPassword(WALLET_PASSWORD);
        await changePasswordPage.changePassword(NEW_WALLET_PASSWORD);
        // await changePasswordPage.check_passwordChangedWarning();
        // await changePasswordPage.confirmChangePasswordWarning();

        // await privacySettingsPage.check_passwordChangeSuccessToastIsDisplayed();

        await headerNavbar.lockMetaMask();
        await unlockWallet(driver, {
          navigate: true,
          waitLoginSuccess: true,
          password: NEW_WALLET_PASSWORD,
        });
        await homePage.check_pageIsLoaded();
        await homePage.check_expectedBalanceIsDisplayed('0');
      },
    );
  });

  it('Change password functionality for wallet created by social login flow', async function () {
    await withFixtures(
      {
        fixtures: new FixtureBuilder({ onboarding: true }).build(),
        title: this.test?.fullTitle(),
        testSpecificMock: (server: Mockttp) => {
          // using this to mock the OAuth Service (Web Authentication flow + Auth server)
          const mockSeedlessOnboardingUtils = new MockSeedlessOnboardingUtils();
          return mockSeedlessOnboardingUtils.setup(server);
        },
      },
      async ({ driver }: { driver: Driver }) => {
        await createNewWalletWithSocialLoginOnboardingFlow({
          driver,
        });

        const onboardingCompletePage = new OnboardingCompletePage(driver);
        await onboardingCompletePage.check_pageIsLoaded();
        await onboardingCompletePage.check_walletReadyMessageIsDisplayed();
        await onboardingCompletePage.completeOnboarding();

        const homePage = new HomePage(driver);
        await homePage.check_pageIsLoaded();

        const headerNavbar = new HeaderNavbar(driver);
        await headerNavbar.openSettingsPage();

        const settingsPage = new SettingsPage(driver);
        await settingsPage.check_pageIsLoaded();
        await settingsPage.goToPrivacySettings();

        const privacySettingsPage = new PrivacySettings(driver);
        await privacySettingsPage.check_pageIsLoaded();
        await privacySettingsPage.openChangePassword();

        const changePasswordPage = new ChangePasswordPage(driver);
        await changePasswordPage.check_pageIsLoaded();
        await changePasswordPage.confirmCurrentPassword(WALLET_PASSWORD);

        await changePasswordPage.changePassword(NEW_WALLET_PASSWORD);
        // await changePasswordPage.check_passwordChangedWarning();
        // await changePasswordPage.confirmChangePasswordWarning();

        // await privacySettingsPage.check_passwordChangeSuccessToastIsDisplayed();

        await headerNavbar.lockMetaMask();
        await unlockWallet(driver, {
          navigate: true,
          waitLoginSuccess: true,
          password: NEW_WALLET_PASSWORD,
        });
        await homePage.check_pageIsLoaded();
        await homePage.check_expectedBalanceIsDisplayed('0');
      },
    );
  });
});<|MERGE_RESOLUTION|>--- conflicted
+++ resolved
@@ -1,13 +1,11 @@
 import { Browser } from 'selenium-webdriver';
 import { Mockttp } from 'mockttp';
-import { AuthConnection } from '@metamask/seedless-onboarding-controller';
 import {
   convertToHexValue,
   TEST_SEED_PHRASE,
   WALLET_PASSWORD,
   withFixtures,
   unlockWallet,
-  NEW_WALLET_PASSWORD,
 } from '../../helpers';
 import { Driver } from '../../webdriver/driver';
 import FixtureBuilder from '../../fixture-builder';
@@ -23,22 +21,11 @@
 import {
   completeCreateNewWalletOnboardingFlow,
   completeImportSRPOnboardingFlow,
-  createNewWalletWithSocialLoginOnboardingFlow,
   importSRPOnboardingFlow,
   incompleteCreateNewWalletOnboardingFlow,
   onboardingMetricsFlow,
-<<<<<<< HEAD
-  rehydrateWalletWithSocialLoginOnboardingFlow,
-=======
->>>>>>> b365fbdb
 } from '../../page-objects/flows/onboarding.flow';
 import { switchToNetworkFlow } from '../../page-objects/flows/network.flow';
-import { MockSeedlessOnboardingUtils } from '../../helpers/social-sync/mocks';
-import { MOCK_APPLE_ACCOUNT, MOCK_GOOGLE_ACCOUNT } from '../../constants';
-import SettingsPage from '../../page-objects/pages/settings/settings-page';
-import HeaderNavbar from '../../page-objects/pages/header-navbar';
-import PrivacySettings from '../../page-objects/pages/settings/privacy-settings';
-import ChangePasswordPage from '../../page-objects/pages/settings/change-password-page';
 
 const IMPORTED_SRP_ACCOUNT_1 = '0x0Cc5261AB8cE458dc977078A3623E2BaDD27afD3';
 
@@ -333,221 +320,4 @@
       },
     );
   });
-
-  it('Creates a new wallet with Google login and completes the onboarding process', async function () {
-    await withFixtures(
-      {
-        fixtures: new FixtureBuilder({ onboarding: true }).build(),
-        title: this.test?.fullTitle(),
-        testSpecificMock: (server: Mockttp) => {
-          // using this to mock the OAuth Service (Web Authentication flow + Auth server)
-          const mockSeedlessOnboardingUtils = new MockSeedlessOnboardingUtils();
-          return mockSeedlessOnboardingUtils.setup(server);
-        },
-      },
-      async ({ driver }: { driver: Driver }) => {
-        await createNewWalletWithSocialLoginOnboardingFlow({
-          driver,
-        });
-
-        const onboardingCompletePage = new OnboardingCompletePage(driver);
-        await onboardingCompletePage.check_pageIsLoaded();
-        await onboardingCompletePage.check_walletReadyMessageIsDisplayed();
-        await onboardingCompletePage.completeOnboarding();
-
-        const homePage = new HomePage(driver);
-        await homePage.check_pageIsLoaded();
-        await homePage.check_expectedBalanceIsDisplayed('0');
-      },
-    );
-  });
-
-  it('Creates a new wallet with Apple login and completes the onboarding process', async function () {
-    await withFixtures(
-      {
-        fixtures: new FixtureBuilder({ onboarding: true }).build(),
-        title: this.test?.fullTitle(),
-        testSpecificMock: (server: Mockttp) => {
-          // using this to mock the OAuth Service (Web Authentication flow + Auth server)
-          const mockSeedlessOnboardingUtils = new MockSeedlessOnboardingUtils();
-          return mockSeedlessOnboardingUtils.setup(server);
-        },
-      },
-      async ({ driver }: { driver: Driver }) => {
-        await createNewWalletWithSocialLoginOnboardingFlow({
-          driver,
-          authConnection: AuthConnection.Apple,
-        });
-
-        const onboardingCompletePage = new OnboardingCompletePage(driver);
-        await onboardingCompletePage.check_pageIsLoaded();
-        await onboardingCompletePage.check_walletReadyMessageIsDisplayed();
-        await onboardingCompletePage.completeOnboarding();
-
-        const homePage = new HomePage(driver);
-        await homePage.check_pageIsLoaded();
-        await homePage.check_expectedBalanceIsDisplayed('0');
-      },
-    );
-  });
-
-  it('Imports a wallet with Google login and completes the onboarding process', async function () {
-    await withFixtures(
-      {
-        fixtures: new FixtureBuilder({ onboarding: true }).build(),
-        title: this.test?.fullTitle(),
-        testSpecificMock: (server: Mockttp) => {
-          // using this to mock the OAuth Service (Web Authentication flow + Auth server)
-          const mockSeedlessOnboardingUtils = new MockSeedlessOnboardingUtils();
-          return mockSeedlessOnboardingUtils.setup(server, {
-            userEmail: MOCK_GOOGLE_ACCOUNT,
-          });
-        },
-      },
-      async ({ driver }: { driver: Driver }) => {
-        await rehydrateWalletWithSocialLoginOnboardingFlow({
-          driver,
-        });
-
-        const onboardingCompletePage = new OnboardingCompletePage(driver);
-        await onboardingCompletePage.completeOnboardingPinExtensionOnly();
-
-        const homePage = new HomePage(driver);
-        await homePage.check_pageIsLoaded();
-        await homePage.check_expectedBalanceIsDisplayed('0');
-      },
-    );
-  });
-
-  it('Imports a wallet with Apple login and completes the onboarding process', async function () {
-    await withFixtures(
-      {
-        fixtures: new FixtureBuilder({ onboarding: true }).build(),
-        title: this.test?.fullTitle(),
-        testSpecificMock: (server: Mockttp) => {
-          // using this to mock the OAuth Service (Web Authentication flow + Auth server)
-          const mockSeedlessOnboardingUtils = new MockSeedlessOnboardingUtils();
-          return mockSeedlessOnboardingUtils.setup(server, {
-            userEmail: MOCK_APPLE_ACCOUNT,
-          });
-        },
-      },
-      async ({ driver }: { driver: Driver }) => {
-        await rehydrateWalletWithSocialLoginOnboardingFlow({
-          driver,
-          authConnection: AuthConnection.Apple,
-        });
-
-        const onboardingCompletePage = new OnboardingCompletePage(driver);
-        await onboardingCompletePage.completeOnboardingPinExtensionOnly();
-
-        const homePage = new HomePage(driver);
-        await homePage.check_pageIsLoaded();
-        await homePage.check_expectedBalanceIsDisplayed('0');
-      },
-    );
-  });
-
-  it('Change password functionality for wallet created by SRP flow', async function () {
-    await withFixtures(
-      {
-        fixtures: new FixtureBuilder({ onboarding: true }).build(),
-        title: this.test?.fullTitle(),
-      },
-      async ({ driver }: { driver: Driver }) => {
-        await completeCreateNewWalletOnboardingFlow({
-          driver,
-        });
-
-        const homePage = new HomePage(driver);
-        await homePage.check_pageIsLoaded();
-
-        const headerNavbar = new HeaderNavbar(driver);
-        await headerNavbar.openSettingsPage();
-
-        const settingsPage = new SettingsPage(driver);
-        await settingsPage.check_pageIsLoaded();
-        await settingsPage.goToPrivacySettings();
-
-        const privacySettingsPage = new PrivacySettings(driver);
-        await privacySettingsPage.check_pageIsLoaded();
-        await privacySettingsPage.openChangePassword();
-
-        const changePasswordPage = new ChangePasswordPage(driver);
-        await changePasswordPage.check_pageIsLoaded();
-        await changePasswordPage.confirmCurrentPassword(WALLET_PASSWORD);
-        await changePasswordPage.changePassword(NEW_WALLET_PASSWORD);
-        // await changePasswordPage.check_passwordChangedWarning();
-        // await changePasswordPage.confirmChangePasswordWarning();
-
-        // await privacySettingsPage.check_passwordChangeSuccessToastIsDisplayed();
-
-        await headerNavbar.lockMetaMask();
-        await unlockWallet(driver, {
-          navigate: true,
-          waitLoginSuccess: true,
-          password: NEW_WALLET_PASSWORD,
-        });
-        await homePage.check_pageIsLoaded();
-        await homePage.check_expectedBalanceIsDisplayed('0');
-      },
-    );
-  });
-
-  it('Change password functionality for wallet created by social login flow', async function () {
-    await withFixtures(
-      {
-        fixtures: new FixtureBuilder({ onboarding: true }).build(),
-        title: this.test?.fullTitle(),
-        testSpecificMock: (server: Mockttp) => {
-          // using this to mock the OAuth Service (Web Authentication flow + Auth server)
-          const mockSeedlessOnboardingUtils = new MockSeedlessOnboardingUtils();
-          return mockSeedlessOnboardingUtils.setup(server);
-        },
-      },
-      async ({ driver }: { driver: Driver }) => {
-        await createNewWalletWithSocialLoginOnboardingFlow({
-          driver,
-        });
-
-        const onboardingCompletePage = new OnboardingCompletePage(driver);
-        await onboardingCompletePage.check_pageIsLoaded();
-        await onboardingCompletePage.check_walletReadyMessageIsDisplayed();
-        await onboardingCompletePage.completeOnboarding();
-
-        const homePage = new HomePage(driver);
-        await homePage.check_pageIsLoaded();
-
-        const headerNavbar = new HeaderNavbar(driver);
-        await headerNavbar.openSettingsPage();
-
-        const settingsPage = new SettingsPage(driver);
-        await settingsPage.check_pageIsLoaded();
-        await settingsPage.goToPrivacySettings();
-
-        const privacySettingsPage = new PrivacySettings(driver);
-        await privacySettingsPage.check_pageIsLoaded();
-        await privacySettingsPage.openChangePassword();
-
-        const changePasswordPage = new ChangePasswordPage(driver);
-        await changePasswordPage.check_pageIsLoaded();
-        await changePasswordPage.confirmCurrentPassword(WALLET_PASSWORD);
-
-        await changePasswordPage.changePassword(NEW_WALLET_PASSWORD);
-        // await changePasswordPage.check_passwordChangedWarning();
-        // await changePasswordPage.confirmChangePasswordWarning();
-
-        // await privacySettingsPage.check_passwordChangeSuccessToastIsDisplayed();
-
-        await headerNavbar.lockMetaMask();
-        await unlockWallet(driver, {
-          navigate: true,
-          waitLoginSuccess: true,
-          password: NEW_WALLET_PASSWORD,
-        });
-        await homePage.check_pageIsLoaded();
-        await homePage.check_expectedBalanceIsDisplayed('0');
-      },
-    );
-  });
 });