--- conflicted
+++ resolved
@@ -100,13 +100,7 @@
     await withFixtures(
       {
         fixtures: new FixtureBuilder({ onboarding: true })
-<<<<<<< HEAD
-          .withNetworkControllerOnMainnet()
           .build(),
-        ganacheOptions: defaultGanacheOptions,
-=======
-          .build(),
->>>>>>> 8d9c015c
         title: this.test?.fullTitle(),
         testSpecificMock: (server: Mockttp) => mockApis(server, userStorageMockttpController, mockedAccountSyncResponse),
       },
@@ -153,13 +147,7 @@
     await withFixtures(
       {
         fixtures: new FixtureBuilder({ onboarding: true })
-<<<<<<< HEAD
-          .withNetworkControllerOnMainnet()
           .build(),
-        ganacheOptions: defaultGanacheOptions,
-=======
-          .build(),
->>>>>>> 8d9c015c
         title: this.test?.fullTitle(),
         testSpecificMock: (server: Mockttp) => mockApis(server, userStorageMockttpController, mockedAccountSyncResponse),
       },
