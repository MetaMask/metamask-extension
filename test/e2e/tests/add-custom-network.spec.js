--- conflicted
+++ resolved
@@ -154,17 +154,10 @@
         fixtures: new FixtureBuilder()
           .withNetworkController({
             networkConfigurations: {
-<<<<<<< HEAD
-              testUUID: {
-                rpcUrl: networkURL,
-                chainId: chainID,
-                chainName: networkNAME,
-=======
               networkConfigurationId: {
                 rpcUrl: networkURL,
                 chainId: chainID,
                 nickname: networkNAME,
->>>>>>> 561cae9b
                 ticker: currencySYMBOL,
                 rpcPrefs: {},
               },
