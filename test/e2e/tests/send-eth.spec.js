const { strict: assert } = require('assert');
const { SMART_CONTRACTS } = require('../seeder/smart-contracts');
const {
  withFixtures,
  openDapp,
  logInWithBalanceValidation,
  openActionMenuAndStartSendFlow,
  unlockWallet,
  editGasfeeForm,
  WINDOW_TITLES,
  defaultGanacheOptions,
} = require('../helpers');
const FixtureBuilder = require('../fixture-builder');

describe('Send ETH', function () {
  describe('from inside MetaMask', function () {
    it('finds the transaction in the transactions list using default gas', async function () {
      if (process.env.MULTICHAIN) {
        return;
      }
      await withFixtures(
        {
          fixtures: new FixtureBuilder().build(),
          ganacheOptions: defaultGanacheOptions,
          title: this.test.fullTitle(),
        },
        async ({ driver, ganacheServer }) => {
          await logInWithBalanceValidation(driver, ganacheServer);

          await openActionMenuAndStartSendFlow(driver);

          await driver.fill(
            'input[placeholder="Enter public address (0x) or ENS name"]',
            '0x2f318C334780961FB129D2a6c30D0763d9a5C970',
          );

          const inputAmount = await driver.findElement('.unit-input__input');
          await inputAmount.fill('1000');

          await driver.findElement({
            css: '.send-v2__error-amount',
            text: 'Insufficient funds for gas',
          });

          await inputAmount.press(driver.Key.BACK_SPACE);
          await inputAmount.press(driver.Key.BACK_SPACE);
          await inputAmount.press(driver.Key.BACK_SPACE);

          await driver.assertElementNotPresent('.send-v2__error-amount', {
            waitAtLeastGuard: 100, // A waitAtLeastGuard of 100ms is the best choice here
          });

          const amountMax = await driver.findClickableElement(
            '.send-v2__amount-max',
          );
          await amountMax.click();

          let inputValue = await inputAmount.getProperty('value');

          assert(Number(inputValue) > 24);

          await amountMax.click();

          assert.equal(await inputAmount.isEnabled(), true);

          await inputAmount.fill('1');

          inputValue = await inputAmount.getProperty('value');
          assert.equal(inputValue, '1');

          // Continue to next screen
          await driver.clickElement({ text: 'Next', tag: 'button' });

          await driver.clickElement({ text: 'Confirm', tag: 'button' });

          await driver.clickElement('[data-testid="home__activity-tab"]');
          await driver.wait(async () => {
            const confirmedTxes = await driver.findElements(
              '.transaction-list__completed-transactions .activity-list-item',
            );
            return confirmedTxes.length === 1;
          }, 10000);

          await driver.waitForSelector({
            css: '[data-testid="transaction-list-item-primary-currency"]',
            text: '-1 ETH',
          });
        },
      );
    });

    /* eslint-disable-next-line mocha/max-top-level-suites */
    it('finds the transaction in the transactions list using advanced gas modal', async function () {
      if (process.env.MULTICHAIN) {
        return;
      }
      await withFixtures(
        {
          fixtures: new FixtureBuilder().build(),
          ganacheOptions: defaultGanacheOptions,
          defaultGanacheOptions,
          title: this.test.fullTitle(),
        },
        async ({ driver }) => {
          await unlockWallet(driver);

          await driver.delay(1000);

          await openActionMenuAndStartSendFlow(driver);
          await driver.fill(
            'input[placeholder="Enter public address (0x) or ENS name"]',
            '0x2f318C334780961FB129D2a6c30D0763d9a5C970',
          );

          const inputAmount = await driver.findElement('.unit-input__input');
          await inputAmount.fill('1');

          const inputValue = await inputAmount.getProperty('value');
          assert.equal(inputValue, '1');

          // Continue to next screen
          await driver.clickElement({ text: 'Next', tag: 'button' });

          await driver.delay(1000);
          const transactionAmounts = await driver.findElements(
            '.currency-display-component__text',
          );
          const transactionAmount = transactionAmounts[0];
          assert.equal(await transactionAmount.getText(), '1');

          await driver.clickElement({ text: 'Confirm', tag: 'button' });

          await driver.wait(async () => {
            const confirmedTxes = await driver.findElements(
              '.transaction-list__completed-transactions .activity-list-item',
            );
            return confirmedTxes.length === 1;
          }, 10000);

          await driver.waitForSelector({
            css: '[data-testid="transaction-list-item-primary-currency"]',
            text: '-1 ETH',
          });
        },
      );
    });

    it('finds the transaction in the transactions list when sending to a Multisig Address', async function () {
      const smartContract = SMART_CONTRACTS.MULTISIG;
      await withFixtures(
        {
          fixtures: new FixtureBuilder().build(),
          ganacheOptions: {
            ...defaultGanacheOptions,
            hardfork: 'london',
          },
          smartContract,
          title: this.test.fullTitle(),
        },
        async ({ driver, contractRegistry }) => {
          const contractAddress = await contractRegistry.getContractAddress(
            smartContract,
          );
          await unlockWallet(driver);

          await driver.clickElement('[data-testid="eth-overview-send"]');
          await driver.fill(
            'input[placeholder="Enter public address (0x) or ENS name"]',
            contractAddress,
          );

          const inputAmount = await driver.findElement('.unit-input__input');
          await inputAmount.fill('1');

          // We need to wait for the text "Max Fee: 0.000xxxx ETH" before continuing
          await driver.findElement({ text: '0.000', tag: 'span' });

          // Continue to next screen
          if (process.env.MULTICHAIN) {
            await driver.clickElement({ text: 'Continue', tag: 'button' });
          } else {
            await driver.clickElement({ text: 'Next', tag: 'button' });
          }

          await driver.clickElement({ text: 'Confirm', tag: 'button' });

          // Go back to home screen to check txn
<<<<<<< HEAD
          await driver.findElement({
            css: '[data-testid="eth-overview__primary-currency"]',
            text: '$42,496.38',
          });
=======
          const balance = await driver.findElement(
            '[data-testid="eth-overview__primary-currency"]',
          );
          assert.ok(/^[\d.]+\sETH$/u.test(await balance.getText()));
>>>>>>> 6d3dc017
          await driver.clickElement('[data-testid="home__activity-tab"]');

          await driver.findElement(
            '.transaction-list__completed-transactions .activity-list-item',
          );

          // The previous findElement already serves as the guard here for the assertElementNotPresent
          await driver.assertElementNotPresent(
            '.transaction-status-label--failed',
          );
        },
      );
    });

    it('shows no error when cancel transaction when sending via QR code', async function () {
      if (process.env.MULTICHAIN) {
        return;
      }
      await withFixtures(
        {
          fixtures: new FixtureBuilder().build(),
          ganacheOptions: defaultGanacheOptions,
          title: this.test.fullTitle(),
        },
        async ({ driver }) => {
          await unlockWallet(driver);

<<<<<<< HEAD
          await driver.assertElementNotPresent('.loading-overlay__spinner');
          await driver.findElement({
            css: '[data-testid="eth-overview__primary-currency"]',
            text: '$42,500.00',
          });
=======
          const balance = await driver.findElement(
            '[data-testid="eth-overview__primary-currency"]',
          );
          await driver.isElementPresent('.loading-overlay__spinner');
          await driver.waitForElementNotPresent('.loading-overlay__spinner');
          assert.ok(/^[\d.]+\sETH$/u.test(await balance.getText()));
>>>>>>> 6d3dc017

          await openActionMenuAndStartSendFlow(driver);
          // choose to scan via QR code
          await driver.clickElement('[data-testid="ens-qr-scan-button"]');
          await driver.findVisibleElement('[data-testid="qr-scanner-modal"]');
          // cancel action will close the dialog and shut down camera initialization
          await driver.waitForSelector({
            css: '.qr-scanner__error',
            text: "We couldn't access your camera. Please give it another try.",
          });
          await driver.clickElement({ text: 'Cancel', tag: 'button' });
          await driver.assertElementNotPresent(
            '[data-testid="qr-scanner-modal"]',
          );
        },
      );
    });

    describe('from dapp using advanced gas controls', function () {
      it('should display the correct gas price on the legacy transaction', async function () {
        await withFixtures(
          {
            dapp: true,
            fixtures: new FixtureBuilder()
              .withPermissionControllerConnectedToTestDapp()
              .build(),
            ganacheOptions: defaultGanacheOptions,
            defaultGanacheOptions,
            title: this.test.fullTitle(),
          },
          async ({ driver }) => {
            await unlockWallet(driver);

            // initiates a send from the dapp
            await openDapp(driver);
            await driver.clickElement({ text: 'Send', tag: 'button' });
            const windowHandles = await driver.waitUntilXWindowHandles(3);
            const extension = windowHandles[0];
            await driver.switchToWindowWithTitle(
              WINDOW_TITLES.Dialog,
              windowHandles,
            );

            await driver.assertElementNotPresent(
              { text: 'Data', tag: 'li' },
              { findElementGuard: { text: 'Estimated gas fee', tag: 'h6' } }, // make sure the Dialog has loaded
            );

            await driver.clickElement({ text: 'Edit', tag: 'button' });
            await driver.waitForSelector({
              text: '0.00021 ETH',
            });
            await driver.clickElement({
              text: 'Edit suggested gas fee',
              tag: 'button',
            });
            await driver.waitForSelector({
              text: '0.00021 ETH',
              tag: 'h1',
            });
            await editGasfeeForm(driver, '21000', '100');
            await driver.waitForSelector({
              css: '.transaction-detail-item:nth-of-type(1) h6:nth-of-type(2)',
              text: '0.0021 ETH',
            });
            await driver.clickElement({ text: 'Confirm', tag: 'button' });
            await driver.waitUntilXWindowHandles(2);
            await driver.switchToWindow(extension);

            // finds the transaction in the transactions list
            await driver.clickElement('[data-testid="home__activity-tab"]');
            await driver.waitForSelector(
              '.transaction-list__completed-transactions .activity-list-item:nth-of-type(1)',
            );
            await driver.waitForSelector({
              css: '[data-testid="transaction-list-item-primary-currency"]',
              text: '-0 ETH',
            });

            // the transaction has the expected gas price
            driver.clickElement(
              '[data-testid="transaction-list-item-primary-currency"]',
            );
            await driver.waitForSelector({
              css: '[data-testid="transaction-breakdown__gas-price"]',
              text: '100',
            });
          },
        );
      });

      it('should display correct gas values for EIP-1559 transaction', async function () {
        await withFixtures(
          {
            dapp: true,
            fixtures: new FixtureBuilder()
              .withPermissionControllerConnectedToTestDapp()
              .build(),
            ganacheOptions: {
              ...defaultGanacheOptions,
              hardfork: 'london',
            },
            title: this.test.fullTitle(),
          },
          async ({ driver }) => {
            await unlockWallet(driver);

            // initiates a transaction from the dapp
            await openDapp(driver);
            await driver.clickElement({ text: 'Create Token', tag: 'button' });
            const windowHandles = await driver.waitUntilXWindowHandles(3);

            const extension = windowHandles[0];
            await driver.switchToWindowWithTitle(
              WINDOW_TITLES.Dialog,
              windowHandles,
            );

            await driver.assertElementNotPresent(
              { text: 'Data', tag: 'li' },
              { findElementGuard: { text: 'Estimated fee', tag: 'p' } }, // make sure the Dialog has loaded
            );

            await driver.clickElement('[data-testid="edit-gas-fee-icon"]');
            await driver.clickElement(
              '[data-testid="edit-gas-fee-item-custom"]',
            );

            const baseFeeInput = await driver.findElement(
              '[data-testid="base-fee-input"]',
            );
            await baseFeeInput.fill('25');
            const priorityFeeInput = await driver.findElement(
              '[data-testid="priority-fee-input"]',
            );
            await priorityFeeInput.fill('1');

            await driver.clickElement({ text: 'Save', tag: 'button' });

            await driver.waitForSelector({
              css: '.currency-display-component__text',
              text: '0.0550741',
            });

            await driver.clickElement({ text: 'Confirm', tag: 'button' });
            await driver.waitUntilXWindowHandles(2);
            await driver.switchToWindow(extension);

            // Identify the transaction in the transactions list
            await driver.waitForSelector(
              '[data-testid="eth-overview__primary-currency"]',
            );

            await driver.clickElement('[data-testid="home__activity-tab"]');
            await driver.waitForSelector(
              '.transaction-list__completed-transactions .activity-list-item:nth-of-type(1)',
            );
            await driver.waitForSelector({
              css: '[data-testid="transaction-list-item-primary-currency"]',
              text: '-0 ETH',
            });

            // the transaction has the expected gas value
            await driver.clickElement(
              '[data-testid="transaction-list-item-primary-currency"]',
            );

            await driver.waitForSelector({
              xpath: "//div[contains(text(), 'Base fee')]",
            });

            const allFeeValues = await driver.findElements(
              '.currency-display-component__text',
            );

            /**
             * Below lines check that fee values are numeric.
             * Because these values change for every e2e run,
             * It's better to just check that the values are there and are numeric
             */
            assert.equal(allFeeValues.length > 0, true);

            allFeeValues.forEach(async (feeValue) => {
              assert.equal(/\d+\.?\d*/u.test(await feeValue.getText()), true);
            });
          },
        );
      });
    });

    describe('to non-contract address with data that matches ERC20 transfer data signature', function () {
      it('renders the correct recipient on the confirmation screen', async function () {
        if (process.env.MULTICHAIN) {
          return;
        }
        await withFixtures(
          {
            fixtures: new FixtureBuilder()
              .withPreferencesController({
                featureFlags: {
                  sendHexData: true,
                },
              })
              .withPreferencesControllerPetnamesDisabled()
              .build(),
            ganacheOptions: defaultGanacheOptions,
            title: this.test.fullTitle(),
          },
          async ({ driver }) => {
            await unlockWallet(driver);

<<<<<<< HEAD
            await driver.assertElementNotPresent('.loading-overlay__spinner');
            await driver.findElement({
              css: '[data-testid="eth-overview__primary-currency"]',
              text: '$42,500.00',
            });
=======
            const balance = await driver.findElement(
              '[data-testid="eth-overview__primary-currency"]',
            );
            await driver.isElementPresent('.loading-overlay__spinner');
            await driver.waitForElementNotPresent('.loading-overlay__spinner');
            assert.ok(/^[\d.]+\sETH$/u.test(await balance.getText()));
>>>>>>> 6d3dc017

            await openActionMenuAndStartSendFlow(driver);
            await driver.fill(
              'input[placeholder="Enter public address (0x) or ENS name"]',
              '0xc427D562164062a23a5cFf596A4a3208e72Acd28',
            );

            await driver.fill(
              'textarea[placeholder="Optional',
              '0xa9059cbb0000000000000000000000002f318C334780961FB129D2a6c30D0763d9a5C970000000000000000000000000000000000000000000000000000000000000000a',
            );
            if (process.env.MULTICHAIN) {
              await driver.findClickableElement({
                text: 'Continue',
                tag: 'button',
              });
              await driver.clickElement({ text: 'Continue', tag: 'button' });
            } else {
              await driver.findClickableElement({
                text: 'Next',
                tag: 'button',
              });
              await driver.clickElement({ text: 'Next', tag: 'button' });
            }

            await driver.findClickableElement(
              '[data-testid="sender-to-recipient__name"]',
            );
            await driver.clickElement(
              '[data-testid="sender-to-recipient__name"]',
            );

            const recipientAddress = await driver.findElements({
              text: '0xc427D562164062a23a5cFf596A4a3208e72Acd28',
            });

            assert.equal(recipientAddress.length, 1);
          },
        );
      });
    });
  });
});<|MERGE_RESOLUTION|>--- conflicted
+++ resolved
@@ -185,17 +185,10 @@
           await driver.clickElement({ text: 'Confirm', tag: 'button' });
 
           // Go back to home screen to check txn
-<<<<<<< HEAD
-          await driver.findElement({
-            css: '[data-testid="eth-overview__primary-currency"]',
-            text: '$42,496.38',
-          });
-=======
           const balance = await driver.findElement(
             '[data-testid="eth-overview__primary-currency"]',
           );
           assert.ok(/^[\d.]+\sETH$/u.test(await balance.getText()));
->>>>>>> 6d3dc017
           await driver.clickElement('[data-testid="home__activity-tab"]');
 
           await driver.findElement(
@@ -223,20 +216,12 @@
         async ({ driver }) => {
           await unlockWallet(driver);
 
-<<<<<<< HEAD
-          await driver.assertElementNotPresent('.loading-overlay__spinner');
-          await driver.findElement({
-            css: '[data-testid="eth-overview__primary-currency"]',
-            text: '$42,500.00',
-          });
-=======
           const balance = await driver.findElement(
             '[data-testid="eth-overview__primary-currency"]',
           );
           await driver.isElementPresent('.loading-overlay__spinner');
-          await driver.waitForElementNotPresent('.loading-overlay__spinner');
+          await driver.assertElementNotPresent('.loading-overlay__spinner');
           assert.ok(/^[\d.]+\sETH$/u.test(await balance.getText()));
->>>>>>> 6d3dc017
 
           await openActionMenuAndStartSendFlow(driver);
           // choose to scan via QR code
@@ -447,21 +432,12 @@
           },
           async ({ driver }) => {
             await unlockWallet(driver);
-
-<<<<<<< HEAD
-            await driver.assertElementNotPresent('.loading-overlay__spinner');
-            await driver.findElement({
-              css: '[data-testid="eth-overview__primary-currency"]',
-              text: '$42,500.00',
-            });
-=======
             const balance = await driver.findElement(
               '[data-testid="eth-overview__primary-currency"]',
             );
             await driver.isElementPresent('.loading-overlay__spinner');
-            await driver.waitForElementNotPresent('.loading-overlay__spinner');
+            await driver.assertElementNotPresent('.loading-overlay__spinner');
             assert.ok(/^[\d.]+\sETH$/u.test(await balance.getText()));
->>>>>>> 6d3dc017
 
             await openActionMenuAndStartSendFlow(driver);
             await driver.fill(
