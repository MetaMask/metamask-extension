const { strict: assert } = require('assert');
const { toHex } = require('@metamask/controller-utils');
const FixtureBuilder = require('../../fixture-builder');
const {
  withFixtures,
  generateGanacheOptions,
  unlockWallet,
  getEventPayloads,
  assertInAnyOrder,
  genRandInitBal,
} = require('../../helpers');
const {
  buildQuote,
  reviewQuote,
  waitForTransactionToComplete,
  checkActivityTransaction,
  changeExchangeRate,
} = require('../swaps/shared');
const {
  MetaMetricsEventCategory,
  MetaMetricsEventName,
} = require('../../../../shared/constants/metametrics');
const {
  GAS_API_BASE_URL,
  SWAPS_API_V2_BASE_URL,
} = require('../../../../shared/constants/swaps');
const {
  TOKENS_API_MOCK_RESULT,
  TOP_ASSETS_API_MOCK_RESULT,
  AGGREGATOR_METADATA_API_MOCK_RESULT,
  GAS_PRICE_API_MOCK_RESULT,
  FEATURE_FLAGS_API_MOCK_RESULT,
  TRADES_API_MOCK_RESULT,
  NETWORKS_2_API_MOCK_RESULT,
} = require('../../../data/mock-data');

const numberOfSegmentRequests = 19;

async function mockSegmentAndMetaswapRequests(mockServer) {
  return [
    await mockServer
      .forPost('https://api.segment.io/v1/batch')
      .withJsonBodyIncluding({
        batch: [{ properties: { category: MetaMetricsEventCategory.Swaps } }],
      })
      .times()
      .thenCallback(() => ({ statusCode: 200 })),
    await mockServer
<<<<<<< HEAD
      .forGet(`${SWAPS_API_V2_BASE_URL}/networks/1/tokens`)
      .thenCallback(() => ({ statusCode: 200, json: TOKENS_API_MOCK_RESULT })),
    await mockServer
      .forGet(`${SWAPS_API_V2_BASE_URL}/networks/1/topAssets`)
=======
      .forGet('https://swap.api.cx.metamask.io/networks/1/tokens')
      .thenCallback(() => ({ statusCode: 200, json: TOKENS_API_MOCK_RESULT })),
    await mockServer
      .forGet('https://swap.api.cx.metamask.io/networks/1/topAssets')
>>>>>>> 9a5aeae1
      .thenCallback(() => ({
        statusCode: 200,
        json: TOP_ASSETS_API_MOCK_RESULT,
      })),
    await mockServer
<<<<<<< HEAD
      .forGet(`${SWAPS_API_V2_BASE_URL}/networks/1/aggregatorMetadata`)
=======
      .forGet('https://swap.api.cx.metamask.io/networks/1/aggregatorMetadata')
>>>>>>> 9a5aeae1
      .thenCallback(() => ({
        statusCode: 200,
        json: AGGREGATOR_METADATA_API_MOCK_RESULT,
      })),
    await mockServer
      .forGet(`${GAS_API_BASE_URL}/networks/1/gasPrices`)
      .thenCallback(() => ({
        statusCode: 200,
        json: GAS_PRICE_API_MOCK_RESULT,
      })),
    await mockServer
<<<<<<< HEAD
      .forGet(`${SWAPS_API_V2_BASE_URL}/featureFlags`)
=======
      .forGet('https://swap.api.cx.metamask.io/featureFlags')
>>>>>>> 9a5aeae1
      .thenCallback(() => ({
        statusCode: 200,
        json: FEATURE_FLAGS_API_MOCK_RESULT,
      })),
    await mockServer
<<<<<<< HEAD
      .forGet(`${SWAPS_API_V2_BASE_URL}/networks/1/trades`)
=======
      .forGet('https://swap.api.cx.metamask.io/networks/1/trades')
>>>>>>> 9a5aeae1
      .thenCallback(() => ({
        statusCode: 200,
        json: TRADES_API_MOCK_RESULT,
      })),
    await mockServer
<<<<<<< HEAD
      .forGet(`${SWAPS_API_V2_BASE_URL}/networks/1`)
=======
      .forGet('https://swap.api.cx.metamask.io/networks/1')
>>>>>>> 9a5aeae1
      .thenCallback(() => ({
        statusCode: 200,
        json: NETWORKS_2_API_MOCK_RESULT,
      })),
    await mockServer
      .forGet('https://token.api.cx.metamask.io/token/1337')
      .thenCallback(() => ({
        statusCode: 200,
        json: {},
      })),
  ];
}

describe('Swap Eth for another Token @no-mmi', function () {
  it('Completes a Swap between ETH and DAI after changing initial rate', async function () {
    const { initialBalanceInHex } = genRandInitBal();

    await withFixtures(
      {
        fixtures: new FixtureBuilder()
          .withMetaMetricsController({
            metaMetricsId: 'fake-metrics-id',
            participateInMetaMetrics: true,
          })
          .build(),
        ganacheOptions: generateGanacheOptions({
          balance: initialBalanceInHex,
        }),
        title: this.test.fullTitle(),
        testSpecificMock: mockSegmentAndMetaswapRequests,
      },
      async ({ driver, mockedEndpoint: mockedEndpoints }) => {
        await unlockWallet(driver);

        await getQuoteAndSwapTokens(driver);

        const metricsReqs = await assertReqsNumAndFilterMetrics(
          driver,
          mockedEndpoints,
        );

        await assertNavSwapButtonClickedEvent(metricsReqs);

        await assertPrepareSwapPageLoadedEvents(metricsReqs);

        await assertQuotesRequestedEvents(metricsReqs);

        await assertQuotesReceivedAndBestQuoteReviewedEvents(metricsReqs);

        await assertAllAvailableQuotesOpenedEvents(metricsReqs);

        await assertSwapStartedEvents(metricsReqs);

        await assertSwapCompletedEvents(metricsReqs);

        await assertExitedSwapsEvents(metricsReqs);
      },
    );
  });
});

async function getQuoteAndSwapTokens(driver) {
  await buildQuote(driver, {
    amount: 2,
    swapTo: 'DAI',
  });
  await reviewQuote(driver, {
    amount: 2,
    swapFrom: 'TESTETH',
    swapTo: 'DAI',
  });
  await changeExchangeRate(driver);
  await reviewQuote(driver, {
    amount: 2,
    swapFrom: 'TESTETH',
    swapTo: 'DAI',
    skipCounter: true,
  });
  await driver.clickElement({ text: 'Swap', tag: 'button' });
  await waitForTransactionToComplete(driver, { tokenName: 'DAI' });
  await checkActivityTransaction(driver, {
    index: 0,
    amount: '2',
    swapFrom: 'TESTETH',
    swapTo: 'DAI',
  });
}

async function assertReqsNumAndFilterMetrics(driver, mockedEndpoints) {
  const events = await getEventPayloads(driver, mockedEndpoints);

  const numberOfMetaswapRequests = 7;
  assert.equal(
    events.length,
    numberOfSegmentRequests + numberOfMetaswapRequests,
  );

  const reqs = events.slice(0, numberOfSegmentRequests);

  return reqs;
}

async function assertNavSwapButtonClickedEvent(reqs) {
  assert.equal(reqs[0].event, MetaMetricsEventName.NavSwapButtonClicked);
  assert.deepStrictEqual(reqs[0].properties, {
    category: MetaMetricsEventCategory.Swaps,
    chain_id: toHex(1337),
    environment_type: 'fullscreen',
    locale: 'en',
    location: 'Main View',
    text: 'Swap',
    token_symbol: 'ETH',
  });
}

async function assertPrepareSwapPageLoadedEvents(reqs) {
  const assertionsReq1 = [
    (req) => req.event === MetaMetricsEventName.PrepareSwapPageLoaded,
    (req) => Object.keys(req.properties).length === 8,

    (req) => req.properties?.category === MetaMetricsEventCategory.Swaps,
    (req) => req.properties?.chain_id === toHex(1337),
    (req) => req.properties?.environment_type === 'fullscreen',
    (req) => req.properties?.locale === 'en',

    (req) => req.properties?.current_stx_enabled === false,
    (req) => req.properties?.is_hardware_wallet === false,
    (req) => req.properties?.stx_enabled === false,
  ];

  const assertionsReq2 = [
    (req) => req.event === MetaMetricsEventName.PrepareSwapPageLoaded,
    (req) => Object.keys(req.properties).length === 4,

    (req) => req.properties?.category === MetaMetricsEventCategory.Swaps,
    (req) => req.properties?.chain_id === toHex(1337),
    (req) => req.properties?.environment_type === 'fullscreen',
    (req) => req.properties?.locale === 'en',
  ];

  assert.ok(
    assertInAnyOrder([reqs[1], reqs[2]], [assertionsReq1, assertionsReq2]),
    'assertPrepareSwapPageLoadedEvents(): reqs[1] and reqs[2] did not match what was expected',
  );
}

async function assertQuotesRequestedEvents(reqs) {
  const assertionsReq3 = [
    (req) => req.event === MetaMetricsEventName.QuotesRequested,
    (req) => Object.keys(req.properties).length === 15,

    (req) => req.properties?.category === MetaMetricsEventCategory.Swaps,
    (req) => req.properties?.chain_id === toHex(1337),
    (req) => req.properties?.environment_type === 'fullscreen',
    (req) => req.properties?.locale === 'en',

    (req) => req.properties?.anonymizedData === true,
    (req) => req.properties?.current_stx_enabled === false,
    (req) => req.properties?.custom_slippage === false,
    (req) => req.properties?.is_hardware_wallet === false,
    (req) => req.properties?.request_type === 'Order',
    (req) => req.properties?.slippage === 2,
    (req) => req.properties?.stx_enabled === false,
    (req) => req.properties?.token_from === 'TESTETH',
    (req) => req.properties?.token_from_amount === '2',
    (req) => req.properties?.token_to === 'DAI',
  ];

  const assertionsReq4 = [
    (req) => req.event === MetaMetricsEventName.QuotesRequested,
    (req) => Object.keys(req.properties).length === 4,

    (req) => req.properties?.category === MetaMetricsEventCategory.Swaps,
    (req) => req.properties?.chain_id === toHex(1337),
    (req) => req.properties?.environment_type === 'fullscreen',
    (req) => req.properties?.locale === 'en',
  ];

  assert.ok(
    assertInAnyOrder([reqs[3], reqs[4]], [assertionsReq3, assertionsReq4]),
    'assertQuotesRequestedEvents(): reqs[3] and reqs[4] did not match what was expected',
  );
}

async function assertQuotesReceivedAndBestQuoteReviewedEvents(reqs) {
  const assertionsReq5 = [
    (req) => req.event === MetaMetricsEventName.QuotesReceived,
    (req) => Object.keys(req.properties).length === 19,

    (req) => req.properties?.category === MetaMetricsEventCategory.Swaps,
    (req) => req.properties?.chain_id === toHex(1337),
    (req) => req.properties?.environment_type === 'fullscreen',
    (req) => req.properties?.locale === 'en',

    (req) => req.properties?.anonymizedData === true,
    (req) => typeof req.properties?.available_quotes === 'number',
    (req) => typeof req.properties?.best_quote_source === 'string',
    (req) => req.properties?.current_stx_enabled === false,
    (req) => req.properties?.custom_slippage === false,
    (req) => req.properties?.is_hardware_wallet === false,
    (req) => req.properties?.request_type === 'Order',
    (req) => typeof req.properties?.response_time === 'number',
    (req) => req.properties?.slippage === 2,
    (req) => req.properties?.stx_enabled === false,
    (req) => req.properties?.token_from === 'TESTETH',
    (req) => req.properties?.token_from_amount === '2',
    (req) => req.properties?.token_to === 'DAI',
    (req) => typeof req.properties?.token_to_amount === 'string',
  ];

  const assertionsReq6 = [
    (req) => req.event === MetaMetricsEventName.QuotesReceived,
    (req) => Object.keys(req.properties).length === 4,

    (req) => req.properties?.category === MetaMetricsEventCategory.Swaps,
    (req) => req.properties?.chain_id === toHex(1337),
    (req) => req.properties?.environment_type === 'fullscreen',
    (req) => req.properties?.locale === 'en',
  ];

  const assertionsReq7 = [
    (req) => req.event === MetaMetricsEventName.BestQuoteReviewed,
    (req) => Object.keys(req.properties).length === 18,

    (req) => req.properties?.category === MetaMetricsEventCategory.Swaps,
    (req) => req.properties?.chain_id === toHex(1337),
    (req) => req.properties?.environment_type === 'fullscreen',
    (req) => req.properties?.locale === 'en',

    (req) => typeof req.properties?.available_quotes === 'number',
    (req) => typeof req.properties?.best_quote_source === 'string',
    (req) => req.properties?.current_stx_enabled === false,
    (req) => req.properties?.custom_slippage === false,
    (req) => req.properties?.is_hardware_wallet === false,
    (req) => req.properties?.request_type === false,
    (req) => req.properties?.slippage === 2,
    (req) => req.properties?.stx_enabled === false,
    (req) => req.properties?.token_from === 'TESTETH',
    (req) => req.properties?.token_from_amount === '2',
    (req) => req.properties?.token_to === 'DAI',
    (req) => typeof req.properties?.token_to_amount === 'string',
  ];

  const assertionsReq8 = [
    (req) => req.event === MetaMetricsEventName.BestQuoteReviewed,
    (req) => Object.keys(req.properties).length === 4,

    (req) => req.properties?.category === MetaMetricsEventCategory.Swaps,
    (req) => req.properties?.chain_id === toHex(1337),
    (req) => req.properties?.environment_type === 'fullscreen',
    (req) => req.properties?.locale === 'en',
  ];

  // When running this test on Chrome in particular,  reqs[5], reqs[6], reqs[7]
  // and reqs[8] sometimes switch order so we bundled them together for the
  // assertion

  assert.ok(
    assertInAnyOrder(
      [reqs[5], reqs[6], reqs[7], reqs[8]],
      [assertionsReq5, assertionsReq6, assertionsReq7, assertionsReq8],
    ),
    'assertQuotesReceivedAndBestQuoteReviewedEvents(): reqs[5], reqs[6], reqs[7] and reqs[8] did not match what was expected',
  );
}

async function assertAllAvailableQuotesOpenedEvents(reqs) {
  const assertionsReq9 = [
    (req) => req.event === MetaMetricsEventName.AllAvailableQuotesOpened,
    (req) => Object.keys(req.properties).length === 19,

    (req) => req.properties?.category === MetaMetricsEventCategory.Swaps,
    (req) => req.properties?.chain_id === toHex(1337),
    (req) => req.properties?.environment_type === 'fullscreen',
    (req) => req.properties?.locale === 'en',

    (req) => typeof req.properties?.available_quotes === 'number',
    (req) => typeof req.properties?.best_quote_source === 'string',
    (req) => req.properties?.current_stx_enabled === false,
    (req) => req.properties?.custom_slippage === false,
    (req) => req.properties?.is_hardware_wallet === false,
    (req) => req.properties?.request_type === false,
    (req) => req.properties?.slippage === 2,
    (req) => req.properties?.stx_enabled === false,
    (req) => req.properties?.token_from === 'TESTETH',
    (req) => req.properties?.token_from_amount === '2',
    (req) => req.properties?.token_to === 'DAI',
    (req) => req.properties?.token_to === 'DAI',
    (req) => req.properties?.other_quote_selected === false,
    (req) => req.properties?.other_quote_selected_source === null,
    (req) => typeof req.properties?.token_to_amount === 'string',
  ];

  const assertionsReq10 = [
    (req) => req.event === MetaMetricsEventName.AllAvailableQuotesOpened,
    (req) => Object.keys(req.properties).length === 4,

    (req) => req.properties?.category === MetaMetricsEventCategory.Swaps,
    (req) => req.properties?.chain_id === toHex(1337),
    (req) => req.properties?.environment_type === 'fullscreen',
    (req) => req.properties?.locale === 'en',
  ];

  assert.ok(
    assertInAnyOrder([reqs[9], reqs[10]], [assertionsReq9, assertionsReq10]),
    'assertAllAvailableQuotesOpenedEvents(): reqs[9] and reqs[10] did not match what was expected',
  );
}

async function assertSwapStartedEvents(reqs) {
  const assertionsReq11 = [
    (req) => req.event === MetaMetricsEventName.SwapStarted,
    (req) => Object.keys(req.properties).length === 25,

    (req) => req.properties?.category === MetaMetricsEventCategory.Swaps,
    (req) => req.properties?.chain_id === toHex(1337),
    (req) => req.properties?.environment_type === 'fullscreen',
    (req) => req.properties?.locale === 'en',

    (req) => req.properties?.token_from === 'TESTETH',
    (req) => req.properties?.token_from_amount === '2',
    (req) => req.properties?.token_to === 'DAI',
    (req) => req.properties?.slippage === 2,
    (req) => req.properties?.custom_slippage === false,
    (req) => req.properties?.is_hardware_wallet === false,
    (req) => req.properties?.stx_enabled === false,
    (req) => req.properties?.current_stx_enabled === false,
    (req) => typeof req.properties?.token_to_amount === 'string',
    (req) => typeof req.properties?.best_quote_source === 'string',
    (req) => typeof req.properties?.other_quote_selected === 'boolean',
    (req) => typeof req.properties?.gas_fees === 'string',
    (req) => typeof req.properties?.estimated_gas === 'string',
    (req) => typeof req.properties?.suggested_gas_price === 'string',
    (req) => typeof req.properties?.reg_tx_fee_in_usd === 'number',
    (req) => typeof req.properties?.reg_tx_fee_in_eth === 'number',
    (req) => typeof req.properties?.reg_tx_max_fee_in_usd === 'number',
    (req) => typeof req.properties?.reg_tx_max_fee_in_eth === 'number',
    (req) => typeof req.properties?.other_quote_selected_source === 'string',
  ];

  const assertionsReq12 = [
    (req) => req.event === MetaMetricsEventName.SwapStarted,
    (req) => Object.keys(req.properties).length === 4,

    (req) => req.properties?.category === MetaMetricsEventCategory.Swaps,
    (req) => req.properties?.chain_id === toHex(1337),
    (req) => req.properties?.environment_type === 'fullscreen',
    (req) => req.properties?.locale === 'en',
  ];

  assert.ok(
    assertInAnyOrder([reqs[11], reqs[12]], [assertionsReq11, assertionsReq12]),
    'assertSwapStartedEvents(): reqs[11] and reqs[12] did not match what was expected',
  );
}

async function assertSwapCompletedEvents(reqs) {
  const assertionsReq13 = [
    (req) => req.event === MetaMetricsEventName.SwapCompleted,
    (req) => Object.keys(req.properties).length === 31,
    (req) => req.properties?.category === MetaMetricsEventCategory.Swaps,
    (req) => req.properties?.chain_id === toHex(1337),
    (req) => req.properties?.environment_type === 'background',
    (req) => req.properties?.locale === 'en',
    (req) => req.properties?.token_from === 'TESTETH',
    (req) => req.properties?.token_from_amount === '2',
    (req) => req.properties?.token_to === 'DAI',
    (req) => typeof req.properties?.token_to_amount === 'string',
    (req) => req.properties?.slippage === 2,
    (req) => req.properties?.custom_slippage === false,
    (req) => req.properties?.best_quote_source === 'airswapV4',
    (req) => typeof req.properties?.other_quote_selected === 'boolean',
    (req) => typeof req.properties?.other_quote_selected_source === 'string',
    (req) => typeof req.properties?.gas_fees === 'string',
    (req) => typeof req.properties?.estimated_gas === 'string',
    (req) => req.properties?.suggested_gas_price === '30',
    (req) => req.properties?.used_gas_price === '30',
    (req) => req.properties?.is_hardware_wallet === false,
    (req) => req.properties?.stx_enabled === false,
    (req) => req.properties?.current_stx_enabled === false,
    (req) => typeof req.properties?.reg_tx_fee_in_usd === 'number',
    (req) => typeof req.properties?.reg_tx_fee_in_eth === 'number',
    (req) => typeof req.properties?.reg_tx_max_fee_in_usd === 'number',
    (req) => typeof req.properties?.reg_tx_max_fee_in_eth === 'number',
    (req) => req.properties?.token_to_amount_received === '',
    (req) => req.properties?.quote_vs_executionRatio === null,
    (req) => req.properties?.estimated_vs_used_gasRatio === '100%',
    (req) => req.properties?.approval_gas_cost_in_eth === 0,
    (req) => typeof req.properties?.trade_gas_cost_in_eth === 'number',
    (req) =>
      typeof req.properties?.trade_and_approval_gas_cost_in_eth === 'number',
  ];

  const assertionsReq14 = [
    (req) => req.event === MetaMetricsEventName.SwapCompleted,
    (req) => Object.keys(req.properties).length === 4,
    (req) => req.properties?.category === MetaMetricsEventCategory.Swaps,
    (req) => req.properties?.chain_id === toHex(1337),
    (req) => req.properties?.environment_type === 'background',
    (req) => req.properties?.locale === 'en',
  ];

  assert.ok(
    assertInAnyOrder([reqs[13], reqs[14]], [assertionsReq13, assertionsReq14]),
    'assertSwapCompletedEvents(): reqs[13] and reqs[14] did not match what was expected',
  );
}

async function assertExitedSwapsEvents(reqs) {
  const assertionsReq15 = [
    (req) => req.event === MetaMetricsEventName.ExitedSwaps,
    (req) => Object.keys(req.properties).length === 13,

    (req) => req.properties?.category === MetaMetricsEventCategory.Swaps,
    (req) => req.properties?.chain_id === toHex(1337),
    (req) => req.properties?.environment_type === 'fullscreen',
    (req) => req.properties?.locale === 'en',

    (req) => req.properties?.token_from_amount === '2',
    (req) => req.properties?.request_type === false,
    (req) => req.properties?.slippage === 2,
    (req) => req.properties?.custom_slippage === false,
    (req) => req.properties?.current_screen === 'awaiting-swap',
    (req) => req.properties?.is_hardware_wallet === false,
    (req) => req.properties?.stx_enabled === false,
    (req) => req.properties?.current_stx_enabled === false,
  ];

  const assertionsReq16 = [
    (req) => req.event === MetaMetricsEventName.ExitedSwaps,
    (req) => Object.keys(req.properties).length === 4,

    (req) => req.properties?.category === MetaMetricsEventCategory.Swaps,
    (req) => req.properties?.chain_id === toHex(1337),
    (req) => req.properties?.environment_type === 'fullscreen',
    (req) => req.properties?.locale === 'en',
  ];

  assert.ok(
    assertInAnyOrder([reqs[15], reqs[16]], [assertionsReq15, assertionsReq16]),
    'assertExitedSwapsEvents(): reqs[15] and reqs[16] did not match what was expected',
  );

  const assertionsReq17 = [
    (req) => req.event === MetaMetricsEventName.ExitedSwaps,
    (req) => Object.keys(req.properties).length === 10,

    (req) => req.properties?.category === MetaMetricsEventCategory.Swaps,
    (req) => req.properties?.chain_id === toHex(1337),
    (req) => req.properties?.environment_type === 'fullscreen',
    (req) => req.properties?.locale === 'en',

    (req) => req.properties?.custom_slippage === true,
    (req) => req.properties?.current_screen === 'awaiting-swap',
    (req) => req.properties?.is_hardware_wallet === false,
    (req) => req.properties?.stx_enabled === false,
    (req) => req.properties?.current_stx_enabled === false,
  ];

  const assertionsReq18 = [
    (req) => req.event === MetaMetricsEventName.ExitedSwaps,
    (req) => Object.keys(req.properties).length === 4,

    (req) => req.properties?.category === MetaMetricsEventCategory.Swaps,
    (req) => req.properties?.chain_id === toHex(1337),
    (req) => req.properties?.environment_type === 'fullscreen',
    (req) => req.properties?.locale === 'en',
  ];

  assert.ok(
    assertInAnyOrder([reqs[17], reqs[18]], [assertionsReq17, assertionsReq18]),
    'assertExitedSwapsEvents(): reqs[17] and reqs[18] did not match what was expected',
  );
}<|MERGE_RESOLUTION|>--- conflicted
+++ resolved
@@ -46,27 +46,16 @@
       .times()
       .thenCallback(() => ({ statusCode: 200 })),
     await mockServer
-<<<<<<< HEAD
       .forGet(`${SWAPS_API_V2_BASE_URL}/networks/1/tokens`)
       .thenCallback(() => ({ statusCode: 200, json: TOKENS_API_MOCK_RESULT })),
     await mockServer
       .forGet(`${SWAPS_API_V2_BASE_URL}/networks/1/topAssets`)
-=======
-      .forGet('https://swap.api.cx.metamask.io/networks/1/tokens')
-      .thenCallback(() => ({ statusCode: 200, json: TOKENS_API_MOCK_RESULT })),
-    await mockServer
-      .forGet('https://swap.api.cx.metamask.io/networks/1/topAssets')
->>>>>>> 9a5aeae1
       .thenCallback(() => ({
         statusCode: 200,
         json: TOP_ASSETS_API_MOCK_RESULT,
       })),
     await mockServer
-<<<<<<< HEAD
       .forGet(`${SWAPS_API_V2_BASE_URL}/networks/1/aggregatorMetadata`)
-=======
-      .forGet('https://swap.api.cx.metamask.io/networks/1/aggregatorMetadata')
->>>>>>> 9a5aeae1
       .thenCallback(() => ({
         statusCode: 200,
         json: AGGREGATOR_METADATA_API_MOCK_RESULT,
@@ -78,31 +67,19 @@
         json: GAS_PRICE_API_MOCK_RESULT,
       })),
     await mockServer
-<<<<<<< HEAD
       .forGet(`${SWAPS_API_V2_BASE_URL}/featureFlags`)
-=======
-      .forGet('https://swap.api.cx.metamask.io/featureFlags')
->>>>>>> 9a5aeae1
       .thenCallback(() => ({
         statusCode: 200,
         json: FEATURE_FLAGS_API_MOCK_RESULT,
       })),
     await mockServer
-<<<<<<< HEAD
       .forGet(`${SWAPS_API_V2_BASE_URL}/networks/1/trades`)
-=======
-      .forGet('https://swap.api.cx.metamask.io/networks/1/trades')
->>>>>>> 9a5aeae1
       .thenCallback(() => ({
         statusCode: 200,
         json: TRADES_API_MOCK_RESULT,
       })),
     await mockServer
-<<<<<<< HEAD
       .forGet(`${SWAPS_API_V2_BASE_URL}/networks/1`)
-=======
-      .forGet('https://swap.api.cx.metamask.io/networks/1')
->>>>>>> 9a5aeae1
       .thenCallback(() => ({
         statusCode: 200,
         json: NETWORKS_2_API_MOCK_RESULT,
