--- conflicted
+++ resolved
@@ -242,63 +242,4 @@
       },
     );
   });
-<<<<<<< HEAD
-=======
-  it('Successfully tracked for eth_sign', async function () {
-    await withFixtures(
-      {
-        dapp: true,
-        fixtures: new FixtureBuilder()
-          .withPermissionControllerConnectedToTestDapp()
-          .withPreferencesController({
-            disabledRpcMethodPreferences: {
-              eth_sign: true,
-            },
-          })
-          .withMetaMetricsController({
-            metaMetricsId: 'fake-metrics-id',
-            participateInMetaMetrics: true,
-          })
-          .build(),
-        defaultGanacheOptions,
-        title: this.test.fullTitle(),
-        testSpecificMock: mockSegment,
-      },
-      async ({ driver, mockedEndpoint: mockedEndpoints }) => {
-        await unlockWallet(driver);
-        await tempToggleSettingRedesignedConfirmations(driver);
-        await openDapp(driver);
-
-        // creates a sign typed data signature request
-        await driver.clickElement('#ethSign');
-        await switchToNotificationWindow(driver);
-        await driver.delay(regularDelayMs);
-        await driver.clickElement('[data-testid="page-container-footer-next"]');
-        await driver.clickElement(
-          '[data-testid="signature-warning-sign-button"]',
-        );
-        const events = await getEventPayloads(driver, mockedEndpoints);
-        assert.deepStrictEqual(events[0].properties, {
-          account_type: 'MetaMask',
-          signature_type: 'eth_sign',
-          category: 'inpage_provider',
-          locale: 'en',
-          chain_id: '0x539',
-          environment_type: 'background',
-          security_alert_reason: 'NotApplicable',
-          security_alert_response: 'NotApplicable',
-        });
-        assert.deepStrictEqual(events[1].properties, {
-          account_type: 'MetaMask',
-          signature_type: 'eth_sign',
-          category: 'inpage_provider',
-          locale: 'en',
-          chain_id: '0x539',
-          environment_type: 'background',
-          security_alert_response: 'NotApplicable',
-        });
-      },
-    );
-  });
->>>>>>> b262267d
 });