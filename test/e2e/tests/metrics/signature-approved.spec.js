const { strict: assert } = require('assert');
const {
  defaultGanacheOptions,
  switchToNotificationWindow,
  withFixtures,
  openDapp,
  unlockWallet,
  getEventPayloads,
  clickSignOnSignatureConfirmation,
  tempToggleSettingRedesignedConfirmations,
  validateContractDetails,
} = require('../../helpers');
const FixtureBuilder = require('../../fixture-builder');

/**
 * mocks the segment api multiple times for specific payloads that we expect to
 * see when these tests are run. In this case we are looking for
 * 'Signature Requested' and 'Signature Received'. Do not use the constants
 * from the metrics constants files, because if these change we want a strong
 * indicator to our data team that the shape of data will change.
 *
 * @param {import('mockttp').Mockttp} mockServer
 * @returns {Promise<import('mockttp/dist/pluggable-admin').MockttpClientResponse>[]}
 */
async function mockSegment(mockServer) {
  return [
    await mockServer
      .forPost('https://api.segment.io/v1/batch')
      .withJsonBodyIncluding({
        batch: [{ type: 'track', event: 'Signature Requested' }],
      })
      .thenCallback(() => {
        return {
          statusCode: 200,
        };
      }),
    await mockServer
      .forPost('https://api.segment.io/v1/batch')
      .withJsonBodyIncluding({
        batch: [{ type: 'track', event: 'Signature Approved' }],
      })
      .thenCallback(() => {
        return {
          statusCode: 200,
        };
      }),
  ];
}

describe('Signature Approved Event @no-mmi', function () {
  it('Successfully tracked for signTypedData_v4', async function () {
    await withFixtures(
      {
        dapp: true,
        fixtures: new FixtureBuilder()
          .withPermissionControllerConnectedToTestDapp()
          .withMetaMetricsController({
            metaMetricsId: 'fake-metrics-id',
            participateInMetaMetrics: true,
          })
          .build(),
        defaultGanacheOptions,
        title: this.test.fullTitle(),
        testSpecificMock: mockSegment,
      },
      async ({ driver, mockedEndpoint: mockedEndpoints }) => {
        await unlockWallet(driver);
        await tempToggleSettingRedesignedConfirmations(driver);
        await openDapp(driver);

        // creates a sign typed data signature request
        await driver.clickElement('#signTypedDataV4');
        await switchToNotificationWindow(driver);
        await validateContractDetails(driver);
        await clickSignOnSignatureConfirmation({ driver });
        const events = await getEventPayloads(driver, mockedEndpoints);

        assert.deepStrictEqual(events[0].properties, {
          account_type: 'MetaMask',
          signature_type: 'eth_signTypedData_v4',
          category: 'inpage_provider',
          locale: 'en',
          chain_id: '0x539',
          eip712_primary_type: 'Mail',
          environment_type: 'background',
          security_alert_reason: 'NotApplicable',
          security_alert_response: 'NotApplicable',
        });

        assert.deepStrictEqual(events[1].properties, {
          account_type: 'MetaMask',
          signature_type: 'eth_signTypedData_v4',
          category: 'inpage_provider',
          locale: 'en',
          chain_id: '0x539',
          eip712_primary_type: 'Mail',
          environment_type: 'background',
          security_alert_reason: 'NotApplicable',
          security_alert_response: 'NotApplicable',
        });
      },
    );
  });
  it('Successfully tracked for signTypedData_v3', async function () {
    await withFixtures(
      {
        dapp: true,
        fixtures: new FixtureBuilder()
          .withPermissionControllerConnectedToTestDapp()
          .withMetaMetricsController({
            metaMetricsId: 'fake-metrics-id',
            participateInMetaMetrics: true,
          })
          .build(),
        defaultGanacheOptions,
        title: this.test.fullTitle(),
        testSpecificMock: mockSegment,
      },
      async ({ driver, mockedEndpoint: mockedEndpoints }) => {
        await unlockWallet(driver);
        await tempToggleSettingRedesignedConfirmations(driver);
        await openDapp(driver);

        // creates a sign typed data signature request
        await driver.clickElement('#signTypedDataV3');
        await switchToNotificationWindow(driver);
        await validateContractDetails(driver);
        await clickSignOnSignatureConfirmation({ driver });
        const events = await getEventPayloads(driver, mockedEndpoints);
        assert.deepStrictEqual(events[0].properties, {
          account_type: 'MetaMask',
          signature_type: 'eth_signTypedData_v3',
          category: 'inpage_provider',
          locale: 'en',
          chain_id: '0x539',
          environment_type: 'background',
          security_alert_reason: 'NotApplicable',
          security_alert_response: 'NotApplicable',
        });
        assert.deepStrictEqual(events[1].properties, {
          account_type: 'MetaMask',
          signature_type: 'eth_signTypedData_v3',
          category: 'inpage_provider',
          locale: 'en',
          chain_id: '0x539',
          environment_type: 'background',
          security_alert_reason: 'NotApplicable',
          security_alert_response: 'NotApplicable',
        });
      },
    );
  });
  it('Successfully tracked for signTypedData', async function () {
    await withFixtures(
      {
        dapp: true,
        fixtures: new FixtureBuilder()
          .withPermissionControllerConnectedToTestDapp()
          .withMetaMetricsController({
            metaMetricsId: 'fake-metrics-id',
            participateInMetaMetrics: true,
          })
          .build(),
        defaultGanacheOptions,
        title: this.test.fullTitle(),
        testSpecificMock: mockSegment,
      },
      async ({ driver, mockedEndpoint: mockedEndpoints }) => {
        await unlockWallet(driver);
        await tempToggleSettingRedesignedConfirmations(driver);
        await openDapp(driver);

        // creates a sign typed data signature request
        await driver.clickElement('#signTypedData');
        await switchToNotificationWindow(driver);
        await clickSignOnSignatureConfirmation({ driver });
        const events = await getEventPayloads(driver, mockedEndpoints);
        assert.deepStrictEqual(events[0].properties, {
          account_type: 'MetaMask',
          signature_type: 'eth_signTypedData',
          category: 'inpage_provider',
          locale: 'en',
          chain_id: '0x539',
          environment_type: 'background',
          security_alert_reason: 'NotApplicable',
          security_alert_response: 'NotApplicable',
        });
        assert.deepStrictEqual(events[1].properties, {
          account_type: 'MetaMask',
          signature_type: 'eth_signTypedData',
          category: 'inpage_provider',
          locale: 'en',
          chain_id: '0x539',
          environment_type: 'background',
          security_alert_reason: 'NotApplicable',
          security_alert_response: 'NotApplicable',
        });
      },
    );
  });
  it('Successfully tracked for personalSign', async function () {
    await withFixtures(
      {
        dapp: true,
        fixtures: new FixtureBuilder()
          .withPermissionControllerConnectedToTestDapp()
          .withMetaMetricsController({
            metaMetricsId: 'fake-metrics-id',
            participateInMetaMetrics: true,
          })
          .build(),
        defaultGanacheOptions,
        title: this.test.fullTitle(),
        testSpecificMock: mockSegment,
      },
      async ({ driver, mockedEndpoint: mockedEndpoints }) => {
        await unlockWallet(driver);
        await tempToggleSettingRedesignedConfirmations(driver);
        await openDapp(driver);

        // creates a sign typed data signature request
        await driver.clickElement('#personalSign');
        await switchToNotificationWindow(driver);
        await clickSignOnSignatureConfirmation({ driver });
        const events = await getEventPayloads(driver, mockedEndpoints);
        assert.deepStrictEqual(events[0].properties, {
          account_type: 'MetaMask',
          signature_type: 'personal_sign',
          category: 'inpage_provider',
          locale: 'en',
          chain_id: '0x539',
          environment_type: 'background',
          security_alert_reason: 'NotApplicable',
          security_alert_response: 'NotApplicable',
        });
        assert.deepStrictEqual(events[1].properties, {
          account_type: 'MetaMask',
          signature_type: 'personal_sign',
          category: 'inpage_provider',
          locale: 'en',
          chain_id: '0x539',
          environment_type: 'background',
<<<<<<< HEAD
=======
          security_alert_reason: 'NotApplicable',
>>>>>>> ad7a5462
          security_alert_response: 'NotApplicable',
        });
      },
    );
  });
});<|MERGE_RESOLUTION|>--- conflicted
+++ resolved
@@ -240,10 +240,7 @@
           locale: 'en',
           chain_id: '0x539',
           environment_type: 'background',
-<<<<<<< HEAD
-=======
-          security_alert_reason: 'NotApplicable',
->>>>>>> ad7a5462
+          security_alert_reason: 'NotApplicable',
           security_alert_response: 'NotApplicable',
         });
       },
