import { strict as assert } from 'assert';
import { Suite } from 'mocha';
import {
  assertInAnyOrder,
  getEventPayloads,
  unlockWallet,
  withFixtures,
} from '../../helpers';
import HomePage from '../../page-objects/pages/home/homepage';
import { DEFAULT_BRIDGE_FEATURE_FLAGS } from '../bridge/constants';
import {
  bridgeTransaction,
  getBridgeFixtures,
  EventTypes,
  EXPECTED_EVENT_TYPES,
} from '../bridge/bridge-test-utils';
import BridgeQuotePage from '../../page-objects/pages/bridge/quote-page';

const quote = {
  amount: '25',
  tokenFrom: 'DAI',
  tokenTo: 'ETH',
  fromChain: 'Ethereum',
  toChain: 'Linea',
};

describe('Bridge tests', function (this: Suite) {
  this.timeout(160000);
  it('Execute multiple bridge transactions', async function () {
    await withFixtures(
      getBridgeFixtures(
        this.test?.fullTitle(),
        DEFAULT_BRIDGE_FEATURE_FLAGS,
        false,
        true,
      ),
      async ({ driver, mockedEndpoint: mockedEndpoints }) => {
        await unlockWallet(driver);

        const homePage = new HomePage(driver);

        await bridgeTransaction(driver, quote, 2);

        // Start the flow again
        await homePage.startBridgeFlow();

        const bridgePage = new BridgeQuotePage(driver);
        await bridgePage.enterBridgeQuote(quote);
        await bridgePage.waitForQuote();
        await bridgePage.checkExpectedNetworkFeeIsDisplayed();
        await bridgePage.switchTokens();

        let events = await getEventPayloads(driver, mockedEndpoints);
        events = events.filter((event) => event !== null);
        assert.ok(events.length > 0, 'No valid events were captured');

        const findEventsByName = (name: string) =>
          events.filter((e) => e?.event === name);

        const missingEventTypes = EXPECTED_EVENT_TYPES.filter(
          (type) => !events.some((e) => e?.event === type),
        );

        if (missingEventTypes.length > 0) {
          assert.fail(
            `Missing expected event types: ${missingEventTypes.join(', ')}`,
          );
        }

        const bridgeLinkClicked = findEventsByName(
          EventTypes.BridgeLinkClicked,
        );
        // The flow above navigates twice to the bridge page, so we expect 2 events
        assert.ok(bridgeLinkClicked.length === 2);

        const swapBridgeButtonClicked = findEventsByName(
          EventTypes.SwapBridgeButtonClicked,
        );
        // The flow above navigates twice to the bridge page, so we expect 2 events
        assert.ok(swapBridgeButtonClicked.length === 2);
        assert.ok(
          swapBridgeButtonClicked[0].properties.token_symbol_source === 'ETH' &&
            swapBridgeButtonClicked[0].properties.token_address_source ===
              'eip155:1/slip44:60' &&
            swapBridgeButtonClicked[0].properties.category ===
              'Unified SwapBridge',
        );

        const swapBridgePageViewed = findEventsByName(
          EventTypes.SwapBridgePageViewed,
        );
        // The flow above navigates twice to the bridge page, so we expect 2 events
        assert.ok(swapBridgePageViewed.length === 2);
        assert.ok(
          swapBridgePageViewed[0].properties.token_address_source ===
            'eip155:1/slip44:60' &&
            swapBridgePageViewed[0].properties.category ===
              'Unified SwapBridge',
        );

        const swapBridgeInputChanged = findEventsByName(
          EventTypes.SwapBridgeInputChanged,
        );
        /**
         * token_source
         * chain_source
         * slippage
         * token_destination
         * chain_destination
         */

        assert(
<<<<<<< HEAD
          swapBridgeInputChanged.length === 22,
          'Should have exactly 22 input change events',
=======
          swapBridgeInputChanged.length === 18,
          'Should have 18 input change events',
>>>>>>> 4c6b1d2b
        );

        const swapBridgeInputChangedKeys = new Set(
          swapBridgeInputChanged.map((event) => event.properties.input),
        );

        const inputTypes = [
          'token_source',
          'chain_source',
          'slippage',
          'token_destination',
          'chain_destination',
        ];

        assert.ok(
          swapBridgeInputChangedKeys.size === 5,
          'Should have 5 input types',
        );

        inputTypes.forEach((inputType) => {
          assert.ok(
            swapBridgeInputChangedKeys.has(inputType),
            `Missing input type: ${inputType}`,
          );
        });

        const swapBridgeQuotesRequested = findEventsByName(
          EventTypes.SwapBridgeQuotesRequested,
        );

        // Quotes can be requested while test is waiting for ui updates, so we expect at least 2 events
        assert.ok(swapBridgeQuotesRequested.length >= 2);
        const firstQuoteRequest = swapBridgeQuotesRequested.find((event) => {
          return (
            event.properties.chain_id_source === 'eip155:1' &&
            event.properties.chain_id_destination === 'eip155:59144' &&
            event.properties.token_address_source ===
              'eip155:1/erc20:0x6b175474e89094c44da98b954eedeac495271d0f' &&
            event.properties.token_address_destination ===
              'eip155:59144/slip44:60' &&
            event.properties.swap_type === 'crosschain' &&
            event.properties.token_symbol_source === 'DAI' &&
            event.properties.token_symbol_destination === 'ETH'
          );
        });
        assert.ok(firstQuoteRequest, 'First quote request not found');

        const crossChainQuotesReceived = findEventsByName(
          EventTypes.UnifiedSwapBridgeQuotesReceived,
        );
        // The flow receives 2 quotes, so we expect 2 events
        assert.ok(crossChainQuotesReceived.length === 2);
        assert.ok(
          crossChainQuotesReceived[0].properties.chain_id_source ===
            'eip155:1' &&
            crossChainQuotesReceived[0].properties.chain_id_destination ===
              'eip155:59144' &&
            crossChainQuotesReceived[0].properties.token_address_source ===
              'eip155:1/erc20:0x6b175474e89094c44da98b954eedeac495271d0f' &&
            crossChainQuotesReceived[0].properties.token_address_destination ===
              'eip155:59144/slip44:60' &&
            crossChainQuotesReceived[0].properties.swap_type === 'crosschain',
        );

        const unifiedSwapBridgeSubmitted = findEventsByName(
          EventTypes.UnifiedSwapBridgeSubmitted,
        );

        assert.ok(unifiedSwapBridgeSubmitted.length === 1);
        assert.ok(
          unifiedSwapBridgeSubmitted[0].properties.action_type ===
            'swapbridge-v1' &&
            unifiedSwapBridgeSubmitted[0].properties.category ===
              'Unified SwapBridge' &&
            unifiedSwapBridgeSubmitted[0].properties.token_symbol_source ===
              'DAI' &&
            unifiedSwapBridgeSubmitted[0].properties
              .token_symbol_destination === 'ETH',
        );

        const assetTypeCheck1 = [
          (req: {
            // TODO: Fix in https://github.com/MetaMask/metamask-extension/issues/31860
            // eslint-disable-next-line @typescript-eslint/naming-convention
            properties: { asset_type: string; token_standard: string };
          }) => req.properties.asset_type === 'TOKEN',
          (req: {
            // TODO: Fix in https://github.com/MetaMask/metamask-extension/issues/31860
            // eslint-disable-next-line @typescript-eslint/naming-convention
            properties: { asset_type: string; token_standard: string };
          }) => req.properties.token_standard === 'ERC20',
        ];
        const assetTypeCheck2 = [
          (req: {
            // TODO: Fix in https://github.com/MetaMask/metamask-extension/issues/31860
            // eslint-disable-next-line @typescript-eslint/naming-convention
            properties: { asset_type: string; token_standard: string };
          }) => req.properties.asset_type === 'NATIVE',
          (req: {
            // TODO: Fix in https://github.com/MetaMask/metamask-extension/issues/31860
            // eslint-disable-next-line @typescript-eslint/naming-convention
            properties: { asset_type: string; token_standard: string };
          }) => req.properties.token_standard === 'NONE',
        ];

        const transactionAddedAnonEvents = findEventsByName(
          EventTypes.TransactionAddedAnon,
        );
        assert.ok(transactionAddedAnonEvents.length === 2);

        assert.ok(
          assertInAnyOrder(transactionAddedAnonEvents, [
            assetTypeCheck1,
            assetTypeCheck2,
          ]),
        );

        const transactionAddedEvents = findEventsByName(
          EventTypes.TransactionAdded,
        );
        assert.ok(transactionAddedEvents.length === 2);
        assert.ok(
          assertInAnyOrder(transactionAddedEvents, [
            assetTypeCheck1,
            assetTypeCheck2,
          ]),
        );

        const transactionSubmittedAnonEvents = findEventsByName(
          EventTypes.TransactionSubmittedAnon,
        );
        assert.ok(transactionSubmittedAnonEvents.length === 2);
        assert.ok(
          assertInAnyOrder(transactionSubmittedAnonEvents, [
            assetTypeCheck1,
            assetTypeCheck2,
          ]),
        );

        const transactionSubmittedEvents = findEventsByName(
          EventTypes.TransactionSubmitted,
        );
        assert.ok(transactionSubmittedEvents.length === 2);
        assert.ok(
          assertInAnyOrder(transactionSubmittedEvents, [
            assetTypeCheck1,
            assetTypeCheck2,
          ]),
        );

        const transactionApprovedAnonEvents = findEventsByName(
          EventTypes.TransactionApprovedAnon,
        );
        assert.ok(transactionApprovedAnonEvents.length === 2);
        assert.ok(
          assertInAnyOrder(transactionApprovedAnonEvents, [
            assetTypeCheck1,
            assetTypeCheck2,
          ]),
        );

        const transactionApprovedEvents = findEventsByName(
          EventTypes.TransactionApproved,
        );
        assert.ok(transactionApprovedEvents.length === 2);
        assert.ok(
          assertInAnyOrder(transactionApprovedEvents, [
            assetTypeCheck1,
            assetTypeCheck2,
          ]),
        );

        const transactionFinalizedAnonEvents = findEventsByName(
          EventTypes.TransactionFinalizedAnon,
        );
        assert.ok(transactionFinalizedAnonEvents.length === 2);
        assert.ok(
          assertInAnyOrder(transactionFinalizedAnonEvents, [
            assetTypeCheck1,
            assetTypeCheck2,
          ]),
        );

        const transactionFinalizedEvents = findEventsByName(
          EventTypes.TransactionFinalized,
        );
        assert.ok(transactionFinalizedEvents.length === 2);
        assert.ok(
          assertInAnyOrder(transactionFinalizedEvents, [
            assetTypeCheck1,
            assetTypeCheck2,
          ]),
        );

        const swapBridgeCompletedEvents = findEventsByName(
          EventTypes.SwapBridgeCompleted,
        );
        assert.ok(swapBridgeCompletedEvents.length === 1);
        assert.ok(
          swapBridgeCompletedEvents[0].properties.action_type ===
            'swapbridge-v1' &&
            swapBridgeCompletedEvents[0].properties.category ===
              'Unified SwapBridge' &&
            swapBridgeCompletedEvents[0].properties.token_symbol_source ===
              'DAI' &&
            swapBridgeCompletedEvents[0].properties.token_symbol_destination ===
              'ETH',
        );

        const swapBridgeTokenSwitchedEvents = findEventsByName(
          EventTypes.SwapBridgeTokenSwitched,
        );
        assert.ok(swapBridgeTokenSwitchedEvents.length === 1);
      },
    );
  });
});<|MERGE_RESOLUTION|>--- conflicted
+++ resolved
@@ -110,13 +110,8 @@
          */
 
         assert(
-<<<<<<< HEAD
-          swapBridgeInputChanged.length === 22,
-          'Should have exactly 22 input change events',
-=======
-          swapBridgeInputChanged.length === 18,
-          'Should have 18 input change events',
->>>>>>> 4c6b1d2b
+          swapBridgeInputChanged.length === 20,
+          'Should have exactly 20 input change events',
         );
 
         const swapBridgeInputChangedKeys = new Set(
