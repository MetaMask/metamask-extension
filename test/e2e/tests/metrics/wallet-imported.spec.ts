import { strict as assert } from 'assert';
import { Mockttp } from 'mockttp';
import { getEventPayloads, withFixtures } from '../../helpers';
import FixtureBuilder from '../../fixture-builder';
import { completeImportSRPOnboardingFlow } from '../../page-objects/flows/onboarding.flow';
import { mockSegment } from './mocks/segment';

describe('Wallet Created Events - Imported Account', function () {
  it('are sent when onboarding user who chooses to opt in metrics', async function () {
    const eventsToMock = [
      'Wallet Import Started',
      'Wallet Setup Completed',
      'Wallet Created',
    ];
    await withFixtures(
      {
        fixtures: new FixtureBuilder({ onboarding: true })
          .withMetaMetricsController({
            participateInMetaMetrics: true,
          })
          .build(),
        title: this.test?.fullTitle(),
        testSpecificMock: async (server: Mockttp) => {
          return await mockSegment(server, eventsToMock);
        },
      },
      async ({ driver, mockedEndpoint: mockedEndpoints }) => {
        await completeImportSRPOnboardingFlow({
          driver,
          participateInMetaMetrics: true,
        });

        const events = await getEventPayloads(driver, mockedEndpoints);

<<<<<<< HEAD
        if (process.env.SELENIUM_BROWSER === Browser.FIREFOX) {
          // In Firefox, we expect 2 events in a specific order
          assert.deepStrictEqual(events[0].properties, {
            // TODO: Fix in https://github.com/MetaMask/metamask-extension/issues/31860
            // eslint-disable-next-line @typescript-eslint/naming-convention
            wallet_setup_type: 'import',
            // TODO: Fix in https://github.com/MetaMask/metamask-extension/issues/31860
            // eslint-disable-next-line @typescript-eslint/naming-convention
            new_wallet: false,
            category: 'Onboarding',
            locale: 'en',
            // TODO: Fix in https://github.com/MetaMask/metamask-extension/issues/31860
            // eslint-disable-next-line @typescript-eslint/naming-convention
            chain_id: '0x539',
            // TODO: Fix in https://github.com/MetaMask/metamask-extension/issues/31860
            // eslint-disable-next-line @typescript-eslint/naming-convention
            environment_type: 'fullscreen',
          });

          assert.deepStrictEqual(events[1].properties, {
            method: 'import',
            // TODO: Fix in https://github.com/MetaMask/metamask-extension/issues/31860
            // eslint-disable-next-line @typescript-eslint/naming-convention
            is_profile_syncing_enabled: true,
            // TODO: Fix in https://github.com/MetaMask/metamask-extension/issues/31860
            // eslint-disable-next-line @typescript-eslint/naming-convention
            hd_entropy_index: 0,
            category: 'Onboarding',
            locale: 'en',
            // TODO: Fix in https://github.com/MetaMask/metamask-extension/issues/31860
            // eslint-disable-next-line @typescript-eslint/naming-convention
            chain_id: '0x539',
            // TODO: Fix in https://github.com/MetaMask/metamask-extension/issues/31860
            // eslint-disable-next-line @typescript-eslint/naming-convention
            environment_type: 'fullscreen',
          });
        } else {
          // In other browsers, we expect 3 events
          assert.deepStrictEqual(events[0].properties, {
            // TODO: Fix in https://github.com/MetaMask/metamask-extension/issues/31860
            // eslint-disable-next-line @typescript-eslint/naming-convention
            account_type: 'imported',
            category: 'Onboarding',
            locale: 'en',
            // TODO: Fix in https://github.com/MetaMask/metamask-extension/issues/31860
            // eslint-disable-next-line @typescript-eslint/naming-convention
            chain_id: '0x539',
            // TODO: Fix in https://github.com/MetaMask/metamask-extension/issues/31860
            // eslint-disable-next-line @typescript-eslint/naming-convention
            environment_type: 'fullscreen',
          });

          assert.deepStrictEqual(events[1].properties, {
            // TODO: Fix in https://github.com/MetaMask/metamask-extension/issues/31860
            // eslint-disable-next-line @typescript-eslint/naming-convention
            wallet_setup_type: 'import',
            // TODO: Fix in https://github.com/MetaMask/metamask-extension/issues/31860
            // eslint-disable-next-line @typescript-eslint/naming-convention
            new_wallet: false,
            category: 'Onboarding',
            locale: 'en',
            // TODO: Fix in https://github.com/MetaMask/metamask-extension/issues/31860
            // eslint-disable-next-line @typescript-eslint/naming-convention
            chain_id: '0x539',
            // TODO: Fix in https://github.com/MetaMask/metamask-extension/issues/31860
            // eslint-disable-next-line @typescript-eslint/naming-convention
            environment_type: 'fullscreen',
          });

          assert.deepStrictEqual(events[2].properties, {
            method: 'import',
            // TODO: Fix in https://github.com/MetaMask/metamask-extension/issues/31860
            // eslint-disable-next-line @typescript-eslint/naming-convention
            is_profile_syncing_enabled: true,
            category: 'Onboarding',
            locale: 'en',
            // TODO: Fix in https://github.com/MetaMask/metamask-extension/issues/31860
            // eslint-disable-next-line @typescript-eslint/naming-convention
            chain_id: '0x539',
            // TODO: Fix in https://github.com/MetaMask/metamask-extension/issues/31860
            // eslint-disable-next-line @typescript-eslint/naming-convention
            environment_type: 'fullscreen',
            // TODO: Fix in https://github.com/MetaMask/metamask-extension/issues/31860
            // eslint-disable-next-line @typescript-eslint/naming-convention
            hd_entropy_index: 0,
          });
=======
        // Filter events to only include expected ones and remove duplicates as
        // events are currently being restructured
        const filteredEvents = events.filter((event) =>
          eventsToMock.includes(event.event),
        );

        const uniqueEvents = [];
        const seenEventTypes = new Set();

        for (const event of filteredEvents) {
          if (!seenEventTypes.has(event.event)) {
            uniqueEvents.push(event);
            seenEventTypes.add(event.event);
          }
>>>>>>> 413490ac
        }

        assert.equal(uniqueEvents.length, eventsToMock.length);

        const walletImportStarted = uniqueEvents.find(
          (e) => e.event === 'Wallet Import Started',
        );
        const walletSetupCompleted = uniqueEvents.find(
          (e) => e.event === 'Wallet Setup Completed',
        );
        const walletCreated = uniqueEvents.find(
          (e) => e.event === 'Wallet Created',
        );

        assert.deepStrictEqual(walletImportStarted.properties, {
          account_type: 'imported',
          category: 'Onboarding',
          locale: 'en',
          chain_id: '0x539',
          environment_type: 'fullscreen',
        });

        assert.deepStrictEqual(walletSetupCompleted.properties, {
          wallet_setup_type: 'import',
          new_wallet: false,
          account_type: 'imported',
          category: 'Onboarding',
          locale: 'en',
          chain_id: '0x539',
          environment_type: 'fullscreen',
        });

        assert.deepStrictEqual(walletCreated.properties, {
          method: 'import',
          is_profile_syncing_enabled: true,
          category: 'Onboarding',
          locale: 'en',
          chain_id: '0x539',
          environment_type: 'fullscreen',
          hd_entropy_index: 0,
        });
      },
    );
  });
});<|MERGE_RESOLUTION|>--- conflicted
+++ resolved
@@ -32,94 +32,6 @@
 
         const events = await getEventPayloads(driver, mockedEndpoints);
 
-<<<<<<< HEAD
-        if (process.env.SELENIUM_BROWSER === Browser.FIREFOX) {
-          // In Firefox, we expect 2 events in a specific order
-          assert.deepStrictEqual(events[0].properties, {
-            // TODO: Fix in https://github.com/MetaMask/metamask-extension/issues/31860
-            // eslint-disable-next-line @typescript-eslint/naming-convention
-            wallet_setup_type: 'import',
-            // TODO: Fix in https://github.com/MetaMask/metamask-extension/issues/31860
-            // eslint-disable-next-line @typescript-eslint/naming-convention
-            new_wallet: false,
-            category: 'Onboarding',
-            locale: 'en',
-            // TODO: Fix in https://github.com/MetaMask/metamask-extension/issues/31860
-            // eslint-disable-next-line @typescript-eslint/naming-convention
-            chain_id: '0x539',
-            // TODO: Fix in https://github.com/MetaMask/metamask-extension/issues/31860
-            // eslint-disable-next-line @typescript-eslint/naming-convention
-            environment_type: 'fullscreen',
-          });
-
-          assert.deepStrictEqual(events[1].properties, {
-            method: 'import',
-            // TODO: Fix in https://github.com/MetaMask/metamask-extension/issues/31860
-            // eslint-disable-next-line @typescript-eslint/naming-convention
-            is_profile_syncing_enabled: true,
-            // TODO: Fix in https://github.com/MetaMask/metamask-extension/issues/31860
-            // eslint-disable-next-line @typescript-eslint/naming-convention
-            hd_entropy_index: 0,
-            category: 'Onboarding',
-            locale: 'en',
-            // TODO: Fix in https://github.com/MetaMask/metamask-extension/issues/31860
-            // eslint-disable-next-line @typescript-eslint/naming-convention
-            chain_id: '0x539',
-            // TODO: Fix in https://github.com/MetaMask/metamask-extension/issues/31860
-            // eslint-disable-next-line @typescript-eslint/naming-convention
-            environment_type: 'fullscreen',
-          });
-        } else {
-          // In other browsers, we expect 3 events
-          assert.deepStrictEqual(events[0].properties, {
-            // TODO: Fix in https://github.com/MetaMask/metamask-extension/issues/31860
-            // eslint-disable-next-line @typescript-eslint/naming-convention
-            account_type: 'imported',
-            category: 'Onboarding',
-            locale: 'en',
-            // TODO: Fix in https://github.com/MetaMask/metamask-extension/issues/31860
-            // eslint-disable-next-line @typescript-eslint/naming-convention
-            chain_id: '0x539',
-            // TODO: Fix in https://github.com/MetaMask/metamask-extension/issues/31860
-            // eslint-disable-next-line @typescript-eslint/naming-convention
-            environment_type: 'fullscreen',
-          });
-
-          assert.deepStrictEqual(events[1].properties, {
-            // TODO: Fix in https://github.com/MetaMask/metamask-extension/issues/31860
-            // eslint-disable-next-line @typescript-eslint/naming-convention
-            wallet_setup_type: 'import',
-            // TODO: Fix in https://github.com/MetaMask/metamask-extension/issues/31860
-            // eslint-disable-next-line @typescript-eslint/naming-convention
-            new_wallet: false,
-            category: 'Onboarding',
-            locale: 'en',
-            // TODO: Fix in https://github.com/MetaMask/metamask-extension/issues/31860
-            // eslint-disable-next-line @typescript-eslint/naming-convention
-            chain_id: '0x539',
-            // TODO: Fix in https://github.com/MetaMask/metamask-extension/issues/31860
-            // eslint-disable-next-line @typescript-eslint/naming-convention
-            environment_type: 'fullscreen',
-          });
-
-          assert.deepStrictEqual(events[2].properties, {
-            method: 'import',
-            // TODO: Fix in https://github.com/MetaMask/metamask-extension/issues/31860
-            // eslint-disable-next-line @typescript-eslint/naming-convention
-            is_profile_syncing_enabled: true,
-            category: 'Onboarding',
-            locale: 'en',
-            // TODO: Fix in https://github.com/MetaMask/metamask-extension/issues/31860
-            // eslint-disable-next-line @typescript-eslint/naming-convention
-            chain_id: '0x539',
-            // TODO: Fix in https://github.com/MetaMask/metamask-extension/issues/31860
-            // eslint-disable-next-line @typescript-eslint/naming-convention
-            environment_type: 'fullscreen',
-            // TODO: Fix in https://github.com/MetaMask/metamask-extension/issues/31860
-            // eslint-disable-next-line @typescript-eslint/naming-convention
-            hd_entropy_index: 0,
-          });
-=======
         // Filter events to only include expected ones and remove duplicates as
         // events are currently being restructured
         const filteredEvents = events.filter((event) =>
@@ -134,7 +46,6 @@
             uniqueEvents.push(event);
             seenEventTypes.add(event.event);
           }
->>>>>>> 413490ac
         }
 
         assert.equal(uniqueEvents.length, eventsToMock.length);
