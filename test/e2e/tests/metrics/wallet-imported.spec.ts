import { strict as assert } from 'assert';
import { Browser } from 'selenium-webdriver';
import { Mockttp } from 'mockttp';
import {
  getEventPayloads,
  withFixtures,
  assertInAnyOrder,
} from '../../helpers';
import FixtureBuilder from '../../fixture-builder';
import { completeImportSRPOnboardingFlow } from '../../page-objects/flows/onboarding.flow';
import { mockSegment } from './mocks/segment';

describe('Wallet Created Events - Imported Account', function () {
  it('are sent when onboarding user who chooses to opt in metrics', async function () {
    // We need to distinguish between browsers, because routes differ (MetaMetrics screen)
    const eventsChrome = [
      'App Opened',
      'App Installed',
      'App Installed',
      'SRP Backup Confirmed',
      'Wallet Import Attempted',
      'Wallet Imported',
      'Wallet Setup Completed',
    ];

    const eventsFirefox = [
      'App Opened',
      'App Installed',
      'App Installed',
      'App Installed',
      'Analytics Preference Selected',
      'Wallet Import Started',
      'SRP Backup Confirmed',
      'Wallet Import Attempted',
      'Wallet Imported',
      'Wallet Setup Completed',
    ];
    const isFirefox = process.env.SELENIUM_BROWSER === Browser.FIREFOX;
    const expectedEvents = isFirefox ? eventsFirefox : eventsChrome;

    await withFixtures(
      {
        fixtures: new FixtureBuilder({ onboarding: true })
          .withMetaMetricsController({
            participateInMetaMetrics: true,
          })
          .build(),
        title: this.test?.fullTitle(),
        testSpecificMock: async (server: Mockttp) => {
          return await mockSegment(server, expectedEvents);
        },
      },
      async ({ driver, mockedEndpoint: mockedEndpoints }) => {
        await completeImportSRPOnboardingFlow({
          driver,
          participateInMetaMetrics: true,
        });

        const events = await getEventPayloads(driver, mockedEndpoints);

        // Only include track events not identify events
        const trackEvents = events.filter(
          (e: { type?: string }) => e.type === 'track',
        );

        const eventTypes = trackEvents.map(
          (event: { event: string }) => event.event,
        );
        expectedEvents.forEach((expectedEvent) => {
          assert(
            eventTypes.includes(expectedEvent),
            `Expected event type '${expectedEvent}' not found in events: ${eventTypes.join(', ')}`,
          );
        });
<<<<<<< HEAD

        assert.equal(trackEvents.length, expectedEvents.length);

        const getNthEventByName = (
          name: string,
          n: number,
        ): { event: string; properties: Record<string, unknown> } => {
          const matches = trackEvents.filter(
            (e: { event: string }) => e.event === name,
          );
          const found = matches[n - 1];
          if (!found) {
            throw new Error(
              `Expected to find ${n} occurrence(s) of event '${name}', but found ${matches.length}. Available events: ${trackEvents
                .map((e: { event: string }) => e.event)
                .join(', ')}`,
            );
          }
          return found;
        };

        const firstEvent = getNthEventByName('App Opened', 1);
        const secondEvent = getNthEventByName('App Installed', 1);
        const thirdEvent = getNthEventByName('App Installed', 2);
        const fourthEvent = isFirefox
          ? getNthEventByName('App Installed', 3)
          : getNthEventByName('SRP Backup Confirmed', 1);
        const fifthEvent = isFirefox
          ? getNthEventByName('Analytics Preference Selected', 1)
          : getNthEventByName('Wallet Import Attempted', 1);

        assert.deepStrictEqual(firstEvent.properties, {
          category: 'App',
          locale: 'en',
          // TODO: Fix in https://github.com/MetaMask/metamask-extension/issues/31860
          // eslint-disable-next-line @typescript-eslint/naming-convention
          chain_id: '0x1',
          // TODO: Fix in https://github.com/MetaMask/metamask-extension/issues/31860
          // eslint-disable-next-line @typescript-eslint/naming-convention
          environment_type: 'background',
        });

        assert.deepStrictEqual(secondEvent.properties, {
          category: 'App',
          locale: 'en',
          // TODO: Fix in https://github.com/MetaMask/metamask-extension/issues/31860
          // eslint-disable-next-line @typescript-eslint/naming-convention
          chain_id: '0x1',
          // TODO: Fix in https://github.com/MetaMask/metamask-extension/issues/31860
          // eslint-disable-next-line @typescript-eslint/naming-convention
          environment_type: 'background',
        });

        assert.deepStrictEqual(thirdEvent.properties, {
          category: 'App',
          locale: 'en',
          // TODO: Fix in https://github.com/MetaMask/metamask-extension/issues/31860
          // eslint-disable-next-line @typescript-eslint/naming-convention
          chain_id: '0x1',
          // TODO: Fix in https://github.com/MetaMask/metamask-extension/issues/31860
          // eslint-disable-next-line @typescript-eslint/naming-convention
          environment_type: 'background',
        });

        if (isFirefox) {
          assert.deepStrictEqual(fourthEvent.properties, {
            category: 'Onboarding',
            locale: 'en',
            // TODO: Fix in https://github.com/MetaMask/metamask-extension/issues/31860
            // eslint-disable-next-line @typescript-eslint/naming-convention
            chain_id: '0x1',
            // TODO: Fix in https://github.com/MetaMask/metamask-extension/issues/31860
            // eslint-disable-next-line @typescript-eslint/naming-convention
            environment_type: 'fullscreen',
          });
        } else {
          assert.deepStrictEqual(fourthEvent.properties, {
            category: 'Onboarding',
            locale: 'en',
            // TODO: Fix in https://github.com/MetaMask/metamask-extension/issues/31860
            // eslint-disable-next-line @typescript-eslint/naming-convention
            chain_id: '0x1',
            // TODO: Fix in https://github.com/MetaMask/metamask-extension/issues/31860
            // eslint-disable-next-line @typescript-eslint/naming-convention
            environment_type: 'fullscreen',
          });
        }

        if (isFirefox) {
          assert.deepStrictEqual(fifthEvent.properties, {
            // TODO: Fix in https://github.com/MetaMask/metamask-extension/issues/31860
            // eslint-disable-next-line @typescript-eslint/naming-convention
            is_metrics_opted_in: true,
            // TODO: Fix in https://github.com/MetaMask/metamask-extension/issues/31860
            // eslint-disable-next-line @typescript-eslint/naming-convention
            has_marketing_consent: false,
            location: 'onboarding_metametrics',
            category: 'Onboarding',
            locale: 'en',
            // TODO: Fix in https://github.com/MetaMask/metamask-extension/issues/31860
            // eslint-disable-next-line @typescript-eslint/naming-convention
            chain_id: '0x1',
            // TODO: Fix in https://github.com/MetaMask/metamask-extension/issues/31860
            // eslint-disable-next-line @typescript-eslint/naming-convention
            environment_type: 'fullscreen',
          });
        } else {
          assert.deepStrictEqual(fifthEvent.properties, {
            category: 'Onboarding',
            locale: 'en',
            // TODO: Fix in https://github.com/MetaMask/metamask-extension/issues/31860
            // eslint-disable-next-line @typescript-eslint/naming-convention
            chain_id: '0x1',
            // TODO: Fix in https://github.com/MetaMask/metamask-extension/issues/31860
            // eslint-disable-next-line @typescript-eslint/naming-convention
            environment_type: 'fullscreen',
          });
        }

        assert.deepStrictEqual(fourthEvent.properties, {
          category: 'Onboarding',
          locale: 'en',
          // TODO: Fix in https://github.com/MetaMask/metamask-extension/issues/31860
          // eslint-disable-next-line @typescript-eslint/naming-convention
          chain_id: '0x1',
          // TODO: Fix in https://github.com/MetaMask/metamask-extension/issues/31860
          // eslint-disable-next-line @typescript-eslint/naming-convention
          environment_type: 'fullscreen',
        });
=======

        assert.equal(trackEvents.length, expectedEvents.length);

        const appInstallBackground = [
          [
            (req: {
              // TODO: Fix in https://github.com/MetaMask/metamask-extension/issues/31860
              // eslint-disable-next-line @typescript-eslint/naming-convention
              properties: {
                category: string;
                locale: string;
                // TODO: Fix in https://github.com/MetaMask/metamask-extension/issues/31860
                // eslint-disable-next-line @typescript-eslint/naming-convention
                chain_id: string;
                // TODO: Fix in https://github.com/MetaMask/metamask-extension/issues/31860
                // eslint-disable-next-line @typescript-eslint/naming-convention
                environment_type: string;
              };
            }) =>
              req.properties.category === 'App' &&
              req.properties.locale === 'en' &&
              req.properties.chain_id === '0x1' &&
              req.properties.environment_type === 'background',
          ],
        ];
        assertInAnyOrder(trackEvents, appInstallBackground);

        const appInstallFullscreen = [
          [
            (req: {
              // TODO: Fix in https://github.com/MetaMask/metamask-extension/issues/31860
              // eslint-disable-next-line @typescript-eslint/naming-convention
              properties: {
                category: string;
                locale: string;
                // TODO: Fix in https://github.com/MetaMask/metamask-extension/issues/31860
                // eslint-disable-next-line @typescript-eslint/naming-convention
                chain_id: string;
                // TODO: Fix in https://github.com/MetaMask/metamask-extension/issues/31860
                // eslint-disable-next-line @typescript-eslint/naming-convention
                environment_type: string;
              };
            }) =>
              req.properties.category === 'App' &&
              req.properties.locale === 'en' &&
              req.properties.chain_id === '0x1' &&
              req.properties.environment_type === 'fullscreen',
          ],
        ];
        assertInAnyOrder(trackEvents, appInstallFullscreen);

        // Assert SRP Backup Confirmed or App Installed event (depending on browser)
        const fourthEventAssertion = [
          [
            (req: {
              properties: {
                category: string;
                locale: string;
                // TODO: Fix in https://github.com/MetaMask/metamask-extension/issues/31860
                // eslint-disable-next-line @typescript-eslint/naming-convention
                chain_id: string;
                // TODO: Fix in https://github.com/MetaMask/metamask-extension/issues/31860
                // eslint-disable-next-line @typescript-eslint/naming-convention
                environment_type: string;
              };
            }) =>
              req.properties.category === 'Onboarding' &&
              req.properties.locale === 'en' &&
              req.properties.chain_id === '0x1' &&
              req.properties.environment_type === 'fullscreen',
          ],
        ];
        assertInAnyOrder(trackEvents, fourthEventAssertion);

        if (isFirefox) {
          // Assert Analytics Preference Selected event
          const analyticsPreferenceAssertion = [
            [
              (req: {
                properties: {
                  // TODO: Fix in https://github.com/MetaMask/metamask-extension/issues/31860
                  // eslint-disable-next-line @typescript-eslint/naming-convention
                  is_metrics_opted_in: boolean;
                  // TODO: Fix in https://github.com/MetaMask/metamask-extension/issues/31860
                  // eslint-disable-next-line @typescript-eslint/naming-convention
                  has_marketing_consent: boolean;
                  location: string;
                  category: string;
                  locale: string;
                  // TODO: Fix in https://github.com/MetaMask/metamask-extension/issues/31860
                  // eslint-disable-next-line @typescript-eslint/naming-convention
                  chain_id: string;
                  // TODO: Fix in https://github.com/MetaMask/metamask-extension/issues/31860
                  // eslint-disable-next-line @typescript-eslint/naming-convention
                  environment_type: string;
                };
              }) =>
                req.properties.is_metrics_opted_in === true &&
                req.properties.has_marketing_consent === false &&
                req.properties.location === 'onboarding_metametrics' &&
                req.properties.category === 'Onboarding' &&
                req.properties.locale === 'en' &&
                req.properties.chain_id === '0x1' &&
                req.properties.environment_type === 'fullscreen',
            ],
          ];
          assertInAnyOrder(trackEvents, analyticsPreferenceAssertion);
        } else {
          // Assert Wallet Import Attempted event
          const walletImportAttemptedAssertion = [
            [
              (req: {
                properties: {
                  category: string;
                  locale: string;
                  // TODO: Fix in https://github.com/MetaMask/metamask-extension/issues/31860
                  // eslint-disable-next-line @typescript-eslint/naming-convention
                  chain_id: string;
                  // TODO: Fix in https://github.com/MetaMask/metamask-extension/issues/31860
                  // eslint-disable-next-line @typescript-eslint/naming-convention
                  environment_type: string;
                };
              }) =>
                req.properties.category === 'Onboarding' &&
                req.properties.locale === 'en' &&
                req.properties.chain_id === '0x1' &&
                req.properties.environment_type === 'fullscreen',
            ],
          ];
          assertInAnyOrder(trackEvents, walletImportAttemptedAssertion);
        }
>>>>>>> c50e35ad
      },
    );
  });
});<|MERGE_RESOLUTION|>--- conflicted
+++ resolved
@@ -72,137 +72,6 @@
             `Expected event type '${expectedEvent}' not found in events: ${eventTypes.join(', ')}`,
           );
         });
-<<<<<<< HEAD
-
-        assert.equal(trackEvents.length, expectedEvents.length);
-
-        const getNthEventByName = (
-          name: string,
-          n: number,
-        ): { event: string; properties: Record<string, unknown> } => {
-          const matches = trackEvents.filter(
-            (e: { event: string }) => e.event === name,
-          );
-          const found = matches[n - 1];
-          if (!found) {
-            throw new Error(
-              `Expected to find ${n} occurrence(s) of event '${name}', but found ${matches.length}. Available events: ${trackEvents
-                .map((e: { event: string }) => e.event)
-                .join(', ')}`,
-            );
-          }
-          return found;
-        };
-
-        const firstEvent = getNthEventByName('App Opened', 1);
-        const secondEvent = getNthEventByName('App Installed', 1);
-        const thirdEvent = getNthEventByName('App Installed', 2);
-        const fourthEvent = isFirefox
-          ? getNthEventByName('App Installed', 3)
-          : getNthEventByName('SRP Backup Confirmed', 1);
-        const fifthEvent = isFirefox
-          ? getNthEventByName('Analytics Preference Selected', 1)
-          : getNthEventByName('Wallet Import Attempted', 1);
-
-        assert.deepStrictEqual(firstEvent.properties, {
-          category: 'App',
-          locale: 'en',
-          // TODO: Fix in https://github.com/MetaMask/metamask-extension/issues/31860
-          // eslint-disable-next-line @typescript-eslint/naming-convention
-          chain_id: '0x1',
-          // TODO: Fix in https://github.com/MetaMask/metamask-extension/issues/31860
-          // eslint-disable-next-line @typescript-eslint/naming-convention
-          environment_type: 'background',
-        });
-
-        assert.deepStrictEqual(secondEvent.properties, {
-          category: 'App',
-          locale: 'en',
-          // TODO: Fix in https://github.com/MetaMask/metamask-extension/issues/31860
-          // eslint-disable-next-line @typescript-eslint/naming-convention
-          chain_id: '0x1',
-          // TODO: Fix in https://github.com/MetaMask/metamask-extension/issues/31860
-          // eslint-disable-next-line @typescript-eslint/naming-convention
-          environment_type: 'background',
-        });
-
-        assert.deepStrictEqual(thirdEvent.properties, {
-          category: 'App',
-          locale: 'en',
-          // TODO: Fix in https://github.com/MetaMask/metamask-extension/issues/31860
-          // eslint-disable-next-line @typescript-eslint/naming-convention
-          chain_id: '0x1',
-          // TODO: Fix in https://github.com/MetaMask/metamask-extension/issues/31860
-          // eslint-disable-next-line @typescript-eslint/naming-convention
-          environment_type: 'background',
-        });
-
-        if (isFirefox) {
-          assert.deepStrictEqual(fourthEvent.properties, {
-            category: 'Onboarding',
-            locale: 'en',
-            // TODO: Fix in https://github.com/MetaMask/metamask-extension/issues/31860
-            // eslint-disable-next-line @typescript-eslint/naming-convention
-            chain_id: '0x1',
-            // TODO: Fix in https://github.com/MetaMask/metamask-extension/issues/31860
-            // eslint-disable-next-line @typescript-eslint/naming-convention
-            environment_type: 'fullscreen',
-          });
-        } else {
-          assert.deepStrictEqual(fourthEvent.properties, {
-            category: 'Onboarding',
-            locale: 'en',
-            // TODO: Fix in https://github.com/MetaMask/metamask-extension/issues/31860
-            // eslint-disable-next-line @typescript-eslint/naming-convention
-            chain_id: '0x1',
-            // TODO: Fix in https://github.com/MetaMask/metamask-extension/issues/31860
-            // eslint-disable-next-line @typescript-eslint/naming-convention
-            environment_type: 'fullscreen',
-          });
-        }
-
-        if (isFirefox) {
-          assert.deepStrictEqual(fifthEvent.properties, {
-            // TODO: Fix in https://github.com/MetaMask/metamask-extension/issues/31860
-            // eslint-disable-next-line @typescript-eslint/naming-convention
-            is_metrics_opted_in: true,
-            // TODO: Fix in https://github.com/MetaMask/metamask-extension/issues/31860
-            // eslint-disable-next-line @typescript-eslint/naming-convention
-            has_marketing_consent: false,
-            location: 'onboarding_metametrics',
-            category: 'Onboarding',
-            locale: 'en',
-            // TODO: Fix in https://github.com/MetaMask/metamask-extension/issues/31860
-            // eslint-disable-next-line @typescript-eslint/naming-convention
-            chain_id: '0x1',
-            // TODO: Fix in https://github.com/MetaMask/metamask-extension/issues/31860
-            // eslint-disable-next-line @typescript-eslint/naming-convention
-            environment_type: 'fullscreen',
-          });
-        } else {
-          assert.deepStrictEqual(fifthEvent.properties, {
-            category: 'Onboarding',
-            locale: 'en',
-            // TODO: Fix in https://github.com/MetaMask/metamask-extension/issues/31860
-            // eslint-disable-next-line @typescript-eslint/naming-convention
-            chain_id: '0x1',
-            // TODO: Fix in https://github.com/MetaMask/metamask-extension/issues/31860
-            // eslint-disable-next-line @typescript-eslint/naming-convention
-            environment_type: 'fullscreen',
-          });
-        }
-
-        assert.deepStrictEqual(fourthEvent.properties, {
-          category: 'Onboarding',
-          locale: 'en',
-          // TODO: Fix in https://github.com/MetaMask/metamask-extension/issues/31860
-          // eslint-disable-next-line @typescript-eslint/naming-convention
-          chain_id: '0x1',
-          // TODO: Fix in https://github.com/MetaMask/metamask-extension/issues/31860
-          // eslint-disable-next-line @typescript-eslint/naming-convention
-          environment_type: 'fullscreen',
-        });
-=======
 
         assert.equal(trackEvents.length, expectedEvents.length);
 
@@ -334,7 +203,6 @@
           ];
           assertInAnyOrder(trackEvents, walletImportAttemptedAssertion);
         }
->>>>>>> c50e35ad
       },
     );
   });
