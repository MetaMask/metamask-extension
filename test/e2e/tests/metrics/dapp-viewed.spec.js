const { strict: assert } = require('assert');
const {
  connectToDapp,
  withFixtures,
  unlockWallet,
  getEventPayloads,
  openDapp,
  waitForAccountRendered,
  WINDOW_TITLES,
} = require('../../helpers');
const FixtureBuilder = require('../../fixture-builder');
const {
  MetaMetricsEventName,
} = require('../../../../shared/constants/metametrics');

async function mockedDappViewedEndpoint(mockServer) {
  return await mockServer
    .forPost('https://api.segment.io/v1/batch')
    .withJsonBodyIncluding({
      batch: [{ type: 'track', event: MetaMetricsEventName.DappViewed }],
    })
    .thenCallback(() => {
      return {
        statusCode: 200,
      };
    });
}

async function mockPermissionApprovedEndpoint(mockServer) {
  return await mockServer
    .forPost('https://api.segment.io/v1/batch')
    .withJsonBodyIncluding({
      batch: [{ type: 'track', event: 'Permissions Approved' }],
    })
    .thenCallback(() => {
      return {
        statusCode: 200,
      };
    });
}

async function createTwoAccounts(driver) {
  await waitForAccountRendered(driver);
  await driver.clickElement('[data-testid="account-menu-icon"]');
  await driver.clickElement(
    '[data-testid="multichain-account-menu-popover-action-button"]',
  );
  await driver.clickElement(
    '[data-testid="multichain-account-menu-popover-add-account"]',
  );
  await driver.fill('[placeholder="Account 2"]', '2nd account');
  await driver.clickElement({ text: 'Create', tag: 'button' });
  await driver.findElement({
    css: '[data-testid="account-menu-icon"]',
    text: '2nd account',
  });
}

const waitForDappConnected = async (driver) => {
  await driver.waitForSelector({
    css: '#accounts',
    text: '0x5cfe73b6021e818b776b421b1c4db2474086a7e1',
  });
};

describe('Dapp viewed Event @no-mmi', function () {
  const validFakeMetricsId = 'fake-metrics-fd20';
  it('is not sent when metametrics ID is not valid', async function () {
<<<<<<< HEAD
=======
    async function mockSegment(mockServer) {
      return [await mockedDappViewedEndpoint(mockServer)];
    }

    await withFixtures(
      {
        dapp: true,
        fixtures: new FixtureBuilder()
          .withMetaMetricsController({
            metaMetricsId: 'invalid-metrics-id',
            participateInMetaMetrics: true,
          })
          .build(),
        title: this.test.fullTitle(),
        testSpecificMock: mockSegment,
      },
      async ({ driver, mockedEndpoint: mockedEndpoints }) => {
        await unlockWallet(driver);
        await connectToDapp(driver);
        const events = await getEventPayloads(driver, mockedEndpoints);
        assert.equal(events.length, 0);
      },
    );
  });

  it('is sent when navigating to dapp with no account connected', async function () {
>>>>>>> cf417bb2
    async function mockSegment(mockServer) {
      return [await mockedDappViewedEndpoint(mockServer)];
    }

    await withFixtures(
      {
        dapp: true,
        fixtures: new FixtureBuilder()
          .withMetaMetricsController({
<<<<<<< HEAD
            metaMetricsId: 'invalid-metrics-id',
=======
            metaMetricsId: validFakeMetricsId, // 1% sample rate for dapp viewed event
>>>>>>> cf417bb2
            participateInMetaMetrics: true,
          })
          .build(),
        title: this.test.fullTitle(),
        testSpecificMock: mockSegment,
      },
      async ({ driver, mockedEndpoint: mockedEndpoints }) => {
        await unlockWallet(driver);
        await connectToDapp(driver);
        const events = await getEventPayloads(driver, mockedEndpoints);
        assert.equal(events.length, 0);
      },
    );
  });

  it('is sent when navigating to dapp with no account connected', async function () {
    async function mockSegment(mockServer) {
      return [await mockedDappViewedEndpoint(mockServer)];
    }

    await withFixtures(
      {
        dapp: true,
        fixtures: new FixtureBuilder()
          .withMetaMetricsController({
            metaMetricsId: validFakeMetricsId, // 1% sample rate for dapp viewed event
            participateInMetaMetrics: true,
          })
          .build(),
        title: this.test.fullTitle(),
        testSpecificMock: mockSegment,
      },
      async ({ driver, mockedEndpoint: mockedEndpoints }) => {
        await unlockWallet(driver);

        await connectToDapp(driver);
        await waitForDappConnected(driver);
        const events = await getEventPayloads(driver, mockedEndpoints);
        const dappViewedEventProperties = events[0].properties;
        assert.equal(dappViewedEventProperties.is_first_visit, true);
        assert.equal(dappViewedEventProperties.number_of_accounts, 1);
        assert.equal(dappViewedEventProperties.number_of_accounts_connected, 1);
      },
    );
  });

  it('is sent when opening the dapp in a new tab with one account connected', async function () {
    async function mockSegment(mockServer) {
      return [
        await mockedDappViewedEndpoint(mockServer),
        await mockedDappViewedEndpoint(mockServer),
        await mockPermissionApprovedEndpoint(mockServer),
      ];
    }

    await withFixtures(
      {
        dapp: true,
        fixtures: new FixtureBuilder()
          .withMetaMetricsController({
            metaMetricsId: validFakeMetricsId,
            participateInMetaMetrics: true,
          })
          .build(),
        title: this.test.fullTitle(),
        testSpecificMock: mockSegment,
      },
      async ({ driver, mockedEndpoint: mockedEndpoints }) => {
        await unlockWallet(driver);
        await waitForAccountRendered(driver);
        await connectToDapp(driver);
        await waitForDappConnected(driver);
        // open dapp in a new page
        await openDapp(driver);
        const events = await getEventPayloads(driver, mockedEndpoints);
        // events are original dapp viewed, new dapp viewed when refresh, and permission approved
        const dappViewedEventProperties = events[1].properties;
        assert.equal(dappViewedEventProperties.is_first_visit, false);
        assert.equal(dappViewedEventProperties.number_of_accounts, 1);
        assert.equal(dappViewedEventProperties.number_of_accounts_connected, 1);
      },
    );
  });

  it('is sent when refreshing dapp with one account connected', async function () {
    async function mockSegment(mockServer) {
      return [
        await mockedDappViewedEndpoint(mockServer),
        await mockedDappViewedEndpoint(mockServer),
        await mockPermissionApprovedEndpoint(mockServer),
      ];
    }

    await withFixtures(
      {
        dapp: true,
        fixtures: new FixtureBuilder()
          .withMetaMetricsController({
            metaMetricsId: validFakeMetricsId,
            participateInMetaMetrics: true,
          })
          .build(),
        title: this.test.fullTitle(),
        testSpecificMock: mockSegment,
      },
      async ({ driver, mockedEndpoint: mockedEndpoints }) => {
        await unlockWallet(driver);
        await waitForAccountRendered(driver);
        await connectToDapp(driver);
        await waitForDappConnected(driver);
        // refresh dapp
        await driver.switchToWindowWithTitle(WINDOW_TITLES.TestDApp);
        await driver.refresh();

        const events = await getEventPayloads(driver, mockedEndpoints);

        // events are original dapp viewed, new dapp viewed when refresh, and permission approved
        const dappViewedEventProperties = events[1].properties;
        assert.equal(dappViewedEventProperties.is_first_visit, false);
        assert.equal(dappViewedEventProperties.number_of_accounts, 1);
        assert.equal(dappViewedEventProperties.number_of_accounts_connected, 1);
      },
    );
  });

  it('is sent when navigating to a connected dapp', async function () {
    async function mockSegment(mockServer) {
      return [
        await mockedDappViewedEndpoint(mockServer),
        await mockedDappViewedEndpoint(mockServer),
        await mockedDappViewedEndpoint(mockServer),
        await mockedDappViewedEndpoint(mockServer),
        await mockPermissionApprovedEndpoint(mockServer),
      ];
    }

    await withFixtures(
      {
        dapp: true,
        fixtures: new FixtureBuilder()
          .withMetaMetricsController({
            metaMetricsId: validFakeMetricsId,
            participateInMetaMetrics: true,
          })
          .build(),
        title: this.test.fullTitle(),
        testSpecificMock: mockSegment,
      },
      async ({ driver, mockedEndpoint: mockedEndpoints }) => {
        await unlockWallet(driver);
        await waitForAccountRendered(driver);
        await connectToDapp(driver);
        await waitForDappConnected(driver);
        // open dapp in a new page
        await openDapp(driver);
        const windowHandles = await driver.getAllWindowHandles();
        // switch to second connected dapp
        await driver.switchToWindow(windowHandles[1]);
        await driver.switchToWindow(windowHandles[2]);
        const events = await getEventPayloads(driver, mockedEndpoints);
        // events are original dapp viewed, navigate to dapp, new dapp viewed when refresh, new dapp viewed when navigate and permission approved
        const dappViewedEventProperties = events[2].properties;
        assert.equal(dappViewedEventProperties.is_first_visit, false);
        assert.equal(dappViewedEventProperties.number_of_accounts, 1);
        assert.equal(dappViewedEventProperties.number_of_accounts_connected, 1);
      },
    );
  });

  it('is sent when connecting dapp with two accounts', async function () {
    async function mockSegment(mockServer) {
      return [await mockedDappViewedEndpoint(mockServer)];
    }
    await withFixtures(
      {
        dapp: true,
        fixtures: new FixtureBuilder()
          .withMetaMetricsController({
            metaMetricsId: validFakeMetricsId,
            participateInMetaMetrics: true,
          })
          .build(),
        title: this.test.fullTitle(),
        testSpecificMock: mockSegment,
      },
      async ({ driver, mockedEndpoint: mockedEndpoints }) => {
        await unlockWallet(driver);
        // create 2nd account
        await createTwoAccounts(driver);
        // Connect to dapp with two accounts
        await openDapp(driver);
        await driver.clickElement({
          text: 'Connect',
          tag: 'button',
        });
        await driver.waitUntilXWindowHandles(3);
        await driver.switchToWindowWithTitle(WINDOW_TITLES.Dialog);
        await driver.clickElement(
          '[data-testid="choose-account-list-operate-all-check-box"]',
        );

        await driver.clickElement({
          text: 'Next',
          tag: 'button',
        });
        await driver.clickElement({
          text: 'Confirm',
          tag: 'button',
        });

        const events = await getEventPayloads(driver, mockedEndpoints);
        const dappViewedEventProperties = events[0].properties;
        assert.equal(dappViewedEventProperties.is_first_visit, true);
        assert.equal(dappViewedEventProperties.number_of_accounts, 2);
        assert.equal(dappViewedEventProperties.number_of_accounts_connected, 2);
      },
    );
  });

  it('is sent when reconnect to a dapp that has been connected before', async function () {
    async function mockSegment(mockServer) {
      return [
        await mockedDappViewedEndpoint(mockServer),
        await mockedDappViewedEndpoint(mockServer),
      ];
    }

    await withFixtures(
      {
        dapp: true,
        fixtures: new FixtureBuilder()
          .withMetaMetricsController({
            metaMetricsId: validFakeMetricsId,
            participateInMetaMetrics: true,
          })
          .build(),
        title: this.test.fullTitle(),
        testSpecificMock: mockSegment,
      },
      async ({ driver, mockedEndpoint: mockedEndpoints }) => {
        await unlockWallet(driver);
        await waitForAccountRendered(driver);
        await connectToDapp(driver);
        await waitForDappConnected(driver);

        // close test dapp window to avoid future confusion
        const windowHandles = await driver.getAllWindowHandles();
        await driver.closeWindowHandle(windowHandles[1]);
        // disconnect dapp in fullscreen view
        await driver.switchToWindowWithTitle(
          WINDOW_TITLES.ExtensionInFullScreenView,
        );
        await driver.clickElement(
          '[data-testid ="account-options-menu-button"]',
        );
        await driver.clickElement({
          text: 'All Permissions',
          tag: 'div',
        });
        await driver.clickElementAndWaitToDisappear({
          text: 'Got it',
          tag: 'button',
        });
        await driver.clickElement({
          text: '127.0.0.1:8080',
          tag: 'p',
        });
        await driver.clickElement(
          '[data-testid ="account-list-item-menu-button"]',
        );
        await driver.clickElement({
          text: 'Disconnect',
          tag: 'button',
        });
        await driver.clickElement('[data-testid ="disconnect-all"]');
        await driver.clickElement('button[aria-label="Back"]');
        await driver.clickElement('button[aria-label="Back"]');
        // validate dapp is not connected
        await driver.clickElement(
          '[data-testid ="account-options-menu-button"]',
        );
        await driver.clickElement({
          text: 'All Permissions',
          tag: 'div',
        });
        await driver.findElement({
          text: 'Nothing to see here',
          tag: 'p',
        });
        // reconnect again
        await connectToDapp(driver);
        const events = await getEventPayloads(driver, mockedEndpoints);
        assert.equal(events.length, 2);
        // events are original dapp viewed, new dapp viewed when reconnected
        const dappViewedEventProperties = events[1].properties;
        assert.equal(dappViewedEventProperties.is_first_visit, false);
        assert.equal(dappViewedEventProperties.number_of_accounts, 1);
        assert.equal(dappViewedEventProperties.number_of_accounts_connected, 1);
      },
    );
  });
});<|MERGE_RESOLUTION|>--- conflicted
+++ resolved
@@ -66,8 +66,6 @@
 describe('Dapp viewed Event @no-mmi', function () {
   const validFakeMetricsId = 'fake-metrics-fd20';
   it('is not sent when metametrics ID is not valid', async function () {
-<<<<<<< HEAD
-=======
     async function mockSegment(mockServer) {
       return [await mockedDappViewedEndpoint(mockServer)];
     }
@@ -78,37 +76,6 @@
         fixtures: new FixtureBuilder()
           .withMetaMetricsController({
             metaMetricsId: 'invalid-metrics-id',
-            participateInMetaMetrics: true,
-          })
-          .build(),
-        title: this.test.fullTitle(),
-        testSpecificMock: mockSegment,
-      },
-      async ({ driver, mockedEndpoint: mockedEndpoints }) => {
-        await unlockWallet(driver);
-        await connectToDapp(driver);
-        const events = await getEventPayloads(driver, mockedEndpoints);
-        assert.equal(events.length, 0);
-      },
-    );
-  });
-
-  it('is sent when navigating to dapp with no account connected', async function () {
->>>>>>> cf417bb2
-    async function mockSegment(mockServer) {
-      return [await mockedDappViewedEndpoint(mockServer)];
-    }
-
-    await withFixtures(
-      {
-        dapp: true,
-        fixtures: new FixtureBuilder()
-          .withMetaMetricsController({
-<<<<<<< HEAD
-            metaMetricsId: 'invalid-metrics-id',
-=======
-            metaMetricsId: validFakeMetricsId, // 1% sample rate for dapp viewed event
->>>>>>> cf417bb2
             participateInMetaMetrics: true,
           })
           .build(),
