--- conflicted
+++ resolved
@@ -148,24 +148,9 @@
           // TODO: Fix in https://github.com/MetaMask/metamask-extension/issues/31860
           // eslint-disable-next-line @typescript-eslint/naming-convention
           environment_type: 'fullscreen',
-<<<<<<< HEAD
-          // TODO: Fix in https://github.com/MetaMask/metamask-extension/issues/31860
-          // eslint-disable-next-line @typescript-eslint/naming-convention
-          has_marketing_consent: false,
-          // TODO: Fix in https://github.com/MetaMask/metamask-extension/issues/31860
-          // eslint-disable-next-line @typescript-eslint/naming-convention
-          is_metrics_opted_in: true,
-=======
->>>>>>> 9ab104b0
           locale: 'en',
         });
         assert.deepStrictEqual(events[2].properties, {
-<<<<<<< HEAD
-          // TODO: Fix in https://github.com/MetaMask/metamask-extension/issues/31860
-          // eslint-disable-next-line @typescript-eslint/naming-convention
-          account_type: 'metamask',
-=======
->>>>>>> 9ab104b0
           category: 'Onboarding',
           locale: 'en',
           // TODO: Fix in https://github.com/MetaMask/metamask-extension/issues/31860
@@ -217,63 +202,25 @@
           // TODO: Fix in https://github.com/MetaMask/metamask-extension/issues/31860
           // eslint-disable-next-line @typescript-eslint/naming-convention
           environment_type: 'fullscreen',
-<<<<<<< HEAD
-          // TODO: Fix in https://github.com/MetaMask/metamask-extension/issues/31860
-          // eslint-disable-next-line @typescript-eslint/naming-convention
-          hd_entropy_index: 0,
         });
         assert.deepStrictEqual(events[7].properties, {
-          method: 'create',
-          category: 'Onboarding',
-          locale: 'en',
-          // TODO: Fix in https://github.com/MetaMask/metamask-extension/issues/31860
-          // eslint-disable-next-line @typescript-eslint/naming-convention
-          chain_id: '0x539',
-          // TODO: Fix in https://github.com/MetaMask/metamask-extension/issues/31860
-          // eslint-disable-next-line @typescript-eslint/naming-convention
-          environment_type: 'fullscreen',
-          // TODO: Fix in https://github.com/MetaMask/metamask-extension/issues/31860
-          // eslint-disable-next-line @typescript-eslint/naming-convention
-          is_profile_syncing_enabled: true,
-          // TODO: Fix in https://github.com/MetaMask/metamask-extension/issues/31860
-          // eslint-disable-next-line @typescript-eslint/naming-convention
-          hd_entropy_index: 0,
-        });
-        assert.deepStrictEqual(events[8].properties, {
-=======
-        });
-        assert.deepStrictEqual(events[7].properties, {
           // TODO: Fix in https://github.com/MetaMask/metamask-extension/issues/31860
           // eslint-disable-next-line @typescript-eslint/naming-convention
           wallet_setup_type: 'new',
           // TODO: Fix in https://github.com/MetaMask/metamask-extension/issues/31860
           // eslint-disable-next-line @typescript-eslint/naming-convention
           new_wallet: true,
->>>>>>> 9ab104b0
           // TODO: Fix in https://github.com/MetaMask/metamask-extension/issues/31860
           // eslint-disable-next-line @typescript-eslint/naming-convention
           account_type: 'metamask',
           category: 'Onboarding',
-<<<<<<< HEAD
-=======
-          locale: 'en',
->>>>>>> 9ab104b0
-          // TODO: Fix in https://github.com/MetaMask/metamask-extension/issues/31860
-          // eslint-disable-next-line @typescript-eslint/naming-convention
-          chain_id: '0x539',
-          // TODO: Fix in https://github.com/MetaMask/metamask-extension/issues/31860
-          // eslint-disable-next-line @typescript-eslint/naming-convention
-          environment_type: 'fullscreen',
-<<<<<<< HEAD
-          locale: 'en',
-          // TODO: Fix in https://github.com/MetaMask/metamask-extension/issues/31860
-          // eslint-disable-next-line @typescript-eslint/naming-convention
-          new_wallet: true,
-          // TODO: Fix in https://github.com/MetaMask/metamask-extension/issues/31860
-          // eslint-disable-next-line @typescript-eslint/naming-convention
-          wallet_setup_type: 'new',
-=======
->>>>>>> 9ab104b0
+          locale: 'en',
+          // TODO: Fix in https://github.com/MetaMask/metamask-extension/issues/31860
+          // eslint-disable-next-line @typescript-eslint/naming-convention
+          chain_id: '0x539',
+          // TODO: Fix in https://github.com/MetaMask/metamask-extension/issues/31860
+          // eslint-disable-next-line @typescript-eslint/naming-convention
+          environment_type: 'fullscreen',
         });
       },
     );
