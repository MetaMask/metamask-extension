--- conflicted
+++ resolved
@@ -36,13 +36,9 @@
       "showMultiRpcModal": "boolean",
       "isRedesignedConfirmationsDeveloperEnabled": "boolean",
       "redesignedConfirmationsEnabled": true,
-<<<<<<< HEAD
-      "redesignedTransactionsEnabled": "boolean"
-=======
       "redesignedTransactionsEnabled": "boolean",
       "showMultiRpcModal": "boolean",
       "shouldShowAggregatedBalancePopover": "boolean"
->>>>>>> b10ffa6b
     },
     "firstTimeFlowType": "import",
     "completedOnboarding": true,
