{
  "DNS": "object",
  "activeTab": "object",
  "appState": "object",
  "bridge": "object",
  "confirm": "object",
  "confirmAlerts": "object",
  "confirmTransaction": "object",
  "gas": { "customData": { "price": null, "limit": null } },
  "history": { "mostRecentOverviewPage": "/" },
  "invalidCustomNetwork": "object",
  "localeMessages": "object",
  "metamask": {
    "isInitialized": true,
    "isUnlocked": true,
    "isAccountMenuOpen": false,
    "isNetworkMenuOpen": false,
    "internalAccounts": { "accounts": "object", "selectedAccount": "string" },
    "transactions": "object",
    "networkConfigurations": "object",
    "addressBook": "object",
    "confirmationExchangeRates": {},
    "pendingTokens": "object",
    "customNonceValue": "",
    "useBlockie": false,
    "featureFlags": {},
    "welcomeScreenSeen": false,
    "currentLocale": "en",
    "preferences": {
      "hideZeroBalanceTokens": false,
      "showExtensionInFullSizeView": false,
      "showFiatInTestnets": false,
      "showTestNetworks": false,
      "smartTransactionsOptInStatus": false,
      "useNativeCurrencyAsPrimaryCurrency": true,
      "petnamesEnabled": true,
      "showTokenAutodetectModal": "boolean",
<<<<<<< HEAD
      "redesignedConfirmationsEnabled": true
=======
      "isRedesignedConfirmationsDeveloperEnabled": "boolean"
>>>>>>> 721a38bb
    },
    "firstTimeFlowType": "import",
    "completedOnboarding": true,
    "knownMethodData": "object",
    "use4ByteResolution": true,
    "participateInMetaMetrics": true,
    "dataCollectionForMarketing": "boolean",
    "nextNonce": null,
    "currencyRates": {
      "ETH": {
        "conversionDate": "number",
        "conversionRate": 1700,
        "usdConversionRate": 1700
      }
    },
    "providerConfig": {
      "chainId": "0x539",
      "nickname": "Localhost 8545",
      "rpcPrefs": "object",
      "rpcUrl": "string",
      "ticker": "ETH",
      "type": "rpc",
      "id": "networkConfigurationId"
    },
    "connectedStatusPopoverHasBeenShown": true,
    "defaultHomeActiveTabName": null,
    "browserEnvironment": { "os": "string", "browser": "string" },
    "popupGasPollTokens": "object",
    "notificationGasPollTokens": "object",
    "fullScreenGasPollTokens": "object",
    "recoveryPhraseReminderHasBeenShown": true,
    "recoveryPhraseReminderLastShown": "number",
    "outdatedBrowserWarningLastShown": "object",
    "nftsDetectionNoticeDismissed": false,
    "showTestnetMessageInDropdown": true,
    "showBetaHeader": false,
    "showPermissionsTour": true,
    "showNetworkBanner": true,
    "showAccountBanner": true,
    "trezorModel": null,
    "onboardingDate": "object",
    "newPrivacyPolicyToastClickedOrClosed": "boolean",
    "newPrivacyPolicyToastShownDate": "number",
    "hadAdvancedGasFeesSetPriorToMigration92_3": false,
    "nftsDropdownState": {},
    "termsOfUseLastAgreed": "number",
    "qrHardware": {},
    "usedNetworks": { "0x1": true, "0x5": true, "0x539": true },
    "snapsInstallPrivacyWarningShown": true,
    "surveyLinkLastClickedOrClosed": "object",
    "signatureSecurityAlertResponses": "object",
    "switchedNetworkDetails": "object",
    "switchedNetworkNeverShowMessage": "boolean",
    "currentExtensionPopupId": "number",
    "currentAppVersion": "string",
    "previousAppVersion": "",
    "previousMigrationVersion": 0,
    "currentMigrationVersion": "number",
    "showTokenAutodetectModalOnUpgrade": "object",
    "balances": "object",
    "selectedNetworkClientId": "string",
    "networksMetadata": {
      "networkConfigurationId": {
        "EIPS": { "1559": false },
        "status": "available"
      }
    },
    "keyrings": "object",
    "useNonceField": false,
    "usePhishDetect": true,
    "dismissSeedBackUpReminder": true,
    "disabledRpcMethodPreferences": { "eth_sign": false },
    "useMultiAccountBalanceChecker": true,
    "useSafeChainsListValidation": true,
    "useTokenDetection": false,
    "useNftDetection": false,
    "useCurrencyRateCheck": true,
    "useRequestQueue": true,
    "openSeaEnabled": false,
    "securityAlertsEnabled": "boolean",
    "bitcoinSupportEnabled": "boolean",
    "bitcoinTestnetSupportEnabled": "boolean",
    "addSnapAccountEnabled": "boolean",
    "advancedGasFee": {},
    "incomingTransactionsPreferences": {},
    "identities": "object",
    "lostIdentities": "object",
    "forgottenPassword": false,
    "ipfsGateway": "string",
    "isIpfsGatewayEnabled": "boolean",
    "useAddressBarEnsResolution": true,
    "ledgerTransportType": "webhid",
    "snapRegistryList": "object",
    "theme": "light",
    "snapsAddSnapAccountModalDismissed": "boolean",
    "useExternalNameSources": "boolean",
    "useTransactionSimulations": true,
    "enableMV3TimestampSave": true,
    "useExternalServices": "boolean",
    "selectedAddress": "string",
    "metaMetricsId": "fake-metrics-id",
    "eventsBeforeMetricsOptIn": "object",
    "traits": "object",
    "previousUserTraits": "object",
    "fragments": "object",
    "segmentApiCalls": "object",
    "currentCurrency": "usd",
    "alertEnabledness": { "unconnectedAccount": true, "web3ShimUsage": true },
    "unconnectedAccountAlertShownOrigins": "object",
    "web3ShimUsageOrigins": "object",
    "seedPhraseBackedUp": true,
    "onboardingTabs": "object",
    "subjects": "object",
    "permissionHistory": "object",
    "permissionActivityLog": "object",
    "subjectMetadata": "object",
    "announcements": "object",
    "orderedNetworkList": { "0": "object", "1": "object", "2": "object" },
    "pinnedAccountList": {},
    "hiddenAccountList": {},
    "gasFeeEstimatesByChainId": {},
    "gasFeeEstimates": {},
    "estimatedGasFeeTimeBounds": {},
    "gasEstimateType": "none",
    "nonRPCGasFeeApisDisabled": "boolean",
    "tokenList": "object",
    "tokensChainsCache": {},
    "preventPollingOnNetworkRestart": false,
    "tokens": "object",
    "ignoredTokens": "object",
    "detectedTokens": "object",
    "allTokens": {},
    "allIgnoredTokens": {},
    "allDetectedTokens": {},
    "smartTransactionsState": {
      "fees": {},
      "liveness": true,
      "smartTransactions": "object"
    },
    "allNftContracts": "object",
    "allNfts": "object",
    "ignoredNfts": "object",
    "domains": "object",
    "logs": "object",
    "methodData": "object",
    "lastFetchedBlockNumbers": "object",
    "fiatCurrency": "usd",
    "rates": { "btc": { "conversionDate": 0, "conversionRate": "0" } },
    "cryptocurrencies": ["btc"],
    "snaps": "object",
    "snapStates": "object",
    "unencryptedSnapStates": "object",
    "jobs": "object",
    "database": "object",
    "lastUpdated": "object",
    "databaseUnavailable": "boolean",
    "notifications": "object",
    "interfaces": "object",
    "names": "object",
    "nameSources": "object",
    "userOperations": "object",
    "isSignedIn": "boolean",
    "isProfileSyncingEnabled": true,
    "isProfileSyncingUpdateLoading": "boolean",
    "subscriptionAccountsSeen": "object",
    "isMetamaskNotificationsFeatureSeen": "boolean",
    "isMetamaskNotificationsEnabled": "boolean",
    "isFeatureAnnouncementsEnabled": "boolean",
    "metamaskNotificationsList": "object",
    "metamaskNotificationsReadList": "object",
    "isUpdatingMetamaskNotifications": "boolean",
    "isFetchingMetamaskNotifications": "boolean",
    "isUpdatingMetamaskNotificationsAccount": "object",
    "isCheckingAccountsPresence": "boolean",
    "queuedRequestCount": 0,
    "fcmToken": "string",
    "accounts": "object",
    "accountsByChainId": "object",
    "marketData": "object",
    "unapprovedDecryptMsgs": "object",
    "unapprovedDecryptMsgCount": 0,
    "unapprovedEncryptionPublicKeyMsgs": "object",
    "unapprovedEncryptionPublicKeyMsgCount": 0,
    "unapprovedMsgs": "object",
    "unapprovedPersonalMsgs": "object",
    "unapprovedTypedMessages": "object",
    "unapprovedMsgCount": 0,
    "unapprovedPersonalMsgCount": 0,
    "unapprovedTypedMessagesCount": 0,
    "swapsState": {
      "quotes": "object",
      "quotesPollingLimitEnabled": false,
      "fetchParams": null,
      "tokens": "object",
      "tradeTxId": "object",
      "approveTxId": "object",
      "quotesLastFetched": null,
      "customMaxGas": "",
      "customGasPrice": null,
      "customMaxFeePerGas": null,
      "customMaxPriorityFeePerGas": null,
      "swapsUserFeeLevel": "",
      "selectedAggId": null,
      "customApproveTxData": "string",
      "errorKey": "",
      "topAggId": "object",
      "routeState": "",
      "swapsFeatureIsLive": true,
      "saveFetchedQuotes": false,
      "swapsQuoteRefreshTime": 60000,
      "swapsQuotePrefetchingRefreshTime": 60000,
      "swapsStxBatchStatusRefreshTime": 10000,
      "swapsStxGetTransactionsRefreshTime": 10000,
      "swapsStxMaxFeeMultiplier": 2,
      "swapsFeatureFlags": {}
    },
    "bridgeState": { "bridgeFeatureFlags": { "extensionSupport": "boolean" } },
    "ensEntries": "object",
    "ensResolutionsByAddress": "object",
    "pendingApprovals": "object",
    "pendingApprovalCount": "number",
    "approvalFlows": "object",
    "storageMetadata": {},
    "encryptionKey": "string",
    "encryptionSalt": "string"
  },
  "ramps": "object",
  "send": "object",
  "swaps": "object",
  "unconnectedAccount": { "state": "CLOSED" }
}<|MERGE_RESOLUTION|>--- conflicted
+++ resolved
@@ -35,11 +35,8 @@
       "useNativeCurrencyAsPrimaryCurrency": true,
       "petnamesEnabled": true,
       "showTokenAutodetectModal": "boolean",
-<<<<<<< HEAD
-      "redesignedConfirmationsEnabled": true
-=======
+      "redesignedConfirmationsEnabled": true,
       "isRedesignedConfirmationsDeveloperEnabled": "boolean"
->>>>>>> 721a38bb
     },
     "firstTimeFlowType": "import",
     "completedOnboarding": true,
