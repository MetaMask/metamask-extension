{
  "AccountOrderController": {
    "pinnedAccountList": {},
    "hiddenAccountList": {}
  },
  "AccountTracker": { "accounts": "object", "accountsByChainId": "object" },
  "AccountTreeController": { "accountTree": "object" },
  "AccountsController": {
    "internalAccounts": { "accounts": "object", "selectedAccount": "string" }
  },
  "AddressBookController": { "addressBook": "object" },
  "AlertController": {
    "alertEnabledness": { "unconnectedAccount": true, "web3ShimUsage": true },
    "unconnectedAccountAlertShownOrigins": "object",
    "web3ShimUsageOrigins": "object"
  },
  "AnnouncementController": { "announcements": "object" },
  "AppMetadataController": {
    "currentAppVersion": "string",
    "previousAppVersion": "",
    "previousMigrationVersion": 0,
    "currentMigrationVersion": "number"
  },
  "AppStateController": {
    "connectedStatusPopoverHasBeenShown": true,
    "defaultHomeActiveTabName": null,
    "browserEnvironment": { "os": "string", "browser": "string" },
    "popupGasPollTokens": "object",
    "notificationGasPollTokens": "object",
    "fullScreenGasPollTokens": "object",
    "recoveryPhraseReminderHasBeenShown": true,
    "recoveryPhraseReminderLastShown": "number",
    "outdatedBrowserWarningLastShown": "object",
    "nftsDetectionNoticeDismissed": false,
    "showTestnetMessageInDropdown": true,
    "showBetaHeader": false,
    "showPermissionsTour": true,
    "showNetworkBanner": true,
    "showAccountBanner": true,
    "trezorModel": null,
    "onboardingDate": null,
    "lastViewedUserSurvey": null,
    "isRampCardClosed": false,
    "newPrivacyPolicyToastClickedOrClosed": "boolean",
    "newPrivacyPolicyToastShownDate": "number",
    "hadAdvancedGasFeesSetPriorToMigration92_3": false,
    "surveyLinkLastClickedOrClosed": "object",
    "switchedNetworkNeverShowMessage": "boolean",
    "slides": "object",
    "throttledOrigins": "object",
<<<<<<< HEAD
    "upgradeSplashPageAcknowledgedForAccounts": "object",
=======
>>>>>>> 7f4e6d9b
    "isUpdateAvailable": false,
    "updateModalLastDismissedAt": null,
    "lastUpdatedAt": null,
    "qrHardware": {},
    "nftsDropdownState": {},
    "signatureSecurityAlertResponses": "object",
    "addressSecurityAlertResponses": "object",
    "switchedNetworkDetails": null,
    "currentExtensionPopupId": "number",
    "termsOfUseLastAgreed": "number",
    "snapsInstallPrivacyWarningShown": true
  },
  "ApprovalController": {
    "pendingApprovals": "object",
    "pendingApprovalCount": "number",
    "approvalFlows": "object"
  },
  "AuthenticationController": {
    "isSignedIn": "boolean",
    "srpSessionData": "object"
  },
  "BridgeController": {
    "quoteRequest": {
      "srcTokenAddress": "0x0000000000000000000000000000000000000000"
    },
    "quotesInitialLoadTime": null,
    "quotes": {},
    "quotesLastFetched": null,
    "quotesLoadingStatus": null,
    "quoteFetchError": null,
    "quotesRefreshCount": 0,
    "assetExchangeRates": "object",
    "minimumBalanceForRentExemptionInLamports": "string"
  },
  "BridgeStatusController": { "txHistory": "object" },
  "CronjobController": { "events": "object" },
  "CurrencyController": {
    "currentCurrency": "usd",
    "currencyRates": {
      "ETH": {
        "conversionDate": "number",
        "conversionRate": 1700,
        "usdConversionRate": 1700
      },
      "MON": {
        "conversionDate": "number",
        "conversionRate": 0.2,
        "usdConversionRate": 0.2
      }
    }
  },
  "DeFiPositionsController": "object",
  "DecryptMessageController": {
    "unapprovedDecryptMsgs": "object",
    "unapprovedDecryptMsgCount": 0
  },
  "DelegationController": "object",
  "EncryptionPublicKeyController": {
    "unapprovedEncryptionPublicKeyMsgs": "object",
    "unapprovedEncryptionPublicKeyMsgCount": 0
  },
  "EnsController": {
    "ensEntries": "object",
    "ensResolutionsByAddress": "object"
  },
  "GasFeeController": {
    "gasFeeEstimatesByChainId": {},
    "gasFeeEstimates": {},
    "estimatedGasFeeTimeBounds": {},
    "gasEstimateType": "none",
    "nonRPCGasFeeApisDisabled": "boolean"
  },
  "InstitutionalSnapController": "object",
  "KeyringController": {
    "isUnlocked": true,
    "keyrings": "object",
    "vault": "string",
    "encryptionKey": "string",
    "encryptionSalt": "string"
  },
  "LoggingController": { "logs": "object" },
  "MetaMetricsController": {
    "participateInMetaMetrics": true,
    "metaMetricsId": "0x86bacb9b2bf9a7e8d2b147eadb95ac9aaa26842327cd24afc8bd4b3c1d136420",
    "dataCollectionForMarketing": "boolean",
    "marketingCampaignCookieId": null,
    "eventsBeforeMetricsOptIn": "object",
    "traits": "object",
    "fragments": "object",
    "segmentApiCalls": "object"
  },
  "MetaMetricsDataDeletionController": {
    "metaMetricsDataDeletionId": null,
    "metaMetricsDataDeletionTimestamp": 0
  },
  "MultichainAssetsController": {
    "accountsAssets": "object",
    "assetsMetadata": "object"
  },
  "MultichainAssetsRatesController": {
    "conversionRates": "object",
    "historicalPrices": "object"
  },
  "MultichainBalancesController": { "balances": "object" },
  "MultichainNetworkController": "object",
  "MultichainRatesController": {
    "fiatCurrency": "usd",
    "rates": {
      "btc": { "conversionDate": 0, "conversionRate": 0 },
      "sol": { "conversionDate": 0, "conversionRate": 0 }
    },
    "cryptocurrencies": ["btc", "sol"]
  },
  "MultichainTransactionsController": "object",
  "NameController": { "names": "object", "nameSources": "object" },
  "NetworkController": {
    "selectedNetworkClientId": "string",
    "networksMetadata": {
      "networkConfigurationId": {
        "EIPS": { "1559": true },
        "status": "available"
      }
    },
    "networkConfigurationsByChainId": "object"
  },
  "NetworkOrderController": {
    "orderedNetworkList": { "0": "object", "1": "object", "2": "object" },
<<<<<<< HEAD
    "enabledNetworkMap": { "0x539": "boolean" }
=======
    "enabledNetworkMap": {
      "eip155": "object"
    }
>>>>>>> 7f4e6d9b
  },
  "NftController": {
    "allNftContracts": "object",
    "allNfts": "object",
    "ignoredNfts": "object"
  },
  "NftDetectionController": "object",
  "NotificationServicesController": {
    "subscriptionAccountsSeen": "object",
    "isMetamaskNotificationsFeatureSeen": "boolean",
    "isNotificationServicesEnabled": "boolean",
    "isFeatureAnnouncementsEnabled": "boolean",
    "metamaskNotificationsList": "object",
    "metamaskNotificationsReadList": "object",
    "isUpdatingMetamaskNotifications": "boolean",
    "isFetchingMetamaskNotifications": "boolean",
    "isUpdatingMetamaskNotificationsAccount": "object",
    "isCheckingAccountsPresence": "boolean"
  },
  "NotificationServicesPushController": {
    "isPushEnabled": "boolean",
    "fcmToken": "string",
    "isUpdatingFCMToken": "boolean"
  },
  "OnboardingController": {
    "seedPhraseBackedUp": true,
    "firstTimeFlowType": "import",
    "completedOnboarding": true,
    "onboardingTabs": "object"
  },
  "PPOMController": { "storageMetadata": {} },
  "PermissionController": { "subjects": "object" },
  "PermissionLogController": {
    "permissionHistory": "object",
    "permissionActivityLog": "object"
  },
  "PreferencesController": {
    "selectedAddress": "string",
    "useBlockie": false,
    "usePhishDetect": true,
    "dismissSeedBackUpReminder": true,
    "overrideContentSecurityPolicyHeader": true,
    "useMultiAccountBalanceChecker": true,
    "useSafeChainsListValidation": "boolean",
    "useTokenDetection": true,
    "useNftDetection": false,
    "use4ByteResolution": true,
    "useCurrencyRateCheck": true,
    "openSeaEnabled": false,
    "securityAlertsEnabled": "boolean",
    "watchEthereumAccountEnabled": "boolean",
    "addSnapAccountEnabled": "boolean",
    "advancedGasFee": {},
    "featureFlags": {},
    "knownMethodData": "object",
    "currentLocale": "en",
    "identities": "object",
    "lostIdentities": "object",
    "forgottenPassword": false,
    "preferences": {
      "hideZeroBalanceTokens": false,
      "showExtensionInFullSizeView": false,
      "showFiatInTestnets": false,
      "showTestNetworks": false,
      "smartTransactionsOptInStatus": true,
      "showNativeTokenAsMainBalance": true,
      "showMultiRpcModal": "boolean",
      "tokenSortConfig": "object",
      "shouldShowAggregatedBalancePopover": "boolean",
      "tokenNetworkFilter": { "0x539": "boolean" },
      "smartTransactionsMigrationApplied": "boolean",
      "smartAccountOptIn": "boolean"
    },
    "ipfsGateway": "string",
    "isIpfsGatewayEnabled": "boolean",
    "useAddressBarEnsResolution": true,
    "ledgerTransportType": "webhid",
    "snapRegistryList": "object",
    "theme": "light",
    "snapsAddSnapAccountModalDismissed": "boolean",
    "useExternalNameSources": "boolean",
    "useTransactionSimulations": true,
    "enableMV3TimestampSave": true,
    "useExternalServices": "boolean",
    "isMultiAccountBalancesEnabled": "boolean",
    "showIncomingTransactions": "object",
    "manageInstitutionalWallets": "boolean"
  },
  "RemoteFeatureFlagController": {
    "remoteFeatureFlags": {
      "feature1": true,
      "feature2": false,
      "feature3": { "name": "groupC", "value": "valueC" }
    },
    "cacheTimestamp": "number"
  },
  "SeedlessOnboardingController": "object",
  "SelectedNetworkController": { "domains": "object" },
  "SignatureController": {
    "signatureRequests": "object",
    "unapprovedPersonalMsgs": "object",
    "unapprovedTypedMessages": "object",
    "unapprovedPersonalMsgCount": 0,
    "unapprovedTypedMessagesCount": 0
  },
  "SmartTransactionsController": {
    "smartTransactionsState": {
      "fees": {},
      "feesByChainId": "object",
      "liveness": true,
      "livenessByChainId": "object",
      "smartTransactions": "object"
    }
  },
  "SnapController": {
    "snaps": "object",
    "snapStates": "object",
    "unencryptedSnapStates": "object"
  },
  "SnapInsightsController": { "insights": "object" },
  "SnapInterfaceController": { "interfaces": "object" },
  "SnapsRegistry": {
    "database": null,
    "lastUpdated": null,
    "databaseUnavailable": "boolean"
  },
  "SubjectMetadataController": { "subjectMetadata": "object" },
  "SwapsController": {
    "swapsState": {
      "quotes": "object",
      "quotesPollingLimitEnabled": false,
      "fetchParams": null,
      "tokens": null,
      "tradeTxId": null,
      "approveTxId": null,
      "quotesLastFetched": null,
      "customMaxGas": "",
      "customGasPrice": null,
      "customMaxFeePerGas": null,
      "customMaxPriorityFeePerGas": null,
      "swapsUserFeeLevel": "",
      "selectedAggId": null,
      "customApproveTxData": "string",
      "errorKey": "",
      "topAggId": null,
      "routeState": "",
      "swapsFeatureIsLive": true,
      "saveFetchedQuotes": false,
      "swapsQuoteRefreshTime": 60000,
      "swapsQuotePrefetchingRefreshTime": 60000,
      "swapsStxBatchStatusRefreshTime": 10000,
      "swapsStxStatusDeadline": 180,
      "swapsStxGetTransactionsRefreshTime": 10000,
      "swapsStxMaxFeeMultiplier": 2,
      "swapsFeatureFlags": {}
    }
  },
  "TokenBalancesController": { "tokenBalances": "object" },
  "TokenListController": {
    "tokensChainsCache": { "0x539": "object" },
    "preventPollingOnNetworkRestart": false
  },
  "TokenRatesController": { "marketData": "object" },
  "TokensController": {
    "allTokens": {},
    "allIgnoredTokens": {},
    "allDetectedTokens": {}
  },
  "TxController": {
    "methodData": "object",
    "transactions": "object",
    "transactionBatches": "object",
    "lastFetchedBlockNumbers": "object",
    "submitHistory": "object"
  },
  "UserOperationController": { "userOperations": "object" },
  "UserStorageController": {
    "isBackupAndSyncEnabled": true,
    "isBackupAndSyncUpdateLoading": "boolean",
    "isAccountSyncingEnabled": true,
    "hasAccountSyncingSyncedAtLeastOnce": "boolean",
    "isAccountSyncingReadyToBeDispatched": "boolean",
    "isAccountSyncingInProgress": "boolean",
    "isContactSyncingEnabled": true,
    "isContactSyncingInProgress": "boolean"
  }
}<|MERGE_RESOLUTION|>--- conflicted
+++ resolved
@@ -48,10 +48,6 @@
     "switchedNetworkNeverShowMessage": "boolean",
     "slides": "object",
     "throttledOrigins": "object",
-<<<<<<< HEAD
-    "upgradeSplashPageAcknowledgedForAccounts": "object",
-=======
->>>>>>> 7f4e6d9b
     "isUpdateAvailable": false,
     "updateModalLastDismissedAt": null,
     "lastUpdatedAt": null,
@@ -179,13 +175,9 @@
   },
   "NetworkOrderController": {
     "orderedNetworkList": { "0": "object", "1": "object", "2": "object" },
-<<<<<<< HEAD
-    "enabledNetworkMap": { "0x539": "boolean" }
-=======
     "enabledNetworkMap": {
       "eip155": "object"
     }
->>>>>>> 7f4e6d9b
   },
   "NftController": {
     "allNftContracts": "object",
