--- conflicted
+++ resolved
@@ -71,13 +71,9 @@
     "addressSecurityAlertResponses": "object",
     "currentExtensionPopupId": "number",
     "termsOfUseLastAgreed": "number",
-<<<<<<< HEAD
-    "snapsInstallPrivacyWarningShown": true
-=======
     "snapsInstallPrivacyWarningShown": true,
     "shieldEndingToastLastClickedOrClosed": "object",
     "shieldPausedToastLastClickedOrClosed": "object"
->>>>>>> 1371d2d0
   },
   "ApprovalController": {
     "pendingApprovals": "object",
@@ -294,10 +290,6 @@
     "enableMV3TimestampSave": true,
     "useExternalServices": "boolean",
     "isMultiAccountBalancesEnabled": "boolean",
-<<<<<<< HEAD
-    "showIncomingTransactions": "object",
-=======
->>>>>>> 1371d2d0
     "manageInstitutionalWallets": "boolean",
     "referrals": "object"
   },
