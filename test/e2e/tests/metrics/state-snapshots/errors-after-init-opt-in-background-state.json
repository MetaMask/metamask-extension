--- conflicted
+++ resolved
@@ -18,13 +18,8 @@
     "currentAppVersion": "string",
     "previousAppVersion": "",
     "previousMigrationVersion": 0,
-<<<<<<< HEAD
     "currentMigrationVersion": "number",
-    "showTokenAutodetectModalOnUpgrade": "object",
     "showMultiRpcModalUpgrade": "object"
-=======
-    "currentMigrationVersion": "number"
->>>>>>> 33a33b42
   },
   "AppStateController": {
     "connectedStatusPopoverHasBeenShown": true,
