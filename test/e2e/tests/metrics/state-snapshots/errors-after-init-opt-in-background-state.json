--- conflicted
+++ resolved
@@ -55,14 +55,7 @@
     "isUpdateAvailable": false,
     "updateModalLastDismissedAt": null,
     "lastUpdatedAt": null,
-<<<<<<< HEAD
-=======
-    "enableEnforcedSimulations": true,
-    "enableEnforcedSimulationsForTransactions": "object",
-    "enforcedSimulationsSlippage": "number",
-    "enforcedSimulationsSlippageForTransactions": "object",
     "qrHardware": {},
->>>>>>> baa6fb12
     "nftsDropdownState": {},
     "signatureSecurityAlertResponses": "object",
     "addressSecurityAlertResponses": "object",
