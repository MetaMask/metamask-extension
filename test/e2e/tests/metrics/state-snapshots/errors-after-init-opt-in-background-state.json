{
  "AccountOrderController": {
    "pinnedAccountList": {},
    "hiddenAccountList": {}
  },
  "AccountTracker": { "accounts": "object", "accountsByChainId": "object" },
  "AccountsController": {
    "internalAccounts": { "accounts": "object", "selectedAccount": "string" }
  },
  "AddressBookController": { "addressBook": "object" },
  "AlertController": {
    "alertEnabledness": { "unconnectedAccount": true, "web3ShimUsage": true },
    "unconnectedAccountAlertShownOrigins": "object",
    "web3ShimUsageOrigins": "object"
  },
  "AnnouncementController": { "announcements": "object" },
  "AppMetadataController": {
    "currentAppVersion": "string",
    "previousAppVersion": "",
    "previousMigrationVersion": 0,
    "currentMigrationVersion": "number"
  },
  "AppStateController": {
    "connectedStatusPopoverHasBeenShown": true,
    "defaultHomeActiveTabName": null,
    "browserEnvironment": { "os": "string", "browser": "string" },
    "popupGasPollTokens": "object",
    "notificationGasPollTokens": "object",
    "fullScreenGasPollTokens": "object",
    "recoveryPhraseReminderHasBeenShown": true,
    "recoveryPhraseReminderLastShown": "number",
    "outdatedBrowserWarningLastShown": "object",
    "nftsDetectionNoticeDismissed": false,
    "showTestnetMessageInDropdown": true,
    "showBetaHeader": false,
    "showPermissionsTour": true,
    "showNetworkBanner": true,
    "showAccountBanner": true,
    "trezorModel": null,
    "onboardingDate": null,
    "lastViewedUserSurvey": null,
    "newPrivacyPolicyToastClickedOrClosed": "boolean",
    "newPrivacyPolicyToastShownDate": "number",
    "hadAdvancedGasFeesSetPriorToMigration92_3": false,
    "nftsDropdownState": {},
    "termsOfUseLastAgreed": "number",
    "qrHardware": {},
    "usedNetworks": { "0x1": true, "0x5": true, "0x539": true },
    "snapsInstallPrivacyWarningShown": true,
    "surveyLinkLastClickedOrClosed": "object",
    "signatureSecurityAlertResponses": "object",
    "switchedNetworkDetails": null,
    "switchedNetworkNeverShowMessage": "boolean",
    "currentExtensionPopupId": "number"
  },
  "ApprovalController": {
    "pendingApprovals": "object",
    "pendingApprovalCount": "number",
    "approvalFlows": "object"
  },
  "AuthenticationController": { "isSignedIn": "boolean" },
  "BridgeController": {
    "bridgeState": {
      "bridgeFeatureFlags": {
        "extensionSupport": "boolean",
        "srcNetworkAllowlist": { "0": "string", "1": "string", "2": "string" },
        "destNetworkAllowlist": { "0": "string", "1": "string", "2": "string" }
      },
      "destTokens": {},
      "destTopAssets": {},
      "srcTokens": {},
      "srcTopAssets": {}
    }
  },
  "CronjobController": { "jobs": "object" },
  "CurrencyController": {
    "currencyRates": {
      "ETH": {
        "conversionDate": "number",
        "conversionRate": 1700,
        "usdConversionRate": 1700
      }
    },
    "currentCurrency": "usd"
  },
  "DecryptMessageController": {
    "unapprovedDecryptMsgs": "object",
    "unapprovedDecryptMsgCount": 0
  },
  "EncryptionPublicKeyController": {
    "unapprovedEncryptionPublicKeyMsgs": "object",
    "unapprovedEncryptionPublicKeyMsgCount": 0
  },
  "EnsController": {
    "ensEntries": "object",
    "ensResolutionsByAddress": "object"
  },
  "GasFeeController": {
    "gasFeeEstimatesByChainId": {},
    "gasFeeEstimates": {},
    "estimatedGasFeeTimeBounds": {},
    "gasEstimateType": "none",
    "nonRPCGasFeeApisDisabled": "boolean"
  },
  "KeyringController": {
    "isUnlocked": true,
    "keyrings": "object",
    "vault": "string",
    "encryptionKey": "string",
    "encryptionSalt": "string"
  },
  "LoggingController": { "logs": "object" },
  "MetaMetricsController": {
    "participateInMetaMetrics": true,
    "metaMetricsId": "fake-metrics-id",
    "dataCollectionForMarketing": "boolean",
    "marketingCampaignCookieId": null,
    "eventsBeforeMetricsOptIn": "object",
    "traits": "object",
    "previousUserTraits": "object",
    "fragments": "object",
    "segmentApiCalls": "object"
  },
  "MetaMetricsDataDeletionController": {
    "metaMetricsDataDeletionId": null,
    "metaMetricsDataDeletionTimestamp": 0
  },
  "MultichainBalancesController": { "balances": "object" },
  "MultichainRatesController": {
    "fiatCurrency": "usd",
    "rates": { "btc": { "conversionDate": 0, "conversionRate": "0" } },
    "cryptocurrencies": ["btc"]
  },
  "NameController": { "names": "object", "nameSources": "object" },
  "NetworkController": {
    "selectedNetworkClientId": "string",
    "networksMetadata": {
      "networkConfigurationId": {
        "EIPS": { "1559": false },
        "status": "available"
      }
    },
    "networkConfigurationsByChainId": "object"
  },
  "NetworkOrderController": {
    "orderedNetworkList": { "0": "object", "1": "object" }
  },
  "NftController": {
    "allNftContracts": "object",
    "allNfts": "object",
    "ignoredNfts": "object"
  },
  "NotificationController": { "notifications": "object" },
  "NotificationServicesController": {
    "subscriptionAccountsSeen": "object",
    "isMetamaskNotificationsFeatureSeen": "boolean",
    "isNotificationServicesEnabled": "boolean",
    "isFeatureAnnouncementsEnabled": "boolean",
    "metamaskNotificationsList": "object",
    "metamaskNotificationsReadList": "object",
    "isUpdatingMetamaskNotifications": "boolean",
    "isFetchingMetamaskNotifications": "boolean",
    "isUpdatingMetamaskNotificationsAccount": "object",
    "isCheckingAccountsPresence": "boolean"
  },
  "NotificationServicesPushController": { "fcmToken": "string" },
  "OnboardingController": {
    "seedPhraseBackedUp": true,
    "firstTimeFlowType": "import",
    "completedOnboarding": true,
    "onboardingTabs": "object"
  },
  "PPOMController": { "storageMetadata": {} },
  "PermissionController": { "subjects": "object" },
  "PermissionLogController": {
    "permissionHistory": "object",
    "permissionActivityLog": "object"
  },
  "PreferencesController": {
    "selectedAddress": "string",
    "useBlockie": false,
    "useNonceField": false,
    "usePhishDetect": true,
    "dismissSeedBackUpReminder": true,
    "useMultiAccountBalanceChecker": true,
    "useSafeChainsListValidation": "boolean",
    "useTokenDetection": true,
    "useNftDetection": false,
    "use4ByteResolution": true,
    "useCurrencyRateCheck": true,
    "useRequestQueue": true,
    "openSeaEnabled": false,
    "securityAlertsEnabled": "boolean",
    "watchEthereumAccountEnabled": "boolean",
    "bitcoinSupportEnabled": "boolean",
    "bitcoinTestnetSupportEnabled": "boolean",
    "addSnapAccountEnabled": "boolean",
    "advancedGasFee": {},
    "featureFlags": {},
    "incomingTransactionsPreferences": {},
    "knownMethodData": "object",
    "currentLocale": "en",
    "identities": "object",
    "lostIdentities": "object",
    "forgottenPassword": false,
    "preferences": {
      "hideZeroBalanceTokens": false,
      "showExtensionInFullSizeView": false,
      "showFiatInTestnets": false,
      "showTestNetworks": false,
      "smartTransactionsOptInStatus": false,
      "showNativeTokenAsMainBalance": true,
      "petnamesEnabled": true,
      "showMultiRpcModal": "boolean",
      "isRedesignedConfirmationsDeveloperEnabled": "boolean",
      "redesignedConfirmationsEnabled": true,
      "redesignedTransactionsEnabled": "boolean",
<<<<<<< HEAD
      "showMultiRpcModal": "boolean"
=======
      "tokenSortConfig": "object",
      "shouldShowAggregatedBalancePopover": "boolean"
>>>>>>> 05dda700
    },
    "ipfsGateway": "string",
    "isIpfsGatewayEnabled": "boolean",
    "useAddressBarEnsResolution": true,
    "ledgerTransportType": "webhid",
    "snapRegistryList": "object",
    "theme": "light",
    "snapsAddSnapAccountModalDismissed": "boolean",
    "useExternalNameSources": "boolean",
    "useTransactionSimulations": true,
    "enableMV3TimestampSave": true,
    "useExternalServices": "boolean"
  },
  "QueuedRequestController": { "queuedRequestCount": 0 },
  "SelectedNetworkController": { "domains": "object" },
  "SignatureController": {
    "unapprovedPersonalMsgs": "object",
    "unapprovedTypedMessages": "object",
    "unapprovedPersonalMsgCount": 0,
    "unapprovedTypedMessagesCount": 0
  },
  "SmartTransactionsController": {
    "smartTransactionsState": {
      "fees": {},
      "liveness": true,
      "smartTransactions": "object"
    }
  },
  "SnapController": {
    "snaps": "object",
    "snapStates": "object",
    "unencryptedSnapStates": "object"
  },
  "SnapInsightsController": { "insights": "object" },
  "SnapInterfaceController": { "interfaces": "object" },
  "SnapsRegistry": {
    "database": null,
    "lastUpdated": null,
    "databaseUnavailable": "boolean"
  },
  "SubjectMetadataController": { "subjectMetadata": "object" },
  "SwapsController": {
    "swapsState": {
      "quotes": "object",
      "quotesPollingLimitEnabled": false,
      "fetchParams": null,
      "tokens": null,
      "tradeTxId": null,
      "approveTxId": null,
      "quotesLastFetched": null,
      "customMaxGas": "",
      "customGasPrice": null,
      "customMaxFeePerGas": null,
      "customMaxPriorityFeePerGas": null,
      "swapsUserFeeLevel": "",
      "selectedAggId": null,
      "customApproveTxData": "string",
      "errorKey": "",
      "topAggId": null,
      "routeState": "",
      "swapsFeatureIsLive": true,
      "saveFetchedQuotes": false,
      "swapsQuoteRefreshTime": 60000,
      "swapsQuotePrefetchingRefreshTime": 60000,
      "swapsStxBatchStatusRefreshTime": 10000,
      "swapsStxStatusDeadline": 180,
      "swapsStxGetTransactionsRefreshTime": 10000,
      "swapsStxMaxFeeMultiplier": 2,
      "swapsFeatureFlags": {}
    }
  },
  "TokenListController": {
    "tokenList": "object",
    "tokensChainsCache": {},
    "preventPollingOnNetworkRestart": false
  },
  "TokenRatesController": { "marketData": "object" },
  "TokensController": {
    "tokens": "object",
    "ignoredTokens": "object",
    "detectedTokens": "object",
    "allTokens": {},
    "allIgnoredTokens": {},
    "allDetectedTokens": {}
  },
  "TxController": {
    "methodData": "object",
    "submitHistory": "object",
    "transactions": "object",
    "lastFetchedBlockNumbers": "object",
    "submitHistory": "object"
  },
  "UserOperationController": { "userOperations": "object" },
  "UserStorageController": {
    "isProfileSyncingEnabled": null,
    "isProfileSyncingUpdateLoading": "boolean"
  }
}<|MERGE_RESOLUTION|>--- conflicted
+++ resolved
@@ -215,12 +215,8 @@
       "isRedesignedConfirmationsDeveloperEnabled": "boolean",
       "redesignedConfirmationsEnabled": true,
       "redesignedTransactionsEnabled": "boolean",
-<<<<<<< HEAD
-      "showMultiRpcModal": "boolean"
-=======
       "tokenSortConfig": "object",
       "shouldShowAggregatedBalancePopover": "boolean"
->>>>>>> 05dda700
     },
     "ipfsGateway": "string",
     "isIpfsGatewayEnabled": "boolean",
