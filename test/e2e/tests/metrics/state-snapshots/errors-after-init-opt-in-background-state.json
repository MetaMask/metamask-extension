{
  "AccountOrderController": {
    "pinnedAccountList": {},
    "hiddenAccountList": {}
  },
  "AccountTracker": { "accounts": "object", "accountsByChainId": "object" },
  "AccountsController": {
    "internalAccounts": { "accounts": "object", "selectedAccount": "string" }
  },
  "AddressBookController": { "addressBook": "object" },
  "AlertController": {
    "alertEnabledness": { "unconnectedAccount": true, "web3ShimUsage": true },
    "unconnectedAccountAlertShownOrigins": "object",
    "web3ShimUsageOrigins": "object"
  },
  "AnnouncementController": { "announcements": "object" },
  "AppMetadataController": {
    "currentAppVersion": "string",
    "previousAppVersion": "",
    "previousMigrationVersion": 0,
    "currentMigrationVersion": "number"
  },
  "AppStateController": {
    "connectedStatusPopoverHasBeenShown": true,
    "defaultHomeActiveTabName": null,
    "browserEnvironment": { "os": "string", "browser": "string" },
    "popupGasPollTokens": "object",
    "notificationGasPollTokens": "object",
    "fullScreenGasPollTokens": "object",
    "recoveryPhraseReminderHasBeenShown": true,
    "recoveryPhraseReminderLastShown": "number",
    "outdatedBrowserWarningLastShown": "object",
    "nftsDetectionNoticeDismissed": false,
    "showTestnetMessageInDropdown": true,
    "showBetaHeader": false,
    "showPermissionsTour": true,
    "showNetworkBanner": true,
    "showAccountBanner": true,
    "trezorModel": null,
    "onboardingDate": null,
    "lastViewedUserSurvey": null,
    "newPrivacyPolicyToastClickedOrClosed": "boolean",
    "newPrivacyPolicyToastShownDate": "number",
    "hadAdvancedGasFeesSetPriorToMigration92_3": false,
    "nftsDropdownState": {},
    "termsOfUseLastAgreed": "number",
    "qrHardware": {},
    "usedNetworks": { "0x1": true, "0x5": true, "0x539": true },
    "snapsInstallPrivacyWarningShown": true,
    "surveyLinkLastClickedOrClosed": "object",
    "signatureSecurityAlertResponses": "object",
    "switchedNetworkDetails": null,
    "switchedNetworkNeverShowMessage": "boolean",
    "currentExtensionPopupId": "number"
  },
  "ApprovalController": {
    "pendingApprovals": "object",
    "pendingApprovalCount": "number",
    "approvalFlows": "object"
  },
  "AuthenticationController": { "isSignedIn": "boolean" },
  "BridgeController": {
    "bridgeState": {
      "bridgeFeatureFlags": {
        "extensionSupport": "boolean",
        "srcNetworkAllowlist": { "0": "string", "1": "string", "2": "string" },
        "destNetworkAllowlist": { "0": "string", "1": "string", "2": "string" }
<<<<<<< HEAD
      }
=======
      },
      "destTokens": {},
      "destTopAssets": {}
>>>>>>> f2192e9b
    }
  },
  "CronjobController": { "jobs": "object" },
  "CurrencyController": {
    "currencyRates": {
      "ETH": {
        "conversionDate": "number",
        "conversionRate": 1700,
        "usdConversionRate": 1700
      }
    },
    "currentCurrency": "usd"
  },
  "DecryptMessageController": {
    "unapprovedDecryptMsgs": "object",
    "unapprovedDecryptMsgCount": 0
  },
  "EncryptionPublicKeyController": {
    "unapprovedEncryptionPublicKeyMsgs": "object",
    "unapprovedEncryptionPublicKeyMsgCount": 0
  },
  "EnsController": {
    "ensEntries": "object",
    "ensResolutionsByAddress": "object"
  },
  "GasFeeController": {
    "gasFeeEstimatesByChainId": {},
    "gasFeeEstimates": {},
    "estimatedGasFeeTimeBounds": {},
    "gasEstimateType": "none",
    "nonRPCGasFeeApisDisabled": "boolean"
  },
  "KeyringController": {
    "isUnlocked": true,
    "keyrings": "object",
    "vault": "string",
    "encryptionKey": "string",
    "encryptionSalt": "string"
  },
  "LoggingController": { "logs": "object" },
  "MetaMetricsController": {
    "participateInMetaMetrics": true,
    "metaMetricsId": "fake-metrics-id",
    "dataCollectionForMarketing": "boolean",
    "marketingCampaignCookieId": null,
    "eventsBeforeMetricsOptIn": "object",
    "traits": "object",
    "previousUserTraits": "object",
    "fragments": "object",
    "segmentApiCalls": "object"
  },
  "MetaMetricsDataDeletionController": {
    "metaMetricsDataDeletionId": null,
    "metaMetricsDataDeletionTimestamp": 0
  },
  "MultichainBalancesController": { "balances": "object" },
  "MultichainRatesController": {
    "fiatCurrency": "usd",
    "rates": { "btc": { "conversionDate": 0, "conversionRate": "0" } },
    "cryptocurrencies": ["btc"]
  },
  "NameController": { "names": "object", "nameSources": "object" },
  "NetworkController": {
    "selectedNetworkClientId": "string",
    "networksMetadata": {
      "networkConfigurationId": {
        "EIPS": { "1559": false },
        "status": "available"
      }
    },
    "networkConfigurationsByChainId": "object"
  },
  "NetworkOrderController": {
    "orderedNetworkList": { "0": "object", "1": "object" }
  },
  "NftController": {
    "allNftContracts": "object",
    "allNfts": "object",
    "ignoredNfts": "object"
  },
  "NotificationController": { "notifications": "object" },
  "NotificationServicesController": {
    "subscriptionAccountsSeen": "object",
    "isMetamaskNotificationsFeatureSeen": "boolean",
    "isNotificationServicesEnabled": "boolean",
    "isFeatureAnnouncementsEnabled": "boolean",
    "metamaskNotificationsList": "object",
    "metamaskNotificationsReadList": "object",
    "isUpdatingMetamaskNotifications": "boolean",
    "isFetchingMetamaskNotifications": "boolean",
    "isUpdatingMetamaskNotificationsAccount": "object",
    "isCheckingAccountsPresence": "boolean"
  },
  "NotificationServicesPushController": { "fcmToken": "string" },
  "OnboardingController": {
    "seedPhraseBackedUp": true,
    "firstTimeFlowType": "import",
    "completedOnboarding": true,
    "onboardingTabs": "object"
  },
  "PPOMController": { "storageMetadata": {} },
  "PermissionController": { "subjects": "object" },
  "PermissionLogController": {
    "permissionHistory": "object",
    "permissionActivityLog": "object"
  },
  "PreferencesController": {
    "selectedAddress": "string",
    "useBlockie": false,
    "useNonceField": false,
    "usePhishDetect": true,
    "dismissSeedBackUpReminder": true,
    "useMultiAccountBalanceChecker": true,
    "useSafeChainsListValidation": "boolean",
    "useTokenDetection": true,
    "useNftDetection": false,
    "use4ByteResolution": true,
    "useCurrencyRateCheck": true,
    "useRequestQueue": true,
    "openSeaEnabled": false,
    "securityAlertsEnabled": "boolean",
    "watchEthereumAccountEnabled": "boolean",
    "bitcoinSupportEnabled": "boolean",
    "bitcoinTestnetSupportEnabled": "boolean",
    "addSnapAccountEnabled": "boolean",
    "advancedGasFee": {},
    "featureFlags": {},
    "incomingTransactionsPreferences": {},
    "knownMethodData": "object",
    "currentLocale": "en",
    "identities": "object",
    "lostIdentities": "object",
    "forgottenPassword": false,
    "preferences": {
      "hideZeroBalanceTokens": false,
      "showExtensionInFullSizeView": false,
      "showFiatInTestnets": false,
      "showTestNetworks": false,
      "smartTransactionsOptInStatus": false,
      "showNativeTokenAsMainBalance": true,
      "petnamesEnabled": true,
      "showMultiRpcModal": "boolean",
      "isRedesignedConfirmationsDeveloperEnabled": "boolean",
      "redesignedConfirmationsEnabled": true,
      "redesignedTransactionsEnabled": "boolean",
      "tokenSortConfig": "object",
      "shouldShowAggregatedBalancePopover": "boolean"
    },
    "ipfsGateway": "string",
    "isIpfsGatewayEnabled": "boolean",
    "useAddressBarEnsResolution": true,
    "ledgerTransportType": "webhid",
    "snapRegistryList": "object",
    "theme": "light",
    "snapsAddSnapAccountModalDismissed": "boolean",
    "useExternalNameSources": "boolean",
    "useTransactionSimulations": true,
    "enableMV3TimestampSave": true,
    "useExternalServices": "boolean"
  },
  "QueuedRequestController": { "queuedRequestCount": 0 },
  "SelectedNetworkController": { "domains": "object" },
  "SignatureController": {
    "unapprovedPersonalMsgs": "object",
    "unapprovedTypedMessages": "object",
    "unapprovedPersonalMsgCount": 0,
    "unapprovedTypedMessagesCount": 0
  },
  "SmartTransactionsController": {
    "smartTransactionsState": {
      "fees": {},
      "liveness": true,
      "smartTransactions": "object"
    }
  },
  "SnapController": {
    "snaps": "object",
    "snapStates": "object",
    "unencryptedSnapStates": "object"
  },
  "SnapInsightsController": { "insights": "object" },
  "SnapInterfaceController": { "interfaces": "object" },
  "SnapsRegistry": {
    "database": null,
    "lastUpdated": null,
    "databaseUnavailable": "boolean"
  },
  "SubjectMetadataController": { "subjectMetadata": "object" },
  "SwapsController": {
    "swapsState": {
      "quotes": "object",
      "quotesPollingLimitEnabled": false,
      "fetchParams": null,
      "tokens": null,
      "tradeTxId": null,
      "approveTxId": null,
      "quotesLastFetched": null,
      "customMaxGas": "",
      "customGasPrice": null,
      "customMaxFeePerGas": null,
      "customMaxPriorityFeePerGas": null,
      "swapsUserFeeLevel": "",
      "selectedAggId": null,
      "customApproveTxData": "string",
      "errorKey": "",
      "topAggId": null,
      "routeState": "",
      "swapsFeatureIsLive": true,
      "saveFetchedQuotes": false,
      "swapsQuoteRefreshTime": 60000,
      "swapsQuotePrefetchingRefreshTime": 60000,
      "swapsStxBatchStatusRefreshTime": 10000,
      "swapsStxStatusDeadline": 180,
      "swapsStxGetTransactionsRefreshTime": 10000,
      "swapsStxMaxFeeMultiplier": 2,
      "swapsFeatureFlags": {}
    }
  },
  "TokenListController": {
    "tokenList": "object",
    "tokensChainsCache": {},
    "preventPollingOnNetworkRestart": false
  },
  "TokenRatesController": { "marketData": "object" },
  "TokensController": {
    "tokens": "object",
    "ignoredTokens": "object",
    "detectedTokens": "object",
    "allTokens": {},
    "allIgnoredTokens": {},
    "allDetectedTokens": {}
  },
  "TxController": {
    "methodData": "object",
    "transactions": "object",
    "lastFetchedBlockNumbers": "object"
  },
  "UserOperationController": { "userOperations": "object" },
  "UserStorageController": {
    "isProfileSyncingEnabled": null,
    "isProfileSyncingUpdateLoading": "boolean"
  }
}<|MERGE_RESOLUTION|>--- conflicted
+++ resolved
@@ -65,13 +65,9 @@
         "extensionSupport": "boolean",
         "srcNetworkAllowlist": { "0": "string", "1": "string", "2": "string" },
         "destNetworkAllowlist": { "0": "string", "1": "string", "2": "string" }
-<<<<<<< HEAD
-      }
-=======
       },
       "destTokens": {},
       "destTopAssets": {}
->>>>>>> f2192e9b
     }
   },
   "CronjobController": { "jobs": "object" },
