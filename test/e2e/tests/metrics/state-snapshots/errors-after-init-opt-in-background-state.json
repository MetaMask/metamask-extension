{
  "AccountOrderController": {
    "pinnedAccountList": {},
    "hiddenAccountList": {}
  },
  "AccountTracker": { "accounts": "object", "accountsByChainId": "object" },
  "AccountsController": {
    "internalAccounts": { "accounts": "object", "selectedAccount": "string" }
  },
  "AddressBookController": { "addressBook": "object" },
  "AlertController": {
    "alertEnabledness": { "unconnectedAccount": true, "web3ShimUsage": true },
    "unconnectedAccountAlertShownOrigins": "object",
    "web3ShimUsageOrigins": "object"
  },
  "AnnouncementController": { "announcements": "object" },
  "AppMetadataController": {
    "currentAppVersion": "string",
    "previousAppVersion": "",
    "previousMigrationVersion": 0,
    "currentMigrationVersion": "number"
  },
  "AppStateController": {
    "connectedStatusPopoverHasBeenShown": true,
    "defaultHomeActiveTabName": null,
    "browserEnvironment": { "os": "string", "browser": "string" },
    "popupGasPollTokens": "object",
    "notificationGasPollTokens": "object",
    "fullScreenGasPollTokens": "object",
    "recoveryPhraseReminderHasBeenShown": true,
    "recoveryPhraseReminderLastShown": "number",
    "outdatedBrowserWarningLastShown": "object",
    "nftsDetectionNoticeDismissed": false,
    "showTestnetMessageInDropdown": true,
    "showBetaHeader": false,
    "showPermissionsTour": true,
    "showNetworkBanner": true,
    "showAccountBanner": true,
    "trezorModel": null,
    "onboardingDate": null,
    "lastViewedUserSurvey": null,
    "newPrivacyPolicyToastClickedOrClosed": "boolean",
    "newPrivacyPolicyToastShownDate": "number",
    "hadAdvancedGasFeesSetPriorToMigration92_3": false,
    "nftsDropdownState": {},
    "termsOfUseLastAgreed": "number",
    "qrHardware": {},
    "usedNetworks": { "0x1": true, "0x5": true, "0x539": true },
    "snapsInstallPrivacyWarningShown": true,
    "surveyLinkLastClickedOrClosed": "object",
    "signatureSecurityAlertResponses": "object",
    "switchedNetworkDetails": null,
    "switchedNetworkNeverShowMessage": "boolean",
    "currentExtensionPopupId": "number"
  },
  "ApprovalController": {
    "pendingApprovals": "object",
    "pendingApprovalCount": "number",
    "approvalFlows": "object"
  },
  "AuthenticationController": { "isSignedIn": "boolean" },
  "BridgeController": {
    "bridgeState": {
      "bridgeFeatureFlags": {
        "extensionSupport": "boolean",
        "srcNetworkAllowlist": { "0": "string", "1": "string", "2": "string" },
        "destNetworkAllowlist": { "0": "string", "1": "string", "2": "string" }
      }
    }
  },
  "CronjobController": { "jobs": "object" },
  "CurrencyController": {
    "currencyRates": {
      "ETH": {
        "conversionDate": "number",
        "conversionRate": 1700,
        "usdConversionRate": 1700
      }
    },
    "currentCurrency": "usd"
  },
  "DecryptMessageController": {
    "unapprovedDecryptMsgs": "object",
    "unapprovedDecryptMsgCount": 0
  },
  "EncryptionPublicKeyController": {
    "unapprovedEncryptionPublicKeyMsgs": "object",
    "unapprovedEncryptionPublicKeyMsgCount": 0
  },
  "EnsController": {
    "ensEntries": "object",
    "ensResolutionsByAddress": "object"
  },
  "GasFeeController": {
    "gasFeeEstimatesByChainId": {},
    "gasFeeEstimates": {},
    "estimatedGasFeeTimeBounds": {},
    "gasEstimateType": "none",
    "nonRPCGasFeeApisDisabled": "boolean"
  },
  "KeyringController": {
    "isUnlocked": true,
    "keyrings": "object",
    "vault": "string",
    "encryptionKey": "string",
    "encryptionSalt": "string"
  },
  "LoggingController": { "logs": "object" },
  "MetaMetricsController": {
    "participateInMetaMetrics": true,
    "metaMetricsId": "fake-metrics-id",
    "dataCollectionForMarketing": "boolean",
    "marketingCampaignCookieId": null,
    "eventsBeforeMetricsOptIn": "object",
    "traits": "object",
    "previousUserTraits": "object",
    "fragments": "object",
    "segmentApiCalls": "object"
  },
  "MetaMetricsDataDeletionController": {
    "metaMetricsDataDeletionId": null,
    "metaMetricsDataDeletionTimestamp": 0
  },
  "MultichainBalancesController": { "balances": "object" },
  "MultichainRatesController": {
    "fiatCurrency": "usd",
    "rates": { "btc": { "conversionDate": 0, "conversionRate": "0" } },
    "cryptocurrencies": ["btc"]
  },
  "NameController": { "names": "object", "nameSources": "object" },
  "NetworkController": {
    "selectedNetworkClientId": "string",
    "networksMetadata": {
      "networkConfigurationId": {
        "EIPS": { "1559": false },
        "status": "available"
      }
    },
    "networkConfigurationsByChainId": "object"
  },
  "NetworkOrderController": {
    "orderedNetworkList": { "0": "object", "1": "object" }
  },
  "NftController": {
    "allNftContracts": "object",
    "allNfts": "object",
    "ignoredNfts": "object"
  },
  "NotificationController": { "notifications": "object" },
  "NotificationServicesController": {
    "subscriptionAccountsSeen": "object",
    "isMetamaskNotificationsFeatureSeen": "boolean",
    "isNotificationServicesEnabled": "boolean",
    "isFeatureAnnouncementsEnabled": "boolean",
    "metamaskNotificationsList": "object",
    "metamaskNotificationsReadList": "object",
    "isUpdatingMetamaskNotifications": "boolean",
    "isFetchingMetamaskNotifications": "boolean",
    "isUpdatingMetamaskNotificationsAccount": "object",
    "isCheckingAccountsPresence": "boolean"
  },
  "NotificationServicesPushController": { "fcmToken": "string" },
  "OnboardingController": {
    "seedPhraseBackedUp": true,
    "firstTimeFlowType": "import",
    "completedOnboarding": true,
    "onboardingTabs": "object"
  },
  "PPOMController": { "storageMetadata": {} },
  "PermissionController": { "subjects": "object" },
  "PermissionLogController": {
    "permissionHistory": "object",
    "permissionActivityLog": "object"
  },
  "PreferencesController": {
    "selectedAddress": "string",
    "useBlockie": false,
    "useNonceField": false,
    "usePhishDetect": true,
    "dismissSeedBackUpReminder": true,
    "useMultiAccountBalanceChecker": true,
    "useSafeChainsListValidation": "boolean",
    "useTokenDetection": true,
    "useNftDetection": false,
    "use4ByteResolution": true,
    "useCurrencyRateCheck": true,
    "useRequestQueue": true,
    "openSeaEnabled": false,
    "securityAlertsEnabled": "boolean",
    "watchEthereumAccountEnabled": "boolean",
    "bitcoinSupportEnabled": "boolean",
    "bitcoinTestnetSupportEnabled": "boolean",
    "addSnapAccountEnabled": "boolean",
    "advancedGasFee": {},
    "featureFlags": {},
    "incomingTransactionsPreferences": {},
    "knownMethodData": "object",
    "currentLocale": "en",
    "identities": "object",
    "lostIdentities": "object",
    "forgottenPassword": false,
    "preferences": {
      "hideZeroBalanceTokens": false,
      "showExtensionInFullSizeView": false,
      "showFiatInTestnets": false,
      "showTestNetworks": false,
      "smartTransactionsOptInStatus": false,
      "showNativeTokenAsMainBalance": true,
      "petnamesEnabled": true,
      "showMultiRpcModal": "boolean",
      "isRedesignedConfirmationsDeveloperEnabled": "boolean",
      "redesignedConfirmationsEnabled": true,
<<<<<<< HEAD
      "redesignedTransactionsEnabled": "boolean"
=======
      "redesignedTransactionsEnabled": "boolean",
      "showMultiRpcModal": "boolean",
      "shouldShowAggregatedBalancePopover": "boolean"
>>>>>>> d26968f7
    },
    "ipfsGateway": "string",
    "isIpfsGatewayEnabled": "boolean",
    "useAddressBarEnsResolution": true,
    "ledgerTransportType": "webhid",
    "snapRegistryList": "object",
    "theme": "light",
    "snapsAddSnapAccountModalDismissed": "boolean",
    "useExternalNameSources": "boolean",
    "useTransactionSimulations": true,
    "enableMV3TimestampSave": true,
    "useExternalServices": "boolean"
  },
  "QueuedRequestController": { "queuedRequestCount": 0 },
  "SelectedNetworkController": { "domains": "object" },
  "SignatureController": {
    "unapprovedPersonalMsgs": "object",
    "unapprovedTypedMessages": "object",
    "unapprovedPersonalMsgCount": 0,
    "unapprovedTypedMessagesCount": 0
  },
  "SmartTransactionsController": {
    "smartTransactionsState": {
      "fees": {},
      "liveness": true,
      "smartTransactions": "object"
    }
  },
  "SnapController": {
    "snaps": "object",
    "snapStates": "object",
    "unencryptedSnapStates": "object"
  },
  "SnapInsightsController": { "insights": "object" },
  "SnapInterfaceController": { "interfaces": "object" },
  "SnapsRegistry": {
    "database": null,
    "lastUpdated": null,
    "databaseUnavailable": "boolean"
  },
  "SubjectMetadataController": { "subjectMetadata": "object" },
  "SwapsController": {
    "swapsState": {
      "quotes": "object",
      "quotesPollingLimitEnabled": false,
      "fetchParams": null,
      "tokens": null,
      "tradeTxId": null,
      "approveTxId": null,
      "quotesLastFetched": null,
      "customMaxGas": "",
      "customGasPrice": null,
      "customMaxFeePerGas": null,
      "customMaxPriorityFeePerGas": null,
      "swapsUserFeeLevel": "",
      "selectedAggId": null,
      "customApproveTxData": "string",
      "errorKey": "",
      "topAggId": null,
      "routeState": "",
      "swapsFeatureIsLive": true,
      "saveFetchedQuotes": false,
      "swapsQuoteRefreshTime": 60000,
      "swapsQuotePrefetchingRefreshTime": 60000,
      "swapsStxBatchStatusRefreshTime": 10000,
      "swapsStxStatusDeadline": 180,
      "swapsStxGetTransactionsRefreshTime": 10000,
      "swapsStxMaxFeeMultiplier": 2,
      "swapsFeatureFlags": {}
    }
  },
  "TokenListController": {
    "tokenList": "object",
    "tokensChainsCache": {},
    "preventPollingOnNetworkRestart": false
  },
  "TokenRatesController": { "marketData": "object" },
  "TokensController": {
    "tokens": "object",
    "ignoredTokens": "object",
    "detectedTokens": "object",
    "allTokens": {},
    "allIgnoredTokens": {},
    "allDetectedTokens": {}
  },
  "TxController": {
    "methodData": "object",
    "transactions": "object",
    "lastFetchedBlockNumbers": "object"
  },
  "UserOperationController": { "userOperations": "object" },
  "UserStorageController": {
    "isProfileSyncingEnabled": null,
    "isProfileSyncingUpdateLoading": "boolean"
  }
}<|MERGE_RESOLUTION|>--- conflicted
+++ resolved
@@ -207,16 +207,11 @@
       "smartTransactionsOptInStatus": false,
       "showNativeTokenAsMainBalance": true,
       "petnamesEnabled": true,
-      "showMultiRpcModal": "boolean",
       "isRedesignedConfirmationsDeveloperEnabled": "boolean",
       "redesignedConfirmationsEnabled": true,
-<<<<<<< HEAD
-      "redesignedTransactionsEnabled": "boolean"
-=======
       "redesignedTransactionsEnabled": "boolean",
       "showMultiRpcModal": "boolean",
       "shouldShowAggregatedBalancePopover": "boolean"
->>>>>>> d26968f7
     },
     "ipfsGateway": "string",
     "isIpfsGatewayEnabled": "boolean",
