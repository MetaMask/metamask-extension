--- conflicted
+++ resolved
@@ -64,12 +64,9 @@
   "BridgeController": {
     "bridgeFeatureFlags": {
       "extensionConfig": {
-<<<<<<< HEAD
-=======
         "maxRefreshCount": "number",
         "refreshRate": "number",
         "support": "boolean",
->>>>>>> a78923d9
         "chains": {
           "eip155:1": "object",
           "eip155:10": "object",
@@ -81,14 +78,7 @@
           "eip155:43114": "object",
           "eip155:59144": "object",
           "solana:5eykt4UsFv8P8NJdTREpY1vzqKqZKvdp": "object"
-<<<<<<< HEAD
-        },
-        "maxRefreshCount": "number",
-        "refreshRate": "number",
-        "support": "boolean"
-=======
         }
->>>>>>> a78923d9
       },
       "mobileConfig": "object"
     },
@@ -123,15 +113,9 @@
         "usdConversionRate": 1700
       },
       "MegaETH": {
-<<<<<<< HEAD
-        "conversionDate": null,
-        "conversionRate": null,
-        "usdConversionRate": null
-=======
         "conversionDate": "number",
         "conversionRate": 1700,
         "usdConversionRate": 1700
->>>>>>> a78923d9
       }
     }
   },
