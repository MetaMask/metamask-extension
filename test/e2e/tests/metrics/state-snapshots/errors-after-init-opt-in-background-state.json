--- conflicted
+++ resolved
@@ -321,13 +321,7 @@
       "swapsFeatureFlags": {}
     }
   },
-<<<<<<< HEAD
   "TokenBalancesController": { "tokenBalances": "object" },
-=======
-  "TokenBalancesController": {
-    "tokenBalances": "object"
-  },
->>>>>>> da79b45f
   "TokenListController": {
     "tokenList": "object",
     "tokensChainsCache": {
