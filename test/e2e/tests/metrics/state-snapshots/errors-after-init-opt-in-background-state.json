--- conflicted
+++ resolved
@@ -86,24 +86,6 @@
       },
       "MON": {
         "conversionDate": "number",
-<<<<<<< HEAD
-        "conversionRate": 1700,
-        "usdConversionRate": 1700
-      },
-      "LineaETH": {
-        "conversionDate": "number",
-        "conversionRate": 1700,
-        "usdConversionRate": 1700
-      },
-      "MegaETH": {
-        "conversionDate": "number",
-        "conversionRate": 1700,
-        "usdConversionRate": 1700
-      },
-      "MON": {
-        "conversionDate": "number",
-=======
->>>>>>> 99d9449d
         "conversionRate": 0.2,
         "usdConversionRate": 0.2
       }
