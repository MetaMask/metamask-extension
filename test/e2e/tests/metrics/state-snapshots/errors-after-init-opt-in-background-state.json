{
  "AccountOrderController": {
    "pinnedAccountList": {},
    "hiddenAccountList": {}
  },
  "AccountTracker": { "accounts": "object", "accountsByChainId": "object" },
  "AccountsController": {
    "internalAccounts": { "accounts": "object", "selectedAccount": "string" }
  },
  "AddressBookController": { "addressBook": "object" },
  "AlertController": {
    "alertEnabledness": { "unconnectedAccount": true, "web3ShimUsage": true },
    "unconnectedAccountAlertShownOrigins": "object",
    "web3ShimUsageOrigins": "object"
  },
  "AnnouncementController": { "announcements": "object" },
  "AppMetadataController": {
    "currentAppVersion": "string",
    "previousAppVersion": "",
    "previousMigrationVersion": 0,
    "currentMigrationVersion": "number"
  },
  "AppStateController": {
    "connectedStatusPopoverHasBeenShown": true,
    "defaultHomeActiveTabName": null,
    "browserEnvironment": { "os": "string", "browser": "string" },
    "popupGasPollTokens": "object",
    "notificationGasPollTokens": "object",
    "fullScreenGasPollTokens": "object",
    "recoveryPhraseReminderHasBeenShown": true,
    "recoveryPhraseReminderLastShown": "number",
    "outdatedBrowserWarningLastShown": "object",
    "nftsDetectionNoticeDismissed": false,
    "showTestnetMessageInDropdown": true,
    "showBetaHeader": false,
    "showPermissionsTour": true,
    "showNetworkBanner": true,
    "showAccountBanner": true,
    "trezorModel": null,
    "onboardingDate": null,
    "lastViewedUserSurvey": null,
    "newPrivacyPolicyToastClickedOrClosed": "boolean",
    "newPrivacyPolicyToastShownDate": "number",
    "hadAdvancedGasFeesSetPriorToMigration92_3": false,
    "surveyLinkLastClickedOrClosed": "object",
    "switchedNetworkNeverShowMessage": "boolean",
<<<<<<< HEAD
=======
    "slides": "object",
>>>>>>> 2e8ef023
    "qrHardware": {},
    "nftsDropdownState": {},
    "signatureSecurityAlertResponses": "object",
    "switchedNetworkDetails": null,
    "currentExtensionPopupId": "number",
    "termsOfUseLastAgreed": "number",
    "snapsInstallPrivacyWarningShown": true
  },
  "ApprovalController": {
    "pendingApprovals": "object",
    "pendingApprovalCount": "number",
    "approvalFlows": "object"
  },
  "AuthenticationController": { "isSignedIn": "boolean" },
  "BridgeController": {
    "bridgeState": {
      "bridgeFeatureFlags": {
        "extensionConfig": {
          "maxRefreshCount": "number",
          "refreshRate": "number",
          "support": "boolean",
          "chains": {
            "0x1": "object",
            "0xa4b1": "object",
            "0xe708": "object"
          }
        }
      },
      "srcTokens": {},
      "srcTopAssets": {},
      "destTokens": {},
      "destTopAssets": {},
      "quoteRequest": {
        "srcTokenAddress": "0x0000000000000000000000000000000000000000",
        "slippage": 0.5
      },
      "quotes": {},
      "quotesRefreshCount": 0
    }
  },
  "BridgeStatusController": { "bridgeStatusState": { "txHistory": "object" } },
  "CronjobController": { "jobs": "object" },
  "CurrencyController": {
    "currentCurrency": "usd",
    "currencyRates": {
      "ETH": {
        "conversionDate": "number",
        "conversionRate": 1700,
        "usdConversionRate": 1700
      },
      "SepoliaETH": {
        "conversionDate": "number",
        "conversionRate": 1700,
        "usdConversionRate": 1700
      },
      "LineaETH": {
        "conversionDate": "number",
        "conversionRate": 1700,
        "usdConversionRate": 1700
      }
    }
  },
  "DecryptMessageController": {
    "unapprovedDecryptMsgs": "object",
    "unapprovedDecryptMsgCount": 0
  },
  "EncryptionPublicKeyController": {
    "unapprovedEncryptionPublicKeyMsgs": "object",
    "unapprovedEncryptionPublicKeyMsgCount": 0
  },
  "EnsController": {
    "ensEntries": "object",
    "ensResolutionsByAddress": "object"
  },
  "GasFeeController": {
    "gasFeeEstimatesByChainId": {},
    "gasFeeEstimates": {},
    "estimatedGasFeeTimeBounds": {},
    "gasEstimateType": "none",
    "nonRPCGasFeeApisDisabled": "boolean"
  },
  "KeyringController": {
    "isUnlocked": true,
    "keyrings": "object",
    "vault": "string",
    "encryptionKey": "string",
    "encryptionSalt": "string"
  },
  "LoggingController": { "logs": "object" },
  "MetaMetricsController": {
    "participateInMetaMetrics": true,
    "metaMetricsId": "fake-metrics-id",
    "dataCollectionForMarketing": "boolean",
    "marketingCampaignCookieId": null,
    "eventsBeforeMetricsOptIn": "object",
    "traits": "object",
    "previousUserTraits": "object",
    "fragments": "object",
    "segmentApiCalls": "object"
  },
  "MetaMetricsDataDeletionController": {
    "metaMetricsDataDeletionId": null,
    "metaMetricsDataDeletionTimestamp": 0
  },
  "MultichainBalancesController": { "balances": "object" },
  "MultichainRatesController": {
    "fiatCurrency": "usd",
    "rates": {
      "btc": {
        "conversionDate": 1733923122883,
        "conversionRate": 98232.35,
        "usdConversionRate": 98232.35
      },
      "sol": {
        "conversionDate": 1733923122883,
        "conversionRate": 224.57,
        "usdConversionRate": 224.57
      }
    },
    "cryptocurrencies": ["btc", "sol"]
  },
  "NameController": { "names": "object", "nameSources": "object" },
  "NetworkController": {
    "selectedNetworkClientId": "string",
    "networksMetadata": {
      "networkConfigurationId": {
        "EIPS": { "1559": false },
        "status": "available"
      }
    },
    "networkConfigurationsByChainId": "object"
  },
  "NetworkOrderController": {
    "orderedNetworkList": { "0": "object", "1": "object" }
  },
  "NftController": {
    "allNftContracts": "object",
    "allNfts": "object",
    "ignoredNfts": "object"
  },
  "NotificationServicesController": {
    "subscriptionAccountsSeen": "object",
    "isMetamaskNotificationsFeatureSeen": "boolean",
    "isNotificationServicesEnabled": "boolean",
    "isFeatureAnnouncementsEnabled": "boolean",
    "metamaskNotificationsList": "object",
    "metamaskNotificationsReadList": "object",
    "isUpdatingMetamaskNotifications": "boolean",
    "isFetchingMetamaskNotifications": "boolean",
    "isUpdatingMetamaskNotificationsAccount": "object",
    "isCheckingAccountsPresence": "boolean"
  },
  "NotificationServicesPushController": { "fcmToken": "string" },
  "OnboardingController": {
    "seedPhraseBackedUp": true,
    "firstTimeFlowType": "import",
    "completedOnboarding": true,
    "onboardingTabs": "object"
  },
  "PPOMController": { "storageMetadata": {} },
  "PermissionController": { "subjects": "object" },
  "PermissionLogController": {
    "permissionHistory": "object",
    "permissionActivityLog": "object"
  },
  "PreferencesController": {
    "selectedAddress": "string",
    "useBlockie": false,
    "useNonceField": false,
    "usePhishDetect": true,
    "dismissSeedBackUpReminder": true,
    "overrideContentSecurityPolicyHeader": true,
    "useMultiAccountBalanceChecker": true,
    "useSafeChainsListValidation": "boolean",
    "useTokenDetection": true,
    "useNftDetection": false,
    "use4ByteResolution": true,
    "useCurrencyRateCheck": true,
    "useRequestQueue": true,
    "openSeaEnabled": false,
    "securityAlertsEnabled": "boolean",
    "watchEthereumAccountEnabled": "boolean",
    "bitcoinSupportEnabled": "boolean",
    "bitcoinTestnetSupportEnabled": "boolean",
    "addSnapAccountEnabled": "boolean",
    "advancedGasFee": {},
    "featureFlags": {},
    "incomingTransactionsPreferences": {},
    "knownMethodData": "object",
    "currentLocale": "en",
    "identities": "object",
    "lostIdentities": "object",
    "forgottenPassword": false,
    "preferences": {
      "hideZeroBalanceTokens": false,
      "showExtensionInFullSizeView": false,
      "showFiatInTestnets": false,
      "showTestNetworks": false,
      "smartTransactionsOptInStatus": true,
      "showNativeTokenAsMainBalance": true,
      "petnamesEnabled": true,
      "showMultiRpcModal": "boolean",
      "isRedesignedConfirmationsDeveloperEnabled": "boolean",
      "tokenSortConfig": "object",
      "shouldShowAggregatedBalancePopover": "boolean",
      "tokenNetworkFilter": {
        "0x539": "boolean"
      },
      "redesignedConfirmationsEnabled": true,
      "redesignedTransactionsEnabled": "boolean"
    },
    "ipfsGateway": "string",
    "isIpfsGatewayEnabled": "boolean",
    "useAddressBarEnsResolution": true,
    "ledgerTransportType": "webhid",
    "snapRegistryList": "object",
    "theme": "light",
    "snapsAddSnapAccountModalDismissed": "boolean",
    "useExternalNameSources": "boolean",
    "useTransactionSimulations": true,
    "enableMV3TimestampSave": true,
    "useExternalServices": "boolean",
    "isMultiAccountBalancesEnabled": "boolean",
    "showIncomingTransactions": "object"
  },
  "QueuedRequestController": { "queuedRequestCount": 0 },
  "RemoteFeatureFlagController": {
    "remoteFeatureFlags": {
      "OUTDATED_BROWSER_VERSIONS": {
        "opera": "<95",
        "chrome": "<109",
        "edge": "<109",
        "firefox": "<102"
      },
      "testFlagForThreshold": {},
      "testBooleanFlag": true
    },
    "cacheTimestamp": "number"
  },
  "SelectedNetworkController": { "domains": "object" },
  "SignatureController": {
    "signatureRequests": "object",
    "unapprovedPersonalMsgs": "object",
    "unapprovedTypedMessages": "object",
    "unapprovedPersonalMsgCount": 0,
    "unapprovedTypedMessagesCount": 0
  },
  "SmartTransactionsController": {
    "smartTransactionsState": {
      "fees": {},
      "feesByChainId": "object",
      "liveness": true,
      "livenessByChainId": "object",
      "smartTransactions": "object"
    }
  },
  "SnapController": {
    "snaps": "object",
    "snapStates": "object",
    "unencryptedSnapStates": "object"
  },
  "SnapInsightsController": { "insights": "object" },
  "SnapInterfaceController": { "interfaces": "object" },
  "SnapsRegistry": {
    "database": null,
    "lastUpdated": null,
    "databaseUnavailable": "boolean"
  },
  "SubjectMetadataController": { "subjectMetadata": "object" },
  "SwapsController": {
    "swapsState": {
      "quotes": "object",
      "quotesPollingLimitEnabled": false,
      "fetchParams": null,
      "tokens": null,
      "tradeTxId": null,
      "approveTxId": null,
      "quotesLastFetched": null,
      "customMaxGas": "",
      "customGasPrice": null,
      "customMaxFeePerGas": null,
      "customMaxPriorityFeePerGas": null,
      "swapsUserFeeLevel": "",
      "selectedAggId": null,
      "customApproveTxData": "string",
      "errorKey": "",
      "topAggId": null,
      "routeState": "",
      "swapsFeatureIsLive": true,
      "saveFetchedQuotes": false,
      "swapsQuoteRefreshTime": 60000,
      "swapsQuotePrefetchingRefreshTime": 60000,
      "swapsStxBatchStatusRefreshTime": 10000,
      "swapsStxStatusDeadline": 180,
      "swapsStxGetTransactionsRefreshTime": 10000,
      "swapsStxMaxFeeMultiplier": 2,
      "swapsFeatureFlags": {}
    }
  },
  "TokenBalancesController": { "tokenBalances": "object" },
  "TokenListController": {
    "tokenList": "object",
    "tokensChainsCache": {
      "0x539": "object"
    },
    "preventPollingOnNetworkRestart": false
  },
  "TokenRatesController": { "marketData": "object" },
  "TokensController": {
    "tokens": "object",
    "ignoredTokens": "object",
    "detectedTokens": "object",
    "allTokens": {},
    "allIgnoredTokens": {},
    "allDetectedTokens": {}
  },
  "TxController": {
    "methodData": "object",
    "transactions": "object",
    "lastFetchedBlockNumbers": "object",
    "submitHistory": "object"
  },
  "UserOperationController": { "userOperations": "object" },
  "UserStorageController": {
    "isProfileSyncingEnabled": null,
    "isProfileSyncingUpdateLoading": "boolean",
    "hasAccountSyncingSyncedAtLeastOnce": "boolean",
    "isAccountSyncingReadyToBeDispatched": "boolean"
  }
}<|MERGE_RESOLUTION|>--- conflicted
+++ resolved
@@ -44,10 +44,7 @@
     "hadAdvancedGasFeesSetPriorToMigration92_3": false,
     "surveyLinkLastClickedOrClosed": "object",
     "switchedNetworkNeverShowMessage": "boolean",
-<<<<<<< HEAD
-=======
     "slides": "object",
->>>>>>> 2e8ef023
     "qrHardware": {},
     "nftsDropdownState": {},
     "signatureSecurityAlertResponses": "object",
