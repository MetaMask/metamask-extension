--- conflicted
+++ resolved
@@ -65,15 +65,11 @@
         "extensionSupport": "boolean",
         "srcNetworkAllowlist": { "0": "string", "1": "string", "2": "string" },
         "destNetworkAllowlist": { "0": "string", "1": "string", "2": "string" }
-<<<<<<< HEAD
-      }
-=======
       },
       "destTokens": {},
       "destTopAssets": {},
       "srcTokens": {},
       "srcTopAssets": {}
->>>>>>> 98c06760
     }
   },
   "CronjobController": { "jobs": "object" },
