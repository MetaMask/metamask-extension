{
  "data": {
    "AuthenticationController": { "isSignedIn": "boolean" },
    "UserStorageController": { "isProfileSyncingEnabled": true },
    "NotificationServicesController": {
      "subscriptionAccountsSeen": "object",
      "isFeatureAnnouncementsEnabled": "boolean",
      "isNotificationServicesEnabled": "boolean",
      "isMetamaskNotificationsFeatureSeen": "boolean",
      "metamaskNotificationsList": "object",
      "metamaskNotificationsReadList": "object"
    },
    "AccountsController": {
      "internalAccounts": { "selectedAccount": "string", "accounts": "object" }
    },
    "AlertController": {
      "alertEnabledness": { "unconnectedAccount": true, "web3ShimUsage": true },
      "unconnectedAccountAlertShownOrigins": "object",
      "web3ShimUsageOrigins": "object"
    },
    "AnnouncementController": { "announcements": "object" },
    "NetworkOrderController": {
      "orderedNetworkList": { "0": "object", "1": "object", "2": "object" }
    },
    "AccountOrderController": {
      "pinnedAccountList": {},
      "hiddenAccountList": {}
    },
    "AppStateController": {
      "browserEnvironment": {},
      "nftsDropdownState": {},
      "connectedStatusPopoverHasBeenShown": true,
      "termsOfUseLastAgreed": "number",
      "defaultHomeActiveTabName": null,
      "fullScreenGasPollTokens": "object",
      "notificationGasPollTokens": "object",
      "popupGasPollTokens": "object",
      "qrHardware": {},
      "recoveryPhraseReminderHasBeenShown": true,
      "recoveryPhraseReminderLastShown": "number",
      "showTestnetMessageInDropdown": true,
      "trezorModel": null,
      "newPrivacyPolicyToastClickedOrClosed": "boolean",
      "newPrivacyPolicyToastShownDate": "number",
      "usedNetworks": {
        "0x1": true,
        "0xe708": true,
        "0x5": true,
        "0x539": true
      },
      "snapsInstallPrivacyWarningShown": true
    },
    "CurrencyController": {
      "currentCurrency": "usd",
      "currencyRates": {
        "ETH": {
          "conversionDate": "number",
          "conversionRate": 1700,
          "usdConversionRate": 1700
        }
      }
    },
    "GasFeeController": {
      "estimatedGasFeeTimeBounds": {},
      "gasEstimateType": "none",
      "gasFeeEstimates": {}
    },
    "KeyringController": { "vault": "string" },
    "MetaMetricsController": {
      "eventsBeforeMetricsOptIn": "object",
      "fragments": "object",
      "metaMetricsId": "fake-metrics-id",
      "participateInMetaMetrics": true,
      "dataCollectionForMarketing": "boolean",
      "traits": "object"
    },
    "MetaMetricsDataDeletionController": {
      "metaMetricsDataDeletionId": null,
      "metaMetricsDataDeletionTimestamp": 0
    },
    "NetworkController": {
      "selectedNetworkClientId": "string",
      "networkConfigurations": "object",
      "networksMetadata": {
        "networkConfigurationId": { "EIPS": {}, "status": "available" }
      },
      "providerConfig": "object"
    },
    "OnboardingController": {
      "completedOnboarding": true,
      "firstTimeFlowType": "import",
      "onboardingTabs": "object",
      "seedPhraseBackedUp": true
    },
    "PermissionController": { "subjects": "object" },
    "PreferencesController": {
      "advancedGasFee": null,
      "currentLocale": "en",
      "useExternalServices": "boolean",
      "dismissSeedBackUpReminder": true,
      "featureFlags": {},
      "forgottenPassword": false,
      "identities": "object",
      "ipfsGateway": "string",
      "knownMethodData": "object",
      "ledgerTransportType": "webhid",
      "lostIdentities": "object",
      "openSeaEnabled": false,
      "preferences": {
        "hideZeroBalanceTokens": false,
        "showExtensionInFullSizeView": false,
        "showFiatInTestnets": false,
        "showTestNetworks": false,
        "smartTransactionsOptInStatus": false,
        "showNativeTokenAsMainBalance": true,
        "petnamesEnabled": true,
        "isRedesignedConfirmationsDeveloperEnabled": "boolean",
        "showConfirmationAdvancedDetails": false,
<<<<<<< HEAD
        "isRedesignedConfirmationsDeveloperEnabled": "boolean",
        "showMultiRpcModal": "boolean"
=======
        "tokenSortConfig": "object",
        "showMultiRpcModal": "boolean",
        "shouldShowAggregatedBalancePopover": "boolean"
>>>>>>> 05dda700
      },
      "selectedAddress": "string",
      "theme": "light",
      "useBlockie": false,
      "useNftDetection": false,
      "useNonceField": false,
      "usePhishDetect": true,
      "useTokenDetection": false,
      "useCurrencyRateCheck": true,
      "useMultiAccountBalanceChecker": true,
      "useRequestQueue": true
    },
    "QueuedRequestController": { "queuedRequestCount": 0 },
    "SelectedNetworkController": { "domains": "object" },
    "SmartTransactionsController": {
      "smartTransactionsState": {
        "fees": {},
        "liveness": true,
        "smartTransactions": "object"
      }
    },
    "SubjectMetadataController": { "subjectMetadata": "object" },
    "TokensController": {
      "allDetectedTokens": {},
      "allIgnoredTokens": {},
      "allTokens": {},
      "detectedTokens": "object",
      "ignoredTokens": "object",
      "tokens": "object"
    },
    "BridgeController": {
      "bridgeState": {
        "bridgeFeatureFlags": {
          "extensionSupport": "boolean",
          "srcNetworkAllowlist": {
            "0": "string",
            "1": "string",
            "2": "string"
          },
          "destNetworkAllowlist": {
            "0": "string",
            "1": "string",
            "2": "string"
          }
        },
        "destTokens": {},
        "destTopAssets": {},
        "srcTokens": {},
        "srcTopAssets": {}
      }
    },
    "TransactionController": { "transactions": "object" },
    "config": "object",
    "firstTimeInfo": "object"
  },
  "meta": { "version": 74 }
}<|MERGE_RESOLUTION|>--- conflicted
+++ resolved
@@ -116,14 +116,9 @@
         "petnamesEnabled": true,
         "isRedesignedConfirmationsDeveloperEnabled": "boolean",
         "showConfirmationAdvancedDetails": false,
-<<<<<<< HEAD
-        "isRedesignedConfirmationsDeveloperEnabled": "boolean",
-        "showMultiRpcModal": "boolean"
-=======
         "tokenSortConfig": "object",
         "showMultiRpcModal": "boolean",
         "shouldShowAggregatedBalancePopover": "boolean"
->>>>>>> 05dda700
       },
       "selectedAddress": "string",
       "theme": "light",
