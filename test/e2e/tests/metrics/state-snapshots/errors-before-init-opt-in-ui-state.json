--- conflicted
+++ resolved
@@ -167,8 +167,6 @@
       "ignoredTokens": "object",
       "tokens": "object"
     },
-<<<<<<< HEAD
-=======
     "BridgeController": {
       "bridgeState": {
         "bridgeFeatureFlags": {
@@ -190,7 +188,6 @@
         "srcTopAssets": {}
       }
     },
->>>>>>> 98c06760
     "TransactionController": { "transactions": "object" },
     "config": "object",
     "firstTimeInfo": "object"
