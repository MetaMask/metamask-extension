--- conflicted
+++ resolved
@@ -135,17 +135,7 @@
         "isRedesignedConfirmationsDeveloperEnabled": "boolean",
         "showConfirmationAdvancedDetails": false,
         "tokenSortConfig": "object",
-<<<<<<< HEAD
-        "tokenNetworkFilter": {
-          "0x1": "boolean",
-          "0xaa36a7": "boolean",
-          "0xe705": "boolean",
-          "0xe708": "boolean",
-          "0x539": "boolean"
-        },
-=======
         "tokenNetworkFilter": {},
->>>>>>> 4c5425a0
         "showMultiRpcModal": "boolean",
         "shouldShowAggregatedBalancePopover": "boolean"
       },
