{
  "data": {
<<<<<<< HEAD
    "AuthenticationController": { "isSignedIn": "boolean" },
    "NotificationServicesController": {
      "subscriptionAccountsSeen": "object",
      "isMetamaskNotificationsFeatureSeen": "boolean",
      "isNotificationServicesEnabled": "boolean",
      "isFeatureAnnouncementsEnabled": "boolean",
      "metamaskNotificationsList": "object",
      "metamaskNotificationsReadList": "object"
=======
    "AccountOrderController": {
      "hiddenAccountList": {},
      "pinnedAccountList": {}
    },
    "AccountTracker": { "accountsByChainId": "object" },
    "AccountTreeController": {
      "accountGroupsMetadata": "object",
      "accountWalletsMetadata": "object",
      "hasAccountTreeSyncingSyncedAtLeastOnce": "boolean"
>>>>>>> 07561810
    },
    "AccountsController": {
      "internalAccounts": { "accounts": "object", "selectedAccount": "string" }
    },
    "AddressBookController": { "addressBook": "object" },
    "AlertController": {
      "alertEnabledness": { "unconnectedAccount": true, "web3ShimUsage": true },
      "unconnectedAccountAlertShownOrigins": "object",
      "web3ShimUsageOrigins": "object"
    },
    "AnnouncementController": { "announcements": "object" },
<<<<<<< HEAD
    "NetworkOrderController": {
      "orderedNetworkList": { "0": "object", "1": "object", "2": "object" }
    },
    "NetworkEnablementController": {
      "enabledNetworkMap": { "eip155": "object", "solana": "object" }
    },
    "AccountOrderController": {
      "pinnedAccountList": {},
      "hiddenAccountList": {}
    },
    "AppStateController": {
      "browserEnvironment": { "os": "string", "browser": "string" },
=======
    "AppMetadataController": {
      "currentAppVersion": "string",
      "currentMigrationVersion": "number",
      "previousAppVersion": "",
      "previousMigrationVersion": 0
    },
    "AppStateController": {
      "browserEnvironment": { "browser": "string", "os": "string" },
      "canTrackWalletFundsObtained": false,
>>>>>>> 07561810
      "connectedStatusPopoverHasBeenShown": true,
      "defaultHomeActiveTabName": null,
      "enableEnforcedSimulations": true,
      "enforcedSimulationsSlippage": "number",
      "hadAdvancedGasFeesSetPriorToMigration92_3": false,
<<<<<<< HEAD
      "canTrackWalletFundsObtained": false,
      "isRampCardClosed": false,
=======
      "hasShownMultichainAccountsIntroModal": "boolean",
      "isRampCardClosed": false,
      "isWalletResetInProgress": "boolean",
>>>>>>> 07561810
      "lastUpdatedAt": null,
      "lastViewedUserSurvey": null,
      "newPrivacyPolicyToastClickedOrClosed": "boolean",
      "newPrivacyPolicyToastShownDate": "number",
      "nftsDetectionNoticeDismissed": false,
      "onboardingDate": null,
      "outdatedBrowserWarningLastShown": "object",
<<<<<<< HEAD
      "productTour": "accountIcon",
      "recoveryPhraseReminderHasBeenShown": true,
      "recoveryPhraseReminderLastShown": "number",
      "showAccountBanner": true,
      "showBetaHeader": false,
      "showDownloadMobileAppSlide": "boolean",
      "showNetworkBanner": true,
      "showPermissionsTour": true,
      "showTestnetMessageInDropdown": true,
      "slides": "object",
      "surveyLinkLastClickedOrClosed": "object",
      "shieldEndingToastLastClickedOrClosed": "object",
      "shieldPausedToastLastClickedOrClosed": "object",
      "trezorModel": null,
      "updateModalLastDismissedAt": null,
      "hasShownMultichainAccountsIntroModal": "boolean",
      "showShieldEntryModalOnce": "boolean",
      "pendingShieldCohortTxType": null,
      "isWalletResetInProgress": "boolean",
      "termsOfUseLastAgreed": "number",
      "snapsInstallPrivacyWarningShown": true
=======
      "pendingShieldCohortTxType": null,
      "pna25Acknowledged": "boolean",
      "productTour": "accountIcon",
      "recoveryPhraseReminderHasBeenShown": true,
      "recoveryPhraseReminderLastShown": "number",
      "shieldEndingToastLastClickedOrClosed": "object",
      "shieldPausedToastLastClickedOrClosed": "object",
      "showAccountBanner": true,
      "showBetaHeader": false,
      "showDownloadMobileAppSlide": "boolean",
      "showNetworkBanner": true,
      "showPermissionsTour": true,
      "showShieldEntryModalOnce": "boolean",
      "showTestnetMessageInDropdown": true,
      "slides": "object",
      "snapsInstallPrivacyWarningShown": true,
      "surveyLinkLastClickedOrClosed": "object",
      "termsOfUseLastAgreed": "number",
      "trezorModel": null,
      "updateModalLastDismissedAt": null
>>>>>>> 07561810
    },
    "ApprovalController": {},
    "AuthenticationController": { "isSignedIn": "boolean" },
    "BridgeController": {},
    "BridgeStatusController": { "txHistory": "object" },
    "ClaimsController": "object",
    "CurrencyController": {
      "currencyRates": {
        "ETH": {
          "conversionDate": "number",
          "conversionRate": 1700,
          "usdConversionRate": 1700
        },
        "MON": {
          "conversionDate": "number",
          "conversionRate": 0.2,
          "usdConversionRate": 0.2
        }
      },
      "currentCurrency": "usd"
    },
    "DeFiPositionsController": "object",
    "DecryptMessageController": {},
    "DelegationController": "object",
    "EncryptionPublicKeyController": {},
    "EnsController": {
      "ensEntries": "object",
      "ensResolutionsByAddress": "object"
    },
    "GasFeeController": {
      "gasFeeEstimatesByChainId": {},
      "gasFeeEstimates": {},
      "estimatedGasFeeTimeBounds": {},
      "gasEstimateType": "none",
<<<<<<< HEAD
=======
      "gasFeeEstimates": {},
      "gasFeeEstimatesByChainId": {},
>>>>>>> 07561810
      "nonRPCGasFeeApisDisabled": "boolean"
    },
    "GatorPermissionsController": "object",
    "KeyringController": { "vault": "string" },
    "LoggingController": { "logs": "object" },
    "MetaMetricsController": {
<<<<<<< HEAD
      "participateInMetaMetrics": true,
      "metaMetricsId": "0x86bacb9b2bf9a7e8d2b147eadb95ac9aaa26842327cd24afc8bd4b3c1d136420",
      "dataCollectionForMarketing": "boolean",
      "marketingCampaignCookieId": null,
      "eventsBeforeMetricsOptIn": "object",
      "tracesBeforeMetricsOptIn": "object",
      "traits": "object",
      "fragments": "object",
      "segmentApiCalls": "object"
=======
      "dataCollectionForMarketing": "boolean",
      "eventsBeforeMetricsOptIn": "object",
      "fragments": "object",
      "marketingCampaignCookieId": null,
      "metaMetricsId": "0x86bacb9b2bf9a7e8d2b147eadb95ac9aaa26842327cd24afc8bd4b3c1d136420",
      "participateInMetaMetrics": true,
      "segmentApiCalls": "object",
      "tracesBeforeMetricsOptIn": "object",
      "traits": "object"
>>>>>>> 07561810
    },
    "MetaMetricsDataDeletionController": {
      "metaMetricsDataDeletionId": null,
      "metaMetricsDataDeletionTimestamp": 0
    },
    "MultichainAccountService": "object",
    "MultichainAssetsController": {
      "accountsAssets": "object",
      "allIgnoredAssets": "object",
      "assetsMetadata": "object"
    },
    "MultichainAssetsRatesController": { "conversionRates": "object" },
    "MultichainBalancesController": { "balances": "object" },
    "MultichainNetworkController": "object",
    "MultichainRatesController": {
      "cryptocurrencies": ["btc", "sol"],
      "fiatCurrency": "usd",
      "rates": {
        "btc": { "conversionDate": 0, "conversionRate": 0 },
        "sol": { "conversionDate": 0, "conversionRate": 0 }
      }
    },
    "MultichainTransactionsController": "object",
    "NameController": { "nameSources": "object", "names": "object" },
    "NetworkController": {
<<<<<<< HEAD
      "selectedNetworkClientId": "string",
      "networksMetadata": {
        "networkConfigurationId": { "EIPS": {}, "status": "unknown" }
      },
      "networkConfigurationsByChainId": "object"
=======
      "networkConfigurationsByChainId": "object",
      "networksMetadata": {
        "networkConfigurationId": { "EIPS": {}, "status": "unknown" }
      },
      "selectedNetworkClientId": "string"
    },
    "NetworkEnablementController": {
      "enabledNetworkMap": { "eip155": "object", "solana": "object" }
    },
    "NetworkOrderController": {
      "orderedNetworkList": { "0": "object", "1": "object", "2": "object" }
    },
    "NftController": {
      "allNftContracts": "object",
      "allNfts": "object",
      "ignoredNfts": "object"
    },
    "NotificationServicesController": {
      "isFeatureAnnouncementsEnabled": "boolean",
      "isMetamaskNotificationsFeatureSeen": "boolean",
      "isNotificationServicesEnabled": "boolean",
      "metamaskNotificationsList": "object",
      "metamaskNotificationsReadList": "object",
      "subscriptionAccountsSeen": "object"
    },
    "NotificationServicesPushController": {
      "fcmToken": "string",
      "isPushEnabled": "boolean"
>>>>>>> 07561810
    },
    "OnboardingController": {
      "seedPhraseBackedUp": true,
      "firstTimeFlowType": "import",
<<<<<<< HEAD
      "completedOnboarding": true
=======
      "seedPhraseBackedUp": true
>>>>>>> 07561810
    },
    "PPOMController": { "storageMetadata": {} },
    "PermissionController": { "subjects": "object" },
    "PermissionLogController": { "permissionHistory": "object" },
    "PhishingController": {
      "tokenScanCache": "object",
      "urlScanCache": "object"
    },
    "PreferencesController": {
      "addSnapAccountEnabled": "boolean",
      "advancedGasFee": {},
      "currentLocale": "en",
      "dismissSeedBackUpReminder": true,
      "enableMV3TimestampSave": true,
      "featureFlags": {},
      "forgottenPassword": false,
      "identities": "object",
      "ipfsGateway": "string",
      "isIpfsGatewayEnabled": "boolean",
<<<<<<< HEAD
=======
      "isMultiAccountBalancesEnabled": "boolean",
>>>>>>> 07561810
      "knownMethodData": "object",
      "ledgerTransportType": "webhid",
      "lostIdentities": "object",
      "manageInstitutionalWallets": "boolean",
      "openSeaEnabled": false,
      "overrideContentSecurityPolicyHeader": true,
      "preferences": {
        "dismissSmartAccountSuggestionEnabled": "boolean",
        "featureNotificationsEnabled": "boolean",
        "hideZeroBalanceTokens": false,
        "petnamesEnabled": "boolean",
        "privacyMode": "boolean",
<<<<<<< HEAD
=======
        "shouldShowAggregatedBalancePopover": "boolean",
>>>>>>> 07561810
        "showExtensionInFullSizeView": false,
        "showFiatInTestnets": false,
        "showMultiRpcModal": "boolean",
        "showNativeTokenAsMainBalance": true,
        "showTestNetworks": false,
        "skipDeepLinkInterstitial": "boolean",
        "smartAccountOptIn": "boolean",
<<<<<<< HEAD
        "smartTransactionsOptInStatus": true,
        "smartTransactionsMigrationApplied": "boolean",
        "tokenNetworkFilter": {},
        "tokenSortConfig": "object",
        "useNativeCurrencyAsPrimaryCurrency": "boolean",
        "useSidePanelAsDefault": "boolean",
        "shouldShowAggregatedBalancePopover": "boolean"
      },
=======
        "smartTransactionsMigrationApplied": "boolean",
        "smartTransactionsOptInStatus": true,
        "tokenNetworkFilter": {},
        "tokenSortConfig": "object",
        "useNativeCurrencyAsPrimaryCurrency": "boolean",
        "useSidePanelAsDefault": "boolean"
      },
      "referrals": "object",
>>>>>>> 07561810
      "securityAlertsEnabled": "boolean",
      "selectedAddress": "string",
      "snapRegistryList": "object",
      "snapsAddSnapAccountModalDismissed": "boolean",
      "theme": "light",
      "use4ByteResolution": true,
      "useAddressBarEnsResolution": true,
      "useBlockie": false,
      "useCurrencyRateCheck": true,
      "useExternalNameSources": "boolean",
      "useExternalServices": "boolean",
<<<<<<< HEAD
      "isMultiAccountBalancesEnabled": "boolean",
=======
>>>>>>> 07561810
      "useMultiAccountBalanceChecker": true,
      "useNftDetection": false,
      "usePhishDetect": true,
      "useSafeChainsListValidation": "boolean",
      "useTokenDetection": true,
      "useTransactionSimulations": true,
<<<<<<< HEAD
      "watchEthereumAccountEnabled": "boolean",
      "referrals": "object"
    },
    "SelectedNetworkController": { "domains": "object" },
    "SmartTransactionsController": {},
=======
      "watchEthereumAccountEnabled": "boolean"
    },
    "ProfileMetricsController": "object",
    "RemoteFeatureFlagController": {
      "cacheTimestamp": "number",
      "remoteFeatureFlags": {
        "feature1": true,
        "feature2": false,
        "feature3": { "name": "groupC", "value": "valueC" },
        "sendRedesign": { "enabled": false }
      }
    },
    "RewardsController": {
      "rewardsAccounts": "object",
      "rewardsActiveAccount": null,
      "rewardsSeasonStatuses": "object",
      "rewardsSeasons": "object",
      "rewardsSubscriptionTokens": "object",
      "rewardsSubscriptions": "object"
    },
    "SeedlessOnboardingController": "object",
    "SelectedNetworkController": { "domains": "object" },
    "ShieldController": "object",
    "SignatureController": {},
    "SmartTransactionsController": {},
    "SnapController": {
      "snapStates": "object",
      "snaps": "object",
      "unencryptedSnapStates": "object"
    },
    "SnapInsightsController": {},
    "SnapInterfaceController": { "interfaces": "object" },
    "SnapsRegistry": {
      "database": "object",
      "databaseUnavailable": "boolean",
      "lastUpdated": "number"
    },
>>>>>>> 07561810
    "SubjectMetadataController": { "subjectMetadata": "object" },
    "SubscriptionController": "object",
    "SwapsController": {},
    "TokenBalancesController": { "tokenBalances": "object" },
    "TokenListController": {
      "preventPollingOnNetworkRestart": false,
      "tokensChainsCache": {}
    },
    "TokenRatesController": { "marketData": "object" },
    "TokensController": {
      "allTokens": {},
      "allIgnoredTokens": {},
      "allDetectedTokens": {}
    },
<<<<<<< HEAD
    "MultichainAccountService": "object",
    "TransactionController": {
      "methodData": "object",
      "transactions": "object",
      "transactionBatches": "object",
      "lastFetchedBlockNumbers": "object",
      "submitHistory": "object"
=======
    "TransactionController": {
      "lastFetchedBlockNumbers": "object",
      "methodData": "object",
      "submitHistory": "object",
      "transactionBatches": "object",
      "transactions": "object"
    },
    "TransactionPayController": {},
    "UserOperationController": { "userOperations": "object" },
    "UserStorageController": {
      "isAccountSyncingEnabled": true,
      "isBackupAndSyncEnabled": true,
      "isContactSyncingEnabled": true
>>>>>>> 07561810
    },
    "config": "object",
    "firstTimeInfo": "object",
    "NameController": { "names": "object", "nameSources": "object" },
    "UserStorageController": {
      "isBackupAndSyncEnabled": true,
      "isAccountSyncingEnabled": true,
      "isContactSyncingEnabled": true
    },
    "AppMetadataController": {
      "currentAppVersion": "string",
      "previousAppVersion": "",
      "previousMigrationVersion": 0,
      "currentMigrationVersion": "number"
    },
    "AddressBookController": { "addressBook": "object" },
    "MultichainNetworkController": "object",
    "SeedlessOnboardingController": "object",
    "PermissionLogController": { "permissionHistory": "object" },
    "GatorPermissionsController": "object",
    "TokenListController": {
      "tokensChainsCache": {},
      "preventPollingOnNetworkRestart": false
    },
    "TokenBalancesController": { "tokenBalances": "object" },
    "NftController": {
      "allNftContracts": "object",
      "allNfts": "object",
      "ignoredNfts": "object"
    },
    "PhishingController": {
      "urlScanCache": "object",
      "tokenScanCache": "object"
    },
    "LoggingController": { "logs": "object" },
    "MultichainRatesController": {
      "fiatCurrency": "usd",
      "rates": {
        "btc": { "conversionDate": 0, "conversionRate": 0 },
        "sol": { "conversionDate": 0, "conversionRate": 0 }
      },
      "cryptocurrencies": ["btc", "sol"]
    },
    "UserOperationController": { "userOperations": "object" },
    "NotificationServicesPushController": {
      "isPushEnabled": "boolean",
      "fcmToken": "string"
    },
    "RemoteFeatureFlagController": {
      "remoteFeatureFlags": {
        "feature1": true,
        "feature2": false,
        "feature3": { "name": "groupC", "value": "valueC" },
        "sendRedesign": { "enabled": false }
      },
      "cacheTimestamp": "number"
    },
    "DeFiPositionsController": "object",
    "AccountTracker": { "accountsByChainId": "object" },
    "TokenRatesController": { "marketData": "object" },
    "DecryptMessageController": {},
    "EncryptionPublicKeyController": {},
    "SignatureController": {},
    "SwapsController": {},
    "BridgeStatusController": { "txHistory": "object" },
    "EnsController": {
      "ensEntries": "object",
      "ensResolutionsByAddress": "object"
    },
    "ApprovalController": {},
    "SnapsRegistry": {
      "database": "object",
      "lastUpdated": "number",
      "databaseUnavailable": "boolean"
    },
    "SnapController": {
      "snaps": "object",
      "snapStates": "object",
      "unencryptedSnapStates": "object"
    },
    "SnapInsightsController": {},
    "SnapInterfaceController": { "interfaces": "object" },
    "PPOMController": { "storageMetadata": {} },
    "AccountTreeController": {
      "hasAccountTreeSyncingSyncedAtLeastOnce": "boolean",
      "accountGroupsMetadata": "object",
      "accountWalletsMetadata": "object"
    },
    "MultichainAssetsController": {
      "accountsAssets": "object",
      "assetsMetadata": "object",
      "allIgnoredAssets": "object"
    },
    "MultichainAssetsRatesController": { "conversionRates": "object" },
    "MultichainBalancesController": { "balances": "object" },
    "MultichainTransactionsController": "object",
    "DelegationController": "object",
    "SubscriptionController": "object",
    "ShieldController": "object",
    "ClaimsController": "object",
    "RewardsController": {
      "rewardsActiveAccount": null,
      "rewardsAccounts": "object",
      "rewardsSubscriptions": "object",
      "rewardsSeasons": "object",
      "rewardsSeasonStatuses": "object",
      "rewardsSubscriptionTokens": "object"
    }
  },
  "meta": { "version": 183 }
}<|MERGE_RESOLUTION|>--- conflicted
+++ resolved
@@ -1,15 +1,5 @@
 {
   "data": {
-<<<<<<< HEAD
-    "AuthenticationController": { "isSignedIn": "boolean" },
-    "NotificationServicesController": {
-      "subscriptionAccountsSeen": "object",
-      "isMetamaskNotificationsFeatureSeen": "boolean",
-      "isNotificationServicesEnabled": "boolean",
-      "isFeatureAnnouncementsEnabled": "boolean",
-      "metamaskNotificationsList": "object",
-      "metamaskNotificationsReadList": "object"
-=======
     "AccountOrderController": {
       "hiddenAccountList": {},
       "pinnedAccountList": {}
@@ -19,7 +9,6 @@
       "accountGroupsMetadata": "object",
       "accountWalletsMetadata": "object",
       "hasAccountTreeSyncingSyncedAtLeastOnce": "boolean"
->>>>>>> 07561810
     },
     "AccountsController": {
       "internalAccounts": { "accounts": "object", "selectedAccount": "string" }
@@ -31,20 +20,6 @@
       "web3ShimUsageOrigins": "object"
     },
     "AnnouncementController": { "announcements": "object" },
-<<<<<<< HEAD
-    "NetworkOrderController": {
-      "orderedNetworkList": { "0": "object", "1": "object", "2": "object" }
-    },
-    "NetworkEnablementController": {
-      "enabledNetworkMap": { "eip155": "object", "solana": "object" }
-    },
-    "AccountOrderController": {
-      "pinnedAccountList": {},
-      "hiddenAccountList": {}
-    },
-    "AppStateController": {
-      "browserEnvironment": { "os": "string", "browser": "string" },
-=======
     "AppMetadataController": {
       "currentAppVersion": "string",
       "currentMigrationVersion": "number",
@@ -54,20 +29,14 @@
     "AppStateController": {
       "browserEnvironment": { "browser": "string", "os": "string" },
       "canTrackWalletFundsObtained": false,
->>>>>>> 07561810
       "connectedStatusPopoverHasBeenShown": true,
       "defaultHomeActiveTabName": null,
       "enableEnforcedSimulations": true,
       "enforcedSimulationsSlippage": "number",
       "hadAdvancedGasFeesSetPriorToMigration92_3": false,
-<<<<<<< HEAD
-      "canTrackWalletFundsObtained": false,
-      "isRampCardClosed": false,
-=======
       "hasShownMultichainAccountsIntroModal": "boolean",
       "isRampCardClosed": false,
       "isWalletResetInProgress": "boolean",
->>>>>>> 07561810
       "lastUpdatedAt": null,
       "lastViewedUserSurvey": null,
       "newPrivacyPolicyToastClickedOrClosed": "boolean",
@@ -75,29 +44,6 @@
       "nftsDetectionNoticeDismissed": false,
       "onboardingDate": null,
       "outdatedBrowserWarningLastShown": "object",
-<<<<<<< HEAD
-      "productTour": "accountIcon",
-      "recoveryPhraseReminderHasBeenShown": true,
-      "recoveryPhraseReminderLastShown": "number",
-      "showAccountBanner": true,
-      "showBetaHeader": false,
-      "showDownloadMobileAppSlide": "boolean",
-      "showNetworkBanner": true,
-      "showPermissionsTour": true,
-      "showTestnetMessageInDropdown": true,
-      "slides": "object",
-      "surveyLinkLastClickedOrClosed": "object",
-      "shieldEndingToastLastClickedOrClosed": "object",
-      "shieldPausedToastLastClickedOrClosed": "object",
-      "trezorModel": null,
-      "updateModalLastDismissedAt": null,
-      "hasShownMultichainAccountsIntroModal": "boolean",
-      "showShieldEntryModalOnce": "boolean",
-      "pendingShieldCohortTxType": null,
-      "isWalletResetInProgress": "boolean",
-      "termsOfUseLastAgreed": "number",
-      "snapsInstallPrivacyWarningShown": true
-=======
       "pendingShieldCohortTxType": null,
       "pna25Acknowledged": "boolean",
       "productTour": "accountIcon",
@@ -118,7 +64,6 @@
       "termsOfUseLastAgreed": "number",
       "trezorModel": null,
       "updateModalLastDismissedAt": null
->>>>>>> 07561810
     },
     "ApprovalController": {},
     "AuthenticationController": { "isSignedIn": "boolean" },
@@ -149,32 +94,16 @@
       "ensResolutionsByAddress": "object"
     },
     "GasFeeController": {
-      "gasFeeEstimatesByChainId": {},
-      "gasFeeEstimates": {},
       "estimatedGasFeeTimeBounds": {},
       "gasEstimateType": "none",
-<<<<<<< HEAD
-=======
       "gasFeeEstimates": {},
       "gasFeeEstimatesByChainId": {},
->>>>>>> 07561810
       "nonRPCGasFeeApisDisabled": "boolean"
     },
     "GatorPermissionsController": "object",
     "KeyringController": { "vault": "string" },
     "LoggingController": { "logs": "object" },
     "MetaMetricsController": {
-<<<<<<< HEAD
-      "participateInMetaMetrics": true,
-      "metaMetricsId": "0x86bacb9b2bf9a7e8d2b147eadb95ac9aaa26842327cd24afc8bd4b3c1d136420",
-      "dataCollectionForMarketing": "boolean",
-      "marketingCampaignCookieId": null,
-      "eventsBeforeMetricsOptIn": "object",
-      "tracesBeforeMetricsOptIn": "object",
-      "traits": "object",
-      "fragments": "object",
-      "segmentApiCalls": "object"
-=======
       "dataCollectionForMarketing": "boolean",
       "eventsBeforeMetricsOptIn": "object",
       "fragments": "object",
@@ -184,7 +113,6 @@
       "segmentApiCalls": "object",
       "tracesBeforeMetricsOptIn": "object",
       "traits": "object"
->>>>>>> 07561810
     },
     "MetaMetricsDataDeletionController": {
       "metaMetricsDataDeletionId": null,
@@ -210,13 +138,6 @@
     "MultichainTransactionsController": "object",
     "NameController": { "nameSources": "object", "names": "object" },
     "NetworkController": {
-<<<<<<< HEAD
-      "selectedNetworkClientId": "string",
-      "networksMetadata": {
-        "networkConfigurationId": { "EIPS": {}, "status": "unknown" }
-      },
-      "networkConfigurationsByChainId": "object"
-=======
       "networkConfigurationsByChainId": "object",
       "networksMetadata": {
         "networkConfigurationId": { "EIPS": {}, "status": "unknown" }
@@ -245,16 +166,11 @@
     "NotificationServicesPushController": {
       "fcmToken": "string",
       "isPushEnabled": "boolean"
->>>>>>> 07561810
     },
     "OnboardingController": {
-      "seedPhraseBackedUp": true,
+      "completedOnboarding": true,
       "firstTimeFlowType": "import",
-<<<<<<< HEAD
-      "completedOnboarding": true
-=======
       "seedPhraseBackedUp": true
->>>>>>> 07561810
     },
     "PPOMController": { "storageMetadata": {} },
     "PermissionController": { "subjects": "object" },
@@ -274,10 +190,7 @@
       "identities": "object",
       "ipfsGateway": "string",
       "isIpfsGatewayEnabled": "boolean",
-<<<<<<< HEAD
-=======
       "isMultiAccountBalancesEnabled": "boolean",
->>>>>>> 07561810
       "knownMethodData": "object",
       "ledgerTransportType": "webhid",
       "lostIdentities": "object",
@@ -290,10 +203,7 @@
         "hideZeroBalanceTokens": false,
         "petnamesEnabled": "boolean",
         "privacyMode": "boolean",
-<<<<<<< HEAD
-=======
         "shouldShowAggregatedBalancePopover": "boolean",
->>>>>>> 07561810
         "showExtensionInFullSizeView": false,
         "showFiatInTestnets": false,
         "showMultiRpcModal": "boolean",
@@ -301,16 +211,6 @@
         "showTestNetworks": false,
         "skipDeepLinkInterstitial": "boolean",
         "smartAccountOptIn": "boolean",
-<<<<<<< HEAD
-        "smartTransactionsOptInStatus": true,
-        "smartTransactionsMigrationApplied": "boolean",
-        "tokenNetworkFilter": {},
-        "tokenSortConfig": "object",
-        "useNativeCurrencyAsPrimaryCurrency": "boolean",
-        "useSidePanelAsDefault": "boolean",
-        "shouldShowAggregatedBalancePopover": "boolean"
-      },
-=======
         "smartTransactionsMigrationApplied": "boolean",
         "smartTransactionsOptInStatus": true,
         "tokenNetworkFilter": {},
@@ -319,7 +219,6 @@
         "useSidePanelAsDefault": "boolean"
       },
       "referrals": "object",
->>>>>>> 07561810
       "securityAlertsEnabled": "boolean",
       "selectedAddress": "string",
       "snapRegistryList": "object",
@@ -331,23 +230,12 @@
       "useCurrencyRateCheck": true,
       "useExternalNameSources": "boolean",
       "useExternalServices": "boolean",
-<<<<<<< HEAD
-      "isMultiAccountBalancesEnabled": "boolean",
-=======
->>>>>>> 07561810
       "useMultiAccountBalanceChecker": true,
       "useNftDetection": false,
       "usePhishDetect": true,
       "useSafeChainsListValidation": "boolean",
       "useTokenDetection": true,
       "useTransactionSimulations": true,
-<<<<<<< HEAD
-      "watchEthereumAccountEnabled": "boolean",
-      "referrals": "object"
-    },
-    "SelectedNetworkController": { "domains": "object" },
-    "SmartTransactionsController": {},
-=======
       "watchEthereumAccountEnabled": "boolean"
     },
     "ProfileMetricsController": "object",
@@ -385,7 +273,6 @@
       "databaseUnavailable": "boolean",
       "lastUpdated": "number"
     },
->>>>>>> 07561810
     "SubjectMetadataController": { "subjectMetadata": "object" },
     "SubscriptionController": "object",
     "SwapsController": {},
@@ -396,19 +283,10 @@
     },
     "TokenRatesController": { "marketData": "object" },
     "TokensController": {
-      "allTokens": {},
+      "allDetectedTokens": {},
       "allIgnoredTokens": {},
-      "allDetectedTokens": {}
-    },
-<<<<<<< HEAD
-    "MultichainAccountService": "object",
-    "TransactionController": {
-      "methodData": "object",
-      "transactions": "object",
-      "transactionBatches": "object",
-      "lastFetchedBlockNumbers": "object",
-      "submitHistory": "object"
-=======
+      "allTokens": {}
+    },
     "TransactionController": {
       "lastFetchedBlockNumbers": "object",
       "methodData": "object",
@@ -422,115 +300,9 @@
       "isAccountSyncingEnabled": true,
       "isBackupAndSyncEnabled": true,
       "isContactSyncingEnabled": true
->>>>>>> 07561810
     },
     "config": "object",
-    "firstTimeInfo": "object",
-    "NameController": { "names": "object", "nameSources": "object" },
-    "UserStorageController": {
-      "isBackupAndSyncEnabled": true,
-      "isAccountSyncingEnabled": true,
-      "isContactSyncingEnabled": true
-    },
-    "AppMetadataController": {
-      "currentAppVersion": "string",
-      "previousAppVersion": "",
-      "previousMigrationVersion": 0,
-      "currentMigrationVersion": "number"
-    },
-    "AddressBookController": { "addressBook": "object" },
-    "MultichainNetworkController": "object",
-    "SeedlessOnboardingController": "object",
-    "PermissionLogController": { "permissionHistory": "object" },
-    "GatorPermissionsController": "object",
-    "TokenListController": {
-      "tokensChainsCache": {},
-      "preventPollingOnNetworkRestart": false
-    },
-    "TokenBalancesController": { "tokenBalances": "object" },
-    "NftController": {
-      "allNftContracts": "object",
-      "allNfts": "object",
-      "ignoredNfts": "object"
-    },
-    "PhishingController": {
-      "urlScanCache": "object",
-      "tokenScanCache": "object"
-    },
-    "LoggingController": { "logs": "object" },
-    "MultichainRatesController": {
-      "fiatCurrency": "usd",
-      "rates": {
-        "btc": { "conversionDate": 0, "conversionRate": 0 },
-        "sol": { "conversionDate": 0, "conversionRate": 0 }
-      },
-      "cryptocurrencies": ["btc", "sol"]
-    },
-    "UserOperationController": { "userOperations": "object" },
-    "NotificationServicesPushController": {
-      "isPushEnabled": "boolean",
-      "fcmToken": "string"
-    },
-    "RemoteFeatureFlagController": {
-      "remoteFeatureFlags": {
-        "feature1": true,
-        "feature2": false,
-        "feature3": { "name": "groupC", "value": "valueC" },
-        "sendRedesign": { "enabled": false }
-      },
-      "cacheTimestamp": "number"
-    },
-    "DeFiPositionsController": "object",
-    "AccountTracker": { "accountsByChainId": "object" },
-    "TokenRatesController": { "marketData": "object" },
-    "DecryptMessageController": {},
-    "EncryptionPublicKeyController": {},
-    "SignatureController": {},
-    "SwapsController": {},
-    "BridgeStatusController": { "txHistory": "object" },
-    "EnsController": {
-      "ensEntries": "object",
-      "ensResolutionsByAddress": "object"
-    },
-    "ApprovalController": {},
-    "SnapsRegistry": {
-      "database": "object",
-      "lastUpdated": "number",
-      "databaseUnavailable": "boolean"
-    },
-    "SnapController": {
-      "snaps": "object",
-      "snapStates": "object",
-      "unencryptedSnapStates": "object"
-    },
-    "SnapInsightsController": {},
-    "SnapInterfaceController": { "interfaces": "object" },
-    "PPOMController": { "storageMetadata": {} },
-    "AccountTreeController": {
-      "hasAccountTreeSyncingSyncedAtLeastOnce": "boolean",
-      "accountGroupsMetadata": "object",
-      "accountWalletsMetadata": "object"
-    },
-    "MultichainAssetsController": {
-      "accountsAssets": "object",
-      "assetsMetadata": "object",
-      "allIgnoredAssets": "object"
-    },
-    "MultichainAssetsRatesController": { "conversionRates": "object" },
-    "MultichainBalancesController": { "balances": "object" },
-    "MultichainTransactionsController": "object",
-    "DelegationController": "object",
-    "SubscriptionController": "object",
-    "ShieldController": "object",
-    "ClaimsController": "object",
-    "RewardsController": {
-      "rewardsActiveAccount": null,
-      "rewardsAccounts": "object",
-      "rewardsSubscriptions": "object",
-      "rewardsSeasons": "object",
-      "rewardsSeasonStatuses": "object",
-      "rewardsSubscriptionTokens": "object"
-    }
+    "firstTimeInfo": "object"
   },
   "meta": { "version": 183 }
 }