{
  "data": {
    "AccountOrderController": {
      "hiddenAccountList": {},
      "pinnedAccountList": {}
    },
    "AccountTracker": { "accountsByChainId": "object" },
    "AccountTreeController": {
      "accountGroupsMetadata": "object",
      "accountWalletsMetadata": "object",
      "hasAccountTreeSyncingSyncedAtLeastOnce": "boolean"
    },
    "AccountsController": {
      "internalAccounts": { "accounts": "object", "selectedAccount": "string" }
    },
    "AddressBookController": { "addressBook": "object" },
    "AlertController": {
      "alertEnabledness": { "unconnectedAccount": true, "web3ShimUsage": true },
      "unconnectedAccountAlertShownOrigins": "object",
      "web3ShimUsageOrigins": "object"
    },
    "AnnouncementController": { "announcements": "object" },
    "AppMetadataController": {
      "currentAppVersion": "string",
      "currentMigrationVersion": "number",
      "previousAppVersion": "",
      "previousMigrationVersion": 0
    },
    "AppStateController": {
      "browserEnvironment": { "browser": "string", "os": "string" },
      "canTrackWalletFundsObtained": false,
      "connectedStatusPopoverHasBeenShown": true,
      "defaultHomeActiveTabName": null,
      "enableEnforcedSimulations": true,
      "enforcedSimulationsSlippage": "number",
      "hadAdvancedGasFeesSetPriorToMigration92_3": false,
      "hasShownMultichainAccountsIntroModal": "boolean",
      "isRampCardClosed": false,
      "isWalletResetInProgress": "boolean",
      "lastUpdatedAt": null,
      "lastViewedUserSurvey": null,
      "newPrivacyPolicyToastClickedOrClosed": "boolean",
      "newPrivacyPolicyToastShownDate": "number",
      "nftsDetectionNoticeDismissed": false,
      "onboardingDate": null,
      "outdatedBrowserWarningLastShown": "object",
      "pendingShieldCohortTxType": null,
      "pna25Acknowledged": "boolean",
      "productTour": "accountIcon",
      "recoveryPhraseReminderHasBeenShown": true,
      "recoveryPhraseReminderLastShown": "number",
      "shieldEndingToastLastClickedOrClosed": "object",
      "shieldPausedToastLastClickedOrClosed": "object",
      "showAccountBanner": true,
      "showBetaHeader": false,
      "showDownloadMobileAppSlide": "boolean",
      "showNetworkBanner": true,
      "showPermissionsTour": true,
      "showShieldEntryModalOnce": "boolean",
      "showTestnetMessageInDropdown": true,
      "slides": "object",
      "snapsInstallPrivacyWarningShown": true,
      "surveyLinkLastClickedOrClosed": "object",
      "termsOfUseLastAgreed": "number",
      "trezorModel": null,
      "updateModalLastDismissedAt": null
    },
    "ApprovalController": {},
    "AuthenticationController": { "isSignedIn": "boolean" },
    "BridgeController": {},
    "BridgeStatusController": { "txHistory": "object" },
    "ClaimsController": "object",
    "CurrencyController": {
      "currencyRates": {
        "ETH": {
          "conversionDate": "number",
          "conversionRate": 1700,
          "usdConversionRate": 1700
        },
        "MON": {
          "conversionDate": "number",
          "conversionRate": 0.2,
          "usdConversionRate": 0.2
        }
      },
      "currentCurrency": "usd"
    },
    "DeFiPositionsController": "object",
    "DecryptMessageController": {},
    "DelegationController": "object",
    "EncryptionPublicKeyController": {},
    "EnsController": {
      "ensEntries": "object",
      "ensResolutionsByAddress": "object"
    },
    "GasFeeController": {
      "estimatedGasFeeTimeBounds": {},
      "gasEstimateType": "none",
      "gasFeeEstimates": {},
      "gasFeeEstimatesByChainId": {},
      "nonRPCGasFeeApisDisabled": "boolean"
    },
    "GatorPermissionsController": "object",
    "KeyringController": { "vault": "string" },
    "LoggingController": { "logs": "object" },
    "MetaMetricsController": {
      "dataCollectionForMarketing": "boolean",
      "eventsBeforeMetricsOptIn": "object",
      "fragments": "object",
      "marketingCampaignCookieId": null,
      "metaMetricsId": "0x86bacb9b2bf9a7e8d2b147eadb95ac9aaa26842327cd24afc8bd4b3c1d136420",
      "participateInMetaMetrics": true,
      "segmentApiCalls": "object",
      "tracesBeforeMetricsOptIn": "object",
      "traits": "object"
    },
    "MetaMetricsDataDeletionController": {
      "metaMetricsDataDeletionId": null,
      "metaMetricsDataDeletionTimestamp": 0
    },
    "MultichainAccountService": "object",
    "MultichainAssetsController": {
      "accountsAssets": "object",
      "allIgnoredAssets": "object",
      "assetsMetadata": "object"
    },
    "MultichainAssetsRatesController": { "conversionRates": "object" },
    "MultichainBalancesController": { "balances": "object" },
    "MultichainNetworkController": "object",
    "MultichainRatesController": {
      "cryptocurrencies": ["btc", "sol"],
      "fiatCurrency": "usd",
      "rates": {
        "btc": { "conversionDate": 0, "conversionRate": 0 },
        "sol": { "conversionDate": 0, "conversionRate": 0 }
      }
    },
    "MultichainTransactionsController": "object",
    "NameController": { "nameSources": "object", "names": "object" },
    "NetworkController": {
<<<<<<< HEAD
      "selectedNetworkClientId": "string",
      "networksMetadata": "object",
      "networkConfigurationsByChainId": "object"
=======
      "networkConfigurationsByChainId": "object",
      "networksMetadata": {
        "networkConfigurationId": { "EIPS": {}, "status": "unknown" }
      },
      "selectedNetworkClientId": "string"
    },
    "NetworkEnablementController": {
      "enabledNetworkMap": { "eip155": "object", "solana": "object" }
    },
    "NetworkOrderController": {
      "orderedNetworkList": { "0": "object", "1": "object", "2": "object" }
    },
    "NftController": {
      "allNftContracts": "object",
      "allNfts": "object",
      "ignoredNfts": "object"
    },
    "NotificationServicesController": {
      "isFeatureAnnouncementsEnabled": "boolean",
      "isMetamaskNotificationsFeatureSeen": "boolean",
      "isNotificationServicesEnabled": "boolean",
      "metamaskNotificationsList": "object",
      "metamaskNotificationsReadList": "object",
      "subscriptionAccountsSeen": "object"
    },
    "NotificationServicesPushController": {
      "fcmToken": "string",
      "isPushEnabled": "boolean"
>>>>>>> ead303c0
    },
    "OnboardingController": {
      "completedOnboarding": true,
      "firstTimeFlowType": "import",
      "seedPhraseBackedUp": true
    },
    "PPOMController": { "storageMetadata": {} },
    "PermissionController": { "subjects": "object" },
    "PermissionLogController": { "permissionHistory": "object" },
    "PhishingController": {
      "tokenScanCache": "object",
      "urlScanCache": "object"
    },
    "PreferencesController": {
      "addSnapAccountEnabled": "boolean",
      "advancedGasFee": {},
      "currentLocale": "en",
      "dismissSeedBackUpReminder": true,
      "enableMV3TimestampSave": true,
      "featureFlags": {},
      "forgottenPassword": false,
      "identities": "object",
      "ipfsGateway": "string",
      "isIpfsGatewayEnabled": "boolean",
      "isMultiAccountBalancesEnabled": "boolean",
      "knownMethodData": "object",
      "ledgerTransportType": "webhid",
      "lostIdentities": "object",
      "manageInstitutionalWallets": "boolean",
      "openSeaEnabled": false,
      "overrideContentSecurityPolicyHeader": true,
      "preferences": {
        "dismissSmartAccountSuggestionEnabled": "boolean",
        "featureNotificationsEnabled": "boolean",
        "hideZeroBalanceTokens": false,
        "petnamesEnabled": "boolean",
        "privacyMode": "boolean",
        "shouldShowAggregatedBalancePopover": "boolean",
        "showExtensionInFullSizeView": false,
        "showFiatInTestnets": false,
        "showMultiRpcModal": "boolean",
        "showNativeTokenAsMainBalance": true,
        "showTestNetworks": false,
        "skipDeepLinkInterstitial": "boolean",
        "smartAccountOptIn": "boolean",
        "smartTransactionsMigrationApplied": "boolean",
        "smartTransactionsOptInStatus": true,
        "tokenNetworkFilter": {},
        "tokenSortConfig": "object",
        "useNativeCurrencyAsPrimaryCurrency": "boolean",
        "useSidePanelAsDefault": "boolean"
      },
      "referrals": "object",
      "securityAlertsEnabled": "boolean",
      "selectedAddress": "string",
      "snapRegistryList": "object",
      "snapsAddSnapAccountModalDismissed": "boolean",
      "theme": "light",
      "use4ByteResolution": true,
      "useAddressBarEnsResolution": true,
      "useBlockie": false,
      "useCurrencyRateCheck": true,
      "useExternalNameSources": "boolean",
      "useExternalServices": "boolean",
      "useMultiAccountBalanceChecker": true,
      "useNftDetection": false,
      "usePhishDetect": true,
      "useSafeChainsListValidation": "boolean",
      "useTokenDetection": true,
      "useTransactionSimulations": true,
      "watchEthereumAccountEnabled": "boolean"
    },
    "RemoteFeatureFlagController": {
      "cacheTimestamp": "number",
      "remoteFeatureFlags": {
        "feature1": true,
        "feature2": false,
        "feature3": { "name": "groupC", "value": "valueC" },
        "sendRedesign": { "enabled": false }
      }
    },
    "RewardsController": {
      "rewardsAccounts": "object",
      "rewardsActiveAccount": null,
      "rewardsSeasonStatuses": "object",
      "rewardsSeasons": "object",
      "rewardsSubscriptionTokens": "object",
      "rewardsSubscriptions": "object"
    },
    "SeedlessOnboardingController": "object",
    "SelectedNetworkController": { "domains": "object" },
    "ShieldController": "object",
    "SignatureController": {},
    "SmartTransactionsController": {},
    "SnapController": {
      "snapStates": "object",
      "snaps": "object",
      "unencryptedSnapStates": "object"
    },
    "SnapInsightsController": {},
    "SnapInterfaceController": { "interfaces": "object" },
    "SnapsRegistry": {
      "database": "object",
      "databaseUnavailable": "boolean",
      "lastUpdated": "number"
    },
    "SubjectMetadataController": { "subjectMetadata": "object" },
    "SubscriptionController": "object",
    "SwapsController": {},
    "TokenBalancesController": { "tokenBalances": "object" },
    "TokenListController": {
      "preventPollingOnNetworkRestart": false,
      "tokensChainsCache": {}
    },
    "TokenRatesController": { "marketData": "object" },
    "TokensController": {
      "allDetectedTokens": {},
      "allIgnoredTokens": {},
      "allTokens": {}
    },
    "TransactionController": {
      "lastFetchedBlockNumbers": "object",
      "methodData": "object",
      "submitHistory": "object",
      "transactionBatches": "object",
      "transactions": "object"
    },
    "UserOperationController": { "userOperations": "object" },
    "UserStorageController": {
      "isAccountSyncingEnabled": true,
      "isBackupAndSyncEnabled": true,
      "isContactSyncingEnabled": true
    },
    "config": "object",
    "firstTimeInfo": "object"
  },
  "meta": { "version": 183 }
}<|MERGE_RESOLUTION|>--- conflicted
+++ resolved
@@ -138,15 +138,8 @@
     "MultichainTransactionsController": "object",
     "NameController": { "nameSources": "object", "names": "object" },
     "NetworkController": {
-<<<<<<< HEAD
-      "selectedNetworkClientId": "string",
+      "networkConfigurationsByChainId": "object",
       "networksMetadata": "object",
-      "networkConfigurationsByChainId": "object"
-=======
-      "networkConfigurationsByChainId": "object",
-      "networksMetadata": {
-        "networkConfigurationId": { "EIPS": {}, "status": "unknown" }
-      },
       "selectedNetworkClientId": "string"
     },
     "NetworkEnablementController": {
@@ -171,7 +164,6 @@
     "NotificationServicesPushController": {
       "fcmToken": "string",
       "isPushEnabled": "boolean"
->>>>>>> ead303c0
     },
     "OnboardingController": {
       "completedOnboarding": true,
