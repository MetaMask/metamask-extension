{
  "data": {
    "AuthenticationController": { "isSignedIn": "boolean" },
    "NotificationServicesController": {
      "subscriptionAccountsSeen": "object",
      "isMetamaskNotificationsFeatureSeen": "boolean",
      "isNotificationServicesEnabled": "boolean",
      "isFeatureAnnouncementsEnabled": "boolean",
      "metamaskNotificationsList": "object",
      "metamaskNotificationsReadList": "object"
    },
    "AccountsController": {
      "internalAccounts": { "accounts": "object", "selectedAccount": "string" }
    },
    "AlertController": {
      "alertEnabledness": { "unconnectedAccount": true, "web3ShimUsage": true },
      "unconnectedAccountAlertShownOrigins": "object",
      "web3ShimUsageOrigins": "object"
    },
    "AnnouncementController": { "announcements": "object" },
    "NetworkOrderController": {
      "orderedNetworkList": { "0": "object", "1": "object", "2": "object" }
    },
    "NetworkEnablementController": {
      "enabledNetworkMap": { "eip155": "object", "solana": "object" }
    },
    "AccountOrderController": {
      "pinnedAccountList": {},
      "hiddenAccountList": {}
    },
    "AppStateController": {
      "browserEnvironment": { "os": "string", "browser": "string" },
      "connectedStatusPopoverHasBeenShown": true,
      "defaultHomeActiveTabName": null,
      "enableEnforcedSimulations": true,
      "enforcedSimulationsSlippage": "number",
      "hadAdvancedGasFeesSetPriorToMigration92_3": false,
      "canTrackWalletFundsObtained": false,
      "isRampCardClosed": false,
      "lastUpdatedAt": null,
      "lastViewedUserSurvey": null,
      "newPrivacyPolicyToastClickedOrClosed": "boolean",
      "newPrivacyPolicyToastShownDate": "number",
      "nftsDetectionNoticeDismissed": false,
      "onboardingDate": null,
      "outdatedBrowserWarningLastShown": "object",
      "productTour": "accountIcon",
      "recoveryPhraseReminderHasBeenShown": true,
      "recoveryPhraseReminderLastShown": "number",
      "showAccountBanner": true,
      "showBetaHeader": false,
      "showDownloadMobileAppSlide": "boolean",
      "showNetworkBanner": true,
      "showPermissionsTour": true,
      "showTestnetMessageInDropdown": true,
      "slides": "object",
      "surveyLinkLastClickedOrClosed": "object",
      "shieldEndingToastLastClickedOrClosed": "object",
      "shieldPausedToastLastClickedOrClosed": "object",
      "trezorModel": null,
      "updateModalLastDismissedAt": null,
      "hasShownMultichainAccountsIntroModal": "boolean",
      "showShieldEntryModalOnce": "boolean",
      "pendingShieldCohortTxType": null,
      "isWalletResetInProgress": "boolean",
      "termsOfUseLastAgreed": "number",
      "snapsInstallPrivacyWarningShown": true
    },
    "BridgeController": {},
    "CurrencyController": {
      "currentCurrency": "usd",
      "currencyRates": {
        "ETH": {
          "conversionDate": "number",
          "conversionRate": 1700,
          "usdConversionRate": 1700
        },
        "MON": {
          "conversionDate": "number",
          "conversionRate": 0.2,
          "usdConversionRate": 0.2
        }
      }
    },
    "GasFeeController": {
      "gasFeeEstimatesByChainId": {},
      "gasFeeEstimates": {},
      "estimatedGasFeeTimeBounds": {},
      "gasEstimateType": "none",
      "nonRPCGasFeeApisDisabled": "boolean"
    },
    "KeyringController": { "vault": "string" },
    "MetaMetricsController": {
      "participateInMetaMetrics": true,
      "metaMetricsId": "0x86bacb9b2bf9a7e8d2b147eadb95ac9aaa26842327cd24afc8bd4b3c1d136420",
      "dataCollectionForMarketing": "boolean",
      "marketingCampaignCookieId": null,
      "eventsBeforeMetricsOptIn": "object",
      "tracesBeforeMetricsOptIn": "object",
      "traits": "object",
      "fragments": "object",
      "segmentApiCalls": "object"
    },
    "MetaMetricsDataDeletionController": {
      "metaMetricsDataDeletionId": null,
      "metaMetricsDataDeletionTimestamp": 0
    },
    "NetworkController": {
      "selectedNetworkClientId": "string",
<<<<<<< HEAD
      "networkConfigurations": "object",
      "networksMetadata": "object",
      "providerConfig": "object"
=======
      "networksMetadata": {
        "networkConfigurationId": { "EIPS": {}, "status": "unknown" }
      },
      "networkConfigurationsByChainId": "object"
>>>>>>> 718bbf7c
    },
    "OnboardingController": {
      "seedPhraseBackedUp": true,
      "firstTimeFlowType": "import",
      "completedOnboarding": true
    },
    "PermissionController": { "subjects": "object" },
    "PreferencesController": {
      "addSnapAccountEnabled": "boolean",
      "advancedGasFee": {},
      "currentLocale": "en",
      "dismissSeedBackUpReminder": true,
      "enableMV3TimestampSave": true,
      "featureFlags": {},
      "forgottenPassword": false,
      "identities": "object",
      "ipfsGateway": "string",
      "isIpfsGatewayEnabled": "boolean",
      "knownMethodData": "object",
      "ledgerTransportType": "webhid",
      "lostIdentities": "object",
      "manageInstitutionalWallets": "boolean",
      "openSeaEnabled": false,
      "overrideContentSecurityPolicyHeader": true,
      "preferences": {
        "dismissSmartAccountSuggestionEnabled": "boolean",
        "featureNotificationsEnabled": "boolean",
        "hideZeroBalanceTokens": false,
        "petnamesEnabled": "boolean",
        "privacyMode": "boolean",
        "showExtensionInFullSizeView": false,
        "showFiatInTestnets": false,
        "showMultiRpcModal": "boolean",
        "showNativeTokenAsMainBalance": true,
        "showTestNetworks": false,
        "skipDeepLinkInterstitial": "boolean",
        "smartAccountOptIn": "boolean",
        "smartTransactionsOptInStatus": true,
        "smartTransactionsMigrationApplied": "boolean",
        "tokenNetworkFilter": {},
        "tokenSortConfig": "object",
        "useNativeCurrencyAsPrimaryCurrency": "boolean",
        "useSidePanelAsDefault": "boolean",
        "shouldShowAggregatedBalancePopover": "boolean"
      },
      "securityAlertsEnabled": "boolean",
      "selectedAddress": "string",
      "snapRegistryList": "object",
      "snapsAddSnapAccountModalDismissed": "boolean",
      "theme": "light",
      "use4ByteResolution": true,
      "useAddressBarEnsResolution": true,
      "useBlockie": false,
      "useCurrencyRateCheck": true,
      "useExternalNameSources": "boolean",
      "useExternalServices": "boolean",
      "isMultiAccountBalancesEnabled": "boolean",
      "useMultiAccountBalanceChecker": true,
      "useNftDetection": false,
      "usePhishDetect": true,
      "useSafeChainsListValidation": "boolean",
      "useTokenDetection": true,
      "useTransactionSimulations": true,
      "watchEthereumAccountEnabled": "boolean",
      "referrals": "object"
    },
    "SelectedNetworkController": { "domains": "object" },
    "SmartTransactionsController": {},
    "SubjectMetadataController": { "subjectMetadata": "object" },
    "TokensController": {
      "allTokens": {},
      "allIgnoredTokens": {},
      "allDetectedTokens": {}
    },
    "MultichainAccountService": "object",
    "TransactionController": {
      "methodData": "object",
      "transactions": "object",
      "transactionBatches": "object",
      "lastFetchedBlockNumbers": "object",
      "submitHistory": "object"
    },
    "config": "object",
    "firstTimeInfo": "object",
    "NameController": { "names": "object", "nameSources": "object" },
    "UserStorageController": {
      "isBackupAndSyncEnabled": true,
      "isAccountSyncingEnabled": true,
      "isContactSyncingEnabled": true
    },
    "AppMetadataController": {
      "currentAppVersion": "string",
      "previousAppVersion": "",
      "previousMigrationVersion": 0,
      "currentMigrationVersion": "number"
    },
    "AddressBookController": { "addressBook": "object" },
    "MultichainNetworkController": "object",
    "SeedlessOnboardingController": "object",
    "PermissionLogController": { "permissionHistory": "object" },
    "GatorPermissionsController": "object",
    "TokenListController": {
      "tokensChainsCache": {},
      "preventPollingOnNetworkRestart": false
    },
    "TokenBalancesController": { "tokenBalances": "object" },
    "NftController": {
      "allNftContracts": "object",
      "allNfts": "object",
      "ignoredNfts": "object"
    },
    "PhishingController": {
      "urlScanCache": "object",
      "tokenScanCache": "object"
    },
    "LoggingController": { "logs": "object" },
    "MultichainRatesController": {
      "fiatCurrency": "usd",
      "rates": {
        "btc": { "conversionDate": 0, "conversionRate": 0 },
        "sol": { "conversionDate": 0, "conversionRate": 0 }
      },
      "cryptocurrencies": ["btc", "sol"]
    },
    "UserOperationController": { "userOperations": "object" },
    "NotificationServicesPushController": {
      "isPushEnabled": "boolean",
      "fcmToken": "string"
    },
    "RemoteFeatureFlagController": {
      "remoteFeatureFlags": {
        "feature1": true,
        "feature2": false,
        "feature3": { "name": "groupC", "value": "valueC" },
        "sendRedesign": { "enabled": false }
      },
      "cacheTimestamp": "number"
    },
    "DeFiPositionsController": "object",
    "AccountTracker": { "accountsByChainId": "object" },
    "TokenRatesController": { "marketData": "object" },
    "DecryptMessageController": {},
    "EncryptionPublicKeyController": {},
    "SignatureController": {},
    "SwapsController": {},
    "BridgeStatusController": { "txHistory": "object" },
    "EnsController": {
      "ensEntries": "object",
      "ensResolutionsByAddress": "object"
    },
    "ApprovalController": {},
    "SnapsRegistry": {
      "database": "object",
      "lastUpdated": "number",
      "databaseUnavailable": "boolean"
    },
    "SnapController": {
      "snaps": "object",
      "snapStates": "object",
      "unencryptedSnapStates": "object"
    },
    "SnapInsightsController": {},
    "SnapInterfaceController": { "interfaces": "object" },
    "PPOMController": { "storageMetadata": {} },
    "AccountTreeController": {
      "hasAccountTreeSyncingSyncedAtLeastOnce": "boolean",
      "accountGroupsMetadata": "object",
      "accountWalletsMetadata": "object"
    },
    "MultichainAssetsController": {
      "accountsAssets": "object",
      "assetsMetadata": "object",
      "allIgnoredAssets": "object"
    },
    "MultichainAssetsRatesController": { "conversionRates": "object" },
    "MultichainBalancesController": { "balances": "object" },
    "MultichainTransactionsController": "object",
    "DelegationController": "object",
    "SubscriptionController": "object",
    "ShieldController": "object",
    "ClaimsController": "object",
    "RewardsController": {
      "rewardsActiveAccount": null,
      "rewardsAccounts": "object",
      "rewardsSubscriptions": "object",
      "rewardsSeasons": "object",
      "rewardsSeasonStatuses": "object",
      "rewardsSubscriptionTokens": "object"
    }
  },
  "meta": { "version": 183 }
}<|MERGE_RESOLUTION|>--- conflicted
+++ resolved
@@ -107,16 +107,8 @@
     },
     "NetworkController": {
       "selectedNetworkClientId": "string",
-<<<<<<< HEAD
-      "networkConfigurations": "object",
       "networksMetadata": "object",
-      "providerConfig": "object"
-=======
-      "networksMetadata": {
-        "networkConfigurationId": { "EIPS": {}, "status": "unknown" }
-      },
       "networkConfigurationsByChainId": "object"
->>>>>>> 718bbf7c
     },
     "OnboardingController": {
       "seedPhraseBackedUp": true,
