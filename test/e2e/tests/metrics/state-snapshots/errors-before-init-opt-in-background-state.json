{
  "data": {
    "AuthenticationController": { "isSignedIn": "boolean" },
    "UserStorageController": { "isProfileSyncingEnabled": true },
    "NotificationServicesController": {
      "subscriptionAccountsSeen": "object",
      "isFeatureAnnouncementsEnabled": "boolean",
      "isNotificationServicesEnabled": "boolean",
      "isMetamaskNotificationsFeatureSeen": "boolean",
      "metamaskNotificationsList": "object",
      "metamaskNotificationsReadList": "object"
    },
    "AccountsController": {
      "internalAccounts": { "selectedAccount": "string", "accounts": "object" }
    },
    "AlertController": {
      "alertEnabledness": { "unconnectedAccount": true, "web3ShimUsage": true },
      "unconnectedAccountAlertShownOrigins": "object",
      "web3ShimUsageOrigins": "object"
    },
    "AnnouncementController": { "announcements": "object" },
    "NetworkOrderController": {
      "orderedNetworkList": { "0": "object", "1": "object", "2": "object" }
    },
    "AccountOrderController": {
      "pinnedAccountList": {},
      "hiddenAccountList": {}
    },
    "AppStateController": {
      "browserEnvironment": {},
      "nftsDropdownState": {},
      "connectedStatusPopoverHasBeenShown": true,
      "termsOfUseLastAgreed": "number",
      "defaultHomeActiveTabName": null,
      "fullScreenGasPollTokens": "object",
      "notificationGasPollTokens": "object",
      "popupGasPollTokens": "object",
      "qrHardware": {},
      "recoveryPhraseReminderHasBeenShown": true,
      "recoveryPhraseReminderLastShown": "number",
      "showTestnetMessageInDropdown": true,
      "trezorModel": null,
      "newPrivacyPolicyToastClickedOrClosed": "boolean",
      "newPrivacyPolicyToastShownDate": "number",
      "usedNetworks": {
        "0x1": true,
        "0xe708": true,
        "0x5": true,
        "0x539": true
      },
      "snapsInstallPrivacyWarningShown": true
    },
    "CurrencyController": {
      "currentCurrency": "usd",
      "currencyRates": {
        "ETH": {
          "conversionDate": "number",
          "conversionRate": 1700,
          "usdConversionRate": 1700
        }
      }
    },
    "GasFeeController": {
      "estimatedGasFeeTimeBounds": {},
      "gasEstimateType": "none",
      "gasFeeEstimates": {}
    },
    "KeyringController": { "vault": "string" },
    "MetaMetricsController": {
      "eventsBeforeMetricsOptIn": "object",
      "fragments": "object",
      "metaMetricsId": "fake-metrics-id",
      "participateInMetaMetrics": true,
      "dataCollectionForMarketing": "boolean",
      "traits": "object"
    },
    "MetaMetricsDataDeletionController": {
      "metaMetricsDataDeletionId": null,
      "metaMetricsDataDeletionTimestamp": 0
    },
    "NetworkController": {
      "selectedNetworkClientId": "string",
      "networksMetadata": {
        "networkConfigurationId": { "EIPS": {}, "status": "available" }
      },
      "providerConfig": "object",
      "networkConfigurations": "object"
    },
    "OnboardingController": {
      "completedOnboarding": true,
      "firstTimeFlowType": "import",
      "onboardingTabs": "object",
      "seedPhraseBackedUp": true
    },
    "PermissionController": { "subjects": "object" },
    "PreferencesController": {
      "advancedGasFee": null,
      "currentLocale": "en",
      "useExternalServices": "boolean",
      "dismissSeedBackUpReminder": true,
      "featureFlags": {},
      "forgottenPassword": false,
      "identities": "object",
      "ipfsGateway": "string",
      "knownMethodData": "object",
      "ledgerTransportType": "webhid",
      "lostIdentities": "object",
      "openSeaEnabled": false,
      "preferences": {
        "hideZeroBalanceTokens": false,
        "showExtensionInFullSizeView": false,
        "showFiatInTestnets": false,
        "showTestNetworks": false,
        "smartTransactionsOptInStatus": false,
        "useNativeCurrencyAsPrimaryCurrency": true,
        "petnamesEnabled": true,
        "showConfirmationAdvancedDetails": false,
<<<<<<< HEAD
        "isRedesignedConfirmationsDeveloperEnabled": "boolean"
=======
        "isRedesignedConfirmationsDeveloperEnabled": "boolean",
        "showMultiRpcModal": "boolean"
>>>>>>> ad7a5462
      },
      "selectedAddress": "string",
      "theme": "light",
      "useBlockie": false,
      "useNftDetection": false,
      "useNonceField": false,
      "usePhishDetect": true,
      "useTokenDetection": false,
      "useCurrencyRateCheck": true,
      "useMultiAccountBalanceChecker": true,
      "useRequestQueue": true
    },
    "QueuedRequestController": { "queuedRequestCount": 0 },
    "SelectedNetworkController": { "domains": "object" },
    "SmartTransactionsController": {
      "smartTransactionsState": {
        "fees": {},
        "liveness": true,
        "smartTransactions": "object"
      }
    },
    "BridgeController": {
      "bridgeState": {
        "bridgeFeatureFlags": {
<<<<<<< HEAD
          "extensionSupport": "boolean"
=======
          "extensionSupport": "boolean",
          "srcNetworkAllowlist": {
            "0": "string",
            "1": "string",
            "2": "string"
          },
          "destNetworkAllowlist": {
            "0": "string",
            "1": "string",
            "2": "string"
          }
>>>>>>> ad7a5462
        }
      }
    },
    "SubjectMetadataController": { "subjectMetadata": "object" },
    "TokensController": {
      "allDetectedTokens": {},
      "allIgnoredTokens": {},
      "allTokens": {},
      "detectedTokens": "object",
      "ignoredTokens": "object",
      "tokens": "object"
    },
    "TransactionController": { "transactions": "object" },
    "config": "object",
    "firstTimeInfo": "object"
  }
}<|MERGE_RESOLUTION|>--- conflicted
+++ resolved
@@ -115,12 +115,8 @@
         "useNativeCurrencyAsPrimaryCurrency": true,
         "petnamesEnabled": true,
         "showConfirmationAdvancedDetails": false,
-<<<<<<< HEAD
-        "isRedesignedConfirmationsDeveloperEnabled": "boolean"
-=======
         "isRedesignedConfirmationsDeveloperEnabled": "boolean",
         "showMultiRpcModal": "boolean"
->>>>>>> ad7a5462
       },
       "selectedAddress": "string",
       "theme": "light",
@@ -145,9 +141,6 @@
     "BridgeController": {
       "bridgeState": {
         "bridgeFeatureFlags": {
-<<<<<<< HEAD
-          "extensionSupport": "boolean"
-=======
           "extensionSupport": "boolean",
           "srcNetworkAllowlist": {
             "0": "string",
@@ -159,7 +152,6 @@
             "1": "string",
             "2": "string"
           }
->>>>>>> ad7a5462
         }
       }
     },
