{
  "data": {
    "AuthenticationController": { "isSignedIn": "boolean" },
    "UserStorageController": { "isProfileSyncingEnabled": true },
    "NotificationServicesController": {
      "subscriptionAccountsSeen": "object",
      "isFeatureAnnouncementsEnabled": "boolean",
      "isNotificationServicesEnabled": "boolean",
      "isMetamaskNotificationsFeatureSeen": "boolean",
      "metamaskNotificationsList": "object",
      "metamaskNotificationsReadList": "object"
    },
    "AccountsController": {
      "internalAccounts": { "selectedAccount": "string", "accounts": "object" }
    },
    "AlertController": {
      "alertEnabledness": { "unconnectedAccount": true, "web3ShimUsage": true },
      "unconnectedAccountAlertShownOrigins": "object",
      "web3ShimUsageOrigins": "object"
    },
    "AnnouncementController": { "announcements": "object" },
    "NetworkOrderController": {
      "orderedNetworkList": { "0": "object", "1": "object", "2": "object" }
    },
    "AccountOrderController": {
      "pinnedAccountList": {},
      "hiddenAccountList": {}
    },
    "AppStateController": {
      "browserEnvironment": {},
      "nftsDropdownState": {},
      "connectedStatusPopoverHasBeenShown": true,
      "termsOfUseLastAgreed": "number",
      "defaultHomeActiveTabName": null,
      "fullScreenGasPollTokens": "object",
      "notificationGasPollTokens": "object",
      "popupGasPollTokens": "object",
      "qrHardware": {},
      "recoveryPhraseReminderHasBeenShown": true,
      "recoveryPhraseReminderLastShown": "number",
      "showTestnetMessageInDropdown": true,
      "trezorModel": null,
      "newPrivacyPolicyToastClickedOrClosed": "boolean",
      "newPrivacyPolicyToastShownDate": "number",
      "snapsInstallPrivacyWarningShown": true
    },
    "BridgeController": {
      "bridgeState": {
        "bridgeFeatureFlags": {
          "extensionConfig": {
            "support": "boolean",
            "chains": { "0x1": "object", "0xa": "object", "0xe708": "object" }
          }
        },
        "destTokens": {},
        "destTopAssets": {}
      }
    },
    "CurrencyController": {
      "currentCurrency": "usd",
      "currencyRates": {
        "ETH": {
          "conversionDate": "number",
          "conversionRate": 1700,
          "usdConversionRate": 1700
        }
      }
    },
    "GasFeeController": {
      "estimatedGasFeeTimeBounds": {},
      "gasEstimateType": "none",
      "gasFeeEstimates": {}
    },
    "KeyringController": { "vault": "string", "keyringsMetadata": "object" },
    "MetaMetricsController": {
      "eventsBeforeMetricsOptIn": "object",
      "fragments": "object",
      "metaMetricsId": "fake-metrics-id",
      "participateInMetaMetrics": true,
      "dataCollectionForMarketing": "boolean",
      "traits": "object"
    },
    "MetaMetricsDataDeletionController": {
      "metaMetricsDataDeletionId": null,
      "metaMetricsDataDeletionTimestamp": 0
    },
    "NetworkController": {
      "selectedNetworkClientId": "string",
      "networkConfigurations": "object",
      "networksMetadata": {
        "networkConfigurationId": { "EIPS": {}, "status": "available" }
      },
      "providerConfig": "object"
    },
    "OnboardingController": {
      "completedOnboarding": true,
      "firstTimeFlowType": "import",
      "onboardingTabs": "object",
      "seedPhraseBackedUp": true
    },
    "PermissionController": { "subjects": "object" },
    "PreferencesController": {
      "advancedGasFee": null,
      "currentLocale": "en",
      "useExternalServices": "boolean",
      "dismissSeedBackUpReminder": true,
      "overrideContentSecurityPolicyHeader": true,
      "featureFlags": {},
      "forgottenPassword": false,
      "identities": "object",
      "ipfsGateway": "string",
      "knownMethodData": "object",
      "ledgerTransportType": "webhid",
      "lostIdentities": "object",
      "openSeaEnabled": false,
      "preferences": {
        "hideZeroBalanceTokens": false,
        "showExtensionInFullSizeView": false,
        "showFiatInTestnets": false,
        "showTestNetworks": false,
        "smartTransactionsOptInStatus": true,
        "showNativeTokenAsMainBalance": true,
        "petnamesEnabled": true,
<<<<<<< HEAD
        "showMultiRpcModal": "boolean",
        "isRedesignedConfirmationsDeveloperEnabled": "boolean",
=======
>>>>>>> 56ec93db
        "showConfirmationAdvancedDetails": false,
        "tokenSortConfig": "object",
        "shouldShowAggregatedBalancePopover": "boolean",
        "tokenNetworkFilter": {}
      },
      "selectedAddress": "string",
      "theme": "light",
      "useBlockie": false,
      "useNftDetection": false,
      "useNonceField": false,
      "usePhishDetect": true,
      "useTokenDetection": false,
      "useCurrencyRateCheck": true,
      "useMultiAccountBalanceChecker": true,
      "isMultiAccountBalancesEnabled": "boolean",
      "showIncomingTransactions": "object"
    },
    "QueuedRequestController": { "queuedRequestCount": 0 },
    "SelectedNetworkController": { "domains": "object" },
    "SmartTransactionsController": {
      "smartTransactionsState": {
        "fees": {},
        "feesByChainId": "object",
        "liveness": true,
        "livenessByChainId": "object",
        "smartTransactions": "object"
      }
    },
<<<<<<< HEAD
=======
    "BridgeController": {
      "bridgeState": {
        "bridgeFeatureFlags": {
          "extensionConfig": {
            "support": "boolean",
            "chains": {
              "0x1": "object",
              "0xa": "object",
              "0xe708": "object"
            }
          }
        }
      }
    },
>>>>>>> 56ec93db
    "SubjectMetadataController": { "subjectMetadata": "object" },
    "TokensController": {
      "allDetectedTokens": {},
      "allIgnoredTokens": {},
      "allTokens": {},
      "detectedTokens": "object",
      "ignoredTokens": "object",
      "tokens": "object"
    },
    "TransactionController": { "transactions": "object" },
    "config": "object",
    "firstTimeInfo": "object"
  }
}<|MERGE_RESOLUTION|>--- conflicted
+++ resolved
@@ -43,18 +43,6 @@
       "newPrivacyPolicyToastClickedOrClosed": "boolean",
       "newPrivacyPolicyToastShownDate": "number",
       "snapsInstallPrivacyWarningShown": true
-    },
-    "BridgeController": {
-      "bridgeState": {
-        "bridgeFeatureFlags": {
-          "extensionConfig": {
-            "support": "boolean",
-            "chains": { "0x1": "object", "0xa": "object", "0xe708": "object" }
-          }
-        },
-        "destTokens": {},
-        "destTopAssets": {}
-      }
     },
     "CurrencyController": {
       "currentCurrency": "usd",
@@ -121,15 +109,11 @@
         "smartTransactionsOptInStatus": true,
         "showNativeTokenAsMainBalance": true,
         "petnamesEnabled": true,
-<<<<<<< HEAD
-        "showMultiRpcModal": "boolean",
-        "isRedesignedConfirmationsDeveloperEnabled": "boolean",
-=======
->>>>>>> 56ec93db
         "showConfirmationAdvancedDetails": false,
         "tokenSortConfig": "object",
-        "shouldShowAggregatedBalancePopover": "boolean",
-        "tokenNetworkFilter": {}
+        "tokenNetworkFilter": {},
+        "showMultiRpcModal": "boolean",
+        "shouldShowAggregatedBalancePopover": "boolean"
       },
       "selectedAddress": "string",
       "theme": "light",
@@ -154,8 +138,6 @@
         "smartTransactions": "object"
       }
     },
-<<<<<<< HEAD
-=======
     "BridgeController": {
       "bridgeState": {
         "bridgeFeatureFlags": {
@@ -170,7 +152,6 @@
         }
       }
     },
->>>>>>> 56ec93db
     "SubjectMetadataController": { "subjectMetadata": "object" },
     "TokensController": {
       "allDetectedTokens": {},
