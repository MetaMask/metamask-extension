--- conflicted
+++ resolved
@@ -119,11 +119,8 @@
         "useNativeCurrencyAsPrimaryCurrency": true,
         "petnamesEnabled": true,
         "showTokenAutodetectModal": "boolean",
-<<<<<<< HEAD
+        "showConfirmationAdvancedDetails": false,
         "isRedesignedConfirmationsDeveloperEnabled": "boolean"
-=======
-        "showConfirmationAdvancedDetails": false
->>>>>>> 8c519dbe
       },
       "selectedAddress": "string",
       "theme": "light",
