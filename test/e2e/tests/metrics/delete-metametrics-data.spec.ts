--- conflicted
+++ resolved
@@ -11,10 +11,6 @@
 import SettingsPage from '../../page-objects/pages/settings/settings-page';
 import { Driver } from '../../webdriver/driver';
 import { TestSuiteArguments } from '../confirmations/transactions/shared';
-<<<<<<< HEAD
-import { DEFAULT_SOLANA_WS_MOCKS } from '../solana/mocks/websocketDefaultMocks';
-=======
->>>>>>> d0d92651
 
 /**
  * mocks the segment api multiple times for specific payloads that we expect to
@@ -88,10 +84,6 @@
           })
           .build(),
         title: this.test?.fullTitle(),
-        withSolanaWebSocket: {
-          server: true,
-          mocks: DEFAULT_SOLANA_WS_MOCKS,
-        },
         testSpecificMock: mockSegment,
       },
       async ({
