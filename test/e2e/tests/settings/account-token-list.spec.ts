--- conflicted
+++ resolved
@@ -97,17 +97,7 @@
           .withEnabledNetworks({ eip155: { '0x1': true } })
           .build(),
         testSpecificMock: async (mockServer: MockttpServer) => {
-<<<<<<< HEAD
-          await mockSpotPrices(mockServer, {
-            'eip155:1/slip44:60': {
-              price: 1700,
-              marketCap: 382623505141,
-              pricePercentChange1d: 0,
-            },
-          });
-=======
           await mockPriceApi(mockServer);
->>>>>>> dcebf8e8
         },
 
         title: this.test?.fullTitle(),
