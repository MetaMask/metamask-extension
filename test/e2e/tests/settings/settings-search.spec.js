--- conflicted
+++ resolved
@@ -148,35 +148,6 @@
       },
     );
   });
-<<<<<<< HEAD
-  it('should find element inside the Networks tab', async function () {
-    await withFixtures(
-      {
-        fixtures: new FixtureBuilder().build(),
-        ganacheOptions: defaultGanacheOptions,
-        title: this.test.fullTitle(),
-      },
-      async ({ driver }) => {
-        await unlockWallet(driver);
-
-        await openMenuSafe(driver);
-
-        await driver.clickElement({ text: 'Settings', tag: 'div' });
-        await driver.fill('#search-settings', settingsSearch.networks);
-
-        // Check if element redirects to the correct page
-        const page = 'Networks';
-        await driver.clickElement({ text: page, tag: 'span' });
-        assert.equal(
-          await driver.isElementPresent({ text: page, tag: 'div' }),
-          true,
-          `${settingsSearch.networks} item does not redirect to ${page} view`,
-        );
-      },
-    );
-  });
-=======
->>>>>>> ad7a5462
   it('should find element inside the Experimental tab', async function () {
     await withFixtures(
       {
