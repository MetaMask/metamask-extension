const { strict: assert } = require('assert');
const {
  withFixtures,
  defaultGanacheOptions,
  logInWithBalanceValidation,
} = require('../../helpers');

const FixtureBuilder = require('../../fixture-builder');

describe('Settings', function () {
  it('Should match the value of token list item and account list item for eth conversion', async function () {
    await withFixtures(
      {
        fixtures: new FixtureBuilder().withConversionRateDisabled().build(),
        ganacheOptions: defaultGanacheOptions,
        title: this.test.fullTitle(),
      },
      async ({ driver, ganacheServer }) => {
        await logInWithBalanceValidation(driver, ganacheServer);

        await driver.clickElement(
          '[data-testid="account-overview__asset-tab"]',
        );
        const tokenValue = '25 ETH';
        const tokenListAmount = await driver.findElement(
          '[data-testid="multichain-token-list-item-value"]',
        );
        await driver.waitForNonEmptyElement(tokenListAmount);
        assert.equal(await tokenListAmount.getText(), tokenValue);

        await driver.clickElement('[data-testid="account-menu-icon"]');
        const accountTokenValue = await driver.waitForSelector(
          '.multichain-account-list-item .multichain-account-list-item__avatar-currency .currency-display-component__text',
        );

        assert.equal(await accountTokenValue.getText(), '25', 'ETH');
      },
    );
  });

  it('Should match the value of token list item and account list item for fiat conversion', async function () {
    await withFixtures(
      {
        fixtures: new FixtureBuilder().withConversionRateEnabled().build(),
        ganacheOptions: defaultGanacheOptions,
        title: this.test.fullTitle(),
      },
      async ({ driver, ganacheServer }) => {
        await logInWithBalanceValidation(driver, ganacheServer);

        await driver.clickElement(
          '[data-testid="account-options-menu-button"]',
        );
        await driver.clickElement({ text: 'Settings', tag: 'div' });
        await driver.clickElement({
          text: 'General',
          tag: 'div',
        });
        await driver.clickElement('.show-native-token-as-main-balance');
        // We now need to enable "Show fiat on testnet" if we are using testnets (and since our custom
        // network during test is using a testnet chain ID, it will be considered as a test network)
        await driver.clickElement({
          text: 'Advanced',
          tag: 'div',
        });
        await driver.clickElement('.show-fiat-on-testnets-toggle');
        // Looks like when enabling the "Show fiat on testnet" it takes some time to re-update the
        // overview screen, so just wait a bit here:
        await driver.delay(1000);

        await driver.clickElement(
          '.settings-page__header__title-container__close-button',
        );
        await driver.clickElement(
          '[data-testid="account-overview__asset-tab"]',
        );

        const tokenListAmount = await driver.findElement(
          '.eth-overview__primary-container',
        );
<<<<<<< HEAD
        assert.equal(await tokenListAmount.getText(), '$42,500.00USD');
=======
        await driver.delay(1000);
        assert.equal(await tokenListAmount.getText(), '$42,500.00\nUSD');

>>>>>>> ce79a771
        await driver.clickElement('[data-testid="account-menu-icon"]');
        const accountTokenValue = await driver.waitForSelector(
          '.multichain-account-list-item .multichain-account-list-item__asset',
        );

        assert.equal(await accountTokenValue.getText(), '$42,500.00USD');
      },
    );
  });
});<|MERGE_RESOLUTION|>--- conflicted
+++ resolved
@@ -78,13 +78,8 @@
         const tokenListAmount = await driver.findElement(
           '.eth-overview__primary-container',
         );
-<<<<<<< HEAD
+        await driver.delay(1000);
         assert.equal(await tokenListAmount.getText(), '$42,500.00USD');
-=======
-        await driver.delay(1000);
-        assert.equal(await tokenListAmount.getText(), '$42,500.00\nUSD');
-
->>>>>>> ce79a771
         await driver.clickElement('[data-testid="account-menu-icon"]');
         const accountTokenValue = await driver.waitForSelector(
           '.multichain-account-list-item .multichain-account-list-item__asset',
