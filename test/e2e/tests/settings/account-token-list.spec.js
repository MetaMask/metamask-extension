--- conflicted
+++ resolved
@@ -42,38 +42,18 @@
   it('Should match the value of token list item and account list item for fiat conversion', async function () {
     await withFixtures(
       {
-<<<<<<< HEAD
-        fixtures: new FixtureBuilder().withConversionRateEnabled().build(),
-=======
         fixtures: new FixtureBuilder()
           .withConversionRateEnabled()
           .withShowFiatTestnetEnabled()
           .withPreferencesControllerShowNativeTokenAsMainBalanceDisabled()
           .build(),
->>>>>>> 05dda700
         ganacheOptions: defaultGanacheOptions,
         title: this.test.fullTitle(),
       },
       async ({ driver }) => {
         await unlockWallet(driver);
 
-<<<<<<< HEAD
-        await driver.clickElement(
-          '[data-testid="account-options-menu-button"]',
-        );
-        await driver.clickElement({ text: 'Settings', tag: 'div' });
-        await driver.clickElement({
-          text: 'General',
-          tag: 'div',
-        });
-        await driver.clickElement({ text: 'Fiat', tag: 'label' });
-
-        await driver.clickElement(
-          '.settings-page__header__title-container__close-button',
-        );
-=======
         await driver.clickElement('[data-testid="popover-close"]');
->>>>>>> 05dda700
         await driver.clickElement(
           '[data-testid="account-overview__asset-tab"]',
         );
@@ -83,7 +63,6 @@
         );
         await driver.delay(1000);
         assert.equal(await tokenListAmount.getText(), '$42,500.00\nUSD');
-
         await driver.clickElement('[data-testid="account-menu-icon"]');
         const accountTokenValue = await driver.waitForSelector(
           '.multichain-account-list-item .multichain-account-list-item__asset',
