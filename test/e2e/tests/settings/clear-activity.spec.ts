--- conflicted
+++ resolved
@@ -42,13 +42,7 @@
         await advancedSettings.clearActivityTabData();
         await settingsPage.closeSettingsPage();
 
-<<<<<<< HEAD
-        // Check send transaction history is cleared and receive transaction history is kept
-        await activityList.check_completedTxNumberDisplayedInActivity(1);
-        await activityList.check_txAction('Received', 1);
-=======
         await activityList.check_noTxInActivity();
->>>>>>> 83649db4
       },
     );
   });
