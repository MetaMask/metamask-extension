--- conflicted
+++ resolved
@@ -172,8 +172,7 @@
     "accountsByChainId": {
       "0x1": {
         "0x5CfE73b6021E818B776b421B1c4Db2474086a7e1": {
-          "balance": "string",
-          "stakedBalance": "string"
+          "balance": "string"
         }
       },
       "0x18c7": {
@@ -889,15 +888,12 @@
         {
           "address": "string"
         }
-<<<<<<< HEAD
-=======
       ],
       "01KBPCGKC0N982CH1VYK4WJ5BH": [
         {
           "address": "string",
           "scopes": ["string", "string", "string"]
         }
->>>>>>> 32615fb2
       ]
     },
     "slides": [],
@@ -1042,23 +1038,6 @@
     "tokenBalances": {
       "0x5cfe73b6021e818b776b421b1c4db2474086a7e1": {
         "0x539": {
-          "0x0000000000000000000000000000000000000000": "string"
-        },
-        "0x1": {
-          "0x0000000000000000000000000000000000000000": "string",
-          "0x4FEF9D741011476750A243aC70b9789a63dd47Df": "string"
-        },
-        "0xe708": {
-          "0x0000000000000000000000000000000000000000": "string"
-        },
-        "0x2105": {},
-        "0xa4b1": {
-          "0x0000000000000000000000000000000000000000": "string"
-        },
-        "0x38": {},
-        "0xa": {},
-        "0x89": {},
-        "0x531": {
           "0x0000000000000000000000000000000000000000": "string"
         }
       }
