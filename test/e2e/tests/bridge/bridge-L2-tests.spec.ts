import { Suite } from 'mocha';
import { unlockWallet, withFixtures } from '../../helpers';
import {
  searchAndSwitchToNetworkFromGlobalMenuFlow,
  switchToNetworkFromSendFlow,
} from '../../page-objects/flows/network.flow';
import { disableStxSetting } from '../../page-objects/flows/toggle-stx-setting.flow';
import { DEFAULT_BRIDGE_FEATURE_FLAGS } from './constants';
import { bridgeTransaction, getBridgeL2Fixtures } from './bridge-test-utils';

describe('Bridge tests', function (this: Suite) {
  this.timeout(120000); // Needs a higher timeout as it's a longer tests
  it('should execute bridge transactions on L2 networks', async function () {
    await withFixtures(
      getBridgeL2Fixtures(this.test?.fullTitle(), DEFAULT_BRIDGE_FEATURE_FLAGS),
      async ({ driver }) => {
        await unlockWallet(driver);
<<<<<<< HEAD

        // disable smart transactions step by step for all bridge flows
        // we cannot use fixtures because migration 135 overrides the opt in value to true
        await disableStxSetting(driver);

        const homePage = new HomePage(driver);
        await homePage.check_expectedBalanceIsDisplayed();
=======
>>>>>>> 9ab104b0

        // disable smart transactions step by step for all bridge flows
        // we cannot use fixtures because migration 135 overrides the opt in value to true
        await disableStxSetting(driver);

        // Add Arbitrum One
        await searchAndSwitchToNetworkFromGlobalMenuFlow(
          driver,
          'Arbitrum One',
        );

        await bridgeTransaction(
          driver,
          {
            amount: '1',
            tokenFrom: 'ETH',
            tokenTo: 'ETH',
            fromChain: 'Linea',
            toChain: 'Ethereum',
          },
          1,
        );

        await bridgeTransaction(
          driver,
          {
            amount: '1',
            tokenFrom: 'ETH',
            tokenTo: 'ETH',
            fromChain: 'Linea',
            toChain: 'Arbitrum One',
          },
          2,
        );

        // Switch to Ethereum to set it as the current network
        await switchToNetworkFromSendFlow(driver, 'Ethereum');

        await bridgeTransaction(
          driver,
          {
            amount: '10',
            tokenFrom: 'DAI',
            tokenTo: 'DAI',
            fromChain: 'Linea',
            toChain: 'Arbitrum One',
          },
          4,
        );

        // Switch to Arbitrum One to set it as the current network
        await switchToNetworkFromSendFlow(driver, 'Arbitrum One');

        await bridgeTransaction(
          driver,
          {
            amount: '10',
            tokenFrom: 'DAI',
            tokenTo: 'DAI',
            fromChain: 'Linea',
            toChain: 'Ethereum',
          },
          6,
        );
      },
    );
  });
});<|MERGE_RESOLUTION|>--- conflicted
+++ resolved
@@ -15,16 +15,6 @@
       getBridgeL2Fixtures(this.test?.fullTitle(), DEFAULT_BRIDGE_FEATURE_FLAGS),
       async ({ driver }) => {
         await unlockWallet(driver);
-<<<<<<< HEAD
-
-        // disable smart transactions step by step for all bridge flows
-        // we cannot use fixtures because migration 135 overrides the opt in value to true
-        await disableStxSetting(driver);
-
-        const homePage = new HomePage(driver);
-        await homePage.check_expectedBalanceIsDisplayed();
-=======
->>>>>>> 9ab104b0
 
         // disable smart transactions step by step for all bridge flows
         // we cannot use fixtures because migration 135 overrides the opt in value to true
