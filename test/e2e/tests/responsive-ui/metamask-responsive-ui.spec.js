const { strict: assert } = require('assert');
const {
  TEST_SEED_PHRASE_TWO,
  defaultGanacheOptions,
  locateAccountBalanceDOM,
  logInWithBalanceValidation,
  openActionMenuAndStartSendFlow,
  withFixtures,
} = require('../../helpers');
const FixtureBuilder = require('../../fixture-builder');
const StartOnboardingPage =
  require('../../page-objects/pages/onboarding/start-onboarding-page').default;

describe('MetaMask Responsive UI', function () {
  it('Creating a new wallet @no-mmi', async function () {
    const driverOptions = { constrainWindowSize: true };

    await withFixtures(
      {
        fixtures: new FixtureBuilder({ onboarding: true }).build(),
        driverOptions,
        title: this.test.fullTitle(),
      },
      async ({ driver }) => {
        await driver.navigate();

        // agree to terms of use
        await driver.clickElement('[data-testid="onboarding-terms-checkbox"]');

        // welcome
        await driver.clickElement('[data-testid="onboarding-create-wallet"]');

        // metrics
        await driver.clickElement('[data-testid="metametrics-no-thanks"]');

        // create password
        await driver.fill(
          '[data-testid="create-password-new"]',
          'correct horse battery staple',
        );
        await driver.fill(
          '[data-testid="create-password-confirm"]',
          'correct horse battery staple',
        );
        await driver.clickElement('[data-testid="create-password-terms"]');
        await driver.clickElement('[data-testid="create-password-wallet"]');

        // secure wallet
        await driver.clickElement('[data-testid="secure-wallet-recommended"]');

        // review
        await driver.clickElement('[data-testid="recovery-phrase-reveal"]');
        const chipTwo = await (
          await driver.findElement('[data-testid="recovery-phrase-chip-2"]')
        ).getText();
        const chipThree = await (
          await driver.findElement('[data-testid="recovery-phrase-chip-3"]')
        ).getText();
        const chipSeven = await (
          await driver.findElement('[data-testid="recovery-phrase-chip-7"]')
        ).getText();
        await driver.clickElement('[data-testid="recovery-phrase-next"]');

        // confirm
        await driver.fill('[data-testid="recovery-phrase-input-2"]', chipTwo);
        await driver.fill('[data-testid="recovery-phrase-input-3"]', chipThree);
        await driver.fill('[data-testid="recovery-phrase-input-7"]', chipSeven);
        await driver.clickElement('[data-testid="recovery-phrase-confirm"]');

        // complete
        await driver.clickElement('[data-testid="onboarding-complete-done"]');

        // pin extension
        await driver.clickElement('[data-testid="pin-extension-next"]');
        await driver.clickElement('[data-testid="pin-extension-done"]');
        await driver.assertElementNotPresent('.loading-overlay__spinner');
        // assert balance
        await driver.waitForSelector({
          css: '[data-testid="eth-overview__primary-currency"]',
          text: '0',
        });
      },
    );
  });

<<<<<<< HEAD
  describe('Redesigned confirmation screens', function () {
    it('Creating a new wallet @no-mmi', async function () {
      const driverOptions = { constrainWindowSize: true };

      await withFixtures(
        {
          fixtures: new FixtureBuilder({ onboarding: true }).build(),
          driverOptions,
          title: this.test.fullTitle(),
        },
        async ({ driver }) => {
          await driver.navigate();

          const startOnboardingPage = new StartOnboardingPage(driver);
          await startOnboardingPage.check_pageIsLoaded();
          await startOnboardingPage.clickCreateWalletButton();

          // metrics
          await driver.clickElement('[data-testid="metametrics-no-thanks"]');

          // create password
          await driver.fill(
            '[data-testid="create-password-new"]',
            'correct horse battery staple',
          );
          await driver.fill(
            '[data-testid="create-password-confirm"]',
            'correct horse battery staple',
          );
          await driver.clickElement('[data-testid="create-password-terms"]');
          await driver.clickElement('[data-testid="create-password-wallet"]');

          // secure wallet
          await driver.clickElement(
            '[data-testid="secure-wallet-recommended"]',
          );

          // review
          await driver.clickElement('[data-testid="recovery-phrase-reveal"]');
          const chipTwo = await (
            await driver.findElement('[data-testid="recovery-phrase-chip-2"]')
          ).getText();
          const chipThree = await (
            await driver.findElement('[data-testid="recovery-phrase-chip-3"]')
          ).getText();
          const chipSeven = await (
            await driver.findElement('[data-testid="recovery-phrase-chip-7"]')
          ).getText();
          await driver.clickElement('[data-testid="recovery-phrase-next"]');

          // confirm
          await driver.fill('[data-testid="recovery-phrase-input-2"]', chipTwo);
          await driver.fill(
            '[data-testid="recovery-phrase-input-3"]',
            chipThree,
          );
          await driver.fill(
            '[data-testid="recovery-phrase-input-7"]',
            chipSeven,
          );
          await driver.clickElement('[data-testid="recovery-phrase-confirm"]');

          // complete
          await driver.clickElement('[data-testid="onboarding-complete-done"]');

          // pin extension
          await driver.clickElement('[data-testid="pin-extension-next"]');
          await driver.clickElement('[data-testid="pin-extension-done"]');
          await driver.assertElementNotPresent('.loading-overlay__spinner');
          // assert balance
          await driver.waitForSelector({
            css: '[data-testid="eth-overview__primary-currency"]',
            text: '0',
          });
        },
      );
    });

    it('Importing existing wallet from lock page', async function () {
      const driverOptions = { constrainWindowSize: true };

      await withFixtures(
        {
          fixtures: new FixtureBuilder().build(),
          driverOptions,
          title: this.test.fullTitle(),
        },
        async ({ driver, ganacheServer }) => {
          await driver.navigate();

          // Import Secret Recovery Phrase
          await driver.waitForSelector({
            tag: 'p',
            text: 'Localhost 8545',
          });
          await driver.clickElement({
            css: '.unlock-page__link',
            text: 'Forgot password?',
          });

          await driver.pasteIntoField(
            '[data-testid="import-srp__srp-word-0"]',
            TEST_SEED_PHRASE_TWO,
          );

          await driver.fill('#password', 'correct horse battery staple');
          await driver.fill(
            '#confirm-password',
            'correct horse battery staple',
          );
          await driver.press('#confirm-password', driver.Key.ENTER);

          // balance renders
          await locateAccountBalanceDOM(driver, ganacheServer);
        },
      );
    });

    it('Send Transaction from responsive window', async function () {
      const driverOptions = { constrainWindowSize: true };
      await withFixtures(
        {
          fixtures: new FixtureBuilder().build(),
          driverOptions,
          ganacheOptions: defaultGanacheOptions,
          title: this.test.fullTitle(),
        },
        async ({ driver, ganacheServer }) => {
          await logInWithBalanceValidation(driver, ganacheServer);

          // Send ETH from inside MetaMask
          // starts to send a transaction
          await openActionMenuAndStartSendFlow(driver);
          await driver.fill(
            'input[placeholder="Enter public address (0x) or domain name"]',
            '0x2f318C334780961FB129D2a6c30D0763d9a5C970',
          );

          const inputAmount = await driver.fill('input[placeholder="0"]', '1');

          const inputValue = await inputAmount.getProperty('value');
          assert.equal(inputValue, '1');
          await driver.clickElement({ text: 'Continue', tag: 'button' });

          // wait for transaction value to be rendered and confirm
          await driver.waitForSelector({
            css: 'h2',
            text: '1 ETH',
          });
          await driver.clickElement({ text: 'Confirm', tag: 'button' });
=======
  it('Importing existing wallet from lock page', async function () {
    const driverOptions = { constrainWindowSize: true };

    await withFixtures(
      {
        fixtures: new FixtureBuilder().build(),
        driverOptions,
        title: this.test.fullTitle(),
      },
      async ({ driver, ganacheServer }) => {
        await driver.navigate();

        // Import Secret Recovery Phrase
        await driver.waitForSelector({
          tag: 'p',
          text: 'Localhost 8545',
        });
        await driver.clickElement({
          css: '.unlock-page__link',
          text: 'Forgot password?',
        });

        await driver.pasteIntoField(
          '[data-testid="import-srp__srp-word-0"]',
          TEST_SEED_PHRASE_TWO,
        );

        await driver.fill('#password', 'correct horse battery staple');
        await driver.fill('#confirm-password', 'correct horse battery staple');
        await driver.press('#confirm-password', driver.Key.ENTER);

        // balance renders
        await locateAccountBalanceDOM(driver, ganacheServer);
      },
    );
  });
>>>>>>> 77b7ba4a

  it('Send Transaction from responsive window', async function () {
    const driverOptions = { constrainWindowSize: true };
    await withFixtures(
      {
        fixtures: new FixtureBuilder().build(),
        driverOptions,
        ganacheOptions: defaultGanacheOptions,
        title: this.test.fullTitle(),
      },
      async ({ driver, ganacheServer }) => {
        await logInWithBalanceValidation(driver, ganacheServer);

        // Send ETH from inside MetaMask
        // starts to send a transaction
        await openActionMenuAndStartSendFlow(driver);
        await driver.fill(
          'input[placeholder="Enter public address (0x) or domain name"]',
          '0x2f318C334780961FB129D2a6c30D0763d9a5C970',
        );

        const inputAmount = await driver.fill('input[placeholder="0"]', '1');

        const inputValue = await inputAmount.getProperty('value');
        assert.equal(inputValue, '1');
        await driver.clickElement({ text: 'Continue', tag: 'button' });

        // wait for transaction value to be rendered and confirm
        await driver.waitForSelector({
          css: 'h2',
          text: '1 ETH',
        });
        await driver.clickElement({ text: 'Confirm', tag: 'button' });

        // finds the transaction in the transactions list
        await driver.clickElement(
          '[data-testid="account-overview__activity-tab"]',
        );
        await driver.wait(async () => {
          const confirmedTxes = await driver.findElements(
            '.transaction-list__completed-transactions .activity-list-item',
          );
          return confirmedTxes.length === 1;
        }, 10000);

        await driver.waitForSelector({
          css: '[data-testid="transaction-list-item-primary-currency"]',
          text: '-1 ETH',
        });
      },
    );
  });
});<|MERGE_RESOLUTION|>--- conflicted
+++ resolved
@@ -83,159 +83,76 @@
     );
   });
 
-<<<<<<< HEAD
-  describe('Redesigned confirmation screens', function () {
-    it('Creating a new wallet @no-mmi', async function () {
-      const driverOptions = { constrainWindowSize: true };
-
-      await withFixtures(
-        {
-          fixtures: new FixtureBuilder({ onboarding: true }).build(),
-          driverOptions,
-          title: this.test.fullTitle(),
-        },
-        async ({ driver }) => {
-          await driver.navigate();
-
-          const startOnboardingPage = new StartOnboardingPage(driver);
-          await startOnboardingPage.check_pageIsLoaded();
-          await startOnboardingPage.clickCreateWalletButton();
-
-          // metrics
-          await driver.clickElement('[data-testid="metametrics-no-thanks"]');
-
-          // create password
-          await driver.fill(
-            '[data-testid="create-password-new"]',
-            'correct horse battery staple',
-          );
-          await driver.fill(
-            '[data-testid="create-password-confirm"]',
-            'correct horse battery staple',
-          );
-          await driver.clickElement('[data-testid="create-password-terms"]');
-          await driver.clickElement('[data-testid="create-password-wallet"]');
-
-          // secure wallet
-          await driver.clickElement(
-            '[data-testid="secure-wallet-recommended"]',
-          );
-
-          // review
-          await driver.clickElement('[data-testid="recovery-phrase-reveal"]');
-          const chipTwo = await (
-            await driver.findElement('[data-testid="recovery-phrase-chip-2"]')
-          ).getText();
-          const chipThree = await (
-            await driver.findElement('[data-testid="recovery-phrase-chip-3"]')
-          ).getText();
-          const chipSeven = await (
-            await driver.findElement('[data-testid="recovery-phrase-chip-7"]')
-          ).getText();
-          await driver.clickElement('[data-testid="recovery-phrase-next"]');
-
-          // confirm
-          await driver.fill('[data-testid="recovery-phrase-input-2"]', chipTwo);
-          await driver.fill(
-            '[data-testid="recovery-phrase-input-3"]',
-            chipThree,
-          );
-          await driver.fill(
-            '[data-testid="recovery-phrase-input-7"]',
-            chipSeven,
-          );
-          await driver.clickElement('[data-testid="recovery-phrase-confirm"]');
-
-          // complete
-          await driver.clickElement('[data-testid="onboarding-complete-done"]');
-
-          // pin extension
-          await driver.clickElement('[data-testid="pin-extension-next"]');
-          await driver.clickElement('[data-testid="pin-extension-done"]');
-          await driver.assertElementNotPresent('.loading-overlay__spinner');
-          // assert balance
-          await driver.waitForSelector({
-            css: '[data-testid="eth-overview__primary-currency"]',
-            text: '0',
-          });
-        },
-      );
-    });
-
-    it('Importing existing wallet from lock page', async function () {
-      const driverOptions = { constrainWindowSize: true };
-
-      await withFixtures(
-        {
-          fixtures: new FixtureBuilder().build(),
-          driverOptions,
-          title: this.test.fullTitle(),
-        },
-        async ({ driver, ganacheServer }) => {
-          await driver.navigate();
-
-          // Import Secret Recovery Phrase
-          await driver.waitForSelector({
-            tag: 'p',
-            text: 'Localhost 8545',
-          });
-          await driver.clickElement({
-            css: '.unlock-page__link',
-            text: 'Forgot password?',
-          });
-
-          await driver.pasteIntoField(
-            '[data-testid="import-srp__srp-word-0"]',
-            TEST_SEED_PHRASE_TWO,
-          );
-
-          await driver.fill('#password', 'correct horse battery staple');
-          await driver.fill(
-            '#confirm-password',
-            'correct horse battery staple',
-          );
-          await driver.press('#confirm-password', driver.Key.ENTER);
-
-          // balance renders
-          await locateAccountBalanceDOM(driver, ganacheServer);
-        },
-      );
-    });
-
-    it('Send Transaction from responsive window', async function () {
-      const driverOptions = { constrainWindowSize: true };
-      await withFixtures(
-        {
-          fixtures: new FixtureBuilder().build(),
-          driverOptions,
-          ganacheOptions: defaultGanacheOptions,
-          title: this.test.fullTitle(),
-        },
-        async ({ driver, ganacheServer }) => {
-          await logInWithBalanceValidation(driver, ganacheServer);
-
-          // Send ETH from inside MetaMask
-          // starts to send a transaction
-          await openActionMenuAndStartSendFlow(driver);
-          await driver.fill(
-            'input[placeholder="Enter public address (0x) or domain name"]',
-            '0x2f318C334780961FB129D2a6c30D0763d9a5C970',
-          );
-
-          const inputAmount = await driver.fill('input[placeholder="0"]', '1');
-
-          const inputValue = await inputAmount.getProperty('value');
-          assert.equal(inputValue, '1');
-          await driver.clickElement({ text: 'Continue', tag: 'button' });
-
-          // wait for transaction value to be rendered and confirm
-          await driver.waitForSelector({
-            css: 'h2',
-            text: '1 ETH',
-          });
-          await driver.clickElement({ text: 'Confirm', tag: 'button' });
-=======
   it('Importing existing wallet from lock page', async function () {
+    const driverOptions = { constrainWindowSize: true };
+
+    await withFixtures(
+      {
+        fixtures: new FixtureBuilder().build(),
+        driverOptions,
+        title: this.test.fullTitle(),
+      },
+      async ({ driver, ganacheServer }) => {
+        await driver.navigate();
+
+        const startOnboardingPage = new StartOnboardingPage(driver);
+        await startOnboardingPage.check_pageIsLoaded();
+        await startOnboardingPage.clickCreateWalletButton();
+
+        // metrics
+        await driver.clickElement('[data-testid="metametrics-no-thanks"]');
+
+        // create password
+        await driver.fill(
+          '[data-testid="create-password-new"]',
+          'correct horse battery staple',
+        );
+        await driver.fill(
+          '[data-testid="create-password-confirm"]',
+          'correct horse battery staple',
+        );
+        await driver.clickElement('[data-testid="create-password-terms"]');
+        await driver.clickElement('[data-testid="create-password-wallet"]');
+
+        // secure wallet
+        await driver.clickElement('[data-testid="secure-wallet-recommended"]');
+
+        // review
+        await driver.clickElement('[data-testid="recovery-phrase-reveal"]');
+        const chipTwo = await (
+          await driver.findElement('[data-testid="recovery-phrase-chip-2"]')
+        ).getText();
+        const chipThree = await (
+          await driver.findElement('[data-testid="recovery-phrase-chip-3"]')
+        ).getText();
+        const chipSeven = await (
+          await driver.findElement('[data-testid="recovery-phrase-chip-7"]')
+        ).getText();
+        await driver.clickElement('[data-testid="recovery-phrase-next"]');
+
+        // confirm
+        await driver.fill('[data-testid="recovery-phrase-input-2"]', chipTwo);
+        await driver.fill('[data-testid="recovery-phrase-input-3"]', chipThree);
+        await driver.fill('[data-testid="recovery-phrase-input-7"]', chipSeven);
+        await driver.clickElement('[data-testid="recovery-phrase-confirm"]');
+
+        // complete
+        await driver.clickElement('[data-testid="onboarding-complete-done"]');
+
+        // pin extension
+        await driver.clickElement('[data-testid="pin-extension-next"]');
+        await driver.clickElement('[data-testid="pin-extension-done"]');
+        await driver.assertElementNotPresent('.loading-overlay__spinner');
+        // assert balance
+        await driver.waitForSelector({
+          css: '[data-testid="eth-overview__primary-currency"]',
+          text: '0',
+        });
+      },
+    );
+  });
+
+  it('Importing existing wallet using recovery phrase', async function () {
     const driverOptions = { constrainWindowSize: true };
 
     await withFixtures(
@@ -271,7 +188,6 @@
       },
     );
   });
->>>>>>> 77b7ba4a
 
   it('Send Transaction from responsive window', async function () {
     const driverOptions = { constrainWindowSize: true };
