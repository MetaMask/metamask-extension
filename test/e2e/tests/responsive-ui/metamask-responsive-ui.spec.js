const { strict: assert } = require('assert');
const {
  TEST_SEED_PHRASE_TWO,
  locateAccountBalanceDOM,
  logInWithBalanceValidation,
  openActionMenuAndStartSendFlow,
  withFixtures,
} = require('../../helpers');
const FixtureBuilder = require('../../fixture-builder');

describe('MetaMask Responsive UI', function () {
  it('Creating a new wallet', async function () {
    const driverOptions = { constrainWindowSize: true };

    await withFixtures(
      {
        fixtures: new FixtureBuilder({ onboarding: true }).build(),
        driverOptions,
        title: this.test.fullTitle(),
      },
      async ({ driver }) => {
        await driver.navigate();

<<<<<<< HEAD
=======
        if (process.env.SELENIUM_BROWSER === Browser.FIREFOX) {
          // metrics
          await driver.clickElement('[data-testid="metametrics-no-thanks"]');
        }

        // welcome
        await driver.clickElement(
          '[data-testid="onboarding-get-started-button"]',
        );

        // show terms of use
        await driver.clickElementAndWaitToDisappear(
          '[data-testid="terms-of-use-scroll-button"]',
        );
        await driver.clickElement('[data-testid="terms-of-use-checkbox"]');
>>>>>>> c9f5c5a9
        // agree to terms of use
        await driver.clickElementAndWaitToDisappear(
          '[data-testid="terms-of-use-agree-button"]',
        );

        // get started
        await driver.clickElement('[data-testid="onboarding-create-wallet"]');
        // create with srp
        await driver.clickElementAndWaitToDisappear(
          '[data-testid="onboarding-create-with-srp-button"]',
        );

        // metrics
        await driver.clickElement('[data-testid="metametrics-no-thanks"]');

        // create password
        await driver.fill(
          '[data-testid="create-password-new-input"]',
          'correct horse battery staple',
        );
        await driver.fill(
          '[data-testid="create-password-confirm-input"]',
          'correct horse battery staple',
        );
        await driver.clickElement('[data-testid="create-password-terms"]');
        await driver.clickElement('[data-testid="create-password-submit"]');

        // secure wallet
        await driver.clickElement('[data-testid="secure-wallet-recommended"]');

        // review
        await driver.clickElement('[data-testid="recovery-phrase-reveal"]');
        const chipTwo = await (
          await driver.findElement('[data-testid="recovery-phrase-chip-2"]')
        ).getText();
        const chipThree = await (
          await driver.findElement('[data-testid="recovery-phrase-chip-3"]')
        ).getText();
        const chipSeven = await (
          await driver.findElement('[data-testid="recovery-phrase-chip-7"]')
        ).getText();
        await driver.clickElement('[data-testid="recovery-phrase-next"]');

        // confirm
        await driver.fill('[data-testid="recovery-phrase-input-2"]', chipTwo);
        await driver.fill('[data-testid="recovery-phrase-input-3"]', chipThree);
        await driver.fill('[data-testid="recovery-phrase-input-7"]', chipSeven);
        await driver.clickElement('[data-testid="recovery-phrase-confirm"]');

        // complete
        await driver.clickElement('[data-testid="onboarding-complete-done"]');

        // pin extension
        await driver.clickElement('[data-testid="pin-extension-next"]');
        await driver.clickElement('[data-testid="pin-extension-done"]');
        await driver.assertElementNotPresent('.loading-overlay__spinner');
        // assert balance
        await driver.waitForSelector({
          css: '[data-testid="eth-overview__primary-currency"]',
          text: '0',
        });
      },
    );
  });

  it('Importing existing wallet from lock page', async function () {
    const driverOptions = { constrainWindowSize: true };

    await withFixtures(
      {
        fixtures: new FixtureBuilder().build(),
        driverOptions,
        title: this.test.fullTitle(),
      },
      async ({ driver }) => {
        await driver.navigate();

        // Import Secret Recovery Phrase
        await driver.waitForSelector({
          tag: 'p',
          text: 'Localhost 8545',
        });
        await driver.clickElement({
          css: '.unlock-page__link',
          text: 'Forgot password?',
        });

        await driver.pasteIntoField(
          '[data-testid="import-srp__srp-word-0"]',
          TEST_SEED_PHRASE_TWO,
        );

        await driver.fill('#password', 'correct horse battery staple');
        await driver.fill('#confirm-password', 'correct horse battery staple');
        await driver.press('#confirm-password', driver.Key.ENTER);

        // balance renders
        await locateAccountBalanceDOM(driver);
      },
    );
  });

  it('Send Transaction from responsive window', async function () {
    const driverOptions = { constrainWindowSize: true };
    await withFixtures(
      {
        fixtures: new FixtureBuilder().build(),
        driverOptions,
        title: this.test.fullTitle(),
      },
      async ({ driver }) => {
        await logInWithBalanceValidation(driver);

        // Send ETH from inside MetaMask
        // starts to send a transaction
        await openActionMenuAndStartSendFlow(driver);
        await driver.fill(
          'input[placeholder="Enter public address (0x) or domain name"]',
          '0x2f318C334780961FB129D2a6c30D0763d9a5C970',
        );

        const inputAmount = await driver.fill('input[placeholder="0"]', '1');

        const inputValue = await inputAmount.getProperty('value');
        assert.equal(inputValue, '1');
        await driver.clickElement({ text: 'Continue', tag: 'button' });

        // wait for transaction value to be rendered and confirm
        await driver.waitForSelector({
          css: 'h2',
          text: '1 ETH',
        });
        await driver.clickElement({ text: 'Confirm', tag: 'button' });

        // finds the transaction in the transactions list
        await driver.clickElement(
          '[data-testid="account-overview__activity-tab"]',
        );
        await driver.wait(async () => {
          const confirmedTxes = await driver.findElements(
            '.transaction-list__completed-transactions .activity-list-item',
          );
          return confirmedTxes.length === 1;
        }, 10000);

        await driver.waitForSelector({
          css: '[data-testid="transaction-list-item-primary-currency"]',
          text: '-1 ETH',
        });
      },
    );
  });
});<|MERGE_RESOLUTION|>--- conflicted
+++ resolved
@@ -1,4 +1,5 @@
 const { strict: assert } = require('assert');
+const { Browser } = require('selenium-webdriver');
 const {
   TEST_SEED_PHRASE_TWO,
   locateAccountBalanceDOM,
@@ -21,8 +22,6 @@
       async ({ driver }) => {
         await driver.navigate();
 
-<<<<<<< HEAD
-=======
         if (process.env.SELENIUM_BROWSER === Browser.FIREFOX) {
           // metrics
           await driver.clickElement('[data-testid="metametrics-no-thanks"]');
@@ -38,7 +37,6 @@
           '[data-testid="terms-of-use-scroll-button"]',
         );
         await driver.clickElement('[data-testid="terms-of-use-checkbox"]');
->>>>>>> c9f5c5a9
         // agree to terms of use
         await driver.clickElementAndWaitToDisappear(
           '[data-testid="terms-of-use-agree-button"]',
@@ -51,8 +49,10 @@
           '[data-testid="onboarding-create-with-srp-button"]',
         );
 
-        // metrics
-        await driver.clickElement('[data-testid="metametrics-no-thanks"]');
+        if (process.env.SELENIUM_BROWSER !== Browser.FIREFOX) {
+          // metrics
+          await driver.clickElement('[data-testid="metametrics-no-thanks"]');
+        }
 
         // create password
         await driver.fill(
