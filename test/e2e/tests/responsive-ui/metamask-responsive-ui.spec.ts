import { Suite } from 'mocha';
import { E2E_SRP } from '../../default-fixture';
import { WALLET_PASSWORD } from '../../constants';
import { withFixtures } from '../../helpers';
import FixtureBuilder from '../../fixture-builder';
import ActivityListPage from '../../page-objects/pages/home/activity-list';
import HomePage from '../../page-objects/pages/home/homepage';
import LoginPage from '../../page-objects/pages/login-page';
import ResetPasswordPage from '../../page-objects/pages/reset-password-page';
import { completeCreateNewWalletOnboardingFlow } from '../../page-objects/flows/onboarding.flow';
import { loginWithBalanceValidation } from '../../page-objects/flows/login.flow';
import { sendRedesignedTransactionToAddress } from '../../page-objects/flows/send-transaction.flow';
import { CHAIN_IDS } from '../../../../shared/constants/network';

<<<<<<< HEAD
const isGlobalNetworkSelectorRemoved = process.env.REMOVE_GNS === 'true';
=======
const isGlobalNetworkSelectorRemoved = process.env.REMOVE_GNS;
>>>>>>> 9ab104b0

describe('MetaMask Responsive UI', function (this: Suite) {
  const driverOptions = { constrainWindowSize: true };
  it('Creating a new wallet', async function () {
    await withFixtures(
      {
        fixtures: new FixtureBuilder({ onboarding: true }).build(),
        driverOptions,
        title: this.test?.fullTitle(),
      },
      async ({ driver }) => {
        await completeCreateNewWalletOnboardingFlow({ driver });

        // assert balance
        const homePage = new HomePage(driver);
        await homePage.check_pageIsLoaded();
        await homePage.check_expectedBalanceIsDisplayed('0');
      },
    );
  });

  it('Importing existing wallet from lock page', async function () {
    await withFixtures(
      {
        fixtures: new FixtureBuilder().build(),
        driverOptions,
        title: this.test?.fullTitle(),
      },
      async ({ driver }) => {
        await driver.navigate();

        // Click forgot password button and reset password
        const loginPage = new LoginPage(driver);
        await loginPage.check_pageIsLoaded();
        await loginPage.gotoResetPasswordPage();

        // Import secret recovery phrase to reset password
        const resetPasswordPage = new ResetPasswordPage(driver);
        await resetPasswordPage.check_pageIsLoaded();
        await resetPasswordPage.resetPassword(E2E_SRP, WALLET_PASSWORD);
        await resetPasswordPage.waitForSeedPhraseInputToNotBeVisible();

        // Check balance renders correctly
        const homePage = new HomePage(driver);
        await homePage.check_pageIsLoaded();
        await homePage.check_expectedBalanceIsDisplayed();
      },
    );
  });

  it('Send Transaction from responsive window', async function () {
    await withFixtures(
      {
        fixtures: new FixtureBuilder()
          .withEnabledNetworks({
            eip155: {
<<<<<<< HEAD
              [CHAIN_IDS.MAINNET]: true,
=======
>>>>>>> 9ab104b0
              [CHAIN_IDS.LOCALHOST]: true,
            },
          })
          .build(),
        driverOptions,
        title: this.test?.fullTitle(),
      },
      async ({ driver }) => {
        await loginWithBalanceValidation(driver);

        // send ETH from inside MetaMask
        await sendRedesignedTransactionToAddress({
          driver,
          recipientAddress: '0x2f318C334780961FB129D2a6c30D0763d9a5C970',
          amount: '1',
        });
        await new HomePage(driver).check_pageIsLoaded();

        // Network Selector
        if (isGlobalNetworkSelectorRemoved) {
          await driver.clickElement('[data-testid="sort-by-networks"]');
          await driver.clickElement({
            text: 'Custom',
            tag: 'button',
          });
          await driver.clickElement('[data-testid="Localhost 8545"]');
          await driver.clickElement(
            '[data-testid="modal-header-close-button"]',
          );
        }

        // check confirmed transaction is displayed in activity list
        const activityList = new ActivityListPage(driver);
        await activityList.check_confirmedTxNumberDisplayedInActivity(1);
        await activityList.check_txAmountInActivity('-1 ETH');
      },
    );
  });
});<|MERGE_RESOLUTION|>--- conflicted
+++ resolved
@@ -12,11 +12,7 @@
 import { sendRedesignedTransactionToAddress } from '../../page-objects/flows/send-transaction.flow';
 import { CHAIN_IDS } from '../../../../shared/constants/network';
 
-<<<<<<< HEAD
-const isGlobalNetworkSelectorRemoved = process.env.REMOVE_GNS === 'true';
-=======
 const isGlobalNetworkSelectorRemoved = process.env.REMOVE_GNS;
->>>>>>> 9ab104b0
 
 describe('MetaMask Responsive UI', function (this: Suite) {
   const driverOptions = { constrainWindowSize: true };
@@ -73,10 +69,6 @@
         fixtures: new FixtureBuilder()
           .withEnabledNetworks({
             eip155: {
-<<<<<<< HEAD
-              [CHAIN_IDS.MAINNET]: true,
-=======
->>>>>>> 9ab104b0
               [CHAIN_IDS.LOCALHOST]: true,
             },
           })
