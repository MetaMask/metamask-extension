--- conflicted
+++ resolved
@@ -140,13 +140,9 @@
             securityAlertsEnabled: true,
           })
           .withEnabledNetworks({
-<<<<<<< HEAD
-            '0x1': true,
-=======
             eip155: {
               '0x1': true,
             },
->>>>>>> 7f4e6d9b
           })
           .build(),
         testSpecificMock: mockInfuraWithBenignResponses,
@@ -189,13 +185,9 @@
             securityAlertsEnabled: true,
           })
           .withEnabledNetworks({
-<<<<<<< HEAD
-            '0x1': true,
-=======
             eip155: {
               '0x1': true,
             },
->>>>>>> 7f4e6d9b
           })
           .build(),
         testSpecificMock: mockInfuraWithMaliciousResponses,
@@ -238,13 +230,9 @@
             securityAlertsEnabled: true,
           })
           .withEnabledNetworks({
-<<<<<<< HEAD
-            '0x1': true,
-=======
             eip155: {
               '0x1': true,
             },
->>>>>>> 7f4e6d9b
           })
           .build(),
         testSpecificMock: mockInfuraWithFailedResponses,
