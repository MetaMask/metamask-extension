--- conflicted
+++ resolved
@@ -57,8 +57,6 @@
   };
   await driver.clickElementSafe(popoverButtonSelector);
   await driver.clickElementSafe(enableButtonSelector);
-<<<<<<< HEAD
-=======
 
   // Token Autodetection Independent Announcement
   const tokenAutodetection = {
@@ -66,7 +64,6 @@
     tag: 'button',
   };
   await driver.clickElementSafe(tokenAutodetection);
->>>>>>> 85f8df93
 }
 
 /**
@@ -85,7 +82,6 @@
 }
 
 describe('Vault Decryptor Page', function () {
-  // eslint-disable-next-line mocha/no-skipped-tests
   it('is able to decrypt the vault using the vault-decryptor webapp', async function () {
     await withFixtures({}, async ({ driver }) => {
       await driver.navigate();
