import { Suite } from 'mocha';
import {
  tempToggleSettingRedesignedConfirmations,
  withFixtures,
} from '../helpers';
import { Driver } from '../webdriver/driver';
import {
  accountSnapFixtures,
  installSnapSimpleKeyring,
  makeNewAccountAndSwitch,
  signData,
} from './common';

describe('Snap Account Signatures', function (this: Suite) {
  this.timeout(120000); // This test is very long, so we need an unusually high timeout

  // Run sync, async approve, and async reject flows
  // (in Jest we could do this with test.each, but that does not exist here)
  ['sync', 'approve', 'reject'].forEach((flowType) => {
    // generate title of the test from flowType
    const title = `can sign with ${flowType} flow`;

    it(title, async () => {
      await withFixtures(
        accountSnapFixtures(title),
        async ({ driver }: { driver: Driver }) => {
          const isAsyncFlow = flowType !== 'sync';

          await installSnapSimpleKeyring(driver, isAsyncFlow);

          const newPublicKey = await makeNewAccountAndSwitch(driver);

          await tempToggleSettingRedesignedConfirmations(driver);

<<<<<<< HEAD
          await openDapp(driver);

          // Run all 5 signature types
=======
          // Run all 6 signature types
>>>>>>> abe6edbc
          const locatorIDs = [
            '#personalSign',
            '#signTypedData',
            '#signTypedDataV3',
            '#signTypedDataV4',
            '#signPermit',
          ];

          for (const locatorID of locatorIDs) {
            await signData(driver, locatorID, newPublicKey, flowType);
          }
        },
      );
    });
  });
});<|MERGE_RESOLUTION|>--- conflicted
+++ resolved
@@ -32,13 +32,7 @@
 
           await tempToggleSettingRedesignedConfirmations(driver);
 
-<<<<<<< HEAD
-          await openDapp(driver);
-
           // Run all 5 signature types
-=======
-          // Run all 6 signature types
->>>>>>> abe6edbc
           const locatorIDs = [
             '#personalSign',
             '#signTypedData',
