--- conflicted
+++ resolved
@@ -12,10 +12,7 @@
   regularDelayMs,
 } from '../helpers';
 import { Driver } from '../webdriver/driver';
-<<<<<<< HEAD
-=======
-import { DAPP_URL, TEST_SNAPS_SIMPLE_KEYRING_WEBSITE_URL } from '../constants';
->>>>>>> 11b9bd4c
+import { DAPP_URL } from '../constants';
 import { retry } from '../../../development/lib/retry';
 
 /**
