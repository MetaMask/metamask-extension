--- conflicted
+++ resolved
@@ -4,7 +4,6 @@
 import {
   clickSignOnSignatureConfirmation,
   multipleGanacheOptions,
-  openDapp,
   PRIVATE_KEY,
   PRIVATE_KEY_TWO,
   regularDelayMs,
@@ -12,12 +11,7 @@
   switchToOrOpenDapp,
   unlockWallet,
   validateContractDetails,
-<<<<<<< HEAD
   WINDOW_TITLES,
-=======
-  multipleGanacheOptions,
-  regularDelayMs,
->>>>>>> 2a23c7b8
 } from '../helpers';
 import { Driver } from '../webdriver/driver';
 import { TEST_SNAPS_SIMPLE_KEYRING_WEBSITE_URL } from '../constants';
