import { privateToAddress } from 'ethereumjs-util';
import messages from '../../../app/_locales/en/messages.json';
import FixtureBuilder from '../fixture-builder';
import {
  clickSignOnSignatureConfirmation,
  multipleGanacheOptions,
  PRIVATE_KEY,
  PRIVATE_KEY_TWO,
  regularDelayMs,
  switchToNotificationWindow,
  switchToOrOpenDapp,
  unlockWallet,
  validateContractDetails,
  WINDOW_TITLES,
} from '../helpers';
import { Driver } from '../webdriver/driver';
import { TEST_SNAPS_SIMPLE_KEYRING_WEBSITE_URL } from '../constants';
import { retry } from '../../../development/lib/retry';

/**
 * These are fixtures specific to Account Snap E2E tests:
 * -- connected to Test Dapp
 * -- eth_sign enabled
 * -- two private keys with 25 ETH each
 *
 * @param title
 */
export const accountSnapFixtures = (title: string | undefined) => {
  return {
    dapp: true,
    fixtures: new FixtureBuilder()
      .withPermissionControllerConnectedToTestDapp(false)
      .withPreferencesController({
        disabledRpcMethodPreferences: {
          eth_sign: true,
        },
      })
      .build(),
    ganacheOptions: multipleGanacheOptions,
    title,
  };
};

// convert PRIVATE_KEY to public key
export const PUBLIC_KEY = privateToAddress(
  Buffer.from(PRIVATE_KEY.slice(2), 'hex'),
).toString('hex');

export async function installSnapSimpleKeyring(
  driver: Driver,
  isAsyncFlow: boolean,
) {
  await unlockWallet(driver);

  // navigate to test Snaps page and connect
  await driver.openNewPage(TEST_SNAPS_SIMPLE_KEYRING_WEBSITE_URL);

  await driver.clickElement('#connectButton');

  await driver.delay(500);

  await driver.switchToWindowWithTitle(WINDOW_TITLES.Dialog);

  await driver.delay(500);

  await driver.clickElement({
    text: 'Connect',
    tag: 'button',
  });

  await driver.findElement({ text: 'Add to MetaMask', tag: 'h3' });

  await driver.clickElementSafe('[data-testid="snap-install-scroll"]', 200);

  await driver.waitForSelector({ text: 'Confirm' });

  await driver.clickElement({
    text: 'Confirm',
    tag: 'button',
  });

  await driver.waitForSelector({ text: 'OK' });

  await driver.clickElement({
    text: 'OK',
    tag: 'button',
  });

  // Wait until popup is closed before proceeding
  await driver.waitUntilXWindowHandles(2);

  await driver.switchToWindowWithTitle(WINDOW_TITLES.SnapSimpleKeyringDapp);

  await driver.waitForSelector({
    text: 'Connected',
    tag: 'span',
  });

  if (isAsyncFlow) {
    await toggleAsyncFlow(driver);
  }
}

async function toggleAsyncFlow(driver: Driver) {
  await driver.switchToWindowWithTitle(WINDOW_TITLES.SnapSimpleKeyringDapp);

  await driver.clickElement('[data-testid="use-sync-flow-toggle"]');
}

export async function importKeyAndSwitch(driver: Driver) {
  await driver.clickElement({
    text: 'Import account',
    tag: 'div',
  });

  await driver.fill('#import-account-private-key', PRIVATE_KEY_TWO);

  await driver.clickElement({
    text: 'Import Account',
    tag: 'button',
  });

  // Click "Create" on the Snap's confirmation popup
  await switchToNotificationWindow(driver);
  await driver.clickElement({
    css: '[data-testid="confirmation-submit-button"]',
    text: 'Create',
  });
  // Click "Add account" on the Snap's confirmation popup
  await switchToNotificationWindow(driver);
  await driver.clickElement({
    css: '[data-testid="submit-add-account-with-name"]',
    text: 'Add account',
  });
  // Click "Ok" on the Snap's confirmation popup
  await driver.clickElement({
    css: '[data-testid="confirmation-submit-button"]',
    text: 'Ok',
  });
  await driver.switchToWindowWithTitle(WINDOW_TITLES.SnapSimpleKeyringDapp);

  await switchToAccount2(driver);
}

export async function makeNewAccountAndSwitch(driver: Driver) {
  await driver.clickElement({
    text: 'Create account',
    tag: 'div',
  });

  await driver.clickElement({
    text: 'Create Account',
    tag: 'button',
  });

  // Click "Create" on the Snap's confirmation popup
  await switchToNotificationWindow(driver);
  await driver.clickElement({
    css: '[data-testid="confirmation-submit-button"]',
    text: 'Create',
  });
  // Click "Add account" on the Snap's confirmation popup
  await switchToNotificationWindow(driver);
  await driver.clickElement({
    css: '[data-testid="submit-add-account-with-name"]',
    text: 'Add account',
  });
  // Click "Ok" on the Snap's confirmation popup
  await driver.clickElement({
    css: '[data-testid="confirmation-submit-button"]',
    text: 'Ok',
  });
  await driver.switchToWindowWithTitle(WINDOW_TITLES.SnapSimpleKeyringDapp);

  const newPublicKey = await (
    await driver.findElement({
      text: '0x',
      tag: 'p',
    })
  ).getText();

  await switchToAccount2(driver);

  return newPublicKey;
}

async function switchToAccount2(driver: Driver) {
  await driver.switchToWindowWithTitle(WINDOW_TITLES.ExtensionInFullScreenView);

  // click on Accounts
  await driver.clickElement('[data-testid="account-menu-icon"]');

  await driver.clickElement({
    tag: 'Button',
    text: 'Snap Account 1',
  });

  await driver.assertElementNotPresent({
    tag: 'header',
    text: 'Select an account',
  });
}

export async function connectAccountToTestDapp(driver: Driver) {
  await switchToOrOpenDapp(driver);

  await driver.clickElement('#connectButton');

  await driver.delay(regularDelayMs);
  await driver.switchToWindowWithTitle(WINDOW_TITLES.Dialog);
  await driver.clickElement({
    text: 'Next',
    tag: 'button',
    css: '[data-testid="page-container-footer-next"]',
  });
  await driver.clickElement({
    text: 'Confirm',
    tag: 'button',
    css: '[data-testid="page-container-footer-next"]',
  });
}

export async function disconnectFromTestDapp(driver: Driver) {
  await driver.switchToWindowWithTitle(WINDOW_TITLES.ExtensionInFullScreenView);
  await driver.clickElement('[data-testid="account-options-menu-button"]');
  await driver.clickElement({ text: 'All Permissions', tag: 'div' });
  await driver.clickElementAndWaitToDisappear({
    text: 'Got it',
    tag: 'button',
  });
  await driver.clickElement({
    text: '127.0.0.1:8080',
    tag: 'p',
  });
  await driver.clickElement('[data-testid="account-list-item-menu-button"]');
  await driver.clickElement({ text: 'Disconnect', tag: 'button' });
  await driver.clickElement('[data-testid ="disconnect-all"]');
}

export async function approveOrRejectRequest(driver: Driver, flowType: string) {
  await driver.switchToWindowWithTitle(WINDOW_TITLES.SnapSimpleKeyringDapp);

  await driver.clickElementUsingMouseMove({
    text: 'List requests',
    tag: 'div',
  });

  await driver.clickElement({
    text: 'List Requests',
    tag: 'button',
  });

  // get the JSON from the screen
  const requestJSON = await (
    await driver.findElement({
      text: '"scope":',
      tag: 'div',
    })
  ).getText();

  const requestID = JSON.parse(requestJSON)[0].id;

  if (flowType === 'approve') {
    await driver.clickElementUsingMouseMove({
      text: 'Approve request',
      tag: 'div',
    });

    await driver.fill('#approve-request-request-id', requestID);

    await driver.clickElement({
      text: 'Approve Request',
      tag: 'button',
    });
  } else if (flowType === 'reject') {
    await driver.clickElementUsingMouseMove({
      text: 'Reject request',
      tag: 'div',
    });

    await driver.fill('#reject-request-request-id', requestID);

    await driver.clickElement({
      text: 'Reject Request',
      tag: 'button',
    });
  }

  // Close the SnapSimpleKeyringDapp, so that 6 of the same tab doesn't pile up
  await driver.closeWindow();

  await driver.switchToWindowWithTitle(WINDOW_TITLES.ExtensionInFullScreenView);
}

export async function signData(
  driver: Driver,
  locatorID: string,
  newPublicKey: string,
  flowType: string,
) {
  const isAsyncFlow = flowType !== 'sync';

  // This step can frequently fail, so retry it
  await retry(
    {
      retries: 3,
      delay: 2000,
    },
    async () => {
      await switchToOrOpenDapp(driver);

      await driver.clickElement(locatorID);

      // take extra time to load the popup
      await driver.delay(500);

      await driver.switchToWindowWithTitle(WINDOW_TITLES.Dialog);
    },
  );

  // these three don't have a contract details page
  if (!['#ethSign', '#personalSign', '#signTypedData'].includes(locatorID)) {
    await validateContractDetails(driver);
  }

  await clickSignOnSignatureConfirmation({ driver, locatorID });

  if (isAsyncFlow) {
    await driver.delay(2000);

    // This step can frequently fail, so retry it
    await retry(
      {
        retries: 3,
        delay: 1000,
      },
      async () => {
        // Navigate to the Notification window and click 'Go to site' button
        await driver.switchToWindowWithTitle(WINDOW_TITLES.Dialog);
        await driver.clickElement({
          text: 'Go to site',
          tag: 'button',
        });
      },
    );

    await driver.delay(1000);
    await approveOrRejectRequest(driver, flowType);
  }

  await driver.delay(500);
  await driver.switchToWindowWithTitle(WINDOW_TITLES.TestDApp);

  if (flowType === 'sync' || flowType === 'approve') {
    if (locatorID === '#ethSign') {
      // there is no Verify button for #ethSign
      await driver.findElement({
        css: '#ethSignResult',
        text: '0x', // we are just making sure that it contains ANY hex value
      });
    } else {
      await driver.clickElement(`${locatorID}Verify`);

      const resultLocator =
        locatorID === '#personalSign'
          ? '#personalSignVerifyECRecoverResult' // the verify span IDs are different with Personal Sign
          : `${locatorID}VerifyResult`;

      await driver.findElement({
        css: resultLocator,
        text: newPublicKey.toLowerCase(),
      });
    }
  } else if (flowType === 'reject') {
    // ensure the transaction was rejected by the Snap
    await driver.findElement({
      text: 'Error: Request rejected by user or snap.',
    });
  }
}

export async function createBtcAccount(driver: Driver) {
  await driver.clickElement('[data-testid="account-menu-icon"]');
  await driver.clickElement(
    '[data-testid="multichain-account-menu-popover-action-button"]',
  );
  await driver.clickElement({
    text: messages.addNewBitcoinAccount.message,
    tag: 'button',
  });
<<<<<<< HEAD
  await driver.clickElementAndWaitToDisappear({
    text: 'Add account',
    tag: 'button',
  });
=======
  await driver.clickElementAndWaitToDisappear(
    {
      text: 'Create',
      tag: 'button',
    },
    // Longer timeout than usual, this reduces the flakiness
    // around Bitcoin account creation (mainly required for
    // Firefox)
    5000,
  );
>>>>>>> 30dce332
}<|MERGE_RESOLUTION|>--- conflicted
+++ resolved
@@ -2,16 +2,15 @@
 import messages from '../../../app/_locales/en/messages.json';
 import FixtureBuilder from '../fixture-builder';
 import {
-  clickSignOnSignatureConfirmation,
-  multipleGanacheOptions,
   PRIVATE_KEY,
   PRIVATE_KEY_TWO,
-  regularDelayMs,
-  switchToNotificationWindow,
+  WINDOW_TITLES,
+  clickSignOnSignatureConfirmation,
   switchToOrOpenDapp,
   unlockWallet,
   validateContractDetails,
-  WINDOW_TITLES,
+  multipleGanacheOptions,
+  regularDelayMs,
 } from '../helpers';
 import { Driver } from '../webdriver/driver';
 import { TEST_SNAPS_SIMPLE_KEYRING_WEBSITE_URL } from '../constants';
@@ -121,18 +120,11 @@
   });
 
   // Click "Create" on the Snap's confirmation popup
-  await switchToNotificationWindow(driver);
+  await driver.switchToWindowWithTitle(WINDOW_TITLES.Dialog);
   await driver.clickElement({
     css: '[data-testid="confirmation-submit-button"]',
     text: 'Create',
   });
-  // Click "Add account" on the Snap's confirmation popup
-  await switchToNotificationWindow(driver);
-  await driver.clickElement({
-    css: '[data-testid="submit-add-account-with-name"]',
-    text: 'Add account',
-  });
-  // Click "Ok" on the Snap's confirmation popup
   await driver.clickElement({
     css: '[data-testid="confirmation-submit-button"]',
     text: 'Ok',
@@ -154,18 +146,11 @@
   });
 
   // Click "Create" on the Snap's confirmation popup
-  await switchToNotificationWindow(driver);
+  await driver.switchToWindowWithTitle(WINDOW_TITLES.Dialog);
   await driver.clickElement({
     css: '[data-testid="confirmation-submit-button"]',
     text: 'Create',
   });
-  // Click "Add account" on the Snap's confirmation popup
-  await switchToNotificationWindow(driver);
-  await driver.clickElement({
-    css: '[data-testid="submit-add-account-with-name"]',
-    text: 'Add account',
-  });
-  // Click "Ok" on the Snap's confirmation popup
   await driver.clickElement({
     css: '[data-testid="confirmation-submit-button"]',
     text: 'Ok',
@@ -388,15 +373,9 @@
     text: messages.addNewBitcoinAccount.message,
     tag: 'button',
   });
-<<<<<<< HEAD
-  await driver.clickElementAndWaitToDisappear({
-    text: 'Add account',
-    tag: 'button',
-  });
-=======
   await driver.clickElementAndWaitToDisappear(
     {
-      text: 'Create',
+      text: 'Add account',
       tag: 'button',
     },
     // Longer timeout than usual, this reduces the flakiness
@@ -404,5 +383,4 @@
     // Firefox)
     5000,
   );
->>>>>>> 30dce332
 }