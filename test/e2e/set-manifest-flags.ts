import fs from 'fs';
import { merge } from 'lodash';
import { ManifestFlags } from '../../shared/lib/manifestFlags';
import { fetchManifestFlagsFromPRAndGit } from '../../development/lib/get-manifest-flag';

if (process.env.SELENIUM_BROWSER === undefined) {
  process.env.SELENIUM_BROWSER = 'chrome';
}

export const folder = `dist/${process.env.SELENIUM_BROWSER}`;

<<<<<<< HEAD
// TODO: Fix in https://github.com/MetaMask/metamask-extension/issues/31860
// eslint-disable-next-line @typescript-eslint/naming-convention
type ManifestType = { _flags?: ManifestFlags; manifest_version: string };
=======
type ManifestType = {
  _flags?: ManifestFlags;
  manifest_version: string;
  /**
   * The public key assigned to the extension's manifest to get consistent id. (For OAuth2 WAF redirect)
   */
  key?: string;
};
>>>>>>> 413490ac
let manifest: ManifestType;

function parseIntOrUndefined(value: string | undefined): number | undefined {
  return value ? parseInt(value, 10) : undefined;
}

// Alter the manifest with CircleCI environment variables and custom flags
export async function setManifestFlags(flags: ManifestFlags = {}) {
  if (process.env.CIRCLECI) {
    flags.circleci = {
      enabled: true,
      branch: process.env.CIRCLE_BRANCH,
      buildNum: parseIntOrUndefined(process.env.CIRCLE_BUILD_NUM),
      job: process.env.CIRCLE_JOB,
      nodeIndex: parseIntOrUndefined(process.env.CIRCLE_NODE_INDEX),
      prNumber: parseIntOrUndefined(
        process.env.CIRCLE_PULL_REQUEST?.split('/').pop(), // The CIRCLE_PR_NUMBER variable is only available on forked Pull Requests
      ),
    };

    const additionalManifestFlags = await fetchManifestFlagsFromPRAndGit();
    merge(flags, additionalManifestFlags);

    // Set `flags.sentry.forceEnable` to true by default
    if (flags.sentry === undefined) {
      flags.sentry = {};
    }
    if (flags.sentry.forceEnable === undefined) {
      flags.sentry.forceEnable = true;
    }
  }

  readManifest();

  manifest._flags = flags;

  if (process.env.MULTIPROVIDER && 'key' in manifest) {
    // for multi-provider tests, we need to install the second extension
    // if any key is present, we need to remove it to generate a new random key (id) for each extension
    // since two extensions with the same key can't be installed at the same time
    delete manifest.key;
  }

  fs.writeFileSync(`${folder}/manifest.json`, JSON.stringify(manifest));
}

export function getManifestVersion(): number {
  readManifest();

  return parseInt(manifest.manifest_version, 10);
}

function readManifest() {
  if (!manifest) {
    manifest = JSON.parse(
      fs.readFileSync(`${folder}/manifest.json`).toString(),
    );
  }
}<|MERGE_RESOLUTION|>--- conflicted
+++ resolved
@@ -9,11 +9,6 @@
 
 export const folder = `dist/${process.env.SELENIUM_BROWSER}`;
 
-<<<<<<< HEAD
-// TODO: Fix in https://github.com/MetaMask/metamask-extension/issues/31860
-// eslint-disable-next-line @typescript-eslint/naming-convention
-type ManifestType = { _flags?: ManifestFlags; manifest_version: string };
-=======
 type ManifestType = {
   _flags?: ManifestFlags;
   manifest_version: string;
@@ -22,7 +17,6 @@
    */
   key?: string;
 };
->>>>>>> 413490ac
 let manifest: ManifestType;
 
 function parseIntOrUndefined(value: string | undefined): number | undefined {
