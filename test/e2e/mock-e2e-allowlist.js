--- conflicted
+++ resolved
@@ -46,9 +46,7 @@
   'https://metamask.github.io/vault-decryptor/bundle.js',
 ];
 
-<<<<<<< HEAD
 const ALLOWLISTED_HOSTS = [
-  'accounts.api.cx.metamask.io',
   'token.api.cx.metamask.io',
   // Social login
   'node-1.dev-node.web3auth.io',
@@ -57,8 +55,5 @@
   'node-4.dev-node.web3auth.io',
   'node-5.dev-node.web3auth.io',
 ];
-=======
-const ALLOWLISTED_HOSTS = ['token.api.cx.metamask.io'];
->>>>>>> c09ff34d
 
 module.exports = { ALLOWLISTED_HOSTS, ALLOWLISTED_URLS };