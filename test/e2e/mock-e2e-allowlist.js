// Please do not add any more items to this list.
// This list is temporary and the goal is to reduce it to 0, meaning all requests are mocked in our e2e tests.
const ALLOWLISTED_URLS = [
  // Snaps
  'https://acl.execution.metamask.io/latest/registry.json',
  'https://acl.execution.metamask.io/latest/signature.json',
  'https://metamask.github.io/eth-ledger-bridge-keyring',
  'https://metamask.github.io/eth-ledger-bridge-keyring/',
  'https://metamask.github.io/eth-ledger-bridge-keyring/bundle.js',
  'https://metamask.github.io/ledger-iframe-bridge/8.0.3/',
  'https://metamask.github.io/ledger-iframe-bridge/8.0.3/assets/index-j_SGnqki.js',
  'https://metamask.github.io/ledger-iframe-bridge/8.0.3/assets/vendor-BlXVsT1S.js',
  'https://metamask.github.io/snap-account-abstraction-keyring/0.5.0/',
  'https://metamask.github.io/snap-account-abstraction-keyring/0.5.0/72585f70-0b8c9d47690d7fe2ac87.js',
  'https://metamask.github.io/snap-account-abstraction-keyring/0.5.0/app-27784e6248e8644fa873.js',
  'https://metamask.github.io/snap-account-abstraction-keyring/0.5.0/component---src-pages-index-tsx-65d9e73b6aea71652319.js',
  'https://metamask.github.io/snap-account-abstraction-keyring/0.5.0/f36c6662-e3e593644ccdf91e0df1.js',
  'https://metamask.github.io/snap-account-abstraction-keyring/0.5.0/framework-7f36badc7ddb1e3597e8.js',
  'https://metamask.github.io/snap-account-abstraction-keyring/0.5.0/page-data/app-data.json',
  'https://metamask.github.io/snap-account-abstraction-keyring/0.5.0/page-data/index/page-data.json',
  'https://metamask.github.io/snap-account-abstraction-keyring/0.5.0/webpack-runtime-eb27ff9e27bd689ff465.js',
  'https://metamask.github.io/snap-simple-keyring/1.1.6/',
  'https://metamask.github.io/snap-simple-keyring/1.1.6/72585f70-b0685205a809efe121dc.js',
  'https://metamask.github.io/snap-simple-keyring/1.1.6/f36c6662-7e78236bba23a76b6101.js',
  'https://metamask.github.io/snap-simple-keyring/1.1.6/app-f4c2969992b9afb13e7f.js',
  'https://metamask.github.io/snap-simple-keyring/1.1.6/component---src-pages-index-tsx-1bd38618fcde51a7fab0.js',
  'https://metamask.github.io/snap-simple-keyring/1.1.6/framework-fe667a09be4a08a9b5f4.js',
  'https://metamask.github.io/snap-simple-keyring/1.1.6/page-data/app-data.json',
  'https://metamask.github.io/snap-simple-keyring/1.1.6/page-data/index/page-data.json',
  'https://metamask.github.io/snap-simple-keyring/1.1.6/webpack-runtime-f26b9ef4aabef2136bf7.js',
  'https://metamask.github.io/snaps/test-snaps/2.23.1',
  'https://metamask.github.io/snaps/test-snaps/2.23.1/',
  'https://metamask.github.io/snaps/test-snaps/2.23.1/main.js',
  'https://metamask.github.io/snaps/test-snaps/2.23.1/test-data.json',
  // Swaps
  'https://swap.api.cx.metamask.io/networks/1',
  'https://swap.api.cx.metamask.io/networks/1/trades?destinationToken=0x6b175474e89094c44da98b954eedeac495271d0f&sourceToken=0x0000000000000000000000000000000000000000&sourceAmount=1000000000000000&slippage=2&timeout=10000&walletAddress=0x5cfe73b6021e818b776b421b1c4db2474086a7e1',
  'https://swap.api.cx.metamask.io/networks/1/trades?destinationToken=0x6b175474e89094c44da98b954eedeac495271d0f&sourceToken=0x0000000000000000000000000000000000000000&sourceAmount=2000000000000000000&slippage=2&timeout=10000&walletAddress=0x5cfe73b6021e818b776b421b1c4db2474086a7e1',
  'https://swap.api.cx.metamask.io/networks/1/trades?destinationToken=0x6b175474e89094c44da98b954eedeac495271d0f&sourceToken=0x0000000000000000000000000000000000000000&sourceAmount=3000000000000000&slippage=2&timeout=10000&walletAddress=0x5cfe73b6021e818b776b421b1c4db2474086a7e1',
  'https://swap.api.cx.metamask.io/networks/1/trades?destinationToken=0xa0b86991c6218b36c1d19d4a2e9eb0ce3606eb48&sourceToken=0x0000000000000000000000000000000000000000&sourceAmount=1000000000000000&slippage=2&timeout=10000&walletAddress=0x5cfe73b6021e818b776b421b1c4db2474086a7e1',
  'https://swap.api.cx.metamask.io/networks/1/trades?destinationToken=0xa0b86991c6218b36c1d19d4a2e9eb0ce3606eb48&sourceToken=0x0000000000000000000000000000000000000000&sourceAmount=50000000000000000000&slippage=2&timeout=10000&walletAddress=0x5cfe73b6021e818b776b421b1c4db2474086a7e1',
  'https://swap.metaswap.codefi.network/networks/1/topAssets',
  // Vault Decryptor
  'https://metamask.github.io/vault-decryptor',
  'https://metamask.github.io/vault-decryptor/',
  'https://metamask.github.io/vault-decryptor/bundle.js',
];

const ALLOWLISTED_HOSTS = [
  'accounts.api.cx.metamask.io',
  'token.api.cx.metamask.io',
<<<<<<< HEAD
  'widget.intercom.io',
  'node-1.dev-node.web3auth.io',
  'node-2.dev-node.web3auth.io',
  'node-3.dev-node.web3auth.io',
  'node-4.dev-node.web3auth.io',
  'node-5.dev-node.web3auth.io',
=======
>>>>>>> 50b1ca1a
];

module.exports = { ALLOWLISTED_HOSTS, ALLOWLISTED_URLS };<|MERGE_RESOLUTION|>--- conflicted
+++ resolved
@@ -49,15 +49,12 @@
 const ALLOWLISTED_HOSTS = [
   'accounts.api.cx.metamask.io',
   'token.api.cx.metamask.io',
-<<<<<<< HEAD
-  'widget.intercom.io',
+  // Social login
   'node-1.dev-node.web3auth.io',
   'node-2.dev-node.web3auth.io',
   'node-3.dev-node.web3auth.io',
   'node-4.dev-node.web3auth.io',
   'node-5.dev-node.web3auth.io',
-=======
->>>>>>> 50b1ca1a
 ];
 
 module.exports = { ALLOWLISTED_HOSTS, ALLOWLISTED_URLS };