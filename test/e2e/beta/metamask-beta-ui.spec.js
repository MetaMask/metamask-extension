const path = require('path')
const assert = require('assert')
const webdriver = require('selenium-webdriver')
const { By, Key, until } = webdriver
const {
  delay,
  createModifiedTestBuild,
  setupBrowserAndExtension,
  verboseReportOnFailure,
} = require('../func')
const {
  assertElementNotPresent,
  checkBrowserForConsoleErrors,
  closeAllWindowHandlesExcept,
  findElement,
  findElements,
<<<<<<< HEAD
  checkBrowserForConsoleErrors,
=======
  loadExtension,
>>>>>>> a5d344a5
  openNewPage,
  switchToWindowWithTitle,
  verboseReportOnFailure,
  waitUntilXWindowHandles,
} = require('./helpers')

describe('MetaMask', function () {
  const browser = process.env.SELENIUM_BROWSER
  let driver
  let extensionUri
  let tokenAddress

  const testSeedPhrase = 'phrase upgrade clock rough situate wedding elder clever doctor stamp excess tent'
  const tinyDelayMs = 200
  const regularDelayMs = tinyDelayMs * 2
  const largeDelayMs = regularDelayMs * 2

  this.timeout(0)
  this.bail(true)

  before(async function () {
    const srcPath = path.resolve(`dist/${browser}`)
    const { extPath } = await createModifiedTestBuild({ browser, srcPath })
    const installResult = await setupBrowserAndExtension({ browser, extPath })
    driver = installResult.driver
    extensionUri = installResult.extensionUri

    await driver.get(extensionUri)
    await delay(tinyDelayMs)
  })

  afterEach(async function () {
    if (browser === 'chrome') {
      const errors = await checkBrowserForConsoleErrors(driver)
      if (errors.length) {
        const errorReports = errors.map(err => err.message)
        const errorMessage = `Errors found in browser console:\n${errorReports.join('\n')}`
        console.error(new Error(errorMessage))
      }
    }
    if (this.currentTest.state === 'failed') {
      await verboseReportOnFailure({ browser, driver, title: this.currentTest.title })
    }
  })

  after(async function () {
    await driver.quit()
  })

  describe('New UI setup', async function () {
    let networkSelector
    it('switches to first tab', async function () {
      const [firstTab] = await driver.getAllWindowHandles()
      await driver.switchTo().window(firstTab)
      await delay(regularDelayMs)
      try {
        networkSelector = await findElement(driver, By.css('#network_component'))
      } catch (e) {
<<<<<<< HEAD
        await driver.get(extensionUri)
=======
        await loadExtension(driver, extensionId)
        await delay(largeDelayMs * 2)
        networkSelector = await findElement(driver, By.css('#network_component'))
>>>>>>> a5d344a5
      }
      await delay(regularDelayMs)
    })

    it('uses the local network', async function () {
      await networkSelector.click()
      await delay(regularDelayMs)

      const networks = await findElements(driver, By.css('.dropdown-menu-item'))
      const localhost = networks[4]
      await driver.wait(until.elementTextMatches(localhost, /Localhost/))
      await localhost.click()
      await delay(regularDelayMs)
    })

    it('selects the new UI option', async () => {
      try {
        const overlay = await findElement(driver, By.css('.full-flex-height'))
        await driver.wait(until.stalenessOf(overlay))
      } catch (e) {}

      const button = await findElement(driver, By.xpath("//p[contains(text(), 'Try Beta Version')]"))
      await button.click()
      await delay(regularDelayMs)

      // Close all other tabs
      const [oldUi, tab1, tab2] = await driver.getAllWindowHandles()
      await driver.switchTo().window(oldUi)
      await driver.close()

      await driver.switchTo().window(tab1)
      const tab1Url = await driver.getCurrentUrl()
      if (tab1Url.match(/metamask.io/)) {
        await driver.switchTo().window(tab1)
        await driver.close()
        await driver.switchTo().window(tab2)
      } else if (tab2) {
        await driver.switchTo().window(tab2)
        await driver.close()
        await driver.switchTo().window(tab1)
      }
      await delay(regularDelayMs)

      const continueBtn = await findElement(driver, By.css('.welcome-screen__button'))
      await continueBtn.click()
      await delay(regularDelayMs)
    })
  })

  describe('Going through the first time flow', () => {
    it('accepts a secure password', async () => {
      const passwordBox = await findElement(driver, By.css('.create-password #create-password'))
      const passwordBoxConfirm = await findElement(driver, By.css('.create-password #confirm-password'))
      const button = await findElement(driver, By.css('.create-password button'))

      await passwordBox.sendKeys('correct horse battery staple')
      await passwordBoxConfirm.sendKeys('correct horse battery staple')
      await button.click()
      await delay(regularDelayMs)
    })

    it('clicks through the unique image screen', async () => {
      const nextScreen = await findElement(driver, By.css('.unique-image button'))
      await nextScreen.click()
      await delay(regularDelayMs)
    })

    it('clicks through the ToS', async () => {
      // terms of use
      const canClickThrough = await driver.findElement(By.css('.tou button')).isEnabled()
      assert.equal(canClickThrough, false, 'disabled continue button')
      const bottomOfTos = await findElement(driver, By.linkText('Attributions'))
      await driver.executeScript('arguments[0].scrollIntoView(true)', bottomOfTos)
      await delay(regularDelayMs)
      const acceptTos = await findElement(driver, By.css('.tou button'))
      driver.wait(until.elementIsEnabled(acceptTos))
      await acceptTos.click()
      await delay(regularDelayMs)
    })

    it('clicks through the privacy notice', async () => {
      // privacy notice
      const nextScreen = await findElement(driver, By.css('.tou button'))
      await nextScreen.click()
      await delay(regularDelayMs)
    })

    it('clicks through the phishing notice', async () => {
      // phishing notice
      const noticeElement = await driver.findElement(By.css('.markdown'))
      await driver.executeScript('arguments[0].scrollTop = arguments[0].scrollHeight', noticeElement)
      await delay(regularDelayMs)
      const nextScreen = await findElement(driver, By.css('.tou button'))
      await nextScreen.click()
      await delay(regularDelayMs)
    })

    let seedPhrase

    it('reveals the seed phrase', async () => {
      const byRevealButton = By.css('.backup-phrase__secret-blocker .backup-phrase__reveal-button')
      await driver.wait(until.elementLocated(byRevealButton, 10000))
      const revealSeedPhraseButton = await findElement(driver, byRevealButton, 10000)
      await revealSeedPhraseButton.click()
      await delay(regularDelayMs)

      seedPhrase = await driver.findElement(By.css('.backup-phrase__secret-words')).getText()
      assert.equal(seedPhrase.split(' ').length, 12)
      await delay(regularDelayMs)

      const nextScreen = await findElement(driver, By.css('.backup-phrase button'))
      await nextScreen.click()
      await delay(regularDelayMs)
    })

    async function retypeSeedPhrase (words, wasReloaded) {
      try {
        if (wasReloaded) {
          const byRevealButton = By.css('.backup-phrase__secret-blocker .backup-phrase__reveal-button')
          await driver.wait(until.elementLocated(byRevealButton, 10000))
          const revealSeedPhraseButton = await findElement(driver, byRevealButton, 10000)
          await revealSeedPhraseButton.click()
          await delay(regularDelayMs)

          const nextScreen = await findElement(driver, By.css('.backup-phrase button'))
          await nextScreen.click()
          await delay(regularDelayMs)
        }

        const word0 = await findElement(driver, By.xpath(`//button[contains(text(), '${words[0]}')]`), 10000)

        await word0.click()
        await delay(tinyDelayMs)

        const word1 = await findElement(driver, By.xpath(`//button[contains(text(), '${words[1]}')]`), 10000)

        await word1.click()
        await delay(tinyDelayMs)

        const word2 = await findElement(driver, By.xpath(`//button[contains(text(), '${words[2]}')]`), 10000)

        await word2.click()
        await delay(tinyDelayMs)

        const word3 = await findElement(driver, By.xpath(`//button[contains(text(), '${words[3]}')]`), 10000)

        await word3.click()
        await delay(tinyDelayMs)

        const word4 = await findElement(driver, By.xpath(`//button[contains(text(), '${words[4]}')]`), 10000)

        await word4.click()
        await delay(tinyDelayMs)

        const word5 = await findElement(driver, By.xpath(`//button[contains(text(), '${words[5]}')]`), 10000)

        await word5.click()
        await delay(tinyDelayMs)

        const word6 = await findElement(driver, By.xpath(`//button[contains(text(), '${words[6]}')]`), 10000)

        await word6.click()
        await delay(tinyDelayMs)

        const word7 = await findElement(driver, By.xpath(`//button[contains(text(), '${words[7]}')]`), 10000)

        await word7.click()
        await delay(tinyDelayMs)

        const word8 = await findElement(driver, By.xpath(`//button[contains(text(), '${words[8]}')]`), 10000)

        await word8.click()
        await delay(tinyDelayMs)

        const word9 = await findElement(driver, By.xpath(`//button[contains(text(), '${words[9]}')]`), 10000)

        await word9.click()
        await delay(tinyDelayMs)

        const word10 = await findElement(driver, By.xpath(`//button[contains(text(), '${words[10]}')]`), 10000)

        await word10.click()
        await delay(tinyDelayMs)

        const word11 = await findElement(driver, By.xpath(`//button[contains(text(), '${words[11]}')]`), 10000)
        await word11.click()
        await delay(tinyDelayMs)
      } catch (e) {
<<<<<<< HEAD
        await driver.get(extensionUri)
        await retypeSeedPhrase(words)
=======
        await loadExtension(driver, extensionId)
        await retypeSeedPhrase(words, true)
>>>>>>> a5d344a5
      }
    }

    it('can retype the seed phrase', async () => {
      const words = seedPhrase.split(' ')

      await retypeSeedPhrase(words)

      const confirm = await findElement(driver, By.xpath(`//button[contains(text(), 'Confirm')]`))
      await confirm.click()
      await delay(regularDelayMs)
    })

    it('clicks through the deposit modal', async () => {
      const byBuyModal = By.css('span .modal')
      const buyModal = await driver.wait(until.elementLocated(byBuyModal))
      const closeModal = await findElement(driver, By.css('.page-container__header-close'))
      await closeModal.click()
      await driver.wait(until.stalenessOf(buyModal))
      await delay(regularDelayMs)
    })
  })

  describe('Show account information', () => {
    it('shows the QR code for the account', async () => {
      await driver.findElement(By.css('.wallet-view__details-button')).click()
      await driver.findElement(By.css('.qr-wrapper')).isDisplayed()
      await delay(regularDelayMs)

      const accountModal = await driver.findElement(By.css('span .modal'))

      await driver.executeScript("document.querySelector('.account-modal-close').click()")

      await driver.wait(until.stalenessOf(accountModal))
      await delay(regularDelayMs)
    })
  })

  describe('Log out an log back in', () => {
    it('logs out of the account', async () => {
      await driver.findElement(By.css('.account-menu__icon')).click()
      await delay(regularDelayMs)

      const logoutButton = await findElement(driver, By.css('.account-menu__logout-button'))
      assert.equal(await logoutButton.getText(), 'Log out')
      await logoutButton.click()
      await delay(regularDelayMs)
    })

    it('accepts the account password after lock', async () => {
      await driver.findElement(By.id('password')).sendKeys('correct horse battery staple')
      await driver.findElement(By.id('password')).sendKeys(Key.ENTER)
      await delay(largeDelayMs * 4)
    })
  })

  describe('Add account', () => {
    it('choose Create Account from the account menu', async () => {
      await driver.findElement(By.css('.account-menu__icon')).click()
      await delay(regularDelayMs)

      const createAccount = await findElement(driver, By.xpath(`//div[contains(text(), 'Create Account')]`))
      await createAccount.click()
      await delay(regularDelayMs)
    })

    it('set account name', async () => {
      const accountName = await findElement(driver, By.css('.new-account-create-form input'))
      await accountName.sendKeys('2nd account')
      await delay(regularDelayMs)

      const create = await findElement(driver, By.xpath(`//button[contains(text(), 'Create')]`))
      await create.click()
      await delay(largeDelayMs)
    })

    it('should display correct account name', async () => {
      const accountName = await findElement(driver, By.css('.account-name'))
      assert.equal(await accountName.getText(), '2nd account')
      await delay(regularDelayMs)
    })
  })

  describe('Import seed phrase', () => {
    it('logs out of the vault', async () => {
      await driver.findElement(By.css('.account-menu__icon')).click()
      await delay(regularDelayMs)

      const logoutButton = await findElement(driver, By.css('.account-menu__logout-button'))
      assert.equal(await logoutButton.getText(), 'Log out')
      await logoutButton.click()
      await delay(regularDelayMs)
    })

    it('imports seed phrase', async () => {
      const restoreSeedLink = await findElement(driver, By.css('.unlock-page__link--import'))
      assert.equal(await restoreSeedLink.getText(), 'Import using account seed phrase')
      await restoreSeedLink.click()
      await delay(regularDelayMs)

      const seedTextArea = await findElement(driver, By.css('textarea'))
      await seedTextArea.sendKeys(testSeedPhrase)
      await delay(regularDelayMs)

      const passwordInputs = await driver.findElements(By.css('input'))
      await delay(regularDelayMs)

      passwordInputs[0].sendKeys('correct horse battery staple')
      passwordInputs[1].sendKeys('correct horse battery staple')
      await driver.findElement(By.css('.first-time-flow__button')).click()
      await delay(regularDelayMs)
    })

    it('balance renders', async () => {
      const balance = await findElement(driver, By.css('.balance-display .token-amount'))
      await driver.wait(until.elementTextMatches(balance, /100.+ETH/))
      await delay(regularDelayMs)
    })
  })

  describe('Send ETH from inside MetaMask', () => {
    it('starts to send a transaction', async function () {
      const sendButton = await findElement(driver, By.xpath(`//button[contains(text(), 'Send')]`))
      await sendButton.click()
      await delay(regularDelayMs)

      const inputAddress = await findElement(driver, By.css('input[placeholder="Recipient Address"]'))
      const inputAmount = await findElement(driver, By.css('.currency-display__input'))
      await inputAddress.sendKeys('0x2f318C334780961FB129D2a6c30D0763d9a5C970')
      await inputAmount.sendKeys('1')

      const inputValue = await inputAmount.getAttribute('value')
      assert.equal(inputValue, '1')

      // Set the gas limit
      const configureGas = await findElement(driver, By.css('.send-v2__gas-fee-display button'))
      await configureGas.click()
      await delay(regularDelayMs)

      const gasModal = await driver.findElement(By.css('span .modal'))

      const save = await findElement(driver, By.xpath(`//button[contains(text(), 'Save')]`))
      await save.click()
      await driver.wait(until.stalenessOf(gasModal))
      await delay(regularDelayMs)

      // Continue to next screen
      const nextScreen = await findElement(driver, By.xpath(`//button[contains(text(), 'Next')]`))
      await nextScreen.click()
      await delay(regularDelayMs)
    })

    it('confirms the transaction', async function () {
      const confirmButton = await findElement(driver, By.xpath(`//button[contains(text(), 'Confirm')]`))
      await confirmButton.click()
      await delay(largeDelayMs)
    })

    it('finds the transaction in the transactions list', async function () {
      const transactions = await findElements(driver, By.css('.tx-list-item'))
      assert.equal(transactions.length, 1)

      if (process.env.SELENIUM_BROWSER !== 'firefox') {
        const txValues = await findElement(driver, By.css('.tx-list-value'))
        await driver.wait(until.elementTextMatches(txValues, /1\sETH/), 10000)
      }
    })
  })

  describe('Send ETH from dapp', () => {
    it('starts a send transaction inside the dapp', async () => {
      await openNewPage(driver, 'http://127.0.0.1:8080/')
      await delay(regularDelayMs)

      await waitUntilXWindowHandles(driver, 2)
      let windowHandles = await driver.getAllWindowHandles()
      const extension = windowHandles[0]
      const dapp = windowHandles[1]

      await driver.switchTo().window(dapp)
      await delay(regularDelayMs)

      const send3eth = await findElement(driver, By.xpath(`//button[contains(text(), 'Send')]`), 10000)
      await send3eth.click()
      await delay(regularDelayMs)

<<<<<<< HEAD
      await driver.switchTo().window(extension)
      await driver.get(extensionUri)
=======
      windowHandles = await driver.getAllWindowHandles()
      await driver.switchTo().window(windowHandles[2])
>>>>>>> a5d344a5
      await delay(regularDelayMs)

      assertElementNotPresent(webdriver, driver, By.xpath(`//li[contains(text(), 'Data')]`))

      const confirmButton = await findElement(driver, By.xpath(`//button[contains(text(), 'Confirm')]`), 10000)
      await confirmButton.click()
      await delay(regularDelayMs)

      await waitUntilXWindowHandles(driver, 2)
      await driver.switchTo().window(extension)
      await delay(regularDelayMs)
<<<<<<< HEAD
      await driver.get(extensionUri)
      await delay(regularDelayMs)
=======
    })

    it('finds the transaction in the transactions list', async function () {
      const transactions = await findElements(driver, By.css('.tx-list-item'))
      assert.equal(transactions.length, 2)

      const txValues = await findElement(driver, By.css('.tx-list-value'))
      await driver.wait(until.elementTextMatches(txValues, /3\sETH/), 10000)
>>>>>>> a5d344a5
    })
  })

  describe('Deploy contract and call contract methods', () => {
    let extension
    let dapp
    it('creates a deploy contract transaction', async () => {
      const windowHandles = await driver.getAllWindowHandles()
      extension = windowHandles[0]
      dapp = windowHandles[1]
      await delay(tinyDelayMs)

      await driver.switchTo().window(dapp)
      await delay(regularDelayMs)

      const deployContractButton = await findElement(driver, By.css('#deployButton'))
      await deployContractButton.click()
      await delay(regularDelayMs)

      await driver.switchTo().window(extension)
      await delay(regularDelayMs)

      const txListItem = await findElement(driver, By.xpath(`//span[contains(text(), 'Contract Deployment')]`))
      await txListItem.click()
      await delay(regularDelayMs)
    })

    it('displays the contract creation data', async () => {
      const dataTab = await findElement(driver, By.xpath(`//li[contains(text(), 'Data')]`))
      dataTab.click()
      await delay(regularDelayMs)

      await findElement(driver, By.xpath(`//div[contains(text(), '127.0.0.1')]`))

      const confirmDataDiv = await findElement(driver, By.css('.confirm-page-container-content__data-box'))
      const confirmDataText = await confirmDataDiv.getText()
      assert.equal(confirmDataText.match(/0x608060405234801561001057600080fd5b5033600160006101000a81548173ffffffffffffffffffffffffffffffffffffffff/))

      const detailsTab = await findElement(driver, By.xpath(`//li[contains(text(), 'Details')]`))
      detailsTab.click()
      await delay(regularDelayMs)
    })

    it('confirms a deploy contract transaction', async () => {
      const confirmButton = await findElement(driver, By.xpath(`//button[contains(text(), 'Confirm')]`))
      await confirmButton.click()
      await delay(regularDelayMs)

      const txStatuses = await findElements(driver, By.css('.tx-list-status'))
      await driver.wait(until.elementTextMatches(txStatuses[0], /Confirmed/))

      const txAccounts = await findElements(driver, By.css('.tx-list-account'))
      assert.equal(await txAccounts[0].getText(), 'Contract Deployment')
      await delay(regularDelayMs)
    })

    it('calls and confirms a contract method where ETH is sent', async () => {
      await driver.switchTo().window(dapp)
      await delay(regularDelayMs)

      const depositButton = await findElement(driver, By.css('#depositButton'))
      await depositButton.click()
      await delay(regularDelayMs)

      await driver.switchTo().window(extension)
      await delay(largeDelayMs)

      await findElements(driver, By.css('.tx-list-pending-item-container'))
      const [txListValue] = await findElements(driver, By.css('.tx-list-value'))
      await driver.wait(until.elementTextMatches(txListValue, /4\sETH/), 10000)
      await txListValue.click()
      await delay(regularDelayMs)

      // Set the gas limit
      const configureGas = await findElement(driver, By.css('.confirm-detail-row__header-text--edit'))
      await configureGas.click()
      await delay(regularDelayMs)

      const gasModal = await driver.findElement(By.css('span .modal'))
      await driver.wait(until.elementLocated(By.css('.customize-gas__title')))

      const [gasPriceInput, gasLimitInput] = await findElements(driver, By.css('.customize-gas-input'))
      await gasPriceInput.clear()
      await gasPriceInput.sendKeys('10')
      await gasLimitInput.clear()
      await gasLimitInput.sendKeys('60001')

      const save = await findElement(driver, By.xpath(`//button[contains(text(), 'Save')]`))
      await save.click()
      await delay(regularDelayMs)

      await driver.wait(until.stalenessOf(gasModal))

      const confirmButton = await findElement(driver, By.xpath(`//button[contains(text(), 'Confirm')]`))
      await confirmButton.click()
      await delay(regularDelayMs)

      const txStatuses = await findElements(driver, By.css('.tx-list-status'))
      await driver.wait(until.elementTextMatches(txStatuses[0], /Confirmed/))

      const txValues = await findElement(driver, By.css('.tx-list-value'))
      await driver.wait(until.elementTextMatches(txValues, /4\sETH/), 10000)

      const txAccounts = await findElements(driver, By.css('.tx-list-account'))
      const firstTxAddress = await txAccounts[0].getText()
      assert(firstTxAddress.match(/^0x\w{8}\.{3}\w{4}$/))
    })

    it('calls and confirms a contract method where ETH is received', async () => {
      await driver.switchTo().window(dapp)
      await delay(regularDelayMs)

      const withdrawButton = await findElement(driver, By.css('#withdrawButton'))
      await withdrawButton.click()
      await delay(regularDelayMs)

      await driver.switchTo().window(extension)
      await delay(regularDelayMs)

      const txListItem = await findElement(driver, By.css('.tx-list-item'))
      await txListItem.click()
      await delay(regularDelayMs)

      const confirmButton = await findElement(driver, By.xpath(`//button[contains(text(), 'Confirm')]`))
      await confirmButton.click()
      await delay(regularDelayMs)

      const txStatuses = await findElements(driver, By.css('.tx-list-status'))
      await driver.wait(until.elementTextMatches(txStatuses[0], /Confirmed/))

      const txValues = await findElement(driver, By.css('.tx-list-value'))
      await driver.wait(until.elementTextMatches(txValues, /0\sETH/), 10000)

      await closeAllWindowHandlesExcept(driver, [extension, dapp])
      await driver.switchTo().window(extension)
    })

    it('renders the correct ETH balance', async () => {
      const balance = await findElement(driver, By.css('.tx-view .balance-display .token-amount'))
      await delay(regularDelayMs)
      if (process.env.SELENIUM_BROWSER !== 'firefox') {
        await driver.wait(until.elementTextMatches(balance, /^92.*ETH.*$/), 10000)
        const tokenAmount = await balance.getText()
        assert.ok(/^92.*ETH.*$/.test(tokenAmount))
        await delay(regularDelayMs)
      }
    })
  })

  describe('Add a custom token from a dapp', () => {
    it('creates a new token', async () => {
      const windowHandles = await driver.getAllWindowHandles()
      const extension = windowHandles[0]
      const dapp = windowHandles[1]
      await delay(regularDelayMs * 2)

      await driver.switchTo().window(dapp)
      await delay(regularDelayMs)

      const createToken = await findElement(driver, By.xpath(`//button[contains(text(), 'Create Token')]`))
      await createToken.click()
      await delay(regularDelayMs)

      await driver.switchTo().window(extension)
      await driver.get(extensionUri)
      await delay(regularDelayMs)

      const confirmButton = await findElement(driver, By.xpath(`//button[contains(text(), 'Confirm')]`))
      await confirmButton.click()
      await delay(regularDelayMs)

      await driver.switchTo().window(dapp)
      await delay(tinyDelayMs)

      const tokenContractAddress = await driver.findElement(By.css('#tokenAddress'))
      await driver.wait(until.elementTextMatches(tokenContractAddress, /0x/))
      tokenAddress = await tokenContractAddress.getText()

<<<<<<< HEAD
      await driver.close()
      await driver.switchTo().window(extension)
      await driver.get(extensionUri)
=======
      await delay(regularDelayMs)
      await closeAllWindowHandlesExcept(driver, [extension, dapp])
      await delay(regularDelayMs)
>>>>>>> a5d344a5
      await driver.switchTo().window(extension)
      await delay(regularDelayMs)

    })

    it('clicks on the Add Token button', async () => {
      const addToken = await findElement(driver, By.xpath(`//button[contains(text(), 'Add Token')]`))
      await addToken.click()
      await delay(regularDelayMs)
    })

    it('picks the newly created Test token', async () => {
      const addCustomToken = await findElement(driver, By.xpath("//div[contains(text(), 'Custom Token')]"))
      await addCustomToken.click()
      await delay(regularDelayMs)

      const newTokenAddress = await findElement(driver, By.css('#custom-address'))
      await newTokenAddress.sendKeys(tokenAddress)
      await delay(regularDelayMs)

      const nextScreen = await findElement(driver, By.xpath(`//button[contains(text(), 'Next')]`))
      await nextScreen.click()
      await delay(regularDelayMs)

      const addTokens = await findElement(driver, By.xpath(`//button[contains(text(), 'Add Tokens')]`))
      await addTokens.click()
      await delay(regularDelayMs)
    })

    it('renders the balance for the new token', async () => {
      const balance = await findElement(driver, By.css('.tx-view .balance-display .token-amount'))
      await driver.wait(until.elementTextMatches(balance, /^100\s*TST\s*$/))
      const tokenAmount = await balance.getText()
      assert.ok(/^100\s*TST\s*$/.test(tokenAmount))
      await delay(regularDelayMs)
    })
  })

  describe('Send token from inside MetaMask', () => {
    let gasModal
    it('starts to send a transaction', async function () {
      const sendButton = await findElement(driver, By.xpath(`//button[contains(text(), 'Send')]`))
      await sendButton.click()
      await delay(regularDelayMs)

      const inputAddress = await findElement(driver, By.css('input[placeholder="Recipient Address"]'))
      const inputAmount = await findElement(driver, By.css('.currency-display__input'))
      await inputAddress.sendKeys('0x2f318C334780961FB129D2a6c30D0763d9a5C970')
      await inputAmount.sendKeys('50')

      // Set the gas limit
      const configureGas = await findElement(driver, By.css('.send-v2__gas-fee-display button'))
      await configureGas.click()
      await delay(regularDelayMs)

      gasModal = await driver.findElement(By.css('span .modal'))
    })

    it('opens customizes gas modal', async () => {
      await driver.wait(until.elementLocated(By.css('.send-v2__customize-gas__title')))
      const save = await findElement(driver, By.xpath(`//button[contains(text(), 'Save')]`))
      await save.click()
      await delay(regularDelayMs)
    })

    it('transitions to the confirm screen', async () => {
      await driver.wait(until.stalenessOf(gasModal))

      // Continue to next screen
      const nextScreen = await findElement(driver, By.xpath(`//button[contains(text(), 'Next')]`))
      await nextScreen.click()
      await delay(regularDelayMs)
    })

    it('displays the token transfer data', async () => {
      const dataTab = await findElement(driver, By.xpath(`//li[contains(text(), 'Data')]`))
      dataTab.click()
      await delay(regularDelayMs)

      const functionType = await findElement(driver, By.css('.confirm-page-container-content__function-type'))
      const functionTypeText = await functionType.getText()
      assert.equal(functionTypeText, 'Transfer')

      const confirmDataDiv = await findElement(driver, By.css('.confirm-page-container-content__data-box'))
      const confirmDataText = await confirmDataDiv.getText()
      assert.equal(confirmDataText.match(/0xa9059cbb0000000000000000000000002f318c334780961fb129d2a6c30d0763d9a5c97/))

      const detailsTab = await findElement(driver, By.xpath(`//li[contains(text(), 'Details')]`))
      detailsTab.click()
      await delay(regularDelayMs)
    })

    it('submits the transaction', async function () {
      const confirmButton = await findElement(driver, By.xpath(`//button[contains(text(), 'Confirm')]`))
      await confirmButton.click()
      await delay(regularDelayMs)
    })

    it('finds the transaction in the transactions list', async function () {
      const transactions = await findElements(driver, By.css('.tx-list-item'))
      assert.equal(transactions.length, 1)

      const txValues = await findElements(driver, By.css('.tx-list-value'))
      assert.equal(txValues.length, 1)

      // test cancelled on firefox until https://github.com/mozilla/geckodriver/issues/906 is resolved,
      // or possibly until we use latest version of firefox in the tests
      if (process.env.SELENIUM_BROWSER !== 'firefox') {
        await driver.wait(until.elementTextMatches(txValues[0], /50\sTST/), 10000)
      }

      const txStatuses = await findElements(driver, By.css('.tx-list-status'))
      const tx = await driver.wait(until.elementTextMatches(txStatuses[0], /Confirmed|Failed/), 10000)
      assert.equal(await tx.getText(), 'Confirmed')
    })
  })

  describe('Send a custom token from dapp', () => {
    let gasModal
    it('sends an already created token', async () => {
      const windowHandles = await driver.getAllWindowHandles()
      const extension = windowHandles[0]
      const dapp = await switchToWindowWithTitle(driver, 'E2E Test Dapp', windowHandles)
      await closeAllWindowHandlesExcept(driver, [extension, dapp])
      await delay(regularDelayMs)

      await driver.switchTo().window(dapp)
      await delay(tinyDelayMs)

      const transferTokens = await findElement(driver, By.xpath(`//button[contains(text(), 'Transfer Tokens')]`))
      await transferTokens.click()

      await closeAllWindowHandlesExcept(driver, [extension, dapp])
      await driver.switchTo().window(extension)
      await delay(largeDelayMs)

      await findElements(driver, By.css('.tx-list-pending-item-container'))
      const [txListValue] = await findElements(driver, By.css('.tx-list-value'))
      await driver.wait(until.elementTextMatches(txListValue, /7\sTST/), 10000)
      await txListValue.click()
      await delay(regularDelayMs)

      // Set the gas limit
      const configureGas = await driver.wait(until.elementLocated(By.css('.confirm-detail-row__header-text--edit')), 10000)
      await configureGas.click()
      await delay(regularDelayMs)

      gasModal = await driver.findElement(By.css('span .modal'))
    })

    it('customizes gas', async () => {
      await driver.wait(until.elementLocated(By.css('.customize-gas__title')))

      const [gasPriceInput, gasLimitInput] = await findElements(driver, By.css('.customize-gas-input'))
      await gasPriceInput.clear()
      await delay(tinyDelayMs)
      await gasPriceInput.sendKeys('10')
      await delay(tinyDelayMs)
      await gasLimitInput.clear()
      await delay(tinyDelayMs)
      await gasLimitInput.sendKeys(Key.chord(Key.CONTROL, 'a'))
      await gasLimitInput.sendKeys('60000')
      await gasLimitInput.sendKeys(Key.chord(Key.CONTROL, 'e'))

      // Needed for different behaviour of input in different versions of firefox
      const gasLimitInputValue = await gasLimitInput.getAttribute('value')
      if (gasLimitInputValue === '600001') {
        await gasLimitInput.sendKeys(Key.BACK_SPACE)
      }

      const save = await findElement(driver, By.css('.customize-gas__save'))
      await save.click()
      await driver.wait(until.stalenessOf(gasModal))

      const gasFeeInputs = await findElements(driver, By.css('.confirm-detail-row__eth'))
      assert.equal(await gasFeeInputs[0].getText(), '♦ 0.0006')
    })

    it('submits the transaction', async function () {
      const confirmButton = await findElement(driver, By.xpath(`//button[contains(text(), 'Confirm')]`))
      await confirmButton.click()
      await delay(regularDelayMs)
    })

    it('finds the transaction in the transactions list', async function () {
      const transactions = await findElements(driver, By.css('.tx-list-item'))
      assert.equal(transactions.length, 2)

      const txValues = await findElements(driver, By.css('.tx-list-value'))
      await driver.wait(until.elementTextMatches(txValues[0], /7\sTST/))
      const txStatuses = await findElements(driver, By.css('.tx-list-status'))
      await driver.wait(until.elementTextMatches(txStatuses[0], /Confirmed/))

      const walletBalance = await findElement(driver, By.css('.wallet-balance'))
      await walletBalance.click()

      const tokenListItems = await findElements(driver, By.css('.token-list-item'))
      await tokenListItems[0].click()

      // test cancelled on firefox until https://github.com/mozilla/geckodriver/issues/906 is resolved,
      // or possibly until we use latest version of firefox in the tests
      if (process.env.SELENIUM_BROWSER !== 'firefox') {
        const tokenBalanceAmount = await findElement(driver, By.css('.token-balance__amount'))
        assert.equal(await tokenBalanceAmount.getText(), '43')
      }
    })
  })

  describe('Approves a custom token from dapp', () => {
    let gasModal
    it('approves an already created token', async () => {
      const windowHandles = await driver.getAllWindowHandles()
      const extension = windowHandles[0]
      const dapp = await switchToWindowWithTitle(driver, 'E2E Test Dapp', windowHandles)
      await closeAllWindowHandlesExcept(driver, [extension, dapp])
      await delay(regularDelayMs)

      await driver.switchTo().window(dapp)
      await delay(tinyDelayMs)

      const transferTokens = await findElement(driver, By.xpath(`//button[contains(text(), 'Approve Tokens')]`))
      await transferTokens.click()

      await closeAllWindowHandlesExcept(driver, extension)
      await driver.switchTo().window(extension)
      await delay(regularDelayMs)

      const [txListItem] = await findElements(driver, By.css('.tx-list-item'))
      const [txListValue] = await findElements(driver, By.css('.tx-list-value'))
      await driver.wait(until.elementTextMatches(txListValue, /0\sETH/))
      await txListItem.click()
      await delay(regularDelayMs)
    })

    it('displays the token approval data', async () => {
      const dataTab = await findElement(driver, By.xpath(`//li[contains(text(), 'Data')]`))
      dataTab.click()
      await delay(regularDelayMs)

      const functionType = await findElement(driver, By.css('.confirm-page-container-content__function-type'))
      const functionTypeText = await functionType.getText()
      assert.equal(functionTypeText, 'Approve')

      const confirmDataDiv = await findElement(driver, By.css('.confirm-page-container-content__data-box'))
      const confirmDataText = await confirmDataDiv.getText()
      assert.equal(confirmDataText.match(/0x095ea7b30000000000000000000000002f318c334780961fb129d2a6c30d0763d9a5c97/))

      const detailsTab = await findElement(driver, By.xpath(`//li[contains(text(), 'Details')]`))
      detailsTab.click()
      await delay(regularDelayMs)

      const approvalWarning = await findElement(driver, By.css('.confirm-page-container-warning__warning'))
      const approvalWarningText = await approvalWarning.getText()
      assert(approvalWarningText.match(/By approving this/))
      await delay(regularDelayMs)
    })

    it('opens the gas edit modal', async () => {
      const configureGas = await driver.wait(until.elementLocated(By.css('.confirm-detail-row__header-text--edit')))
      await configureGas.click()
      await delay(regularDelayMs)

      gasModal = await driver.findElement(By.css('span .modal'))
    })

    it('customizes gas', async () => {
      await driver.wait(until.elementLocated(By.css('.customize-gas__title')))

      const [gasPriceInput, gasLimitInput] = await findElements(driver, By.css('.customize-gas-input'))
      await gasPriceInput.clear()
      await delay(tinyDelayMs)
      await gasPriceInput.sendKeys('10')
      await delay(tinyDelayMs)
      await gasLimitInput.clear()
      await delay(tinyDelayMs)
      await gasLimitInput.sendKeys(Key.chord(Key.CONTROL, 'a'))
      await gasLimitInput.sendKeys('60000')
      await gasLimitInput.sendKeys(Key.chord(Key.CONTROL, 'e'))

      // Needed for different behaviour of input in different versions of firefox
      const gasLimitInputValue = await gasLimitInput.getAttribute('value')
      if (gasLimitInputValue === '600001') {
        await gasLimitInput.sendKeys(Key.BACK_SPACE)
      }

      const save = await findElement(driver, By.css('.customize-gas__save'))
      await save.click()
      await driver.wait(until.stalenessOf(gasModal))

      const gasFeeInputs = await findElements(driver, By.css('.confirm-detail-row__eth'))
      assert.equal(await gasFeeInputs[0].getText(), '♦ 0.0006')
    })

    it('submits the transaction', async function () {
      const confirmButton = await findElement(driver, By.xpath(`//button[contains(text(), 'Confirm')]`))
      await confirmButton.click()
      await delay(regularDelayMs)
    })

    it('finds the transaction in the transactions list', async function () {
      const txValues = await findElements(driver, By.css('.tx-list-value'))
      await driver.wait(until.elementTextMatches(txValues[0], /0\sETH/))
      const txStatuses = await findElements(driver, By.css('.tx-list-status'))
      await driver.wait(until.elementTextMatches(txStatuses[0], /Confirmed/))
    })
  })

  describe('Hide token', () => {
    it('hides the token when clicked', async () => {
      const [hideTokenEllipsis] = await findElements(driver, By.css('.token-list-item__ellipsis'))
      await hideTokenEllipsis.click()

      const byTokenMenuDropdownOption = By.css('.menu__item--clickable')
      const tokenMenuDropdownOption = await driver.wait(until.elementLocated(byTokenMenuDropdownOption))

      await tokenMenuDropdownOption.click()

      const confirmHideModal = await findElement(driver, By.css('span .modal'))

      const byHideTokenConfirmationButton = By.css('.hide-token-confirmation__button')
      const hideTokenConfirmationButton = await driver.wait(until.elementLocated(byHideTokenConfirmationButton))
      await hideTokenConfirmationButton.click()

      await driver.wait(until.stalenessOf(confirmHideModal))
    })
  })

  describe('Add existing token using search', () => {
    it('clicks on the Add Token button', async () => {
      const addToken = await findElement(driver, By.xpath(`//button[contains(text(), 'Add Token')]`))
      await addToken.click()
      await delay(regularDelayMs)
    })

    it('can pick a token from the existing options', async () => {
      const tokenSearch = await findElement(driver, By.css('#search-tokens'))
      await tokenSearch.sendKeys('BAT')
      await delay(regularDelayMs)

      const token = await findElement(driver, By.xpath("//span[contains(text(), 'BAT')]"))
      await token.click()
      await delay(regularDelayMs)

      const nextScreen = await findElement(driver, By.xpath(`//button[contains(text(), 'Next')]`))
      await nextScreen.click()
      await delay(regularDelayMs)

      const addTokens = await findElement(driver, By.xpath(`//button[contains(text(), 'Add Tokens')]`))
      await addTokens.click()
      await delay(largeDelayMs)
    })

    it('renders the balance for the chosen token', async () => {
      const balance = await findElement(driver, By.css('.tx-view .balance-display .token-amount'))
      await driver.wait(until.elementTextMatches(balance, /0\sBAT/))
      await delay(regularDelayMs)
    })
  })
})<|MERGE_RESOLUTION|>--- conflicted
+++ resolved
@@ -14,14 +14,9 @@
   closeAllWindowHandlesExcept,
   findElement,
   findElements,
-<<<<<<< HEAD
-  checkBrowserForConsoleErrors,
-=======
   loadExtension,
->>>>>>> a5d344a5
   openNewPage,
   switchToWindowWithTitle,
-  verboseReportOnFailure,
   waitUntilXWindowHandles,
 } = require('./helpers')
 
@@ -77,13 +72,9 @@
       try {
         networkSelector = await findElement(driver, By.css('#network_component'))
       } catch (e) {
-<<<<<<< HEAD
-        await driver.get(extensionUri)
-=======
-        await loadExtension(driver, extensionId)
+        await loadExtension(driver, extensionUri)
         await delay(largeDelayMs * 2)
         networkSelector = await findElement(driver, By.css('#network_component'))
->>>>>>> a5d344a5
       }
       await delay(regularDelayMs)
     })
@@ -272,13 +263,8 @@
         await word11.click()
         await delay(tinyDelayMs)
       } catch (e) {
-<<<<<<< HEAD
-        await driver.get(extensionUri)
-        await retypeSeedPhrase(words)
-=======
-        await loadExtension(driver, extensionId)
+        await loadExtension(driver, extensionUri)
         await retypeSeedPhrase(words, true)
->>>>>>> a5d344a5
       }
     }
 
@@ -465,13 +451,8 @@
       await send3eth.click()
       await delay(regularDelayMs)
 
-<<<<<<< HEAD
-      await driver.switchTo().window(extension)
-      await driver.get(extensionUri)
-=======
       windowHandles = await driver.getAllWindowHandles()
       await driver.switchTo().window(windowHandles[2])
->>>>>>> a5d344a5
       await delay(regularDelayMs)
 
       assertElementNotPresent(webdriver, driver, By.xpath(`//li[contains(text(), 'Data')]`))
@@ -483,10 +464,6 @@
       await waitUntilXWindowHandles(driver, 2)
       await driver.switchTo().window(extension)
       await delay(regularDelayMs)
-<<<<<<< HEAD
-      await driver.get(extensionUri)
-      await delay(regularDelayMs)
-=======
     })
 
     it('finds the transaction in the transactions list', async function () {
@@ -495,7 +472,6 @@
 
       const txValues = await findElement(driver, By.css('.tx-list-value'))
       await driver.wait(until.elementTextMatches(txValues, /3\sETH/), 10000)
->>>>>>> a5d344a5
     })
   })
 
@@ -674,15 +650,9 @@
       await driver.wait(until.elementTextMatches(tokenContractAddress, /0x/))
       tokenAddress = await tokenContractAddress.getText()
 
-<<<<<<< HEAD
-      await driver.close()
-      await driver.switchTo().window(extension)
-      await driver.get(extensionUri)
-=======
       await delay(regularDelayMs)
       await closeAllWindowHandlesExcept(driver, [extension, dapp])
       await delay(regularDelayMs)
->>>>>>> a5d344a5
       await driver.switchTo().window(extension)
       await delay(regularDelayMs)
 
