--- conflicted
+++ resolved
@@ -214,16 +214,8 @@
   let myTestList: string[];
   let changedOrNewTests: string[] = [];
   if (process.env.GITHUB_ACTION) {
-<<<<<<< HEAD
-    // TODO: Fix in https://github.com/MetaMask/metamask-extension/issues/31881
-    // eslint-disable-next-line @typescript-eslint/await-thenable
-    ({ myTestList, changedOrNewTests } = await runningOnGitHubActions(
-      testPaths,
-    ));
-=======
     ({ myTestList, changedOrNewTests } =
       await runningOnGitHubActions(testPaths));
->>>>>>> fa9df02d
   } else {
     myTestList = testPaths;
   }
