require('@babel/register');
require('ts-node').register({ transpileOnly: true });

require('./helpers/setup-helper');

<<<<<<< HEAD
window.SVGPathElement = window.SVGPathElement || { prototype: {} };
global.indexedDB = {};
// scrollIntoView is not available in JSDOM
window.HTMLElement.prototype.scrollIntoView = () => undefined

=======
>>>>>>> f3548885
global.platform = {
  // Required for: coin overviews components
  openTab: () => undefined,
  // Required for: settings info tab
  getVersion: () => '<version>',
};<|MERGE_RESOLUTION|>--- conflicted
+++ resolved
@@ -3,14 +3,6 @@
 
 require('./helpers/setup-helper');
 
-<<<<<<< HEAD
-window.SVGPathElement = window.SVGPathElement || { prototype: {} };
-global.indexedDB = {};
-// scrollIntoView is not available in JSDOM
-window.HTMLElement.prototype.scrollIntoView = () => undefined
-
-=======
->>>>>>> f3548885
 global.platform = {
   // Required for: coin overviews components
   openTab: () => undefined,
