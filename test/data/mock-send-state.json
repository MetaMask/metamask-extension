{
  "DNS": {
    "resolution": ""
  },
  "activeTab": {
    "id": 113,
    "title": "E2E Test Dapp",
    "origin": "https://metamask.github.io",
    "protocol": "https:",
    "url": "https://metamask.github.io/test-dapp/"
  },
  "appState": {
    "networkDropdownOpen": false,
    "importNftsModal": { "open": false },
    "gasIsLoading": false,
    "isLoading": false,
    "importTokensModalOpen": false,
    "modal": {
      "open": false,
      "modalState": {
        "name": null,
        "props": {}
      },
      "previousModalState": {
        "name": null
      }
    },
    "showIpfsModalOpen": false,
    "showKeyringRemovalSnapModal": false,
    "showWhatsNewPopup": false,
    "warning": null,
    "alertOpen": false
  },
  "confirmTransaction": {
    "txData": {
      "id": 3111025347726181,
      "time": 1620723786838,
      "status": "unapproved",
      "chainId": "0x5",
      "loadingDefaults": false,
      "txParams": {
        "from": "0x64a845a5b02460acf8a3d84503b0d68d028b4bb4",
        "to": "0xaD6D458402F60fD3Bd25163575031ACDce07538D",
        "value": "0x0",
        "data": "0x095ea7b30000000000000000000000009bc5baf874d2da8d216ae9f137804184ee5afef40000000000000000000000000000000000000000000000000000000000011170",
        "gas": "0xea60",
        "gasPrice": "0x4a817c800"
      },
      "type": "transfer",
      "origin": "https://metamask.github.io",
      "transactionCategory": "approve"
    }
  },
  "history": {
    "mostRecentOverviewPage": "/mostRecentOverviewPage"
  },
  "invalidCustomNetwork": {
    "state": "CLOSED",
    "networkName": ""
  },
  "localeMessages": {
    "currentLocale": "en"
  },
  "metamask": {
    "ipfsGateway": "",
    "dismissSeedBackUpReminder": false,
    "usePhishDetect": true,
    "participateInMetaMetrics": false,
    "gasEstimateType": "fee-market",
    "gasFeeEstimates": {
      "low": {
        "minWaitTimeEstimate": 180000,
        "maxWaitTimeEstimate": 300000,
        "suggestedMaxPriorityFeePerGas": "3",
        "suggestedMaxFeePerGas": "53"
      },
      "medium": {
        "minWaitTimeEstimate": 15000,
        "maxWaitTimeEstimate": 60000,
        "suggestedMaxPriorityFeePerGas": "7",
        "suggestedMaxFeePerGas": "70"
      },
      "high": {
        "minWaitTimeEstimate": 0,
        "maxWaitTimeEstimate": 15000,
        "suggestedMaxPriorityFeePerGas": "10",
        "suggestedMaxFeePerGas": "100"
      },
      "estimatedBaseFee": "50",
      "historicalBaseFeeRange": ["28.533098435", "70.351148354"],
      "baseFeeTrend": "up",
      "latestPriorityFeeRange": ["1", "40"],
      "historicalPriorityFeeRange": ["0.1458417", "700.156384646"],
      "priorityFeeTrend": "down",
      "networkCongestion": 0.90625
    },
    "gasFeeEstimatesByChainId": {
      "0x5": {
        "gasEstimateType": "fee-market",
        "gasFeeEstimates": {
          "low": {
            "minWaitTimeEstimate": 180000,
            "maxWaitTimeEstimate": 300000,
            "suggestedMaxPriorityFeePerGas": "3",
            "suggestedMaxFeePerGas": "53"
          },
          "medium": {
            "minWaitTimeEstimate": 15000,
            "maxWaitTimeEstimate": 60000,
            "suggestedMaxPriorityFeePerGas": "7",
            "suggestedMaxFeePerGas": "70"
          },
          "high": {
            "minWaitTimeEstimate": 0,
            "maxWaitTimeEstimate": 15000,
            "suggestedMaxPriorityFeePerGas": "10",
            "suggestedMaxFeePerGas": "100"
          },
          "estimatedBaseFee": "50",
          "historicalBaseFeeRange": ["28.533098435", "70.351148354"],
          "baseFeeTrend": "up",
          "latestPriorityFeeRange": ["1", "40"],
          "historicalPriorityFeeRange": ["0.1458417", "700.156384646"],
          "priorityFeeTrend": "down",
          "networkCongestion": 0.90625
        }
      }
    },
    "snaps": [{}],
    "preferences": {
      "hideZeroBalanceTokens": false,
      "showFiatInTestnets": false,
      "showTestNetworks": true,
      "useNativeCurrencyAsPrimaryCurrency": true
    },
    "seedPhraseBackedUp": null,
    "ensResolutionsByAddress": {},
    "isAccountMenuOpen": false,
    "isUnlocked": true,
    "completedOnboarding": true,
    "usedNetworks": {
      "0x1": true,
      "0x5": true,
      "0x539": true
    },
    "showTestnetMessageInDropdown": true,
    "networkConfigurations": {
      "goerli": {
        "id": "goerli",
        "chainId": "0x5"
      }
    },
    "alertEnabledness": {
      "unconnectedAccount": true
    },
    "featureFlags": {},
    "network": "5",
<<<<<<< HEAD

    "networkConfigurationsByChainId": {
      "0x5": {
        "nativeCurrency": "ETH",
        "chainId": "0x5",
        "defaultRpcEndpointIndex": 0,
        "rpcEndpoints": [
          {
            "networkClientId": "goerli"
          }
        ]
      }
    },
=======
>>>>>>> 800a9d3a
    "internalAccounts": {
      "accounts": {
        "cf8dace4-9439-4bd4-b3a8-88c821c8fcb3": {
          "address": "0x0dcd5d886577d5081b0c52e242ef29e70be3e7bc",
          "id": "cf8dace4-9439-4bd4-b3a8-88c821c8fcb3",
          "metadata": {
            "keyring": {
              "type": "HD Key Tree"
            },
            "name": "Test Account"
          },
          "options": {},
          "methods": [
            "personal_sign",
            "eth_sendTransaction",
            "eth_signTransaction",
            "eth_signTypedData_v1",
            "eth_signTypedData_v2",
            "eth_signTypedData_v3",
            "eth_signTypedData_v4"
          ],
          "type": "eip155:eoa"
        },
        "07c2cfec-36c9-46c4-8115-3836d3ac9047": {
          "address": "0xec1adf982415d2ef5ec55899b9bfb8bc0f29251b",
          "id": "07c2cfec-36c9-46c4-8115-3836d3ac9047",
          "metadata": {
            "keyring": {
              "type": "HD Key Tree"
            },
            "name": "Test Account 2"
          },
          "options": {},
          "methods": [
            "personal_sign",
            "eth_sendTransaction",
            "eth_signTransaction",
            "eth_signTypedData_v1",
            "eth_signTypedData_v2",
            "eth_signTypedData_v3",
            "eth_signTypedData_v4"
          ],
          "type": "eip155:eoa"
        },
        "15e69915-2a1a-4019-93b3-916e11fd432f": {
          "address": "0xc42edfcc21ed14dda456aa0756c153f7985d8813",
          "id": "15e69915-2a1a-4019-93b3-916e11fd432f",
          "metadata": {
            "keyring": {
              "type": "Ledger Hardware"
            },
            "name": "Ledger Hardware 2"
          },
          "options": {},
          "methods": [
            "personal_sign",
            "eth_sendTransaction",
            "eth_signTransaction",
            "eth_signTypedData_v1",
            "eth_signTypedData_v2",
            "eth_signTypedData_v3",
            "eth_signTypedData_v4"
          ],
          "type": "eip155:eoa"
        },
        "784225f4-d30b-4e77-a900-c8bbce735b88": {
          "address": "0xeb9e64b93097bc15f01f13eae97015c57ab64823",
          "id": "784225f4-d30b-4e77-a900-c8bbce735b88",
          "metadata": {
            "keyring": {
              "type": "HD Key Tree"
            },
            "name": "Test Account 3"
          },
          "options": {},
          "methods": [
            "personal_sign",
            "eth_sendTransaction",
            "eth_signTransaction",
            "eth_signTypedData_v1",
            "eth_signTypedData_v2",
            "eth_signTypedData_v3",
            "eth_signTypedData_v4"
          ],
          "type": "eip155:eoa"
        }
      },
      "selectedAccount": "cf8dace4-9439-4bd4-b3a8-88c821c8fcb3"
    },
    "keyrings": [
      {
        "type": "HD Key Tree",
        "accounts": [
          "0x0dcd5d886577d5081b0c52e242ef29e70be3e7bc",
          "0xec1adf982415d2ef5ec55899b9bfb8bc0f29251b"
        ]
      },
      {
        "type": "Ledger Hardware",
        "accounts": ["0xc42edfcc21ed14dda456aa0756c153f7985d8813"]
      },
      {
        "type": "Simple Key Pair",
        "accounts": ["0xeb9e64b93097bc15f01f13eae97015c57ab64823"]
      }
    ],
    "identities": {
      "0x0dcd5d886577d5081b0c52e242ef29e70be3e7bc": {
        "address": "0x0dcd5d886577d5081b0c52e242ef29e70be3e7bc",
        "name": "Test Account"
      },
      "0xec1adf982415d2ef5ec55899b9bfb8bc0f29251b": {
        "address": "0xec1adf982415d2ef5ec55899b9bfb8bc0f29251b",
        "name": "Test Account 2"
      },
      "0xc42edfcc21ed14dda456aa0756c153f7985d8813": {
        "address": "0xc42edfcc21ed14dda456aa0756c153f7985d8813",
        "name": "Test Ledger 1"
      },
      "0xeb9e64b93097bc15f01f13eae97015c57ab64823": {
        "name": "Test Account 3",
        "address": "0xeb9e64b93097bc15f01f13eae97015c57ab64823"
      }
    },
    "selectedNetworkClientId": "goerli",
    "networksMetadata": {
      "goerli": {
        "EIPS": {
          "1559": true
        },
        "status": "available"
      }
    },
    "frequentRpcListDetail": [],
    "subjectMetadata": {},
    "notifications": {
      "test": {
        "id": "test",
        "origin": "local:http://localhost:8086/",
        "createdDate": 1652967897732,
        "readDate": null,
        "message": "Hello, http://localhost:8086!"
      },
      "test2": {
        "id": "test2",
        "origin": "local:http://localhost:8086/",
        "createdDate": 1652967897732,
        "readDate": 1652967897732,
        "message": "Hello, http://localhost:8086!"
      }
    },
    "selectedAddress": "0x0dcd5d886577d5081b0c52e242ef29e70be3e7bc",
    "accounts": {
      "0x0dcd5d886577d5081b0c52e242ef29e70be3e7bc": {
        "balance": "0x0",
        "address": "0x0dcd5d886577d5081b0c52e242ef29e70be3e7bc"
      },
      "0xec1adf982415d2ef5ec55899b9bfb8bc0f29251b": {
        "address": "0xec1adf982415d2ef5ec55899b9bfb8bc0f29251b",
        "balance": "0x0"
      },
      "0xc42edfcc21ed14dda456aa0756c153f7985d8813": {
        "address": "0xc42edfcc21ed14dda456aa0756c153f7985d8813",
        "balance": "0x0"
      },
      "0xeb9e64b93097bc15f01f13eae97015c57ab64823": {
        "address": "0xeb9e64b93097bc15f01f13eae97015c57ab64823",
        "balance": "0x0"
      }
    },
    "tokens": [
      {
        "address": "0x108cf70c7d384c552f42c07c41c0e1e46d77ea0d",
        "symbol": "TEST",
        "decimals": "0"
      },
      {
        "address": "0xd8f6a2ffb0fc5952d16c9768b71cfd35b6399aa5",
        "decimals": "8",
        "symbol": "TEST2"
      },
      {
        "address": "0x617b3f8050a0bd94b6b1da02b4384ee5b4df13f4",
        "symbol": "META",
        "decimals": "18"
      }
    ],
    "marketData": {
      "0x1": {
        "0x108cf70c7d384c552f42c07c41c0e1e46d77ea0d": {
          "price": 0.00039345803819379796,
          "contractPercentChange1d": 0.004,
          "priceChange1d": 0.00004
        },
        "0xd8f6a2ffb0fc5952d16c9768b71cfd35b6399aa5": {
          "price": 0.00008189274407698049,
          "contractPercentChange1d": 0.01,
          "priceChange1d": 0.001
        }
      },
      "0x5": {
        "0x108cf70c7d384c552f42c07c41c0e1e46d77ea0d": {
          "price": 0.00039345803819379796,
          "contractPercentChange1d": 0.004,
          "priceChange1d": 0.00004
        },
        "0xd8f6a2ffb0fc5952d16c9768b71cfd35b6399aa5": {
          "price": 0.00008189274407698049,
          "contractPercentChange1d": 0.01,
          "priceChange1d": 0.001
        }
      }
    },
    "ticker": "ETH",
    "currentCurrency": "usd",
    "currencyRates": {
      "ETH": {
        "conversionRate": 556.12
      }
    },
    "addressBook": {
      "0x5": {
        "0xc42edfcc21ed14dda456aa0756c153f7985d8813": {
          "address": "0xc42edfcc21ed14dda456aa0756c153f7985d8813",
          "chainId": "0x5",
          "isEns": false,
          "memo": "",
          "name": "Address Book Account 1"
        }
      }
    },
    "unapprovedPersonalMsgs": {},
    "unapprovedPersonalMsgCount": 0,
    "unapprovedDecryptMsgs": {},
    "unapprovedDecryptMsgCount": 0,
    "unapprovedEncryptionPublicKeyMsgs": {},
    "unapprovedEncryptionPublicKeyMsgCount": 0,
    "unapprovedTypedMessages": {},
    "unapprovedTypedMessagesCount": 0,
    "useTokenDetection": true,
    "advancedGasFee": {
      "maxBaseFee": "75",
      "priorityFee": "2"
    },
    "tokenList": {
      "0x2260fac5e5542a773aa44fbcfedf7c193bc2c599": {
        "address": "0x2260fac5e5542a773aa44fbcfedf7c193bc2c599",
        "symbol": "WBTC",
        "decimals": 8,
        "name": "Wrapped Bitcoin",
        "iconUrl": "https://s3.amazonaws.com/airswap-token-images/WBTC.png",
        "aggregators": [
          "airswapLight",
          "bancor",
          "cmc",
          "coinGecko",
          "kleros",
          "oneInch",
          "paraswap",
          "pmm",
          "totle",
          "zapper",
          "zerion",
          "zeroEx"
        ],
        "occurrences": 12
      },
      "0x0bc529c00c6401aef6d220be8c6ea1667f6ad93e": {
        "address": "0x0bc529c00c6401aef6d220be8c6ea1667f6ad93e",
        "symbol": "YFI",
        "decimals": 18,
        "name": "yearn.finance",
        "iconUrl": "https://raw.githubusercontent.com/trustwallet/assets/master/blockchains/ethereum/assets/0x0bc529c00C6401aEF6D220BE8C6Ea1667F6Ad93e/logo.png",
        "aggregators": [
          "airswapLight",
          "bancor",
          "cmc",
          "coinGecko",
          "kleros",
          "oneInch",
          "paraswap",
          "pmm",
          "totle",
          "zapper",
          "zerion",
          "zeroEx"
        ],
        "occurrences": 12
      }
    },
    "transactions": [
      {
        "id": 8393540981007587,
        "time": 1536268017676,
        "status": "unapproved",
        "chainId": "0x4",
        "loadingDefaults": false,
        "txParams": {
          "from": "0x0dcd5d886577d5081b0c52e242ef29e70be3e7bc",
          "to": "0xc42edfcc21ed14dda456aa0756c153f7985d8813",
          "value": "0x0",
          "gas": "0x5208",
          "gasPrice": "0x3b9aca00"
        },
        "history": [
          {
            "id": 8393540981007587,
            "time": 1536268017676,
            "status": "unapproved",
            "chainId": "0x4",
            "loadingDefaults": true,
            "txParams": {
              "from": "0x0dcd5d886577d5081b0c52e242ef29e70be3e7bc",
              "to": "0xc42edfcc21ed14dda456aa0756c153f7985d8813",
              "value": "0x0",
              "gas": "0x5208",
              "gasPrice": "0x3b9aca00"
            }
          },
          [
            {
              "op": "replace",
              "path": "/loadingDefaults",
              "value": false,
              "timestamp": 1536268017685
            }
          ],
          [
            {
              "op": "add",
              "path": "/origin",
              "value": "MetaMask",
              "note": "#newUnapprovedTransaction - adding the origin",
              "timestamp": 1536268017686
            }
          ]
        ],
        "origin": "MetaMask"
      },
      {
        "id": 3387511061307736,
        "time": 1528133130531,
        "status": "confirmed",
        "chainId": "0x4",
        "loadingDefaults": false,
        "txParams": {
          "from": "0x3b222de3aaba8ec9771ca9e9af5d8ed757fb7f62",
          "to": "0x92e659448c48fc926ec942d0da1459260d36bb33",
          "value": "0x1bc16d674ec80000",
          "gas": "0xcf08",
          "gasPrice": "0x3b9aca00",
          "nonce": "0xb5"
        },
        "history": [
          {
            "id": 3387511061307736,
            "time": 1528133130531,
            "status": "unapproved",
            "chainId": "0x4",
            "loadingDefaults": true,
            "txParams": {
              "from": "0x3b222de3aaba8ec9771ca9e9af5d8ed757fb7f62",
              "to": "0x92e659448c48fc926ec942d0da1459260d36bb33",
              "value": "0x1bc16d674ec80000",
              "gas": "0xcf08",
              "gasPrice": "0x3b9aca00"
            }
          },
          [
            {
              "op": "replace",
              "path": "/loadingDefaults",
              "value": false,
              "timestamp": 1528133130666
            }
          ],
          [
            {
              "op": "add",
              "path": "/origin",
              "value": "MetaMask",
              "note": "#newUnapprovedTransaction - adding the origin",
              "timestamp": 1528133130667
            }
          ],
          [],
          [
            {
              "op": "replace",
              "path": "/status",
              "value": "approved",
              "note": "txStateManager: setting status to approved",
              "timestamp": 1528133131716
            }
          ],
          [
            {
              "op": "add",
              "path": "/txParams/nonce",
              "value": "0xb5",
              "note": "transactions#approveTransaction",
              "timestamp": 1528133131806
            }
          ],
          [
            {
              "op": "replace",
              "path": "/status",
              "value": "signed",
              "note": "transactions#publishTransaction",
              "timestamp": 1528133131825
            },
            {
              "op": "add",
              "path": "/rawTx",
              "value": "0xf86c81b5843b9aca0082cf089492e659448c48fc926ec942d0da1459260d36bb33881bc16d674ec80000802ba03f879cd33a31180da38545d0f809822e00ddf35954d8b0ece83bacf22347ce54a06ad050487978e425ca6a014ed55ea8e9a190069863ed96a0eefa88d729ea1eda"
            }
          ],
          [],
          [
            {
              "op": "add",
              "path": "/hash",
              "value": "0x516b77569173a04c76fdb6545cf279ebd0c75f5d25d6e4ce019925205f0e3709",
              "note": "transactions#setTxHash",
              "timestamp": 1528133131951
            }
          ],
          [
            {
              "op": "add",
              "path": "/submittedTime",
              "value": 1528133131951,
              "note": "txStateManager - add submitted time stamp",
              "timestamp": 1528133131952
            }
          ],
          [
            {
              "op": "replace",
              "path": "/status",
              "value": "submitted",
              "note": "txStateManager: setting status to submitted",
              "timestamp": 1528133131955
            }
          ],
          [
            {
              "op": "add",
              "path": "/firstRetryBlockNumber",
              "value": "0x24af6b",
              "note": "transactions/pending-tx-tracker#event: tx:block-update",
              "timestamp": 1528133134414
            }
          ],
          [
            {
              "op": "replace",
              "path": "/status",
              "value": "confirmed",
              "note": "txStateManager: setting status to confirmed",
              "timestamp": 1528133158516
            }
          ]
        ],
        "origin": "MetaMask",
        "rawTx": "0xf86c81b5843b9aca0082cf089492e659448c48fc926ec942d0da1459260d36bb33881bc16d674ec80000802ba03f879cd33a31180da38545d0f809822e00ddf35954d8b0ece83bacf22347ce54a06ad050487978e425ca6a014ed55ea8e9a190069863ed96a0eefa88d729ea1eda",
        "hash": "0x516b77569173a04c76fdb6545cf279ebd0c75f5d25d6e4ce019925205f0e3709",
        "submittedTime": 1528133131951,
        "firstRetryBlockNumber": "0x24af6b"
      },
      {
        "id": 3387511061307737,
        "time": 1528133149983,
        "status": "confirmed",
        "chainId": "0x4",
        "loadingDefaults": false,
        "txParams": {
          "from": "0x3b222de3aaba8ec9771ca9e9af5d8ed757fb7f62",
          "to": "0x92e659448c48fc926ec942d0da1459260d36bb33",
          "value": "0x1bc16d674ec80000",
          "gas": "0xcf08",
          "gasPrice": "0x3b9aca00",
          "nonce": "0xb6"
        },
        "history": [
          {
            "id": 3387511061307737,
            "time": 1528133149983,
            "status": "unapproved",
            "chainId": "0x4",
            "loadingDefaults": true,
            "txParams": {
              "from": "0x3b222de3aaba8ec9771ca9e9af5d8ed757fb7f62",
              "to": "0x92e659448c48fc926ec942d0da1459260d36bb33",
              "value": "0x1bc16d674ec80000",
              "gas": "0xcf08",
              "gasPrice": "0x3b9aca00"
            }
          },
          [
            {
              "op": "replace",
              "path": "/loadingDefaults",
              "value": false,
              "timestamp": 1528133150011
            }
          ],
          [
            {
              "op": "add",
              "path": "/origin",
              "value": "MetaMask",
              "note": "#newUnapprovedTransaction - adding the origin",
              "timestamp": 1528133150013
            }
          ],
          [],
          [
            {
              "op": "replace",
              "path": "/status",
              "value": "approved",
              "note": "txStateManager: setting status to approved",
              "timestamp": 1528133151102
            }
          ],
          [
            {
              "op": "add",
              "path": "/txParams/nonce",
              "value": "0xb6",
              "note": "transactions#approveTransaction",
              "timestamp": 1528133151189
            }
          ],
          [
            {
              "op": "replace",
              "path": "/status",
              "value": "signed",
              "note": "transactions#publishTransaction",
              "timestamp": 1528133151203
            },
            {
              "op": "add",
              "path": "/rawTx",
              "value": "0xf86c81b6843b9aca0082cf089492e659448c48fc926ec942d0da1459260d36bb33881bc16d674ec80000802ba0692deaabf0d79544d41e7c475ad43760679a4f25d0fee908b1da308db1a291a7a0384db85fc6c843ea25986a0760f3c50ab6504fc559fc71fc7f23f60950eb316d"
            }
          ],
          [],
          [
            {
              "op": "add",
              "path": "/hash",
              "value": "0x9271b266d05022cfa841362fae43763ebafcee540d84278b0157ef4a68d4e26f",
              "note": "transactions#setTxHash",
              "timestamp": 1528133151342
            }
          ],
          [
            {
              "op": "add",
              "path": "/submittedTime",
              "value": 1528133151347,
              "note": "txStateManager - add submitted time stamp",
              "timestamp": 1528133151347
            }
          ],
          [
            {
              "op": "replace",
              "path": "/status",
              "value": "submitted",
              "note": "txStateManager: setting status to submitted",
              "timestamp": 1528133151368
            }
          ],
          [
            {
              "op": "add",
              "path": "/firstRetryBlockNumber",
              "value": "0x24af6d",
              "note": "transactions/pending-tx-tracker#event: tx:block-update",
              "timestamp": 1528133158532
            }
          ],
          [
            {
              "op": "replace",
              "path": "/status",
              "value": "confirmed",
              "note": "txStateManager: setting status to confirmed",
              "timestamp": 1528133190636
            }
          ]
        ],
        "origin": "MetaMask",
        "rawTx": "0xf86c81b6843b9aca0082cf089492e659448c48fc926ec942d0da1459260d36bb33881bc16d674ec80000802ba0692deaabf0d79544d41e7c475ad43760679a4f25d0fee908b1da308db1a291a7a0384db85fc6c843ea25986a0760f3c50ab6504fc559fc71fc7f23f60950eb316d",
        "hash": "0x9271b266d05022cfa841362fae43763ebafcee540d84278b0157ef4a68d4e26f",
        "submittedTime": 1528133151347,
        "firstRetryBlockNumber": "0x24af6d"
      },
      {
        "id": 3387511061307738,
        "time": 1528133180635,
        "status": "confirmed",
        "chainId": "0x4",
        "loadingDefaults": false,
        "txParams": {
          "from": "0x3b222de3aaba8ec9771ca9e9af5d8ed757fb7f62",
          "to": "0x92e659448c48fc926ec942d0da1459260d36bb33",
          "value": "0x1bc16d674ec80000",
          "gas": "0xcf08",
          "gasPrice": "0x12a05f200",
          "nonce": "0xb7"
        },
        "history": [
          {
            "id": 3387511061307738,
            "time": 1528133180635,
            "status": "unapproved",
            "chainId": "0x4",
            "loadingDefaults": true,
            "txParams": {
              "from": "0x3b222de3aaba8ec9771ca9e9af5d8ed757fb7f62",
              "to": "0x92e659448c48fc926ec942d0da1459260d36bb33",
              "value": "0x1bc16d674ec80000",
              "gas": "0xcf08",
              "gasPrice": "0x12a05f200"
            }
          },
          [
            {
              "op": "replace",
              "path": "/loadingDefaults",
              "value": false,
              "timestamp": 1528133180720
            }
          ],
          [
            {
              "op": "add",
              "path": "/origin",
              "value": "MetaMask",
              "note": "#newUnapprovedTransaction - adding the origin",
              "timestamp": 1528133180722
            }
          ],
          [],
          [
            {
              "op": "replace",
              "path": "/status",
              "value": "approved",
              "note": "txStateManager: setting status to approved",
              "timestamp": 1528133181623
            }
          ],
          [
            {
              "op": "add",
              "path": "/txParams/nonce",
              "value": "0xb7",
              "note": "transactions#approveTransaction",
              "timestamp": 1528133181726
            }
          ],
          [
            {
              "op": "replace",
              "path": "/status",
              "value": "signed",
              "note": "transactions#publishTransaction",
              "timestamp": 1528133181749
            },
            {
              "op": "add",
              "path": "/rawTx",
              "value": "0xf86d81b785012a05f20082cf089492e659448c48fc926ec942d0da1459260d36bb33881bc16d674ec80000802ba086f9846798be6988c39a5cf85f0dbe267e59ca0b96a6a7077e92cba33e10a258a064ffa52ac90c238ce21e6f085283216191b185a1eccd7daae6e2ab66ba26ada0"
            }
          ],
          [],
          [
            {
              "op": "add",
              "path": "/hash",
              "value": "0x4e061e977c099735bc9e5203e717f7d9dccb3fcb2f82031a12a3ed326f95d43b",
              "note": "transactions#setTxHash",
              "timestamp": 1528133181885
            }
          ],
          [
            {
              "op": "add",
              "path": "/submittedTime",
              "value": 1528133181885,
              "note": "txStateManager - add submitted time stamp",
              "timestamp": 1528133181885
            }
          ],
          [
            {
              "op": "replace",
              "path": "/status",
              "value": "submitted",
              "note": "txStateManager: setting status to submitted",
              "timestamp": 1528133181888
            }
          ],
          [
            {
              "op": "add",
              "path": "/firstRetryBlockNumber",
              "value": "0x24af6f",
              "note": "transactions/pending-tx-tracker#event: tx:block-update",
              "timestamp": 1528133190653
            }
          ],
          [
            {
              "op": "replace",
              "path": "/status",
              "value": "confirmed",
              "note": "txStateManager: setting status to confirmed",
              "timestamp": 1528133222745
            }
          ]
        ],
        "origin": "MetaMask",
        "rawTx": "0xf86d81b785012a05f20082cf089492e659448c48fc926ec942d0da1459260d36bb33881bc16d674ec80000802ba086f9846798be6988c39a5cf85f0dbe267e59ca0b96a6a7077e92cba33e10a258a064ffa52ac90c238ce21e6f085283216191b185a1eccd7daae6e2ab66ba26ada0",
        "hash": "0x4e061e977c099735bc9e5203e717f7d9dccb3fcb2f82031a12a3ed326f95d43b",
        "submittedTime": 1528133181885,
        "firstRetryBlockNumber": "0x24af6f"
      },
      {
        "id": 3387511061307739,
        "time": 1528133223918,
        "status": "confirmed",
        "chainId": "0x4",
        "loadingDefaults": false,
        "txParams": {
          "from": "0x3b222de3aaba8ec9771ca9e9af5d8ed757fb7f62",
          "to": "0xfe2149773b3513703e79ad23d05a778a185016ee",
          "value": "0xaa87bee538000",
          "data": "0xea94496b000000000000000000000000000000000000000000000000000000000001e1eb000000000000000000000000000000000000000000000000000000000001de33",
          "gasPrice": "0x3b9aca00",
          "gas": "0x6169e",
          "nonce": "0xb8"
        },
        "history": [
          {
            "id": 3387511061307739,
            "time": 1528133223918,
            "status": "unapproved",
            "chainId": "0x4",
            "loadingDefaults": true,
            "txParams": {
              "from": "0x3b222de3aaba8ec9771ca9e9af5d8ed757fb7f62",
              "to": "0xfe2149773b3513703e79ad23d05a778a185016ee",
              "value": "0xaa87bee538000",
              "data": "0xea94496b000000000000000000000000000000000000000000000000000000000001e1eb000000000000000000000000000000000000000000000000000000000001de33",
              "gasPrice": "0x3b9aca00"
            }
          },
          [
            {
              "op": "add",
              "path": "/txParams/gas",
              "value": "0x6169e",
              "timestamp": 1528133225488
            },
            {
              "op": "replace",
              "path": "/loadingDefaults",
              "value": false
            }
          ],
          [
            {
              "note": "#newUnapprovedTransaction - adding the origin",
              "op": "add",
              "path": "/origin",
              "value": "crypko.ai"
            }
          ],
          [],
          [
            {
              "op": "replace",
              "path": "/status",
              "value": "approved",
              "note": "txStateManager: setting status to approved",
              "timestamp": 1528133227279
            }
          ],
          [
            {
              "op": "add",
              "path": "/txParams/nonce",
              "value": "0xb8",
              "note": "transactions#approveTransaction",
              "timestamp": 1528133227374
            }
          ],
          [
            {
              "op": "replace",
              "path": "/status",
              "value": "signed",
              "note": "transactions#publishTransaction",
              "timestamp": 1528133227405
            },
            {
              "op": "add",
              "path": "/rawTx",
              "value": "0xf8b181b8843b9aca008306169e94fe2149773b3513703e79ad23d05a778a185016ee870aa87bee538000b844ea94496b000000000000000000000000000000000000000000000000000000000001e1eb000000000000000000000000000000000000000000000000000000000001de332ca07bb2efbb8529d67606f9f89e7934c594a31d50c7d24a3286c20a2944a3b8c2a9a07b55ebd8aa28728ce0e38dd3b3503b78fccedae80053626d8649c68346c7c49c"
            }
          ],
          [],
          [
            {
              "op": "add",
              "path": "/hash",
              "value": "0x466ae7d4b7c270121f0a8d68fbc6c9091ffc4aa976a553a5bfa56a79cf9f63dd",
              "note": "transactions#setTxHash",
              "timestamp": 1528133227534
            }
          ],
          [
            {
              "op": "add",
              "path": "/submittedTime",
              "value": 1528133227538,
              "note": "txStateManager - add submitted time stamp",
              "timestamp": 1528133227538
            }
          ],
          [
            {
              "op": "replace",
              "path": "/status",
              "value": "submitted",
              "note": "txStateManager: setting status to submitted",
              "timestamp": 1528133227543
            }
          ],
          [
            {
              "op": "add",
              "path": "/firstRetryBlockNumber",
              "value": "0x24af72",
              "note": "transactions/pending-tx-tracker#event: tx:block-update",
              "timestamp": 1528133238980
            }
          ],
          [
            {
              "op": "replace",
              "path": "/status",
              "value": "confirmed",
              "note": "txStateManager: setting status to confirmed",
              "timestamp": 1528133255035
            }
          ]
        ],
        "origin": "crypko.ai",
        "rawTx": "0xf8b181b8843b9aca008306169e94fe2149773b3513703e79ad23d05a778a185016ee870aa87bee538000b844ea94496b000000000000000000000000000000000000000000000000000000000001e1eb000000000000000000000000000000000000000000000000000000000001de332ca07bb2efbb8529d67606f9f89e7934c594a31d50c7d24a3286c20a2944a3b8c2a9a07b55ebd8aa28728ce0e38dd3b3503b78fccedae80053626d8649c68346c7c49c",
        "hash": "0x466ae7d4b7c270121f0a8d68fbc6c9091ffc4aa976a553a5bfa56a79cf9f63dd",
        "submittedTime": 1528133227538,
        "firstRetryBlockNumber": "0x24af72"
      },
      {
        "id": 3387511061307740,
        "time": 1528133291381,
        "status": "confirmed",
        "chainId": "0x4",
        "loadingDefaults": false,
        "txParams": {
          "from": "0x3b222de3aaba8ec9771ca9e9af5d8ed757fb7f62",
          "to": "0x108cf70c7d384c552f42c07c41c0e1e46d77ea0d",
          "value": "0x0",
          "data": "0xa9059cbb00000000000000000000000092e659448c48fc926ec942d0da1459260d36bb330000000000000000000000000000000000000000000000000000000000000002",
          "gas": "0xd508",
          "gasPrice": "0x3b9aca00",
          "nonce": "0xb9"
        },
        "history": [
          {
            "id": 3387511061307740,
            "time": 1528133291381,
            "status": "unapproved",
            "chainId": "0x4",
            "loadingDefaults": true,
            "txParams": {
              "from": "0x3b222de3aaba8ec9771ca9e9af5d8ed757fb7f62",
              "to": "0x108cf70c7d384c552f42c07c41c0e1e46d77ea0d",
              "value": "0x0",
              "data": "0xa9059cbb00000000000000000000000092e659448c48fc926ec942d0da1459260d36bb330000000000000000000000000000000000000000000000000000000000000002",
              "gas": "0xd508",
              "gasPrice": "0x3b9aca00"
            }
          },
          [
            {
              "op": "replace",
              "path": "/loadingDefaults",
              "value": false,
              "timestamp": 1528133291486
            }
          ],
          [
            {
              "op": "add",
              "path": "/origin",
              "value": "MetaMask",
              "note": "#newUnapprovedTransaction - adding the origin",
              "timestamp": 1528133291486
            }
          ],
          [],
          [
            {
              "op": "replace",
              "path": "/status",
              "value": "approved",
              "note": "txStateManager: setting status to approved",
              "timestamp": 1528133293588
            }
          ],
          [
            {
              "op": "add",
              "path": "/txParams/nonce",
              "value": "0xb9",
              "note": "transactions#approveTransaction",
              "timestamp": 1528133293706
            }
          ],
          [
            {
              "op": "replace",
              "path": "/status",
              "value": "signed",
              "note": "transactions#publishTransaction",
              "timestamp": 1528133293724
            },
            {
              "op": "add",
              "path": "/rawTx",
              "value": "0xf8a981b9843b9aca0082d50894108cf70c7d384c552f42c07c41c0e1e46d77ea0d80b844a9059cbb00000000000000000000000092e659448c48fc926ec942d0da1459260d36bb3300000000000000000000000000000000000000000000000000000000000000022ca04f05310490d3e3a9a159ae25f52cec9afb0a69527d30be832aaae12e64ff056ea075f81a5220bed481e764bab8830c57169c59fe528ca9cf3442f47f7618a9b4a9"
            }
          ],
          [],
          [
            {
              "op": "add",
              "path": "/hash",
              "value": "0x3680dc9815cd05b620b6dd0017d949604ca7d92f051d5542fc8a5ecaa876af09",
              "note": "transactions#setTxHash",
              "timestamp": 1528133293853
            }
          ],
          [
            {
              "op": "add",
              "path": "/submittedTime",
              "value": 1528133293859,
              "note": "txStateManager - add submitted time stamp",
              "timestamp": 1528133293862
            }
          ],
          [
            {
              "op": "replace",
              "path": "/status",
              "value": "submitted",
              "note": "txStateManager: setting status to submitted",
              "timestamp": 1528133293867
            }
          ],
          [
            {
              "op": "add",
              "path": "/firstRetryBlockNumber",
              "value": "0x24af76",
              "note": "transactions/pending-tx-tracker#event: tx:block-update",
              "timestamp": 1528133295200
            }
          ],
          [
            {
              "op": "replace",
              "path": "/status",
              "value": "confirmed",
              "note": "txStateManager: setting status to confirmed",
              "timestamp": 1528133327522
            }
          ]
        ],
        "origin": "MetaMask",
        "rawTx": "0xf8a981b9843b9aca0082d50894108cf70c7d384c552f42c07c41c0e1e46d77ea0d80b844a9059cbb00000000000000000000000092e659448c48fc926ec942d0da1459260d36bb3300000000000000000000000000000000000000000000000000000000000000022ca04f05310490d3e3a9a159ae25f52cec9afb0a69527d30be832aaae12e64ff056ea075f81a5220bed481e764bab8830c57169c59fe528ca9cf3442f47f7618a9b4a9",
        "hash": "0x3680dc9815cd05b620b6dd0017d949604ca7d92f051d5542fc8a5ecaa876af09",
        "submittedTime": 1528133293859,
        "firstRetryBlockNumber": "0x24af76"
      },
      {
        "id": 3387511061307741,
        "time": 1528133318440,
        "status": "rejected",
        "chainId": "0x4",
        "loadingDefaults": false,
        "txParams": {
          "from": "0x3b222de3aaba8ec9771ca9e9af5d8ed757fb7f62",
          "to": "0x3b222de3aaba8ec9771ca9e9af5d8ed757fb7f62",
          "value": "0x0",
          "gasPrice": "0x3b9aca00",
          "gas": "0x5208"
        },
        "history": [
          {
            "id": 3387511061307741,
            "time": 1528133318440,
            "status": "unapproved",
            "chainId": "0x4",
            "loadingDefaults": true,
            "txParams": {
              "from": "0x3b222de3aaba8ec9771ca9e9af5d8ed757fb7f62",
              "to": "0x3b222de3aaba8ec9771ca9e9af5d8ed757fb7f62"
            }
          },
          [
            {
              "op": "add",
              "path": "/txParams/value",
              "value": "0x0",
              "timestamp": 1528133319641
            },
            {
              "op": "add",
              "path": "/txParams/gasPrice",
              "value": "0x3b9aca00"
            },
            {
              "op": "add",
              "path": "/txParams/gas",
              "value": "0x5208"
            },
            {
              "op": "replace",
              "path": "/loadingDefaults",
              "value": false
            }
          ],
          [
            {
              "op": "add",
              "path": "/origin",
              "value": "tmashuang.github.io",
              "note": "#newUnapprovedTransaction - adding the origin",
              "timestamp": 1528133319642
            }
          ],
          [
            {
              "op": "replace",
              "path": "/status",
              "value": "rejected",
              "note": "txStateManager: setting status to rejected",
              "timestamp": 1528133320924
            }
          ]
        ],
        "origin": "tmashuang.github.io"
      }
    ],
    "swapsState": {}
  },
  "ramps": {
    "buyableChains": [
      {
        "active": true,
        "chainId": 1,
        "chainName": "Ethereum Mainnet",
        "shortName": "Ethereum",
        "nativeTokenSupported": true
      },
      {
        "active": true,
        "chainId": 10,
        "chainName": "Optimism Mainnet",
        "shortName": "Optimism",
        "nativeTokenSupported": true
      },
      {
        "active": true,
        "chainId": 25,
        "chainName": "Cronos Mainnet",
        "shortName": "Cronos",
        "nativeTokenSupported": true
      },
      {
        "active": true,
        "chainId": 56,
        "chainName": "BNB Chain Mainnet",
        "shortName": "BNB Chain",
        "nativeTokenSupported": true
      },
      {
        "active": true,
        "chainId": 100,
        "chainName": "Gnosis Mainnet",
        "shortName": "Gnosis",
        "nativeTokenSupported": true
      },
      {
        "active": true,
        "chainId": 137,
        "chainName": "Polygon Mainnet",
        "shortName": "Polygon",
        "nativeTokenSupported": true
      },
      {
        "active": true,
        "chainId": 250,
        "chainName": "Fantom Mainnet",
        "shortName": "Fantom",
        "nativeTokenSupported": true
      },
      {
        "active": true,
        "chainId": 324,
        "chainName": "zkSync Era Mainnet",
        "shortName": "zkSync Era",
        "nativeTokenSupported": true
      },
      {
        "active": true,
        "chainId": 1101,
        "chainName": "Polygon zkEVM",
        "shortName": "Polygon zkEVM",
        "nativeTokenSupported": true
      },
      {
        "active": true,
        "chainId": 1284,
        "chainName": "Moonbeam Mainnet",
        "shortName": "Moonbeam",
        "nativeTokenSupported": true
      },
      {
        "active": true,
        "chainId": 1285,
        "chainName": "Moonriver Mainnet",
        "shortName": "Moonriver",
        "nativeTokenSupported": true
      },
      {
        "active": true,
        "chainId": 8453,
        "chainName": "Base Mainnet",
        "shortName": "Base",
        "nativeTokenSupported": true
      },
      {
        "active": true,
        "chainId": 42161,
        "chainName": "Arbitrum Mainnet",
        "shortName": "Arbitrum",
        "nativeTokenSupported": true
      },
      {
        "active": true,
        "chainId": 42220,
        "chainName": "Celo Mainnet",
        "shortName": "Celo",
        "nativeTokenSupported": false
      },
      {
        "active": true,
        "chainId": 43114,
        "chainName": "Avalanche C-Chain Mainnet",
        "shortName": "Avalanche C-Chain",
        "nativeTokenSupported": true
      },
      {
        "active": true,
        "chainId": 59144,
        "chainName": "Linea",
        "shortName": "Linea",
        "nativeTokenSupported": true
      },
      {
        "active": true,
        "chainId": 1313161554,
        "chainName": "Aurora Mainnet",
        "shortName": "Aurora",
        "nativeTokenSupported": false
      },
      {
        "active": true,
        "chainId": 1666600000,
        "chainName": "Harmony Mainnet (Shard 0)",
        "shortName": "Harmony (Shard 0)",
        "nativeTokenSupported": true
      },
      {
        "active": true,
        "chainId": 11297108109,
        "chainName": "Palm Mainnet",
        "shortName": "Palm",
        "nativeTokenSupported": false
      }
    ]
  },
  "send": {
    "amountMode": "INPUT",
    "currentTransactionUUID": "1-tx",
    "disabledSwapAndSendNetworks": [],
    "draftTransactions": {
      "1-tx": {
        "amount": {
          "error": null,
          "value": "0xde0b6b3a7640000"
        },
        "fromAccount": null,
        "gas": {
          "error": null,
          "gasLimit": "0x5208",
          "gasPrice": "0x0",
          "gasTotal": "0x1ca62a544678",
          "maxFeePerGas": "0x59682f0f",
          "maxPriorityFeePerGas": "0x59682f00",
          "wasManuallyEdited": false
        },
        "history": [],
        "id": null,
        "isSwapQuoteLoading": false,
        "quotes": null,
        "receiveAsset": {
          "balance": "0x0",
          "details": null,
          "error": null,
          "type": "NATIVE"
        },
        "recipient": {
          "address": "0xec1adf982415d2ef5ec55899b9bfb8bc0f29251b",
          "error": null,
          "nickname": "Account 2",
          "warning": null,
          "type": "",
          "recipientWarningAcknowledged": false
        },
        "sendAsset": {
          "balance": "0x1158e460913d00000",
          "details": null,
          "error": null,
          "type": "NATIVE"
        },
        "status": "VALID",
        "swapQuotesError": null,
        "swapQuotesLatestRequestTimestamp": null,
        "timeToFetchQuotes": null,
        "transactionType": "0x2",
        "userInputHexData": null
      }
    },
    "eip1559support": true,
    "gasEstimateIsLoading": false,
    "gasEstimatePollToken": "",
    "gasIsSetInModal": false,
    "gasPriceEstimate": "0x0",
    "gasLimitMinimum": "0x5208",
    "gasTotalForLayer1": null,
    "recipientMode": "CONTACT_LIST",
    "recipientInput": "0xec1adf982415d2ef5ec55899b9bfb8bc0f29251b",
    "selectedAccount": {
      "address": "0x0dcd5d886577d5081b0c52e242ef29e70be3e7bc",
      "balance": "0x4563918244f40000"
    },
    "stage": "DRAFT"
  },
  "swaps": {
    "aggregatorMetadata": null,
    "approveTxId": null,
    "tradeTxId": null,
    "balanceError": false,
    "fetchingQuotes": false,
    "fromToken": null,
    "fromTokenInputValue": "",
    "fromTokenError": null,
    "isFeatureFlagLoaded": false,
    "maxSlippage": "Slippage.default",
    "quotesFetchStartTime": null,
    "reviewSwapClickedTimestamp": null,
    "topAssets": {},
    "toToken": null,
    "customGas": {
      "price": null,
      "limit": null,
      "loading": "GAS_PRICES_LOADING_STATES.INITIAL",
      "priceEstimates": {},
      "fallBackPrice": null
    },
    "currentSmartTransactionsError": "",
    "swapsSTXLoading": false,
    "transactionSettingsOpened": false,
    "latestAddedTokenTo": ""
  },
  "unconnectedAccount": {
    "state": "CLOSED"
  }
}<|MERGE_RESOLUTION|>--- conflicted
+++ resolved
@@ -144,18 +144,11 @@
       "0x539": true
     },
     "showTestnetMessageInDropdown": true,
-    "networkConfigurations": {
-      "goerli": {
-        "id": "goerli",
-        "chainId": "0x5"
-      }
-    },
     "alertEnabledness": {
       "unconnectedAccount": true
     },
     "featureFlags": {},
     "network": "5",
-<<<<<<< HEAD
 
     "networkConfigurationsByChainId": {
       "0x5": {
@@ -169,8 +162,6 @@
         ]
       }
     },
-=======
->>>>>>> 800a9d3a
     "internalAccounts": {
       "accounts": {
         "cf8dace4-9439-4bd4-b3a8-88c821c8fcb3": {
