--- conflicted
+++ resolved
@@ -11,7 +11,6 @@
   },
   "appState": {
     "networkDropdownOpen": false,
-    "importNftsModal": { "open": false },
     "gasIsLoading": false,
     "isLoading": false,
     "modal": {
@@ -180,8 +179,6 @@
       }
     },
     "cachedBalances": {},
-<<<<<<< HEAD
-=======
     "incomingTransactions": {},
     "unapprovedTxs": {
       "8393540981007587": {
@@ -223,7 +220,6 @@
         "origin": "MetaMask"
       }
     },
->>>>>>> 6d7931d0
     "selectedAddress": "0x0dcd5d886577d5081b0c52e242ef29e70be3e7bc",
     "accounts": {
       "0x0dcd5d886577d5081b0c52e242ef29e70be3e7bc": {
@@ -340,55 +336,7 @@
         "occurrences": 12
       }
     },
-    "transactions": [
-      {
-        "id": 8393540981007587,
-        "time": 1536268017676,
-        "status": "unapproved",
-        "metamaskNetworkId": "4",
-        "loadingDefaults": false,
-        "txParams": {
-          "from": "0x0dcd5d886577d5081b0c52e242ef29e70be3e7bc",
-          "to": "0xc42edfcc21ed14dda456aa0756c153f7985d8813",
-          "value": "0x0",
-          "gas": "0x5208",
-          "gasPrice": "0x3b9aca00"
-        },
-        "history": [
-          {
-            "id": 8393540981007587,
-            "time": 1536268017676,
-            "status": "unapproved",
-            "metamaskNetworkId": "4",
-            "loadingDefaults": true,
-            "txParams": {
-              "from": "0x0dcd5d886577d5081b0c52e242ef29e70be3e7bc",
-              "to": "0xc42edfcc21ed14dda456aa0756c153f7985d8813",
-              "value": "0x0",
-              "gas": "0x5208",
-              "gasPrice": "0x3b9aca00"
-            }
-          },
-          [
-            {
-              "op": "replace",
-              "path": "/loadingDefaults",
-              "value": false,
-              "timestamp": 1536268017685
-            }
-          ],
-          [
-            {
-              "op": "add",
-              "path": "/origin",
-              "value": "MetaMask",
-              "note": "#newUnapprovedTransaction - adding the origin",
-              "timestamp": 1536268017686
-            }
-          ]
-        ],
-        "origin": "MetaMask"
-      },
+    "currentNetworkTxList": [
       {
         "id": 3387511061307736,
         "time": 1528133130531,
@@ -443,6 +391,32 @@
               "value": "0xb5",
               "note": "transactions#approveTransaction",
               "timestamp": 1528133131806
+            },
+            {
+              "op": "add",
+              "path": "/nonceDetails",
+              "value": {
+                "params": {
+                  "highestLocallyConfirmed": 0,
+                  "highestSuggested": 181,
+                  "nextNetworkNonce": 181
+                },
+                "local": {
+                  "name": "local",
+                  "nonce": 181,
+                  "details": {
+                    "startPoint": 181,
+                    "highest": 181
+                  }
+                },
+                "network": {
+                  "name": "network",
+                  "nonce": 181,
+                  "details": {
+                    "baseCount": 181
+                  }
+                }
+              }
             }
           ],
           [
@@ -507,6 +481,28 @@
           ]
         ],
         "origin": "MetaMask",
+        "nonceDetails": {
+          "params": {
+            "highestLocallyConfirmed": 0,
+            "highestSuggested": 181,
+            "nextNetworkNonce": 181
+          },
+          "local": {
+            "name": "local",
+            "nonce": 181,
+            "details": {
+              "startPoint": 181,
+              "highest": 181
+            }
+          },
+          "network": {
+            "name": "network",
+            "nonce": 181,
+            "details": {
+              "baseCount": 181
+            }
+          }
+        },
         "rawTx": "0xf86c81b5843b9aca0082cf089492e659448c48fc926ec942d0da1459260d36bb33881bc16d674ec80000802ba03f879cd33a31180da38545d0f809822e00ddf35954d8b0ece83bacf22347ce54a06ad050487978e425ca6a014ed55ea8e9a190069863ed96a0eefa88d729ea1eda",
         "hash": "0x516b77569173a04c76fdb6545cf279ebd0c75f5d25d6e4ce019925205f0e3709",
         "submittedTime": 1528133131951,
@@ -565,6 +561,32 @@
               "value": "0xb6",
               "note": "transactions#approveTransaction",
               "timestamp": 1528133151189
+            },
+            {
+              "op": "add",
+              "path": "/nonceDetails",
+              "value": {
+                "params": {
+                  "highestLocallyConfirmed": 0,
+                  "highestSuggested": 181,
+                  "nextNetworkNonce": 181
+                },
+                "local": {
+                  "name": "local",
+                  "nonce": 182,
+                  "details": {
+                    "startPoint": 181,
+                    "highest": 182
+                  }
+                },
+                "network": {
+                  "name": "network",
+                  "nonce": 181,
+                  "details": {
+                    "baseCount": 181
+                  }
+                }
+              }
             }
           ],
           [
@@ -629,6 +651,28 @@
           ]
         ],
         "origin": "MetaMask",
+        "nonceDetails": {
+          "params": {
+            "highestLocallyConfirmed": 0,
+            "highestSuggested": 181,
+            "nextNetworkNonce": 181
+          },
+          "local": {
+            "name": "local",
+            "nonce": 182,
+            "details": {
+              "startPoint": 181,
+              "highest": 182
+            }
+          },
+          "network": {
+            "name": "network",
+            "nonce": 181,
+            "details": {
+              "baseCount": 181
+            }
+          }
+        },
         "rawTx": "0xf86c81b6843b9aca0082cf089492e659448c48fc926ec942d0da1459260d36bb33881bc16d674ec80000802ba0692deaabf0d79544d41e7c475ad43760679a4f25d0fee908b1da308db1a291a7a0384db85fc6c843ea25986a0760f3c50ab6504fc559fc71fc7f23f60950eb316d",
         "hash": "0x9271b266d05022cfa841362fae43763ebafcee540d84278b0157ef4a68d4e26f",
         "submittedTime": 1528133151347,
@@ -687,6 +731,32 @@
               "value": "0xb7",
               "note": "transactions#approveTransaction",
               "timestamp": 1528133181726
+            },
+            {
+              "op": "add",
+              "path": "/nonceDetails",
+              "value": {
+                "params": {
+                  "highestLocallyConfirmed": 182,
+                  "highestSuggested": 182,
+                  "nextNetworkNonce": 182
+                },
+                "local": {
+                  "name": "local",
+                  "nonce": 183,
+                  "details": {
+                    "startPoint": 182,
+                    "highest": 183
+                  }
+                },
+                "network": {
+                  "name": "network",
+                  "nonce": 182,
+                  "details": {
+                    "baseCount": 182
+                  }
+                }
+              }
             }
           ],
           [
@@ -751,6 +821,28 @@
           ]
         ],
         "origin": "MetaMask",
+        "nonceDetails": {
+          "params": {
+            "highestLocallyConfirmed": 182,
+            "highestSuggested": 182,
+            "nextNetworkNonce": 182
+          },
+          "local": {
+            "name": "local",
+            "nonce": 183,
+            "details": {
+              "startPoint": 182,
+              "highest": 183
+            }
+          },
+          "network": {
+            "name": "network",
+            "nonce": 182,
+            "details": {
+              "baseCount": 182
+            }
+          }
+        },
         "rawTx": "0xf86d81b785012a05f20082cf089492e659448c48fc926ec942d0da1459260d36bb33881bc16d674ec80000802ba086f9846798be6988c39a5cf85f0dbe267e59ca0b96a6a7077e92cba33e10a258a064ffa52ac90c238ce21e6f085283216191b185a1eccd7daae6e2ab66ba26ada0",
         "hash": "0x4e061e977c099735bc9e5203e717f7d9dccb3fcb2f82031a12a3ed326f95d43b",
         "submittedTime": 1528133181885,
@@ -817,6 +909,32 @@
               "value": "0xb8",
               "note": "transactions#approveTransaction",
               "timestamp": 1528133227374
+            },
+            {
+              "op": "add",
+              "path": "/nonceDetails",
+              "value": {
+                "params": {
+                  "highestLocallyConfirmed": 184,
+                  "highestSuggested": 184,
+                  "nextNetworkNonce": 184
+                },
+                "local": {
+                  "name": "local",
+                  "nonce": 184,
+                  "details": {
+                    "startPoint": 184,
+                    "highest": 184
+                  }
+                },
+                "network": {
+                  "name": "network",
+                  "nonce": 184,
+                  "details": {
+                    "baseCount": 184
+                  }
+                }
+              }
             }
           ],
           [
@@ -881,6 +999,28 @@
           ]
         ],
         "origin": "crypko.ai",
+        "nonceDetails": {
+          "params": {
+            "highestLocallyConfirmed": 184,
+            "highestSuggested": 184,
+            "nextNetworkNonce": 184
+          },
+          "local": {
+            "name": "local",
+            "nonce": 184,
+            "details": {
+              "startPoint": 184,
+              "highest": 184
+            }
+          },
+          "network": {
+            "name": "network",
+            "nonce": 184,
+            "details": {
+              "baseCount": 184
+            }
+          }
+        },
         "rawTx": "0xf8b181b8843b9aca008306169e94fe2149773b3513703e79ad23d05a778a185016ee870aa87bee538000b844ea94496b000000000000000000000000000000000000000000000000000000000001e1eb000000000000000000000000000000000000000000000000000000000001de332ca07bb2efbb8529d67606f9f89e7934c594a31d50c7d24a3286c20a2944a3b8c2a9a07b55ebd8aa28728ce0e38dd3b3503b78fccedae80053626d8649c68346c7c49c",
         "hash": "0x466ae7d4b7c270121f0a8d68fbc6c9091ffc4aa976a553a5bfa56a79cf9f63dd",
         "submittedTime": 1528133227538,
@@ -941,6 +1081,32 @@
               "value": "0xb9",
               "note": "transactions#approveTransaction",
               "timestamp": 1528133293706
+            },
+            {
+              "op": "add",
+              "path": "/nonceDetails",
+              "value": {
+                "params": {
+                  "highestLocallyConfirmed": 185,
+                  "highestSuggested": 185,
+                  "nextNetworkNonce": 185
+                },
+                "local": {
+                  "name": "local",
+                  "nonce": 185,
+                  "details": {
+                    "startPoint": 185,
+                    "highest": 185
+                  }
+                },
+                "network": {
+                  "name": "network",
+                  "nonce": 185,
+                  "details": {
+                    "baseCount": 185
+                  }
+                }
+              }
             }
           ],
           [
@@ -1005,6 +1171,28 @@
           ]
         ],
         "origin": "MetaMask",
+        "nonceDetails": {
+          "params": {
+            "highestLocallyConfirmed": 185,
+            "highestSuggested": 185,
+            "nextNetworkNonce": 185
+          },
+          "local": {
+            "name": "local",
+            "nonce": 185,
+            "details": {
+              "startPoint": 185,
+              "highest": 185
+            }
+          },
+          "network": {
+            "name": "network",
+            "nonce": 185,
+            "details": {
+              "baseCount": 185
+            }
+          }
+        },
         "rawTx": "0xf8a981b9843b9aca0082d50894108cf70c7d384c552f42c07c41c0e1e46d77ea0d80b844a9059cbb00000000000000000000000092e659448c48fc926ec942d0da1459260d36bb3300000000000000000000000000000000000000000000000000000000000000022ca04f05310490d3e3a9a159ae25f52cec9afb0a69527d30be832aaae12e64ff056ea075f81a5220bed481e764bab8830c57169c59fe528ca9cf3442f47f7618a9b4a9",
         "hash": "0x3680dc9815cd05b620b6dd0017d949604ca7d92f051d5542fc8a5ecaa876af09",
         "submittedTime": 1528133293859,
