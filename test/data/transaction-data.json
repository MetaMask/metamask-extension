--- conflicted
+++ resolved
@@ -847,8 +847,6 @@
     },
     "hasRetried": false,
     "hasCancelled": false
-<<<<<<< HEAD
-=======
   },
   {
     "nonce": "0x57",
@@ -1262,6 +1260,5 @@
     },
     "hasRetried": false,
     "hasCancelled": false
->>>>>>> 6d7931d0
   }
 ]