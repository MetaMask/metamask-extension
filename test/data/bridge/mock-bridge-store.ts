import {
  getDefaultBridgeControllerState,
  formatChainIdToCaip,
} from '@metamask/bridge-controller';
import { DEFAULT_BRIDGE_STATUS_CONTROLLER_STATE } from '@metamask/bridge-status-controller';
import { AVAILABLE_MULTICHAIN_NETWORK_CONFIGURATIONS } from '@metamask/multichain-network-controller';
import { CHAIN_IDS } from '../../../shared/constants/network';
import type { BridgeAppState } from '../../../ui/ducks/bridge/selectors';
import { createSwapsMockStore } from '../../jest/mock-store';
import { mockNetworkState } from '../../stub/networks';
import { mockTokenData } from './mock-token-data';

export const createBridgeMockStore = ({
  featureFlagOverrides = {},
  bridgeSliceOverrides = {},
  bridgeStateOverrides = {},
  bridgeStatusStateOverrides = {},
  metamaskStateOverrides = {},
  stateOverrides = {},
}: {
  // featureFlagOverrides?: Partial<BridgeControllerState['bridgeFeatureFlags']>;
  // bridgeSliceOverrides?: Partial<BridgeState>;
  // bridgeStateOverrides?: Partial<BridgeControllerState>;
  // bridgeStatusStateOverrides?: Partial<BridgeStatusState>;
  // metamaskStateOverrides?: Partial<BridgeAppState['metamask']>;
  // TODO replace these with correct types
  // eslint-disable-next-line @typescript-eslint/no-explicit-any
  featureFlagOverrides?: Record<string, any>;
  // eslint-disable-next-line @typescript-eslint/no-explicit-any
  bridgeSliceOverrides?: Record<string, any>;
  // eslint-disable-next-line @typescript-eslint/no-explicit-any
  bridgeStateOverrides?: Record<string, any>;
  // eslint-disable-next-line @typescript-eslint/no-explicit-any
  bridgeStatusStateOverrides?: Record<string, any>;
  // eslint-disable-next-line @typescript-eslint/no-explicit-any
  metamaskStateOverrides?: Record<string, any>;
  // eslint-disable-next-line @typescript-eslint/no-explicit-any
  stateOverrides?: Record<string, any>;
} = {}): BridgeAppState => {
  const {
    metamask: swapsMetamask,
    swaps,
    ...swapsStore
  } = createSwapsMockStore();
  const { internalAccounts: tokenInternalAccounts, ...tokenData } =
    mockTokenData;
  const {
    internalAccounts: internalAccountsOverrides,
    accountTree: accountTreeOverrides,
    ...metamaskStateOverridesWithoutAccounts
  } = metamaskStateOverrides;
  const internalAccounts = {
    selectedAccount:
      internalAccountsOverrides?.selectedAccount ??
      swapsMetamask.internalAccounts.selectedAccount,
    accounts: {
      ...swapsMetamask.internalAccounts.accounts,
      ...tokenInternalAccounts.accounts,
      ...(internalAccountsOverrides?.accounts ?? {}),
      'bf13d52c-d6e8-40ea-9726-07d7149a3ca5': {
        type: 'solana:data-account',
        id: 'bf13d52c-d6e8-40ea-9726-07d7149a3ca5',
        address: 'ABCDEu4xsyvDpnqL5DQMVrh8AXxZKJPKJw5QsM7KEF8J',
        options: {
          scope: 'solana:5eykt4UsFv8P8NJdTREpY1vzqKqZKvdp',
          derivationPath: "m/44'/501'/0'/0'",
          entropySource: '01K2FF18CTTXJYD34R78X4N1N1',
          synchronize: true,
          index: 0,
          entropy: {
            type: 'mnemonic',
            id: '01K2FF18CTTXJYD34R78X4N1N1',
            groupIndex: 0,
            derivationPath: "m/44'/501'/0'/0'",
          },
        },
        scopes: [
          'solana:5eykt4UsFv8P8NJdTREpY1vzqKqZKvdp',
          'solana:4uhcVJyU9pJkvQyS88uRDiswHXSCkY3z',
          'solana:EtWTRABZaYq6iMfeYKouRu166VU2xqa1',
        ],
        metadata: {
          name: 'Solana Account 1',
          importTime: 1755013234384,
          keyring: {
            type: 'Snap Keyring',
          },
          snap: {
            id: 'npm:@metamask/solana-wallet-snap',
            name: 'Solana',
            enabled: true,
          },
          lastSelected: 1755717637857,
        },
      },
    },
  };
  return {
    ...swapsStore,
    // For initial state of dest asset picker
    swaps: {
      ...swaps,
      topAssets: [],
    },
    bridge: {
      toChainId: null,
      sortOrder: 'cost_ascending',
      ...bridgeSliceOverrides,
    },
    localeMessages: { currentLocale: 'es_419' },
    metamask: {
      featureFlags: {},
      ...DEFAULT_BRIDGE_STATUS_CONTROLLER_STATE,
      ...swapsMetamask,
      ...mockNetworkState(
        { chainId: CHAIN_IDS.MAINNET },
        { chainId: CHAIN_IDS.LINEA_MAINNET },
      ),
      multichainNetworkConfigurationsByChainId:
        AVAILABLE_MULTICHAIN_NETWORK_CONFIGURATIONS,
      selectedMultichainNetworkChainId: 'eip155:1',
      isEvmSelected: true,
      completedOnboarding: true,
      gasFeeEstimates: {
        estimatedBaseFee: '0.00010456',
        medium: {
          suggestedMaxFeePerGas: '0.00018456',
          suggestedMaxPriorityFeePerGas: '0.0001',
        },
        high: {
          suggestedMaxFeePerGas: '0.00018456',
          suggestedMaxPriorityFeePerGas: '0.0001',
        },
      },
      currencyRates: {
        ETH: { conversionRate: 2524.25 },
        usd: { conversionRate: 1 },
      },
      marketData: {
        '0x1': {
          '0x1f9840a85d5af5bf1d1762f925bdaddc4201f984': {
            currency: 'usd',
            price: 2.3,
          },
        },
      },
      slides: [],
      accountTree: {
        wallets: {
          'entropy:01K2FF18CTTXJYD34R78X4N1N1': {
            type: 'entropy',
            id: 'entropy:01K2FF18CTTXJYD34R78X4N1N1',
            metadata: {
              name: 'Wallet 1',
              entropy: {
                id: '01K2FF18CTTXJYD34R78X4N1N1',
              },
            },
            groups: {
              'entropy:01K2FF18CTTXJYD34R78X4N1N1/0': {
                type: 'multichain-account',
                id: 'entropy:01K2FF18CTTXJYD34R78X4N1N1/0',
                metadata: {
                  name: 'Account 1',
                  pinned: false,
                  hidden: false,
                  entropy: {
                    groupIndex: 0,
                  },
                },
                accounts: [
                  'cf8dace4-9439-4bd4-b3a8-88c821c8fcb3',
                  '07c2cfec-36c9-46c4-8115-3836d3ac9047',
                  'bf13d52c-d6e8-40ea-9726-07d7149a3ca5',
                  'account-1',
                ],
              },
              'entropy:01K2FF18CTTXJYD34R78X4N1N1/1': {
                type: 'multichain-account',
                id: 'entropy:01K2FF18CTTXJYD34R78X4N1N1/1',
                metadata: {
                  name: 'Account 2',
                  pinned: false,
                  hidden: false,
                  entropy: {
                    groupIndex: 1,
                  },
                },
                accounts: ['15e69915-2a1a-4019-93b3-916e11fd432f'],
              },
              // Account group with only 1 solana account (edge case)
              'entropy:01K2FF18CTTXJYD34R78X4N1N1/2': {
                type: 'multichain-account',
                id: 'entropy:01K2FF18CTTXJYD34R78X4N1N1/2',
                metadata: {
                  name: 'Account 1',
                  pinned: false,
                  hidden: false,
                  entropy: {
                    groupIndex: 0,
                  },
                },
                accounts: ['bf13d52c-d6e8-40ea-9726-07d7149a3ca5'],
              },
            },
          },
        },
        selectedAccountGroup:
          accountTreeOverrides?.selectedAccountGroup ??
          'entropy:01K2FF18CTTXJYD34R78X4N1N1/0',
      },
      ...tokenData,
      ...metamaskStateOverridesWithoutAccounts,
      internalAccounts,
      ...{
        ...getDefaultBridgeControllerState(),
        remoteFeatureFlags: {
          ...featureFlagOverrides,
          bridgeConfig: {
            minimumVersion: '0.0.0',
            support: false,
            refreshRate: 5000,
            maxRefreshCount: 5,
            ...featureFlagOverrides?.extensionConfig,
            ...featureFlagOverrides?.bridgeConfig,
            chains: {
              [formatChainIdToCaip('0x1')]: {
                isActiveSrc: true,
                isActiveDest: false,
              },
              ...Object.fromEntries(
                Object.entries(
                  featureFlagOverrides?.extensionConfig?.chains ??
                    featureFlagOverrides?.bridgeConfig?.chains ??
                    {},
                ).map(([chainId, config]) => [
                  formatChainIdToCaip(chainId),
                  config,
                ]),
              ),
            },
          },
        },
      },
      ...bridgeStateOverrides,
      ...bridgeStatusStateOverrides,
    },
    send: {
      swapsBlockedTokens: [],
    },
<<<<<<< HEAD
=======
    DNS: {
      resolutions: [],
    },
>>>>>>> fd295214
    ...stateOverrides,
    // TODO fix types
  } as unknown as BridgeAppState;
};<|MERGE_RESOLUTION|>--- conflicted
+++ resolved
@@ -248,12 +248,9 @@
     send: {
       swapsBlockedTokens: [],
     },
-<<<<<<< HEAD
-=======
     DNS: {
       resolutions: [],
     },
->>>>>>> fd295214
     ...stateOverrides,
     // TODO fix types
   } as unknown as BridgeAppState;
