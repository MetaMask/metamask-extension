--- conflicted
+++ resolved
@@ -76,11 +76,7 @@
   },
 };
 
-<<<<<<< HEAD
-export const MOCK_ACCOUNT_SOLANA_MAINNET: InternalAccount = {
-=======
 export const MOCK_ACCOUNT_SOLANA: InternalAccount = {
->>>>>>> 783ccb2e
   id: 'a3f9c2d4-6b8e-4d3a-9b2e-7f4b8e1a9c3d',
   address: '3yZe7d5m8V9x2Q1w4u6t8b9n7k5j3h2g1f4d6s8a9p7q2r5t8v',
   options: {},
