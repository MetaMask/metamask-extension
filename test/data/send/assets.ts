export const EVM_ASSET = {
  id: 'evm-account-id',
  address: '0xeDd1935e28b253C7905Cf5a944f0B5830FFA916a',
  chainId: 5,
  metadata: {},
  symbol: 'NEU',
  decimals: 0,
<<<<<<< HEAD
=======
  rawBalanceHex: '0x5',
>>>>>>> 17d008f4
};

export const EVM_NATIVE_ASSET = {
  address: '0x0000000000000000000000000000000000000000',
  assetId: 'eip155:11155111/slip44:60',
  chainId: 5,
  decimals: 18,
  iconUrl: '',
  name: 'Ether',
  symbol: 'ETH',
  isNative: true,
  rawBalanceHex: '0x5',
};

export const SOLANA_NATIVE_ASSET = {
  address: '0x0000000000000000000000000000000000000000',
  assetId: 'solana:5eykt4UsFv8P8NJdTREpY1vzqKqZKvdp/slip44:501',
  aggregators: [],
  balance: '400',
  balanceFiat: '1500',
  chainId: 'solana:5eykt4UsFv8P8NJdTREpY1vzqKqZKvdp',
  decimals: 18,
  hasBalanceError: false,
  image: '',
  isETH: undefined,
  isNative: true,
  logo: 'https://upload.wikimedia.org/wikipedia/commons/0/05/Ethereum_logo_2014.svg',
  name: 'Ethereum',
  symbol: 'SOL',
};

export const SOLANA_ASSET = {
  address:
    'solana:5eykt4UsFv8P8NJdTREpY1vzqKqZKvdp/token:9BB6NFEcjBCtnNLFko2FqVQBq8HHM13kCyYcdQbgpump',
  chainId: 'solana:5eykt4UsFv8P8NJdTREpY1vzqKqZKvdp',
  decimals: 6,
  image:
    'https://static.cx.metamask.io/api/v2/tokenIcons/assets/solana/5eykt4UsFv8P8NJdTREpY1vzqKqZKvdp/token/9BB6NFEcjBCtnNLFko2FqVQBq8HHM13kCyYcdQbgpump.png',
  isNative: false,
  isStakeable: false,
  primary: '1.007248',
  secondary: '$1.05',
  string: '',
  symbol: 'FARTCOIN',
  title: 'Fartcoin',
  tokenFiatAmount: 1.045523424,
};

export const MOCK_NFT1155 = {
  address: '0x4B3E2eD66631FE2dE488CB0c23eF3A91A41601f7',
  chainId: 8453,
  description:
    "Unlock early access to the 'Doodleverse (Draw Me Closer)' music video on Doodlesᵗᵛ with this exclusive pack. Each pack includes a premiere pass and one of three rarities of digital album art, celebrating the video’s premiere.",
  favorite: false,
  image: 'ipfs://QmY783gjv6wcX44G3qB2G8rJQAJ63hFi7ZwGeTTVVMrCrm',
  isCurrentlyOwned: true,
  logo: undefined,
  name: 'Doodleverse (Draw Me Closer) Pack',
  standard: 'ERC1155',
  tokenId: '17',
  tokenURI:
    'https://dweb.link/ipfs/QmQD4h1Dkkn75ZKSFXDtmW6kehpCkckStRazCdUgp7m9g1',
  balance: '5',
};

export const MOCK_NFT721 = {
  address: '0x4B3E2eD66631FE2dE488CB0c23eF3A91A41601f7',
  chainId: 8453,
  description:
    "Unlock early access to the 'Doodleverse (Draw Me Closer)' music video on Doodlesᵗᵛ with this exclusive pack. Each pack includes a premiere pass and one of three rarities of digital album art, celebrating the video’s premiere.",
  favorite: false,
  image: 'ipfs://QmY783gjv6wcX44G3qB2G8rJQAJ63hFi7ZwGeTTVVMrCrm',
  isCurrentlyOwned: true,
  logo: undefined,
  name: 'Doodleverse (Draw Me Closer) Pack',
  standard: 'ERC721',
  tokenId: '17',
  tokenURI:
    'https://dweb.link/ipfs/QmQD4h1Dkkn75ZKSFXDtmW6kehpCkckStRazCdUgp7m9g1',
};<|MERGE_RESOLUTION|>--- conflicted
+++ resolved
@@ -5,10 +5,7 @@
   metadata: {},
   symbol: 'NEU',
   decimals: 0,
-<<<<<<< HEAD
-=======
   rawBalanceHex: '0x5',
->>>>>>> 17d008f4
 };
 
 export const EVM_NATIVE_ASSET = {
