--- conflicted
+++ resolved
@@ -70,10 +70,6 @@
     "participateInMetaMetrics": false,
     "gasEstimateType": "fee-market",
     "showBetaHeader": false,
-<<<<<<< HEAD
-    "upgradeSplashPageAcknowledgedForAccounts": [],
-=======
->>>>>>> 7f4e6d9b
     "isUpdateAvailable": false,
     "updateModalLastDismissedAt": null,
     "lastUpdatedAt": null,
