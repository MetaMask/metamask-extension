{
  "DNS": {
    "resolution": null
  },
  "activeTab": {
    "id": 113,
    "title": "E2E Test Dapp",
    "origin": "https://metamask.github.io",
    "protocol": "https:",
    "url": "https://metamask.github.io/test-dapp/"
  },
  "appState": {
    "isAccountMenuOpen": false,
    "confirmationExchangeRates": {},
    "nextNonce": 71,
    "welcomeScreenSeen": false,
    "pendingTokens": {},
    "customTokenAmount": "10",
    "networkDropdownOpen": false,
    "importNftsModal": {
      "open": false
    },
    "showPermittedNetworkToastOpen": false,
    "isLoading": false,
    "modal": {
      "open": false,
      "modalState": {
        "name": null,
        "props": {}
      },
      "previousModalState": {
        "name": null
      }
    },
    "warning": null
  },
  "confirmAlerts": {
    "alerts": [],
    "confirmed": []
  },
  "confirmTransaction": {
    "txData": {
      "txParams": {
        "gas": "0x153e2",
        "value": "0x0"
      }
    },
    "maxValueMode": {}
  },
  "history": {
    "mostRecentOverviewPage": "/mostRecentOverviewPage"
  },
  "localeMessages": {
    "currentLocale": "en",
    "current": {
      "user": "user"
    },
    "en": {
      "user": "user"
    }
  },
  "metamask": {
    "allTokens": {},
    "tokenBalances": {},
    "use4ByteResolution": true,
    "ipfsGateway": "dweb.link",
    "dismissSeedBackUpReminder": false,
    "usePhishDetect": true,
    "useMultiAccountBalanceChecker": false,
    "participateInMetaMetrics": false,
    "gasEstimateType": "fee-market",
    "showBetaHeader": false,
<<<<<<< HEAD
=======
    "upgradeSplashPageAcknowledgedForAccounts": [],
    "isUpdateAvailable": false,
    "updateModalLastDismissedAt": null,
    "lastUpdatedAt": null,
>>>>>>> c9f5c5a9
    "gasFeeEstimatesByChainId": {
      "0x5": {
        "gasEstimateType": "fee-market",
        "gasFeeEstimates": {
          "low": {
            "minWaitTimeEstimate": 180000,
            "maxWaitTimeEstimate": 300000,
            "suggestedMaxPriorityFeePerGas": "3",
            "suggestedMaxFeePerGas": "53"
          },
          "medium": {
            "minWaitTimeEstimate": 15000,
            "maxWaitTimeEstimate": 60000,
            "suggestedMaxPriorityFeePerGas": "7",
            "suggestedMaxFeePerGas": "70"
          },
          "high": {
            "minWaitTimeEstimate": 0,
            "maxWaitTimeEstimate": 15000,
            "suggestedMaxPriorityFeePerGas": "10",
            "suggestedMaxFeePerGas": "100"
          },
          "estimatedBaseFee": "50",
          "historicalBaseFeeRange": ["28.533098435", "70.351148354"],
          "baseFeeTrend": "up",
          "latestPriorityFeeRange": ["1", "40"],
          "historicalPriorityFeeRange": ["0.1458417", "700.156384646"],
          "priorityFeeTrend": "down",
          "networkCongestion": 0.90625
        }
      }
    },
    "permissionHistory": {},
    "gasFeeEstimates": {
      "low": {
        "minWaitTimeEstimate": 180000,
        "maxWaitTimeEstimate": 300000,
        "suggestedMaxPriorityFeePerGas": "3",
        "suggestedMaxFeePerGas": "53"
      },
      "medium": {
        "minWaitTimeEstimate": 15000,
        "maxWaitTimeEstimate": 60000,
        "suggestedMaxPriorityFeePerGas": "7",
        "suggestedMaxFeePerGas": "70"
      },
      "high": {
        "minWaitTimeEstimate": 0,
        "maxWaitTimeEstimate": 15000,
        "suggestedMaxPriorityFeePerGas": "10",
        "suggestedMaxFeePerGas": "100"
      },
      "estimatedBaseFee": "50",
      "historicalBaseFeeRange": ["28.533098435", "70.351148354"],
      "baseFeeTrend": "up",
      "latestPriorityFeeRange": ["1", "40"],
      "historicalPriorityFeeRange": ["0.1458417", "700.156384646"],
      "priorityFeeTrend": "down",
      "networkCongestion": 0.90625
    },
    "snaps": {
      "npm:@metamask/test-snap-bip44": {
        "id": "npm:@metamask/test-snap-bip44",
        "origin": "npm:@metamask/test-snap-bip44",
        "version": "5.1.2",
        "iconUrl": null,
        "initialPermissions": {
          "endowment:ethereum-provider": {}
        },
        "manifest": {
          "description": "An example Snap that signs messages using BLS.",
          "proposedName": "BIP-44 Test Snap",
          "repository": {
            "type": "git",
            "url": "https://github.com/MetaMask/test-snaps.git"
          },
          "source": {
            "location": {
              "npm": {
                "filePath": "dist/bundle.js",
                "packageName": "@metamask/test-snap-bip44",
                "registry": "https://registry.npmjs.org"
              }
            },
            "shasum": "L1k+dT9Q+y3KfIqzaH09MpDZVPS9ZowEh9w01ZMTWMU="
          },
          "version": "5.1.2"
        },
        "versionHistory": [
          {
            "date": 1680686075921,
            "origin": "https://metamask.github.io",
            "version": "5.1.2"
          }
        ]
      },
      "npm:@metamask/test-snap-bip32": {
        "id": "npm:@metamask/test-snap-bip32",
        "origin": "npm:@metamask/test-snap-bip32",
        "version": "5.1.2",
        "iconUrl": null,
        "initialPermissions": {
          "endowment:ethereum-provider": {}
        },
        "manifest": {
          "description": "An example Snap that signs messages using BLS.",
          "proposedName": "BIP-32 Test Snap",
          "repository": {
            "type": "git",
            "url": "https://github.com/MetaMask/test-snaps.git"
          },
          "source": {
            "location": {
              "npm": {
                "filePath": "dist/bundle.js",
                "packageName": "@metamask/test-snap-bip32",
                "registry": "https://registry.npmjs.org"
              }
            },
            "shasum": "L1k+dT9Q+y3KfIqzaH09MpDZVPS9ZowEh9w01ZMTWMU="
          },
          "version": "5.1.2"
        },
        "versionHistory": [
          {
            "date": 1680686075921,
            "origin": "https://metamask.github.io",
            "version": "5.1.2"
          }
        ]
      },
      "npm:@metamask/test-snap-getEntropy": {
        "id": "npm:@metamask/test-snap-getEntropy",
        "origin": "npm:@metamask/test-snap-getEntropy",
        "version": "5.1.2",
        "iconUrl": null,
        "initialPermissions": {
          "endowment:ethereum-provider": {}
        },
        "manifest": {
          "description": "An example Snap that can derive snap specific entropy.",
          "proposedName": "Get Entropy Test Snap",
          "repository": {
            "type": "git",
            "url": "https://github.com/MetaMask/test-snaps.git"
          },
          "source": {
            "location": {
              "npm": {
                "filePath": "dist/bundle.js",
                "packageName": "@metamask/test-snap-getEntropy",
                "registry": "https://registry.npmjs.org"
              }
            },
            "shasum": "L1k+dT9Q+y3KfIqzaH09MpDZVPS9ZowEh9w01ZMTWMU="
          },
          "version": "5.1.2"
        },
        "versionHistory": [
          {
            "date": 1680686075921,
            "origin": "https://metamask.github.io",
            "version": "5.1.2"
          }
        ]
      },
      "npm:@metamask/test-snap-networkAccess": {
        "id": "npm:@metamask/test-snap-networkAccess",
        "origin": "npm:@metamask/test-snap-networkAccess",
        "version": "5.1.2",
        "iconUrl": null,
        "initialPermissions": {
          "endowment:ethereum-provider": {}
        },
        "manifest": {
          "description": "An example Snap that has network access.",
          "proposedName": "Network Access Test Snap",
          "repository": {
            "type": "git",
            "url": "https://github.com/MetaMask/test-snaps.git"
          },
          "source": {
            "location": {
              "npm": {
                "filePath": "dist/bundle.js",
                "packageName": "@metamask/test-snap-networkAccess",
                "registry": "https://registry.npmjs.org"
              }
            },
            "shasum": "L1k+dT9Q+y3KfIqzaH09MpDZVPS9ZowEh9w01ZMTWMU="
          },
          "version": "5.1.2"
        },
        "versionHistory": [
          {
            "date": 1680686075921,
            "origin": "https://metamask.github.io",
            "version": "5.1.2"
          }
        ]
      },
      "npm:@metamask/test-snap-wasm": {
        "id": "npm:@metamask/test-snap-wasm",
        "origin": "npm:@metamask/test-snap-wasm",
        "version": "5.1.2",
        "iconUrl": null,
        "initialPermissions": {
          "endowment:ethereum-provider": {}
        },
        "manifest": {
          "description": "An example Snap that has WASM access.",
          "proposedName": "WASM Test Snap",
          "repository": {
            "type": "git",
            "url": "https://github.com/MetaMask/test-snaps.git"
          },
          "source": {
            "location": {
              "npm": {
                "filePath": "dist/bundle.js",
                "packageName": "@metamask/test-snap-wasm",
                "registry": "https://registry.npmjs.org"
              }
            },
            "shasum": "L1k+dT9Q+y3KfIqzaH09MpDZVPS9ZowEh9w01ZMTWMU="
          },
          "version": "5.1.2"
        },
        "versionHistory": [
          {
            "date": 1680686075921,
            "origin": "https://metamask.github.io",
            "version": "5.1.2"
          }
        ]
      },
      "npm:@metamask/test-snap-notify": {
        "id": "npm:@metamask/test-snap-notify",
        "origin": "npm:@metamask/test-snap-notify",
        "version": "5.1.2",
        "iconUrl": null,
        "initialPermissions": {
          "endowment:ethereum-provider": {}
        },
        "manifest": {
          "description": "An example Snap that can send notifications.",
          "proposedName": "Notification Test Snap",
          "repository": {
            "type": "git",
            "url": "https://github.com/MetaMask/test-snaps.git"
          },
          "source": {
            "location": {
              "npm": {
                "filePath": "dist/bundle.js",
                "packageName": "@metamask/test-snap-notify",
                "registry": "https://registry.npmjs.org"
              }
            },
            "shasum": "L1k+dT9Q+y3KfIqzaH09MpDZVPS9ZowEh9w01ZMTWMU="
          },
          "version": "5.1.2"
        },
        "versionHistory": [
          {
            "date": 1680686075921,
            "origin": "https://metamask.github.io",
            "version": "5.1.2"
          }
        ]
      },
      "npm:@metamask/test-snap-dialog": {
        "id": "npm:@metamask/test-snap-dialog",
        "origin": "npm:@metamask/test-snap-dialog",
        "version": "5.1.2",
        "iconUrl": null,
        "initialPermissions": {
          "endowment:ethereum-provider": {}
        },
        "manifest": {
          "description": "An example Snap that can send dialog prompts.",
          "proposedName": "Dialog Test Snap",
          "repository": {
            "type": "git",
            "url": "https://github.com/MetaMask/test-snaps.git"
          },
          "source": {
            "location": {
              "npm": {
                "filePath": "dist/bundle.js",
                "packageName": "@metamask/test-snap-dialog",
                "registry": "https://registry.npmjs.org"
              }
            },
            "shasum": "L1k+dT9Q+y3KfIqzaH09MpDZVPS9ZowEh9w01ZMTWMU="
          },
          "version": "5.1.2"
        },
        "versionHistory": [
          {
            "date": 1680686075921,
            "origin": "https://metamask.github.io",
            "version": "5.1.2"
          }
        ]
      },
      "local:snap-id": {
        "id": "local:snap-id",
        "origin": "local:snap-id",
        "version": "5.1.2",
        "iconUrl": null,
        "initialPermissions": {},
        "manifest": {
          "description": "mock snap description",
          "proposedName": "mock snap name",
          "repository": {
            "type": "git",
            "url": "https://127.0.0.1"
          },
          "source": {
            "location": {
              "npm": {
                "filePath": "dist/bundle.js",
                "packageName": "@metamask/test-snap-dialog",
                "registry": "https://registry.npmjs.org"
              }
            },
            "shasum": "L1k+dT9Q+y3KfIqzaH09MpDZVPS9ZowEh9w01ZMTWMU="
          },
          "version": "5.1.2"
        },
        "versionHistory": [
          {
            "date": 1680686075921,
            "origin": "https://metamask.github.io",
            "version": "5.1.2"
          }
        ]
      }
    },
    "preferences": {
      "hideZeroBalanceTokens": false,
      "petnamesEnabled": false,
      "showExtensionInFullSizeView": false,
      "showFiatInTestnets": false,
      "showNativeTokenAsMainBalance": true,
      "showTestNetworks": true,
      "smartTransactionsOptInStatus": true,
      "tokenNetworkFilter": {},
      "tokenSortConfig": {
        "key": "tokenFiatAmount",
        "order": "dsc",
        "sortCallback": "stringNumeric"
      }
    },
    "ensResolutionsByAddress": {},
    "isUnlocked": true,
    "alertEnabledness": {
      "unconnectedAccount": true
    },
    "featureFlags": {},
    "remoteFeatureFlags": {},
    "networkConfigurationsByChainId": {
      "0x1": {
        "chainId": "0x1",
        "name": "Custom Mainnet RPC",
        "nativeCurrency": "ETH",
        "defaultRpcEndpointIndex": 0,
        "ticker": "ETH",
        "rpcEndpoints": [
          {
            "type": "custom",
            "url": "https://testrpc.com",
            "networkClientId": "testNetworkConfigurationId"
          }
        ],
        "blockExplorerUrls": []
      },
      "0x5": {
        "chainId": "0x5",
        "name": "Goerli",
        "nativeCurrency": "ETH",
        "defaultRpcEndpointIndex": 0,
        "ticker": "ETH",
        "rpcEndpoints": [
          {
            "type": "custom",
            "url": "https://goerli.com",
            "networkClientId": "goerli"
          }
        ],
        "blockExplorerUrls": []
<<<<<<< HEAD
=======
      },
      "0xaa36a7": {
        "chainId": "0xaa36a7",
        "name": "Sepolia",
        "nativeCurrency": "ETH",
        "defaultRpcEndpointIndex": 0,
        "ticker": "ETH",
        "rpcEndpoints": [
          {
            "type": "custom",
            "url": "https://sepolia.com",
            "networkClientId": "sepolia"
          }
        ],
        "blockExplorerUrls": []
      },
      "0x38": {
        "blockExplorerUrls": ["https://bscscan.com/"],
        "chainId": "0x38",
        "defaultBlockExplorerUrlIndex": 0,
        "defaultRpcEndpointIndex": 0,
        "lastUpdatedAt": 1738689643708,
        "name": "Binance Smart Chain",
        "nativeCurrency": "BNB",
        "rpcEndpoints": [
          {
            "networkClientId": "ae8c8c36-7478-42bf-9b1a-610c81380000",
            "type": "custom",
            "url": "https://bsc-dataseed.binance.org/"
          }
        ]
      },
      "0x89": {
        "blockExplorerUrls": ["https://polygonscan.com/"],
        "chainId": "0x89",
        "defaultBlockExplorerUrlIndex": 0,
        "defaultRpcEndpointIndex": 0,
        "lastUpdatedAt": 1738689655105,
        "name": "Polygon Mainnet",
        "nativeCurrency": "POL",
        "rpcEndpoints": [
          {
            "networkClientId": "b46d8e79-ebf2-4fdc-8cb9-45610e990000",
            "type": "custom",
            "url": "https://polygon-mainnet.infura.io/v3/"
          }
        ]
      },
      "0xa4b1": {
        "blockExplorerUrls": ["https://explorer.arbitrum.io"],
        "chainId": "0xa4b1",
        "defaultBlockExplorerUrlIndex": 0,
        "defaultRpcEndpointIndex": 0,
        "lastUpdatedAt": 1738689624782,
        "name": "Arbitrum One",
        "nativeCurrency": "ETH",
        "rpcEndpoints": [
          {
            "networkClientId": "100849a6-a63c-4ebd-9bbe-0c84134d0000",
            "type": "custom",
            "url": "https://arbitrum-mainnet.infura.io/v3/"
          }
        ]
>>>>>>> c9f5c5a9
      }
    },
    "internalAccounts": {
      "accounts": {
        "cf8dace4-9439-4bd4-b3a8-88c821c8fcb3": {
          "address": "0x0dcd5d886577d5081b0c52e242ef29e70be3e7bc",
          "id": "cf8dace4-9439-4bd4-b3a8-88c821c8fcb3",
          "metadata": {
            "importTime": 0,
            "name": "Test Account",
            "keyring": {
              "type": "HD Key Tree"
            }
          },
          "options": {},
          "methods": [
            "personal_sign",
            "eth_signTransaction",
            "eth_signTypedData_v1",
            "eth_signTypedData_v3",
            "eth_signTypedData_v4"
          ],
          "scopes": ["eip155:0"],
          "type": "eip155:eoa"
        },
        "07c2cfec-36c9-46c4-8115-3836d3ac9047": {
          "address": "0xec1adf982415d2ef5ec55899b9bfb8bc0f29251b",
          "id": "07c2cfec-36c9-46c4-8115-3836d3ac9047",
          "metadata": {
            "importTime": 0,
            "name": "Test Account 2",
            "keyring": {
              "type": "HD Key Tree"
            }
          },
          "options": {},
          "methods": [
            "personal_sign",
            "eth_signTransaction",
            "eth_signTypedData_v1",
            "eth_signTypedData_v3",
            "eth_signTypedData_v4"
          ],
          "scopes": ["eip155:0"],
          "type": "eip155:eoa"
        },
        "15e69915-2a1a-4019-93b3-916e11fd432f": {
          "address": "0xc42edfcc21ed14dda456aa0756c153f7985d8813",
          "id": "15e69915-2a1a-4019-93b3-916e11fd432f",
          "metadata": {
            "importTime": 0,
            "name": "Ledger Hardware 2",
            "keyring": {
              "type": "Ledger Hardware"
            }
          },
          "options": {},
          "methods": [
            "personal_sign",
            "eth_signTransaction",
            "eth_signTypedData_v1",
            "eth_signTypedData_v3",
            "eth_signTypedData_v4"
          ],
          "scopes": ["eip155:0"],
          "type": "eip155:eoa"
        },
        "784225f4-d30b-4e77-a900-c8bbce735b88": {
          "address": "0xeb9e64b93097bc15f01f13eae97015c57ab64823",
          "id": "784225f4-d30b-4e77-a900-c8bbce735b88",
          "metadata": {
            "importTime": 0,
            "name": "Test Account 3",
            "keyring": {
              "type": "HD Key Tree"
            }
          },
          "options": {},
          "methods": [
            "personal_sign",
            "eth_signTransaction",
            "eth_signTypedData_v1",
            "eth_signTypedData_v3",
            "eth_signTypedData_v4"
          ],
          "scopes": ["eip155:0"],
          "type": "eip155:eoa"
        },
        "694225f4-d30b-4e77-a900-c8bbce735b42": {
          "address": "0xca8f1F0245530118D0cf14a06b01Daf8f76Cf281",
          "id": "694225f4-d30b-4e77-a900-c8bbce735b42",
          "metadata": {
            "importTime": 0,
            "name": "Test Account 4",
            "keyring": {
              "type": "Custody test"
            }
          },
          "options": {},
          "methods": [
            "personal_sign",
            "eth_signTransaction",
            "eth_signTypedData_v1",
            "eth_signTypedData_v3",
            "eth_signTypedData_v4"
          ],
          "scopes": ["eip155:0"],
          "type": "eip155:eoa"
        },
        "c3deeb99-ba0d-4a4e-a0aa-033fc1f79ae3": {
          "address": "0xb552685e3d2790efd64a175b00d51f02cdafee5d",
          "id": "c3deeb99-ba0d-4a4e-a0aa-033fc1f79ae3",
          "metadata": {
            "importTime": 0,
            "name": "Snap Account 1",
            "keyring": {
              "type": "Snap Keyring"
            },
            "snap": {
              "enabled": true,
              "id": "local:snap-id",
              "name": "snap-name"
            }
          },
          "options": {},
          "methods": [
            "personal_sign",
            "eth_signTransaction",
            "eth_signTypedData_v1",
            "eth_signTypedData_v3",
            "eth_signTypedData_v4"
          ],
          "scopes": ["eip155:0"],
          "type": "eip155:eoa"
        }
      },
      "selectedAccount": "cf8dace4-9439-4bd4-b3a8-88c821c8fcb3"
    },
    "balances": {},
    "keyrings": [
      {
        "type": "HD Key Tree",
        "accounts": [
          "0x0dcd5d886577d5081b0c52e242ef29e70be3e7bc",
          "0xec1adf982415d2ef5ec55899b9bfb8bc0f29251b"
        ]
      },
      {
        "type": "Ledger Hardware",
        "accounts": ["0xc42edfcc21ed14dda456aa0756c153f7985d8813"]
      },
      {
        "type": "Simple Key Pair",
        "accounts": ["0xeb9e64b93097bc15f01f13eae97015c57ab64823"]
      },
      {
        "type": "Snap Keyring",
        "accounts": ["0xb552685e3d2790efd64a175b00d51f02cdafee5d"]
      },
      {
        "type": "Custody test",
        "accounts": ["0xca8f1F0245530118D0cf14a06b01Daf8f76Cf281"]
      }
    ],
    "keyringsMetadata": [
      {
        "id": "01JKAF3DSGM3AB87EM9N0K41AJ",
        "name": ""
      },
      {
        "id": "01JKAF3KP7VPAG0YXEDTDRB6ZV",
        "name": ""
      },
      {
        "id": "01JKAF3PJ247KAM6C03G5Q0NP8",
        "name": ""
      },
      {
        "id": "01JKAF3SSWRQK818R830GE8PHX",
        "name": ""
      },
      {
        "id": "01JKAF3WYGWF7JX6PC4YYVSK2Q",
        "name": ""
      }
    ],
    "identities": {
      "0x0dcd5d886577d5081b0c52e242ef29e70be3e7bc": {
        "address": "0x0dcd5d886577d5081b0c52e242ef29e70be3e7bc",
        "name": "Test Account"
      },
      "0xec1adf982415d2ef5ec55899b9bfb8bc0f29251b": {
        "address": "0xec1adf982415d2ef5ec55899b9bfb8bc0f29251b",
        "name": "Test Account 2"
      },
      "0xc42edfcc21ed14dda456aa0756c153f7985d8813": {
        "address": "0xc42edfcc21ed14dda456aa0756c153f7985d8813",
        "name": "Test Ledger 1"
      },
      "0xeb9e64b93097bc15f01f13eae97015c57ab64823": {
        "name": "Test Account 3",
        "address": "0xeb9e64b93097bc15f01f13eae97015c57ab64823"
      },
      "0xca8f1F0245530118D0cf14a06b01Daf8f76Cf281": {
        "name": "Custody test",
        "address": "0xca8f1F0245530118D0cf14a06b01Daf8f76Cf281"
      }
    },
    "selectedNetworkClientId": "goerli",
    "networksMetadata": {
      "goerli": {
        "EIPS": {
          "1559": true
        },
        "status": "available"
      }
    },
    "multichainNetworkConfigurationsByChainId": {
      "bip122:000000000019d6689c085ae165831e93": {
        "chainId": "bip122:000000000019d6689c085ae165831e93",
        "name": "Bitcoin",
        "nativeCurrency": "bip122:000000000019d6689c085ae165831e93/slip44:0",
        "isEvm": false
      },
      "solana:5eykt4UsFv8P8NJdTREpY1vzqKqZKvdp": {
        "chainId": "solana:5eykt4UsFv8P8NJdTREpY1vzqKqZKvdp",
        "name": "Solana",
        "nativeCurrency": "solana:5eykt4UsFv8P8NJdTREpY1vzqKqZKvdp/slip44:501",
        "isEvm": false
      }
    },
    "selectedMultichainNetworkChainId": "bip122:000000000019d6689c085ae165831e93",
    "isEvmSelected": true,
    "frequentRpcListDetail": [],
    "subjectMetadata": {
      "npm:@metamask/test-snap-bip44": {
        "name": "@metamask/test-snap-bip44",
        "version": "1.2.3",
        "subjectType": "snap"
      },
      "https://snaps.metamask.io": {
        "extensionId": null,
        "iconUrl": "https://snaps.metamask.io/favicon-32x32.png?v=96e4834dade94988977ec34e50a62b84",
        "name": "MetaMask Snaps Directory",
        "origin": "https://snaps.metamask.io",
        "subjectType": "website"
      }
    },
    "snapRegistryList": {
      "a51ea3a8-f1b0-4613-9440-b80e2236713b": {
        "id": "a51ea3a8-f1b0-4613-9440-b80e2236713b",
        "snapId": "npm:@metamask/snap-simple-keyring",
        "iconUrl": "",
        "snapTitle": "Metamask Simple Keyring",
        "snapSlug": "Secure your account with MetaMask Mobile",
        "snapDescription": "A simple private key is a randomly generated string of characters that is used to sign transactions. This private key is stored securely within this snap.",
        "tags": ["EOA"],
        "developer": "Metamask",
        "website": "https://www.consensys.io/",
        "auditUrls": ["auditUrl1", "auditUrl2"],
        "version": "1.1.6",
        "lastUpdated": "September 26, 2024"
      }
    },
    "accountsByChainId": {
      "0x5": {
        "0x0dcd5d886577d5081b0c52e242ef29e70be3e7bc": {
          "balance": "0x346ba7725f412cbfdb",
          "address": "0x0dcd5d886577d5081b0c52e242ef29e70be3e7bc"
        },
        "0xec1adf982415d2ef5ec55899b9bfb8bc0f29251b": {
          "address": "0xec1adf982415d2ef5ec55899b9bfb8bc0f29251b",
          "balance": "0x0"
        },
        "0xc42edfcc21ed14dda456aa0756c153f7985d8813": {
          "address": "0xc42edfcc21ed14dda456aa0756c153f7985d8813",
          "balance": "0x0"
        },
        "0xeb9e64b93097bc15f01f13eae97015c57ab64823": {
          "address": "0xeb9e64b93097bc15f01f13eae97015c57ab64823",
          "balance": "0x0"
        },
        "0xca8f1F0245530118D0cf14a06b01Daf8f76Cf281": {
          "address": "0xca8f1F0245530118D0cf14a06b01Daf8f76Cf281",
          "balance": "0x0"
        },
        "0xb552685e3d2790efd64a175b00d51f02cdafee5d": {
          "address": "0xb552685e3d2790efd64a175b00d51f02cdafee5d",
          "balance": "0x0"
        }
      }
    },
    "selectedAddress": "0x0dcd5d886577d5081b0c52e242ef29e70be3e7bc",
    "accounts": {
      "0x0dcd5d886577d5081b0c52e242ef29e70be3e7bc": {
        "balance": "0x346ba7725f412cbfdb",
        "address": "0x0dcd5d886577d5081b0c52e242ef29e70be3e7bc"
      },
      "0xec1adf982415d2ef5ec55899b9bfb8bc0f29251b": {
        "address": "0xec1adf982415d2ef5ec55899b9bfb8bc0f29251b",
        "balance": "0x0"
      },
      "0xc42edfcc21ed14dda456aa0756c153f7985d8813": {
        "address": "0xc42edfcc21ed14dda456aa0756c153f7985d8813",
        "balance": "0x0"
      },
      "0xeb9e64b93097bc15f01f13eae97015c57ab64823": {
        "address": "0xeb9e64b93097bc15f01f13eae97015c57ab64823",
        "balance": "0x0"
      },
      "0xca8f1F0245530118D0cf14a06b01Daf8f76Cf281": {
        "address": "0xca8f1F0245530118D0cf14a06b01Daf8f76Cf281",
        "balance": "0x0"
      },
      "0xb552685e3d2790efd64a175b00d51f02cdafee5d": {
        "address": "0xb552685e3d2790efd64a175b00d51f02cdafee5d",
        "balance": "0x0"
      }
    },
    "tokens": [
      {
        "address": "0x108cf70c7d384c552f42c07c41c0e1e46d77ea0d",
        "symbol": "TEST",
        "decimals": "0"
      },
      {
        "address": "0xd8f6a2ffb0fc5952d16c9768b71cfd35b6399aa5",
        "decimals": "8",
        "symbol": "TEST2"
      },
      {
        "address": "0x617b3f8050a0bd94b6b1da02b4384ee5b4df13f4",
        "symbol": "META",
        "decimals": "18"
      }
    ],
    "marketData": {
      "0x89": {
        "0x108cf70c7d384c552f42c07c41c0e1e46d77ea0d": {
          "price": 0.00039345803819379796,
          "contractPercentChange1d": 0.004,
          "priceChange1d": 0.00004
        },
        "0xd8f6a2ffb0fc5952d16c9768b71cfd35b6399aa5": {
          "price": 0.00008189274407698049,
          "contractPercentChange1d": 0.01,
          "priceChange1d": 0.001
        },
        "0x2260fac5e5542a773aa44fbcfedf7c193bc2c599": {
          "price": 0.0017123,
          "contractPercentChange1d": 0.006,
          "priceChange1d": 0.001
        },
        "0xa0b86991c6218b36c1d19d4a2e9eb0ce3606eb48": {
          "price": 0.0000000018,
          "contractPercentChange1d": 0.02,
          "priceChange1d": 0.01
        }
      },
      "0x5": {
        "0x108cf70c7d384c552f42c07c41c0e1e46d77ea0d": {
          "price": 0.00039345803819379796,
          "contractPercentChange1d": 0.004,
          "priceChange1d": 0.00004
        },
        "0xd8f6a2ffb0fc5952d16c9768b71cfd35b6399aa5": {
          "price": 0.00008189274407698049,
          "contractPercentChange1d": 0.01,
          "priceChange1d": 0.001
        },
        "0x2260fac5e5542a773aa44fbcfedf7c193bc2c599": {
          "price": 0.0017123,
          "contractPercentChange1d": 0.006,
          "priceChange1d": 0.001
        },
        "0xa0b86991c6218b36c1d19d4a2e9eb0ce3606eb48": {
          "price": 0.0000000018,
          "contractPercentChange1d": 0.02,
          "priceChange1d": 0.01
        }
      },
      "0x1": {
        "0x108cf70c7d384c552f42c07c41c0e1e46d77ea0d": {
          "price": 0.00039345803819379796,
          "contractPercentChange1d": 0.004,
          "priceChange1d": 0.00004
        },
        "0xd8f6a2ffb0fc5952d16c9768b71cfd35b6399aa5": {
          "price": 0.00008189274407698049,
          "contractPercentChange1d": 0.01,
          "priceChange1d": 0.001
        },
        "0x2260fac5e5542a773aa44fbcfedf7c193bc2c599": {
          "price": 0.0017123,
          "contractPercentChange1d": 0.006,
          "priceChange1d": 0.001
        },
        "0xa0b86991c6218b36c1d19d4a2e9eb0ce3606eb48": {
          "price": 0.0000000018,
          "contractPercentChange1d": 0.02,
          "priceChange1d": 0.01
        }
      }
    },
    "ticker": "ETH",
    "currentCurrency": "usd",
    "currencyRates": {
      "ETH": {
        "conversionRate": 556.12
      }
    },
    "addressBook": {
      "0x5": {
        "0xc42edfcc21ed14dda456aa0756c153f7985d8813": {
          "address": "0xc42edfcc21ed14dda456aa0756c153f7985d8813",
          "chainId": "0x5",
          "isEns": false,
          "memo": "",
          "name": "Address Book Account 1"
        }
      }
    },
    "unapprovedPersonalMsgs": {},
    "unapprovedPersonalMsgCount": 0,
    "unapprovedDecryptMsgs": {},
    "unapprovedDecryptMsgCount": 0,
    "unapprovedEncryptionPublicKeyMsgs": {},
    "unapprovedEncryptionPublicKeyMsgCount": 0,
    "unapprovedTypedMessages": {},
    "unapprovedTypedMessagesCount": 0,
    "useTokenDetection": true,
    "useCurrencyRateCheck": true,
    "useNftDetection": true,
    "openSeaEnabled": true,
    "orderedNetworkList": [],
    "enabledNetworkMap": {},
    "pinnedAccountList": [],
    "hiddenAccountList": [],
    "advancedGasFee": {
      "0x5": {
        "maxBaseFee": "75",
        "priorityFee": "2"
      }
    },
    "nftsDropdownState": {
      "0x0dcd5d886577d5081b0c52e242ef29e70be3e7bc": {
        "0x5": {
          "0x495f947276749Ce646f68AC8c248420045cb7b5e": false
        }
      }
    },
    "allNftContracts": {
      "0x0dcd5d886577d5081b0c52e242ef29e70be3e7bc": {
        "0x1": [
          {
            "address": "0xDc7382Eb0Bc9C352A4CbA23c909bDA01e0206414",
            "description": null,
            "name": "Munk Generator",
            "logo": null,
            "symbol": "MUNK",
            "assetContractType": "non-fungible",
            "createdDate": null,
            "schemaName": "ERC721",
            "externalLink": null
          }
        ],
        "0x89": [
          {
            "address": "0xDc7382Eb0Bc9C352A4CbA23c909bDA01e0206414",
            "description": null,
            "name": "Munk Generator",
            "logo": null,
            "symbol": "MUNK",
            "assetContractType": "non-fungible",
            "createdDate": null,
            "schemaName": "ERC721",
            "externalLink": null
          }
        ],
        "0xaa36a7": [
          {
            "address": "0xDc7382Eb0Bc9C352A4CbA23c909bDA01e0206414",
            "description": null,
            "name": "Munk Generator",
            "logo": null,
            "symbol": "MUNK",
            "assetContractType": "non-fungible",
            "createdDate": null,
            "schemaName": "ERC721",
            "externalLink": null
          }
        ],
        "0x5": [
          {
            "address": "0xDc7382Eb0Bc9C352A4CbA23c909bDA01e0206414",
            "description": null,
            "name": "Munk Generator",
            "logo": null,
            "symbol": "MUNK",
            "assetContractType": "non-fungible",
            "createdDate": null,
            "schemaName": "ERC721",
            "externalLink": null
          },
          {
            "address": "0x495f947276749Ce646f68AC8c248420045cb7b5e",
            "description": null,
            "name": "Punk Generator",
            "logo": null,
            "symbol": "PUNK",
            "assetContractType": "non-fungible",
            "createdDate": null,
            "schemaName": "ERC1155",
            "externalLink": null
          }
        ],
        "0x99": [
          {
            "address": "0xDc7382Eb0Bc9C352A4CbA23c909bDA01e0206414",
            "description": null,
            "name": "Munk Generator",
            "logo": null,
            "symbol": "MUNK",
            "assetContractType": "non-fungible",
            "createdDate": null,
            "schemaName": "ERC721",
            "externalLink": null
          }
        ]
      }
    },
    "allNfts": {
      "0x0dcd5d886577d5081b0c52e242ef29e70be3e7bc": {
        "0x1": [
          {
            "address": "0xDc7382Eb0Bc9C352A4CbA23c909bDA01e0206414",
            "tokenId": "1",
            "name": "MUNK #1",
            "description": null,
            "image": "ipfs://QmTSZUNt8AKyDabkyXXXP4oHWDnaVXgNdXoJGEyaYzLbeL",
            "standard": "ERC721"
          }
        ],
        "0x89": [
          {
            "address": "0xDc7382Eb0Bc9C352A4CbA23c909bDA01e0206414",
            "tokenId": "1",
            "name": "MUNK #1",
            "description": null,
            "image": "ipfs://QmTSZUNt8AKyDabkyXXXP4oHWDnaVXgNdXoJGEyaYzLbeL",
            "standard": "ERC721"
          }
        ],
        "0xaa36a7": [
          {
            "address": "0xDc7382Eb0Bc9C352A4CbA23c909bDA01e0206414",
            "tokenId": "1",
            "name": "MUNK #1",
            "description": null,
            "image": "ipfs://QmTSZUNt8AKyDabkyXXXP4oHWDnaVXgNdXoJGEyaYzLbeL",
            "standard": "ERC721"
          }
        ],
        "0x5": [
          {
            "address": "0x495f947276749Ce646f68AC8c248420045cb7b5e",
            "tokenId": "58076532811975507823669075598676816378162417803895263482849101575514658701313",
            "name": "Punk #4",
            "creator": {
              "user": {
                "username": null
              },
              "profile_img_url": null,
              "address": "0x806627172af48bd5b0765d3449a7def80d6576ff",
              "config": ""
            },
            "description": "Red Mohawk bam!",
            "image": "https://lh3.googleusercontent.com/BdxvLseXcfl57BiuQcQYdJ64v-aI8din7WPk0Pgo3qQFhAUH-B6i-dCqqc_mCkRIzULmwzwecnohLhrcH8A9mpWIZqA7ygc52Sr81hE",
            "standard": "ERC1155"
          },
          {
            "address": "0x495f947276749Ce646f68AC8c248420045cb7b5e",
            "tokenId": "58076532811975507823669075598676816378162417803895263482849101574415147073537",
            "name": "Punk #3",
            "creator": {
              "user": {
                "username": null
              },
              "profile_img_url": null,
              "address": "0x806627172af48bd5b0765d3449a7def80d6576ff",
              "config": ""
            },
            "description": "Clown PUNK!!!",
            "image": "https://lh3.googleusercontent.com/H7VrxaalZv4PF1B8U7ADuc8AfuqTVyzmMEDQ5OXKlx0Tqu5XiwsKYj4j_pAF6wUJjLMQbSN_0n3fuj84lNyRhFW9hyrxqDfY1IiQEQ",
            "standard": "ERC1155"
          },
          {
            "address": "0x495f947276749Ce646f68AC8c248420045cb7b5e",
            "tokenId": "58076532811975507823669075598676816378162417803895263482849101573315635445761",
            "name": "Punk #2",
            "creator": {
              "user": {
                "username": null
              },
              "profile_img_url": null,
              "address": "0x806627172af48bd5b0765d3449a7def80d6576ff",
              "config": ""
            },
            "description": "Got glasses and black hair!",
            "image": "https://lh3.googleusercontent.com/CHNTSlKB_Gob-iwTq8jcag6XwBkTqBMLt_vEKeBv18Q4AoPFAEPceqK6mRzkad2s5djx6CT5zbGQwDy81WwtNzViK5dQbG60uAWv",
            "standard": "ERC1155"
          },
          {
            "address": "0x495f947276749Ce646f68AC8c248420045cb7b5e",
            "tokenId": "58076532811975507823669075598676816378162417803895263482849101572216123817985",
            "name": "Punk #1",
            "creator": {
              "user": {
                "username": null
              },
              "profile_img_url": null,
              "address": "0x806627172af48bd5b0765d3449a7def80d6576ff",
              "config": ""
            },
            "image": "https://lh3.googleusercontent.com/4jfPi-nQNWCUXD5qVNVWX7LX2UufU_elEJcvICFlsTdcBXv70asnDEOlI8oKECZxlXq1wseeIXMwmP5tLyOUxMKk",
            "standard": "ERC1155"
          },
          {
            "address": "0x495f947276749Ce646f68AC8c248420045cb7b5e",
            "tokenId": "58076532811975507823669075598676816378162417803895263482849101571116612190209",
            "name": "Punk #4651",
            "creator": {
              "user": {
                "username": null
              },
              "profile_img_url": null,
              "address": "0x806627172af48bd5b0765d3449a7def80d6576ff",
              "config": ""
            },
            "image": "https://lh3.googleusercontent.com/BdxvLseXcfl57BiuQcQYdJ64v-aI8din7WPk0Pgo3qQFhAUH-B6i-dCqqc_mCkRIzULmwzwecnohLhrcH8A9mpWIZqA7ygc52Sr81hE",
            "standard": "ERC1155"
          },
          {
            "address": "0xDc7382Eb0Bc9C352A4CbA23c909bDA01e0206414",
            "tokenId": "1",
            "name": "MUNK #1",
            "description": null,
            "image": "ipfs://QmTSZUNt8AKyDabkyXXXP4oHWDnaVXgNdXoJGEyaYzLbeL",
            "standard": "ERC721",
            "lastSale": {
              "total_price": "4900000000000000",
              "event_timestamp": "2023-01-18T21:51:23",
              "payment_token": {
                "symbol": "ETH"
              }
            }
          },
          {
            "address": "0xDc7382Eb0Bc9C352A4CbA23c909bDA01e0206414",
            "tokenId": "2",
            "name": "MUNK #2",
            "description": null,
            "image": "ipfs://QmTSZUNt8AKyDabkyXXXP4oHWDnaVXgNdXoJGEyaYzLbeL",
            "standard": "ERC721"
          },
          {
            "address": "0xDc7382Eb0Bc9C352A4CbA23c909bDA01e0206414",
            "tokenId": "3",
            "name": "MUNK #3",
            "description": null,
            "image": "ipfs://QmTSZUNt8AKyDabkyXXXP4oHWDnaVXgNdXoJGEyaYzLbeL",
            "standard": "ERC721"
          }
        ],
        "0x99": [
          {
            "address": "0xDc7382Eb0Bc9C352A4CbA23c909bDA01e0206414",
            "tokenId": "1",
            "name": "MUNK #1",
            "description": null,
            "image": "ipfs://QmTSZUNt8AKyDabkyXXXP4oHWDnaVXgNdXoJGEyaYzLbeL",
            "standard": "ERC721"
          }
        ]
      }
    },
    "tokensChainsCache": {
      "0x5": {
        "data": {
          "0x2260fac5e5542a773aa44fbcfedf7c193bc2c599": {
            "address": "0x2260fac5e5542a773aa44fbcfedf7c193bc2c599",
            "symbol": "WBTC",
            "decimals": 8,
            "name": "Wrapped Bitcoin",
            "iconUrl": "https://s3.amazonaws.com/airswap-token-images/WBTC.png",
            "aggregators": [
              "airswapLight",
              "bancor",
              "cmc",
              "coinGecko",
              "kleros",
              "oneInch",
              "paraswap",
              "pmm",
              "totle",
              "zapper",
              "zerion",
              "zeroEx"
            ],
            "occurrences": 12
          },
          "0x0bc529c00c6401aef6d220be8c6ea1667f6ad93e": {
            "address": "0x0bc529c00c6401aef6d220be8c6ea1667f6ad93e",
            "symbol": "YFI",
            "decimals": 18,
            "name": "yearn.finance",
            "iconUrl": "https://raw.githubusercontent.com/trustwallet/assets/master/blockchains/ethereum/assets/0x0bc529c00C6401aEF6D220BE8C6Ea1667F6Ad93e/logo.png",
            "aggregators": [
              "airswapLight",
              "bancor",
              "cmc",
              "coinGecko",
              "kleros",
              "oneInch",
              "paraswap",
              "pmm",
              "totle",
              "zapper",
              "zerion",
              "zeroEx"
            ],
            "occurrences": 12
          }
        }
      }
    },
    "transactions": [
      {
        "chainId": "0x5",
        "id": 8393540981007587,
        "time": 1536268017676,
        "status": "unapproved",
        "loadingDefaults": false,
        "txParams": {
          "data": "0xa9059cbb000000000000000000000000b19ac54efa18cc3a14a5b821bfec73d284bf0c5e0000000000000000000000000000000000000000000000003782dace9d900000",
          "from": "0x0dcd5d886577d5081b0c52e242ef29e70be3e7bc",
          "to": "0xc42edfcc21ed14dda456aa0756c153f7985d8813",
          "value": "0x0",
          "gas": "0x5208",
          "gasPrice": "0x3b9aca00"
        },
        "gasLimitNoBuffer": "0x5208",
        "history": [
          {
            "id": 8393540981007587,
            "time": 1536268017676,
            "status": "unapproved",
            "chainId": "0x5",
            "loadingDefaults": true,
            "txParams": {
              "from": "0x0dcd5d886577d5081b0c52e242ef29e70be3e7bc",
              "to": "0xc42edfcc21ed14dda456aa0756c153f7985d8813",
              "value": "0x0",
              "gas": "0x5208",
              "gasPrice": "0x3b9aca00"
            }
          },
          [
            {
              "op": "replace",
              "path": "/loadingDefaults",
              "value": false,
              "timestamp": 1536268017685
            }
          ],
          [
            {
              "op": "add",
              "path": "/origin",
              "value": "MetaMask",
              "note": "#newUnapprovedTransaction - adding the origin",
              "timestamp": 1536268017686
            }
          ]
        ],
        "origin": "metamask"
      },
      {
        "id": 3387511061307736,
        "time": 1528133130531,
        "status": "confirmed",
        "chainId": "0x5",
        "loadingDefaults": false,
        "txParams": {
          "from": "0x3b222de3aaba8ec9771ca9e9af5d8ed757fb7f62",
          "to": "0x92e659448c48fc926ec942d0da1459260d36bb33",
          "value": "0x1bc16d674ec80000",
          "gas": "0xcf08",
          "gasPrice": "0x3b9aca00",
          "nonce": "0xb5"
        },
        "gasLimitNoBuffer": "0xcf08",
        "history": [
          {
            "id": 3387511061307736,
            "time": 1528133130531,
            "status": "unapproved",
            "chainId": "0x5",
            "loadingDefaults": true,
            "txParams": {
              "from": "0x3b222de3aaba8ec9771ca9e9af5d8ed757fb7f62",
              "to": "0x92e659448c48fc926ec942d0da1459260d36bb33",
              "value": "0x1bc16d674ec80000",
              "gas": "0xcf08",
              "gasPrice": "0x3b9aca00"
            }
          },
          [
            {
              "op": "replace",
              "path": "/loadingDefaults",
              "value": false,
              "timestamp": 1528133130666
            }
          ],
          [
            {
              "op": "add",
              "path": "/origin",
              "value": "MetaMask",
              "note": "#newUnapprovedTransaction - adding the origin",
              "timestamp": 1528133130667
            }
          ],
          [],
          [
            {
              "op": "replace",
              "path": "/status",
              "value": "approved",
              "note": "txStateManager: setting status to approved",
              "timestamp": 1528133131716
            }
          ],
          [
            {
              "op": "add",
              "path": "/txParams/nonce",
              "value": "0xb5",
              "note": "transactions#approveTransaction",
              "timestamp": 1528133131806
            }
          ],
          [
            {
              "op": "replace",
              "path": "/status",
              "value": "signed",
              "note": "transactions#publishTransaction",
              "timestamp": 1528133131825
            },
            {
              "op": "add",
              "path": "/rawTx",
              "value": "0xf86c81b5843b9aca0082cf089492e659448c48fc926ec942d0da1459260d36bb33881bc16d674ec80000802ba03f879cd33a31180da38545d0f809822e00ddf35954d8b0ece83bacf22347ce54a06ad050487978e425ca6a014ed55ea8e9a190069863ed96a0eefa88d729ea1eda"
            }
          ],
          [],
          [
            {
              "op": "add",
              "path": "/hash",
              "value": "0x516b77569173a04c76fdb6545cf279ebd0c75f5d25d6e4ce019925205f0e3709",
              "note": "transactions#setTxHash",
              "timestamp": 1528133131951
            }
          ],
          [
            {
              "op": "add",
              "path": "/submittedTime",
              "value": 1528133131951,
              "note": "txStateManager - add submitted time stamp",
              "timestamp": 1528133131952
            }
          ],
          [
            {
              "op": "replace",
              "path": "/status",
              "value": "submitted",
              "note": "txStateManager: setting status to submitted",
              "timestamp": 1528133131955
            }
          ],
          [
            {
              "op": "add",
              "path": "/firstRetryBlockNumber",
              "value": "0x24af6b",
              "note": "transactions/pending-tx-tracker#event: tx:block-update",
              "timestamp": 1528133134414
            }
          ],
          [
            {
              "op": "replace",
              "path": "/status",
              "value": "confirmed",
              "note": "txStateManager: setting status to confirmed",
              "timestamp": 1528133158516
            }
          ]
        ],
        "origin": "MetaMask",
        "rawTx": "0xf86c81b5843b9aca0082cf089492e659448c48fc926ec942d0da1459260d36bb33881bc16d674ec80000802ba03f879cd33a31180da38545d0f809822e00ddf35954d8b0ece83bacf22347ce54a06ad050487978e425ca6a014ed55ea8e9a190069863ed96a0eefa88d729ea1eda",
        "hash": "0x516b77569173a04c76fdb6545cf279ebd0c75f5d25d6e4ce019925205f0e3709",
        "submittedTime": 1528133131951,
        "firstRetryBlockNumber": "0x24af6b"
      },
      {
        "id": 3387511061307737,
        "time": 1528133149983,
        "status": "confirmed",
        "chainId": "0x5",
        "loadingDefaults": false,
        "txParams": {
          "from": "0x3b222de3aaba8ec9771ca9e9af5d8ed757fb7f62",
          "to": "0x92e659448c48fc926ec942d0da1459260d36bb33",
          "value": "0x1bc16d674ec80000",
          "gas": "0xcf08",
          "gasPrice": "0x3b9aca00",
          "nonce": "0xb6"
        },
        "gasLimitNoBuffer": "0xcf08",
        "history": [
          {
            "id": 3387511061307737,
            "time": 1528133149983,
            "status": "unapproved",
            "chainId": "0x5",
            "loadingDefaults": true,
            "txParams": {
              "from": "0x3b222de3aaba8ec9771ca9e9af5d8ed757fb7f62",
              "to": "0x92e659448c48fc926ec942d0da1459260d36bb33",
              "value": "0x1bc16d674ec80000",
              "gas": "0xcf08",
              "gasPrice": "0x3b9aca00"
            }
          },
          [
            {
              "op": "replace",
              "path": "/loadingDefaults",
              "value": false,
              "timestamp": 1528133150011
            }
          ],
          [
            {
              "op": "add",
              "path": "/origin",
              "value": "MetaMask",
              "note": "#newUnapprovedTransaction - adding the origin",
              "timestamp": 1528133150013
            }
          ],
          [],
          [
            {
              "op": "replace",
              "path": "/status",
              "value": "approved",
              "note": "txStateManager: setting status to approved",
              "timestamp": 1528133151102
            }
          ],
          [
            {
              "op": "add",
              "path": "/txParams/nonce",
              "value": "0xb6",
              "note": "transactions#approveTransaction",
              "timestamp": 1528133151189
            }
          ],
          [
            {
              "op": "replace",
              "path": "/status",
              "value": "signed",
              "note": "transactions#publishTransaction",
              "timestamp": 1528133151203
            },
            {
              "op": "add",
              "path": "/rawTx",
              "value": "0xf86c81b6843b9aca0082cf089492e659448c48fc926ec942d0da1459260d36bb33881bc16d674ec80000802ba0692deaabf0d79544d41e7c475ad43760679a4f25d0fee908b1da308db1a291a7a0384db85fc6c843ea25986a0760f3c50ab6504fc559fc71fc7f23f60950eb316d"
            }
          ],
          [],
          [
            {
              "op": "add",
              "path": "/hash",
              "value": "0x9271b266d05022cfa841362fae43763ebafcee540d84278b0157ef4a68d4e26f",
              "note": "transactions#setTxHash",
              "timestamp": 1528133151342
            }
          ],
          [
            {
              "op": "add",
              "path": "/submittedTime",
              "value": 1528133151347,
              "note": "txStateManager - add submitted time stamp",
              "timestamp": 1528133151347
            }
          ],
          [
            {
              "op": "replace",
              "path": "/status",
              "value": "submitted",
              "note": "txStateManager: setting status to submitted",
              "timestamp": 1528133151368
            }
          ],
          [
            {
              "op": "add",
              "path": "/firstRetryBlockNumber",
              "value": "0x24af6d",
              "note": "transactions/pending-tx-tracker#event: tx:block-update",
              "timestamp": 1528133158532
            }
          ],
          [
            {
              "op": "replace",
              "path": "/status",
              "value": "confirmed",
              "note": "txStateManager: setting status to confirmed",
              "timestamp": 1528133190636
            }
          ]
        ],
        "origin": "MetaMask",
        "rawTx": "0xf86c81b6843b9aca0082cf089492e659448c48fc926ec942d0da1459260d36bb33881bc16d674ec80000802ba0692deaabf0d79544d41e7c475ad43760679a4f25d0fee908b1da308db1a291a7a0384db85fc6c843ea25986a0760f3c50ab6504fc559fc71fc7f23f60950eb316d",
        "hash": "0x9271b266d05022cfa841362fae43763ebafcee540d84278b0157ef4a68d4e26f",
        "submittedTime": 1528133151347,
        "firstRetryBlockNumber": "0x24af6d"
      },
      {
        "id": 3387511061307738,
        "time": 1528133180635,
        "status": "confirmed",
        "chainId": "0x5",
        "loadingDefaults": false,
        "txParams": {
          "from": "0x3b222de3aaba8ec9771ca9e9af5d8ed757fb7f62",
          "to": "0x92e659448c48fc926ec942d0da1459260d36bb33",
          "value": "0x1bc16d674ec80000",
          "gas": "0xcf08",
          "gasPrice": "0x12a05f200",
          "nonce": "0xb7"
        },
        "gasLimitNoBuffer": "0xcf08",
        "history": [
          {
            "id": 3387511061307738,
            "time": 1528133180635,
            "status": "unapproved",
            "chainId": "0x5",
            "loadingDefaults": true,
            "txParams": {
              "from": "0x3b222de3aaba8ec9771ca9e9af5d8ed757fb7f62",
              "to": "0x92e659448c48fc926ec942d0da1459260d36bb33",
              "value": "0x1bc16d674ec80000",
              "gas": "0xcf08",
              "gasPrice": "0x12a05f200"
            }
          },
          [
            {
              "op": "replace",
              "path": "/loadingDefaults",
              "value": false,
              "timestamp": 1528133180720
            }
          ],
          [
            {
              "op": "add",
              "path": "/origin",
              "value": "MetaMask",
              "note": "#newUnapprovedTransaction - adding the origin",
              "timestamp": 1528133180722
            }
          ],
          [],
          [
            {
              "op": "replace",
              "path": "/status",
              "value": "approved",
              "note": "txStateManager: setting status to approved",
              "timestamp": 1528133181623
            }
          ],
          [
            {
              "op": "add",
              "path": "/txParams/nonce",
              "value": "0xb7",
              "note": "transactions#approveTransaction",
              "timestamp": 1528133181726
            }
          ],
          [
            {
              "op": "replace",
              "path": "/status",
              "value": "signed",
              "note": "transactions#publishTransaction",
              "timestamp": 1528133181749
            },
            {
              "op": "add",
              "path": "/rawTx",
              "value": "0xf86d81b785012a05f20082cf089492e659448c48fc926ec942d0da1459260d36bb33881bc16d674ec80000802ba086f9846798be6988c39a5cf85f0dbe267e59ca0b96a6a7077e92cba33e10a258a064ffa52ac90c238ce21e6f085283216191b185a1eccd7daae6e2ab66ba26ada0"
            }
          ],
          [],
          [
            {
              "op": "add",
              "path": "/hash",
              "value": "0x4e061e977c099735bc9e5203e717f7d9dccb3fcb2f82031a12a3ed326f95d43b",
              "note": "transactions#setTxHash",
              "timestamp": 1528133181885
            }
          ],
          [
            {
              "op": "add",
              "path": "/submittedTime",
              "value": 1528133181885,
              "note": "txStateManager - add submitted time stamp",
              "timestamp": 1528133181885
            }
          ],
          [
            {
              "op": "replace",
              "path": "/status",
              "value": "submitted",
              "note": "txStateManager: setting status to submitted",
              "timestamp": 1528133181888
            }
          ],
          [
            {
              "op": "add",
              "path": "/firstRetryBlockNumber",
              "value": "0x24af6f",
              "note": "transactions/pending-tx-tracker#event: tx:block-update",
              "timestamp": 1528133190653
            }
          ],
          [
            {
              "op": "replace",
              "path": "/status",
              "value": "confirmed",
              "note": "txStateManager: setting status to confirmed",
              "timestamp": 1528133222745
            }
          ]
        ],
        "origin": "MetaMask",
        "rawTx": "0xf86d81b785012a05f20082cf089492e659448c48fc926ec942d0da1459260d36bb33881bc16d674ec80000802ba086f9846798be6988c39a5cf85f0dbe267e59ca0b96a6a7077e92cba33e10a258a064ffa52ac90c238ce21e6f085283216191b185a1eccd7daae6e2ab66ba26ada0",
        "hash": "0x4e061e977c099735bc9e5203e717f7d9dccb3fcb2f82031a12a3ed326f95d43b",
        "submittedTime": 1528133181885,
        "firstRetryBlockNumber": "0x24af6f"
      },
      {
        "id": 3387511061307739,
        "time": 1528133223918,
        "status": "confirmed",
        "chainId": "0x5",
        "loadingDefaults": false,
        "txParams": {
          "from": "0x3b222de3aaba8ec9771ca9e9af5d8ed757fb7f62",
          "to": "0xfe2149773b3513703e79ad23d05a778a185016ee",
          "value": "0xaa87bee538000",
          "data": "0xea94496b000000000000000000000000000000000000000000000000000000000001e1eb000000000000000000000000000000000000000000000000000000000001de33",
          "gasPrice": "0x3b9aca00",
          "gas": "0x6169e",
          "nonce": "0xb8"
        },
        "gasLimitNoBuffer": "0x6169e",
        "history": [
          {
            "id": 3387511061307739,
            "time": 1528133223918,
            "status": "unapproved",
            "chainId": "0x5",
            "loadingDefaults": true,
            "txParams": {
              "from": "0x3b222de3aaba8ec9771ca9e9af5d8ed757fb7f62",
              "to": "0xfe2149773b3513703e79ad23d05a778a185016ee",
              "value": "0xaa87bee538000",
              "data": "0xea94496b000000000000000000000000000000000000000000000000000000000001e1eb000000000000000000000000000000000000000000000000000000000001de33",
              "gasPrice": "0x3b9aca00"
            }
          },
          [
            {
              "op": "add",
              "path": "/txParams/gas",
              "value": "0x6169e",
              "timestamp": 1528133225488
            },
            {
              "op": "replace",
              "path": "/loadingDefaults",
              "value": false
            }
          ],
          [
            {
              "note": "#newUnapprovedTransaction - adding the origin",
              "op": "add",
              "path": "/origin",
              "value": "crypko.ai"
            }
          ],
          [],
          [
            {
              "op": "replace",
              "path": "/status",
              "value": "approved",
              "note": "txStateManager: setting status to approved",
              "timestamp": 1528133227279
            }
          ],
          [
            {
              "op": "add",
              "path": "/txParams/nonce",
              "value": "0xb8",
              "note": "transactions#approveTransaction",
              "timestamp": 1528133227374
            }
          ],
          [
            {
              "op": "replace",
              "path": "/status",
              "value": "signed",
              "note": "transactions#publishTransaction",
              "timestamp": 1528133227405
            },
            {
              "op": "add",
              "path": "/rawTx",
              "value": "0xf8b181b8843b9aca008306169e94fe2149773b3513703e79ad23d05a778a185016ee870aa87bee538000b844ea94496b000000000000000000000000000000000000000000000000000000000001e1eb000000000000000000000000000000000000000000000000000000000001de332ca07bb2efbb8529d67606f9f89e7934c594a31d50c7d24a3286c20a2944a3b8c2a9a07b55ebd8aa28728ce0e38dd3b3503b78fccedae80053626d8649c68346c7c49c"
            }
          ],
          [],
          [
            {
              "op": "add",
              "path": "/hash",
              "value": "0x466ae7d4b7c270121f0a8d68fbc6c9091ffc4aa976a553a5bfa56a79cf9f63dd",
              "note": "transactions#setTxHash",
              "timestamp": 1528133227534
            }
          ],
          [
            {
              "op": "add",
              "path": "/submittedTime",
              "value": 1528133227538,
              "note": "txStateManager - add submitted time stamp",
              "timestamp": 1528133227538
            }
          ],
          [
            {
              "op": "replace",
              "path": "/status",
              "value": "submitted",
              "note": "txStateManager: setting status to submitted",
              "timestamp": 1528133227543
            }
          ],
          [
            {
              "op": "add",
              "path": "/firstRetryBlockNumber",
              "value": "0x24af72",
              "note": "transactions/pending-tx-tracker#event: tx:block-update",
              "timestamp": 1528133238980
            }
          ],
          [
            {
              "op": "replace",
              "path": "/status",
              "value": "confirmed",
              "note": "txStateManager: setting status to confirmed",
              "timestamp": 1528133255035
            }
          ]
        ],
        "origin": "crypko.ai",
        "rawTx": "0xf8b181b8843b9aca008306169e94fe2149773b3513703e79ad23d05a778a185016ee870aa87bee538000b844ea94496b000000000000000000000000000000000000000000000000000000000001e1eb000000000000000000000000000000000000000000000000000000000001de332ca07bb2efbb8529d67606f9f89e7934c594a31d50c7d24a3286c20a2944a3b8c2a9a07b55ebd8aa28728ce0e38dd3b3503b78fccedae80053626d8649c68346c7c49c",
        "hash": "0x466ae7d4b7c270121f0a8d68fbc6c9091ffc4aa976a553a5bfa56a79cf9f63dd",
        "submittedTime": 1528133227538,
        "firstRetryBlockNumber": "0x24af72"
      },
      {
        "id": 3387511061307740,
        "time": 1528133291381,
        "status": "confirmed",
        "chainId": "0x5",
        "loadingDefaults": false,
        "txParams": {
          "from": "0x3b222de3aaba8ec9771ca9e9af5d8ed757fb7f62",
          "to": "0x108cf70c7d384c552f42c07c41c0e1e46d77ea0d",
          "value": "0x0",
          "data": "0xa9059cbb00000000000000000000000092e659448c48fc926ec942d0da1459260d36bb330000000000000000000000000000000000000000000000000000000000000002",
          "gas": "0xd508",
          "gasPrice": "0x3b9aca00",
          "nonce": "0xb9"
        },
        "gasLimitNoBuffer": "0xd508",
        "history": [
          {
            "id": 3387511061307740,
            "time": 1528133291381,
            "status": "unapproved",
            "chainId": "0x5",
            "loadingDefaults": true,
            "txParams": {
              "from": "0x3b222de3aaba8ec9771ca9e9af5d8ed757fb7f62",
              "to": "0x108cf70c7d384c552f42c07c41c0e1e46d77ea0d",
              "value": "0x0",
              "data": "0xa9059cbb00000000000000000000000092e659448c48fc926ec942d0da1459260d36bb330000000000000000000000000000000000000000000000000000000000000002",
              "gas": "0xd508",
              "gasPrice": "0x3b9aca00"
            }
          },
          [
            {
              "op": "replace",
              "path": "/loadingDefaults",
              "value": false,
              "timestamp": 1528133291486
            }
          ],
          [
            {
              "op": "add",
              "path": "/origin",
              "value": "MetaMask",
              "note": "#newUnapprovedTransaction - adding the origin",
              "timestamp": 1528133291486
            }
          ],
          [],
          [
            {
              "op": "replace",
              "path": "/status",
              "value": "approved",
              "note": "txStateManager: setting status to approved",
              "timestamp": 1528133293588
            }
          ],
          [
            {
              "op": "add",
              "path": "/txParams/nonce",
              "value": "0xb9",
              "note": "transactions#approveTransaction",
              "timestamp": 1528133293706
            }
          ],
          [
            {
              "op": "replace",
              "path": "/status",
              "value": "signed",
              "note": "transactions#publishTransaction",
              "timestamp": 1528133293724
            },
            {
              "op": "add",
              "path": "/rawTx",
              "value": "0xf8a981b9843b9aca0082d50894108cf70c7d384c552f42c07c41c0e1e46d77ea0d80b844a9059cbb00000000000000000000000092e659448c48fc926ec942d0da1459260d36bb3300000000000000000000000000000000000000000000000000000000000000022ca04f05310490d3e3a9a159ae25f52cec9afb0a69527d30be832aaae12e64ff056ea075f81a5220bed481e764bab8830c57169c59fe528ca9cf3442f47f7618a9b4a9"
            }
          ],
          [],
          [
            {
              "op": "add",
              "path": "/hash",
              "value": "0x3680dc9815cd05b620b6dd0017d949604ca7d92f051d5542fc8a5ecaa876af09",
              "note": "transactions#setTxHash",
              "timestamp": 1528133293853
            }
          ],
          [
            {
              "op": "add",
              "path": "/submittedTime",
              "value": 1528133293859,
              "note": "txStateManager - add submitted time stamp",
              "timestamp": 1528133293862
            }
          ],
          [
            {
              "op": "replace",
              "path": "/status",
              "value": "submitted",
              "note": "txStateManager: setting status to submitted",
              "timestamp": 1528133293867
            }
          ],
          [
            {
              "op": "add",
              "path": "/firstRetryBlockNumber",
              "value": "0x24af76",
              "note": "transactions/pending-tx-tracker#event: tx:block-update",
              "timestamp": 1528133295200
            }
          ],
          [
            {
              "op": "replace",
              "path": "/status",
              "value": "confirmed",
              "note": "txStateManager: setting status to confirmed",
              "timestamp": 1528133327522
            }
          ]
        ],
        "origin": "MetaMask",
        "rawTx": "0xf8a981b9843b9aca0082d50894108cf70c7d384c552f42c07c41c0e1e46d77ea0d80b844a9059cbb00000000000000000000000092e659448c48fc926ec942d0da1459260d36bb3300000000000000000000000000000000000000000000000000000000000000022ca04f05310490d3e3a9a159ae25f52cec9afb0a69527d30be832aaae12e64ff056ea075f81a5220bed481e764bab8830c57169c59fe528ca9cf3442f47f7618a9b4a9",
        "hash": "0x3680dc9815cd05b620b6dd0017d949604ca7d92f051d5542fc8a5ecaa876af09",
        "submittedTime": 1528133293859,
        "firstRetryBlockNumber": "0x24af76"
      },
      {
        "id": 3387511061307741,
        "time": 1528133318440,
        "status": "rejected",
        "chainId": "0x5",
        "loadingDefaults": false,
        "txParams": {
          "from": "0x3b222de3aaba8ec9771ca9e9af5d8ed757fb7f62",
          "to": "0x3b222de3aaba8ec9771ca9e9af5d8ed757fb7f62",
          "value": "0x0",
          "gasPrice": "0x3b9aca00",
          "gas": "0x5208"
        },
        "gasLimitNoBuffer": "0x5208",
        "history": [
          {
            "id": 3387511061307741,
            "time": 1528133318440,
            "status": "unapproved",
            "chainId": "0x5",
            "loadingDefaults": true,
            "txParams": {
              "from": "0x3b222de3aaba8ec9771ca9e9af5d8ed757fb7f62",
              "to": "0x3b222de3aaba8ec9771ca9e9af5d8ed757fb7f62"
            }
          },
          [
            {
              "op": "add",
              "path": "/txParams/value",
              "value": "0x0",
              "timestamp": 1528133319641
            },
            {
              "op": "add",
              "path": "/txParams/gasPrice",
              "value": "0x3b9aca00"
            },
            {
              "op": "add",
              "path": "/txParams/gas",
              "value": "0x5208"
            },
            {
              "op": "replace",
              "path": "/loadingDefaults",
              "value": false
            }
          ],
          [
            {
              "op": "add",
              "path": "/origin",
              "value": "tmashuang.github.io",
              "note": "#newUnapprovedTransaction - adding the origin",
              "timestamp": 1528133319642
            }
          ],
          [
            {
              "op": "replace",
              "path": "/status",
              "value": "rejected",
              "note": "txStateManager: setting status to rejected",
              "timestamp": 1528133320924
            }
          ]
        ],
        "origin": "tmashuang.github.io"
      }
    ],
    "addSnapAccountEnabled": false,
    "watchEthereumAccountEnabled": false,
    "bitcoinSupportEnabled": false,
    "bitcoinTestnetSupportEnabled": false,
    "pendingApprovals": {
      "testApprovalId": {
        "id": "testApprovalId",
        "time": 1528133319641,
        "origin": "metamask",
        "type": "transaction",
        "requestData": {
          "txId": "testTransactionId"
        },
        "requestState": {
          "test": "value"
        }
      }
    },
    "pendingApprovalCount": 1,
    "database": {
      "verifiedSnaps": {
        "npm:@metamask/test-snap-bip44": {
          "id": "npm:@metamask/test-snap-bip44",
          "metadata": {
            "name": "BIP-44",
            "author": {
              "name": "Consensys",
              "website": "https://consensys.io/"
            },
            "website": "https://snaps.consensys.io/",
            "summary": "An example Snap that signs messages using BLS.",
            "description": "An example Snap that signs messages using BLS.",
            "audits": [
              {
                "auditor": "Consensys Diligence",
                "report": "https://consensys.io/diligence/audits/"
              }
            ],
            "category": "interoperability",
            "support": {
              "contact": "https://github.com/MetaMask"
            },
            "sourceCode": "https://github.com/MetaMask/test-snaps"
          },
          "versions": {
            "5.1.2": {
              "checksum": "L1k+dT9Q+y3KfIqzaH09MpDZVPS9ZowEh9w01ZMTWMU="
            },
            "5.1.3": {
              "checksum": "21k+dT9Q+y3KfIqzaH09MpDZVPS9ZowEh9w01ZMTWMU="
            },
            "6.0.0": {
              "checksum": "31k+dT9Q+y3KfIqzaH09MpDZVPS9ZowEh9w01ZMTWMU="
            }
          }
        }
      }
    },
    "permissionHistory": {
      "https://metamask.github.io": {
        "eth_accounts": {
          "accounts": {
            "0dcd5d886577d5081b0c52e242ef29e70be3e7bc": 1709225290848
          }
        }
      }
    },
    "subjects": {
      "npm:@metamask/test-snap-bip44": {
        "origin": "npm:@metamask/test-snap-bip44",
        "permissions": {
          "endowment:rpc": {
            "caveats": [
              {
                "type": "rpcOrigin",
                "value": {
                  "allowedOrigins": ["npm:@metamask/json-rpc-example-snap"],
                  "dapps": true
                }
              }
            ],
            "date": 1718117256761,
            "id": "MhjpHKQFfGpMzI6YzkPGU",
            "invoker": "npm:@metamask/test-snap-bip44",
            "parentCapability": "endowment:rpc"
          },
          "snap_dialog": {
            "caveats": null,
            "date": 1718117256761,
            "id": "sBxmdvnow7QiN9aS4uSdn",
            "invoker": "npm:@metamask/test-snap-bip44",
            "parentCapability": "snap_dialog"
          },
          "snap_getBip44Entropy": {
            "caveats": [
              {
                "type": "permittedCoinTypes",
                "value": [
                  {
                    "coinType": 1
                  },
                  {
                    "coinType": 3
                  }
                ]
              }
            ],
            "date": 1718117256762,
            "id": "R9tggB2pDzyCcbt6dIebN",
            "invoker": "npm:@metamask/test-snap-bip44",
            "parentCapability": "snap_getBip44Entropy"
          }
        }
      },
      "https://snaps.metamask.io": {
        "origin": "https://snaps.metamask.io",
        "permissions": {
          "wallet_snap": {
            "caveats": [
              {
                "type": "snapIds",
                "value": {
                  "npm:@metamask/test-snap-bip44": {}
                }
              }
            ],
            "date": 1718117256761,
            "id": "sBxmdvnow7QiN9aS4uSdn",
            "invoker": "https://snaps.metamask.io"
          }
        }
      }
    },
    "bridgeStatusState": {
      "txHistory": {}
    },
    "throttledOrigins": {}
  },
  "ramps": {
    "buyableChains": [
      {
        "active": true,
        "chainId": 1,
        "chainName": "Ethereum Mainnet",
        "shortName": "Ethereum",
        "nativeTokenSupported": true
      },
      {
        "active": true,
        "chainId": 10,
        "chainName": "Optimism Mainnet",
        "shortName": "Optimism",
        "nativeTokenSupported": true
      },
      {
        "active": true,
        "chainId": 25,
        "chainName": "Cronos Mainnet",
        "shortName": "Cronos",
        "nativeTokenSupported": true
      },
      {
        "active": true,
        "chainId": 56,
        "chainName": "BNB Chain Mainnet",
        "shortName": "BNB Chain",
        "nativeTokenSupported": true
      },
      {
        "active": true,
        "chainId": 100,
        "chainName": "Gnosis Mainnet",
        "shortName": "Gnosis",
        "nativeTokenSupported": true
      },
      {
        "active": true,
        "chainId": 137,
        "chainName": "Polygon Mainnet",
        "shortName": "Polygon",
        "nativeTokenSupported": true
      },
      {
        "active": true,
        "chainId": 250,
        "chainName": "Fantom Mainnet",
        "shortName": "Fantom",
        "nativeTokenSupported": true
      },
      {
        "active": true,
        "chainId": 324,
        "chainName": "zkSync Era Mainnet",
        "shortName": "zkSync Era",
        "nativeTokenSupported": true
      },
      {
        "active": true,
        "chainId": 1101,
        "chainName": "Polygon zkEVM",
        "shortName": "Polygon zkEVM",
        "nativeTokenSupported": true
      },
      {
        "active": true,
        "chainId": 1284,
        "chainName": "Moonbeam Mainnet",
        "shortName": "Moonbeam",
        "nativeTokenSupported": true
      },
      {
        "active": true,
        "chainId": 1285,
        "chainName": "Moonriver Mainnet",
        "shortName": "Moonriver",
        "nativeTokenSupported": true
      },
      {
        "active": true,
        "chainId": 8453,
        "chainName": "Base Mainnet",
        "shortName": "Base",
        "nativeTokenSupported": true
      },
      {
        "active": true,
        "chainId": 42161,
        "chainName": "Arbitrum Mainnet",
        "shortName": "Arbitrum",
        "nativeTokenSupported": true
      },
      {
        "active": true,
        "chainId": 42220,
        "chainName": "Celo Mainnet",
        "shortName": "Celo",
        "nativeTokenSupported": false
      },
      {
        "active": true,
        "chainId": 43114,
        "chainName": "Avalanche C-Chain Mainnet",
        "shortName": "Avalanche C-Chain",
        "nativeTokenSupported": true
      },
      {
        "active": true,
        "chainId": 59144,
        "chainName": "Linea",
        "shortName": "Linea",
        "nativeTokenSupported": true
      },
      {
        "active": true,
        "chainId": 1313161554,
        "chainName": "Aurora Mainnet",
        "shortName": "Aurora",
        "nativeTokenSupported": false
      },
      {
        "active": true,
        "chainId": 1666600000,
        "chainName": "Harmony Mainnet (Shard 0)",
        "shortName": "Harmony (Shard 0)",
        "nativeTokenSupported": true
      },
      {
        "active": true,
        "chainId": 11297108109,
        "chainName": "Palm Mainnet",
        "shortName": "Palm",
        "nativeTokenSupported": false
      }
    ]
  },
  "send": {
    "amountMode": "INPUT",
    "currentTransactionUUID": null,
    "disabledSwapAndSendNetworks": [],
    "draftTransactions": {},
    "eip1559support": false,
    "gasEstimateIsLoading": true,
    "gasEstimatePollToken": null,
    "gasIsSetInModal": false,
    "gasPriceEstimate": "0x0",
    "gasLimitMinimum": "0x5208",
    "gasTotalForLayer1": "0x0",
    "recipientMode": "CONTACT_LIST",
    "recipientInput": "",
    "selectedAccount": {
      "address": "0x0dcd5d886577d5081b0c52e242ef29e70be3e7bc",
      "balance": "0x0"
    },
    "stage": "INACTIVE"
  }
}<|MERGE_RESOLUTION|>--- conflicted
+++ resolved
@@ -70,13 +70,10 @@
     "participateInMetaMetrics": false,
     "gasEstimateType": "fee-market",
     "showBetaHeader": false,
-<<<<<<< HEAD
-=======
     "upgradeSplashPageAcknowledgedForAccounts": [],
     "isUpdateAvailable": false,
     "updateModalLastDismissedAt": null,
     "lastUpdatedAt": null,
->>>>>>> c9f5c5a9
     "gasFeeEstimatesByChainId": {
       "0x5": {
         "gasEstimateType": "fee-market",
@@ -469,8 +466,6 @@
           }
         ],
         "blockExplorerUrls": []
-<<<<<<< HEAD
-=======
       },
       "0xaa36a7": {
         "chainId": "0xaa36a7",
@@ -534,7 +529,6 @@
             "url": "https://arbitrum-mainnet.infura.io/v3/"
           }
         ]
->>>>>>> c9f5c5a9
       }
     },
     "internalAccounts": {
@@ -549,7 +543,9 @@
               "type": "HD Key Tree"
             }
           },
-          "options": {},
+          "options": {
+            "entropySource": "01JKAF3DSGM3AB87EM9N0K41AJ"
+          },
           "methods": [
             "personal_sign",
             "eth_signTransaction",
@@ -570,7 +566,9 @@
               "type": "HD Key Tree"
             }
           },
-          "options": {},
+          "options": {
+            "entropySource": "01JKAF3DSGM3AB87EM9N0K41AJ"
+          },
           "methods": [
             "personal_sign",
             "eth_signTransaction",
@@ -612,7 +610,9 @@
               "type": "HD Key Tree"
             }
           },
-          "options": {},
+          "options": {
+            "entropySource": "01JKAF3PJ247KAM6C03G5Q0NP8"
+          },
           "methods": [
             "personal_sign",
             "eth_signTransaction",
@@ -680,45 +680,43 @@
         "accounts": [
           "0x0dcd5d886577d5081b0c52e242ef29e70be3e7bc",
           "0xec1adf982415d2ef5ec55899b9bfb8bc0f29251b"
-        ]
+        ],
+        "metadata": {
+          "id": "01JKAF3DSGM3AB87EM9N0K41AJ",
+          "name": ""
+        }
       },
       {
         "type": "Ledger Hardware",
-        "accounts": ["0xc42edfcc21ed14dda456aa0756c153f7985d8813"]
+        "accounts": ["0xc42edfcc21ed14dda456aa0756c153f7985d8813"],
+        "metadata": {
+          "id": "01JKAF3KP7VPAG0YXEDTDRB6ZV",
+          "name": ""
+        }
       },
       {
         "type": "Simple Key Pair",
-        "accounts": ["0xeb9e64b93097bc15f01f13eae97015c57ab64823"]
+        "accounts": ["0xeb9e64b93097bc15f01f13eae97015c57ab64823"],
+        "metadata": {
+          "id": "01JKAF3PJ247KAM6C03G5Q0NP8",
+          "name": ""
+        }
       },
       {
         "type": "Snap Keyring",
-        "accounts": ["0xb552685e3d2790efd64a175b00d51f02cdafee5d"]
+        "accounts": ["0xb552685e3d2790efd64a175b00d51f02cdafee5d"],
+        "metadata": {
+          "id": "01JKAF3SSWRQK818R830GE8PHX",
+          "name": ""
+        }
       },
       {
         "type": "Custody test",
-        "accounts": ["0xca8f1F0245530118D0cf14a06b01Daf8f76Cf281"]
-      }
-    ],
-    "keyringsMetadata": [
-      {
-        "id": "01JKAF3DSGM3AB87EM9N0K41AJ",
-        "name": ""
-      },
-      {
-        "id": "01JKAF3KP7VPAG0YXEDTDRB6ZV",
-        "name": ""
-      },
-      {
-        "id": "01JKAF3PJ247KAM6C03G5Q0NP8",
-        "name": ""
-      },
-      {
-        "id": "01JKAF3SSWRQK818R830GE8PHX",
-        "name": ""
-      },
-      {
-        "id": "01JKAF3WYGWF7JX6PC4YYVSK2Q",
-        "name": ""
+        "accounts": ["0xca8f1F0245530118D0cf14a06b01Daf8f76Cf281"],
+        "metadata": {
+          "id": "01JKAF3WYGWF7JX6PC4YYVSK2Q",
+          "name": ""
+        }
       }
     ],
     "identities": {
@@ -764,6 +762,16 @@
         "name": "Solana",
         "nativeCurrency": "solana:5eykt4UsFv8P8NJdTREpY1vzqKqZKvdp/slip44:501",
         "isEvm": false
+      }
+    },
+    "networksWithTransactionActivity": {
+      "0x0dcd5d886577d5081b0c52e242ef29e70be3e7bc": {
+        "namespace": "eip155",
+        "activeChain": ["0x5"]
+      },
+      "5eykt4UsFv8P8NJdTREpY1vzqKqZKvdp": {
+        "namespace": "solana",
+        "activeChain": []
       }
     },
     "selectedMultichainNetworkChainId": "bip122:000000000019d6689c085ae165831e93",
@@ -2067,8 +2075,6 @@
     ],
     "addSnapAccountEnabled": false,
     "watchEthereumAccountEnabled": false,
-    "bitcoinSupportEnabled": false,
-    "bitcoinTestnetSupportEnabled": false,
     "pendingApprovals": {
       "testApprovalId": {
         "id": "testApprovalId",
@@ -2198,10 +2204,9 @@
         }
       }
     },
-    "bridgeStatusState": {
-      "txHistory": {}
-    },
-    "throttledOrigins": {}
+    "txHistory": {},
+    "throttledOrigins": {},
+    "delegations": {}
   },
   "ramps": {
     "buyableChains": [
