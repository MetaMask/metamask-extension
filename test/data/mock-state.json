{
  "DNS": {
    "resolution": null
  },
  "appState": {
    "networkDropdownOpen": false,
    "gasIsLoading": false,
    "isLoading": false,
    "modal": {
      "open": false,
      "modalState": {
        "name": null,
        "props": {}
      },
      "previousModalState": {
        "name": null
      }
    },
    "warning": null
  },
  "history": {
    "mostRecentOverviewPage": "/mostRecentOverviewPage"
  },
  "metamask": {
    "ipfsGateway": "dweb.link",
    "dismissSeedBackUpReminder": false,
    "usePhishDetect": true,
    "useMultiAccountBalanceChecker": false,
    "participateInMetaMetrics": false,
    "gasEstimateType": "fee-market",
    "showBetaHeader": false,
    "gasFeeEstimates": {
      "low": {
        "minWaitTimeEstimate": 180000,
        "maxWaitTimeEstimate": 300000,
        "suggestedMaxPriorityFeePerGas": "3",
        "suggestedMaxFeePerGas": "53"
      },
      "medium": {
        "minWaitTimeEstimate": 15000,
        "maxWaitTimeEstimate": 60000,
        "suggestedMaxPriorityFeePerGas": "7",
        "suggestedMaxFeePerGas": "70"
      },
      "high": {
        "minWaitTimeEstimate": 0,
        "maxWaitTimeEstimate": 15000,
        "suggestedMaxPriorityFeePerGas": "10",
        "suggestedMaxFeePerGas": "100"
      },
      "estimatedBaseFee": "50",
      "historicalBaseFeeRange": ["28.533098435", "70.351148354"],
      "baseFeeTrend": "up",
      "latestPriorityFeeRange": ["1", "40"],
      "historicalPriorityFeeRange": ["0.1458417", "700.156384646"],
      "priorityFeeTrend": "down",
      "networkCongestion": 0.90625
    },
    "snaps": [{}],
    "preferences": {
      "hideZeroBalanceTokens": false,
      "showFiatInTestnets": false,
      "showTestNetworks": true,
      "useNativeCurrencyAsPrimaryCurrency": true
    },
    "ensResolutionsByAddress": {},
    "isAccountMenuOpen": false,
    "isUnlocked": true,
    "alertEnabledness": {
      "unconnectedAccount": true
    },
    "featureFlags": {
      "showIncomingTransactions": true
    },
    "network": "5",
    "provider": {
      "type": "rpc",
      "chainId": "0x5",
      "ticker": "ETH",
<<<<<<< HEAD
      "uuid": "test-uuid"
    },
    "networkConfigurations": {
      "test-uuid": {
=======
      "id": "testNetworkConfigurationId"
    },
    "networkConfigurations": {
      "testNetworkConfigurationId": {
>>>>>>> 561cae9b
        "rpcUrl": "https://testrpc.com",
        "chainId": "0x1"
      }
    },
    "keyrings": [
      {
        "type": "HD Key Tree",
        "accounts": [
          "0x0dcd5d886577d5081b0c52e242ef29e70be3e7bc",
          "0xec1adf982415d2ef5ec55899b9bfb8bc0f29251b"
        ]
      },
      {
        "type": "Ledger Hardware",
        "accounts": ["0xc42edfcc21ed14dda456aa0756c153f7985d8813"]
      },
      {
        "type": "Simple Key Pair",
        "accounts": ["0xeb9e64b93097bc15f01f13eae97015c57ab64823"]
      }
    ],
    "identities": {
      "0x0dcd5d886577d5081b0c52e242ef29e70be3e7bc": {
        "address": "0x0dcd5d886577d5081b0c52e242ef29e70be3e7bc",
        "name": "Test Account"
      },
      "0xec1adf982415d2ef5ec55899b9bfb8bc0f29251b": {
        "address": "0xec1adf982415d2ef5ec55899b9bfb8bc0f29251b",
        "name": "Test Account 2"
      },
      "0xc42edfcc21ed14dda456aa0756c153f7985d8813": {
        "address": "0xc42edfcc21ed14dda456aa0756c153f7985d8813",
        "name": "Test Ledger 1"
      },
      "0xeb9e64b93097bc15f01f13eae97015c57ab64823": {
        "name": "Test Account 3",
        "address": "0xeb9e64b93097bc15f01f13eae97015c57ab64823"
      }
    },
    "networkDetails": {
      "EIPS": {
        "1559": true
      }
    },
    "frequentRpcListDetail": [],
    "subjectMetadata": {},
    "notifications": {
      "test": {
        "id": "test",
        "origin": "local:http://localhost:8086/",
        "createdDate": 1652967897732,
        "readDate": null,
        "message": "Hello, http://localhost:8086!"
      },
      "test2": {
        "id": "test2",
        "origin": "local:http://localhost:8086/",
        "createdDate": 1652967897732,
        "readDate": 1652967897732,
        "message": "Hello, http://localhost:8086!"
      }
    },
    "cachedBalances": {},
    "incomingTransactions": {},
    "unapprovedTxs": {
      "8393540981007587": {
        "chainId": "0x5",
        "id": 8393540981007587,
        "time": 1536268017676,
        "status": "unapproved",
        "metamaskNetworkId": "4",
        "loadingDefaults": false,
        "txParams": {
          "data": "0xa9059cbb000000000000000000000000b19ac54efa18cc3a14a5b821bfec73d284bf0c5e0000000000000000000000000000000000000000000000003782dace9d900000",
          "from": "0x0dcd5d886577d5081b0c52e242ef29e70be3e7bc",
          "to": "0xc42edfcc21ed14dda456aa0756c153f7985d8813",
          "value": "0x0",
          "gas": "0x5208",
          "gasPrice": "0x3b9aca00"
        },
        "history": [
          {
            "id": 8393540981007587,
            "time": 1536268017676,
            "status": "unapproved",
            "metamaskNetworkId": "4",
            "loadingDefaults": true,
            "txParams": {
              "from": "0x0dcd5d886577d5081b0c52e242ef29e70be3e7bc",
              "to": "0xc42edfcc21ed14dda456aa0756c153f7985d8813",
              "value": "0x0",
              "gas": "0x5208",
              "gasPrice": "0x3b9aca00"
            }
          },
          [
            {
              "op": "replace",
              "path": "/loadingDefaults",
              "value": false,
              "timestamp": 1536268017685
            }
          ],
          [
            {
              "op": "add",
              "path": "/origin",
              "value": "MetaMask",
              "note": "#newUnapprovedTransaction - adding the origin",
              "timestamp": 1536268017686
            }
          ]
        ],
        "origin": "metamask"
      }
    },
    "selectedAddress": "0x0dcd5d886577d5081b0c52e242ef29e70be3e7bc",
    "accounts": {
      "0x0dcd5d886577d5081b0c52e242ef29e70be3e7bc": {
        "balance": "0x0",
        "address": "0x0dcd5d886577d5081b0c52e242ef29e70be3e7bc"
      },
      "0xec1adf982415d2ef5ec55899b9bfb8bc0f29251b": {
        "address": "0xec1adf982415d2ef5ec55899b9bfb8bc0f29251b",
        "balance": "0x0"
      },
      "0xc42edfcc21ed14dda456aa0756c153f7985d8813": {
        "address": "0xc42edfcc21ed14dda456aa0756c153f7985d8813",
        "balance": "0x0"
      },
      "0xeb9e64b93097bc15f01f13eae97015c57ab64823": {
        "address": "0xeb9e64b93097bc15f01f13eae97015c57ab64823",
        "balance": "0x0"
      }
    },
    "tokens": [
      {
        "address": "0x108cf70c7d384c552f42c07c41c0e1e46d77ea0d",
        "symbol": "TEST",
        "decimals": "0"
      },
      {
        "address": "0xd8f6a2ffb0fc5952d16c9768b71cfd35b6399aa5",
        "decimals": "8",
        "symbol": "TEST2"
      },
      {
        "address": "0x617b3f8050a0bd94b6b1da02b4384ee5b4df13f4",
        "symbol": "META",
        "decimals": "18"
      }
    ],
    "contractExchangeRates": {
      "0x108cf70c7d384c552f42c07c41c0e1e46d77ea0d": 0.00039345803819379796,
      "0xd8f6a2ffb0fc5952d16c9768b71cfd35b6399aa5": 0.00008189274407698049
    },
    "ticker": "ETH",
    "currentCurrency": "usd",
    "nativeCurrency": "ETH",
    "conversionRate": 556.12,
    "addressBook": {
      "0x5": {
        "0xc42edfcc21ed14dda456aa0756c153f7985d8813": {
          "address": "0xc42edfcc21ed14dda456aa0756c153f7985d8813",
          "chainId": "0x5",
          "isEns": false,
          "memo": "",
          "name": "Address Book Account 1"
        }
      }
    },
    "unapprovedMsgs": {},
    "unapprovedMsgCount": 0,
    "unapprovedPersonalMsgs": {},
    "unapprovedPersonalMsgCount": 0,
    "unapprovedDecryptMsgs": {},
    "unapprovedDecryptMsgCount": 0,
    "unapprovedEncryptionPublicKeyMsgs": {},
    "unapprovedEncryptionPublicKeyMsgCount": 0,
    "unapprovedTypedMessages": {},
    "unapprovedTypedMessagesCount": 0,
    "useTokenDetection": true,
    "useCurrencyRateCheck": true,
    "advancedGasFee": {
      "maxBaseFee": "75",
      "priorityFee": "2"
    },
    "nftsDropdownState": {
      "0x0dcd5d886577d5081b0c52e242ef29e70be3e7bc": {
        "0x5": {
          "0x495f947276749Ce646f68AC8c248420045cb7b5e": false
        }
      }
    },
    "allNftContracts": {
      "0x0dcd5d886577d5081b0c52e242ef29e70be3e7bc": {
        "1": [
          {
            "address": "0xDc7382Eb0Bc9C352A4CbA23c909bDA01e0206414",
            "tokenId": "1",
            "name": "MUNK #1",
            "description": null,
            "image": "ipfs://QmTSZUNt8AKyDabkyXXXP4oHWDnaVXgNdXoJGEyaYzLbeL",
            "standard": "ERC721"
          }
        ],
        "137": [
          {
            "address": "0xDc7382Eb0Bc9C352A4CbA23c909bDA01e0206414",
            "tokenId": "1",
            "name": "MUNK #1",
            "description": null,
            "image": "ipfs://QmTSZUNt8AKyDabkyXXXP4oHWDnaVXgNdXoJGEyaYzLbeL",
            "standard": "ERC721"
          }
        ],
        "11155111": [
          {
            "address": "0xDc7382Eb0Bc9C352A4CbA23c909bDA01e0206414",
            "tokenId": "1",
            "name": "MUNK #1",
            "description": null,
            "image": "ipfs://QmTSZUNt8AKyDabkyXXXP4oHWDnaVXgNdXoJGEyaYzLbeL",
            "standard": "ERC721"
          }
        ],
        "5": [
          {
            "address": "0x495f947276749Ce646f68AC8c248420045cb7b5e",
            "tokenId": "58076532811975507823669075598676816378162417803895263482849101575514658701313",
            "name": "Punk #4",
            "creator": {
              "user": {
                "username": null
              },
              "profile_img_url": null,
              "address": "0x806627172af48bd5b0765d3449a7def80d6576ff",
              "config": ""
            },
            "description": "Red Mohawk bam!",
            "image": "https://lh3.googleusercontent.com/BdxvLseXcfl57BiuQcQYdJ64v-aI8din7WPk0Pgo3qQFhAUH-B6i-dCqqc_mCkRIzULmwzwecnohLhrcH8A9mpWIZqA7ygc52Sr81hE",
            "standard": "ERC1155"
          },
          {
            "address": "0x495f947276749Ce646f68AC8c248420045cb7b5e",
            "tokenId": "58076532811975507823669075598676816378162417803895263482849101574415147073537",
            "name": "Punk #3",
            "creator": {
              "user": {
                "username": null
              },
              "profile_img_url": null,
              "address": "0x806627172af48bd5b0765d3449a7def80d6576ff",
              "config": ""
            },
            "description": "Clown PUNK!!!",
            "image": "https://lh3.googleusercontent.com/H7VrxaalZv4PF1B8U7ADuc8AfuqTVyzmMEDQ5OXKlx0Tqu5XiwsKYj4j_pAF6wUJjLMQbSN_0n3fuj84lNyRhFW9hyrxqDfY1IiQEQ",
            "standard": "ERC1155"
          },
          {
            "address": "0x495f947276749Ce646f68AC8c248420045cb7b5e",
            "tokenId": "58076532811975507823669075598676816378162417803895263482849101573315635445761",
            "name": "Punk #2",
            "creator": {
              "user": {
                "username": null
              },
              "profile_img_url": null,
              "address": "0x806627172af48bd5b0765d3449a7def80d6576ff",
              "config": ""
            },
            "description": "Got glasses and black hair!",
            "image": "https://lh3.googleusercontent.com/CHNTSlKB_Gob-iwTq8jcag6XwBkTqBMLt_vEKeBv18Q4AoPFAEPceqK6mRzkad2s5djx6CT5zbGQwDy81WwtNzViK5dQbG60uAWv",
            "standard": "ERC1155"
          },
          {
            "address": "0x495f947276749Ce646f68AC8c248420045cb7b5e",
            "tokenId": "58076532811975507823669075598676816378162417803895263482849101572216123817985",
            "name": "Punk #1",
            "creator": {
              "user": {
                "username": null
              },
              "profile_img_url": null,
              "address": "0x806627172af48bd5b0765d3449a7def80d6576ff",
              "config": ""
            },
            "image": "https://lh3.googleusercontent.com/4jfPi-nQNWCUXD5qVNVWX7LX2UufU_elEJcvICFlsTdcBXv70asnDEOlI8oKECZxlXq1wseeIXMwmP5tLyOUxMKk",
            "standard": "ERC1155"
          },
          {
            "address": "0x495f947276749Ce646f68AC8c248420045cb7b5e",
            "tokenId": "58076532811975507823669075598676816378162417803895263482849101571116612190209",
            "name": "Punk #4651",
            "creator": {
              "user": {
                "username": null
              },
              "profile_img_url": null,
              "address": "0x806627172af48bd5b0765d3449a7def80d6576ff",
              "config": ""
            },
            "image": "https://lh3.googleusercontent.com/BdxvLseXcfl57BiuQcQYdJ64v-aI8din7WPk0Pgo3qQFhAUH-B6i-dCqqc_mCkRIzULmwzwecnohLhrcH8A9mpWIZqA7ygc52Sr81hE",
            "standard": "ERC1155"
          },
          {
            "address": "0xDc7382Eb0Bc9C352A4CbA23c909bDA01e0206414",
            "tokenId": "1",
            "name": "MUNK #1",
            "description": null,
            "image": "ipfs://QmTSZUNt8AKyDabkyXXXP4oHWDnaVXgNdXoJGEyaYzLbeL",
            "standard": "ERC721"
          },
          {
            "address": "0xDc7382Eb0Bc9C352A4CbA23c909bDA01e0206414",
            "tokenId": "2",
            "name": "MUNK #2",
            "description": null,
            "image": "ipfs://QmTSZUNt8AKyDabkyXXXP4oHWDnaVXgNdXoJGEyaYzLbeL",
            "standard": "ERC721"
          },
          {
            "address": "0xDc7382Eb0Bc9C352A4CbA23c909bDA01e0206414",
            "tokenId": "3",
            "name": "MUNK #3",
            "description": null,
            "image": "ipfs://QmTSZUNt8AKyDabkyXXXP4oHWDnaVXgNdXoJGEyaYzLbeL",
            "standard": "ERC721"
          }
        ],
        "153": [
          {
            "address": "0xDc7382Eb0Bc9C352A4CbA23c909bDA01e0206414",
            "tokenId": "1",
            "name": "MUNK #1",
            "description": null,
            "image": "ipfs://QmTSZUNt8AKyDabkyXXXP4oHWDnaVXgNdXoJGEyaYzLbeL",
            "standard": "ERC721"
          }
        ]
      }
    },
    "tokenList": {
      "0x2260fac5e5542a773aa44fbcfedf7c193bc2c599": {
        "address": "0x2260fac5e5542a773aa44fbcfedf7c193bc2c599",
        "symbol": "WBTC",
        "decimals": 8,
        "name": "Wrapped Bitcoin",
        "iconUrl": "https://s3.amazonaws.com/airswap-token-images/WBTC.png",
        "aggregators": [
          "airswapLight",
          "bancor",
          "cmc",
          "coinGecko",
          "kleros",
          "oneInch",
          "paraswap",
          "pmm",
          "totle",
          "zapper",
          "zerion",
          "zeroEx"
        ],
        "occurrences": 12
      },
      "0x0bc529c00c6401aef6d220be8c6ea1667f6ad93e": {
        "address": "0x0bc529c00c6401aef6d220be8c6ea1667f6ad93e",
        "symbol": "YFI",
        "decimals": 18,
        "name": "yearn.finance",
        "iconUrl": "https://raw.githubusercontent.com/trustwallet/assets/master/blockchains/ethereum/assets/0x0bc529c00C6401aEF6D220BE8C6Ea1667F6Ad93e/logo.png",
        "aggregators": [
          "airswapLight",
          "bancor",
          "cmc",
          "coinGecko",
          "kleros",
          "oneInch",
          "paraswap",
          "pmm",
          "totle",
          "zapper",
          "zerion",
          "zeroEx"
        ],
        "occurrences": 12
      }
    },
    "currentNetworkTxList": [
      {
        "id": 3387511061307736,
        "time": 1528133130531,
        "status": "confirmed",
        "metamaskNetworkId": "4",
        "loadingDefaults": false,
        "txParams": {
          "from": "0x3b222de3aaba8ec9771ca9e9af5d8ed757fb7f62",
          "to": "0x92e659448c48fc926ec942d0da1459260d36bb33",
          "value": "0x1bc16d674ec80000",
          "gas": "0xcf08",
          "gasPrice": "0x3b9aca00",
          "nonce": "0xb5"
        },
        "history": [
          {
            "id": 3387511061307736,
            "time": 1528133130531,
            "status": "unapproved",
            "metamaskNetworkId": "4",
            "loadingDefaults": true,
            "txParams": {
              "from": "0x3b222de3aaba8ec9771ca9e9af5d8ed757fb7f62",
              "to": "0x92e659448c48fc926ec942d0da1459260d36bb33",
              "value": "0x1bc16d674ec80000",
              "gas": "0xcf08",
              "gasPrice": "0x3b9aca00"
            }
          },
          [
            {
              "op": "replace",
              "path": "/loadingDefaults",
              "value": false,
              "timestamp": 1528133130666
            }
          ],
          [
            {
              "op": "add",
              "path": "/origin",
              "value": "MetaMask",
              "note": "#newUnapprovedTransaction - adding the origin",
              "timestamp": 1528133130667
            }
          ],
          [],
          [
            {
              "op": "replace",
              "path": "/status",
              "value": "approved",
              "note": "txStateManager: setting status to approved",
              "timestamp": 1528133131716
            }
          ],
          [
            {
              "op": "add",
              "path": "/txParams/nonce",
              "value": "0xb5",
              "note": "transactions#approveTransaction",
              "timestamp": 1528133131806
            },
            {
              "op": "add",
              "path": "/nonceDetails",
              "value": {
                "params": {
                  "highestLocallyConfirmed": 0,
                  "highestSuggested": 181,
                  "nextNetworkNonce": 181
                },
                "local": {
                  "name": "local",
                  "nonce": 181,
                  "details": {
                    "startPoint": 181,
                    "highest": 181
                  }
                },
                "network": {
                  "name": "network",
                  "nonce": 181,
                  "details": {
                    "baseCount": 181
                  }
                }
              }
            }
          ],
          [
            {
              "op": "replace",
              "path": "/status",
              "value": "signed",
              "note": "transactions#publishTransaction",
              "timestamp": 1528133131825
            },
            {
              "op": "add",
              "path": "/rawTx",
              "value": "0xf86c81b5843b9aca0082cf089492e659448c48fc926ec942d0da1459260d36bb33881bc16d674ec80000802ba03f879cd33a31180da38545d0f809822e00ddf35954d8b0ece83bacf22347ce54a06ad050487978e425ca6a014ed55ea8e9a190069863ed96a0eefa88d729ea1eda"
            }
          ],
          [],
          [
            {
              "op": "add",
              "path": "/hash",
              "value": "0x516b77569173a04c76fdb6545cf279ebd0c75f5d25d6e4ce019925205f0e3709",
              "note": "transactions#setTxHash",
              "timestamp": 1528133131951
            }
          ],
          [
            {
              "op": "add",
              "path": "/submittedTime",
              "value": 1528133131951,
              "note": "txStateManager - add submitted time stamp",
              "timestamp": 1528133131952
            }
          ],
          [
            {
              "op": "replace",
              "path": "/status",
              "value": "submitted",
              "note": "txStateManager: setting status to submitted",
              "timestamp": 1528133131955
            }
          ],
          [
            {
              "op": "add",
              "path": "/firstRetryBlockNumber",
              "value": "0x24af6b",
              "note": "transactions/pending-tx-tracker#event: tx:block-update",
              "timestamp": 1528133134414
            }
          ],
          [
            {
              "op": "replace",
              "path": "/status",
              "value": "confirmed",
              "note": "txStateManager: setting status to confirmed",
              "timestamp": 1528133158516
            }
          ]
        ],
        "origin": "MetaMask",
        "nonceDetails": {
          "params": {
            "highestLocallyConfirmed": 0,
            "highestSuggested": 181,
            "nextNetworkNonce": 181
          },
          "local": {
            "name": "local",
            "nonce": 181,
            "details": {
              "startPoint": 181,
              "highest": 181
            }
          },
          "network": {
            "name": "network",
            "nonce": 181,
            "details": {
              "baseCount": 181
            }
          }
        },
        "rawTx": "0xf86c81b5843b9aca0082cf089492e659448c48fc926ec942d0da1459260d36bb33881bc16d674ec80000802ba03f879cd33a31180da38545d0f809822e00ddf35954d8b0ece83bacf22347ce54a06ad050487978e425ca6a014ed55ea8e9a190069863ed96a0eefa88d729ea1eda",
        "hash": "0x516b77569173a04c76fdb6545cf279ebd0c75f5d25d6e4ce019925205f0e3709",
        "submittedTime": 1528133131951,
        "firstRetryBlockNumber": "0x24af6b"
      },
      {
        "id": 3387511061307737,
        "time": 1528133149983,
        "status": "confirmed",
        "metamaskNetworkId": "4",
        "loadingDefaults": false,
        "txParams": {
          "from": "0x3b222de3aaba8ec9771ca9e9af5d8ed757fb7f62",
          "to": "0x92e659448c48fc926ec942d0da1459260d36bb33",
          "value": "0x1bc16d674ec80000",
          "gas": "0xcf08",
          "gasPrice": "0x3b9aca00",
          "nonce": "0xb6"
        },
        "history": [
          {
            "id": 3387511061307737,
            "time": 1528133149983,
            "status": "unapproved",
            "metamaskNetworkId": "4",
            "loadingDefaults": true,
            "txParams": {
              "from": "0x3b222de3aaba8ec9771ca9e9af5d8ed757fb7f62",
              "to": "0x92e659448c48fc926ec942d0da1459260d36bb33",
              "value": "0x1bc16d674ec80000",
              "gas": "0xcf08",
              "gasPrice": "0x3b9aca00"
            }
          },
          [
            {
              "op": "replace",
              "path": "/loadingDefaults",
              "value": false,
              "timestamp": 1528133150011
            }
          ],
          [
            {
              "op": "add",
              "path": "/origin",
              "value": "MetaMask",
              "note": "#newUnapprovedTransaction - adding the origin",
              "timestamp": 1528133150013
            }
          ],
          [],
          [
            {
              "op": "replace",
              "path": "/status",
              "value": "approved",
              "note": "txStateManager: setting status to approved",
              "timestamp": 1528133151102
            }
          ],
          [
            {
              "op": "add",
              "path": "/txParams/nonce",
              "value": "0xb6",
              "note": "transactions#approveTransaction",
              "timestamp": 1528133151189
            },
            {
              "op": "add",
              "path": "/nonceDetails",
              "value": {
                "params": {
                  "highestLocallyConfirmed": 0,
                  "highestSuggested": 181,
                  "nextNetworkNonce": 181
                },
                "local": {
                  "name": "local",
                  "nonce": 182,
                  "details": {
                    "startPoint": 181,
                    "highest": 182
                  }
                },
                "network": {
                  "name": "network",
                  "nonce": 181,
                  "details": {
                    "baseCount": 181
                  }
                }
              }
            }
          ],
          [
            {
              "op": "replace",
              "path": "/status",
              "value": "signed",
              "note": "transactions#publishTransaction",
              "timestamp": 1528133151203
            },
            {
              "op": "add",
              "path": "/rawTx",
              "value": "0xf86c81b6843b9aca0082cf089492e659448c48fc926ec942d0da1459260d36bb33881bc16d674ec80000802ba0692deaabf0d79544d41e7c475ad43760679a4f25d0fee908b1da308db1a291a7a0384db85fc6c843ea25986a0760f3c50ab6504fc559fc71fc7f23f60950eb316d"
            }
          ],
          [],
          [
            {
              "op": "add",
              "path": "/hash",
              "value": "0x9271b266d05022cfa841362fae43763ebafcee540d84278b0157ef4a68d4e26f",
              "note": "transactions#setTxHash",
              "timestamp": 1528133151342
            }
          ],
          [
            {
              "op": "add",
              "path": "/submittedTime",
              "value": 1528133151347,
              "note": "txStateManager - add submitted time stamp",
              "timestamp": 1528133151347
            }
          ],
          [
            {
              "op": "replace",
              "path": "/status",
              "value": "submitted",
              "note": "txStateManager: setting status to submitted",
              "timestamp": 1528133151368
            }
          ],
          [
            {
              "op": "add",
              "path": "/firstRetryBlockNumber",
              "value": "0x24af6d",
              "note": "transactions/pending-tx-tracker#event: tx:block-update",
              "timestamp": 1528133158532
            }
          ],
          [
            {
              "op": "replace",
              "path": "/status",
              "value": "confirmed",
              "note": "txStateManager: setting status to confirmed",
              "timestamp": 1528133190636
            }
          ]
        ],
        "origin": "MetaMask",
        "nonceDetails": {
          "params": {
            "highestLocallyConfirmed": 0,
            "highestSuggested": 181,
            "nextNetworkNonce": 181
          },
          "local": {
            "name": "local",
            "nonce": 182,
            "details": {
              "startPoint": 181,
              "highest": 182
            }
          },
          "network": {
            "name": "network",
            "nonce": 181,
            "details": {
              "baseCount": 181
            }
          }
        },
        "rawTx": "0xf86c81b6843b9aca0082cf089492e659448c48fc926ec942d0da1459260d36bb33881bc16d674ec80000802ba0692deaabf0d79544d41e7c475ad43760679a4f25d0fee908b1da308db1a291a7a0384db85fc6c843ea25986a0760f3c50ab6504fc559fc71fc7f23f60950eb316d",
        "hash": "0x9271b266d05022cfa841362fae43763ebafcee540d84278b0157ef4a68d4e26f",
        "submittedTime": 1528133151347,
        "firstRetryBlockNumber": "0x24af6d"
      },
      {
        "id": 3387511061307738,
        "time": 1528133180635,
        "status": "confirmed",
        "metamaskNetworkId": "4",
        "loadingDefaults": false,
        "txParams": {
          "from": "0x3b222de3aaba8ec9771ca9e9af5d8ed757fb7f62",
          "to": "0x92e659448c48fc926ec942d0da1459260d36bb33",
          "value": "0x1bc16d674ec80000",
          "gas": "0xcf08",
          "gasPrice": "0x12a05f200",
          "nonce": "0xb7"
        },
        "history": [
          {
            "id": 3387511061307738,
            "time": 1528133180635,
            "status": "unapproved",
            "metamaskNetworkId": "4",
            "loadingDefaults": true,
            "txParams": {
              "from": "0x3b222de3aaba8ec9771ca9e9af5d8ed757fb7f62",
              "to": "0x92e659448c48fc926ec942d0da1459260d36bb33",
              "value": "0x1bc16d674ec80000",
              "gas": "0xcf08",
              "gasPrice": "0x12a05f200"
            }
          },
          [
            {
              "op": "replace",
              "path": "/loadingDefaults",
              "value": false,
              "timestamp": 1528133180720
            }
          ],
          [
            {
              "op": "add",
              "path": "/origin",
              "value": "MetaMask",
              "note": "#newUnapprovedTransaction - adding the origin",
              "timestamp": 1528133180722
            }
          ],
          [],
          [
            {
              "op": "replace",
              "path": "/status",
              "value": "approved",
              "note": "txStateManager: setting status to approved",
              "timestamp": 1528133181623
            }
          ],
          [
            {
              "op": "add",
              "path": "/txParams/nonce",
              "value": "0xb7",
              "note": "transactions#approveTransaction",
              "timestamp": 1528133181726
            },
            {
              "op": "add",
              "path": "/nonceDetails",
              "value": {
                "params": {
                  "highestLocallyConfirmed": 182,
                  "highestSuggested": 182,
                  "nextNetworkNonce": 182
                },
                "local": {
                  "name": "local",
                  "nonce": 183,
                  "details": {
                    "startPoint": 182,
                    "highest": 183
                  }
                },
                "network": {
                  "name": "network",
                  "nonce": 182,
                  "details": {
                    "baseCount": 182
                  }
                }
              }
            }
          ],
          [
            {
              "op": "replace",
              "path": "/status",
              "value": "signed",
              "note": "transactions#publishTransaction",
              "timestamp": 1528133181749
            },
            {
              "op": "add",
              "path": "/rawTx",
              "value": "0xf86d81b785012a05f20082cf089492e659448c48fc926ec942d0da1459260d36bb33881bc16d674ec80000802ba086f9846798be6988c39a5cf85f0dbe267e59ca0b96a6a7077e92cba33e10a258a064ffa52ac90c238ce21e6f085283216191b185a1eccd7daae6e2ab66ba26ada0"
            }
          ],
          [],
          [
            {
              "op": "add",
              "path": "/hash",
              "value": "0x4e061e977c099735bc9e5203e717f7d9dccb3fcb2f82031a12a3ed326f95d43b",
              "note": "transactions#setTxHash",
              "timestamp": 1528133181885
            }
          ],
          [
            {
              "op": "add",
              "path": "/submittedTime",
              "value": 1528133181885,
              "note": "txStateManager - add submitted time stamp",
              "timestamp": 1528133181885
            }
          ],
          [
            {
              "op": "replace",
              "path": "/status",
              "value": "submitted",
              "note": "txStateManager: setting status to submitted",
              "timestamp": 1528133181888
            }
          ],
          [
            {
              "op": "add",
              "path": "/firstRetryBlockNumber",
              "value": "0x24af6f",
              "note": "transactions/pending-tx-tracker#event: tx:block-update",
              "timestamp": 1528133190653
            }
          ],
          [
            {
              "op": "replace",
              "path": "/status",
              "value": "confirmed",
              "note": "txStateManager: setting status to confirmed",
              "timestamp": 1528133222745
            }
          ]
        ],
        "origin": "MetaMask",
        "nonceDetails": {
          "params": {
            "highestLocallyConfirmed": 182,
            "highestSuggested": 182,
            "nextNetworkNonce": 182
          },
          "local": {
            "name": "local",
            "nonce": 183,
            "details": {
              "startPoint": 182,
              "highest": 183
            }
          },
          "network": {
            "name": "network",
            "nonce": 182,
            "details": {
              "baseCount": 182
            }
          }
        },
        "rawTx": "0xf86d81b785012a05f20082cf089492e659448c48fc926ec942d0da1459260d36bb33881bc16d674ec80000802ba086f9846798be6988c39a5cf85f0dbe267e59ca0b96a6a7077e92cba33e10a258a064ffa52ac90c238ce21e6f085283216191b185a1eccd7daae6e2ab66ba26ada0",
        "hash": "0x4e061e977c099735bc9e5203e717f7d9dccb3fcb2f82031a12a3ed326f95d43b",
        "submittedTime": 1528133181885,
        "firstRetryBlockNumber": "0x24af6f"
      },
      {
        "id": 3387511061307739,
        "time": 1528133223918,
        "status": "confirmed",
        "metamaskNetworkId": "4",
        "loadingDefaults": false,
        "txParams": {
          "from": "0x3b222de3aaba8ec9771ca9e9af5d8ed757fb7f62",
          "to": "0xfe2149773b3513703e79ad23d05a778a185016ee",
          "value": "0xaa87bee538000",
          "data": "0xea94496b000000000000000000000000000000000000000000000000000000000001e1eb000000000000000000000000000000000000000000000000000000000001de33",
          "gasPrice": "0x3b9aca00",
          "gas": "0x6169e",
          "nonce": "0xb8"
        },
        "history": [
          {
            "id": 3387511061307739,
            "time": 1528133223918,
            "status": "unapproved",
            "metamaskNetworkId": "4",
            "loadingDefaults": true,
            "txParams": {
              "from": "0x3b222de3aaba8ec9771ca9e9af5d8ed757fb7f62",
              "to": "0xfe2149773b3513703e79ad23d05a778a185016ee",
              "value": "0xaa87bee538000",
              "data": "0xea94496b000000000000000000000000000000000000000000000000000000000001e1eb000000000000000000000000000000000000000000000000000000000001de33",
              "gasPrice": "0x3b9aca00"
            }
          },
          [
            {
              "op": "add",
              "path": "/txParams/gas",
              "value": "0x6169e",
              "timestamp": 1528133225488
            },
            {
              "op": "replace",
              "path": "/loadingDefaults",
              "value": false
            }
          ],
          [
            {
              "note": "#newUnapprovedTransaction - adding the origin",
              "op": "add",
              "path": "/origin",
              "value": "crypko.ai"
            }
          ],
          [],
          [
            {
              "op": "replace",
              "path": "/status",
              "value": "approved",
              "note": "txStateManager: setting status to approved",
              "timestamp": 1528133227279
            }
          ],
          [
            {
              "op": "add",
              "path": "/txParams/nonce",
              "value": "0xb8",
              "note": "transactions#approveTransaction",
              "timestamp": 1528133227374
            },
            {
              "op": "add",
              "path": "/nonceDetails",
              "value": {
                "params": {
                  "highestLocallyConfirmed": 184,
                  "highestSuggested": 184,
                  "nextNetworkNonce": 184
                },
                "local": {
                  "name": "local",
                  "nonce": 184,
                  "details": {
                    "startPoint": 184,
                    "highest": 184
                  }
                },
                "network": {
                  "name": "network",
                  "nonce": 184,
                  "details": {
                    "baseCount": 184
                  }
                }
              }
            }
          ],
          [
            {
              "op": "replace",
              "path": "/status",
              "value": "signed",
              "note": "transactions#publishTransaction",
              "timestamp": 1528133227405
            },
            {
              "op": "add",
              "path": "/rawTx",
              "value": "0xf8b181b8843b9aca008306169e94fe2149773b3513703e79ad23d05a778a185016ee870aa87bee538000b844ea94496b000000000000000000000000000000000000000000000000000000000001e1eb000000000000000000000000000000000000000000000000000000000001de332ca07bb2efbb8529d67606f9f89e7934c594a31d50c7d24a3286c20a2944a3b8c2a9a07b55ebd8aa28728ce0e38dd3b3503b78fccedae80053626d8649c68346c7c49c"
            }
          ],
          [],
          [
            {
              "op": "add",
              "path": "/hash",
              "value": "0x466ae7d4b7c270121f0a8d68fbc6c9091ffc4aa976a553a5bfa56a79cf9f63dd",
              "note": "transactions#setTxHash",
              "timestamp": 1528133227534
            }
          ],
          [
            {
              "op": "add",
              "path": "/submittedTime",
              "value": 1528133227538,
              "note": "txStateManager - add submitted time stamp",
              "timestamp": 1528133227538
            }
          ],
          [
            {
              "op": "replace",
              "path": "/status",
              "value": "submitted",
              "note": "txStateManager: setting status to submitted",
              "timestamp": 1528133227543
            }
          ],
          [
            {
              "op": "add",
              "path": "/firstRetryBlockNumber",
              "value": "0x24af72",
              "note": "transactions/pending-tx-tracker#event: tx:block-update",
              "timestamp": 1528133238980
            }
          ],
          [
            {
              "op": "replace",
              "path": "/status",
              "value": "confirmed",
              "note": "txStateManager: setting status to confirmed",
              "timestamp": 1528133255035
            }
          ]
        ],
        "origin": "crypko.ai",
        "nonceDetails": {
          "params": {
            "highestLocallyConfirmed": 184,
            "highestSuggested": 184,
            "nextNetworkNonce": 184
          },
          "local": {
            "name": "local",
            "nonce": 184,
            "details": {
              "startPoint": 184,
              "highest": 184
            }
          },
          "network": {
            "name": "network",
            "nonce": 184,
            "details": {
              "baseCount": 184
            }
          }
        },
        "rawTx": "0xf8b181b8843b9aca008306169e94fe2149773b3513703e79ad23d05a778a185016ee870aa87bee538000b844ea94496b000000000000000000000000000000000000000000000000000000000001e1eb000000000000000000000000000000000000000000000000000000000001de332ca07bb2efbb8529d67606f9f89e7934c594a31d50c7d24a3286c20a2944a3b8c2a9a07b55ebd8aa28728ce0e38dd3b3503b78fccedae80053626d8649c68346c7c49c",
        "hash": "0x466ae7d4b7c270121f0a8d68fbc6c9091ffc4aa976a553a5bfa56a79cf9f63dd",
        "submittedTime": 1528133227538,
        "firstRetryBlockNumber": "0x24af72"
      },
      {
        "id": 3387511061307740,
        "time": 1528133291381,
        "status": "confirmed",
        "metamaskNetworkId": "4",
        "loadingDefaults": false,
        "txParams": {
          "from": "0x3b222de3aaba8ec9771ca9e9af5d8ed757fb7f62",
          "to": "0x108cf70c7d384c552f42c07c41c0e1e46d77ea0d",
          "value": "0x0",
          "data": "0xa9059cbb00000000000000000000000092e659448c48fc926ec942d0da1459260d36bb330000000000000000000000000000000000000000000000000000000000000002",
          "gas": "0xd508",
          "gasPrice": "0x3b9aca00",
          "nonce": "0xb9"
        },
        "history": [
          {
            "id": 3387511061307740,
            "time": 1528133291381,
            "status": "unapproved",
            "metamaskNetworkId": "4",
            "loadingDefaults": true,
            "txParams": {
              "from": "0x3b222de3aaba8ec9771ca9e9af5d8ed757fb7f62",
              "to": "0x108cf70c7d384c552f42c07c41c0e1e46d77ea0d",
              "value": "0x0",
              "data": "0xa9059cbb00000000000000000000000092e659448c48fc926ec942d0da1459260d36bb330000000000000000000000000000000000000000000000000000000000000002",
              "gas": "0xd508",
              "gasPrice": "0x3b9aca00"
            }
          },
          [
            {
              "op": "replace",
              "path": "/loadingDefaults",
              "value": false,
              "timestamp": 1528133291486
            }
          ],
          [
            {
              "op": "add",
              "path": "/origin",
              "value": "MetaMask",
              "note": "#newUnapprovedTransaction - adding the origin",
              "timestamp": 1528133291486
            }
          ],
          [],
          [
            {
              "op": "replace",
              "path": "/status",
              "value": "approved",
              "note": "txStateManager: setting status to approved",
              "timestamp": 1528133293588
            }
          ],
          [
            {
              "op": "add",
              "path": "/txParams/nonce",
              "value": "0xb9",
              "note": "transactions#approveTransaction",
              "timestamp": 1528133293706
            },
            {
              "op": "add",
              "path": "/nonceDetails",
              "value": {
                "params": {
                  "highestLocallyConfirmed": 185,
                  "highestSuggested": 185,
                  "nextNetworkNonce": 185
                },
                "local": {
                  "name": "local",
                  "nonce": 185,
                  "details": {
                    "startPoint": 185,
                    "highest": 185
                  }
                },
                "network": {
                  "name": "network",
                  "nonce": 185,
                  "details": {
                    "baseCount": 185
                  }
                }
              }
            }
          ],
          [
            {
              "op": "replace",
              "path": "/status",
              "value": "signed",
              "note": "transactions#publishTransaction",
              "timestamp": 1528133293724
            },
            {
              "op": "add",
              "path": "/rawTx",
              "value": "0xf8a981b9843b9aca0082d50894108cf70c7d384c552f42c07c41c0e1e46d77ea0d80b844a9059cbb00000000000000000000000092e659448c48fc926ec942d0da1459260d36bb3300000000000000000000000000000000000000000000000000000000000000022ca04f05310490d3e3a9a159ae25f52cec9afb0a69527d30be832aaae12e64ff056ea075f81a5220bed481e764bab8830c57169c59fe528ca9cf3442f47f7618a9b4a9"
            }
          ],
          [],
          [
            {
              "op": "add",
              "path": "/hash",
              "value": "0x3680dc9815cd05b620b6dd0017d949604ca7d92f051d5542fc8a5ecaa876af09",
              "note": "transactions#setTxHash",
              "timestamp": 1528133293853
            }
          ],
          [
            {
              "op": "add",
              "path": "/submittedTime",
              "value": 1528133293859,
              "note": "txStateManager - add submitted time stamp",
              "timestamp": 1528133293862
            }
          ],
          [
            {
              "op": "replace",
              "path": "/status",
              "value": "submitted",
              "note": "txStateManager: setting status to submitted",
              "timestamp": 1528133293867
            }
          ],
          [
            {
              "op": "add",
              "path": "/firstRetryBlockNumber",
              "value": "0x24af76",
              "note": "transactions/pending-tx-tracker#event: tx:block-update",
              "timestamp": 1528133295200
            }
          ],
          [
            {
              "op": "replace",
              "path": "/status",
              "value": "confirmed",
              "note": "txStateManager: setting status to confirmed",
              "timestamp": 1528133327522
            }
          ]
        ],
        "origin": "MetaMask",
        "nonceDetails": {
          "params": {
            "highestLocallyConfirmed": 185,
            "highestSuggested": 185,
            "nextNetworkNonce": 185
          },
          "local": {
            "name": "local",
            "nonce": 185,
            "details": {
              "startPoint": 185,
              "highest": 185
            }
          },
          "network": {
            "name": "network",
            "nonce": 185,
            "details": {
              "baseCount": 185
            }
          }
        },
        "rawTx": "0xf8a981b9843b9aca0082d50894108cf70c7d384c552f42c07c41c0e1e46d77ea0d80b844a9059cbb00000000000000000000000092e659448c48fc926ec942d0da1459260d36bb3300000000000000000000000000000000000000000000000000000000000000022ca04f05310490d3e3a9a159ae25f52cec9afb0a69527d30be832aaae12e64ff056ea075f81a5220bed481e764bab8830c57169c59fe528ca9cf3442f47f7618a9b4a9",
        "hash": "0x3680dc9815cd05b620b6dd0017d949604ca7d92f051d5542fc8a5ecaa876af09",
        "submittedTime": 1528133293859,
        "firstRetryBlockNumber": "0x24af76"
      },
      {
        "id": 3387511061307741,
        "time": 1528133318440,
        "status": "rejected",
        "metamaskNetworkId": "4",
        "loadingDefaults": false,
        "txParams": {
          "from": "0x3b222de3aaba8ec9771ca9e9af5d8ed757fb7f62",
          "to": "0x3b222de3aaba8ec9771ca9e9af5d8ed757fb7f62",
          "value": "0x0",
          "gasPrice": "0x3b9aca00",
          "gas": "0x5208"
        },
        "history": [
          {
            "id": 3387511061307741,
            "time": 1528133318440,
            "status": "unapproved",
            "metamaskNetworkId": "4",
            "loadingDefaults": true,
            "txParams": {
              "from": "0x3b222de3aaba8ec9771ca9e9af5d8ed757fb7f62",
              "to": "0x3b222de3aaba8ec9771ca9e9af5d8ed757fb7f62"
            }
          },
          [
            {
              "op": "add",
              "path": "/txParams/value",
              "value": "0x0",
              "timestamp": 1528133319641
            },
            {
              "op": "add",
              "path": "/txParams/gasPrice",
              "value": "0x3b9aca00"
            },
            {
              "op": "add",
              "path": "/txParams/gas",
              "value": "0x5208"
            },
            {
              "op": "replace",
              "path": "/loadingDefaults",
              "value": false
            }
          ],
          [
            {
              "op": "add",
              "path": "/origin",
              "value": "tmashuang.github.io",
              "note": "#newUnapprovedTransaction - adding the origin",
              "timestamp": 1528133319642
            }
          ],
          [
            {
              "op": "replace",
              "path": "/status",
              "value": "rejected",
              "note": "txStateManager: setting status to rejected",
              "timestamp": 1528133320924
            }
          ]
        ],
        "origin": "tmashuang.github.io"
      }
    ],
    "desktopEnabled": false
  },
  "send": {
    "amountMode": "INPUT",
    "currentTransactionUUID": null,
    "draftTransactions": {},
    "eip1559support": false,
    "gasEstimateIsLoading": true,
    "gasEstimatePollToken": null,
    "gasIsSetInModal": false,
    "gasPriceEstimate": "0x0",
    "gasLimitMinimum": "0x5208",
    "gasTotalForLayer1": "0x0",
    "recipientMode": "CONTACT_LIST",
    "recipientInput": "",
    "selectedAccount": {
      "address": "0x0dcd5d886577d5081b0c52e242ef29e70be3e7bc",
      "balance": "0x0"
    },
    "stage": "INACTIVE"
  }
}<|MERGE_RESOLUTION|>--- conflicted
+++ resolved
@@ -77,17 +77,10 @@
       "type": "rpc",
       "chainId": "0x5",
       "ticker": "ETH",
-<<<<<<< HEAD
-      "uuid": "test-uuid"
-    },
-    "networkConfigurations": {
-      "test-uuid": {
-=======
       "id": "testNetworkConfigurationId"
     },
     "networkConfigurations": {
       "testNetworkConfigurationId": {
->>>>>>> 561cae9b
         "rpcUrl": "https://testrpc.com",
         "chainId": "0x1"
       }
@@ -207,7 +200,7 @@
     "selectedAddress": "0x0dcd5d886577d5081b0c52e242ef29e70be3e7bc",
     "accounts": {
       "0x0dcd5d886577d5081b0c52e242ef29e70be3e7bc": {
-        "balance": "0x0",
+        "balance": "0x346ba7725f412cbfdb",
         "address": "0x0dcd5d886577d5081b0c52e242ef29e70be3e7bc"
       },
       "0xec1adf982415d2ef5ec55899b9bfb8bc0f29251b": {
@@ -283,6 +276,86 @@
       }
     },
     "allNftContracts": {
+      "0x0dcd5d886577d5081b0c52e242ef29e70be3e7bc": {
+        "1": [
+          {
+            "address": "0xDc7382Eb0Bc9C352A4CbA23c909bDA01e0206414",
+            "description": null,
+            "name": "Munk Generator",
+            "logo": null,
+            "symbol": "MUNK",
+            "assetContractType": "non-fungible",
+            "createdDate": null,
+            "schemaName": "ERC721",
+            "externalLink": null
+          }
+        ],
+        "137": [
+          {
+            "address": "0xDc7382Eb0Bc9C352A4CbA23c909bDA01e0206414",
+            "description": null,
+            "name": "Munk Generator",
+            "logo": null,
+            "symbol": "MUNK",
+            "assetContractType": "non-fungible",
+            "createdDate": null,
+            "schemaName": "ERC721",
+            "externalLink": null
+          }
+        ],
+        "11155111": [
+          {
+            "address": "0xDc7382Eb0Bc9C352A4CbA23c909bDA01e0206414",
+            "description": null,
+            "name": "Munk Generator",
+            "logo": null,
+            "symbol": "MUNK",
+            "assetContractType": "non-fungible",
+            "createdDate": null,
+            "schemaName": "ERC721",
+            "externalLink": null
+          }
+        ],
+        "5": [
+          {
+            "address": "0xDc7382Eb0Bc9C352A4CbA23c909bDA01e0206414",
+            "description": null,
+            "name": "Munk Generator",
+            "logo": null,
+            "symbol": "MUNK",
+            "assetContractType": "non-fungible",
+            "createdDate": null,
+            "schemaName": "ERC721",
+            "externalLink": null
+          },
+          {
+            "address": "0x495f947276749Ce646f68AC8c248420045cb7b5e",
+            "description": null,
+            "name": "Punk Generator",
+            "logo": null,
+            "symbol": "PUNK",
+            "assetContractType": "non-fungible",
+            "createdDate": null,
+            "schemaName": "ERC1155",
+            "externalLink": null
+          }
+        ],
+        "153": [
+          {
+            "address": "0xDc7382Eb0Bc9C352A4CbA23c909bDA01e0206414",
+            "description": null,
+            "name": "Munk Generator",
+            "logo": null,
+            "symbol": "MUNK",
+            "assetContractType": "non-fungible",
+            "createdDate": null,
+            "schemaName": "ERC721",
+            "externalLink": null
+          }
+        ]
+      }
+    },
+    "allNfts": {
       "0x0dcd5d886577d5081b0c52e242ef29e70be3e7bc": {
         "1": [
           {
