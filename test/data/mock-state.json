{
  "DNS": {
    "resolution": null
  },
  "activeTab": {
    "id": 113,
    "title": "E2E Test Dapp",
    "origin": "https://metamask.github.io",
    "protocol": "https:",
    "url": "https://metamask.github.io/test-dapp/"
  },
  "appState": {
    "networkDropdownOpen": false,
    "importNftsModal": {
      "open": false
    },
    "gasIsLoading": false,
    "isLoading": false,
    "modal": {
      "open": false,
      "modalState": {
        "name": null,
        "props": {}
      },
      "previousModalState": {
        "name": null
      }
    },
    "warning": null,
    "customTokenAmount": "10"
  },
  "confirm": {},
  "confirmAlerts": {
    "alerts": [],
    "confirmed": []
  },
  "confirmTransaction": {
    "txData": {
      "txParams": {
        "gas": "0x153e2",
        "value": "0x0"
      }
    }
  },
  "history": {
    "mostRecentOverviewPage": "/mostRecentOverviewPage"
  },
  "localeMessages": {
    "currentLocale": "en"
  },
  "metamask": {
    "use4ByteResolution": true,
    "ipfsGateway": "dweb.link",
    "dismissSeedBackUpReminder": false,
    "usePhishDetect": true,
    "useMultiAccountBalanceChecker": false,
    "participateInMetaMetrics": false,
    "gasEstimateType": "fee-market",
    "showBetaHeader": false,
    "gasFeeEstimatesByChainId": {
      "0x5": {
        "gasEstimateType": "fee-market",
        "gasFeeEstimates": {
          "low": {
            "minWaitTimeEstimate": 180000,
            "maxWaitTimeEstimate": 300000,
            "suggestedMaxPriorityFeePerGas": "3",
            "suggestedMaxFeePerGas": "53"
          },
          "medium": {
            "minWaitTimeEstimate": 15000,
            "maxWaitTimeEstimate": 60000,
            "suggestedMaxPriorityFeePerGas": "7",
            "suggestedMaxFeePerGas": "70"
          },
          "high": {
            "minWaitTimeEstimate": 0,
            "maxWaitTimeEstimate": 15000,
            "suggestedMaxPriorityFeePerGas": "10",
            "suggestedMaxFeePerGas": "100"
          },
          "estimatedBaseFee": "50",
          "historicalBaseFeeRange": ["28.533098435", "70.351148354"],
          "baseFeeTrend": "up",
          "latestPriorityFeeRange": ["1", "40"],
          "historicalPriorityFeeRange": ["0.1458417", "700.156384646"],
          "priorityFeeTrend": "down",
          "networkCongestion": 0.90625
        }
      }
    },
    "permissionHistory": {},
    "gasFeeEstimates": {
      "low": {
        "minWaitTimeEstimate": 180000,
        "maxWaitTimeEstimate": 300000,
        "suggestedMaxPriorityFeePerGas": "3",
        "suggestedMaxFeePerGas": "53"
      },
      "medium": {
        "minWaitTimeEstimate": 15000,
        "maxWaitTimeEstimate": 60000,
        "suggestedMaxPriorityFeePerGas": "7",
        "suggestedMaxFeePerGas": "70"
      },
      "high": {
        "minWaitTimeEstimate": 0,
        "maxWaitTimeEstimate": 15000,
        "suggestedMaxPriorityFeePerGas": "10",
        "suggestedMaxFeePerGas": "100"
      },
      "estimatedBaseFee": "50",
      "historicalBaseFeeRange": ["28.533098435", "70.351148354"],
      "baseFeeTrend": "up",
      "latestPriorityFeeRange": ["1", "40"],
      "historicalPriorityFeeRange": ["0.1458417", "700.156384646"],
      "priorityFeeTrend": "down",
      "networkCongestion": 0.90625
    },
    "snaps": {
      "npm:@metamask/test-snap-bip44": {
        "id": "npm:@metamask/test-snap-bip44",
        "origin": "npm:@metamask/test-snap-bip44",
        "version": "5.1.2",
        "iconUrl": null,
        "initialPermissions": {
          "endowment:ethereum-provider": {}
        },
        "manifest": {
          "description": "An example Snap that signs messages using BLS.",
          "proposedName": "BIP-44 Test Snap",
          "repository": {
            "type": "git",
            "url": "https://github.com/MetaMask/test-snaps.git"
          },
          "source": {
            "location": {
              "npm": {
                "filePath": "dist/bundle.js",
                "packageName": "@metamask/test-snap-bip44",
                "registry": "https://registry.npmjs.org"
              }
            },
            "shasum": "L1k+dT9Q+y3KfIqzaH09MpDZVPS9ZowEh9w01ZMTWMU="
          },
          "version": "5.1.2"
        },
        "versionHistory": [
          {
            "date": 1680686075921,
            "origin": "https://metamask.github.io",
            "version": "5.1.2"
          }
        ]
      },
      "npm:@metamask/test-snap-bip32": {
        "id": "npm:@metamask/test-snap-bip32",
        "origin": "npm:@metamask/test-snap-bip32",
        "version": "5.1.2",
        "iconUrl": null,
        "initialPermissions": {
          "endowment:ethereum-provider": {}
        },
        "manifest": {
          "description": "An example Snap that signs messages using BLS.",
          "proposedName": "BIP-32 Test Snap",
          "repository": {
            "type": "git",
            "url": "https://github.com/MetaMask/test-snaps.git"
          },
          "source": {
            "location": {
              "npm": {
                "filePath": "dist/bundle.js",
                "packageName": "@metamask/test-snap-bip32",
                "registry": "https://registry.npmjs.org"
              }
            },
            "shasum": "L1k+dT9Q+y3KfIqzaH09MpDZVPS9ZowEh9w01ZMTWMU="
          },
          "version": "5.1.2"
        },
        "versionHistory": [
          {
            "date": 1680686075921,
            "origin": "https://metamask.github.io",
            "version": "5.1.2"
          }
        ]
      },
      "npm:@metamask/test-snap-getEntropy": {
        "id": "npm:@metamask/test-snap-getEntropy",
        "origin": "npm:@metamask/test-snap-getEntropy",
        "version": "5.1.2",
        "iconUrl": null,
        "initialPermissions": {
          "endowment:ethereum-provider": {}
        },
        "manifest": {
          "description": "An example Snap that can derive snap specific entropy.",
          "proposedName": "Get Entropy Test Snap",
          "repository": {
            "type": "git",
            "url": "https://github.com/MetaMask/test-snaps.git"
          },
          "source": {
            "location": {
              "npm": {
                "filePath": "dist/bundle.js",
                "packageName": "@metamask/test-snap-getEntropy",
                "registry": "https://registry.npmjs.org"
              }
            },
            "shasum": "L1k+dT9Q+y3KfIqzaH09MpDZVPS9ZowEh9w01ZMTWMU="
          },
          "version": "5.1.2"
        },
        "versionHistory": [
          {
            "date": 1680686075921,
            "origin": "https://metamask.github.io",
            "version": "5.1.2"
          }
        ]
      },
      "npm:@metamask/test-snap-networkAccess": {
        "id": "npm:@metamask/test-snap-networkAccess",
        "origin": "npm:@metamask/test-snap-networkAccess",
        "version": "5.1.2",
        "iconUrl": null,
        "initialPermissions": {
          "endowment:ethereum-provider": {}
        },
        "manifest": {
          "description": "An example Snap that has network access.",
          "proposedName": "Network Access Test Snap",
          "repository": {
            "type": "git",
            "url": "https://github.com/MetaMask/test-snaps.git"
          },
          "source": {
            "location": {
              "npm": {
                "filePath": "dist/bundle.js",
                "packageName": "@metamask/test-snap-networkAccess",
                "registry": "https://registry.npmjs.org"
              }
            },
            "shasum": "L1k+dT9Q+y3KfIqzaH09MpDZVPS9ZowEh9w01ZMTWMU="
          },
          "version": "5.1.2"
        },
        "versionHistory": [
          {
            "date": 1680686075921,
            "origin": "https://metamask.github.io",
            "version": "5.1.2"
          }
        ]
      },
      "npm:@metamask/test-snap-wasm": {
        "id": "npm:@metamask/test-snap-wasm",
        "origin": "npm:@metamask/test-snap-wasm",
        "version": "5.1.2",
        "iconUrl": null,
        "initialPermissions": {
          "endowment:ethereum-provider": {}
        },
        "manifest": {
          "description": "An example Snap that has WASM access.",
          "proposedName": "WASM Test Snap",
          "repository": {
            "type": "git",
            "url": "https://github.com/MetaMask/test-snaps.git"
          },
          "source": {
            "location": {
              "npm": {
                "filePath": "dist/bundle.js",
                "packageName": "@metamask/test-snap-wasm",
                "registry": "https://registry.npmjs.org"
              }
            },
            "shasum": "L1k+dT9Q+y3KfIqzaH09MpDZVPS9ZowEh9w01ZMTWMU="
          },
          "version": "5.1.2"
        },
        "versionHistory": [
          {
            "date": 1680686075921,
            "origin": "https://metamask.github.io",
            "version": "5.1.2"
          }
        ]
      },
      "npm:@metamask/test-snap-notify": {
        "id": "npm:@metamask/test-snap-notify",
        "origin": "npm:@metamask/test-snap-notify",
        "version": "5.1.2",
        "iconUrl": null,
        "initialPermissions": {
          "endowment:ethereum-provider": {}
        },
        "manifest": {
          "description": "An example Snap that can send notifications.",
          "proposedName": "Notification Test Snap",
          "repository": {
            "type": "git",
            "url": "https://github.com/MetaMask/test-snaps.git"
          },
          "source": {
            "location": {
              "npm": {
                "filePath": "dist/bundle.js",
                "packageName": "@metamask/test-snap-notify",
                "registry": "https://registry.npmjs.org"
              }
            },
            "shasum": "L1k+dT9Q+y3KfIqzaH09MpDZVPS9ZowEh9w01ZMTWMU="
          },
          "version": "5.1.2"
        },
        "versionHistory": [
          {
            "date": 1680686075921,
            "origin": "https://metamask.github.io",
            "version": "5.1.2"
          }
        ]
      },
      "npm:@metamask/test-snap-dialog": {
        "id": "npm:@metamask/test-snap-dialog",
        "origin": "npm:@metamask/test-snap-dialog",
        "version": "5.1.2",
        "iconUrl": null,
        "initialPermissions": {
          "endowment:ethereum-provider": {}
        },
        "manifest": {
          "description": "An example Snap that can send dialog prompts.",
          "proposedName": "Dialog Test Snap",
          "repository": {
            "type": "git",
            "url": "https://github.com/MetaMask/test-snaps.git"
          },
          "source": {
            "location": {
              "npm": {
                "filePath": "dist/bundle.js",
                "packageName": "@metamask/test-snap-dialog",
                "registry": "https://registry.npmjs.org"
              }
            },
            "shasum": "L1k+dT9Q+y3KfIqzaH09MpDZVPS9ZowEh9w01ZMTWMU="
          },
          "version": "5.1.2"
        },
        "versionHistory": [
          {
            "date": 1680686075921,
            "origin": "https://metamask.github.io",
            "version": "5.1.2"
          }
        ]
      }
    },
    "preferences": {
      "hideZeroBalanceTokens": false,
      "isRedesignedConfirmationsDeveloperEnabled": false,
      "showExtensionInFullSizeView": false,
      "showFiatInTestnets": false,
      "showTestNetworks": true,
      "smartTransactionsOptInStatus": false,
      "useNativeCurrencyAsPrimaryCurrency": true,
      "petnamesEnabled": false
    },
    "ensResolutionsByAddress": {},
    "isAccountMenuOpen": false,
    "isUnlocked": true,
    "alertEnabledness": {
      "unconnectedAccount": true
    },
    "featureFlags": {},
<<<<<<< HEAD
    "networkConfigurations": {
      "testNetworkConfigurationId": {
        "rpcUrl": "https://testrpc.com",
=======
    "networkConfigurationsByChainId": {
      "0x1": {
>>>>>>> 74f6a416
        "chainId": "0x1",
        "name": "Ethereum Mainnet",
        "nativeCurrency": "ETH",
        "rpcEndpoints": [
          {
            "networkClientId": "mainnet"
          }
        ]
      },
<<<<<<< HEAD
      "goerli": {
        "type": "rpc",
        "chainId": "0x5",
        "ticker": "ETH",
        "nickname": "Chain 5",
        "id": "goerli"
=======
      "0x5": {
        "chainId": "0x5",
        "name": "Goerli",
        "nativeCurrency": "ETH",
        "rpcEndpoints": [
          {
            "networkClientId": "goerli"
          }
        ]
>>>>>>> 74f6a416
      }
    },
    "internalAccounts": {
      "accounts": {
        "cf8dace4-9439-4bd4-b3a8-88c821c8fcb3": {
          "address": "0x0dcd5d886577d5081b0c52e242ef29e70be3e7bc",
          "id": "cf8dace4-9439-4bd4-b3a8-88c821c8fcb3",
          "metadata": {
            "name": "Test Account",
            "keyring": {
              "type": "HD Key Tree"
            }
          },
          "options": {},
          "methods": [
            "personal_sign",
            "eth_signTransaction",
            "eth_signTypedData_v1",
            "eth_signTypedData_v3",
            "eth_signTypedData_v4"
          ],
          "type": "eip155:eoa"
        },
        "07c2cfec-36c9-46c4-8115-3836d3ac9047": {
          "address": "0xec1adf982415d2ef5ec55899b9bfb8bc0f29251b",
          "id": "07c2cfec-36c9-46c4-8115-3836d3ac9047",
          "metadata": {
            "name": "Test Account 2",
            "keyring": {
              "type": "HD Key Tree"
            }
          },
          "options": {},
          "methods": [
            "personal_sign",
            "eth_signTransaction",
            "eth_signTypedData_v1",
            "eth_signTypedData_v3",
            "eth_signTypedData_v4"
          ],
          "type": "eip155:eoa"
        },
        "15e69915-2a1a-4019-93b3-916e11fd432f": {
          "address": "0xc42edfcc21ed14dda456aa0756c153f7985d8813",
          "id": "15e69915-2a1a-4019-93b3-916e11fd432f",
          "metadata": {
            "name": "Ledger Hardware 2",
            "keyring": {
              "type": "Ledger Hardware"
            }
          },
          "options": {},
          "methods": [
            "personal_sign",
            "eth_signTransaction",
            "eth_signTypedData_v1",
            "eth_signTypedData_v3",
            "eth_signTypedData_v4"
          ],
          "type": "eip155:eoa"
        },
        "784225f4-d30b-4e77-a900-c8bbce735b88": {
          "address": "0xeb9e64b93097bc15f01f13eae97015c57ab64823",
          "id": "784225f4-d30b-4e77-a900-c8bbce735b88",
          "metadata": {
            "name": "Test Account 3",
            "keyring": {
              "type": "HD Key Tree"
            }
          },
          "options": {},
          "methods": [
            "personal_sign",
            "eth_signTransaction",
            "eth_signTypedData_v1",
            "eth_signTypedData_v3",
            "eth_signTypedData_v4"
          ],
          "type": "eip155:eoa"
        },
        "694225f4-d30b-4e77-a900-c8bbce735b42": {
          "address": "0xca8f1F0245530118D0cf14a06b01Daf8f76Cf281",
          "id": "694225f4-d30b-4e77-a900-c8bbce735b42",
          "metadata": {
            "name": "Test Account 4",
            "keyring": {
              "type": "Custody test"
            }
          },
          "options": {},
          "methods": [
            "personal_sign",
            "eth_signTransaction",
            "eth_signTypedData_v1",
            "eth_signTypedData_v3",
            "eth_signTypedData_v4"
          ],
          "type": "eip155:eoa"
        },
        "c3deeb99-ba0d-4a4e-a0aa-033fc1f79ae3": {
          "address": "0xb552685e3d2790efd64a175b00d51f02cdafee5d",
          "id": "c3deeb99-ba0d-4a4e-a0aa-033fc1f79ae3",
          "metadata": {
            "name": "Snap Account 1",
            "keyring": {
              "type": "Snap Keyring"
            },
            "snap": {
              "id": "snap-id",
              "name": "snap-name"
            }
          },
          "options": {},
          "methods": [
            "personal_sign",
            "eth_signTransaction",
            "eth_signTypedData_v1",
            "eth_signTypedData_v3",
            "eth_signTypedData_v4"
          ],
          "type": "eip155:eoa"
        }
      },
      "selectedAccount": "cf8dace4-9439-4bd4-b3a8-88c821c8fcb3"
    },
    "balances": {},
    "keyrings": [
      {
        "type": "HD Key Tree",
        "accounts": [
          "0x0dcd5d886577d5081b0c52e242ef29e70be3e7bc",
          "0xec1adf982415d2ef5ec55899b9bfb8bc0f29251b"
        ]
      },
      {
        "type": "Ledger Hardware",
        "accounts": ["0xc42edfcc21ed14dda456aa0756c153f7985d8813"]
      },
      {
        "type": "Simple Key Pair",
        "accounts": ["0xeb9e64b93097bc15f01f13eae97015c57ab64823"]
      },
      {
        "type": "Snap Keyring",
        "accounts": ["0xb552685e3d2790efd64a175b00d51f02cdafee5d"]
      },
      {
        "type": "Custody test",
        "accounts": ["0xca8f1F0245530118D0cf14a06b01Daf8f76Cf281"]
      }
    ],
    "identities": {
      "0x0dcd5d886577d5081b0c52e242ef29e70be3e7bc": {
        "address": "0x0dcd5d886577d5081b0c52e242ef29e70be3e7bc",
        "name": "Test Account"
      },
      "0xec1adf982415d2ef5ec55899b9bfb8bc0f29251b": {
        "address": "0xec1adf982415d2ef5ec55899b9bfb8bc0f29251b",
        "name": "Test Account 2"
      },
      "0xc42edfcc21ed14dda456aa0756c153f7985d8813": {
        "address": "0xc42edfcc21ed14dda456aa0756c153f7985d8813",
        "name": "Test Ledger 1"
      },
      "0xeb9e64b93097bc15f01f13eae97015c57ab64823": {
        "name": "Test Account 3",
        "address": "0xeb9e64b93097bc15f01f13eae97015c57ab64823"
      },
      "0xca8f1F0245530118D0cf14a06b01Daf8f76Cf281": {
        "name": "Custody test",
        "address": "0xca8f1F0245530118D0cf14a06b01Daf8f76Cf281"
      }
    },
    "selectedNetworkClientId": "goerli",
    "networksMetadata": {
      "goerli": {
        "EIPS": {
          "1559": true
        },
        "status": "available"
      }
    },
    "frequentRpcListDetail": [],
    "subjectMetadata": {
      "npm:@metamask/test-snap-bip44": {
        "name": "@metamask/test-snap-bip44",
        "version": "1.2.3",
        "subjectType": "snap"
      },
      "https://snaps.metamask.io": {
        "extensionId": null,
        "iconUrl": "https://snaps.metamask.io/favicon-32x32.png?v=96e4834dade94988977ec34e50a62b84",
        "name": "MetaMask Snaps Directory",
        "origin": "https://snaps.metamask.io",
        "subjectType": "website"
      }
    },
    "snapRegistryList": {
      "a51ea3a8-f1b0-4613-9440-b80e2236713b": {
        "id": "a51ea3a8-f1b0-4613-9440-b80e2236713b",
        "snapId": "npm:@metamask/snap-simple-keyring",
        "iconUrl": "",
        "snapTitle": "Metamask Simple Keyring",
        "snapSlug": "Secure your account with MetaMask Mobile",
        "snapDescription": "A simple private key is a randomly generated string of characters that is used to sign transactions. This private key is stored securely within this snap.",
        "tags": ["EOA"],
        "developer": "Metamask",
        "website": "https://www.consensys.io/",
        "auditUrls": ["auditUrl1", "auditUrl2"],
        "version": "1.0.0",
        "lastUpdated": "April 20, 2023"
      }
    },
    "notifications": {
      "test": {
        "id": "test",
        "origin": "local:http://localhost:8086/",
        "createdDate": 1652967897732,
        "readDate": null,
        "message": "Hello, http://localhost:8086!"
      },
      "test2": {
        "id": "test2",
        "origin": "local:http://localhost:8086/",
        "createdDate": 1652967897732,
        "readDate": 1652967897732,
        "message": "Hello, http://localhost:8086!"
      }
    },
    "accountsByChainId": {
      "0x5": {
        "0x0dcd5d886577d5081b0c52e242ef29e70be3e7bc": {
          "balance": "0x15f6f0b9d4f8d000"
        }
      }
    },
    "incomingTransactionsPreferences": {
      "0x1": true,
      "0xe708": false,
      "0xfa": true,
      "0x5": false,
      "0xaa36a7": true,
      "0xe704": true
    },
    "selectedAddress": "0x0dcd5d886577d5081b0c52e242ef29e70be3e7bc",
    "accounts": {
      "0x0dcd5d886577d5081b0c52e242ef29e70be3e7bc": {
        "balance": "0x346ba7725f412cbfdb",
        "address": "0x0dcd5d886577d5081b0c52e242ef29e70be3e7bc"
      },
      "0xec1adf982415d2ef5ec55899b9bfb8bc0f29251b": {
        "address": "0xec1adf982415d2ef5ec55899b9bfb8bc0f29251b",
        "balance": "0x0"
      },
      "0xc42edfcc21ed14dda456aa0756c153f7985d8813": {
        "address": "0xc42edfcc21ed14dda456aa0756c153f7985d8813",
        "balance": "0x0"
      },
      "0xeb9e64b93097bc15f01f13eae97015c57ab64823": {
        "address": "0xeb9e64b93097bc15f01f13eae97015c57ab64823",
        "balance": "0x0"
      },
      "0xca8f1F0245530118D0cf14a06b01Daf8f76Cf281": {
        "address": "0xca8f1F0245530118D0cf14a06b01Daf8f76Cf281",
        "balance": "0x0"
      },
      "0xb552685e3d2790efd64a175b00d51f02cdafee5d": {
        "address": "0xb552685e3d2790efd64a175b00d51f02cdafee5d",
        "balance": "0x0"
      }
    },
    "tokens": [
      {
        "address": "0x108cf70c7d384c552f42c07c41c0e1e46d77ea0d",
        "symbol": "TEST",
        "decimals": "0"
      },
      {
        "address": "0xd8f6a2ffb0fc5952d16c9768b71cfd35b6399aa5",
        "decimals": "8",
        "symbol": "TEST2"
      },
      {
        "address": "0x617b3f8050a0bd94b6b1da02b4384ee5b4df13f4",
        "symbol": "META",
        "decimals": "18"
      }
    ],
    "marketData": {
      "0x89": {
        "0x108cf70c7d384c552f42c07c41c0e1e46d77ea0d": {
          "price": 0.00039345803819379796,
          "contractPercentChange1d": 0.004,
          "priceChange1d": 0.00004
        },
        "0xd8f6a2ffb0fc5952d16c9768b71cfd35b6399aa5": {
          "price": 0.00008189274407698049,
          "contractPercentChange1d": 0.01,
          "priceChange1d": 0.001
        },
        "0x2260fac5e5542a773aa44fbcfedf7c193bc2c599": {
          "price": 0.0017123,
          "contractPercentChange1d": 0.006,
          "priceChange1d": 0.001
        },
        "0xa0b86991c6218b36c1d19d4a2e9eb0ce3606eb48": {
          "price": 0.0000000018,
          "contractPercentChange1d": 0.02,
          "priceChange1d": 0.01
        }
      },
      "0x5": {
        "0x108cf70c7d384c552f42c07c41c0e1e46d77ea0d": {
          "price": 0.00039345803819379796,
          "contractPercentChange1d": 0.004,
          "priceChange1d": 0.00004
        },
        "0xd8f6a2ffb0fc5952d16c9768b71cfd35b6399aa5": {
          "price": 0.00008189274407698049,
          "contractPercentChange1d": 0.01,
          "priceChange1d": 0.001
        },
        "0x2260fac5e5542a773aa44fbcfedf7c193bc2c599": {
          "price": 0.0017123,
          "contractPercentChange1d": 0.006,
          "priceChange1d": 0.001
        },
        "0xa0b86991c6218b36c1d19d4a2e9eb0ce3606eb48": {
          "price": 0.0000000018,
          "contractPercentChange1d": 0.02,
          "priceChange1d": 0.01
        }
      },
      "0x1": {
        "0x108cf70c7d384c552f42c07c41c0e1e46d77ea0d": {
          "price": 0.00039345803819379796,
          "contractPercentChange1d": 0.004,
          "priceChange1d": 0.00004
        },
        "0xd8f6a2ffb0fc5952d16c9768b71cfd35b6399aa5": {
          "price": 0.00008189274407698049,
          "contractPercentChange1d": 0.01,
          "priceChange1d": 0.001
        },
        "0x2260fac5e5542a773aa44fbcfedf7c193bc2c599": {
          "price": 0.0017123,
          "contractPercentChange1d": 0.006,
          "priceChange1d": 0.001
        },
        "0xa0b86991c6218b36c1d19d4a2e9eb0ce3606eb48": {
          "price": 0.0000000018,
          "contractPercentChange1d": 0.02,
          "priceChange1d": 0.01
        }
      }
    },
    "ticker": "ETH",
    "currentCurrency": "usd",
    "currencyRates": {
      "ETH": {
        "conversionRate": 556.12
      }
    },
    "addressBook": {
      "0x5": {
        "0xc42edfcc21ed14dda456aa0756c153f7985d8813": {
          "address": "0xc42edfcc21ed14dda456aa0756c153f7985d8813",
          "chainId": "0x5",
          "isEns": false,
          "memo": "",
          "name": "Address Book Account 1"
        }
      }
    },
    "unapprovedPersonalMsgs": {},
    "unapprovedPersonalMsgCount": 0,
    "unapprovedDecryptMsgs": {},
    "unapprovedDecryptMsgCount": 0,
    "unapprovedEncryptionPublicKeyMsgs": {},
    "unapprovedEncryptionPublicKeyMsgCount": 0,
    "unapprovedTypedMessages": {},
    "unapprovedTypedMessagesCount": 0,
    "useTokenDetection": true,
    "useCurrencyRateCheck": true,
    "useNftDetection": true,
    "openSeaEnabled": true,
    "orderedNetworkList": [],
    "pinnedAccountList": [],
    "hiddenAccountList": [],
    "advancedGasFee": {
      "0x5": {
        "maxBaseFee": "75",
        "priorityFee": "2"
      }
    },
    "nftsDropdownState": {
      "0x0dcd5d886577d5081b0c52e242ef29e70be3e7bc": {
        "0x5": {
          "0x495f947276749Ce646f68AC8c248420045cb7b5e": false
        }
      }
    },
    "allNftContracts": {
      "0x0dcd5d886577d5081b0c52e242ef29e70be3e7bc": {
        "0x1": [
          {
            "address": "0xDc7382Eb0Bc9C352A4CbA23c909bDA01e0206414",
            "description": null,
            "name": "Munk Generator",
            "logo": null,
            "symbol": "MUNK",
            "assetContractType": "non-fungible",
            "createdDate": null,
            "schemaName": "ERC721",
            "externalLink": null
          }
        ],
        "0x89": [
          {
            "address": "0xDc7382Eb0Bc9C352A4CbA23c909bDA01e0206414",
            "description": null,
            "name": "Munk Generator",
            "logo": null,
            "symbol": "MUNK",
            "assetContractType": "non-fungible",
            "createdDate": null,
            "schemaName": "ERC721",
            "externalLink": null
          }
        ],
        "0xaa36a7": [
          {
            "address": "0xDc7382Eb0Bc9C352A4CbA23c909bDA01e0206414",
            "description": null,
            "name": "Munk Generator",
            "logo": null,
            "symbol": "MUNK",
            "assetContractType": "non-fungible",
            "createdDate": null,
            "schemaName": "ERC721",
            "externalLink": null
          }
        ],
        "0x5": [
          {
            "address": "0xDc7382Eb0Bc9C352A4CbA23c909bDA01e0206414",
            "description": null,
            "name": "Munk Generator",
            "logo": null,
            "symbol": "MUNK",
            "assetContractType": "non-fungible",
            "createdDate": null,
            "schemaName": "ERC721",
            "externalLink": null
          },
          {
            "address": "0x495f947276749Ce646f68AC8c248420045cb7b5e",
            "description": null,
            "name": "Punk Generator",
            "logo": null,
            "symbol": "PUNK",
            "assetContractType": "non-fungible",
            "createdDate": null,
            "schemaName": "ERC1155",
            "externalLink": null
          }
        ],
        "0x99": [
          {
            "address": "0xDc7382Eb0Bc9C352A4CbA23c909bDA01e0206414",
            "description": null,
            "name": "Munk Generator",
            "logo": null,
            "symbol": "MUNK",
            "assetContractType": "non-fungible",
            "createdDate": null,
            "schemaName": "ERC721",
            "externalLink": null
          }
        ]
      }
    },
    "allNfts": {
      "0x0dcd5d886577d5081b0c52e242ef29e70be3e7bc": {
        "0x1": [
          {
            "address": "0xDc7382Eb0Bc9C352A4CbA23c909bDA01e0206414",
            "tokenId": "1",
            "name": "MUNK #1",
            "description": null,
            "image": "ipfs://QmTSZUNt8AKyDabkyXXXP4oHWDnaVXgNdXoJGEyaYzLbeL",
            "standard": "ERC721"
          }
        ],
        "0x89": [
          {
            "address": "0xDc7382Eb0Bc9C352A4CbA23c909bDA01e0206414",
            "tokenId": "1",
            "name": "MUNK #1",
            "description": null,
            "image": "ipfs://QmTSZUNt8AKyDabkyXXXP4oHWDnaVXgNdXoJGEyaYzLbeL",
            "standard": "ERC721"
          }
        ],
        "0xaa36a7": [
          {
            "address": "0xDc7382Eb0Bc9C352A4CbA23c909bDA01e0206414",
            "tokenId": "1",
            "name": "MUNK #1",
            "description": null,
            "image": "ipfs://QmTSZUNt8AKyDabkyXXXP4oHWDnaVXgNdXoJGEyaYzLbeL",
            "standard": "ERC721"
          }
        ],
        "0x5": [
          {
            "address": "0x495f947276749Ce646f68AC8c248420045cb7b5e",
            "tokenId": "58076532811975507823669075598676816378162417803895263482849101575514658701313",
            "name": "Punk #4",
            "creator": {
              "user": {
                "username": null
              },
              "profile_img_url": null,
              "address": "0x806627172af48bd5b0765d3449a7def80d6576ff",
              "config": ""
            },
            "description": "Red Mohawk bam!",
            "image": "https://lh3.googleusercontent.com/BdxvLseXcfl57BiuQcQYdJ64v-aI8din7WPk0Pgo3qQFhAUH-B6i-dCqqc_mCkRIzULmwzwecnohLhrcH8A9mpWIZqA7ygc52Sr81hE",
            "standard": "ERC1155"
          },
          {
            "address": "0x495f947276749Ce646f68AC8c248420045cb7b5e",
            "tokenId": "58076532811975507823669075598676816378162417803895263482849101574415147073537",
            "name": "Punk #3",
            "creator": {
              "user": {
                "username": null
              },
              "profile_img_url": null,
              "address": "0x806627172af48bd5b0765d3449a7def80d6576ff",
              "config": ""
            },
            "description": "Clown PUNK!!!",
            "image": "https://lh3.googleusercontent.com/H7VrxaalZv4PF1B8U7ADuc8AfuqTVyzmMEDQ5OXKlx0Tqu5XiwsKYj4j_pAF6wUJjLMQbSN_0n3fuj84lNyRhFW9hyrxqDfY1IiQEQ",
            "standard": "ERC1155"
          },
          {
            "address": "0x495f947276749Ce646f68AC8c248420045cb7b5e",
            "tokenId": "58076532811975507823669075598676816378162417803895263482849101573315635445761",
            "name": "Punk #2",
            "creator": {
              "user": {
                "username": null
              },
              "profile_img_url": null,
              "address": "0x806627172af48bd5b0765d3449a7def80d6576ff",
              "config": ""
            },
            "description": "Got glasses and black hair!",
            "image": "https://lh3.googleusercontent.com/CHNTSlKB_Gob-iwTq8jcag6XwBkTqBMLt_vEKeBv18Q4AoPFAEPceqK6mRzkad2s5djx6CT5zbGQwDy81WwtNzViK5dQbG60uAWv",
            "standard": "ERC1155"
          },
          {
            "address": "0x495f947276749Ce646f68AC8c248420045cb7b5e",
            "tokenId": "58076532811975507823669075598676816378162417803895263482849101572216123817985",
            "name": "Punk #1",
            "creator": {
              "user": {
                "username": null
              },
              "profile_img_url": null,
              "address": "0x806627172af48bd5b0765d3449a7def80d6576ff",
              "config": ""
            },
            "image": "https://lh3.googleusercontent.com/4jfPi-nQNWCUXD5qVNVWX7LX2UufU_elEJcvICFlsTdcBXv70asnDEOlI8oKECZxlXq1wseeIXMwmP5tLyOUxMKk",
            "standard": "ERC1155"
          },
          {
            "address": "0x495f947276749Ce646f68AC8c248420045cb7b5e",
            "tokenId": "58076532811975507823669075598676816378162417803895263482849101571116612190209",
            "name": "Punk #4651",
            "creator": {
              "user": {
                "username": null
              },
              "profile_img_url": null,
              "address": "0x806627172af48bd5b0765d3449a7def80d6576ff",
              "config": ""
            },
            "image": "https://lh3.googleusercontent.com/BdxvLseXcfl57BiuQcQYdJ64v-aI8din7WPk0Pgo3qQFhAUH-B6i-dCqqc_mCkRIzULmwzwecnohLhrcH8A9mpWIZqA7ygc52Sr81hE",
            "standard": "ERC1155"
          },
          {
            "address": "0xDc7382Eb0Bc9C352A4CbA23c909bDA01e0206414",
            "tokenId": "1",
            "name": "MUNK #1",
            "description": null,
            "image": "ipfs://QmTSZUNt8AKyDabkyXXXP4oHWDnaVXgNdXoJGEyaYzLbeL",
            "standard": "ERC721",
            "lastSale": {
              "total_price": "4900000000000000",
              "event_timestamp": "2023-01-18T21:51:23",
              "payment_token": {
                "symbol": "ETH"
              }
            }
          },
          {
            "address": "0xDc7382Eb0Bc9C352A4CbA23c909bDA01e0206414",
            "tokenId": "2",
            "name": "MUNK #2",
            "description": null,
            "image": "ipfs://QmTSZUNt8AKyDabkyXXXP4oHWDnaVXgNdXoJGEyaYzLbeL",
            "standard": "ERC721"
          },
          {
            "address": "0xDc7382Eb0Bc9C352A4CbA23c909bDA01e0206414",
            "tokenId": "3",
            "name": "MUNK #3",
            "description": null,
            "image": "ipfs://QmTSZUNt8AKyDabkyXXXP4oHWDnaVXgNdXoJGEyaYzLbeL",
            "standard": "ERC721"
          }
        ],
        "0x99": [
          {
            "address": "0xDc7382Eb0Bc9C352A4CbA23c909bDA01e0206414",
            "tokenId": "1",
            "name": "MUNK #1",
            "description": null,
            "image": "ipfs://QmTSZUNt8AKyDabkyXXXP4oHWDnaVXgNdXoJGEyaYzLbeL",
            "standard": "ERC721"
          }
        ]
      }
    },
    "tokenList": {
      "0x2260fac5e5542a773aa44fbcfedf7c193bc2c599": {
        "address": "0x2260fac5e5542a773aa44fbcfedf7c193bc2c599",
        "symbol": "WBTC",
        "decimals": 8,
        "name": "Wrapped Bitcoin",
        "iconUrl": "https://s3.amazonaws.com/airswap-token-images/WBTC.png",
        "aggregators": [
          "airswapLight",
          "bancor",
          "cmc",
          "coinGecko",
          "kleros",
          "oneInch",
          "paraswap",
          "pmm",
          "totle",
          "zapper",
          "zerion",
          "zeroEx"
        ],
        "occurrences": 12
      },
      "0x0bc529c00c6401aef6d220be8c6ea1667f6ad93e": {
        "address": "0x0bc529c00c6401aef6d220be8c6ea1667f6ad93e",
        "symbol": "YFI",
        "decimals": 18,
        "name": "yearn.finance",
        "iconUrl": "https://raw.githubusercontent.com/trustwallet/assets/master/blockchains/ethereum/assets/0x0bc529c00C6401aEF6D220BE8C6Ea1667F6Ad93e/logo.png",
        "aggregators": [
          "airswapLight",
          "bancor",
          "cmc",
          "coinGecko",
          "kleros",
          "oneInch",
          "paraswap",
          "pmm",
          "totle",
          "zapper",
          "zerion",
          "zeroEx"
        ],
        "occurrences": 12
      }
    },
    "transactions": [
      {
        "chainId": "0x5",
        "id": 8393540981007587,
        "time": 1536268017676,
        "status": "unapproved",
        "loadingDefaults": false,
        "txParams": {
          "data": "0xa9059cbb000000000000000000000000b19ac54efa18cc3a14a5b821bfec73d284bf0c5e0000000000000000000000000000000000000000000000003782dace9d900000",
          "from": "0x0dcd5d886577d5081b0c52e242ef29e70be3e7bc",
          "to": "0xc42edfcc21ed14dda456aa0756c153f7985d8813",
          "value": "0x0",
          "gas": "0x5208",
          "gasPrice": "0x3b9aca00"
        },
        "history": [
          {
            "id": 8393540981007587,
            "time": 1536268017676,
            "status": "unapproved",
            "chainId": "0x5",
            "loadingDefaults": true,
            "txParams": {
              "from": "0x0dcd5d886577d5081b0c52e242ef29e70be3e7bc",
              "to": "0xc42edfcc21ed14dda456aa0756c153f7985d8813",
              "value": "0x0",
              "gas": "0x5208",
              "gasPrice": "0x3b9aca00"
            }
          },
          [
            {
              "op": "replace",
              "path": "/loadingDefaults",
              "value": false,
              "timestamp": 1536268017685
            }
          ],
          [
            {
              "op": "add",
              "path": "/origin",
              "value": "MetaMask",
              "note": "#newUnapprovedTransaction - adding the origin",
              "timestamp": 1536268017686
            }
          ]
        ],
        "origin": "metamask"
      },
      {
        "id": 3387511061307736,
        "time": 1528133130531,
        "status": "confirmed",
        "chainId": "0x5",
        "loadingDefaults": false,
        "txParams": {
          "from": "0x3b222de3aaba8ec9771ca9e9af5d8ed757fb7f62",
          "to": "0x92e659448c48fc926ec942d0da1459260d36bb33",
          "value": "0x1bc16d674ec80000",
          "gas": "0xcf08",
          "gasPrice": "0x3b9aca00",
          "nonce": "0xb5"
        },
        "history": [
          {
            "id": 3387511061307736,
            "time": 1528133130531,
            "status": "unapproved",
            "chainId": "0x5",
            "loadingDefaults": true,
            "txParams": {
              "from": "0x3b222de3aaba8ec9771ca9e9af5d8ed757fb7f62",
              "to": "0x92e659448c48fc926ec942d0da1459260d36bb33",
              "value": "0x1bc16d674ec80000",
              "gas": "0xcf08",
              "gasPrice": "0x3b9aca00"
            }
          },
          [
            {
              "op": "replace",
              "path": "/loadingDefaults",
              "value": false,
              "timestamp": 1528133130666
            }
          ],
          [
            {
              "op": "add",
              "path": "/origin",
              "value": "MetaMask",
              "note": "#newUnapprovedTransaction - adding the origin",
              "timestamp": 1528133130667
            }
          ],
          [],
          [
            {
              "op": "replace",
              "path": "/status",
              "value": "approved",
              "note": "txStateManager: setting status to approved",
              "timestamp": 1528133131716
            }
          ],
          [
            {
              "op": "add",
              "path": "/txParams/nonce",
              "value": "0xb5",
              "note": "transactions#approveTransaction",
              "timestamp": 1528133131806
            }
          ],
          [
            {
              "op": "replace",
              "path": "/status",
              "value": "signed",
              "note": "transactions#publishTransaction",
              "timestamp": 1528133131825
            },
            {
              "op": "add",
              "path": "/rawTx",
              "value": "0xf86c81b5843b9aca0082cf089492e659448c48fc926ec942d0da1459260d36bb33881bc16d674ec80000802ba03f879cd33a31180da38545d0f809822e00ddf35954d8b0ece83bacf22347ce54a06ad050487978e425ca6a014ed55ea8e9a190069863ed96a0eefa88d729ea1eda"
            }
          ],
          [],
          [
            {
              "op": "add",
              "path": "/hash",
              "value": "0x516b77569173a04c76fdb6545cf279ebd0c75f5d25d6e4ce019925205f0e3709",
              "note": "transactions#setTxHash",
              "timestamp": 1528133131951
            }
          ],
          [
            {
              "op": "add",
              "path": "/submittedTime",
              "value": 1528133131951,
              "note": "txStateManager - add submitted time stamp",
              "timestamp": 1528133131952
            }
          ],
          [
            {
              "op": "replace",
              "path": "/status",
              "value": "submitted",
              "note": "txStateManager: setting status to submitted",
              "timestamp": 1528133131955
            }
          ],
          [
            {
              "op": "add",
              "path": "/firstRetryBlockNumber",
              "value": "0x24af6b",
              "note": "transactions/pending-tx-tracker#event: tx:block-update",
              "timestamp": 1528133134414
            }
          ],
          [
            {
              "op": "replace",
              "path": "/status",
              "value": "confirmed",
              "note": "txStateManager: setting status to confirmed",
              "timestamp": 1528133158516
            }
          ]
        ],
        "origin": "MetaMask",
        "rawTx": "0xf86c81b5843b9aca0082cf089492e659448c48fc926ec942d0da1459260d36bb33881bc16d674ec80000802ba03f879cd33a31180da38545d0f809822e00ddf35954d8b0ece83bacf22347ce54a06ad050487978e425ca6a014ed55ea8e9a190069863ed96a0eefa88d729ea1eda",
        "hash": "0x516b77569173a04c76fdb6545cf279ebd0c75f5d25d6e4ce019925205f0e3709",
        "submittedTime": 1528133131951,
        "firstRetryBlockNumber": "0x24af6b"
      },
      {
        "id": 3387511061307737,
        "time": 1528133149983,
        "status": "confirmed",
        "chainId": "0x5",
        "loadingDefaults": false,
        "txParams": {
          "from": "0x3b222de3aaba8ec9771ca9e9af5d8ed757fb7f62",
          "to": "0x92e659448c48fc926ec942d0da1459260d36bb33",
          "value": "0x1bc16d674ec80000",
          "gas": "0xcf08",
          "gasPrice": "0x3b9aca00",
          "nonce": "0xb6"
        },
        "history": [
          {
            "id": 3387511061307737,
            "time": 1528133149983,
            "status": "unapproved",
            "chainId": "0x5",
            "loadingDefaults": true,
            "txParams": {
              "from": "0x3b222de3aaba8ec9771ca9e9af5d8ed757fb7f62",
              "to": "0x92e659448c48fc926ec942d0da1459260d36bb33",
              "value": "0x1bc16d674ec80000",
              "gas": "0xcf08",
              "gasPrice": "0x3b9aca00"
            }
          },
          [
            {
              "op": "replace",
              "path": "/loadingDefaults",
              "value": false,
              "timestamp": 1528133150011
            }
          ],
          [
            {
              "op": "add",
              "path": "/origin",
              "value": "MetaMask",
              "note": "#newUnapprovedTransaction - adding the origin",
              "timestamp": 1528133150013
            }
          ],
          [],
          [
            {
              "op": "replace",
              "path": "/status",
              "value": "approved",
              "note": "txStateManager: setting status to approved",
              "timestamp": 1528133151102
            }
          ],
          [
            {
              "op": "add",
              "path": "/txParams/nonce",
              "value": "0xb6",
              "note": "transactions#approveTransaction",
              "timestamp": 1528133151189
            }
          ],
          [
            {
              "op": "replace",
              "path": "/status",
              "value": "signed",
              "note": "transactions#publishTransaction",
              "timestamp": 1528133151203
            },
            {
              "op": "add",
              "path": "/rawTx",
              "value": "0xf86c81b6843b9aca0082cf089492e659448c48fc926ec942d0da1459260d36bb33881bc16d674ec80000802ba0692deaabf0d79544d41e7c475ad43760679a4f25d0fee908b1da308db1a291a7a0384db85fc6c843ea25986a0760f3c50ab6504fc559fc71fc7f23f60950eb316d"
            }
          ],
          [],
          [
            {
              "op": "add",
              "path": "/hash",
              "value": "0x9271b266d05022cfa841362fae43763ebafcee540d84278b0157ef4a68d4e26f",
              "note": "transactions#setTxHash",
              "timestamp": 1528133151342
            }
          ],
          [
            {
              "op": "add",
              "path": "/submittedTime",
              "value": 1528133151347,
              "note": "txStateManager - add submitted time stamp",
              "timestamp": 1528133151347
            }
          ],
          [
            {
              "op": "replace",
              "path": "/status",
              "value": "submitted",
              "note": "txStateManager: setting status to submitted",
              "timestamp": 1528133151368
            }
          ],
          [
            {
              "op": "add",
              "path": "/firstRetryBlockNumber",
              "value": "0x24af6d",
              "note": "transactions/pending-tx-tracker#event: tx:block-update",
              "timestamp": 1528133158532
            }
          ],
          [
            {
              "op": "replace",
              "path": "/status",
              "value": "confirmed",
              "note": "txStateManager: setting status to confirmed",
              "timestamp": 1528133190636
            }
          ]
        ],
        "origin": "MetaMask",
        "rawTx": "0xf86c81b6843b9aca0082cf089492e659448c48fc926ec942d0da1459260d36bb33881bc16d674ec80000802ba0692deaabf0d79544d41e7c475ad43760679a4f25d0fee908b1da308db1a291a7a0384db85fc6c843ea25986a0760f3c50ab6504fc559fc71fc7f23f60950eb316d",
        "hash": "0x9271b266d05022cfa841362fae43763ebafcee540d84278b0157ef4a68d4e26f",
        "submittedTime": 1528133151347,
        "firstRetryBlockNumber": "0x24af6d"
      },
      {
        "id": 3387511061307738,
        "time": 1528133180635,
        "status": "confirmed",
        "chainId": "0x5",
        "loadingDefaults": false,
        "txParams": {
          "from": "0x3b222de3aaba8ec9771ca9e9af5d8ed757fb7f62",
          "to": "0x92e659448c48fc926ec942d0da1459260d36bb33",
          "value": "0x1bc16d674ec80000",
          "gas": "0xcf08",
          "gasPrice": "0x12a05f200",
          "nonce": "0xb7"
        },
        "history": [
          {
            "id": 3387511061307738,
            "time": 1528133180635,
            "status": "unapproved",
            "chainId": "0x5",
            "loadingDefaults": true,
            "txParams": {
              "from": "0x3b222de3aaba8ec9771ca9e9af5d8ed757fb7f62",
              "to": "0x92e659448c48fc926ec942d0da1459260d36bb33",
              "value": "0x1bc16d674ec80000",
              "gas": "0xcf08",
              "gasPrice": "0x12a05f200"
            }
          },
          [
            {
              "op": "replace",
              "path": "/loadingDefaults",
              "value": false,
              "timestamp": 1528133180720
            }
          ],
          [
            {
              "op": "add",
              "path": "/origin",
              "value": "MetaMask",
              "note": "#newUnapprovedTransaction - adding the origin",
              "timestamp": 1528133180722
            }
          ],
          [],
          [
            {
              "op": "replace",
              "path": "/status",
              "value": "approved",
              "note": "txStateManager: setting status to approved",
              "timestamp": 1528133181623
            }
          ],
          [
            {
              "op": "add",
              "path": "/txParams/nonce",
              "value": "0xb7",
              "note": "transactions#approveTransaction",
              "timestamp": 1528133181726
            }
          ],
          [
            {
              "op": "replace",
              "path": "/status",
              "value": "signed",
              "note": "transactions#publishTransaction",
              "timestamp": 1528133181749
            },
            {
              "op": "add",
              "path": "/rawTx",
              "value": "0xf86d81b785012a05f20082cf089492e659448c48fc926ec942d0da1459260d36bb33881bc16d674ec80000802ba086f9846798be6988c39a5cf85f0dbe267e59ca0b96a6a7077e92cba33e10a258a064ffa52ac90c238ce21e6f085283216191b185a1eccd7daae6e2ab66ba26ada0"
            }
          ],
          [],
          [
            {
              "op": "add",
              "path": "/hash",
              "value": "0x4e061e977c099735bc9e5203e717f7d9dccb3fcb2f82031a12a3ed326f95d43b",
              "note": "transactions#setTxHash",
              "timestamp": 1528133181885
            }
          ],
          [
            {
              "op": "add",
              "path": "/submittedTime",
              "value": 1528133181885,
              "note": "txStateManager - add submitted time stamp",
              "timestamp": 1528133181885
            }
          ],
          [
            {
              "op": "replace",
              "path": "/status",
              "value": "submitted",
              "note": "txStateManager: setting status to submitted",
              "timestamp": 1528133181888
            }
          ],
          [
            {
              "op": "add",
              "path": "/firstRetryBlockNumber",
              "value": "0x24af6f",
              "note": "transactions/pending-tx-tracker#event: tx:block-update",
              "timestamp": 1528133190653
            }
          ],
          [
            {
              "op": "replace",
              "path": "/status",
              "value": "confirmed",
              "note": "txStateManager: setting status to confirmed",
              "timestamp": 1528133222745
            }
          ]
        ],
        "origin": "MetaMask",
        "rawTx": "0xf86d81b785012a05f20082cf089492e659448c48fc926ec942d0da1459260d36bb33881bc16d674ec80000802ba086f9846798be6988c39a5cf85f0dbe267e59ca0b96a6a7077e92cba33e10a258a064ffa52ac90c238ce21e6f085283216191b185a1eccd7daae6e2ab66ba26ada0",
        "hash": "0x4e061e977c099735bc9e5203e717f7d9dccb3fcb2f82031a12a3ed326f95d43b",
        "submittedTime": 1528133181885,
        "firstRetryBlockNumber": "0x24af6f"
      },
      {
        "id": 3387511061307739,
        "time": 1528133223918,
        "status": "confirmed",
        "chainId": "0x5",
        "loadingDefaults": false,
        "txParams": {
          "from": "0x3b222de3aaba8ec9771ca9e9af5d8ed757fb7f62",
          "to": "0xfe2149773b3513703e79ad23d05a778a185016ee",
          "value": "0xaa87bee538000",
          "data": "0xea94496b000000000000000000000000000000000000000000000000000000000001e1eb000000000000000000000000000000000000000000000000000000000001de33",
          "gasPrice": "0x3b9aca00",
          "gas": "0x6169e",
          "nonce": "0xb8"
        },
        "history": [
          {
            "id": 3387511061307739,
            "time": 1528133223918,
            "status": "unapproved",
            "chainId": "0x5",
            "loadingDefaults": true,
            "txParams": {
              "from": "0x3b222de3aaba8ec9771ca9e9af5d8ed757fb7f62",
              "to": "0xfe2149773b3513703e79ad23d05a778a185016ee",
              "value": "0xaa87bee538000",
              "data": "0xea94496b000000000000000000000000000000000000000000000000000000000001e1eb000000000000000000000000000000000000000000000000000000000001de33",
              "gasPrice": "0x3b9aca00"
            }
          },
          [
            {
              "op": "add",
              "path": "/txParams/gas",
              "value": "0x6169e",
              "timestamp": 1528133225488
            },
            {
              "op": "replace",
              "path": "/loadingDefaults",
              "value": false
            }
          ],
          [
            {
              "note": "#newUnapprovedTransaction - adding the origin",
              "op": "add",
              "path": "/origin",
              "value": "crypko.ai"
            }
          ],
          [],
          [
            {
              "op": "replace",
              "path": "/status",
              "value": "approved",
              "note": "txStateManager: setting status to approved",
              "timestamp": 1528133227279
            }
          ],
          [
            {
              "op": "add",
              "path": "/txParams/nonce",
              "value": "0xb8",
              "note": "transactions#approveTransaction",
              "timestamp": 1528133227374
            }
          ],
          [
            {
              "op": "replace",
              "path": "/status",
              "value": "signed",
              "note": "transactions#publishTransaction",
              "timestamp": 1528133227405
            },
            {
              "op": "add",
              "path": "/rawTx",
              "value": "0xf8b181b8843b9aca008306169e94fe2149773b3513703e79ad23d05a778a185016ee870aa87bee538000b844ea94496b000000000000000000000000000000000000000000000000000000000001e1eb000000000000000000000000000000000000000000000000000000000001de332ca07bb2efbb8529d67606f9f89e7934c594a31d50c7d24a3286c20a2944a3b8c2a9a07b55ebd8aa28728ce0e38dd3b3503b78fccedae80053626d8649c68346c7c49c"
            }
          ],
          [],
          [
            {
              "op": "add",
              "path": "/hash",
              "value": "0x466ae7d4b7c270121f0a8d68fbc6c9091ffc4aa976a553a5bfa56a79cf9f63dd",
              "note": "transactions#setTxHash",
              "timestamp": 1528133227534
            }
          ],
          [
            {
              "op": "add",
              "path": "/submittedTime",
              "value": 1528133227538,
              "note": "txStateManager - add submitted time stamp",
              "timestamp": 1528133227538
            }
          ],
          [
            {
              "op": "replace",
              "path": "/status",
              "value": "submitted",
              "note": "txStateManager: setting status to submitted",
              "timestamp": 1528133227543
            }
          ],
          [
            {
              "op": "add",
              "path": "/firstRetryBlockNumber",
              "value": "0x24af72",
              "note": "transactions/pending-tx-tracker#event: tx:block-update",
              "timestamp": 1528133238980
            }
          ],
          [
            {
              "op": "replace",
              "path": "/status",
              "value": "confirmed",
              "note": "txStateManager: setting status to confirmed",
              "timestamp": 1528133255035
            }
          ]
        ],
        "origin": "crypko.ai",
        "rawTx": "0xf8b181b8843b9aca008306169e94fe2149773b3513703e79ad23d05a778a185016ee870aa87bee538000b844ea94496b000000000000000000000000000000000000000000000000000000000001e1eb000000000000000000000000000000000000000000000000000000000001de332ca07bb2efbb8529d67606f9f89e7934c594a31d50c7d24a3286c20a2944a3b8c2a9a07b55ebd8aa28728ce0e38dd3b3503b78fccedae80053626d8649c68346c7c49c",
        "hash": "0x466ae7d4b7c270121f0a8d68fbc6c9091ffc4aa976a553a5bfa56a79cf9f63dd",
        "submittedTime": 1528133227538,
        "firstRetryBlockNumber": "0x24af72"
      },
      {
        "id": 3387511061307740,
        "time": 1528133291381,
        "status": "confirmed",
        "chainId": "0x5",
        "loadingDefaults": false,
        "txParams": {
          "from": "0x3b222de3aaba8ec9771ca9e9af5d8ed757fb7f62",
          "to": "0x108cf70c7d384c552f42c07c41c0e1e46d77ea0d",
          "value": "0x0",
          "data": "0xa9059cbb00000000000000000000000092e659448c48fc926ec942d0da1459260d36bb330000000000000000000000000000000000000000000000000000000000000002",
          "gas": "0xd508",
          "gasPrice": "0x3b9aca00",
          "nonce": "0xb9"
        },
        "history": [
          {
            "id": 3387511061307740,
            "time": 1528133291381,
            "status": "unapproved",
            "chainId": "0x5",
            "loadingDefaults": true,
            "txParams": {
              "from": "0x3b222de3aaba8ec9771ca9e9af5d8ed757fb7f62",
              "to": "0x108cf70c7d384c552f42c07c41c0e1e46d77ea0d",
              "value": "0x0",
              "data": "0xa9059cbb00000000000000000000000092e659448c48fc926ec942d0da1459260d36bb330000000000000000000000000000000000000000000000000000000000000002",
              "gas": "0xd508",
              "gasPrice": "0x3b9aca00"
            }
          },
          [
            {
              "op": "replace",
              "path": "/loadingDefaults",
              "value": false,
              "timestamp": 1528133291486
            }
          ],
          [
            {
              "op": "add",
              "path": "/origin",
              "value": "MetaMask",
              "note": "#newUnapprovedTransaction - adding the origin",
              "timestamp": 1528133291486
            }
          ],
          [],
          [
            {
              "op": "replace",
              "path": "/status",
              "value": "approved",
              "note": "txStateManager: setting status to approved",
              "timestamp": 1528133293588
            }
          ],
          [
            {
              "op": "add",
              "path": "/txParams/nonce",
              "value": "0xb9",
              "note": "transactions#approveTransaction",
              "timestamp": 1528133293706
            }
          ],
          [
            {
              "op": "replace",
              "path": "/status",
              "value": "signed",
              "note": "transactions#publishTransaction",
              "timestamp": 1528133293724
            },
            {
              "op": "add",
              "path": "/rawTx",
              "value": "0xf8a981b9843b9aca0082d50894108cf70c7d384c552f42c07c41c0e1e46d77ea0d80b844a9059cbb00000000000000000000000092e659448c48fc926ec942d0da1459260d36bb3300000000000000000000000000000000000000000000000000000000000000022ca04f05310490d3e3a9a159ae25f52cec9afb0a69527d30be832aaae12e64ff056ea075f81a5220bed481e764bab8830c57169c59fe528ca9cf3442f47f7618a9b4a9"
            }
          ],
          [],
          [
            {
              "op": "add",
              "path": "/hash",
              "value": "0x3680dc9815cd05b620b6dd0017d949604ca7d92f051d5542fc8a5ecaa876af09",
              "note": "transactions#setTxHash",
              "timestamp": 1528133293853
            }
          ],
          [
            {
              "op": "add",
              "path": "/submittedTime",
              "value": 1528133293859,
              "note": "txStateManager - add submitted time stamp",
              "timestamp": 1528133293862
            }
          ],
          [
            {
              "op": "replace",
              "path": "/status",
              "value": "submitted",
              "note": "txStateManager: setting status to submitted",
              "timestamp": 1528133293867
            }
          ],
          [
            {
              "op": "add",
              "path": "/firstRetryBlockNumber",
              "value": "0x24af76",
              "note": "transactions/pending-tx-tracker#event: tx:block-update",
              "timestamp": 1528133295200
            }
          ],
          [
            {
              "op": "replace",
              "path": "/status",
              "value": "confirmed",
              "note": "txStateManager: setting status to confirmed",
              "timestamp": 1528133327522
            }
          ]
        ],
        "origin": "MetaMask",
        "rawTx": "0xf8a981b9843b9aca0082d50894108cf70c7d384c552f42c07c41c0e1e46d77ea0d80b844a9059cbb00000000000000000000000092e659448c48fc926ec942d0da1459260d36bb3300000000000000000000000000000000000000000000000000000000000000022ca04f05310490d3e3a9a159ae25f52cec9afb0a69527d30be832aaae12e64ff056ea075f81a5220bed481e764bab8830c57169c59fe528ca9cf3442f47f7618a9b4a9",
        "hash": "0x3680dc9815cd05b620b6dd0017d949604ca7d92f051d5542fc8a5ecaa876af09",
        "submittedTime": 1528133293859,
        "firstRetryBlockNumber": "0x24af76"
      },
      {
        "id": 3387511061307741,
        "time": 1528133318440,
        "status": "rejected",
        "chainId": "0x5",
        "loadingDefaults": false,
        "txParams": {
          "from": "0x3b222de3aaba8ec9771ca9e9af5d8ed757fb7f62",
          "to": "0x3b222de3aaba8ec9771ca9e9af5d8ed757fb7f62",
          "value": "0x0",
          "gasPrice": "0x3b9aca00",
          "gas": "0x5208"
        },
        "history": [
          {
            "id": 3387511061307741,
            "time": 1528133318440,
            "status": "unapproved",
            "chainId": "0x5",
            "loadingDefaults": true,
            "txParams": {
              "from": "0x3b222de3aaba8ec9771ca9e9af5d8ed757fb7f62",
              "to": "0x3b222de3aaba8ec9771ca9e9af5d8ed757fb7f62"
            }
          },
          [
            {
              "op": "add",
              "path": "/txParams/value",
              "value": "0x0",
              "timestamp": 1528133319641
            },
            {
              "op": "add",
              "path": "/txParams/gasPrice",
              "value": "0x3b9aca00"
            },
            {
              "op": "add",
              "path": "/txParams/gas",
              "value": "0x5208"
            },
            {
              "op": "replace",
              "path": "/loadingDefaults",
              "value": false
            }
          ],
          [
            {
              "op": "add",
              "path": "/origin",
              "value": "tmashuang.github.io",
              "note": "#newUnapprovedTransaction - adding the origin",
              "timestamp": 1528133319642
            }
          ],
          [
            {
              "op": "replace",
              "path": "/status",
              "value": "rejected",
              "note": "txStateManager: setting status to rejected",
              "timestamp": 1528133320924
            }
          ]
        ],
        "origin": "tmashuang.github.io"
      }
    ],
    "addSnapAccountEnabled": false,
    "bitcoinSupportEnabled": false,
    "bitcoinTestnetSupportEnabled": false,
    "pendingApprovals": {
      "testApprovalId": {
        "id": "testApprovalId",
        "time": 1528133319641,
        "origin": "metamask",
        "type": "transaction",
        "requestData": {
          "txId": "testTransactionId"
        },
        "requestState": {
          "test": "value"
        }
      }
    },
    "pendingApprovalCount": 1,
    "database": {
      "verifiedSnaps": {
        "npm:@metamask/test-snap-bip44": {
          "id": "npm:@metamask/test-snap-bip44",
          "metadata": {
            "name": "BIP-44",
            "author": {
              "name": "Consensys",
              "website": "https://consensys.io/"
            },
            "website": "https://snaps.consensys.io/",
            "summary": "An example Snap that signs messages using BLS.",
            "description": "An example Snap that signs messages using BLS.",
            "audits": [
              {
                "auditor": "Consensys Diligence",
                "report": "https://consensys.io/diligence/audits/"
              }
            ],
            "category": "interoperability",
            "support": {
              "contact": "https://github.com/MetaMask"
            },
            "sourceCode": "https://github.com/MetaMask/test-snaps"
          },
          "versions": {
            "5.1.2": {
              "checksum": "L1k+dT9Q+y3KfIqzaH09MpDZVPS9ZowEh9w01ZMTWMU="
            },
            "5.1.3": {
              "checksum": "21k+dT9Q+y3KfIqzaH09MpDZVPS9ZowEh9w01ZMTWMU="
            },
            "6.0.0": {
              "checksum": "31k+dT9Q+y3KfIqzaH09MpDZVPS9ZowEh9w01ZMTWMU="
            }
          }
        }
      }
    },
    "permissionHistory": {
      "https://metamask.github.io": {
        "eth_accounts": {
          "accounts": {
            "0dcd5d886577d5081b0c52e242ef29e70be3e7bc": 1709225290848
          }
        }
      }
    }
  },
  "ramps": {
    "buyableChains": [
      {
        "active": true,
        "chainId": 1,
        "chainName": "Ethereum Mainnet",
        "shortName": "Ethereum",
        "nativeTokenSupported": true
      },
      {
        "active": true,
        "chainId": 10,
        "chainName": "Optimism Mainnet",
        "shortName": "Optimism",
        "nativeTokenSupported": true
      },
      {
        "active": true,
        "chainId": 25,
        "chainName": "Cronos Mainnet",
        "shortName": "Cronos",
        "nativeTokenSupported": true
      },
      {
        "active": true,
        "chainId": 56,
        "chainName": "BNB Chain Mainnet",
        "shortName": "BNB Chain",
        "nativeTokenSupported": true
      },
      {
        "active": true,
        "chainId": 100,
        "chainName": "Gnosis Mainnet",
        "shortName": "Gnosis",
        "nativeTokenSupported": true
      },
      {
        "active": true,
        "chainId": 137,
        "chainName": "Polygon Mainnet",
        "shortName": "Polygon",
        "nativeTokenSupported": true
      },
      {
        "active": true,
        "chainId": 250,
        "chainName": "Fantom Mainnet",
        "shortName": "Fantom",
        "nativeTokenSupported": true
      },
      {
        "active": true,
        "chainId": 324,
        "chainName": "zkSync Era Mainnet",
        "shortName": "zkSync Era",
        "nativeTokenSupported": true
      },
      {
        "active": true,
        "chainId": 1101,
        "chainName": "Polygon zkEVM",
        "shortName": "Polygon zkEVM",
        "nativeTokenSupported": true
      },
      {
        "active": true,
        "chainId": 1284,
        "chainName": "Moonbeam Mainnet",
        "shortName": "Moonbeam",
        "nativeTokenSupported": true
      },
      {
        "active": true,
        "chainId": 1285,
        "chainName": "Moonriver Mainnet",
        "shortName": "Moonriver",
        "nativeTokenSupported": true
      },
      {
        "active": true,
        "chainId": 8453,
        "chainName": "Base Mainnet",
        "shortName": "Base",
        "nativeTokenSupported": true
      },
      {
        "active": true,
        "chainId": 42161,
        "chainName": "Arbitrum Mainnet",
        "shortName": "Arbitrum",
        "nativeTokenSupported": true
      },
      {
        "active": true,
        "chainId": 42220,
        "chainName": "Celo Mainnet",
        "shortName": "Celo",
        "nativeTokenSupported": false
      },
      {
        "active": true,
        "chainId": 43114,
        "chainName": "Avalanche C-Chain Mainnet",
        "shortName": "Avalanche C-Chain",
        "nativeTokenSupported": true
      },
      {
        "active": true,
        "chainId": 59144,
        "chainName": "Linea",
        "shortName": "Linea",
        "nativeTokenSupported": true
      },
      {
        "active": true,
        "chainId": 1313161554,
        "chainName": "Aurora Mainnet",
        "shortName": "Aurora",
        "nativeTokenSupported": false
      },
      {
        "active": true,
        "chainId": 1666600000,
        "chainName": "Harmony Mainnet (Shard 0)",
        "shortName": "Harmony (Shard 0)",
        "nativeTokenSupported": true
      },
      {
        "active": true,
        "chainId": 11297108109,
        "chainName": "Palm Mainnet",
        "shortName": "Palm",
        "nativeTokenSupported": false
      }
    ]
  },
  "send": {
    "amountMode": "INPUT",
    "currentTransactionUUID": null,
    "disabledSwapAndSendNetworks": [],
    "draftTransactions": {},
    "eip1559support": false,
    "gasEstimateIsLoading": true,
    "gasEstimatePollToken": null,
    "gasIsSetInModal": false,
    "gasPriceEstimate": "0x0",
    "gasLimitMinimum": "0x5208",
    "gasTotalForLayer1": "0x0",
    "recipientMode": "CONTACT_LIST",
    "recipientInput": "",
    "selectedAccount": {
      "address": "0x0dcd5d886577d5081b0c52e242ef29e70be3e7bc",
      "balance": "0x0"
    },
    "stage": "INACTIVE"
  }
}<|MERGE_RESOLUTION|>--- conflicted
+++ resolved
@@ -381,14 +381,8 @@
       "unconnectedAccount": true
     },
     "featureFlags": {},
-<<<<<<< HEAD
-    "networkConfigurations": {
-      "testNetworkConfigurationId": {
-        "rpcUrl": "https://testrpc.com",
-=======
     "networkConfigurationsByChainId": {
       "0x1": {
->>>>>>> 74f6a416
         "chainId": "0x1",
         "name": "Ethereum Mainnet",
         "nativeCurrency": "ETH",
@@ -398,14 +392,6 @@
           }
         ]
       },
-<<<<<<< HEAD
-      "goerli": {
-        "type": "rpc",
-        "chainId": "0x5",
-        "ticker": "ETH",
-        "nickname": "Chain 5",
-        "id": "goerli"
-=======
       "0x5": {
         "chainId": "0x5",
         "name": "Goerli",
@@ -415,7 +401,6 @@
             "networkClientId": "goerli"
           }
         ]
->>>>>>> 74f6a416
       }
     },
     "internalAccounts": {
