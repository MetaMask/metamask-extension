{
  "DNS": {
    "resolution": null
  },
  "appState": {
    "networkDropdownOpen": false,
    "importNftsModal": {
      "open": false
    },
    "gasIsLoading": false,
    "isLoading": false,
    "modal": {
      "open": false,
      "modalState": {
        "name": null,
        "props": {}
      },
      "previousModalState": {
        "name": null
      }
    },
    "warning": null,
    "customTokenAmount": "10"
  },
  "confirmTransaction": {
    "txData": {
      "txParams": {
        "gas": "0x153e2",
        "value": "0x0"
      }
    }
  },
  "history": {
    "mostRecentOverviewPage": "/mostRecentOverviewPage"
  },
  "metamask": {
    "use4ByteResolution": true,
    "ipfsGateway": "dweb.link",
    "dismissSeedBackUpReminder": false,
    "usePhishDetect": true,
    "useMultiAccountBalanceChecker": false,
    "participateInMetaMetrics": false,
    "gasEstimateType": "fee-market",
    "showBetaHeader": false,
    "gasFeeEstimates": {
      "low": {
        "minWaitTimeEstimate": 180000,
        "maxWaitTimeEstimate": 300000,
        "suggestedMaxPriorityFeePerGas": "3",
        "suggestedMaxFeePerGas": "53"
      },
      "medium": {
        "minWaitTimeEstimate": 15000,
        "maxWaitTimeEstimate": 60000,
        "suggestedMaxPriorityFeePerGas": "7",
        "suggestedMaxFeePerGas": "70"
      },
      "high": {
        "minWaitTimeEstimate": 0,
        "maxWaitTimeEstimate": 15000,
        "suggestedMaxPriorityFeePerGas": "10",
        "suggestedMaxFeePerGas": "100"
      },
      "estimatedBaseFee": "50",
      "historicalBaseFeeRange": ["28.533098435", "70.351148354"],
      "baseFeeTrend": "up",
      "latestPriorityFeeRange": ["1", "40"],
      "historicalPriorityFeeRange": ["0.1458417", "700.156384646"],
      "priorityFeeTrend": "down",
      "networkCongestion": 0.90625
    },
    "snaps": {
      "npm:@metamask/test-snap-bip44": {
        "id": "npm:@metamask/test-snap-bip44",
        "origin": "npm:@metamask/test-snap-bip44",
        "version": "5.1.2",
        "iconUrl": null,
        "initialPermissions": {
          "endowment:ethereum-provider": {}
        },
        "manifest": {
          "description": "An example Snap that signs messages using BLS.",
          "proposedName": "BIP-44 Test Snap",
          "repository": {
            "type": "git",
            "url": "https://github.com/MetaMask/test-snaps.git"
          },
          "source": {
            "location": {
              "npm": {
                "filePath": "dist/bundle.js",
                "packageName": "@metamask/test-snap-bip44",
                "registry": "https://registry.npmjs.org"
              }
            },
            "shasum": "L1k+dT9Q+y3KfIqzaH09MpDZVPS9ZowEh9w01ZMTWMU="
          },
          "version": "5.1.2"
        },
        "versionHistory": [
          {
            "date": 1680686075921,
            "origin": "https://metamask.github.io",
            "version": "5.1.2"
          }
        ]
      }
    },
    "preferences": {
      "hideZeroBalanceTokens": false,
      "showExtensionInFullSizeView": false,
      "showFiatInTestnets": false,
      "showTestNetworks": true,
      "useNativeCurrencyAsPrimaryCurrency": true,
      "petnamesEnabled": false
    },
    "ensResolutionsByAddress": {},
    "isAccountMenuOpen": false,
    "isUnlocked": true,
    "alertEnabledness": {
      "unconnectedAccount": true
    },
    "featureFlags": {},
    "providerConfig": {
      "type": "rpc",
      "nickname": "goerli",
      "chainId": "0x5",
      "ticker": "ETH",
      "id": "chain5"
    },
    "networkConfigurations": {
      "testNetworkConfigurationId": {
        "rpcUrl": "https://testrpc.com",
        "chainId": "0x1",
        "nickname": "Custom Mainnet RPC",
        "type": "rpc",
        "id": "testNetworkConfigurationId"
      },
      "chain5": {
        "type": "rpc",
        "chainId": "0x5",
        "ticker": "ETH",
        "nickname": "Chain 5",
        "id": "chain5"
      }
    },
    "internalAccounts": {
      "accounts": {
        "cf8dace4-9439-4bd4-b3a8-88c821c8fcb3": {
          "address": "0x0dcd5d886577d5081b0c52e242ef29e70be3e7bc",
          "id": "cf8dace4-9439-4bd4-b3a8-88c821c8fcb3",
          "metadata": {
            "name": "Test Account",
            "keyring": {
              "type": "HD Key Tree"
            }
          },
          "options": {},
          "methods": [
            "personal_sign",
            "eth_sign",
            "eth_signTransaction",
            "eth_signTypedData_v1",
            "eth_signTypedData_v3",
            "eth_signTypedData_v4"
          ],
          "type": "eip155:eoa"
        },
        "07c2cfec-36c9-46c4-8115-3836d3ac9047": {
          "address": "0xec1adf982415d2ef5ec55899b9bfb8bc0f29251b",
          "id": "07c2cfec-36c9-46c4-8115-3836d3ac9047",
          "metadata": {
            "name": "Test Account 2",
            "keyring": {
              "type": "HD Key Tree"
            }
          },
          "options": {},
          "methods": [
            "personal_sign",
            "eth_sign",
            "eth_signTransaction",
            "eth_signTypedData_v1",
            "eth_signTypedData_v3",
            "eth_signTypedData_v4"
          ],
          "type": "eip155:eoa"
        },
        "15e69915-2a1a-4019-93b3-916e11fd432f": {
          "address": "0xc42edfcc21ed14dda456aa0756c153f7985d8813",
          "id": "15e69915-2a1a-4019-93b3-916e11fd432f",
          "metadata": {
            "name": "Ledger Hardware 2",
            "keyring": {
              "type": "Ledger Hardware"
            }
          },
          "options": {},
          "methods": [
            "personal_sign",
            "eth_sign",
            "eth_signTransaction",
            "eth_signTypedData_v1",
            "eth_signTypedData_v3",
            "eth_signTypedData_v4"
          ],
          "type": "eip155:eoa"
        },
        "784225f4-d30b-4e77-a900-c8bbce735b88": {
          "address": "0xeb9e64b93097bc15f01f13eae97015c57ab64823",
          "id": "784225f4-d30b-4e77-a900-c8bbce735b88",
          "metadata": {
            "name": "Test Account 3",
            "keyring": {
              "type": "HD Key Tree"
            }
          },
          "options": {},
          "methods": [
            "personal_sign",
            "eth_sign",
            "eth_signTransaction",
            "eth_signTypedData_v1",
            "eth_signTypedData_v3",
            "eth_signTypedData_v4"
          ],
          "type": "eip155:eoa"
        },
        "694225f4-d30b-4e77-a900-c8bbce735b42": {
          "address": "0xca8f1F0245530118D0cf14a06b01Daf8f76Cf281",
          "id": "694225f4-d30b-4e77-a900-c8bbce735b42",
          "metadata": {
            "name": "Test Account 4",
            "keyring": {
              "type": "Custody test"
            }
          },
          "options": {},
          "methods": [
            "personal_sign",
            "eth_sign",
            "eth_signTransaction",
            "eth_signTypedData_v1",
            "eth_signTypedData_v3",
            "eth_signTypedData_v4"
          ],
          "type": "eip155:eoa"
        }
      },
      "selectedAccount": "cf8dace4-9439-4bd4-b3a8-88c821c8fcb3"
    },
    "keyrings": [
      {
        "type": "HD Key Tree",
        "accounts": [
          "0x0dcd5d886577d5081b0c52e242ef29e70be3e7bc",
          "0xec1adf982415d2ef5ec55899b9bfb8bc0f29251b"
        ]
      },
      {
        "type": "Ledger Hardware",
        "accounts": ["0xc42edfcc21ed14dda456aa0756c153f7985d8813"]
      },
      {
        "type": "Simple Key Pair",
        "accounts": ["0xeb9e64b93097bc15f01f13eae97015c57ab64823"]
      },
      {
        "type": "Snap Keyring",
        "accounts": ["0xb552685e3d2790efd64a175b00d51f02cdafee5d"]
      },
      {
        "type": "Custody test",
        "accounts": ["0xca8f1F0245530118D0cf14a06b01Daf8f76Cf281"]
      }
    ],
    "identities": {
      "0x0dcd5d886577d5081b0c52e242ef29e70be3e7bc": {
        "address": "0x0dcd5d886577d5081b0c52e242ef29e70be3e7bc",
        "name": "Test Account"
      },
      "0xec1adf982415d2ef5ec55899b9bfb8bc0f29251b": {
        "address": "0xec1adf982415d2ef5ec55899b9bfb8bc0f29251b",
        "name": "Test Account 2"
      },
      "0xc42edfcc21ed14dda456aa0756c153f7985d8813": {
        "address": "0xc42edfcc21ed14dda456aa0756c153f7985d8813",
        "name": "Test Ledger 1"
      },
      "0xeb9e64b93097bc15f01f13eae97015c57ab64823": {
        "name": "Test Account 3",
        "address": "0xeb9e64b93097bc15f01f13eae97015c57ab64823"
      },
      "0xca8f1F0245530118D0cf14a06b01Daf8f76Cf281": {
        "name": "Custody test",
        "address": "0xca8f1F0245530118D0cf14a06b01Daf8f76Cf281"
      }
    },
    "selectedNetworkClientId": "goerli",
    "networksMetadata": {
      "goerli": {
        "EIPS": {
          "1559": true
        },
        "status": "available"
      }
    },
    "frequentRpcListDetail": [],
    "subjectMetadata": {
      "npm:@metamask/test-snap-bip44": {
        "name": "@metamask/test-snap-bip44",
        "version": "1.2.3",
        "subjectType": "snap"
      }
    },
    "snapRegistryList": {
      "a51ea3a8-f1b0-4613-9440-b80e2236713b": {
        "id": "a51ea3a8-f1b0-4613-9440-b80e2236713b",
        "snapId": "npm:@metamask/snap-simple-keyring",
        "iconUrl": "",
        "snapTitle": "Metamask Simple Keyring",
        "snapSlug": "Secure your account with MetaMask Mobile",
        "snapDescription": "A simple private key is a randomly generated string of characters that is used to sign transactions. This private key is stored securely within this snap.",
        "tags": ["EOA"],
        "developer": "Metamask",
        "website": "https://www.consensys.io/",
        "auditUrls": ["auditUrl1", "auditUrl2"],
        "version": "1.0.0",
        "lastUpdated": "April 20, 2023"
      }
    },
    "notifications": {
      "test": {
        "id": "test",
        "origin": "local:http://localhost:8086/",
        "createdDate": 1652967897732,
        "readDate": null,
        "message": "Hello, http://localhost:8086!"
      },
      "test2": {
        "id": "test2",
        "origin": "local:http://localhost:8086/",
        "createdDate": 1652967897732,
        "readDate": 1652967897732,
        "message": "Hello, http://localhost:8086!"
      }
    },
    "accountsByChainId": {
      "0x5": {
        "0x0dcd5d886577d5081b0c52e242ef29e70be3e7bc": {
          "balance": "0x15f6f0b9d4f8d000"
        }
      }
    },
    "incomingTransactionsPreferences": {
      "0x1": true,
      "0xe708": false,
      "0xfa": true,
      "0x5": false,
      "0xaa36a7": true,
      "0xe704": true
    },
    "selectedAddress": "0x0dcd5d886577d5081b0c52e242ef29e70be3e7bc",
    "accounts": {
      "0x0dcd5d886577d5081b0c52e242ef29e70be3e7bc": {
        "balance": "0x346ba7725f412cbfdb",
        "address": "0x0dcd5d886577d5081b0c52e242ef29e70be3e7bc"
      },
      "0xec1adf982415d2ef5ec55899b9bfb8bc0f29251b": {
        "address": "0xec1adf982415d2ef5ec55899b9bfb8bc0f29251b",
        "balance": "0x0"
      },
      "0xc42edfcc21ed14dda456aa0756c153f7985d8813": {
        "address": "0xc42edfcc21ed14dda456aa0756c153f7985d8813",
        "balance": "0x0"
      },
      "0xeb9e64b93097bc15f01f13eae97015c57ab64823": {
        "address": "0xeb9e64b93097bc15f01f13eae97015c57ab64823",
        "balance": "0x0"
      },
      "0xca8f1F0245530118D0cf14a06b01Daf8f76Cf281": {
        "address": "0xca8f1F0245530118D0cf14a06b01Daf8f76Cf281",
        "balance": "0x0"
      }
    },
    "tokens": [
      {
        "address": "0x108cf70c7d384c552f42c07c41c0e1e46d77ea0d",
        "symbol": "TEST",
        "decimals": "0"
      },
      {
        "address": "0xd8f6a2ffb0fc5952d16c9768b71cfd35b6399aa5",
        "decimals": "8",
        "symbol": "TEST2"
      },
      {
        "address": "0x617b3f8050a0bd94b6b1da02b4384ee5b4df13f4",
        "symbol": "META",
        "decimals": "18"
      }
    ],
    "contractExchangeRates": {
      "0x108cf70c7d384c552f42c07c41c0e1e46d77ea0d": 0.00039345803819379796,
      "0xd8f6a2ffb0fc5952d16c9768b71cfd35b6399aa5": 0.00008189274407698049
    },
    "ticker": "ETH",
    "currentCurrency": "usd",
    "currencyRates": {
      "ETH": {
        "conversionRate": 556.12
      }
    },
    "addressBook": {
      "0x5": {
        "0xc42edfcc21ed14dda456aa0756c153f7985d8813": {
          "address": "0xc42edfcc21ed14dda456aa0756c153f7985d8813",
          "chainId": "0x5",
          "isEns": false,
          "memo": "",
          "name": "Address Book Account 1"
        }
      }
    },
    "unapprovedMsgs": {},
    "unapprovedMsgCount": 0,
    "unapprovedPersonalMsgs": {},
    "unapprovedPersonalMsgCount": 0,
    "unapprovedDecryptMsgs": {},
    "unapprovedDecryptMsgCount": 0,
    "unapprovedEncryptionPublicKeyMsgs": {},
    "unapprovedEncryptionPublicKeyMsgCount": 0,
    "unapprovedTypedMessages": {},
    "unapprovedTypedMessagesCount": 0,
    "useTokenDetection": true,
    "useCurrencyRateCheck": true,
    "useNftDetection": true,
    "openSeaEnabled": true,
    "orderedNetworkList": [],
<<<<<<< HEAD
=======
    "pinnedAccountList": [],
    "hiddenAccountList": [],
>>>>>>> 93a950fa
    "advancedGasFee": {
      "0x5": {
        "maxBaseFee": "75",
        "priorityFee": "2"
      }
    },
    "nftsDropdownState": {
      "0x0dcd5d886577d5081b0c52e242ef29e70be3e7bc": {
        "0x5": {
          "0x495f947276749Ce646f68AC8c248420045cb7b5e": false
        }
      }
    },
    "allNftContracts": {
      "0x0dcd5d886577d5081b0c52e242ef29e70be3e7bc": {
        "0x1": [
          {
            "address": "0xDc7382Eb0Bc9C352A4CbA23c909bDA01e0206414",
            "description": null,
            "name": "Munk Generator",
            "logo": null,
            "symbol": "MUNK",
            "assetContractType": "non-fungible",
            "createdDate": null,
            "schemaName": "ERC721",
            "externalLink": null
          }
        ],
        "0x89": [
          {
            "address": "0xDc7382Eb0Bc9C352A4CbA23c909bDA01e0206414",
            "description": null,
            "name": "Munk Generator",
            "logo": null,
            "symbol": "MUNK",
            "assetContractType": "non-fungible",
            "createdDate": null,
            "schemaName": "ERC721",
            "externalLink": null
          }
        ],
        "0xaa36a7": [
          {
            "address": "0xDc7382Eb0Bc9C352A4CbA23c909bDA01e0206414",
            "description": null,
            "name": "Munk Generator",
            "logo": null,
            "symbol": "MUNK",
            "assetContractType": "non-fungible",
            "createdDate": null,
            "schemaName": "ERC721",
            "externalLink": null
          }
        ],
        "0x5": [
          {
            "address": "0xDc7382Eb0Bc9C352A4CbA23c909bDA01e0206414",
            "description": null,
            "name": "Munk Generator",
            "logo": null,
            "symbol": "MUNK",
            "assetContractType": "non-fungible",
            "createdDate": null,
            "schemaName": "ERC721",
            "externalLink": null
          },
          {
            "address": "0x495f947276749Ce646f68AC8c248420045cb7b5e",
            "description": null,
            "name": "Punk Generator",
            "logo": null,
            "symbol": "PUNK",
            "assetContractType": "non-fungible",
            "createdDate": null,
            "schemaName": "ERC1155",
            "externalLink": null
          }
        ],
        "0x99": [
          {
            "address": "0xDc7382Eb0Bc9C352A4CbA23c909bDA01e0206414",
            "description": null,
            "name": "Munk Generator",
            "logo": null,
            "symbol": "MUNK",
            "assetContractType": "non-fungible",
            "createdDate": null,
            "schemaName": "ERC721",
            "externalLink": null
          }
        ]
      }
    },
    "allNfts": {
      "0x0dcd5d886577d5081b0c52e242ef29e70be3e7bc": {
        "0x1": [
          {
            "address": "0xDc7382Eb0Bc9C352A4CbA23c909bDA01e0206414",
            "tokenId": "1",
            "name": "MUNK #1",
            "description": null,
            "image": "ipfs://QmTSZUNt8AKyDabkyXXXP4oHWDnaVXgNdXoJGEyaYzLbeL",
            "standard": "ERC721"
          }
        ],
        "0x89": [
          {
            "address": "0xDc7382Eb0Bc9C352A4CbA23c909bDA01e0206414",
            "tokenId": "1",
            "name": "MUNK #1",
            "description": null,
            "image": "ipfs://QmTSZUNt8AKyDabkyXXXP4oHWDnaVXgNdXoJGEyaYzLbeL",
            "standard": "ERC721"
          }
        ],
        "0xaa36a7": [
          {
            "address": "0xDc7382Eb0Bc9C352A4CbA23c909bDA01e0206414",
            "tokenId": "1",
            "name": "MUNK #1",
            "description": null,
            "image": "ipfs://QmTSZUNt8AKyDabkyXXXP4oHWDnaVXgNdXoJGEyaYzLbeL",
            "standard": "ERC721"
          }
        ],
        "0x5": [
          {
            "address": "0x495f947276749Ce646f68AC8c248420045cb7b5e",
            "tokenId": "58076532811975507823669075598676816378162417803895263482849101575514658701313",
            "name": "Punk #4",
            "creator": {
              "user": {
                "username": null
              },
              "profile_img_url": null,
              "address": "0x806627172af48bd5b0765d3449a7def80d6576ff",
              "config": ""
            },
            "description": "Red Mohawk bam!",
            "image": "https://lh3.googleusercontent.com/BdxvLseXcfl57BiuQcQYdJ64v-aI8din7WPk0Pgo3qQFhAUH-B6i-dCqqc_mCkRIzULmwzwecnohLhrcH8A9mpWIZqA7ygc52Sr81hE",
            "standard": "ERC1155"
          },
          {
            "address": "0x495f947276749Ce646f68AC8c248420045cb7b5e",
            "tokenId": "58076532811975507823669075598676816378162417803895263482849101574415147073537",
            "name": "Punk #3",
            "creator": {
              "user": {
                "username": null
              },
              "profile_img_url": null,
              "address": "0x806627172af48bd5b0765d3449a7def80d6576ff",
              "config": ""
            },
            "description": "Clown PUNK!!!",
            "image": "https://lh3.googleusercontent.com/H7VrxaalZv4PF1B8U7ADuc8AfuqTVyzmMEDQ5OXKlx0Tqu5XiwsKYj4j_pAF6wUJjLMQbSN_0n3fuj84lNyRhFW9hyrxqDfY1IiQEQ",
            "standard": "ERC1155"
          },
          {
            "address": "0x495f947276749Ce646f68AC8c248420045cb7b5e",
            "tokenId": "58076532811975507823669075598676816378162417803895263482849101573315635445761",
            "name": "Punk #2",
            "creator": {
              "user": {
                "username": null
              },
              "profile_img_url": null,
              "address": "0x806627172af48bd5b0765d3449a7def80d6576ff",
              "config": ""
            },
            "description": "Got glasses and black hair!",
            "image": "https://lh3.googleusercontent.com/CHNTSlKB_Gob-iwTq8jcag6XwBkTqBMLt_vEKeBv18Q4AoPFAEPceqK6mRzkad2s5djx6CT5zbGQwDy81WwtNzViK5dQbG60uAWv",
            "standard": "ERC1155"
          },
          {
            "address": "0x495f947276749Ce646f68AC8c248420045cb7b5e",
            "tokenId": "58076532811975507823669075598676816378162417803895263482849101572216123817985",
            "name": "Punk #1",
            "creator": {
              "user": {
                "username": null
              },
              "profile_img_url": null,
              "address": "0x806627172af48bd5b0765d3449a7def80d6576ff",
              "config": ""
            },
            "image": "https://lh3.googleusercontent.com/4jfPi-nQNWCUXD5qVNVWX7LX2UufU_elEJcvICFlsTdcBXv70asnDEOlI8oKECZxlXq1wseeIXMwmP5tLyOUxMKk",
            "standard": "ERC1155"
          },
          {
            "address": "0x495f947276749Ce646f68AC8c248420045cb7b5e",
            "tokenId": "58076532811975507823669075598676816378162417803895263482849101571116612190209",
            "name": "Punk #4651",
            "creator": {
              "user": {
                "username": null
              },
              "profile_img_url": null,
              "address": "0x806627172af48bd5b0765d3449a7def80d6576ff",
              "config": ""
            },
            "image": "https://lh3.googleusercontent.com/BdxvLseXcfl57BiuQcQYdJ64v-aI8din7WPk0Pgo3qQFhAUH-B6i-dCqqc_mCkRIzULmwzwecnohLhrcH8A9mpWIZqA7ygc52Sr81hE",
            "standard": "ERC1155"
          },
          {
            "address": "0xDc7382Eb0Bc9C352A4CbA23c909bDA01e0206414",
            "tokenId": "1",
            "name": "MUNK #1",
            "description": null,
            "image": "ipfs://QmTSZUNt8AKyDabkyXXXP4oHWDnaVXgNdXoJGEyaYzLbeL",
            "standard": "ERC721",
            "lastSale": {
              "total_price": "4900000000000000",
              "event_timestamp": "2023-01-18T21:51:23",
              "payment_token": {
                "symbol": "ETH"
              }
            }
          },
          {
            "address": "0xDc7382Eb0Bc9C352A4CbA23c909bDA01e0206414",
            "tokenId": "2",
            "name": "MUNK #2",
            "description": null,
            "image": "ipfs://QmTSZUNt8AKyDabkyXXXP4oHWDnaVXgNdXoJGEyaYzLbeL",
            "standard": "ERC721"
          },
          {
            "address": "0xDc7382Eb0Bc9C352A4CbA23c909bDA01e0206414",
            "tokenId": "3",
            "name": "MUNK #3",
            "description": null,
            "image": "ipfs://QmTSZUNt8AKyDabkyXXXP4oHWDnaVXgNdXoJGEyaYzLbeL",
            "standard": "ERC721"
          }
        ],
        "0x99": [
          {
            "address": "0xDc7382Eb0Bc9C352A4CbA23c909bDA01e0206414",
            "tokenId": "1",
            "name": "MUNK #1",
            "description": null,
            "image": "ipfs://QmTSZUNt8AKyDabkyXXXP4oHWDnaVXgNdXoJGEyaYzLbeL",
            "standard": "ERC721"
          }
        ]
      }
    },
    "tokenList": {
      "0x2260fac5e5542a773aa44fbcfedf7c193bc2c599": {
        "address": "0x2260fac5e5542a773aa44fbcfedf7c193bc2c599",
        "symbol": "WBTC",
        "decimals": 8,
        "name": "Wrapped Bitcoin",
        "iconUrl": "https://s3.amazonaws.com/airswap-token-images/WBTC.png",
        "aggregators": [
          "airswapLight",
          "bancor",
          "cmc",
          "coinGecko",
          "kleros",
          "oneInch",
          "paraswap",
          "pmm",
          "totle",
          "zapper",
          "zerion",
          "zeroEx"
        ],
        "occurrences": 12
      },
      "0x0bc529c00c6401aef6d220be8c6ea1667f6ad93e": {
        "address": "0x0bc529c00c6401aef6d220be8c6ea1667f6ad93e",
        "symbol": "YFI",
        "decimals": 18,
        "name": "yearn.finance",
        "iconUrl": "https://raw.githubusercontent.com/trustwallet/assets/master/blockchains/ethereum/assets/0x0bc529c00C6401aEF6D220BE8C6Ea1667F6Ad93e/logo.png",
        "aggregators": [
          "airswapLight",
          "bancor",
          "cmc",
          "coinGecko",
          "kleros",
          "oneInch",
          "paraswap",
          "pmm",
          "totle",
          "zapper",
          "zerion",
          "zeroEx"
        ],
        "occurrences": 12
      }
    },
    "transactions": [
      {
        "chainId": "0x5",
        "id": 8393540981007587,
        "time": 1536268017676,
        "status": "unapproved",
        "loadingDefaults": false,
        "txParams": {
          "data": "0xa9059cbb000000000000000000000000b19ac54efa18cc3a14a5b821bfec73d284bf0c5e0000000000000000000000000000000000000000000000003782dace9d900000",
          "from": "0x0dcd5d886577d5081b0c52e242ef29e70be3e7bc",
          "to": "0xc42edfcc21ed14dda456aa0756c153f7985d8813",
          "value": "0x0",
          "gas": "0x5208",
          "gasPrice": "0x3b9aca00"
        },
        "history": [
          {
            "id": 8393540981007587,
            "time": 1536268017676,
            "status": "unapproved",
            "chainId": "0x5",
            "loadingDefaults": true,
            "txParams": {
              "from": "0x0dcd5d886577d5081b0c52e242ef29e70be3e7bc",
              "to": "0xc42edfcc21ed14dda456aa0756c153f7985d8813",
              "value": "0x0",
              "gas": "0x5208",
              "gasPrice": "0x3b9aca00"
            }
          },
          [
            {
              "op": "replace",
              "path": "/loadingDefaults",
              "value": false,
              "timestamp": 1536268017685
            }
          ],
          [
            {
              "op": "add",
              "path": "/origin",
              "value": "MetaMask",
              "note": "#newUnapprovedTransaction - adding the origin",
              "timestamp": 1536268017686
            }
          ]
        ],
        "origin": "metamask"
      },
      {
        "id": 3387511061307736,
        "time": 1528133130531,
        "status": "confirmed",
        "chainId": "0x5",
        "loadingDefaults": false,
        "txParams": {
          "from": "0x3b222de3aaba8ec9771ca9e9af5d8ed757fb7f62",
          "to": "0x92e659448c48fc926ec942d0da1459260d36bb33",
          "value": "0x1bc16d674ec80000",
          "gas": "0xcf08",
          "gasPrice": "0x3b9aca00",
          "nonce": "0xb5"
        },
        "history": [
          {
            "id": 3387511061307736,
            "time": 1528133130531,
            "status": "unapproved",
            "chainId": "0x5",
            "loadingDefaults": true,
            "txParams": {
              "from": "0x3b222de3aaba8ec9771ca9e9af5d8ed757fb7f62",
              "to": "0x92e659448c48fc926ec942d0da1459260d36bb33",
              "value": "0x1bc16d674ec80000",
              "gas": "0xcf08",
              "gasPrice": "0x3b9aca00"
            }
          },
          [
            {
              "op": "replace",
              "path": "/loadingDefaults",
              "value": false,
              "timestamp": 1528133130666
            }
          ],
          [
            {
              "op": "add",
              "path": "/origin",
              "value": "MetaMask",
              "note": "#newUnapprovedTransaction - adding the origin",
              "timestamp": 1528133130667
            }
          ],
          [],
          [
            {
              "op": "replace",
              "path": "/status",
              "value": "approved",
              "note": "txStateManager: setting status to approved",
              "timestamp": 1528133131716
            }
          ],
          [
            {
              "op": "add",
              "path": "/txParams/nonce",
              "value": "0xb5",
              "note": "transactions#approveTransaction",
              "timestamp": 1528133131806
            }
          ],
          [
            {
              "op": "replace",
              "path": "/status",
              "value": "signed",
              "note": "transactions#publishTransaction",
              "timestamp": 1528133131825
            },
            {
              "op": "add",
              "path": "/rawTx",
              "value": "0xf86c81b5843b9aca0082cf089492e659448c48fc926ec942d0da1459260d36bb33881bc16d674ec80000802ba03f879cd33a31180da38545d0f809822e00ddf35954d8b0ece83bacf22347ce54a06ad050487978e425ca6a014ed55ea8e9a190069863ed96a0eefa88d729ea1eda"
            }
          ],
          [],
          [
            {
              "op": "add",
              "path": "/hash",
              "value": "0x516b77569173a04c76fdb6545cf279ebd0c75f5d25d6e4ce019925205f0e3709",
              "note": "transactions#setTxHash",
              "timestamp": 1528133131951
            }
          ],
          [
            {
              "op": "add",
              "path": "/submittedTime",
              "value": 1528133131951,
              "note": "txStateManager - add submitted time stamp",
              "timestamp": 1528133131952
            }
          ],
          [
            {
              "op": "replace",
              "path": "/status",
              "value": "submitted",
              "note": "txStateManager: setting status to submitted",
              "timestamp": 1528133131955
            }
          ],
          [
            {
              "op": "add",
              "path": "/firstRetryBlockNumber",
              "value": "0x24af6b",
              "note": "transactions/pending-tx-tracker#event: tx:block-update",
              "timestamp": 1528133134414
            }
          ],
          [
            {
              "op": "replace",
              "path": "/status",
              "value": "confirmed",
              "note": "txStateManager: setting status to confirmed",
              "timestamp": 1528133158516
            }
          ]
        ],
        "origin": "MetaMask",
        "rawTx": "0xf86c81b5843b9aca0082cf089492e659448c48fc926ec942d0da1459260d36bb33881bc16d674ec80000802ba03f879cd33a31180da38545d0f809822e00ddf35954d8b0ece83bacf22347ce54a06ad050487978e425ca6a014ed55ea8e9a190069863ed96a0eefa88d729ea1eda",
        "hash": "0x516b77569173a04c76fdb6545cf279ebd0c75f5d25d6e4ce019925205f0e3709",
        "submittedTime": 1528133131951,
        "firstRetryBlockNumber": "0x24af6b"
      },
      {
        "id": 3387511061307737,
        "time": 1528133149983,
        "status": "confirmed",
        "chainId": "0x5",
        "loadingDefaults": false,
        "txParams": {
          "from": "0x3b222de3aaba8ec9771ca9e9af5d8ed757fb7f62",
          "to": "0x92e659448c48fc926ec942d0da1459260d36bb33",
          "value": "0x1bc16d674ec80000",
          "gas": "0xcf08",
          "gasPrice": "0x3b9aca00",
          "nonce": "0xb6"
        },
        "history": [
          {
            "id": 3387511061307737,
            "time": 1528133149983,
            "status": "unapproved",
            "chainId": "0x5",
            "loadingDefaults": true,
            "txParams": {
              "from": "0x3b222de3aaba8ec9771ca9e9af5d8ed757fb7f62",
              "to": "0x92e659448c48fc926ec942d0da1459260d36bb33",
              "value": "0x1bc16d674ec80000",
              "gas": "0xcf08",
              "gasPrice": "0x3b9aca00"
            }
          },
          [
            {
              "op": "replace",
              "path": "/loadingDefaults",
              "value": false,
              "timestamp": 1528133150011
            }
          ],
          [
            {
              "op": "add",
              "path": "/origin",
              "value": "MetaMask",
              "note": "#newUnapprovedTransaction - adding the origin",
              "timestamp": 1528133150013
            }
          ],
          [],
          [
            {
              "op": "replace",
              "path": "/status",
              "value": "approved",
              "note": "txStateManager: setting status to approved",
              "timestamp": 1528133151102
            }
          ],
          [
            {
              "op": "add",
              "path": "/txParams/nonce",
              "value": "0xb6",
              "note": "transactions#approveTransaction",
              "timestamp": 1528133151189
            }
          ],
          [
            {
              "op": "replace",
              "path": "/status",
              "value": "signed",
              "note": "transactions#publishTransaction",
              "timestamp": 1528133151203
            },
            {
              "op": "add",
              "path": "/rawTx",
              "value": "0xf86c81b6843b9aca0082cf089492e659448c48fc926ec942d0da1459260d36bb33881bc16d674ec80000802ba0692deaabf0d79544d41e7c475ad43760679a4f25d0fee908b1da308db1a291a7a0384db85fc6c843ea25986a0760f3c50ab6504fc559fc71fc7f23f60950eb316d"
            }
          ],
          [],
          [
            {
              "op": "add",
              "path": "/hash",
              "value": "0x9271b266d05022cfa841362fae43763ebafcee540d84278b0157ef4a68d4e26f",
              "note": "transactions#setTxHash",
              "timestamp": 1528133151342
            }
          ],
          [
            {
              "op": "add",
              "path": "/submittedTime",
              "value": 1528133151347,
              "note": "txStateManager - add submitted time stamp",
              "timestamp": 1528133151347
            }
          ],
          [
            {
              "op": "replace",
              "path": "/status",
              "value": "submitted",
              "note": "txStateManager: setting status to submitted",
              "timestamp": 1528133151368
            }
          ],
          [
            {
              "op": "add",
              "path": "/firstRetryBlockNumber",
              "value": "0x24af6d",
              "note": "transactions/pending-tx-tracker#event: tx:block-update",
              "timestamp": 1528133158532
            }
          ],
          [
            {
              "op": "replace",
              "path": "/status",
              "value": "confirmed",
              "note": "txStateManager: setting status to confirmed",
              "timestamp": 1528133190636
            }
          ]
        ],
        "origin": "MetaMask",
        "rawTx": "0xf86c81b6843b9aca0082cf089492e659448c48fc926ec942d0da1459260d36bb33881bc16d674ec80000802ba0692deaabf0d79544d41e7c475ad43760679a4f25d0fee908b1da308db1a291a7a0384db85fc6c843ea25986a0760f3c50ab6504fc559fc71fc7f23f60950eb316d",
        "hash": "0x9271b266d05022cfa841362fae43763ebafcee540d84278b0157ef4a68d4e26f",
        "submittedTime": 1528133151347,
        "firstRetryBlockNumber": "0x24af6d"
      },
      {
        "id": 3387511061307738,
        "time": 1528133180635,
        "status": "confirmed",
        "chainId": "0x5",
        "loadingDefaults": false,
        "txParams": {
          "from": "0x3b222de3aaba8ec9771ca9e9af5d8ed757fb7f62",
          "to": "0x92e659448c48fc926ec942d0da1459260d36bb33",
          "value": "0x1bc16d674ec80000",
          "gas": "0xcf08",
          "gasPrice": "0x12a05f200",
          "nonce": "0xb7"
        },
        "history": [
          {
            "id": 3387511061307738,
            "time": 1528133180635,
            "status": "unapproved",
            "chainId": "0x5",
            "loadingDefaults": true,
            "txParams": {
              "from": "0x3b222de3aaba8ec9771ca9e9af5d8ed757fb7f62",
              "to": "0x92e659448c48fc926ec942d0da1459260d36bb33",
              "value": "0x1bc16d674ec80000",
              "gas": "0xcf08",
              "gasPrice": "0x12a05f200"
            }
          },
          [
            {
              "op": "replace",
              "path": "/loadingDefaults",
              "value": false,
              "timestamp": 1528133180720
            }
          ],
          [
            {
              "op": "add",
              "path": "/origin",
              "value": "MetaMask",
              "note": "#newUnapprovedTransaction - adding the origin",
              "timestamp": 1528133180722
            }
          ],
          [],
          [
            {
              "op": "replace",
              "path": "/status",
              "value": "approved",
              "note": "txStateManager: setting status to approved",
              "timestamp": 1528133181623
            }
          ],
          [
            {
              "op": "add",
              "path": "/txParams/nonce",
              "value": "0xb7",
              "note": "transactions#approveTransaction",
              "timestamp": 1528133181726
            }
          ],
          [
            {
              "op": "replace",
              "path": "/status",
              "value": "signed",
              "note": "transactions#publishTransaction",
              "timestamp": 1528133181749
            },
            {
              "op": "add",
              "path": "/rawTx",
              "value": "0xf86d81b785012a05f20082cf089492e659448c48fc926ec942d0da1459260d36bb33881bc16d674ec80000802ba086f9846798be6988c39a5cf85f0dbe267e59ca0b96a6a7077e92cba33e10a258a064ffa52ac90c238ce21e6f085283216191b185a1eccd7daae6e2ab66ba26ada0"
            }
          ],
          [],
          [
            {
              "op": "add",
              "path": "/hash",
              "value": "0x4e061e977c099735bc9e5203e717f7d9dccb3fcb2f82031a12a3ed326f95d43b",
              "note": "transactions#setTxHash",
              "timestamp": 1528133181885
            }
          ],
          [
            {
              "op": "add",
              "path": "/submittedTime",
              "value": 1528133181885,
              "note": "txStateManager - add submitted time stamp",
              "timestamp": 1528133181885
            }
          ],
          [
            {
              "op": "replace",
              "path": "/status",
              "value": "submitted",
              "note": "txStateManager: setting status to submitted",
              "timestamp": 1528133181888
            }
          ],
          [
            {
              "op": "add",
              "path": "/firstRetryBlockNumber",
              "value": "0x24af6f",
              "note": "transactions/pending-tx-tracker#event: tx:block-update",
              "timestamp": 1528133190653
            }
          ],
          [
            {
              "op": "replace",
              "path": "/status",
              "value": "confirmed",
              "note": "txStateManager: setting status to confirmed",
              "timestamp": 1528133222745
            }
          ]
        ],
        "origin": "MetaMask",
        "rawTx": "0xf86d81b785012a05f20082cf089492e659448c48fc926ec942d0da1459260d36bb33881bc16d674ec80000802ba086f9846798be6988c39a5cf85f0dbe267e59ca0b96a6a7077e92cba33e10a258a064ffa52ac90c238ce21e6f085283216191b185a1eccd7daae6e2ab66ba26ada0",
        "hash": "0x4e061e977c099735bc9e5203e717f7d9dccb3fcb2f82031a12a3ed326f95d43b",
        "submittedTime": 1528133181885,
        "firstRetryBlockNumber": "0x24af6f"
      },
      {
        "id": 3387511061307739,
        "time": 1528133223918,
        "status": "confirmed",
        "chainId": "0x5",
        "loadingDefaults": false,
        "txParams": {
          "from": "0x3b222de3aaba8ec9771ca9e9af5d8ed757fb7f62",
          "to": "0xfe2149773b3513703e79ad23d05a778a185016ee",
          "value": "0xaa87bee538000",
          "data": "0xea94496b000000000000000000000000000000000000000000000000000000000001e1eb000000000000000000000000000000000000000000000000000000000001de33",
          "gasPrice": "0x3b9aca00",
          "gas": "0x6169e",
          "nonce": "0xb8"
        },
        "history": [
          {
            "id": 3387511061307739,
            "time": 1528133223918,
            "status": "unapproved",
            "chainId": "0x5",
            "loadingDefaults": true,
            "txParams": {
              "from": "0x3b222de3aaba8ec9771ca9e9af5d8ed757fb7f62",
              "to": "0xfe2149773b3513703e79ad23d05a778a185016ee",
              "value": "0xaa87bee538000",
              "data": "0xea94496b000000000000000000000000000000000000000000000000000000000001e1eb000000000000000000000000000000000000000000000000000000000001de33",
              "gasPrice": "0x3b9aca00"
            }
          },
          [
            {
              "op": "add",
              "path": "/txParams/gas",
              "value": "0x6169e",
              "timestamp": 1528133225488
            },
            {
              "op": "replace",
              "path": "/loadingDefaults",
              "value": false
            }
          ],
          [
            {
              "note": "#newUnapprovedTransaction - adding the origin",
              "op": "add",
              "path": "/origin",
              "value": "crypko.ai"
            }
          ],
          [],
          [
            {
              "op": "replace",
              "path": "/status",
              "value": "approved",
              "note": "txStateManager: setting status to approved",
              "timestamp": 1528133227279
            }
          ],
          [
            {
              "op": "add",
              "path": "/txParams/nonce",
              "value": "0xb8",
              "note": "transactions#approveTransaction",
              "timestamp": 1528133227374
            }
          ],
          [
            {
              "op": "replace",
              "path": "/status",
              "value": "signed",
              "note": "transactions#publishTransaction",
              "timestamp": 1528133227405
            },
            {
              "op": "add",
              "path": "/rawTx",
              "value": "0xf8b181b8843b9aca008306169e94fe2149773b3513703e79ad23d05a778a185016ee870aa87bee538000b844ea94496b000000000000000000000000000000000000000000000000000000000001e1eb000000000000000000000000000000000000000000000000000000000001de332ca07bb2efbb8529d67606f9f89e7934c594a31d50c7d24a3286c20a2944a3b8c2a9a07b55ebd8aa28728ce0e38dd3b3503b78fccedae80053626d8649c68346c7c49c"
            }
          ],
          [],
          [
            {
              "op": "add",
              "path": "/hash",
              "value": "0x466ae7d4b7c270121f0a8d68fbc6c9091ffc4aa976a553a5bfa56a79cf9f63dd",
              "note": "transactions#setTxHash",
              "timestamp": 1528133227534
            }
          ],
          [
            {
              "op": "add",
              "path": "/submittedTime",
              "value": 1528133227538,
              "note": "txStateManager - add submitted time stamp",
              "timestamp": 1528133227538
            }
          ],
          [
            {
              "op": "replace",
              "path": "/status",
              "value": "submitted",
              "note": "txStateManager: setting status to submitted",
              "timestamp": 1528133227543
            }
          ],
          [
            {
              "op": "add",
              "path": "/firstRetryBlockNumber",
              "value": "0x24af72",
              "note": "transactions/pending-tx-tracker#event: tx:block-update",
              "timestamp": 1528133238980
            }
          ],
          [
            {
              "op": "replace",
              "path": "/status",
              "value": "confirmed",
              "note": "txStateManager: setting status to confirmed",
              "timestamp": 1528133255035
            }
          ]
        ],
        "origin": "crypko.ai",
        "rawTx": "0xf8b181b8843b9aca008306169e94fe2149773b3513703e79ad23d05a778a185016ee870aa87bee538000b844ea94496b000000000000000000000000000000000000000000000000000000000001e1eb000000000000000000000000000000000000000000000000000000000001de332ca07bb2efbb8529d67606f9f89e7934c594a31d50c7d24a3286c20a2944a3b8c2a9a07b55ebd8aa28728ce0e38dd3b3503b78fccedae80053626d8649c68346c7c49c",
        "hash": "0x466ae7d4b7c270121f0a8d68fbc6c9091ffc4aa976a553a5bfa56a79cf9f63dd",
        "submittedTime": 1528133227538,
        "firstRetryBlockNumber": "0x24af72"
      },
      {
        "id": 3387511061307740,
        "time": 1528133291381,
        "status": "confirmed",
        "chainId": "0x5",
        "loadingDefaults": false,
        "txParams": {
          "from": "0x3b222de3aaba8ec9771ca9e9af5d8ed757fb7f62",
          "to": "0x108cf70c7d384c552f42c07c41c0e1e46d77ea0d",
          "value": "0x0",
          "data": "0xa9059cbb00000000000000000000000092e659448c48fc926ec942d0da1459260d36bb330000000000000000000000000000000000000000000000000000000000000002",
          "gas": "0xd508",
          "gasPrice": "0x3b9aca00",
          "nonce": "0xb9"
        },
        "history": [
          {
            "id": 3387511061307740,
            "time": 1528133291381,
            "status": "unapproved",
            "chainId": "0x5",
            "loadingDefaults": true,
            "txParams": {
              "from": "0x3b222de3aaba8ec9771ca9e9af5d8ed757fb7f62",
              "to": "0x108cf70c7d384c552f42c07c41c0e1e46d77ea0d",
              "value": "0x0",
              "data": "0xa9059cbb00000000000000000000000092e659448c48fc926ec942d0da1459260d36bb330000000000000000000000000000000000000000000000000000000000000002",
              "gas": "0xd508",
              "gasPrice": "0x3b9aca00"
            }
          },
          [
            {
              "op": "replace",
              "path": "/loadingDefaults",
              "value": false,
              "timestamp": 1528133291486
            }
          ],
          [
            {
              "op": "add",
              "path": "/origin",
              "value": "MetaMask",
              "note": "#newUnapprovedTransaction - adding the origin",
              "timestamp": 1528133291486
            }
          ],
          [],
          [
            {
              "op": "replace",
              "path": "/status",
              "value": "approved",
              "note": "txStateManager: setting status to approved",
              "timestamp": 1528133293588
            }
          ],
          [
            {
              "op": "add",
              "path": "/txParams/nonce",
              "value": "0xb9",
              "note": "transactions#approveTransaction",
              "timestamp": 1528133293706
            }
          ],
          [
            {
              "op": "replace",
              "path": "/status",
              "value": "signed",
              "note": "transactions#publishTransaction",
              "timestamp": 1528133293724
            },
            {
              "op": "add",
              "path": "/rawTx",
              "value": "0xf8a981b9843b9aca0082d50894108cf70c7d384c552f42c07c41c0e1e46d77ea0d80b844a9059cbb00000000000000000000000092e659448c48fc926ec942d0da1459260d36bb3300000000000000000000000000000000000000000000000000000000000000022ca04f05310490d3e3a9a159ae25f52cec9afb0a69527d30be832aaae12e64ff056ea075f81a5220bed481e764bab8830c57169c59fe528ca9cf3442f47f7618a9b4a9"
            }
          ],
          [],
          [
            {
              "op": "add",
              "path": "/hash",
              "value": "0x3680dc9815cd05b620b6dd0017d949604ca7d92f051d5542fc8a5ecaa876af09",
              "note": "transactions#setTxHash",
              "timestamp": 1528133293853
            }
          ],
          [
            {
              "op": "add",
              "path": "/submittedTime",
              "value": 1528133293859,
              "note": "txStateManager - add submitted time stamp",
              "timestamp": 1528133293862
            }
          ],
          [
            {
              "op": "replace",
              "path": "/status",
              "value": "submitted",
              "note": "txStateManager: setting status to submitted",
              "timestamp": 1528133293867
            }
          ],
          [
            {
              "op": "add",
              "path": "/firstRetryBlockNumber",
              "value": "0x24af76",
              "note": "transactions/pending-tx-tracker#event: tx:block-update",
              "timestamp": 1528133295200
            }
          ],
          [
            {
              "op": "replace",
              "path": "/status",
              "value": "confirmed",
              "note": "txStateManager: setting status to confirmed",
              "timestamp": 1528133327522
            }
          ]
        ],
        "origin": "MetaMask",
        "rawTx": "0xf8a981b9843b9aca0082d50894108cf70c7d384c552f42c07c41c0e1e46d77ea0d80b844a9059cbb00000000000000000000000092e659448c48fc926ec942d0da1459260d36bb3300000000000000000000000000000000000000000000000000000000000000022ca04f05310490d3e3a9a159ae25f52cec9afb0a69527d30be832aaae12e64ff056ea075f81a5220bed481e764bab8830c57169c59fe528ca9cf3442f47f7618a9b4a9",
        "hash": "0x3680dc9815cd05b620b6dd0017d949604ca7d92f051d5542fc8a5ecaa876af09",
        "submittedTime": 1528133293859,
        "firstRetryBlockNumber": "0x24af76"
      },
      {
        "id": 3387511061307741,
        "time": 1528133318440,
        "status": "rejected",
        "chainId": "0x5",
        "loadingDefaults": false,
        "txParams": {
          "from": "0x3b222de3aaba8ec9771ca9e9af5d8ed757fb7f62",
          "to": "0x3b222de3aaba8ec9771ca9e9af5d8ed757fb7f62",
          "value": "0x0",
          "gasPrice": "0x3b9aca00",
          "gas": "0x5208"
        },
        "history": [
          {
            "id": 3387511061307741,
            "time": 1528133318440,
            "status": "unapproved",
            "chainId": "0x5",
            "loadingDefaults": true,
            "txParams": {
              "from": "0x3b222de3aaba8ec9771ca9e9af5d8ed757fb7f62",
              "to": "0x3b222de3aaba8ec9771ca9e9af5d8ed757fb7f62"
            }
          },
          [
            {
              "op": "add",
              "path": "/txParams/value",
              "value": "0x0",
              "timestamp": 1528133319641
            },
            {
              "op": "add",
              "path": "/txParams/gasPrice",
              "value": "0x3b9aca00"
            },
            {
              "op": "add",
              "path": "/txParams/gas",
              "value": "0x5208"
            },
            {
              "op": "replace",
              "path": "/loadingDefaults",
              "value": false
            }
          ],
          [
            {
              "op": "add",
              "path": "/origin",
              "value": "tmashuang.github.io",
              "note": "#newUnapprovedTransaction - adding the origin",
              "timestamp": 1528133319642
            }
          ],
          [
            {
              "op": "replace",
              "path": "/status",
              "value": "rejected",
              "note": "txStateManager: setting status to rejected",
              "timestamp": 1528133320924
            }
          ]
        ],
        "origin": "tmashuang.github.io"
      }
    ],
    "desktopEnabled": false,
    "addSnapAccountEnabled": false,
    "pendingApprovals": {
      "testApprovalId": {
        "id": "testApprovalId",
        "time": 1528133319641,
        "origin": "metamask",
        "type": "transaction",
        "requestData": {
          "txId": "testTransactionId"
        },
        "requestState": {
          "test": "value"
        }
      }
    },
    "pendingApprovalCount": 1,
    "database": {
      "verifiedSnaps": {
        "npm:@metamask/test-snap-bip44": {
          "id": "npm:@metamask/test-snap-bip44",
          "metadata": {
            "name": "BIP-44",
            "author": {
              "name": "Consensys",
              "website": "https://consensys.io/"
            },
            "website": "https://snaps.consensys.io/",
            "summary": "An example Snap that signs messages using BLS.",
            "description": "An example Snap that signs messages using BLS.",
            "audits": [
              {
                "auditor": "Consensys Diligence",
                "report": "https://consensys.io/diligence/audits/"
              }
            ],
            "category": "interoperability",
            "support": {
              "contact": "https://github.com/MetaMask"
            },
            "sourceCode": "https://github.com/MetaMask/test-snaps"
          },
          "versions": {
            "5.1.2": {
              "checksum": "L1k+dT9Q+y3KfIqzaH09MpDZVPS9ZowEh9w01ZMTWMU="
            },
            "5.1.3": {
              "checksum": "21k+dT9Q+y3KfIqzaH09MpDZVPS9ZowEh9w01ZMTWMU="
            },
            "6.0.0": {
              "checksum": "31k+dT9Q+y3KfIqzaH09MpDZVPS9ZowEh9w01ZMTWMU="
            }
          }
        }
      }
    }
  },
  "send": {
    "amountMode": "INPUT",
    "currentTransactionUUID": null,
    "draftTransactions": {},
    "eip1559support": false,
    "gasEstimateIsLoading": true,
    "gasEstimatePollToken": null,
    "gasIsSetInModal": false,
    "gasPriceEstimate": "0x0",
    "gasLimitMinimum": "0x5208",
    "gasTotalForLayer1": "0x0",
    "recipientMode": "CONTACT_LIST",
    "recipientInput": "",
    "selectedAccount": {
      "address": "0x0dcd5d886577d5081b0c52e242ef29e70be3e7bc",
      "balance": "0x0"
    },
    "stage": "INACTIVE"
  }
}<|MERGE_RESOLUTION|>--- conflicted
+++ resolved
@@ -437,11 +437,8 @@
     "useNftDetection": true,
     "openSeaEnabled": true,
     "orderedNetworkList": [],
-<<<<<<< HEAD
-=======
     "pinnedAccountList": [],
     "hiddenAccountList": [],
->>>>>>> 93a950fa
     "advancedGasFee": {
       "0x5": {
         "maxBaseFee": "75",
