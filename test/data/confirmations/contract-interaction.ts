import {
  SimulationData,
  TransactionMeta,
  TransactionStatus,
  TransactionType,
} from '@metamask/transaction-controller';
import { Hex } from '@metamask/utils';
import {
  Confirmation,
  SignatureRequestType,
} from '../../../ui/pages/confirmations/types/confirm';

export const PAYMASTER_AND_DATA =
  '0x9d6ac51b972544251fcc0f2902e633e3f9bd3f2900000000000000000000000000000000000000000000000000000000666bfd410000000000000000000000000000000000000000000000000000000000000000000000000000000000000000000000000000000000000000000000000000000000000000000000000000000000000000000000000000000000000000000000003498a76eb88b702e5e52b00fbc16a36baf89ebe3e0dd23170949cffc0a623011383cced660ff67930308c22e5aa746a2d586629ddbd87046a146225bf80e9d6f1b';

export const CONTRACT_INTERACTION_SENDER_ADDRESS =
  '0x2e0d7e8c45221fca00d74a3609a0f7097035d09b';

export const DEPOSIT_METHOD_DATA = '0xd0e30db0';

export const CHAIN_ID = '0xaa36a7';

export const genUnapprovedContractInteractionConfirmation = ({
  address = CONTRACT_INTERACTION_SENDER_ADDRESS,
  txData = DEPOSIT_METHOD_DATA,
<<<<<<< HEAD
=======
  chainId = CHAIN_ID,
>>>>>>> 65e656c9
  simulationData,
}: {
  address?: Hex;
  txData?: Hex;
<<<<<<< HEAD
=======
  chainId?: string;
>>>>>>> 65e656c9
  simulationData?: SimulationData;
} = {}): Confirmation => {
  const confirmation: Confirmation = {
    actionId: String(400855682),
<<<<<<< HEAD
    chainId: '0xaa36a7',
    dappSuggestedGasFees: {
      gas: '0xab77',
    },
    defaultGasEstimates: {
      estimateType: 'medium',
      gas: '0xab77',
      maxFeePerGas: '0xaa350353',
      maxPriorityFeePerGas: '0x59682f00',
    },
=======
    chainId,
    dappSuggestedGasFees: {
      gas: '0xab77',
    },
    defaultGasEstimates: {
      estimateType: 'medium',
      gas: '0xab77',
      maxFeePerGas: '0xaa350353',
      maxPriorityFeePerGas: '0x59682f00',
    },
>>>>>>> 65e656c9
    gasFeeEstimatesLoaded: true,
    history: [
      {
        actionId: String(400855682),
<<<<<<< HEAD
        chainId: '0xaa36a7',
=======
        chainId,
>>>>>>> 65e656c9
        dappSuggestedGasFees: {
          gas: '0xab77',
        },
        defaultGasEstimates: {
          estimateType: 'medium',
          gas: '0xab77',
          maxFeePerGas: '0xaa350353',
          maxPriorityFeePerGas: '0x59682f00',
        },
        id: '1d7c08c0-fe54-11ee-9243-91b1e533746a',
        origin: 'https://metamask.github.io',
        securityAlertResponse: {
          reason: 'loading',
          result_type: 'validation_in_progress',
        },
        sendFlowHistory: [],
        status: TransactionStatus.unapproved,
        time: 1713534772044,
        txParams: {
          data: txData,
          from: address,
          gas: '0xab77',
          maxFeePerGas: '0xaa350353',
          maxPriorityFeePerGas: '0x59682f00',
          to: '0x88aa6343307ec9a652ccddda3646e62b2f1a5125',
          value: '0x3782dace9d900000',
        },
        type: TransactionType.contractInteraction,
        userEditedGasLimit: false,
        userFeeLevel: 'medium',
        verifiedOnBlockchain: false,
      },
      [
        {
          note: 'TransactionController#updateSimulationData - Update simulation data',
          op: 'add',
          path: '/simulationData',
          timestamp: 1713534772417,
          value: {
            nativeBalanceChange: {
              difference: '0x3782dace9d900000',
              isDecrease: true,
              newBalance: '0xcc0ea4fb7ffa87d',
              previousBalance: '0x4443c51e558fa87d',
            },
            tokenBalanceChanges: [],
          },
        },
        {
          op: 'add',
          path: '/gasFeeEstimatesLoaded',
          value: true,
        },
      ],
      [
        {
          note: 'TransactionController:updatesecurityAlertResponse - securityAlertResponse updated',
          op: 'replace',
          path: '/securityAlertResponse/result_type',
          timestamp: 1713534773213,
          value: 'Benign',
        },
        {
          op: 'replace',
          path: '/securityAlertResponse/reason',
          value: '',
        },
        {
          op: 'add',
          path: '/securityAlertResponse/description',
          value: '',
        },
        {
          op: 'add',
          path: '/securityAlertResponse/features',
          value: [],
        },
        {
          op: 'add',
          path: '/securityAlertResponse/block',
          value: 5732063,
        },
      ],
    ],
    id: '1d7c08c0-fe54-11ee-9243-91b1e533746a',
    origin: 'https://metamask.github.io',
    securityAlertResponse: {
      features: [],
      reason: '',
      result_type: 'Benign',
    },
    sendFlowHistory: [],
    simulationData: {
      nativeBalanceChange: {
        difference: '0x3782dace9d900000',
        isDecrease: true,
        newBalance: '0xcc0ea4fb7ffa87d',
        previousBalance: '0x4443c51e558fa87d',
      },
      tokenBalanceChanges: [],
    },
    status: TransactionStatus.unapproved,
    time: 1713534772044,
    txParams: {
      data: txData,
      from: address,
      gas: '0xab77',
      maxFeePerGas: '0xaa350353',
      maxPriorityFeePerGas: '0x59682f00',
      to: '0x88aa6343307ec9a652ccddda3646e62b2f1a5125',
      value: '0x3782dace9d900000',
    },
    type: TransactionType.contractInteraction,
    userEditedGasLimit: false,
    userFeeLevel: 'medium',
    verifiedOnBlockchain: false,
  } as SignatureRequestType;

  // Overwrite simulation data if provided
  if (simulationData) {
    (confirmation as TransactionMeta).simulationData = simulationData;
  }

  return confirmation;
};<|MERGE_RESOLUTION|>--- conflicted
+++ resolved
@@ -23,34 +23,16 @@
 export const genUnapprovedContractInteractionConfirmation = ({
   address = CONTRACT_INTERACTION_SENDER_ADDRESS,
   txData = DEPOSIT_METHOD_DATA,
-<<<<<<< HEAD
-=======
   chainId = CHAIN_ID,
->>>>>>> 65e656c9
   simulationData,
 }: {
   address?: Hex;
   txData?: Hex;
-<<<<<<< HEAD
-=======
   chainId?: string;
->>>>>>> 65e656c9
   simulationData?: SimulationData;
 } = {}): Confirmation => {
   const confirmation: Confirmation = {
     actionId: String(400855682),
-<<<<<<< HEAD
-    chainId: '0xaa36a7',
-    dappSuggestedGasFees: {
-      gas: '0xab77',
-    },
-    defaultGasEstimates: {
-      estimateType: 'medium',
-      gas: '0xab77',
-      maxFeePerGas: '0xaa350353',
-      maxPriorityFeePerGas: '0x59682f00',
-    },
-=======
     chainId,
     dappSuggestedGasFees: {
       gas: '0xab77',
@@ -61,16 +43,11 @@
       maxFeePerGas: '0xaa350353',
       maxPriorityFeePerGas: '0x59682f00',
     },
->>>>>>> 65e656c9
     gasFeeEstimatesLoaded: true,
     history: [
       {
         actionId: String(400855682),
-<<<<<<< HEAD
-        chainId: '0xaa36a7',
-=======
         chainId,
->>>>>>> 65e656c9
         dappSuggestedGasFees: {
           gas: '0xab77',
         },
