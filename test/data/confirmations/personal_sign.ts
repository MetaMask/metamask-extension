import { SignatureRequestType } from '../../../ui/pages/confirmations/types/confirm';

export const PERSONAL_SIGN_SENDER_ADDRESS =
  '0x8eeee1781fd885ff5ddef7789486676961873d12';

export const unapprovedPersonalSignMsg = {
  id: '0050d5b0-c023-11ee-a0cb-3390a510a0ab',
  status: 'unapproved',
  time: new Date().getTime(),
  type: 'personal_sign',
  securityProviderResponse: null,
  msgParams: {
    from: PERSONAL_SIGN_SENDER_ADDRESS,
    data: '0x4578616d706c652060706572736f6e616c5f7369676e60206d657373616765',
    origin: 'https://metamask.github.io',
    siwe: { isSIWEMessage: false, parsedMessage: null },
  },
} as SignatureRequestType;

export const signatureRequestSIWE = {
  id: '210ca3b0-1ccb-11ef-b096-89c4d726ebb5',
  securityAlertResponse: {
    reason: 'loading',
    result_type: 'validation_in_progress',
    securityAlertId: 'b826df20-2eda-41bf-becf-6a100141a8be',
  },
  status: 'unapproved',
  time: 1716884423019,
  type: 'personal_sign',
  msgParams: {
    from: '0x935e73edb9ff52e23bac7f7e049a1ecd06d05477',
    data: '0x6d6574616d61736b2e6769746875622e696f2077616e747320796f7520746f207369676e20696e207769746820796f757220457468657265756d206163636f756e743a0a3078393335653733656462396666353265323362616337663765303433613165636430366430353437370a0a492061636365707420746865204d6574614d61736b205465726d73206f6620536572766963653a2068747470733a2f2f636f6d6d756e6974792e6d6574616d61736b2e696f2f746f730a0a5552493a2068747470733a2f2f6d6574616d61736b2e6769746875622e696f0a56657273696f6e3a20310a436861696e2049443a20310a4e6f6e63653a2033323839313735370a4973737565642041743a20323032312d30392d33305431363a32353a32342e3030305a',
    signatureMethod: 'personal_sign',
    origin: 'https://metamask.github.io',
    siwe: {
      isSIWEMessage: true,
      parsedMessage: {
        domain: 'metamask.github.io',
        address: '0x935e73edb9ff52e23bac7f7e049a1ecd06d05477',
        statement:
          'I accept the MetaMask Terms of Service: https://community.metamask.io/tos',
        uri: 'https://metamask.github.io',
        version: '1',
        chainId: 1,
        nonce: '32891757',
        issuedAt: '2021-09-30T16:25:24.000Z',
      },
    },
  },
<<<<<<< HEAD
} as SignatureRequestType;
=======
};

export const SignatureRequestSIWEWithResources = {
  id: '210ca3b0-1ccb-11ef-b096-89c4d726ebb5',
  securityAlertResponse: {
    reason: 'loading',
    result_type: 'validation_in_progress',
    securityAlertId: 'b826df20-2eda-41bf-becf-6a100141a8be',
  },
  status: 'unapproved',
  time: 1716884423019,
  type: 'personal_sign',
  msgParams: {
    from: '0x935e73edb9ff52e23bac7f7e049a1ecd06d05477',
    data: '0x6d6574616d61736b2e6769746875622e696f2077616e747320796f7520746f207369676e20696e207769746820796f757220457468657265756d206163636f756e743a0a3078393335653733656462396666353265323362616337663765303433613165636430366430353437370a0a492061636365707420746865204d6574614d61736b205465726d73206f6620536572766963653a2068747470733a2f2f636f6d6d756e6974792e6d6574616d61736b2e696f2f746f730a0a5552493a2068747470733a2f2f6d6574616d61736b2e6769746875622e696f0a56657273696f6e3a20310a436861696e2049443a20310a4e6f6e63653a2033323839313735370a4973737565642041743a20323032312d30392d33305431363a32353a32342e3030305a',
    signatureMethod: 'personal_sign',
    origin: 'https://metamask.github.io',
    siwe: {
      isSIWEMessage: true,
      parsedMessage: {
        domain: 'metamask.github.io',
        address: '0x935e73edb9ff52e23bac7f7e043a1ecd06d05477',
        statement:
          'I accept the MetaMask Terms of Service: https://community.metamask.io/tos',
        uri: 'https://metamask.github.io',
        version: '1',
        chainId: 1,
        nonce: '32891757',
        issuedAt: '2021-09-30T16:25:24.000Z',
        notBefore: '2022-03-17T12:45:13.610Z',
        requestId: 'some_id',
        resources: [
          'ipfs://Qme7ss3ARVgxv6rXqVPiikMJ8u2NLgmgszg13pYrDKEoiu',
          'https://example.com/my-web2-claim.json',
        ],
      },
    },
  },
};
>>>>>>> 95b10da9
<|MERGE_RESOLUTION|>--- conflicted
+++ resolved
@@ -47,10 +47,7 @@
       },
     },
   },
-<<<<<<< HEAD
 } as SignatureRequestType;
-=======
-};
 
 export const SignatureRequestSIWEWithResources = {
   id: '210ca3b0-1ccb-11ef-b096-89c4d726ebb5',
@@ -88,5 +85,4 @@
       },
     },
   },
-};
->>>>>>> 95b10da9
+} as SignatureRequestType;