--- conflicted
+++ resolved
@@ -2,16 +2,13 @@
 
 import { Confirmation } from '../../../ui/pages/confirmations/types/confirm';
 import mockState from '../mock-state.json';
-<<<<<<< HEAD
 import { CHAIN_IDS } from '../../../shared/constants/network';
-=======
 import {
   genUnapprovedApproveConfirmation,
   genUnapprovedContractInteractionConfirmation,
 } from './contract-interaction';
 import { unapprovedPersonalSignMsg } from './personal_sign';
 import { unapprovedTypedSignMsgV4 } from './typed_sign';
->>>>>>> 0a90e508
 
 type RootState = { metamask: Record<string, unknown> } & Record<
   string,
@@ -39,20 +36,7 @@
       },
     },
     unapprovedTypedMessages: {
-<<<<<<< HEAD
-      '123': {
-        id: '123',
-        chainId: CHAIN_IDS.GOERLI,
-        type: TransactionType.signTypedData,
-        status: TransactionStatus.unapproved,
-        txParams: { from: Object.keys(mockState.metamask.identities)[0] },
-        msgParams: {
-          signatureMethod: 'eth_signTypedData_v4',
-        },
-      },
-=======
       [unapprovedTypedSignMsgV4.id]: unapprovedTypedSignMsgV4,
->>>>>>> 0a90e508
     },
   },
 });
@@ -77,22 +61,9 @@
         type: ApprovalType.PersonalSign,
       },
     },
-<<<<<<< HEAD
-    transactions: [
-      {
-        id: '123',
-        type: TransactionType.contractInteraction,
-        chainId: CHAIN_IDS.GOERLI,
-        status: TransactionStatus.unapproved,
-        txParams: { from: Object.keys(mockState.metamask.identities)[0] },
-      },
-    ],
-    ...args.metamask,
-=======
     unapprovedPersonalMsgs: {
       [unapprovedPersonalSignMsg.id]: unapprovedPersonalSignMsg,
     },
->>>>>>> 0a90e508
   },
 });
 
@@ -134,7 +105,7 @@
 
 export const getMockContractInteractionConfirmState = () => {
   const contractInteraction = genUnapprovedContractInteractionConfirmation({
-    chainId: mockState.metamask.networkConfigurations.goerli.chainId,
+    chainId: CHAIN_IDS.GOERLI
   });
   return getMockConfirmStateForTransaction(contractInteraction);
 };
