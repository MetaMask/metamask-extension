import { ApprovalType } from '@metamask/controller-utils';
import { merge } from 'lodash';

<<<<<<< HEAD
=======
import { CHAIN_IDS } from '../../../shared/constants/network';
>>>>>>> 6173a139
import {
  Confirmation,
  SignatureRequestType,
} from '../../../ui/pages/confirmations/types/confirm';
import mockState from '../mock-state.json';
<<<<<<< HEAD
import { CHAIN_IDS } from '../../../shared/constants/network';
import {
  genUnapprovedApproveConfirmation,
  genUnapprovedContractInteractionConfirmation,
  genUnapprovedSetApprovalForAllConfirmation,
} from './contract-interaction';
import { unapprovedPersonalSignMsg } from './personal_sign';
=======
import { genUnapprovedContractInteractionConfirmation } from './contract-interaction';
import { unapprovedPersonalSignMsg } from './personal_sign';
import { genUnapprovedSetApprovalForAllConfirmation } from './set-approval-for-all';
import { genUnapprovedApproveConfirmation } from './token-approve';
import { genUnapprovedTokenTransferConfirmation } from './token-transfer';
>>>>>>> 6173a139
import { unapprovedTypedSignMsgV4 } from './typed_sign';

type RootState = { metamask: Record<string, unknown> } & Record<
  string,
  unknown
>;

export const getMockTypedSignConfirmState = (
  args: RootState = { metamask: {} },
) => ({
  ...mockState,
  ...args,
  metamask: {
    ...mockState.metamask,
    ...args.metamask,
    preferences: {
      ...mockState.metamask.preferences,
      redesignedTransactionsEnabled: true,
      redesignedConfirmationsEnabled: true,
      isRedesignedConfirmationsDeveloperEnabled: true,
    },
    pendingApprovals: {
      [unapprovedTypedSignMsgV4.id]: {
        id: unapprovedTypedSignMsgV4.id,
        type: ApprovalType.EthSignTypedData,
      },
    },
    unapprovedTypedMessages: {
      [unapprovedTypedSignMsgV4.id]: unapprovedTypedSignMsgV4,
    },
  },
});

export const getMockTypedSignConfirmStateForRequest = (
  signature: SignatureRequestType,
  args: RootState = { metamask: {} },
) => ({
  ...mockState,
  ...args,
  metamask: {
    ...mockState.metamask,
    ...args.metamask,
    preferences: {
      ...mockState.metamask.preferences,
      redesignedTransactionsEnabled: true,
      redesignedConfirmationsEnabled: true,
      isRedesignedConfirmationsDeveloperEnabled: true,
    },
    pendingApprovals: {
      [signature.id]: {
        id: signature.id,
        type: ApprovalType.EthSignTypedData,
      },
    },
    unapprovedTypedMessages: {
      [signature.id]: signature,
    },
  },
});

export const getMockPersonalSignConfirmState = (
  args: RootState = { metamask: {} },
) => ({
  ...mockState,
  ...args,
  metamask: {
    ...mockState.metamask,
    ...args.metamask,
    preferences: {
      ...mockState.metamask.preferences,
      redesignedTransactionsEnabled: true,
      redesignedConfirmationsEnabled: true,
      isRedesignedConfirmationsDeveloperEnabled: true,
    },
    pendingApprovals: {
      [unapprovedPersonalSignMsg.id]: {
        id: unapprovedPersonalSignMsg.id,
        type: ApprovalType.PersonalSign,
      },
    },
    unapprovedPersonalMsgs: {
      [unapprovedPersonalSignMsg.id]: unapprovedPersonalSignMsg,
    },
  },
});

export const getMockPersonalSignConfirmStateForRequest = (
  signature: SignatureRequestType,
  args: RootState = { metamask: {} },
) => ({
  ...mockState,
  ...args,
  metamask: {
    ...mockState.metamask,
    ...args.metamask,
    preferences: {
      ...mockState.metamask.preferences,
      redesignedTransactionsEnabled: true,
      redesignedConfirmationsEnabled: true,
      isRedesignedConfirmationsDeveloperEnabled: true,
    },
    pendingApprovals: {
      [signature.id]: {
        id: signature.id,
        type: ApprovalType.PersonalSign,
      },
    },
    unapprovedPersonalMsgs: {
      [signature.id]: signature,
    },
  },
});

export const getMockConfirmState = (args: RootState = { metamask: {} }) => ({
  ...mockState,
  ...args,
  metamask: {
    ...mockState.metamask,
    ...args.metamask,
    preferences: {
      ...mockState.metamask.preferences,
      redesignedTransactionsEnabled: true,
      redesignedConfirmationsEnabled: true,
      isRedesignedConfirmationsDeveloperEnabled: true,
    },
  },
});

export const getMockConfirmStateForTransaction = (
  transaction: Confirmation,
  args: RootState = { metamask: {} },
) =>
  getMockConfirmState(
    merge(
      {
        metamask: {
          ...args.metamask,
          pendingApprovals: {
            [transaction.id]: {
              id: transaction.id,
              type: ApprovalType.Transaction,
            },
          },
          transactions: [transaction],
        },
      },
      args,
    ),
  );

export const getMockContractInteractionConfirmState = (
  args: RootState = { metamask: {} },
) => {
  const contractInteraction = genUnapprovedContractInteractionConfirmation({
    chainId: CHAIN_IDS.GOERLI,
  });
  return getMockConfirmStateForTransaction(contractInteraction, args);
};

export const getMockApproveConfirmState = () => {
  return getMockConfirmStateForTransaction(
    genUnapprovedApproveConfirmation({ chainId: '0x5' }),
  );
};

export const getMockSetApprovalForAllConfirmState = () => {
  return getMockConfirmStateForTransaction(
    genUnapprovedSetApprovalForAllConfirmation({ chainId: '0x5' }),
  );
<<<<<<< HEAD
=======
};

export const getMockTokenTransferConfirmState = ({
  isWalletInitiatedConfirmation = false,
}: {
  isWalletInitiatedConfirmation?: boolean;
}) => {
  return getMockConfirmStateForTransaction(
    genUnapprovedTokenTransferConfirmation({
      chainId: '0x5',
      isWalletInitiatedConfirmation,
    }),
  );
>>>>>>> 6173a139
};<|MERGE_RESOLUTION|>--- conflicted
+++ resolved
@@ -1,30 +1,17 @@
 import { ApprovalType } from '@metamask/controller-utils';
 import { merge } from 'lodash';
 
-<<<<<<< HEAD
-=======
 import { CHAIN_IDS } from '../../../shared/constants/network';
->>>>>>> 6173a139
 import {
   Confirmation,
   SignatureRequestType,
 } from '../../../ui/pages/confirmations/types/confirm';
 import mockState from '../mock-state.json';
-<<<<<<< HEAD
-import { CHAIN_IDS } from '../../../shared/constants/network';
-import {
-  genUnapprovedApproveConfirmation,
-  genUnapprovedContractInteractionConfirmation,
-  genUnapprovedSetApprovalForAllConfirmation,
-} from './contract-interaction';
-import { unapprovedPersonalSignMsg } from './personal_sign';
-=======
 import { genUnapprovedContractInteractionConfirmation } from './contract-interaction';
 import { unapprovedPersonalSignMsg } from './personal_sign';
 import { genUnapprovedSetApprovalForAllConfirmation } from './set-approval-for-all';
 import { genUnapprovedApproveConfirmation } from './token-approve';
 import { genUnapprovedTokenTransferConfirmation } from './token-transfer';
->>>>>>> 6173a139
 import { unapprovedTypedSignMsgV4 } from './typed_sign';
 
 type RootState = { metamask: Record<string, unknown> } & Record<
@@ -194,8 +181,6 @@
   return getMockConfirmStateForTransaction(
     genUnapprovedSetApprovalForAllConfirmation({ chainId: '0x5' }),
   );
-<<<<<<< HEAD
-=======
 };
 
 export const getMockTokenTransferConfirmState = ({
@@ -209,5 +194,4 @@
       isWalletInitiatedConfirmation,
     }),
   );
->>>>>>> 6173a139
 };