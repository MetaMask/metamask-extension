--- conflicted
+++ resolved
@@ -32,13 +32,9 @@
     unapprovedTypedMessages: {
       '123': {
         id: '123',
-<<<<<<< HEAD
-        chainId: mockState.metamask.networkConfigurations.goerli.chainId,
-=======
         chainId:
           mockState.metamask.networkConfigurations.testNetworkConfigurationId
             .chainId,
->>>>>>> ca38007b
         type: TransactionType.signTypedData,
         status: TransactionStatus.unapproved,
         txParams: { from: Object.keys(mockState.metamask.identities)[0] },
@@ -73,13 +69,9 @@
       {
         id: '123',
         type: TransactionType.contractInteraction,
-<<<<<<< HEAD
-        chainId: mockState.metamask.networkConfigurations.goerli.chainId,
-=======
         chainId:
           mockState.metamask.networkConfigurations.testNetworkConfigurationId
             .chainId,
->>>>>>> ca38007b
         status: TransactionStatus.unapproved,
         txParams: { from: Object.keys(mockState.metamask.identities)[0] },
       },
