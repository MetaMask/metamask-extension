--- conflicted
+++ resolved
@@ -5,6 +5,7 @@
 } from '@metamask/transaction-controller';
 
 import mockState from '../mock-state.json';
+import { CHAIN_IDS } from '../../../shared/constants/network';
 
 type RootState = { metamask: Record<string, unknown> } & Record<
   string,
@@ -32,11 +33,7 @@
     unapprovedTypedMessages: {
       '123': {
         id: '123',
-<<<<<<< HEAD
-        chainId: '0x1',
-=======
-        chainId: mockState.metamask.networkConfigurations.goerli.chainId,
->>>>>>> e239d858
+        chainId: CHAIN_IDS.GOERLI,
         type: TransactionType.signTypedData,
         status: TransactionStatus.unapproved,
         txParams: { from: Object.keys(mockState.metamask.identities)[0] },
@@ -71,11 +68,7 @@
       {
         id: '123',
         type: TransactionType.contractInteraction,
-<<<<<<< HEAD
-        chainId: '0x1',
-=======
-        chainId: mockState.metamask.networkConfigurations.goerli.chainId,
->>>>>>> e239d858
+        chainId: CHAIN_IDS.GOERLI,
         status: TransactionStatus.unapproved,
         txParams: { from: Object.keys(mockState.metamask.identities)[0] },
       },
