--- conflicted
+++ resolved
@@ -4,16 +4,9 @@
   "initialTransaction": {
     "id": 6854191329910881,
     "time": 1631558469046,
-<<<<<<< HEAD
-    "status": "submitted",
-    "metamaskNetworkId": "42",
-    "chainId": "0x2a",
-    "loadingDefaults": false,
-=======
     "status": "approved",
     "metamaskNetworkId": "5",
     "chainId": "0x5",
->>>>>>> 6d7931d0
     "dappSuggestedGasFees": null,
     "txParams": {
       "from": "0x0853dccd30e0582df80b16ec014092160b48e797",
@@ -25,20 +18,14 @@
       "type": "0x2"
     },
     "origin": "metamask",
-    "type": "sentEther",
+    "type": "simpleSend",
     "history": [
       {
         "id": 6854191329910881,
         "time": 1631558469046,
         "status": "unapproved",
-<<<<<<< HEAD
-        "metamaskNetworkId": "42",
-        "chainId": "0x2a",
-        "loadingDefaults": true,
-=======
         "metamaskNetworkId": "5",
         "chainId": "0x5",
->>>>>>> 6d7931d0
         "dappSuggestedGasFees": null,
         "txParams": {
           "from": "0x0853dccd30e0582df80b16ec014092160b48e797",
@@ -50,7 +37,7 @@
           "type": "0x2"
         },
         "origin": "metamask",
-        "type": "sentEther"
+        "type": "simpleSend"
       },
       [
         {
@@ -84,17 +71,10 @@
   "primaryTransaction": {
     "id": 6854191329910881,
     "time": 1631558469046,
-<<<<<<< HEAD
-    "status": "submitted",
-    "metamaskNetworkId": "42",
-    "chainId": "0x2a",
-    "loadingDefaults": false,
-=======
     "status": "approved",
     "metamaskNetworkId": "5",
     "chainId": "0x5",
 
->>>>>>> 6d7931d0
     "dappSuggestedGasFees": null,
     "txParams": {
       "from": "0x0853dccd30e0582df80b16ec014092160b48e797",
@@ -106,20 +86,14 @@
       "type": "0x2"
     },
     "origin": "metamask",
-    "type": "sentEther",
+    "type": "simpleSend",
     "history": [
       {
         "id": 6854191329910881,
         "time": 1631558469046,
         "status": "unapproved",
-<<<<<<< HEAD
-        "metamaskNetworkId": "42",
-        "chainId": "0x2a",
-        "loadingDefaults": true,
-=======
         "metamaskNetworkId": "5",
         "chainId": "0x5",
->>>>>>> 6d7931d0
         "dappSuggestedGasFees": null,
         "txParams": {
           "from": "0x0853dccd30e0582df80b16ec014092160b48e797",
@@ -131,7 +105,7 @@
           "type": "0x2"
         },
         "origin": "metamask",
-        "type": "sentEther"
+        "type": "simpleSend"
       },
       [
         {
@@ -167,14 +141,8 @@
       "id": 6854191329910881,
       "time": 1631558469046,
       "status": "approved",
-<<<<<<< HEAD
-      "metamaskNetworkId": "42",
-      "chainId": "0x2a",
-      "loadingDefaults": false,
-=======
       "metamaskNetworkId": "5",
       "chainId": "0x5",
->>>>>>> 6d7931d0
       "dappSuggestedGasFees": null,
       "txParams": {
         "from": "0x0853dccd30e0582df80b16ec014092160b48e797",
@@ -186,20 +154,14 @@
         "type": "0x2"
       },
       "origin": "metamask",
-      "type": "sentEther",
+      "type": "simpleSend",
       "history": [
         {
           "id": 6854191329910881,
           "time": 1631558469046,
           "status": "unapproved",
-<<<<<<< HEAD
-          "metamaskNetworkId": "42",
-          "chainId": "0x2a",
-          "loadingDefaults": true,
-=======
           "metamaskNetworkId": "5",
           "chainId": "0x5",
->>>>>>> 6d7931d0
           "dappSuggestedGasFees": null,
           "txParams": {
             "from": "0x0853dccd30e0582df80b16ec014092160b48e797",
@@ -211,7 +173,7 @@
             "type": "0x2"
           },
           "origin": "metamask",
-          "type": "sentEther"
+          "type": "simpleSend"
         },
         [
           {
