{
  "hasCancelled": false,
  "hasRetried": false,
  "initialTransaction": {
    "id": 6854191329910881,
    "time": 1631558469046,
<<<<<<< HEAD
    "status": "approved",
    "metamaskNetworkId": "5",
    "chainId": "0x5",
=======
    "status": "submitted",
    "metamaskNetworkId": "42",
    "chainId": "0x2a",
>>>>>>> 8ab433c1
    "loadingDefaults": false,
    "dappSuggestedGasFees": null,
    "txParams": {
      "from": "0x0853dccd30e0582df80b16ec014092160b48e797",
      "to": "0x8d09d17af2e20f51a9b598cb9edd01489a26ae27",
      "value": "0x38d7ea4c68000",
      "gas": "0x5208",
      "maxFeePerGas": "0x47868c00",
      "maxPriorityFeePerGas": "0x47868c00",
      "type": "0x2"
    },
    "origin": "metamask",
    "type": "simpleSend",
    "history": [
      {
        "id": 6854191329910881,
        "time": 1631558469046,
        "status": "unapproved",
        "metamaskNetworkId": "5",
        "chainId": "0x5",
        "loadingDefaults": true,
        "dappSuggestedGasFees": null,
        "txParams": {
          "from": "0x0853dccd30e0582df80b16ec014092160b48e797",
          "to": "0x8d09d17af2e20f51a9b598cb9edd01489a26ae27",
          "value": "0x38d7ea4c68000",
          "gas": "0x5208",
          "maxFeePerGas": "0x47868c00",
          "maxPriorityFeePerGas": "0x47868c00",
          "type": "0x2"
        },
        "origin": "metamask",
        "type": "simpleSend"
      },
      [
        {
          "op": "replace",
          "path": "/loadingDefaults",
          "value": false,
          "note": "Added new unapproved transaction.",
          "timestamp": 1631558469059
        },
        {
          "op": "add",
          "path": "/userFeeLevel",
          "value": "medium"
        }
      ],
      [
        {
          "op": "add",
          "path": "/estimatedBaseFee",
          "value": "0",
          "note": "confTx: user approved transaction",
          "timestamp": 1631558472917
        }
      ],
      [
        {
          "op": "replace",
          "path": "/status",
          "value": "approved",
          "note": "txStateManager: setting status to approved",
          "timestamp": 1631558472925
        }
      ]
    ],
    "userFeeLevel": "medium",
    "estimatedBaseFee": "0"
  },
  "primaryTransaction": {
    "id": 6854191329910881,
    "time": 1631558469046,
<<<<<<< HEAD
    "status": "approved",
    "metamaskNetworkId": "5",
    "chainId": "0x5",
=======
    "status": "submitted",
    "metamaskNetworkId": "42",
    "chainId": "0x2a",
>>>>>>> 8ab433c1
    "loadingDefaults": false,
    "dappSuggestedGasFees": null,
    "txParams": {
      "from": "0x0853dccd30e0582df80b16ec014092160b48e797",
      "to": "0x8d09d17af2e20f51a9b598cb9edd01489a26ae27",
      "value": "0x38d7ea4c68000",
      "gas": "0x5208",
      "maxFeePerGas": "0x47868c00",
      "maxPriorityFeePerGas": "0x47868c00",
      "type": "0x2"
    },
    "origin": "metamask",
    "type": "simpleSend",
    "history": [
      {
        "id": 6854191329910881,
        "time": 1631558469046,
        "status": "unapproved",
        "metamaskNetworkId": "5",
        "chainId": "0x5",
        "loadingDefaults": true,
        "dappSuggestedGasFees": null,
        "txParams": {
          "from": "0x0853dccd30e0582df80b16ec014092160b48e797",
          "to": "0x8d09d17af2e20f51a9b598cb9edd01489a26ae27",
          "value": "0x38d7ea4c68000",
          "gas": "0x5208",
          "maxFeePerGas": "0x47868c00",
          "maxPriorityFeePerGas": "0x47868c00",
          "type": "0x2"
        },
        "origin": "metamask",
        "type": "simpleSend"
      },
      [
        {
          "op": "replace",
          "path": "/loadingDefaults",
          "value": false,
          "note": "Added new unapproved transaction.",
          "timestamp": 1631558469059
        },
        {
          "op": "add",
          "path": "/userFeeLevel",
          "value": "medium"
        }
      ],
      [
        {
          "op": "add",
          "path": "/estimatedBaseFee",
          "value": "0",
          "note": "confTx: user approved transaction",
          "timestamp": 1631558472917
        }
      ],
      [
        {
          "op": "replace",
          "path": "/status",
          "value": "approved",
          "note": "txStateManager: setting status to approved",
          "timestamp": 1631558472925
        }
      ]
    ],
    "userFeeLevel": "medium",
    "estimatedBaseFee": "0"
  },
  "transactions": [
    {
      "id": 6854191329910881,
      "time": 1631558469046,
      "status": "approved",
      "metamaskNetworkId": "5",
      "chainId": "0x5",
      "loadingDefaults": false,
      "dappSuggestedGasFees": null,
      "txParams": {
        "from": "0x0853dccd30e0582df80b16ec014092160b48e797",
        "to": "0x8d09d17af2e20f51a9b598cb9edd01489a26ae27",
        "value": "0x38d7ea4c68000",
        "gas": "0x5208",
        "maxFeePerGas": "0x47868c00",
        "maxPriorityFeePerGas": "0x47868c00",
        "type": "0x2"
      },
      "origin": "metamask",
      "type": "simpleSend",
      "history": [
        {
          "id": 6854191329910881,
          "time": 1631558469046,
          "status": "unapproved",
          "metamaskNetworkId": "5",
          "chainId": "0x5",
          "loadingDefaults": true,
          "dappSuggestedGasFees": null,
          "txParams": {
            "from": "0x0853dccd30e0582df80b16ec014092160b48e797",
            "to": "0x8d09d17af2e20f51a9b598cb9edd01489a26ae27",
            "value": "0x38d7ea4c68000",
            "gas": "0x5208",
            "maxFeePerGas": "0x47868c00",
            "maxPriorityFeePerGas": "0x47868c00",
            "type": "0x2"
          },
          "origin": "metamask",
          "type": "simpleSend"
        },
        [
          {
            "op": "replace",
            "path": "/loadingDefaults",
            "value": false,
            "note": "Added new unapproved transaction.",
            "timestamp": 1631558469059
          },
          {
            "op": "add",
            "path": "/userFeeLevel",
            "value": "medium"
          }
        ],
        [
          {
            "op": "add",
            "path": "/estimatedBaseFee",
            "value": "0",
            "note": "confTx: user approved transaction",
            "timestamp": 1631558472917
          }
        ],
        [
          {
            "op": "replace",
            "path": "/status",
            "value": "approved",
            "note": "txStateManager: setting status to approved",
            "timestamp": 1631558472925
          }
        ]
      ],
      "userFeeLevel": "medium",
      "estimatedBaseFee": "0"
    }
  ]
}<|MERGE_RESOLUTION|>--- conflicted
+++ resolved
@@ -4,15 +4,9 @@
   "initialTransaction": {
     "id": 6854191329910881,
     "time": 1631558469046,
-<<<<<<< HEAD
-    "status": "approved",
-    "metamaskNetworkId": "5",
-    "chainId": "0x5",
-=======
     "status": "submitted",
     "metamaskNetworkId": "42",
     "chainId": "0x2a",
->>>>>>> 8ab433c1
     "loadingDefaults": false,
     "dappSuggestedGasFees": null,
     "txParams": {
@@ -25,14 +19,14 @@
       "type": "0x2"
     },
     "origin": "metamask",
-    "type": "simpleSend",
+    "type": "sentEther",
     "history": [
       {
         "id": 6854191329910881,
         "time": 1631558469046,
         "status": "unapproved",
-        "metamaskNetworkId": "5",
-        "chainId": "0x5",
+        "metamaskNetworkId": "42",
+        "chainId": "0x2a",
         "loadingDefaults": true,
         "dappSuggestedGasFees": null,
         "txParams": {
@@ -45,7 +39,7 @@
           "type": "0x2"
         },
         "origin": "metamask",
-        "type": "simpleSend"
+        "type": "sentEther"
       },
       [
         {
@@ -86,15 +80,9 @@
   "primaryTransaction": {
     "id": 6854191329910881,
     "time": 1631558469046,
-<<<<<<< HEAD
-    "status": "approved",
-    "metamaskNetworkId": "5",
-    "chainId": "0x5",
-=======
     "status": "submitted",
     "metamaskNetworkId": "42",
     "chainId": "0x2a",
->>>>>>> 8ab433c1
     "loadingDefaults": false,
     "dappSuggestedGasFees": null,
     "txParams": {
@@ -107,14 +95,14 @@
       "type": "0x2"
     },
     "origin": "metamask",
-    "type": "simpleSend",
+    "type": "sentEther",
     "history": [
       {
         "id": 6854191329910881,
         "time": 1631558469046,
         "status": "unapproved",
-        "metamaskNetworkId": "5",
-        "chainId": "0x5",
+        "metamaskNetworkId": "42",
+        "chainId": "0x2a",
         "loadingDefaults": true,
         "dappSuggestedGasFees": null,
         "txParams": {
@@ -127,7 +115,7 @@
           "type": "0x2"
         },
         "origin": "metamask",
-        "type": "simpleSend"
+        "type": "sentEther"
       },
       [
         {
@@ -170,8 +158,8 @@
       "id": 6854191329910881,
       "time": 1631558469046,
       "status": "approved",
-      "metamaskNetworkId": "5",
-      "chainId": "0x5",
+      "metamaskNetworkId": "42",
+      "chainId": "0x2a",
       "loadingDefaults": false,
       "dappSuggestedGasFees": null,
       "txParams": {
@@ -184,14 +172,14 @@
         "type": "0x2"
       },
       "origin": "metamask",
-      "type": "simpleSend",
+      "type": "sentEther",
       "history": [
         {
           "id": 6854191329910881,
           "time": 1631558469046,
           "status": "unapproved",
-          "metamaskNetworkId": "5",
-          "chainId": "0x5",
+          "metamaskNetworkId": "42",
+          "chainId": "0x2a",
           "loadingDefaults": true,
           "dappSuggestedGasFees": null,
           "txParams": {
@@ -204,7 +192,7 @@
             "type": "0x2"
           },
           "origin": "metamask",
-          "type": "simpleSend"
+          "type": "sentEther"
         },
         [
           {
