--- conflicted
+++ resolved
@@ -1,13 +1,10 @@
 import { BrowserRuntimePostMessageStream } from '@metamask/post-message-stream';
 import { ProxySnapExecutor } from '@metamask/snaps-execution-environments';
-<<<<<<< HEAD
 import {
   OffscreenCommunicationEvents,
   OffscreenCommunicationTarget,
 } from '../../shared/constants/offscreen-communication';
-=======
-import { OffscreenCommunicationTarget } from '../../shared/constants/offscreen-communication';
->>>>>>> 79c118c1
+
 import initLedger from './ledger';
 import initTrezor from './trezor';
 import initLattice from './lattice';
@@ -29,7 +26,6 @@
 
 ProxySnapExecutor.initialize(parentStream, './snaps/index.html');
 
-<<<<<<< HEAD
 if (process.env.IN_TEST) {
   chrome.runtime.onMessage.addListener((message) => {
     if (
@@ -42,9 +38,8 @@
     }
   });
 }
-=======
+
 chrome.runtime.sendMessage({
   target: OffscreenCommunicationTarget.extensionMain,
   isBooted: true,
-});
->>>>>>> 79c118c1
+});