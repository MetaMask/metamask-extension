--- conflicted
+++ resolved
@@ -23,16 +23,9 @@
     "useUnknownInCatchVariables": true
   },
   "exclude": [
-<<<<<<< HEAD
-    "**/*.test.ts", // its pretty important to
-    "**/*.test.tsx", // use accurate types in
-    "**/*.stories.tsx", // tests and we don't
-    "**/*.stories.ts" // even come close.
-=======
     // don't typecheck stories, as they don't yet pass the type checker.
     "**/*.stories.tsx",
     "**/*.stories.ts"
->>>>>>> 08f3f3ae
   ],
   // this should match our node version in .nvmrc
   "extends": "@tsconfig/node20/tsconfig.json",
