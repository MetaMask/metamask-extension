--- conflicted
+++ resolved
@@ -3,47 +3,28 @@
     "allowJs": true,
     "allowSyntheticDefaultImports": true,
     "baseUrl": ".",
-<<<<<<< HEAD
-    "esModuleInterop": true,
-=======
->>>>>>> 2bfe143d
     "inlineSources": true,
     "isolatedModules": true,
     "jsx": "react",
     "lib": ["dom", "es2020"],
     "moduleResolution": "node",
-    "noEmit": true,
     "noEmitOnError": true,
     "outDir": "tsout",
     "rootDir": ".",
     "sourceMap": true,
-    "strict": true,
-    "resolveJsonModule": true
+    "strict": true
   },
   "exclude": [
-    "**/jest-coverage/**/*",
-    "**/__mocks__/**/*",
-    "**/storybook-build/**/*",
-    "**/*.stories.*",
+    "**/*.test.js",
+    "**/*.test.ts",
+    "**/*.test.tsx",
     ".storybook/**/*",
-    "app/scripts/controllers/*.test.ts",
-    "app/scripts/lib/**/*.test.ts",
     "builds/**/*",
     "dist/**/*",
-    "node_modules/**",
-    "development/ts-migration-dashboard/build/**/*",
-    "development/ts-migration-dashboard/intermediate/**/*",
-    "ui/**/*.test.js",
-    "ui/**/*.test.ts",
-    "ui/**/*.test.tsx"
+    "node_modules/**"
   ],
-<<<<<<< HEAD
-  "extends": "@tsconfig/node16/tsconfig.json",
-  "include": ["app", "development", "shared", "types", "ui"]
-=======
   "extends": "@tsconfig/node14/tsconfig.json",
   "paths": {
     "*": ["./types/*"]
   }
->>>>>>> 2bfe143d
 }