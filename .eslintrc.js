const { readFileSync } = require('node:fs');
const path = require('node:path');
const ts = require('typescript');
const { version: reactVersion } = require('react/package.json');

const tsconfigPath = ts.findConfigFile('./', ts.sys.fileExists);
const { config } = ts.readConfigFile(tsconfigPath, ts.sys.readFile);
const tsconfig = ts.parseJsonConfigFileContent(config, ts.sys, './');

/**
 * @type {import('eslint').Linter.Config }
 */
module.exports = {
  root: true,
  // Suggested addition from the storybook 6.5 update
  extends: ['plugin:storybook/recommended'],
  // Ignore files which are also in .prettierignore
  ignorePatterns: readFileSync('.prettierignore', 'utf8').trim().split('\n'),
  // eslint's parser, esprima, is not compatible with ESM, so use the babel parser instead
  parser: '@babel/eslint-parser',
  plugins: ['@metamask/design-tokens'],
  rules: {
    '@metamask/design-tokens/color-no-hex': 'warn',
    'import/no-restricted-paths': [
      'error',
      {
        basePath: './',
        zones: [
          {
            target: './app',
            from: './ui',
            message:
              'Should not import from UI in background, use shared directory instead',
          },
          {
            target: './ui',
            from: './app',
            message:
              'Should not import from background in UI, use shared directory instead',
          },
          {
            target: './shared',
            from: './app',
            message: 'Should not import from background in shared',
          },
          {
            target: './shared',
            from: './ui',
            message: 'Should not import from UI in shared',
          },
        ],
      },
    ],
  },
  overrides: [
    /**
     * == Modules ==
     *
     * The first two sections here, which cover module syntax, are mutually
     * exclusive: the set of files covered between them may NOT overlap. This is
     * because we do not allow a file to use two different styles for specifying
     * imports and exports (however theoretically possible it may be).
     */
    {
      /**
       * Modules (CommonJS module syntax)
       *
       * This is code that uses `require()` and `module.exports` to import and
       * export other modules.
       */
      files: [
        '.eslintrc.js',
        '.eslintrc.*.js',
        '.mocharc.js',
        '*.config.js',
        'development/**/*.js',
        'test/e2e/**/*.js',
        'test/helpers/*.js',
        'test/run-unit-tests.js',
      ],
      extends: [
        path.resolve(__dirname, '.eslintrc.base.js'),
        path.resolve(__dirname, '.eslintrc.node.js'),
        path.resolve(__dirname, '.eslintrc.babel.js'),
        path.resolve(__dirname, '.eslintrc.typescript-compat.js'),
      ],
      settings: {
        'import/resolver': {
          // When determining the location of a `require()` call, use Node's
          // resolution algorithm, then fall back to TypeScript's. This allows
          // TypeScript files (which Node's algorithm doesn't recognize) to be
          // imported from JavaScript files, while also preventing issues when
          // using packages like `prop-types` (where we would otherwise get "No
          // default export found in imported module 'prop-types'" from
          // TypeScript because imports work differently there).
          node: {},
          typescript: {
            // Always try to resolve types under `<root>/@types` directory even
            // it doesn't contain any source code, like `@types/unist`
            alwaysTryTypes: true,
          },
        },
      },
    },
    /**
     * Modules (ES module syntax)
     *
     * This is code that explicitly uses `import`/`export` instead of
     * `require`/`module.exports`.
     */
    {
      files: [
        'app/**/*.js',
        'shared/**/*.js',
        'shared/**/*.ts',
        'ui/**/*.js',
        'offscreen/**/*.ts',
        '**/*.test.js',
        'test/lib/**/*.js',
        'test/mocks/**/*.js',
        'test/jest/**/*.js',
        'test/stub/**/*.js',
        'test/unit-global/**/*.js',
      ],
      extends: [
        path.resolve(__dirname, '.eslintrc.base.js'),
        path.resolve(__dirname, '.eslintrc.node.js'),
        path.resolve(__dirname, '.eslintrc.babel.js'),
        path.resolve(__dirname, '.eslintrc.typescript-compat.js'),
      ],
      parserOptions: {
        sourceType: 'module',
      },
      settings: {
        'import/resolver': {
          // When determining the location of an `import`, use Node's resolution
          // algorithm, then fall back to TypeScript's. This allows TypeScript
          // files (which Node's algorithm doesn't recognize) to be imported
          // from JavaScript files, while also preventing issues when using
          // packages like `prop-types` (where we would otherwise get "No
          // default export found in imported module 'prop-types'" from
          // TypeScript because imports work differently there).
          node: {},
          typescript: {
            // Always try to resolve types under `<root>/@types` directory even
            // it doesn't contain any source code, like `@types/unist`
            alwaysTryTypes: true,
          },
        },
      },
    },
    /**
     * TypeScript files
     */
    {
      files: tsconfig.fileNames.filter((f) => /\.tsx?$/u.test(f)),
      parserOptions: {
        project: tsconfigPath,
        // https://github.com/typescript-eslint/typescript-eslint/issues/251#issuecomment-463943250
        tsconfigRootDir: path.dirname(tsconfigPath),
      },
      extends: [
        path.resolve(__dirname, '.eslintrc.base.js'),
        '@metamask/eslint-config-typescript',
        path.resolve(__dirname, '.eslintrc.typescript-compat.js'),
      ],
      rules: {
        '@typescript-eslint/no-explicit-any': 'error',
        // this rule is new, but we didn't use it before, so it's off now
        '@typescript-eslint/no-duplicate-enum-values': 'off',
        '@typescript-eslint/no-shadow': [
          'error',
          {
            builtinGlobals: true,
            allow: [
              'ErrorOptions',
              'Text',
              'Screen',
              'KeyboardEvent',
              'Lock',
              'Notification',
              'CSS',
            ],
          },
        ],
        // `no-parameter-properties` was removed in favor of `parameter-properties`
        // Yeah, they have opposite names but do the same thing?!
        '@typescript-eslint/no-parameter-properties': 'off',
        '@typescript-eslint/parameter-properties': 'error',
        // Turn these off, as it's recommended by typescript-eslint.
        // See: <https://typescript-eslint.io/docs/linting/troubleshooting#eslint-plugin-import>
        'import/named': 'off',
        'import/namespace': 'off',
        'import/default': 'off',
        'import/no-named-as-default-member': 'off',
        // Set to ban interfaces due to their incompatibility with Record<string, unknown>.
        // See: <https://github.com/Microsoft/TypeScript/issues/15300#issuecomment-702872440>
        '@typescript-eslint/consistent-type-definitions': ['error', 'type'],
        // Modified to include the 'ignoreRestSiblings' option.
        // TODO: Migrate this rule change back into `@metamask/eslint-config`
        '@typescript-eslint/no-unused-vars': [
          'error',
          {
            vars: 'all',
            args: 'all',
            argsIgnorePattern: '[_]+',
            ignoreRestSiblings: true,
          },
        ],
        // This rule temporarily applies the latest `@typescript-eslint/naming-convention` config found in `@metamask/eslint-config`.
        // TODO: Remove once `@metamask/eslint-config` is updated to `^14.0.0`.
        '@typescript-eslint/naming-convention': [
          'error',
          {
            selector: 'default',
            format: ['camelCase'],
            leadingUnderscore: 'allow',
            trailingUnderscore: 'forbid',
          },
          { selector: 'enumMember', format: ['PascalCase'] },
          {
            selector: 'import',
            format: ['camelCase', 'PascalCase', 'snake_case', 'UPPER_CASE'],
          },
          {
            selector: 'interface',
            format: ['PascalCase'],
            custom: { regex: '^I[A-Z]', match: false },
          },
          {
            selector: 'objectLiteralMethod',
            format: ['camelCase', 'PascalCase', 'UPPER_CASE'],
          },
          {
            selector: 'objectLiteralProperty',
            format: ['camelCase', 'PascalCase', 'UPPER_CASE'],
          },
          { selector: 'typeLike', format: ['PascalCase'] },
          {
            selector: 'typeParameter',
            format: ['PascalCase'],
            custom: { regex: '^.{3,}', match: true },
          },
          {
            selector: 'variable',
            format: ['camelCase', 'UPPER_CASE', 'PascalCase'],
            leadingUnderscore: 'allow',
          },
          {
            selector: 'parameter',
            format: ['camelCase', 'PascalCase'],
            leadingUnderscore: 'allow',
          },
          {
            selector: [
              'classProperty',
              'objectLiteralProperty',
              'typeProperty',
              'classMethod',
              'objectLiteralMethod',
              'typeMethod',
              'accessor',
              'enumMember',
            ],
            format: null,
            modifiers: ['requiresQuotes'],
          },
        ],
<<<<<<< HEAD
=======
        // This rule temporarily applies the latest `@typescript-eslint/restrict-template-expressions` config found in `@metamask/eslint-config`.
        // TODO: Remove once `@metamask/eslint-config` is updated to `^14.0.0`.
        '@typescript-eslint/restrict-template-expressions': [
          'error',
          {
            allowBoolean: true,
            allowNumber: true,
          },
        ],
>>>>>>> 9ab104b0
      },
      settings: {
        'import/resolver': {
          // When determining the location of an `import`, prefer TypeScript's
          // resolution algorithm. Note that due to how we've configured
          // TypeScript in `tsconfig.json`, we are able to import JavaScript
          // files from TypeScript files.
          typescript: {
            // Always try to resolve types under `<root>/@types` directory even
            // it doesn't contain any source code, like `@types/unist`
            alwaysTryTypes: true,
          },
        },
      },
    },
    {
      files: ['*.d.ts'],
      parserOptions: {
        sourceType: 'script',
      },
    },
    /**
     * == Everything else ==
     *
     * The sections from here on out may overlap with each other in various
     * ways depending on their function.
     */

    /**
     * React-specific code
     *
     * Code in this category contains JSX and hence needs to be run through the
     * React plugin.
     */
    {
      files: [
        'test/lib/render-helpers.js',
        'test/jest/rendering.js',
        'ui/**/*.js',
      ],
      extends: ['plugin:react/recommended', 'plugin:react-hooks/recommended'],
      parserOptions: {
        ecmaFeatures: {
          jsx: true,
        },
      },
      plugins: ['react'],
      rules: {
        'react/no-unused-prop-types': 'error',
        'react/no-unused-state': 'error',
        'react/jsx-boolean-value': 'error',
        'react/jsx-curly-brace-presence': [
          'error',
          {
            props: 'never',
            children: 'never',
          },
        ],
        'react/no-deprecated': 'error',
        'react/default-props-match-prop-types': 'error',
        'react/jsx-no-duplicate-props': 'error',
      },
      settings: {
        react: {
          // If this is set to 'detect', ESLint will import React in order to
          // find its version. Because we run ESLint in the build system under
          // LavaMoat, this means that detecting the React version requires a
          // LavaMoat policy for all of React, in the build system. That's a
          // no-go, so we grab it from React's package.json.
          version: reactVersion,
        },
      },
    },

    /**
     * TypeScript React-specific code
     *
     * Similar to above, but marks a majority of errors to warnings.
     * TODO - combine rulesets and resolve errors
     */
    {
      files: ['ui/**/*.ts', 'ui/**/*.tsx'],
      extends: ['plugin:react/recommended', 'plugin:react-hooks/recommended'],
      parserOptions: {
        ecmaFeatures: {
          jsx: true,
        },
      },
      plugins: ['react'],
      rules: {
        'react/no-unused-prop-types': 'warn',
        'react/no-unused-state': 'warn',
        'react/jsx-boolean-value': 'off',
        'react/jsx-curly-brace-presence': 'off',
        'react/no-deprecated': 'warn',
        'react/default-props-match-prop-types': 'warn',
        'react/jsx-no-duplicate-props': 'warn',
        'react/display-name': 'off',
        'react/no-unescaped-entities': 'warn',
        'react/prop-types': 'off',
        'react/no-children-prop': 'off',
        'react/jsx-key': 'warn', // TODO - increase this into 'error' level
        'react-hooks/rules-of-hooks': 'warn', // TODO - increase this into 'error' level
      },
      settings: {
        react: {
          // If this is set to 'detect', ESLint will import React in order to
          // find its version. Because we run ESLint in the build system under
          // LavaMoat, this means that detecting the React version requires a
          // LavaMoat policy for all of React, in the build system. That's a
          // no-go, so we grab it from React's package.json.
          version: reactVersion,
        },
      },
    },
    /**
     * Mocha tests
     *
     * These are files that make use of globals and syntax introduced by the
     * Mocha library.
     */
    {
      files: ['test/e2e/**/*.spec.{js,ts}'],
      extends: ['@metamask/eslint-config-mocha'],
      rules: {
        // In Mocha tests, it is common to use `this` to store values or do
        // things like force the test to fail.
        '@babel/no-invalid-this': 'off',
        'mocha/no-setup-in-describe': 'off',
      },
    },
    /**
     * Jest tests
     *
     * These are files that make use of globals and syntax introduced by the
     * Jest library.
     * TODO: This list of files is incomplete, and should be replaced with globs that match the
     * Jest config.
     */
    {
      files: [
        '**/__snapshots__/*.snap',
        'app/scripts/controllers/app-state-controller.test.ts',
        'app/scripts/controllers/alert-controller.test.ts',
        'app/scripts/metamask-controller.actions.test.js',
        'app/scripts/detect-multiple-instances.test.js',
        'app/scripts/controllers/swaps/**/*.test.js',
        'app/scripts/controllers/swaps/**/*.test.ts',
        'app/scripts/controllers/metametrics.test.js',
        'app/scripts/controllers/permissions/**/*.test.js',
        'app/scripts/controllers/preferences-controller.test.ts',
        'app/scripts/controllers/account-tracker-controller.test.ts',
        'app/scripts/lib/**/*.test.js',
        'app/scripts/metamask-controller.test.js',
        'app/scripts/migrations/*.test.js',
        'app/scripts/platforms/*.test.js',
        'development/**/*.test.js',
        'development/**/*.test.ts',
        'shared/**/*.test.js',
        'shared/**/*.test.ts',
        'test/helpers/*.js',
        'test/jest/*.js',
        'test/lib/timer-helpers.js',
        'test/e2e/helpers.test.js',
        'test/unit-global/*.test.js',
        'ui/**/*.test.js',
        'ui/__mocks__/*.js',
        'shared/lib/error-utils.test.js',
      ],
      extends: ['@metamask/eslint-config-jest'],
      parserOptions: {
        sourceType: 'module',
      },
      rules: {
        'import/unambiguous': 'off',
        'import/named': 'off',
        // *.snap files weren't parsed by previous versions of this eslint
        // config section, but something got fixed somewhere, and now this rule
        // causes failures. We need to turn it off instead of fix them because
        // we aren't even remotely close to being in alignment. If it bothers
        // you open a PR to fix it yourself.
        'jest/no-large-snapshots': 'off',
        'jest/no-restricted-matchers': 'off',

        /**
         * jest/prefer-to-be is a new rule that was disabled to reduce churn
         * when upgrading eslint. It should be considered for use and enabled
         * in a future PR if agreeable.
         */
        'jest/prefer-to-be': 'off',

        /**
         * jest/lowercase-name was renamed to jest/prefer-lowercase-title this
         * change was made to essentially retain the same state as the original
         * eslint-config-jest until it is updated. At which point the following
         * two lines can be deleted.
         */
        'jest/lowercase-name': 'off',
        'jest/prefer-lowercase-title': [
          'error',
          {
            ignore: ['describe'],
          },
        ],
      },
    },
    /**
     * Migrations
     */
    {
      files: ['app/scripts/migrations/*.js', '**/*.stories.js'],
      rules: {
        'import/no-anonymous-default-export': [
          'error',
          {
            allowObject: true,
          },
        ],
      },
    },
    /**
     * Executables and related files
     *
     * These are files that run in a Node context. They are either designed to
     * run as executables (in which case they will have a shebang at the top) or
     * are dependencies of executables (in which case they may use
     * `process.exit` to exit).
     */
    {
      files: [
        'development/**/*.js',
        'test/e2e/benchmark.js',
        'test/helpers/setup-helper.js',
      ],
      rules: {
        'node/no-process-exit': 'off',
        'node/shebang': 'off',
      },
    },
    /**
     * Lockdown files
     */
    {
      files: [
        'app/scripts/lockdown-run.js',
        'app/scripts/lockdown-more.js',
        'test/helpers/protect-intrinsics-helpers.js',
        'test/unit-global/protect-intrinsics.test.js',
      ],
      globals: {
        harden: 'readonly',
        Compartment: 'readonly',
      },
    },
    {
      files: ['app/scripts/lockdown-run.js', 'app/scripts/lockdown-more.js'],
      parserOptions: {
        sourceType: 'script',
      },
    },
    {
      files: ['ui/pages/settings/*.js'],
      rules: {
        'sort-keys': [
          'error',
          'asc',
          {
            natural: true,
          },
        ],
      },
    },
    {
      files: ['ui/components/multichain/**/*.{js}'],
      extends: [
        path.resolve(__dirname, '.eslintrc.base.js'),
        path.resolve(__dirname, '.eslintrc.node.js'),
        path.resolve(__dirname, '.eslintrc.babel.js'),
      ],
      rules: {
        'sort-imports': [
          'error',
          {
            ignoreCase: false,
            ignoreDeclarationSort: true,
            ignoreMemberSort: true,
            memberSyntaxSortOrder: ['none', 'all', 'multiple', 'single'],
            allowSeparatedGroups: false,
          },
        ],
      },
    },
    /**
     * Don't check for static hex values in .test, .spec or .stories files
     */
    {
      files: [
        '**/*.test.{js,ts,tsx}',
        '**/*.spec.{js,ts,tsx}',
        '**/*.stories.{js,ts,tsx}',
      ],
      rules: {
        '@metamask/design-tokens/color-no-hex': 'off',
      },
    },
    {
      files: ['ui/pages/confirmations/**/*.{js,ts,tsx}'],
      rules: {
        'no-restricted-syntax': [
          'error',
          {
            selector: `ImportSpecifier[imported.name=/${[
              'getConversionRate',
              'getCurrentChainId',
              'getNativeCurrency',
              'getNetworkIdentifier',
              'getNftContracts',
              'getNfts',
              'getProviderConfig',
              'getRpcPrefsForCurrentProvider',
              'getUSDConversionRate',
              'isCurrentProviderCustom',
            ]
              .map((method) => `(${method})`)
              .join('|')}/]`,
            message: 'Avoid using global network selectors in confirmations',
          },
        ],
      },
    },
  ],
};<|MERGE_RESOLUTION|>--- conflicted
+++ resolved
@@ -266,8 +266,6 @@
             modifiers: ['requiresQuotes'],
           },
         ],
-<<<<<<< HEAD
-=======
         // This rule temporarily applies the latest `@typescript-eslint/restrict-template-expressions` config found in `@metamask/eslint-config`.
         // TODO: Remove once `@metamask/eslint-config` is updated to `^14.0.0`.
         '@typescript-eslint/restrict-template-expressions': [
@@ -277,7 +275,6 @@
             allowNumber: true,
           },
         ],
->>>>>>> 9ab104b0
       },
       settings: {
         'import/resolver': {
