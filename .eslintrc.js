--- conflicted
+++ resolved
@@ -207,11 +207,6 @@
             ignoreRestSiblings: true,
           },
         ],
-<<<<<<< HEAD
-        // This rule temporarily applies the latest `@typescript-eslint/await-thenable` config found in `@metamask/eslint-config`.
-        // TODO: Remove once `@metamask/eslint-config` is updated to `^14.0.0`.
-        '@typescript-eslint/await-thenable': 'error',
-=======
         // This rule temporarily applies the latest `@typescript-eslint/naming-convention` config found in `@metamask/eslint-config`.
         // TODO: Remove once `@metamask/eslint-config` is updated to `^14.0.0`.
         '@typescript-eslint/naming-convention': [
@@ -271,7 +266,9 @@
             modifiers: ['requiresQuotes'],
           },
         ],
->>>>>>> 07e81fb0
+        // This rule temporarily applies the latest `@typescript-eslint/await-thenable` config found in `@metamask/eslint-config`.
+        // TODO: Remove once `@metamask/eslint-config` is updated to `^14.0.0`.
+        '@typescript-eslint/await-thenable': 'error',
       },
       settings: {
         'import/resolver': {
