const { readFileSync } = require('node:fs');
const path = require('node:path');
const ts = require('typescript');
const { version: reactVersion } = require('react/package.json');

const tsconfigPath = ts.findConfigFile('./', ts.sys.fileExists);
const { config } = ts.readConfigFile(tsconfigPath, ts.sys.readFile);
const tsconfig = ts.parseJsonConfigFileContent(config, ts.sys, './');

/**
 * @type {import('eslint').Linter.Config }
 */
module.exports = {
  root: true,
  // Suggested addition from the storybook 6.5 update
  extends: ['plugin:storybook/recommended'],
  // Ignore files which are also in .prettierignore
  ignorePatterns: readFileSync('.prettierignore', 'utf8').trim().split('\n'),
  // eslint's parser, esprima, is not compatible with ESM, so use the babel parser instead
  parser: '@babel/eslint-parser',
  plugins: ['@metamask/design-tokens'],
  rules: {
    '@metamask/design-tokens/color-no-hex': 'warn',
    'import/no-restricted-paths': [
      'error',
      {
        basePath: './',
        zones: [
          {
            target: './app',
            from: './ui',
            message:
              'Should not import from UI in background, use shared directory instead',
          },
          {
            target: './ui',
            from: './app',
            message:
              'Should not import from background in UI, use shared directory instead',
          },
          {
            target: './shared',
            from: './app',
            message: 'Should not import from background in shared',
          },
          {
            target: './shared',
            from: './ui',
            message: 'Should not import from UI in shared',
          },
        ],
      },
    ],
  },
  overrides: [
    /**
     * == Modules ==
     *
     * The first two sections here, which cover module syntax, are mutually
     * exclusive: the set of files covered between them may NOT overlap. This is
     * because we do not allow a file to use two different styles for specifying
     * imports and exports (however theoretically possible it may be).
     */
    {
      /**
       * Modules (CommonJS module syntax)
       *
       * This is code that uses `require()` and `module.exports` to import and
       * export other modules.
       */
      files: [
        '.eslintrc.js',
        '.eslintrc.*.js',
        '.mocharc.js',
        '*.config.js',
        'development/**/*.js',
        'test/e2e/**/*.js',
        'test/helpers/*.js',
        'test/run-unit-tests.js',
      ],
      extends: [
        path.resolve(__dirname, '.eslintrc.base.js'),
        path.resolve(__dirname, '.eslintrc.node.js'),
        path.resolve(__dirname, '.eslintrc.babel.js'),
        path.resolve(__dirname, '.eslintrc.typescript-compat.js'),
      ],
      settings: {
        'import/resolver': {
          // When determining the location of a `require()` call, use Node's
          // resolution algorithm, then fall back to TypeScript's. This allows
          // TypeScript files (which Node's algorithm doesn't recognize) to be
          // imported from JavaScript files, while also preventing issues when
          // using packages like `prop-types` (where we would otherwise get "No
          // default export found in imported module 'prop-types'" from
          // TypeScript because imports work differently there).
          node: {},
          typescript: {
            // Always try to resolve types under `<root>/@types` directory even
            // it doesn't contain any source code, like `@types/unist`
            alwaysTryTypes: true,
          },
        },
      },
    },
    /**
     * Modules (ES module syntax)
     *
     * This is code that explicitly uses `import`/`export` instead of
     * `require`/`module.exports`.
     */
    {
      files: [
        'app/**/*.js',
        'shared/**/*.js',
        'shared/**/*.ts',
        'ui/**/*.js',
        'offscreen/**/*.ts',
        '**/*.test.js',
        'test/lib/**/*.js',
        'test/mocks/**/*.js',
        'test/jest/**/*.js',
        'test/stub/**/*.js',
        'test/unit-global/**/*.js',
      ],
      extends: [
        path.resolve(__dirname, '.eslintrc.base.js'),
        path.resolve(__dirname, '.eslintrc.node.js'),
        path.resolve(__dirname, '.eslintrc.babel.js'),
        path.resolve(__dirname, '.eslintrc.typescript-compat.js'),
      ],
      parserOptions: {
        sourceType: 'module',
      },
      settings: {
        'import/resolver': {
          // When determining the location of an `import`, use Node's resolution
          // algorithm, then fall back to TypeScript's. This allows TypeScript
          // files (which Node's algorithm doesn't recognize) to be imported
          // from JavaScript files, while also preventing issues when using
          // packages like `prop-types` (where we would otherwise get "No
          // default export found in imported module 'prop-types'" from
          // TypeScript because imports work differently there).
          node: {},
          typescript: {
            // Always try to resolve types under `<root>/@types` directory even
            // it doesn't contain any source code, like `@types/unist`
            alwaysTryTypes: true,
          },
        },
      },
    },
    /**
     * TypeScript files
     */
    {
      files: tsconfig.fileNames.filter((f) => /\.tsx?$/u.test(f)),
      parserOptions: {
        project: tsconfigPath,
        // https://github.com/typescript-eslint/typescript-eslint/issues/251#issuecomment-463943250
        tsconfigRootDir: path.dirname(tsconfigPath),
      },
      extends: [
        path.resolve(__dirname, '.eslintrc.base.js'),
        '@metamask/eslint-config-typescript',
        path.resolve(__dirname, '.eslintrc.typescript-compat.js'),
      ],
      rules: {
        '@typescript-eslint/no-explicit-any': 'error',
        // this rule is new, but we didn't use it before, so it's off now
        '@typescript-eslint/no-duplicate-enum-values': 'off',
        '@typescript-eslint/no-shadow': [
          'error',
          {
            builtinGlobals: true,
            allow: [
              'ErrorOptions',
              'Text',
              'Screen',
              'KeyboardEvent',
              'Lock',
              'Notification',
              'CSS',
            ],
          },
        ],
        // `no-parameter-properties` was removed in favor of `parameter-properties`
        // Yeah, they have opposite names but do the same thing?!
        '@typescript-eslint/no-parameter-properties': 'off',
        '@typescript-eslint/parameter-properties': 'error',
        // Turn these off, as it's recommended by typescript-eslint.
        // See: <https://typescript-eslint.io/docs/linting/troubleshooting#eslint-plugin-import>
        'import/named': 'off',
        'import/namespace': 'off',
        'import/default': 'off',
        'import/no-named-as-default-member': 'off',
        // Set to ban interfaces due to their incompatibility with Record<string, unknown>.
        // See: <https://github.com/Microsoft/TypeScript/issues/15300#issuecomment-702872440>
        '@typescript-eslint/consistent-type-definitions': ['error', 'type'],
        // Modified to include the 'ignoreRestSiblings' option.
        // TODO: Migrate this rule change back into `@metamask/eslint-config`
        '@typescript-eslint/no-unused-vars': [
          'error',
          {
            vars: 'all',
            args: 'all',
            argsIgnorePattern: '[_]+',
            ignoreRestSiblings: true,
          },
        ],
        // This rule temporarily applies the latest `@typescript-eslint/naming-convention` config found in `@metamask/eslint-config`.
        // TODO: Remove once `@metamask/eslint-config` is updated to `^14.0.0`.
        '@typescript-eslint/naming-convention': [
          'error',
          {
            selector: 'default',
            format: ['camelCase'],
            leadingUnderscore: 'allow',
            trailingUnderscore: 'forbid',
          },
          { selector: 'enumMember', format: ['PascalCase'] },
          {
            selector: 'import',
            format: ['camelCase', 'PascalCase', 'snake_case', 'UPPER_CASE'],
          },
          {
            selector: 'interface',
            format: ['PascalCase'],
            custom: { regex: '^I[A-Z]', match: false },
          },
          {
            selector: 'objectLiteralMethod',
            format: ['camelCase', 'PascalCase', 'UPPER_CASE'],
          },
          {
            selector: 'objectLiteralProperty',
            format: ['camelCase', 'PascalCase', 'UPPER_CASE'],
          },
          { selector: 'typeLike', format: ['PascalCase'] },
          {
            selector: 'typeParameter',
            format: ['PascalCase'],
            custom: { regex: '^.{3,}', match: true },
          },
          {
            selector: 'variable',
            format: ['camelCase', 'UPPER_CASE', 'PascalCase'],
            leadingUnderscore: 'allow',
          },
          {
            selector: 'parameter',
            format: ['camelCase', 'PascalCase'],
            leadingUnderscore: 'allow',
          },
          {
            selector: [
              'classProperty',
              'objectLiteralProperty',
              'typeProperty',
              'classMethod',
              'objectLiteralMethod',
              'typeMethod',
              'accessor',
              'enumMember',
            ],
            format: null,
            modifiers: ['requiresQuotes'],
          },
        ],
<<<<<<< HEAD
        // This rule temporarily applies the latest `@typescript-eslint/await-thenable` config found in `@metamask/eslint-config`.
        // TODO: Remove once `@metamask/eslint-config` is updated to `^14.0.0`.
        '@typescript-eslint/await-thenable': 'error',
=======
        // This rule temporarily applies the latest `@typescript-eslint/restrict-template-expressions` config found in `@metamask/eslint-config`.
        // TODO: Remove once `@metamask/eslint-config` is updated to `^14.0.0`.
        '@typescript-eslint/restrict-template-expressions': [
          'error',
          {
            allowBoolean: true,
            allowNumber: true,
          },
        ],
>>>>>>> a3e5542b
      },
      settings: {
        'import/resolver': {
          // When determining the location of an `import`, prefer TypeScript's
          // resolution algorithm. Note that due to how we've configured
          // TypeScript in `tsconfig.json`, we are able to import JavaScript
          // files from TypeScript files.
          typescript: {
            // Always try to resolve types under `<root>/@types` directory even
            // it doesn't contain any source code, like `@types/unist`
            alwaysTryTypes: true,
          },
        },
      },
    },
    {
      files: ['*.d.ts'],
      parserOptions: {
        sourceType: 'script',
      },
    },
    /**
     * == Everything else ==
     *
     * The sections from here on out may overlap with each other in various
     * ways depending on their function.
     */

    /**
     * React-specific code
     *
     * Code in this category contains JSX and hence needs to be run through the
     * React plugin.
     */
    {
      files: [
        'test/lib/render-helpers.js',
        'test/jest/rendering.js',
        'ui/**/*.js',
      ],
      extends: ['plugin:react/recommended', 'plugin:react-hooks/recommended'],
      parserOptions: {
        ecmaFeatures: {
          jsx: true,
        },
      },
      plugins: ['react'],
      rules: {
        'react/no-unused-prop-types': 'error',
        'react/no-unused-state': 'error',
        'react/jsx-boolean-value': 'error',
        'react/jsx-curly-brace-presence': [
          'error',
          {
            props: 'never',
            children: 'never',
          },
        ],
        'react/no-deprecated': 'error',
        'react/default-props-match-prop-types': 'error',
        'react/jsx-no-duplicate-props': 'error',
      },
      settings: {
        react: {
          // If this is set to 'detect', ESLint will import React in order to
          // find its version. Because we run ESLint in the build system under
          // LavaMoat, this means that detecting the React version requires a
          // LavaMoat policy for all of React, in the build system. That's a
          // no-go, so we grab it from React's package.json.
          version: reactVersion,
        },
      },
    },

    /**
     * TypeScript React-specific code
     *
     * Similar to above, but marks a majority of errors to warnings.
     * TODO - combine rulesets and resolve errors
     */
    {
      files: ['ui/**/*.ts', 'ui/**/*.tsx'],
      extends: ['plugin:react/recommended', 'plugin:react-hooks/recommended'],
      parserOptions: {
        ecmaFeatures: {
          jsx: true,
        },
      },
      plugins: ['react'],
      rules: {
        'react/no-unused-prop-types': 'warn',
        'react/no-unused-state': 'warn',
        'react/jsx-boolean-value': 'off',
        'react/jsx-curly-brace-presence': 'off',
        'react/no-deprecated': 'warn',
        'react/default-props-match-prop-types': 'warn',
        'react/jsx-no-duplicate-props': 'warn',
        'react/display-name': 'off',
        'react/no-unescaped-entities': 'warn',
        'react/prop-types': 'off',
        'react/no-children-prop': 'off',
        'react/jsx-key': 'warn', // TODO - increase this into 'error' level
        'react-hooks/rules-of-hooks': 'warn', // TODO - increase this into 'error' level
      },
      settings: {
        react: {
          // If this is set to 'detect', ESLint will import React in order to
          // find its version. Because we run ESLint in the build system under
          // LavaMoat, this means that detecting the React version requires a
          // LavaMoat policy for all of React, in the build system. That's a
          // no-go, so we grab it from React's package.json.
          version: reactVersion,
        },
      },
    },
    /**
     * Mocha tests
     *
     * These are files that make use of globals and syntax introduced by the
     * Mocha library.
     */
    {
      files: ['test/e2e/**/*.spec.{js,ts}'],
      extends: ['@metamask/eslint-config-mocha'],
      rules: {
        // In Mocha tests, it is common to use `this` to store values or do
        // things like force the test to fail.
        '@babel/no-invalid-this': 'off',
        'mocha/no-setup-in-describe': 'off',
      },
    },
    /**
     * Jest tests
     *
     * These are files that make use of globals and syntax introduced by the
     * Jest library.
     * TODO: This list of files is incomplete, and should be replaced with globs that match the
     * Jest config.
     */
    {
      files: [
        '**/__snapshots__/*.snap',
        'app/scripts/controllers/app-state-controller.test.ts',
        'app/scripts/controllers/alert-controller.test.ts',
        'app/scripts/metamask-controller.actions.test.js',
        'app/scripts/detect-multiple-instances.test.js',
        'app/scripts/controllers/swaps/**/*.test.js',
        'app/scripts/controllers/swaps/**/*.test.ts',
        'app/scripts/controllers/metametrics.test.js',
        'app/scripts/controllers/permissions/**/*.test.js',
        'app/scripts/controllers/preferences-controller.test.ts',
        'app/scripts/controllers/account-tracker-controller.test.ts',
        'app/scripts/lib/**/*.test.js',
        'app/scripts/metamask-controller.test.js',
        'app/scripts/migrations/*.test.js',
        'app/scripts/platforms/*.test.js',
        'development/**/*.test.js',
        'development/**/*.test.ts',
        'shared/**/*.test.js',
        'shared/**/*.test.ts',
        'test/helpers/*.js',
        'test/jest/*.js',
        'test/lib/timer-helpers.js',
        'test/e2e/helpers.test.js',
        'test/unit-global/*.test.js',
        'ui/**/*.test.js',
        'ui/__mocks__/*.js',
        'shared/lib/error-utils.test.js',
      ],
      extends: ['@metamask/eslint-config-jest'],
      parserOptions: {
        sourceType: 'module',
      },
      rules: {
        'import/unambiguous': 'off',
        'import/named': 'off',
        // *.snap files weren't parsed by previous versions of this eslint
        // config section, but something got fixed somewhere, and now this rule
        // causes failures. We need to turn it off instead of fix them because
        // we aren't even remotely close to being in alignment. If it bothers
        // you open a PR to fix it yourself.
        'jest/no-large-snapshots': 'off',
        'jest/no-restricted-matchers': 'off',

        /**
         * jest/prefer-to-be is a new rule that was disabled to reduce churn
         * when upgrading eslint. It should be considered for use and enabled
         * in a future PR if agreeable.
         */
        'jest/prefer-to-be': 'off',

        /**
         * jest/lowercase-name was renamed to jest/prefer-lowercase-title this
         * change was made to essentially retain the same state as the original
         * eslint-config-jest until it is updated. At which point the following
         * two lines can be deleted.
         */
        'jest/lowercase-name': 'off',
        'jest/prefer-lowercase-title': [
          'error',
          {
            ignore: ['describe'],
          },
        ],
      },
    },
    /**
     * Migrations
     */
    {
      files: ['app/scripts/migrations/*.js', '**/*.stories.js'],
      rules: {
        'import/no-anonymous-default-export': [
          'error',
          {
            allowObject: true,
          },
        ],
      },
    },
    /**
     * Executables and related files
     *
     * These are files that run in a Node context. They are either designed to
     * run as executables (in which case they will have a shebang at the top) or
     * are dependencies of executables (in which case they may use
     * `process.exit` to exit).
     */
    {
      files: [
        'development/**/*.js',
        'test/e2e/benchmark.js',
        'test/helpers/setup-helper.js',
      ],
      rules: {
        'node/no-process-exit': 'off',
        'node/shebang': 'off',
      },
    },
    /**
     * Lockdown files
     */
    {
      files: [
        'app/scripts/lockdown-run.js',
        'app/scripts/lockdown-more.js',
        'test/helpers/protect-intrinsics-helpers.js',
        'test/unit-global/protect-intrinsics.test.js',
      ],
      globals: {
        harden: 'readonly',
        Compartment: 'readonly',
      },
    },
    {
      files: ['app/scripts/lockdown-run.js', 'app/scripts/lockdown-more.js'],
      parserOptions: {
        sourceType: 'script',
      },
    },
    {
      files: ['ui/pages/settings/*.js'],
      rules: {
        'sort-keys': [
          'error',
          'asc',
          {
            natural: true,
          },
        ],
      },
    },
    {
      files: ['ui/components/multichain/**/*.{js}'],
      extends: [
        path.resolve(__dirname, '.eslintrc.base.js'),
        path.resolve(__dirname, '.eslintrc.node.js'),
        path.resolve(__dirname, '.eslintrc.babel.js'),
      ],
      rules: {
        'sort-imports': [
          'error',
          {
            ignoreCase: false,
            ignoreDeclarationSort: true,
            ignoreMemberSort: true,
            memberSyntaxSortOrder: ['none', 'all', 'multiple', 'single'],
            allowSeparatedGroups: false,
          },
        ],
      },
    },
    /**
     * Don't check for static hex values in .test, .spec or .stories files
     */
    {
      files: [
        '**/*.test.{js,ts,tsx}',
        '**/*.spec.{js,ts,tsx}',
        '**/*.stories.{js,ts,tsx}',
      ],
      rules: {
        '@metamask/design-tokens/color-no-hex': 'off',
      },
    },
    {
      files: ['ui/pages/confirmations/**/*.{js,ts,tsx}'],
      rules: {
        'no-restricted-syntax': [
          'error',
          {
            selector: `ImportSpecifier[imported.name=/${[
              'getConversionRate',
              'getCurrentChainId',
              'getNativeCurrency',
              'getNetworkIdentifier',
              'getNftContracts',
              'getNfts',
              'getProviderConfig',
              'getRpcPrefsForCurrentProvider',
              'getUSDConversionRate',
              'isCurrentProviderCustom',
            ]
              .map((method) => `(${method})`)
              .join('|')}/]`,
            message: 'Avoid using global network selectors in confirmations',
          },
        ],
      },
    },
  ],
};<|MERGE_RESOLUTION|>--- conflicted
+++ resolved
@@ -266,21 +266,18 @@
             modifiers: ['requiresQuotes'],
           },
         ],
-<<<<<<< HEAD
+        // This rule temporarily applies the latest `@typescript-eslint/restrict-template-expressions` config found in `@metamask/eslint-config`.
+        // TODO: Remove once `@metamask/eslint-config` is updated to `^14.0.0`.
+        '@typescript-eslint/restrict-template-expressions': [
+          'error',
+          {
+            allowBoolean: true,
+            allowNumber: true,
+          },
+        ],
         // This rule temporarily applies the latest `@typescript-eslint/await-thenable` config found in `@metamask/eslint-config`.
         // TODO: Remove once `@metamask/eslint-config` is updated to `^14.0.0`.
         '@typescript-eslint/await-thenable': 'error',
-=======
-        // This rule temporarily applies the latest `@typescript-eslint/restrict-template-expressions` config found in `@metamask/eslint-config`.
-        // TODO: Remove once `@metamask/eslint-config` is updated to `^14.0.0`.
-        '@typescript-eslint/restrict-template-expressions': [
-          'error',
-          {
-            allowBoolean: true,
-            allowNumber: true,
-          },
-        ],
->>>>>>> a3e5542b
       },
       settings: {
         'import/resolver': {
