--- conflicted
+++ resolved
@@ -49,11 +49,8 @@
     'guard-for-in': 'error',
     'implicit-arrow-linebreak': 'error',
     'import/extensions': ['error', 'never', { 'json': 'always' }],
-<<<<<<< HEAD
     'import/no-extraneous-dependencies': 'error',
-=======
     'max-statements-per-line': ['error', { 'max': 1 }],
->>>>>>> e021acdc
     'no-case-declarations': 'error',
     'no-constant-condition': 'error',
     'no-dupe-else-if': 'error',
