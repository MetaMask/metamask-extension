const path = require('path');

module.exports = function (api) {
  api.cache(false);
  return {
    parserOpts: {
      strictMode: true,
    },
    targets: {
      browsers: ['chrome >= 89', 'firefox >= 89'],
    },
    plugins: [
      // `browserify` is old and busted, and doesn't support `??=` (and other
      // logical assignment operators). This plugin lets us target es2020-level
      // browsers (except we do still end up with transpiled logical assignment
      // operators 😭)
      '@babel/plugin-transform-logical-assignment-operators',
      [
        path.resolve(
          __dirname,
          'development/build/transforms/import-meta-url.js',
        ),
        {
<<<<<<< HEAD
          pattern: /^@metamask\/([^/]+)\/dist\/preinstalled-snap\.json$/u,
=======
          pattern:
            /^@metamask\/([^/]+)\/dist\/preinstalled-snap\.json(\.gz)?$/u,
>>>>>>> 626e8e3c
          rootPath: '/snaps/',
        },
      ],
    ],
    presets: [
      '@babel/preset-typescript',
      '@babel/preset-env',
      '@babel/preset-react',
    ],
  };
};<|MERGE_RESOLUTION|>--- conflicted
+++ resolved
@@ -21,12 +21,8 @@
           'development/build/transforms/import-meta-url.js',
         ),
         {
-<<<<<<< HEAD
-          pattern: /^@metamask\/([^/]+)\/dist\/preinstalled-snap\.json$/u,
-=======
           pattern:
             /^@metamask\/([^/]+)\/dist\/preinstalled-snap\.json(\.gz)?$/u,
->>>>>>> 626e8e3c
           rootPath: '/snaps/',
         },
       ],
