--- conflicted
+++ resolved
@@ -55,18 +55,14 @@
 # This file is used to authenticate with the GitHub Package registry, to
 # enable the use of @metamask preview builds.
 .npmrc
-
-# Yarn
+#yarn
 .yarn/*
 !.yarn/patches
 !.yarn/plugins
 !.yarn/sdks
 !.yarn/versions
-<<<<<<< HEAD
+development/generate-attributions/.yarn/*
 
-=======
-development/generate-attributions/.yarn/*
->>>>>>> acdaa2d3
 
 # MMI Playwright
 public/playwright
