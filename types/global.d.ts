// In order for variables to be considered on the global scope they must be
// declared using var and not const or let, which is why this rule is disabled
/* eslint-disable no-var */
import * as Sentry from '@sentry/browser';
import {
  Success,
  Unsuccessful,
  PROTO,
  EthereumSignedTx,
  Params,
  EthereumSignTransaction,
  EthereumSignTypedHash,
  EthereumSignMessage,
  EthereumSignTypedDataTypes,
} from '@trezor/connect-web';
import {
  OffscreenCommunicationTarget,
  TrezorAction,
} from 'shared/constants/offscreen-communication';

declare class Platform {
  openTab: (opts: { url: string }) => void;

  closeCurrentWindow: () => void;

<<<<<<< HEAD
  openExtensionInBrowser?: (_1, _1, condition: boolean) => void;
=======
  openExtensionInBrowser?: (_1, _1?, condition?: boolean) => void;
>>>>>>> af8ef253
}

declare class MessageSender {
  documentId?: string;

  documentLivecycle?: string;

  frameId?: number;

  id?: string;

  origin?: string;

  url?: string;
}

export type LedgerIframeMissingResponse = {
  success: false;
  payload: {
    error: Error;
  };
};

type ResponseType =
  | Unsuccessful
  | Success<{ publicKey: string; chainCode: string }>
  | Success<EthereumSignedTx>
  | Success<PROTO.MessageSignature>
  | Success<PROTO.EthereumTypedDataSignature>
  | Record<string, unknown>
  | LedgerIframeMissingResponse;

/**
 * Defines an overloaded set of function call signatures for the chrome
 * runtime sendMessage function. Each of these are overloaded by specific
 * input values so that the correct type can be inferred in the callback
 * method
 */
type sendMessage = {
  (
    extensionId: string,
    message: Record<string, unknown>,
    options?: Record<string, unknown>,
    callback?: (response: Record<string, unknown>) => void,
  ): void;
  (
    // TODO: Replace `any` with type
    // eslint-disable-next-line @typescript-eslint/no-explicit-any
    message: any,
    options?: Record<string, unknown>,
    callback?: (response: Record<string, unknown>) => void,
  ): void;
  <T extends EthereumSignTypedDataTypes>(
    message: {
      target: OffscreenCommunicationTarget.trezorOffscreen;
      action: TrezorAction.signTypedData;
      params: Params<EthereumSignTypedHash<T>>;
    },
    callback: (
      response: Unsuccessful | Success<PROTO.EthereumTypedDataSignature>,
    ) => void,
  ): Promise<Unsuccessful | Success<PROTO.EthereumTypedDataSignature>>;
  (
    message: {
      target: OffscreenCommunicationTarget.trezorOffscreen;
      action: TrezorAction.signTransaction;
      params: Params<EthereumSignTransaction>;
    },
    callback: (response: Unsuccessful | Success<EthereumSignedTx>) => void,
  ): Promise<Unsuccessful | Success<EthereumSignedTx>>;
  (
    message: {
      target: OffscreenCommunicationTarget.trezorOffscreen;
      action: TrezorAction.signMessage;
      params: Params<EthereumSignMessage>;
    },
    callback: (
      response: Unsuccessful | Success<PROTO.MessageSignature>,
    ) => void,
  ): Promise<Unsuccessful | Success<PROTO.MessageSignature>>;
  (
    message: {
      target: OffscreenCommunicationTarget.trezorOffscreen;
      action: TrezorAction.getPublicKey;
      params: { path: string; coin: string };
    },
    callback: (
      response:
        | Unsuccessful
        | Success<{ publicKey: string; chainCode: string }>,
    ) => void,
  ): Promise<Unsuccessful | Success<{ publicKey: string; chainCode: string }>>;
  (
    message: {
      target: OffscreenCommunicationTarget.ledgerOffscreen;
      action: LedgerAction.signTransaction;
      params: { hdPath: string; tx: string };
    },
    callback: (response: {
      success: boolean;
      payload: { v: string; s: string; r: string; error?: Error };
    }) => void,
  ): Promise<{
    success: boolean;
    payload?: { v: string; s: string; r: string };
  }>;
  (
    message:
      | {
          target: OffscreenCommunicationTarget.ledgerOffscreen;
          action: LedgerAction.signMessage;
          params: { hdPath: string; message: string };
        }
      | {
          target: OffscreenCommunicationTarget.ledgerOffscreen;
          action: LedgerAction.signTypedData;
          params: {
            hdPath: string;
            domainSeparatorHex: string;
            hashStructMessageHex: string;
          };
        },
    callback: (response: {
      success: boolean;
      payload: {
        v: number;
        s: string;
        r: string;
        error?: Error;
      };
    }) => void,
  ): Promise<{ v: number; s: string; r: string }>;
  (
    message: {
      target: OffscreenCommunicationTarget.ledgerOffscreen;
      action: LedgerAction.getPublicKey;
      params: { hdPath: string };
    },
    callback: (response: {
      success: boolean;
      payload: {
        publicKey: string;
        address: string;
        chainCode?: string;
        error?: Error;
      };
    }) => void,
  ): Promise<{ publicKey: string; address: string; chainCode?: string }>;
  (
    message: {
      target: OffscreenCommunicationTarget.ledgerOffscreen;
      action: LedgerAction.updateTransport;
      params: { transportType: string };
    },
    callback: (response: { success: boolean }) => void,
  ): Promise<boolean>;
  (
    message: {
      target: OffscreenCommunicationTarget.ledgerOffscreen;
      action: LedgerAction.makeApp;
    },
    callback: (response: { success: boolean; error?: Error }) => void,
  ): Promise<boolean>;
  (
    message: {
      target: OffscreenCommunicationTarget.latticeOffscreen;
      params: {
        url: string;
      };
    },
    // TODO: Replace `any` with type
    // eslint-disable-next-line @typescript-eslint/no-explicit-any
    callback: (response: { result: any; error?: Error }) => void,
  );
  (
    message: Record<string, unknown>,
    callback?: (response: ResponseType) => void,
  ): void;
};

declare class Runtime {
  onMessage: {
    addListener: (
      callback: (
        // TODO: Replace `any` with type
        // eslint-disable-next-line @typescript-eslint/no-explicit-any
        message: any,
        sender: MessageSender,
        sendResponse: (response?: ResponseType) => void,
      ) => void,
    ) => void;
  };

  sendMessage: sendMessage;
}

declare class Chrome {
  runtime: Runtime;
}

type SentryObject = Sentry & {
  // Verifies that the user has opted into metrics and then updates the sentry
  // instance to track sessions and begins the session.
  startSession: () => void;

  // Verifies that the user has opted out of metrics and then updates the
  // sentry instance to NOT track sessions and ends the current session.
  endSession: () => void;

  // Calls either startSession or endSession based on optin status
  toggleSession: () => void;
};

export declare global {
  var platform: Platform;
  // Sentry is undefined in dev, so use optional chaining
  var sentry: SentryObject | undefined;

  var chrome: Chrome;

  namespace jest {
    // The interface is being used for declaration merging, which is an acceptable exception to this rule.
    // eslint-disable-next-line @typescript-eslint/consistent-type-definitions
    interface Matchers<R> {
      toBeFulfilled(): Promise<R>;
      toNeverResolve(): Promise<R>;
    }
  }

  /**
   * Unions T with U; U's properties will override T's properties
   */
  type OverridingUnion<T, U> = Omit<T, keyof U> & U;
}<|MERGE_RESOLUTION|>--- conflicted
+++ resolved
@@ -23,11 +23,7 @@
 
   closeCurrentWindow: () => void;
 
-<<<<<<< HEAD
-  openExtensionInBrowser?: (_1, _1, condition: boolean) => void;
-=======
   openExtensionInBrowser?: (_1, _1?, condition?: boolean) => void;
->>>>>>> af8ef253
 }
 
 declare class MessageSender {
