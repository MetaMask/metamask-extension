// Many of the state hooks return untyped raw state.

// In order for variables to be considered on the global scope they must be
// declared using var and not const or let, which is why this rule is disabled
/* eslint-disable no-var */

import * as Sentry from '@sentry/browser';
import {
  Success,
  Unsuccessful,
  PROTO,
  EthereumSignedTx,
  Params,
  EthereumSignTransaction,
  EthereumSignTypedHash,
  EthereumSignMessage,
  EthereumSignTypedDataTypes,
} from '@trezor/connect-web';
import type { Provider } from '@metamask/network-controller';
import type { Browser } from 'webextension-polyfill';
import {
  OffscreenCommunicationTarget,
  TrezorAction,
} from '../shared/constants/offscreen-communication';
import type { Preferences } from '../app/scripts/controllers/preferences-controller';
import type ExtensionPlatform from '../app/scripts/platforms/extension';
import type { ExtensionLazyListener } from '../app/scripts/lib/extension-lazy-listener/extension-lazy-listener';

declare class MessageSender {
  documentId?: string;

  documentLivecycle?: string;

  frameId?: number;

  id?: string;

  origin?: string;

  url?: string;
}

type SerializedLedgerError = {
  message: string;
  name?: string;
  stack?: string;
  // from TransportStatusError
  statusCode?: number;
  statusText?: string;
};

export type LedgerIframeMissingResponse = {
  success: false;
  payload: {
    error: SerializedLedgerError;
  };
};

type ResponseType =
  | Unsuccessful
  | Success<{ publicKey: string; chainCode: string }>
  | Success<EthereumSignedTx>
  | Success<PROTO.MessageSignature>
  | Success<PROTO.EthereumTypedDataSignature>
  | Record<string, unknown>
  | LedgerIframeMissingResponse;

/**
 * Defines an overloaded set of function call signatures for the chrome
 * runtime sendMessage function. Each of these are overloaded by specific
 * input values so that the correct type can be inferred in the callback
 * method
 */
// TODO: Fix in https://github.com/MetaMask/metamask-extension/issues/31860
// eslint-disable-next-line @typescript-eslint/naming-convention
type sendMessage = {
  (
    extensionId: string,
    message: Record<string, unknown>,
    options?: Record<string, unknown>,
    callback?: (response: Record<string, unknown>) => void,
  ): void;
  (
    // TODO: Fix in https://github.com/MetaMask/metamask-extension/issues/31973
    // eslint-disable-next-line @typescript-eslint/no-explicit-any
    message: any,
    options?: Record<string, unknown>,
    callback?: (response: Record<string, unknown>) => void,
  ): void;
  // TODO: Fix in https://github.com/MetaMask/metamask-extension/issues/31860
  // eslint-disable-next-line @typescript-eslint/naming-convention
  <T extends EthereumSignTypedDataTypes>(
    message: {
      target: OffscreenCommunicationTarget.trezorOffscreen;
      action: TrezorAction.signTypedData;
      params: Params<EthereumSignTypedHash<T>>;
    },
    callback: (
      response: Unsuccessful | Success<PROTO.EthereumTypedDataSignature>,
    ) => void,
  ): Promise<Unsuccessful | Success<PROTO.EthereumTypedDataSignature>>;
  (
    message: {
      target: OffscreenCommunicationTarget.trezorOffscreen;
      action: TrezorAction.signTransaction;
      params: Params<EthereumSignTransaction>;
    },
    callback: (response: Unsuccessful | Success<EthereumSignedTx>) => void,
  ): Promise<Unsuccessful | Success<EthereumSignedTx>>;
  (
    message: {
      target: OffscreenCommunicationTarget.trezorOffscreen;
      action: TrezorAction.signMessage;
      params: Params<EthereumSignMessage>;
    },
    callback: (
      response: Unsuccessful | Success<PROTO.MessageSignature>,
    ) => void,
  ): Promise<Unsuccessful | Success<PROTO.MessageSignature>>;
  (
    message: {
      target: OffscreenCommunicationTarget.trezorOffscreen;
      action: TrezorAction.getPublicKey;
      params: { path: string; coin: string };
    },
    callback: (
      response:
        | Unsuccessful
        | Success<{ publicKey: string; chainCode: string }>,
    ) => void,
  ): Promise<Unsuccessful | Success<{ publicKey: string; chainCode: string }>>;
  (
    message: {
      target: OffscreenCommunicationTarget.ledgerOffscreen;
      action: LedgerAction.signTransaction;
      params: { hdPath: string; tx: string };
    },
    callback: (response: {
      success: boolean;
      payload: { v: string; s: string; r: string; error?: Error };
    }) => void,
  ): Promise<{
    success: boolean;
    payload?: { v: string; s: string; r: string };
  }>;
  (
    message:
      | {
          target: OffscreenCommunicationTarget.ledgerOffscreen;
          action: LedgerAction.signMessage;
          params: { hdPath: string; message: string };
        }
      | {
          target: OffscreenCommunicationTarget.ledgerOffscreen;
          action: LedgerAction.signTypedData;
          params: {
            hdPath: string;
            domainSeparatorHex: string;
            hashStructMessageHex: string;
          };
        },
    callback: (response: {
      success: boolean;
      payload: {
        v: number;
        s: string;
        r: string;
        error?: SerializedLedgerError;
      };
    }) => void,
  ): Promise<{ v: number; s: string; r: string }>;
  (
    message: {
      target: OffscreenCommunicationTarget.ledgerOffscreen;
      action: LedgerAction.getPublicKey;
      params: { hdPath: string };
    },
    callback: (response: {
      success: boolean;
      payload: {
        publicKey: string;
        address: string;
        chainCode?: string;
        error?: SerializedLedgerError;
      };
    }) => void,
  ): Promise<{ publicKey: string; address: string; chainCode?: string }>;
  (
    message: {
      target: OffscreenCommunicationTarget.ledgerOffscreen;
      action: LedgerAction.updateTransport;
      params: { transportType: string };
    },
    callback: (response: { success: boolean }) => void,
  ): Promise<boolean>;
  (
    message: {
      target: OffscreenCommunicationTarget.ledgerOffscreen;
      action: LedgerAction.makeApp;
    },
    callback: (response: {
      success: boolean;
      error?: SerializedLedgerError;
    }) => void,
  ): Promise<boolean>;
  (
    message: {
      target: OffscreenCommunicationTarget.latticeOffscreen;
      params: {
        url: string;
      };
    },

    // TODO: Fix in https://github.com/MetaMask/metamask-extension/issues/31973
    // eslint-disable-next-line @typescript-eslint/no-explicit-any
    callback: (response: { result: any; error?: Error }) => void,
  );
  (
    message: Record<string, unknown>,
    callback?: (response: ResponseType) => void,
  ): void;
};

declare class Runtime {
  onMessage: {
    addListener: (
      callback: (
        // TODO: Fix in https://github.com/MetaMask/metamask-extension/issues/31973
        // eslint-disable-next-line @typescript-eslint/no-explicit-any
        message: any,
        sender: MessageSender,
        sendResponse: (response?: ResponseType) => void,
      ) => void,
    ) => void;
  };

  sendMessage: sendMessage;
}

declare class Chrome {
  runtime: Runtime;
}

type SentryObject = Sentry & {
  getMetaMetricsEnabled: () => Promise<boolean>;
};

type StateHooks = {
  getCustomTraces?: () => { [name: string]: number };
  // TODO: Fix in https://github.com/MetaMask/metamask-extension/issues/31973
  // eslint-disable-next-line @typescript-eslint/no-explicit-any
  getCleanAppState?: () => Promise<any>;
  // TODO: Fix in https://github.com/MetaMask/metamask-extension/issues/31973
  // eslint-disable-next-line @typescript-eslint/no-explicit-any
  getLogs?: () => any[];
  // TODO: Fix in https://github.com/MetaMask/metamask-extension/issues/31973
  // eslint-disable-next-line @typescript-eslint/no-explicit-any
  getMostRecentPersistedState?: () => any;
  // TODO: Fix in https://github.com/MetaMask/metamask-extension/issues/31973
  // eslint-disable-next-line @typescript-eslint/no-explicit-any
  getPersistedState: () => Promise<any>;
  // TODO: Fix in https://github.com/MetaMask/metamask-extension/issues/31973
  // eslint-disable-next-line @typescript-eslint/no-explicit-any
  getSentryAppState?: () => any;
  getSentryState: () => {
    browser: string;
    version: string;
    // TODO: Fix in https://github.com/MetaMask/metamask-extension/issues/31973
    // eslint-disable-next-line @typescript-eslint/no-explicit-any
    state?: any;
    // TODO: Fix in https://github.com/MetaMask/metamask-extension/issues/31973
    // eslint-disable-next-line @typescript-eslint/no-explicit-any
    persistedState?: any;
  };
  // TODO: Fix in https://github.com/MetaMask/metamask-extension/issues/31973
  // eslint-disable-next-line @typescript-eslint/no-explicit-any
  metamaskGetState?: () => Promise<any>;
  throwTestBackgroundError?: (msg?: string) => Promise<void>;
  throwTestError?: (msg?: string) => void;
  captureTestError?: (msg?: string) => Promise<void>;
  captureBackgroundError?: (msg?: string) => Promise<void>;

  /**
   * This is set in `app-init.js`. It is handled in `background.js`.
   */
<<<<<<< HEAD
  onInstalledListener?: Promise<chrome.runtime.InstalledDetails>;
=======
  lazyListener?: ExtensionLazyListener<Browser>;
>>>>>>> b50a9d96
};

export declare global {
  var platform: ExtensionPlatform;
  // Sentry is undefined in dev, so use optional chaining
  var sentry: SentryObject | undefined;

  var chrome: Chrome;

  var ethereumProvider: Provider;

  var stateHooks: StateHooks;

  var browser: Browser;

  var INFURA_PROJECT_ID: string | undefined;

  namespace jest {
    // The interface is being used for declaration merging, which is an acceptable exception to this rule.
    // TODO: Fix in https://github.com/MetaMask/metamask-extension/issues/31860
    // eslint-disable-next-line @typescript-eslint/consistent-type-definitions, @typescript-eslint/naming-convention
    interface Matchers<R> {
      toBeFulfilled(): Promise<R>;
      toNeverResolve(): Promise<R>;
    }
  }

  /**
   * Unions T with U; U's properties will override T's properties
   */
  // TODO: Fix in https://github.com/MetaMask/metamask-extension/issues/31860
  // eslint-disable-next-line @typescript-eslint/naming-convention
  type OverridingUnion<T, U> = Omit<T, keyof U> & U;

  function setPreference(key: keyof Preferences, value: boolean);
}

// #region Promise.withResolvers polyfill

// this polyfill can be removed once our TS libs include withResolvers.
// at time of writing we use TypeScript Version 5.4.5, which includes it in
// esnext

export declare global {
  // TODO: Fix in https://github.com/MetaMask/metamask-extension/issues/31860
  // eslint-disable-next-line @typescript-eslint/naming-convention
  type PromiseWithResolvers<T> = {
    promise: Promise<T>;
    resolve: (value: T | PromiseLike<T>) => void;
    // eslint-disable-next-line @typescript-eslint/no-explicit-any
    reject: (reason?: any) => void;
  };

  // we're extending the PromiseConstructor interface, to we have to use
  // `interface` (`type` won't work)
  // eslint-disable-next-line @typescript-eslint/consistent-type-definitions
  interface PromiseConstructor {
    /**
     * Creates a new Promise and returns it in an object, along with its resolve and reject functions.
     *
     * See https://developer.mozilla.org/en-US/docs/Web/JavaScript/Reference/Global_Objects/Promise/withResolvers
     *
     * @returns An object with the properties `promise`, `resolve`, and `reject`.
     *
     * ```ts
     * const { promise, resolve, reject } = Promise.withResolvers<T>();
     * ```
     */
    // TODO: Fix in https://github.com/MetaMask/metamask-extension/issues/31860
    // eslint-disable-next-line @typescript-eslint/naming-convention
    withResolvers?: <T>() => PromiseWithResolvers<T>;
  }
}
// #endregion

// #region used in jest tests to ignore unhandled rejections
declare global {
  namespace NodeJS {
    // eslint-disable-next-line @typescript-eslint/consistent-type-definitions
    interface Process {
      setIgnoreUnhandled: (ignore: boolean) => void;
      resetIgnoreUnhandled: () => void;
    }
  }
}
// #endregion<|MERGE_RESOLUTION|>--- conflicted
+++ resolved
@@ -283,11 +283,7 @@
   /**
    * This is set in `app-init.js`. It is handled in `background.js`.
    */
-<<<<<<< HEAD
-  onInstalledListener?: Promise<chrome.runtime.InstalledDetails>;
-=======
   lazyListener?: ExtensionLazyListener<Browser>;
->>>>>>> b50a9d96
 };
 
 export declare global {
