--- conflicted
+++ resolved
@@ -131,12 +131,8 @@
   const v2ApiBaseUrl = useDevApis
     ? SWAPS_DEV_API_V2_BASE_URL
     : SWAPS_API_V2_BASE_URL;
-<<<<<<< HEAD
-  const gasApiBaseUrl = GAS_API_BASE_URL;
   const tokenApiBaseUrl = TOKEN_API_BASE_URL;
-=======
   const gasApiBaseUrl = useDevApis ? GAS_DEV_API_BASE_URL : GAS_API_BASE_URL;
->>>>>>> ed0cc1e4
   const noNetworkSpecificTypes = ['refreshTime']; // These types don't need network info in the URL.
   if (noNetworkSpecificTypes.includes(type)) {
     return v2ApiBaseUrl;
