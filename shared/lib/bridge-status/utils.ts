--- conflicted
+++ resolved
@@ -1,14 +1,6 @@
 import type { QuoteMetadata, QuoteResponse } from '@metamask/bridge-controller';
-<<<<<<< HEAD
 import { StatusRequest, StatusTypes } from '@metamask/bridge-status-controller';
-=======
 import { TransactionStatus } from '@metamask/transaction-controller';
-import {
-  QuoteMetadataSerialized,
-  StatusRequest,
-  StatusTypes,
-} from '../../types/bridge-status';
->>>>>>> b26ea9cf
 
 export const serializeQuoteMetadata = (
   quoteResponse: QuoteResponse & QuoteMetadata,
