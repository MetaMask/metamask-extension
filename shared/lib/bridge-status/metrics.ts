--- conflicted
+++ resolved
@@ -18,90 +18,48 @@
 ) => {
   const keyring = getCurrentKeyring(state);
   // @ts-expect-error keyring type is possibly wrong
-  // TODO: Fix in https://github.com/MetaMask/metamask-extension/issues/31860
-  // eslint-disable-next-line @typescript-eslint/naming-convention
   const is_hardware_wallet = isHardwareKeyring(keyring.type) ?? false;
 
-  // TODO: Fix in https://github.com/MetaMask/metamask-extension/issues/31860
-  // eslint-disable-next-line @typescript-eslint/naming-convention
   const chain_id_source = formatChainIdToCaip(
     bridgeHistoryItem.quote.srcChainId,
   );
-  // TODO: Fix in https://github.com/MetaMask/metamask-extension/issues/31860
-  // eslint-disable-next-line @typescript-eslint/naming-convention
   const chain_id_destination = formatChainIdToCaip(
     bridgeHistoryItem.quote.destChainId,
   );
 
-  // TODO: Fix in https://github.com/MetaMask/metamask-extension/issues/31860
-  // eslint-disable-next-line @typescript-eslint/naming-convention
   const usd_actual_gas = getHexGasTotalUsd({ bridgeHistoryItem, state }) ?? 0;
-  // TODO: Fix in https://github.com/MetaMask/metamask-extension/issues/31860
-  // eslint-disable-next-line @typescript-eslint/naming-convention
   const usd_quoted_return = Number(
     bridgeHistoryItem.pricingData?.quotedReturnInUsd,
   );
-  // TODO: Fix in https://github.com/MetaMask/metamask-extension/issues/31860
-  // eslint-disable-next-line @typescript-eslint/naming-convention
   const usd_quoted_gas = Number(bridgeHistoryItem.pricingData?.quotedGasInUsd);
 
   const isBridgeTx =
     bridgeHistoryItem.quote.srcChainId !== bridgeHistoryItem.quote.destChainId;
 
   return {
-    // TODO: Fix in https://github.com/MetaMask/metamask-extension/issues/31860
-    // eslint-disable-next-line @typescript-eslint/naming-convention
     action_type: ActionType.CROSSCHAIN_V1,
 
-    // TODO: Fix in https://github.com/MetaMask/metamask-extension/issues/31860
-    // eslint-disable-next-line @typescript-eslint/naming-convention
     slippage_limit: bridgeHistoryItem.slippagePercentage,
-    // TODO: Fix in https://github.com/MetaMask/metamask-extension/issues/31860
-    // eslint-disable-next-line @typescript-eslint/naming-convention
     custom_slippage:
       bridgeHistoryItem.slippagePercentage !== BRIDGE_DEFAULT_SLIPPAGE,
 
-    // TODO: Fix in https://github.com/MetaMask/metamask-extension/issues/31860
-    // eslint-disable-next-line @typescript-eslint/naming-convention
     chain_id_source,
-    // TODO: Fix in https://github.com/MetaMask/metamask-extension/issues/31860
-    // eslint-disable-next-line @typescript-eslint/naming-convention
     chain_id_destination,
 
-    // TODO: Fix in https://github.com/MetaMask/metamask-extension/issues/31860
-    // eslint-disable-next-line @typescript-eslint/naming-convention
     token_address_source: bridgeHistoryItem.quote.srcAsset.address,
-    // TODO: Fix in https://github.com/MetaMask/metamask-extension/issues/31860
-    // eslint-disable-next-line @typescript-eslint/naming-convention
     token_address_destination: bridgeHistoryItem.quote.destAsset.address,
 
-    // TODO: Fix in https://github.com/MetaMask/metamask-extension/issues/31860
-    // eslint-disable-next-line @typescript-eslint/naming-convention
     token_symbol_source: bridgeHistoryItem.quote.srcAsset.symbol,
-    // TODO: Fix in https://github.com/MetaMask/metamask-extension/issues/31860
-    // eslint-disable-next-line @typescript-eslint/naming-convention
     token_symbol_destination: bridgeHistoryItem.quote.destAsset.symbol,
 
-<<<<<<< HEAD
-    // TODO: Fix in https://github.com/MetaMask/metamask-extension/issues/31860
-    // eslint-disable-next-line @typescript-eslint/naming-convention
-    stx_enabled: getIsSmartTransaction(state),
-    // TODO: Fix in https://github.com/MetaMask/metamask-extension/issues/31860
-    // eslint-disable-next-line @typescript-eslint/naming-convention
-=======
     stx_enabled: getIsSmartTransaction(state, chain_id_source),
->>>>>>> 79d90e84
     is_hardware_wallet,
 
     provider: formatProviderLabel(bridgeHistoryItem.quote),
 
-    // TODO: Fix in https://github.com/MetaMask/metamask-extension/issues/31860
-    // eslint-disable-next-line @typescript-eslint/naming-convention
     quoted_time_minutes: bridgeHistoryItem.estimatedProcessingTimeInSeconds
       ? bridgeHistoryItem.estimatedProcessingTimeInSeconds / 60
       : 0,
-    // TODO: Fix in https://github.com/MetaMask/metamask-extension/issues/31860
-    // eslint-disable-next-line @typescript-eslint/naming-convention
     actual_time_minutes:
       bridgeHistoryItem.completionTime && bridgeHistoryItem.startTime
         ? (bridgeHistoryItem.completionTime - bridgeHistoryItem.startTime) /
@@ -109,26 +67,14 @@
           60
         : 0,
 
-    // TODO: Fix in https://github.com/MetaMask/metamask-extension/issues/31860
-    // eslint-disable-next-line @typescript-eslint/naming-convention
     swap_type: isBridgeTx ? ActionType.CROSSCHAIN_V1 : ActionType.SWAPBRIDGE_V1,
 
-    // TODO: Fix in https://github.com/MetaMask/metamask-extension/issues/31860
-    // eslint-disable-next-line @typescript-eslint/naming-convention
     usd_amount_source: Number(bridgeHistoryItem.pricingData?.amountSentInUsd),
 
-    // TODO: Fix in https://github.com/MetaMask/metamask-extension/issues/31860
-    // eslint-disable-next-line @typescript-eslint/naming-convention
     usd_actual_gas,
-    // TODO: Fix in https://github.com/MetaMask/metamask-extension/issues/31860
-    // eslint-disable-next-line @typescript-eslint/naming-convention
     usd_quoted_return,
-    // TODO: Fix in https://github.com/MetaMask/metamask-extension/issues/31860
-    // eslint-disable-next-line @typescript-eslint/naming-convention
     usd_quoted_gas,
 
-    // TODO: Fix in https://github.com/MetaMask/metamask-extension/issues/31860
-    // eslint-disable-next-line @typescript-eslint/naming-convention
     gas_included: false, // TODO check if trade has gas included
   };
 };