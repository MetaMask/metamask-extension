import {
  Span,
  startSpan,
  startSpanManual,
  withIsolationScope,
} from '@sentry/browser';
import { endTrace, trace, TraceName } from './trace';

jest.mock('@sentry/browser', () => ({
  withIsolationScope: jest.fn(),
  startSpan: jest.fn(),
  startSpanManual: jest.fn(),
}));

const NAME_MOCK = TraceName.Transaction;
const ID_MOCK = 'testId';
const PARENT_CONTEXT_MOCK = {} as Span;

const TAGS_MOCK = {
  tag1: 'value1',
  tag2: true,
  tag3: 123,
};

const DATA_MOCK = {
  data1: 'value1',
  data2: true,
  data3: 123,
};

describe('Trace', () => {
  const startSpanMock = jest.mocked(startSpan);
  const startSpanManualMock = jest.mocked(startSpanManual);
  const withIsolationScopeMock = jest.mocked(withIsolationScope);
  const setTagsMock = jest.fn();

  beforeEach(() => {
    jest.resetAllMocks();

    globalThis.sentry = {
      startSpan: startSpanMock,
      startSpanManual: startSpanManualMock,
      withIsolationScope: withIsolationScopeMock,
    };

    startSpanMock.mockImplementation((_, fn) => fn({} as Span));

    // eslint-disable-next-line @typescript-eslint/no-explicit-any
    withIsolationScopeMock.mockImplementation((fn: any) =>
      fn({ setTags: setTagsMock }),
    );
  });

  describe('trace', () => {
    it('executes callback', () => {
      let callbackExecuted = false;

      trace({ name: NAME_MOCK }, () => {
        callbackExecuted = true;
      });

      expect(callbackExecuted).toBe(true);
    });

    it('returns value from callback', () => {
      const result = trace({ name: NAME_MOCK }, () => true);
      expect(result).toBe(true);
    });

    it('invokes Sentry if callback provided', () => {
      trace(
        {
          name: NAME_MOCK,
          tags: TAGS_MOCK,
          data: DATA_MOCK,
          parentContext: PARENT_CONTEXT_MOCK,
        },
        () => true,
      );

      expect(withIsolationScopeMock).toHaveBeenCalledTimes(1);

      expect(startSpanMock).toHaveBeenCalledTimes(1);
      expect(startSpanMock).toHaveBeenCalledWith(
        {
          name: NAME_MOCK,
          parentSpan: PARENT_CONTEXT_MOCK,
          attributes: DATA_MOCK,
          op: 'custom',
<<<<<<< HEAD
=======
        },
        expect.any(Function),
      );

      expect(setTagsMock).toHaveBeenCalledTimes(1);
      expect(setTagsMock).toHaveBeenCalledWith(TAGS_MOCK);
    });

    it('invokes Sentry if no callback provided', () => {
      trace({
        id: ID_MOCK,
        name: NAME_MOCK,
        tags: TAGS_MOCK,
        data: DATA_MOCK,
        parentContext: PARENT_CONTEXT_MOCK,
      });

      expect(withIsolationScopeMock).toHaveBeenCalledTimes(1);

      expect(startSpanManualMock).toHaveBeenCalledTimes(1);
      expect(startSpanManualMock).toHaveBeenCalledWith(
        {
          name: NAME_MOCK,
          parentSpan: PARENT_CONTEXT_MOCK,
          attributes: DATA_MOCK,
          op: 'custom',
        },
        expect.any(Function),
      );

      expect(setTagsMock).toHaveBeenCalledTimes(1);
      expect(setTagsMock).toHaveBeenCalledWith(TAGS_MOCK);
    });

    it('invokes Sentry if no callback provided with custom start time', () => {
      trace({
        id: ID_MOCK,
        name: NAME_MOCK,
        tags: TAGS_MOCK,
        data: DATA_MOCK,
        parentContext: PARENT_CONTEXT_MOCK,
        startTime: 123,
      });

      expect(withIsolationScopeMock).toHaveBeenCalledTimes(1);

      expect(startSpanManualMock).toHaveBeenCalledTimes(1);
      expect(startSpanManualMock).toHaveBeenCalledWith(
        {
          name: NAME_MOCK,
          parentSpan: PARENT_CONTEXT_MOCK,
          attributes: DATA_MOCK,
          op: 'custom',
          startTime: 123,
>>>>>>> 5e6d703c
        },
        expect.any(Function),
      );

      expect(setTagsMock).toHaveBeenCalledTimes(1);
      expect(setTagsMock).toHaveBeenCalledWith(TAGS_MOCK);
    });

    it('invokes Sentry if no callback provided', () => {
      trace({
        id: ID_MOCK,
        name: NAME_MOCK,
        tags: TAGS_MOCK,
        data: DATA_MOCK,
        parentContext: PARENT_CONTEXT_MOCK,
      });

      expect(withIsolationScopeMock).toHaveBeenCalledTimes(1);

      expect(startSpanManualMock).toHaveBeenCalledTimes(1);
      expect(startSpanManualMock).toHaveBeenCalledWith(
        {
          name: NAME_MOCK,
          parentSpan: PARENT_CONTEXT_MOCK,
          attributes: DATA_MOCK,
          op: 'custom',
        },
        expect.any(Function),
      );

      expect(setTagsMock).toHaveBeenCalledTimes(1);
      expect(setTagsMock).toHaveBeenCalledWith(TAGS_MOCK);
    });

    it('invokes Sentry if no callback provided with custom start time', () => {
      trace({
        id: ID_MOCK,
        name: NAME_MOCK,
        tags: TAGS_MOCK,
        data: DATA_MOCK,
        parentContext: PARENT_CONTEXT_MOCK,
        startTime: 123,
      });

      expect(withIsolationScopeMock).toHaveBeenCalledTimes(1);

      expect(startSpanManualMock).toHaveBeenCalledTimes(1);
      expect(startSpanManualMock).toHaveBeenCalledWith(
        {
          name: NAME_MOCK,
          parentSpan: PARENT_CONTEXT_MOCK,
          attributes: DATA_MOCK,
          op: 'custom',
          startTime: 123,
        },
        expect.any(Function),
      );

      expect(setTagsMock).toHaveBeenCalledTimes(1);
      expect(setTagsMock).toHaveBeenCalledWith(TAGS_MOCK);
    });
  });

  describe('endTrace', () => {
    it('ends Sentry span matching name and specified ID', () => {
      const spanEndMock = jest.fn();
      const spanMock = { end: spanEndMock } as unknown as Span;

      startSpanManualMock.mockImplementationOnce((_, fn) =>
        fn(spanMock, () => {
          // Intentionally empty
        }),
      );

      trace({
        name: NAME_MOCK,
        id: ID_MOCK,
        tags: TAGS_MOCK,
        data: DATA_MOCK,
        parentContext: PARENT_CONTEXT_MOCK,
      });

      endTrace({ name: NAME_MOCK, id: ID_MOCK });

      expect(spanEndMock).toHaveBeenCalledTimes(1);
    });

    it('ends Sentry span matching name and default ID', () => {
      const spanEndMock = jest.fn();
      const spanMock = { end: spanEndMock } as unknown as Span;

      startSpanManualMock.mockImplementationOnce((_, fn) =>
        fn(spanMock, () => {
          // Intentionally empty
        }),
      );

      trace({
        name: NAME_MOCK,
        tags: TAGS_MOCK,
        data: DATA_MOCK,
        parentContext: PARENT_CONTEXT_MOCK,
      });

      endTrace({ name: NAME_MOCK });

      expect(spanEndMock).toHaveBeenCalledTimes(1);
    });

    it('ends Sentry span with custom timestamp', () => {
      const spanEndMock = jest.fn();
      const spanMock = { end: spanEndMock } as unknown as Span;

      startSpanManualMock.mockImplementationOnce((_, fn) =>
        fn(spanMock, () => {
          // Intentionally empty
        }),
      );

      trace({
        name: NAME_MOCK,
        id: ID_MOCK,
        tags: TAGS_MOCK,
        data: DATA_MOCK,
        parentContext: PARENT_CONTEXT_MOCK,
      });

      endTrace({ name: NAME_MOCK, id: ID_MOCK, timestamp: 123 });

      expect(spanEndMock).toHaveBeenCalledTimes(1);
      expect(spanEndMock).toHaveBeenCalledWith(123);
    });

    it('does not end Sentry span if name and ID does not match', () => {
      const spanEndMock = jest.fn();
      const spanMock = { end: spanEndMock } as unknown as Span;

      startSpanManualMock.mockImplementationOnce((_, fn) =>
        fn(spanMock, () => {
          // Intentionally empty
        }),
      );

      trace({
        name: NAME_MOCK,
        id: ID_MOCK,
        tags: TAGS_MOCK,
        data: DATA_MOCK,
        parentContext: PARENT_CONTEXT_MOCK,
      });

      endTrace({ name: NAME_MOCK, id: 'invalidId' });

      expect(spanEndMock).toHaveBeenCalledTimes(0);
    });
  });

  describe('endTrace', () => {
    it('ends Sentry span matching name and specified ID', () => {
      const spanEndMock = jest.fn();
      const spanMock = { end: spanEndMock } as unknown as Span;

      startSpanManualMock.mockImplementationOnce((_, fn) =>
        fn(spanMock, () => {
          // Intentionally empty
        }),
      );

      trace({
        name: NAME_MOCK,
        id: ID_MOCK,
        tags: TAGS_MOCK,
        data: DATA_MOCK,
        parentContext: PARENT_CONTEXT_MOCK,
      });

      endTrace({ name: NAME_MOCK, id: ID_MOCK });

      expect(spanEndMock).toHaveBeenCalledTimes(1);
    });

    it('ends Sentry span matching name and default ID', () => {
      const spanEndMock = jest.fn();
      const spanMock = { end: spanEndMock } as unknown as Span;

      startSpanManualMock.mockImplementationOnce((_, fn) =>
        fn(spanMock, () => {
          // Intentionally empty
        }),
      );

      trace({
        name: NAME_MOCK,
        tags: TAGS_MOCK,
        data: DATA_MOCK,
        parentContext: PARENT_CONTEXT_MOCK,
      });

      endTrace({ name: NAME_MOCK });

      expect(spanEndMock).toHaveBeenCalledTimes(1);
    });

    it('ends Sentry span with custom timestamp', () => {
      const spanEndMock = jest.fn();
      const spanMock = { end: spanEndMock } as unknown as Span;

      startSpanManualMock.mockImplementationOnce((_, fn) =>
        fn(spanMock, () => {
          // Intentionally empty
        }),
      );

      trace({
        name: NAME_MOCK,
        id: ID_MOCK,
        tags: TAGS_MOCK,
        data: DATA_MOCK,
        parentContext: PARENT_CONTEXT_MOCK,
      });

      endTrace({ name: NAME_MOCK, id: ID_MOCK, timestamp: 123 });

      expect(spanEndMock).toHaveBeenCalledTimes(1);
      expect(spanEndMock).toHaveBeenCalledWith(123);
    });

    it('does not end Sentry span if name and ID does not match', () => {
      const spanEndMock = jest.fn();
      const spanMock = { end: spanEndMock } as unknown as Span;

      startSpanManualMock.mockImplementationOnce((_, fn) =>
        fn(spanMock, () => {
          // Intentionally empty
        }),
      );

      trace({
        name: NAME_MOCK,
        id: ID_MOCK,
        tags: TAGS_MOCK,
        data: DATA_MOCK,
        parentContext: PARENT_CONTEXT_MOCK,
      });

      endTrace({ name: NAME_MOCK, id: 'invalidId' });

      expect(spanEndMock).toHaveBeenCalledTimes(0);
    });
  });
});<|MERGE_RESOLUTION|>--- conflicted
+++ resolved
@@ -87,8 +87,6 @@
           parentSpan: PARENT_CONTEXT_MOCK,
           attributes: DATA_MOCK,
           op: 'custom',
-<<<<<<< HEAD
-=======
         },
         expect.any(Function),
       );
@@ -143,7 +141,6 @@
           attributes: DATA_MOCK,
           op: 'custom',
           startTime: 123,
->>>>>>> 5e6d703c
         },
         expect.any(Function),
       );
@@ -151,60 +148,6 @@
       expect(setTagsMock).toHaveBeenCalledTimes(1);
       expect(setTagsMock).toHaveBeenCalledWith(TAGS_MOCK);
     });
-
-    it('invokes Sentry if no callback provided', () => {
-      trace({
-        id: ID_MOCK,
-        name: NAME_MOCK,
-        tags: TAGS_MOCK,
-        data: DATA_MOCK,
-        parentContext: PARENT_CONTEXT_MOCK,
-      });
-
-      expect(withIsolationScopeMock).toHaveBeenCalledTimes(1);
-
-      expect(startSpanManualMock).toHaveBeenCalledTimes(1);
-      expect(startSpanManualMock).toHaveBeenCalledWith(
-        {
-          name: NAME_MOCK,
-          parentSpan: PARENT_CONTEXT_MOCK,
-          attributes: DATA_MOCK,
-          op: 'custom',
-        },
-        expect.any(Function),
-      );
-
-      expect(setTagsMock).toHaveBeenCalledTimes(1);
-      expect(setTagsMock).toHaveBeenCalledWith(TAGS_MOCK);
-    });
-
-    it('invokes Sentry if no callback provided with custom start time', () => {
-      trace({
-        id: ID_MOCK,
-        name: NAME_MOCK,
-        tags: TAGS_MOCK,
-        data: DATA_MOCK,
-        parentContext: PARENT_CONTEXT_MOCK,
-        startTime: 123,
-      });
-
-      expect(withIsolationScopeMock).toHaveBeenCalledTimes(1);
-
-      expect(startSpanManualMock).toHaveBeenCalledTimes(1);
-      expect(startSpanManualMock).toHaveBeenCalledWith(
-        {
-          name: NAME_MOCK,
-          parentSpan: PARENT_CONTEXT_MOCK,
-          attributes: DATA_MOCK,
-          op: 'custom',
-          startTime: 123,
-        },
-        expect.any(Function),
-      );
-
-      expect(setTagsMock).toHaveBeenCalledTimes(1);
-      expect(setTagsMock).toHaveBeenCalledWith(TAGS_MOCK);
-    });
   });
 
   describe('endTrace', () => {
@@ -300,98 +243,4 @@
       expect(spanEndMock).toHaveBeenCalledTimes(0);
     });
   });
-
-  describe('endTrace', () => {
-    it('ends Sentry span matching name and specified ID', () => {
-      const spanEndMock = jest.fn();
-      const spanMock = { end: spanEndMock } as unknown as Span;
-
-      startSpanManualMock.mockImplementationOnce((_, fn) =>
-        fn(spanMock, () => {
-          // Intentionally empty
-        }),
-      );
-
-      trace({
-        name: NAME_MOCK,
-        id: ID_MOCK,
-        tags: TAGS_MOCK,
-        data: DATA_MOCK,
-        parentContext: PARENT_CONTEXT_MOCK,
-      });
-
-      endTrace({ name: NAME_MOCK, id: ID_MOCK });
-
-      expect(spanEndMock).toHaveBeenCalledTimes(1);
-    });
-
-    it('ends Sentry span matching name and default ID', () => {
-      const spanEndMock = jest.fn();
-      const spanMock = { end: spanEndMock } as unknown as Span;
-
-      startSpanManualMock.mockImplementationOnce((_, fn) =>
-        fn(spanMock, () => {
-          // Intentionally empty
-        }),
-      );
-
-      trace({
-        name: NAME_MOCK,
-        tags: TAGS_MOCK,
-        data: DATA_MOCK,
-        parentContext: PARENT_CONTEXT_MOCK,
-      });
-
-      endTrace({ name: NAME_MOCK });
-
-      expect(spanEndMock).toHaveBeenCalledTimes(1);
-    });
-
-    it('ends Sentry span with custom timestamp', () => {
-      const spanEndMock = jest.fn();
-      const spanMock = { end: spanEndMock } as unknown as Span;
-
-      startSpanManualMock.mockImplementationOnce((_, fn) =>
-        fn(spanMock, () => {
-          // Intentionally empty
-        }),
-      );
-
-      trace({
-        name: NAME_MOCK,
-        id: ID_MOCK,
-        tags: TAGS_MOCK,
-        data: DATA_MOCK,
-        parentContext: PARENT_CONTEXT_MOCK,
-      });
-
-      endTrace({ name: NAME_MOCK, id: ID_MOCK, timestamp: 123 });
-
-      expect(spanEndMock).toHaveBeenCalledTimes(1);
-      expect(spanEndMock).toHaveBeenCalledWith(123);
-    });
-
-    it('does not end Sentry span if name and ID does not match', () => {
-      const spanEndMock = jest.fn();
-      const spanMock = { end: spanEndMock } as unknown as Span;
-
-      startSpanManualMock.mockImplementationOnce((_, fn) =>
-        fn(spanMock, () => {
-          // Intentionally empty
-        }),
-      );
-
-      trace({
-        name: NAME_MOCK,
-        id: ID_MOCK,
-        tags: TAGS_MOCK,
-        data: DATA_MOCK,
-        parentContext: PARENT_CONTEXT_MOCK,
-      });
-
-      endTrace({ name: NAME_MOCK, id: 'invalidId' });
-
-      expect(spanEndMock).toHaveBeenCalledTimes(0);
-    });
-  });
 });