--- conflicted
+++ resolved
@@ -1,16 +1,7 @@
-<<<<<<< HEAD
-import { memoize } from 'lodash';
-// TODO: Remove restricted import
-// eslint-disable-next-line import/no-restricted-paths
-import getFirstPreferredLangCode from '../../app/scripts/lib/get-first-preferred-lang-code';
-import { fetchLocale, loadRelativeTimeFormatLocaleData } from '../modules/i18n';
-import switchDirection from './switch-direction';
-=======
 import { memoize, escape as lodashEscape } from 'lodash';
 import { fetchLocale, loadRelativeTimeFormatLocaleData } from '../modules/i18n';
 import getFirstPreferredLangCode from './get-first-preferred-lang-code';
 import { switchDirectionForPreferredLocale } from './switch-direction';
->>>>>>> c9f5c5a9
 
 const defaultLocale = 'en';
 const _setupLocale = async (currentLocale) => {
@@ -38,7 +29,7 @@
 
 export const setupLocale = memoize(_setupLocale);
 
-const getLocaleContext = (currentLocaleMessages, enLocaleMessages) => {
+export const getLocaleContext = (currentLocaleMessages, enLocaleMessages) => {
   return (key) => {
     let message = currentLocaleMessages[key]?.message;
     if (!message && enLocaleMessages[key]) {
@@ -47,6 +38,23 @@
     return message;
   };
 };
+
+export function getErrorHtmlBase(errorBody) {
+  return `
+    <div class="critical-error__container">
+      <div class="critical-error">
+        <div class="critical-error__icon">
+          <svg width="24" height="24" xmlns="http://www.w3.org/2000/svg" viewBox="0 0 512 512">
+            <path d="m443 342l-126-241c-16-32-40-50-65-50-26 0-50 18-66 50l-126 241c-16 30-18 60-5 83 13 23 38 36 71 36l251 0c33 0 58-13 71-36 13-23 11-53-5-83z m-206-145c0-8 6-15 15-15 8 0 14 7 14 15l0 105c0 8-6 15-14 15-9 0-15-7-15-15z m28 182c-1 1-2 2-3 3-1 0-2 1-3 1-1 1-2 1-4 2-1 0-2 0-3 0-2 0-3 0-4 0-2-1-3-1-4-2-1 0-2-1-3-1-1-1-2-2-3-3-4-4-6-9-6-15 0-5 2-11 6-15 1 0 2-1 3-2 1-1 2-2 3-2 1-1 2-1 4-1 2-1 5-1 7 0 2 0 3 0 4 1 1 0 2 1 3 2 1 1 2 2 3 2 4 4 6 10 6 15 0 6-2 11-6 15z"/>
+          </svg>
+        </div>
+        <div>
+          ${errorBody}
+        </div>
+      </div>
+    </div>
+  `;
+}
 
 export async function getErrorHtml(errorKey, supportLink, metamaskState) {
   let response, preferredLocale;
@@ -58,48 +66,40 @@
     response = await setupLocale(preferredLocale);
   }
 
-  const textDirection = ['ar', 'dv', 'fa', 'he', 'ku'].includes(preferredLocale)
-    ? 'rtl'
-    : 'auto';
+  switchDirectionForPreferredLocale(preferredLocale);
 
-  switchDirection(textDirection);
   const { currentLocaleMessages, enLocaleMessages } = response;
   const t = getLocaleContext(currentLocaleMessages, enLocaleMessages);
 
+  const footer = supportLink
+    ? `
+      <p class="critical-error__footer">
+        <span>${lodashEscape(t('stillGettingMessage'))}</span>
+        <a
+          href="${lodashEscape(supportLink)}"
+          class="critical-error__link"
+          target="_blank"
+          rel="noopener noreferrer">
+            ${lodashEscape(t('sendBugReport'))}
+        </a>
+      </p>
+    `
+    : '';
+
   /**
    * The pattern ${errorKey === 'troubleStarting' ? t('troubleStarting') : ''}
-   * is neccessary because we we need linter to see the string
+   * is necessary because we we need linter to see the string
    * of the locale keys. If we use the variable directly, the linter will not
    * see the string and will not be able to check if the locale key exists.
    */
-  return `
-    <div class="critical-error__container">
-      <div class="critical-error">
-        <div class="critical-error__icon">
-          <svg width="24" height="24" xmlns="http://www.w3.org/2000/svg" viewBox="0 0 512 512">
-            <path d="m443 342l-126-241c-16-32-40-50-65-50-26 0-50 18-66 50l-126 241c-16 30-18 60-5 83 13 23 38 36 71 36l251 0c33 0 58-13 71-36 13-23 11-53-5-83z m-206-145c0-8 6-15 15-15 8 0 14 7 14 15l0 105c0 8-6 15-14 15-9 0-15-7-15-15z m28 182c-1 1-2 2-3 3-1 0-2 1-3 1-1 1-2 1-4 2-1 0-2 0-3 0-2 0-3 0-4 0-2-1-3-1-4-2-1 0-2-1-3-1-1-1-2-2-3-3-4-4-6-9-6-15 0-5 2-11 6-15 1 0 2-1 3-2 1-1 2-2 3-2 1-1 2-1 4-1 2-1 5-1 7 0 2 0 3 0 4 1 1 0 2 1 3 2 1 1 2 2 3 2 4 4 6 10 6 15 0 6-2 11-6 15z"/>
-          </svg>
-        </div>
-        <div>
-          <p>
-            ${errorKey === 'troubleStarting' ? t('troubleStarting') : ''}
-            ${errorKey === 'somethingIsWrong' ? t('somethingIsWrong') : ''}
-          </p>
-          <div id="critical-error-button" class="critical-error__link critical-error__link-restart">
-            ${t('restartMetamask')}
-          </div>
-          <p class="critical-error__footer">
-            <span>${t('stillGettingMessage')}</span>
-            <a
-              href=${supportLink}
-              class="critical-error__link"
-              target="_blank"
-              rel="noopener noreferrer">
-                ${t('sendBugReport')}
-              </a>
-          </p>
-        </div>
+  return getErrorHtmlBase(`
+      <p>
+        ${errorKey === 'troubleStarting' ? t('troubleStarting') : ''}
+        ${errorKey === 'somethingIsWrong' ? t('somethingIsWrong') : ''}
+      </p>
+      <div id="critical-error-button" class="critical-error__link critical-error__link-restart">
+        ${lodashEscape(t('restartMetamask'))}
       </div>
-    </div>
-    `;
+      ${footer}
+    `);
 }