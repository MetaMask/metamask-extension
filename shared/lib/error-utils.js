import { memoize } from 'lodash';
// TODO: Remove restricted import
// eslint-disable-next-line import/no-restricted-paths
import getFirstPreferredLangCode from '../../app/scripts/lib/get-first-preferred-lang-code';
import { fetchLocale, loadRelativeTimeFormatLocaleData } from '../modules/i18n';
import switchDirection from './switch-direction';

const _setupLocale = async (currentLocale) => {
  const currentLocaleMessages = currentLocale
    ? await fetchLocale(currentLocale)
    : {};
  const enLocaleMessages = await fetchLocale('en');

  await loadRelativeTimeFormatLocaleData('en');
  if (currentLocale) {
    await loadRelativeTimeFormatLocaleData(currentLocale);
  }

  return { currentLocaleMessages, enLocaleMessages };
};

export const setupLocale = memoize(_setupLocale);

const getLocaleContext = (currentLocaleMessages, enLocaleMessages) => {
  return (key) => {
    let message = currentLocaleMessages[key]?.message;
    if (!message && enLocaleMessages[key]) {
      message = enLocaleMessages[key].message;
    }
    return message;
  };
};

<<<<<<< HEAD
async function setupErrorLocale(metamaskState) {
=======
export async function getErrorHtml(errorKey, supportLink, metamaskState) {
>>>>>>> b6639fc0
  let response, preferredLocale;
  if (metamaskState?.currentLocale) {
    preferredLocale = metamaskState.currentLocale;
    response = await setupLocale(metamaskState.currentLocale);
  } else {
    preferredLocale = await getFirstPreferredLangCode();
    response = await setupLocale(preferredLocale);
  }

  const textDirection = ['ar', 'dv', 'fa', 'he', 'ku'].includes(preferredLocale)
    ? 'rtl'
    : 'auto';

  switchDirection(textDirection);
  const { currentLocaleMessages, enLocaleMessages } = response;
  const t = getLocaleContext(currentLocaleMessages, enLocaleMessages);
  return t;
}

export async function getStateCorruptionErrorHtml(supportLink, metamaskState) {
  const t = await setupErrorLocale(metamaskState);
  const hasBackup = metamaskState.metamask.initializationFlags.vaultBackedUp;
  /**
   * The pattern ${errorKey === 'troubleStarting' ? t('troubleStarting') : ''}
   * is neccessary because we we need linter to see the string
   * of the locale keys. If we use the variable directly, the linter will not
   * see the string and will not be able to check if the locale key exists.
   */
  return `
    <div class="critical-error__container">
      <div class="critical-error">
        <div class="critical-error__icon">
          <svg width="24" height="24" xmlns="http://www.w3.org/2000/svg" viewBox="0 0 512 512">
            <path d="m443 342l-126-241c-16-32-40-50-65-50-26 0-50 18-66 50l-126 241c-16 30-18 60-5 83 13 23 38 36 71 36l251 0c33 0 58-13 71-36 13-23 11-53-5-83z m-206-145c0-8 6-15 15-15 8 0 14 7 14 15l0 105c0 8-6 15-14 15-9 0-15-7-15-15z m28 182c-1 1-2 2-3 3-1 0-2 1-3 1-1 1-2 1-4 2-1 0-2 0-3 0-2 0-3 0-4 0-2-1-3-1-4-2-1 0-2-1-3-1-1-1-2-2-3-3-4-4-6-9-6-15 0-5 2-11 6-15 1 0 2-1 3-2 1-1 2-2 3-2 1-1 2-1 4-1 2-1 5-1 7 0 2 0 3 0 4 1 1 0 2 1 3 2 1 1 2 2 3 2 4 4 6 10 6 15 0 6-2 11-6 15z"/>
          </svg>
        </div>
        <div>
          <p>
            ${
              hasBackup === true
                ? t('stateCorruptionDetectedWithBackup')
                : t('stateCorruptionDetectedNoBackup')
            }
          </p>
          <div id="critical-error-button" class="critical-error__link critical-error__link-restore">
          ${
            hasBackup === true
              ? t('restoreAccountsFromBackup')
              : t('resetMetaMaskState')
          }
          </div>
          <p class="critical-error__footer">
            <span>${t('unexpectedBehavior')}</span>
            <a
              href=${supportLink}
              class="critical-error__link"
              target="_blank"
              rel="noopener noreferrer">
                ${t('sendBugReport')}
              </a>
          </p>
        </div>
      </div>
    </div>
    `;
}

export async function getErrorHtml(
  errorKey,
  supportLink,
  metamaskState,
  ///: BEGIN:ONLY_INCLUDE_IF(desktop)
  err,
  ///: END:ONLY_INCLUDE_IF
) {
  const t = await setupErrorLocale(metamaskState);

  /**
   * The pattern ${errorKey === 'troubleStarting' ? t('troubleStarting') : ''}
   * is neccessary because we we need linter to see the string
   * of the locale keys. If we use the variable directly, the linter will not
   * see the string and will not be able to check if the locale key exists.
   */
  return `
    <div class="critical-error__container">
      <div class="critical-error">
        <div class="critical-error__icon">
          <svg width="24" height="24" xmlns="http://www.w3.org/2000/svg" viewBox="0 0 512 512">
            <path d="m443 342l-126-241c-16-32-40-50-65-50-26 0-50 18-66 50l-126 241c-16 30-18 60-5 83 13 23 38 36 71 36l251 0c33 0 58-13 71-36 13-23 11-53-5-83z m-206-145c0-8 6-15 15-15 8 0 14 7 14 15l0 105c0 8-6 15-14 15-9 0-15-7-15-15z m28 182c-1 1-2 2-3 3-1 0-2 1-3 1-1 1-2 1-4 2-1 0-2 0-3 0-2 0-3 0-4 0-2-1-3-1-4-2-1 0-2-1-3-1-1-1-2-2-3-3-4-4-6-9-6-15 0-5 2-11 6-15 1 0 2-1 3-2 1-1 2-2 3-2 1-1 2-1 4-1 2-1 5-1 7 0 2 0 3 0 4 1 1 0 2 1 3 2 1 1 2 2 3 2 4 4 6 10 6 15 0 6-2 11-6 15z"/>
          </svg>
        </div>
        <div>
          <p>
            ${errorKey === 'troubleStarting' ? t('troubleStarting') : ''}
            ${errorKey === 'somethingIsWrong' ? t('somethingIsWrong') : ''}
          </p>
          <div id="critical-error-button" class="critical-error__link critical-error__link-restart">
            ${t('restartMetamask')}
          </div>
          <p class="critical-error__footer">
            <span>${t('stillGettingMessage')}</span>
            <a
              href=${supportLink}
              class="critical-error__link"
              target="_blank"
              rel="noopener noreferrer">
                ${t('sendBugReport')}
              </a>
          </p>
        </div>
      </div>
    </div>
    `;
}<|MERGE_RESOLUTION|>--- conflicted
+++ resolved
@@ -31,11 +31,7 @@
   };
 };
 
-<<<<<<< HEAD
-async function setupErrorLocale(metamaskState) {
-=======
 export async function getErrorHtml(errorKey, supportLink, metamaskState) {
->>>>>>> b6639fc0
   let response, preferredLocale;
   if (metamaskState?.currentLocale) {
     preferredLocale = metamaskState.currentLocale;
