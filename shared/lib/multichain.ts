<<<<<<< HEAD
// TODO: Remove restricted import
// eslint-disable-next-line import/no-restricted-paths
import { isEthAddress } from '../../app/scripts/lib/multichain/address';
=======
import { CaipNamespace, KnownCaipNamespace } from '@metamask/utils';
import { validate, Network } from 'bitcoin-address-validation';
>>>>>>> 6173a139

/**
 * Returns whether an address is on the Bitcoin mainnet.
 *
 * This function only checks the prefix of the address to determine if it's on
 * the mainnet or not. It doesn't validate the address itself, and should only
 * be used as a temporary solution until this information is included in the
 * account object.
 *
 * @param address - The address to check.
 * @returns `true` if the address is on the Bitcoin mainnet, `false` otherwise.
 */
export function isBtcMainnetAddress(address: string): boolean {
  return validate(address, Network.mainnet);
}

/**
 * Returns whether an address is on the Bitcoin testnet.
 *
 * See {@link isBtcMainnetAddress} for implementation details.
 *
 * @param address - The address to check.
 * @returns `true` if the address is on the Bitcoin testnet, `false` otherwise.
 */
export function isBtcTestnetAddress(address: string): boolean {
  return validate(address, Network.testnet);
}

/**
 * Returns the associated chain's type for the given address.
 *
 * @param address - The address to check.
 * @returns The chain's type for that address.
 */
export function getCaipNamespaceFromAddress(address: string): CaipNamespace {
  if (isBtcMainnetAddress(address) || isBtcTestnetAddress(address)) {
    return KnownCaipNamespace.Bip122;
  }
  // Defaults to "Ethereum" for all other cases for now.
  return KnownCaipNamespace.Eip155;
}<|MERGE_RESOLUTION|>--- conflicted
+++ resolved
@@ -1,11 +1,5 @@
-<<<<<<< HEAD
-// TODO: Remove restricted import
-// eslint-disable-next-line import/no-restricted-paths
-import { isEthAddress } from '../../app/scripts/lib/multichain/address';
-=======
 import { CaipNamespace, KnownCaipNamespace } from '@metamask/utils';
 import { validate, Network } from 'bitcoin-address-validation';
->>>>>>> 6173a139
 
 /**
  * Returns whether an address is on the Bitcoin mainnet.
