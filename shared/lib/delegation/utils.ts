/* eslint-disable no-plusplus */
import {
  bytesToHex,
  isHexString,
  isStrictHexString,
  isValidChecksumAddress,
  isValidHexAddress,
  numberToHex,
  remove0x,
  stringToBytes,
  type Hex,
} from '@metamask/utils';
import { keccak } from 'ethereumjs-util';

type Address = Hex;

export type { Address, Hex };

function stringToHex(value: string): Hex {
  return bytesToHex(stringToBytes(value));
}

function boolToHex(value: boolean): Hex {
  return `0x${Number(value)}`;
}

type ToHexOptions = {
  /**
   * The size of the hex string. Defaults to `undefined`.
   */
  size?: number | undefined;
};

/**
 * Converts a value to a hex string.
 *
 * @param value - The value to convert
 * @param options - Options for the function
 * @param options.size - The size of the hex string. Defaults to `undefined`
 * @returns The hex string
 */
export function toHex(
  value: string | number | boolean | Buffer | Uint8Array,
  options?: ToHexOptions | undefined,
): Hex {
  const { size } = options || {};
  const res: Hex = (() => {
    if (value instanceof Uint8Array) {
      return bytesToHex(value);
    }
    if (Buffer.isBuffer(value)) {
      return `0x${value.toString('hex')}`;
    }
    if (typeof value === 'number' || typeof value === 'bigint') {
      return numberToHex(value);
    }
    if (typeof value === 'string') {
      return stringToHex(value);
    }
    if (typeof value === 'boolean') {
      return boolToHex(value);
    }
    return bytesToHex(value);
  })();
  if (size) {
    return pad(res, { size });
  }
  return res;
}

type IsHexOptions = {
  /**
   * Enables strict mode. Whether or not to check if the value is a valid hex string.
   *
   * @default true
   */
  strict?: boolean | undefined;
};

/**
 * Checks if the given value is a valid hex string.
 *
 * @param value - The value to check
 * @param options - Options for the function
 * @param options.strict - Enables strict mode. Whether or not to check if the value is a valid hex string. Defaults to `true`
 * @returns `true` if the value is a valid hex string, `false` otherwise
 */
export function isHex(
  value: unknown,
  options?: IsHexOptions | undefined,
): value is Hex {
  const { strict = true } = options || {};
  return strict ? isStrictHexString(value) : isHexString(value);
}

type PadOptions = {
  dir?: 'left' | 'right' | undefined;
  size?: number | null | undefined;
};

/**
 * Pads a hex string with zeros on the left or right.
 *
 * @param value - The hex string to pad
 * @param options - Options for the function
 * @param options.dir - The direction to pad the hex string. Defaults to `'left'`
 * @param options.size - The size of the hex string. Defaults to `32`
 * @returns The padded hex string
 */
export function pad(value: Hex, options?: PadOptions | undefined): Hex {
  const { dir = 'left', size = 32 } = options || {};

  if (size === null) {
    return value;
  }

  const hex = remove0x(value);
  if (hex.length > size * 2) {
    throw new Error(`Cannot pad 0x${hex} to ${size} bytes`);
  }

  return `0x${hex[dir === 'right' ? 'padEnd' : 'padStart'](
    size * 2,
    '0',
  )}` as Hex;
}

/**
 * Concatenates an array of hex strings into a single hex string.
 *
 * @param values - The array of hex strings to concatenate
 * @returns The concatenated hex string
 */
export function concat(values: readonly Hex[]): Hex {
  return `0x${(values as Hex[]).reduce((acc, x) => acc + remove0x(x), '')}`;
}

type IsAddressOptions = {
  /**
   * Enables strict mode. Whether or not to compare the address against its checksum.
   *
   * @default true
   */
  strict?: boolean | undefined;
};

/**
 * Checks if the given string is a valid address
 *
 * @param address - The address to check
 * @param options - Options for the function
 * @param options.strict - Enables strict mode. Whether or not to compare the address against its checksum. Defaults to `true`
 * @returns `true` if the address is valid, `false` otherwise
 */
export function isAddress(
  address: string,
  options?: IsAddressOptions | undefined,
): address is Address {
  const { strict = true } = options || {};
  const addr = address as Hex;
  return strict ? isValidChecksumAddress(addr) : isValidHexAddress(addr);
}

function normalizeSignature(signature: string): string {
  let active = true;
  let current = '';
  let level = 0;
  let result = '';
  let valid = false;

  for (let i = 0; i < signature.length; i++) {
    const char = signature[i];

    // If the character is a separator, we want to reactivate.
    if (['(', ')', ','].includes(char)) {
      active = true;
    }

    // If the character is a "level" token, we want to increment/decrement.
    if (char === '(') {
      level++;
    }
    if (char === ')') {
      level--;
    }

    // If we aren't active, we don't want to mutate the result.
    if (!active) {
      continue;
    }

    // If level === 0, we are at the definition level.
    if (level === 0) {
      if (char === ' ' && ['event', 'function', ''].includes(result)) {
        result = '';
      } else {
        result += char;

        // If we are at the end of the definition, we must be finished.
        if (char === ')') {
          valid = true;
          break;
        }
      }

      continue;
    }

    // Ignore spaces
    if (char === ' ') {
      // If the previous character is a separator, and the current section isn't empty, we want to deactivate.
      if (signature[i - 1] !== ',' && current !== ',' && current !== ',(') {
        current = '';
        active = false;
      }
      continue;
    }

    result += char;
    current += char;
  }

  if (!valid) {
    throw new Error('Unable to normalize signature.');
  }

  return result;
}

function hashSignature(fn: string) {
  return keccak(Buffer.from(stringToBytes(normalizeSignature(fn))));
}
/**
 * Returns the function selector for a given function definition.
 *
 * @param fn
 * @example
 * const selector = toFunctionSelector('function ownerOf(uint256 tokenId)')
 * // 0x6352211e
 */
export const toFunctionSelector = (fn: string): Hex => {
<<<<<<< HEAD
  const hash = toHex(hashSignature(fn));
  return hash.slice(0, 10) as Hex;
};

/**
 * Checks if two hex strings are equal.
 *
 * @param a - The first hex string.
 * @param b - The second hex string.
 * @returns True if the hex strings are equal, false otherwise.
 */
export function isHexEqual(a: Hex, b: Hex) {
  return a.toLowerCase() === b.toLowerCase();
}
=======
  return toHex(hashSignature(fn).subarray(0, 4));
};
>>>>>>> c182f457
<|MERGE_RESOLUTION|>--- conflicted
+++ resolved
@@ -239,9 +239,7 @@
  * // 0x6352211e
  */
 export const toFunctionSelector = (fn: string): Hex => {
-<<<<<<< HEAD
-  const hash = toHex(hashSignature(fn));
-  return hash.slice(0, 10) as Hex;
+  return toHex(hashSignature(fn).subarray(0, 4));
 };
 
 /**
@@ -253,8 +251,4 @@
  */
 export function isHexEqual(a: Hex, b: Hex) {
   return a.toLowerCase() === b.toLowerCase();
-}
-=======
-  return toHex(hashSignature(fn).subarray(0, 4));
-};
->>>>>>> c182f457
+}