--- conflicted
+++ resolved
@@ -1,13 +1,29 @@
 import { InternalAccount } from '@metamask/keyring-internal-api';
-///: BEGIN:ONLY_INCLUDE_IF(solana)
-import { SolScope } from '@metamask/keyring-api';
+import { CaipChainId } from '@metamask/utils';
+///: BEGIN:ONLY_INCLUDE_IF(multichain)
+import { DiscoveredAccount, KeyringAccount } from '@metamask/keyring-api';
+import { KeyringInternalSnapClient } from '@metamask/keyring-internal-snap-client';
 import {
-  KeyringInternalSnapClient,
-  KeyringInternalSnapClientMessenger,
-} from '@metamask/keyring-internal-snap-client';
-import { SnapKeyring } from '@metamask/eth-snap-keyring';
+  SnapKeyring,
+  SnapKeyringInternalOptions,
+} from '@metamask/eth-snap-keyring';
+import { KeyringTypes } from '@metamask/keyring-controller';
+import { Messenger } from '@metamask/base-controller';
+import { SnapId } from '@metamask/snaps-sdk';
+import { HandleSnapRequest as SnapControllerHandleRequest } from '@metamask/snaps-controllers';
+import { AccountsControllerGetNextAvailableAccountNameAction } from '@metamask/accounts-controller';
+import { captureException } from '@sentry/browser';
+///: END:ONLY_INCLUDE_IF
+import { MultichainNetworks } from '../../constants/multichain/networks';
+import { BITCOIN_WALLET_SNAP_ID } from './bitcoin-wallet-snap';
 import { SOLANA_WALLET_SNAP_ID } from './solana-wallet-snap';
-///: END:ONLY_INCLUDE_IF
+
+/**
+ * Supported non-EVM Snaps.
+ */
+type SUPPORTED_WALLET_SNAP_ID =
+  | typeof SOLANA_WALLET_SNAP_ID
+  | typeof BITCOIN_WALLET_SNAP_ID;
 
 /**
  * Get the next available account name based on the suggestion and the list of
@@ -35,31 +51,24 @@
   return candidateName;
 }
 
-///: BEGIN:ONLY_INCLUDE_IF(solana)
-export async function addDiscoveredSolanaAccounts(
-  controllerMessenger: KeyringInternalSnapClientMessenger,
-  entropySource: string,
-  snapKeyring: SnapKeyring,
+export type SnapAccountNameOptions = {
+  chainId?: CaipChainId;
+};
+
+/**
+ * Get the next available Snap account name for a supported non-EVM Snap.
+ *
+ * @param getNextAvailableAccountName - Callback to get the next available account name.
+ * @param snapId - Snap ID.
+ * @param options - Options for this account name.
+ * @param options.chainId - Chain ID for this account if available.
+ * @returns
+ */
+export async function getNextAvailableSnapAccountName(
+  getNextAvailableAccountName: () => Promise<string>,
+  snapId: SUPPORTED_WALLET_SNAP_ID,
+  { chainId }: SnapAccountNameOptions = {},
 ) {
-<<<<<<< HEAD
-  const snapId = SOLANA_WALLET_SNAP_ID;
-  const scopes = [SolScope.Mainnet, SolScope.Testnet, SolScope.Devnet];
-  const client = new KeyringInternalSnapClient({
-    messenger: controllerMessenger,
-    snapId,
-  });
-
-  for (let index = 0; ; index++) {
-    const discovered = await client.discoverAccounts(
-      scopes,
-      entropySource,
-      index,
-    );
-
-    // We stop discovering accounts if none got discovered for that index.
-    if (discovered.length === 0) {
-      break;
-=======
   const defaultSnapAccountName = await getNextAvailableAccountName();
 
   // FIXME: This is a temporary workaround to suggest a different account name for a first party snap.
@@ -229,24 +238,9 @@
           captureException(error);
         }
       }
->>>>>>> c9f5c5a9
     }
 
-    await Promise.allSettled(
-      discovered.map(async (discoveredAccount) => {
-        const options = {
-          derivationPath: discoveredAccount.derivationPath,
-          entropySource,
-        };
-
-        // TODO: Use `withKeyring` instead of using the keyring directly.
-        await snapKeyring.createAccount(snapId, options, {
-          displayConfirmation: false,
-          displayAccountNameSuggestion: false,
-          setSelectedAccount: false,
-        });
-      }),
-    );
+    return accounts;
   }
 }
 ///: END:ONLY_INCLUDE_IF