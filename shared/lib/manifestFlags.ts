--- conflicted
+++ resolved
@@ -91,16 +91,14 @@
      * Whether to simulate an unresponsive background by ignoring connections from the UI
      */
     simulateUnresponsiveBackground?: boolean;
+    /*
+     * The Infura project ID to use for API requests, useful to inject into a test build that doesn't have one
+     */
+    infuraProjectId?: string;
     /**
-<<<<<<< HEAD
      * Whether to enable the smart account opt in preference by skipping migration 168
      */
     enableSmartAccountOptIn?: boolean;
-=======
-     * The Infura project ID to use for API requests, useful to inject into a test build that doesn't have one
-     */
-    infuraProjectId?: string;
->>>>>>> 2417268f
   };
 };
 
