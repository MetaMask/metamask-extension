--- conflicted
+++ resolved
@@ -80,11 +80,10 @@
      */
     deepLinkPublicKey?: string;
     /**
-<<<<<<< HEAD
      * Whether to disable the smart transactions migration (migration 135)
      */
     disableSmartTransactionsMigration?: boolean;
-=======
+    /**
      * Whether to disable all of the syncing features that get automatically enabled in migrations 158 and 167
      */
     disableSync?: boolean;
@@ -92,7 +91,6 @@
      * Whether to simulate an unresponsive background by ignoring connections from the UI
      */
     simulateUnresponsiveBackground?: boolean;
->>>>>>> c81b6b5c
   };
 };
 
