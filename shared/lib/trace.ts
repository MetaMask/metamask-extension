import * as Sentry from '@sentry/browser';
import { MeasurementUnit, Span, StartSpanOptions } from '@sentry/types';
import { createModuleLogger } from '@metamask/utils';
// TODO: Remove restricted import
import {
  log as sentryLogger,
  // eslint-disable-next-line import/no-restricted-paths
} from '../../app/scripts/lib/setupSentry';

/**
 * The supported trace names.
 */
export enum TraceName {
  AccountList = 'Account List',
  AccountOverviewAssetListTab = 'Account Overview Asset List Tab',
  AccountOverviewNftsTab = 'Account Overview Nfts Tab',
  AccountOverviewActivityTab = 'Account Overview Activity Tab',
  AccountOverviewDeFiTab = 'Account Overview DeFi Tab',
  AssetDetails = 'Asset Details',
  BackgroundConnect = 'Background Connect',
  BridgeBalancesUpdated = 'Bridge Balances Updated',
  BridgeViewLoaded = 'Bridge View Loaded',
  ConnectPage = 'Connect Page',
  CreateAccount = 'Create Account',
  DeveloperTest = 'Developer Test',
  DisconnectAllModal = 'Disconnect All Modal',
  FirstRender = 'First Render',
  GetState = 'Get State',
  ImportNfts = 'Import Nfts',
  ImportTokens = 'Import Tokens',
  InitialActions = 'Initial Actions',
  LazyLoadComponent = 'Lazy Load Component',
  LoadScripts = 'Load Scripts',
  Middleware = 'Middleware',
  NestedTest1 = 'Nested Test 1',
  NestedTest2 = 'Nested Test 2',
  NetworkList = 'Network List',
  NotificationDisplay = 'Notification Display',
  PPOMValidation = 'PPOM Validation',
  ReceiveModal = 'Receive Modal',
  SendCompleted = 'Send Completed',
  SetupStore = 'Setup Store',
  Signature = 'Signature',
  SwapQuotesFetched = 'Swap Quotes Fetched',
  SwapViewLoaded = 'Swap View Loaded',
  Transaction = 'Transaction',
  UIStartup = 'UI Startup',
  RevealSeed = 'Reveal Seed',
  ImportSrp = 'Import Srp',
  AddAccount = 'Add Account',
  LoadCollectibles = 'Load Collectibles',
  GetAssetHistoricalPrices = 'Get Asset Historical Prices',
  OnFinishedTransaction = 'On Finished Transaction',
<<<<<<< HEAD
  OnboardingNewSocialAccountExists = 'Onboarding - New Social Account Exists',
  OnboardingNewSocialCreateWallet = 'Onboarding - New Social Create Wallet',
  OnboardingNewSrpCreateWallet = 'Onboarding - New SRP Create Wallet',
  OnboardingExistingSocialLogin = 'Onboarding - Existing Social Login',
  OnboardingExistingSocialAccountNotFound = 'Onboarding - Existing Social Account Not Found',
  OnboardingExistingSrpImport = 'Onboarding - Existing SRP Import',
  OnboardingJourneyOverall = 'Onboarding - Overall Journey',
  OnboardingSocialLoginAttempt = 'Onboarding - Social Login Attempt',
  OnboardingPasswordSetupAttempt = 'Onboarding - Password Setup Attempt',
  OnboardingPasswordLoginAttempt = 'Onboarding - Password Login Attempt',
  OnboardingResetPassword = 'Onboarding - Reset Password',
  OnboardingCreateKeyAndBackupSrp = 'Onboarding - Create Key and Backup SRP',
  OnboardingAddSrp = 'Onboarding - Add SRP',
  OnboardingFetchSrps = 'Onboarding - Fetch SRPs',
  OnboardingOAuthProviderLogin = 'Onboarding - OAuth Provider Login',
  OnboardingOAuthBYOAServerGetAuthTokens = 'Onboarding - OAuth BYOA Server Get Auth Tokens',
  OnboardingOAuthSeedlessAuthenticate = 'Onboarding - OAuth Seedless Authenticate',
  OnboardingSocialLoginError = 'Onboarding - Social Login Error',
  OnboardingPasswordSetupError = 'Onboarding - Password Setup Error',
  OnboardingPasswordLoginError = 'Onboarding - Password Login Error',
  OnboardingResetPasswordError = 'Onboarding - Reset Password Error',
  OnboardingCreateKeyAndBackupSrpError = 'Onboarding - Create Key and Backup SRP Error',
  OnboardingAddSrpError = 'Onboarding - Add SRP Error',
  OnboardingFetchSrpsError = 'Onboarding - Fetch SRPs Error',
  OnboardingOAuthProviderLoginError = 'Onboarding - OAuth Provider Login Error',
  OnboardingOAuthBYOAServerGetAuthTokensError = 'Onboarding - OAuth BYOA Server Get Auth Tokens Error',
  OnboardingOAuthSeedlessAuthenticateError = 'Onboarding - OAuth Seedless Authenticate Error',
}

/**
 * The operation names to use for the trace.
 */
export enum TraceOperation {
  OnboardingUserJourney = 'onboarding.user_journey',
  OnboardingSecurityOp = 'onboarding.security_operation',
  OnboardingError = 'onboarding.error',
=======
  AccountSyncFull = 'Account Sync Full',
  AccountSyncSaveIndividual = 'Account Sync Save Individual',
  ContactSyncFull = 'Contact Sync Full',
  ContactSyncDeleteRemote = 'Contact Sync Delete Remote',
  ContactSyncUpdateRemote = 'Contact Sync Update Remote',
  ContactSyncSaveBatch = 'Contact Sync Save Batch',
>>>>>>> 5e89ba8b
}

const log = createModuleLogger(sentryLogger, 'trace');

const ID_DEFAULT = 'default';
const OP_DEFAULT = 'custom';

const tracesByKey: Map<string, PendingTrace> = new Map();
const durationsByName: { [name: string]: number } = {};

if (process.env.IN_TEST && globalThis.stateHooks) {
  globalThis.stateHooks.getCustomTraces = () => durationsByName;
}

type PendingTrace = {
  end: (timestamp?: number) => void;
  request: TraceRequest;
  startTime: number;
  span?: Span | null;
};

/**
 * A context object to associate traces with each other and generate nested traces.
 */
export type TraceContext = unknown;

/**
 * A callback function that can be traced.
 */
// TODO: Fix in https://github.com/MetaMask/metamask-extension/issues/31860
// eslint-disable-next-line @typescript-eslint/naming-convention
export type TraceCallback<T> = (context?: TraceContext) => T;

/**
 * A request to create a new trace.
 */
export type TraceRequest = {
  /**
   * Custom data to associate with the trace.
   */
  data?: Record<string, number | string | boolean>;

  /**
   * A unique identifier when not tracing a callback.
   * Defaults to 'default' if not provided.
   */
  id?: string;

  /**
   * The name of the trace.
   */
  name: TraceName;

  /**
   * The parent context of the trace.
   * If provided, the trace will be nested under the parent trace.
   */
  parentContext?: TraceContext;

  /**
   * Override the start time of the trace.
   */
  startTime?: number;

  /**
   * Custom tags to associate with the trace.
   */
  tags?: Record<string, number | string | boolean>;

  /**
   * Custom operation name to associate with the trace.
   */
  op?: string;
};

/**
 * A request to end a pending trace.
 */
export type EndTraceRequest = {
  /**
   * The unique identifier of the trace.
   * Defaults to 'default' if not provided.
   */
  id?: string;

  /**
   * The name of the trace.
   */
  name: TraceName;

  /**
   * Override the end time of the trace.
   */
  timestamp?: number;

  /**
   * Custom data to associate with the trace when ending it.
   * These will be set as attributes on the span.
   */
  data?: Record<string, number | string | boolean>;
};

export function trace<ResultType>(
  request: TraceRequest,
  fn: TraceCallback<ResultType>,
): ResultType;

export function trace(request: TraceRequest): TraceContext;

/**
 * Create a Sentry transaction to analyse the duration of a code flow.
 * If a callback is provided, the transaction will be automatically ended when the callback completes.
 * If the callback returns a promise, the transaction will be ended when the promise resolves or rejects.
 * If no callback is provided, the transaction must be manually ended using `endTrace`.
 *
 * @param request - The data associated with the trace, such as the name and tags.
 * @param fn - The optional callback to record the duration of.
 * @returns The context of the trace, or the result of the callback if provided.
 */
// TODO: Fix in https://github.com/MetaMask/metamask-extension/issues/31860
// eslint-disable-next-line @typescript-eslint/naming-convention
export function trace<T>(
  request: TraceRequest,
  fn?: TraceCallback<T>,
): T | TraceContext {
  if (!fn) {
    return startTrace(request);
  }

  return traceCallback(request, fn);
}

/**
 * End a pending trace that was started without a callback.
 * Does nothing if the pending trace cannot be found.
 *
 * @param request - The data necessary to identify and end the pending trace.
 */
export function endTrace(request: EndTraceRequest): void {
  const { name, timestamp } = request;
  const id = getTraceId(request);
  const key = getTraceKey(request);
  const pendingTrace = tracesByKey.get(key);

  if (!pendingTrace) {
    log('No pending trace found', name, id);
    return;
  }

  if (request.data && pendingTrace.span) {
    const span = pendingTrace.span as Span;
    for (const [attrKey, attrValue] of Object.entries(request.data)) {
      span.setAttribute(attrKey, attrValue);
    }
  }

  pendingTrace.end(timestamp);

  tracesByKey.delete(key);

  const { request: pendingRequest, startTime } = pendingTrace;
  const endTime = timestamp ?? getPerformanceTimestamp();

  logTrace(pendingRequest, startTime, endTime);
}

function traceCallback<ResultType>(
  request: TraceRequest,
  fn: TraceCallback<ResultType>,
): ResultType {
  const { name } = request;

  const callback = (span: Sentry.Span | null) => {
    log('Starting trace', name, request);

    const start = Date.now();
    let error: unknown;

    if (span) {
      initSpan(span, request);
    }

    return tryCatchMaybePromise<ResultType>(
      () => fn(span),
      (currentError) => {
        error = currentError;
        throw currentError;
      },
      () => {
        const end = Date.now();
        logTrace(request, start, end, error);
      },
    ) as ResultType;
  };

  return startSpan(request, (spanOptions) =>
    sentryStartSpan(spanOptions, callback),
  );
}

function startTrace(request: TraceRequest): TraceContext {
  const { name, startTime: requestStartTime } = request;
  const startTime = requestStartTime ?? getPerformanceTimestamp();
  const id = getTraceId(request);

  const callback = (span: Sentry.Span | null) => {
    const end = (timestamp?: number) => {
      span?.end(timestamp);
    };

    if (span) {
      initSpan(span, request);
    }

    const pendingTrace = { end, request, startTime, span };
    const key = getTraceKey(request);
    tracesByKey.set(key, pendingTrace);

    log('Started trace', name, id, request);

    return span;
  };

  return startSpan(request, (spanOptions) =>
    sentryStartSpanManual(spanOptions, callback),
  );
}

// TODO: Fix in https://github.com/MetaMask/metamask-extension/issues/31860
// eslint-disable-next-line @typescript-eslint/naming-convention
function startSpan<T>(
  request: TraceRequest,
  callback: (spanOptions: StartSpanOptions) => T,
) {
  const { data: attributes, name, parentContext, startTime, op } = request;
  const parentSpan = (parentContext ?? null) as Sentry.Span | null;

  const spanOptions: StartSpanOptions = {
    attributes,
    name,
    op: op ?? OP_DEFAULT,
    parentSpan,
    startTime,
  };

  return sentryWithIsolationScope((scope: Sentry.Scope) => {
    initScope(scope, request);
    return callback(spanOptions);
  });
}

function logTrace(
  request: TraceRequest,
  startTime: number,
  endTime: number,
  error?: unknown,
) {
  const duration = endTime - startTime;
  const { name } = request;

  if (process.env.IN_TEST) {
    durationsByName[name] = duration;
  }

  log('Finished trace', name, duration, { request, error });
}

function getTraceId(request: TraceRequest | EndTraceRequest) {
  return request.id ?? ID_DEFAULT;
}

function getTraceKey(request: TraceRequest | EndTraceRequest) {
  const { name } = request;
  const id = getTraceId(request);

  return [name, id].join(':');
}

function getPerformanceTimestamp(): number {
  return performance.timeOrigin + performance.now();
}

/**
 * Initialise the isolated Sentry scope created for each trace.
 * Includes setting all non-numeric tags.
 *
 * @param scope - The Sentry scope to initialise.
 * @param request - The trace request.
 */
function initScope(scope: Sentry.Scope, request: TraceRequest) {
  const tags = request.tags ?? {};

  for (const [key, value] of Object.entries(tags)) {
    if (typeof value !== 'number') {
      scope.setTag(key, value);
    }
  }
}

/**
 * Initialise the Sentry span created for each trace.
 * Includes setting all numeric tags as measurements so they can be queried numerically in Sentry.
 *
 * @param _span - The Sentry span to initialise.
 * @param request - The trace request.
 */
function initSpan(_span: Sentry.Span, request: TraceRequest) {
  const tags = request.tags ?? {};

  for (const [key, value] of Object.entries(tags)) {
    if (typeof value === 'number') {
      sentrySetMeasurement(key, value, 'none');
    }
  }
}

// TODO: Fix in https://github.com/MetaMask/metamask-extension/issues/31860
// eslint-disable-next-line @typescript-eslint/naming-convention
function tryCatchMaybePromise<T>(
  tryFn: () => T,
  catchFn: (error: unknown) => void,
  finallyFn: () => void,
): T | undefined {
  let isPromise = false;

  try {
    const result = tryFn() as T;

    if (result instanceof Promise) {
      isPromise = true;
      return result.catch(catchFn).finally(finallyFn) as T;
    }

    return result;
  } catch (error) {
    if (!isPromise) {
      catchFn(error);
    }
  } finally {
    if (!isPromise) {
      finallyFn();
    }
  }

  return undefined;
}

// TODO: Fix in https://github.com/MetaMask/metamask-extension/issues/31860
// eslint-disable-next-line @typescript-eslint/naming-convention
function sentryStartSpan<T>(
  spanOptions: StartSpanOptions,
  callback: (span: Sentry.Span | null) => T,
): T {
  const actual = globalThis.sentry?.startSpan;

  if (!actual) {
    return callback(null);
  }

  return actual(spanOptions, callback);
}

// TODO: Fix in https://github.com/MetaMask/metamask-extension/issues/31860
// eslint-disable-next-line @typescript-eslint/naming-convention
function sentryStartSpanManual<T>(
  spanOptions: StartSpanOptions,
  callback: (span: Sentry.Span | null) => T,
): T {
  const actual = globalThis.sentry?.startSpanManual;

  if (!actual) {
    return callback(null);
  }

  return actual(spanOptions, callback);
}

// TODO: Fix in https://github.com/MetaMask/metamask-extension/issues/31860
// eslint-disable-next-line @typescript-eslint/naming-convention
function sentryWithIsolationScope<T>(callback: (scope: Sentry.Scope) => T): T {
  const actual = globalThis.sentry?.withIsolationScope;

  if (!actual) {
    const scope = {
      // eslint-disable-next-line no-empty-function
      setTag: () => {},
    } as unknown as Sentry.Scope;

    return callback(scope);
  }

  return actual(callback);
}

function sentrySetMeasurement(
  key: string,
  value: number,
  unit: MeasurementUnit,
) {
  const actual = globalThis.sentry?.setMeasurement;

  if (!actual) {
    return;
  }

  actual(key, value, unit);
}<|MERGE_RESOLUTION|>--- conflicted
+++ resolved
@@ -51,7 +51,12 @@
   LoadCollectibles = 'Load Collectibles',
   GetAssetHistoricalPrices = 'Get Asset Historical Prices',
   OnFinishedTransaction = 'On Finished Transaction',
-<<<<<<< HEAD
+  AccountSyncFull = 'Account Sync Full',
+  AccountSyncSaveIndividual = 'Account Sync Save Individual',
+  ContactSyncFull = 'Contact Sync Full',
+  ContactSyncDeleteRemote = 'Contact Sync Delete Remote',
+  ContactSyncUpdateRemote = 'Contact Sync Update Remote',
+  ContactSyncSaveBatch = 'Contact Sync Save Batch',
   OnboardingNewSocialAccountExists = 'Onboarding - New Social Account Exists',
   OnboardingNewSocialCreateWallet = 'Onboarding - New Social Create Wallet',
   OnboardingNewSrpCreateWallet = 'Onboarding - New SRP Create Wallet',
@@ -88,14 +93,6 @@
   OnboardingUserJourney = 'onboarding.user_journey',
   OnboardingSecurityOp = 'onboarding.security_operation',
   OnboardingError = 'onboarding.error',
-=======
-  AccountSyncFull = 'Account Sync Full',
-  AccountSyncSaveIndividual = 'Account Sync Save Individual',
-  ContactSyncFull = 'Contact Sync Full',
-  ContactSyncDeleteRemote = 'Contact Sync Delete Remote',
-  ContactSyncUpdateRemote = 'Contact Sync Update Remote',
-  ContactSyncSaveBatch = 'Contact Sync Save Batch',
->>>>>>> 5e89ba8b
 }
 
 const log = createModuleLogger(sentryLogger, 'trace');
