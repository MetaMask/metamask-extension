import * as Sentry from '@sentry/browser';
import { MeasurementUnit, Span, StartSpanOptions } from '@sentry/types';
import { createModuleLogger } from '@metamask/utils';
// TODO: Remove restricted import
import {
  log as sentryLogger,
  // eslint-disable-next-line import/no-restricted-paths
} from '../../app/scripts/lib/setupSentry';

/**
 * The supported trace names.
 */
export enum TraceName {
  AccountList = 'Account List',
  AccountOverviewAssetListTab = 'Account Overview Asset List Tab',
  AccountOverviewNftsTab = 'Account Overview Nfts Tab',
  AccountOverviewActivityTab = 'Account Overview Activity Tab',
  AccountOverviewDeFiTab = 'Account Overview DeFi Tab',
  AssetDetails = 'Asset Details',
  BackgroundConnect = 'Background Connect',
  BridgeBalancesUpdated = 'Bridge Balances Updated',
  BridgeViewLoaded = 'Bridge View Loaded',
  ConnectPage = 'Connect Page',
  CreateAccount = 'Create Account',
  DeveloperTest = 'Developer Test',
  DisconnectAllModal = 'Disconnect All Modal',
  FirstRender = 'First Render',
  GetState = 'Get State',
  ImportNfts = 'Import Nfts',
  ImportTokens = 'Import Tokens',
  InitialActions = 'Initial Actions',
  LazyLoadComponent = 'Lazy Load Component',
  LoadScripts = 'Load Scripts',
  Middleware = 'Middleware',
  NestedTest1 = 'Nested Test 1',
  NestedTest2 = 'Nested Test 2',
  NetworkList = 'Network List',
  NotificationDisplay = 'Notification Display',
  PPOMValidation = 'PPOM Validation',
  ReceiveModal = 'Receive Modal',
  SendCompleted = 'Send Completed',
  SetupStore = 'Setup Store',
  Signature = 'Signature',
  SwapQuotesFetched = 'Swap Quotes Fetched',
  SwapViewLoaded = 'Swap View Loaded',
  Transaction = 'Transaction',
  UIStartup = 'UI Startup',
  RevealSeed = 'Reveal Seed',
  ImportSrp = 'Import Srp',
  AddAccount = 'Add Account',
  LoadCollectibles = 'Load Collectibles',
  GetAssetHistoricalPrices = 'Get Asset Historical Prices',
  OnFinishedTransaction = 'On Finished Transaction',
  AccountSyncFull = 'Account Sync Full',
  AccountSyncSaveIndividual = 'Account Sync Save Individual',
  ContactSyncFull = 'Contact Sync Full',
  ContactSyncDeleteRemote = 'Contact Sync Delete Remote',
  ContactSyncUpdateRemote = 'Contact Sync Update Remote',
  ContactSyncSaveBatch = 'Contact Sync Save Batch',
  OnboardingNewSocialAccountExists = 'Onboarding - New Social Account Exists',
  OnboardingNewSocialCreateWallet = 'Onboarding - New Social Create Wallet',
  OnboardingNewSrpCreateWallet = 'Onboarding - New SRP Create Wallet',
  OnboardingExistingSocialLogin = 'Onboarding - Existing Social Login',
  OnboardingExistingSocialAccountNotFound = 'Onboarding - Existing Social Account Not Found',
  OnboardingExistingSrpImport = 'Onboarding - Existing SRP Import',
  OnboardingJourneyOverall = 'Onboarding - Overall Journey',
  OnboardingSocialLoginAttempt = 'Onboarding - Social Login Attempt',
  OnboardingPasswordSetupAttempt = 'Onboarding - Password Setup Attempt',
  OnboardingPasswordLoginAttempt = 'Onboarding - Password Login Attempt',
  OnboardingResetPassword = 'Onboarding - Reset Password',
  OnboardingCreateKeyAndBackupSrp = 'Onboarding - Create Key and Backup SRP',
  OnboardingAddSrp = 'Onboarding - Add SRP',
  OnboardingFetchSrps = 'Onboarding - Fetch SRPs',
  OnboardingOAuthProviderLogin = 'Onboarding - OAuth Provider Login',
  OnboardingOAuthBYOAServerGetAuthTokens = 'Onboarding - OAuth BYOA Server Get Auth Tokens',
  OnboardingOAuthSeedlessAuthenticate = 'Onboarding - OAuth Seedless Authenticate',
  OnboardingSocialLoginError = 'Onboarding - Social Login Error',
  OnboardingPasswordSetupError = 'Onboarding - Password Setup Error',
  OnboardingPasswordLoginError = 'Onboarding - Password Login Error',
  OnboardingResetPasswordError = 'Onboarding - Reset Password Error',
  OnboardingCreateKeyAndBackupSrpError = 'Onboarding - Create Key and Backup SRP Error',
  OnboardingAddSrpError = 'Onboarding - Add SRP Error',
  OnboardingFetchSrpsError = 'Onboarding - Fetch SRPs Error',
  OnboardingOAuthProviderLoginError = 'Onboarding - OAuth Provider Login Error',
  OnboardingOAuthBYOAServerGetAuthTokensError = 'Onboarding - OAuth BYOA Server Get Auth Tokens Error',
  OnboardingOAuthSeedlessAuthenticateError = 'Onboarding - OAuth Seedless Authenticate Error',
}

/**
 * The operation names to use for the trace.
 */
export enum TraceOperation {
  OnboardingUserJourney = 'onboarding.user_journey',
  OnboardingSecurityOp = 'onboarding.security_operation',
  OnboardingError = 'onboarding.error',
}

const log = createModuleLogger(sentryLogger, 'trace');

const ID_DEFAULT = 'default';
const OP_DEFAULT = 'custom';

const tracesByKey: Map<string, PendingTrace> = new Map();
const durationsByName: { [name: string]: number } = {};

if (process.env.IN_TEST && globalThis.stateHooks) {
  globalThis.stateHooks.getCustomTraces = () => durationsByName;
}

type PendingTrace = {
  end: (timestamp?: number) => void;
  request: TraceRequest;
  startTime: number;
  span?: Span | null;
};

/**
 * A context object to associate traces with each other and generate nested traces.
 */
export type TraceContext = unknown;

/**
 * A callback function that can be traced.
 */
// TODO: Fix in https://github.com/MetaMask/metamask-extension/issues/31860
// eslint-disable-next-line @typescript-eslint/naming-convention
export type TraceCallback<T> = (context?: TraceContext) => T;

/**
 * A request to create a new trace.
 */
export type TraceRequest = {
  /**
   * Custom data to associate with the trace.
   */
  data?: Record<string, number | string | boolean>;

  /**
   * A unique identifier when not tracing a callback.
   * Defaults to 'default' if not provided.
   */
  id?: string;

  /**
   * The name of the trace.
   */
  name: TraceName;

  /**
   * The parent context of the trace.
   * If provided, the trace will be nested under the parent trace.
   */
  parentContext?: TraceContext;

  /**
   * Override the start time of the trace.
   */
  startTime?: number;

  /**
   * Custom tags to associate with the trace.
   */
  tags?: Record<string, number | string | boolean>;

  /**
   * Custom operation name to associate with the trace.
   */
  op?: string;
};

/**
 * A request to end a pending trace.
 */
export type EndTraceRequest = {
  /**
   * The unique identifier of the trace.
   * Defaults to 'default' if not provided.
   */
  id?: string;

  /**
   * The name of the trace.
   */
  name: TraceName;

  /**
   * Override the end time of the trace.
   */
  timestamp?: number;

  /**
   * Custom data to associate with the trace when ending it.
   * These will be set as attributes on the span.
   */
  data?: Record<string, number | string | boolean>;
};

<<<<<<< HEAD
// TODO: Fix in https://github.com/MetaMask/metamask-extension/issues/31860
// eslint-disable-next-line @typescript-eslint/naming-convention
export function trace<T>(request: TraceRequest, fn: TraceCallback<T>): T;
=======
export function trace<ResultType>(
  request: TraceRequest,
  fn: TraceCallback<ResultType>,
): ResultType;
>>>>>>> 9ab104b0

export function trace(request: TraceRequest): TraceContext;

/**
 * Create a Sentry transaction to analyse the duration of a code flow.
 * If a callback is provided, the transaction will be automatically ended when the callback completes.
 * If the callback returns a promise, the transaction will be ended when the promise resolves or rejects.
 * If no callback is provided, the transaction must be manually ended using `endTrace`.
 *
 * @param request - The data associated with the trace, such as the name and tags.
 * @param fn - The optional callback to record the duration of.
 * @returns The context of the trace, or the result of the callback if provided.
 */
// TODO: Fix in https://github.com/MetaMask/metamask-extension/issues/31860
// eslint-disable-next-line @typescript-eslint/naming-convention
export function trace<T>(
  request: TraceRequest,
  fn?: TraceCallback<T>,
): T | TraceContext {
  if (!fn) {
    return startTrace(request);
  }

  return traceCallback(request, fn);
}

/**
 * End a pending trace that was started without a callback.
 * Does nothing if the pending trace cannot be found.
 *
 * @param request - The data necessary to identify and end the pending trace.
 */
export function endTrace(request: EndTraceRequest): void {
  const { name, timestamp } = request;
  const id = getTraceId(request);
  const key = getTraceKey(request);
  const pendingTrace = tracesByKey.get(key);

  if (!pendingTrace) {
    log('No pending trace found', name, id);
    return;
  }

  if (request.data && pendingTrace.span) {
    const span = pendingTrace.span as Span;
    for (const [attrKey, attrValue] of Object.entries(request.data)) {
      span.setAttribute(attrKey, attrValue);
    }
  }

  pendingTrace.end(timestamp);

  tracesByKey.delete(key);

  const { request: pendingRequest, startTime } = pendingTrace;
  const endTime = timestamp ?? getPerformanceTimestamp();

  logTrace(pendingRequest, startTime, endTime);
}

<<<<<<< HEAD
// TODO: Fix in https://github.com/MetaMask/metamask-extension/issues/31860
// eslint-disable-next-line @typescript-eslint/naming-convention
function traceCallback<T>(request: TraceRequest, fn: TraceCallback<T>): T {
=======
function traceCallback<ResultType>(
  request: TraceRequest,
  fn: TraceCallback<ResultType>,
): ResultType {
>>>>>>> 9ab104b0
  const { name } = request;

  const callback = (span: Sentry.Span | null) => {
    log('Starting trace', name, request);

    const start = Date.now();
    let error: unknown;

    if (span) {
      initSpan(span, request);
    }

    return tryCatchMaybePromise<ResultType>(
      () => fn(span),
      (currentError) => {
        error = currentError;
        throw currentError;
      },
      () => {
        const end = Date.now();
        logTrace(request, start, end, error);
      },
    ) as ResultType;
  };

  return startSpan(request, (spanOptions) =>
    sentryStartSpan(spanOptions, callback),
  );
}

function startTrace(request: TraceRequest): TraceContext {
  const { name, startTime: requestStartTime } = request;
  const startTime = requestStartTime ?? getPerformanceTimestamp();
  const id = getTraceId(request);

  const callback = (span: Sentry.Span | null) => {
    const end = (timestamp?: number) => {
      span?.end(timestamp);
    };

    if (span) {
      initSpan(span, request);
    }

    const pendingTrace = { end, request, startTime, span };
    const key = getTraceKey(request);
    tracesByKey.set(key, pendingTrace);

    log('Started trace', name, id, request);

    return span;
  };

  return startSpan(request, (spanOptions) =>
    sentryStartSpanManual(spanOptions, callback),
  );
}

// TODO: Fix in https://github.com/MetaMask/metamask-extension/issues/31860
// eslint-disable-next-line @typescript-eslint/naming-convention
function startSpan<T>(
  request: TraceRequest,
  callback: (spanOptions: StartSpanOptions) => T,
) {
  const { data: attributes, name, parentContext, startTime, op } = request;
  const parentSpan = (parentContext ?? null) as Sentry.Span | null;

  const spanOptions: StartSpanOptions = {
    attributes,
    name,
    op: op ?? OP_DEFAULT,
    parentSpan,
    startTime,
  };

  return sentryWithIsolationScope((scope: Sentry.Scope) => {
    initScope(scope, request);
    return callback(spanOptions);
  });
}

function logTrace(
  request: TraceRequest,
  startTime: number,
  endTime: number,
  error?: unknown,
) {
  const duration = endTime - startTime;
  const { name } = request;

  if (process.env.IN_TEST) {
    durationsByName[name] = duration;
  }

  log('Finished trace', name, duration, { request, error });
}

function getTraceId(request: TraceRequest | EndTraceRequest) {
  return request.id ?? ID_DEFAULT;
}

function getTraceKey(request: TraceRequest | EndTraceRequest) {
  const { name } = request;
  const id = getTraceId(request);

  return [name, id].join(':');
}

function getPerformanceTimestamp(): number {
  return performance.timeOrigin + performance.now();
}

/**
 * Initialise the isolated Sentry scope created for each trace.
 * Includes setting all non-numeric tags.
 *
 * @param scope - The Sentry scope to initialise.
 * @param request - The trace request.
 */
function initScope(scope: Sentry.Scope, request: TraceRequest) {
  const tags = request.tags ?? {};

  for (const [key, value] of Object.entries(tags)) {
    if (typeof value !== 'number') {
      scope.setTag(key, value);
    }
  }
}

/**
 * Initialise the Sentry span created for each trace.
 * Includes setting all numeric tags as measurements so they can be queried numerically in Sentry.
 *
 * @param _span - The Sentry span to initialise.
 * @param request - The trace request.
 */
function initSpan(_span: Sentry.Span, request: TraceRequest) {
  const tags = request.tags ?? {};

  for (const [key, value] of Object.entries(tags)) {
    if (typeof value === 'number') {
      sentrySetMeasurement(key, value, 'none');
    }
  }
}

// TODO: Fix in https://github.com/MetaMask/metamask-extension/issues/31860
// eslint-disable-next-line @typescript-eslint/naming-convention
function tryCatchMaybePromise<T>(
  tryFn: () => T,
  catchFn: (error: unknown) => void,
  finallyFn: () => void,
): T | undefined {
  let isPromise = false;

  try {
    const result = tryFn() as T;

    if (result instanceof Promise) {
      isPromise = true;
      return result.catch(catchFn).finally(finallyFn) as T;
    }

    return result;
  } catch (error) {
    if (!isPromise) {
      catchFn(error);
    }
  } finally {
    if (!isPromise) {
      finallyFn();
    }
  }

  return undefined;
}

// TODO: Fix in https://github.com/MetaMask/metamask-extension/issues/31860
// eslint-disable-next-line @typescript-eslint/naming-convention
function sentryStartSpan<T>(
  spanOptions: StartSpanOptions,
  callback: (span: Sentry.Span | null) => T,
): T {
  const actual = globalThis.sentry?.startSpan;

  if (!actual) {
    return callback(null);
  }

  return actual(spanOptions, callback);
}

// TODO: Fix in https://github.com/MetaMask/metamask-extension/issues/31860
// eslint-disable-next-line @typescript-eslint/naming-convention
function sentryStartSpanManual<T>(
  spanOptions: StartSpanOptions,
  callback: (span: Sentry.Span | null) => T,
): T {
  const actual = globalThis.sentry?.startSpanManual;

  if (!actual) {
    return callback(null);
  }

  return actual(spanOptions, callback);
}

// TODO: Fix in https://github.com/MetaMask/metamask-extension/issues/31860
// eslint-disable-next-line @typescript-eslint/naming-convention
function sentryWithIsolationScope<T>(callback: (scope: Sentry.Scope) => T): T {
  const actual = globalThis.sentry?.withIsolationScope;

  if (!actual) {
    const scope = {
      // eslint-disable-next-line no-empty-function
      setTag: () => {},
    } as unknown as Sentry.Scope;

    return callback(scope);
  }

  return actual(callback);
}

function sentrySetMeasurement(
  key: string,
  value: number,
  unit: MeasurementUnit,
) {
  const actual = globalThis.sentry?.setMeasurement;

  if (!actual) {
    return;
  }

  actual(key, value, unit);
}<|MERGE_RESOLUTION|>--- conflicted
+++ resolved
@@ -195,16 +195,10 @@
   data?: Record<string, number | string | boolean>;
 };
 
-<<<<<<< HEAD
-// TODO: Fix in https://github.com/MetaMask/metamask-extension/issues/31860
-// eslint-disable-next-line @typescript-eslint/naming-convention
-export function trace<T>(request: TraceRequest, fn: TraceCallback<T>): T;
-=======
 export function trace<ResultType>(
   request: TraceRequest,
   fn: TraceCallback<ResultType>,
 ): ResultType;
->>>>>>> 9ab104b0
 
 export function trace(request: TraceRequest): TraceContext;
 
@@ -265,16 +259,10 @@
   logTrace(pendingRequest, startTime, endTime);
 }
 
-<<<<<<< HEAD
-// TODO: Fix in https://github.com/MetaMask/metamask-extension/issues/31860
-// eslint-disable-next-line @typescript-eslint/naming-convention
-function traceCallback<T>(request: TraceRequest, fn: TraceCallback<T>): T {
-=======
 function traceCallback<ResultType>(
   request: TraceRequest,
   fn: TraceCallback<ResultType>,
 ): ResultType {
->>>>>>> 9ab104b0
   const { name } = request;
 
   const callback = (span: Sentry.Span | null) => {
