import { isStrictHexString } from '@metamask/utils';
import { convertHexToDecimal } from '@metamask/controller-utils';
import { CHAIN_IDS, MAX_SAFE_CHAIN_ID } from '../constants/network';

/**
 * Checks whether the given number primitive chain ID is safe.
 * Because some cryptographic libraries we use expect the chain ID to be a
 * number primitive, it must not exceed a certain size.
 *
 * @param chainId - The chain ID to check for safety.
 * @returns Whether the given chain ID is safe.
 */
export function isSafeChainId(chainId: unknown): boolean {
  return isSafeInteger(chainId) && chainId > 0 && chainId <= MAX_SAFE_CHAIN_ID;
}

/**
 * Checks whether the given value is a 0x-prefixed, non-zero, non-zero-padded,
 * hexadecimal string.
 *
 * @param value - The value to check.
 * @returns True if the value is a correctly formatted hex string,
 * false otherwise.
 */
export function isPrefixedFormattedHexString(value: unknown) {
  if (typeof value !== 'string') {
    return false;
  }
  return /^0x[1-9a-f]+[0-9a-f]*$/iu.test(value);
}

/**
 * Check if token detection is enabled for certain networks
 *
 * @param chainId - ChainID of network
 * @returns Whether the current network supports token detection
 */
export function isTokenDetectionEnabledForNetwork(chainId: string | undefined) {
  switch (chainId) {
    case CHAIN_IDS.MAINNET:
    case CHAIN_IDS.BSC:
    case CHAIN_IDS.POLYGON:
    case CHAIN_IDS.AVALANCHE:
    case CHAIN_IDS.LINEA_GOERLI:
    case CHAIN_IDS.LINEA_MAINNET:
<<<<<<< HEAD
    case CHAIN_IDS.AURORA:
    case CHAIN_IDS.ARBITRUM:
    case CHAIN_IDS.OPTIMISM:
    case CHAIN_IDS.BASE:
    case CHAIN_IDS.ZKSYNC_ERA:
=======
>>>>>>> fc13857e
      return true;
    default:
      return false;
  }
}

/**
 * Like {@link Number.isSafeInteger}, but types the input as a `number` if it is
 * indeed a safe integer.
 *
 * @param value - The value to check.
 * @returns True if the value is a safe integer, false otherwise.
 */
function isSafeInteger(value: unknown): value is number {
  return Number.isSafeInteger(value);
}

export function shouldShowLineaMainnet(): boolean {
  return new Date().getTime() > Date.UTC(2023, 6, 11, 18);
}

/**
 * TODO: Delete when ready to remove `networkVersion` from provider object
 * Convert the given value into a valid network ID. The ID is accepted
 * as either a number, a decimal string, or a 0x-prefixed hex string.
 *
 * @param value - The network ID to convert, in an unknown format.
 * @returns A valid network ID (as a decimal string)
 * @throws If the given value cannot be safely parsed.
 */
export function convertNetworkId(value: unknown): string {
  if (typeof value === 'number' && !Number.isNaN(value)) {
    return `${value}`;
  } else if (isStrictHexString(value)) {
    return `${convertHexToDecimal(value)}`;
  } else if (typeof value === 'string' && /^\d+$/u.test(value)) {
    return value;
  }
  throw new Error(`Cannot parse as a valid network ID: '${value}'`);
}<|MERGE_RESOLUTION|>--- conflicted
+++ resolved
@@ -43,14 +43,10 @@
     case CHAIN_IDS.AVALANCHE:
     case CHAIN_IDS.LINEA_GOERLI:
     case CHAIN_IDS.LINEA_MAINNET:
-<<<<<<< HEAD
-    case CHAIN_IDS.AURORA:
     case CHAIN_IDS.ARBITRUM:
     case CHAIN_IDS.OPTIMISM:
     case CHAIN_IDS.BASE:
     case CHAIN_IDS.ZKSYNC_ERA:
-=======
->>>>>>> fc13857e
       return true;
     default:
       return false;
