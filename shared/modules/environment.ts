import { ENVIRONMENT } from '../../development/build/constants';

export const isProduction = (): boolean => {
  return (
    process.env.METAMASK_ENVIRONMENT !== ENVIRONMENT.DEVELOPMENT &&
    process.env.METAMASK_ENVIRONMENT !== ENVIRONMENT.TESTING
  );
};

export const getIsSeedlessOnboardingFeatureEnabled = (): boolean => {
  return process.env.SEEDLESS_ONBOARDING_ENABLED?.toString() === 'true';
};

export const getIsMetaMaskShieldFeatureEnabled = (): boolean => {
  return process.env.METAMASK_SHIELD_ENABLED?.toString() === 'true';
};

<<<<<<< HEAD
export const isGatorPermissionsFeatureEnabled = (): boolean => {
  return process.env.GATOR_PERMISSIONS_ENABLED?.toString() === 'true';
=======
export const getIsSettingsPageDevOptionsEnabled = (): boolean => {
  return process.env.ENABLE_SETTINGS_PAGE_DEV_OPTIONS?.toString() === 'true';
>>>>>>> 9a452fe5
};<|MERGE_RESOLUTION|>--- conflicted
+++ resolved
@@ -15,11 +15,10 @@
   return process.env.METAMASK_SHIELD_ENABLED?.toString() === 'true';
 };
 
-<<<<<<< HEAD
+export const getIsSettingsPageDevOptionsEnabled = (): boolean => {
+  return process.env.ENABLE_SETTINGS_PAGE_DEV_OPTIONS?.toString() === 'true';
+};
+
 export const isGatorPermissionsFeatureEnabled = (): boolean => {
   return process.env.GATOR_PERMISSIONS_ENABLED?.toString() === 'true';
-=======
-export const getIsSettingsPageDevOptionsEnabled = (): boolean => {
-  return process.env.ENABLE_SETTINGS_PAGE_DEV_OPTIONS?.toString() === 'true';
->>>>>>> 9a452fe5
 };