--- conflicted
+++ resolved
@@ -39,11 +39,8 @@
     trackEvent: jest.fn(),
     getIsSmartTransaction: jest.fn(),
     getSmartTransactionByMinedTxHash: jest.fn(),
-<<<<<<< HEAD
+    getRedesignedConfirmationsEnabled: jest.fn(),
     getMethodData: jest.fn(),
-=======
-    getRedesignedConfirmationsEnabled: jest.fn(),
->>>>>>> 24c95db1
     ...customProps,
   } as TransactionMetricsRequest;
 };
