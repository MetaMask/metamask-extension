<<<<<<< HEAD
import { isHexString } from 'ethereumjs-util';
import { Interface } from '@ethersproject/abi';
import { abiERC721, abiERC20, abiERC1155 } from '@metamask/metamask-eth-abis';
import log from 'loglevel';
import {
  AssetType,
  TokenStandard,
  TransactionType,
} from '../constants/transaction';
import { readAddressAsContract } from './contract-utils';
import { isEqualCaseInsensitive } from './string-utils';

/**
 * @typedef { 'transfer' | 'approve' | 'setapprovalforall' | 'transferfrom' | 'contractInteraction'| 'simpleSend' } InferrableTransactionTypes
 */

/**
 * @typedef {object} InferTransactionTypeResult
 * @property {InferrableTransactionTypes} type - The type of transaction
 * @property {string} getCodeResponse - The contract code, in hex format if
 *  it exists. '0x0' or '0x' are also indicators of non-existent contract
 *  code
 */

/**
 * @typedef EthersContractCall
 * @type object
 * @property {any[]} args - The args/params to the function call.
 * An array-like object with numerical and string indices.
 * @property {string} name - The name of the function.
 * @property {string} signature - The function signature.
 * @property {string} sighash - The function signature hash.
 * @property {EthersBigNumber} value - The ETH value associated with the call.
 * @property {FunctionFragment} functionFragment - The Ethers function fragment
 * representation of the function.
 */

const erc20Interface = new Interface(abiERC20);
const erc721Interface = new Interface(abiERC721);
const erc1155Interface = new Interface(abiERC1155);
=======
import { addHexPrefixToObjectValues } from './hexstring-utils';
>>>>>>> 9a9eef56

export function transactionMatchesNetwork(transaction, chainId, networkId) {
  if (typeof transaction.chainId !== 'undefined') {
    return transaction.chainId === chainId;
  }
  return transaction.metamaskNetworkId === networkId;
}

/**
<<<<<<< HEAD
 * Determines if the maxFeePerGas and maxPriorityFeePerGas fields are supplied
 * and valid inputs. This will return false for non hex string inputs.
 *
 * @param {import("../constants/transaction").TransactionMeta} transaction -
 *  the transaction to check
 * @returns {boolean} true if transaction uses valid EIP1559 fields
 */
export function isEIP1559Transaction(transaction) {
  return (
    isHexString(transaction?.txParams?.maxFeePerGas) &&
    isHexString(transaction?.txParams?.maxPriorityFeePerGas)
  );
}

/**
 * Determine if the maxFeePerGas and maxPriorityFeePerGas fields are not
 * supplied and that the gasPrice field is valid if it is provided. This will
 * return false if gasPrice is a non hex string.
 *
 * @param {import("../constants/transaction").TransactionMeta} transaction -
 *  the transaction to check
 * @returns {boolean} true if transaction uses valid Legacy fields OR lacks
 *  EIP1559 fields
 */
export function isLegacyTransaction(transaction) {
  return (
    typeof transaction.txParams.maxFeePerGas === 'undefined' &&
    typeof transaction.txParams.maxPriorityFeePerGas === 'undefined' &&
    (typeof transaction.txParams.gasPrice === 'undefined' ||
      isHexString(transaction.txParams.gasPrice))
  );
}

/**
 * Determine if a transactions gas fees in txParams match those in its dappSuggestedGasFees property
 *
 * @param {import("../constants/transaction").TransactionMeta} transaction -
 *  the transaction to check
 * @returns {boolean} true if both the txParams and dappSuggestedGasFees are objects with truthy gas fee properties,
 *   and those properties are strictly equal
 */
export function txParamsAreDappSuggested(transaction) {
  const { gasPrice, maxPriorityFeePerGas, maxFeePerGas } =
    transaction?.txParams || {};
  return (
    (gasPrice && gasPrice === transaction?.dappSuggestedGasFees?.gasPrice) ||
    (maxPriorityFeePerGas &&
      maxFeePerGas &&
      transaction?.dappSuggestedGasFees?.maxPriorityFeePerGas ===
        maxPriorityFeePerGas &&
      transaction?.dappSuggestedGasFees?.maxFeePerGas === maxFeePerGas)
  );
}

/**
 * Attempts to decode transaction data using ABIs for three different token standards: ERC20, ERC721, ERC1155.
 * The data will decode correctly if the transaction is an interaction with a contract that matches one of these
 * contract standards
 *
 * @param data - encoded transaction data
 * @returns {EthersContractCall | undefined}
 */
export function parseStandardTokenTransactionData(data) {
  try {
    return erc20Interface.parseTransaction({ data });
  } catch {
    // ignore and next try to parse with erc721 ABI
  }

  try {
    return erc721Interface.parseTransaction({ data });
  } catch {
    // ignore and next try to parse with erc1155 ABI
  }

  try {
    return erc1155Interface.parseTransaction({ data });
  } catch {
    // ignore and return undefined
  }

  return undefined;
}

/**
 * Determines the contractCode of the transaction by analyzing the txParams.
 *
 * @param {object} txParams - Parameters for the transaction
 * @param {EthQuery} query - EthQuery instance
 * @returns {InferTransactionTypeResult}
 */
export async function determineTransactionContractCode(txParams, query) {
  const { to } = txParams;
  const { contractCode } = await readAddressAsContract(query, to);
  return contractCode;
}

/**
 * Determines the type of the transaction by analyzing the txParams.
 * This method will return one of the types defined in shared/constants/transactions
 * It will never return TRANSACTION_TYPE_CANCEL or TRANSACTION_TYPE_RETRY as these
 * represent specific events that we control from the extension and are added manually
 * at transaction creation.
 *
 * @param {object} txParams - Parameters for the transaction
 * @param {EthQuery} query - EthQuery instance
 * @returns {InferTransactionTypeResult}
 */
export async function determineTransactionType(txParams, query) {
  const { data, to } = txParams;
  let name;
  try {
    ({ name } = data && parseStandardTokenTransactionData(data));
  } catch (error) {
    log.debug('Failed to parse transaction data.', error, data);
  }

  let result;
  let contractCode;

  if (data && !to) {
    result = TransactionType.deployContract;
  } else {
    const { contractCode: resultCode, isContractAddress } =
      await readAddressAsContract(query, to);

    contractCode = resultCode;

    if (isContractAddress) {
      const hasValue = txParams.value && Number(txParams.value) !== 0;

      const tokenMethodName = [
        TransactionType.tokenMethodApprove,
        TransactionType.tokenMethodSetApprovalForAll,
        TransactionType.tokenMethodTransfer,
        TransactionType.tokenMethodTransferFrom,
        TransactionType.tokenMethodSafeTransferFrom,
      ].find((methodName) => isEqualCaseInsensitive(methodName, name));

      result =
        data && tokenMethodName && !hasValue
          ? tokenMethodName
          : TransactionType.contractInteraction;
    } else {
      result = TransactionType.simpleSend;
    }
  }

  return { type: result, getCodeResponse: contractCode };
}

const INFERRABLE_TRANSACTION_TYPES = [
  TransactionType.tokenMethodApprove,
  TransactionType.tokenMethodSetApprovalForAll,
  TransactionType.tokenMethodTransfer,
  TransactionType.tokenMethodTransferFrom,
  TransactionType.contractInteraction,
  TransactionType.simpleSend,
];

/**
 * Given a transaction meta object, determine the asset type that the
 * transaction is dealing with, as well as the standard for the token if it
 * is a token transaction.
 *
 * @param {import('../constants/transaction').TransactionMeta} txMeta -
 *  transaction meta object
 * @param {EthQuery} query - EthQuery instance
 * @param {Function} getTokenStandardAndDetails - function to get token
 *  standards and details.
 * @returns {{ assetType: string, tokenStandard: string}}
 */
export async function determineTransactionAssetType(
  txMeta,
  query,
  getTokenStandardAndDetails,
) {
  // If the transaction type is already one of the inferrable types, then we do
  // not need to re-establish the type.
  let inferrableType = txMeta.type;
  if (INFERRABLE_TRANSACTION_TYPES.includes(txMeta.type) === false) {
    // Because we will deal with all types of transactions (including swaps)
    // we want to get an inferrable type of transaction that isn't special cased
    // that way we can narrow the number of logic gates required.
    const result = await determineTransactionType(txMeta.txParams, query);
    inferrableType = result.type;
  }

  // If the inferred type of the transaction is one of those that are part of
  // the token contract standards, we can use the getTokenStandardAndDetails
  // method to get the asset type.
  const isTokenMethod = [
    TransactionType.tokenMethodApprove,
    TransactionType.tokenMethodSetApprovalForAll,
    TransactionType.tokenMethodTransfer,
    TransactionType.tokenMethodTransferFrom,
  ].find((methodName) => methodName === inferrableType);

  if (
    isTokenMethod ||
    // We can also check any contract interaction type to see if the to address
    // is a token contract. If it isn't, then the method will throw and we can
    // fall through to the other checks.
    inferrableType === TransactionType.contractInteraction
  ) {
    try {
      // We don't need a balance check, so the second parameter to
      // getTokenStandardAndDetails is omitted.
      const details = await getTokenStandardAndDetails(txMeta.txParams.to);
      if (details.standard) {
        return {
          assetType:
            details.standard === TokenStandard.ERC20
              ? AssetType.token
              : AssetType.NFT,
          tokenStandard: details.standard,
        };
      }
    } catch {
      // noop, We expect errors here but we don't need to report them or do
      // anything in response.
    }
  }

  // If the transaction is interacting with a contract but isn't a token method
  // we use the 'UNKNOWN' value to show that it isn't a transaction sending any
  // particular asset.
  if (inferrableType === TransactionType.contractInteraction) {
    return {
      assetType: AssetType.unknown,
      tokenStandard: TokenStandard.none,
    };
  }
  return { assetType: AssetType.native, tokenStandard: TokenStandard.none };
=======
 * Given the standard set of information about a transaction, returns a transaction properly formatted for
 * publishing via JSON RPC and web3
 *
 * @param {boolean} [sendToken] - Indicates whether or not the transaciton is a token transaction
 * @param {string} data - A hex string containing the data to include in the transaction
 * @param {string} to - A hex address of the tx recipient address
 * @param {string} from - A hex address of the tx sender address
 * @param {string} gas - A hex representation of the gas value for the transaction
 * @param {string} gasPrice - A hex representation of the gas price for the transaction
 * @returns {Object} An object ready for submission to the blockchain, with all values appropriately hex prefixed
 */
export function constructTxParams({
  sendToken,
  data,
  to,
  amount,
  from,
  gas,
  gasPrice,
}) {
  const txParams = {
    data,
    from,
    value: '0',
    gas,
    gasPrice,
  };

  if (!sendToken) {
    txParams.value = amount;
    txParams.to = to;
  }
  return addHexPrefixToObjectValues(txParams);
>>>>>>> 9a9eef56
}<|MERGE_RESOLUTION|>--- conflicted
+++ resolved
@@ -1,47 +1,4 @@
-<<<<<<< HEAD
-import { isHexString } from 'ethereumjs-util';
-import { Interface } from '@ethersproject/abi';
-import { abiERC721, abiERC20, abiERC1155 } from '@metamask/metamask-eth-abis';
-import log from 'loglevel';
-import {
-  AssetType,
-  TokenStandard,
-  TransactionType,
-} from '../constants/transaction';
-import { readAddressAsContract } from './contract-utils';
-import { isEqualCaseInsensitive } from './string-utils';
-
-/**
- * @typedef { 'transfer' | 'approve' | 'setapprovalforall' | 'transferfrom' | 'contractInteraction'| 'simpleSend' } InferrableTransactionTypes
- */
-
-/**
- * @typedef {object} InferTransactionTypeResult
- * @property {InferrableTransactionTypes} type - The type of transaction
- * @property {string} getCodeResponse - The contract code, in hex format if
- *  it exists. '0x0' or '0x' are also indicators of non-existent contract
- *  code
- */
-
-/**
- * @typedef EthersContractCall
- * @type object
- * @property {any[]} args - The args/params to the function call.
- * An array-like object with numerical and string indices.
- * @property {string} name - The name of the function.
- * @property {string} signature - The function signature.
- * @property {string} sighash - The function signature hash.
- * @property {EthersBigNumber} value - The ETH value associated with the call.
- * @property {FunctionFragment} functionFragment - The Ethers function fragment
- * representation of the function.
- */
-
-const erc20Interface = new Interface(abiERC20);
-const erc721Interface = new Interface(abiERC721);
-const erc1155Interface = new Interface(abiERC1155);
-=======
 import { addHexPrefixToObjectValues } from './hexstring-utils';
->>>>>>> 9a9eef56
 
 export function transactionMatchesNetwork(transaction, chainId, networkId) {
   if (typeof transaction.chainId !== 'undefined') {
@@ -51,242 +8,6 @@
 }
 
 /**
-<<<<<<< HEAD
- * Determines if the maxFeePerGas and maxPriorityFeePerGas fields are supplied
- * and valid inputs. This will return false for non hex string inputs.
- *
- * @param {import("../constants/transaction").TransactionMeta} transaction -
- *  the transaction to check
- * @returns {boolean} true if transaction uses valid EIP1559 fields
- */
-export function isEIP1559Transaction(transaction) {
-  return (
-    isHexString(transaction?.txParams?.maxFeePerGas) &&
-    isHexString(transaction?.txParams?.maxPriorityFeePerGas)
-  );
-}
-
-/**
- * Determine if the maxFeePerGas and maxPriorityFeePerGas fields are not
- * supplied and that the gasPrice field is valid if it is provided. This will
- * return false if gasPrice is a non hex string.
- *
- * @param {import("../constants/transaction").TransactionMeta} transaction -
- *  the transaction to check
- * @returns {boolean} true if transaction uses valid Legacy fields OR lacks
- *  EIP1559 fields
- */
-export function isLegacyTransaction(transaction) {
-  return (
-    typeof transaction.txParams.maxFeePerGas === 'undefined' &&
-    typeof transaction.txParams.maxPriorityFeePerGas === 'undefined' &&
-    (typeof transaction.txParams.gasPrice === 'undefined' ||
-      isHexString(transaction.txParams.gasPrice))
-  );
-}
-
-/**
- * Determine if a transactions gas fees in txParams match those in its dappSuggestedGasFees property
- *
- * @param {import("../constants/transaction").TransactionMeta} transaction -
- *  the transaction to check
- * @returns {boolean} true if both the txParams and dappSuggestedGasFees are objects with truthy gas fee properties,
- *   and those properties are strictly equal
- */
-export function txParamsAreDappSuggested(transaction) {
-  const { gasPrice, maxPriorityFeePerGas, maxFeePerGas } =
-    transaction?.txParams || {};
-  return (
-    (gasPrice && gasPrice === transaction?.dappSuggestedGasFees?.gasPrice) ||
-    (maxPriorityFeePerGas &&
-      maxFeePerGas &&
-      transaction?.dappSuggestedGasFees?.maxPriorityFeePerGas ===
-        maxPriorityFeePerGas &&
-      transaction?.dappSuggestedGasFees?.maxFeePerGas === maxFeePerGas)
-  );
-}
-
-/**
- * Attempts to decode transaction data using ABIs for three different token standards: ERC20, ERC721, ERC1155.
- * The data will decode correctly if the transaction is an interaction with a contract that matches one of these
- * contract standards
- *
- * @param data - encoded transaction data
- * @returns {EthersContractCall | undefined}
- */
-export function parseStandardTokenTransactionData(data) {
-  try {
-    return erc20Interface.parseTransaction({ data });
-  } catch {
-    // ignore and next try to parse with erc721 ABI
-  }
-
-  try {
-    return erc721Interface.parseTransaction({ data });
-  } catch {
-    // ignore and next try to parse with erc1155 ABI
-  }
-
-  try {
-    return erc1155Interface.parseTransaction({ data });
-  } catch {
-    // ignore and return undefined
-  }
-
-  return undefined;
-}
-
-/**
- * Determines the contractCode of the transaction by analyzing the txParams.
- *
- * @param {object} txParams - Parameters for the transaction
- * @param {EthQuery} query - EthQuery instance
- * @returns {InferTransactionTypeResult}
- */
-export async function determineTransactionContractCode(txParams, query) {
-  const { to } = txParams;
-  const { contractCode } = await readAddressAsContract(query, to);
-  return contractCode;
-}
-
-/**
- * Determines the type of the transaction by analyzing the txParams.
- * This method will return one of the types defined in shared/constants/transactions
- * It will never return TRANSACTION_TYPE_CANCEL or TRANSACTION_TYPE_RETRY as these
- * represent specific events that we control from the extension and are added manually
- * at transaction creation.
- *
- * @param {object} txParams - Parameters for the transaction
- * @param {EthQuery} query - EthQuery instance
- * @returns {InferTransactionTypeResult}
- */
-export async function determineTransactionType(txParams, query) {
-  const { data, to } = txParams;
-  let name;
-  try {
-    ({ name } = data && parseStandardTokenTransactionData(data));
-  } catch (error) {
-    log.debug('Failed to parse transaction data.', error, data);
-  }
-
-  let result;
-  let contractCode;
-
-  if (data && !to) {
-    result = TransactionType.deployContract;
-  } else {
-    const { contractCode: resultCode, isContractAddress } =
-      await readAddressAsContract(query, to);
-
-    contractCode = resultCode;
-
-    if (isContractAddress) {
-      const hasValue = txParams.value && Number(txParams.value) !== 0;
-
-      const tokenMethodName = [
-        TransactionType.tokenMethodApprove,
-        TransactionType.tokenMethodSetApprovalForAll,
-        TransactionType.tokenMethodTransfer,
-        TransactionType.tokenMethodTransferFrom,
-        TransactionType.tokenMethodSafeTransferFrom,
-      ].find((methodName) => isEqualCaseInsensitive(methodName, name));
-
-      result =
-        data && tokenMethodName && !hasValue
-          ? tokenMethodName
-          : TransactionType.contractInteraction;
-    } else {
-      result = TransactionType.simpleSend;
-    }
-  }
-
-  return { type: result, getCodeResponse: contractCode };
-}
-
-const INFERRABLE_TRANSACTION_TYPES = [
-  TransactionType.tokenMethodApprove,
-  TransactionType.tokenMethodSetApprovalForAll,
-  TransactionType.tokenMethodTransfer,
-  TransactionType.tokenMethodTransferFrom,
-  TransactionType.contractInteraction,
-  TransactionType.simpleSend,
-];
-
-/**
- * Given a transaction meta object, determine the asset type that the
- * transaction is dealing with, as well as the standard for the token if it
- * is a token transaction.
- *
- * @param {import('../constants/transaction').TransactionMeta} txMeta -
- *  transaction meta object
- * @param {EthQuery} query - EthQuery instance
- * @param {Function} getTokenStandardAndDetails - function to get token
- *  standards and details.
- * @returns {{ assetType: string, tokenStandard: string}}
- */
-export async function determineTransactionAssetType(
-  txMeta,
-  query,
-  getTokenStandardAndDetails,
-) {
-  // If the transaction type is already one of the inferrable types, then we do
-  // not need to re-establish the type.
-  let inferrableType = txMeta.type;
-  if (INFERRABLE_TRANSACTION_TYPES.includes(txMeta.type) === false) {
-    // Because we will deal with all types of transactions (including swaps)
-    // we want to get an inferrable type of transaction that isn't special cased
-    // that way we can narrow the number of logic gates required.
-    const result = await determineTransactionType(txMeta.txParams, query);
-    inferrableType = result.type;
-  }
-
-  // If the inferred type of the transaction is one of those that are part of
-  // the token contract standards, we can use the getTokenStandardAndDetails
-  // method to get the asset type.
-  const isTokenMethod = [
-    TransactionType.tokenMethodApprove,
-    TransactionType.tokenMethodSetApprovalForAll,
-    TransactionType.tokenMethodTransfer,
-    TransactionType.tokenMethodTransferFrom,
-  ].find((methodName) => methodName === inferrableType);
-
-  if (
-    isTokenMethod ||
-    // We can also check any contract interaction type to see if the to address
-    // is a token contract. If it isn't, then the method will throw and we can
-    // fall through to the other checks.
-    inferrableType === TransactionType.contractInteraction
-  ) {
-    try {
-      // We don't need a balance check, so the second parameter to
-      // getTokenStandardAndDetails is omitted.
-      const details = await getTokenStandardAndDetails(txMeta.txParams.to);
-      if (details.standard) {
-        return {
-          assetType:
-            details.standard === TokenStandard.ERC20
-              ? AssetType.token
-              : AssetType.NFT,
-          tokenStandard: details.standard,
-        };
-      }
-    } catch {
-      // noop, We expect errors here but we don't need to report them or do
-      // anything in response.
-    }
-  }
-
-  // If the transaction is interacting with a contract but isn't a token method
-  // we use the 'UNKNOWN' value to show that it isn't a transaction sending any
-  // particular asset.
-  if (inferrableType === TransactionType.contractInteraction) {
-    return {
-      assetType: AssetType.unknown,
-      tokenStandard: TokenStandard.none,
-    };
-  }
-  return { assetType: AssetType.native, tokenStandard: TokenStandard.none };
-=======
  * Given the standard set of information about a transaction, returns a transaction properly formatted for
  * publishing via JSON RPC and web3
  *
@@ -320,5 +41,4 @@
     txParams.to = to;
   }
   return addHexPrefixToObjectValues(txParams);
->>>>>>> 9a9eef56
 }