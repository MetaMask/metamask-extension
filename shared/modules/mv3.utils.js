--- conflicted
+++ resolved
@@ -1,8 +1,5 @@
-<<<<<<< HEAD
-=======
 /* eslint-disable import/unambiguous -- Not an external module and not of concern */
 
->>>>>>> 800a9d3a
 const runtimeManifest =
   global.chrome?.runtime.getManifest() || global.browser?.runtime.getManifest();
 
@@ -13,11 +10,7 @@
  * unavailable. That's why we have a fallback using the ENABLE_MV3 constant. The fallback is also
  * used in unit tests.
  */
-<<<<<<< HEAD
-export const isManifestV3 = runtimeManifest
-=======
 const isManifestV3 = runtimeManifest
->>>>>>> 800a9d3a
   ? runtimeManifest.manifest_version === 3
   : // Our build system sets this as a boolean, but in a Node.js context (e.g. unit tests) it will
     // always be a string
@@ -30,11 +23,7 @@
  * This is only available in when the manifest is version 3, and only in chromium
  * versions 109 and higher. As of June 7, 2024, it is not available in firefox.
  */
-<<<<<<< HEAD
-export const isOffscreenAvailable = Boolean(global.chrome?.offscreen);
-=======
 const isOffscreenAvailable = Boolean(global.chrome?.offscreen);
->>>>>>> 800a9d3a
 
 /**
  * A boolean indicating whether the current extension's manifest is version 3
