--- conflicted
+++ resolved
@@ -136,11 +136,8 @@
   state: NetworkState,
   chainId?: string,
 ): boolean => {
-<<<<<<< HEAD
-=======
   // TODO: Fix in https://github.com/MetaMask/metamask-extension/issues/31880
   // eslint-disable-next-line @typescript-eslint/prefer-nullish-coalescing
->>>>>>> 2f987b6e
   const effectiveChainId = chainId || getCurrentChainId(state);
   return getAllowedSmartTransactionsChainIds().includes(effectiveChainId);
 };
@@ -149,11 +146,8 @@
   state: NetworkState,
   chainId?: string,
 ) => {
-<<<<<<< HEAD
-=======
   // TODO: Fix in https://github.com/MetaMask/metamask-extension/issues/31880
   // eslint-disable-next-line @typescript-eslint/prefer-nullish-coalescing
->>>>>>> 2f987b6e
   const effectiveChainId = chainId || getCurrentChainId(state);
   // Allow in non-production or if chain ID is on skip list.
   if (
@@ -179,11 +173,7 @@
 };
 
 export const getSmartTransactionsEnabled = (
-<<<<<<< HEAD
-  state: SmartTransactionsMetaMaskState & NetworkState,
-=======
   state: SmartTransactionsState,
->>>>>>> 2f987b6e
   chainId?: string,
 ): boolean => {
   const supportedAccount = accountSupportsSmartTx(state);
@@ -204,11 +194,7 @@
 };
 
 export const getIsSmartTransaction = (
-<<<<<<< HEAD
-  state: SmartTransactionsMetaMaskState & NetworkState,
-=======
   state: SmartTransactionsState,
->>>>>>> 2f987b6e
   chainId?: string,
 ): boolean => {
   const smartTransactionsPreferenceEnabled =
