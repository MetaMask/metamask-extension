--- conflicted
+++ resolved
@@ -30,12 +30,9 @@
         };
       };
     };
-<<<<<<< HEAD
-=======
     // providerConfig: {
     //   chainId: Hex;
     // };
->>>>>>> 74f6a416
     swapsState: {
       swapsFeatureFlags: {
         ethereum: {
@@ -56,21 +53,12 @@
     smartTransactionsState: {
       liveness: boolean;
     };
-<<<<<<< HEAD
-    networkConfigurations?: {
-      [key: string]: {
-        chainId: Hex;
-        rpcUrl: string;
-      };
-    };
-=======
     // networkConfigurations: {
     //   [key: string]: {
     //     chainId: Hex;
     //     rpcUrl: string;
     //   };
     // };
->>>>>>> 74f6a416
   };
 };
 
