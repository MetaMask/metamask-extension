import type { Hex } from '@metamask/utils';
import {
  getAllowedSmartTransactionsChainIds,
  SKIP_STX_RPC_URL_CHECK_CHAIN_IDS,
} from '../../constants/smartTransactions';
import {
  getCurrentChainId,
  getCurrentNetwork,
  accountSupportsSmartTx,
  getSelectedAccount,
} from '../../../ui/selectors/selectors'; // TODO: Migrate shared selectors to this file.
import { isProduction } from '../environment';

import { MultichainState } from '../../../ui/selectors/multichain';

type SmartTransactionsMetaMaskState = {
  metamask: {
    preferences: {
      smartTransactionsOptInStatus?: boolean | null;
    };
    internalAccounts: {
      selectedAccount: string;
      accounts: {
        [key: string]: {
          metadata: {
            keyring: {
              type: string;
            };
          };
        };
      };
    };
    // providerConfig: {
    //   chainId: Hex;
    // };
    swapsState: {
      swapsFeatureFlags: {
        ethereum: {
          extensionActive: boolean;
          mobileActive: boolean;
          smartTransactions: {
            expectedDeadline?: number;
            maxDeadline?: number;
            returnTxHashAsap?: boolean;
          };
        };
        smartTransactions: {
          extensionActive: boolean;
          mobileActive: boolean;
        };
      };
    };
    smartTransactionsState: {
      liveness: boolean;
    };
<<<<<<< HEAD
    // networkConfigurations: {
    //   [key: string]: {
    //     chainId: Hex;
    //     rpcUrl: string;
    //   };
    // };
=======
    selectedNetworkClientId: string;
    networkConfigurations?: {
      [key: string]: {
        chainId: Hex;
        rpcUrl: string;
      };
    };
>>>>>>> c4b001b4
  };
};

export const getSmartTransactionsOptInStatus = (
  state: SmartTransactionsMetaMaskState,
): boolean | null => {
  return state.metamask.preferences?.smartTransactionsOptInStatus ?? null;
};

export const getCurrentChainSupportsSmartTransactions = (
  state: SmartTransactionsMetaMaskState,
): boolean => {
  const chainId = getCurrentChainId(state);
  console.log(getAllowedSmartTransactionsChainIds().includes(chainId));
  return getAllowedSmartTransactionsChainIds().includes(chainId);
};

const getIsAllowedRpcUrlForSmartTransactions = (
  state: SmartTransactionsMetaMaskState,
) => {
  const chainId = getCurrentChainId(state);
  if (!isProduction() || SKIP_STX_RPC_URL_CHECK_CHAIN_IDS.includes(chainId)) {
    // Allow any STX RPC URL in development and testing environments or for specific chain IDs.
    return true;
  }
  const currentNetwork = getCurrentNetwork(state);
  if (!currentNetwork?.rpcUrl) {
    return false;
  }
  const rpcUrl = new URL(currentNetwork.rpcUrl);
  // Only allow STX in prod if an Infura RPC URL is being used.
  return rpcUrl?.hostname?.endsWith('.infura.io');
};

/**
 * Checks if the selected account has a non-zero balance.
 *
 * @param state - The state object containing account information.
 * @returns true if the selected account has a non-zero balance, otherwise false.
 */
const hasNonZeroBalance = (state: SmartTransactionsMetaMaskState) => {
  const selectedAccount = getSelectedAccount(
    state as unknown as MultichainState,
  );
  return BigInt(selectedAccount?.balance || '0x0') > 0n;
};

export const getIsSmartTransactionsOptInModalAvailable = (
  state: SmartTransactionsMetaMaskState,
) => {
  return (
    getCurrentChainSupportsSmartTransactions(state) &&
    getIsAllowedRpcUrlForSmartTransactions(state) &&
    getSmartTransactionsOptInStatus(state) === null &&
    hasNonZeroBalance(state)
  );
};

export const getSmartTransactionsEnabled = (
  state: SmartTransactionsMetaMaskState,
): boolean => {
  const supportedAccount = accountSupportsSmartTx(state);
  // TODO: Create a new proxy service only for MM feature flags.
  const smartTransactionsFeatureFlagEnabled =
    state.metamask.swapsState?.swapsFeatureFlags?.smartTransactions
      ?.extensionActive;
  const smartTransactionsLiveness =
    state.metamask.smartTransactionsState?.liveness;
  return Boolean(
    getCurrentChainSupportsSmartTransactions(state) &&
      getIsAllowedRpcUrlForSmartTransactions(state) &&
      supportedAccount &&
      smartTransactionsFeatureFlagEnabled &&
      smartTransactionsLiveness,
  );
};

export const getIsSmartTransaction = (
  state: SmartTransactionsMetaMaskState,
): boolean => {
  const smartTransactionsOptInStatus = getSmartTransactionsOptInStatus(state);
  const smartTransactionsEnabled = getSmartTransactionsEnabled(state);
  return Boolean(smartTransactionsOptInStatus && smartTransactionsEnabled);
};<|MERGE_RESOLUTION|>--- conflicted
+++ resolved
@@ -53,22 +53,13 @@
     smartTransactionsState: {
       liveness: boolean;
     };
-<<<<<<< HEAD
+    // todo?
     // networkConfigurations: {
     //   [key: string]: {
     //     chainId: Hex;
     //     rpcUrl: string;
     //   };
     // };
-=======
-    selectedNetworkClientId: string;
-    networkConfigurations?: {
-      [key: string]: {
-        chainId: Hex;
-        rpcUrl: string;
-      };
-    };
->>>>>>> c4b001b4
   };
 };
 
