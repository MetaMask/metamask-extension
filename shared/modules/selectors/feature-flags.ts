import { getNetworkNameByChainId } from '../feature-flags';
import { ProviderConfigState, getCurrentChainId } from './networks';

type NetworkFeatureFlag = {
  extensionActive: boolean;
  mobileActive: boolean;
  smartTransactions?: {
    mobileActive?: boolean;
    extensionActive?: boolean;
    expectedDeadline?: number;
    maxDeadline?: number;
    extensionReturnTxHashAsap?: boolean;
  };
};

type SmartTransactionsFeatureFlag = {
  mobileActive: boolean;
  extensionActive: boolean;
  extensionReturnTxHashAsap: boolean;
};

export type SwapsFeatureFlags = {
  [networkName: string]: NetworkFeatureFlag;
  smartTransactions: SmartTransactionsFeatureFlag;
};

type FeatureFlagsMetaMaskState = {
  metamask: {
    swapsState: {
      swapsFeatureFlags: SwapsFeatureFlags;
    };
  };
};

export function getFeatureFlagsByChainId(
  state: ProviderConfigState & FeatureFlagsMetaMaskState,
  chainId?: string,
) {
<<<<<<< HEAD
=======
  // TODO: Fix in https://github.com/MetaMask/metamask-extension/issues/31880
  // eslint-disable-next-line @typescript-eslint/prefer-nullish-coalescing
>>>>>>> 2f987b6e
  const effectiveChainId = chainId || getCurrentChainId(state);
  const networkName = getNetworkNameByChainId(effectiveChainId);
  const featureFlags = state.metamask.swapsState?.swapsFeatureFlags;
  if (!featureFlags?.[networkName]) {
    return null;
  }
  return {
    smartTransactions: {
      ...featureFlags.smartTransactions,
      ...featureFlags[networkName].smartTransactions,
    },
  };
}<|MERGE_RESOLUTION|>--- conflicted
+++ resolved
@@ -36,11 +36,8 @@
   state: ProviderConfigState & FeatureFlagsMetaMaskState,
   chainId?: string,
 ) {
-<<<<<<< HEAD
-=======
   // TODO: Fix in https://github.com/MetaMask/metamask-extension/issues/31880
   // eslint-disable-next-line @typescript-eslint/prefer-nullish-coalescing
->>>>>>> 2f987b6e
   const effectiveChainId = chainId || getCurrentChainId(state);
   const networkName = getNetworkNameByChainId(effectiveChainId);
   const featureFlags = state.metamask.swapsState?.swapsFeatureFlags;
