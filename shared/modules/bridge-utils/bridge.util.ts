--- conflicted
+++ resolved
@@ -31,11 +31,8 @@
   BridgeFeatureFlagsKey,
   type BridgeFeatureFlags,
   type GenericQuoteRequest,
-<<<<<<< HEAD
   type TokenV3Asset,
-=======
   FeeType,
->>>>>>> 2b91f8f3
 } from '../../types/bridge';
 import {
   formatAddressToString,
