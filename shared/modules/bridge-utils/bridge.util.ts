import { Contract } from '@ethersproject/contracts';
<<<<<<< HEAD
import {
  type CaipAccountId,
  type CaipAssetId,
  type CaipChainId,
  type Hex,
} from '@metamask/utils';
=======
import { type Hex } from '@metamask/utils';
>>>>>>> d249fa7b
import { abiERC20 } from '@metamask/metamask-eth-abis';
import {
  BRIDGE_API_BASE_URL,
  BRIDGE_CLIENT_ID,
  ETH_USDT_ADDRESS,
  METABRIDGE_ETHEREUM_ADDRESS,
  REFRESH_INTERVAL_MS,
} from '../../constants/bridge';
import { MINUTE } from '../../constants/time';
import fetchWithCache from '../../lib/fetch-with-cache';
import { hexToDecimal } from '../conversion.utils';
import {
  SWAPS_CHAINID_DEFAULT_TOKEN_MAP,
  SwapsTokenObject,
} from '../../constants/swaps';
import {
  isSwapsDefaultTokenAddress,
  isSwapsDefaultTokenSymbol,
} from '../swaps.utils';
import { CHAIN_IDS } from '../../constants/network';
import {
  type BridgeAsset,
  BridgeFlag,
  type FeatureFlagResponse,
  type FeeData,
  FeeType,
  type Quote,
  type QuoteResponse,
  type TxData,
  BridgeFeatureFlagsKey,
<<<<<<< HEAD
  BridgeFeatureFlags,
  type TokenV3Asset,
=======
  type BridgeFeatureFlags,
  type GenericQuoteRequest,
>>>>>>> d249fa7b
} from '../../types/bridge';
import {
  formatAddressToString,
  formatChainIdToDec,
<<<<<<< HEAD
  normalizeChainId,
=======
  formatChainIdToCaip,
>>>>>>> d249fa7b
} from './caip-formatters';
import {
  FEATURE_FLAG_VALIDATORS,
  QUOTE_VALIDATORS,
  TX_DATA_VALIDATORS,
  TOKEN_VALIDATORS,
  validateResponse,
  QUOTE_RESPONSE_VALIDATORS,
  FEE_DATA_VALIDATORS,
  ASSET_VALIDATORS,
} from './validators';

const CLIENT_ID_HEADER = { 'X-Client-Id': BRIDGE_CLIENT_ID };
const CACHE_REFRESH_TEN_MINUTES = 10 * MINUTE;

export async function fetchBridgeFeatureFlags(): Promise<BridgeFeatureFlags> {
  const url = `${BRIDGE_API_BASE_URL}/getAllFeatureFlags`;
  const rawFeatureFlags = await fetchWithCache({
    url,
    fetchOptions: { method: 'GET', headers: CLIENT_ID_HEADER },
    cacheOptions: { cacheRefreshTime: CACHE_REFRESH_TEN_MINUTES },
    functionName: 'fetchBridgeFeatureFlags',
  });

  if (
    validateResponse<FeatureFlagResponse>(
      FEATURE_FLAG_VALIDATORS,
      rawFeatureFlags,
      url,
    )
  ) {
    return {
      [BridgeFeatureFlagsKey.EXTENSION_CONFIG]: {
        ...rawFeatureFlags[BridgeFlag.EXTENSION_CONFIG],
        chains: Object.entries(
          rawFeatureFlags[BridgeFlag.EXTENSION_CONFIG].chains,
        ).reduce(
          (acc, [chainId, value]) => ({
            ...acc,
<<<<<<< HEAD
            [normalizeChainId(chainId)]: value,
=======
            [formatChainIdToCaip(chainId)]: value,
>>>>>>> d249fa7b
          }),
          {},
        ),
      },
    };
  }

  return {
    [BridgeFeatureFlagsKey.EXTENSION_CONFIG]: {
      refreshRate: REFRESH_INTERVAL_MS,
      maxRefreshCount: 5,
      support: false,
      chains: {},
    },
  };
}

// Returns a list of non-EVM assets
export async function fetchNonEvmTokens(
  chainId: CaipChainId,
): Promise<Record<string, TokenV3Asset>> {
  const url = `https://tokens.api.cx.metamask.io/v3/chains/${chainId}/assets?first=15000`;
  const { data: tokens } = await fetchWithCache({
    url,
    fetchOptions: { method: 'GET', headers: CLIENT_ID_HEADER },
    cacheOptions: { cacheRefreshTime: 60000 },
    functionName: 'fetchNonEvmTokens',
  });

  const transformedTokens: Record<string, TokenV3Asset> = {};
  tokens.forEach((token: unknown) => {
    if (validateResponse<TokenV3Asset>(ASSET_VALIDATORS, token, url, false)) {
      transformedTokens[token.assetId] = token;
    }
  });
  return transformedTokens;
}

// Returns a list of enabled (unblocked) tokens
export async function fetchBridgeTokens(
  chainId: Hex,
): Promise<Record<string, SwapsTokenObject>> {
  // TODO make token api v2 call
  const url = `${BRIDGE_API_BASE_URL}/getTokens?chainId=${hexToDecimal(
    chainId,
  )}`;
  const tokens = await fetchWithCache({
    url,
    fetchOptions: { method: 'GET', headers: CLIENT_ID_HEADER },
    cacheOptions: { cacheRefreshTime: CACHE_REFRESH_TEN_MINUTES },
    functionName: 'fetchBridgeTokens',
  });

  const nativeToken =
    SWAPS_CHAINID_DEFAULT_TOKEN_MAP[
      chainId as keyof typeof SWAPS_CHAINID_DEFAULT_TOKEN_MAP
    ];

  const transformedTokens: Record<string, SwapsTokenObject> = {};
  if (nativeToken) {
    transformedTokens[nativeToken.address] = nativeToken;
  }

  tokens.forEach((token: unknown) => {
    if (
      validateResponse<SwapsTokenObject>(TOKEN_VALIDATORS, token, url, false) &&
      !(
        isSwapsDefaultTokenSymbol(token.symbol, chainId) ||
        isSwapsDefaultTokenAddress(token.address, chainId)
      )
    ) {
      transformedTokens[token.address] = token;
    }
  });
  return transformedTokens;
}

// Returns a list of bridge tx quotes
// Converts the quote request to the format the bridge-api expects prior to fetching quotes
export async function fetchBridgeQuotes(
<<<<<<< HEAD
  request: QuoteRequest<CaipChainId, CaipAssetId, CaipAccountId>,
  signal: AbortSignal,
): Promise<QuoteResponse[]> {
  const normalizedRequest: QuoteRequest = {
    walletAddress: formatAddressToString(request.walletAddress),
    destWalletAddress: formatAddressToString(request.destWalletAddress),
    srcChainId: formatChainIdToDec(request.srcChainId),
    destChainId: formatChainIdToDec(request.destChainId),
=======
  request: GenericQuoteRequest,
  signal: AbortSignal,
): Promise<QuoteResponse[]> {
  const normalizedRequest = {
    walletAddress: formatAddressToString(request.walletAddress),
    srcChainId: formatChainIdToDec(request.srcChainId).toString(),
    destChainId: formatChainIdToDec(request.destChainId).toString(),
>>>>>>> d249fa7b
    srcTokenAddress: formatAddressToString(request.srcTokenAddress),
    destTokenAddress: formatAddressToString(request.destTokenAddress),
    srcTokenAmount: request.srcTokenAmount,
    slippage: request.slippage,
    insufficientBal: request.insufficientBal ? 'true' : 'false',
    resetApproval: request.resetApproval ? 'true' : 'false',
  };
  const queryParams = new URLSearchParams(normalizedRequest);
  const url = `${BRIDGE_API_BASE_URL}/getQuote?${queryParams}`;
  const quotes = await fetchWithCache({
    url,
    fetchOptions: {
      method: 'GET',
      headers: CLIENT_ID_HEADER,
      signal,
    },
    cacheOptions: { cacheRefreshTime: 0 },
    functionName: 'fetchBridgeQuotes',
  });

  const filteredQuotes = quotes.filter((quoteResponse: QuoteResponse) => {
    const { quote, approval, trade } = quoteResponse;
    return (
      ((validateResponse<QuoteResponse>(
        QUOTE_RESPONSE_VALIDATORS,
        quoteResponse,
        url,
      ) &&
        validateResponse<Quote>(QUOTE_VALIDATORS, quote, url) &&
        validateResponse<BridgeAsset>(TOKEN_VALIDATORS, quote.srcAsset, url) &&
        validateResponse<BridgeAsset>(TOKEN_VALIDATORS, quote.destAsset, url) &&
        typeof trade === 'string') ||
        validateResponse<TxData>(TX_DATA_VALIDATORS, trade, url)) &&
      validateResponse<FeeData>(
        FEE_DATA_VALIDATORS,
        quote.feeData[FeeType.METABRIDGE],
        url,
      ) &&
      (approval
        ? validateResponse<TxData>(TX_DATA_VALIDATORS, approval, url)
        : true)
    );
  });
  return filteredQuotes;
}
/**
 * A function to return the txParam data for setting allowance to 0 for USDT on Ethereum
 *
 * @returns The txParam data that will reset allowance to 0, combine it with the approval tx params received from Bridge API
 */
export const getEthUsdtResetData = () => {
  const UsdtContractInterface = new Contract(ETH_USDT_ADDRESS, abiERC20)
    .interface;
  const data = UsdtContractInterface.encodeFunctionData('approve', [
    METABRIDGE_ETHEREUM_ADDRESS,
    '0',
  ]);

  return data;
};

export const isEthUsdt = (chainId: Hex, address: string) =>
  chainId === CHAIN_IDS.MAINNET &&
  address.toLowerCase() === ETH_USDT_ADDRESS.toLowerCase();<|MERGE_RESOLUTION|>--- conflicted
+++ resolved
@@ -1,14 +1,5 @@
 import { Contract } from '@ethersproject/contracts';
-<<<<<<< HEAD
-import {
-  type CaipAccountId,
-  type CaipAssetId,
-  type CaipChainId,
-  type Hex,
-} from '@metamask/utils';
-=======
-import { type Hex } from '@metamask/utils';
->>>>>>> d249fa7b
+import { type CaipChainId, type Hex } from '@metamask/utils';
 import { abiERC20 } from '@metamask/metamask-eth-abis';
 import {
   BRIDGE_API_BASE_URL,
@@ -39,22 +30,14 @@
   type QuoteResponse,
   type TxData,
   BridgeFeatureFlagsKey,
-<<<<<<< HEAD
-  BridgeFeatureFlags,
+  type BridgeFeatureFlags,
   type TokenV3Asset,
-=======
-  type BridgeFeatureFlags,
   type GenericQuoteRequest,
->>>>>>> d249fa7b
 } from '../../types/bridge';
 import {
   formatAddressToString,
   formatChainIdToDec,
-<<<<<<< HEAD
-  normalizeChainId,
-=======
   formatChainIdToCaip,
->>>>>>> d249fa7b
 } from './caip-formatters';
 import {
   FEATURE_FLAG_VALIDATORS,
@@ -94,11 +77,7 @@
         ).reduce(
           (acc, [chainId, value]) => ({
             ...acc,
-<<<<<<< HEAD
-            [normalizeChainId(chainId)]: value,
-=======
             [formatChainIdToCaip(chainId)]: value,
->>>>>>> d249fa7b
           }),
           {},
         ),
@@ -179,24 +158,15 @@
 // Returns a list of bridge tx quotes
 // Converts the quote request to the format the bridge-api expects prior to fetching quotes
 export async function fetchBridgeQuotes(
-<<<<<<< HEAD
-  request: QuoteRequest<CaipChainId, CaipAssetId, CaipAccountId>,
-  signal: AbortSignal,
-): Promise<QuoteResponse[]> {
-  const normalizedRequest: QuoteRequest = {
-    walletAddress: formatAddressToString(request.walletAddress),
-    destWalletAddress: formatAddressToString(request.destWalletAddress),
-    srcChainId: formatChainIdToDec(request.srcChainId),
-    destChainId: formatChainIdToDec(request.destChainId),
-=======
   request: GenericQuoteRequest,
   signal: AbortSignal,
 ): Promise<QuoteResponse[]> {
   const normalizedRequest = {
     walletAddress: formatAddressToString(request.walletAddress),
+    destWalletAddress: formatAddressToString(request.destWalletAddress),
+
     srcChainId: formatChainIdToDec(request.srcChainId).toString(),
     destChainId: formatChainIdToDec(request.destChainId).toString(),
->>>>>>> d249fa7b
     srcTokenAddress: formatAddressToString(request.srcTokenAddress),
     destTokenAddress: formatAddressToString(request.destTokenAddress),
     srcTokenAmount: request.srcTokenAmount,
