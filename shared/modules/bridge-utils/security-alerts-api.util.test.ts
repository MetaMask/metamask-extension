--- conflicted
+++ resolved
@@ -252,33 +252,6 @@
       );
     });
 
-<<<<<<< HEAD
-    it('should make API call with correct body structure', async () => {
-      const mockResponse = {
-        status: 'SUCCESS',
-        // TODO: Fix in https://github.com/MetaMask/metamask-extension/issues/31860
-        // eslint-disable-next-line @typescript-eslint/naming-convention
-        error_details: null,
-        error: null,
-      };
-
-      jest.spyOn(global, 'fetch').mockResolvedValueOnce({
-        ok: true,
-        json: async () => mockResponse,
-      } as unknown as Response);
-
-      await fetchTxAlerts({
-        signal,
-        chainId: mockChainId,
-        trade: mockTrade,
-        accountAddress: mockAccountAddress,
-      });
-
-      // expect(scope.isDone()).toBe(true);
-    });
-
-=======
->>>>>>> c50e35ad
     it('should work with different supported chain IDs', async () => {
       const mockResponse = {
         status: 'SUCCESS',
