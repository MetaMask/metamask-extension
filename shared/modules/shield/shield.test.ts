--- conflicted
+++ resolved
@@ -36,11 +36,7 @@
       last4: '1234',
     },
   },
-<<<<<<< HEAD
-  isEligibleForSupport: false,
-=======
   isEligibleForSupport: true,
->>>>>>> da875bb6
 };
 
 const setup = ({
