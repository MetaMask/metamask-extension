// Messages and descriptions for these locale keys are in app/_locales/en/messages.json

/**
 * I'm trying something new here, where notifications get names that are translated
 * into numbers in only one place. This should make merge conflicts easier.
 */
export const NOTIFICATION_DROP_LEDGER_FIREFOX = 25;
export const NOTIFICATION_OPEN_BETA_SNAPS = 26;
<<<<<<< HEAD
export const NOTIFICATION_U2F_LEDGER_LIVE = 27;
=======
export const NOTIFICATION_BUY_SELL_BUTTON = 27;
>>>>>>> 8efdbf3f

export const UI_NOTIFICATIONS = {
  1: {
    id: 1,
    date: '2021-03-17',
    image: {
      src: 'images/mobile-link-qr.svg',
      height: '230px',
      width: '230px',
      placeImageBelowDescription: true,
    },
  },
  3: {
    id: 3,
    date: '2021-03-08',
  },
  4: {
    id: 4,
    date: '2021-05-11',
    image: {
      src: 'images/source-logos-bsc.svg',
      width: '100%',
    },
  },
  5: {
    id: 5,
    date: '2021-06-09',
  },
  6: {
    id: 6,
    date: '2021-05-26',
  },
  7: {
    id: 7,
    date: '2021-09-17',
  },
  8: {
    id: 8,
    date: '2021-11-01',
  },
  9: {
    id: 9,
    date: '2021-12-07',
    image: {
      src: 'images/txinsights.png',
      width: '80%',
    },
  },
  10: {
    id: 10,
    date: '2022-09-15',
    image: {
      src: 'images/token-detection.svg',
      width: '100%',
    },
  },
  11: {
    id: 11,
    date: '2022-09-15',
  },
  12: {
    id: 12,
    date: '2022-05-18',
    image: {
      src: 'images/darkmode-banner.png',
      width: '100%',
    },
  },
  13: {
    id: 13,
    date: '2022-09-15',
  },
  14: {
    id: 14,
    date: '2022-09-15',
  },
  15: {
    id: 15,
    date: '2022-09-15',
  },
  16: {
    id: 16,
    date: null,
  },
  17: {
    id: 17,
    date: null,
  },
  18: {
    id: 18,
    date: null,
    image: {
      src: 'images/open-sea-security-provider.svg',
      width: '100%',
    },
  },
  19: {
    id: 19,
    date: null,
    image: {
      src: 'images/nfts.svg',
      width: '100%',
    },
  },
  20: {
    id: 20,
    date: null,
  },
  21: {
    id: 21,
    date: null,
    image: {
      src: 'images/swaps-redesign.svg',
      width: '100%',
    },
  },
  22: {
    id: 22,
    date: null,
    image: {
      src: 'images/global-menu-block-explorer.svg',
    },
  },
  ///: BEGIN:ONLY_INCLUDE_IN(blockaid)
  23: {
    id: 23,
    date: null,
    image: {
      src: 'images/blockaid-security-provider.svg',
      width: '100%',
    },
  },
  ///: END:ONLY_INCLUDE_IN
  24: {
    id: 24,
    date: null,
  },
  // This syntax is unusual, but very helpful here.  It's equivalent to `UI_NOTIFICATIONS[NOTIFICATION_DROP_LEDGER_FIREFOX] =`
  [NOTIFICATION_DROP_LEDGER_FIREFOX]: {
    id: Number(NOTIFICATION_DROP_LEDGER_FIREFOX),
    date: null,
  },
  [NOTIFICATION_OPEN_BETA_SNAPS]: {
    id: Number(NOTIFICATION_OPEN_BETA_SNAPS),
    date: null,
    image: {
      src: 'images/introducing-snaps.svg',
      width: '100%',
    },
  },
<<<<<<< HEAD
  [NOTIFICATION_U2F_LEDGER_LIVE]: {
    id: Number(NOTIFICATION_U2F_LEDGER_LIVE),
    date: null,
=======
  [NOTIFICATION_BUY_SELL_BUTTON]: {
    id: Number(NOTIFICATION_BUY_SELL_BUTTON),
    date: null,
    image: {
      src: 'images/sell_button_whatsnew.png',
      width: '100%',
    },
>>>>>>> 8efdbf3f
  },
};

export const getTranslatedUINotifications = (t, locale) => {
  const formattedLocale = locale?.replace('_', '-');
  return {
    1: {
      ...UI_NOTIFICATIONS[1],
      title: t('notifications1Title'),
      description: t('notifications1Description'),
      date: new Intl.DateTimeFormat(formattedLocale).format(
        new Date(UI_NOTIFICATIONS[1].date),
      ),
    },
    3: {
      ...UI_NOTIFICATIONS[3],
      title: t('notifications3Title'),
      description: t('notifications3Description'),
      actionText: t('notifications3ActionText'),
      date: new Intl.DateTimeFormat(formattedLocale).format(
        new Date(UI_NOTIFICATIONS[3].date),
      ),
    },
    4: {
      ...UI_NOTIFICATIONS[4],
      title: t('notifications4Title'),
      description: t('notifications4Description'),
      actionText: t('notifications4ActionText'),
      date: new Intl.DateTimeFormat(formattedLocale).format(
        new Date(UI_NOTIFICATIONS[4].date),
      ),
    },
    5: {
      ...UI_NOTIFICATIONS[5],
      title: t('secretRecoveryPhrase'),
      description: t('notifications5Description'),
      actionText: t('notifications3ActionText'),
      date: new Intl.DateTimeFormat(formattedLocale).format(
        new Date(UI_NOTIFICATIONS[5].date),
      ),
    },
    6: {
      ...UI_NOTIFICATIONS[6],
      title: t('notifications6Title'),
      description: [
        t('notifications6DescriptionOne'),
        t('notifications6DescriptionTwo'),
        t('notifications6DescriptionThree'),
      ],
      date: new Intl.DateTimeFormat(formattedLocale).format(
        new Date(UI_NOTIFICATIONS[6].date),
      ),
    },
    7: {
      ...UI_NOTIFICATIONS[7],
      title: t('notifications7Title'),
      description: [
        t('notifications7DescriptionOne'),
        t('notifications7DescriptionTwo'),
      ],
      date: new Intl.DateTimeFormat(formattedLocale).format(
        new Date(UI_NOTIFICATIONS[7].date),
      ),
    },
    8: {
      ...UI_NOTIFICATIONS[8],
      title: t('notifications8Title'),
      description: [
        t('notifications8DescriptionOne'),
        t('notifications8DescriptionTwo'),
      ],
      date: new Intl.DateTimeFormat(formattedLocale).format(
        new Date(UI_NOTIFICATIONS[8].date),
      ),
      actionText: t('notifications8ActionText'),
    },
    9: {
      ...UI_NOTIFICATIONS[9],
      title: t('notifications9Title'),
      description: [
        t('notifications9DescriptionOne'),
        t('notifications9DescriptionTwo'),
      ],
      date: new Intl.DateTimeFormat(formattedLocale).format(
        new Date(UI_NOTIFICATIONS[9].date),
      ),
    },
    10: {
      ...UI_NOTIFICATIONS[10],
      title: t('notifications10Title'),
      description: [
        t('notifications10DescriptionOne'),
        t('notifications10DescriptionTwo'),
        t('notifications10DescriptionThree'),
      ],
      actionText: t('notifications10ActionText'),
      date: new Intl.DateTimeFormat(formattedLocale).format(
        new Date(UI_NOTIFICATIONS[10].date),
      ),
    },
    11: {
      ...UI_NOTIFICATIONS[11],
      title: t('notifications11Title'),
      description: t('notifications11Description'),
      date: new Intl.DateTimeFormat(formattedLocale).format(
        new Date(UI_NOTIFICATIONS[11].date),
      ),
    },
    12: {
      ...UI_NOTIFICATIONS[12],
      title: t('notifications12Title'),
      description: t('notifications12Description'),
      actionText: t('notifications12ActionText'),
      date: new Intl.DateTimeFormat(formattedLocale).format(
        new Date(UI_NOTIFICATIONS[12].date),
      ),
    },
    13: {
      ...UI_NOTIFICATIONS[13],
      title: t('notifications13Title'),
      description: t('notifications13Description'),
      actionText: t('notifications13ActionText'),
      date: new Intl.DateTimeFormat(formattedLocale).format(
        new Date(UI_NOTIFICATIONS[13].date),
      ),
    },
    14: {
      ...UI_NOTIFICATIONS[14],
      title: t('notifications14Title'),
      description: t('notifications14Description'),
      actionText: t('notifications14ActionText'),
      date: UI_NOTIFICATIONS[14].date
        ? new Intl.DateTimeFormat(formattedLocale).format(
            new Date(UI_NOTIFICATIONS[14].date),
          )
        : '',
    },
    15: {
      ...UI_NOTIFICATIONS[15],
      title: t('notifications15Title'),
      description: t('notifications15Description'),
      date: UI_NOTIFICATIONS[15].date
        ? new Intl.DateTimeFormat(formattedLocale).format(
            new Date(UI_NOTIFICATIONS[15].date),
          )
        : '',
    },
    18: {
      ...UI_NOTIFICATIONS[18],
      title: t('notifications18Title'),
      description: [
        t('notifications18DescriptionOne'),
        t('notifications18DescriptionTwo'),
        t('notifications18DescriptionThree'),
      ],
      actionText: t('notifications18ActionText'),
      date: UI_NOTIFICATIONS[18].date
        ? new Intl.DateTimeFormat(formattedLocale).format(
            new Date(UI_NOTIFICATIONS[18].date),
          )
        : '',
    },

    19: {
      ...UI_NOTIFICATIONS[19],
      title: t('notifications19Title'),
      description: [
        t('notifications19DescriptionOne'),
        t('notifications19DescriptionTwo'),
        t('notifications19DescriptionThree'),
      ],
      actionText: t('notifications19ActionText'),
      date: UI_NOTIFICATIONS[19].date
        ? new Intl.DateTimeFormat(formattedLocale).format(
            new Date(UI_NOTIFICATIONS[19].date),
          )
        : '',
    },
    20: {
      ...UI_NOTIFICATIONS[20],
      title: t('notifications20Title'),
      description: [t('notifications20Description')],
      actionText: t('notifications20ActionText'),
      date: UI_NOTIFICATIONS[20].date
        ? new Intl.DateTimeFormat(formattedLocale).format(
            new Date(UI_NOTIFICATIONS[20].date),
          )
        : '',
    },
    21: {
      ...UI_NOTIFICATIONS[21],
      title: t('notifications21Title'),
      description: t('notifications21Description'),
      actionText: t('notifications21ActionText'),
      date: UI_NOTIFICATIONS[21].date
        ? new Intl.DateTimeFormat(formattedLocale).format(
            new Date(UI_NOTIFICATIONS[21].date),
          )
        : '',
    },
    22: {
      ...UI_NOTIFICATIONS[22],
      title: t('notifications22Title'),
      description: t('notifications22Description'),
      actionText: t('notifications22ActionText'),
      date: UI_NOTIFICATIONS[22].date
        ? new Intl.DateTimeFormat(formattedLocale).format(
            new Date(UI_NOTIFICATIONS[22].date),
          )
        : '',
    },
    ///: BEGIN:ONLY_INCLUDE_IN(blockaid)
    23: {
      ...UI_NOTIFICATIONS[23],
      title: t('notifications23Title'),
      description: [
        t('notifications23DescriptionOne'),
        t('notifications23DescriptionTwo'),
      ],
      actionText: t('notifications23ActionText'),
      date: UI_NOTIFICATIONS[23].date
        ? new Intl.DateTimeFormat(formattedLocale).format(
            new Date(UI_NOTIFICATIONS[23].date),
          )
        : '',
    },
    ///: END:ONLY_INCLUDE_IN
    24: {
      ...UI_NOTIFICATIONS[24],
      title: t('notifications24Title'),
      description: t('notifications24Description'),
      actionText: t('notifications24ActionText'),
      date: UI_NOTIFICATIONS[24].date
        ? new Intl.DateTimeFormat(formattedLocale).format(
            new Date(UI_NOTIFICATIONS[24].date),
          )
        : '',
    },
    // This syntax is unusual, but very helpful here.  It's equivalent to `unnamedObject[NOTIFICATION_DROP_LEDGER_FIREFOX] =`
    [NOTIFICATION_DROP_LEDGER_FIREFOX]: {
      ...UI_NOTIFICATIONS[NOTIFICATION_DROP_LEDGER_FIREFOX],
      title: t('notificationsDropLedgerFirefoxTitle'),
      description: [t('notificationsDropLedgerFirefoxDescription')],
      date: UI_NOTIFICATIONS[NOTIFICATION_DROP_LEDGER_FIREFOX].date
        ? new Intl.DateTimeFormat(formattedLocale).format(
            new Date(UI_NOTIFICATIONS[NOTIFICATION_DROP_LEDGER_FIREFOX].date),
          )
        : '',
    },
    [NOTIFICATION_OPEN_BETA_SNAPS]: {
      ...UI_NOTIFICATIONS[NOTIFICATION_OPEN_BETA_SNAPS],
      title: t('notificationsOpenBetaSnapsTitle'),
      description: [
        t('notificationsOpenBetaSnapsDescriptionOne'),
        t('notificationsOpenBetaSnapsDescriptionTwo'),
        t('notificationsOpenBetaSnapsDescriptionThree'),
      ],
      actionText: t('notificationsOpenBetaSnapsActionText'),
      date: UI_NOTIFICATIONS[NOTIFICATION_OPEN_BETA_SNAPS].date
        ? new Intl.DateTimeFormat(formattedLocale).format(
            new Date(UI_NOTIFICATIONS[NOTIFICATION_OPEN_BETA_SNAPS].date),
          )
        : '',
    },
<<<<<<< HEAD
    [NOTIFICATION_U2F_LEDGER_LIVE]: {
      ...UI_NOTIFICATIONS[NOTIFICATION_U2F_LEDGER_LIVE],
      title: t('notificationsU2FLedgerLiveTitle'),
      description: [t('notificationsU2FLedgerLiveDescription')],
      date: UI_NOTIFICATIONS[NOTIFICATION_U2F_LEDGER_LIVE].date
        ? new Intl.DateTimeFormat(formattedLocale).format(
            new Date(UI_NOTIFICATIONS[NOTIFICATION_U2F_LEDGER_LIVE].date),
=======
    [NOTIFICATION_BUY_SELL_BUTTON]: {
      ...UI_NOTIFICATIONS[NOTIFICATION_BUY_SELL_BUTTON],
      title: t('notificationsBuySellTitle'),
      description: t('notificationsBuySellDescription'),
      actionText: t('notificationsBuySellActionText'),
      date: UI_NOTIFICATIONS[NOTIFICATION_BUY_SELL_BUTTON].date
        ? new Intl.DateTimeFormat(formattedLocale).format(
            new Date(UI_NOTIFICATIONS[NOTIFICATION_BUY_SELL_BUTTON].date),
>>>>>>> 8efdbf3f
          )
        : '',
    },
  };
};<|MERGE_RESOLUTION|>--- conflicted
+++ resolved
@@ -6,11 +6,8 @@
  */
 export const NOTIFICATION_DROP_LEDGER_FIREFOX = 25;
 export const NOTIFICATION_OPEN_BETA_SNAPS = 26;
-<<<<<<< HEAD
-export const NOTIFICATION_U2F_LEDGER_LIVE = 27;
-=======
 export const NOTIFICATION_BUY_SELL_BUTTON = 27;
->>>>>>> 8efdbf3f
+export const NOTIFICATION_U2F_LEDGER_LIVE = 28;
 
 export const UI_NOTIFICATIONS = {
   1: {
@@ -161,19 +158,17 @@
       width: '100%',
     },
   },
-<<<<<<< HEAD
+  [NOTIFICATION_BUY_SELL_BUTTON]: {
+    id: Number(NOTIFICATION_BUY_SELL_BUTTON),
+    date: null,
+    image: {
+      src: 'images/sell_button_whatsnew.png',
+      width: '100%',
+    },
+  },
   [NOTIFICATION_U2F_LEDGER_LIVE]: {
     id: Number(NOTIFICATION_U2F_LEDGER_LIVE),
     date: null,
-=======
-  [NOTIFICATION_BUY_SELL_BUTTON]: {
-    id: Number(NOTIFICATION_BUY_SELL_BUTTON),
-    date: null,
-    image: {
-      src: 'images/sell_button_whatsnew.png',
-      width: '100%',
-    },
->>>>>>> 8efdbf3f
   },
 };
 
@@ -438,15 +433,6 @@
           )
         : '',
     },
-<<<<<<< HEAD
-    [NOTIFICATION_U2F_LEDGER_LIVE]: {
-      ...UI_NOTIFICATIONS[NOTIFICATION_U2F_LEDGER_LIVE],
-      title: t('notificationsU2FLedgerLiveTitle'),
-      description: [t('notificationsU2FLedgerLiveDescription')],
-      date: UI_NOTIFICATIONS[NOTIFICATION_U2F_LEDGER_LIVE].date
-        ? new Intl.DateTimeFormat(formattedLocale).format(
-            new Date(UI_NOTIFICATIONS[NOTIFICATION_U2F_LEDGER_LIVE].date),
-=======
     [NOTIFICATION_BUY_SELL_BUTTON]: {
       ...UI_NOTIFICATIONS[NOTIFICATION_BUY_SELL_BUTTON],
       title: t('notificationsBuySellTitle'),
@@ -455,7 +441,16 @@
       date: UI_NOTIFICATIONS[NOTIFICATION_BUY_SELL_BUTTON].date
         ? new Intl.DateTimeFormat(formattedLocale).format(
             new Date(UI_NOTIFICATIONS[NOTIFICATION_BUY_SELL_BUTTON].date),
->>>>>>> 8efdbf3f
+          )
+        : '',
+    },
+    [NOTIFICATION_U2F_LEDGER_LIVE]: {
+      ...UI_NOTIFICATIONS[NOTIFICATION_U2F_LEDGER_LIVE],
+      title: t('notificationsU2FLedgerLiveTitle'),
+      description: [t('notificationsU2FLedgerLiveDescription')],
+      date: UI_NOTIFICATIONS[NOTIFICATION_U2F_LEDGER_LIVE].date
+        ? new Intl.DateTimeFormat(formattedLocale).format(
+            new Date(UI_NOTIFICATIONS[NOTIFICATION_U2F_LEDGER_LIVE].date),
           )
         : '',
     },
