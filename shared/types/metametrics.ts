import type { Provider } from '@metamask/network-controller';
import type { FetchGasFeeEstimateOptions } from '@metamask/gas-fee-controller';
import type { SmartTransaction } from '@metamask/smart-transactions-controller/dist/types';
import type { TransactionMeta } from '@metamask/transaction-controller';
import type {
  MetaMetricsEventFragment,
  MetaMetricsPageObject,
  MetaMetricsReferrerObject,
} from '../constants/metametrics';
import type { TokenStandard } from '../constants/transaction';
import type { HardwareKeyringType } from '../constants/hardware-wallets';
// TODO: Remove restricted import
// eslint-disable-next-line import/no-restricted-paths
import type { SnapAndHardwareMessenger } from '../../app/scripts/lib/snap-keyring/metrics';

export type TransactionMetricsRequest = {
  createEventFragment: (
    options: Omit<MetaMetricsEventFragment, 'id'>,
  ) => MetaMetricsEventFragment;
  finalizeEventFragment: (
    fragmentId: string,
    options?: {
      abandoned?: boolean;
      page?: MetaMetricsPageObject;
      referrer?: MetaMetricsReferrerObject;
    },
  ) => void;
  getEventFragmentById: (fragmentId: string) => MetaMetricsEventFragment;
  updateEventFragment: (
    fragmentId: string,
    payload: Partial<MetaMetricsEventFragment>,
  ) => void;
  getAccountType: (
    address: string,
  ) => Promise<'hardware' | 'imported' | 'MetaMask'>;
  getDeviceModel: (
    address: string,
  ) => Promise<'ledger' | 'lattice' | 'N/A' | string>;
  getHardwareTypeForMetric: (address: string) => Promise<HardwareKeyringType>;
  // According to the type GasFeeState returned from getEIP1559GasFeeEstimates
  // doesn't include some properties used in buildEventFragmentProperties,
  // hence returning any here to avoid type errors.
  // TODO: Replace `any` with type
  // eslint-disable-next-line @typescript-eslint/no-explicit-any
  getEIP1559GasFeeEstimates(options?: FetchGasFeeEstimateOptions): Promise<any>;
  getParticipateInMetrics: () => boolean;
  getSelectedAddress: () => string;
  getTokenStandardAndDetails: () => Promise<{
    decimals?: string;
    balance?: string;
    symbol?: string;
    standard?: TokenStandard;
  }>;
  getTransaction: (transactionId: string) => TransactionMeta;
  provider: Provider;
  snapAndHardwareMessenger: SnapAndHardwareMessenger;
  // TODO: Replace `any` with type
  // eslint-disable-next-line @typescript-eslint/no-explicit-any
  trackEvent: (payload: any) => void;
  getIsSmartTransaction: () => boolean;
  getSmartTransactionByMinedTxHash: (
    txhash: string | undefined,
  ) => SmartTransaction;
  getMethodData: (data: string) => Promise<{ name: string }>;
  getIsConfirmationAdvancedDetailsOpen: () => boolean;
<<<<<<< HEAD
  getRemoteFeatureFlags: () => {
    'transactions-tx-hash-in-analytics'?: boolean;
    [key: string]: boolean | undefined;
  };
=======
  getHDEntropyIndex: () => number;
>>>>>>> 56a90ac6
};

export type TransactionEventPayload = {
  transactionMeta: TransactionMeta;
  actionId?: string;
  error?: string;
};

export type TransactionMetaEventPayload = TransactionMeta & {
  actionId?: string;
  error?: string;
};<|MERGE_RESOLUTION|>--- conflicted
+++ resolved
@@ -63,14 +63,11 @@
   ) => SmartTransaction;
   getMethodData: (data: string) => Promise<{ name: string }>;
   getIsConfirmationAdvancedDetailsOpen: () => boolean;
-<<<<<<< HEAD
+  getHDEntropyIndex: () => number;
   getRemoteFeatureFlags: () => {
     'transactions-tx-hash-in-analytics'?: boolean;
     [key: string]: boolean | undefined;
   };
-=======
-  getHDEntropyIndex: () => number;
->>>>>>> 56a90ac6
 };
 
 export type TransactionEventPayload = {
