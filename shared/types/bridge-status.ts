import { TransactionControllerState } from '@metamask/transaction-controller';
import { BridgeStatusControllerState } from '@metamask/bridge-status-controller';
import {
  NetworkState,
  ProviderConfigState,
} from '../modules/selectors/networks';
import { SmartTransactionsMetaMaskState } from '../modules/selectors';

<<<<<<< HEAD
// All fields need to be types not interfaces, same with their children fields
// o/w you get a type error

export enum StatusTypes {
  UNKNOWN = 'UNKNOWN',
  FAILED = 'FAILED',
  PENDING = 'PENDING',
  COMPLETE = 'COMPLETE',
}

export type StatusRequest = {
  bridgeId: string; // lifi, socket, squid
  srcTxHash?: string; // lifi, socket, squid, might be undefined for STX
  bridge: string; // lifi, socket, squid
  srcChainId: ChainId; // lifi, socket, squid
  destChainId: ChainId; // lifi, socket, squid
  quote?: Quote; // squid
  refuel?: boolean; // lifi
};

export type StatusRequestDto = Omit<
  StatusRequest,
  'quote' | 'srcChainId' | 'destChainId' | 'refuel'
> & {
  srcChainId: string; // lifi, socket, squid
  destChainId: string; // lifi, socket, squid
  requestId?: string;
  refuel?: string; // lifi
};

export type StatusRequestWithSrcTxHash = StatusRequest & {
  srcTxHash: string;
};

export type Asset = {
  chainId: ChainId;
  address: string;
  symbol: string;
  name: string;
  decimals: number;
  icon?: string | null;
};

export type SrcChainStatus = {
  chainId: ChainId;
  /**
   * The txHash of the transaction on the source chain.
   * This might be undefined for smart transactions (STX)
   */
  txHash?: string;
  /**
   * The atomic amount of the token sent minus fees on the source chain
   */
  amount?: string;
  token?: Record<string, never> | Asset;
};

export type DestChainStatus = {
  chainId: ChainId;
  txHash?: string;
  /**
   * The atomic amount of the token received on the destination chain
   */
  amount?: string;
  token?: Record<string, never> | Asset;
};

export enum BridgeId {
  HOP = 'hop',
  CELER = 'celer',
  CELERCIRCLE = 'celercircle',
  CONNEXT = 'connext',
  POLYGON = 'polygon',
  AVALANCHE = 'avalanche',
  MULTICHAIN = 'multichain',
  AXELAR = 'axelar',
  ACROSS = 'across',
  STARGATE = 'stargate',
}

export enum FeeType {
  METABRIDGE = 'metabridge',
  REFUEL = 'refuel',
}

export type FeeData = {
  amount: string;
  asset: Asset;
};

export type Protocol = {
  displayName?: string;
  icon?: string;
  name?: string; // for legacy quotes
};

export enum ActionTypes {
  BRIDGE = 'bridge',
  SWAP = 'swap',
  REFUEL = 'refuel',
}

export type Step = {
  action: ActionTypes;
  srcChainId: ChainId;
  destChainId?: ChainId;
  srcAsset?: Asset;
  destAsset?: Asset;
  srcAmount: string;
  destAmount: string;
  protocol: Protocol;
};

export type StatusResponse = {
  status: StatusTypes;
  srcChain: SrcChainStatus;
  destChain?: DestChainStatus;
  bridge?: BridgeId;
  isExpectedToken?: boolean;
  isUnrecognizedRouterAddress?: boolean;
  refuel?: RefuelStatusResponse;
};

export type RefuelStatusResponse = object & StatusResponse;

export type RefuelData = object & Step;

export type BridgeHistoryItem = {
  txMetaId: string; // Need this to handle STX that might not have a txHash immediately
  quote: Quote;
  status: StatusResponse;
  startTime?: number; // timestamp in ms
  estimatedProcessingTimeInSeconds: number;
  slippagePercentage: number;
  completionTime?: number; // timestamp in ms
  pricingData?: {
    /**
     * From QuoteMetadata.sentAmount.amount, the actual amount sent by user in non-atomic decimal form
     */
    amountSent: string;
    amountSentInUsd?: string;
    quotedGasInUsd?: string; // from QuoteMetadata.gasFee.usd
    quotedReturnInUsd?: string; // from QuoteMetadata.toTokenAmount.usd
    quotedRefuelSrcAmountInUsd?: string;
    quotedRefuelDestAmountInUsd?: string;
  };
  initialDestAssetBalance?: string;
  targetContractAddress?: string;
  account: string;
  hasApprovalTx: boolean;
};

export enum BridgeStatusAction {
  // TODO: Fix in https://github.com/MetaMask/metamask-extension/issues/31860
  // eslint-disable-next-line @typescript-eslint/naming-convention
  START_POLLING_FOR_BRIDGE_TX_STATUS = 'startPollingForBridgeTxStatus',
  // TODO: Fix in https://github.com/MetaMask/metamask-extension/issues/31860
  // eslint-disable-next-line @typescript-eslint/naming-convention
  WIPE_BRIDGE_STATUS = 'wipeBridgeStatus',
  // TODO: Fix in https://github.com/MetaMask/metamask-extension/issues/31860
  // eslint-disable-next-line @typescript-eslint/naming-convention
  GET_STATE = 'getState',
}

export type TokenAmountValuesSerialized = {
  amount: string;
  valueInCurrency: string | null;
  usd: string | null;
};

export type QuoteMetadataSerialized = {
  gasFee: TokenAmountValuesSerialized;
  /**
   * The total network fee for the bridge transaction
   * estimatedGasFees + relayerFees
   */
  totalNetworkFee: TokenAmountValuesSerialized;
  /**
   * The total max network fee for the bridge transaction
   * maxGasFees + relayerFees
   */
  totalMaxNetworkFee: TokenAmountValuesSerialized;
  toTokenAmount: TokenAmountValuesSerialized;
  /**
   * The adjusted return for the bridge transaction
   * destTokenAmount - totalNetworkFee
   */
  adjustedReturn: Omit<TokenAmountValuesSerialized, 'amount'>;
  /**
   * The actual amount sent by user in non-atomic decimal form
   * srcTokenAmount + metabridgeFee
   */
  sentAmount: TokenAmountValuesSerialized;
  swapRate: string; // destTokenAmount / sentAmount
  /**
   * The cost of the bridge transaction
   * sentAmount - adjustedReturn
   */
  cost: Omit<TokenAmountValuesSerialized, 'amount'>;
};

export type StartPollingForBridgeTxStatusArgs = {
  bridgeTxMeta: TransactionMeta;
  statusRequest: StatusRequest;
  quoteResponse: QuoteResponse & QuoteMetadata;
  startTime?: BridgeHistoryItem['startTime'];
  slippagePercentage: BridgeHistoryItem['slippagePercentage'];
  initialDestAssetBalance?: BridgeHistoryItem['initialDestAssetBalance'];
  targetContractAddress?: BridgeHistoryItem['targetContractAddress'];
};

/**
 * Chrome: The BigNumber values are automatically serialized to strings when sent to the background
 * Firefox: The BigNumber values are not serialized to strings when sent to the background,
 * so we force the ui to do it manually, by using StartPollingForBridgeTxStatusArgsSerialized type on the startPollingForBridgeTxStatus action
 */
export type StartPollingForBridgeTxStatusArgsSerialized = Omit<
  StartPollingForBridgeTxStatusArgs,
  'quoteResponse'
> & {
  quoteResponse: QuoteResponse & QuoteMetadataSerialized;
};

export type SourceChainTxMetaId = string;

export type BridgeStatusState = {
  txHistory: Record<SourceChainTxMetaId, BridgeHistoryItem>;
};

export type BridgeStatusControllerState = {
  bridgeStatusState: BridgeStatusState;
};

=======
>>>>>>> 79d90e84
export type BridgeStatusAppState = ProviderConfigState & {
  metamask: BridgeStatusControllerState;
};

export type MetricsBackgroundState = BridgeStatusAppState['metamask'] &
  SmartTransactionsMetaMaskState['metamask'] &
  NetworkState['metamask'] &
  TransactionControllerState;<|MERGE_RESOLUTION|>--- conflicted
+++ resolved
@@ -6,242 +6,6 @@
 } from '../modules/selectors/networks';
 import { SmartTransactionsMetaMaskState } from '../modules/selectors';
 
-<<<<<<< HEAD
-// All fields need to be types not interfaces, same with their children fields
-// o/w you get a type error
-
-export enum StatusTypes {
-  UNKNOWN = 'UNKNOWN',
-  FAILED = 'FAILED',
-  PENDING = 'PENDING',
-  COMPLETE = 'COMPLETE',
-}
-
-export type StatusRequest = {
-  bridgeId: string; // lifi, socket, squid
-  srcTxHash?: string; // lifi, socket, squid, might be undefined for STX
-  bridge: string; // lifi, socket, squid
-  srcChainId: ChainId; // lifi, socket, squid
-  destChainId: ChainId; // lifi, socket, squid
-  quote?: Quote; // squid
-  refuel?: boolean; // lifi
-};
-
-export type StatusRequestDto = Omit<
-  StatusRequest,
-  'quote' | 'srcChainId' | 'destChainId' | 'refuel'
-> & {
-  srcChainId: string; // lifi, socket, squid
-  destChainId: string; // lifi, socket, squid
-  requestId?: string;
-  refuel?: string; // lifi
-};
-
-export type StatusRequestWithSrcTxHash = StatusRequest & {
-  srcTxHash: string;
-};
-
-export type Asset = {
-  chainId: ChainId;
-  address: string;
-  symbol: string;
-  name: string;
-  decimals: number;
-  icon?: string | null;
-};
-
-export type SrcChainStatus = {
-  chainId: ChainId;
-  /**
-   * The txHash of the transaction on the source chain.
-   * This might be undefined for smart transactions (STX)
-   */
-  txHash?: string;
-  /**
-   * The atomic amount of the token sent minus fees on the source chain
-   */
-  amount?: string;
-  token?: Record<string, never> | Asset;
-};
-
-export type DestChainStatus = {
-  chainId: ChainId;
-  txHash?: string;
-  /**
-   * The atomic amount of the token received on the destination chain
-   */
-  amount?: string;
-  token?: Record<string, never> | Asset;
-};
-
-export enum BridgeId {
-  HOP = 'hop',
-  CELER = 'celer',
-  CELERCIRCLE = 'celercircle',
-  CONNEXT = 'connext',
-  POLYGON = 'polygon',
-  AVALANCHE = 'avalanche',
-  MULTICHAIN = 'multichain',
-  AXELAR = 'axelar',
-  ACROSS = 'across',
-  STARGATE = 'stargate',
-}
-
-export enum FeeType {
-  METABRIDGE = 'metabridge',
-  REFUEL = 'refuel',
-}
-
-export type FeeData = {
-  amount: string;
-  asset: Asset;
-};
-
-export type Protocol = {
-  displayName?: string;
-  icon?: string;
-  name?: string; // for legacy quotes
-};
-
-export enum ActionTypes {
-  BRIDGE = 'bridge',
-  SWAP = 'swap',
-  REFUEL = 'refuel',
-}
-
-export type Step = {
-  action: ActionTypes;
-  srcChainId: ChainId;
-  destChainId?: ChainId;
-  srcAsset?: Asset;
-  destAsset?: Asset;
-  srcAmount: string;
-  destAmount: string;
-  protocol: Protocol;
-};
-
-export type StatusResponse = {
-  status: StatusTypes;
-  srcChain: SrcChainStatus;
-  destChain?: DestChainStatus;
-  bridge?: BridgeId;
-  isExpectedToken?: boolean;
-  isUnrecognizedRouterAddress?: boolean;
-  refuel?: RefuelStatusResponse;
-};
-
-export type RefuelStatusResponse = object & StatusResponse;
-
-export type RefuelData = object & Step;
-
-export type BridgeHistoryItem = {
-  txMetaId: string; // Need this to handle STX that might not have a txHash immediately
-  quote: Quote;
-  status: StatusResponse;
-  startTime?: number; // timestamp in ms
-  estimatedProcessingTimeInSeconds: number;
-  slippagePercentage: number;
-  completionTime?: number; // timestamp in ms
-  pricingData?: {
-    /**
-     * From QuoteMetadata.sentAmount.amount, the actual amount sent by user in non-atomic decimal form
-     */
-    amountSent: string;
-    amountSentInUsd?: string;
-    quotedGasInUsd?: string; // from QuoteMetadata.gasFee.usd
-    quotedReturnInUsd?: string; // from QuoteMetadata.toTokenAmount.usd
-    quotedRefuelSrcAmountInUsd?: string;
-    quotedRefuelDestAmountInUsd?: string;
-  };
-  initialDestAssetBalance?: string;
-  targetContractAddress?: string;
-  account: string;
-  hasApprovalTx: boolean;
-};
-
-export enum BridgeStatusAction {
-  // TODO: Fix in https://github.com/MetaMask/metamask-extension/issues/31860
-  // eslint-disable-next-line @typescript-eslint/naming-convention
-  START_POLLING_FOR_BRIDGE_TX_STATUS = 'startPollingForBridgeTxStatus',
-  // TODO: Fix in https://github.com/MetaMask/metamask-extension/issues/31860
-  // eslint-disable-next-line @typescript-eslint/naming-convention
-  WIPE_BRIDGE_STATUS = 'wipeBridgeStatus',
-  // TODO: Fix in https://github.com/MetaMask/metamask-extension/issues/31860
-  // eslint-disable-next-line @typescript-eslint/naming-convention
-  GET_STATE = 'getState',
-}
-
-export type TokenAmountValuesSerialized = {
-  amount: string;
-  valueInCurrency: string | null;
-  usd: string | null;
-};
-
-export type QuoteMetadataSerialized = {
-  gasFee: TokenAmountValuesSerialized;
-  /**
-   * The total network fee for the bridge transaction
-   * estimatedGasFees + relayerFees
-   */
-  totalNetworkFee: TokenAmountValuesSerialized;
-  /**
-   * The total max network fee for the bridge transaction
-   * maxGasFees + relayerFees
-   */
-  totalMaxNetworkFee: TokenAmountValuesSerialized;
-  toTokenAmount: TokenAmountValuesSerialized;
-  /**
-   * The adjusted return for the bridge transaction
-   * destTokenAmount - totalNetworkFee
-   */
-  adjustedReturn: Omit<TokenAmountValuesSerialized, 'amount'>;
-  /**
-   * The actual amount sent by user in non-atomic decimal form
-   * srcTokenAmount + metabridgeFee
-   */
-  sentAmount: TokenAmountValuesSerialized;
-  swapRate: string; // destTokenAmount / sentAmount
-  /**
-   * The cost of the bridge transaction
-   * sentAmount - adjustedReturn
-   */
-  cost: Omit<TokenAmountValuesSerialized, 'amount'>;
-};
-
-export type StartPollingForBridgeTxStatusArgs = {
-  bridgeTxMeta: TransactionMeta;
-  statusRequest: StatusRequest;
-  quoteResponse: QuoteResponse & QuoteMetadata;
-  startTime?: BridgeHistoryItem['startTime'];
-  slippagePercentage: BridgeHistoryItem['slippagePercentage'];
-  initialDestAssetBalance?: BridgeHistoryItem['initialDestAssetBalance'];
-  targetContractAddress?: BridgeHistoryItem['targetContractAddress'];
-};
-
-/**
- * Chrome: The BigNumber values are automatically serialized to strings when sent to the background
- * Firefox: The BigNumber values are not serialized to strings when sent to the background,
- * so we force the ui to do it manually, by using StartPollingForBridgeTxStatusArgsSerialized type on the startPollingForBridgeTxStatus action
- */
-export type StartPollingForBridgeTxStatusArgsSerialized = Omit<
-  StartPollingForBridgeTxStatusArgs,
-  'quoteResponse'
-> & {
-  quoteResponse: QuoteResponse & QuoteMetadataSerialized;
-};
-
-export type SourceChainTxMetaId = string;
-
-export type BridgeStatusState = {
-  txHistory: Record<SourceChainTxMetaId, BridgeHistoryItem>;
-};
-
-export type BridgeStatusControllerState = {
-  bridgeStatusState: BridgeStatusState;
-};
-
-=======
->>>>>>> 79d90e84
 export type BridgeStatusAppState = ProviderConfigState & {
   metamask: BridgeStatusControllerState;
 };
