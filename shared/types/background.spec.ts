import type {
  IsEquivalent,
  ControllerStatePropertiesEnumerated,
  FlattenedBackgroundStateProxy,
} from './background';

// TODO: Fix in https://github.com/MetaMask/metamask-extension/issues/31860
// eslint-disable-next-line @typescript-eslint/naming-convention
type _ = {
  readonly _: unique symbol;
};

/**
 * The purpose of this function is to cause a compiler error to be emitted if the types are not equivalent.
 */
<<<<<<< HEAD
type Expect<
  // TODO: Fix in https://github.com/MetaMask/metamask-extension/issues/31860
  // eslint-disable-next-line @typescript-eslint/naming-convention
  X extends IsEquivalent<X, V> extends true ? V : V & _,
  // TODO: Fix in https://github.com/MetaMask/metamask-extension/issues/31860
  // eslint-disable-next-line @typescript-eslint/naming-convention
  V = true,
> = IsEquivalent<V, never> extends true
  ? X
  : IsEquivalent<X, never> extends true
  ? Expect<X, V>
  : X;
=======
type Expect<X extends IsEquivalent<X, V> extends true ? V : V & _, V = true> =
  IsEquivalent<V, never> extends true
    ? X
    : IsEquivalent<X, never> extends true
      ? Expect<X, V>
      : X;
>>>>>>> c6fc31d9

/**
 * If this type triggers the following error
 * `Type instantiation is excessively deep and possibly infinite.ts(2589)`
 * it indicates one of the following regarding `ControllerStatePropertiesEnumerated`:
 * 1) One or more properties are missing.
 * 2) One or more properties need to be marked as optional (`?:`).
 * Superfluous properties will trigger an error in `ControllerStatePropertiesEnumerated` itself.
 */
// TODO: Fix in https://github.com/MetaMask/metamask-extension/issues/31860
// eslint-disable-next-line @typescript-eslint/naming-convention
export type Test_FlattenedBackgroundStateProxy = Expect<
  FlattenedBackgroundStateProxy,
  { isInitialized: boolean } & ControllerStatePropertiesEnumerated
>;<|MERGE_RESOLUTION|>--- conflicted
+++ resolved
@@ -4,8 +4,6 @@
   FlattenedBackgroundStateProxy,
 } from './background';
 
-// TODO: Fix in https://github.com/MetaMask/metamask-extension/issues/31860
-// eslint-disable-next-line @typescript-eslint/naming-convention
 type _ = {
   readonly _: unique symbol;
 };
@@ -13,27 +11,12 @@
 /**
  * The purpose of this function is to cause a compiler error to be emitted if the types are not equivalent.
  */
-<<<<<<< HEAD
-type Expect<
-  // TODO: Fix in https://github.com/MetaMask/metamask-extension/issues/31860
-  // eslint-disable-next-line @typescript-eslint/naming-convention
-  X extends IsEquivalent<X, V> extends true ? V : V & _,
-  // TODO: Fix in https://github.com/MetaMask/metamask-extension/issues/31860
-  // eslint-disable-next-line @typescript-eslint/naming-convention
-  V = true,
-> = IsEquivalent<V, never> extends true
-  ? X
-  : IsEquivalent<X, never> extends true
-  ? Expect<X, V>
-  : X;
-=======
 type Expect<X extends IsEquivalent<X, V> extends true ? V : V & _, V = true> =
   IsEquivalent<V, never> extends true
     ? X
     : IsEquivalent<X, never> extends true
       ? Expect<X, V>
       : X;
->>>>>>> c6fc31d9
 
 /**
  * If this type triggers the following error
@@ -43,8 +26,6 @@
  * 2) One or more properties need to be marked as optional (`?:`).
  * Superfluous properties will trigger an error in `ControllerStatePropertiesEnumerated` itself.
  */
-// TODO: Fix in https://github.com/MetaMask/metamask-extension/issues/31860
-// eslint-disable-next-line @typescript-eslint/naming-convention
 export type Test_FlattenedBackgroundStateProxy = Expect<
   FlattenedBackgroundStateProxy,
   { isInitialized: boolean } & ControllerStatePropertiesEnumerated
