--- conflicted
+++ resolved
@@ -77,11 +77,7 @@
 // Generic types for the quote request
 // Only the controller and reducer should be overriding these types to prepare the fetch request
 export type QuoteRequest<
-<<<<<<< HEAD
-  ChainIdType = ChainId,
-=======
   ChainIdType = ChainId | number,
->>>>>>> d249fa7b
   TokenAddressType = string,
   WalletAddressType = string,
 > = {
@@ -212,15 +208,7 @@
 
 export type BridgeState = {
   bridgeFeatureFlags: BridgeFeatureFlags;
-<<<<<<< HEAD
-  // These are types that components pass in
-  // TODO should this jkust be a generic string to catch everything?
-  quoteRequest: Partial<
-    QuoteRequest<Hex | CaipChainId, Hex | CaipAssetId, Hex | CaipAccountId>
-  >;
-=======
   quoteRequest: Partial<GenericQuoteRequest>;
->>>>>>> d249fa7b
   quotes: (QuoteResponse & L1GasFees)[];
   quotesInitialLoadTime?: number;
   quotesLastFetched?: number;
