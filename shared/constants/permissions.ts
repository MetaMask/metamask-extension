export const CaveatTypes = Object.freeze({
  restrictReturnedAccounts: 'restrictReturnedAccounts' as const,
  restrictNetworkSwitching: 'restrictNetworkSwitching' as const,
});

export const RestrictedEthMethods = Object.freeze({
  eth_accounts: 'eth_accounts',
});

export const RestrictedMethods = Object.freeze({
  eth_accounts: 'eth_accounts',
  snap_dialog: 'snap_dialog',
  snap_notify: 'snap_notify',
  snap_manageState: 'snap_manageState',
  snap_getBip32PublicKey: 'snap_getBip32PublicKey',
  snap_getBip32Entropy: 'snap_getBip32Entropy',
  snap_getBip44Entropy: 'snap_getBip44Entropy',
  snap_getEntropy: 'snap_getEntropy',
  snap_getLocale: 'snap_getLocale',
  snap_getPreferences: 'snap_getPreferences',
  wallet_snap: 'wallet_snap',
  ///: BEGIN:ONLY_INCLUDE_IF(keyring-snaps)
  snap_manageAccounts: 'snap_manageAccounts',
  ///: END:ONLY_INCLUDE_IF
} as const);

// ConnectionPermission is pseudo permission used to make possible
// displaying pre-approved connections in the UI seamlessly, alongside other permissions.
export const ConnectionPermission = Object.freeze({
  connection_permission: 'connection_permission',
});

<<<<<<< HEAD
=======
// This configuration specifies permission weight thresholds used to determine which
// permissions to show or hide on certain Snap-related flows (Install, Update, etc.)
export const PermissionWeightThreshold = Object.freeze({
  snapInstall: 3 as const,
  snapUpdateApprovedPermissions: 3 as const,
});

// Specify minimum number of permissions to be shown, when abstraction is applied
export const MinPermissionAbstractionDisplayCount = 3;

// Specify number of permissions used as threshold for permission abstraction logic to be applied
export const PermissionsAbstractionThreshold = 3;

export const PermissionWeight = Object.freeze({
  eth_accounts: 3,
  permittedChains: 3,
  snap_dialog: 4,
  snap_notify: 4,
  snap_getBip32PublicKey: 3,
  snap_getBip32Entropy: 1,
  snap_getBip44Entropy: 1,
  snap_getEntropy: 3,
  snap_manageState: 4,
  snap_getLocale: 4,
  wallet_snap: 4,
  endowment_networkAccess: 3,
  endowment_webassembly: 4,
  endowment_transactionInsight: 4,
  endowment_cronjob: 4,
  endowment_ethereumProvider: 4,
  endowment_rpc: 4,
  endowment_lifecycleHooks: 4,
  endowment_pageHome: 4,
  snap_manageAccounts: 3,
  endowment_keyring: 4,
  endowment_nameLookup: 3,
  endowment_signatureInsight: 4,
  connection_permission: 3,
  unknown_permission: 3,
});

>>>>>>> f3548885
export * from './snaps/permissions';<|MERGE_RESOLUTION|>--- conflicted
+++ resolved
@@ -30,8 +30,6 @@
   connection_permission: 'connection_permission',
 });
 
-<<<<<<< HEAD
-=======
 // This configuration specifies permission weight thresholds used to determine which
 // permissions to show or hide on certain Snap-related flows (Install, Update, etc.)
 export const PermissionWeightThreshold = Object.freeze({
@@ -73,5 +71,4 @@
   unknown_permission: 3,
 });
 
->>>>>>> f3548885
 export * from './snaps/permissions';