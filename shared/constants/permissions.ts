export const CaveatTypes = Object.freeze({
  restrictReturnedAccounts: 'restrictReturnedAccounts' as const,
});

export const RestrictedMethods = Object.freeze({
  eth_accounts: 'eth_accounts',
  ///: BEGIN:ONLY_INCLUDE_IN(flask)
  snap_confirm: 'snap_confirm',
  snap_dialog: 'snap_dialog',
  snap_notify: 'snap_notify',
  snap_manageState: 'snap_manageState',
  snap_getBip32PublicKey: 'snap_getBip32PublicKey',
  snap_getBip32Entropy: 'snap_getBip32Entropy',
  snap_getBip44Entropy: 'snap_getBip44Entropy',
  snap_getEntropy: 'snap_getEntropy',
  wallet_snap: 'wallet_snap',
  ///: END:ONLY_INCLUDE_IN
} as const);

///: BEGIN:ONLY_INCLUDE_IN(flask)
<<<<<<< HEAD
=======
/**
 * Exclude permissions by code fencing them to avoid any potential usage of excluded permissions at runtime. See: https://github.com/MetaMask/metamask-extension/pull/17321#pullrequestreview-1287014285.
 * This is a fix for https://github.com/MetaMask/snaps-monorepo/issues/1103 and https://github.com/MetaMask/snaps-monorepo/issues/990.
 * TODO: Disable endowment:long-running and eth_account in stable.
 */
export const PermissionNamespaces = Object.freeze({
  wallet_snap_: 'wallet_snap_*',
} as const);

>>>>>>> 52b3d58c
export const EndowmentPermissions = Object.freeze({
  'endowment:network-access': 'endowment:network-access',
  'endowment:transaction-insight': 'endowment:transaction-insight',
  'endowment:cronjob': 'endowment:cronjob',
  'endowment:ethereum-provider': 'endowment:ethereum-provider',
  'endowment:rpc': 'endowment:rpc',
  'endowment:long-running': 'endowment:long-running',
} as const);

// Methods / permissions in external packages that we are temporarily excluding.
export const ExcludedSnapPermissions = Object.freeze({
  eth_accounts:
    'eth_accounts is disabled. For more information please see https://github.com/MetaMask/snaps-monorepo/issues/990.',
});

export const ExcludedSnapEndowments = Object.freeze({
  'endowment:keyring':
    'This endowment is still in development therefore not available.',
});
///: END:ONLY_INCLUDE_IN<|MERGE_RESOLUTION|>--- conflicted
+++ resolved
@@ -18,18 +18,6 @@
 } as const);
 
 ///: BEGIN:ONLY_INCLUDE_IN(flask)
-<<<<<<< HEAD
-=======
-/**
- * Exclude permissions by code fencing them to avoid any potential usage of excluded permissions at runtime. See: https://github.com/MetaMask/metamask-extension/pull/17321#pullrequestreview-1287014285.
- * This is a fix for https://github.com/MetaMask/snaps-monorepo/issues/1103 and https://github.com/MetaMask/snaps-monorepo/issues/990.
- * TODO: Disable endowment:long-running and eth_account in stable.
- */
-export const PermissionNamespaces = Object.freeze({
-  wallet_snap_: 'wallet_snap_*',
-} as const);
-
->>>>>>> 52b3d58c
 export const EndowmentPermissions = Object.freeze({
   'endowment:network-access': 'endowment:network-access',
   'endowment:transaction-insight': 'endowment:transaction-insight',
