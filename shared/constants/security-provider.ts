--- conflicted
+++ resolved
@@ -58,10 +58,6 @@
   Benign = 'Benign',
   // Locally defined
   NotApplicable = 'not_applicable',
-<<<<<<< HEAD
-  Failed = 'Failed',
-=======
->>>>>>> afef9fdd
 }
 
 /**
