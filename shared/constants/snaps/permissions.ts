--- conflicted
+++ resolved
@@ -6,11 +6,6 @@
   'endowment:rpc': 'endowment:rpc',
   'endowment:webassembly': 'endowment:webassembly',
   ///: BEGIN:ONLY_INCLUDE_IN(build-flask)
-<<<<<<< HEAD
-  'endowment:name-lookup': 'endowment:name-lookup',
-  'endowment:long-running': 'endowment:long-running',
-=======
->>>>>>> 27dba26c
   'endowment:lifecycle-hooks': 'endowment:lifecycle-hooks',
   'endowment:name-lookup': 'endowment:name-lookup',
   ///: END:ONLY_INCLUDE_IN
@@ -36,11 +31,7 @@
   'endowment:lifecycle-hooks':
     'This endowment is experimental and therefore not available.',
   'endowment:name-lookup':
-<<<<<<< HEAD
     'This endowment is experimental and therefore not available.',
-=======
-    'This permission is still in development and therefore not available.',
->>>>>>> 27dba26c
   ///: END:ONLY_INCLUDE_IN
 });
 
