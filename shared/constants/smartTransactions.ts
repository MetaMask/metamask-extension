--- conflicted
+++ resolved
@@ -13,22 +13,16 @@
   CHAIN_IDS.SEPOLIA,
   CHAIN_IDS.BSC,
   CHAIN_IDS.BASE,
-<<<<<<< HEAD
-=======
   CHAIN_IDS.LINEA_MAINNET,
   CHAIN_IDS.LINEA_SEPOLIA,
->>>>>>> e79c5555
 ];
 
 const ALLOWED_SMART_TRANSACTIONS_CHAIN_IDS_PRODUCTION: string[] = [
   CHAIN_IDS.MAINNET,
   CHAIN_IDS.BSC,
   // CHAIN_IDS.BASE, // TODO: Add base to production when ready
-<<<<<<< HEAD
-=======
   // CHAIN_IDS.LINEA_MAINNET, // TODO: Add linea mainnet to production when ready
   // CHAIN_IDS.LINEA_SEPOLIA, // TODO: Add linea sepolia to production when ready
->>>>>>> e79c5555
 ];
 
 export const getAllowedSmartTransactionsChainIds = (): string[] => {
