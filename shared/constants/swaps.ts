--- conflicted
+++ resolved
@@ -221,13 +221,10 @@
   CHAIN_IDS.BASE,
   CHAIN_IDS.SEI,
   MultichainNetworks.SOLANA,
-<<<<<<< HEAD
   ///: END:ONLY_INCLUDE_IF
   ///: BEGIN:ONLY_INCLUDE_IF(bitcoin-swaps)
   MultichainNetworks.BITCOIN,
   ///: END:ONLY_INCLUDE_IF
-=======
->>>>>>> d58228a8
 ] as const;
 
 export const ALLOWED_DEV_SWAPS_CHAIN_IDS = [
@@ -482,14 +479,6 @@
   [CHAIN_IDS.LINEA_MAINNET]: LINEA_USDC_TOKEN_OBJECT,
   [CHAIN_IDS.ZKSYNC_ERA]: ZKSYNC_USDT_TOKEN_OBJECT,
   [MultichainNetworks.SOLANA]: SOLANA_USDC_TOKEN_OBJECT,
-<<<<<<< HEAD
-  ///: END:ONLY_INCLUDE_IF
-  ///: BEGIN:ONLY_INCLUDE_IF(bitcoin-swaps)
-  // Bitcoin doesn't have a common token pair like EVM chains
-  // Bitcoin swaps would be BTC <-> other assets on different chains
-  ///: END:ONLY_INCLUDE_IF
-=======
->>>>>>> d58228a8
 };
 
 export const STABLE_PAIRS: Record<string, boolean> = {
