import { toEvmCaipChainId } from '@metamask/multichain-network-controller';
import {
  BRIDGE_DEV_API_BASE_URL,
  BRIDGE_PROD_API_BASE_URL,
} from '@metamask/bridge-controller';
import { MultichainNetworks } from './multichain/networks';
import { CHAIN_IDS, NETWORK_TO_NAME_MAP } from './network';

const ALLOWED_MULTICHAIN_BRIDGE_CHAIN_IDS = [
  MultichainNetworks.SOLANA,
  ///: BEGIN:ONLY_INCLUDE_IF(bitcoin-swaps)
  MultichainNetworks.BITCOIN,
  ///: END:ONLY_INCLUDE_IF
];

const ALLOWED_EVM_BRIDGE_CHAIN_IDS = [
  CHAIN_IDS.MAINNET,
  CHAIN_IDS.BSC,
  CHAIN_IDS.POLYGON,
  CHAIN_IDS.ZKSYNC_ERA,
  CHAIN_IDS.AVALANCHE,
  CHAIN_IDS.OPTIMISM,
  CHAIN_IDS.ARBITRUM,
  CHAIN_IDS.LINEA_MAINNET,
  CHAIN_IDS.BASE,
  CHAIN_IDS.SEI,
];

export const ALLOWED_BRIDGE_CHAIN_IDS = [
  ...ALLOWED_MULTICHAIN_BRIDGE_CHAIN_IDS,
  ...ALLOWED_EVM_BRIDGE_CHAIN_IDS,
<<<<<<< HEAD
=======
  CHAIN_IDS.LINEA_MAINNET,
  CHAIN_IDS.BASE,
  MultichainNetworks.SOLANA,
>>>>>>> d58228a8
];

export const ALLOWED_BRIDGE_CHAIN_IDS_IN_CAIP =
  ALLOWED_EVM_BRIDGE_CHAIN_IDS.map(toEvmCaipChainId).concat(
    ALLOWED_MULTICHAIN_BRIDGE_CHAIN_IDS,
  );

export type AllowedBridgeChainIds =
  | (typeof ALLOWED_BRIDGE_CHAIN_IDS)[number]
  | (typeof ALLOWED_BRIDGE_CHAIN_IDS_IN_CAIP)[number];

export const BRIDGE_API_BASE_URL = process.env.BRIDGE_USE_DEV_APIS
  ? BRIDGE_DEV_API_BASE_URL
  : BRIDGE_PROD_API_BASE_URL;

export const ETH_USDT_ADDRESS = '0xdac17f958d2ee523a2206206994597c13d831ec7';
export const NETWORK_TO_SHORT_NETWORK_NAME_MAP: Record<
  AllowedBridgeChainIds,
  string
> = {
  [CHAIN_IDS.MAINNET]: 'Ethereum',
  [toEvmCaipChainId(CHAIN_IDS.MAINNET)]: 'Ethereum',
  [CHAIN_IDS.LINEA_MAINNET]: 'Linea',
  [toEvmCaipChainId(CHAIN_IDS.LINEA_MAINNET)]: 'Linea',
  [CHAIN_IDS.POLYGON]: NETWORK_TO_NAME_MAP[CHAIN_IDS.POLYGON],
  [toEvmCaipChainId(CHAIN_IDS.POLYGON)]: NETWORK_TO_NAME_MAP[CHAIN_IDS.POLYGON],
  [CHAIN_IDS.AVALANCHE]: 'Avalanche',
  [toEvmCaipChainId(CHAIN_IDS.AVALANCHE)]: 'Avalanche',
  [CHAIN_IDS.BSC]: NETWORK_TO_NAME_MAP[CHAIN_IDS.BSC],
  [toEvmCaipChainId(CHAIN_IDS.BSC)]: NETWORK_TO_NAME_MAP[CHAIN_IDS.BSC],
  [CHAIN_IDS.ARBITRUM]: NETWORK_TO_NAME_MAP[CHAIN_IDS.ARBITRUM],
  [toEvmCaipChainId(CHAIN_IDS.ARBITRUM)]:
    NETWORK_TO_NAME_MAP[CHAIN_IDS.ARBITRUM],
  [CHAIN_IDS.OPTIMISM]: NETWORK_TO_NAME_MAP[CHAIN_IDS.OPTIMISM],
  [toEvmCaipChainId(CHAIN_IDS.OPTIMISM)]:
    NETWORK_TO_NAME_MAP[CHAIN_IDS.OPTIMISM],
  [CHAIN_IDS.ZKSYNC_ERA]: 'ZkSync Era',
  [toEvmCaipChainId(CHAIN_IDS.ZKSYNC_ERA)]: 'ZkSync Era',
  [CHAIN_IDS.BASE]: 'Base',
  [toEvmCaipChainId(CHAIN_IDS.BASE)]: 'Base',
  [CHAIN_IDS.SEI]: 'Sei',
  [toEvmCaipChainId(CHAIN_IDS.SEI)]: 'Sei',
  [MultichainNetworks.SOLANA]: 'Solana',
  [MultichainNetworks.SOLANA_TESTNET]: 'Solana Testnet',
  [MultichainNetworks.SOLANA_DEVNET]: 'Solana Devnet',
  ///: BEGIN:ONLY_INCLUDE_IF(bitcoin)
  [MultichainNetworks.BITCOIN]: 'Bitcoin',
  [MultichainNetworks.BITCOIN_TESTNET]: 'Bitcoin Testnet',
  [MultichainNetworks.BITCOIN_SIGNET]: 'Bitcoin Mutinynet',
  ///: END:ONLY_INCLUDE_IF
};

export const STATIC_METAMASK_BASE_URL = 'https://static.cx.metamask.io';

export const BRIDGE_CHAINID_COMMON_TOKEN_PAIR: Partial<
  Record<
    AllowedBridgeChainIds,
    {
      address: string;
      symbol: string;
      decimals: number;
      name: string;
    }
  >
> = {
  [CHAIN_IDS.MAINNET]: {
    // ETH -> USDC on mainnet
    address: '0xa0b86991c6218b36c1d19d4a2e9eb0ce3606eb48',
    symbol: 'USDC',
    decimals: 6,
    name: 'USD Coin',
  },
  [CHAIN_IDS.OPTIMISM]: {
    // ETH -> USDC on Optimism
    address: '0x0b2c639c533813f4aa9d7837caf62653d097ff85',
    symbol: 'USDC',
    decimals: 6,
    name: 'USD Coin',
  },
  [CHAIN_IDS.ARBITRUM]: {
    // ETH -> USDC on Arbitrum
    address: '0xaf88d065e77c8cc2239327c5edb3a432268e5831',
    symbol: 'USDC',
    decimals: 6,
    name: 'USD Coin',
  },
  [CHAIN_IDS.BASE]: {
    // ETH -> USDC on Base
    address: '0x833589fcd6edb6e08f4c7c32d4f71b54bda02913',
    symbol: 'USDC',
    decimals: 6,
    name: 'USD Coin',
  },
  [CHAIN_IDS.POLYGON]: {
    // POL -> USDT on Polygon
    address: '0xc2132d05d31c914a87c6611c10748aeb04b58e8f',
    symbol: 'USDT',
    decimals: 6,
    name: 'Tether USD',
  },
  [CHAIN_IDS.BSC]: {
    // BNB -> USDT on BSC
    address: '0x55d398326f99059ff775485246999027b3197955',
    symbol: 'USDT',
    decimals: 18,
    name: 'Tether USD',
  },
  [CHAIN_IDS.AVALANCHE]: {
    // AVAX -> USDC on Avalanche
    address: '0xb97ef9ef8734c71904d8002f8b6bc66dd9c48a6e',
    symbol: 'USDC',
    decimals: 6,
    name: 'USD Coin',
  },
  [CHAIN_IDS.ZKSYNC_ERA]: {
    // ETH -> USDT on zkSync Era
    address: '0x493257fd37edb34451f62edf8d2a0c418852ba4c',
    symbol: 'USDT',
    decimals: 6,
    name: 'Tether USD',
  },
  [CHAIN_IDS.LINEA_MAINNET]: {
    // ETH -> USDC on Linea
    address: '0x176211869ca2b568f2a7d4ee941e073a821ee1ff',
    symbol: 'USDC',
    decimals: 6,
    name: 'USD Coin',
  },
  [CHAIN_IDS.SEI]: {
    // SEI -> USDC on Sei
    address: '0x3894085Ef7Ff0f0aeDf52E2A2704928d1Ec074F1',
    symbol: 'USDC',
    decimals: 6,
    name: 'USD Coin',
  },
  [MultichainNetworks.SOLANA]: {
    // SOL -> USDC on Solana
    address: 'EPjFWdd5AufqSSqeM2qN1xzybapC8G4wEGGkZwyTDt1v',
    symbol: 'USDC',
    decimals: 6,
    name: 'USD Coin',
  },
} as const;<|MERGE_RESOLUTION|>--- conflicted
+++ resolved
@@ -29,12 +29,9 @@
 export const ALLOWED_BRIDGE_CHAIN_IDS = [
   ...ALLOWED_MULTICHAIN_BRIDGE_CHAIN_IDS,
   ...ALLOWED_EVM_BRIDGE_CHAIN_IDS,
-<<<<<<< HEAD
-=======
   CHAIN_IDS.LINEA_MAINNET,
   CHAIN_IDS.BASE,
   MultichainNetworks.SOLANA,
->>>>>>> d58228a8
 ];
 
 export const ALLOWED_BRIDGE_CHAIN_IDS_IN_CAIP =
