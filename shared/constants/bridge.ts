import { toEvmCaipChainId } from '@metamask/multichain-network-controller';
import {
  BRIDGE_DEV_API_BASE_URL,
  BRIDGE_PROD_API_BASE_URL,
} from '@metamask/bridge-controller';
import { MultichainNetworks } from './multichain/networks';
import { CHAIN_IDS, NETWORK_TO_NAME_MAP } from './network';

const ALLOWED_MULTICHAIN_BRIDGE_CHAIN_IDS = [
  MultichainNetworks.SOLANA,
  ///: BEGIN:ONLY_INCLUDE_IF(bitcoin-swaps)
  MultichainNetworks.BITCOIN,
  ///: END:ONLY_INCLUDE_IF
];

const ALLOWED_EVM_BRIDGE_CHAIN_IDS = [
  CHAIN_IDS.MAINNET,
  CHAIN_IDS.BSC,
  CHAIN_IDS.POLYGON,
  CHAIN_IDS.ZKSYNC_ERA,
  CHAIN_IDS.AVALANCHE,
  CHAIN_IDS.OPTIMISM,
  CHAIN_IDS.ARBITRUM,
  CHAIN_IDS.LINEA_MAINNET,
  CHAIN_IDS.BASE,
  CHAIN_IDS.SEI,
];

export const ALLOWED_BRIDGE_CHAIN_IDS = [
  ...ALLOWED_MULTICHAIN_BRIDGE_CHAIN_IDS,
  ...ALLOWED_EVM_BRIDGE_CHAIN_IDS,
  CHAIN_IDS.LINEA_MAINNET,
  CHAIN_IDS.BASE,
  MultichainNetworks.SOLANA,
];

export const ALLOWED_BRIDGE_CHAIN_IDS_IN_CAIP =
  ALLOWED_EVM_BRIDGE_CHAIN_IDS.map(toEvmCaipChainId).concat(
    ALLOWED_MULTICHAIN_BRIDGE_CHAIN_IDS,
  );

export type AllowedBridgeChainIds =
  | (typeof ALLOWED_BRIDGE_CHAIN_IDS)[number]
  | (typeof ALLOWED_BRIDGE_CHAIN_IDS_IN_CAIP)[number];

export const BRIDGE_API_BASE_URL = process.env.BRIDGE_USE_DEV_APIS
  ? BRIDGE_DEV_API_BASE_URL
  : BRIDGE_PROD_API_BASE_URL;

export const ETH_USDT_ADDRESS = '0xdac17f958d2ee523a2206206994597c13d831ec7';
export const NETWORK_TO_SHORT_NETWORK_NAME_MAP: Record<
  AllowedBridgeChainIds,
  string
> = {
  [CHAIN_IDS.MAINNET]: 'Ethereum',
  [toEvmCaipChainId(CHAIN_IDS.MAINNET)]: 'Ethereum',
  [CHAIN_IDS.LINEA_MAINNET]: 'Linea',
  [toEvmCaipChainId(CHAIN_IDS.LINEA_MAINNET)]: 'Linea',
  [CHAIN_IDS.POLYGON]: NETWORK_TO_NAME_MAP[CHAIN_IDS.POLYGON],
  [toEvmCaipChainId(CHAIN_IDS.POLYGON)]: NETWORK_TO_NAME_MAP[CHAIN_IDS.POLYGON],
  [CHAIN_IDS.AVALANCHE]: 'Avalanche',
  [toEvmCaipChainId(CHAIN_IDS.AVALANCHE)]: 'Avalanche',
  [CHAIN_IDS.BSC]: NETWORK_TO_NAME_MAP[CHAIN_IDS.BSC],
  [toEvmCaipChainId(CHAIN_IDS.BSC)]: NETWORK_TO_NAME_MAP[CHAIN_IDS.BSC],
  [CHAIN_IDS.ARBITRUM]: NETWORK_TO_NAME_MAP[CHAIN_IDS.ARBITRUM],
  [toEvmCaipChainId(CHAIN_IDS.ARBITRUM)]:
    NETWORK_TO_NAME_MAP[CHAIN_IDS.ARBITRUM],
  [CHAIN_IDS.OPTIMISM]: NETWORK_TO_NAME_MAP[CHAIN_IDS.OPTIMISM],
  [toEvmCaipChainId(CHAIN_IDS.OPTIMISM)]:
    NETWORK_TO_NAME_MAP[CHAIN_IDS.OPTIMISM],
  [CHAIN_IDS.ZKSYNC_ERA]: 'ZkSync Era',
  [toEvmCaipChainId(CHAIN_IDS.ZKSYNC_ERA)]: 'ZkSync Era',
  [CHAIN_IDS.BASE]: 'Base',
  [toEvmCaipChainId(CHAIN_IDS.BASE)]: 'Base',
  [CHAIN_IDS.SEI]: 'Sei',
  [toEvmCaipChainId(CHAIN_IDS.SEI)]: 'Sei',
  [MultichainNetworks.SOLANA]: 'Solana',
  [MultichainNetworks.SOLANA_TESTNET]: 'Solana Testnet',
  [MultichainNetworks.SOLANA_DEVNET]: 'Solana Devnet',
  ///: BEGIN:ONLY_INCLUDE_IF(bitcoin)
  [MultichainNetworks.BITCOIN]: 'Bitcoin',
  [MultichainNetworks.BITCOIN_TESTNET]: 'Bitcoin Testnet',
  [MultichainNetworks.BITCOIN_SIGNET]: 'Bitcoin Mutinynet',
  ///: END:ONLY_INCLUDE_IF
};

export const STATIC_METAMASK_BASE_URL = 'https://static.cx.metamask.io';

export const BRIDGE_CHAINID_COMMON_TOKEN_PAIR: Partial<
  Record<
    (typeof ALLOWED_BRIDGE_CHAIN_IDS_IN_CAIP)[number],
    {
      address: string;
      symbol: string;
      decimals: number;
      name: string;
    }
  >
> = {
<<<<<<< HEAD
  [toEvmCaipChainId(CHAIN_IDS.MAINNET)]: {
    // ETH -> USDC on mainnet
    address: '0xa0b86991c6218b36c1d19d4a2e9eb0ce3606eb48',
    symbol: 'USDC',
    decimals: 6,
    name: 'USD Coin',
=======
  [CHAIN_IDS.MAINNET]: {
    // ETH -> mUSD on mainnet
    address: '0xaca92e438df0b2401ff60da7e4337b687a2435da',
    symbol: 'mUSD',
    decimals: 18,
    name: 'MetaMask USD',
>>>>>>> 5d08c9b7
  },
  [toEvmCaipChainId(CHAIN_IDS.OPTIMISM)]: {
    // ETH -> USDC on Optimism
    address: '0x0b2c639c533813f4aa9d7837caf62653d097ff85',
    symbol: 'USDC',
    decimals: 6,
    name: 'USD Coin',
  },
  [toEvmCaipChainId(CHAIN_IDS.ARBITRUM)]: {
    // ETH -> USDC on Arbitrum
    address: '0xaf88d065e77c8cc2239327c5edb3a432268e5831',
    symbol: 'USDC',
    decimals: 6,
    name: 'USD Coin',
  },
  [toEvmCaipChainId(CHAIN_IDS.BASE)]: {
    // ETH -> USDC on Base
    address: '0x833589fcd6edb6e08f4c7c32d4f71b54bda02913',
    symbol: 'USDC',
    decimals: 6,
    name: 'USD Coin',
  },
  [toEvmCaipChainId(CHAIN_IDS.POLYGON)]: {
    // POL -> USDT on Polygon
    address: '0xc2132d05d31c914a87c6611c10748aeb04b58e8f',
    symbol: 'USDT',
    decimals: 6,
    name: 'Tether USD',
  },
  [toEvmCaipChainId(CHAIN_IDS.BSC)]: {
    // BNB -> USDT on BSC
    address: '0x55d398326f99059ff775485246999027b3197955',
    symbol: 'USDT',
    decimals: 18,
    name: 'Tether USD',
  },
  [toEvmCaipChainId(CHAIN_IDS.AVALANCHE)]: {
    // AVAX -> USDC on Avalanche
    address: '0xb97ef9ef8734c71904d8002f8b6bc66dd9c48a6e',
    symbol: 'USDC',
    decimals: 6,
    name: 'USD Coin',
  },
  [toEvmCaipChainId(CHAIN_IDS.ZKSYNC_ERA)]: {
    // ETH -> USDT on zkSync Era
    address: '0x493257fd37edb34451f62edf8d2a0c418852ba4c',
    symbol: 'USDT',
    decimals: 6,
    name: 'Tether USD',
  },
<<<<<<< HEAD
  [toEvmCaipChainId(CHAIN_IDS.LINEA_MAINNET)]: {
    // ETH -> USDC on Linea
    address: '0x176211869ca2b568f2a7d4ee941e073a821ee1ff',
    symbol: 'USDC',
    decimals: 6,
    name: 'USD Coin',
=======
  [CHAIN_IDS.LINEA_MAINNET]: {
    // ETH -> mUSD on Linea
    address: '0xaca92e438df0b2401ff60da7e4337b687a2435da',
    symbol: 'mUSD',
    decimals: 18,
    name: 'MetaMask USD',
>>>>>>> 5d08c9b7
  },
  [toEvmCaipChainId(CHAIN_IDS.SEI)]: {
    // SEI -> USDC on Sei
    address: '0x3894085Ef7Ff0f0aeDf52E2A2704928d1Ec074F1',
    symbol: 'USDC',
    decimals: 6,
    name: 'USD Coin',
  },
  [MultichainNetworks.SOLANA]: {
    // SOL -> USDC on Solana
    address: 'EPjFWdd5AufqSSqeM2qN1xzybapC8G4wEGGkZwyTDt1v',
    symbol: 'USDC',
    decimals: 6,
    name: 'USD Coin',
  },
} as const;<|MERGE_RESOLUTION|>--- conflicted
+++ resolved
@@ -97,21 +97,12 @@
     }
   >
 > = {
-<<<<<<< HEAD
   [toEvmCaipChainId(CHAIN_IDS.MAINNET)]: {
-    // ETH -> USDC on mainnet
-    address: '0xa0b86991c6218b36c1d19d4a2e9eb0ce3606eb48',
-    symbol: 'USDC',
-    decimals: 6,
-    name: 'USD Coin',
-=======
-  [CHAIN_IDS.MAINNET]: {
     // ETH -> mUSD on mainnet
     address: '0xaca92e438df0b2401ff60da7e4337b687a2435da',
     symbol: 'mUSD',
     decimals: 18,
     name: 'MetaMask USD',
->>>>>>> 5d08c9b7
   },
   [toEvmCaipChainId(CHAIN_IDS.OPTIMISM)]: {
     // ETH -> USDC on Optimism
@@ -162,21 +153,12 @@
     decimals: 6,
     name: 'Tether USD',
   },
-<<<<<<< HEAD
   [toEvmCaipChainId(CHAIN_IDS.LINEA_MAINNET)]: {
-    // ETH -> USDC on Linea
-    address: '0x176211869ca2b568f2a7d4ee941e073a821ee1ff',
-    symbol: 'USDC',
-    decimals: 6,
-    name: 'USD Coin',
-=======
-  [CHAIN_IDS.LINEA_MAINNET]: {
     // ETH -> mUSD on Linea
     address: '0xaca92e438df0b2401ff60da7e4337b687a2435da',
     symbol: 'mUSD',
     decimals: 18,
     name: 'MetaMask USD',
->>>>>>> 5d08c9b7
   },
   [toEvmCaipChainId(CHAIN_IDS.SEI)]: {
     // SEI -> USDC on Sei
