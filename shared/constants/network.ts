--- conflicted
+++ resolved
@@ -209,11 +209,8 @@
   ZORA_MAINNET: '0x76adf1',
   FILECOIN: '0x13a',
   NUMBERS: '0x290b',
-<<<<<<< HEAD
   MATCHAIN: '0x2ba',
-=======
   APE: '0x8173',
->>>>>>> be68e2ca
 } as const;
 
 // To add a deprecation warning to a network, add it to the array
@@ -378,11 +375,8 @@
   HUOBI_ECO_CHAIN_MAINNET: 'HT',
   ACALA_NETWORK: 'ACA',
   IOTEX_MAINNET: 'IOTX',
-<<<<<<< HEAD
   MATCHAIN: 'BNB',
-=======
   APE: 'APE',
->>>>>>> be68e2ca
 } as const;
 
 export const CHAINLIST_CURRENCY_SYMBOLS_MAP_NETWORK_COLLISION = {
@@ -462,12 +456,9 @@
 export const NUMBERS_TOKEN_IMAGE_URL = './images/numbers-token.png';
 export const SEI_IMAGE_URL = './images/sei.svg';
 export const NEAR_IMAGE_URL = './images/near.svg';
-<<<<<<< HEAD
 export const MATCHAIN_IMAGE_URL = './images/matchain.svg';
 export const APE_TESTNET_IMAGE_URL = './images/ape.svg';
-=======
 export const APE_IMAGE_URL = './images/ape.svg';
->>>>>>> be68e2ca
 
 export const INFURA_PROVIDER_TYPES = [
   NETWORK_TYPES.MAINNET,
@@ -839,11 +830,8 @@
   [CHAIN_IDS.MOONRIVER]: MOONRIVER_TOKEN_IMAGE_URL,
   [CHAIN_IDS.MOONBEAM]: MOONBEAM_TOKEN_IMAGE_URL,
   [CHAINLIST_CHAIN_IDS_MAP.IOTEX_MAINNET]: IOTEX_TOKEN_IMAGE_URL,
-<<<<<<< HEAD
   [CHAINLIST_CHAIN_IDS_MAP.MATCHAIN]: BNB_TOKEN_IMAGE_URL,
-=======
   [CHAINLIST_CHAIN_IDS_MAP.APE_MAINNET]: APE_TOKEN_IMAGE_URL,
->>>>>>> be68e2ca
 } as const;
 
 export const INFURA_BLOCKED_KEY = 'countryBlocked';
