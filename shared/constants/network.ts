import { capitalize, pick } from 'lodash';
/**
 * A type representing any valid value for 'type' for setProviderType and other
 * methods that add or manipulate networks in MetaMask state.
 */
export type NetworkType = (typeof NETWORK_TYPES)[keyof typeof NETWORK_TYPES];

/**
 * A union type of all possible hard-coded chain ids. This type is not
 * exhaustive and cannot be used for typing chainId in areas where the user or
 * dapp may specify any chainId.
 */
export type ChainId = (typeof CHAIN_IDS)[keyof typeof CHAIN_IDS];

/**
 * A type that is a union type of all possible hardcoded currency symbols.
 * This type is non-exhaustive, and cannot be used for areas where the user
 * or dapp may supply their own symbol.
 */
export type CurrencySymbol =
  (typeof CURRENCY_SYMBOLS)[keyof typeof CURRENCY_SYMBOLS];
/**
 * Test networks have special symbols that combine the network name and 'ETH'
 * so that they are distinct from mainnet and other networks that use 'ETH'.
 */
export type TestNetworkCurrencySymbol =
  (typeof TEST_NETWORK_TICKER_MAP)[keyof typeof TEST_NETWORK_TICKER_MAP];

/**
 * An object containing preferences for an RPC definition
 */
type RPCPreferences = {
  /**
   * A URL for the block explorer for the RPC's network
   */
  blockExplorerUrl: `https://${string}`;
  /**
   * A image reflecting the asset symbol for the network
   */
  imageUrl: string;
};

/**
 * An object that describes a network to be used inside of MetaMask
 */
export type RPCDefinition = {
  /**
   * The hex encoded ChainId for the network
   */
  chainId: ChainId;
  /**
   * The nickname for the network
   */
  nickname: string;
  /**
   * The URL for the client to send network requests to
   */
  rpcUrl: `https://${string}`;
  /**
   * The Currency Symbol for the network
   */
  ticker: string;
  /**
   * Additional preferences for the network, such as blockExplorerUrl
   */
  rpcPrefs: RPCPreferences;
};

/**
 * For each chain that we support fiat onramps for, we provide a set of
 * configuration options that help for initializing the connectiong to the
 * onramp providers.
 */
type BuyableChainSettings = {
  /**
   * The native currency for the given chain
   */
  nativeCurrency: CurrencySymbol | TestNetworkCurrencySymbol;
  /**
   * The network name or identifier
   */
  network: string;
};

/**
 * Throughout the extension we set the current provider by referencing its
 * "type", which can be any of the values in the below object. These values
 * represent the built-in networks of MetaMask, including test nets, as well
 * as "rpc" which is the "type" of a custom network added by the user or via
 * wallet_addEthereumChain.
 */
export const NETWORK_TYPES = {
  GOERLI: 'goerli',
  LOCALHOST: 'localhost',
  MAINNET: 'mainnet',
  RPC: 'rpc',
  SEPOLIA: 'sepolia',
  LINEA_GOERLI: 'linea-goerli',
  LINEA_MAINNET: 'linea-mainnet',
} as const;

/**
 * An object containing shortcut names for any non-builtin network. We need
 * this to be able to differentiate between networks that require custom
 * sections of code for our various features, such as swaps or token lists.
 */
export const NETWORK_NAMES = {
  HOMESTEAD: 'homestead',
};

/**
 * The Network ID for our builtin networks. This is the decimal equivalent of
 * the chain id for the network, but is expresssed as a string. Many moons ago
 * the decision was made on the extension team to expressly use chainId with
 * hex encoding over network id. Consider that when accessing this object. Note
 * for cross product purposes: alignment with mobile on this matter has not
 * been fully achieved, thus it is possible for some dependencies to still
 * ask for or require network id.
 */
export const NETWORK_IDS = {
  MAINNET: '1',
  GOERLI: '5',
  LOCALHOST: '1337',
  SEPOLIA: '11155111',
  LINEA_GOERLI: '59140',
  LINEA_MAINNET: '59144',
} as const;

/**
 * An object containing all of the chain ids for networks both built in and
 * those that we have added custom code to support our feature set.
 */
export const CHAIN_IDS = {
  MAINNET: '0x1',
  GOERLI: '0x5',
  LOCALHOST: '0x539',
  BSC: '0x38',
  BSC_TESTNET: '0x61',
  OPTIMISM: '0xa',
  OPTIMISM_TESTNET: '0x1a4',
  POLYGON: '0x89',
  POLYGON_TESTNET: '0x13881',
  AVALANCHE: '0xa86a',
  AVALANCHE_TESTNET: '0xa869',
  FANTOM: '0xfa',
  FANTOM_TESTNET: '0xfa2',
  CELO: '0xa4ec',
  ARBITRUM: '0xa4b1',
  HARMONY: '0x63564c40',
  PALM: '0x2a15c308d',
  SEPOLIA: '0xaa36a7',
  LINEA_GOERLI: '0xe704',
  LINEA_MAINNET: '0xe708',
  AURORA: '0x4e454152',
  MOONBEAM: '0x504',
  MOONBEAM_TESTNET: '0x507',
  MOONRIVER: '0x505',
<<<<<<< HEAD
  EUROPA_SKALE: '0x79f99296',
=======
  CRONOS: '0x19',
>>>>>>> 6bc6cba6
} as const;

/**
 * The largest possible chain ID we can handle.
 * Explanation: https://gist.github.com/rekmarks/a47bd5f2525936c4b8eee31a16345553
 */
export const MAX_SAFE_CHAIN_ID = 4503599627370476;

export const MAINNET_DISPLAY_NAME = 'Ethereum Mainnet';
export const GOERLI_DISPLAY_NAME = 'Goerli';
export const SEPOLIA_DISPLAY_NAME = 'Sepolia';
export const LINEA_GOERLI_DISPLAY_NAME = 'Linea Goerli';
export const LINEA_MAINNET_DISPLAY_NAME = 'Linea Mainnet';
export const LOCALHOST_DISPLAY_NAME = 'Localhost 8545';
export const BSC_DISPLAY_NAME = 'Binance Smart Chain';
export const POLYGON_DISPLAY_NAME = 'Polygon';
export const AVALANCHE_DISPLAY_NAME = 'Avalanche Network C-Chain';
export const ARBITRUM_DISPLAY_NAME = 'Arbitrum One';
export const BNB_DISPLAY_NAME =
  'BNB Smart Chain (previously Binance Smart Chain Mainnet)';
export const OPTIMISM_DISPLAY_NAME = 'Optimism';
export const FANTOM_DISPLAY_NAME = 'Fantom Opera';
export const HARMONY_DISPLAY_NAME = 'Harmony Mainnet Shard 0';
export const PALM_DISPLAY_NAME = 'Palm';
export const AURORA_DISPLAY_NAME = 'Aurora Mainnet';
export const CELO_DISPLAY_NAME = 'Celo Mainnet';
export const EUROPA_SKALE_DISPLAY_NAME = 'Europa Liquidity Hub | SKALE';

export const infuraProjectId = process.env.INFURA_PROJECT_ID;
export const getRpcUrl = ({
  network,
  excludeProjectId = false,
}: {
  network: NetworkType;
  excludeProjectId?: boolean;
}) =>
  `https://${network}.infura.io/v3/${excludeProjectId ? '' : infuraProjectId}`;

export const MAINNET_RPC_URL = getRpcUrl({
  network: NETWORK_TYPES.MAINNET,
});
export const GOERLI_RPC_URL = getRpcUrl({ network: NETWORK_TYPES.GOERLI });
export const SEPOLIA_RPC_URL = getRpcUrl({ network: NETWORK_TYPES.SEPOLIA });
export const LINEA_GOERLI_RPC_URL = getRpcUrl({
  network: NETWORK_TYPES.LINEA_GOERLI,
});
export const LINEA_MAINNET_RPC_URL = getRpcUrl({
  network: NETWORK_TYPES.LINEA_MAINNET,
});
export const LOCALHOST_RPC_URL = 'http://localhost:8545';

/**
 * An object containing the token symbols for various tokens that are either
 * native currencies or those that have been special cased by the extension
 * for supporting our feature set.
 */
export const CURRENCY_SYMBOLS = {
  ARBITRUM: 'ETH',
  AURORA_ETH: 'AURORA ETH',
  AVALANCHE: 'AVAX',
  BNB: 'BNB',
  BUSD: 'BUSD',
  CELO: 'CELO',
  DAI: 'DAI',
  ETH: 'ETH',
  FANTOM: 'FTM',
  HARMONY: 'ONE',
  PALM: 'PALM',
  MATIC: 'MATIC',
  TEST_ETH: 'TESTETH',
  USDC: 'USDC',
  USDT: 'USDT',
  WETH: 'WETH',
  OPTIMISM: 'OP',
<<<<<<< HEAD
  SFUEL: 'sFUEL',
=======
  CRONOS: 'CRO',
  GLIMMER: 'GLMR',
  MOONRIVER: 'MOVR',
  ONE: 'ONE',
>>>>>>> 6bc6cba6
} as const;

export const ETH_TOKEN_IMAGE_URL = './images/eth_logo.png';
export const LINEA_GOERLI_TOKEN_IMAGE_URL = './images/linea-logo-testnet.png';
export const LINEA_MAINNET_TOKEN_IMAGE_URL = './images/linea-logo-mainnet.png';
export const TEST_ETH_TOKEN_IMAGE_URL = './images/black-eth-logo.svg';
export const BNB_TOKEN_IMAGE_URL = './images/bnb.png';
export const MATIC_TOKEN_IMAGE_URL = './images/matic-token.png';
export const AVAX_TOKEN_IMAGE_URL = './images/avax-token.png';
export const AETH_TOKEN_IMAGE_URL = './images/arbitrum.svg';
export const FTM_TOKEN_IMAGE_URL = './images/fantom-opera.svg';
export const HARMONY_ONE_TOKEN_IMAGE_URL = './images/harmony-one.svg';
export const OPTIMISM_TOKEN_IMAGE_URL = './images/optimism.svg';
export const PALM_TOKEN_IMAGE_URL = './images/palm.svg';
export const AURORA_TOKEN_IMAGE_URL = './images/aurora.png';
export const CELO_TOKEN_IMAGE_URL = './images/celo.svg';
export const SFUEL_TOKEN_IMAGE_URL = './images/sfuel.png';

export const EUROPA_LOGO_IMAGE_URL = './images/europa.svg';

export const INFURA_PROVIDER_TYPES = [
  NETWORK_TYPES.MAINNET,
  NETWORK_TYPES.GOERLI,
  NETWORK_TYPES.SEPOLIA,
  NETWORK_TYPES.LINEA_GOERLI,
  NETWORK_TYPES.LINEA_MAINNET,
] as const;

export const TEST_CHAINS = [
  CHAIN_IDS.GOERLI,
  CHAIN_IDS.SEPOLIA,
  CHAIN_IDS.LINEA_GOERLI,
  CHAIN_IDS.LOCALHOST,
];

const typedCapitalize = <K extends string>(k: K): Capitalize<K> =>
  capitalize(k) as Capitalize<typeof k>;

export const TEST_NETWORK_TICKER_MAP: {
  [K in Exclude<
    NetworkType,
    'localhost' | 'mainnet' | 'rpc' | 'linea-mainnet'
  >]: string;
} = {
  [NETWORK_TYPES.GOERLI]: `${typedCapitalize(NETWORK_TYPES.GOERLI)}${
    CURRENCY_SYMBOLS.ETH
  }`,
  [NETWORK_TYPES.SEPOLIA]: `${typedCapitalize(NETWORK_TYPES.SEPOLIA)}${
    CURRENCY_SYMBOLS.ETH
  }`,
  [NETWORK_TYPES.LINEA_GOERLI]: `Linea${CURRENCY_SYMBOLS.ETH}`,
};

/**
 * Map of all build-in Infura networks to their network, ticker and chain IDs.
 */
export const BUILT_IN_NETWORKS = {
  [NETWORK_TYPES.GOERLI]: {
    networkId: NETWORK_IDS.GOERLI,
    chainId: CHAIN_IDS.GOERLI,
    ticker: TEST_NETWORK_TICKER_MAP[NETWORK_TYPES.GOERLI],
    blockExplorerUrl: `https://${NETWORK_TYPES.GOERLI}.etherscan.io`,
  },
  [NETWORK_TYPES.SEPOLIA]: {
    networkId: NETWORK_IDS.SEPOLIA,
    chainId: CHAIN_IDS.SEPOLIA,
    ticker: TEST_NETWORK_TICKER_MAP[NETWORK_TYPES.SEPOLIA],
    blockExplorerUrl: `https://${NETWORK_TYPES.SEPOLIA}.etherscan.io`,
  },
  [NETWORK_TYPES.LINEA_GOERLI]: {
    networkId: NETWORK_IDS.LINEA_GOERLI,
    chainId: CHAIN_IDS.LINEA_GOERLI,
    ticker: TEST_NETWORK_TICKER_MAP[NETWORK_TYPES.LINEA_GOERLI],
    blockExplorerUrl: 'https://goerli.lineascan.build',
  },
  [NETWORK_TYPES.MAINNET]: {
    networkId: NETWORK_IDS.MAINNET,
    chainId: CHAIN_IDS.MAINNET,
    blockExplorerUrl: `https://etherscan.io`,
  },
  [NETWORK_TYPES.LINEA_MAINNET]: {
    networkId: NETWORK_IDS.LINEA_MAINNET,
    chainId: CHAIN_IDS.LINEA_MAINNET,
    blockExplorerUrl: 'https://lineascan.build',
  },
  [NETWORK_TYPES.LOCALHOST]: {
    networkId: NETWORK_IDS.LOCALHOST,
    chainId: CHAIN_IDS.LOCALHOST,
  },
} as const;

export const BUILT_IN_INFURA_NETWORKS = pick(
  BUILT_IN_NETWORKS,
  INFURA_PROVIDER_TYPES,
);

export type BuiltInInfuraNetwork = keyof typeof BUILT_IN_INFURA_NETWORKS;

export const NETWORK_TO_NAME_MAP = {
  [NETWORK_TYPES.MAINNET]: MAINNET_DISPLAY_NAME,
  [NETWORK_TYPES.GOERLI]: GOERLI_DISPLAY_NAME,
  [NETWORK_TYPES.SEPOLIA]: SEPOLIA_DISPLAY_NAME,
  [NETWORK_TYPES.LINEA_GOERLI]: LINEA_GOERLI_DISPLAY_NAME,
  [NETWORK_TYPES.LINEA_MAINNET]: LINEA_MAINNET_DISPLAY_NAME,
  [NETWORK_TYPES.LOCALHOST]: LOCALHOST_DISPLAY_NAME,

  [NETWORK_IDS.GOERLI]: GOERLI_DISPLAY_NAME,
  [NETWORK_IDS.SEPOLIA]: SEPOLIA_DISPLAY_NAME,
  [NETWORK_IDS.LINEA_GOERLI]: LINEA_GOERLI_DISPLAY_NAME,
  [NETWORK_IDS.MAINNET]: MAINNET_DISPLAY_NAME,
  [NETWORK_IDS.LINEA_MAINNET]: LINEA_MAINNET_DISPLAY_NAME,
  [NETWORK_IDS.LOCALHOST]: LOCALHOST_DISPLAY_NAME,

  [CHAIN_IDS.GOERLI]: GOERLI_DISPLAY_NAME,
  [CHAIN_IDS.SEPOLIA]: SEPOLIA_DISPLAY_NAME,
  [CHAIN_IDS.LINEA_GOERLI]: LINEA_GOERLI_DISPLAY_NAME,
  [CHAIN_IDS.MAINNET]: MAINNET_DISPLAY_NAME,
  [CHAIN_IDS.LINEA_MAINNET]: LINEA_MAINNET_DISPLAY_NAME,
  [CHAIN_IDS.LOCALHOST]: LOCALHOST_DISPLAY_NAME,
} as const;

export const CHAIN_ID_TO_TYPE_MAP = {
  [CHAIN_IDS.MAINNET]: NETWORK_TYPES.MAINNET,
  [CHAIN_IDS.GOERLI]: NETWORK_TYPES.GOERLI,
  [CHAIN_IDS.SEPOLIA]: NETWORK_TYPES.SEPOLIA,
  [CHAIN_IDS.LINEA_GOERLI]: NETWORK_TYPES.LINEA_GOERLI,
  [CHAIN_IDS.LINEA_MAINNET]: NETWORK_TYPES.LINEA_MAINNET,
  [CHAIN_IDS.LOCALHOST]: NETWORK_TYPES.LOCALHOST,
} as const;

export const CHAIN_ID_TO_RPC_URL_MAP = {
  [CHAIN_IDS.GOERLI]: GOERLI_RPC_URL,
  [CHAIN_IDS.SEPOLIA]: SEPOLIA_RPC_URL,
  [CHAIN_IDS.LINEA_GOERLI]: LINEA_GOERLI_RPC_URL,
  [CHAIN_IDS.MAINNET]: MAINNET_RPC_URL,
  [CHAIN_IDS.LINEA_MAINNET]: LINEA_MAINNET_RPC_URL,
  [CHAIN_IDS.LOCALHOST]: LOCALHOST_RPC_URL,
} as const;

export const CHAIN_ID_TO_NETWORK_IMAGE_URL_MAP = {
  [CHAIN_IDS.MAINNET]: ETH_TOKEN_IMAGE_URL,
  [CHAIN_IDS.LINEA_GOERLI]: LINEA_GOERLI_TOKEN_IMAGE_URL,
  [CHAIN_IDS.LINEA_MAINNET]: LINEA_MAINNET_TOKEN_IMAGE_URL,
  [CHAIN_IDS.AVALANCHE]: AVAX_TOKEN_IMAGE_URL,
  [CHAIN_IDS.BSC]: BNB_TOKEN_IMAGE_URL,
  [CHAIN_IDS.POLYGON]: MATIC_TOKEN_IMAGE_URL,
  [CHAIN_IDS.ARBITRUM]: AETH_TOKEN_IMAGE_URL,
  [CHAIN_IDS.FANTOM]: FTM_TOKEN_IMAGE_URL,
  [CHAIN_IDS.HARMONY]: HARMONY_ONE_TOKEN_IMAGE_URL,
  [CHAIN_IDS.OPTIMISM]: OPTIMISM_TOKEN_IMAGE_URL,
  [CHAIN_IDS.PALM]: PALM_TOKEN_IMAGE_URL,
  [CHAIN_IDS.AURORA]: AURORA_TOKEN_IMAGE_URL,
  [CHAIN_IDS.CELO]: CELO_TOKEN_IMAGE_URL,
  [CHAIN_IDS.EUROPA_SKALE]: EUROPA_LOGO_IMAGE_URL,
} as const;

export const NETWORK_ID_TO_ETHERS_NETWORK_NAME_MAP = {
  [NETWORK_IDS.GOERLI]: NETWORK_TYPES.GOERLI,
  [NETWORK_IDS.SEPOLIA]: NETWORK_TYPES.SEPOLIA,
  [NETWORK_IDS.LINEA_GOERLI]: NETWORK_TYPES.LINEA_GOERLI,
  [NETWORK_IDS.MAINNET]: NETWORK_NAMES.HOMESTEAD,
  [NETWORK_IDS.LINEA_MAINNET]: NETWORK_TYPES.LINEA_MAINNET,
} as const;

export const CHAIN_ID_TO_NETWORK_ID_MAP = {
  [CHAIN_IDS.MAINNET]: NETWORK_IDS.MAINNET,
  [CHAIN_IDS.GOERLI]: NETWORK_IDS.GOERLI,
  [CHAIN_IDS.SEPOLIA]: NETWORK_IDS.SEPOLIA,
  [CHAIN_IDS.LINEA_GOERLI]: NETWORK_IDS.LINEA_GOERLI,
  [CHAIN_IDS.LINEA_MAINNET]: NETWORK_IDS.LINEA_MAINNET,
  [CHAIN_IDS.LOCALHOST]: NETWORK_IDS.LOCALHOST,
} as const;

export const NATIVE_CURRENCY_TOKEN_IMAGE_MAP = {
  [CURRENCY_SYMBOLS.ETH]: ETH_TOKEN_IMAGE_URL,
  [CURRENCY_SYMBOLS.TEST_ETH]: TEST_ETH_TOKEN_IMAGE_URL,
  [CURRENCY_SYMBOLS.BNB]: BNB_TOKEN_IMAGE_URL,
  [CURRENCY_SYMBOLS.MATIC]: MATIC_TOKEN_IMAGE_URL,
  [CURRENCY_SYMBOLS.AVALANCHE]: AVAX_TOKEN_IMAGE_URL,
  [CURRENCY_SYMBOLS.OPTIMISM]: OPTIMISM_TOKEN_IMAGE_URL,
  [CURRENCY_SYMBOLS.CELO]: CELO_TOKEN_IMAGE_URL,
  [CURRENCY_SYMBOLS.AURORA_ETH]: ETH_TOKEN_IMAGE_URL,
  [CURRENCY_SYMBOLS.SFUEL]: SFUEL_TOKEN_IMAGE_URL,
} as const;

export const INFURA_BLOCKED_KEY = 'countryBlocked';

const defaultEtherscanDomain = 'etherscan.io';
const defaultEtherscanSubdomainPrefix = 'api';
/**
 * Map of all Etherscan supported networks.
 */
export const ETHERSCAN_SUPPORTED_NETWORKS = {
  [CHAIN_IDS.GOERLI]: {
    domain: defaultEtherscanDomain,
    subdomain: `${defaultEtherscanSubdomainPrefix}-${
      CHAIN_ID_TO_TYPE_MAP[CHAIN_IDS.GOERLI]
    }`,
    networkId: CHAIN_ID_TO_NETWORK_ID_MAP[CHAIN_IDS.GOERLI],
  },
  [CHAIN_IDS.MAINNET]: {
    domain: defaultEtherscanDomain,
    subdomain: defaultEtherscanSubdomainPrefix,
    networkId: CHAIN_ID_TO_NETWORK_ID_MAP[CHAIN_IDS.MAINNET],
  },
  [CHAIN_IDS.SEPOLIA]: {
    domain: defaultEtherscanDomain,
    subdomain: `${defaultEtherscanSubdomainPrefix}-${
      CHAIN_ID_TO_TYPE_MAP[CHAIN_IDS.SEPOLIA]
    }`,
    networkId: CHAIN_ID_TO_NETWORK_ID_MAP[CHAIN_IDS.SEPOLIA],
  },
  [CHAIN_IDS.LINEA_GOERLI]: {
    domain: 'lineascan.build',
    subdomain: 'goerli',
    networkId: CHAIN_ID_TO_NETWORK_ID_MAP[CHAIN_IDS.LINEA_GOERLI],
  },
  [CHAIN_IDS.LINEA_MAINNET]: {
    domain: 'lineascan.build',
    subdomain: defaultEtherscanSubdomainPrefix,
    networkId: CHAIN_ID_TO_NETWORK_ID_MAP[CHAIN_IDS.LINEA_MAINNET],
  },
  [CHAIN_IDS.BSC]: {
    domain: 'bscscan.com',
    subdomain: defaultEtherscanSubdomainPrefix,
    networkId: parseInt(CHAIN_IDS.BSC, 16).toString(),
  },
  [CHAIN_IDS.BSC_TESTNET]: {
    domain: 'bscscan.com',
    subdomain: `${defaultEtherscanSubdomainPrefix}-testnet`,
    networkId: parseInt(CHAIN_IDS.BSC_TESTNET, 16).toString(),
  },
  [CHAIN_IDS.OPTIMISM]: {
    domain: defaultEtherscanDomain,
    subdomain: `${defaultEtherscanSubdomainPrefix}-optimistic`,
    networkId: parseInt(CHAIN_IDS.OPTIMISM, 16).toString(),
  },
  [CHAIN_IDS.OPTIMISM_TESTNET]: {
    domain: defaultEtherscanDomain,
    subdomain: `${defaultEtherscanSubdomainPrefix}-goerli-optimistic`,
    networkId: parseInt(CHAIN_IDS.OPTIMISM_TESTNET, 16).toString(),
  },
  [CHAIN_IDS.POLYGON]: {
    domain: 'polygonscan.com',
    subdomain: defaultEtherscanSubdomainPrefix,
    networkId: parseInt(CHAIN_IDS.POLYGON, 16).toString(),
  },
  [CHAIN_IDS.POLYGON_TESTNET]: {
    domain: 'polygonscan.com',
    subdomain: `${defaultEtherscanSubdomainPrefix}-mumbai`,
    networkId: parseInt(CHAIN_IDS.POLYGON_TESTNET, 16).toString(),
  },
  [CHAIN_IDS.AVALANCHE]: {
    domain: 'snowtrace.io',
    subdomain: defaultEtherscanSubdomainPrefix,
    networkId: parseInt(CHAIN_IDS.AVALANCHE, 16).toString(),
  },
  [CHAIN_IDS.AVALANCHE_TESTNET]: {
    domain: 'snowtrace.io',
    subdomain: `${defaultEtherscanSubdomainPrefix}-testnet`,
    networkId: parseInt(CHAIN_IDS.AVALANCHE_TESTNET, 16).toString(),
  },
  [CHAIN_IDS.FANTOM]: {
    domain: 'ftmscan.com',
    subdomain: defaultEtherscanSubdomainPrefix,
    networkId: parseInt(CHAIN_IDS.FANTOM, 16).toString(),
  },
  [CHAIN_IDS.FANTOM_TESTNET]: {
    domain: 'ftmscan.com',
    subdomain: `${defaultEtherscanSubdomainPrefix}-testnet`,
    networkId: parseInt(CHAIN_IDS.FANTOM_TESTNET, 16).toString(),
  },
  [CHAIN_IDS.MOONBEAM]: {
    domain: 'moonscan.io',
    subdomain: `${defaultEtherscanSubdomainPrefix}-moonbeam`,
    networkId: parseInt(CHAIN_IDS.MOONBEAM, 16).toString(),
  },
  [CHAIN_IDS.MOONBEAM_TESTNET]: {
    domain: 'moonscan.io',
    subdomain: `${defaultEtherscanSubdomainPrefix}-moonbase`,
    networkId: parseInt(CHAIN_IDS.MOONBEAM_TESTNET, 16).toString(),
  },
  [CHAIN_IDS.MOONRIVER]: {
    domain: 'moonscan.io',
    subdomain: `${defaultEtherscanSubdomainPrefix}-moonriver`,
    networkId: parseInt(CHAIN_IDS.MOONRIVER, 16).toString(),
  },
};

export const CHAIN_ID_TO_GAS_LIMIT_BUFFER_MAP = {
  [CHAIN_IDS.OPTIMISM]: 1,
  [CHAIN_IDS.OPTIMISM_TESTNET]: 1,
};

/**
 * Ethereum JSON-RPC methods that are known to exist but that we intentionally
 * do not support.
 */
export const UNSUPPORTED_RPC_METHODS = new Set([
  // This is implemented later in our middleware stack – specifically, in
  // eth-json-rpc-middleware – but our UI does not support it.
  'eth_signTransaction' as const,
]);

export const IPFS_DEFAULT_GATEWAY_URL = 'dweb.link';

// The first item in transakCurrencies must be the
// default crypto currency for the network
const BUYABLE_CHAIN_ETHEREUM_NETWORK_NAME = 'ethereum';

export const BUYABLE_CHAINS_MAP: {
  [K in Exclude<
    ChainId,
    | typeof CHAIN_IDS.LOCALHOST
    | typeof CHAIN_IDS.OPTIMISM_TESTNET
    | typeof CHAIN_IDS.BSC_TESTNET
    | typeof CHAIN_IDS.POLYGON_TESTNET
    | typeof CHAIN_IDS.AVALANCHE_TESTNET
    | typeof CHAIN_IDS.FANTOM_TESTNET
    | typeof CHAIN_IDS.MOONBEAM_TESTNET
    | typeof CHAIN_IDS.LINEA_GOERLI
    | typeof CHAIN_IDS.LINEA_MAINNET
    | typeof CHAIN_IDS.GOERLI
    | typeof CHAIN_IDS.EUROPA_SKALE
  >]: BuyableChainSettings;
} = {
  [CHAIN_IDS.MAINNET]: {
    nativeCurrency: CURRENCY_SYMBOLS.ETH,
    network: BUYABLE_CHAIN_ETHEREUM_NETWORK_NAME,
  },
  [CHAIN_IDS.SEPOLIA]: {
    nativeCurrency: TEST_NETWORK_TICKER_MAP[NETWORK_TYPES.SEPOLIA],
    network: BUYABLE_CHAIN_ETHEREUM_NETWORK_NAME,
  },
  [CHAIN_IDS.BSC]: {
    nativeCurrency: CURRENCY_SYMBOLS.BNB,
    network: 'bsc',
  },
  [CHAIN_IDS.POLYGON]: {
    nativeCurrency: CURRENCY_SYMBOLS.MATIC,
    network: 'polygon',
  },
  [CHAIN_IDS.AVALANCHE]: {
    nativeCurrency: CURRENCY_SYMBOLS.AVALANCHE,
    network: 'avaxcchain',
  },
  [CHAIN_IDS.FANTOM]: {
    nativeCurrency: CURRENCY_SYMBOLS.FANTOM,
    network: 'fantom',
  },
  [CHAIN_IDS.CELO]: {
    nativeCurrency: CURRENCY_SYMBOLS.CELO,
    network: 'celo',
  },
  [CHAIN_IDS.OPTIMISM]: {
    nativeCurrency: CURRENCY_SYMBOLS.ETH,
    network: 'optimism',
  },
  [CHAIN_IDS.ARBITRUM]: {
    nativeCurrency: CURRENCY_SYMBOLS.ARBITRUM,
    network: 'arbitrum',
  },
  [CHAIN_IDS.CRONOS]: {
    nativeCurrency: CURRENCY_SYMBOLS.CRONOS,
    network: 'cronos',
  },
  [CHAIN_IDS.MOONBEAM]: {
    nativeCurrency: CURRENCY_SYMBOLS.GLIMMER,
    network: 'moonbeam',
  },
  [CHAIN_IDS.MOONRIVER]: {
    nativeCurrency: CURRENCY_SYMBOLS.MOONRIVER,
    network: 'moonriver',
  },
  [CHAIN_IDS.AURORA]: {
    nativeCurrency: CURRENCY_SYMBOLS.AURORA_ETH,
    network: 'aurora',
  },
  [CHAIN_IDS.HARMONY]: {
    nativeCurrency: CURRENCY_SYMBOLS.ONE,
    network: 'harmony',
  },
  [CHAIN_IDS.PALM]: {
    nativeCurrency: CURRENCY_SYMBOLS.PALM,
    network: 'palm',
  },
};

export const FEATURED_RPCS: RPCDefinition[] = [
  {
    chainId: CHAIN_IDS.ARBITRUM,
    nickname: ARBITRUM_DISPLAY_NAME,
    rpcUrl: `https://arbitrum-mainnet.infura.io/v3/${infuraProjectId}`,
    ticker: CURRENCY_SYMBOLS.ARBITRUM,
    rpcPrefs: {
      blockExplorerUrl: 'https://explorer.arbitrum.io',
      imageUrl: AETH_TOKEN_IMAGE_URL,
    },
  },
  {
    chainId: CHAIN_IDS.AURORA,
    nickname: AURORA_DISPLAY_NAME,
    rpcUrl: `https://aurora-mainnet.infura.io/v3/${infuraProjectId}`,
    ticker: CURRENCY_SYMBOLS.AURORA_ETH,
    rpcPrefs: {
      blockExplorerUrl: 'https://aurorascan.dev/',
      imageUrl: AURORA_TOKEN_IMAGE_URL,
    },
  },
  {
    chainId: CHAIN_IDS.AVALANCHE,
    nickname: AVALANCHE_DISPLAY_NAME,
    rpcUrl: `https://avalanche-mainnet.infura.io/v3/${infuraProjectId}`,
    ticker: CURRENCY_SYMBOLS.AVALANCHE,
    rpcPrefs: {
      blockExplorerUrl: 'https://snowtrace.io/',
      imageUrl: AVAX_TOKEN_IMAGE_URL,
    },
  },
  {
    chainId: CHAIN_IDS.BSC,
    nickname: BNB_DISPLAY_NAME,
    rpcUrl: 'https://bsc-dataseed.binance.org/',
    ticker: CURRENCY_SYMBOLS.BNB,
    rpcPrefs: {
      blockExplorerUrl: 'https://bscscan.com/',
      imageUrl: BNB_TOKEN_IMAGE_URL,
    },
  },
  {
    chainId: CHAIN_IDS.FANTOM,
    nickname: FANTOM_DISPLAY_NAME,
    rpcUrl: 'https://rpc.ftm.tools/',
    ticker: CURRENCY_SYMBOLS.FANTOM,
    rpcPrefs: {
      blockExplorerUrl: 'https://ftmscan.com/',
      imageUrl: FTM_TOKEN_IMAGE_URL,
    },
  },
  {
    chainId: CHAIN_IDS.HARMONY,
    nickname: HARMONY_DISPLAY_NAME,
    rpcUrl: 'https://api.harmony.one/',
    ticker: CURRENCY_SYMBOLS.HARMONY,
    rpcPrefs: {
      blockExplorerUrl: 'https://explorer.harmony.one/',
      imageUrl: HARMONY_ONE_TOKEN_IMAGE_URL,
    },
  },
  {
    chainId: CHAIN_IDS.OPTIMISM,
    nickname: OPTIMISM_DISPLAY_NAME,
    rpcUrl: `https://optimism-mainnet.infura.io/v3/${infuraProjectId}`,
    ticker: CURRENCY_SYMBOLS.ETH,
    rpcPrefs: {
      blockExplorerUrl: 'https://optimistic.etherscan.io/',
      imageUrl: OPTIMISM_TOKEN_IMAGE_URL,
    },
  },
  {
    chainId: CHAIN_IDS.PALM,
    nickname: PALM_DISPLAY_NAME,
    rpcUrl: `https://palm-mainnet.infura.io/v3/${infuraProjectId}`,
    ticker: CURRENCY_SYMBOLS.PALM,
    rpcPrefs: {
      blockExplorerUrl: 'https://explorer.palm.io/',
      imageUrl: PALM_TOKEN_IMAGE_URL,
    },
  },
  {
    chainId: CHAIN_IDS.POLYGON,
    nickname: `${POLYGON_DISPLAY_NAME} ${capitalize(NETWORK_TYPES.MAINNET)}`,
    rpcUrl: `https://polygon-mainnet.infura.io/v3/${infuraProjectId}`,
    ticker: CURRENCY_SYMBOLS.MATIC,
    rpcPrefs: {
      blockExplorerUrl: 'https://polygonscan.com/',
      imageUrl: MATIC_TOKEN_IMAGE_URL,
    },
  },
  {
    chainId: CHAIN_IDS.CELO,
    nickname: CELO_DISPLAY_NAME,
    rpcUrl: `https://celo-mainnet.infura.io/v3/${infuraProjectId}`,
    ticker: CURRENCY_SYMBOLS.CELO,
    rpcPrefs: {
      blockExplorerUrl: 'https://celoscan.io',
      imageUrl: CELO_TOKEN_IMAGE_URL,
    },
  },
  {
    chainId: CHAIN_IDS.EUROPA_SKALE,
    nickname: EUROPA_SKALE_DISPLAY_NAME,
    rpcUrl: 'https://mainnet.skalenodes.com/v1/elated-tan-skat',
    ticker: CURRENCY_SYMBOLS.SFUEL,
    rpcPrefs: {
      blockExplorerUrl:
        'https://elated-tan-skat.explorer.mainnet.skalenodes.com',
      imageUrl: EUROPA_LOGO_IMAGE_URL,
    },
  },
];

/**
 * Represents the availability state of the currently selected network.
 */
export enum NetworkStatus {
  /**
   * The network may or may not be able to receive requests, but either no
   * attempt has been made to determine this, or an attempt was made but was
   * unsuccessful.
   */
  Unknown = 'unknown',
  /**
   * The network is able to receive and respond to requests.
   */
  Available = 'available',
  /**
   * The network is unable to receive and respond to requests for unknown
   * reasons.
   */
  Unavailable = 'unavailable',
  /**
   * The network is not only unavailable, but is also inaccessible for the user
   * specifically based on their location. This state only applies to Infura
   * networks.
   */
  Blocked = 'blocked',
}<|MERGE_RESOLUTION|>--- conflicted
+++ resolved
@@ -155,11 +155,8 @@
   MOONBEAM: '0x504',
   MOONBEAM_TESTNET: '0x507',
   MOONRIVER: '0x505',
-<<<<<<< HEAD
+  CRONOS: '0x19',
   EUROPA_SKALE: '0x79f99296',
-=======
-  CRONOS: '0x19',
->>>>>>> 6bc6cba6
 } as const;
 
 /**
@@ -234,14 +231,11 @@
   USDT: 'USDT',
   WETH: 'WETH',
   OPTIMISM: 'OP',
-<<<<<<< HEAD
-  SFUEL: 'sFUEL',
-=======
   CRONOS: 'CRO',
   GLIMMER: 'GLMR',
   MOONRIVER: 'MOVR',
   ONE: 'ONE',
->>>>>>> 6bc6cba6
+  SFUEL: 'sFUEL',
 } as const;
 
 export const ETH_TOKEN_IMAGE_URL = './images/eth_logo.png';
