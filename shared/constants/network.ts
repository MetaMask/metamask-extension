--- conflicted
+++ resolved
@@ -986,9 +986,8 @@
   },
   {
     chainId: CHAIN_IDS.POLYGON,
-<<<<<<< HEAD
     name: `${POLYGON_DISPLAY_NAME} ${capitalize(NETWORK_TYPES.MAINNET)}`,
-    nativeCurrency: CURRENCY_SYMBOLS.MATIC,
+    nativeCurrency: CURRENCY_SYMBOLS.POL,
     rpcEndpoints: [
       {
         url: `https://polygon-mainnet.infura.io/v3/${infuraProjectId}`,
@@ -998,15 +997,6 @@
     defaultRpcEndpointIndex: 0,
     blockExplorerUrls: ['https://polygonscan.com/'],
     defaultBlockExplorerUrlIndex: 0,
-=======
-    nickname: `${POLYGON_DISPLAY_NAME} ${capitalize(NETWORK_TYPES.MAINNET)}`,
-    rpcUrl: `https://polygon-mainnet.infura.io/v3/${infuraProjectId}`,
-    ticker: CURRENCY_SYMBOLS.POL,
-    rpcPrefs: {
-      blockExplorerUrl: 'https://polygonscan.com/',
-      imageUrl: POL_TOKEN_IMAGE_URL,
-    },
->>>>>>> 1b4417d8
   },
   {
     chainId: CHAIN_IDS.ZKSYNC_ERA,
