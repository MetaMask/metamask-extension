import type { AddNetworkFields } from '@metamask/network-controller';
import { RpcEndpointType } from '@metamask/network-controller';
import { BtcScope, SolScope } from '@metamask/keyring-api';
import { capitalize, pick } from 'lodash';
import { Hex, hexToNumber } from '@metamask/utils';
import { MultichainNetworks } from './multichain/networks';

/**
 * A type representing built-in network types, used as an identifier.
 */
export type NetworkType = (typeof NETWORK_TYPES)[keyof typeof NETWORK_TYPES];

/**
 * A union type of all possible hard-coded chain ids. This type is not
 * exhaustive and cannot be used for typing chainId in areas where the user or
 * dapp may specify any chainId.
 */
export type ChainId = (typeof CHAIN_IDS)[keyof typeof CHAIN_IDS];

/**
 * A type that is a union type of all possible hardcoded currency symbols.
 * This type is non-exhaustive, and cannot be used for areas where the user
 * or dapp may supply their own symbol.
 */
export type CurrencySymbol =
  (typeof CURRENCY_SYMBOLS)[keyof typeof CURRENCY_SYMBOLS];
/**
 * Test networks have special symbols that combine the network name and 'ETH'
 * so that they are distinct from mainnet and other networks that use 'ETH'.
 */
export type TestNetworkCurrencySymbol =
  (typeof TEST_NETWORK_TICKER_MAP)[keyof typeof TEST_NETWORK_TICKER_MAP];

/**
 * An object containing preferences for an RPC definition
 */
type RPCPreferences = {
  /**
   * A URL for the block explorer for the RPC's network
   */
  blockExplorerUrl: `https://${string}`;
  /**
   * A image reflecting the asset symbol for the network
   */
  imageUrl: string;
};

/**
 * An object that describes a network to be used inside of MetaMask
 */
export type RPCDefinition = {
  /**
   * The hex encoded ChainId for the network
   */
  chainId: ChainId;
  /**
   * The nickname for the network
   */
  nickname: string;
  /**
   * The URL for the client to send network requests to
   */
  rpcUrl: `https://${string}`;
  /**
   * The Currency Symbol for the network
   */
  ticker: string;
  /**
   * Additional preferences for the network, such as blockExplorerUrl
   */
  rpcPrefs: RPCPreferences;
};

/**
 * Throughout the extension we set the current provider by referencing its
 * "type", which can be any of the values in the below object. These values
 * represent the built-in networks of MetaMask, including test nets, as well
 * as "rpc" which is the "type" of a custom network added by the user or via
 * wallet_addEthereumChain.
 */
export const NETWORK_TYPES = {
  GOERLI: 'goerli',
  LOCALHOST: 'localhost',
  MAINNET: 'mainnet',
  RPC: 'rpc',
  SEPOLIA: 'sepolia',
  LINEA_GOERLI: 'linea-goerli',
  LINEA_SEPOLIA: 'linea-sepolia',
  LINEA_MAINNET: 'linea-mainnet',
  MEGAETH_TESTNET: 'megaeth-testnet',
  MONAD_TESTNET: 'monad-testnet',
} as const;

export type NetworkTypes = (typeof NETWORK_TYPES)[keyof typeof NETWORK_TYPES];

/**
 * An object containing shortcut names for any non-builtin network. We need
 * this to be able to differentiate between networks that require custom
 * sections of code for our various features, such as swaps or token lists.
 */
export const NETWORK_NAMES = {
  HOMESTEAD: 'homestead',
};

export const CHAIN_SPEC_URL = 'https://chainid.network/chains.json';
/**
 * An object containing all of the chain ids for networks both built in and
 * those that we have added custom code to support our feature set.
 */
export const CHAIN_IDS = {
  MAINNET: '0x1',
  GOERLI: '0x5',
  LOCALHOST: '0x539',
  BSC: '0x38',
  BSC_TESTNET: '0x61',
  OPTIMISM: '0xa',
  OPTIMISM_TESTNET: '0xaa37dc',
  OPTIMISM_GOERLI: '0x1a4',
  BASE: '0x2105',
  BASE_TESTNET: '0x14a33',
  OPBNB: '0xcc',
  OPBNB_TESTNET: '0x15eb',
  POLYGON: '0x89',
  POLYGON_TESTNET: '0x13881',
  AVALANCHE: '0xa86a',
  AVALANCHE_TESTNET: '0xa869',
  FANTOM: '0xfa',
  FANTOM_TESTNET: '0xfa2',
  CELO: '0xa4ec',
  ARBITRUM: '0xa4b1',
  HARMONY: '0x63564c40',
  PALM: '0x2a15c308d',
  SEPOLIA: '0xaa36a7',
  HOLESKY: '0x4268',
  LINEA_GOERLI: '0xe704',
  LINEA_SEPOLIA: '0xe705',
  AMOY: '0x13882',
  BASE_SEPOLIA: '0x14a34',
  BLAST_SEPOLIA: '0xa0c71fd',
  OPTIMISM_SEPOLIA: '0xaa37dc',
  PALM_TESTNET: '0x2a15c3083',
  CELO_TESTNET: '0xaef3',
  ZK_SYNC_ERA_TESTNET: '0x12c',
  MANTA_SEPOLIA: '0x138b',
  UNICHAIN: '0x82',
  UNICHAIN_SEPOLIA: '0x515',
  LINEA_MAINNET: '0xe708',
  AURORA: '0x4e454152',
  MOONBEAM: '0x504',
  MOONBEAM_TESTNET: '0x507',
  MOONRIVER: '0x505',
  CRONOS: '0x19',
  GNOSIS: '0x64',
  ZKSYNC_ERA: '0x144',
  TEST_ETH: '0x539',
  ARBITRUM_GOERLI: '0x66eed',
  BLAST: '0x13e31',
  FILECOIN: '0x13a',
  POLYGON_ZKEVM: '0x44d',
  SCROLL: '0x82750',
  SCROLL_SEPOLIA: '0x8274f',
  WETHIO: '0x4e',
  CHZ: '0x15b38',
  NUMBERS: '0x290b',
  SEI: '0x531',
  APECHAIN_TESTNET: '0x8157',
  APECHAIN_MAINNET: '0x8173',
  BERACHAIN: '0x138de',
  METACHAIN_ONE: '0x1b6e6',
  ARBITRUM_SEPOLIA: '0x66eee',
  NEAR: '0x18d',
  NEAR_TESTNET: '0x18e',
  B3: '0x208d',
  B3_TESTNET: '0x7c9',
  GRAVITY_ALPHA_MAINNET: '0x659',
  GRAVITY_ALPHA_TESTNET_SEPOLIA: '0x34c1',
  LISK: '0x46f',
  LISK_SEPOLIA: '0x106a',
  INK_SEPOLIA: '0xba5eD',
  INK: '0xdef1',
  GSYS_MAINNET: '0x407b',
  GSYS_TESTNET: '0xa5c8',
  MODE_SEPOLIA: '0x397',
  MODE: '0x868b',
  MEGAETH_TESTNET: '0x18c6',
  MEGAETH_MAINNET: '0x10e6',
  XRPLEVM_TESTNET: '0x161c28',
  LENS: '0xe8',
  PLUME: '0x18232',
  MATCHAIN: '0x2ba',
  FLOW: '0x2eb',
  KATANA: '0xb67d2',
  MONAD_TESTNET: '0x279f',
  SOPHON: '0xc3b8',
  SOPHON_TESTNET: '0x1fa72e78',
  EDUCHAIN: '0xa3c3',
  ABSTRACT: '0xab5',
  OMNI: '0xa6',
  XDC: '0x32',
  XRPLEVM: '0x15f900',
  FRAX: '0xfc',
  ACALA: '0x313',
  ACALA_TESTNET: '0x253',
  KARURA: '0x2ae',
  HEMI: '0xa867',
<<<<<<< HEAD
  PLASMA: '0x2611',
=======
  MONAD: '0x8f',
>>>>>>> 5f84375e
} as const;

export const CHAINLIST_CHAIN_IDS_MAP = {
  ...CHAIN_IDS,
  SCROLL: '0x82750',
  TAIKO_JOLNIR_L2_MAINNET: '0x28c5f',
  FANTOM_OPERA: '0xfa',
  CELO_MAINNET: '0xa4ec',
  KAVA_EVM: '0x8ae',
  HARMONY_MAINNET_SHARD_0: '0x63564c40',
  CRONOS_MAINNET_BETA: '0x19',
  Q_MAINNET: '0x8a71',
  HUOBI_ECO_CHAIN_MAINNET: '0x80',
  ARBITRUM_NOVA: '0xa4ba',
  ASTAR: '0x250',
  BAHAMUT_MAINNET: '0x142d',
  BLACKFORT_EXCHANGE_NETWORK: '0x1387',
  CANTO: '0x1e14',
  CONFLUX_ESPACE: '0x406',
  CORE_BLOCKCHAIN_MAINNET: '0x45c',
  DEXALOT_SUBNET: '0x6984c',
  DFK_CHAIN: '0xd2af',
  DOGECHAIN_MAINNET: '0x7d0',
  ENDURANCE_SMART_CHAIN_MAINNET: '0x288',
  ETHEREUM_CLASSIC_MAINNET: '0x3d',
  EVMOS: '0x2329',
  FLARE_MAINNET: '0xe',
  FUSE_GOLD_MAINNET: '0x7a',
  HAQQ_NETWORK: '0x2be3',
  IOTEX_MAINNET: '0x1251',
  KCC_MAINNET: '0x141',
  KAIA_MAINNET: '0x2019',
  FUNKICHAIN: '0x84bb',
  KROMA_MAINNET: '0xff',
  LIGHTLINK_PHOENIX_MAINNET: '0x762',
  MANTA_PACIFIC_MAINNET: '0xa9',
  MANTLE: '0x1388',
  NEAR_AURORA_MAINNET: '0x4e454152',
  NEBULA_MAINNET: '0x585eb4b1',
  OASYS_MAINNET: '0xf8',
  OKXCHAIN_MAINNET: '0x42',
  PGN_PUBLIC_GOODS_NETWORK: '0x1a8',
  PULSECHAIN_MAINNET: '0x171',
  SHARDEUM_LIBERTY_2X: '0x1f91',
  SHARDEUM_SPHINX_1X: '0x1f92',
  SHIB_MAINNET: '0x1b',
  SONGBIRD_CANARY_NETWORK: '0x13',
  STEP_NETWORK: '0x4d2',
  TELOS_EVM_MAINNET: '0x28',
  TENET: '0x617',
  VELAS_EVM_MAINNET: '0x6a',
  ZKATANA: '0x133e40',
  ZORA_MAINNET: '0x76adf1',
  FILECOIN: '0x13a',
  NUMBERS: '0x290b',
  B3: '0x208d',
  B3_TESTNET: '0x7c9',
  APE: '0x8173',
  GRAVITY_ALPHA_MAINNET: '0x659',
  GRAVITY_ALPHA_TESTNET_SEPOLIA: '0x34c1',
  INK_SEPOLIA: '0xba5ed',
  INK: '0xdef1',
  GSYS_MAINNET: '0x407b',
  GSYS_TESTNET: '0xa5c8',
  SONIC_MAINNET: '0x92',
  SONEIUM_MAINNET: '0x74c',
  SONEIUM_TESTNET: '0x79a',
  MODE_SEPOLIA: '0x397',
  MODE: '0x868b',
  SHAPE_SEPOLIA: '0x2b03',
  SHAPE: '0x168',
  XRPLEVM_TESTNET: '0x161c28',
  SOPHON: '0xc3b8',
  SOPHON_TESTNET: '0x1fa72e78',
  HYPE: '0x3e7',
} as const;

// To add a deprecation warning to a network, add it to the array
// `DEPRECATED_NETWORKS` and optionally add network specific logic to
// `ui/components/ui/deprecated-networks/deprecated-networks.js`.
export const DEPRECATED_NETWORKS = [
  CHAIN_IDS.GOERLI,
  CHAIN_IDS.ARBITRUM_GOERLI,
  CHAIN_IDS.OPTIMISM_GOERLI,
  CHAIN_IDS.POLYGON_TESTNET,
  CHAIN_IDS.LINEA_GOERLI,
];

/**
 * The largest possible chain ID we can handle.
 * Explanation: https://gist.github.com/rekmarks/a47bd5f2525936c4b8eee31a16345553
 */
export const MAX_SAFE_CHAIN_ID = 4503599627370476;

export const MAINNET_DISPLAY_NAME = 'Ethereum';
export const GOERLI_DISPLAY_NAME = 'Goerli';
export const SEPOLIA_DISPLAY_NAME = 'Sepolia';
export const LINEA_GOERLI_DISPLAY_NAME = 'Linea Goerli';
export const LINEA_SEPOLIA_DISPLAY_NAME = 'Linea Sepolia';
export const LINEA_MAINNET_DISPLAY_NAME = 'Linea';
export const LOCALHOST_DISPLAY_NAME = 'Localhost 8545';
export const BSC_DISPLAY_NAME = 'BNB Chain';
export const POLYGON_DISPLAY_NAME = 'Polygon';
export const AVALANCHE_DISPLAY_NAME = 'Avalanche';
export const ARBITRUM_DISPLAY_NAME = 'Arbitrum';
export const BNB_DISPLAY_NAME = 'BNB Chain';
export const OPTIMISM_DISPLAY_NAME = 'OP';
export const FANTOM_DISPLAY_NAME = 'Fantom Opera';
export const HARMONY_DISPLAY_NAME = 'Harmony Mainnet Shard 0';
export const PALM_DISPLAY_NAME = 'Palm';
export const CELO_DISPLAY_NAME = 'Celo Mainnet';
export const GNOSIS_DISPLAY_NAME = 'Gnosis';
export const ZK_SYNC_ERA_DISPLAY_NAME = 'zkSync Era';
export const BASE_DISPLAY_NAME = 'Base';
export const AURORA_DISPLAY_NAME = 'Aurora Mainnet';
export const CRONOS_DISPLAY_NAME = 'Cronos';
export const POLYGON_ZKEVM_DISPLAY_NAME = 'Polygon zkEVM';
export const MOONBEAM_DISPLAY_NAME = 'Moonbeam';
export const MOONRIVER_DISPLAY_NAME = 'Moonriver';
export const SCROLL_DISPLAY_NAME = 'Scroll';
export const SCROLL_SEPOLIA_DISPLAY_NAME = 'Scroll Sepolia';
export const OP_BNB_DISPLAY_NAME = 'opBNB';
export const BERACHAIN_DISPLAY_NAME = 'Berachain';
export const METACHAIN_ONE_DISPLAY_NAME = 'Metachain One Mainnet';
export const MEGAETH_TESTNET_DISPLAY_NAME = 'Mega Testnet';
export const MEGAETH_MAINNET_DISPLAY_NAME = 'Mega Mainnet';
export const LISK_DISPLAY_NAME = 'Lisk';
export const LISK_SEPOLIA_DISPLAY_NAME = 'Lisk Sepolia';
export const INK_SEPOLIA_DISPLAY_NAME = 'Ink Sepolia';
export const INK_DISPLAY_NAME = 'Ink Mainnet';
export const SONEIUM_DISPLAY_NAME = 'Soneium Mainnet';
export const SONEIUM_TESTNET_DISPLAY_NAME = 'Soneium Minato Testnet';
export const MODE_SEPOLIA_DISPLAY_NAME = 'Mode Sepolia';
export const MODE_DISPLAY_NAME = 'Mode Mainnet';
export const SHAPE_SEPOLIA_DISPLAY_NAME = 'Shape Sepolia';
export const SHAPE_DISPLAY_NAME = 'Shape';
export const XRPLEVM_TESTNET_DISPLAY_NAME = 'XRPL EVM Testnet';
export const LENS_DISPLAY_NAME = 'Lens';
export const PLUME_DISPLAY_NAME = 'Plume';
export const MATCHAIN_DISPLAY_NAME = 'Matchain';
export const FLOW_DISPLAY_NAME = 'Flow EVM Mainnet';
export const SEI_DISPLAY_NAME = 'Sei';
export const KATANA_DISPLAY_NAME = 'Katana';
export const MONAD_TESTNET_DISPLAY_NAME = 'Monad Testnet';
export const SOPHON_DISPLAY_NAME = 'Sophon';
export const SOPHON_TESTNET_DISPLAY_NAME = 'Sophon Testnet';
export const EDUCHAIN_DISPLAY_NAME = 'EDU Chain';
export const APECHAIN_DISPLAY_NAME = 'ApeChain';
export const APECHAIN_TESTNET_DISPLAY_NAME = 'ApeChain Testnet';
export const ABSTRACT_DISPLAY_NAME = 'Abstract';
export const OMNI_DISPLAY_NAME = 'Omni';
export const XDC_DISPLAY_NAME = 'XDC Network';
export const XRPLEVM_DISPLAY_NAME = 'XRPL EVM';
export const FRAX_DISPLAY_NAME = 'Fraxtal';
export const ACALA_DISPLAY_NAME = 'Acala';
export const ACALA_TESTNET_DISPLAY_NAME = 'Acala Testnet';
export const KARURA_DISPLAY_NAME = 'Karura';
export const HEMI_DISPLAY_NAME = 'Hemi';
export const PLASMA_DISPLAY_NAME = 'Plasma';

// If `network.ts` is being run in the Node.js environment, `infura-project-id.ts` will not be imported,
// so we need to look at process.env.INFURA_PROJECT_ID instead.
export const infuraProjectId =
  // eslint-disable-next-line @typescript-eslint/ban-ts-comment
  // @ts-ignore: yarn test:api-specs-multichain complains "Element implicitly has an 'any' type because type 'typeof globalThis' has no index signature"
  globalThis.INFURA_PROJECT_ID ?? process.env.INFURA_PROJECT_ID;

export const getRpcUrl = ({
  network,
  excludeProjectId = false,
}: {
  network: NetworkType;
  excludeProjectId?: boolean;
}) =>
  `https://${network}.infura.io/v3/${excludeProjectId ? '' : infuraProjectId}`;

export const MAINNET_RPC_URL = getRpcUrl({
  network: NETWORK_TYPES.MAINNET,
});
export const GOERLI_RPC_URL = getRpcUrl({ network: NETWORK_TYPES.GOERLI });
export const SEPOLIA_RPC_URL = getRpcUrl({ network: NETWORK_TYPES.SEPOLIA });
export const LINEA_GOERLI_RPC_URL = getRpcUrl({
  network: NETWORK_TYPES.LINEA_GOERLI,
});
export const LINEA_SEPOLIA_RPC_URL = getRpcUrl({
  network: NETWORK_TYPES.LINEA_SEPOLIA,
});
export const LINEA_MAINNET_RPC_URL = getRpcUrl({
  network: NETWORK_TYPES.LINEA_MAINNET,
});
export const LOCALHOST_RPC_URL = 'http://localhost:8545';
export const MEGAETH_TESTNET_RPC_URL = 'https://carrot.megaeth.com/rpc';
export const MONAD_TESTNET_RPC_URL = 'https://testnet-rpc.monad.xyz';

/**
 * An object containing the token symbols for various tokens that are either
 * native currencies or those that have been special cased by the extension
 * for supporting our feature set.
 */
export const CURRENCY_SYMBOLS = {
  ARBITRUM: 'ETH',
  AVALANCHE: 'AVAX',
  BNB: 'BNB',
  BUSD: 'BUSD',
  CELO: 'CELO',
  DAI: 'DAI',
  GNOSIS: 'XDAI',
  ETH: 'ETH',
  FANTOM: 'FTM',
  HARMONY: 'ONE',
  PALM: 'PALM',
  MATIC: 'MATIC',
  POL: 'POL',
  TEST_ETH: 'TESTETH',
  USDC: 'USDC',
  USDT: 'USDT',
  WETH: 'WETH',
  OPTIMISM: 'ETH',
  CRONOS: 'CRO',
  GLIMMER: 'GLMR',
  MOONRIVER: 'MOVR',
  ONE: 'ONE',
  LENS: 'GHO',
  PLUME: 'PLUME',
  FLOW: 'FLOW',
  SEI: 'SEI',
  KATANA: 'ETH',
  SOPHON: 'SOPH',
  BERACHAIN: 'BERA',
  EDUCHAIN: 'EDU',
  APECHAIN: 'APE',
  ABSTRACT: 'ETH',
  OMNI: 'OMNI',
  XDC: 'XDC',
  XRPLEVM: 'XRP',
  FRAX: 'FRAX',
  ACALA: 'ACA',
  KARURA: 'KAR',
  HEMI: 'ETH',
  PLASMA: 'XPL',
} as const;

// Non-EVM currency symbols
export const NON_EVM_CURRENCY_SYMBOLS = {
  BTC: 'BTC',
  SOL: 'SOL',
} as const;

const CHAINLIST_CURRENCY_SYMBOLS_MAP = {
  ...CURRENCY_SYMBOLS,
  ...NON_EVM_CURRENCY_SYMBOLS,
  BASE: 'ETH',
  LINEA_MAINNET: 'ETH',
  OPBNB: 'BNB',
  ZKSYNC_ERA: 'ETH',
  SCROLL: 'ETH',
  ZORA_MAINNET: 'ETH',
  TAIKO_JOLNIR_L2_MAINNET: 'ETH',
  POLYGON_ZKEVM: 'ETH',
  FANTOM_OPERA: 'FTM',
  CELO_MAINNET: 'CELO',
  ARBITRUM_NOVA: 'ETH',
  MANTLE: 'MNT',
  CORE_BLOCKCHAIN_MAINNET: 'CORE',
  MANTA_PACIFIC_MAINNET: 'ETH',
  PULSECHAIN_MAINNET: 'PLS',
  MOONBEAM: 'GLMR',
  FUSE_GOLD_MAINNET: 'FUSE',
  KAVA_EVM: 'KAVA',
  DFK_CHAIN: 'JEWEL',
  HARMONY_MAINNET_SHARD_0: 'ONE',
  PGN_PUBLIC_GOODS_NETWORK: 'ETH',
  LIGHTLINK_PHOENIX_MAINNET: 'ETH',
  NEAR_AURORA_MAINNET: 'ETH',
  KROMA_MAINNET: 'ETH',
  NEBULA_MAINNET: 'sFUEL',
  KAIA_MAINNET: 'KAIA',
  FUNKICHAIN: 'ETH',
  ENDURANCE_SMART_CHAIN_MAINNET: 'ACE',
  CRONOS_MAINNET_BETA: 'CRO',
  FLARE_MAINNET: 'FLR',
  KCC_MAINNET: 'KCS',
  SHARDEUM_SPHINX_1X: 'SHM',
  ETHEREUM_CLASSIC_MAINNET: 'ETC',
  HAQQ_NETWORK: 'ISLM',
  SHARDEUM_LIBERTY_2X: 'SHM',
  BLACKFORT_EXCHANGE_NETWORK: 'BXN',
  CONFLUX_ESPACE: 'CFX',
  CANTO: 'CANTO',
  SHIB_MAINNET: 'SHIB',
  OKXCHAIN_MAINNET: 'OKT',
  ZKATANA: 'ETH',
  DEXALOT_SUBNET: 'ALOT',
  ASTAR: 'ASTR',
  EVMOS: 'EVMOS',
  BAHAMUT_MAINNET: 'FTN',
  SONGBIRD_CANARY_NETWORK: 'SGB',
  STEP_NETWORK: 'FITFI',
  VELAS_EVM_MAINNET: 'VLX',
  Q_MAINNET: 'QGOV',
  TELOS_EVM_MAINNET: 'TLOS',
  TENET: 'TENET',
  DOGECHAIN_MAINNET: 'DOGE',
  OASYS_MAINNET: 'OAS',
  HUOBI_ECO_CHAIN_MAINNET: 'HT',
  IOTEX_MAINNET: 'IOTX',
  APE: 'APE',
  GSYS: 'GSYS',
  SONIC_MAINNET: 'S',
  LISK: 'ETH',
  SONEIUM_MAINNET: 'ETH',
  SONEIUM_TESTNET: 'ETH',
  MODE: 'ETH',
  SHAPE: 'ETH',
  SHAPE_SEPOLIA: 'ETH',
  XRPLEVM_TESTNET: 'XRP',
  XRPLEVM: 'XRP',
  SOPHON: 'SOPH',
} as const;

export const CHAINLIST_CURRENCY_SYMBOLS_MAP_NETWORK_COLLISION = {
  WETHIO: 'ZYN',
  CHZ: 'CHZ',
  HYPE: 'HYPE',
};

export const ETH_TOKEN_IMAGE_URL = './images/eth_logo.svg';
export const LINEA_GOERLI_TOKEN_IMAGE_URL = './images/linea-logo-testnet.png';
export const LINEA_SEPOLIA_TOKEN_IMAGE_URL = './images/linea-logo-testnet.png';
export const LINEA_MAINNET_TOKEN_IMAGE_URL = './images/linea-logo-mainnet.svg';
export const TEST_ETH_TOKEN_IMAGE_URL = './images/black-eth-logo.svg';
export const BNB_TOKEN_IMAGE_URL = './images/bnb.svg';
export const POL_TOKEN_IMAGE_URL = './images/pol-token.svg';
export const AVAX_TOKEN_IMAGE_URL = './images/avax-token.svg';
export const AETH_TOKEN_IMAGE_URL = './images/arbitrum.svg';
export const FTM_TOKEN_IMAGE_URL = './images/fantom-opera.svg';
export const HARMONY_ONE_TOKEN_IMAGE_URL = './images/harmony-one.svg';
export const OPTIMISM_TOKEN_IMAGE_URL = './images/optimism.svg';
export const PALM_TOKEN_IMAGE_URL = './images/palm.svg';
export const CELO_TOKEN_IMAGE_URL = './images/celo.svg';
export const GNOSIS_TOKEN_IMAGE_URL = './images/gnosis.svg';
export const ZK_SYNC_ERA_TOKEN_IMAGE_URL = './images/zk-sync.svg';
export const BASE_TOKEN_IMAGE_URL = './images/base.svg';
export const ARBITRUM_NOVA_IMAGE_URL = './images/arbitrum-nova-logo.svg';
export const ASTAR_IMAGE_URL = './images/astar-logo.svg';
export const BAHAMUT_IMAGE_URL = './images/bahamut.png';
export const BLACKFORT_IMAGE_URL = './images/blackfort.png';
export const CANTO_IMAGE_URL = './images/canto.svg';
export const CONFLUX_ESPACE_IMAGE_URL = './images/conflux.svg';
export const CORE_BLOCKCHAIN_MAINNET_IMAGE_URL = './images/core.svg';
export const CRONOS_IMAGE_URL = './images/cronos.svg';
export const DEXALOT_SUBNET_IMAGE_URL = './images/dexalut-subnet.svg';
export const DFK_CHAIN_IMAGE_URL = './images/dfk.png';
export const DOGECHAIN_IMAGE_URL = './images/dogechain.jpeg';
export const ENDURANCE_SMART_CHAIN_MAINNET_IMAGE_URL =
  './images/endurance-smart-chain-mainnet.png';
export const ETHEREUM_CLASSIC_MAINNET_IMAGE_URL = './images/eth_classic.svg';
export const EVMOS_IMAGE_URL = './images/evmos.svg';
export const FLARE_MAINNET_IMAGE_URL = './images/flare-mainnet.svg';
export const FUSE_GOLD_MAINNET_IMAGE_URL = './images/fuse-mainnet.jpg';
export const HAQQ_NETWORK_IMAGE_URL = './images/haqq.svg';
export const IOTEX_MAINNET_IMAGE_URL = './images/iotex.svg';
export const IOTEX_TOKEN_IMAGE_URL = './images/iotex-token.svg';
export const KCC_MAINNET_IMAGE_URL = './images/kcc-mainnet.svg';
export const KAIA_MAINNET_IMAGE_URL = './images/kaia.svg';
export const FUNKICHAIN_IMAGE_URL = './images/funkichain.svg';
export const KROMA_MAINNET_IMAGE_URL = './images/kroma.svg';
export const LIGHT_LINK_IMAGE_URL = './images/lightlink.svg';
export const GSYS_IMAGE_URL = './images/genesys.svg';
export const MANTA_PACIFIC_MAINNET_IMAGE_URL = './images/manta.svg';
export const MANTLE_MAINNET_IMAGE_URL = './images/mantle.svg';
export const MOONBEAM_IMAGE_URL = './images/moonbeam.svg';
export const MOONRIVER_IMAGE_URL = './images/moonriver.svg';
export const MOONBEAM_TOKEN_IMAGE_URL = './images/moonbeam-token.svg';
export const MOONRIVER_TOKEN_IMAGE_URL = './images/moonriver-token.svg';
export const NEAR_AURORA_MAINNET_IMAGE_URL = './images/near-aurora.svg';
export const NEBULA_MAINNET_IMAGE_URL = './images/nebula.svg';
export const OASYS_MAINNET_IMAGE_URL = './images/oasys.svg';
export const OKXCHAIN_MAINNET_IMAGE_URL = './images/okx.svg';
export const PGN_MAINNET_IMAGE_URL = './images/pgn.svg';
export const ZKEVM_MAINNET_IMAGE_URL = './images/polygon-zkevm.svg';
export const PULSECHAIN_MAINNET_IMAGE_URL = './images/pulse.svg';
export const SHARDEUM_LIBERTY_2X_IMAGE_URL = './images/shardeum-2.svg';
export const SHARDEUM_SPHINX_1X_IMAGE_URL = './images/shardeum-1.svg';
export const SHIB_MAINNET_IMAGE_URL = './images/shiba.svg';
export const SONGBIRD_MAINNET_IMAGE_URL = './images/songbird.svg';
export const STEP_NETWORK_IMAGE_URL = './images/step.svg';
export const TELOS_EVM_MAINNET_IMAGE_URL = './images/telos.svg';
export const TENET_MAINNET_IMAGE_URL = './images/tenet.svg';
export const VELAS_EVM_MAINNET_IMAGE_URL = './images/velas.svg';
export const ZKATANA_MAINNET_IMAGE_URL = './images/zkatana.png';
export const ZORA_MAINNET_IMAGE_URL = './images/zora.svg';
export const FILECOIN_MAINNET_IMAGE_URL = './images/filecoin.svg';
export const SCROLL_IMAGE_URL = './images/scroll.svg';
export const NUMBERS_MAINNET_IMAGE_URL = './images/numbers-mainnet.svg';
export const NUMBERS_TOKEN_IMAGE_URL = './images/numbers-token.png';
export const SEI_IMAGE_URL = './images/sei.svg';
export const NEAR_IMAGE_URL = './images/near.svg';
export const B3_IMAGE_URL = './images/b3.svg';
export const GRAVITY_ALPHA_MAINNET_IMAGE_URL = './images/gravity.svg';
export const GRAVITY_ALPHA_TESTNET_SEPOLIA_IMAGE_URL = './images/gravity.svg';
export const LISK_IMAGE_URL = './images/lisk.svg';
export const LISK_SEPOLIA_IMAGE_URL = './images/lisk_sepolia.svg';
export const INK_SEPOLIA_IMAGE_URL = './images/ink-sepolia.svg';
export const INK_IMAGE_URL = './images/ink.svg';
export const SONIC_MAINNET_IMAGE_URL = './images/sonic.svg';
export const SONEIUM_IMAGE_URL = './images/soneium.svg';
export const MODE_SEPOLIA_IMAGE_URL = './images/mode-sepolia.svg';
export const MODE_IMAGE_URL = './images/mode.svg';
export const SHAPE_SEPOLIA_IMAGE_URL = './images/shape-sepolia.svg';
export const SHAPE_IMAGE_URL = './images/shape.svg';
export const UNICHAIN_IMAGE_URL = './images/unichain.svg';
export const MEGAETH_TESTNET_IMAGE_URL = './images/MegaETH-logo-testnet.png';
export const MEGAETH_MAINNET_IMAGE_URL = './images/MegaETH-logo-mainnet.png';
export const SOLANA_IMAGE_URL = './images/solana-logo.svg';
export const BITCOIN_IMAGE_URL = './images/bitcoin-logo.svg';
export const BITCOIN_TESTNET_IMAGE_URL = './images/bitcoin-testnet-logo.svg';
export const BITCOIN_SIGNET_IMAGE_URL = './images/bitcoin-signet-logo.png';
export const XRPLEVM_TESTNET_IMAGE_URL = './images/xrplevm.svg';
export const XRPLEVM_TESTNET_NATIVE_TOKEN_IMAGE_URL =
  './images/xrplevm-native.svg';
export const LENS_IMAGE_URL = './images/lens.png';
export const LENS_NATIVE_TOKEN_IMAGE_URL = './images/lens-native.svg';
export const PLUME_IMAGE_URL = './images/plume.png';
export const PLUME_NATIVE_TOKEN_IMAGE_URL = './images/plume-native.svg';
export const MATCHAIN_IMAGE_URL = './images/matchain.svg';
export const FLOW_IMAGE_URL = './images/flow.svg';
export const KATANA_IMAGE_URL = './images/katana.svg';
export const MONAD_TESTNET_IMAGE_URL = './images/monad-testnet-logo.png';
export const SOPHON_IMAGE_URL = './images/sophon.svg';
export const SOPHON_TESTNET_IMAGE_URL = './images/sophon-testnet.svg';
export const BERACHAIN_IMAGE_URL = './images/berachain.svg';
export const BERACHAIN_NATIVE_TOKEN_IMAGE_URL = './images/berachain-native.svg';
export const EDUCHAIN_IMAGE_URL = './images/educhain.svg';
export const APECHAIN_IMAGE_URL = './images/apechain.svg';
export const APECHAIN_NATIVE_TOKEN_IMAGE_URL = './images/apechain-native.svg';
export const ABSTRACT_IMAGE_URL = './images/abstract.svg';
export const OMNI_IMAGE_URL = './images/omni.png';
export const OMNI_NATIVE_TOKEN_IMAGE_URL = './images/omni-native.png';
export const XDC_IMAGE_URL = './images/xdc.svg';
export const XDC_NATIVE_TOKEN_IMAGE_URL = './images/xdc.svg';
export const XRPLEVM_IMAGE_URL = './images/xrplevm.svg';
export const XRPLEVM_NATIVE_TOKEN_IMAGE_URL = './images/xrplevm-native.svg';
export const FRAX_IMAGE_URL = './images/frax.svg';
export const FRAX_NATIVE_TOKEN_IMAGE_URL = './images/frax-native.svg';
export const ACALA_IMAGE_URL = './images/acala.svg';
export const ACALA_TOKEN_IMAGE_URL = './images/acala-token.svg';
export const KARURA_IMAGE_URL = './images/karura.svg';
export const KARURA_TOKEN_IMAGE_URL = './images/karura-token.svg';
export const HEMI_IMAGE_URL = './images/hemi.svg';
export const PLASMA_IMAGE_URL = './images/plasma.svg';
export const PLASMA_NATIVE_TOKEN_IMAGE_URL = './images/plasma-native.svg';

export const INFURA_PROVIDER_TYPES = [
  NETWORK_TYPES.MAINNET,
  NETWORK_TYPES.SEPOLIA,
  NETWORK_TYPES.LINEA_SEPOLIA,
  NETWORK_TYPES.LINEA_MAINNET,
] as const;

export const TEST_CHAINS: Hex[] = [
  CHAIN_IDS.SEPOLIA,
  CHAIN_IDS.LINEA_SEPOLIA,
  CHAIN_IDS.LOCALHOST,
  CHAIN_IDS.MEGAETH_TESTNET,
  CHAIN_IDS.MONAD_TESTNET,
];

export const CAIP_FORMATTED_EVM_TEST_CHAINS = TEST_CHAINS.map(
  (chainId) => `eip155:${hexToNumber(chainId)}`,
);

export const MAINNET_CHAINS = [
  { chainId: CHAIN_IDS.MAINNET, rpcUrl: MAINNET_RPC_URL },
  { chainId: CHAIN_IDS.LINEA_MAINNET, rpcUrl: LINEA_MAINNET_RPC_URL },
];

// TODO: Fix in https://github.com/MetaMask/metamask-extension/issues/31860
// eslint-disable-next-line @typescript-eslint/naming-convention
const typedCapitalize = <K extends string>(k: K): Capitalize<K> =>
  capitalize(k) as Capitalize<typeof k>;

export const TEST_NETWORK_TICKER_MAP: {
  [K in Exclude<
    NetworkType,
    'localhost' | 'mainnet' | 'rpc' | 'linea-mainnet'
  >]: string;
} = {
  [NETWORK_TYPES.GOERLI]: `${typedCapitalize(NETWORK_TYPES.GOERLI)}${
    CURRENCY_SYMBOLS.ETH
  }`,
  [NETWORK_TYPES.SEPOLIA]: `${typedCapitalize(NETWORK_TYPES.SEPOLIA)}${
    CURRENCY_SYMBOLS.ETH
  }`,
  [NETWORK_TYPES.LINEA_GOERLI]: `Linea${CURRENCY_SYMBOLS.ETH}`,
  [NETWORK_TYPES.LINEA_SEPOLIA]: `Linea${CURRENCY_SYMBOLS.ETH}`,
  [NETWORK_TYPES.MEGAETH_TESTNET]: 'MegaETH',
  [NETWORK_TYPES.MONAD_TESTNET]: 'MON',
};

/**
 * Map of all build-in Infura networks to their network, ticker and chain IDs.
 */
export const BUILT_IN_NETWORKS = {
  [NETWORK_TYPES.SEPOLIA]: {
    chainId: CHAIN_IDS.SEPOLIA,
    ticker: TEST_NETWORK_TICKER_MAP[NETWORK_TYPES.SEPOLIA],
    blockExplorerUrl: `https://${NETWORK_TYPES.SEPOLIA}.etherscan.io`,
  },
  [NETWORK_TYPES.LINEA_SEPOLIA]: {
    chainId: CHAIN_IDS.LINEA_SEPOLIA,
    ticker: TEST_NETWORK_TICKER_MAP[NETWORK_TYPES.LINEA_SEPOLIA],
    blockExplorerUrl: 'https://sepolia.lineascan.build',
  },
  [NETWORK_TYPES.MAINNET]: {
    chainId: CHAIN_IDS.MAINNET,
    blockExplorerUrl: `https://etherscan.io`,
    ticker: CURRENCY_SYMBOLS.ETH,
  },
  [NETWORK_TYPES.LINEA_MAINNET]: {
    chainId: CHAIN_IDS.LINEA_MAINNET,
    blockExplorerUrl: 'https://lineascan.build',
    ticker: CURRENCY_SYMBOLS.ETH,
  },
  [NETWORK_TYPES.LOCALHOST]: {
    chainId: CHAIN_IDS.LOCALHOST,
  },
  [NETWORK_TYPES.MEGAETH_TESTNET]: {
    chainId: CHAIN_IDS.MEGAETH_TESTNET,
    ticker: TEST_NETWORK_TICKER_MAP[NETWORK_TYPES.MEGAETH_TESTNET],
    blockExplorerUrl: 'https://megaexplorer.xyz',
  },
  [NETWORK_TYPES.MONAD_TESTNET]: {
    chainId: CHAIN_IDS.MONAD_TESTNET,
    ticker: TEST_NETWORK_TICKER_MAP[NETWORK_TYPES.MONAD_TESTNET],
    blockExplorerUrl: 'https://testnet.monadexplorer.com',
  },
} as const;

export const BUILT_IN_INFURA_NETWORKS = pick(
  BUILT_IN_NETWORKS,
  INFURA_PROVIDER_TYPES,
);

export type BuiltInInfuraNetwork = keyof typeof BUILT_IN_INFURA_NETWORKS;

// type SupportedNetworksType = {
//   [key: string]: {
//     domain: string;
//     subdomain: string;
//     networkId: string;
//   };
// };

export const NETWORK_TO_NAME_MAP = {
  [NETWORK_TYPES.GOERLI]: GOERLI_DISPLAY_NAME,
  [NETWORK_TYPES.MAINNET]: MAINNET_DISPLAY_NAME,
  [NETWORK_TYPES.LINEA_GOERLI]: LINEA_GOERLI_DISPLAY_NAME,
  [NETWORK_TYPES.LINEA_SEPOLIA]: LINEA_SEPOLIA_DISPLAY_NAME,
  [NETWORK_TYPES.LINEA_MAINNET]: LINEA_MAINNET_DISPLAY_NAME,
  [NETWORK_TYPES.LOCALHOST]: LOCALHOST_DISPLAY_NAME,
  [NETWORK_TYPES.SEPOLIA]: SEPOLIA_DISPLAY_NAME,
  [NETWORK_TYPES.MEGAETH_TESTNET]: MEGAETH_TESTNET_DISPLAY_NAME,
  [NETWORK_TYPES.MONAD_TESTNET]: MONAD_TESTNET_DISPLAY_NAME,

  [CHAIN_IDS.ARBITRUM]: ARBITRUM_DISPLAY_NAME,
  [CHAIN_IDS.AVALANCHE]: AVALANCHE_DISPLAY_NAME,
  [CHAIN_IDS.BSC]: BSC_DISPLAY_NAME,
  [CHAIN_IDS.BASE]: BASE_DISPLAY_NAME,
  [CHAIN_IDS.GOERLI]: GOERLI_DISPLAY_NAME,
  [CHAIN_IDS.MAINNET]: MAINNET_DISPLAY_NAME,
  [CHAIN_IDS.LINEA_GOERLI]: LINEA_GOERLI_DISPLAY_NAME,
  [CHAIN_IDS.LINEA_MAINNET]: LINEA_MAINNET_DISPLAY_NAME,
  [CHAIN_IDS.LINEA_SEPOLIA]: LINEA_SEPOLIA_DISPLAY_NAME,
  [CHAIN_IDS.LOCALHOST]: LOCALHOST_DISPLAY_NAME,
  [CHAIN_IDS.OPTIMISM]: OPTIMISM_DISPLAY_NAME,
  [CHAIN_IDS.POLYGON]: POLYGON_DISPLAY_NAME,
  [CHAIN_IDS.SCROLL]: SCROLL_DISPLAY_NAME,
  [CHAIN_IDS.SCROLL_SEPOLIA]: SCROLL_SEPOLIA_DISPLAY_NAME,
  [CHAIN_IDS.SEPOLIA]: SEPOLIA_DISPLAY_NAME,
  [CHAIN_IDS.OPBNB]: OP_BNB_DISPLAY_NAME,
  [CHAIN_IDS.ZKSYNC_ERA]: ZK_SYNC_ERA_DISPLAY_NAME,
  [CHAIN_IDS.BERACHAIN]: BERACHAIN_DISPLAY_NAME,
  [CHAIN_IDS.METACHAIN_ONE]: METACHAIN_ONE_DISPLAY_NAME,
  [CHAIN_IDS.LISK]: LISK_DISPLAY_NAME,
  [CHAIN_IDS.LISK_SEPOLIA]: LISK_SEPOLIA_DISPLAY_NAME,
  [CHAIN_IDS.MEGAETH_TESTNET]: MEGAETH_TESTNET_DISPLAY_NAME,
  [CHAIN_IDS.MEGAETH_MAINNET]: MEGAETH_MAINNET_DISPLAY_NAME,
  [CHAIN_IDS.LENS]: LENS_DISPLAY_NAME,
  [CHAIN_IDS.PLUME]: PLUME_DISPLAY_NAME,
  [CHAIN_IDS.MATCHAIN]: MATCHAIN_DISPLAY_NAME,
  [CHAIN_IDS.FLOW]: FLOW_DISPLAY_NAME,
  [CHAIN_IDS.KATANA]: KATANA_DISPLAY_NAME,
  [CHAIN_IDS.MONAD_TESTNET]: MONAD_TESTNET_DISPLAY_NAME,
  [CHAIN_IDS.SOPHON]: SOPHON_DISPLAY_NAME,
  [CHAIN_IDS.SOPHON_TESTNET]: SOPHON_TESTNET_DISPLAY_NAME,
  [CHAIN_IDS.EDUCHAIN]: EDUCHAIN_DISPLAY_NAME,
  [CHAIN_IDS.APECHAIN_MAINNET]: APECHAIN_DISPLAY_NAME,
  [CHAIN_IDS.APECHAIN_TESTNET]: APECHAIN_TESTNET_DISPLAY_NAME,
  [CHAIN_IDS.SEI]: SEI_DISPLAY_NAME,
  [CHAIN_IDS.ABSTRACT]: ABSTRACT_DISPLAY_NAME,
  [CHAIN_IDS.OMNI]: OMNI_DISPLAY_NAME,
  [CHAIN_IDS.XDC]: XDC_DISPLAY_NAME,
  [CHAIN_IDS.XRPLEVM]: XRPLEVM_DISPLAY_NAME,
  [CHAIN_IDS.FRAX]: FRAX_DISPLAY_NAME,
  [CHAIN_IDS.ACALA]: ACALA_DISPLAY_NAME,
  [CHAIN_IDS.ACALA_TESTNET]: ACALA_TESTNET_DISPLAY_NAME,
  [CHAIN_IDS.KARURA]: KARURA_DISPLAY_NAME,
  [CHAIN_IDS.HEMI]: HEMI_DISPLAY_NAME,
  [CHAIN_IDS.PLASMA]: PLASMA_DISPLAY_NAME,
} as const;

export const CHAIN_ID_TO_CURRENCY_SYMBOL_MAP = {
  [CHAINLIST_CHAIN_IDS_MAP.AVALANCHE]: CHAINLIST_CURRENCY_SYMBOLS_MAP.AVALANCHE,
  [CHAINLIST_CHAIN_IDS_MAP.BSC]: CHAINLIST_CURRENCY_SYMBOLS_MAP.BNB,
  [CHAINLIST_CHAIN_IDS_MAP.BASE]: CHAINLIST_CURRENCY_SYMBOLS_MAP.BASE,
  [CHAINLIST_CHAIN_IDS_MAP.ARBITRUM]: CHAINLIST_CURRENCY_SYMBOLS_MAP.ARBITRUM,
  [CHAINLIST_CHAIN_IDS_MAP.LINEA_MAINNET]:
    CHAINLIST_CURRENCY_SYMBOLS_MAP.LINEA_MAINNET,
  [CHAINLIST_CHAIN_IDS_MAP.MAINNET]: CHAINLIST_CURRENCY_SYMBOLS_MAP.ETH,
  [CHAINLIST_CHAIN_IDS_MAP.OPBNB]: CHAINLIST_CURRENCY_SYMBOLS_MAP.OPBNB,
  [CHAINLIST_CHAIN_IDS_MAP.OPTIMISM]: CHAINLIST_CURRENCY_SYMBOLS_MAP.OPTIMISM,
  [CHAINLIST_CHAIN_IDS_MAP.POLYGON]: CHAINLIST_CURRENCY_SYMBOLS_MAP.POL,
  [CHAINLIST_CHAIN_IDS_MAP.ZKSYNC_ERA]:
    CHAINLIST_CURRENCY_SYMBOLS_MAP.ZKSYNC_ERA,
  [CHAINLIST_CHAIN_IDS_MAP.GOERLI]:
    TEST_NETWORK_TICKER_MAP[NETWORK_TYPES.GOERLI],
  [CHAINLIST_CHAIN_IDS_MAP.SEPOLIA]:
    TEST_NETWORK_TICKER_MAP[NETWORK_TYPES.SEPOLIA],
  [CHAINLIST_CHAIN_IDS_MAP.LINEA_GOERLI]:
    TEST_NETWORK_TICKER_MAP[NETWORK_TYPES.LINEA_GOERLI],
  [CHAINLIST_CHAIN_IDS_MAP.LINEA_SEPOLIA]:
    TEST_NETWORK_TICKER_MAP[NETWORK_TYPES.LINEA_SEPOLIA],
  [CHAINLIST_CHAIN_IDS_MAP.SCROLL]: CHAINLIST_CURRENCY_SYMBOLS_MAP.SCROLL,
  [CHAINLIST_CHAIN_IDS_MAP.ZORA_MAINNET]:
    CHAINLIST_CURRENCY_SYMBOLS_MAP.ZORA_MAINNET,
  [CHAINLIST_CHAIN_IDS_MAP.TAIKO_JOLNIR_L2_MAINNET]:
    CHAINLIST_CURRENCY_SYMBOLS_MAP.TAIKO_JOLNIR_L2_MAINNET,
  [CHAINLIST_CHAIN_IDS_MAP.POLYGON_ZKEVM]:
    CHAINLIST_CURRENCY_SYMBOLS_MAP.POLYGON_ZKEVM,
  [CHAINLIST_CHAIN_IDS_MAP.FANTOM_OPERA]:
    CHAINLIST_CURRENCY_SYMBOLS_MAP.FANTOM_OPERA,
  [CHAINLIST_CHAIN_IDS_MAP.CELO_MAINNET]:
    CHAINLIST_CURRENCY_SYMBOLS_MAP.CELO_MAINNET,
  [CHAINLIST_CHAIN_IDS_MAP.ARBITRUM_NOVA]:
    CHAINLIST_CURRENCY_SYMBOLS_MAP.ARBITRUM_NOVA,
  [CHAINLIST_CHAIN_IDS_MAP.MANTLE]: CHAINLIST_CURRENCY_SYMBOLS_MAP.MANTLE,
  [CHAINLIST_CHAIN_IDS_MAP.GNOSIS]: CHAINLIST_CURRENCY_SYMBOLS_MAP.GNOSIS,
  [CHAINLIST_CHAIN_IDS_MAP.CORE_BLOCKCHAIN_MAINNET]:
    CHAINLIST_CURRENCY_SYMBOLS_MAP.CORE_BLOCKCHAIN_MAINNET,
  [CHAINLIST_CHAIN_IDS_MAP.MANTA_PACIFIC_MAINNET]:
    CHAINLIST_CURRENCY_SYMBOLS_MAP.MANTA_PACIFIC_MAINNET,
  [CHAINLIST_CHAIN_IDS_MAP.PULSECHAIN_MAINNET]:
    CHAINLIST_CURRENCY_SYMBOLS_MAP.PULSECHAIN_MAINNET,
  [CHAINLIST_CHAIN_IDS_MAP.MOONBEAM]: CHAINLIST_CURRENCY_SYMBOLS_MAP.MOONBEAM,
  [CHAINLIST_CHAIN_IDS_MAP.FUSE_GOLD_MAINNET]:
    CHAINLIST_CURRENCY_SYMBOLS_MAP.FUSE_GOLD_MAINNET,
  [CHAINLIST_CHAIN_IDS_MAP.KAVA_EVM]: CHAINLIST_CURRENCY_SYMBOLS_MAP.KAVA_EVM,
  [CHAINLIST_CHAIN_IDS_MAP.DFK_CHAIN]: CHAINLIST_CURRENCY_SYMBOLS_MAP.DFK_CHAIN,
  [CHAINLIST_CHAIN_IDS_MAP.HARMONY_MAINNET_SHARD_0]:
    CHAINLIST_CURRENCY_SYMBOLS_MAP.HARMONY_MAINNET_SHARD_0,
  [CHAINLIST_CHAIN_IDS_MAP.PGN_PUBLIC_GOODS_NETWORK]:
    CHAINLIST_CURRENCY_SYMBOLS_MAP.PGN_PUBLIC_GOODS_NETWORK,
  [CHAINLIST_CHAIN_IDS_MAP.LIGHTLINK_PHOENIX_MAINNET]:
    CHAINLIST_CURRENCY_SYMBOLS_MAP.LIGHTLINK_PHOENIX_MAINNET,
  [CHAINLIST_CHAIN_IDS_MAP.NEAR_AURORA_MAINNET]:
    CHAINLIST_CURRENCY_SYMBOLS_MAP.NEAR_AURORA_MAINNET,
  [CHAINLIST_CHAIN_IDS_MAP.KROMA_MAINNET]:
    CHAINLIST_CURRENCY_SYMBOLS_MAP.KROMA_MAINNET,
  [CHAINLIST_CHAIN_IDS_MAP.NEBULA_MAINNET]:
    CHAINLIST_CURRENCY_SYMBOLS_MAP.NEBULA_MAINNET,
  [CHAINLIST_CHAIN_IDS_MAP.KAIA_MAINNET]:
    CHAINLIST_CURRENCY_SYMBOLS_MAP.KAIA_MAINNET,
  [CHAINLIST_CHAIN_IDS_MAP.FUNKICHAIN]:
    CHAINLIST_CURRENCY_SYMBOLS_MAP.FUNKICHAIN,
  [CHAINLIST_CHAIN_IDS_MAP.MOONRIVER]: CHAINLIST_CURRENCY_SYMBOLS_MAP.MOONRIVER,
  [CHAINLIST_CHAIN_IDS_MAP.ENDURANCE_SMART_CHAIN_MAINNET]:
    CHAINLIST_CURRENCY_SYMBOLS_MAP.ENDURANCE_SMART_CHAIN_MAINNET,
  [CHAINLIST_CHAIN_IDS_MAP.CRONOS_MAINNET_BETA]:
    CHAINLIST_CURRENCY_SYMBOLS_MAP.CRONOS_MAINNET_BETA,
  [CHAINLIST_CHAIN_IDS_MAP.FLARE_MAINNET]:
    CHAINLIST_CURRENCY_SYMBOLS_MAP.FLARE_MAINNET,
  [CHAINLIST_CHAIN_IDS_MAP.KCC_MAINNET]:
    CHAINLIST_CURRENCY_SYMBOLS_MAP.KCC_MAINNET,
  [CHAINLIST_CHAIN_IDS_MAP.SHARDEUM_SPHINX_1X]:
    CHAINLIST_CURRENCY_SYMBOLS_MAP.SHARDEUM_SPHINX_1X,
  [CHAINLIST_CHAIN_IDS_MAP.ETHEREUM_CLASSIC_MAINNET]:
    CHAINLIST_CURRENCY_SYMBOLS_MAP.ETHEREUM_CLASSIC_MAINNET,
  [CHAINLIST_CHAIN_IDS_MAP.HAQQ_NETWORK]:
    CHAINLIST_CURRENCY_SYMBOLS_MAP.HAQQ_NETWORK,
  [CHAINLIST_CHAIN_IDS_MAP.SHARDEUM_LIBERTY_2X]:
    CHAINLIST_CURRENCY_SYMBOLS_MAP.SHARDEUM_LIBERTY_2X,
  [CHAINLIST_CHAIN_IDS_MAP.BLACKFORT_EXCHANGE_NETWORK]:
    CHAINLIST_CURRENCY_SYMBOLS_MAP.BLACKFORT_EXCHANGE_NETWORK,
  [CHAINLIST_CHAIN_IDS_MAP.CONFLUX_ESPACE]:
    CHAINLIST_CURRENCY_SYMBOLS_MAP.CONFLUX_ESPACE,
  [CHAINLIST_CHAIN_IDS_MAP.CANTO]: CHAINLIST_CURRENCY_SYMBOLS_MAP.CANTO,
  [CHAINLIST_CHAIN_IDS_MAP.SHIB_MAINNET]:
    CHAINLIST_CURRENCY_SYMBOLS_MAP.SHIB_MAINNET,
  [CHAINLIST_CHAIN_IDS_MAP.OKXCHAIN_MAINNET]:
    CHAINLIST_CURRENCY_SYMBOLS_MAP.OKXCHAIN_MAINNET,
  [CHAINLIST_CHAIN_IDS_MAP.ZKATANA]: CHAINLIST_CURRENCY_SYMBOLS_MAP.ZKATANA,
  [CHAINLIST_CHAIN_IDS_MAP.DEXALOT_SUBNET]:
    CHAINLIST_CURRENCY_SYMBOLS_MAP.DEXALOT_SUBNET,
  [CHAINLIST_CHAIN_IDS_MAP.ASTAR]: CHAINLIST_CURRENCY_SYMBOLS_MAP.ASTAR,
  [CHAINLIST_CHAIN_IDS_MAP.EVMOS]: CHAINLIST_CURRENCY_SYMBOLS_MAP.EVMOS,
  [CHAINLIST_CHAIN_IDS_MAP.BAHAMUT_MAINNET]:
    CHAINLIST_CURRENCY_SYMBOLS_MAP.BAHAMUT_MAINNET,
  [CHAINLIST_CHAIN_IDS_MAP.SONGBIRD_CANARY_NETWORK]:
    CHAINLIST_CURRENCY_SYMBOLS_MAP.SONGBIRD_CANARY_NETWORK,
  [CHAINLIST_CHAIN_IDS_MAP.STEP_NETWORK]:
    CHAINLIST_CURRENCY_SYMBOLS_MAP.STEP_NETWORK,
  [CHAINLIST_CHAIN_IDS_MAP.VELAS_EVM_MAINNET]:
    CHAINLIST_CURRENCY_SYMBOLS_MAP.VELAS_EVM_MAINNET,
  [CHAINLIST_CHAIN_IDS_MAP.Q_MAINNET]: CHAINLIST_CURRENCY_SYMBOLS_MAP.Q_MAINNET,
  [CHAINLIST_CHAIN_IDS_MAP.TELOS_EVM_MAINNET]:
    CHAINLIST_CURRENCY_SYMBOLS_MAP.TELOS_EVM_MAINNET,
  [CHAINLIST_CHAIN_IDS_MAP.TENET]: CHAINLIST_CURRENCY_SYMBOLS_MAP.TENET,
  [CHAINLIST_CHAIN_IDS_MAP.DOGECHAIN_MAINNET]:
    CHAINLIST_CURRENCY_SYMBOLS_MAP.DOGECHAIN_MAINNET,
  [CHAINLIST_CHAIN_IDS_MAP.OASYS_MAINNET]:
    CHAINLIST_CURRENCY_SYMBOLS_MAP.OASYS_MAINNET,
  [CHAINLIST_CHAIN_IDS_MAP.HUOBI_ECO_CHAIN_MAINNET]:
    CHAINLIST_CURRENCY_SYMBOLS_MAP.HUOBI_ECO_CHAIN_MAINNET,
  [CHAINLIST_CHAIN_IDS_MAP.IOTEX_MAINNET]:
    CHAINLIST_CURRENCY_SYMBOLS_MAP.IOTEX_MAINNET,
  [CHAINLIST_CHAIN_IDS_MAP.GSYS_MAINNET]: CHAINLIST_CURRENCY_SYMBOLS_MAP.GSYS,
  [CHAINLIST_CHAIN_IDS_MAP.GSYS_TESTNET]: CHAINLIST_CURRENCY_SYMBOLS_MAP.GSYS,
  [CHAINLIST_CHAIN_IDS_MAP.SONIC_MAINNET]:
    CHAINLIST_CURRENCY_SYMBOLS_MAP.SONIC_MAINNET,
  [CHAINLIST_CHAIN_IDS_MAP.SONEIUM_MAINNET]:
    CHAINLIST_CURRENCY_SYMBOLS_MAP.SONEIUM_MAINNET,
  [CHAINLIST_CHAIN_IDS_MAP.SONEIUM_TESTNET]:
    CHAINLIST_CURRENCY_SYMBOLS_MAP.SONEIUM_TESTNET,
  [CHAINLIST_CHAIN_IDS_MAP.SHAPE]: CHAINLIST_CURRENCY_SYMBOLS_MAP.SHAPE,
  [CHAINLIST_CHAIN_IDS_MAP.SHAPE_SEPOLIA]:
    CHAINLIST_CURRENCY_SYMBOLS_MAP.SHAPE_SEPOLIA,
  [CHAINLIST_CHAIN_IDS_MAP.MEGAETH_TESTNET]:
    TEST_NETWORK_TICKER_MAP[NETWORK_TYPES.MEGAETH_TESTNET],
  [CHAIN_IDS.MEGAETH_MAINNET]: CURRENCY_SYMBOLS.ETH,
  [CHAIN_IDS.LENS]: CURRENCY_SYMBOLS.LENS,
  [CHAIN_IDS.PLUME]: CURRENCY_SYMBOLS.PLUME,
  [CHAIN_IDS.MATCHAIN]: CURRENCY_SYMBOLS.BNB,
  [CHAIN_IDS.FLOW]: CURRENCY_SYMBOLS.FLOW,
  [CHAIN_IDS.KATANA]: CURRENCY_SYMBOLS.KATANA,
  [CHAIN_IDS.MONAD_TESTNET]:
    TEST_NETWORK_TICKER_MAP[NETWORK_TYPES.MONAD_TESTNET],
  [CHAIN_IDS.SOPHON]: CURRENCY_SYMBOLS.SOPHON,
  [CHAIN_IDS.SOPHON_TESTNET]: CURRENCY_SYMBOLS.SOPHON,
  [CHAIN_IDS.BERACHAIN]: CURRENCY_SYMBOLS.BERACHAIN,
  [CHAIN_IDS.EDUCHAIN]: CURRENCY_SYMBOLS.EDUCHAIN,
  [CHAIN_IDS.APECHAIN_MAINNET]: CURRENCY_SYMBOLS.APECHAIN,
  [CHAIN_IDS.APECHAIN_TESTNET]: CURRENCY_SYMBOLS.APECHAIN,
  [CHAIN_IDS.SEI]: CURRENCY_SYMBOLS.SEI,
  [CHAIN_IDS.ABSTRACT]: CURRENCY_SYMBOLS.ABSTRACT,
  [CHAIN_IDS.OMNI]: CURRENCY_SYMBOLS.OMNI,
  [CHAIN_IDS.XDC]: CURRENCY_SYMBOLS.XDC,
  [CHAIN_IDS.XRPLEVM]: CURRENCY_SYMBOLS.XRPLEVM,
  [CHAIN_IDS.FRAX]: CURRENCY_SYMBOLS.FRAX,
  [CHAIN_IDS.ACALA]: CURRENCY_SYMBOLS.ACALA,
  [CHAIN_IDS.ACALA_TESTNET]: CURRENCY_SYMBOLS.ACALA,
  [CHAIN_IDS.KARURA]: CURRENCY_SYMBOLS.KARURA,
  [CHAIN_IDS.HEMI]: CURRENCY_SYMBOLS.HEMI,
  [CHAIN_IDS.PLASMA]: CURRENCY_SYMBOLS.PLASMA,
} as const;

/**
 * A mapping for networks with chain ID collisions to their currencies symbols.
 * Useful for networks not listed on https://chainid.network/chains.json due to ID conflicts.
 */
export const CHAIN_ID_TO_CURRENCY_SYMBOL_MAP_NETWORK_COLLISION = {
  [CHAINLIST_CHAIN_IDS_MAP.CHZ]: [
    {
      currencySymbol: CHAINLIST_CURRENCY_SYMBOLS_MAP_NETWORK_COLLISION.CHZ,
    },
  ],
  [CHAINLIST_CHAIN_IDS_MAP.WETHIO]: [
    {
      currencySymbol: CHAINLIST_CURRENCY_SYMBOLS_MAP_NETWORK_COLLISION.WETHIO,
    },
  ],
  [CHAINLIST_CHAIN_IDS_MAP.HYPE]: [
    {
      currencySymbol: CHAINLIST_CURRENCY_SYMBOLS_MAP_NETWORK_COLLISION.HYPE,
    },
  ],
};

export const CHAIN_ID_TO_TYPE_MAP = {
  [CHAIN_IDS.MAINNET]: NETWORK_TYPES.MAINNET,
  [CHAIN_IDS.GOERLI]: NETWORK_TYPES.GOERLI,
  [CHAIN_IDS.SEPOLIA]: NETWORK_TYPES.SEPOLIA,
  [CHAIN_IDS.LINEA_GOERLI]: NETWORK_TYPES.LINEA_GOERLI,
  [CHAIN_IDS.LINEA_SEPOLIA]: NETWORK_TYPES.LINEA_SEPOLIA,
  [CHAIN_IDS.LINEA_MAINNET]: NETWORK_TYPES.LINEA_MAINNET,
  [CHAIN_IDS.LOCALHOST]: NETWORK_TYPES.LOCALHOST,
  [CHAIN_IDS.MEGAETH_TESTNET]: NETWORK_TYPES.MEGAETH_TESTNET,
  [CHAIN_IDS.MONAD_TESTNET]: NETWORK_TYPES.MONAD_TESTNET,
} as const;

export const CHAIN_ID_TO_RPC_URL_MAP = {
  [CHAIN_IDS.GOERLI]: GOERLI_RPC_URL,
  [CHAIN_IDS.SEPOLIA]: SEPOLIA_RPC_URL,
  [CHAIN_IDS.LINEA_GOERLI]: LINEA_GOERLI_RPC_URL,
  [CHAIN_IDS.LINEA_SEPOLIA]: LINEA_SEPOLIA_RPC_URL,
  [CHAIN_IDS.MAINNET]: MAINNET_RPC_URL,
  [CHAIN_IDS.LINEA_MAINNET]: LINEA_MAINNET_RPC_URL,
  [CHAIN_IDS.LOCALHOST]: LOCALHOST_RPC_URL,
  [CHAIN_IDS.MEGAETH_TESTNET]: MEGAETH_TESTNET_RPC_URL,
  [CHAIN_IDS.MONAD_TESTNET]: MONAD_TESTNET_RPC_URL,
} as const;

export const CHAIN_ID_TO_NETWORK_IMAGE_URL_MAP: Record<string, string> = {
  [CHAIN_IDS.MAINNET]: ETH_TOKEN_IMAGE_URL,
  [CHAIN_IDS.LINEA_GOERLI]: LINEA_GOERLI_TOKEN_IMAGE_URL,
  [CHAIN_IDS.LINEA_SEPOLIA]: LINEA_SEPOLIA_TOKEN_IMAGE_URL,
  [CHAIN_IDS.LINEA_MAINNET]: LINEA_MAINNET_TOKEN_IMAGE_URL,
  [CHAIN_IDS.AVALANCHE]: AVAX_TOKEN_IMAGE_URL,
  [CHAIN_IDS.BSC]: BNB_TOKEN_IMAGE_URL,
  [CHAIN_IDS.POLYGON]: POL_TOKEN_IMAGE_URL,
  [CHAIN_IDS.ARBITRUM]: AETH_TOKEN_IMAGE_URL,
  [CHAIN_IDS.FANTOM]: FTM_TOKEN_IMAGE_URL,
  [CHAIN_IDS.HARMONY]: HARMONY_ONE_TOKEN_IMAGE_URL,
  [CHAIN_IDS.OPTIMISM]: OPTIMISM_TOKEN_IMAGE_URL,
  [CHAIN_IDS.PALM]: PALM_TOKEN_IMAGE_URL,
  [CHAIN_IDS.CELO]: CELO_TOKEN_IMAGE_URL,
  [CHAIN_IDS.GNOSIS]: GNOSIS_TOKEN_IMAGE_URL,
  [CHAIN_IDS.ZKSYNC_ERA]: ZK_SYNC_ERA_TOKEN_IMAGE_URL,
  [CHAIN_IDS.MEGAETH_TESTNET]: MEGAETH_TESTNET_IMAGE_URL,
  [CHAIN_IDS.MEGAETH_MAINNET]: MEGAETH_MAINNET_IMAGE_URL,
  [CHAIN_IDS.NEAR]: NEAR_IMAGE_URL,
  [CHAIN_IDS.NEAR_TESTNET]: NEAR_IMAGE_URL,
  [CHAINLIST_CHAIN_IDS_MAP.ARBITRUM_NOVA]: ARBITRUM_NOVA_IMAGE_URL,
  [CHAINLIST_CHAIN_IDS_MAP.ASTAR]: ASTAR_IMAGE_URL,
  [CHAINLIST_CHAIN_IDS_MAP.BAHAMUT_MAINNET]: BAHAMUT_IMAGE_URL,
  [CHAINLIST_CHAIN_IDS_MAP.BLACKFORT_EXCHANGE_NETWORK]: BLACKFORT_IMAGE_URL,
  [CHAINLIST_CHAIN_IDS_MAP.CANTO]: CANTO_IMAGE_URL,
  [CHAINLIST_CHAIN_IDS_MAP.CONFLUX_ESPACE]: CONFLUX_ESPACE_IMAGE_URL,
  [CHAINLIST_CHAIN_IDS_MAP.CORE_BLOCKCHAIN_MAINNET]:
    CORE_BLOCKCHAIN_MAINNET_IMAGE_URL,
  [CHAIN_IDS.CRONOS]: CRONOS_IMAGE_URL,
  [CHAINLIST_CHAIN_IDS_MAP.DEXALOT_SUBNET]: DEXALOT_SUBNET_IMAGE_URL,
  [CHAINLIST_CHAIN_IDS_MAP.DFK_CHAIN]: DFK_CHAIN_IMAGE_URL,
  [CHAINLIST_CHAIN_IDS_MAP.DOGECHAIN_MAINNET]: DOGECHAIN_IMAGE_URL,
  [CHAINLIST_CHAIN_IDS_MAP.ENDURANCE_SMART_CHAIN_MAINNET]:
    ENDURANCE_SMART_CHAIN_MAINNET_IMAGE_URL,
  [CHAINLIST_CHAIN_IDS_MAP.ETHEREUM_CLASSIC_MAINNET]:
    ETHEREUM_CLASSIC_MAINNET_IMAGE_URL,
  [CHAINLIST_CHAIN_IDS_MAP.EVMOS]: EVMOS_IMAGE_URL,
  [CHAINLIST_CHAIN_IDS_MAP.FLARE_MAINNET]: FLARE_MAINNET_IMAGE_URL,
  [CHAINLIST_CHAIN_IDS_MAP.FUSE_GOLD_MAINNET]: FUSE_GOLD_MAINNET_IMAGE_URL,
  [CHAINLIST_CHAIN_IDS_MAP.IOTEX_MAINNET]: IOTEX_MAINNET_IMAGE_URL,
  [CHAINLIST_CHAIN_IDS_MAP.HAQQ_NETWORK]: HAQQ_NETWORK_IMAGE_URL,
  [CHAINLIST_CHAIN_IDS_MAP.KCC_MAINNET]: KCC_MAINNET_IMAGE_URL,
  [CHAINLIST_CHAIN_IDS_MAP.KAIA_MAINNET]: KAIA_MAINNET_IMAGE_URL,
  [CHAINLIST_CHAIN_IDS_MAP.FUNKICHAIN]: FUNKICHAIN_IMAGE_URL,
  [CHAINLIST_CHAIN_IDS_MAP.KROMA_MAINNET]: KROMA_MAINNET_IMAGE_URL,
  [CHAINLIST_CHAIN_IDS_MAP.LIGHTLINK_PHOENIX_MAINNET]: LIGHT_LINK_IMAGE_URL,
  [CHAINLIST_CHAIN_IDS_MAP.MANTA_PACIFIC_MAINNET]:
    MANTA_PACIFIC_MAINNET_IMAGE_URL,
  [CHAINLIST_CHAIN_IDS_MAP.MANTLE]: MANTLE_MAINNET_IMAGE_URL,
  [CHAINLIST_CHAIN_IDS_MAP.MOONBEAM]: MOONBEAM_IMAGE_URL,
  [CHAINLIST_CHAIN_IDS_MAP.MOONRIVER]: MOONRIVER_IMAGE_URL,
  [CHAINLIST_CHAIN_IDS_MAP.NEAR_AURORA_MAINNET]: NEAR_AURORA_MAINNET_IMAGE_URL,
  [CHAINLIST_CHAIN_IDS_MAP.NEBULA_MAINNET]: NEBULA_MAINNET_IMAGE_URL,
  [CHAINLIST_CHAIN_IDS_MAP.OASYS_MAINNET]: OASYS_MAINNET_IMAGE_URL,
  [CHAINLIST_CHAIN_IDS_MAP.OKXCHAIN_MAINNET]: OKXCHAIN_MAINNET_IMAGE_URL,
  [CHAINLIST_CHAIN_IDS_MAP.PGN_PUBLIC_GOODS_NETWORK]: PGN_MAINNET_IMAGE_URL,
  [CHAINLIST_CHAIN_IDS_MAP.POLYGON_ZKEVM]: ZKEVM_MAINNET_IMAGE_URL,
  [CHAINLIST_CHAIN_IDS_MAP.PULSECHAIN_MAINNET]: PULSECHAIN_MAINNET_IMAGE_URL,
  [CHAINLIST_CHAIN_IDS_MAP.SHARDEUM_LIBERTY_2X]: SHARDEUM_LIBERTY_2X_IMAGE_URL,
  [CHAINLIST_CHAIN_IDS_MAP.SHARDEUM_SPHINX_1X]: SHARDEUM_SPHINX_1X_IMAGE_URL,
  [CHAINLIST_CHAIN_IDS_MAP.SHIB_MAINNET]: SHIB_MAINNET_IMAGE_URL,
  [CHAINLIST_CHAIN_IDS_MAP.SONGBIRD_CANARY_NETWORK]: SONGBIRD_MAINNET_IMAGE_URL,
  [CHAINLIST_CHAIN_IDS_MAP.STEP_NETWORK]: STEP_NETWORK_IMAGE_URL,
  [CHAINLIST_CHAIN_IDS_MAP.TELOS_EVM_MAINNET]: TELOS_EVM_MAINNET_IMAGE_URL,
  [CHAINLIST_CHAIN_IDS_MAP.TENET]: TENET_MAINNET_IMAGE_URL,
  [CHAINLIST_CHAIN_IDS_MAP.VELAS_EVM_MAINNET]: VELAS_EVM_MAINNET_IMAGE_URL,
  [CHAINLIST_CHAIN_IDS_MAP.ZKATANA]: ZKATANA_MAINNET_IMAGE_URL,
  [CHAINLIST_CHAIN_IDS_MAP.ZORA_MAINNET]: ZORA_MAINNET_IMAGE_URL,
  [CHAINLIST_CHAIN_IDS_MAP.FILECOIN]: FILECOIN_MAINNET_IMAGE_URL,
  [CHAINLIST_CHAIN_IDS_MAP.BASE]: BASE_TOKEN_IMAGE_URL,
  [CHAINLIST_CHAIN_IDS_MAP.NUMBERS]: NUMBERS_MAINNET_IMAGE_URL,
  [CHAINLIST_CHAIN_IDS_MAP.SEI]: SEI_IMAGE_URL,
  [CHAINLIST_CHAIN_IDS_MAP.B3]: B3_IMAGE_URL,
  [CHAINLIST_CHAIN_IDS_MAP.B3_TESTNET]: B3_IMAGE_URL,
  [CHAINLIST_CHAIN_IDS_MAP.GRAVITY_ALPHA_MAINNET]:
    GRAVITY_ALPHA_MAINNET_IMAGE_URL,
  [CHAINLIST_CHAIN_IDS_MAP.GRAVITY_ALPHA_TESTNET_SEPOLIA]:
    GRAVITY_ALPHA_TESTNET_SEPOLIA_IMAGE_URL,
  [CHAINLIST_CHAIN_IDS_MAP.LISK]: LISK_IMAGE_URL,
  [CHAINLIST_CHAIN_IDS_MAP.LISK_SEPOLIA]: LISK_SEPOLIA_IMAGE_URL,
  [CHAINLIST_CHAIN_IDS_MAP.INK_SEPOLIA]: INK_SEPOLIA_IMAGE_URL,
  [CHAINLIST_CHAIN_IDS_MAP.INK]: INK_IMAGE_URL,
  [CHAINLIST_CHAIN_IDS_MAP.GSYS_MAINNET]: GSYS_IMAGE_URL,
  [CHAINLIST_CHAIN_IDS_MAP.GSYS_TESTNET]: GSYS_IMAGE_URL,
  [CHAINLIST_CHAIN_IDS_MAP.SONIC_MAINNET]: SONIC_MAINNET_IMAGE_URL,
  [CHAINLIST_CHAIN_IDS_MAP.SONEIUM_MAINNET]: SONEIUM_IMAGE_URL,
  [CHAINLIST_CHAIN_IDS_MAP.SONEIUM_TESTNET]: SONEIUM_IMAGE_URL,
  [CHAINLIST_CHAIN_IDS_MAP.MODE_SEPOLIA]: MODE_SEPOLIA_IMAGE_URL,
  [CHAINLIST_CHAIN_IDS_MAP.MODE]: MODE_IMAGE_URL,
  [CHAINLIST_CHAIN_IDS_MAP.SHAPE]: SHAPE_IMAGE_URL,
  [CHAINLIST_CHAIN_IDS_MAP.SHAPE_SEPOLIA]: SHAPE_SEPOLIA_IMAGE_URL,
  [CHAINLIST_CHAIN_IDS_MAP.UNICHAIN]: UNICHAIN_IMAGE_URL,
  [CHAINLIST_CHAIN_IDS_MAP.UNICHAIN_SEPOLIA]: UNICHAIN_IMAGE_URL,
  [MultichainNetworks.SOLANA]: SOLANA_IMAGE_URL,
  [MultichainNetworks.BITCOIN]: BITCOIN_IMAGE_URL,
  [MultichainNetworks.BITCOIN_TESTNET]: BITCOIN_TESTNET_IMAGE_URL,
  [MultichainNetworks.BITCOIN_SIGNET]: BITCOIN_SIGNET_IMAGE_URL,
  [CHAINLIST_CHAIN_IDS_MAP.XRPLEVM_TESTNET]: XRPLEVM_TESTNET_IMAGE_URL,
  [CHAIN_IDS.LENS]: LENS_IMAGE_URL,
  [CHAIN_IDS.PLUME]: PLUME_IMAGE_URL,
  [CHAIN_IDS.MATCHAIN]: MATCHAIN_IMAGE_URL,
  [CHAIN_IDS.FLOW]: FLOW_IMAGE_URL,
  [CHAIN_IDS.KATANA]: KATANA_IMAGE_URL,
  [CHAIN_IDS.MONAD_TESTNET]: MONAD_TESTNET_IMAGE_URL,
  [CHAIN_IDS.SOPHON]: SOPHON_IMAGE_URL,
  [CHAIN_IDS.SOPHON_TESTNET]: SOPHON_TESTNET_IMAGE_URL,
  [CHAIN_IDS.BERACHAIN]: BERACHAIN_IMAGE_URL,
  [CHAIN_IDS.EDUCHAIN]: EDUCHAIN_IMAGE_URL,
  [CHAIN_IDS.APECHAIN_MAINNET]: APECHAIN_IMAGE_URL,
  [CHAIN_IDS.APECHAIN_TESTNET]: APECHAIN_IMAGE_URL,
  [CHAIN_IDS.ABSTRACT]: ABSTRACT_IMAGE_URL,
  [CHAIN_IDS.OMNI]: OMNI_IMAGE_URL,
  [CHAIN_IDS.XDC]: XDC_IMAGE_URL,
  [CHAIN_IDS.XRPLEVM]: XRPLEVM_IMAGE_URL,
  [CHAIN_IDS.FRAX]: FRAX_IMAGE_URL,
  [CHAIN_IDS.ACALA]: ACALA_IMAGE_URL,
  [CHAIN_IDS.ACALA_TESTNET]: ACALA_IMAGE_URL,
  [CHAIN_IDS.KARURA]: KARURA_IMAGE_URL,
  [CHAIN_IDS.HEMI]: HEMI_IMAGE_URL,
  [CHAIN_IDS.PLASMA]: PLASMA_IMAGE_URL,
} as const;

export const CHAIN_ID_TO_ETHERS_NETWORK_NAME_MAP = {
  [CHAIN_IDS.GOERLI]: NETWORK_TYPES.GOERLI,
  [CHAIN_IDS.SEPOLIA]: NETWORK_TYPES.SEPOLIA,
  [CHAIN_IDS.LINEA_GOERLI]: NETWORK_TYPES.LINEA_GOERLI,
  [CHAIN_IDS.LINEA_SEPOLIA]: NETWORK_TYPES.LINEA_SEPOLIA,
  [CHAIN_IDS.MAINNET]: NETWORK_NAMES.HOMESTEAD,
  [CHAIN_IDS.LINEA_MAINNET]: NETWORK_TYPES.LINEA_MAINNET,
  [CHAIN_IDS.MEGAETH_TESTNET]: NETWORK_TYPES.MEGAETH_TESTNET,
  [CHAIN_IDS.MONAD_TESTNET]: NETWORK_TYPES.MONAD_TESTNET,
} as const;

export const CHAIN_ID_TOKEN_IMAGE_MAP = {
  [CHAIN_IDS.MAINNET]: ETH_TOKEN_IMAGE_URL,
  [CHAIN_IDS.TEST_ETH]: TEST_ETH_TOKEN_IMAGE_URL,
  [CHAIN_IDS.ARBITRUM]: ETH_TOKEN_IMAGE_URL,
  [CHAIN_IDS.BASE]: ETH_TOKEN_IMAGE_URL,
  [CHAIN_IDS.LINEA_MAINNET]: ETH_TOKEN_IMAGE_URL,
  [CHAIN_IDS.BSC]: BNB_TOKEN_IMAGE_URL,
  [CHAIN_IDS.POLYGON]: POL_TOKEN_IMAGE_URL,
  [CHAIN_IDS.AVALANCHE]: AVAX_TOKEN_IMAGE_URL,
  [CHAIN_IDS.OPTIMISM]: ETH_TOKEN_IMAGE_URL,
  [CHAIN_IDS.CELO]: CELO_TOKEN_IMAGE_URL,
  [CHAIN_IDS.GNOSIS]: GNOSIS_TOKEN_IMAGE_URL,
  [CHAIN_IDS.FANTOM]: FTM_TOKEN_IMAGE_URL,
  [CHAIN_IDS.FILECOIN]: FILECOIN_MAINNET_IMAGE_URL,
  [CHAIN_IDS.SCROLL]: SCROLL_IMAGE_URL,
  [CHAIN_IDS.SCROLL_SEPOLIA]: SCROLL_IMAGE_URL,
  [CHAIN_IDS.NUMBERS]: NUMBERS_TOKEN_IMAGE_URL,
  [CHAIN_IDS.SEI]: SEI_IMAGE_URL,
  [CHAIN_IDS.NEAR]: NEAR_IMAGE_URL,
  [CHAIN_IDS.NEAR_TESTNET]: NEAR_IMAGE_URL,
  [CHAIN_IDS.MOONRIVER]: MOONRIVER_TOKEN_IMAGE_URL,
  [CHAIN_IDS.MOONBEAM]: MOONBEAM_TOKEN_IMAGE_URL,
  [CHAIN_IDS.MEGAETH_TESTNET]: MEGAETH_TESTNET_IMAGE_URL,
  [CHAIN_IDS.MEGAETH_MAINNET]: ETH_TOKEN_IMAGE_URL,
  [CHAINLIST_CHAIN_IDS_MAP.IOTEX_MAINNET]: IOTEX_TOKEN_IMAGE_URL,
  [CHAIN_IDS.B3]: B3_IMAGE_URL,
  [CHAIN_IDS.B3_TESTNET]: B3_IMAGE_URL,
  [CHAIN_IDS.GRAVITY_ALPHA_MAINNET]: GRAVITY_ALPHA_MAINNET_IMAGE_URL,
  [CHAIN_IDS.GRAVITY_ALPHA_TESTNET_SEPOLIA]:
    GRAVITY_ALPHA_TESTNET_SEPOLIA_IMAGE_URL,
  [CHAINLIST_CHAIN_IDS_MAP.ZORA_MAINNET]: ETH_TOKEN_IMAGE_URL,
  [CHAIN_IDS.INK]: ETH_TOKEN_IMAGE_URL,
  [CHAIN_IDS.GSYS_MAINNET]: GSYS_IMAGE_URL,
  [CHAIN_IDS.GSYS_TESTNET]: GSYS_IMAGE_URL,
  [CHAINLIST_CHAIN_IDS_MAP.SONIC_MAINNET]: SONIC_MAINNET_IMAGE_URL,
  [CHAIN_IDS.MODE]: ETH_TOKEN_IMAGE_URL,
  [CHAINLIST_CHAIN_IDS_MAP.FUNKICHAIN]: ETH_TOKEN_IMAGE_URL,
  [CHAINLIST_CHAIN_IDS_MAP.SHAPE]: ETH_TOKEN_IMAGE_URL,
  [CHAINLIST_CHAIN_IDS_MAP.SHAPE_SEPOLIA]: TEST_ETH_TOKEN_IMAGE_URL,
  [CHAINLIST_CHAIN_IDS_MAP.UNICHAIN]: ETH_TOKEN_IMAGE_URL,
  [CHAINLIST_CHAIN_IDS_MAP.UNICHAIN_SEPOLIA]: ETH_TOKEN_IMAGE_URL,
  [CHAIN_IDS.LENS]: LENS_NATIVE_TOKEN_IMAGE_URL,
  [CHAIN_IDS.PLUME]: PLUME_NATIVE_TOKEN_IMAGE_URL,
  [CHAIN_IDS.MATCHAIN]: BNB_TOKEN_IMAGE_URL,
  [CHAIN_IDS.FLOW]: FLOW_IMAGE_URL,
  [CHAIN_IDS.KATANA]: KATANA_IMAGE_URL,
  [CHAIN_IDS.MONAD_TESTNET]: MONAD_TESTNET_IMAGE_URL,
  [CHAIN_IDS.SOPHON]: SOPHON_IMAGE_URL,
  [CHAIN_IDS.SOPHON_TESTNET]: SOPHON_TESTNET_IMAGE_URL,
  [CHAIN_IDS.BERACHAIN]: BERACHAIN_NATIVE_TOKEN_IMAGE_URL,
  [CHAIN_IDS.EDUCHAIN]: EDUCHAIN_IMAGE_URL,
  [CHAIN_IDS.APECHAIN_MAINNET]: APECHAIN_NATIVE_TOKEN_IMAGE_URL,
  [CHAIN_IDS.APECHAIN_TESTNET]: APECHAIN_NATIVE_TOKEN_IMAGE_URL,
  [CHAIN_IDS.ABSTRACT]: ETH_TOKEN_IMAGE_URL,
  [CHAIN_IDS.OMNI]: OMNI_NATIVE_TOKEN_IMAGE_URL,
  [CHAIN_IDS.XDC]: XDC_NATIVE_TOKEN_IMAGE_URL,
  [CHAINLIST_CHAIN_IDS_MAP.SONEIUM_MAINNET]: ETH_TOKEN_IMAGE_URL,
  [CHAIN_IDS.XRPLEVM]: XRPLEVM_NATIVE_TOKEN_IMAGE_URL,
  [CHAINLIST_CHAIN_IDS_MAP.XRPLEVM_TESTNET]:
    XRPLEVM_TESTNET_NATIVE_TOKEN_IMAGE_URL,
  [CHAIN_IDS.FRAX]: FRAX_NATIVE_TOKEN_IMAGE_URL,
  [CHAIN_IDS.ACALA]: ACALA_TOKEN_IMAGE_URL,
  [CHAIN_IDS.ACALA_TESTNET]: ACALA_TOKEN_IMAGE_URL,
  [CHAIN_IDS.KARURA]: KARURA_TOKEN_IMAGE_URL,
  [CHAIN_IDS.HEMI]: ETH_TOKEN_IMAGE_URL,
  [CHAIN_IDS.PLASMA]: PLASMA_NATIVE_TOKEN_IMAGE_URL,
} as const;

/**
 * A mapping for networks with enabled portfolio landing page to their URLs.
 */
export const CHAIN_ID_PORTFOLIO_LANDING_PAGE_URL_MAP: Record<
  Hex | `${string}:${string}`,
  string
> = {
  [CHAIN_IDS.LINEA_MAINNET]: 'https://app.metamask.io/explore/networks/linea',
  [CHAIN_IDS.SEI]: 'https://app.metamask.io/explore/networks/sei',
  [MultichainNetworks.SOLANA]:
    'https://app.metamask.io/explore/networks/solana',
  [CHAIN_IDS.MONAD]: 'https://app.metamask.io/explore/networks/monad',
} as const;

export const INFURA_BLOCKED_KEY = 'countryBlocked';

const defaultEtherscanDomain = 'etherscan.io';
const defaultEtherscanSubdomainPrefix = 'api';

/**
 * Map of all Etherscan supported networks.
 */
export const ETHERSCAN_SUPPORTED_NETWORKS = {
  [CHAIN_IDS.GOERLI]: {
    domain: defaultEtherscanDomain,
    subdomain: `${defaultEtherscanSubdomainPrefix}-${
      CHAIN_ID_TO_TYPE_MAP[CHAIN_IDS.GOERLI]
    }`,
  },
  [CHAIN_IDS.MAINNET]: {
    domain: defaultEtherscanDomain,
    subdomain: defaultEtherscanSubdomainPrefix,
  },
  [CHAIN_IDS.SEPOLIA]: {
    domain: defaultEtherscanDomain,
    subdomain: `${defaultEtherscanSubdomainPrefix}-${
      CHAIN_ID_TO_TYPE_MAP[CHAIN_IDS.SEPOLIA]
    }`,
  },
  [CHAIN_IDS.LINEA_GOERLI]: {
    domain: 'lineascan.build',
    subdomain: 'goerli',
  },
  [CHAIN_IDS.LINEA_SEPOLIA]: {
    domain: 'lineascan.build',
    subdomain: 'sepolia',
  },
  [CHAIN_IDS.LINEA_MAINNET]: {
    domain: 'lineascan.build',
    subdomain: defaultEtherscanSubdomainPrefix,
  },
  [CHAIN_IDS.BSC]: {
    domain: 'bscscan.com',
    subdomain: defaultEtherscanSubdomainPrefix,
  },
  [CHAIN_IDS.BSC_TESTNET]: {
    domain: 'bscscan.com',
    subdomain: `${defaultEtherscanSubdomainPrefix}-testnet`,
  },
  [CHAIN_IDS.OPTIMISM]: {
    domain: defaultEtherscanDomain,
    subdomain: `${defaultEtherscanSubdomainPrefix}-optimistic`,
  },
  [CHAIN_IDS.OPTIMISM_TESTNET]: {
    domain: defaultEtherscanDomain,
    subdomain: `${defaultEtherscanSubdomainPrefix}-sepolia-optimistic`,
  },
  [CHAIN_IDS.POLYGON]: {
    domain: 'polygonscan.com',
    subdomain: defaultEtherscanSubdomainPrefix,
  },
  [CHAIN_IDS.POLYGON_TESTNET]: {
    domain: 'polygonscan.com',
    subdomain: `${defaultEtherscanSubdomainPrefix}-mumbai`,
  },
  [CHAIN_IDS.AVALANCHE]: {
    domain: 'snowtrace.io',
    subdomain: defaultEtherscanSubdomainPrefix,
  },
  [CHAIN_IDS.AVALANCHE_TESTNET]: {
    domain: 'snowtrace.io',
    subdomain: `${defaultEtherscanSubdomainPrefix}-testnet`,
  },
  [CHAIN_IDS.FANTOM]: {
    domain: 'ftmscan.com',
    subdomain: defaultEtherscanSubdomainPrefix,
  },
  [CHAIN_IDS.FANTOM_TESTNET]: {
    domain: 'ftmscan.com',
    subdomain: `${defaultEtherscanSubdomainPrefix}-testnet`,
  },
  [CHAIN_IDS.MOONBEAM]: {
    domain: 'moonscan.io',
    subdomain: `${defaultEtherscanSubdomainPrefix}-moonbeam`,
  },
  [CHAIN_IDS.MOONBEAM_TESTNET]: {
    domain: 'moonscan.io',
    subdomain: `${defaultEtherscanSubdomainPrefix}-moonbase`,
  },
  [CHAIN_IDS.MOONRIVER]: {
    domain: 'moonscan.io',
    subdomain: `${defaultEtherscanSubdomainPrefix}-moonriver`,
  },
  [CHAIN_IDS.GNOSIS]: {
    domain: 'gnosisscan.io',
    subdomain: `${defaultEtherscanSubdomainPrefix}-gnosis`,
  },
};

export const CHAIN_ID_TO_GAS_LIMIT_BUFFER_MAP = {
  [CHAIN_IDS.OPTIMISM]: 1,
  [CHAIN_IDS.OPTIMISM_TESTNET]: 1,
  [CHAIN_IDS.ACALA]: 1,
  [CHAIN_IDS.ACALA_TESTNET]: 1,
  [CHAIN_IDS.KARURA]: 1,
};

/**
 * Ethereum JSON-RPC methods that are known to exist but that we intentionally
 * do not support.
 */
export const UNSUPPORTED_RPC_METHODS = new Set([
  // This is implemented later in our middleware stack – specifically, in
  // eth-json-rpc-middleware – but our UI does not support it.
  'eth_signTransaction' as const,
]);

export const IPFS_DEFAULT_GATEWAY_URL = 'dweb.link';

export const QUICKNODE_ENDPOINT_URLS_BY_INFURA_NETWORK_NAME = {
  'ethereum-mainnet': () => process.env.QUICKNODE_MAINNET_URL,
  'linea-mainnet': () => process.env.QUICKNODE_LINEA_MAINNET_URL,
  'arbitrum-mainnet': () => process.env.QUICKNODE_ARBITRUM_URL,
  'avalanche-mainnet': () => process.env.QUICKNODE_AVALANCHE_URL,
  'optimism-mainnet': () => process.env.QUICKNODE_OPTIMISM_URL,
  'polygon-mainnet': () => process.env.QUICKNODE_POLYGON_URL,
  'base-mainnet': () => process.env.QUICKNODE_BASE_URL,
  'bsc-mainnet': () => process.env.QUICKNODE_BSC_URL,
};

export function getFailoverUrlsForInfuraNetwork(
  infuraNetwork: keyof typeof QUICKNODE_ENDPOINT_URLS_BY_INFURA_NETWORK_NAME,
) {
  const url = QUICKNODE_ENDPOINT_URLS_BY_INFURA_NETWORK_NAME[infuraNetwork]();
  if (url) {
    return [url];
  }
  return [];
}

export const FEATURED_RPCS: AddNetworkFields[] = [
  {
    chainId: CHAIN_IDS.LINEA_MAINNET,
    name: LINEA_MAINNET_DISPLAY_NAME,
    nativeCurrency: CURRENCY_SYMBOLS.ETH,
    rpcEndpoints: [
      {
        url: `https://linea-mainnet.infura.io/v3/${infuraProjectId}`,
        failoverUrls: getFailoverUrlsForInfuraNetwork('linea-mainnet'),
        type: RpcEndpointType.Custom,
      },
    ],
    defaultRpcEndpointIndex: 0,
    blockExplorerUrls: ['https://lineascan.build/'],
    defaultBlockExplorerUrlIndex: 0,
  },
  {
    chainId: CHAIN_IDS.ARBITRUM,
    name: ARBITRUM_DISPLAY_NAME,
    nativeCurrency: CURRENCY_SYMBOLS.ARBITRUM,
    rpcEndpoints: [
      {
        url: `https://arbitrum-mainnet.infura.io/v3/${infuraProjectId}`,
        failoverUrls: getFailoverUrlsForInfuraNetwork('arbitrum-mainnet'),
        type: RpcEndpointType.Custom,
      },
    ],
    defaultRpcEndpointIndex: 0,
    blockExplorerUrls: ['https://explorer.arbitrum.io'],
    defaultBlockExplorerUrlIndex: 0,
  },
  {
    chainId: CHAIN_IDS.AVALANCHE,
    name: AVALANCHE_DISPLAY_NAME,
    nativeCurrency: CURRENCY_SYMBOLS.AVALANCHE,
    rpcEndpoints: [
      {
        url: `https://avalanche-mainnet.infura.io/v3/${infuraProjectId}`,
        failoverUrls: getFailoverUrlsForInfuraNetwork('avalanche-mainnet'),
        type: RpcEndpointType.Custom,
      },
    ],
    defaultRpcEndpointIndex: 0,
    blockExplorerUrls: ['https://snowtrace.io/'],
    defaultBlockExplorerUrlIndex: 0,
  },
  {
    chainId: CHAIN_IDS.BSC,
    name: BSC_DISPLAY_NAME,
    nativeCurrency: CURRENCY_SYMBOLS.BNB,
    rpcEndpoints: [
      {
        url: `https://bsc-mainnet.infura.io/v3/${infuraProjectId}`,
        failoverUrls: getFailoverUrlsForInfuraNetwork('bsc-mainnet'),
        type: RpcEndpointType.Custom,
      },
    ],
    defaultRpcEndpointIndex: 0,
    blockExplorerUrls: ['https://bscscan.com/'],
    defaultBlockExplorerUrlIndex: 0,
  },
  {
    chainId: CHAIN_IDS.OPTIMISM,
    name: OPTIMISM_DISPLAY_NAME,
    nativeCurrency: CURRENCY_SYMBOLS.ETH,
    rpcEndpoints: [
      {
        url: `https://optimism-mainnet.infura.io/v3/${infuraProjectId}`,
        failoverUrls: getFailoverUrlsForInfuraNetwork('optimism-mainnet'),
        type: RpcEndpointType.Custom,
      },
    ],
    defaultRpcEndpointIndex: 0,
    blockExplorerUrls: ['https://optimistic.etherscan.io/'],
    defaultBlockExplorerUrlIndex: 0,
  },
  {
    chainId: CHAIN_IDS.POLYGON,
    name: POLYGON_DISPLAY_NAME,
    nativeCurrency: CURRENCY_SYMBOLS.POL,
    rpcEndpoints: [
      {
        url: `https://polygon-mainnet.infura.io/v3/${infuraProjectId}`,
        failoverUrls: getFailoverUrlsForInfuraNetwork('polygon-mainnet'),
        type: RpcEndpointType.Custom,
      },
    ],
    defaultRpcEndpointIndex: 0,
    blockExplorerUrls: ['https://polygonscan.com/'],
    defaultBlockExplorerUrlIndex: 0,
  },
  {
    chainId: CHAIN_IDS.ZKSYNC_ERA,
    name: ZK_SYNC_ERA_DISPLAY_NAME,
    nativeCurrency: CURRENCY_SYMBOLS.ETH,
    rpcEndpoints: [
      {
        url: `https://mainnet.era.zksync.io`,
        failoverUrls: [],
        type: RpcEndpointType.Custom,
      },
    ],
    defaultRpcEndpointIndex: 0,
    blockExplorerUrls: ['https://explorer.zksync.io/'],
    defaultBlockExplorerUrlIndex: 0,
  },
  {
    chainId: CHAIN_IDS.SEI,
    name: SEI_DISPLAY_NAME,
    nativeCurrency: CURRENCY_SYMBOLS.SEI,
    rpcEndpoints: [
      {
        url: `https://sei-mainnet.infura.io/v3/${infuraProjectId}`,
        type: RpcEndpointType.Custom,
      },
    ],
    defaultRpcEndpointIndex: 0,
    blockExplorerUrls: ['https://seitrace.com/'],
    defaultBlockExplorerUrlIndex: 0,
  },
  {
    chainId: CHAIN_IDS.BASE,
    name: BASE_DISPLAY_NAME,
    nativeCurrency: CURRENCY_SYMBOLS.ETH,
    rpcEndpoints: [
      {
        url: `https://base-mainnet.infura.io/v3/${infuraProjectId}`,
        failoverUrls: getFailoverUrlsForInfuraNetwork('base-mainnet'),
        type: RpcEndpointType.Custom,
      },
    ],
    defaultRpcEndpointIndex: 0,
    blockExplorerUrls: ['https://basescan.org'],
    defaultBlockExplorerUrlIndex: 0,
  },
];

export const FEATURED_NETWORK_CHAIN_IDS = [
  CHAIN_IDS.MAINNET,
  ...FEATURED_RPCS.map((rpc) => rpc.chainId),
];

export const FEATURED_NETWORK_CHAIN_IDS_MULTICHAIN = [
  SolScope.Mainnet,
  SolScope.Devnet,
  BtcScope.Mainnet,
  CHAIN_IDS.MAINNET,
  ...FEATURED_RPCS.map((rpc) => rpc.chainId),
];

export const infuraChainIdsTestNets: string[] = [
  CHAIN_IDS.SEPOLIA,
  CHAIN_IDS.HOLESKY,
  CHAIN_IDS.LINEA_SEPOLIA,
  CHAIN_IDS.AMOY,
  CHAIN_IDS.BASE_SEPOLIA,
  CHAIN_IDS.OPTIMISM_SEPOLIA,
  CHAIN_IDS.ARBITRUM_SEPOLIA,
  CHAIN_IDS.PALM_TESTNET,
  CHAIN_IDS.AVALANCHE_TESTNET,
  CHAIN_IDS.CELO_TESTNET,
  CHAIN_IDS.ZK_SYNC_ERA_TESTNET,
  CHAIN_IDS.BSC_TESTNET,
  CHAIN_IDS.MANTA_SEPOLIA,
  CHAIN_IDS.OPBNB_TESTNET,
  CHAIN_IDS.SCROLL_SEPOLIA,
  CHAIN_IDS.UNICHAIN_SEPOLIA,
];

export const allowedInfuraHosts = [
  // Ethereum
  'mainnet.infura.io',
  // Linea
  'linea-mainnet.infura.io',
  // Polygon
  'polygon-mainnet.infura.io',
  // Base
  'base-mainnet.infura.io',
  // Blast
  'blast-mainnet.infura.io',
  // Optimism
  'optimism-mainnet.infura.io',
  // Arbitrum
  'arbitrum-mainnet.infura.io',
  // Palm
  'palm-mainnet.infura.io',
  // Avalanche
  'avalanche-mainnet.infura.io',
  // Celo
  'celo-mainnet.infura.io',
  // ZKSync
  'zksync-mainnet.infura.io',
  // BSC
  'bsc-mainnet.infura.io',
  // Mantle
  'mantle-mainnet.infura.io',
  // OPBNB
  'opbnb-mainnet.infura.io',
  // Scroll
  'scroll-mainnet.infura.io',
  // Sei
  'sei-mainnet.infura.io',
];

/**
 * Represents the availability state of the currently selected network.
 */
export enum NetworkStatus {
  /**
   * The network may or may not be able to receive requests, but either no
   * attempt has been made to determine this, or an attempt was made but was
   * unsuccessful.
   */
  Unknown = 'unknown',
  /**
   * The network is able to receive and respond to requests.
   */
  Available = 'available',
  /**
   * The network is unable to receive and respond to requests for unknown
   * reasons.
   */
  Unavailable = 'unavailable',
  /**
   * The network is not only unavailable, but is also inaccessible for the user
   * specifically based on their location. This state only applies to Infura
   * networks.
   */
  Blocked = 'blocked',
}

export const TEST_NETWORKS = [
  GOERLI_DISPLAY_NAME,
  SEPOLIA_DISPLAY_NAME,
  LINEA_GOERLI_DISPLAY_NAME,
  LINEA_SEPOLIA_DISPLAY_NAME,
  MEGAETH_TESTNET_DISPLAY_NAME,
  MONAD_TESTNET_DISPLAY_NAME,
];

export const TEST_NETWORK_IDS = [
  CHAIN_IDS.GOERLI,
  CHAIN_IDS.SEPOLIA,
  CHAIN_IDS.LINEA_GOERLI,
  CHAIN_IDS.LINEA_SEPOLIA,
  CHAIN_IDS.ARBITRUM_SEPOLIA,
  CHAIN_IDS.MEGAETH_TESTNET,
  CHAIN_IDS.MONAD_TESTNET,
];<|MERGE_RESOLUTION|>--- conflicted
+++ resolved
@@ -203,11 +203,8 @@
   ACALA_TESTNET: '0x253',
   KARURA: '0x2ae',
   HEMI: '0xa867',
-<<<<<<< HEAD
   PLASMA: '0x2611',
-=======
   MONAD: '0x8f',
->>>>>>> 5f84375e
 } as const;
 
 export const CHAINLIST_CHAIN_IDS_MAP = {
