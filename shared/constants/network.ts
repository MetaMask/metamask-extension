import { capitalize, pick } from 'lodash';
/**
 * A type representing any valid value for 'type' for setProviderType and other
 * methods that add or manipulate networks in MetaMask state.
 */
export type NetworkType = (typeof NETWORK_TYPES)[keyof typeof NETWORK_TYPES];

/**
 * A union type of all possible hard-coded chain ids. This type is not
 * exhaustive and cannot be used for typing chainId in areas where the user or
 * dapp may specify any chainId.
 */
export type ChainId = (typeof CHAIN_IDS)[keyof typeof CHAIN_IDS];

/**
 * A type that is a union type of all possible hardcoded currency symbols.
 * This type is non-exhaustive, and cannot be used for areas where the user
 * or dapp may supply their own symbol.
 */
export type CurrencySymbol =
  (typeof CURRENCY_SYMBOLS)[keyof typeof CURRENCY_SYMBOLS];
/**
 * Test networks have special symbols that combine the network name and 'ETH'
 * so that they are distinct from mainnet and other networks that use 'ETH'.
 */
export type TestNetworkCurrencySymbol =
  (typeof TEST_NETWORK_TICKER_MAP)[keyof typeof TEST_NETWORK_TICKER_MAP];

/**
 * An object containing preferences for an RPC definition
 */
type RPCPreferences = {
  /**
   * A URL for the block explorer for the RPC's network
   */
  blockExplorerUrl: `https://${string}`;
  /**
   * A image reflecting the asset symbol for the network
   */
  imageUrl: string;
};

/**
 * An object that describes a network to be used inside of MetaMask
 */
export type RPCDefinition = {
  /**
   * The hex encoded ChainId for the network
   */
  chainId: ChainId;
  /**
   * The nickname for the network
   */
  nickname: string;
  /**
   * The URL for the client to send network requests to
   */
  rpcUrl: `https://${string}`;
  /**
   * The Currency Symbol for the network
   */
  ticker: string;
  /**
   * Additional preferences for the network, such as blockExplorerUrl
   */
  rpcPrefs: RPCPreferences;
};

/**
 * For each chain that we support fiat onramps for, we provide a set of
 * configuration options that help for initializing the connectiong to the
 * onramp providers.
 */
type BuyableChainSettings = {
  /**
   * The native currency for the given chain
   */
  nativeCurrency: CurrencySymbol | TestNetworkCurrencySymbol;
  /**
   * The network name or identifier
   */
  network: string;
};

/**
 * Throughout the extension we set the current provider by referencing its
 * "type", which can be any of the values in the below object. These values
 * represent the built-in networks of MetaMask, including test nets, as well
 * as "rpc" which is the "type" of a custom network added by the user or via
 * wallet_addEthereumChain.
 */
export const NETWORK_TYPES = {
  GOERLI: 'goerli',
  LOCALHOST: 'localhost',
  MAINNET: 'mainnet',
  RPC: 'rpc',
  SEPOLIA: 'sepolia',
  LINEA_GOERLI: 'linea-goerli',
  LINEA_MAINNET: 'linea-mainnet',
} as const;

/**
 * An object containing shortcut names for any non-builtin network. We need
 * this to be able to differentiate between networks that require custom
 * sections of code for our various features, such as swaps or token lists.
 */
export const NETWORK_NAMES = {
  HOMESTEAD: 'homestead',
};

/**
 * The Network ID for our builtin networks. This is the decimal equivalent of
 * the chain id for the network, but is expresssed as a string. Many moons ago
 * the decision was made on the extension team to expressly use chainId with
 * hex encoding over network id. Consider that when accessing this object. Note
 * for cross product purposes: alignment with mobile on this matter has not
 * been fully achieved, thus it is possible for some dependencies to still
 * ask for or require network id.
 */
export const NETWORK_IDS = {
  MAINNET: '1',
  GOERLI: '5',
  LOCALHOST: '1337',
  SEPOLIA: '11155111',
  LINEA_GOERLI: '59140',
  LINEA_MAINNET: '59144',
} as const;

/**
 * An object containing all of the chain ids for networks both built in and
 * those that we have added custom code to support our feature set.
 */
export const CHAIN_IDS = {
  MAINNET: '0x1',
  GOERLI: '0x5',
  LOCALHOST: '0x539',
  BSC: '0x38',
  BSC_TESTNET: '0x61',
  OPTIMISM: '0xa',
  OPTIMISM_TESTNET: '0x1a4',
  BASE: '0x2105',
  BASE_TESTNET: '0x14a33',
  OPBNB: '0xcc',
  OPBNB_TESTNET: '0x15eb',
  POLYGON: '0x89',
  POLYGON_TESTNET: '0x13881',
  AVALANCHE: '0xa86a',
  AVALANCHE_TESTNET: '0xa869',
  FANTOM: '0xfa',
  FANTOM_TESTNET: '0xfa2',
  CELO: '0xa4ec',
  ARBITRUM: '0xa4b1',
  HARMONY: '0x63564c40',
  PALM: '0x2a15c308d',
  SEPOLIA: '0xaa36a7',
  LINEA_GOERLI: '0xe704',
  LINEA_MAINNET: '0xe708',
  AURORA: '0x4e454152',
  MOONBEAM: '0x504',
  MOONBEAM_TESTNET: '0x507',
  MOONRIVER: '0x505',
  CRONOS: '0x19',
  GNOSIS: '0x64',
<<<<<<< HEAD
  ZORA: '0x76adf1',
=======
  ZKSYNC_ERA: '0x144',
>>>>>>> 1e5578eb
} as const;

/**
 * The largest possible chain ID we can handle.
 * Explanation: https://gist.github.com/rekmarks/a47bd5f2525936c4b8eee31a16345553
 */
export const MAX_SAFE_CHAIN_ID = 4503599627370476;

export const MAINNET_DISPLAY_NAME = 'Ethereum Mainnet';
export const GOERLI_DISPLAY_NAME = 'Goerli';
export const SEPOLIA_DISPLAY_NAME = 'Sepolia';
export const LINEA_GOERLI_DISPLAY_NAME = 'Linea Goerli';
export const LINEA_MAINNET_DISPLAY_NAME = 'Linea Mainnet';
export const LOCALHOST_DISPLAY_NAME = 'Localhost 8545';
export const BSC_DISPLAY_NAME = 'Binance Smart Chain';
export const POLYGON_DISPLAY_NAME = 'Polygon';
export const AVALANCHE_DISPLAY_NAME = 'Avalanche Network C-Chain';
export const ARBITRUM_DISPLAY_NAME = 'Arbitrum One';
export const BNB_DISPLAY_NAME = 'BNB Chain';
export const OPTIMISM_DISPLAY_NAME = 'OP Mainnet';
export const FANTOM_DISPLAY_NAME = 'Fantom Opera';
export const HARMONY_DISPLAY_NAME = 'Harmony Mainnet Shard 0';
export const PALM_DISPLAY_NAME = 'Palm';
export const AURORA_DISPLAY_NAME = 'Aurora Mainnet';
export const CELO_DISPLAY_NAME = 'Celo Mainnet';
export const GNOSIS_DISPLAY_NAME = 'Gnosis';

export const infuraProjectId = process.env.INFURA_PROJECT_ID;
export const getRpcUrl = ({
  network,
  excludeProjectId = false,
}: {
  network: NetworkType;
  excludeProjectId?: boolean;
}) =>
  `https://${network}.infura.io/v3/${excludeProjectId ? '' : infuraProjectId}`;

export const MAINNET_RPC_URL = getRpcUrl({
  network: NETWORK_TYPES.MAINNET,
});
export const GOERLI_RPC_URL = getRpcUrl({ network: NETWORK_TYPES.GOERLI });
export const SEPOLIA_RPC_URL = getRpcUrl({ network: NETWORK_TYPES.SEPOLIA });
export const LINEA_GOERLI_RPC_URL = getRpcUrl({
  network: NETWORK_TYPES.LINEA_GOERLI,
});
export const LINEA_MAINNET_RPC_URL = getRpcUrl({
  network: NETWORK_TYPES.LINEA_MAINNET,
});
export const LOCALHOST_RPC_URL = 'http://localhost:8545';

/**
 * An object containing the token symbols for various tokens that are either
 * native currencies or those that have been special cased by the extension
 * for supporting our feature set.
 */
export const CURRENCY_SYMBOLS = {
  ARBITRUM: 'ETH',
  AURORA_ETH: 'AURORA ETH',
  AVALANCHE: 'AVAX',
  BNB: 'BNB',
  BUSD: 'BUSD',
  CELO: 'CELO',
  DAI: 'DAI',
  GNOSIS: 'XDAI',
  ETH: 'ETH',
  FANTOM: 'FTM',
  HARMONY: 'ONE',
  PALM: 'PALM',
  MATIC: 'MATIC',
  TEST_ETH: 'TESTETH',
  USDC: 'USDC',
  USDT: 'USDT',
  WETH: 'WETH',
  OPTIMISM: 'OP',
  CRONOS: 'CRO',
  GLIMMER: 'GLMR',
  MOONRIVER: 'MOVR',
  ONE: 'ONE',
} as const;

export const ETH_TOKEN_IMAGE_URL = './images/eth_logo.png';
export const LINEA_GOERLI_TOKEN_IMAGE_URL = './images/linea-logo-testnet.png';
export const LINEA_MAINNET_TOKEN_IMAGE_URL = './images/linea-logo-mainnet.png';
export const TEST_ETH_TOKEN_IMAGE_URL = './images/black-eth-logo.svg';
export const BNB_TOKEN_IMAGE_URL = './images/bnb.png';
export const MATIC_TOKEN_IMAGE_URL = './images/matic-token.png';
export const AVAX_TOKEN_IMAGE_URL = './images/avax-token.png';
export const AETH_TOKEN_IMAGE_URL = './images/arbitrum.svg';
export const FTM_TOKEN_IMAGE_URL = './images/fantom-opera.svg';
export const HARMONY_ONE_TOKEN_IMAGE_URL = './images/harmony-one.svg';
export const OPTIMISM_TOKEN_IMAGE_URL = './images/optimism.svg';
export const PALM_TOKEN_IMAGE_URL = './images/palm.svg';
export const AURORA_TOKEN_IMAGE_URL = './images/aurora.png';
export const CELO_TOKEN_IMAGE_URL = './images/celo.svg';
export const GNOSIS_TOKEN_IMAGE_URL = './images/gnosis.svg';

export const INFURA_PROVIDER_TYPES = [
  NETWORK_TYPES.MAINNET,
  NETWORK_TYPES.GOERLI,
  NETWORK_TYPES.SEPOLIA,
  NETWORK_TYPES.LINEA_GOERLI,
  NETWORK_TYPES.LINEA_MAINNET,
] as const;

export const TEST_CHAINS = [
  CHAIN_IDS.GOERLI,
  CHAIN_IDS.SEPOLIA,
  CHAIN_IDS.LINEA_GOERLI,
  CHAIN_IDS.LOCALHOST,
];

const typedCapitalize = <K extends string>(k: K): Capitalize<K> =>
  capitalize(k) as Capitalize<typeof k>;

export const TEST_NETWORK_TICKER_MAP: {
  [K in Exclude<
    NetworkType,
    'localhost' | 'mainnet' | 'rpc' | 'linea-mainnet'
  >]: string;
} = {
  [NETWORK_TYPES.GOERLI]: `${typedCapitalize(NETWORK_TYPES.GOERLI)}${
    CURRENCY_SYMBOLS.ETH
  }`,
  [NETWORK_TYPES.SEPOLIA]: `${typedCapitalize(NETWORK_TYPES.SEPOLIA)}${
    CURRENCY_SYMBOLS.ETH
  }`,
  [NETWORK_TYPES.LINEA_GOERLI]: `Linea${CURRENCY_SYMBOLS.ETH}`,
};

/**
 * Map of all build-in Infura networks to their network, ticker and chain IDs.
 */
export const BUILT_IN_NETWORKS = {
  [NETWORK_TYPES.GOERLI]: {
    networkId: NETWORK_IDS.GOERLI,
    chainId: CHAIN_IDS.GOERLI,
    ticker: TEST_NETWORK_TICKER_MAP[NETWORK_TYPES.GOERLI],
    blockExplorerUrl: `https://${NETWORK_TYPES.GOERLI}.etherscan.io`,
  },
  [NETWORK_TYPES.SEPOLIA]: {
    networkId: NETWORK_IDS.SEPOLIA,
    chainId: CHAIN_IDS.SEPOLIA,
    ticker: TEST_NETWORK_TICKER_MAP[NETWORK_TYPES.SEPOLIA],
    blockExplorerUrl: `https://${NETWORK_TYPES.SEPOLIA}.etherscan.io`,
  },
  [NETWORK_TYPES.LINEA_GOERLI]: {
    networkId: NETWORK_IDS.LINEA_GOERLI,
    chainId: CHAIN_IDS.LINEA_GOERLI,
    ticker: TEST_NETWORK_TICKER_MAP[NETWORK_TYPES.LINEA_GOERLI],
    blockExplorerUrl: 'https://goerli.lineascan.build',
  },
  [NETWORK_TYPES.MAINNET]: {
    networkId: NETWORK_IDS.MAINNET,
    chainId: CHAIN_IDS.MAINNET,
    blockExplorerUrl: `https://etherscan.io`,
  },
  [NETWORK_TYPES.LINEA_MAINNET]: {
    networkId: NETWORK_IDS.LINEA_MAINNET,
    chainId: CHAIN_IDS.LINEA_MAINNET,
    blockExplorerUrl: 'https://lineascan.build',
  },
  [NETWORK_TYPES.LOCALHOST]: {
    networkId: NETWORK_IDS.LOCALHOST,
    chainId: CHAIN_IDS.LOCALHOST,
  },
} as const;

export const BUILT_IN_INFURA_NETWORKS = pick(
  BUILT_IN_NETWORKS,
  INFURA_PROVIDER_TYPES,
);

export type BuiltInInfuraNetwork = keyof typeof BUILT_IN_INFURA_NETWORKS;

// type SupportedNetworksType = {
//   [key: string]: {
//     domain: string;
//     subdomain: string;
//     networkId: string;
//   };
// };

export const NETWORK_TO_NAME_MAP = {
  [NETWORK_TYPES.MAINNET]: MAINNET_DISPLAY_NAME,
  [NETWORK_TYPES.GOERLI]: GOERLI_DISPLAY_NAME,
  [NETWORK_TYPES.SEPOLIA]: SEPOLIA_DISPLAY_NAME,
  [NETWORK_TYPES.LINEA_GOERLI]: LINEA_GOERLI_DISPLAY_NAME,
  [NETWORK_TYPES.LINEA_MAINNET]: LINEA_MAINNET_DISPLAY_NAME,
  [NETWORK_TYPES.LOCALHOST]: LOCALHOST_DISPLAY_NAME,

  [NETWORK_IDS.GOERLI]: GOERLI_DISPLAY_NAME,
  [NETWORK_IDS.SEPOLIA]: SEPOLIA_DISPLAY_NAME,
  [NETWORK_IDS.LINEA_GOERLI]: LINEA_GOERLI_DISPLAY_NAME,
  [NETWORK_IDS.MAINNET]: MAINNET_DISPLAY_NAME,
  [NETWORK_IDS.LINEA_MAINNET]: LINEA_MAINNET_DISPLAY_NAME,
  [NETWORK_IDS.LOCALHOST]: LOCALHOST_DISPLAY_NAME,

  [CHAIN_IDS.GOERLI]: GOERLI_DISPLAY_NAME,
  [CHAIN_IDS.SEPOLIA]: SEPOLIA_DISPLAY_NAME,
  [CHAIN_IDS.LINEA_GOERLI]: LINEA_GOERLI_DISPLAY_NAME,
  [CHAIN_IDS.MAINNET]: MAINNET_DISPLAY_NAME,
  [CHAIN_IDS.LINEA_MAINNET]: LINEA_MAINNET_DISPLAY_NAME,
  [CHAIN_IDS.LOCALHOST]: LOCALHOST_DISPLAY_NAME,
} as const;

export const CHAIN_ID_TO_TYPE_MAP = {
  [CHAIN_IDS.MAINNET]: NETWORK_TYPES.MAINNET,
  [CHAIN_IDS.GOERLI]: NETWORK_TYPES.GOERLI,
  [CHAIN_IDS.SEPOLIA]: NETWORK_TYPES.SEPOLIA,
  [CHAIN_IDS.LINEA_GOERLI]: NETWORK_TYPES.LINEA_GOERLI,
  [CHAIN_IDS.LINEA_MAINNET]: NETWORK_TYPES.LINEA_MAINNET,
  [CHAIN_IDS.LOCALHOST]: NETWORK_TYPES.LOCALHOST,
} as const;

export const CHAIN_ID_TO_RPC_URL_MAP = {
  [CHAIN_IDS.GOERLI]: GOERLI_RPC_URL,
  [CHAIN_IDS.SEPOLIA]: SEPOLIA_RPC_URL,
  [CHAIN_IDS.LINEA_GOERLI]: LINEA_GOERLI_RPC_URL,
  [CHAIN_IDS.MAINNET]: MAINNET_RPC_URL,
  [CHAIN_IDS.LINEA_MAINNET]: LINEA_MAINNET_RPC_URL,
  [CHAIN_IDS.LOCALHOST]: LOCALHOST_RPC_URL,
} as const;

export const CHAIN_ID_TO_NETWORK_IMAGE_URL_MAP = {
  [CHAIN_IDS.MAINNET]: ETH_TOKEN_IMAGE_URL,
  [CHAIN_IDS.LINEA_GOERLI]: LINEA_GOERLI_TOKEN_IMAGE_URL,
  [CHAIN_IDS.LINEA_MAINNET]: LINEA_MAINNET_TOKEN_IMAGE_URL,
  [CHAIN_IDS.AVALANCHE]: AVAX_TOKEN_IMAGE_URL,
  [CHAIN_IDS.BSC]: BNB_TOKEN_IMAGE_URL,
  [CHAIN_IDS.POLYGON]: MATIC_TOKEN_IMAGE_URL,
  [CHAIN_IDS.ARBITRUM]: AETH_TOKEN_IMAGE_URL,
  [CHAIN_IDS.FANTOM]: FTM_TOKEN_IMAGE_URL,
  [CHAIN_IDS.HARMONY]: HARMONY_ONE_TOKEN_IMAGE_URL,
  [CHAIN_IDS.OPTIMISM]: OPTIMISM_TOKEN_IMAGE_URL,
  [CHAIN_IDS.PALM]: PALM_TOKEN_IMAGE_URL,
  [CHAIN_IDS.AURORA]: AURORA_TOKEN_IMAGE_URL,
  [CHAIN_IDS.CELO]: CELO_TOKEN_IMAGE_URL,
  [CHAIN_IDS.GNOSIS]: GNOSIS_TOKEN_IMAGE_URL,
} as const;

export const NETWORK_ID_TO_ETHERS_NETWORK_NAME_MAP = {
  [NETWORK_IDS.GOERLI]: NETWORK_TYPES.GOERLI,
  [NETWORK_IDS.SEPOLIA]: NETWORK_TYPES.SEPOLIA,
  [NETWORK_IDS.LINEA_GOERLI]: NETWORK_TYPES.LINEA_GOERLI,
  [NETWORK_IDS.MAINNET]: NETWORK_NAMES.HOMESTEAD,
  [NETWORK_IDS.LINEA_MAINNET]: NETWORK_TYPES.LINEA_MAINNET,
} as const;

export const CHAIN_ID_TO_NETWORK_ID_MAP = {
  [CHAIN_IDS.MAINNET]: NETWORK_IDS.MAINNET,
  [CHAIN_IDS.GOERLI]: NETWORK_IDS.GOERLI,
  [CHAIN_IDS.SEPOLIA]: NETWORK_IDS.SEPOLIA,
  [CHAIN_IDS.LINEA_GOERLI]: NETWORK_IDS.LINEA_GOERLI,
  [CHAIN_IDS.LINEA_MAINNET]: NETWORK_IDS.LINEA_MAINNET,
  [CHAIN_IDS.LOCALHOST]: NETWORK_IDS.LOCALHOST,
} as const;

export const NATIVE_CURRENCY_TOKEN_IMAGE_MAP = {
  [CURRENCY_SYMBOLS.ETH]: ETH_TOKEN_IMAGE_URL,
  [CURRENCY_SYMBOLS.TEST_ETH]: TEST_ETH_TOKEN_IMAGE_URL,
  [CURRENCY_SYMBOLS.BNB]: BNB_TOKEN_IMAGE_URL,
  [CURRENCY_SYMBOLS.MATIC]: MATIC_TOKEN_IMAGE_URL,
  [CURRENCY_SYMBOLS.AVALANCHE]: AVAX_TOKEN_IMAGE_URL,
  [CURRENCY_SYMBOLS.OPTIMISM]: OPTIMISM_TOKEN_IMAGE_URL,
  [CURRENCY_SYMBOLS.CELO]: CELO_TOKEN_IMAGE_URL,
  [CURRENCY_SYMBOLS.AURORA_ETH]: ETH_TOKEN_IMAGE_URL,
  [CURRENCY_SYMBOLS.GNOSIS]: GNOSIS_TOKEN_IMAGE_URL,
} as const;

export const INFURA_BLOCKED_KEY = 'countryBlocked';

const defaultEtherscanDomain = 'etherscan.io';
const defaultEtherscanSubdomainPrefix = 'api';

/**
 * Map of all Etherscan supported networks.
 */
export const ETHERSCAN_SUPPORTED_NETWORKS = {
  [CHAIN_IDS.GOERLI]: {
    domain: defaultEtherscanDomain,
    subdomain: `${defaultEtherscanSubdomainPrefix}-${
      CHAIN_ID_TO_TYPE_MAP[CHAIN_IDS.GOERLI]
    }`,
    networkId: CHAIN_ID_TO_NETWORK_ID_MAP[CHAIN_IDS.GOERLI],
  },
  [CHAIN_IDS.MAINNET]: {
    domain: defaultEtherscanDomain,
    subdomain: defaultEtherscanSubdomainPrefix,
    networkId: CHAIN_ID_TO_NETWORK_ID_MAP[CHAIN_IDS.MAINNET],
  },
  [CHAIN_IDS.SEPOLIA]: {
    domain: defaultEtherscanDomain,
    subdomain: `${defaultEtherscanSubdomainPrefix}-${
      CHAIN_ID_TO_TYPE_MAP[CHAIN_IDS.SEPOLIA]
    }`,
    networkId: CHAIN_ID_TO_NETWORK_ID_MAP[CHAIN_IDS.SEPOLIA],
  },
  [CHAIN_IDS.LINEA_GOERLI]: {
    domain: 'lineascan.build',
    subdomain: 'goerli',
    networkId: CHAIN_ID_TO_NETWORK_ID_MAP[CHAIN_IDS.LINEA_GOERLI],
  },
  [CHAIN_IDS.LINEA_MAINNET]: {
    domain: 'lineascan.build',
    subdomain: defaultEtherscanSubdomainPrefix,
    networkId: CHAIN_ID_TO_NETWORK_ID_MAP[CHAIN_IDS.LINEA_MAINNET],
  },
  [CHAIN_IDS.BSC]: {
    domain: 'bscscan.com',
    subdomain: defaultEtherscanSubdomainPrefix,
    networkId: parseInt(CHAIN_IDS.BSC, 16).toString(),
  },
  [CHAIN_IDS.BSC_TESTNET]: {
    domain: 'bscscan.com',
    subdomain: `${defaultEtherscanSubdomainPrefix}-testnet`,
    networkId: parseInt(CHAIN_IDS.BSC_TESTNET, 16).toString(),
  },
  [CHAIN_IDS.OPTIMISM]: {
    domain: defaultEtherscanDomain,
    subdomain: `${defaultEtherscanSubdomainPrefix}-optimistic`,
    networkId: parseInt(CHAIN_IDS.OPTIMISM, 16).toString(),
  },
  [CHAIN_IDS.OPTIMISM_TESTNET]: {
    domain: defaultEtherscanDomain,
    subdomain: `${defaultEtherscanSubdomainPrefix}-goerli-optimistic`,
    networkId: parseInt(CHAIN_IDS.OPTIMISM_TESTNET, 16).toString(),
  },
  [CHAIN_IDS.POLYGON]: {
    domain: 'polygonscan.com',
    subdomain: defaultEtherscanSubdomainPrefix,
    networkId: parseInt(CHAIN_IDS.POLYGON, 16).toString(),
  },
  [CHAIN_IDS.POLYGON_TESTNET]: {
    domain: 'polygonscan.com',
    subdomain: `${defaultEtherscanSubdomainPrefix}-mumbai`,
    networkId: parseInt(CHAIN_IDS.POLYGON_TESTNET, 16).toString(),
  },
  [CHAIN_IDS.AVALANCHE]: {
    domain: 'snowtrace.io',
    subdomain: defaultEtherscanSubdomainPrefix,
    networkId: parseInt(CHAIN_IDS.AVALANCHE, 16).toString(),
  },
  [CHAIN_IDS.AVALANCHE_TESTNET]: {
    domain: 'snowtrace.io',
    subdomain: `${defaultEtherscanSubdomainPrefix}-testnet`,
    networkId: parseInt(CHAIN_IDS.AVALANCHE_TESTNET, 16).toString(),
  },
  [CHAIN_IDS.FANTOM]: {
    domain: 'ftmscan.com',
    subdomain: defaultEtherscanSubdomainPrefix,
    networkId: parseInt(CHAIN_IDS.FANTOM, 16).toString(),
  },
  [CHAIN_IDS.FANTOM_TESTNET]: {
    domain: 'ftmscan.com',
    subdomain: `${defaultEtherscanSubdomainPrefix}-testnet`,
    networkId: parseInt(CHAIN_IDS.FANTOM_TESTNET, 16).toString(),
  },
  [CHAIN_IDS.MOONBEAM]: {
    domain: 'moonscan.io',
    subdomain: `${defaultEtherscanSubdomainPrefix}-moonbeam`,
    networkId: parseInt(CHAIN_IDS.MOONBEAM, 16).toString(),
  },
  [CHAIN_IDS.MOONBEAM_TESTNET]: {
    domain: 'moonscan.io',
    subdomain: `${defaultEtherscanSubdomainPrefix}-moonbase`,
    networkId: parseInt(CHAIN_IDS.MOONBEAM_TESTNET, 16).toString(),
  },
  [CHAIN_IDS.MOONRIVER]: {
    domain: 'moonscan.io',
    subdomain: `${defaultEtherscanSubdomainPrefix}-moonriver`,
    networkId: parseInt(CHAIN_IDS.MOONRIVER, 16).toString(),
  },
  [CHAIN_IDS.GNOSIS]: {
    domain: 'gnosisscan.io',
    subdomain: `${defaultEtherscanSubdomainPrefix}-gnosis`,
    networkId: parseInt(CHAIN_IDS.GNOSIS, 16).toString(),
  },
};

export const CHAIN_ID_TO_GAS_LIMIT_BUFFER_MAP = {
  [CHAIN_IDS.OPTIMISM]: 1,
  [CHAIN_IDS.OPTIMISM_TESTNET]: 1,
};

/**
 * Ethereum JSON-RPC methods that are known to exist but that we intentionally
 * do not support.
 */
export const UNSUPPORTED_RPC_METHODS = new Set([
  // This is implemented later in our middleware stack – specifically, in
  // eth-json-rpc-middleware – but our UI does not support it.
  'eth_signTransaction' as const,
]);

export const IPFS_DEFAULT_GATEWAY_URL = 'dweb.link';

// The first item in transakCurrencies must be the
// default crypto currency for the network
const BUYABLE_CHAIN_ETHEREUM_NETWORK_NAME = 'ethereum';

export const BUYABLE_CHAINS_MAP: {
  [K in Exclude<
    ChainId,
    | typeof CHAIN_IDS.LOCALHOST
    | typeof CHAIN_IDS.OPTIMISM_TESTNET
    | typeof CHAIN_IDS.BASE_TESTNET
    | typeof CHAIN_IDS.BASE
    | typeof CHAIN_IDS.OPBNB_TESTNET
    | typeof CHAIN_IDS.OPBNB
    | typeof CHAIN_IDS.BSC_TESTNET
    | typeof CHAIN_IDS.POLYGON_TESTNET
    | typeof CHAIN_IDS.AVALANCHE_TESTNET
    | typeof CHAIN_IDS.FANTOM_TESTNET
    | typeof CHAIN_IDS.MOONBEAM_TESTNET
    | typeof CHAIN_IDS.LINEA_GOERLI
    | typeof CHAIN_IDS.GOERLI
    | typeof CHAIN_IDS.SEPOLIA
    | typeof CHAIN_IDS.GNOSIS
    | typeof CHAIN_IDS.ZORA
  >]: BuyableChainSettings;
} = {
  [CHAIN_IDS.MAINNET]: {
    nativeCurrency: CURRENCY_SYMBOLS.ETH,
    network: BUYABLE_CHAIN_ETHEREUM_NETWORK_NAME,
  },
  [CHAIN_IDS.BSC]: {
    nativeCurrency: CURRENCY_SYMBOLS.BNB,
    network: 'bsc',
  },
  [CHAIN_IDS.POLYGON]: {
    nativeCurrency: CURRENCY_SYMBOLS.MATIC,
    network: 'polygon',
  },
  [CHAIN_IDS.AVALANCHE]: {
    nativeCurrency: CURRENCY_SYMBOLS.AVALANCHE,
    network: 'avaxcchain',
  },
  [CHAIN_IDS.FANTOM]: {
    nativeCurrency: CURRENCY_SYMBOLS.FANTOM,
    network: 'fantom',
  },
  [CHAIN_IDS.CELO]: {
    nativeCurrency: CURRENCY_SYMBOLS.CELO,
    network: 'celo',
  },
  [CHAIN_IDS.OPTIMISM]: {
    nativeCurrency: CURRENCY_SYMBOLS.ETH,
    network: 'optimism',
  },
  [CHAIN_IDS.ARBITRUM]: {
    nativeCurrency: CURRENCY_SYMBOLS.ARBITRUM,
    network: 'arbitrum',
  },
  [CHAIN_IDS.CRONOS]: {
    nativeCurrency: CURRENCY_SYMBOLS.CRONOS,
    network: 'cronos',
  },
  [CHAIN_IDS.MOONBEAM]: {
    nativeCurrency: CURRENCY_SYMBOLS.GLIMMER,
    network: 'moonbeam',
  },
  [CHAIN_IDS.MOONRIVER]: {
    nativeCurrency: CURRENCY_SYMBOLS.MOONRIVER,
    network: 'moonriver',
  },
  [CHAIN_IDS.AURORA]: {
    nativeCurrency: CURRENCY_SYMBOLS.AURORA_ETH,
    network: 'aurora',
  },
  [CHAIN_IDS.HARMONY]: {
    nativeCurrency: CURRENCY_SYMBOLS.ONE,
    network: 'harmony',
  },
  [CHAIN_IDS.PALM]: {
    nativeCurrency: CURRENCY_SYMBOLS.PALM,
    network: 'palm',
  },
  [CHAIN_IDS.LINEA_MAINNET]: {
    nativeCurrency: CURRENCY_SYMBOLS.ETH,
    network: 'linea',
  },
  [CHAIN_IDS.ZKSYNC_ERA]: {
    nativeCurrency: CURRENCY_SYMBOLS.ETH,
    network: 'zksync',
  },
};

export const FEATURED_RPCS: RPCDefinition[] = [
  {
    chainId: CHAIN_IDS.ARBITRUM,
    nickname: ARBITRUM_DISPLAY_NAME,
    rpcUrl: `https://arbitrum-mainnet.infura.io/v3/${infuraProjectId}`,
    ticker: CURRENCY_SYMBOLS.ARBITRUM,
    rpcPrefs: {
      blockExplorerUrl: 'https://explorer.arbitrum.io',
      imageUrl: AETH_TOKEN_IMAGE_URL,
    },
  },
  {
    chainId: CHAIN_IDS.AURORA,
    nickname: AURORA_DISPLAY_NAME,
    rpcUrl: `https://aurora-mainnet.infura.io/v3/${infuraProjectId}`,
    ticker: CURRENCY_SYMBOLS.AURORA_ETH,
    rpcPrefs: {
      blockExplorerUrl: 'https://aurorascan.dev/',
      imageUrl: AURORA_TOKEN_IMAGE_URL,
    },
  },
  {
    chainId: CHAIN_IDS.AVALANCHE,
    nickname: AVALANCHE_DISPLAY_NAME,
    rpcUrl: `https://avalanche-mainnet.infura.io/v3/${infuraProjectId}`,
    ticker: CURRENCY_SYMBOLS.AVALANCHE,
    rpcPrefs: {
      blockExplorerUrl: 'https://snowtrace.io/',
      imageUrl: AVAX_TOKEN_IMAGE_URL,
    },
  },
  {
    chainId: CHAIN_IDS.BSC,
    nickname: BNB_DISPLAY_NAME,
    rpcUrl: 'https://bsc-dataseed.binance.org/',
    ticker: CURRENCY_SYMBOLS.BNB,
    rpcPrefs: {
      blockExplorerUrl: 'https://bscscan.com/',
      imageUrl: BNB_TOKEN_IMAGE_URL,
    },
  },
  {
    chainId: CHAIN_IDS.FANTOM,
    nickname: FANTOM_DISPLAY_NAME,
    rpcUrl: 'https://rpc.ftm.tools/',
    ticker: CURRENCY_SYMBOLS.FANTOM,
    rpcPrefs: {
      blockExplorerUrl: 'https://ftmscan.com/',
      imageUrl: FTM_TOKEN_IMAGE_URL,
    },
  },
  {
    chainId: CHAIN_IDS.HARMONY,
    nickname: HARMONY_DISPLAY_NAME,
    rpcUrl: 'https://api.harmony.one/',
    ticker: CURRENCY_SYMBOLS.HARMONY,
    rpcPrefs: {
      blockExplorerUrl: 'https://explorer.harmony.one/',
      imageUrl: HARMONY_ONE_TOKEN_IMAGE_URL,
    },
  },
  {
    chainId: CHAIN_IDS.OPTIMISM,
    nickname: OPTIMISM_DISPLAY_NAME,
    rpcUrl: `https://optimism-mainnet.infura.io/v3/${infuraProjectId}`,
    ticker: CURRENCY_SYMBOLS.ETH,
    rpcPrefs: {
      blockExplorerUrl: 'https://optimistic.etherscan.io/',
      imageUrl: OPTIMISM_TOKEN_IMAGE_URL,
    },
  },
  {
    chainId: CHAIN_IDS.PALM,
    nickname: PALM_DISPLAY_NAME,
    rpcUrl: `https://palm-mainnet.infura.io/v3/${infuraProjectId}`,
    ticker: CURRENCY_SYMBOLS.PALM,
    rpcPrefs: {
      blockExplorerUrl: 'https://explorer.palm.io/',
      imageUrl: PALM_TOKEN_IMAGE_URL,
    },
  },
  {
    chainId: CHAIN_IDS.POLYGON,
    nickname: `${POLYGON_DISPLAY_NAME} ${capitalize(NETWORK_TYPES.MAINNET)}`,
    rpcUrl: `https://polygon-mainnet.infura.io/v3/${infuraProjectId}`,
    ticker: CURRENCY_SYMBOLS.MATIC,
    rpcPrefs: {
      blockExplorerUrl: 'https://polygonscan.com/',
      imageUrl: MATIC_TOKEN_IMAGE_URL,
    },
  },
  {
    chainId: CHAIN_IDS.CELO,
    nickname: CELO_DISPLAY_NAME,
    rpcUrl: `https://celo-mainnet.infura.io/v3/${infuraProjectId}`,
    ticker: CURRENCY_SYMBOLS.CELO,
    rpcPrefs: {
      blockExplorerUrl: 'https://celoscan.io',
      imageUrl: CELO_TOKEN_IMAGE_URL,
    },
  },
  {
    chainId: CHAIN_IDS.GNOSIS,
    nickname: GNOSIS_DISPLAY_NAME,
    rpcUrl: `https://rpc.gnosischain.com`,
    ticker: CURRENCY_SYMBOLS.GNOSIS,
    rpcPrefs: {
      blockExplorerUrl: 'https://gnosisscan.io',
      imageUrl: GNOSIS_TOKEN_IMAGE_URL,
    },
  },
];

/**
 * Represents the availability state of the currently selected network.
 */
export enum NetworkStatus {
  /**
   * The network may or may not be able to receive requests, but either no
   * attempt has been made to determine this, or an attempt was made but was
   * unsuccessful.
   */
  Unknown = 'unknown',
  /**
   * The network is able to receive and respond to requests.
   */
  Available = 'available',
  /**
   * The network is unable to receive and respond to requests for unknown
   * reasons.
   */
  Unavailable = 'unavailable',
  /**
   * The network is not only unavailable, but is also inaccessible for the user
   * specifically based on their location. This state only applies to Infura
   * networks.
   */
  Blocked = 'blocked',
}<|MERGE_RESOLUTION|>--- conflicted
+++ resolved
@@ -161,11 +161,8 @@
   MOONRIVER: '0x505',
   CRONOS: '0x19',
   GNOSIS: '0x64',
-<<<<<<< HEAD
   ZORA: '0x76adf1',
-=======
   ZKSYNC_ERA: '0x144',
->>>>>>> 1e5578eb
 } as const;
 
 /**
