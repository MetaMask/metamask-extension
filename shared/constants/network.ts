--- conflicted
+++ resolved
@@ -145,11 +145,8 @@
   GNOSIS: '0x64',
   ZKSYNC_ERA: '0x144',
   TEST_ETH: '0x539',
-<<<<<<< HEAD
   ARBITRUM_GOERLI: '0x66eed',
-=======
   BLAST: '0x13e31',
->>>>>>> a70a36f2
 } as const;
 
 const CHAINLIST_CHAIN_IDS_MAP = {
@@ -858,11 +855,8 @@
     | typeof CHAIN_IDS.SEPOLIA
     | typeof CHAIN_IDS.GNOSIS
     | typeof CHAIN_IDS.AURORA
-<<<<<<< HEAD
     | typeof CHAIN_IDS.ARBITRUM_GOERLI
-=======
     | typeof CHAIN_IDS.BLAST
->>>>>>> a70a36f2
   >]: BuyableChainSettings;
 } = {
   [CHAIN_IDS.MAINNET]: {
