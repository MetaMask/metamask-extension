--- conflicted
+++ resolved
@@ -247,12 +247,9 @@
 export const SCROLL_DISPLAY_NAME = 'Scroll';
 export const SCROLL_SEPOLIA_DISPLAY_NAME = 'Scroll Sepolia';
 export const OP_BNB_DISPLAY_NAME = 'opBNB';
-<<<<<<< HEAD
 export const LISK_DISPLAY_NAME = 'Lisk';
-=======
 export const BERACHAIN_DISPLAY_NAME = 'Berachain Artio';
 export const METACHAIN_ONE_DISPLAY_NAME = 'Metachain One Mainnet';
->>>>>>> 52f6ad36
 
 export const infuraProjectId = process.env.INFURA_PROJECT_ID;
 export const getRpcUrl = ({
@@ -546,13 +543,10 @@
   [CHAIN_IDS.SCROLL_SEPOLIA]: SCROLL_SEPOLIA_DISPLAY_NAME,
   [CHAIN_IDS.SEPOLIA]: SEPOLIA_DISPLAY_NAME,
   [CHAIN_IDS.OPBNB]: OP_BNB_DISPLAY_NAME,
-<<<<<<< HEAD
   [CHAIN_IDS.LISK]: LISK_DISPLAY_NAME,
-=======
   [CHAIN_IDS.ZKSYNC_ERA]: ZK_SYNC_ERA_DISPLAY_NAME,
   [CHAIN_IDS.BERACHAIN]: BERACHAIN_DISPLAY_NAME,
   [CHAIN_IDS.METACHAIN_ONE]: METACHAIN_ONE_DISPLAY_NAME,
->>>>>>> 52f6ad36
 } as const;
 
 export const CHAIN_ID_TO_CURRENCY_SYMBOL_MAP = {
