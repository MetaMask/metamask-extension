import {
  AddNetworkFields,
  RpcEndpointType,
} from '@metamask/network-controller';
import { capitalize, pick } from 'lodash';
/**
 * A type representing built-in network types, used as an identifier.
 */
export type NetworkType = (typeof NETWORK_TYPES)[keyof typeof NETWORK_TYPES];

/**
 * A union type of all possible hard-coded chain ids. This type is not
 * exhaustive and cannot be used for typing chainId in areas where the user or
 * dapp may specify any chainId.
 */
export type ChainId = (typeof CHAIN_IDS)[keyof typeof CHAIN_IDS];

/**
 * A type that is a union type of all possible hardcoded currency symbols.
 * This type is non-exhaustive, and cannot be used for areas where the user
 * or dapp may supply their own symbol.
 */
export type CurrencySymbol =
  (typeof CURRENCY_SYMBOLS)[keyof typeof CURRENCY_SYMBOLS];
/**
 * Test networks have special symbols that combine the network name and 'ETH'
 * so that they are distinct from mainnet and other networks that use 'ETH'.
 */
export type TestNetworkCurrencySymbol =
  (typeof TEST_NETWORK_TICKER_MAP)[keyof typeof TEST_NETWORK_TICKER_MAP];

/**
 * An object containing preferences for an RPC definition
 */
type RPCPreferences = {
  /**
   * A URL for the block explorer for the RPC's network
   */
  blockExplorerUrl: `https://${string}`;
  /**
   * A image reflecting the asset symbol for the network
   */
  imageUrl: string;
};

/**
 * An object that describes a network to be used inside of MetaMask
 */
export type RPCDefinition = {
  /**
   * The hex encoded ChainId for the network
   */
  chainId: ChainId;
  /**
   * The nickname for the network
   */
  nickname: string;
  /**
   * The URL for the client to send network requests to
   */
  rpcUrl: `https://${string}`;
  /**
   * The Currency Symbol for the network
   */
  ticker: string;
  /**
   * Additional preferences for the network, such as blockExplorerUrl
   */
  rpcPrefs: RPCPreferences;
};

/**
 * Throughout the extension we set the current provider by referencing its
 * "type", which can be any of the values in the below object. These values
 * represent the built-in networks of MetaMask, including test nets, as well
 * as "rpc" which is the "type" of a custom network added by the user or via
 * wallet_addEthereumChain.
 */
export const NETWORK_TYPES = {
  GOERLI: 'goerli',
  LOCALHOST: 'localhost',
  MAINNET: 'mainnet',
  RPC: 'rpc',
  SEPOLIA: 'sepolia',
  LINEA_GOERLI: 'linea-goerli',
  LINEA_SEPOLIA: 'linea-sepolia',
  LINEA_MAINNET: 'linea-mainnet',
} as const;

export type NetworkTypes = (typeof NETWORK_TYPES)[keyof typeof NETWORK_TYPES];

/**
 * An object containing shortcut names for any non-builtin network. We need
 * this to be able to differentiate between networks that require custom
 * sections of code for our various features, such as swaps or token lists.
 */
export const NETWORK_NAMES = {
  HOMESTEAD: 'homestead',
};

export const CHAIN_SPEC_URL = 'https://chainid.network/chains.json';
/**
 * An object containing all of the chain ids for networks both built in and
 * those that we have added custom code to support our feature set.
 */
export const CHAIN_IDS = {
  MAINNET: '0x1',
  GOERLI: '0x5',
  LOCALHOST: '0x539',
  BSC: '0x38',
  BSC_TESTNET: '0x61',
  OPTIMISM: '0xa',
  OPTIMISM_TESTNET: '0xaa37dc',
  OPTIMISM_GOERLI: '0x1a4',
  BASE: '0x2105',
  BASE_TESTNET: '0x14a33',
  OPBNB: '0xcc',
  OPBNB_TESTNET: '0x15eb',
  POLYGON: '0x89',
  POLYGON_TESTNET: '0x13881',
  AVALANCHE: '0xa86a',
  AVALANCHE_TESTNET: '0xa869',
  FANTOM: '0xfa',
  FANTOM_TESTNET: '0xfa2',
  CELO: '0xa4ec',
  ARBITRUM: '0xa4b1',
  HARMONY: '0x63564c40',
  PALM: '0x2a15c308d',
  SEPOLIA: '0xaa36a7',
  HOLESKY: '0x4268',
  LINEA_GOERLI: '0xe704',
  LINEA_SEPOLIA: '0xe705',
  AMOY: '0x13882',
  BASE_SEPOLIA: '0x14a34',
  BLAST_SEPOLIA: '0xa0c71fd',
  OPTIMISM_SEPOLIA: '0xaa37dc',
  PALM_TESTNET: '0x2a15c3083',
  CELO_TESTNET: '0xaef3',
  ZK_SYNC_ERA_TESTNET: '0x12c',
  MANTA_SEPOLIA: '0x138b',
  UNICHAIN_SEPOLIA: '0x515',
  LINEA_MAINNET: '0xe708',
  AURORA: '0x4e454152',
  MOONBEAM: '0x504',
  MOONBEAM_TESTNET: '0x507',
  MOONRIVER: '0x505',
  CRONOS: '0x19',
  GNOSIS: '0x64',
  ZKSYNC_ERA: '0x144',
  TEST_ETH: '0x539',
  ARBITRUM_GOERLI: '0x66eed',
  BLAST: '0x13e31',
  FILECOIN: '0x13a',
  POLYGON_ZKEVM: '0x44d',
  SCROLL: '0x82750',
  SCROLL_SEPOLIA: '0x8274f',
  WETHIO: '0x4e',
  CHZ: '0x15b38',
  NUMBERS: '0x290b',
  SEI: '0x531',
  APE_TESTNET: '0x8157',
  APE_MAINNET: '0x8173',
  BERACHAIN: '0x138d5',
  METACHAIN_ONE: '0x1b6e6',
  ARBITRUM_SEPOLIA: '0x66eee',
  NEAR: '0x18d',
  NEAR_TESTNET: '0x18e',
  B3: '0x208d',
  B3_TESTNET: '0x7c9',
  GRAVITY_ALPHA_MAINNET: '0x659',
  GRAVITY_ALPHA_TESTNET_SEPOLIA: '0x34c1',
<<<<<<< HEAD
  LISK: '0x46f',
  LISK_SEPOLIA: '0x106a',
=======
  INK_SEPOLIA: '0xba5eD',
  INK: '0xdef1',
>>>>>>> e356f86e
} as const;

export const CHAINLIST_CHAIN_IDS_MAP = {
  ...CHAIN_IDS,
  SCROLL: '0x82750',
  TAIKO_JOLNIR_L2_MAINNET: '0x28c5f',
  FANTOM_OPERA: '0xfa',
  CELO_MAINNET: '0xa4ec',
  KAVA_EVM: '0x8ae',
  HARMONY_MAINNET_SHARD_0: '0x63564c40',
  CRONOS_MAINNET_BETA: '0x19',
  Q_MAINNET: '0x8a71',
  HUOBI_ECO_CHAIN_MAINNET: '0x80',
  ACALA_NETWORK: '0x313',
  ARBITRUM_NOVA: '0xa4ba',
  ASTAR: '0x250',
  BAHAMUT_MAINNET: '0x142d',
  BLACKFORT_EXCHANGE_NETWORK: '0x1387',
  CANTO: '0x1e14',
  CONFLUX_ESPACE: '0x406',
  CORE_BLOCKCHAIN_MAINNET: '0x45c',
  DEXALOT_SUBNET: '0x6984c',
  DFK_CHAIN: '0xd2af',
  DOGECHAIN_MAINNET: '0x7d0',
  ENDURANCE_SMART_CHAIN_MAINNET: '0x288',
  ETHEREUM_CLASSIC_MAINNET: '0x3d',
  EVMOS: '0x2329',
  FLARE_MAINNET: '0xe',
  FUSE_GOLD_MAINNET: '0x7a',
  HAQQ_NETWORK: '0x2be3',
  IOTEX_MAINNET: '0x1251',
  KCC_MAINNET: '0x141',
  KAIA_MAINNET: '0x2019',
  KROMA_MAINNET: '0xff',
  LIGHTLINK_PHOENIX_MAINNET: '0x762',
  MANTA_PACIFIC_MAINNET: '0xa9',
  MANTLE: '0x1388',
  NEAR_AURORA_MAINNET: '0x4e454152',
  NEBULA_MAINNET: '0x585eb4b1',
  OASYS_MAINNET: '0xf8',
  OKXCHAIN_MAINNET: '0x42',
  PGN_PUBLIC_GOODS_NETWORK: '0x1a8',
  PULSECHAIN_MAINNET: '0x171',
  SHARDEUM_LIBERTY_2X: '0x1f91',
  SHARDEUM_SPHINX_1X: '0x1f92',
  SHIB_MAINNET: '0x1b',
  SONGBIRD_CANARY_NETWORK: '0x13',
  STEP_NETWORK: '0x4d2',
  TELOS_EVM_MAINNET: '0x28',
  TENET: '0x617',
  VELAS_EVM_MAINNET: '0x6a',
  ZKATANA: '0x133e40',
  ZORA_MAINNET: '0x76adf1',
  FILECOIN: '0x13a',
  NUMBERS: '0x290b',
  B3: '0x208d',
  B3_TESTNET: '0x7c9',
  APE: '0x8173',
  GRAVITY_ALPHA_MAINNET: '0x659',
  GRAVITY_ALPHA_TESTNET_SEPOLIA: '0x34c1',
  INK_SEPOLIA: '0xba5ed',
  INK: '0xdef1',
} as const;

// To add a deprecation warning to a network, add it to the array
// `DEPRECATED_NETWORKS` and optionally add network specific logic to
// `ui/components/ui/deprecated-networks/deprecated-networks.js`.
export const DEPRECATED_NETWORKS = [
  CHAIN_IDS.GOERLI,
  CHAIN_IDS.ARBITRUM_GOERLI,
  CHAIN_IDS.OPTIMISM_GOERLI,
  CHAIN_IDS.POLYGON_TESTNET,
  CHAIN_IDS.LINEA_GOERLI,
];

/**
 * The largest possible chain ID we can handle.
 * Explanation: https://gist.github.com/rekmarks/a47bd5f2525936c4b8eee31a16345553
 */
export const MAX_SAFE_CHAIN_ID = 4503599627370476;

export const MAINNET_DISPLAY_NAME = 'Ethereum Mainnet';
export const GOERLI_DISPLAY_NAME = 'Goerli';
export const SEPOLIA_DISPLAY_NAME = 'Sepolia';
export const LINEA_GOERLI_DISPLAY_NAME = 'Linea Goerli';
export const LINEA_SEPOLIA_DISPLAY_NAME = 'Linea Sepolia';
export const LINEA_MAINNET_DISPLAY_NAME = 'Linea Mainnet';
export const LOCALHOST_DISPLAY_NAME = 'Localhost 8545';
export const BSC_DISPLAY_NAME = 'Binance Smart Chain';
export const POLYGON_DISPLAY_NAME = 'Polygon';
export const AVALANCHE_DISPLAY_NAME = 'Avalanche Network C-Chain';
export const ARBITRUM_DISPLAY_NAME = 'Arbitrum One';
export const BNB_DISPLAY_NAME = 'BNB Chain';
export const OPTIMISM_DISPLAY_NAME = 'OP Mainnet';
export const FANTOM_DISPLAY_NAME = 'Fantom Opera';
export const HARMONY_DISPLAY_NAME = 'Harmony Mainnet Shard 0';
export const PALM_DISPLAY_NAME = 'Palm';
export const CELO_DISPLAY_NAME = 'Celo Mainnet';
export const GNOSIS_DISPLAY_NAME = 'Gnosis';
export const ZK_SYNC_ERA_DISPLAY_NAME = 'zkSync Era Mainnet';
export const BASE_DISPLAY_NAME = 'Base Mainnet';
export const AURORA_DISPLAY_NAME = 'Aurora Mainnet';
export const CRONOS_DISPLAY_NAME = 'Cronos';
export const POLYGON_ZKEVM_DISPLAY_NAME = 'Polygon zkEVM';
export const MOONBEAM_DISPLAY_NAME = 'Moonbeam';
export const MOONRIVER_DISPLAY_NAME = 'Moonriver';
export const SCROLL_DISPLAY_NAME = 'Scroll';
export const SCROLL_SEPOLIA_DISPLAY_NAME = 'Scroll Sepolia';
export const OP_BNB_DISPLAY_NAME = 'opBNB';
export const BERACHAIN_DISPLAY_NAME = 'Berachain Artio';
export const METACHAIN_ONE_DISPLAY_NAME = 'Metachain One Mainnet';
<<<<<<< HEAD
export const LISK_DISPLAY_NAME = 'Lisk';
export const LISK_SEPOLIA_DISPLAY_NAME = 'Lisk Sepolia';
=======
export const INK_SEPOLIA_DISPLAY_NAME = 'Ink Sepolia';
export const INK_DISPLAY_NAME = 'Ink Mainnet';
>>>>>>> e356f86e

export const infuraProjectId = process.env.INFURA_PROJECT_ID;
export const getRpcUrl = ({
  network,
  excludeProjectId = false,
}: {
  network: NetworkType;
  excludeProjectId?: boolean;
}) =>
  `https://${network}.infura.io/v3/${excludeProjectId ? '' : infuraProjectId}`;

export const MAINNET_RPC_URL = getRpcUrl({
  network: NETWORK_TYPES.MAINNET,
});
export const GOERLI_RPC_URL = getRpcUrl({ network: NETWORK_TYPES.GOERLI });
export const SEPOLIA_RPC_URL = getRpcUrl({ network: NETWORK_TYPES.SEPOLIA });
export const LINEA_GOERLI_RPC_URL = getRpcUrl({
  network: NETWORK_TYPES.LINEA_GOERLI,
});
export const LINEA_SEPOLIA_RPC_URL = getRpcUrl({
  network: NETWORK_TYPES.LINEA_SEPOLIA,
});
export const LINEA_MAINNET_RPC_URL = getRpcUrl({
  network: NETWORK_TYPES.LINEA_MAINNET,
});
export const LOCALHOST_RPC_URL = 'http://localhost:8545';

/**
 * An object containing the token symbols for various tokens that are either
 * native currencies or those that have been special cased by the extension
 * for supporting our feature set.
 */
export const CURRENCY_SYMBOLS = {
  ARBITRUM: 'ETH',
  AVALANCHE: 'AVAX',
  BNB: 'BNB',
  BUSD: 'BUSD',
  CELO: 'CELO',
  DAI: 'DAI',
  GNOSIS: 'XDAI',
  ETH: 'ETH',
  FANTOM: 'FTM',
  HARMONY: 'ONE',
  PALM: 'PALM',
  MATIC: 'MATIC',
  POL: 'POL',
  TEST_ETH: 'TESTETH',
  USDC: 'USDC',
  USDT: 'USDT',
  WETH: 'WETH',
  OPTIMISM: 'ETH',
  CRONOS: 'CRO',
  GLIMMER: 'GLMR',
  MOONRIVER: 'MOVR',
  ONE: 'ONE',
} as const;

// Non-EVM currency symbols
export const NON_EVM_CURRENCY_SYMBOLS = {
  BTC: 'BTC',
  SOL: 'SOL',
} as const;

const CHAINLIST_CURRENCY_SYMBOLS_MAP = {
  ...CURRENCY_SYMBOLS,
  ...NON_EVM_CURRENCY_SYMBOLS,
  BASE: 'ETH',
  LINEA_MAINNET: 'ETH',
  OPBNB: 'BNB',
  ZKSYNC_ERA: 'ETH',
  SCROLL: 'ETH',
  ZORA_MAINNET: 'ETH',
  TAIKO_JOLNIR_L2_MAINNET: 'ETH',
  POLYGON_ZKEVM: 'ETH',
  FANTOM_OPERA: 'FTM',
  CELO_MAINNET: 'CELO',
  ARBITRUM_NOVA: 'ETH',
  MANTLE: 'MNT',
  CORE_BLOCKCHAIN_MAINNET: 'CORE',
  MANTA_PACIFIC_MAINNET: 'ETH',
  PULSECHAIN_MAINNET: 'PLS',
  MOONBEAM: 'GLMR',
  FUSE_GOLD_MAINNET: 'FUSE',
  KAVA_EVM: 'KAVA',
  DFK_CHAIN: 'JEWEL',
  HARMONY_MAINNET_SHARD_0: 'ONE',
  PGN_PUBLIC_GOODS_NETWORK: 'ETH',
  LIGHTLINK_PHOENIX_MAINNET: 'ETH',
  NEAR_AURORA_MAINNET: 'ETH',
  KROMA_MAINNET: 'ETH',
  NEBULA_MAINNET: 'sFUEL',
  KAIA_MAINNET: 'KAIA',
  ENDURANCE_SMART_CHAIN_MAINNET: 'ACE',
  CRONOS_MAINNET_BETA: 'CRO',
  FLARE_MAINNET: 'FLR',
  KCC_MAINNET: 'KCS',
  SHARDEUM_SPHINX_1X: 'SHM',
  ETHEREUM_CLASSIC_MAINNET: 'ETC',
  HAQQ_NETWORK: 'ISLM',
  SHARDEUM_LIBERTY_2X: 'SHM',
  BLACKFORT_EXCHANGE_NETWORK: 'BXN',
  CONFLUX_ESPACE: 'CFX',
  CANTO: 'CANTO',
  SHIB_MAINNET: 'SHIB',
  OKXCHAIN_MAINNET: 'OKT',
  ZKATANA: 'ETH',
  DEXALOT_SUBNET: 'ALOT',
  ASTAR: 'ASTR',
  EVMOS: 'EVMOS',
  BAHAMUT_MAINNET: 'FTN',
  SONGBIRD_CANARY_NETWORK: 'SGB',
  STEP_NETWORK: 'FITFI',
  VELAS_EVM_MAINNET: 'VLX',
  Q_MAINNET: 'QGOV',
  TELOS_EVM_MAINNET: 'TLOS',
  TENET: 'TENET',
  DOGECHAIN_MAINNET: 'DOGE',
  OASYS_MAINNET: 'OAS',
  HUOBI_ECO_CHAIN_MAINNET: 'HT',
  ACALA_NETWORK: 'ACA',
  IOTEX_MAINNET: 'IOTX',
  APE: 'APE',
  LISK: 'ETH',
} as const;

export const CHAINLIST_CURRENCY_SYMBOLS_MAP_NETWORK_COLLISION = {
  WETHIO: 'ZYN',
  CHZ: 'CHZ',
};

export const ETH_TOKEN_IMAGE_URL = './images/eth_logo.svg';
export const LINEA_GOERLI_TOKEN_IMAGE_URL = './images/linea-logo-testnet.png';
export const LINEA_SEPOLIA_TOKEN_IMAGE_URL = './images/linea-logo-testnet.png';
export const LINEA_MAINNET_TOKEN_IMAGE_URL = './images/linea-logo-mainnet.svg';
export const TEST_ETH_TOKEN_IMAGE_URL = './images/black-eth-logo.svg';
export const BNB_TOKEN_IMAGE_URL = './images/bnb.svg';
export const POL_TOKEN_IMAGE_URL = './images/pol-token.svg';
export const AVAX_TOKEN_IMAGE_URL = './images/avax-token.svg';
export const AETH_TOKEN_IMAGE_URL = './images/arbitrum.svg';
export const FTM_TOKEN_IMAGE_URL = './images/fantom-opera.svg';
export const HARMONY_ONE_TOKEN_IMAGE_URL = './images/harmony-one.svg';
export const OPTIMISM_TOKEN_IMAGE_URL = './images/optimism.svg';
export const PALM_TOKEN_IMAGE_URL = './images/palm.svg';
export const CELO_TOKEN_IMAGE_URL = './images/celo.svg';
export const GNOSIS_TOKEN_IMAGE_URL = './images/gnosis.svg';
export const ZK_SYNC_ERA_TOKEN_IMAGE_URL = './images/zk-sync.svg';
export const BASE_TOKEN_IMAGE_URL = './images/base.svg';
export const ACALA_TOKEN_IMAGE_URL = './images/acala-network-logo.svg';
export const ARBITRUM_NOVA_IMAGE_URL = './images/arbitrum-nova-logo.svg';
export const ASTAR_IMAGE_URL = './images/astar-logo.svg';
export const BAHAMUT_IMAGE_URL = './images/bahamut.png';
export const BLACKFORT_IMAGE_URL = './images/blackfort.png';
export const CANTO_IMAGE_URL = './images/canto.svg';
export const CONFLUX_ESPACE_IMAGE_URL = './images/conflux.svg';
export const CORE_BLOCKCHAIN_MAINNET_IMAGE_URL = './images/core.svg';
export const CRONOS_IMAGE_URL = './images/cronos.svg';
export const DEXALOT_SUBNET_IMAGE_URL = './images/dexalut-subnet.svg';
export const DFK_CHAIN_IMAGE_URL = './images/dfk.png';
export const DOGECHAIN_IMAGE_URL = './images/dogechain.jpeg';
export const ENDURANCE_SMART_CHAIN_MAINNET_IMAGE_URL =
  './images/endurance-smart-chain-mainnet.png';
export const ETHEREUM_CLASSIC_MAINNET_IMAGE_URL = './images/eth_classic.svg';
export const EVMOS_IMAGE_URL = './images/evmos.svg';
export const FLARE_MAINNET_IMAGE_URL = './images/flare-mainnet.svg';
export const FUSE_GOLD_MAINNET_IMAGE_URL = './images/fuse-mainnet.jpg';
export const HAQQ_NETWORK_IMAGE_URL = './images/haqq.svg';
export const IOTEX_MAINNET_IMAGE_URL = './images/iotex.svg';
export const IOTEX_TOKEN_IMAGE_URL = './images/iotex-token.svg';
export const APE_TOKEN_IMAGE_URL = './images/ape-token.svg';
export const KCC_MAINNET_IMAGE_URL = './images/kcc-mainnet.svg';
export const KAIA_MAINNET_IMAGE_URL = './images/kaia.svg';
export const KROMA_MAINNET_IMAGE_URL = './images/kroma.svg';
export const LIGHT_LINK_IMAGE_URL = './images/lightlink.svg';
export const MANTA_PACIFIC_MAINNET_IMAGE_URL = './images/manta.svg';
export const MANTLE_MAINNET_IMAGE_URL = './images/mantle.svg';
export const MOONBEAM_IMAGE_URL = './images/moonbeam.svg';
export const MOONRIVER_IMAGE_URL = './images/moonriver.svg';
export const MOONBEAM_TOKEN_IMAGE_URL = './images/moonbeam-token.svg';
export const MOONRIVER_TOKEN_IMAGE_URL = './images/moonriver-token.svg';
export const NEAR_AURORA_MAINNET_IMAGE_URL = './images/near-aurora.svg';
export const NEBULA_MAINNET_IMAGE_URL = './images/nebula.svg';
export const OASYS_MAINNET_IMAGE_URL = './images/oasys.svg';
export const OKXCHAIN_MAINNET_IMAGE_URL = './images/okx.svg';
export const PGN_MAINNET_IMAGE_URL = './images/pgn.svg';
export const ZKEVM_MAINNET_IMAGE_URL = './images/polygon-zkevm.svg';
export const PULSECHAIN_MAINNET_IMAGE_URL = './images/pulse.svg';
export const SHARDEUM_LIBERTY_2X_IMAGE_URL = './images/shardeum-2.svg';
export const SHARDEUM_SPHINX_1X_IMAGE_URL = './images/shardeum-1.svg';
export const SHIB_MAINNET_IMAGE_URL = './images/shiba.svg';
export const SONGBIRD_MAINNET_IMAGE_URL = './images/songbird.svg';
export const STEP_NETWORK_IMAGE_URL = './images/step.svg';
export const TELOS_EVM_MAINNET_IMAGE_URL = './images/telos.svg';
export const TENET_MAINNET_IMAGE_URL = './images/tenet.svg';
export const VELAS_EVM_MAINNET_IMAGE_URL = './images/velas.svg';
export const ZKATANA_MAINNET_IMAGE_URL = './images/zkatana.png';
export const ZORA_MAINNET_IMAGE_URL = './images/zora.svg';
export const FILECOIN_MAINNET_IMAGE_URL = './images/filecoin.svg';
export const SCROLL_IMAGE_URL = './images/scroll.svg';
export const NUMBERS_MAINNET_IMAGE_URL = './images/numbers-mainnet.svg';
export const NUMBERS_TOKEN_IMAGE_URL = './images/numbers-token.png';
export const SEI_IMAGE_URL = './images/sei.svg';
export const NEAR_IMAGE_URL = './images/near.svg';
export const B3_IMAGE_URL = './images/b3.svg';
export const APE_IMAGE_URL = './images/ape.svg';
export const GRAVITY_ALPHA_MAINNET_IMAGE_URL = './images/gravity.svg';
export const GRAVITY_ALPHA_TESTNET_SEPOLIA_IMAGE_URL = './images/gravity.svg';
<<<<<<< HEAD
export const LISK_IMAGE_URL = './images/lisk.svg';
export const LISK_SEPOLIA_IMAGE_URL = './images/lisk_sepolia.svg';
=======
export const INK_SEPOLIA_IMAGE_URL = './images/ink-sepolia.svg';
export const INK_IMAGE_URL = './images/ink.svg';
>>>>>>> e356f86e

export const INFURA_PROVIDER_TYPES = [
  NETWORK_TYPES.MAINNET,
  NETWORK_TYPES.SEPOLIA,
  NETWORK_TYPES.LINEA_SEPOLIA,
  NETWORK_TYPES.LINEA_MAINNET,
] as const;

export const TEST_CHAINS = [
  CHAIN_IDS.SEPOLIA,
  CHAIN_IDS.LINEA_SEPOLIA,
  CHAIN_IDS.LOCALHOST,
];

export const MAINNET_CHAINS = [
  { chainId: CHAIN_IDS.MAINNET, rpcUrl: MAINNET_RPC_URL },
  { chainId: CHAIN_IDS.LINEA_MAINNET, rpcUrl: LINEA_MAINNET_RPC_URL },
];

const typedCapitalize = <K extends string>(k: K): Capitalize<K> =>
  capitalize(k) as Capitalize<typeof k>;

export const TEST_NETWORK_TICKER_MAP: {
  [K in Exclude<
    NetworkType,
    'localhost' | 'mainnet' | 'rpc' | 'linea-mainnet'
  >]: string;
} = {
  [NETWORK_TYPES.GOERLI]: `${typedCapitalize(NETWORK_TYPES.GOERLI)}${
    CURRENCY_SYMBOLS.ETH
  }`,
  [NETWORK_TYPES.SEPOLIA]: `${typedCapitalize(NETWORK_TYPES.SEPOLIA)}${
    CURRENCY_SYMBOLS.ETH
  }`,
  [NETWORK_TYPES.LINEA_GOERLI]: `Linea${CURRENCY_SYMBOLS.ETH}`,
  [NETWORK_TYPES.LINEA_SEPOLIA]: `Linea${CURRENCY_SYMBOLS.ETH}`,
};

/**
 * Map of all build-in Infura networks to their network, ticker and chain IDs.
 */
export const BUILT_IN_NETWORKS = {
  [NETWORK_TYPES.SEPOLIA]: {
    chainId: CHAIN_IDS.SEPOLIA,
    ticker: TEST_NETWORK_TICKER_MAP[NETWORK_TYPES.SEPOLIA],
    blockExplorerUrl: `https://${NETWORK_TYPES.SEPOLIA}.etherscan.io`,
  },
  [NETWORK_TYPES.LINEA_SEPOLIA]: {
    chainId: CHAIN_IDS.LINEA_SEPOLIA,
    ticker: TEST_NETWORK_TICKER_MAP[NETWORK_TYPES.LINEA_SEPOLIA],
    blockExplorerUrl: 'https://sepolia.lineascan.build',
  },
  [NETWORK_TYPES.MAINNET]: {
    chainId: CHAIN_IDS.MAINNET,
    blockExplorerUrl: `https://etherscan.io`,
    ticker: CURRENCY_SYMBOLS.ETH,
  },
  [NETWORK_TYPES.LINEA_MAINNET]: {
    chainId: CHAIN_IDS.LINEA_MAINNET,
    blockExplorerUrl: 'https://lineascan.build',
    ticker: CURRENCY_SYMBOLS.ETH,
  },
  [NETWORK_TYPES.LOCALHOST]: {
    chainId: CHAIN_IDS.LOCALHOST,
  },
} as const;

export const BUILT_IN_INFURA_NETWORKS = pick(
  BUILT_IN_NETWORKS,
  INFURA_PROVIDER_TYPES,
);

export type BuiltInInfuraNetwork = keyof typeof BUILT_IN_INFURA_NETWORKS;

// type SupportedNetworksType = {
//   [key: string]: {
//     domain: string;
//     subdomain: string;
//     networkId: string;
//   };
// };

export const NETWORK_TO_NAME_MAP = {
  [NETWORK_TYPES.GOERLI]: GOERLI_DISPLAY_NAME,
  [NETWORK_TYPES.MAINNET]: MAINNET_DISPLAY_NAME,
  [NETWORK_TYPES.LINEA_GOERLI]: LINEA_GOERLI_DISPLAY_NAME,
  [NETWORK_TYPES.LINEA_SEPOLIA]: LINEA_SEPOLIA_DISPLAY_NAME,
  [NETWORK_TYPES.LINEA_MAINNET]: LINEA_MAINNET_DISPLAY_NAME,
  [NETWORK_TYPES.LOCALHOST]: LOCALHOST_DISPLAY_NAME,
  [NETWORK_TYPES.SEPOLIA]: SEPOLIA_DISPLAY_NAME,

  [CHAIN_IDS.ARBITRUM]: ARBITRUM_DISPLAY_NAME,
  [CHAIN_IDS.AVALANCHE]: AVALANCHE_DISPLAY_NAME,
  [CHAIN_IDS.BSC]: BSC_DISPLAY_NAME,
  [CHAIN_IDS.BASE]: BASE_DISPLAY_NAME,
  [CHAIN_IDS.GOERLI]: GOERLI_DISPLAY_NAME,
  [CHAIN_IDS.MAINNET]: MAINNET_DISPLAY_NAME,
  [CHAIN_IDS.LINEA_GOERLI]: LINEA_GOERLI_DISPLAY_NAME,
  [CHAIN_IDS.LINEA_MAINNET]: LINEA_MAINNET_DISPLAY_NAME,
  [CHAIN_IDS.LINEA_SEPOLIA]: LINEA_SEPOLIA_DISPLAY_NAME,
  [CHAIN_IDS.LOCALHOST]: LOCALHOST_DISPLAY_NAME,
  [CHAIN_IDS.OPTIMISM]: OPTIMISM_DISPLAY_NAME,
  [CHAIN_IDS.POLYGON]: POLYGON_DISPLAY_NAME,
  [CHAIN_IDS.SCROLL]: SCROLL_DISPLAY_NAME,
  [CHAIN_IDS.SCROLL_SEPOLIA]: SCROLL_SEPOLIA_DISPLAY_NAME,
  [CHAIN_IDS.SEPOLIA]: SEPOLIA_DISPLAY_NAME,
  [CHAIN_IDS.OPBNB]: OP_BNB_DISPLAY_NAME,
  [CHAIN_IDS.ZKSYNC_ERA]: ZK_SYNC_ERA_DISPLAY_NAME,
  [CHAIN_IDS.BERACHAIN]: BERACHAIN_DISPLAY_NAME,
  [CHAIN_IDS.METACHAIN_ONE]: METACHAIN_ONE_DISPLAY_NAME,
  [CHAIN_IDS.LISK]: LISK_DISPLAY_NAME,
  [CHAIN_IDS.LISK_SEPOLIA]: LISK_SEPOLIA_DISPLAY_NAME,
} as const;

export const CHAIN_ID_TO_CURRENCY_SYMBOL_MAP = {
  [CHAINLIST_CHAIN_IDS_MAP.AVALANCHE]: CHAINLIST_CURRENCY_SYMBOLS_MAP.AVALANCHE,
  [CHAINLIST_CHAIN_IDS_MAP.APE]: CHAINLIST_CURRENCY_SYMBOLS_MAP.APE,
  [CHAINLIST_CHAIN_IDS_MAP.BSC]: CHAINLIST_CURRENCY_SYMBOLS_MAP.BNB,
  [CHAINLIST_CHAIN_IDS_MAP.BASE]: CHAINLIST_CURRENCY_SYMBOLS_MAP.BASE,
  [CHAINLIST_CHAIN_IDS_MAP.ARBITRUM]: CHAINLIST_CURRENCY_SYMBOLS_MAP.ARBITRUM,
  [CHAINLIST_CHAIN_IDS_MAP.LINEA_MAINNET]:
    CHAINLIST_CURRENCY_SYMBOLS_MAP.LINEA_MAINNET,
  [CHAINLIST_CHAIN_IDS_MAP.MAINNET]: CHAINLIST_CURRENCY_SYMBOLS_MAP.ETH,
  [CHAINLIST_CHAIN_IDS_MAP.OPBNB]: CHAINLIST_CURRENCY_SYMBOLS_MAP.OPBNB,
  [CHAINLIST_CHAIN_IDS_MAP.OPTIMISM]: CHAINLIST_CURRENCY_SYMBOLS_MAP.OPTIMISM,
  [CHAINLIST_CHAIN_IDS_MAP.POLYGON]: CHAINLIST_CURRENCY_SYMBOLS_MAP.POL,
  [CHAINLIST_CHAIN_IDS_MAP.ZKSYNC_ERA]:
    CHAINLIST_CURRENCY_SYMBOLS_MAP.ZKSYNC_ERA,
  [CHAINLIST_CHAIN_IDS_MAP.GOERLI]:
    TEST_NETWORK_TICKER_MAP[NETWORK_TYPES.GOERLI],
  [CHAINLIST_CHAIN_IDS_MAP.SEPOLIA]:
    TEST_NETWORK_TICKER_MAP[NETWORK_TYPES.SEPOLIA],
  [CHAINLIST_CHAIN_IDS_MAP.LINEA_GOERLI]:
    TEST_NETWORK_TICKER_MAP[NETWORK_TYPES.LINEA_GOERLI],
  [CHAINLIST_CHAIN_IDS_MAP.LINEA_SEPOLIA]:
    TEST_NETWORK_TICKER_MAP[NETWORK_TYPES.LINEA_SEPOLIA],
  [CHAINLIST_CHAIN_IDS_MAP.SCROLL]: CHAINLIST_CURRENCY_SYMBOLS_MAP.SCROLL,
  [CHAINLIST_CHAIN_IDS_MAP.ZORA_MAINNET]:
    CHAINLIST_CURRENCY_SYMBOLS_MAP.ZORA_MAINNET,
  [CHAINLIST_CHAIN_IDS_MAP.TAIKO_JOLNIR_L2_MAINNET]:
    CHAINLIST_CURRENCY_SYMBOLS_MAP.TAIKO_JOLNIR_L2_MAINNET,
  [CHAINLIST_CHAIN_IDS_MAP.POLYGON_ZKEVM]:
    CHAINLIST_CURRENCY_SYMBOLS_MAP.POLYGON_ZKEVM,
  [CHAINLIST_CHAIN_IDS_MAP.FANTOM_OPERA]:
    CHAINLIST_CURRENCY_SYMBOLS_MAP.FANTOM_OPERA,
  [CHAINLIST_CHAIN_IDS_MAP.CELO_MAINNET]:
    CHAINLIST_CURRENCY_SYMBOLS_MAP.CELO_MAINNET,
  [CHAINLIST_CHAIN_IDS_MAP.ARBITRUM_NOVA]:
    CHAINLIST_CURRENCY_SYMBOLS_MAP.ARBITRUM_NOVA,
  [CHAINLIST_CHAIN_IDS_MAP.MANTLE]: CHAINLIST_CURRENCY_SYMBOLS_MAP.MANTLE,
  [CHAINLIST_CHAIN_IDS_MAP.GNOSIS]: CHAINLIST_CURRENCY_SYMBOLS_MAP.GNOSIS,
  [CHAINLIST_CHAIN_IDS_MAP.CORE_BLOCKCHAIN_MAINNET]:
    CHAINLIST_CURRENCY_SYMBOLS_MAP.CORE_BLOCKCHAIN_MAINNET,
  [CHAINLIST_CHAIN_IDS_MAP.MANTA_PACIFIC_MAINNET]:
    CHAINLIST_CURRENCY_SYMBOLS_MAP.MANTA_PACIFIC_MAINNET,
  [CHAINLIST_CHAIN_IDS_MAP.PULSECHAIN_MAINNET]:
    CHAINLIST_CURRENCY_SYMBOLS_MAP.PULSECHAIN_MAINNET,
  [CHAINLIST_CHAIN_IDS_MAP.MOONBEAM]: CHAINLIST_CURRENCY_SYMBOLS_MAP.MOONBEAM,
  [CHAINLIST_CHAIN_IDS_MAP.FUSE_GOLD_MAINNET]:
    CHAINLIST_CURRENCY_SYMBOLS_MAP.FUSE_GOLD_MAINNET,
  [CHAINLIST_CHAIN_IDS_MAP.KAVA_EVM]: CHAINLIST_CURRENCY_SYMBOLS_MAP.KAVA_EVM,
  [CHAINLIST_CHAIN_IDS_MAP.DFK_CHAIN]: CHAINLIST_CURRENCY_SYMBOLS_MAP.DFK_CHAIN,
  [CHAINLIST_CHAIN_IDS_MAP.HARMONY_MAINNET_SHARD_0]:
    CHAINLIST_CURRENCY_SYMBOLS_MAP.HARMONY_MAINNET_SHARD_0,
  [CHAINLIST_CHAIN_IDS_MAP.PGN_PUBLIC_GOODS_NETWORK]:
    CHAINLIST_CURRENCY_SYMBOLS_MAP.PGN_PUBLIC_GOODS_NETWORK,
  [CHAINLIST_CHAIN_IDS_MAP.LIGHTLINK_PHOENIX_MAINNET]:
    CHAINLIST_CURRENCY_SYMBOLS_MAP.LIGHTLINK_PHOENIX_MAINNET,
  [CHAINLIST_CHAIN_IDS_MAP.NEAR_AURORA_MAINNET]:
    CHAINLIST_CURRENCY_SYMBOLS_MAP.NEAR_AURORA_MAINNET,
  [CHAINLIST_CHAIN_IDS_MAP.KROMA_MAINNET]:
    CHAINLIST_CURRENCY_SYMBOLS_MAP.KROMA_MAINNET,
  [CHAINLIST_CHAIN_IDS_MAP.NEBULA_MAINNET]:
    CHAINLIST_CURRENCY_SYMBOLS_MAP.NEBULA_MAINNET,
  [CHAINLIST_CHAIN_IDS_MAP.KAIA_MAINNET]:
    CHAINLIST_CURRENCY_SYMBOLS_MAP.KAIA_MAINNET,
  [CHAINLIST_CHAIN_IDS_MAP.MOONRIVER]: CHAINLIST_CURRENCY_SYMBOLS_MAP.MOONRIVER,
  [CHAINLIST_CHAIN_IDS_MAP.ENDURANCE_SMART_CHAIN_MAINNET]:
    CHAINLIST_CURRENCY_SYMBOLS_MAP.ENDURANCE_SMART_CHAIN_MAINNET,
  [CHAINLIST_CHAIN_IDS_MAP.CRONOS_MAINNET_BETA]:
    CHAINLIST_CURRENCY_SYMBOLS_MAP.CRONOS_MAINNET_BETA,
  [CHAINLIST_CHAIN_IDS_MAP.FLARE_MAINNET]:
    CHAINLIST_CURRENCY_SYMBOLS_MAP.FLARE_MAINNET,
  [CHAINLIST_CHAIN_IDS_MAP.KCC_MAINNET]:
    CHAINLIST_CURRENCY_SYMBOLS_MAP.KCC_MAINNET,
  [CHAINLIST_CHAIN_IDS_MAP.SHARDEUM_SPHINX_1X]:
    CHAINLIST_CURRENCY_SYMBOLS_MAP.SHARDEUM_SPHINX_1X,
  [CHAINLIST_CHAIN_IDS_MAP.ETHEREUM_CLASSIC_MAINNET]:
    CHAINLIST_CURRENCY_SYMBOLS_MAP.ETHEREUM_CLASSIC_MAINNET,
  [CHAINLIST_CHAIN_IDS_MAP.HAQQ_NETWORK]:
    CHAINLIST_CURRENCY_SYMBOLS_MAP.HAQQ_NETWORK,
  [CHAINLIST_CHAIN_IDS_MAP.SHARDEUM_LIBERTY_2X]:
    CHAINLIST_CURRENCY_SYMBOLS_MAP.SHARDEUM_LIBERTY_2X,
  [CHAINLIST_CHAIN_IDS_MAP.BLACKFORT_EXCHANGE_NETWORK]:
    CHAINLIST_CURRENCY_SYMBOLS_MAP.BLACKFORT_EXCHANGE_NETWORK,
  [CHAINLIST_CHAIN_IDS_MAP.CONFLUX_ESPACE]:
    CHAINLIST_CURRENCY_SYMBOLS_MAP.CONFLUX_ESPACE,
  [CHAINLIST_CHAIN_IDS_MAP.CANTO]: CHAINLIST_CURRENCY_SYMBOLS_MAP.CANTO,
  [CHAINLIST_CHAIN_IDS_MAP.SHIB_MAINNET]:
    CHAINLIST_CURRENCY_SYMBOLS_MAP.SHIB_MAINNET,
  [CHAINLIST_CHAIN_IDS_MAP.OKXCHAIN_MAINNET]:
    CHAINLIST_CURRENCY_SYMBOLS_MAP.OKXCHAIN_MAINNET,
  [CHAINLIST_CHAIN_IDS_MAP.ZKATANA]: CHAINLIST_CURRENCY_SYMBOLS_MAP.ZKATANA,
  [CHAINLIST_CHAIN_IDS_MAP.DEXALOT_SUBNET]:
    CHAINLIST_CURRENCY_SYMBOLS_MAP.DEXALOT_SUBNET,
  [CHAINLIST_CHAIN_IDS_MAP.ASTAR]: CHAINLIST_CURRENCY_SYMBOLS_MAP.ASTAR,
  [CHAINLIST_CHAIN_IDS_MAP.EVMOS]: CHAINLIST_CURRENCY_SYMBOLS_MAP.EVMOS,
  [CHAINLIST_CHAIN_IDS_MAP.BAHAMUT_MAINNET]:
    CHAINLIST_CURRENCY_SYMBOLS_MAP.BAHAMUT_MAINNET,
  [CHAINLIST_CHAIN_IDS_MAP.SONGBIRD_CANARY_NETWORK]:
    CHAINLIST_CURRENCY_SYMBOLS_MAP.SONGBIRD_CANARY_NETWORK,
  [CHAINLIST_CHAIN_IDS_MAP.STEP_NETWORK]:
    CHAINLIST_CURRENCY_SYMBOLS_MAP.STEP_NETWORK,
  [CHAINLIST_CHAIN_IDS_MAP.VELAS_EVM_MAINNET]:
    CHAINLIST_CURRENCY_SYMBOLS_MAP.VELAS_EVM_MAINNET,
  [CHAINLIST_CHAIN_IDS_MAP.Q_MAINNET]: CHAINLIST_CURRENCY_SYMBOLS_MAP.Q_MAINNET,
  [CHAINLIST_CHAIN_IDS_MAP.TELOS_EVM_MAINNET]:
    CHAINLIST_CURRENCY_SYMBOLS_MAP.TELOS_EVM_MAINNET,
  [CHAINLIST_CHAIN_IDS_MAP.TENET]: CHAINLIST_CURRENCY_SYMBOLS_MAP.TENET,
  [CHAINLIST_CHAIN_IDS_MAP.DOGECHAIN_MAINNET]:
    CHAINLIST_CURRENCY_SYMBOLS_MAP.DOGECHAIN_MAINNET,
  [CHAINLIST_CHAIN_IDS_MAP.OASYS_MAINNET]:
    CHAINLIST_CURRENCY_SYMBOLS_MAP.OASYS_MAINNET,
  [CHAINLIST_CHAIN_IDS_MAP.HUOBI_ECO_CHAIN_MAINNET]:
    CHAINLIST_CURRENCY_SYMBOLS_MAP.HUOBI_ECO_CHAIN_MAINNET,
  [CHAINLIST_CHAIN_IDS_MAP.ACALA_NETWORK]:
    CHAINLIST_CURRENCY_SYMBOLS_MAP.ACALA_NETWORK,
  [CHAINLIST_CHAIN_IDS_MAP.IOTEX_MAINNET]:
    CHAINLIST_CURRENCY_SYMBOLS_MAP.IOTEX_MAINNET,
} as const;

/**
 * A mapping for networks with chain ID collisions to their currencies symbols.
 * Useful for networks not listed on https://chainid.network/chains.json due to ID conflicts.
 */
export const CHAIN_ID_TO_CURRENCY_SYMBOL_MAP_NETWORK_COLLISION = {
  [CHAINLIST_CHAIN_IDS_MAP.CHZ]: [
    {
      currencySymbol: CHAINLIST_CURRENCY_SYMBOLS_MAP_NETWORK_COLLISION.CHZ,
    },
  ],
  [CHAINLIST_CHAIN_IDS_MAP.WETHIO]: [
    {
      currencySymbol: CHAINLIST_CURRENCY_SYMBOLS_MAP_NETWORK_COLLISION.WETHIO,
    },
  ],
};

export const CHAIN_ID_TO_TYPE_MAP = {
  [CHAIN_IDS.MAINNET]: NETWORK_TYPES.MAINNET,
  [CHAIN_IDS.GOERLI]: NETWORK_TYPES.GOERLI,
  [CHAIN_IDS.SEPOLIA]: NETWORK_TYPES.SEPOLIA,
  [CHAIN_IDS.LINEA_GOERLI]: NETWORK_TYPES.LINEA_GOERLI,
  [CHAIN_IDS.LINEA_SEPOLIA]: NETWORK_TYPES.LINEA_SEPOLIA,
  [CHAIN_IDS.LINEA_MAINNET]: NETWORK_TYPES.LINEA_MAINNET,
  [CHAIN_IDS.LOCALHOST]: NETWORK_TYPES.LOCALHOST,
} as const;

export const CHAIN_ID_TO_RPC_URL_MAP = {
  [CHAIN_IDS.GOERLI]: GOERLI_RPC_URL,
  [CHAIN_IDS.SEPOLIA]: SEPOLIA_RPC_URL,
  [CHAIN_IDS.LINEA_GOERLI]: LINEA_GOERLI_RPC_URL,
  [CHAIN_IDS.LINEA_SEPOLIA]: LINEA_SEPOLIA_RPC_URL,
  [CHAIN_IDS.MAINNET]: MAINNET_RPC_URL,
  [CHAIN_IDS.LINEA_MAINNET]: LINEA_MAINNET_RPC_URL,
  [CHAIN_IDS.LOCALHOST]: LOCALHOST_RPC_URL,
} as const;

export const CHAIN_ID_TO_NETWORK_IMAGE_URL_MAP = {
  [CHAIN_IDS.MAINNET]: ETH_TOKEN_IMAGE_URL,
  [CHAIN_IDS.LINEA_GOERLI]: LINEA_GOERLI_TOKEN_IMAGE_URL,
  [CHAIN_IDS.LINEA_SEPOLIA]: LINEA_SEPOLIA_TOKEN_IMAGE_URL,
  [CHAIN_IDS.LINEA_MAINNET]: LINEA_MAINNET_TOKEN_IMAGE_URL,
  [CHAIN_IDS.AVALANCHE]: AVAX_TOKEN_IMAGE_URL,
  [CHAIN_IDS.BSC]: BNB_TOKEN_IMAGE_URL,
  [CHAIN_IDS.POLYGON]: POL_TOKEN_IMAGE_URL,
  [CHAIN_IDS.ARBITRUM]: AETH_TOKEN_IMAGE_URL,
  [CHAIN_IDS.FANTOM]: FTM_TOKEN_IMAGE_URL,
  [CHAIN_IDS.HARMONY]: HARMONY_ONE_TOKEN_IMAGE_URL,
  [CHAIN_IDS.OPTIMISM]: OPTIMISM_TOKEN_IMAGE_URL,
  [CHAIN_IDS.PALM]: PALM_TOKEN_IMAGE_URL,
  [CHAIN_IDS.CELO]: CELO_TOKEN_IMAGE_URL,
  [CHAIN_IDS.GNOSIS]: GNOSIS_TOKEN_IMAGE_URL,
  [CHAIN_IDS.ZKSYNC_ERA]: ZK_SYNC_ERA_TOKEN_IMAGE_URL,
  [CHAIN_IDS.NEAR]: NEAR_IMAGE_URL,
  [CHAIN_IDS.NEAR_TESTNET]: NEAR_IMAGE_URL,
  [CHAINLIST_CHAIN_IDS_MAP.ACALA_NETWORK]: ACALA_TOKEN_IMAGE_URL,
  [CHAINLIST_CHAIN_IDS_MAP.ARBITRUM_NOVA]: ARBITRUM_NOVA_IMAGE_URL,
  [CHAINLIST_CHAIN_IDS_MAP.ASTAR]: ASTAR_IMAGE_URL,
  [CHAINLIST_CHAIN_IDS_MAP.BAHAMUT_MAINNET]: BAHAMUT_IMAGE_URL,
  [CHAINLIST_CHAIN_IDS_MAP.BLACKFORT_EXCHANGE_NETWORK]: BLACKFORT_IMAGE_URL,
  [CHAINLIST_CHAIN_IDS_MAP.CANTO]: CANTO_IMAGE_URL,
  [CHAINLIST_CHAIN_IDS_MAP.CONFLUX_ESPACE]: CONFLUX_ESPACE_IMAGE_URL,
  [CHAINLIST_CHAIN_IDS_MAP.CORE_BLOCKCHAIN_MAINNET]:
    CORE_BLOCKCHAIN_MAINNET_IMAGE_URL,
  [CHAIN_IDS.CRONOS]: CRONOS_IMAGE_URL,
  [CHAINLIST_CHAIN_IDS_MAP.DEXALOT_SUBNET]: DEXALOT_SUBNET_IMAGE_URL,
  [CHAINLIST_CHAIN_IDS_MAP.DFK_CHAIN]: DFK_CHAIN_IMAGE_URL,
  [CHAINLIST_CHAIN_IDS_MAP.DOGECHAIN_MAINNET]: DOGECHAIN_IMAGE_URL,
  [CHAINLIST_CHAIN_IDS_MAP.ENDURANCE_SMART_CHAIN_MAINNET]:
    ENDURANCE_SMART_CHAIN_MAINNET_IMAGE_URL,
  [CHAINLIST_CHAIN_IDS_MAP.ETHEREUM_CLASSIC_MAINNET]:
    ETHEREUM_CLASSIC_MAINNET_IMAGE_URL,
  [CHAINLIST_CHAIN_IDS_MAP.EVMOS]: EVMOS_IMAGE_URL,
  [CHAINLIST_CHAIN_IDS_MAP.FLARE_MAINNET]: FLARE_MAINNET_IMAGE_URL,
  [CHAINLIST_CHAIN_IDS_MAP.FUSE_GOLD_MAINNET]: FUSE_GOLD_MAINNET_IMAGE_URL,
  [CHAINLIST_CHAIN_IDS_MAP.IOTEX_MAINNET]: IOTEX_MAINNET_IMAGE_URL,
  [CHAINLIST_CHAIN_IDS_MAP.HAQQ_NETWORK]: HAQQ_NETWORK_IMAGE_URL,
  [CHAINLIST_CHAIN_IDS_MAP.KCC_MAINNET]: KCC_MAINNET_IMAGE_URL,
  [CHAINLIST_CHAIN_IDS_MAP.KAIA_MAINNET]: KAIA_MAINNET_IMAGE_URL,
  [CHAINLIST_CHAIN_IDS_MAP.KROMA_MAINNET]: KROMA_MAINNET_IMAGE_URL,
  [CHAINLIST_CHAIN_IDS_MAP.LIGHTLINK_PHOENIX_MAINNET]: LIGHT_LINK_IMAGE_URL,
  [CHAINLIST_CHAIN_IDS_MAP.MANTA_PACIFIC_MAINNET]:
    MANTA_PACIFIC_MAINNET_IMAGE_URL,
  [CHAINLIST_CHAIN_IDS_MAP.MANTLE]: MANTLE_MAINNET_IMAGE_URL,
  [CHAINLIST_CHAIN_IDS_MAP.MOONBEAM]: MOONBEAM_IMAGE_URL,
  [CHAINLIST_CHAIN_IDS_MAP.MOONRIVER]: MOONRIVER_IMAGE_URL,
  [CHAINLIST_CHAIN_IDS_MAP.NEAR_AURORA_MAINNET]: NEAR_AURORA_MAINNET_IMAGE_URL,
  [CHAINLIST_CHAIN_IDS_MAP.NEBULA_MAINNET]: NEBULA_MAINNET_IMAGE_URL,
  [CHAINLIST_CHAIN_IDS_MAP.OASYS_MAINNET]: OASYS_MAINNET_IMAGE_URL,
  [CHAINLIST_CHAIN_IDS_MAP.OKXCHAIN_MAINNET]: OKXCHAIN_MAINNET_IMAGE_URL,
  [CHAINLIST_CHAIN_IDS_MAP.PGN_PUBLIC_GOODS_NETWORK]: PGN_MAINNET_IMAGE_URL,
  [CHAINLIST_CHAIN_IDS_MAP.POLYGON_ZKEVM]: ZKEVM_MAINNET_IMAGE_URL,
  [CHAINLIST_CHAIN_IDS_MAP.PULSECHAIN_MAINNET]: PULSECHAIN_MAINNET_IMAGE_URL,
  [CHAINLIST_CHAIN_IDS_MAP.SHARDEUM_LIBERTY_2X]: SHARDEUM_LIBERTY_2X_IMAGE_URL,
  [CHAINLIST_CHAIN_IDS_MAP.SHARDEUM_SPHINX_1X]: SHARDEUM_SPHINX_1X_IMAGE_URL,
  [CHAINLIST_CHAIN_IDS_MAP.SHIB_MAINNET]: SHIB_MAINNET_IMAGE_URL,
  [CHAINLIST_CHAIN_IDS_MAP.SONGBIRD_CANARY_NETWORK]: SONGBIRD_MAINNET_IMAGE_URL,
  [CHAINLIST_CHAIN_IDS_MAP.STEP_NETWORK]: STEP_NETWORK_IMAGE_URL,
  [CHAINLIST_CHAIN_IDS_MAP.TELOS_EVM_MAINNET]: TELOS_EVM_MAINNET_IMAGE_URL,
  [CHAINLIST_CHAIN_IDS_MAP.TENET]: TENET_MAINNET_IMAGE_URL,
  [CHAINLIST_CHAIN_IDS_MAP.VELAS_EVM_MAINNET]: VELAS_EVM_MAINNET_IMAGE_URL,
  [CHAINLIST_CHAIN_IDS_MAP.ZKATANA]: ZKATANA_MAINNET_IMAGE_URL,
  [CHAINLIST_CHAIN_IDS_MAP.ZORA_MAINNET]: ZORA_MAINNET_IMAGE_URL,
  [CHAINLIST_CHAIN_IDS_MAP.FILECOIN]: FILECOIN_MAINNET_IMAGE_URL,
  [CHAINLIST_CHAIN_IDS_MAP.APE_TESTNET]: APE_IMAGE_URL,
  [CHAINLIST_CHAIN_IDS_MAP.APE_MAINNET]: APE_IMAGE_URL,
  [CHAINLIST_CHAIN_IDS_MAP.BASE]: BASE_TOKEN_IMAGE_URL,
  [CHAINLIST_CHAIN_IDS_MAP.NUMBERS]: NUMBERS_MAINNET_IMAGE_URL,
  [CHAINLIST_CHAIN_IDS_MAP.SEI]: SEI_IMAGE_URL,
  [CHAINLIST_CHAIN_IDS_MAP.B3]: B3_IMAGE_URL,
  [CHAINLIST_CHAIN_IDS_MAP.B3_TESTNET]: B3_IMAGE_URL,
  [CHAINLIST_CHAIN_IDS_MAP.GRAVITY_ALPHA_MAINNET]:
    GRAVITY_ALPHA_MAINNET_IMAGE_URL,
  [CHAINLIST_CHAIN_IDS_MAP.GRAVITY_ALPHA_TESTNET_SEPOLIA]:
    GRAVITY_ALPHA_TESTNET_SEPOLIA_IMAGE_URL,
<<<<<<< HEAD
  [CHAINLIST_CHAIN_IDS_MAP.LISK]: LISK_IMAGE_URL,
  [CHAINLIST_CHAIN_IDS_MAP.LISK_SEPOLIA]: LISK_SEPOLIA_IMAGE_URL,
=======
  [CHAINLIST_CHAIN_IDS_MAP.INK_SEPOLIA]: INK_SEPOLIA_IMAGE_URL,
  [CHAINLIST_CHAIN_IDS_MAP.INK]: INK_IMAGE_URL,
>>>>>>> e356f86e
} as const;

export const CHAIN_ID_TO_ETHERS_NETWORK_NAME_MAP = {
  [CHAIN_IDS.GOERLI]: NETWORK_TYPES.GOERLI,
  [CHAIN_IDS.SEPOLIA]: NETWORK_TYPES.SEPOLIA,
  [CHAIN_IDS.LINEA_GOERLI]: NETWORK_TYPES.LINEA_GOERLI,
  [CHAIN_IDS.LINEA_SEPOLIA]: NETWORK_TYPES.LINEA_SEPOLIA,
  [CHAIN_IDS.MAINNET]: NETWORK_NAMES.HOMESTEAD,
  [CHAIN_IDS.LINEA_MAINNET]: NETWORK_TYPES.LINEA_MAINNET,
} as const;

export const CHAIN_ID_TOKEN_IMAGE_MAP = {
  [CHAIN_IDS.MAINNET]: ETH_TOKEN_IMAGE_URL,
  [CHAIN_IDS.TEST_ETH]: TEST_ETH_TOKEN_IMAGE_URL,
  [CHAIN_IDS.ARBITRUM]: ETH_TOKEN_IMAGE_URL,
  [CHAIN_IDS.BASE]: ETH_TOKEN_IMAGE_URL,
  [CHAIN_IDS.LINEA_MAINNET]: ETH_TOKEN_IMAGE_URL,
  [CHAIN_IDS.BSC]: BNB_TOKEN_IMAGE_URL,
  [CHAIN_IDS.POLYGON]: POL_TOKEN_IMAGE_URL,
  [CHAIN_IDS.AVALANCHE]: AVAX_TOKEN_IMAGE_URL,
  [CHAIN_IDS.OPTIMISM]: ETH_TOKEN_IMAGE_URL,
  [CHAIN_IDS.CELO]: CELO_TOKEN_IMAGE_URL,
  [CHAIN_IDS.GNOSIS]: GNOSIS_TOKEN_IMAGE_URL,
  [CHAIN_IDS.FANTOM]: FTM_TOKEN_IMAGE_URL,
  [CHAIN_IDS.FILECOIN]: FILECOIN_MAINNET_IMAGE_URL,
  [CHAIN_IDS.SCROLL]: SCROLL_IMAGE_URL,
  [CHAIN_IDS.SCROLL_SEPOLIA]: SCROLL_IMAGE_URL,
  [CHAIN_IDS.NUMBERS]: NUMBERS_TOKEN_IMAGE_URL,
  [CHAIN_IDS.SEI]: SEI_IMAGE_URL,
  [CHAIN_IDS.NEAR]: NEAR_IMAGE_URL,
  [CHAIN_IDS.NEAR_TESTNET]: NEAR_IMAGE_URL,
  [CHAIN_IDS.MOONRIVER]: MOONRIVER_TOKEN_IMAGE_URL,
  [CHAIN_IDS.MOONBEAM]: MOONBEAM_TOKEN_IMAGE_URL,
  [CHAINLIST_CHAIN_IDS_MAP.IOTEX_MAINNET]: IOTEX_TOKEN_IMAGE_URL,
  [CHAIN_IDS.B3]: B3_IMAGE_URL,
  [CHAIN_IDS.B3_TESTNET]: B3_IMAGE_URL,
  [CHAINLIST_CHAIN_IDS_MAP.APE_MAINNET]: APE_TOKEN_IMAGE_URL,
  [CHAIN_IDS.GRAVITY_ALPHA_MAINNET]: GRAVITY_ALPHA_MAINNET_IMAGE_URL,
  [CHAIN_IDS.GRAVITY_ALPHA_TESTNET_SEPOLIA]:
    GRAVITY_ALPHA_TESTNET_SEPOLIA_IMAGE_URL,
  [CHAINLIST_CHAIN_IDS_MAP.ZORA_MAINNET]: ETH_TOKEN_IMAGE_URL,
  [CHAIN_IDS.INK]: ETH_TOKEN_IMAGE_URL,
} as const;

export const INFURA_BLOCKED_KEY = 'countryBlocked';

const defaultEtherscanDomain = 'etherscan.io';
const defaultEtherscanSubdomainPrefix = 'api';

/**
 * Map of all Etherscan supported networks.
 */
export const ETHERSCAN_SUPPORTED_NETWORKS = {
  [CHAIN_IDS.GOERLI]: {
    domain: defaultEtherscanDomain,
    subdomain: `${defaultEtherscanSubdomainPrefix}-${
      CHAIN_ID_TO_TYPE_MAP[CHAIN_IDS.GOERLI]
    }`,
  },
  [CHAIN_IDS.MAINNET]: {
    domain: defaultEtherscanDomain,
    subdomain: defaultEtherscanSubdomainPrefix,
  },
  [CHAIN_IDS.SEPOLIA]: {
    domain: defaultEtherscanDomain,
    subdomain: `${defaultEtherscanSubdomainPrefix}-${
      CHAIN_ID_TO_TYPE_MAP[CHAIN_IDS.SEPOLIA]
    }`,
  },
  [CHAIN_IDS.LINEA_GOERLI]: {
    domain: 'lineascan.build',
    subdomain: 'goerli',
  },
  [CHAIN_IDS.LINEA_SEPOLIA]: {
    domain: 'lineascan.build',
    subdomain: 'sepolia',
  },
  [CHAIN_IDS.LINEA_MAINNET]: {
    domain: 'lineascan.build',
    subdomain: defaultEtherscanSubdomainPrefix,
  },
  [CHAIN_IDS.BSC]: {
    domain: 'bscscan.com',
    subdomain: defaultEtherscanSubdomainPrefix,
  },
  [CHAIN_IDS.BSC_TESTNET]: {
    domain: 'bscscan.com',
    subdomain: `${defaultEtherscanSubdomainPrefix}-testnet`,
  },
  [CHAIN_IDS.OPTIMISM]: {
    domain: defaultEtherscanDomain,
    subdomain: `${defaultEtherscanSubdomainPrefix}-optimistic`,
  },
  [CHAIN_IDS.OPTIMISM_TESTNET]: {
    domain: defaultEtherscanDomain,
    subdomain: `${defaultEtherscanSubdomainPrefix}-sepolia-optimistic`,
  },
  [CHAIN_IDS.POLYGON]: {
    domain: 'polygonscan.com',
    subdomain: defaultEtherscanSubdomainPrefix,
  },
  [CHAIN_IDS.POLYGON_TESTNET]: {
    domain: 'polygonscan.com',
    subdomain: `${defaultEtherscanSubdomainPrefix}-mumbai`,
  },
  [CHAIN_IDS.AVALANCHE]: {
    domain: 'snowtrace.io',
    subdomain: defaultEtherscanSubdomainPrefix,
  },
  [CHAIN_IDS.AVALANCHE_TESTNET]: {
    domain: 'snowtrace.io',
    subdomain: `${defaultEtherscanSubdomainPrefix}-testnet`,
  },
  [CHAIN_IDS.FANTOM]: {
    domain: 'ftmscan.com',
    subdomain: defaultEtherscanSubdomainPrefix,
  },
  [CHAIN_IDS.FANTOM_TESTNET]: {
    domain: 'ftmscan.com',
    subdomain: `${defaultEtherscanSubdomainPrefix}-testnet`,
  },
  [CHAIN_IDS.MOONBEAM]: {
    domain: 'moonscan.io',
    subdomain: `${defaultEtherscanSubdomainPrefix}-moonbeam`,
  },
  [CHAIN_IDS.MOONBEAM_TESTNET]: {
    domain: 'moonscan.io',
    subdomain: `${defaultEtherscanSubdomainPrefix}-moonbase`,
  },
  [CHAIN_IDS.MOONRIVER]: {
    domain: 'moonscan.io',
    subdomain: `${defaultEtherscanSubdomainPrefix}-moonriver`,
  },
  [CHAIN_IDS.GNOSIS]: {
    domain: 'gnosisscan.io',
    subdomain: `${defaultEtherscanSubdomainPrefix}-gnosis`,
  },
};

export const CHAIN_ID_TO_GAS_LIMIT_BUFFER_MAP = {
  [CHAIN_IDS.OPTIMISM]: 1,
  [CHAIN_IDS.OPTIMISM_TESTNET]: 1,
};

/**
 * Ethereum JSON-RPC methods that are known to exist but that we intentionally
 * do not support.
 */
export const UNSUPPORTED_RPC_METHODS = new Set([
  // This is implemented later in our middleware stack – specifically, in
  // eth-json-rpc-middleware – but our UI does not support it.
  'eth_signTransaction' as const,
]);

export const IPFS_DEFAULT_GATEWAY_URL = 'dweb.link';

export const FEATURED_RPCS: AddNetworkFields[] = [
  {
    chainId: CHAIN_IDS.LINEA_MAINNET,
    name: LINEA_MAINNET_DISPLAY_NAME,
    nativeCurrency: CURRENCY_SYMBOLS.ETH,
    rpcEndpoints: [
      {
        url: `https://linea-mainnet.infura.io/v3/${infuraProjectId}`,
        type: RpcEndpointType.Custom,
      },
    ],
    defaultRpcEndpointIndex: 0,
    blockExplorerUrls: ['https://lineascan.build/'],
    defaultBlockExplorerUrlIndex: 0,
  },
  {
    chainId: CHAIN_IDS.ARBITRUM,
    name: ARBITRUM_DISPLAY_NAME,
    nativeCurrency: CURRENCY_SYMBOLS.ARBITRUM,
    rpcEndpoints: [
      {
        url: `https://arbitrum-mainnet.infura.io/v3/${infuraProjectId}`,
        type: RpcEndpointType.Custom,
      },
    ],
    defaultRpcEndpointIndex: 0,
    blockExplorerUrls: ['https://explorer.arbitrum.io'],
    defaultBlockExplorerUrlIndex: 0,
  },
  {
    chainId: CHAIN_IDS.AVALANCHE,
    name: AVALANCHE_DISPLAY_NAME,
    nativeCurrency: CURRENCY_SYMBOLS.AVALANCHE,
    rpcEndpoints: [
      {
        url: `https://avalanche-mainnet.infura.io/v3/${infuraProjectId}`,
        type: RpcEndpointType.Custom,
      },
    ],
    defaultRpcEndpointIndex: 0,
    blockExplorerUrls: ['https://snowtrace.io/'],
    defaultBlockExplorerUrlIndex: 0,
  },
  {
    chainId: CHAIN_IDS.BSC,
    name: BSC_DISPLAY_NAME,
    nativeCurrency: CURRENCY_SYMBOLS.BNB,
    rpcEndpoints: [
      {
        url: 'https://bsc-dataseed.binance.org/',
        type: RpcEndpointType.Custom,
      },
    ],
    defaultRpcEndpointIndex: 0,
    blockExplorerUrls: ['https://bscscan.com/'],
    defaultBlockExplorerUrlIndex: 0,
  },
  {
    chainId: CHAIN_IDS.OPTIMISM,
    name: OPTIMISM_DISPLAY_NAME,
    nativeCurrency: CURRENCY_SYMBOLS.ETH,
    rpcEndpoints: [
      {
        url: `https://optimism-mainnet.infura.io/v3/${infuraProjectId}`,
        type: RpcEndpointType.Custom,
      },
    ],
    defaultRpcEndpointIndex: 0,
    blockExplorerUrls: ['https://optimistic.etherscan.io/'],
    defaultBlockExplorerUrlIndex: 0,
  },
  {
    chainId: CHAIN_IDS.POLYGON,
    name: `${POLYGON_DISPLAY_NAME} ${capitalize(NETWORK_TYPES.MAINNET)}`,
    nativeCurrency: CURRENCY_SYMBOLS.POL,
    rpcEndpoints: [
      {
        url: `https://polygon-mainnet.infura.io/v3/${infuraProjectId}`,
        type: RpcEndpointType.Custom,
      },
    ],
    defaultRpcEndpointIndex: 0,
    blockExplorerUrls: ['https://polygonscan.com/'],
    defaultBlockExplorerUrlIndex: 0,
  },
  {
    chainId: CHAIN_IDS.ZKSYNC_ERA,
    name: ZK_SYNC_ERA_DISPLAY_NAME,
    nativeCurrency: CURRENCY_SYMBOLS.ETH,
    rpcEndpoints: [
      {
        url: `https://mainnet.era.zksync.io`,
        type: RpcEndpointType.Custom,
      },
    ],
    defaultRpcEndpointIndex: 0,
    blockExplorerUrls: ['https://explorer.zksync.io/'],
    defaultBlockExplorerUrlIndex: 0,
  },
  {
    chainId: CHAIN_IDS.BASE,
    name: BASE_DISPLAY_NAME,
    nativeCurrency: CURRENCY_SYMBOLS.ETH,
    rpcEndpoints: [
      {
        url: `https://base-mainnet.infura.io/v3/${infuraProjectId}`,
        type: RpcEndpointType.Custom,
      },
    ],
    defaultRpcEndpointIndex: 0,
    blockExplorerUrls: ['https://basescan.org'],
    defaultBlockExplorerUrlIndex: 0,
  },
];

export const FEATURED_NETWORK_CHAIN_IDS = [
  CHAIN_IDS.MAINNET,
  ...FEATURED_RPCS.map((rpc) => rpc.chainId),
];

export const infuraChainIdsTestNets: string[] = [
  CHAIN_IDS.SEPOLIA,
  CHAIN_IDS.HOLESKY,
  CHAIN_IDS.LINEA_SEPOLIA,
  CHAIN_IDS.AMOY,
  CHAIN_IDS.BASE_SEPOLIA,
  CHAIN_IDS.OPTIMISM_SEPOLIA,
  CHAIN_IDS.ARBITRUM_SEPOLIA,
  CHAIN_IDS.PALM_TESTNET,
  CHAIN_IDS.AVALANCHE_TESTNET,
  CHAIN_IDS.CELO_TESTNET,
  CHAIN_IDS.ZK_SYNC_ERA_TESTNET,
  CHAIN_IDS.BSC_TESTNET,
  CHAIN_IDS.MANTA_SEPOLIA,
  CHAIN_IDS.OPBNB_TESTNET,
  CHAIN_IDS.SCROLL_SEPOLIA,
  CHAIN_IDS.UNICHAIN_SEPOLIA,
];

export const allowedInfuraHosts = [
  // Ethereum
  'mainnet.infura.io',
  // Linea
  'linea-mainnet.infura.io',
  // Polygon
  'polygon-mainnet.infura.io',
  // Base
  'base-mainnet.infura.io',
  // Blast
  'blast-mainnet.infura.io',
  // Optimism
  'optimism-mainnet.infura.io',
  // Arbitrum
  'arbitrum-mainnet.infura.io',
  // Palm
  'palm-mainnet.infura.io',
  // Avalanche
  'avalanche-mainnet.infura.io',
  // Celo
  'celo-mainnet.infura.io',
  // ZKSync
  'zksync-mainnet.infura.io',
  // BSC
  'bsc-mainnet.infura.io',
  // Mantle
  'mantle-mainnet.infura.io',
  // OPBNB
  'opbnb-mainnet.infura.io',
  // Scroll
  'scroll-mainnet.infura.io',
];

/**
 * Represents the availability state of the currently selected network.
 */
export enum NetworkStatus {
  /**
   * The network may or may not be able to receive requests, but either no
   * attempt has been made to determine this, or an attempt was made but was
   * unsuccessful.
   */
  Unknown = 'unknown',
  /**
   * The network is able to receive and respond to requests.
   */
  Available = 'available',
  /**
   * The network is unable to receive and respond to requests for unknown
   * reasons.
   */
  Unavailable = 'unavailable',
  /**
   * The network is not only unavailable, but is also inaccessible for the user
   * specifically based on their location. This state only applies to Infura
   * networks.
   */
  Blocked = 'blocked',
}

export const TEST_NETWORKS = [
  GOERLI_DISPLAY_NAME,
  SEPOLIA_DISPLAY_NAME,
  LINEA_GOERLI_DISPLAY_NAME,
  LINEA_SEPOLIA_DISPLAY_NAME,
];

export const TEST_NETWORK_IDS = [
  CHAIN_IDS.GOERLI,
  CHAIN_IDS.SEPOLIA,
  CHAIN_IDS.LINEA_GOERLI,
  CHAIN_IDS.LINEA_SEPOLIA,
  CHAIN_IDS.ARBITRUM_SEPOLIA,
];<|MERGE_RESOLUTION|>--- conflicted
+++ resolved
@@ -169,13 +169,10 @@
   B3_TESTNET: '0x7c9',
   GRAVITY_ALPHA_MAINNET: '0x659',
   GRAVITY_ALPHA_TESTNET_SEPOLIA: '0x34c1',
-<<<<<<< HEAD
   LISK: '0x46f',
   LISK_SEPOLIA: '0x106a',
-=======
   INK_SEPOLIA: '0xba5eD',
   INK: '0xdef1',
->>>>>>> e356f86e
 } as const;
 
 export const CHAINLIST_CHAIN_IDS_MAP = {
@@ -287,13 +284,10 @@
 export const OP_BNB_DISPLAY_NAME = 'opBNB';
 export const BERACHAIN_DISPLAY_NAME = 'Berachain Artio';
 export const METACHAIN_ONE_DISPLAY_NAME = 'Metachain One Mainnet';
-<<<<<<< HEAD
 export const LISK_DISPLAY_NAME = 'Lisk';
 export const LISK_SEPOLIA_DISPLAY_NAME = 'Lisk Sepolia';
-=======
 export const INK_SEPOLIA_DISPLAY_NAME = 'Ink Sepolia';
 export const INK_DISPLAY_NAME = 'Ink Mainnet';
->>>>>>> e356f86e
 
 export const infuraProjectId = process.env.INFURA_PROJECT_ID;
 export const getRpcUrl = ({
@@ -500,13 +494,10 @@
 export const APE_IMAGE_URL = './images/ape.svg';
 export const GRAVITY_ALPHA_MAINNET_IMAGE_URL = './images/gravity.svg';
 export const GRAVITY_ALPHA_TESTNET_SEPOLIA_IMAGE_URL = './images/gravity.svg';
-<<<<<<< HEAD
 export const LISK_IMAGE_URL = './images/lisk.svg';
 export const LISK_SEPOLIA_IMAGE_URL = './images/lisk_sepolia.svg';
-=======
 export const INK_SEPOLIA_IMAGE_URL = './images/ink-sepolia.svg';
 export const INK_IMAGE_URL = './images/ink.svg';
->>>>>>> e356f86e
 
 export const INFURA_PROVIDER_TYPES = [
   NETWORK_TYPES.MAINNET,
@@ -853,13 +844,10 @@
     GRAVITY_ALPHA_MAINNET_IMAGE_URL,
   [CHAINLIST_CHAIN_IDS_MAP.GRAVITY_ALPHA_TESTNET_SEPOLIA]:
     GRAVITY_ALPHA_TESTNET_SEPOLIA_IMAGE_URL,
-<<<<<<< HEAD
   [CHAINLIST_CHAIN_IDS_MAP.LISK]: LISK_IMAGE_URL,
   [CHAINLIST_CHAIN_IDS_MAP.LISK_SEPOLIA]: LISK_SEPOLIA_IMAGE_URL,
-=======
   [CHAINLIST_CHAIN_IDS_MAP.INK_SEPOLIA]: INK_SEPOLIA_IMAGE_URL,
   [CHAINLIST_CHAIN_IDS_MAP.INK]: INK_IMAGE_URL,
->>>>>>> e356f86e
 } as const;
 
 export const CHAIN_ID_TO_ETHERS_NETWORK_NAME_MAP = {
