import {
  AddNetworkFields,
  RpcEndpointType,
} from '@metamask/network-controller';
import { capitalize, pick } from 'lodash';
/**
 * A type representing built-in network types, used as an identifier.
 */
export type NetworkType = (typeof NETWORK_TYPES)[keyof typeof NETWORK_TYPES];

/**
 * A union type of all possible hard-coded chain ids. This type is not
 * exhaustive and cannot be used for typing chainId in areas where the user or
 * dapp may specify any chainId.
 */
export type ChainId = (typeof CHAIN_IDS)[keyof typeof CHAIN_IDS];

/**
 * A type that is a union type of all possible hardcoded currency symbols.
 * This type is non-exhaustive, and cannot be used for areas where the user
 * or dapp may supply their own symbol.
 */
export type CurrencySymbol =
  (typeof CURRENCY_SYMBOLS)[keyof typeof CURRENCY_SYMBOLS];
/**
 * Test networks have special symbols that combine the network name and 'ETH'
 * so that they are distinct from mainnet and other networks that use 'ETH'.
 */
export type TestNetworkCurrencySymbol =
  (typeof TEST_NETWORK_TICKER_MAP)[keyof typeof TEST_NETWORK_TICKER_MAP];

/**
 * An object containing preferences for an RPC definition
 */
type RPCPreferences = {
  /**
   * A URL for the block explorer for the RPC's network
   */
  blockExplorerUrl: `https://${string}`;
  /**
   * A image reflecting the asset symbol for the network
   */
  imageUrl: string;
};

/**
 * An object that describes a network to be used inside of MetaMask
 */
export type RPCDefinition = {
  /**
   * The hex encoded ChainId for the network
   */
  chainId: ChainId;
  /**
   * The nickname for the network
   */
  nickname: string;
  /**
   * The URL for the client to send network requests to
   */
  rpcUrl: `https://${string}`;
  /**
   * The Currency Symbol for the network
   */
  ticker: string;
  /**
   * Additional preferences for the network, such as blockExplorerUrl
   */
  rpcPrefs: RPCPreferences;
};

/**
 * Throughout the extension we set the current provider by referencing its
 * "type", which can be any of the values in the below object. These values
 * represent the built-in networks of MetaMask, including test nets, as well
 * as "rpc" which is the "type" of a custom network added by the user or via
 * wallet_addEthereumChain.
 */
export const NETWORK_TYPES = {
  GOERLI: 'goerli',
  LOCALHOST: 'localhost',
  MAINNET: 'mainnet',
  RPC: 'rpc',
  SEPOLIA: 'sepolia',
  LINEA_GOERLI: 'linea-goerli',
  LINEA_SEPOLIA: 'linea-sepolia',
  LINEA_MAINNET: 'linea-mainnet',
} as const;

export type NetworkTypes = (typeof NETWORK_TYPES)[keyof typeof NETWORK_TYPES];

/**
 * An object containing shortcut names for any non-builtin network. We need
 * this to be able to differentiate between networks that require custom
 * sections of code for our various features, such as swaps or token lists.
 */
export const NETWORK_NAMES = {
  HOMESTEAD: 'homestead',
};

export const CHAIN_SPEC_URL = 'https://chainid.network/chains.json';
/**
 * An object containing all of the chain ids for networks both built in and
 * those that we have added custom code to support our feature set.
 */
export const CHAIN_IDS = {
  MAINNET: '0x1',
  GOERLI: '0x5',
  LOCALHOST: '0x539',
  BSC: '0x38',
  BSC_TESTNET: '0x61',
  OPTIMISM: '0xa',
  OPTIMISM_TESTNET: '0xaa37dc',
  OPTIMISM_GOERLI: '0x1a4',
  BASE: '0x2105',
  BASE_TESTNET: '0x14a33',
  OPBNB: '0xcc',
  OPBNB_TESTNET: '0x15eb',
  POLYGON: '0x89',
  POLYGON_TESTNET: '0x13881',
  AVALANCHE: '0xa86a',
  AVALANCHE_TESTNET: '0xa869',
  FANTOM: '0xfa',
  FANTOM_TESTNET: '0xfa2',
  CELO: '0xa4ec',
  ARBITRUM: '0xa4b1',
  HARMONY: '0x63564c40',
  PALM: '0x2a15c308d',
  SEPOLIA: '0xaa36a7',
  HOLESKY: '0x4268',
  LINEA_GOERLI: '0xe704',
  LINEA_SEPOLIA: '0xe705',
  AMOY: '0x13882',
  BASE_SEPOLIA: '0x14a34',
  BLAST_SEPOLIA: '0xa0c71fd',
  OPTIMISM_SEPOLIA: '0xaa37dc',
  PALM_TESTNET: '0x2a15c3083',
  CELO_TESTNET: '0xaef3',
  ZK_SYNC_ERA_TESTNET: '0x12c',
  MANTA_SEPOLIA: '0x138b',
  UNICHAIN_SEPOLIA: '0x515',
  LINEA_MAINNET: '0xe708',
  AURORA: '0x4e454152',
  MOONBEAM: '0x504',
  MOONBEAM_TESTNET: '0x507',
  MOONRIVER: '0x505',
  CRONOS: '0x19',
  GNOSIS: '0x64',
  ZKSYNC_ERA: '0x144',
  TEST_ETH: '0x539',
  ARBITRUM_GOERLI: '0x66eed',
  BLAST: '0x13e31',
  FILECOIN: '0x13a',
  POLYGON_ZKEVM: '0x44d',
  SCROLL: '0x82750',
  SCROLL_SEPOLIA: '0x8274f',
  WETHIO: '0x4e',
  CHZ: '0x15b38',
  NUMBERS: '0x290b',
  SEI: '0x531',
  APE_TESTNET: '0x8157',
  APE_MAINNET: '0x8173',
  BERACHAIN: '0x138d5',
  METACHAIN_ONE: '0x1b6e6',
  ARBITRUM_SEPOLIA: '0x66eee',
  NEAR: '0x18d',
  NEAR_TESTNET: '0x18e',
  B3: '0x208d',
  B3_TESTNET: '0x7c9',
  GRAVITY_ALPHA_MAINNET: '0x659',
  GRAVITY_ALPHA_TESTNET_SEPOLIA: '0x34c1',
  LISK: '0x46f',
  LISK_SEPOLIA: '0x106a',
  INK_SEPOLIA: '0xba5eD',
  INK: '0xdef1',
} as const;

export const CHAINLIST_CHAIN_IDS_MAP = {
  ...CHAIN_IDS,
  SCROLL: '0x82750',
  TAIKO_JOLNIR_L2_MAINNET: '0x28c5f',
  FANTOM_OPERA: '0xfa',
  CELO_MAINNET: '0xa4ec',
  KAVA_EVM: '0x8ae',
  HARMONY_MAINNET_SHARD_0: '0x63564c40',
  CRONOS_MAINNET_BETA: '0x19',
  Q_MAINNET: '0x8a71',
  HUOBI_ECO_CHAIN_MAINNET: '0x80',
  ACALA_NETWORK: '0x313',
  ARBITRUM_NOVA: '0xa4ba',
  ASTAR: '0x250',
  BAHAMUT_MAINNET: '0x142d',
  BLACKFORT_EXCHANGE_NETWORK: '0x1387',
  CANTO: '0x1e14',
  CONFLUX_ESPACE: '0x406',
  CORE_BLOCKCHAIN_MAINNET: '0x45c',
  DEXALOT_SUBNET: '0x6984c',
  DFK_CHAIN: '0xd2af',
  DOGECHAIN_MAINNET: '0x7d0',
  ENDURANCE_SMART_CHAIN_MAINNET: '0x288',
  ETHEREUM_CLASSIC_MAINNET: '0x3d',
  EVMOS: '0x2329',
  FLARE_MAINNET: '0xe',
  FUSE_GOLD_MAINNET: '0x7a',
  HAQQ_NETWORK: '0x2be3',
  IOTEX_MAINNET: '0x1251',
  KCC_MAINNET: '0x141',
  KAIA_MAINNET: '0x2019',
  KROMA_MAINNET: '0xff',
  LIGHTLINK_PHOENIX_MAINNET: '0x762',
  MANTA_PACIFIC_MAINNET: '0xa9',
  MANTLE: '0x1388',
  NEAR_AURORA_MAINNET: '0x4e454152',
  NEBULA_MAINNET: '0x585eb4b1',
  OASYS_MAINNET: '0xf8',
  OKXCHAIN_MAINNET: '0x42',
  PGN_PUBLIC_GOODS_NETWORK: '0x1a8',
  PULSECHAIN_MAINNET: '0x171',
  SHARDEUM_LIBERTY_2X: '0x1f91',
  SHARDEUM_SPHINX_1X: '0x1f92',
  SHIB_MAINNET: '0x1b',
  SONGBIRD_CANARY_NETWORK: '0x13',
  STEP_NETWORK: '0x4d2',
  TELOS_EVM_MAINNET: '0x28',
  TENET: '0x617',
  VELAS_EVM_MAINNET: '0x6a',
  ZKATANA: '0x133e40',
  ZORA_MAINNET: '0x76adf1',
  FILECOIN: '0x13a',
  NUMBERS: '0x290b',
  B3: '0x208d',
  B3_TESTNET: '0x7c9',
  APE: '0x8173',
  GRAVITY_ALPHA_MAINNET: '0x659',
  GRAVITY_ALPHA_TESTNET_SEPOLIA: '0x34c1',
  INK_SEPOLIA: '0xba5ed',
  INK: '0xdef1',
  SONEIUM_MAINNET: '0x74c',
  SONEIUM_TESTNET: '0x79a',
} as const;

// To add a deprecation warning to a network, add it to the array
// `DEPRECATED_NETWORKS` and optionally add network specific logic to
// `ui/components/ui/deprecated-networks/deprecated-networks.js`.
export const DEPRECATED_NETWORKS = [
  CHAIN_IDS.GOERLI,
  CHAIN_IDS.ARBITRUM_GOERLI,
  CHAIN_IDS.OPTIMISM_GOERLI,
  CHAIN_IDS.POLYGON_TESTNET,
  CHAIN_IDS.LINEA_GOERLI,
];

/**
 * The largest possible chain ID we can handle.
 * Explanation: https://gist.github.com/rekmarks/a47bd5f2525936c4b8eee31a16345553
 */
export const MAX_SAFE_CHAIN_ID = 4503599627370476;

export const MAINNET_DISPLAY_NAME = 'Ethereum Mainnet';
export const GOERLI_DISPLAY_NAME = 'Goerli';
export const SEPOLIA_DISPLAY_NAME = 'Sepolia';
export const LINEA_GOERLI_DISPLAY_NAME = 'Linea Goerli';
export const LINEA_SEPOLIA_DISPLAY_NAME = 'Linea Sepolia';
export const LINEA_MAINNET_DISPLAY_NAME = 'Linea Mainnet';
export const LOCALHOST_DISPLAY_NAME = 'Localhost 8545';
export const BSC_DISPLAY_NAME = 'Binance Smart Chain';
export const POLYGON_DISPLAY_NAME = 'Polygon';
export const AVALANCHE_DISPLAY_NAME = 'Avalanche Network C-Chain';
export const ARBITRUM_DISPLAY_NAME = 'Arbitrum One';
export const BNB_DISPLAY_NAME = 'BNB Chain';
export const OPTIMISM_DISPLAY_NAME = 'OP Mainnet';
export const FANTOM_DISPLAY_NAME = 'Fantom Opera';
export const HARMONY_DISPLAY_NAME = 'Harmony Mainnet Shard 0';
export const PALM_DISPLAY_NAME = 'Palm';
export const CELO_DISPLAY_NAME = 'Celo Mainnet';
export const GNOSIS_DISPLAY_NAME = 'Gnosis';
export const ZK_SYNC_ERA_DISPLAY_NAME = 'zkSync Era Mainnet';
export const BASE_DISPLAY_NAME = 'Base Mainnet';
export const AURORA_DISPLAY_NAME = 'Aurora Mainnet';
export const CRONOS_DISPLAY_NAME = 'Cronos';
export const POLYGON_ZKEVM_DISPLAY_NAME = 'Polygon zkEVM';
export const MOONBEAM_DISPLAY_NAME = 'Moonbeam';
export const MOONRIVER_DISPLAY_NAME = 'Moonriver';
export const SCROLL_DISPLAY_NAME = 'Scroll';
export const SCROLL_SEPOLIA_DISPLAY_NAME = 'Scroll Sepolia';
export const OP_BNB_DISPLAY_NAME = 'opBNB';
export const BERACHAIN_DISPLAY_NAME = 'Berachain Artio';
export const METACHAIN_ONE_DISPLAY_NAME = 'Metachain One Mainnet';
export const LISK_DISPLAY_NAME = 'Lisk';
export const LISK_SEPOLIA_DISPLAY_NAME = 'Lisk Sepolia';
export const INK_SEPOLIA_DISPLAY_NAME = 'Ink Sepolia';
export const INK_DISPLAY_NAME = 'Ink Mainnet';
export const SONEIUM_DISPLAY_NAME = 'Soneium Mainnet';
export const infuraProjectId = process.env.INFURA_PROJECT_ID;
export const getRpcUrl = ({
  network,
  excludeProjectId = false,
}: {
  network: NetworkType;
  excludeProjectId?: boolean;
}) =>
  `https://${network}.infura.io/v3/${excludeProjectId ? '' : infuraProjectId}`;

export const MAINNET_RPC_URL = getRpcUrl({
  network: NETWORK_TYPES.MAINNET,
});
export const GOERLI_RPC_URL = getRpcUrl({ network: NETWORK_TYPES.GOERLI });
export const SEPOLIA_RPC_URL = getRpcUrl({ network: NETWORK_TYPES.SEPOLIA });
export const LINEA_GOERLI_RPC_URL = getRpcUrl({
  network: NETWORK_TYPES.LINEA_GOERLI,
});
export const LINEA_SEPOLIA_RPC_URL = getRpcUrl({
  network: NETWORK_TYPES.LINEA_SEPOLIA,
});
export const LINEA_MAINNET_RPC_URL = getRpcUrl({
  network: NETWORK_TYPES.LINEA_MAINNET,
});
export const LOCALHOST_RPC_URL = 'http://localhost:8545';

/**
 * An object containing the token symbols for various tokens that are either
 * native currencies or those that have been special cased by the extension
 * for supporting our feature set.
 */
export const CURRENCY_SYMBOLS = {
  ARBITRUM: 'ETH',
  AVALANCHE: 'AVAX',
  BNB: 'BNB',
  BUSD: 'BUSD',
  CELO: 'CELO',
  DAI: 'DAI',
  GNOSIS: 'XDAI',
  ETH: 'ETH',
  FANTOM: 'FTM',
  HARMONY: 'ONE',
  PALM: 'PALM',
  MATIC: 'MATIC',
  POL: 'POL',
  TEST_ETH: 'TESTETH',
  USDC: 'USDC',
  USDT: 'USDT',
  WETH: 'WETH',
  OPTIMISM: 'ETH',
  CRONOS: 'CRO',
  GLIMMER: 'GLMR',
  MOONRIVER: 'MOVR',
  ONE: 'ONE',
} as const;

// Non-EVM currency symbols
export const NON_EVM_CURRENCY_SYMBOLS = {
  BTC: 'BTC',
  SOL: 'SOL',
} as const;

const CHAINLIST_CURRENCY_SYMBOLS_MAP = {
  ...CURRENCY_SYMBOLS,
  ...NON_EVM_CURRENCY_SYMBOLS,
  BASE: 'ETH',
  LINEA_MAINNET: 'ETH',
  OPBNB: 'BNB',
  ZKSYNC_ERA: 'ETH',
  SCROLL: 'ETH',
  ZORA_MAINNET: 'ETH',
  TAIKO_JOLNIR_L2_MAINNET: 'ETH',
  POLYGON_ZKEVM: 'ETH',
  FANTOM_OPERA: 'FTM',
  CELO_MAINNET: 'CELO',
  ARBITRUM_NOVA: 'ETH',
  MANTLE: 'MNT',
  CORE_BLOCKCHAIN_MAINNET: 'CORE',
  MANTA_PACIFIC_MAINNET: 'ETH',
  PULSECHAIN_MAINNET: 'PLS',
  MOONBEAM: 'GLMR',
  FUSE_GOLD_MAINNET: 'FUSE',
  KAVA_EVM: 'KAVA',
  DFK_CHAIN: 'JEWEL',
  HARMONY_MAINNET_SHARD_0: 'ONE',
  PGN_PUBLIC_GOODS_NETWORK: 'ETH',
  LIGHTLINK_PHOENIX_MAINNET: 'ETH',
  NEAR_AURORA_MAINNET: 'ETH',
  KROMA_MAINNET: 'ETH',
  NEBULA_MAINNET: 'sFUEL',
  KAIA_MAINNET: 'KAIA',
  ENDURANCE_SMART_CHAIN_MAINNET: 'ACE',
  CRONOS_MAINNET_BETA: 'CRO',
  FLARE_MAINNET: 'FLR',
  KCC_MAINNET: 'KCS',
  SHARDEUM_SPHINX_1X: 'SHM',
  ETHEREUM_CLASSIC_MAINNET: 'ETC',
  HAQQ_NETWORK: 'ISLM',
  SHARDEUM_LIBERTY_2X: 'SHM',
  BLACKFORT_EXCHANGE_NETWORK: 'BXN',
  CONFLUX_ESPACE: 'CFX',
  CANTO: 'CANTO',
  SHIB_MAINNET: 'SHIB',
  OKXCHAIN_MAINNET: 'OKT',
  ZKATANA: 'ETH',
  DEXALOT_SUBNET: 'ALOT',
  ASTAR: 'ASTR',
  EVMOS: 'EVMOS',
  BAHAMUT_MAINNET: 'FTN',
  SONGBIRD_CANARY_NETWORK: 'SGB',
  STEP_NETWORK: 'FITFI',
  VELAS_EVM_MAINNET: 'VLX',
  Q_MAINNET: 'QGOV',
  TELOS_EVM_MAINNET: 'TLOS',
  TENET: 'TENET',
  DOGECHAIN_MAINNET: 'DOGE',
  OASYS_MAINNET: 'OAS',
  HUOBI_ECO_CHAIN_MAINNET: 'HT',
  ACALA_NETWORK: 'ACA',
  IOTEX_MAINNET: 'IOTX',
  APE: 'APE',
<<<<<<< HEAD
  LISK: 'ETH',
=======
  SONEIUM_MAINNET: 'ETH',
  SONEIUM_TESTNET: 'ETH',
>>>>>>> 933bd1bd
} as const;

export const CHAINLIST_CURRENCY_SYMBOLS_MAP_NETWORK_COLLISION = {
  WETHIO: 'ZYN',
  CHZ: 'CHZ',
};

export const ETH_TOKEN_IMAGE_URL = './images/eth_logo.svg';
export const LINEA_GOERLI_TOKEN_IMAGE_URL = './images/linea-logo-testnet.png';
export const LINEA_SEPOLIA_TOKEN_IMAGE_URL = './images/linea-logo-testnet.png';
export const LINEA_MAINNET_TOKEN_IMAGE_URL = './images/linea-logo-mainnet.svg';
export const TEST_ETH_TOKEN_IMAGE_URL = './images/black-eth-logo.svg';
export const BNB_TOKEN_IMAGE_URL = './images/bnb.svg';
export const POL_TOKEN_IMAGE_URL = './images/pol-token.svg';
export const AVAX_TOKEN_IMAGE_URL = './images/avax-token.svg';
export const AETH_TOKEN_IMAGE_URL = './images/arbitrum.svg';
export const FTM_TOKEN_IMAGE_URL = './images/fantom-opera.svg';
export const HARMONY_ONE_TOKEN_IMAGE_URL = './images/harmony-one.svg';
export const OPTIMISM_TOKEN_IMAGE_URL = './images/optimism.svg';
export const PALM_TOKEN_IMAGE_URL = './images/palm.svg';
export const CELO_TOKEN_IMAGE_URL = './images/celo.svg';
export const GNOSIS_TOKEN_IMAGE_URL = './images/gnosis.svg';
export const ZK_SYNC_ERA_TOKEN_IMAGE_URL = './images/zk-sync.svg';
export const BASE_TOKEN_IMAGE_URL = './images/base.svg';
export const ACALA_TOKEN_IMAGE_URL = './images/acala-network-logo.svg';
export const ARBITRUM_NOVA_IMAGE_URL = './images/arbitrum-nova-logo.svg';
export const ASTAR_IMAGE_URL = './images/astar-logo.svg';
export const BAHAMUT_IMAGE_URL = './images/bahamut.png';
export const BLACKFORT_IMAGE_URL = './images/blackfort.png';
export const CANTO_IMAGE_URL = './images/canto.svg';
export const CONFLUX_ESPACE_IMAGE_URL = './images/conflux.svg';
export const CORE_BLOCKCHAIN_MAINNET_IMAGE_URL = './images/core.svg';
export const CRONOS_IMAGE_URL = './images/cronos.svg';
export const DEXALOT_SUBNET_IMAGE_URL = './images/dexalut-subnet.svg';
export const DFK_CHAIN_IMAGE_URL = './images/dfk.png';
export const DOGECHAIN_IMAGE_URL = './images/dogechain.jpeg';
export const ENDURANCE_SMART_CHAIN_MAINNET_IMAGE_URL =
  './images/endurance-smart-chain-mainnet.png';
export const ETHEREUM_CLASSIC_MAINNET_IMAGE_URL = './images/eth_classic.svg';
export const EVMOS_IMAGE_URL = './images/evmos.svg';
export const FLARE_MAINNET_IMAGE_URL = './images/flare-mainnet.svg';
export const FUSE_GOLD_MAINNET_IMAGE_URL = './images/fuse-mainnet.jpg';
export const HAQQ_NETWORK_IMAGE_URL = './images/haqq.svg';
export const IOTEX_MAINNET_IMAGE_URL = './images/iotex.svg';
export const IOTEX_TOKEN_IMAGE_URL = './images/iotex-token.svg';
export const APE_TOKEN_IMAGE_URL = './images/ape-token.svg';
export const KCC_MAINNET_IMAGE_URL = './images/kcc-mainnet.svg';
export const KAIA_MAINNET_IMAGE_URL = './images/kaia.svg';
export const KROMA_MAINNET_IMAGE_URL = './images/kroma.svg';
export const LIGHT_LINK_IMAGE_URL = './images/lightlink.svg';
export const MANTA_PACIFIC_MAINNET_IMAGE_URL = './images/manta.svg';
export const MANTLE_MAINNET_IMAGE_URL = './images/mantle.svg';
export const MOONBEAM_IMAGE_URL = './images/moonbeam.svg';
export const MOONRIVER_IMAGE_URL = './images/moonriver.svg';
export const MOONBEAM_TOKEN_IMAGE_URL = './images/moonbeam-token.svg';
export const MOONRIVER_TOKEN_IMAGE_URL = './images/moonriver-token.svg';
export const NEAR_AURORA_MAINNET_IMAGE_URL = './images/near-aurora.svg';
export const NEBULA_MAINNET_IMAGE_URL = './images/nebula.svg';
export const OASYS_MAINNET_IMAGE_URL = './images/oasys.svg';
export const OKXCHAIN_MAINNET_IMAGE_URL = './images/okx.svg';
export const PGN_MAINNET_IMAGE_URL = './images/pgn.svg';
export const ZKEVM_MAINNET_IMAGE_URL = './images/polygon-zkevm.svg';
export const PULSECHAIN_MAINNET_IMAGE_URL = './images/pulse.svg';
export const SHARDEUM_LIBERTY_2X_IMAGE_URL = './images/shardeum-2.svg';
export const SHARDEUM_SPHINX_1X_IMAGE_URL = './images/shardeum-1.svg';
export const SHIB_MAINNET_IMAGE_URL = './images/shiba.svg';
export const SONGBIRD_MAINNET_IMAGE_URL = './images/songbird.svg';
export const STEP_NETWORK_IMAGE_URL = './images/step.svg';
export const TELOS_EVM_MAINNET_IMAGE_URL = './images/telos.svg';
export const TENET_MAINNET_IMAGE_URL = './images/tenet.svg';
export const VELAS_EVM_MAINNET_IMAGE_URL = './images/velas.svg';
export const ZKATANA_MAINNET_IMAGE_URL = './images/zkatana.png';
export const ZORA_MAINNET_IMAGE_URL = './images/zora.svg';
export const FILECOIN_MAINNET_IMAGE_URL = './images/filecoin.svg';
export const SCROLL_IMAGE_URL = './images/scroll.svg';
export const NUMBERS_MAINNET_IMAGE_URL = './images/numbers-mainnet.svg';
export const NUMBERS_TOKEN_IMAGE_URL = './images/numbers-token.png';
export const SEI_IMAGE_URL = './images/sei.svg';
export const NEAR_IMAGE_URL = './images/near.svg';
export const B3_IMAGE_URL = './images/b3.svg';
export const APE_IMAGE_URL = './images/ape.svg';
export const GRAVITY_ALPHA_MAINNET_IMAGE_URL = './images/gravity.svg';
export const GRAVITY_ALPHA_TESTNET_SEPOLIA_IMAGE_URL = './images/gravity.svg';
export const LISK_IMAGE_URL = './images/lisk.svg';
export const LISK_SEPOLIA_IMAGE_URL = './images/lisk_sepolia.svg';
export const INK_SEPOLIA_IMAGE_URL = './images/ink-sepolia.svg';
export const INK_IMAGE_URL = './images/ink.svg';
export const SONEIUM_IMAGE_URL = './images/soneium.svg';

export const INFURA_PROVIDER_TYPES = [
  NETWORK_TYPES.MAINNET,
  NETWORK_TYPES.SEPOLIA,
  NETWORK_TYPES.LINEA_SEPOLIA,
  NETWORK_TYPES.LINEA_MAINNET,
] as const;

export const TEST_CHAINS = [
  CHAIN_IDS.SEPOLIA,
  CHAIN_IDS.LINEA_SEPOLIA,
  CHAIN_IDS.LOCALHOST,
];

export const MAINNET_CHAINS = [
  { chainId: CHAIN_IDS.MAINNET, rpcUrl: MAINNET_RPC_URL },
  { chainId: CHAIN_IDS.LINEA_MAINNET, rpcUrl: LINEA_MAINNET_RPC_URL },
];

const typedCapitalize = <K extends string>(k: K): Capitalize<K> =>
  capitalize(k) as Capitalize<typeof k>;

export const TEST_NETWORK_TICKER_MAP: {
  [K in Exclude<
    NetworkType,
    'localhost' | 'mainnet' | 'rpc' | 'linea-mainnet'
  >]: string;
} = {
  [NETWORK_TYPES.GOERLI]: `${typedCapitalize(NETWORK_TYPES.GOERLI)}${
    CURRENCY_SYMBOLS.ETH
  }`,
  [NETWORK_TYPES.SEPOLIA]: `${typedCapitalize(NETWORK_TYPES.SEPOLIA)}${
    CURRENCY_SYMBOLS.ETH
  }`,
  [NETWORK_TYPES.LINEA_GOERLI]: `Linea${CURRENCY_SYMBOLS.ETH}`,
  [NETWORK_TYPES.LINEA_SEPOLIA]: `Linea${CURRENCY_SYMBOLS.ETH}`,
};

/**
 * Map of all build-in Infura networks to their network, ticker and chain IDs.
 */
export const BUILT_IN_NETWORKS = {
  [NETWORK_TYPES.SEPOLIA]: {
    chainId: CHAIN_IDS.SEPOLIA,
    ticker: TEST_NETWORK_TICKER_MAP[NETWORK_TYPES.SEPOLIA],
    blockExplorerUrl: `https://${NETWORK_TYPES.SEPOLIA}.etherscan.io`,
  },
  [NETWORK_TYPES.LINEA_SEPOLIA]: {
    chainId: CHAIN_IDS.LINEA_SEPOLIA,
    ticker: TEST_NETWORK_TICKER_MAP[NETWORK_TYPES.LINEA_SEPOLIA],
    blockExplorerUrl: 'https://sepolia.lineascan.build',
  },
  [NETWORK_TYPES.MAINNET]: {
    chainId: CHAIN_IDS.MAINNET,
    blockExplorerUrl: `https://etherscan.io`,
    ticker: CURRENCY_SYMBOLS.ETH,
  },
  [NETWORK_TYPES.LINEA_MAINNET]: {
    chainId: CHAIN_IDS.LINEA_MAINNET,
    blockExplorerUrl: 'https://lineascan.build',
    ticker: CURRENCY_SYMBOLS.ETH,
  },
  [NETWORK_TYPES.LOCALHOST]: {
    chainId: CHAIN_IDS.LOCALHOST,
  },
} as const;

export const BUILT_IN_INFURA_NETWORKS = pick(
  BUILT_IN_NETWORKS,
  INFURA_PROVIDER_TYPES,
);

export type BuiltInInfuraNetwork = keyof typeof BUILT_IN_INFURA_NETWORKS;

// type SupportedNetworksType = {
//   [key: string]: {
//     domain: string;
//     subdomain: string;
//     networkId: string;
//   };
// };

export const NETWORK_TO_NAME_MAP = {
  [NETWORK_TYPES.GOERLI]: GOERLI_DISPLAY_NAME,
  [NETWORK_TYPES.MAINNET]: MAINNET_DISPLAY_NAME,
  [NETWORK_TYPES.LINEA_GOERLI]: LINEA_GOERLI_DISPLAY_NAME,
  [NETWORK_TYPES.LINEA_SEPOLIA]: LINEA_SEPOLIA_DISPLAY_NAME,
  [NETWORK_TYPES.LINEA_MAINNET]: LINEA_MAINNET_DISPLAY_NAME,
  [NETWORK_TYPES.LOCALHOST]: LOCALHOST_DISPLAY_NAME,
  [NETWORK_TYPES.SEPOLIA]: SEPOLIA_DISPLAY_NAME,

  [CHAIN_IDS.ARBITRUM]: ARBITRUM_DISPLAY_NAME,
  [CHAIN_IDS.AVALANCHE]: AVALANCHE_DISPLAY_NAME,
  [CHAIN_IDS.BSC]: BSC_DISPLAY_NAME,
  [CHAIN_IDS.BASE]: BASE_DISPLAY_NAME,
  [CHAIN_IDS.GOERLI]: GOERLI_DISPLAY_NAME,
  [CHAIN_IDS.MAINNET]: MAINNET_DISPLAY_NAME,
  [CHAIN_IDS.LINEA_GOERLI]: LINEA_GOERLI_DISPLAY_NAME,
  [CHAIN_IDS.LINEA_MAINNET]: LINEA_MAINNET_DISPLAY_NAME,
  [CHAIN_IDS.LINEA_SEPOLIA]: LINEA_SEPOLIA_DISPLAY_NAME,
  [CHAIN_IDS.LOCALHOST]: LOCALHOST_DISPLAY_NAME,
  [CHAIN_IDS.OPTIMISM]: OPTIMISM_DISPLAY_NAME,
  [CHAIN_IDS.POLYGON]: POLYGON_DISPLAY_NAME,
  [CHAIN_IDS.SCROLL]: SCROLL_DISPLAY_NAME,
  [CHAIN_IDS.SCROLL_SEPOLIA]: SCROLL_SEPOLIA_DISPLAY_NAME,
  [CHAIN_IDS.SEPOLIA]: SEPOLIA_DISPLAY_NAME,
  [CHAIN_IDS.OPBNB]: OP_BNB_DISPLAY_NAME,
  [CHAIN_IDS.ZKSYNC_ERA]: ZK_SYNC_ERA_DISPLAY_NAME,
  [CHAIN_IDS.BERACHAIN]: BERACHAIN_DISPLAY_NAME,
  [CHAIN_IDS.METACHAIN_ONE]: METACHAIN_ONE_DISPLAY_NAME,
  [CHAIN_IDS.LISK]: LISK_DISPLAY_NAME,
  [CHAIN_IDS.LISK_SEPOLIA]: LISK_SEPOLIA_DISPLAY_NAME,
} as const;

export const CHAIN_ID_TO_CURRENCY_SYMBOL_MAP = {
  [CHAINLIST_CHAIN_IDS_MAP.AVALANCHE]: CHAINLIST_CURRENCY_SYMBOLS_MAP.AVALANCHE,
  [CHAINLIST_CHAIN_IDS_MAP.APE]: CHAINLIST_CURRENCY_SYMBOLS_MAP.APE,
  [CHAINLIST_CHAIN_IDS_MAP.BSC]: CHAINLIST_CURRENCY_SYMBOLS_MAP.BNB,
  [CHAINLIST_CHAIN_IDS_MAP.BASE]: CHAINLIST_CURRENCY_SYMBOLS_MAP.BASE,
  [CHAINLIST_CHAIN_IDS_MAP.ARBITRUM]: CHAINLIST_CURRENCY_SYMBOLS_MAP.ARBITRUM,
  [CHAINLIST_CHAIN_IDS_MAP.LINEA_MAINNET]:
    CHAINLIST_CURRENCY_SYMBOLS_MAP.LINEA_MAINNET,
  [CHAINLIST_CHAIN_IDS_MAP.MAINNET]: CHAINLIST_CURRENCY_SYMBOLS_MAP.ETH,
  [CHAINLIST_CHAIN_IDS_MAP.OPBNB]: CHAINLIST_CURRENCY_SYMBOLS_MAP.OPBNB,
  [CHAINLIST_CHAIN_IDS_MAP.OPTIMISM]: CHAINLIST_CURRENCY_SYMBOLS_MAP.OPTIMISM,
  [CHAINLIST_CHAIN_IDS_MAP.POLYGON]: CHAINLIST_CURRENCY_SYMBOLS_MAP.POL,
  [CHAINLIST_CHAIN_IDS_MAP.ZKSYNC_ERA]:
    CHAINLIST_CURRENCY_SYMBOLS_MAP.ZKSYNC_ERA,
  [CHAINLIST_CHAIN_IDS_MAP.GOERLI]:
    TEST_NETWORK_TICKER_MAP[NETWORK_TYPES.GOERLI],
  [CHAINLIST_CHAIN_IDS_MAP.SEPOLIA]:
    TEST_NETWORK_TICKER_MAP[NETWORK_TYPES.SEPOLIA],
  [CHAINLIST_CHAIN_IDS_MAP.LINEA_GOERLI]:
    TEST_NETWORK_TICKER_MAP[NETWORK_TYPES.LINEA_GOERLI],
  [CHAINLIST_CHAIN_IDS_MAP.LINEA_SEPOLIA]:
    TEST_NETWORK_TICKER_MAP[NETWORK_TYPES.LINEA_SEPOLIA],
  [CHAINLIST_CHAIN_IDS_MAP.SCROLL]: CHAINLIST_CURRENCY_SYMBOLS_MAP.SCROLL,
  [CHAINLIST_CHAIN_IDS_MAP.ZORA_MAINNET]:
    CHAINLIST_CURRENCY_SYMBOLS_MAP.ZORA_MAINNET,
  [CHAINLIST_CHAIN_IDS_MAP.TAIKO_JOLNIR_L2_MAINNET]:
    CHAINLIST_CURRENCY_SYMBOLS_MAP.TAIKO_JOLNIR_L2_MAINNET,
  [CHAINLIST_CHAIN_IDS_MAP.POLYGON_ZKEVM]:
    CHAINLIST_CURRENCY_SYMBOLS_MAP.POLYGON_ZKEVM,
  [CHAINLIST_CHAIN_IDS_MAP.FANTOM_OPERA]:
    CHAINLIST_CURRENCY_SYMBOLS_MAP.FANTOM_OPERA,
  [CHAINLIST_CHAIN_IDS_MAP.CELO_MAINNET]:
    CHAINLIST_CURRENCY_SYMBOLS_MAP.CELO_MAINNET,
  [CHAINLIST_CHAIN_IDS_MAP.ARBITRUM_NOVA]:
    CHAINLIST_CURRENCY_SYMBOLS_MAP.ARBITRUM_NOVA,
  [CHAINLIST_CHAIN_IDS_MAP.MANTLE]: CHAINLIST_CURRENCY_SYMBOLS_MAP.MANTLE,
  [CHAINLIST_CHAIN_IDS_MAP.GNOSIS]: CHAINLIST_CURRENCY_SYMBOLS_MAP.GNOSIS,
  [CHAINLIST_CHAIN_IDS_MAP.CORE_BLOCKCHAIN_MAINNET]:
    CHAINLIST_CURRENCY_SYMBOLS_MAP.CORE_BLOCKCHAIN_MAINNET,
  [CHAINLIST_CHAIN_IDS_MAP.MANTA_PACIFIC_MAINNET]:
    CHAINLIST_CURRENCY_SYMBOLS_MAP.MANTA_PACIFIC_MAINNET,
  [CHAINLIST_CHAIN_IDS_MAP.PULSECHAIN_MAINNET]:
    CHAINLIST_CURRENCY_SYMBOLS_MAP.PULSECHAIN_MAINNET,
  [CHAINLIST_CHAIN_IDS_MAP.MOONBEAM]: CHAINLIST_CURRENCY_SYMBOLS_MAP.MOONBEAM,
  [CHAINLIST_CHAIN_IDS_MAP.FUSE_GOLD_MAINNET]:
    CHAINLIST_CURRENCY_SYMBOLS_MAP.FUSE_GOLD_MAINNET,
  [CHAINLIST_CHAIN_IDS_MAP.KAVA_EVM]: CHAINLIST_CURRENCY_SYMBOLS_MAP.KAVA_EVM,
  [CHAINLIST_CHAIN_IDS_MAP.DFK_CHAIN]: CHAINLIST_CURRENCY_SYMBOLS_MAP.DFK_CHAIN,
  [CHAINLIST_CHAIN_IDS_MAP.HARMONY_MAINNET_SHARD_0]:
    CHAINLIST_CURRENCY_SYMBOLS_MAP.HARMONY_MAINNET_SHARD_0,
  [CHAINLIST_CHAIN_IDS_MAP.PGN_PUBLIC_GOODS_NETWORK]:
    CHAINLIST_CURRENCY_SYMBOLS_MAP.PGN_PUBLIC_GOODS_NETWORK,
  [CHAINLIST_CHAIN_IDS_MAP.LIGHTLINK_PHOENIX_MAINNET]:
    CHAINLIST_CURRENCY_SYMBOLS_MAP.LIGHTLINK_PHOENIX_MAINNET,
  [CHAINLIST_CHAIN_IDS_MAP.NEAR_AURORA_MAINNET]:
    CHAINLIST_CURRENCY_SYMBOLS_MAP.NEAR_AURORA_MAINNET,
  [CHAINLIST_CHAIN_IDS_MAP.KROMA_MAINNET]:
    CHAINLIST_CURRENCY_SYMBOLS_MAP.KROMA_MAINNET,
  [CHAINLIST_CHAIN_IDS_MAP.NEBULA_MAINNET]:
    CHAINLIST_CURRENCY_SYMBOLS_MAP.NEBULA_MAINNET,
  [CHAINLIST_CHAIN_IDS_MAP.KAIA_MAINNET]:
    CHAINLIST_CURRENCY_SYMBOLS_MAP.KAIA_MAINNET,
  [CHAINLIST_CHAIN_IDS_MAP.MOONRIVER]: CHAINLIST_CURRENCY_SYMBOLS_MAP.MOONRIVER,
  [CHAINLIST_CHAIN_IDS_MAP.ENDURANCE_SMART_CHAIN_MAINNET]:
    CHAINLIST_CURRENCY_SYMBOLS_MAP.ENDURANCE_SMART_CHAIN_MAINNET,
  [CHAINLIST_CHAIN_IDS_MAP.CRONOS_MAINNET_BETA]:
    CHAINLIST_CURRENCY_SYMBOLS_MAP.CRONOS_MAINNET_BETA,
  [CHAINLIST_CHAIN_IDS_MAP.FLARE_MAINNET]:
    CHAINLIST_CURRENCY_SYMBOLS_MAP.FLARE_MAINNET,
  [CHAINLIST_CHAIN_IDS_MAP.KCC_MAINNET]:
    CHAINLIST_CURRENCY_SYMBOLS_MAP.KCC_MAINNET,
  [CHAINLIST_CHAIN_IDS_MAP.SHARDEUM_SPHINX_1X]:
    CHAINLIST_CURRENCY_SYMBOLS_MAP.SHARDEUM_SPHINX_1X,
  [CHAINLIST_CHAIN_IDS_MAP.ETHEREUM_CLASSIC_MAINNET]:
    CHAINLIST_CURRENCY_SYMBOLS_MAP.ETHEREUM_CLASSIC_MAINNET,
  [CHAINLIST_CHAIN_IDS_MAP.HAQQ_NETWORK]:
    CHAINLIST_CURRENCY_SYMBOLS_MAP.HAQQ_NETWORK,
  [CHAINLIST_CHAIN_IDS_MAP.SHARDEUM_LIBERTY_2X]:
    CHAINLIST_CURRENCY_SYMBOLS_MAP.SHARDEUM_LIBERTY_2X,
  [CHAINLIST_CHAIN_IDS_MAP.BLACKFORT_EXCHANGE_NETWORK]:
    CHAINLIST_CURRENCY_SYMBOLS_MAP.BLACKFORT_EXCHANGE_NETWORK,
  [CHAINLIST_CHAIN_IDS_MAP.CONFLUX_ESPACE]:
    CHAINLIST_CURRENCY_SYMBOLS_MAP.CONFLUX_ESPACE,
  [CHAINLIST_CHAIN_IDS_MAP.CANTO]: CHAINLIST_CURRENCY_SYMBOLS_MAP.CANTO,
  [CHAINLIST_CHAIN_IDS_MAP.SHIB_MAINNET]:
    CHAINLIST_CURRENCY_SYMBOLS_MAP.SHIB_MAINNET,
  [CHAINLIST_CHAIN_IDS_MAP.OKXCHAIN_MAINNET]:
    CHAINLIST_CURRENCY_SYMBOLS_MAP.OKXCHAIN_MAINNET,
  [CHAINLIST_CHAIN_IDS_MAP.ZKATANA]: CHAINLIST_CURRENCY_SYMBOLS_MAP.ZKATANA,
  [CHAINLIST_CHAIN_IDS_MAP.DEXALOT_SUBNET]:
    CHAINLIST_CURRENCY_SYMBOLS_MAP.DEXALOT_SUBNET,
  [CHAINLIST_CHAIN_IDS_MAP.ASTAR]: CHAINLIST_CURRENCY_SYMBOLS_MAP.ASTAR,
  [CHAINLIST_CHAIN_IDS_MAP.EVMOS]: CHAINLIST_CURRENCY_SYMBOLS_MAP.EVMOS,
  [CHAINLIST_CHAIN_IDS_MAP.BAHAMUT_MAINNET]:
    CHAINLIST_CURRENCY_SYMBOLS_MAP.BAHAMUT_MAINNET,
  [CHAINLIST_CHAIN_IDS_MAP.SONGBIRD_CANARY_NETWORK]:
    CHAINLIST_CURRENCY_SYMBOLS_MAP.SONGBIRD_CANARY_NETWORK,
  [CHAINLIST_CHAIN_IDS_MAP.STEP_NETWORK]:
    CHAINLIST_CURRENCY_SYMBOLS_MAP.STEP_NETWORK,
  [CHAINLIST_CHAIN_IDS_MAP.VELAS_EVM_MAINNET]:
    CHAINLIST_CURRENCY_SYMBOLS_MAP.VELAS_EVM_MAINNET,
  [CHAINLIST_CHAIN_IDS_MAP.Q_MAINNET]: CHAINLIST_CURRENCY_SYMBOLS_MAP.Q_MAINNET,
  [CHAINLIST_CHAIN_IDS_MAP.TELOS_EVM_MAINNET]:
    CHAINLIST_CURRENCY_SYMBOLS_MAP.TELOS_EVM_MAINNET,
  [CHAINLIST_CHAIN_IDS_MAP.TENET]: CHAINLIST_CURRENCY_SYMBOLS_MAP.TENET,
  [CHAINLIST_CHAIN_IDS_MAP.DOGECHAIN_MAINNET]:
    CHAINLIST_CURRENCY_SYMBOLS_MAP.DOGECHAIN_MAINNET,
  [CHAINLIST_CHAIN_IDS_MAP.OASYS_MAINNET]:
    CHAINLIST_CURRENCY_SYMBOLS_MAP.OASYS_MAINNET,
  [CHAINLIST_CHAIN_IDS_MAP.HUOBI_ECO_CHAIN_MAINNET]:
    CHAINLIST_CURRENCY_SYMBOLS_MAP.HUOBI_ECO_CHAIN_MAINNET,
  [CHAINLIST_CHAIN_IDS_MAP.ACALA_NETWORK]:
    CHAINLIST_CURRENCY_SYMBOLS_MAP.ACALA_NETWORK,
  [CHAINLIST_CHAIN_IDS_MAP.IOTEX_MAINNET]:
    CHAINLIST_CURRENCY_SYMBOLS_MAP.IOTEX_MAINNET,
  [CHAINLIST_CHAIN_IDS_MAP.SONEIUM_MAINNET]:
    CHAINLIST_CURRENCY_SYMBOLS_MAP.SONEIUM_MAINNET,
  [CHAINLIST_CHAIN_IDS_MAP.SONEIUM_TESTNET]:
    CHAINLIST_CURRENCY_SYMBOLS_MAP.SONEIUM_TESTNET,
} as const;

/**
 * A mapping for networks with chain ID collisions to their currencies symbols.
 * Useful for networks not listed on https://chainid.network/chains.json due to ID conflicts.
 */
export const CHAIN_ID_TO_CURRENCY_SYMBOL_MAP_NETWORK_COLLISION = {
  [CHAINLIST_CHAIN_IDS_MAP.CHZ]: [
    {
      currencySymbol: CHAINLIST_CURRENCY_SYMBOLS_MAP_NETWORK_COLLISION.CHZ,
    },
  ],
  [CHAINLIST_CHAIN_IDS_MAP.WETHIO]: [
    {
      currencySymbol: CHAINLIST_CURRENCY_SYMBOLS_MAP_NETWORK_COLLISION.WETHIO,
    },
  ],
};

export const CHAIN_ID_TO_TYPE_MAP = {
  [CHAIN_IDS.MAINNET]: NETWORK_TYPES.MAINNET,
  [CHAIN_IDS.GOERLI]: NETWORK_TYPES.GOERLI,
  [CHAIN_IDS.SEPOLIA]: NETWORK_TYPES.SEPOLIA,
  [CHAIN_IDS.LINEA_GOERLI]: NETWORK_TYPES.LINEA_GOERLI,
  [CHAIN_IDS.LINEA_SEPOLIA]: NETWORK_TYPES.LINEA_SEPOLIA,
  [CHAIN_IDS.LINEA_MAINNET]: NETWORK_TYPES.LINEA_MAINNET,
  [CHAIN_IDS.LOCALHOST]: NETWORK_TYPES.LOCALHOST,
} as const;

export const CHAIN_ID_TO_RPC_URL_MAP = {
  [CHAIN_IDS.GOERLI]: GOERLI_RPC_URL,
  [CHAIN_IDS.SEPOLIA]: SEPOLIA_RPC_URL,
  [CHAIN_IDS.LINEA_GOERLI]: LINEA_GOERLI_RPC_URL,
  [CHAIN_IDS.LINEA_SEPOLIA]: LINEA_SEPOLIA_RPC_URL,
  [CHAIN_IDS.MAINNET]: MAINNET_RPC_URL,
  [CHAIN_IDS.LINEA_MAINNET]: LINEA_MAINNET_RPC_URL,
  [CHAIN_IDS.LOCALHOST]: LOCALHOST_RPC_URL,
} as const;

export const CHAIN_ID_TO_NETWORK_IMAGE_URL_MAP = {
  [CHAIN_IDS.MAINNET]: ETH_TOKEN_IMAGE_URL,
  [CHAIN_IDS.LINEA_GOERLI]: LINEA_GOERLI_TOKEN_IMAGE_URL,
  [CHAIN_IDS.LINEA_SEPOLIA]: LINEA_SEPOLIA_TOKEN_IMAGE_URL,
  [CHAIN_IDS.LINEA_MAINNET]: LINEA_MAINNET_TOKEN_IMAGE_URL,
  [CHAIN_IDS.AVALANCHE]: AVAX_TOKEN_IMAGE_URL,
  [CHAIN_IDS.BSC]: BNB_TOKEN_IMAGE_URL,
  [CHAIN_IDS.POLYGON]: POL_TOKEN_IMAGE_URL,
  [CHAIN_IDS.ARBITRUM]: AETH_TOKEN_IMAGE_URL,
  [CHAIN_IDS.FANTOM]: FTM_TOKEN_IMAGE_URL,
  [CHAIN_IDS.HARMONY]: HARMONY_ONE_TOKEN_IMAGE_URL,
  [CHAIN_IDS.OPTIMISM]: OPTIMISM_TOKEN_IMAGE_URL,
  [CHAIN_IDS.PALM]: PALM_TOKEN_IMAGE_URL,
  [CHAIN_IDS.CELO]: CELO_TOKEN_IMAGE_URL,
  [CHAIN_IDS.GNOSIS]: GNOSIS_TOKEN_IMAGE_URL,
  [CHAIN_IDS.ZKSYNC_ERA]: ZK_SYNC_ERA_TOKEN_IMAGE_URL,
  [CHAIN_IDS.NEAR]: NEAR_IMAGE_URL,
  [CHAIN_IDS.NEAR_TESTNET]: NEAR_IMAGE_URL,
  [CHAINLIST_CHAIN_IDS_MAP.ACALA_NETWORK]: ACALA_TOKEN_IMAGE_URL,
  [CHAINLIST_CHAIN_IDS_MAP.ARBITRUM_NOVA]: ARBITRUM_NOVA_IMAGE_URL,
  [CHAINLIST_CHAIN_IDS_MAP.ASTAR]: ASTAR_IMAGE_URL,
  [CHAINLIST_CHAIN_IDS_MAP.BAHAMUT_MAINNET]: BAHAMUT_IMAGE_URL,
  [CHAINLIST_CHAIN_IDS_MAP.BLACKFORT_EXCHANGE_NETWORK]: BLACKFORT_IMAGE_URL,
  [CHAINLIST_CHAIN_IDS_MAP.CANTO]: CANTO_IMAGE_URL,
  [CHAINLIST_CHAIN_IDS_MAP.CONFLUX_ESPACE]: CONFLUX_ESPACE_IMAGE_URL,
  [CHAINLIST_CHAIN_IDS_MAP.CORE_BLOCKCHAIN_MAINNET]:
    CORE_BLOCKCHAIN_MAINNET_IMAGE_URL,
  [CHAIN_IDS.CRONOS]: CRONOS_IMAGE_URL,
  [CHAINLIST_CHAIN_IDS_MAP.DEXALOT_SUBNET]: DEXALOT_SUBNET_IMAGE_URL,
  [CHAINLIST_CHAIN_IDS_MAP.DFK_CHAIN]: DFK_CHAIN_IMAGE_URL,
  [CHAINLIST_CHAIN_IDS_MAP.DOGECHAIN_MAINNET]: DOGECHAIN_IMAGE_URL,
  [CHAINLIST_CHAIN_IDS_MAP.ENDURANCE_SMART_CHAIN_MAINNET]:
    ENDURANCE_SMART_CHAIN_MAINNET_IMAGE_URL,
  [CHAINLIST_CHAIN_IDS_MAP.ETHEREUM_CLASSIC_MAINNET]:
    ETHEREUM_CLASSIC_MAINNET_IMAGE_URL,
  [CHAINLIST_CHAIN_IDS_MAP.EVMOS]: EVMOS_IMAGE_URL,
  [CHAINLIST_CHAIN_IDS_MAP.FLARE_MAINNET]: FLARE_MAINNET_IMAGE_URL,
  [CHAINLIST_CHAIN_IDS_MAP.FUSE_GOLD_MAINNET]: FUSE_GOLD_MAINNET_IMAGE_URL,
  [CHAINLIST_CHAIN_IDS_MAP.IOTEX_MAINNET]: IOTEX_MAINNET_IMAGE_URL,
  [CHAINLIST_CHAIN_IDS_MAP.HAQQ_NETWORK]: HAQQ_NETWORK_IMAGE_URL,
  [CHAINLIST_CHAIN_IDS_MAP.KCC_MAINNET]: KCC_MAINNET_IMAGE_URL,
  [CHAINLIST_CHAIN_IDS_MAP.KAIA_MAINNET]: KAIA_MAINNET_IMAGE_URL,
  [CHAINLIST_CHAIN_IDS_MAP.KROMA_MAINNET]: KROMA_MAINNET_IMAGE_URL,
  [CHAINLIST_CHAIN_IDS_MAP.LIGHTLINK_PHOENIX_MAINNET]: LIGHT_LINK_IMAGE_URL,
  [CHAINLIST_CHAIN_IDS_MAP.MANTA_PACIFIC_MAINNET]:
    MANTA_PACIFIC_MAINNET_IMAGE_URL,
  [CHAINLIST_CHAIN_IDS_MAP.MANTLE]: MANTLE_MAINNET_IMAGE_URL,
  [CHAINLIST_CHAIN_IDS_MAP.MOONBEAM]: MOONBEAM_IMAGE_URL,
  [CHAINLIST_CHAIN_IDS_MAP.MOONRIVER]: MOONRIVER_IMAGE_URL,
  [CHAINLIST_CHAIN_IDS_MAP.NEAR_AURORA_MAINNET]: NEAR_AURORA_MAINNET_IMAGE_URL,
  [CHAINLIST_CHAIN_IDS_MAP.NEBULA_MAINNET]: NEBULA_MAINNET_IMAGE_URL,
  [CHAINLIST_CHAIN_IDS_MAP.OASYS_MAINNET]: OASYS_MAINNET_IMAGE_URL,
  [CHAINLIST_CHAIN_IDS_MAP.OKXCHAIN_MAINNET]: OKXCHAIN_MAINNET_IMAGE_URL,
  [CHAINLIST_CHAIN_IDS_MAP.PGN_PUBLIC_GOODS_NETWORK]: PGN_MAINNET_IMAGE_URL,
  [CHAINLIST_CHAIN_IDS_MAP.POLYGON_ZKEVM]: ZKEVM_MAINNET_IMAGE_URL,
  [CHAINLIST_CHAIN_IDS_MAP.PULSECHAIN_MAINNET]: PULSECHAIN_MAINNET_IMAGE_URL,
  [CHAINLIST_CHAIN_IDS_MAP.SHARDEUM_LIBERTY_2X]: SHARDEUM_LIBERTY_2X_IMAGE_URL,
  [CHAINLIST_CHAIN_IDS_MAP.SHARDEUM_SPHINX_1X]: SHARDEUM_SPHINX_1X_IMAGE_URL,
  [CHAINLIST_CHAIN_IDS_MAP.SHIB_MAINNET]: SHIB_MAINNET_IMAGE_URL,
  [CHAINLIST_CHAIN_IDS_MAP.SONGBIRD_CANARY_NETWORK]: SONGBIRD_MAINNET_IMAGE_URL,
  [CHAINLIST_CHAIN_IDS_MAP.STEP_NETWORK]: STEP_NETWORK_IMAGE_URL,
  [CHAINLIST_CHAIN_IDS_MAP.TELOS_EVM_MAINNET]: TELOS_EVM_MAINNET_IMAGE_URL,
  [CHAINLIST_CHAIN_IDS_MAP.TENET]: TENET_MAINNET_IMAGE_URL,
  [CHAINLIST_CHAIN_IDS_MAP.VELAS_EVM_MAINNET]: VELAS_EVM_MAINNET_IMAGE_URL,
  [CHAINLIST_CHAIN_IDS_MAP.ZKATANA]: ZKATANA_MAINNET_IMAGE_URL,
  [CHAINLIST_CHAIN_IDS_MAP.ZORA_MAINNET]: ZORA_MAINNET_IMAGE_URL,
  [CHAINLIST_CHAIN_IDS_MAP.FILECOIN]: FILECOIN_MAINNET_IMAGE_URL,
  [CHAINLIST_CHAIN_IDS_MAP.APE_TESTNET]: APE_IMAGE_URL,
  [CHAINLIST_CHAIN_IDS_MAP.APE_MAINNET]: APE_IMAGE_URL,
  [CHAINLIST_CHAIN_IDS_MAP.BASE]: BASE_TOKEN_IMAGE_URL,
  [CHAINLIST_CHAIN_IDS_MAP.NUMBERS]: NUMBERS_MAINNET_IMAGE_URL,
  [CHAINLIST_CHAIN_IDS_MAP.SEI]: SEI_IMAGE_URL,
  [CHAINLIST_CHAIN_IDS_MAP.B3]: B3_IMAGE_URL,
  [CHAINLIST_CHAIN_IDS_MAP.B3_TESTNET]: B3_IMAGE_URL,
  [CHAINLIST_CHAIN_IDS_MAP.GRAVITY_ALPHA_MAINNET]:
    GRAVITY_ALPHA_MAINNET_IMAGE_URL,
  [CHAINLIST_CHAIN_IDS_MAP.GRAVITY_ALPHA_TESTNET_SEPOLIA]:
    GRAVITY_ALPHA_TESTNET_SEPOLIA_IMAGE_URL,
  [CHAINLIST_CHAIN_IDS_MAP.LISK]: LISK_IMAGE_URL,
  [CHAINLIST_CHAIN_IDS_MAP.LISK_SEPOLIA]: LISK_SEPOLIA_IMAGE_URL,
  [CHAINLIST_CHAIN_IDS_MAP.INK_SEPOLIA]: INK_SEPOLIA_IMAGE_URL,
  [CHAINLIST_CHAIN_IDS_MAP.INK]: INK_IMAGE_URL,
  [CHAINLIST_CHAIN_IDS_MAP.SONEIUM_MAINNET]: SONEIUM_IMAGE_URL,
  [CHAINLIST_CHAIN_IDS_MAP.SONEIUM_TESTNET]: SONEIUM_IMAGE_URL,
} as const;

export const CHAIN_ID_TO_ETHERS_NETWORK_NAME_MAP = {
  [CHAIN_IDS.GOERLI]: NETWORK_TYPES.GOERLI,
  [CHAIN_IDS.SEPOLIA]: NETWORK_TYPES.SEPOLIA,
  [CHAIN_IDS.LINEA_GOERLI]: NETWORK_TYPES.LINEA_GOERLI,
  [CHAIN_IDS.LINEA_SEPOLIA]: NETWORK_TYPES.LINEA_SEPOLIA,
  [CHAIN_IDS.MAINNET]: NETWORK_NAMES.HOMESTEAD,
  [CHAIN_IDS.LINEA_MAINNET]: NETWORK_TYPES.LINEA_MAINNET,
} as const;

export const CHAIN_ID_TOKEN_IMAGE_MAP = {
  [CHAIN_IDS.MAINNET]: ETH_TOKEN_IMAGE_URL,
  [CHAIN_IDS.TEST_ETH]: TEST_ETH_TOKEN_IMAGE_URL,
  [CHAIN_IDS.ARBITRUM]: ETH_TOKEN_IMAGE_URL,
  [CHAIN_IDS.BASE]: ETH_TOKEN_IMAGE_URL,
  [CHAIN_IDS.LINEA_MAINNET]: ETH_TOKEN_IMAGE_URL,
  [CHAIN_IDS.BSC]: BNB_TOKEN_IMAGE_URL,
  [CHAIN_IDS.POLYGON]: POL_TOKEN_IMAGE_URL,
  [CHAIN_IDS.AVALANCHE]: AVAX_TOKEN_IMAGE_URL,
  [CHAIN_IDS.OPTIMISM]: ETH_TOKEN_IMAGE_URL,
  [CHAIN_IDS.CELO]: CELO_TOKEN_IMAGE_URL,
  [CHAIN_IDS.GNOSIS]: GNOSIS_TOKEN_IMAGE_URL,
  [CHAIN_IDS.FANTOM]: FTM_TOKEN_IMAGE_URL,
  [CHAIN_IDS.FILECOIN]: FILECOIN_MAINNET_IMAGE_URL,
  [CHAIN_IDS.SCROLL]: SCROLL_IMAGE_URL,
  [CHAIN_IDS.SCROLL_SEPOLIA]: SCROLL_IMAGE_URL,
  [CHAIN_IDS.NUMBERS]: NUMBERS_TOKEN_IMAGE_URL,
  [CHAIN_IDS.SEI]: SEI_IMAGE_URL,
  [CHAIN_IDS.NEAR]: NEAR_IMAGE_URL,
  [CHAIN_IDS.NEAR_TESTNET]: NEAR_IMAGE_URL,
  [CHAIN_IDS.MOONRIVER]: MOONRIVER_TOKEN_IMAGE_URL,
  [CHAIN_IDS.MOONBEAM]: MOONBEAM_TOKEN_IMAGE_URL,
  [CHAINLIST_CHAIN_IDS_MAP.IOTEX_MAINNET]: IOTEX_TOKEN_IMAGE_URL,
  [CHAIN_IDS.B3]: B3_IMAGE_URL,
  [CHAIN_IDS.B3_TESTNET]: B3_IMAGE_URL,
  [CHAINLIST_CHAIN_IDS_MAP.APE_MAINNET]: APE_TOKEN_IMAGE_URL,
  [CHAIN_IDS.GRAVITY_ALPHA_MAINNET]: GRAVITY_ALPHA_MAINNET_IMAGE_URL,
  [CHAIN_IDS.GRAVITY_ALPHA_TESTNET_SEPOLIA]:
    GRAVITY_ALPHA_TESTNET_SEPOLIA_IMAGE_URL,
  [CHAINLIST_CHAIN_IDS_MAP.ZORA_MAINNET]: ETH_TOKEN_IMAGE_URL,
  [CHAIN_IDS.INK]: ETH_TOKEN_IMAGE_URL,
} as const;

export const INFURA_BLOCKED_KEY = 'countryBlocked';

const defaultEtherscanDomain = 'etherscan.io';
const defaultEtherscanSubdomainPrefix = 'api';

/**
 * Map of all Etherscan supported networks.
 */
export const ETHERSCAN_SUPPORTED_NETWORKS = {
  [CHAIN_IDS.GOERLI]: {
    domain: defaultEtherscanDomain,
    subdomain: `${defaultEtherscanSubdomainPrefix}-${
      CHAIN_ID_TO_TYPE_MAP[CHAIN_IDS.GOERLI]
    }`,
  },
  [CHAIN_IDS.MAINNET]: {
    domain: defaultEtherscanDomain,
    subdomain: defaultEtherscanSubdomainPrefix,
  },
  [CHAIN_IDS.SEPOLIA]: {
    domain: defaultEtherscanDomain,
    subdomain: `${defaultEtherscanSubdomainPrefix}-${
      CHAIN_ID_TO_TYPE_MAP[CHAIN_IDS.SEPOLIA]
    }`,
  },
  [CHAIN_IDS.LINEA_GOERLI]: {
    domain: 'lineascan.build',
    subdomain: 'goerli',
  },
  [CHAIN_IDS.LINEA_SEPOLIA]: {
    domain: 'lineascan.build',
    subdomain: 'sepolia',
  },
  [CHAIN_IDS.LINEA_MAINNET]: {
    domain: 'lineascan.build',
    subdomain: defaultEtherscanSubdomainPrefix,
  },
  [CHAIN_IDS.BSC]: {
    domain: 'bscscan.com',
    subdomain: defaultEtherscanSubdomainPrefix,
  },
  [CHAIN_IDS.BSC_TESTNET]: {
    domain: 'bscscan.com',
    subdomain: `${defaultEtherscanSubdomainPrefix}-testnet`,
  },
  [CHAIN_IDS.OPTIMISM]: {
    domain: defaultEtherscanDomain,
    subdomain: `${defaultEtherscanSubdomainPrefix}-optimistic`,
  },
  [CHAIN_IDS.OPTIMISM_TESTNET]: {
    domain: defaultEtherscanDomain,
    subdomain: `${defaultEtherscanSubdomainPrefix}-sepolia-optimistic`,
  },
  [CHAIN_IDS.POLYGON]: {
    domain: 'polygonscan.com',
    subdomain: defaultEtherscanSubdomainPrefix,
  },
  [CHAIN_IDS.POLYGON_TESTNET]: {
    domain: 'polygonscan.com',
    subdomain: `${defaultEtherscanSubdomainPrefix}-mumbai`,
  },
  [CHAIN_IDS.AVALANCHE]: {
    domain: 'snowtrace.io',
    subdomain: defaultEtherscanSubdomainPrefix,
  },
  [CHAIN_IDS.AVALANCHE_TESTNET]: {
    domain: 'snowtrace.io',
    subdomain: `${defaultEtherscanSubdomainPrefix}-testnet`,
  },
  [CHAIN_IDS.FANTOM]: {
    domain: 'ftmscan.com',
    subdomain: defaultEtherscanSubdomainPrefix,
  },
  [CHAIN_IDS.FANTOM_TESTNET]: {
    domain: 'ftmscan.com',
    subdomain: `${defaultEtherscanSubdomainPrefix}-testnet`,
  },
  [CHAIN_IDS.MOONBEAM]: {
    domain: 'moonscan.io',
    subdomain: `${defaultEtherscanSubdomainPrefix}-moonbeam`,
  },
  [CHAIN_IDS.MOONBEAM_TESTNET]: {
    domain: 'moonscan.io',
    subdomain: `${defaultEtherscanSubdomainPrefix}-moonbase`,
  },
  [CHAIN_IDS.MOONRIVER]: {
    domain: 'moonscan.io',
    subdomain: `${defaultEtherscanSubdomainPrefix}-moonriver`,
  },
  [CHAIN_IDS.GNOSIS]: {
    domain: 'gnosisscan.io',
    subdomain: `${defaultEtherscanSubdomainPrefix}-gnosis`,
  },
};

export const CHAIN_ID_TO_GAS_LIMIT_BUFFER_MAP = {
  [CHAIN_IDS.OPTIMISM]: 1,
  [CHAIN_IDS.OPTIMISM_TESTNET]: 1,
};

/**
 * Ethereum JSON-RPC methods that are known to exist but that we intentionally
 * do not support.
 */
export const UNSUPPORTED_RPC_METHODS = new Set([
  // This is implemented later in our middleware stack – specifically, in
  // eth-json-rpc-middleware – but our UI does not support it.
  'eth_signTransaction' as const,
]);

export const IPFS_DEFAULT_GATEWAY_URL = 'dweb.link';

export const FEATURED_RPCS: AddNetworkFields[] = [
  {
    chainId: CHAIN_IDS.LINEA_MAINNET,
    name: LINEA_MAINNET_DISPLAY_NAME,
    nativeCurrency: CURRENCY_SYMBOLS.ETH,
    rpcEndpoints: [
      {
        url: `https://linea-mainnet.infura.io/v3/${infuraProjectId}`,
        type: RpcEndpointType.Custom,
      },
    ],
    defaultRpcEndpointIndex: 0,
    blockExplorerUrls: ['https://lineascan.build/'],
    defaultBlockExplorerUrlIndex: 0,
  },
  {
    chainId: CHAIN_IDS.ARBITRUM,
    name: ARBITRUM_DISPLAY_NAME,
    nativeCurrency: CURRENCY_SYMBOLS.ARBITRUM,
    rpcEndpoints: [
      {
        url: `https://arbitrum-mainnet.infura.io/v3/${infuraProjectId}`,
        type: RpcEndpointType.Custom,
      },
    ],
    defaultRpcEndpointIndex: 0,
    blockExplorerUrls: ['https://explorer.arbitrum.io'],
    defaultBlockExplorerUrlIndex: 0,
  },
  {
    chainId: CHAIN_IDS.AVALANCHE,
    name: AVALANCHE_DISPLAY_NAME,
    nativeCurrency: CURRENCY_SYMBOLS.AVALANCHE,
    rpcEndpoints: [
      {
        url: `https://avalanche-mainnet.infura.io/v3/${infuraProjectId}`,
        type: RpcEndpointType.Custom,
      },
    ],
    defaultRpcEndpointIndex: 0,
    blockExplorerUrls: ['https://snowtrace.io/'],
    defaultBlockExplorerUrlIndex: 0,
  },
  {
    chainId: CHAIN_IDS.BSC,
    name: BSC_DISPLAY_NAME,
    nativeCurrency: CURRENCY_SYMBOLS.BNB,
    rpcEndpoints: [
      {
        url: 'https://bsc-dataseed.binance.org/',
        type: RpcEndpointType.Custom,
      },
    ],
    defaultRpcEndpointIndex: 0,
    blockExplorerUrls: ['https://bscscan.com/'],
    defaultBlockExplorerUrlIndex: 0,
  },
  {
    chainId: CHAIN_IDS.OPTIMISM,
    name: OPTIMISM_DISPLAY_NAME,
    nativeCurrency: CURRENCY_SYMBOLS.ETH,
    rpcEndpoints: [
      {
        url: `https://optimism-mainnet.infura.io/v3/${infuraProjectId}`,
        type: RpcEndpointType.Custom,
      },
    ],
    defaultRpcEndpointIndex: 0,
    blockExplorerUrls: ['https://optimistic.etherscan.io/'],
    defaultBlockExplorerUrlIndex: 0,
  },
  {
    chainId: CHAIN_IDS.POLYGON,
    name: `${POLYGON_DISPLAY_NAME} ${capitalize(NETWORK_TYPES.MAINNET)}`,
    nativeCurrency: CURRENCY_SYMBOLS.POL,
    rpcEndpoints: [
      {
        url: `https://polygon-mainnet.infura.io/v3/${infuraProjectId}`,
        type: RpcEndpointType.Custom,
      },
    ],
    defaultRpcEndpointIndex: 0,
    blockExplorerUrls: ['https://polygonscan.com/'],
    defaultBlockExplorerUrlIndex: 0,
  },
  {
    chainId: CHAIN_IDS.ZKSYNC_ERA,
    name: ZK_SYNC_ERA_DISPLAY_NAME,
    nativeCurrency: CURRENCY_SYMBOLS.ETH,
    rpcEndpoints: [
      {
        url: `https://mainnet.era.zksync.io`,
        type: RpcEndpointType.Custom,
      },
    ],
    defaultRpcEndpointIndex: 0,
    blockExplorerUrls: ['https://explorer.zksync.io/'],
    defaultBlockExplorerUrlIndex: 0,
  },
  {
    chainId: CHAIN_IDS.BASE,
    name: BASE_DISPLAY_NAME,
    nativeCurrency: CURRENCY_SYMBOLS.ETH,
    rpcEndpoints: [
      {
        url: `https://base-mainnet.infura.io/v3/${infuraProjectId}`,
        type: RpcEndpointType.Custom,
      },
    ],
    defaultRpcEndpointIndex: 0,
    blockExplorerUrls: ['https://basescan.org'],
    defaultBlockExplorerUrlIndex: 0,
  },
];

export const FEATURED_NETWORK_CHAIN_IDS = [
  CHAIN_IDS.MAINNET,
  ...FEATURED_RPCS.map((rpc) => rpc.chainId),
];

export const infuraChainIdsTestNets: string[] = [
  CHAIN_IDS.SEPOLIA,
  CHAIN_IDS.HOLESKY,
  CHAIN_IDS.LINEA_SEPOLIA,
  CHAIN_IDS.AMOY,
  CHAIN_IDS.BASE_SEPOLIA,
  CHAIN_IDS.OPTIMISM_SEPOLIA,
  CHAIN_IDS.ARBITRUM_SEPOLIA,
  CHAIN_IDS.PALM_TESTNET,
  CHAIN_IDS.AVALANCHE_TESTNET,
  CHAIN_IDS.CELO_TESTNET,
  CHAIN_IDS.ZK_SYNC_ERA_TESTNET,
  CHAIN_IDS.BSC_TESTNET,
  CHAIN_IDS.MANTA_SEPOLIA,
  CHAIN_IDS.OPBNB_TESTNET,
  CHAIN_IDS.SCROLL_SEPOLIA,
  CHAIN_IDS.UNICHAIN_SEPOLIA,
];

export const allowedInfuraHosts = [
  // Ethereum
  'mainnet.infura.io',
  // Linea
  'linea-mainnet.infura.io',
  // Polygon
  'polygon-mainnet.infura.io',
  // Base
  'base-mainnet.infura.io',
  // Blast
  'blast-mainnet.infura.io',
  // Optimism
  'optimism-mainnet.infura.io',
  // Arbitrum
  'arbitrum-mainnet.infura.io',
  // Palm
  'palm-mainnet.infura.io',
  // Avalanche
  'avalanche-mainnet.infura.io',
  // Celo
  'celo-mainnet.infura.io',
  // ZKSync
  'zksync-mainnet.infura.io',
  // BSC
  'bsc-mainnet.infura.io',
  // Mantle
  'mantle-mainnet.infura.io',
  // OPBNB
  'opbnb-mainnet.infura.io',
  // Scroll
  'scroll-mainnet.infura.io',
];

/**
 * Represents the availability state of the currently selected network.
 */
export enum NetworkStatus {
  /**
   * The network may or may not be able to receive requests, but either no
   * attempt has been made to determine this, or an attempt was made but was
   * unsuccessful.
   */
  Unknown = 'unknown',
  /**
   * The network is able to receive and respond to requests.
   */
  Available = 'available',
  /**
   * The network is unable to receive and respond to requests for unknown
   * reasons.
   */
  Unavailable = 'unavailable',
  /**
   * The network is not only unavailable, but is also inaccessible for the user
   * specifically based on their location. This state only applies to Infura
   * networks.
   */
  Blocked = 'blocked',
}

export const TEST_NETWORKS = [
  GOERLI_DISPLAY_NAME,
  SEPOLIA_DISPLAY_NAME,
  LINEA_GOERLI_DISPLAY_NAME,
  LINEA_SEPOLIA_DISPLAY_NAME,
];

export const TEST_NETWORK_IDS = [
  CHAIN_IDS.GOERLI,
  CHAIN_IDS.SEPOLIA,
  CHAIN_IDS.LINEA_GOERLI,
  CHAIN_IDS.LINEA_SEPOLIA,
  CHAIN_IDS.ARBITRUM_SEPOLIA,
];<|MERGE_RESOLUTION|>--- conflicted
+++ resolved
@@ -412,12 +412,9 @@
   ACALA_NETWORK: 'ACA',
   IOTEX_MAINNET: 'IOTX',
   APE: 'APE',
-<<<<<<< HEAD
   LISK: 'ETH',
-=======
   SONEIUM_MAINNET: 'ETH',
   SONEIUM_TESTNET: 'ETH',
->>>>>>> 933bd1bd
 } as const;
 
 export const CHAINLIST_CURRENCY_SYMBOLS_MAP_NETWORK_COLLISION = {
