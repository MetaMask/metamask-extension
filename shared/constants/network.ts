--- conflicted
+++ resolved
@@ -143,11 +143,8 @@
   SEI: '0x531',
   BERACHAIN: '0x138d5',
   METACHAIN_ONE: '0x1b6e6',
-<<<<<<< HEAD
   NEAR: '0x18d',
   NEAR_TESTNET: '0x18e',
-=======
->>>>>>> 9cdc924c
 } as const;
 
 export const CHAINLIST_CHAIN_IDS_MAP = {
