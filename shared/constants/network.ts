--- conflicted
+++ resolved
@@ -142,12 +142,9 @@
   CHZ: '0x15b38',
   NUMBERS: '0x290b',
   SEI: '0x531',
-<<<<<<< HEAD
   BITROCK: '0x1c03',
-=======
   BERACHAIN: '0x138d5',
   METACHAIN_ONE: '0x1b6e6',
->>>>>>> 56c9dc2f
 } as const;
 
 export const CHAINLIST_CHAIN_IDS_MAP = {
