--- conflicted
+++ resolved
@@ -468,14 +468,14 @@
   MmiIsCustodian = 'mmi_is_custodian',
   ///: END:ONLY_INCLUDE_IF
   PetnameAddressCount = 'petname_addresses_count',
-<<<<<<< HEAD
+  /**
+   * Identified when the user selects a currency from settings
+   */
+  CurrentCurrency = 'current_currency',
+  /**
+   * Identified when the user changes token sort order on asset-list
+   */
   TokenSortPreference = 'token_sort_preference',
-=======
-  /**
-   * Identified when the user selects a currency from settings
-   */
-  CurrentCurrency = 'current_currency',
->>>>>>> ef46288b
 }
 
 /**
