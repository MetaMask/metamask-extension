--- conflicted
+++ resolved
@@ -512,11 +512,7 @@
   AppLocked = 'App Locked',
   AppWindowExpanded = 'App Window Expanded',
   BridgeLinkClicked = 'Bridge Link Clicked',
-<<<<<<< HEAD
-  BtcExperimentalToggled = 'BTC Experimental Toggled',
-=======
   BitcoinSupportToggled = 'Bitcoin Support Toggled',
->>>>>>> 58cccfe5
   DappViewed = 'Dapp Viewed',
   DecryptionApproved = 'Decryption Approved',
   DecryptionRejected = 'Decryption Rejected',
