--- conflicted
+++ resolved
@@ -548,34 +548,13 @@
   TokenHidden = 'Token Hidden',
   TokenImportCanceled = 'Token Import Canceled',
   TokenImportClicked = 'Token Import Clicked',
-<<<<<<< HEAD
   WalletSetupStarted = 'Wallet Setup Selected',
   WalletSetupCanceled = 'Wallet Setup Canceled',
   WalletSetupFailed = 'Wallet Setup Failed',
   WalletCreated = 'Wallet Created',
-=======
-  OnboardingWelcome = 'App Installed',
-  OnboardingWalletCreationStarted = 'Wallet Setup Selected',
-  OnboardingWalletImportStarted = 'Wallet Import Started',
-  OnboardingWalletCreationAttempted = 'Wallet Password Created',
-  OnboardingWalletSecurityStarted = 'SRP Backup Selected',
-  OnboardingWalletSecuritySkipInitiated = 'SRP Skip Backup Selected',
-  OnboardingWalletSecuritySkipConfirmed = 'SRP Backup Skipped',
-  OnboardingWalletSecuritySkipCanceled = 'SRP Skip Backup Canceled',
-  OnboardingWalletSecurityPhraseRevealed = 'SRP Revealed',
-  OnboardingWalletSecurityPhraseWrittenDown = 'SRP Backup Confirm Display',
-  OnboardingWalletSecurityPhraseConfirmed = 'SRP Backup Confirmed',
-  OnboardingWalletCreationComplete = 'Wallet Created',
-  OnboardingWalletSetupComplete = 'Application Opened',
-  OnboardingWalletAdvancedSettings = 'Settings Updated',
-  OnboardingWalletImportAttempted = 'Wallet Import Attempted',
-  OnboardingWalletVideoPlay = 'SRP Intro Video Played',
-  OnboardingTwitterClick = 'External Link Clicked',
-  ServiceWorkerRestarted = 'Service Worker Restarted',
   ///: BEGIN:ONLY_INCLUDE_IN(build-mmi)
   UserClickedDeepLink = 'User clicked deeplink',
   ///: END:ONLY_INCLUDE_IN
->>>>>>> 086b7dad
 }
 
 export enum MetaMetricsEventAccountType {
@@ -615,14 +594,9 @@
   Swaps = 'Swaps',
   Transactions = 'Transactions',
   Wallet = 'Wallet',
-<<<<<<< HEAD
-=======
-  Desktop = 'Desktop',
-  ServiceWorkers = 'service_workers',
   ///: BEGIN:ONLY_INCLUDE_IN(build-mmi)
   MMI = 'Institutional',
   ///: END:ONLY_INCLUDE_IN
->>>>>>> 086b7dad
 }
 
 export enum MetaMetricsEventLinkType {
