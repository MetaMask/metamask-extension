import { Json } from '@metamask/utils';
import type { EnvironmentType } from './app';
import { LedgerTransportTypes } from './hardware-wallets';

type JsonWithUndefined =
  | null
  | boolean
  | number
  | string
  | undefined
  | Json[]
  | {
      [prop: string]: Json;
    };

/**
 * Used to attach context of where the user was at in the application when the
 * event was triggered. Also included as full details of the current page in
 * page events.
 */
export type MetaMetricsPageObject = {
  /**
   * The path of the current page (e.g. "/home").
   */
  path?: string;
  /**
   * The title of the current page (e.g. "home").
   */
  title?: string;
  /**
   * The fully qualified URL of the current page.
   */
  url?: string;
};

/**
 * The dapp that triggered an interaction (MetaMask only).
 */
export type MetaMetricsReferrerObject = {
  /**
   * The origin of the dapp issuing the notification.
   */
  url?: string;
};

/**
 * We attach context to every meta metrics event that help to qualify our
 * analytics. This type has all optional values because it represents a
 * returned object from a method call. Ideally app and userAgent are
 * defined on every event. This is confirmed in the getTrackMetaMetricsEvent
 * function, but still provides the consumer a way to override these values if
 * necessary.
 */
export type MetaMetricsContext = {
  /**
   * Application metadata.
   */
  app: {
    /**
     * The name of the application tracking the event.
     */
    name: string;
    /**
     * The version of the application.
     */
    version: string;
  };
  /**
   * The user agent of the application.
   */
  userAgent: string;
  /**
   * An object representing details of the current page.
   */
  page?: MetaMetricsPageObject;
  /**
   * The dapp that triggered an interaction (MetaMask only).
   */
  referrer?: MetaMetricsReferrerObject;
  /**
   * The marketing campaign cookie ID.
   */
  marketingCampaignCookieId?: string | null;
};

export type MetaMetricsEventPayload = {
  /**
   * The event name to track.
   */
  event: string;
  /**
   * The category to associate the event to.
   */
  category?: string;
  /**
   * The action ID to deduplicate event requests from the UI.
   */
  actionId?: string;
  /**
   * The type of environment this event occurred in. Defaults to the background
   * process type.
   */
  environmentType?: string;
  /**
   * Custom values to track. Keys in this object must be `snake_case`.
   */
  properties?: Record<string, Json>;

  /**
   * Sensitive values to track. These properties will be sent in an additional
   * event that excludes the user's `metaMetricsId`. Keys in this object must be
   * in `snake_case`.
   */
  sensitiveProperties?: Record<string, Json>;
  /**
   * Amount of currency that the event creates in revenue for MetaMask.
   */
  revenue?: number;
  /**
   * ISO-4127-formatted currency for events with revenue. Defaults to US
   * dollars.
   */
  currency?: string;
  /**
   * Abstract business "value" attributable to customers who trigger this event.
   */
  value?: number;
  /**
   * The page/route that the event occurred on.
   */
  page?: MetaMetricsPageObject;
  /**
   * The origin of the dapp that triggered this event.
   */
  referrer?: MetaMetricsReferrerObject;
  /*
   * The unique identifier for the event.
   */
  uniqueIdentifier?: string;
  /**
   * Whether the event is a duplicate of an anonymized event.
   */
  isDuplicateAnonymizedEvent?: boolean;
};

export type UnsanitizedMetaMetricsEventPayload = Omit<
  MetaMetricsEventPayload,
  'properties'
> & {
  properties?: Record<string, JsonWithUndefined>;
};

export type MetaMetricsEventOptions = {
  /**
   * Whether or not the event happened during the opt-in workflow.
   */
  isOptIn?: boolean;
  /**
   * Whether the segment queue should be flushed after tracking the event.
   * Recommended if the result of tracking the event must be known before UI
   * transition or update.
   */
  flushImmediately?: boolean;
  /**
   * Whether to exclude the user's `metaMetricsId` for anonymity.
   */
  excludeMetaMetricsId?: boolean;
  /**
   * An override for the `metaMetricsId` in the event (no pun intended) one is
   * created as a part of an asynchronous workflow, such as awaiting the result
   * of the MetaMetrics opt-in function that generates the user's
   * `metaMetricsId`.
   */
  metaMetricsId?: string;
  /**
   * Is this event a holdover from Matomo that needs further migration? When
   * true, sends the data to a special Segment source that marks the event data
   * as not conforming to our schema.
   */
  matomoEvent?: boolean;
  /**
   * Values that can used in the "properties" tracking object as keys,
   */
  contextPropsIntoEventProperties?: string | string[];
};

export type MetaMetricsEventFragment = {
  /**
   * The action ID of transaction metadata object.
   */
  actionId?: string;
  /**
   * The event name to fire when the fragment is closed in an affirmative action.
   */
  successEvent: string;
  /**
   * The event name to fire when the fragment is closed with a rejection.
   */
  failureEvent?: string;
  /**
   * An event name to fire immediately upon fragment creation. This is useful
   * for building funnels in mixpanel and for reduction of code duplication.
   */
  initialEvent?: string;
  /**
   * The event category to use for both the success and failure events.
   */
  category?: string;
  /**
   * Should this fragment be persisted in state and progressed after the
   * extension is locked and unlocked.
   */
  persist?: boolean;
  /**
   * Time in seconds the event should be persisted for. After the timeout the
   * fragment will be closed as abandoned. If not supplied the fragment is
   * stored indefinitely.
   */
  timeout?: number;
  /**
   * `Date.now()` when the fragment was last updated. Used to determine if the
   * timeout has expired and the fragment should be closed.
   */
  lastUpdated?: number;
  /**
   * Custom values to track. Keys in this object must be `snake_case`.
   */
  properties?: Record<string, Json>;
  /**
   * Sensitive values to track. These properties will be sent in an additional
   * event that excludes the user's `metaMetricsId`. Keys in this object must be
   * in `snake_case`.
   */
  sensitiveProperties?: Record<string, Json>;
  /**
   * Amount of currency that the event creates in revenue for MetaMask.
   */
  revenue?: number;
  /**
   * ISO-4127-formatted currency for events with revenue. Defaults to US
   * dollars.
   */
  currency?: string;
  /**
   * Abstract business "value" attributable to customers who trigger this event.
   */
  value?: number;
  /**
   * The page/route that the event occurred on.
   */
  page?: MetaMetricsPageObject;
  /**
   * The origin of the dapp that triggered this event.
   */
  referrer?: MetaMetricsReferrerObject;
  /**
   * Overrides the automatic generation of UUID for the event fragment. This is
   * useful when tracking events for subsystems that already generate UUIDs so
   * to avoid unnecessary lookups and reduce accidental duplication.
   */
  uniqueIdentifier?: string;
  /*
   * The event id.
   */
  id: string;
  /*
   * The environment type.
   */
  environmentType?: string;
  /*
   * The event name.
   */
  event?: string;

  /**
   * HACK: "transaction-submitted-<id>" fragment hack
   * If this is true and the fragment is found as an abandoned fragment,
   * then delete the fragment instead of finalizing it.
   */
  canDeleteIfAbandoned?: boolean;
};

/**
 * Data sent to the `segment.track` method.
 */
export type SegmentEventPayload = {
  /**
   * The MetaMetrics id for the user.
   */
  userId?: string;
  /**
   * An anonymous ID that is used to track sensitive data while preserving
   * anonymity.
   */
  anonymousId?: string;
  /**
   * The name of the event to track.
   */
  event: string;
  /**
   * Properties to attach to the event.
   */
  properties: {
    params?: Record<string, string>;
    // TODO: Fix in https://github.com/MetaMask/metamask-extension/issues/31860
    // eslint-disable-next-line @typescript-eslint/naming-convention
    legacy_event?: boolean;
    locale: string;
    // TODO: Fix in https://github.com/MetaMask/metamask-extension/issues/31860
    // eslint-disable-next-line @typescript-eslint/naming-convention
    chain_id: string | null;
    // TODO: Fix in https://github.com/MetaMask/metamask-extension/issues/31860
    // eslint-disable-next-line @typescript-eslint/naming-convention
    environment_type?: string;
    revenue?: number;
    value?: number;
    currency?: string;
    category?: string;
  };
  /**
   * The context the event occurred in.
   */
  context: MetaMetricsContext;
  /**
   * The message id
   */
  messageId?: string;

  /**
   * The timestamp of the event.
   */
  timestamp?: string;
  /*
   * The event name.
   */
  name?: string;
  /*
   * The user trais
   */
  traits?: MetaMetricsUserTraits;
};

/**
 * Data sent to MetaMetrics for page views.
 */
export type MetaMetricsPagePayload = {
  /**
   * The name of the page that was viewed.
   */
  name?: string;
  /**
   * The variadic parts of the page URL.
   *
   * Example: If the route is `/asset/:asset` and the path is `/asset/ETH`,
   * the `params` property would be `{ asset: 'ETH' }`.
   */
  params?: Record<string, string>;
  /**
   * The environment type that the page was viewed in.
   */
  environmentType?: EnvironmentType;
  /**
   * The details of the page.
   */
  page?: MetaMetricsPageObject;
  /**
   * The dapp that triggered the page view.
   */
  referrer?: MetaMetricsReferrerObject;
  /**
   * The action ID of the page view.
   */
  actionId?: string;
};

export type MetaMetricsPageOptions = {
  /**
   * Is the current path one of the pages in the onboarding workflow? (If this
   * is true and participateInMetaMetrics is null, then the page view will be
   * tracked.)
   */
  isOptInPath?: boolean;
};

/**
 * Data sent to MetaMetrics for user traits.
 */
export type MetaMetricsUserTraits = {
  /**
   * The number of entries in the user's address book.
   */
  // TODO: Fix in https://github.com/MetaMask/metamask-extension/issues/31860
  // eslint-disable-next-line @typescript-eslint/naming-convention
  address_book_entries?: number;
  /**
   * The type of ledger connection set by user preference.
   */
  // TODO: Fix in https://github.com/MetaMask/metamask-extension/issues/31860
  // eslint-disable-next-line @typescript-eslint/naming-convention
  ledger_connection_type?: LedgerTransportTypes;
  /**
   * An array consisting of chain IDs that represent the networks added by the
   * user.
   */
  // TODO: Fix in https://github.com/MetaMask/metamask-extension/issues/31860
  // eslint-disable-next-line @typescript-eslint/naming-convention
  networks_added?: string[];
  /**
   * An array consisting of chain IDs that represent the networks added by the
   * user that do not have a ticker.
   */
  // TODO: Fix in https://github.com/MetaMask/metamask-extension/issues/31860
  // eslint-disable-next-line @typescript-eslint/naming-convention
  networks_without_ticker?: string[];
  /**
   * Does the user have the Autodetect NFTs feature enabled?
   */
  // TODO: Fix in https://github.com/MetaMask/metamask-extension/issues/31860
  // eslint-disable-next-line @typescript-eslint/naming-convention
  nft_autodetection_enabled?: boolean;
  /**
   * A number representing the number of identities (accounts) added to the
   * user's wallet.
   */
  // TODO: Fix in https://github.com/MetaMask/metamask-extension/issues/31860
  // eslint-disable-next-line @typescript-eslint/naming-convention
  number_of_accounts?: number;
  /**
   * A number representing the amount of NFT collections from which the user
   * possesses NFTs.
   */
  // TODO: Fix in https://github.com/MetaMask/metamask-extension/issues/31860
  // eslint-disable-next-line @typescript-eslint/naming-convention
  number_of_nft_collections?: number;
  /**
   * A number representing the amount of all NFTs the user possesses across all
   * networks and accounts.
   */
  // TODO: Fix in https://github.com/MetaMask/metamask-extension/issues/31860
  // eslint-disable-next-line @typescript-eslint/naming-convention
  number_of_nfts?: number;
  /**
   * The total number of token contracts the user has across all networks and
   * accounts.
   */
  // TODO: Fix in https://github.com/MetaMask/metamask-extension/issues/31860
  // eslint-disable-next-line @typescript-eslint/naming-convention
  number_of_tokens?: number;
  /**
   * The number of HD Entropies the user has.
   */
  // TODO: Fix in https://github.com/MetaMask/metamask-extension/issues/31860
  // eslint-disable-next-line @typescript-eslint/naming-convention
  number_of_hd_entropies?: number;
  /**
   * Does the user have the OpenSea API enabled?
   */
  // TODO: Fix in https://github.com/MetaMask/metamask-extension/issues/31860
  // eslint-disable-next-line @typescript-eslint/naming-convention
  opensea_api_enabled?: boolean;
  /**
   * Does the user have 3Box sync enabled?
   *
   * @deprecated
   */
  // TODO: Fix in https://github.com/MetaMask/metamask-extension/issues/31860
  // eslint-disable-next-line @typescript-eslint/naming-convention
  three_box_enabled?: boolean;
  /**
   * Which theme the user has selected.
   */
  theme?: string;
  /**
   * Does the user have token detection enabled?
   */
  // TODO: Fix in https://github.com/MetaMask/metamask-extension/issues/31860
  // eslint-disable-next-line @typescript-eslint/naming-convention
  token_detection_enabled?: boolean;
  /**
   * Does the user have a selected currency in the settings
   */
  // TODO: Fix in https://github.com/MetaMask/metamask-extension/issues/31860
  // eslint-disable-next-line @typescript-eslint/naming-convention
  current_currency?: string;
  /**
   * Does the user have show native token as main balance enabled.
   */
  // TODO: Fix in https://github.com/MetaMask/metamask-extension/issues/31860
  // eslint-disable-next-line @typescript-eslint/naming-convention
  show_native_token_as_main_balance?: boolean;
  /**
   * Does the user have native currency enabled?
   */
  // TODO: Fix in https://github.com/MetaMask/metamask-extension/issues/31860
  // eslint-disable-next-line @typescript-eslint/naming-convention
  use_native_as_primary_currency?: boolean;
  /**
   * Does the user opt in for metrics
   */
  // TODO: Fix in https://github.com/MetaMask/metamask-extension/issues/31860
  // eslint-disable-next-line @typescript-eslint/naming-convention
  is_metrics_opted_in?: boolean;
  /**
   * Does the user accepted marketing consent
   */
  // TODO: Fix in https://github.com/MetaMask/metamask-extension/issues/31860
  // eslint-disable-next-line @typescript-eslint/naming-convention
  has_marketing_consent?: boolean;
  /**
   * The date the extension was installed.
   */
  // TODO: Fix in https://github.com/MetaMask/metamask-extension/issues/31860
  // eslint-disable-next-line @typescript-eslint/naming-convention
  install_date_ext?: string;
  /**
   * Whether the security provider feature has been enabled.
   */
  // TODO: Fix in https://github.com/MetaMask/metamask-extension/issues/31860
  // eslint-disable-next-line @typescript-eslint/naming-convention
  security_providers?: string[];
<<<<<<< HEAD
  ///: BEGIN:ONLY_INCLUDE_IF(build-mmi)
  /**
   * The address of the MMI account in question
   */
  // TODO: Fix in https://github.com/MetaMask/metamask-extension/issues/31860
  // eslint-disable-next-line @typescript-eslint/naming-convention
  mmi_account_address?: string | null;
  /**
   * What is the MMI extension ID
   */
  // TODO: Fix in https://github.com/MetaMask/metamask-extension/issues/31860
  // eslint-disable-next-line @typescript-eslint/naming-convention
  mmi_extension_id?: string;
  /**
   * Is the user using a custodian account
   */
  // TODO: Fix in https://github.com/MetaMask/metamask-extension/issues/31860
  // eslint-disable-next-line @typescript-eslint/naming-convention
  mmi_is_custodian?: boolean;
  ///: END:ONLY_INCLUDE_IF
=======
>>>>>>> fd0fe6e9
  /**
   * Does the user change the token sort order on the asset list
   */
  // TODO: Fix in https://github.com/MetaMask/metamask-extension/issues/31860
  // eslint-disable-next-line @typescript-eslint/naming-convention
  token_sort_preference?: string;
  /**
   * The number of petname addresses
   */
  // TODO: Fix in https://github.com/MetaMask/metamask-extension/issues/31860
  // eslint-disable-next-line @typescript-eslint/naming-convention
  petname_addresses_count?: number;
  /**
   * The profile ID of the user if they have been signed in
   */
  // TODO: Fix in https://github.com/MetaMask/metamask-extension/issues/31860
  // eslint-disable-next-line @typescript-eslint/naming-convention
  profile_id?: string;
};

export enum MetaMetricsUserTrait {
  /**
   * Identifies if the user has opted in for MetaMetrics
   */
  IsMetricsOptedIn = 'is_metrics_opted_in',
  /**
   * Identifies is the user has given marketing consent
   */
  HasMarketingConsent = 'has_marketing_consent',
  /**
   * Identified when the user adds or modifies addresses in the address book.
   */
  AddressBookEntries = 'address_book_entries',
  /**
   * Identified when the user installed the extension.
   */
  InstallDateExt = 'install_date_ext',
  /**
   * Identified when the Ledger Live connection type is changed.
   */
  LedgerConnectionType = 'ledger_connection_type',
  /**
   * Identified when the user modifies networks.
   */
  NetworksAdded = 'networks_added',
  /**
   * Identified when the user modifies networks that lack a ticker.
   */
  NetworksWithoutTicker = 'networks_without_ticker',
  /**
   * Identified when the "Autodetect NFTs" feature is toggled.
   */
  NftAutodetectionEnabled = 'nft_autodetection_enabled',
  /**
   * Identified when identities change.
   */
  NumberOfAccounts = 'number_of_accounts',
  /**
   * The number of unique NFT addresses.
   */
  NumberOfNftCollections = 'number_of_nft_collections',
  /**
   * Identified when the number of NFTs owned by the user changes.
   */
  NumberOfNfts = 'number_of_nfts',
  /**
   * Identified when the number of tokens change.
   */
  NumberOfTokens = 'number_of_tokens',
  /**
   * Identified when the user has HD Entropies.
   */
  NumberOfHDEntropies = 'number_of_hd_entropies',
  /**
   * Identified when the OpenSea API is enabled.
   */
  OpenSeaApiEnabled = 'opensea_api_enabled',
  /**
   * Identified when the user's theme changes.
   */
  Theme = 'theme',
  /**
   * Identified when the 3Box feature is toggled.
   *
   * @deprecated
   */
  ThreeBoxEnabled = 'three_box_enabled',
  /**
   * Identified when the token detection feature is toggled.
   */
  TokenDetectionEnabled = 'token_detection_enabled',
  /**
   * Identified when show native token as main balance is toggled.
   */
  ShowNativeTokenAsMainBalance = 'show_native_token_as_main_balance',
  /**
   * Identified when the security provider feature is enabled.
   */
  SecurityProviders = 'security_providers',
  PetnameAddressCount = 'petname_addresses_count',
  /**
   * Identified when the user selects a currency from settings
   */
  CurrentCurrency = 'current_currency',
  /**
   * Identified when the user changes token sort order on asset-list
   */
  TokenSortPreference = 'token_sort_preference',
  /**
   * Identifies if the Privacy Mode is enabled
   */
  PrivacyModeEnabled = 'privacy_mode_toggle',
  /**
   * Identified when the user prefers to see all tokens or current network tokens in wallet list
   */
  NetworkFilterPreference = 'selected_network_filter',
  /**
   * Identified when the user signs in
   */
  ProfileId = 'profile_id',
  /**
   * Identified when the user adds or removes configured chains (evm or non-evm)
   */
  ChainIdList = 'chain_id_list',
}

/**
 * Mixpanel converts the zero address value to a truly anonymous event, which
 * speeds up reporting
 */
export const METAMETRICS_ANONYMOUS_ID = '0x0000000000000000';

/**
 * Used to identify events that are triggered by the background process.
 */
export const METAMETRICS_BACKGROUND_PAGE_OBJECT: MetaMetricsPageObject = {
  path: '/background-process',
  title: 'Background Process',
  url: '/background-process',
};

export const REJECT_NOTIFICATION_CLOSE = 'Cancel Via Notification Close';

export const REJECT_NOTIFICATION_CLOSE_SIG =
  'Cancel Sig Request Via Notification Close';

/**
 * The name of the event. Event definitions with corresponding properties can be found in the following document:
 *
 * @see {@link https://www.notion.so/f2997ab32326441793ff790ba5c60a6a?v=267d984721cd4a26be610b5caa3e25b7&pvs=4}
 */
export enum MetaMetricsEventName {
  AccountAdded = 'Account Added',
  AccountAddSelected = 'Account Add Selected',
  AccountAddFailed = 'Account Add Failed',
  AccountImportFailed = 'Account Import Failed',
  AccountDetailsOpened = 'Account Details Opened',
  AccountPasswordCreated = 'Account Password Created',
  AccountReset = 'Account Reset',
  AccountRenamed = 'Account Renamed',
  AccountsSyncAdded = 'Accounts Sync Added',
  AccountsSyncNameUpdated = 'Accounts Sync Name Updated',
  AccountsSyncErroneousSituation = 'Accounts Sync Erroneous Situation',
  ActivityDetailsOpened = 'Activity Details Opened',
  ActivityDetailsClosed = 'Activity Details Closed',
  AnalyticsPreferenceSelected = 'Analytics Preference Selected',
  AppInstalled = 'App Installed',
  AppOpened = 'App Opened',
  AppUnlocked = 'App Unlocked',
  AppUnlockedFailed = 'App Unlocked Failed',
  AppLocked = 'App Locked',
  AppWindowExpanded = 'App Window Expanded',
  BannerDisplay = 'Banner Display',
  BannerCloseAll = 'Banner Close All',
  BannerSelect = 'Banner Select',
  BannerNavigated = 'Banner Navigated',
  BridgeLinkClicked = 'Bridge Link Clicked',
  SwapLinkClicked = 'Swap Link Clicked',
  BitcoinSupportToggled = 'Bitcoin Support Toggled',
  BitcoinTestnetSupportToggled = 'Bitcoin Testnet Support Toggled',
  CurrentCurrency = 'Current Currency',
  DappViewed = 'Dapp Viewed',
  DecryptionApproved = 'Decryption Approved',
  DecryptionRejected = 'Decryption Rejected',
  DecryptionRequested = 'Decryption Requested',
  DisablingNotifications = 'Notifications Disabled',
  EmptyBuyBannerDisplayed = 'Empty Buy Banner Displayed',
  EmptyBuyBannerClosed = 'Empty Buy Banner Closed',
  EmptyBuyBannerClicked = 'Empty Buy Banner Clicked',
  EmptyReceiveBannerDisplayed = 'Empty Receive Banner Displayed',
  EmptyReceiveBannerClicked = 'Empty Receive Banner Clicked',
  EmptyNftsBannerDisplayed = 'Empty NFTs Banner Displayed',
  EmptyNftsBannerClicked = 'Empty NFTs Banner Clicked',
  EnablingNotifications = 'Notifications Enabled',
  EncryptionPublicKeyApproved = 'Encryption Approved',
  EncryptionPublicKeyRejected = 'Encryption Rejected',
  EncryptionPublicKeyRequested = 'Encryption Requested',
  ErrorOccured = 'Error occured',
  ExternalLinkClicked = 'External Link Clicked',
  ImportSecretRecoveryPhraseClicked = 'Import Secret Recovery Phrase Clicked',
  ImportSecretRecoveryPhraseCompleted = 'Import Secret Recovery Phrase Completed',
  KeyExportSelected = 'Key Export Selected',
  KeyExportRequested = 'Key Export Requested',
  KeyExportFailed = 'Key Export Failed',
  KeyExportCanceled = 'Key Export Canceled',
  KeyExportRevealed = 'Key Material Revealed',
  KeyExportCopied = 'Key Material Copied',
  KeyTokenDetectionSelected = 'Key Token Detection Selected',
  KeyGlobalSecurityToggleSelected = 'Key Global Security/Privacy Settings',
  KeyBalanceTokenPriceChecker = 'Key Show Balance and Token Price Checker Settings',
  KeyGasFeeEstimationBuySwapTokens = 'Key Show Gas Fee Estimation, Buy Crypto and Swap Tokens',
  KeyAutoDetectTokens = 'Key Autodetect tokens',
  KeyBatchAccountBalanceRequests = 'Key Batch account balance requests',
  MarkAllNotificationsRead = 'Notifications Marked All as Read',
  MetricsOptIn = 'Metrics Opt In',
  MetricsOptOut = 'Metrics Opt Out',
  MetricsDataDeletionRequest = 'Delete MetaMetrics Data Request Submitted',
  NavAccountMenuOpened = 'Account Menu Opened',
  NavConnectedSitesOpened = 'Connected Sites Opened',
  NavMainMenuOpened = 'Main Menu Opened',
  NavPermissionsOpened = 'Permissions Opened',
  UpdatePermissionedNetworks = 'Update Permissioned Networks',
  UpdatePermissionedAccounts = 'Update Permissioned Accounts',
  ViewPermissionedNetworks = 'View Permissioned Networks',
  ViewPermissionedAccounts = 'View Permissioned Accounts',
  NavNetworkMenuOpened = 'Network Menu Opened',
  NavSettingsOpened = 'Settings Opened',
  NavAccountSwitched = 'Account Switched',
  NavNetworkSwitched = 'Network Switched',
  NavBuyButtonClicked = 'Buy Button Clicked',
  NavSendButtonClicked = 'Send Button Clicked',
  NavSwapButtonClicked = 'Swap Button Clicked',
  NavReceiveButtonClicked = 'Receive Button Clicked',
  NftAdded = 'NFT Added',
  OnboardingWalletCreationStarted = 'Wallet Setup Selected',
  OnboardingWalletImportStarted = 'Wallet Import Started',
  OnboardingWalletCreationAttempted = 'Wallet Password Created',
  OnboardingWalletSecurityStarted = 'SRP Backup Selected',
  OnboardingWalletSecuritySkipInitiated = 'SRP Skip Backup Selected',
  OnboardingWalletSecuritySkipConfirmed = 'SRP Backup Skipped',
  OnboardingWalletSecuritySkipCanceled = 'SRP Skip Backup Canceled',
  OnboardingWalletSecurityPhraseRevealed = 'SRP Revealed',
  OnboardingWalletSecurityPhraseWrittenDown = 'SRP Backup Confirm Display',
  OnboardingWalletSecurityPhraseConfirmed = 'SRP Backup Confirmed',
  OnboardingWalletCreationComplete = 'Wallet Created',
  OnboardingWalletAdvancedSettings = 'Settings Updated',
  OnboardingWalletImportAttempted = 'Wallet Import Attempted',
  OnboardingWalletVideoPlay = 'SRP Intro Video Played',
  OnboardingTwitterClick = 'External Link Clicked',
  OnboardingWalletSetupComplete = 'Wallet Setup Complete',
  OnrampProviderSelected = 'On-ramp Provider Selected',
  PermissionsApproved = 'Permissions Approved',
  PermissionsRejected = 'Permissions Rejected',
  PermissionsRequested = 'Permissions Requested',
  PetnameCreated = 'Petname Created',
  PetnameDeleted = 'Petname Deleted',
  PetnameDisplayed = 'Petname Displayed',
  PetnameModalOpened = 'Petname Modal Opened',
  PetnameUpdated = 'Petname Updated',
  PhishingPageDisplayed = 'Phishing Page Displayed',
  ProceedAnywayClicked = 'Proceed Anyway Clicked',
  PortfolioLinkClicked = 'Portfolio Link Clicked',
  ProviderMethodCalled = 'Provider Method Called',
  PublicAddressCopied = 'Public Address Copied',
  QuoteError = 'Quote Error',
  RpcServiceDegraded = 'RPC Service Degraded',
  RpcServiceUnavailable = 'RPC Service Unavailable',
  SecretRecoveryPhrasePickerClicked = 'Secret Recovery Phrase Picker Clicked',
  SettingsUpdated = 'Settings Updated',
  SignatureApproved = 'Signature Approved',
  SignatureFailed = 'Signature Failed',
  SignatureRejected = 'Signature Rejected',
  SignatureRequested = 'Signature Requested',
  SignatureApprovedAnon = 'Signature Approved Anon',
  SignatureRejectedAnon = 'Signature Rejected Anon',
  SignatureRequestedAnon = 'Signature Requested Anon',
  SimulationFails = 'Simulation Fails',
  SimulationIncompleteAssetDisplayed = 'Incomplete Asset Displayed',
  SrpRevealStarted = 'Reveal SRP Initiated',
  SrpRevealClicked = 'Clicked Reveal Secret Recovery',
  SrpRevealViewed = 'Views Reveal Secret Recovery',
  SrpRevealBackButtonClicked = 'Clicked Back on Reveal SRP Password Page',
  SrpRevealCancelled = 'Reveal SRP Cancelled',
  SrpRevealCancelButtonClicked = 'Clicks Cancel on Reveal Secret Recovery Phrase Page',
  SrpRevealCloseClicked = 'Clicks CLOSE with SRP',
  SrpRevealNextClicked = 'Clicks Next on Reveal Secret Recovery Phrase',
  SrpHoldToRevealClickStarted = 'Reveal SRP Click Started',
  SrpHoldToRevealCloseClicked = 'Closes Hold To Reveal SRP',
  SrpHoldToRevealCompleted = 'Reveal SRP Completed',
  SrpViewsSrpQR = 'Views SRP QR Code',
  SrpViewSrpText = 'Views SRP',
  SrpCopiedToClipboard = 'Copies SRP to clipboard',
  SrpToConfirmBackup = 'SRP Backup Confirm Displayed',
  StakingEntryPointClicked = 'Stake Button Clicked',
  SurveyToast = 'Survey Toast',
  SupportLinkClicked = 'Support Link Clicked',
  TermsOfUseShown = 'Terms of Use Shown',
  TermsOfUseAccepted = 'Terms of Use Accepted',
  TokenImportButtonClicked = 'Import Token Button Clicked',
  TokenScreenOpened = 'Token Screen Opened',
  TokenAdded = 'Token Added',
  TokenRemoved = 'Token Removed',
  TokenSortPreference = 'Token Sort Preference',
  TokenListRefreshed = 'Token List Refreshed',
  NFTRemoved = 'NFT Removed',
  TokenDetected = 'Token Detected',
  TokenHidden = 'Token Hidden',
  TokenImportCanceled = 'Token Import Canceled',
  TokenImportClicked = 'Token Import Clicked',
  ShowNativeTokenAsMainBalance = 'Show native token as main balance',
  WalletSetupStarted = 'Wallet Setup Selected',
  WalletSetupCanceled = 'Wallet Setup Canceled',
  WalletSetupFailed = 'Wallet Setup Failed',
  WalletCreated = 'Wallet Created',
  // BEGIN:ONLY_INCLUDE_IF(build-flask)
  WatchEthereumAccountsToggled = 'Watch Ethereum Accounts Toggled',
  // END:ONLY_INCLUDE_IF
  AccountDetailMenuOpened = 'Account Details Menu Opened',
  BlockExplorerLinkClicked = 'Block Explorer Clicked',
  AccountRemoved = 'Account Removed',
  AccountRemoveFailed = 'Account Remove Failed',
  TestNetworksDisplayed = 'Test Networks Displayed',
  AddNetworkButtonClick = 'Add Network Button Clicked',
  CustomNetworkAdded = 'Custom Network Added',
  TokenDetailsOpened = 'Token Details Opened',
  NftScreenOpened = 'NFT Screen Opened',
  NftDetailsOpened = 'NFT Details Opened',
  DeFiScreenOpened = 'DeFi Screen Opened',
  DeFiDetailsOpened = 'DeFi Details Opened',
  ActivityScreenOpened = 'Activity Screen Opened',
  WhatsNewViewed = `What's New Viewed`,
  WhatsNewClicked = `What's New Link Clicked`,
  PrepareSwapPageLoaded = 'Prepare Swap Page Loaded',
  QuotesRequested = 'Quotes Requested',
  QuotesReceived = 'Quotes Received',
  BestQuoteReviewed = 'Best Quote Reviewed',
  AllAvailableQuotesOpened = 'All Available Quotes Opened',
  SwapStarted = 'Swap Started',
  TransactionAdded = 'Transaction Added',
  TransactionSubmitted = 'Transaction Submitted',
  TransactionApproved = 'Transaction Approved',
  SwapCompleted = 'Swap Completed',
  TransactionFinalized = 'Transaction Finalized',
  ConfirmationQueued = 'Confirmation Queued',
  ExitedSwaps = 'Exited Swaps',
  MakeAnotherSwap = 'Make Another Swap',
  SwapError = 'Swap Error',
  SwapFailed = 'Swap Failed',
  SnapInstallStarted = 'Snap Install Started',
  SnapInstallFailed = 'Snap Install Failed',
  SnapInstallRejected = 'Snap Install Rejected',
  SnapInstalled = 'Snap Installed',
  SnapUninstalled = 'Snap Uninstalled',
  SnapUpdateStarted = 'Snap Update Started',
  SnapUpdateRejected = 'Snap Update Rejected',
  SnapUpdateFailed = 'Snap Update Failed',
  SnapUpdated = 'Snap Updated',
  SnapExportUsed = 'Snap Export Used',
  InsightSnapViewed = 'Insight Snap Viewed',
  ///: BEGIN:ONLY_INCLUDE_IF(keyring-snaps)
  AddSnapAccountEnabled = 'Add Snap Account Enabled',
  AddSnapAccountViewed = 'Add Snap Account Viewed',
  AddSnapAccountConfirmed = 'Add Snap Account Confirmed',
  AddSnapAccountCanceled = 'Add Snap Account Canceled',
  AddSnapAccountSuccessViewed = 'Add Snap Account Success Viewed',
  AddSnapAccountSuccessClicked = 'Add Snap Account Success Clicked',
  RemoveSnapAccountViewed = 'Remove Snap Account Viewed',
  RemoveSnapAccountConfirmed = 'Remove Snap Account Confirmed',
  RemoveSnapAccountCanceled = 'Remove Snap Account Canceled',
  RemoveSnapAccountSuccessViewed = 'Remove Snap Account Success Viewed',
  RemoveSnapAccountSuccessClicked = 'Remove Snap Account Success Clicked',
  SnapAccountTransactionLoadingViewed = 'Snap Account Transaction Loading Viewed',
  SnapAccountTransactionFinalizeViewed = 'Snap Account Transaction Finalize Viewed',
  SnapAccountTransactionFinalizeRedirectGoToSiteClicked = 'Snap Account Transaction Finalize Redirect "Go To Site" Clicked',
  SnapAccountTransactionFinalizeRedirectSnapUrlClicked = 'Snap Account Transaction Finalize Redirect "Snap URL" Clicked',
  SnapAccountTransactionFinalizeClosed = 'Snap Account Transaction Finalize Closed',
  ///: END:ONLY_INCLUDE_IF
  TurnOnMetaMetrics = 'MetaMetrics Turned On',
  TurnOffMetaMetrics = 'MetaMetrics Turned Off',
  // Notifications
  NotificationClicked = 'Notification Clicked',
  NotificationDetailClicked = 'Notification Detail Clicked',
  NotificationsMenuOpened = 'Notifications Menu Opened',
  NotificationsSettingsUpdated = 'Notifications Settings Updated',
  NotificationsActivated = 'Notifications Activated',
  PushNotificationReceived = 'Push Notification Received',
  PushNotificationClicked = 'Push Notification Clicked',
  // Send
  // TODO: Fix in https://github.com/MetaMask/metamask-extension/issues/31860
  // eslint-disable-next-line @typescript-eslint/naming-convention
  sendAssetSelected = 'Send Asset Selected',
  // TODO: Fix in https://github.com/MetaMask/metamask-extension/issues/31860
  // eslint-disable-next-line @typescript-eslint/naming-convention
  sendFlowExited = 'Send Flow Exited',
  // TODO: Fix in https://github.com/MetaMask/metamask-extension/issues/31860
  // eslint-disable-next-line @typescript-eslint/naming-convention
  sendRecipientSelected = 'Send Recipient Selected',
  // TODO: Fix in https://github.com/MetaMask/metamask-extension/issues/31860
  // eslint-disable-next-line @typescript-eslint/naming-convention
  sendSwapQuoteError = 'Send Swap Quote Error',
  // TODO: Fix in https://github.com/MetaMask/metamask-extension/issues/31860
  // eslint-disable-next-line @typescript-eslint/naming-convention
  sendSwapQuoteRequested = 'Send Swap Quote Requested',
  // TODO: Fix in https://github.com/MetaMask/metamask-extension/issues/31860
  // eslint-disable-next-line @typescript-eslint/naming-convention
  sendSwapQuoteReceived = 'Send Swap Quote Received',
  // TODO: Fix in https://github.com/MetaMask/metamask-extension/issues/31860
  // eslint-disable-next-line @typescript-eslint/naming-convention
  sendTokenModalOpened = 'Send Token Modal Opened',
  // Cross Chain Swaps
  ActionCompleted = 'Action Completed',
  ActionFailed = 'Action Failed',
  ActionButtonClicked = 'Action Button Clicked',
  ActionPageViewed = 'Action Page Viewed',
  ActionSubmitted = 'Action Submitted',
  AllQuotesOpened = 'All Quotes Opened',
  AllQuotesSorted = 'All Quotes Sorted',
  InputChanged = 'Input Changed',
  InputSourceDestinationFlipped = 'Source and Destination Flipped',
  CrossChainSwapsQuoteError = 'Cross-chain Quote Error',
  QuoteSelected = 'Quote Selected',
  CrossChainSwapsQuotesReceived = 'Cross-chain Quotes Received',
  CrossChainSwapsQuotesRequested = 'Cross-chain Quotes Requested',
  Wallet5792Called = 'EIP-5792 API Called',
}

export enum MetaMetricsEventAccountType {
  Default = 'metamask',
  Hardware = 'hardware',
  Imported = 'imported',
  ///: BEGIN:ONLY_INCLUDE_IF(keyring-snaps)
  Snap = 'snap',
  ///: END:ONLY_INCLUDE_IF
}

export enum QueueType {
  NavigationHeader = 'navigation_header',
}

export enum MetaMetricsEventAccountImportType {
  // eslint-disable-next-line @typescript-eslint/no-shadow
  Json = 'json',
  PrivateKey = 'private_key',
  Srp = 'srp',
}

export enum MetaMetricsEventCategory {
  Accounts = 'Accounts',
  App = 'App',
  Auth = 'Auth',
  Background = 'Background',
  Banner = 'Banner',
  // The TypeScript ESLint rule is incorrectly marking this line.
  /* eslint-disable-next-line @typescript-eslint/no-shadow */
  Error = 'Error',
  DeFi = 'DeFi',
  Footer = 'Footer',
  Home = 'Home',
  InpageProvider = 'inpage_provider',
  MultichainApi = 'multichain_api',
  Keys = 'Keys',
  Messages = 'Messages',
  Navigation = 'Navigation',
  Network = 'Network',
  Onboarding = 'Onboarding',
  NotificationInteraction = 'Notification Interaction',
  NotificationsActivationFlow = 'Notifications Activation Flow',
  NotificationSettings = 'Notification Settings',
  Petnames = 'Petnames',
  // eslint-disable-next-line @typescript-eslint/no-shadow
  Permissions = 'Permissions',
  Phishing = 'Phishing',
  BackupAndSync = 'Backup And Sync',
  PushNotifications = 'Notifications',
  Retention = 'Retention',
  Send = 'Send',
  Settings = 'Settings',
  Feedback = 'Feedback',
  Snaps = 'Snaps',
  Swaps = 'Swaps',
  Tokens = 'Tokens',
  Transactions = 'Transactions',
  Wallet = 'Wallet',
  Confirmations = 'Confirmations',
  CrossChainSwaps = 'Cross Chain Swaps',
}

export enum MetaMetricsEventLinkType {
  AccountTracker = 'Account Tracker',
  BlockExplorer = 'Block Explorer',
  TokenTracker = 'Token Tracker',
  TransactionBlockExplorer = 'Transaction Block Explorer',
}

export enum MetaMetricsEventKeyType {
  Pkey = 'private_key',
  Srp = 'srp',
}

export enum MetaMetricsEventErrorType {
  InsufficientGas = 'insufficient_gas',
  GasTimeout = 'gas_timeout',
}

export enum MetaMetricsNetworkEventSource {
  CustomNetworkForm = 'custom_network_form',
  PopularNetworkList = 'popular_network_list',
  Dapp = 'dapp',
  DeprecatedNetworkModal = 'deprecated_network_modal',
  NewAddNetworkFlow = 'new_add_network_flow',
  Bridge = 'bridge',
}

export enum MetaMetricsSwapsEventSource {
  MainView = 'Main View',
  TokenView = 'Token View',
}

export enum MetaMetricsTokenEventSource {
  Custom = 'custom',
  Dapp = 'dapp',
  Detected = 'detected',
  List = 'list',
}

export enum MetaMetricsTransactionEventSource {
  Dapp = 'dapp',
  User = 'user',
}

export enum MetaMetricsRequestedThrough {
  EthereumProvider = 'ethereum_provider',
  MultichainApi = 'multichain_api',
}

export enum MetaMetricsEventLocation {
  AlertFrictionModal = 'alert_friction_modal',
  Confirmation = 'confirmation',
  OriginThrottleModal = 'origin_throttle_modal',
  SignatureConfirmation = 'signature_confirmation',
  TokenDetails = 'token_details',
  TokenDetection = 'token_detection',
  TokenMenu = 'token_menu',
  Transaction = 'transaction',
}

export enum MetaMetricsEventUiCustomization {
  FlaggedAsMalicious = 'flagged_as_malicious',
  FlaggedAsSafetyUnknown = 'flagged_as_safety_unknown',
  FlaggedAsWarning = 'flagged_as_warning',
  GasEstimationFailed = 'gas_estimation_failed',
  Order = 'order',
  RedesignedConfirmation = 'redesigned_confirmation',
  SecurityAlertError = 'security_alert_error',
  Siwe = 'sign_in_with_ethereum',
  Permit = 'permit',
}

/**
 * Values that can used in the "properties" tracking object as keys, e.g. `{
 * location: 'Home' }`.
 */
export enum MetaMetricsContextProp {
  PageTitle = 'location',
}

/**
 * The status on which to filter the returned regulations.
 * Mentioned here: https://docs.segmentapis.com/tag/Deletion-and-Suppression#operation/listRegulationsFromSource
 */
export enum DeleteRegulationStatus {
  Failed = 'FAILED',
  Finished = 'FINISHED',
  Initialized = 'INITIALIZED',
  Invalid = 'INVALID',
  NotSupported = 'NOT_SUPPORTED',
  PartialSuccess = 'PARTIAL_SUCCESS',
  Running = 'RUNNING',
  Unknown = 'UNKNOWN',
}

export enum MetaMetricsEventTransactionEstimateType {
  DappProposed = 'dapp_proposed',
  DefaultEstimate = 'default_estimate',
}<|MERGE_RESOLUTION|>--- conflicted
+++ resolved
@@ -518,29 +518,6 @@
   // TODO: Fix in https://github.com/MetaMask/metamask-extension/issues/31860
   // eslint-disable-next-line @typescript-eslint/naming-convention
   security_providers?: string[];
-<<<<<<< HEAD
-  ///: BEGIN:ONLY_INCLUDE_IF(build-mmi)
-  /**
-   * The address of the MMI account in question
-   */
-  // TODO: Fix in https://github.com/MetaMask/metamask-extension/issues/31860
-  // eslint-disable-next-line @typescript-eslint/naming-convention
-  mmi_account_address?: string | null;
-  /**
-   * What is the MMI extension ID
-   */
-  // TODO: Fix in https://github.com/MetaMask/metamask-extension/issues/31860
-  // eslint-disable-next-line @typescript-eslint/naming-convention
-  mmi_extension_id?: string;
-  /**
-   * Is the user using a custodian account
-   */
-  // TODO: Fix in https://github.com/MetaMask/metamask-extension/issues/31860
-  // eslint-disable-next-line @typescript-eslint/naming-convention
-  mmi_is_custodian?: boolean;
-  ///: END:ONLY_INCLUDE_IF
-=======
->>>>>>> fd0fe6e9
   /**
    * Does the user change the token sort order on the asset list
    */
