--- conflicted
+++ resolved
@@ -614,10 +614,7 @@
   TokenImportButtonClicked = 'Import Token Button Clicked',
   TokenScreenOpened = 'Token Screen Opened',
   TokenAdded = 'Token Added',
-<<<<<<< HEAD
-=======
   TokenRemoved = 'Token Removed',
->>>>>>> 38199bb1
   NFTRemoved = 'NFT Removed',
   TokenDetected = 'Token Detected',
   TokenHidden = 'Token Hidden',
