--- conflicted
+++ resolved
@@ -4,19 +4,10 @@
   SUBSCRIPTION_STATUSES.active,
   SUBSCRIPTION_STATUSES.trialing,
   SUBSCRIPTION_STATUSES.provisional,
-<<<<<<< HEAD
-];
-=======
 ];
 
 export const PausedSubscriptionStatuses: string[] = [
   SUBSCRIPTION_STATUSES.paused,
   SUBSCRIPTION_STATUSES.pastDue,
   SUBSCRIPTION_STATUSES.unpaid,
-];
-
-/**
- * The minimum fiat (USD) balance threshold for the shield entry modal to be shown
- */
-export const SHIELD_MIN_FIAT_BALANCE_THRESHOLD = 1000;
->>>>>>> c402448a
+];