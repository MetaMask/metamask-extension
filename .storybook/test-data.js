--- conflicted
+++ resolved
@@ -46,17 +46,11 @@
     },
     orderedNetworkList: [],
     enabledNetworkMap: {
-<<<<<<< HEAD
-      '0x1': true,
-      '0xe708': true,
-      '0x539': true,
-=======
       eip155: {
         '0x1': true,
         '0xe708': true,
         '0x539': true,
       },
->>>>>>> 7f4e6d9b
     },
     pinnedAccountList: [],
     hiddenAccountList: [],
