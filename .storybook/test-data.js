--- conflicted
+++ resolved
@@ -34,10 +34,7 @@
     remoteFeatureFlags: {
       bridgeConfig: {
         support: true,
-<<<<<<< HEAD
-=======
         minimumVersion: '0.0.0',
->>>>>>> 82db9a9c
       },
     },
     txHistory: {},
