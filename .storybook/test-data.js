import { draftTransactionInitialState } from '../ui/ducks/send';
import { KeyringType } from '../shared/constants/keyring';
import { NetworkStatus } from '@metamask/network-controller';
import { EthAccountType, EthScope } from '@metamask/keyring-api';
import {
  CHAIN_IDS,
  LINEA_MAINNET_DISPLAY_NAME,
} from '../shared/constants/network';
import { copyable, divider, heading, panel, text } from '@metamask/snaps-sdk';
import { getJsxElementFromComponent } from '@metamask/snaps-utils';
import { FirstTimeFlowType } from '../shared/constants/onboarding';
import { ETH_EOA_METHODS } from '../shared/constants/eth-methods';
import {
  mockNetworkState,
  mockMultichainNetworkState,
} from '../test/stub/networks';

const state = {
  invalidCustomNetwork: {
    state: 'CLOSED',
    networkName: '',
  },
  unconnectedAccount: {
    state: 'CLOSED',
  },
  activeTab: {
    id: 113,
    title: 'E2E Test Dapp',
    origin: 'https://metamask.github.io',
    protocol: 'https:',
    url: 'https://metamask.github.io/test-dapp/',
  },
  metamask: {
    remoteFeatureFlags: {
      bridgeConfig: {
        support: true,
        minimumVersion: '0.0.0',
      },
    },
    txHistory: {},
    announcements: {
      22: {
        id: 22,
        date: null,
      },
    },
    orderedNetworkList: [],
    enabledNetworkMap: {
      eip155: {
        '0x1': true,
        '0xe708': true,
        '0x539': true,
      },
    },
    pinnedAccountList: [],
    hiddenAccountList: [],
    tokensChainsCache: {
      [CHAIN_IDS.MAINNET]: {
        data: {
          '0x514910771af9ca656af840dff83e8264ecf986ca': {
            address: '0x514910771af9ca656af840dff83e8264ecf986ca',
            symbol: 'LINK',
            decimals: 18,
            name: 'ChainLink Token',
            iconUrl:
              'https://crypto.com/price/coin-data/icon/LINK/color_icon.png',
            aggregators: [
              'Aave',
              'Bancor',
              'CMC',
              'Crypto.com',
              'CoinGecko',
              '1inch',
              'Paraswap',
              'PMM',
              'Zapper',
              'Zerion',
              '0x',
            ],
            occurrences: 12,
            unlisted: false,
          },
          '0xc00e94cb662c3520282e6f5717214004a7f26888': {
            address: '0xc00e94cb662c3520282e6f5717214004a7f26888',
            symbol: 'COMP',
            decimals: 18,
            name: 'Compound',
            iconUrl:
              'https://crypto.com/price/coin-data/icon/COMP/color_icon.png',
            aggregators: [
              'Bancor',
              'CMC',
              'Crypto.com',
              'CoinGecko',
              '1inch',
              'Paraswap',
              'PMM',
              'Zapper',
              'Zerion',
              '0x',
            ],
            occurrences: 12,
            unlisted: false,
          },
          '0xfffffffff15abf397da76f1dcc1a1604f45126db': {
            address: '0xfffffffff15abf397da76f1dcc1a1604f45126db',
            symbol: 'FSW',
            decimals: 18,
            name: 'Falconswap',
            iconUrl:
              'https://assets.coingecko.com/coins/images/12256/thumb/falconswap.png?1598534184',
            aggregators: ['CoinGecko', '1inch', 'Lifi'],
            occurrences: 3,
            unlisted: false,
          },
          '0xc011a73ee8576fb46f5e1c5751ca3b9fe0af2a6f': {
            address: '0xc011a73ee8576fb46f5e1c5751ca3b9fe0af2a6f',
            symbol: 'SNX',
            decimals: 18,
            name: 'Synthetix Network Token',
            iconUrl:
              'https://assets.coingecko.com/coins/images/3406/large/SNX.png',
            aggregators: [
              'Aave',
              'Bancor',
              'CMC',
              'Crypto.com',
              'CoinGecko',
              '1inch',
              'Paraswap',
              'PMM',
              'Synthetix',
              'Zapper',
              'Zerion',
              '0x',
            ],
            occurrences: 12,
            unlisted: false,
          },
          '0x6b175474e89094c44da98b954eedeac495271d0f': {
            address: '0x6b175474e89094c44da98b954eedeac495271d0f',
            symbol: 'ETH',
            decimals: 18,
            image: './images/eth_logo.svg',
            unlisted: false,
          },
          '0xB8c77482e45F1F44dE1745F52C74426C631bDD52': {
            address: '0xB8c77482e45F1F44dE1745F52C74426C631bDD52',
            symbol: '0X',
            decimals: 18,
            image: '0x.svg',
            unlisted: false,
          },
          '0x1f9840a85d5af5bf1d1762f925bdaddc4201f984': {
            address: '0x1f9840a85d5af5bf1d1762f925bdaddc4201f984',
            symbol: 'AST',
            decimals: 18,
            image: 'ast.png',
            unlisted: false,
          },
          '0x9f8f72aa9304c8b593d555f12ef6589cc3a579a2': {
            address: '0x9f8f72aa9304c8b593d555f12ef6589cc3a579a2',
            symbol: 'BAT',
            decimals: 18,
            image: 'BAT_icon.svg',
            unlisted: false,
          },
          '0xe83cccfabd4ed148903bf36d4283ee7c8b3494d1': {
            address: '0xe83cccfabd4ed148903bf36d4283ee7c8b3494d1',
            symbol: 'CVL',
            decimals: 18,
            image: 'CVL_token.svg',
            unlisted: false,
          },
          '0x0bc529c00C6401aEF6D220BE8C6Ea1667F6Ad93e': {
            address: '0x0bc529c00C6401aEF6D220BE8C6Ea1667F6Ad93e',
            symbol: 'GLA',
            decimals: 18,
            image: 'gladius.svg',
            unlisted: false,
          },
          '0x467Bccd9d29f223BcE8043b84E8C8B282827790F': {
            address: '0x467Bccd9d29f223BcE8043b84E8C8B282827790F',
            symbol: 'GNO',
            decimals: 18,
            image: 'gnosis.svg',
            unlisted: false,
          },
          '0xff20817765cb7f73d4bde2e66e067e58d11095c2': {
            address: '0xff20817765cb7f73d4bde2e66e067e58d11095c2',
            symbol: 'OMG',
            decimals: 18,
            image: 'omg.jpg',
            unlisted: false,
          },
          '0x8e870d67f660d95d5be530380d0ec0bd388289e1': {
            address: '0x8e870d67f660d95d5be530380d0ec0bd388289e1',
            symbol: 'WED',
            decimals: 18,
            image: 'wed.png',
            unlisted: false,
          },
        },
      },
    },

    networkDetails: {
      EIPS: {
        1559: true,
      },
    },
    gasFeeEstimates: '0x5208',
    swapsState: {
      quotes: {},
      fetchParams: null,
      tokens: null,
      tradeTxId: null,
      approveTxId: null,
      quotesLastFetched: null,
      customMaxGas: '',
      customGasPrice: null,
      selectedAggId: null,
      customApproveTxData: '',
      errorKey: '',
      topAggId: null,
      routeState: '',
      swapsFeatureIsLive: false,
      swapsQuoteRefreshTime: 60000,
    },
    snapStates: {},
    snaps: {
      'local:http://localhost:8080/': {
        enabled: true,
        id: 'local:http://localhost:8080/',
        initialPermissions: {
          snap_dialog: {},
        },
        manifest: {
          description: 'An example MetaMask Snap.',
          initialPermissions: {
            snap_dialog: {},
          },
          manifestVersion: '0.1',
          proposedName: 'MetaMask Example Snap',
          repository: {
            type: 'git',
            url: 'https://github.com/MetaMask/snaps-skunkworks.git',
          },
          source: {
            location: {
              npm: {
                filePath: 'dist/bundle.js',
                iconPath: 'images/icon.svg',
                packageName: '@metamask/example-snap',
                registry: 'https://registry.npmjs.org/',
              },
            },
            shasum: '3lEt0yUu080DwV78neROaAAIQWXukSkMnP4OBhOhBnE=',
          },
          version: '0.6.0',
        },
        sourceCode: '(...)',
        status: 'stopped',
        svgIcon: '<svg>...</svg>',
        version: '0.6.0',
      },
      'npm:@metamask/test-snap-bip44': {
        id: 'npm:@metamask/test-snap-bip44',
        origin: 'npm:@metamask/test-snap-bip44',
        version: '5.1.2',
        iconUrl: null,
        initialPermissions: {
          'endowment:ethereum-provider': {},
        },
        manifest: {
          description: 'An example Snap that signs messages using BLS.',
          proposedName: 'BIP-44 Test Snap',
          repository: {
            type: 'git',
            url: 'https://github.com/MetaMask/test-snaps.git',
          },
          source: {
            location: {
              npm: {
                filePath: 'dist/bundle.js',
                packageName: '@metamask/test-snap-bip44',
                registry: 'https://registry.npmjs.org',
              },
            },
            shasum: 'L1k+dT9Q+y3KfIqzaH09MpDZVPS9ZowEh9w01ZMTWMU=',
          },
          version: '5.1.2',
        },
        versionHistory: [
          {
            date: 1680686075921,
            origin: 'https://metamask.github.io',
            version: '5.1.2',
          },
        ],
      },
    },
    interfaces: {
      'test-interface': {
        content: getJsxElementFromComponent(
          panel([
            heading('Foo bar'),
            text('Description'),
            divider(),
            text('More text'),
            copyable('Text you can copy'),
          ]),
        ),
        state: {},
        snapId: 'local:http://localhost:8080/',
      },
    },
    accountArray: [
      {
        name: 'This is a Really Long Account Name',
        address: '0x64a845a5b02460acf8a3d84503b0d68d028b4bb4',
        index: 0,
        balance: '0x176e5b6f173ebe66',
      },
      {
        name: 'Account 2',
        address: '0xb19ac54efa18cc3a14a5b821bfec73d284bf0c5e',
        index: 1,
        balance: '0x2d3142f5000',
      },
    ],
    connectedAccounts: ['0x64a845a5b02460acf8a3d84503b0d68d028b4bb4'],
    isInitialized: true,
    isUnlocked: true,
    rpcUrl: 'https://rawtestrpc.metamask.io/',
    accountTree: {
      selectedAccountGroup: 'entropy:01JKAF3DSGM3AB87EM9N0K41AJ/0',
      wallets: {
        'entropy:01JKAF3DSGM3AB87EM9N0K41AJ': {
          id: 'entropy:01JKAF3DSGM3AB87EM9N0K41AJ',
          type: 'entropy',
          groups: {
            'entropy:01JKAF3DSGM3AB87EM9N0K41AJ/0': {
              id: 'entropy:01JKAF3DSGM3AB87EM9N0K41AJ/0',
              type: 'multichain-account',
              accounts: [
                'cf8dace4-9439-4bd4-b3a8-88c821c8fcb3',
                '07c2cfec-36c9-46c4-8115-3836d3ac9047',
              ],
              metadata: {
                name: 'Account 1',
                entropy: {
                  groupIndex: 0,
                },
                hidden: false,
                pinned: false,
              },
            },
          },
          metadata: {
            name: 'Wallet 1',
            entropy: {
              id: '01JKAF3DSGM3AB87EM9N0K41AJ',
            },
          },
        },
      },
    },
    internalAccounts: {
      accounts: {
        'cf8dace4-9439-4bd4-b3a8-88c821c8fcb3': {
          address: '0x64a845a5b02460acf8a3d84503b0d68d028b4bb4',
          id: 'cf8dace4-9439-4bd4-b3a8-88c821c8fcb3',
          metadata: {
            name: 'This is a Really Long Account Name',
            keyring: {
              type: 'HD Key Tree',
            },
          },
          options: {},
          methods: ETH_EOA_METHODS,
          type: EthAccountType.Eoa,
          scopes: [EthScope.Eoa],
        },
        '07c2cfec-36c9-46c4-8115-3836d3ac9047': {
          address: '0xb19ac54efa18cc3a14a5b821bfec73d284bf0c5e',
          id: '07c2cfec-36c9-46c4-8115-3836d3ac9047',
          metadata: {
            name: 'Account 2',
            keyring: {
              type: 'HD Key Tree',
            },
          },
          options: {},
          methods: ETH_EOA_METHODS,
          type: EthAccountType.Eoa,
          scopes: [EthScope.Eoa],
        },
        '15e69915-2a1a-4019-93b3-916e11fd432f': {
          address: '0x9d0ba4ddac06032527b140912ec808ab9451b788',
          id: '15e69915-2a1a-4019-93b3-916e11fd432f',
          metadata: {
            name: 'Account 3',
            keyring: {
              type: 'HD Key Tree',
            },
          },
          options: {},
          methods: ETH_EOA_METHODS,
          type: EthAccountType.Eoa,
          scopes: [EthScope.Eoa],
        },
        '784225f4-d30b-4e77-a900-c8bbce735b88': {
          address: '0xeb9e64b93097bc15f01f13eae97015c57ab64823',
          id: '784225f4-d30b-4e77-a900-c8bbce735b88',
          metadata: {
            name: 'Account 4',
            keyring: {
              type: 'HD Key Tree',
            },
          },
          options: {},
          methods: ETH_EOA_METHODS,
          type: EthAccountType.Eoa,
          scopes: [EthScope.Eoa],
        },
        'b990b846-b384-4508-93d9-587461f1123e': {
          address: '0x71C7656EC7ab88b098defB751B7401B5f6d8976F',
          id: 'b990b846-b384-4508-93d9-587461f1123e',
          metadata: {
            name: 'Test Account 1',
            keyring: {
              type: 'Test Keyring',
            },
          },
          options: {},
          methods: ETH_EOA_METHODS,
          type: EthAccountType.Eoa,
          scopes: [EthScope.Eoa],
        },
      },
      selectedAccount: 'cf8dace4-9439-4bd4-b3a8-88c821c8fcb3',
    },
    identities: {
      '0x64a845a5b02460acf8a3d84503b0d68d028b4bb4': {
        name: 'This is a Really Long Account Name',
        address: '0x64a845a5b02460acf8a3d84503b0d68d028b4bb4',
      },
      '0xb19ac54efa18cc3a14a5b821bfec73d284bf0c5e': {
        name: 'Account 2',
        address: '0xb19ac54efa18cc3a14a5b821bfec73d284bf0c5e',
      },
      '0x9d0ba4ddac06032527b140912ec808ab9451b788': {
        name: 'Account 3',
        address: '0x9d0ba4ddac06032527b140912ec808ab9451b788',
      },
    },
    transactions: [
      {
        id: 3111025347726181,
        time: 1620710815484,
        status: 'unapproved',
        msgParams: '0x64a845a5b02460acf8a3d84503b0d68d028b4bb4',
        chainId: '0x5',
        loadingDefaults: false,
        txParams: {
          from: '0x64a845a5b02460acf8a3d84503b0d68d028b4bb4',
          to: '0xaD6D458402F60fD3Bd25163575031ACDce07538D',
          value: '0x0',
          data: '0xa9059cbb000000000000000000000000b19ac54efa18cc3a14a5b821bfec73d284bf0c5e0000000000000000000000000000000000000000000000003782dace9d900000',
          gas: '0xcb28',
          gasPrice: '0x77359400',
        },
        type: 'standard',
        origin: 'metamask',
        transactionCategory: 'transfer',
        history: [
          {
            id: 7786962153682822,
            time: 1620710815484,
            status: 'unapproved',
            chainId: '0x5',
            loadingDefaults: true,
            txParams: {
              from: '0x64a845a5b02460acf8a3d84503b0d68d028b4bb4',
              to: '0xaD6D458402F60fD3Bd25163575031ACDce07538D',
              value: '0x0',
              data: '0xa9059cbb000000000000000000000000b19ac54efa18cc3a14a5b821bfec73d284bf0c5e0000000000000000000000000000000000000000000000003782dace9d900000',
              gas: '0xcb28',
              gasPrice: '0x77359400',
            },
            type: 'standard',
            origin: 'metamask',
            transactionCategory: 'transfer',
          },
          [
            {
              op: 'replace',
              path: '/loadingDefaults',
              value: false,
              note: 'Added new unapproved transaction.',
              timestamp: 1620710815497,
            },
          ],
        ],
      },
    ],
    transactionBatches: {},
    addressBook: {
      undefined: {
        0: {
          address: '0x39a4e4Af7cCB654dB9500F258c64781c8FbD39F0',
          name: '',
          isEns: false,
        },
      },
    },
    addresses: [
      {
        address: '0x39a4e4Af7cCB654dB9500F258c64781c8FbD39F0',
        name: 'DAI',
        isEns: false,
      },
      {
        address: '1x39a4e4Af7cCB654dB9500F258c64781c8FbD39F0',
        name: 'ETH',
        isEns: true,
      },
    ],
    marketData: {
      '0xaa36a7': {
        '0xaD6D458402F60fD3Bd25163575031ACDce07538D': {
          price: 0,
          contractPercentChange1d: 0.004,
          priceChange1d: 0.00004,
        },
      },
      '0x1': {
        '0xaD6D458402F60fD3Bd25163575031ACDce07538D': {
          price: 0,
          contractPercentChange1d: 0.004,
          priceChange1d: 0.00004,
        },
      },
      '0x5': {
        '0xaD6D458402F60fD3Bd25163575031ACDce07538D': {
          price: 0,
          contractPercentChange1d: 0.004,
          priceChange1d: 0.00004,
        },
      },
    },
    allTokens: {
      '0x1': {
        '0x64a845a5b02460acf8a3d84503b0d68d028b4bb4': [
          {
            address: '0xA0b86991c6218b36c1d19D4a2e9Eb0cE3606eB48',
            aggregators: [],
            decimals: 6,
            symbol: 'USDC',
          },
          {
            address: '0x0bc529c00C6401aEF6D220BE8C6Ea1667F6Ad93e',
            aggregators: [],
            decimals: 18,
            symbol: 'YFI',
          },
        ],
      },
    },
    allIgnoredTokens: {},
    tokenBalances: {
      '0x64a845a5b02460acf8a3d84503b0d68d028b4bb4': {
        '0x1': {
          '0xA0b86991c6218b36c1d19D4a2e9Eb0cE3606eB48': '0xbdbd',
          '0x0bc529c00C6401aEF6D220BE8C6Ea1667F6Ad93e': '0x501b4176a64d6',
        },
      },
    },
    tokens: [
      {
        address: '0xaD6D458402F60fD3Bd25163575031ACDce07538A',
        symbol: 'DAA',
        decimals: 18,
      },
      {
        address: '0xaD6D458402F60fD3Bd25163575031ACDce07538U',
        symbol: 'DAU',
        decimals: 18,
      },
    ],
    allDetectedTokens: {
      '0xaa36a7': {
        '0x9d0ba4ddac06032527b140912ec808ab9451b788': [
          {
            address: '0x514910771AF9Ca656af840dff83E8264EcF986CA',
            decimals: 18,
            symbol: 'LINK',
            image:
              'https://crypto.com/price/coin-data/icon/LINK/color_icon.png',
            aggregators: [
              'coinGecko',
              'oneInch',
              'paraswap',
              'zapper',
              'zerion',
            ],
          },
          {
            address: '0xc00e94Cb662C3520282E6f5717214004A7f26888',
            decimals: 18,
            symbol: 'COMP',
            image:
              'https://crypto.com/price/coin-data/icon/COMP/color_icon.png',
            aggregators: [
              'bancor',
              'cmc',
              'cryptocom',
              'coinGecko',
              'oneInch',
              'paraswap',
              'pmm',
              'zapper',
              'zerion',
              'zeroEx',
            ],
          },
          {
            address: '0xfffffffFf15AbF397dA76f1dcc1A1604F45126DB',
            decimals: 18,
            symbol: 'FSW',
            image:
              'https://assets.coingecko.com/coins/images/12256/thumb/falconswap.png?1598534184',
            aggregators: [
              'aave',
              'cmc',
              'coinGecko',
              'oneInch',
              'paraswap',
              'zapper',
              'zerion',
            ],
          },
        ],
        '0x64a845a5b02460acf8a3d84503b0d68d028b4bb4': [
          {
            address: '0x514910771AF9Ca656af840dff83E8264EcF986CA',
            decimals: 18,
            symbol: 'LINK',
            image:
              'https://crypto.com/price/coin-data/icon/LINK/color_icon.png',
            aggregators: [
              'coinGecko',
              'oneInch',
              'paraswap',
              'zapper',
              'zerion',
            ],
          },
          {
            address: '0xc00e94Cb662C3520282E6f5717214004A7f26888',
            decimals: 18,
            symbol: 'COMP',
            image:
              'https://crypto.com/price/coin-data/icon/COMP/color_icon.png',
            aggregators: [
              'bancor',
              'cmc',
              'cryptocom',
              'coinGecko',
              'oneInch',
              'paraswap',
              'pmm',
              'zapper',
              'zerion',
              'zeroEx',
            ],
          },
          {
            address: '0xfffffffFf15AbF397dA76f1dcc1A1604F45126DB',
            decimals: 18,
            symbol: 'FSW',
            image:
              'https://assets.coingecko.com/coins/images/12256/thumb/falconswap.png?1598534184',
            aggregators: [
              'aave',
              'cmc',
              'coinGecko',
              'oneInch',
              'paraswap',
              'zapper',
              'zerion',
            ],
          },
        ],
      },
    },
    detectedTokens: [
      {
        address: '0x514910771AF9Ca656af840dff83E8264EcF986CA',
        decimals: 18,
        symbol: 'LINK',
        image: 'https://crypto.com/price/coin-data/icon/LINK/color_icon.png',
        aggregators: ['coinGecko', 'oneInch', 'paraswap', 'zapper', 'zerion'],
      },
      {
        address: '0xc00e94Cb662C3520282E6f5717214004A7f26888',
        decimals: 18,
        symbol: 'COMP',
        image: 'https://crypto.com/price/coin-data/icon/COMP/color_icon.png',
        aggregators: [
          'bancor',
          'cmc',
          'cryptocom',
          'coinGecko',
          'oneInch',
          'paraswap',
          'pmm',
          'zapper',
          'zerion',
          'zeroEx',
        ],
      },
      {
        address: '0xfffffffFf15AbF397dA76f1dcc1A1604F45126DB',
        decimals: 18,
        symbol: 'FSW',
        image:
          'https://assets.coingecko.com/coins/images/12256/thumb/falconswap.png?1598534184',
        aggregators: [
          'aave',
          'cmc',
          'coinGecko',
          'oneInch',
          'paraswap',
          'zapper',
          'zerion',
        ],
      },
    ],
    accountsAssets: {},
    assetsMetadata: {},
    balances: {},
    conversionRates: {},
    networkConfigurationsByChainId: {},
    send: {
      gasLimit: '0xcb28',
      gasPrice: null,
      gasTotal: null,
      tokenBalance: '8.7a73149c048545a3fe58',
      from: '',
      to: '0xb19ac54efa18cc3a14a5b821bfec73d284bf0c5e',
      amount: '3782dace9d900000',
      memo: '',
      errors: {},
      maxModeOn: false,
      editingTransactionId: null,
      toNickname: 'Account 2',
      domainResolution: null,
      domainResolutionError: '',
      token: {
        address: '0xaD6D458402F60fD3Bd25163575031ACDce07538D',
        symbol: 'DAI',
        decimals: 18,
      },
    },
    useBlockie: false,
    featureFlags: {},
    slides: [],
    currentLocale: 'en',
    preferences: {
      showNativeTokenAsMainBalance: true,
      tokenSortConfig: {
        key: 'token-sort-key',
        order: 'dsc',
        sortCallback: 'stringNumeric',
      },
      tokenNetworkFilter: {},
    },
    firstTimeFlowType: FirstTimeFlowType.create,
    completedOnboarding: true,
    knownMethodData: {
      '0x60806040': {
        name: 'Approve Tokens',
      },
      '0x095ea7b3': {
        name: 'Approve Tokens',
      },
    },
    participateInMetaMetrics: true,
    connectedStatusPopoverHasBeenShown: true,
    swapsWelcomeMessageHasBeenShown: true,
    defaultHomeActiveTabName: 'Tokens',
    network: '5',
    accounts: {
      '0x64a845a5b02460acf8a3d84503b0d68d028b4bb4': {
        address: '0x64a845a5b02460acf8a3d84503b0d68d028b4bb4',
        balance: '0x176e5b6f173ebe66',
      },
      '0xb19ac54efa18cc3a14a5b821bfec73d284bf0c5e': {
        address: '0xb19ac54efa18cc3a14a5b821bfec73d284bf0c5e',
        balance: '0x2d3142f5000',
      },
      '0x9d0ba4ddac06032527b140912ec808ab9451b788': {
        address: '0x9d0ba4ddac06032527b140912ec808ab9451b788',
        balance: '0x15f6f0b9d4f8d000',
      },
    },
    accountsByChainId: {
      '0x1': {
        '0x64a845a5b02460acf8a3d84503b0d68d028b4bb4': { balance: '0x0' },
        '0xb19ac54efa18cc3a14a5b821bfec73d284bf0c5e': {
          balance: '0xcaf5317161f400',
        },
        '0x9d0ba4ddac06032527b140912ec808ab9451b788': { balance: '0x0' },
      },
      '0x5': {
        '0x64a845a5b02460acf8a3d84503b0d68d028b4bb4': {
          address: '0x64a845a5b02460acf8a3d84503b0d68d028b4bb4',
          balance: '0x176e5b6f173ebe66',
        },
        '0xb19ac54efa18cc3a14a5b821bfec73d284bf0c5e': {
          address: '0xb19ac54efa18cc3a14a5b821bfec73d284bf0c5e',
          balance: '0x2d3142f5000',
        },
        '0x9d0ba4ddac06032527b140912ec808ab9451b788': {
          address: '0x9d0ba4ddac06032527b140912ec808ab9451b788',
          balance: '0x15f6f0b9d4f8d000',
        },
      },
    },
    currentBlockGasLimit: '0x793af4',
    currentBlockGasLimitByChainId: {
      '0x5': '0x793af4',
    },
    transactions: [
      {
        chainId: '0x38',
        dappSuggestedGasFees: null,
        firstRetryBlockNumber: '0x9c2686',
        hash: '0xf45e7a751adfc0fbadccc972816baf33eb34543e52ace51f0f8d0d7f357afdc6',
        history: [
          {
            chainId: '0x38',
            dappSuggestedGasFees: null,
            id: 2360388496987298,
            loadingDefaults: true,
            origin: 'metamask',
            status: 'unapproved',
            time: 1629582710520,
            txParams: {
              data: '0xa9059cbb0000000000000000000000004ef2d5a1d056e7c9e8bcdbf2bd9ac0df749a1c2900000000000000000000000000000000000000000000000029a2241af62c0000',
              from: '0x17f62b1b2407c41c43e14da0699d6b4b0a521548',
              gas: '0x2eb27',
              gasPrice: '0x12a05f200',
              to: '0x2e8c05582176fa93b4590382e8290c73deb82176',
              type: '0x0',
              value: '0x0',
            },
            type: 'transfer',
          },
          [
            {
              note: 'Added new unapproved transaction.',
              op: 'replace',
              path: '/loadingDefaults',
              timestamp: 1629582710530,
              value: false,
            },
          ],
          [
            {
              note: 'txStateManager: setting status to approved',
              op: 'replace',
              path: '/status',
              timestamp: 1629582711218,
              value: 'approved',
            },
          ],
          [
            {
              note: 'transactions#approveTransaction',
              op: 'add',
              path: '/txParams/nonce',
              timestamp: 1629582711220,
              value: '0x15b',
            },
          ],
          [
            {
              note: 'transactions#signTransaction: add r, s, v values',
              op: 'add',
              path: '/r',
              timestamp: 1629582711236,
              value:
                '0x90a4dfb0646eef9815454d0ab543b5844acb8772101084565155c93ecce8ed69',
            },
            {
              op: 'add',
              path: '/s',
              value:
                '0x7fd317c727025490f282c7990b8518a7dab7521b1ada1cb639f887966bc078df',
            },
            {
              op: 'add',
              path: '/v',
              value: '0x93',
            },
          ],
          [
            {
              note: 'txStateManager: setting status to signed',
              op: 'replace',
              path: '/status',
              timestamp: 1629582711236,
              value: 'signed',
            },
          ],
          [
            {
              note: 'transactions#publishTransaction',
              op: 'add',
              path: '/rawTx',
              timestamp: 1629582711237,
              value:
                '0xf8ad82015b85012a05f2008302eb27942e8c05582176fa93b4590382e8290c73deb8217680b844a9059cbb0000000000000000000000004ef2d5a1d056e7c9e8bcdbf2bd9ac0df749a1c2900000000000000000000000000000000000000000000000029a2241af62c00008193a090a4dfb0646eef9815454d0ab543b5844acb8772101084565155c93ecce8ed69a07fd317c727025490f282c7990b8518a7dab7521b1ada1cb639f887966bc078df',
            },
          ],
          [
            {
              note: 'transactions#setTxHash',
              op: 'add',
              path: '/hash',
              timestamp: 1629582711336,
              value:
                '0xf45e7a751adfc0fbadccc972816baf33eb34543e52ace51f0f8d0d7f357afdc6',
            },
          ],
          [
            {
              note: 'txStateManager - add submitted time stamp',
              op: 'add',
              path: '/submittedTime',
              timestamp: 1629582711337,
              value: 1629582711337,
            },
          ],
          [
            {
              note: 'txStateManager: setting status to submitted',
              op: 'replace',
              path: '/status',
              timestamp: 1629582711338,
              value: 'submitted',
            },
          ],
          [
            {
              note: 'transactions/pending-tx-tracker#event: tx:block-update',
              op: 'add',
              path: '/firstRetryBlockNumber',
              timestamp: 1629582711878,
              value: '0x9c2686',
            },
          ],
          [
            {
              note: 'transactions/pending-tx-tracker#event: tx:block-update',
              op: 'add',
              path: '/firstRetryBlockNumber',
              timestamp: 1629582711878,
              value: '0x9c2686',
            },
          ],
          [
            {
              note: 'txStateManager: setting status to confirmed',
              op: 'replace',
              path: '/status',
              timestamp: 1629582721178,
              value: 'confirmed',
            },
          ],
          [
            {
              note: 'txStateManager: setting status to confirmed',
              op: 'replace',
              path: '/status',
              timestamp: 1629582721178,
              value: 'confirmed',
            },
            {
              op: 'add',
              path: '/txReceipt',
              value: {
                blockHash:
                  '0x30bf5dfa12e460a5d121267c00ba3047a14ba286e0c4fe75fa979010f527cba0',
                blockNumber: '9c2688',
                contractAddress: null,
                cumulativeGasUsed: '19a4942',
                from: '0x17f62b1b2407c41c43e14da0699d6b4b0a521548',
                gasUsed: '1f21a',
                logs: [
                  {
                    address: '0x2e8c05582176fa93b4590382e8290c73deb82176',
                    blockHash:
                      '0x30bf5dfa12e460a5d121267c00ba3047a14ba286e0c4fe75fa979010f527cba0',
                    blockNumber: '9c2688',
                    data: '0x00000000000000000000000000000000000000000000000028426c213d688000',
                    logIndex: '245',
                    removed: false,
                    topics: [
                      '0xddf252ad1be2c89b69c2b068fc378daa952ba7f163c4a11628f55a4df523b3ef',
                      '0x00000000000000000000000017f62b1b2407c41c43e14da0699d6b4b0a521548',
                      '0x0000000000000000000000004ef2d5a1d056e7c9e8bcdbf2bd9ac0df749a1c29',
                    ],
                    transactionHash:
                      '0xf45e7a751adfc0fbadccc972816baf33eb34543e52ace51f0f8d0d7f357afdc6',
                    transactionIndex: 'ae',
                  },
                  {
                    address: '0x2e8c05582176fa93b4590382e8290c73deb82176',
                    blockHash:
                      '0x30bf5dfa12e460a5d121267c00ba3047a14ba286e0c4fe75fa979010f527cba0',
                    blockNumber: '9c2688',
                    data: '0x000000000000000000000000000000000000000000000000006a94d74f430000',
                    logIndex: '246',
                    removed: false,
                    topics: [
                      '0xddf252ad1be2c89b69c2b068fc378daa952ba7f163c4a11628f55a4df523b3ef',
                      '0x00000000000000000000000017f62b1b2407c41c43e14da0699d6b4b0a521548',
                      '0x000000000000000000000000c825413863f677a2012bb8db3a5e4a18bbf29e56',
                    ],
                    transactionHash:
                      '0xf45e7a751adfc0fbadccc972816baf33eb34543e52ace51f0f8d0d7f357afdc6',
                    transactionIndex: 'ae',
                  },
                  {
                    address: '0x2e8c05582176fa93b4590382e8290c73deb82176',
                    blockHash:
                      '0x30bf5dfa12e460a5d121267c00ba3047a14ba286e0c4fe75fa979010f527cba0',
                    blockNumber: '9c2688',
                    data: '0x000000000000000000000000000000000000000000000000001ff973cafa8000',
                    logIndex: '247',
                    removed: false,
                    topics: [
                      '0xddf252ad1be2c89b69c2b068fc378daa952ba7f163c4a11628f55a4df523b3ef',
                      '0x00000000000000000000000017f62b1b2407c41c43e14da0699d6b4b0a521548',
                      '0x0000000000000000000000004ef2d5a1d056e7c9e8bcdbf2bd9ac0df749a1c29',
                    ],
                    transactionHash:
                      '0xf45e7a751adfc0fbadccc972816baf33eb34543e52ace51f0f8d0d7f357afdc6',
                    transactionIndex: 'ae',
                  },
                ],
                logsBloom:
                  '0x20000000000000000000000000000000000000000000000000000000000000000000000000000000000000000000400000000000100000000000020000000000000000000000000000000008000000000080000000000000000000000000000000000000000040000000000000000000000040000000000200000010000000000000000000000000000000000000000000000000000000000000000000400000000000000000000000000200000000000000000000800000000000000000000000000002000000000000000000000000000000000000000000000000000000000000000080000000000000000000000000000000000000000000000000000000',
                status: '0x1',
                to: '0x2e8c05582176fa93b4590382e8290c73deb82176',
                transactionHash:
                  '0xf45e7a751adfc0fbadccc972816baf33eb34543e52ace51f0f8d0d7f357afdc6',
                transactionIndex: 'ae',
                type: '0x0',
              },
            },
          ],
          [
            {
              note: 'transactions#confirmTransaction - add txReceipt',
              op: 'replace',
              path: '/txReceipt/transactionIndex',
              timestamp: 1629582721183,
              value: 'ae',
            },
            {
              op: 'replace',
              path: '/txReceipt/logs/2/logIndex',
              value: '247',
            },
            {
              op: 'replace',
              path: '/txReceipt/logs/2/transactionIndex',
              value: 'ae',
            },
            {
              op: 'replace',
              path: '/txReceipt/logs/2/blockNumber',
              value: '9c2688',
            },
            {
              op: 'replace',
              path: '/txReceipt/logs/1/logIndex',
              value: '246',
            },
            {
              op: 'replace',
              path: '/txReceipt/logs/1/transactionIndex',
              value: 'ae',
            },
            {
              op: 'replace',
              path: '/txReceipt/logs/1/blockNumber',
              value: '9c2688',
            },
            {
              op: 'replace',
              path: '/txReceipt/logs/0/logIndex',
              value: '245',
            },
            {
              op: 'replace',
              path: '/txReceipt/logs/0/transactionIndex',
              value: 'ae',
            },
            {
              op: 'replace',
              path: '/txReceipt/logs/0/blockNumber',
              value: '9c2688',
            },
            {
              op: 'replace',
              path: '/txReceipt/cumulativeGasUsed',
              value: '19a4942',
            },
            {
              op: 'replace',
              path: '/txReceipt/blockNumber',
              value: '9c2688',
            },
          ],
        ],
        id: 7900715443136469,
        loadingDefaults: false,
        origin: 'metamask',
        r: '0x90a4dfb0646eef9815454d0ab543b5844acb8772101084565155c93ecce8ed69',
        rawTx:
          '0xf8ad82015b85012a05f2008302eb27942e8c05582176fa93b4590382e8290c73deb8217680b844a9059cbb0000000000000000000000004ef2d5a1d056e7c9e8bcdbf2bd9ac0df749a1c2900000000000000000000000000000000000000000000000029a2241af62c00008193a090a4dfb0646eef9815454d0ab543b5844acb8772101084565155c93ecce8ed69a07fd317c727025490f282c7990b8518a7dab7521b1ada1cb639f887966bc078df',
        s: '0x7fd317c727025490f282c7990b8518a7dab7521b1ada1cb639f887966bc078df',
        status: 'confirmed',
        submittedTime: 1629582711337,
        time: 1629582710520,
        txParams: {
          data: '0xa9059cbb0000000000000000000000004ef2d5a1d056e7c9e8bcdbf2bd9ac0df749a1c2900000000000000000000000000000000000000000000000029a2241af62c0000',
          from: '0x17f62b1b2407c41c43e14da0699d6b4b0a521548',
          gas: '0x2eb27',
          gasPrice: '0x12a05f200',
          nonce: '0x15b',
          to: '0x2e8c05582176fa93b4590382e8290c73deb82176',
          type: '0x0',
          value: '0x0',
        },
        txReceipt: {
          blockHash:
            '0x30bf5dfa12e460a5d121267c00ba3047a14ba286e0c4fe75fa979010f527cba0',
          blockNumber: {
            length: 1,
            negative: 0,
            red: null,
            words: [10233480, null],
          },
          contractAddress: null,
          cumulativeGasUsed: {
            length: 1,
            negative: 0,
            red: null,
            words: [26888514, null],
          },
          from: '0x17f62b1b2407c41c43e14da0699d6b4b0a521548',
          gasUsed: '1f21a',
          logs: [
            {
              address: '0x2e8c05582176fa93b4590382e8290c73deb82176',
              blockHash:
                '0x30bf5dfa12e460a5d121267c00ba3047a14ba286e0c4fe75fa979010f527cba0',
              blockNumber: {
                length: 1,
                negative: 0,
                red: null,
                words: [10233480, null],
              },
              data: '0x00000000000000000000000000000000000000000000000028426c213d688000',
              logIndex: {
                length: 1,
                negative: 0,
                red: null,
                words: [581, null],
              },
              removed: false,
              topics: [
                '0xddf252ad1be2c89b69c2b068fc378daa952ba7f163c4a11628f55a4df523b3ef',
                '0x00000000000000000000000017f62b1b2407c41c43e14da0699d6b4b0a521548',
                '0x0000000000000000000000004ef2d5a1d056e7c9e8bcdbf2bd9ac0df749a1c29',
              ],
              transactionHash:
                '0xf45e7a751adfc0fbadccc972816baf33eb34543e52ace51f0f8d0d7f357afdc6',
              transactionIndex: {
                length: 1,
                negative: 0,
                red: null,
                words: [174, null],
              },
            },
            {
              address: '0x2e8c05582176fa93b4590382e8290c73deb82176',
              blockHash:
                '0x30bf5dfa12e460a5d121267c00ba3047a14ba286e0c4fe75fa979010f527cba0',
              blockNumber: {
                length: 1,
                negative: 0,
                red: null,
                words: [10233480, null],
              },
              data: '0x000000000000000000000000000000000000000000000000006a94d74f430000',
              logIndex: {
                length: 1,
                negative: 0,
                red: null,
                words: [582, null],
              },
              removed: false,
              topics: [
                '0xddf252ad1be2c89b69c2b068fc378daa952ba7f163c4a11628f55a4df523b3ef',
                '0x00000000000000000000000017f62b1b2407c41c43e14da0699d6b4b0a521548',
                '0x000000000000000000000000c825413863f677a2012bb8db3a5e4a18bbf29e56',
              ],
              transactionHash:
                '0xf45e7a751adfc0fbadccc972816baf33eb34543e52ace51f0f8d0d7f357afdc6',
              transactionIndex: {
                length: 1,
                negative: 0,
                red: null,
                words: [174, null],
              },
            },
            {
              address: '0x2e8c05582176fa93b4590382e8290c73deb82176',
              blockHash:
                '0x30bf5dfa12e460a5d121267c00ba3047a14ba286e0c4fe75fa979010f527cba0',
              blockNumber: {
                length: 1,
                negative: 0,
                red: null,
                words: [10233480, null],
              },
              data: '0x000000000000000000000000000000000000000000000000001ff973cafa8000',
              logIndex: {
                length: 1,
                negative: 0,
                red: null,
                words: [583, null],
              },
              removed: false,
              topics: [
                '0xddf252ad1be2c89b69c2b068fc378daa952ba7f163c4a11628f55a4df523b3ef',
                '0x00000000000000000000000017f62b1b2407c41c43e14da0699d6b4b0a521548',
                '0x0000000000000000000000004ef2d5a1d056e7c9e8bcdbf2bd9ac0df749a1c29',
              ],
              transactionHash:
                '0xf45e7a751adfc0fbadccc972816baf33eb34543e52ace51f0f8d0d7f357afdc6',
              transactionIndex: {
                length: 1,
                negative: 0,
                red: null,
                words: [174, null],
              },
            },
          ],
          logsBloom:
            '0x20000000000000000000000000000000000000000000000000000000000000000000000000000000000000000000400000000000100000000000020000000000000000000000000000000008000000000080000000000000000000000000000000000000000040000000000000000000000040000000000200000010000000000000000000000000000000000000000000000000000000000000000000400000000000000000000000000200000000000000000000800000000000000000000000000002000000000000000000000000000000000000000000000000000000000000000080000000000000000000000000000000000000000000000000000000',
          status: '0x1',
          to: '0x2e8c05582176fa93b4590382e8290c73deb82176',
          transactionHash:
            '0xf45e7a751adfc0fbadccc972816baf33eb34543e52ace51f0f8d0d7f357afdc6',
          transactionIndex: {
            length: 1,
            negative: 0,
            red: null,
            words: [174, null],
          },
          type: '0x0',
        },
        type: 'transfer',
        v: '0x93',
      },
    ],
    unapprovedPersonalMsgs: {},
    unapprovedPersonalMsgCount: 0,
    unapprovedDecryptMsgs: {},
    unapprovedDecryptMsgCount: 0,
    unapprovedEncryptionPublicKeyMsgs: {
      7786962153682822: {
        id: 7786962153682822,
        msgParams: '0x64a845a5b02460acf8a3d84503b0d68d028b4bb4',
        time: 1622687544054,
        status: 'unapproved',
        type: 'eth_getEncryptionPublicKey',
        origin: 'https://metamask.github.io',
        txParams: {
          from: '0x64a845a5b02460acf8a3d84503b0d68d028b4bb4',
          to: '0xaD6D458402F60fD3Bd25163575031ACDce07538D',
          value: '0x0',
          data: '0xa9059cbb000000000000000000000000b19ac54efa18cc3a14a5b821bfec73d284bf0c5e0000000000000000000000000000000000000000000000003782dace9d900000',
          gas: '0xcb28',
          gasPrice: '0x77359400',
        },
      },
    },
    unapprovedEncryptionPublicKeyMsgCount: 0,
    unapprovedTypedMessages: {},
    unapprovedTypedMessagesCount: 0,
    keyrings: [
      {
        type: KeyringType.hdKeyTree,
        accounts: [
          '0x64a845a5b02460acf8a3d84503b0d68d028b4bb4',
          '0xb19ac54efa18cc3a14a5b821bfec73d284bf0c5e',
        ],
        metadata: {
          id: '01JN08SYECPZHFHB3K0J1NHJ4H',
          name: '',
        },
      },
      {
        type: KeyringType.ledger,
        accounts: ['0x9d0ba4ddac06032527b140912ec808ab9451b788'],
        metadata: {
          id: '01JN08T38HEXPYQX2HKP1FCRMZ',
          name: '',
        },
      },
    ],
    ...mockNetworkState(
      {
        id: 'test-networkConfigurationId-1',
        rpcUrl: 'https://testrpc.com',
        chainId: '0x1',
        nickname: 'mainnet',
        name: 'mainnet',
        blockExplorerUrl: 'https://etherscan.io',
        metadata: {
          EIPS: { 1559: true },
          status: NetworkStatus.Available,
        },
      },
      {
        id: 'test-networkConfigurationId-2',
        rpcUrl: 'https://testrpc2.com',
        chainId: '0xe708',
        nickname: LINEA_MAINNET_DISPLAY_NAME,
        name: LINEA_MAINNET_DISPLAY_NAME,
        blockExplorerUrl: 'https://lineascan.build',
        metadata: { EIPS: { 1559: true }, status: NetworkStatus.Available },
      },
      {
        id: 'test-networkConfigurationId-3',
        rpcUrl: 'http://localhost:8545',
        chainId: '0x539',
        name: 'test network',
        ticker: 'ETH',
        nickname: 'Localhost 8545',
      },
    ),
    ...mockMultichainNetworkState(),
    accountTokens: {
      '0x64a845a5b02460acf8a3d84503b0d68d028b4bb4': {
        '0x1': [
          {
            address: '0x6b175474e89094c44da98b954eedeac495271d0f',
            symbol: 'DAI',
            decimals: 18,
          },
          {
            address: '0x0d8775f648430679a709e98d2b0cb6250d2887ef',
            symbol: 'BAT',
            decimals: 18,
          },
        ],
        '0x5': [
          {
            address: '0xaD6D458402F60fD3Bd25163575031ACDce07538D',
            symbol: 'DAI',
            decimals: 18,
          },
        ],
      },
      '0xb19ac54efa18cc3a14a5b821bfec73d284bf0c5e': {},
      '0x9d0ba4ddac06032527b140912ec808ab9451b788': {},
    },
    accountHiddenTokens: {
      '0x64a845a5b02460acf8a3d84503b0d68d028b4bb4': {
        '0x5': [],
      },
    },
    assetImages: {
      '0xaD6D458402F60fD3Bd25163575031ACDce07538D': './sai.svg',
    },
    hiddenTokens: [],
    usePhishDetect: true,
    useTokenDetection: true,
    useCurrencyRateCheck: true,
    lostIdentities: {},
    forgottenPassword: false,
    ipfsGateway: 'dweb.link',
    migratedPrivacyMode: false,
    selectedAddress: '0x9d0ba4ddac06032527b140912ec808ab9451b788',
    selectedNetworkClientId: 'test-networkConfigurationId-1',
    metaMetricsId:
      '0xc2377d11fec1c3b7dd88c4854240ee5e3ed0d9f63b00456d98d80320337b827f',
    currentCurrency: 'usd',
    currencyRates: {
      ETH: {
        conversionDate: 1620710825.03,
        conversionRate: 3910.28,
        usdConversionRate: 3910.28,
      },
    },
    ticker: 'ETH',
    alertEnabledness: {
      unconnectedAccount: true,
      web3ShimUsage: true,
    },
    unconnectedAccountAlertShownOrigins: {},
    web3ShimUsageOrigins: {},
    seedPhraseBackedUp: null,
    onboardingTabs: {},
    incomingTransactions: {
      '0x2de9256a7c604586f7ecfd87ae9509851e217f588f9f85feed793c54ed2ce0aa': {
        blockNumber: '8888976',
        id: 4678200543090532,
        chainId: '0x1',
        status: 'confirmed',
        time: 1573114896000,
        txParams: {
          from: '0x3f1b52850109023775d238c7ed5d5e7161041fd1',
          gas: '0x5208',
          gasPrice: '0x124101100',
          nonce: '0x35',
          to: '0x045c619e4d29bba3b92769508831b681b83d6a96',
          value: '0xbca9bce4d98ca3',
        },
        hash: '0x2de9256a7c604586f7ecfd87ae9509851e217f588f9f85feed793c54ed2ce0aa',
        transactionCategory: 'incoming',
      },
      '0x320a1fd769373578f78570e5d8f56e89bc7bce9657bb5f4c12d8fe790d471bfd': {
        blockNumber: '9453174',
        id: 4678200543090535,
        chainId: '0x1',
        status: 'confirmed',
        time: 1581312411000,
        txParams: {
          from: '0xa17bd07d6d38cb9e37b29f7659a4b1047701e969',
          gas: '0xc350',
          gasPrice: '0x1a13b8600',
          nonce: '0x0',
          to: '0x045c619e4d29bba3b92769508831b681b83d6a96',
          value: '0xcdb08ab4254000',
        },
        hash: '0x320a1fd769373578f78570e5d8f56e89bc7bce9657bb5f4c12d8fe790d471bfd',
        transactionCategory: 'incoming',
      },
      '0x8add6c1ea089a8de9b15fa2056b1875360f17916755c88ace9e5092b7a4b1239': {
        blockNumber: '10892417',
        id: 4678200543090542,
        chainId: '0x1',
        status: 'confirmed',
        time: 1600515224000,
        txParams: {
          from: '0x0681d8db095565fe8a346fa0277bffde9c0edbbf',
          gas: '0x5208',
          gasPrice: '0x1d1a94a200',
          nonce: '0x2bb8a5',
          to: '0x045c619e4d29bba3b92769508831b681b83d6a96',
          value: '0xe6ed27d6668000',
        },
        hash: '0x8add6c1ea089a8de9b15fa2056b1875360f17916755c88ace9e5092b7a4b1239',
        transactionCategory: 'incoming',
      },
      '0x50be62ab1cabd03ff104c602c11fdef7a50f3d73c55006d5583ba97950ab1144': {
        blockNumber: '10902987',
        id: 4678200543090545,
        chainId: '0x1',
        status: 'confirmed',
        time: 1600654021000,
        txParams: {
          from: '0x64a845a5b02460acf8a3d84503b0d68d028b4bb4',
          gas: '0x5208',
          gasPrice: '0x147d357000',
          nonce: '0xf',
          to: '0x045c619e4d29bba3b92769508831b681b83d6a96',
          value: '0x63eb89da4ed00000',
        },
        hash: '0x50be62ab1cabd03ff104c602c11fdef7a50f3d73c55006d5583ba97950ab1144',
        transactionCategory: 'incoming',
      },
    },
    incomingTxLastFetchedBlocksByNetwork: {
      goerli: null,
      sepolia: null,
      mainnet: 10902989,
    },
    subjects: {
      'https://app.uniswap.org': {
        permissions: {
          'endowment:caip25': {
            caveats: [
              {
                type: 'authorizedScopes',
                value: {
                  requiredScopes: {},
                  optionalScopes: {
                    'eip155:1': {
                      accounts: [
                        'eip155:1:0x64a845a5b02460acf8a3d84503b0d68d028b4bb4',
                      ],
                    },
                  },
                  isMultichainOrigin: false,
                },
              },
            ],
            invoker: 'https://app.uniswap.org',
            id: 'a7342e4b-beae-4525-a36c-c0635fd03359',
            date: 1620710693178,
            parentCapability: 'endowment:caip25',
          },
        },
      },
      'local:http://localhost:8080/': {
        permissions: {
          snap_dialog: {
            invoker: 'local:http://localhost:8080/',
            parentCapability: 'snap_dialog',
            id: 'a7342F4b-beae-4525-a36c-c0635fd03359',
            date: 1620710693178,
            caveats: [],
          },
        },
      },
    },
    permissionActivityLog: [
      {
        id: 522690215,
        method: 'eth_accounts',
        methodType: 'restricted',
        origin: 'https://metamask.io',
        requestTime: 1602643170686,
        responseTime: 1602643170688,
        success: true,
      },
      {
        id: 1620464600,
        method: 'eth_accounts',
        methodType: 'restricted',
        origin: 'https://widget.getacute.io',
        requestTime: 1602643172935,
        responseTime: 1602643172935,
        success: true,
      },
      {
        id: 4279100021,
        method: 'eth_accounts',
        methodType: 'restricted',
        origin: 'https://app.uniswap.org',
        requestTime: 1620710669962,
        responseTime: 1620710669963,
        success: true,
      },
      {
        id: 4279100022,
        method: 'eth_requestAccounts',
        methodType: 'restricted',
        origin: 'https://app.uniswap.org',
        requestTime: 1620710686872,
        responseTime: 1620710693187,
        success: true,
      },
      {
        id: 4279100023,
        method: 'eth_requestAccounts',
        methodType: 'restricted',
        origin: 'https://app.uniswap.org',
        requestTime: 1620710693204,
        responseTime: 1620710693213,
        success: true,
      },
      {
        id: 4279100034,
        method: 'eth_accounts',
        methodType: 'restricted',
        origin: 'https://app.uniswap.org',
        requestTime: 1620710712072,
        responseTime: 1620710712075,
        success: true,
      },
    ],
    permissionHistory: {
      'https://metamask.github.io': {
        eth_accounts: {
          lastApproved: 1620710693213,
          accounts: {
            '0x64a845a5b02460acf8a3d84503b0d68d028b4bb4': 1620710693213,
          },
        },
      },
    },
    ensResolutionsByAddress: {},
    pendingApprovals: {
      '741bad30-45b6-11ef-b6ec-870d18dd6c01': {
        id: '741bad30-45b6-11ef-b6ec-870d18dd6c01',
        origin: 'http://127.0.0.1:8080',
        type: 'transaction',
        time: 1721383540624,
        requestData: {
          txId: '741bad30-45b6-11ef-b6ec-870d18dd6c01',
        },
        requestState: null,
        expectsResult: true,
      },
    },
    pendingApprovalCount: 0,
    subjectMetadata: {
      'http://localhost:8080': {
        extensionId: null,
        iconUrl: null,
        name: 'Hello, Snaps!',
        origin: 'http://localhost:8080',
        subjectType: 'website',
      },
      'https://metamask.github.io': {
        extensionId: null,
        iconUrl: null,
        name: 'Snaps Iframe Execution Environment',
        origin: 'https://metamask.github.io',
        subjectType: 'website',
      },
      'local:http://localhost:8080/': {
        extensionId: null,
        iconUrl: null,
        name: 'MetaMask Example Snap',
        origin: 'local:http://localhost:8080/',
        subjectType: 'snap',
        svgIcon: '<svg>...</svg>',
        version: '0.6.0',
      },
    },
    notifications: {},
    database: {
      verifiedSnaps: {
        'local:http://localhost:8080/': {
          id: 'local:http://localhost:8080/',
          metadata: {
            name: 'BIP-44',
            author: {
              name: 'Consensys',
              website: 'https://consensys.io/',
            },
            website: 'https://snaps.consensys.io/',
            summary: 'An example Snap that signs messages using BLS.',
            description: 'An example Snap that signs messages using BLS.',
            audits: [
              {
                auditor: 'Consensys Diligence',
                report: 'https://consensys.io/diligence/audits/',
              },
            ],
            category: 'interoperability',
            support: {
              contact: 'https://github.com/MetaMask',
            },
            sourceCode: 'https://github.com/MetaMask/test-snaps',
          },
          versions: {
            '0.1.2': {
              checksum: 'L1k+dT9Q+y3KfIqzaH09MpDZVPS9ZowEh9w01ZMTWMU=',
            },
          },
        },
        'npm:@metamask/test-snap-bip44': {
          id: 'npm:@metamask/test-snap-bip44',
          metadata: {
            name: 'BIP-44',
            author: {
              name: 'Consensys',
              website: 'https://consensys.io/',
            },
            website: 'https://snaps.consensys.io/',
            summary: 'An example Snap that signs messages using BLS.',
            description: 'An example Snap that signs messages using BLS.',
            audits: [
              {
                auditor: 'Consensys Diligence',
                report: 'https://consensys.io/diligence/audits/',
              },
            ],
            category: 'interoperability',
            support: {
              contact: 'https://github.com/MetaMask',
            },
            sourceCode: 'https://github.com/MetaMask/test-snaps',
          },
          versions: {
            '5.1.2': {
              checksum: 'L1k+dT9Q+y3KfIqzaH09MpDZVPS9ZowEh9w01ZMTWMU=',
            },
            '5.1.3': {
              checksum: 'L1k+dT9Q+y3KfIqzaH09MpDZVPS9ZowEh9w01ZMTWMU=',
            },
          },
        },
      },
    },
    openSeaEnabled: true,
    networkConnectionBanner: {
      status: 'unknown',
    },
<<<<<<< HEAD
=======
    coverageResults: {},
>>>>>>> 1371d2d0
  },
  appState: {
    isAccountMenuOpen: false,
    welcomeScreenSeen: false,
    pendingTokens: {},
    confirmationExchangeRates: {},
    customNonceValue: '',
    nextNonce: 71,
    shouldClose: false,
    menuOpen: false,
    modal: {
      open: false,
      modalState: {
        name: null,
        props: {
          token: {
            address: '0xaD6D458402F60fD3Bd25163575031ACDce07538D',
            symbol: 'DAI',
            decimals: 18,
          },
          history: {},
        },
      },
      previousModalState: {
        name: null,
      },
    },
    sidebar: {
      isOpen: false,
      transitionName: '',
      type: '',
      props: {},
    },
    alertOpen: false,
    alertMessage: null,
    qrCodeData: null,
    networkDropdownOpen: false,
    accountDetail: {
      subview: 'transactions',
    },
    isLoading: false,
    warning: null,
    buyView: {},
    defaultHdPaths: {
      trezor: "m/44'/60'/0'/0",
      ledger: "m/44'/60'/0'/0/0",
    },
    networksTabSelectedRpcUrl: '',
    loadingMethodData: false,
    requestAccountTabs: {},
    openMetaMaskTabs: {},
    currentWindowTab: {},
  },
  history: {
    mostRecentOverviewPage: '/',
  },
  send: {
    toDropdownOpen: false,
    gasButtonGroupShown: true,
    errors: {},
    asset: {
      type: 'NATIVE',
      balance: '0x0',
      details: null,
    },
    gas: { error: 'gas' },
    amount: {
      error: 'amount',
    },
    currentTransactionUUID: 'test-uuid',
    draftTransactions: {
      'test-uuid': {
        ...draftTransactionInitialState,
      },
    },
  },
  confirmTransaction: {
    txData: {
      id: 3111025347726181,
      time: 1620723786838,
      status: 'unapproved',
      chainId: '0x5',
      loadingDefaults: false,
      txParams: {
        from: '0x64a845a5b02460acf8a3d84503b0d68d028b4bb4',
        to: '0xaD6D458402F60fD3Bd25163575031ACDce07538D',
        value: '0x0',
        data: '0x095ea7b30000000000000000000000009bc5baf874d2da8d216ae9f137804184ee5afef40000000000000000000000000000000000000000000000000000000000011170',
        gas: '0xea60',
        gasPrice: '0x4a817c800',
      },
      type: 'transfer',
      origin: 'https://metamask.github.io',
      transactionCategory: 'approve',
      history: [
        {
          id: 3111025347726181,
          time: 1620723786838,
          status: 'unapproved',
          chainId: '0x5',
          loadingDefaults: true,
          txParams: {
            from: '0x983211ce699ea5ab57cc528086154b6db1ad8e55',
            to: '0xaD6D458402F60fD3Bd25163575031ACDce07538D',
            value: '0x0',
            data: '0x095ea7b30000000000000000000000009bc5baf874d2da8d216ae9f137804184ee5afef40000000000000000000000000000000000000000000000000000000000011170',
            gas: '0xea60',
            gasPrice: '0x4a817c800',
          },
          type: 'standard',
          origin: 'https://metamask.github.io',
          transactionCategory: 'approve',
        },
        [
          {
            op: 'replace',
            path: '/loadingDefaults',
            value: false,
            note: 'Added new unapproved transaction.',
            timestamp: 1620723786844,
          },
        ],
      ],
    },
    tokenData: {
      args: [
        '0x9bc5baF874d2DA8D216aE9f137804184EE5AfEF4',
        {
          type: 'BigNumber',
          hex: '0x011170',
        },
      ],
      functionFragment: {
        type: 'function',
        name: 'approve',
        constant: false,
        inputs: [
          {
            name: '_spender',
            type: 'address',
            indexed: null,
            components: null,
            arrayLength: null,
            arrayChildren: null,
            baseType: 'address',
            _isParamType: true,
          },
          {
            name: '_value',
            type: 'uint256',
            indexed: null,
            components: null,
            arrayLength: null,
            arrayChildren: null,
            baseType: 'uint256',
            _isParamType: true,
          },
        ],
        outputs: [
          {
            name: 'success',
            type: 'bool',
            indexed: null,
            components: null,
            arrayLength: null,
            arrayChildren: null,
            baseType: 'bool',
            _isParamType: true,
          },
        ],
        payable: false,
        stateMutability: 'nonpayable',
        gas: null,
        _isFragment: true,
      },
      name: 'approve',
      signature: 'approve(address,uint256)',
      sighash: '0x095ea7b3',
      value: {
        type: 'BigNumber',
        hex: '0x00',
      },
    },
    fiatTransactionAmount: '0',
    fiatTransactionFee: '4.72',
    fiatTransactionTotal: '4.72',
    ethTransactionAmount: '0',
    ethTransactionFee: '0.0012',
    ethTransactionTotal: '0.0012',
    hexTransactionAmount: '0x0',
    hexTransactionFee: '0x44364c5bb0000',
    hexTransactionTotal: '0x44364c5bb0000',
    nonce: '',
  },
  swaps: {
    aggregatorMetadata: null,
    approveTxId: null,
    balanceError: false,
    fetchingQuotes: false,
    fromToken: null,
    quotesFetchStartTime: null,
    topAssets: {},
    toToken: null,
    customGas: {
      price: null,
      limit: null,
      loading: 'INITIAL',
      priceEstimates: {},
      fallBackPrice: null,
    },
  },
  gas: {
    customData: {
      price: null,
      limit: '0xcb28',
    },
    basicEstimates: {
      average: 2,
    },
    basicEstimateIsLoading: false,
  },
};

export const networkList = [
  {
    blockExplorerUrl: 'https://etherscan.io',
    chainId: '0x1',
    iconColor: 'var(--color-primary-default)',
    isATestNetwork: false,
    labelKey: 'mainnet',
    providerType: 'mainnet',
    rpcUrl: 'https://mainnet.infura.io/v3/',
    ticker: 'ETH',
    viewOnly: true,
  },
  {
    blockExplorerUrl: 'https://goerli.etherscan.io',
    chainId: '0x5',
    iconColor: 'var(--color-network-goerli-default)',
    isATestNetwork: true,
    labelKey: 'goerli',
    providerType: 'goerli',
    rpcUrl: 'https://goerli.infura.io/v3/',
    ticker: 'ETH',
    viewOnly: true,
  },
  {
    blockExplorerUrl: 'https://sepolia.etherscan.io',
    chainId: '0xaa36a7',
    iconColor: 'var(--color-network-sepolia-default)',
    isATestNetwork: true,
    labelKey: 'sepolia',
    providerType: 'sepolia',
    rpcUrl: 'https://sepolia.infura.io/v3/',
    ticker: 'ETH',
    viewOnly: true,
  },
  {
    blockExplorerUrl: '',
    chainId: '0x539',
    iconColor: 'var(--color-network-localhost-default)',
    isATestNetwork: true,
    label: 'Localhost 8545',
    providerType: 'rpc',
    rpcUrl: 'http://localhost:8545',
    ticker: 'ETH',
  },
  {
    blockExplorerUrl: 'https://bscscan.com',
    chainId: '0x38',
    iconColor: 'var(--color-network-localhost-default)',
    isATestNetwork: false,
    label: 'Binance Smart Chain',
    providerType: 'rpc',
    rpcUrl: 'https://bsc-dataseed.binance.org/',
    ticker: 'BNB',
  },
  {
    blockExplorerUrl: 'https://cchain.explorer.avax.network/',
    chainId: '0xa86a',
    iconColor: 'var(--color-network-localhost-default)',
    isATestNetwork: false,
    label: 'Avalanche',
    providerType: 'rpc',
    rpcUrl: 'https://api.avax.network/ext/bc/C/rpc',
    ticker: 'AVAX',
  },
  {
    blockExplorerUrl: 'https://polygonscan.com',
    chainId: '0x89',
    iconColor: 'var(--color-network-localhost-default)',
    isATestNetwork: false,
    label: 'Polygon',
    providerType: 'rpc',
    rpcUrl: 'https://polygon-rpc.com',
    ticker: 'MATIC',
  },
];

export default state;<|MERGE_RESOLUTION|>--- conflicted
+++ resolved
@@ -1713,10 +1713,7 @@
     networkConnectionBanner: {
       status: 'unknown',
     },
-<<<<<<< HEAD
-=======
     coverageResults: {},
->>>>>>> 1371d2d0
   },
   appState: {
     isAccountMenuOpen: false,
