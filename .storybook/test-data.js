import { TRANSACTION_STATUSES } from '../shared/constants/transaction';

const state = {
  "invalidCustomNetwork": {
    "state": "CLOSED",
    "networkName": ""
  },
  "unconnectedAccount": {
    "state": "CLOSED"
  },
  "activeTab": {},
  "metamask": {
    "isInitialized": true,
    "isUnlocked": true,
    "isAccountMenuOpen": false,
    "rpcUrl": "https://rawtestrpc.metamask.io/",
    "identities": { 
      "0x64a845a5b02460acf8a3d84503b0d68d028b4bb4": {
        "name": "Account 1",
        "address": "0x64a845a5b02460acf8a3d84503b0d68d028b4bb4",
        "balance": "0"
      },
      "0xb19ac54efa18cc3a14a5b821bfec73d284bf0c5e": {
        "name": "Account 2",
        "address": "0xb19ac54efa18cc3a14a5b821bfec73d284bf0c5e",
        "balance": "0"
      },
      "0x9d0ba4ddac06032527b140912ec808ab9451b788": {
        "name": "Account 3",
        "address": "0x9d0ba4ddac06032527b140912ec808ab9451b788",
        "balance": "0"
      }
    },
    "unapprovedTxs": {
      "7786962153682822": {
        "id": 7786962153682822,
        "time": 1620710815484,
        "status": "unapproved",
        "metamaskNetworkId": "3",
        "chainId": "0x3",
        "loadingDefaults": false,
        "txParams": {
          "from": "0x64a845a5b02460acf8a3d84503b0d68d028b4bb4",
          "to": "0xad6d458402f60fd3bd25163575031acdce07538d",
          "value": "0x0",
          "data": "0xa9059cbb000000000000000000000000b19ac54efa18cc3a14a5b821bfec73d284bf0c5e0000000000000000000000000000000000000000000000003782dace9d900000",
          "gas": "0xcb28",
          "gasPrice": "0x77359400"
        },
        "type": "standard",
        "origin": "metamask",
        "transactionCategory": "transfer",
        "history": [
          {
            "id": 7786962153682822,
            "time": 1620710815484,
            "status": "unapproved",
            "metamaskNetworkId": "3",
            "chainId": "0x3",
            "loadingDefaults": true,
            "txParams": {
              "from": "0x64a845a5b02460acf8a3d84503b0d68d028b4bb4",
              "to": "0xad6d458402f60fd3bd25163575031acdce07538d",
              "value": "0x0",
              "data": "0xa9059cbb000000000000000000000000b19ac54efa18cc3a14a5b821bfec73d284bf0c5e0000000000000000000000000000000000000000000000003782dace9d900000",
              "gas": "0xcb28",
              "gasPrice": "0x77359400"
            },
            "type": "standard",
            "origin": "metamask",
            "transactionCategory": "transfer"
          },
          [
            {
              "op": "replace",
              "path": "/loadingDefaults",
              "value": false,
              "note": "Added new unapproved transaction.",
              "timestamp": 1620710815497
            }
          ]
        ]
      }
    },
    "frequentRpcList": [],
    "addressBook": {
      "undefined": {
        "0": {
          "address": "0x39a4e4Af7cCB654dB9500F258c64781c8FbD39F0",
          "name": "",
          "isEns": false
        }
      }
    },
    "contractExchangeRates": {
      "0xad6d458402f60fd3bd25163575031acdce07538d": 0
    },
    "tokens": [
      {
        "address": "0xad6d458402f60fd3bd25163575031acdce07538d",
        "symbol": "DAI",
        "decimals": 18
      }
    ],
    "pendingTokens": {},
    "customNonceValue": "",
    "send": {
      "gasLimit": "0xcb28",
      "gasPrice": null,
      "gasTotal": null,
      "tokenBalance": "8.7a73149c048545a3fe58",
      "from": "0x64a845a5b02460acf8a3d84503b0d68d028b4bb4",
      "to": "0xb19ac54efa18cc3a14a5b821bfec73d284bf0c5e",
      "amount": "3782dace9d900000",
      "memo": "",
      "errors": {},
      "maxModeOn": false,
      "editingTransactionId": null,
      "toNickname": "Account 2",
      "ensResolution": null,
      "ensResolutionError": "",
      "token": {
        "address": "0xad6d458402f60fd3bd25163575031acdce07538d",
        "symbol": "DAI",
        "decimals": 18
      }
    },
    "useBlockie": false,
    "featureFlags": {},
    "welcomeScreenSeen": false,
    "currentLocale": "en",
    "preferences": {
      "useNativeCurrencyAsPrimaryCurrency": true
    },
    "firstTimeFlowType": "create",
    "completedOnboarding": true,
    "knownMethodData": {
      "0x60806040": {
        "name": "Approve Tokens"
      },
      "0x095ea7b3": {
        "name": "Approve Tokens"
      }
    },
    "participateInMetaMetrics": true,
    "metaMetricsSendCount": 2,
    "nextNonce": 71,
    "connectedStatusPopoverHasBeenShown": true,
    "swapsWelcomeMessageHasBeenShown": true,
    "defaultHomeActiveTabName": "Assets",
    "provider": {
      "type": "ropsten",
      "ticker": "ETH",
      "nickname": "",
      "rpcUrl": "",
      "chainId": "0x3"
    },
    "previousProviderStore": {
      "type": "ropsten",
      "ticker": "ETH",
      "nickname": "",
      "rpcUrl": "",
      "chainId": "0x3"
    },
    "network": "3",
    "accounts": {
      "0x64a845a5b02460acf8a3d84503b0d68d028b4bb4": {
        "address": "0x64a845a5b02460acf8a3d84503b0d68d028b4bb4",
      },
      "0xb19ac54efa18cc3a14a5b821bfec73d284bf0c5e": {
        "address": "0xb19ac54efa18cc3a14a5b821bfec73d284bf0c5e",
      },
      "0x9d0ba4ddac06032527b140912ec808ab9451b788": {
        "address": "0x9d0ba4ddac06032527b140912ec808ab9451b788",
      }
    },
    "currentBlockGasLimit": "0x793af4",
    "currentNetworkTxList": [
      
    ],
    "cachedBalances": {
      "1": {
        "0x64a845a5b02460acf8a3d84503b0d68d028b4bb4": "0x0",
        "0xb19ac54efa18cc3a14a5b821bfec73d284bf0c5e": "0xcaf5317161f400",
        "0x9d0ba4ddac06032527b140912ec808ab9451b788": "0x0"
      },
      "3": {
        "0x64a845a5b02460acf8a3d84503b0d68d028b4bb4": "0x18d289d450bace66",
        "0xb19ac54efa18cc3a14a5b821bfec73d284bf0c5e": "0x2d3142f5000",
        "0x9d0ba4ddac06032527b140912ec808ab9451b788": "0x15f6f0b9d4f8d000"
      },
      "0x3": {
        "0x64a845a5b02460acf8a3d84503b0d68d028b4bb4": "0",
        "0xb19ac54efa18cc3a14a5b821bfec73d284bf0c5e": "0x2d3142f5000",
        "0x9d0ba4ddac06032527b140912ec808ab9451b788": "0x15f6f0b9d4f8d000"
      }
    },
    "unapprovedMsgs": {},
    "unapprovedMsgCount": 0,
    "unapprovedPersonalMsgs": {},
    "unapprovedPersonalMsgCount": 0,
    "unapprovedDecryptMsgs": {},
    "unapprovedDecryptMsgCount": 0,
    "unapprovedEncryptionPublicKeyMsgs": {},
    "unapprovedEncryptionPublicKeyMsgCount": 0,
    "unapprovedTypedMessages": {},
    "unapprovedTypedMessagesCount": 0,
    "keyringTypes": [
      "Simple Key Pair",
      "HD Key Tree",
      "Trezor Hardware",
      "Ledger Hardware"
    ],
    "keyrings": [
      {
        "type": "HD Key Tree",
        "accounts": [
          "0x64a845a5b02460acf8a3d84503b0d68d028b4bb4",
          "0xb19ac54efa18cc3a14a5b821bfec73d284bf0c5e",
          "0x9d0ba4ddac06032527b140912ec808ab9451b788"
        ]
      }
    ],
    "frequentRpcListDetail": [
      {
        "rpcUrl": "http://localhost:8545",
        "chainId": "0x539",
        "ticker": "ETH",
        "nickname": "Localhost 8545",
        "rpcPrefs": {}
      }
    ],
    "accountTokens": {
      "0x64a845a5b02460acf8a3d84503b0d68d028b4bb4": {
        "0x1": [
          {
            "address": "0x6b175474e89094c44da98b954eedeac495271d0f",
            "symbol": "DAI",
            "decimals": 18
          },
          {
            "address": "0x0d8775f648430679a709e98d2b0cb6250d2887ef",
            "symbol": "BAT",
            "decimals": 18
          }
        ],
        "0x3": [
          {
            "address": "0xad6d458402f60fd3bd25163575031acdce07538d",
            "symbol": "DAI",
            "decimals": 18
          }
        ]
      },
      "0xb19ac54efa18cc3a14a5b821bfec73d284bf0c5e": {},
      "0x9d0ba4ddac06032527b140912ec808ab9451b788": {}
    },
    "accountHiddenTokens": {
      "0x64a845a5b02460acf8a3d84503b0d68d028b4bb4": {
        "0x3": []
      }
    },
    "assetImages": {
      "0xad6d458402f60fd3bd25163575031acdce07538d": "https://raw.githubusercontent.com/trustwallet/assets/master/blockchains/ethereum/assets/0xaD6D458402F60fD3Bd25163575031ACDce07538D/logo.png"
    },
    "hiddenTokens": [],
    "suggestedTokens": {},
    "useNonceField": false,
    "usePhishDetect": true,
    "lostIdentities": {},
    "forgottenPassword": false,
    "ipfsGateway": "dweb.link",
    "infuraBlocked": false,
    "migratedPrivacyMode": false,
    "selectedAddress": "0x64a845a5b02460acf8a3d84503b0d68d028b4bb4",
    "metaMetricsId": "0xc2377d11fec1c3b7dd88c4854240ee5e3ed0d9f63b00456d98d80320337b827f",
    "conversionDate": 1620710825.03,
    "conversionRate": 3910.28,
    "currentCurrency": "usd",
    "nativeCurrency": "ETH",
    "usdConversionRate": 3910.28,
    "ticker": "ETH",
    "alertEnabledness": {
      "unconnectedAccount": true,
      "web3ShimUsage": true
    },
    "unconnectedAccountAlertShownOrigins": {},
    "web3ShimUsageOrigins": {},
    "seedPhraseBackedUp": null,
    "onboardingTabs": {},
    "incomingTransactions": {
      "0x2de9256a7c604586f7ecfd87ae9509851e217f588f9f85feed793c54ed2ce0aa": {
        "blockNumber": "8888976",
        "id": 4678200543090532,
        "metamaskNetworkId": "1",
        "status": "confirmed",
        "time": 1573114896000,
        "txParams": {
          "from": "0x3f1b52850109023775d238c7ed5d5e7161041fd1",
          "gas": "0x5208",
          "gasPrice": "0x124101100",
          "nonce": "0x35",
          "to": "0x045c619e4d29bba3b92769508831b681b83d6a96",
          "value": "0xbca9bce4d98ca3"
        },
        "hash": "0x2de9256a7c604586f7ecfd87ae9509851e217f588f9f85feed793c54ed2ce0aa",
        "transactionCategory": "incoming"
      },
      "0x320a1fd769373578f78570e5d8f56e89bc7bce9657bb5f4c12d8fe790d471bfd": {
        "blockNumber": "9453174",
        "id": 4678200543090535,
        "metamaskNetworkId": "1",
        "status": "confirmed",
        "time": 1581312411000,
        "txParams": {
          "from": "0xa17bd07d6d38cb9e37b29f7659a4b1047701e969",
          "gas": "0xc350",
          "gasPrice": "0x1a13b8600",
          "nonce": "0x0",
          "to": "0x045c619e4d29bba3b92769508831b681b83d6a96",
          "value": "0xcdb08ab4254000"
        },
        "hash": "0x320a1fd769373578f78570e5d8f56e89bc7bce9657bb5f4c12d8fe790d471bfd",
        "transactionCategory": "incoming"
      },
      "0x8add6c1ea089a8de9b15fa2056b1875360f17916755c88ace9e5092b7a4b1239": {
        "blockNumber": "10892417",
        "id": 4678200543090542,
        "metamaskNetworkId": "1",
        "status": "confirmed",
        "time": 1600515224000,
        "txParams": {
          "from": "0x0681d8db095565fe8a346fa0277bffde9c0edbbf",
          "gas": "0x5208",
          "gasPrice": "0x1d1a94a200",
          "nonce": "0x2bb8a5",
          "to": "0x045c619e4d29bba3b92769508831b681b83d6a96",
          "value": "0xe6ed27d6668000"
        },
        "hash": "0x8add6c1ea089a8de9b15fa2056b1875360f17916755c88ace9e5092b7a4b1239",
        "transactionCategory": "incoming"
      },
      "0x50be62ab1cabd03ff104c602c11fdef7a50f3d73c55006d5583ba97950ab1144": {
        "blockNumber": "10902987",
        "id": 4678200543090545,
        "metamaskNetworkId": "1",
        "status": "confirmed",
        "time": 1600654021000,
        "txParams": {
          "from": "0x64a845a5b02460acf8a3d84503b0d68d028b4bb4",
          "gas": "0x5208",
          "gasPrice": "0x147d357000",
          "nonce": "0xf",
          "to": "0x045c619e4d29bba3b92769508831b681b83d6a96",
          "value": "0x63eb89da4ed00000"
        },
        "hash": "0x50be62ab1cabd03ff104c602c11fdef7a50f3d73c55006d5583ba97950ab1144",
        "transactionCategory": "incoming"
      }
    },
    "incomingTxLastFetchedBlocksByNetwork": {
      "ropsten": 8872820,
      "rinkeby": null,
      "kovan": null,
      "goerli": null,
      "mainnet": 10902989
    },
    "permissionsRequests": [],
    "permissionsDescriptions": {},
    "domains": {
      "https://app.uniswap.org": {
        "permissions": [
          {
            "@context": [
              "https://github.com/MetaMask/rpc-cap"
            ],
            "invoker": "https://app.uniswap.org",
            "parentCapability": "eth_accounts",
            "id": "a7342e4b-beae-4525-a36c-c0635fd03359",
            "date": 1620710693178,
            "caveats": [
              {
                "type": "limitResponseLength",
                "value": 1,
                "name": "primaryAccountOnly"
              },
              {
                "type": "filterResponse",
                "value": [
                  "0x64a845a5b02460acf8a3d84503b0d68d028b4bb4"
                ],
                "name": "exposedAccounts"
              }
            ]
          }
        ]
      }
    },
    "permissionsLog": [
      {
        "id": 522690215,
        "method": "eth_accounts",
        "methodType": "restricted",
        "origin": "https://metamask.io",
        "request": {
          "method": "eth_accounts",
          "params": [],
          "jsonrpc": "2.0",
          "id": 522690215,
          "origin": "https://metamask.io",
          "tabId": 5
        },
        "requestTime": 1602643170686,
        "response": {
          "id": 522690215,
          "jsonrpc": "2.0",
          "result": []
        },
        "responseTime": 1602643170688,
        "success": true
      },
      {
        "id": 1620464600,
        "method": "eth_accounts",
        "methodType": "restricted",
        "origin": "https://widget.getacute.io",
        "request": {
          "method": "eth_accounts",
          "params": [],
          "jsonrpc": "2.0",
          "id": 1620464600,
          "origin": "https://widget.getacute.io",
          "tabId": 5
        },
        "requestTime": 1602643172935,
        "response": {
          "id": 1620464600,
          "jsonrpc": "2.0",
          "result": []
        },
        "responseTime": 1602643172935,
        "success": true
      },
      {
        "id": 4279100021,
        "method": "eth_accounts",
        "methodType": "restricted",
        "origin": "https://app.uniswap.org",
        "request": {
          "method": "eth_accounts",
          "jsonrpc": "2.0",
          "id": 4279100021,
          "origin": "https://app.uniswap.org",
          "tabId": 5
        },
        "requestTime": 1620710669962,
        "response": {
          "id": 4279100021,
          "jsonrpc": "2.0",
          "result": []
        },
        "responseTime": 1620710669963,
        "success": true
      },
      {
        "id": 4279100022,
        "method": "eth_requestAccounts",
        "methodType": "restricted",
        "origin": "https://app.uniswap.org",
        "request": {
          "method": "eth_requestAccounts",
          "jsonrpc": "2.0",
          "id": 4279100022,
          "origin": "https://app.uniswap.org",
          "tabId": 5
        },
        "requestTime": 1620710686872,
        "response": {
          "id": 4279100022,
          "jsonrpc": "2.0",
          "result": [
            "0x64a845a5b02460acf8a3d84503b0d68d028b4bb4"
          ]
        },
        "responseTime": 1620710693187,
        "success": true
      },
      {
        "id": 4279100023,
        "method": "eth_requestAccounts",
        "methodType": "restricted",
        "origin": "https://app.uniswap.org",
        "request": {
          "method": "eth_requestAccounts",
          "jsonrpc": "2.0",
          "id": 4279100023,
          "origin": "https://app.uniswap.org",
          "tabId": 5
        },
        "requestTime": 1620710693204,
        "response": {
          "id": 4279100023,
          "jsonrpc": "2.0",
          "result": [
            "0x64a845a5b02460acf8a3d84503b0d68d028b4bb4"
          ]
        },
        "responseTime": 1620710693213,
        "success": true
      },
      {
        "id": 4279100034,
        "method": "eth_accounts",
        "methodType": "restricted",
        "origin": "https://app.uniswap.org",
        "request": {
          "method": "eth_accounts",
          "params": [],
          "jsonrpc": "2.0",
          "id": 4279100034,
          "origin": "https://app.uniswap.org",
          "tabId": 5
        },
        "requestTime": 1620710712072,
        "response": {
          "id": 4279100034,
          "jsonrpc": "2.0",
          "result": [
            "0x64a845a5b02460acf8a3d84503b0d68d028b4bb4"
          ]
        },
        "responseTime": 1620710712075,
        "success": true
      }
    ],
    "permissionsHistory": {
      "https://app.uniswap.org": {
        "eth_accounts": {
          "lastApproved": 1620710693213,
          "accounts": {
            "0x64a845a5b02460acf8a3d84503b0d68d028b4bb4": 1620710693213
          }
        }
      }
    },
    "domainMetadata": {
      "https://metamask.github.io": {
        "name": "E2E Test Dapp",
        "icon": "https://metamask.github.io/test-dapp/metamask-fox.svg",
        "lastUpdated": 1620723443380,
        "host": "metamask.github.io"
      }
    },
    "threeBoxSyncingAllowed": false,
    "showRestorePrompt": true,
    "threeBoxLastUpdated": 0,
    "threeBoxAddress": null,
    "threeBoxSynced": false,
    "threeBoxDisabled": false,
    "swapsState": {
      "quotes": {},
      "fetchParams": null,
      "tokens": null,
      "tradeTxId": null,
      "approveTxId": null,
      "quotesLastFetched": null,
      "customMaxGas": "",
      "customGasPrice": null,
      "selectedAggId": null,
      "customApproveTxData": "",
      "errorKey": "",
      "topAggId": null,
      "routeState": "",
      "swapsFeatureIsLive": false,
      "swapsQuoteRefreshTime": 60000
    },
    "ensResolutionsByAddress": {},
    "pendingApprovals": {},
    "pendingApprovalCount": 0
  },
  "appState": {
    "shouldClose": false,
    "menuOpen": false,
    "modal": {
      "open": false,
      "modalState": {
        "name": null,
        "props": {}
      },
      "previousModalState": {
        "name": null
      }
    },
    "sidebar": {
      "isOpen": false,
      "transitionName": "",
      "type": "",
      "props": {}
    },
    "alertOpen": false,
    "alertMessage": null,
    "qrCodeData": null,
    "networkDropdownOpen": false,
    "accountDetail": {
      "subview": "transactions"
    },
    "isLoading": false,
    "warning": null,
    "buyView": {},
    "isMouseUser": true,
    "gasIsLoading": false,
    "defaultHdPaths": {
      "trezor": "m/44'/60'/0'/0",
      "ledger": "m/44'/60'/0'/0/0"
    },
    "networksTabSelectedRpcUrl": "",
    "networksTabIsInAddMode": false,
    "loadingMethodData": false,
    "show3BoxModalAfterImport": false,
    "threeBoxLastUpdated": null,
    "requestAccountTabs": {},
    "openMetaMaskTabs": {},
    "currentWindowTab": {}
  },
  "history": {
    "mostRecentOverviewPage": "/"
  },
<<<<<<< HEAD
  "send": {
    "toDropdownOpen": false,
    "gasButtonGroupShown": true,
    "errors": {}
=======
  send: {
    toDropdownOpen: false,
    gasButtonGroupShown: true,
    errors: {},
    asset: {
      type: 'NATIVE',
      balance: '0x0',
      details: null,
    },
    amount: { mode: 'MAX' },
    status: 'INVALID',
>>>>>>> 9887d766
  },
  "confirmTransaction": {
    "txData": {
      "id": 3111025347726181,
      "time": 1620723786838,
      "status": "unapproved",
      "metamaskNetworkId": "3",
      "chainId": "0x3",
      "loadingDefaults": false,
      "txParams": {
        "from": "0x64a845a5b02460acf8a3d84503b0d68d028b4bb4",
        "to": "0xad6d458402f60fd3bd25163575031acdce07538d",
        "value": "0x0",
        "data": "0x095ea7b30000000000000000000000009bc5baf874d2da8d216ae9f137804184ee5afef40000000000000000000000000000000000000000000000000000000000011170",
        "gas": "0xea60",
        "gasPrice": "0x4a817c800"
      },
      "type": "standard",
      "origin": "https://metamask.github.io",
      "transactionCategory": "approve",
      "history": [
        {
          "id": 3111025347726181,
          "time": 1620723786838,
          "status": "unapproved",
          "metamaskNetworkId": "3",
          "chainId": "0x3",
          "loadingDefaults": true,
          "txParams": {
            "from": "0x64a845a5b02460acf8a3d84503b0d68d028b4bb4",
            "to": "0xad6d458402f60fd3bd25163575031acdce07538d",
            "value": "0x0",
            "data": "0x095ea7b30000000000000000000000009bc5baf874d2da8d216ae9f137804184ee5afef40000000000000000000000000000000000000000000000000000000000011170",
            "gas": "0xea60",
            "gasPrice": "0x4a817c800"
          },
          "type": "standard",
          "origin": "https://metamask.github.io",
          "transactionCategory": "approve"
        },
        [
          {
            "op": "replace",
            "path": "/loadingDefaults",
            "value": false,
            "note": "Added new unapproved transaction.",
            "timestamp": 1620723786844
          }
        ]
      ]
    },
    "tokenData": {
      "args": [
        "0x9bc5baF874d2DA8D216aE9f137804184EE5AfEF4",
        {
          "type": "BigNumber",
          "hex": "0x011170"
        }
      ],
      "functionFragment": {
        "type": "function",
        "name": "approve",
        "constant": false,
        "inputs": [
          {
            "name": "_spender",
            "type": "address",
            "indexed": null,
            "components": null,
            "arrayLength": null,
            "arrayChildren": null,
            "baseType": "address",
            "_isParamType": true
          },
          {
            "name": "_value",
            "type": "uint256",
            "indexed": null,
            "components": null,
            "arrayLength": null,
            "arrayChildren": null,
            "baseType": "uint256",
            "_isParamType": true
          }
        ],
        "outputs": [
          {
            "name": "success",
            "type": "bool",
            "indexed": null,
            "components": null,
            "arrayLength": null,
            "arrayChildren": null,
            "baseType": "bool",
            "_isParamType": true
          }
        ],
        "payable": false,
        "stateMutability": "nonpayable",
        "gas": null,
        "_isFragment": true
      },
      "name": "approve",
      "signature": "approve(address,uint256)",
      "sighash": "0x095ea7b3",
      "value": {
        "type": "BigNumber",
        "hex": "0x00"
      }
    },
    "fiatTransactionAmount": "0",
    "fiatTransactionFee": "4.72",
    "fiatTransactionTotal": "4.72",
    "ethTransactionAmount": "0",
    "ethTransactionFee": "0.0012",
    "ethTransactionTotal": "0.0012",
    "hexTransactionAmount": "0x0",
    "hexTransactionFee": "0x44364c5bb0000",
    "hexTransactionTotal": "0x44364c5bb0000",
    "nonce": ""
  },
  "swaps": {
    "aggregatorMetadata": null,
    "approveTxId": null,
    "balanceError": false,
    "fetchingQuotes": false,
    "fromToken": null,
    "quotesFetchStartTime": null,
    "topAssets": {},
    "toToken": null,
    "customGas": {
      "price": null,
      "limit": null,
      "loading": "INITIAL",
      "priceEstimates": {},
      "fallBackPrice": null
    }
  },
  "gas": {
    "customData": {
      "price": null,
      "limit": "0xcb28"
    },
    "basicEstimates": {
      "average": 2
    },
    "basicEstimateIsLoading": false
  }
}

export default state;<|MERGE_RESOLUTION|>--- conflicted
+++ resolved
@@ -1,636 +1,1183 @@
-import { TRANSACTION_STATUSES } from '../shared/constants/transaction';
-
 const state = {
-  "invalidCustomNetwork": {
-    "state": "CLOSED",
-    "networkName": ""
+  invalidCustomNetwork: {
+    state: 'CLOSED',
+    networkName: '',
   },
-  "unconnectedAccount": {
-    "state": "CLOSED"
+  unconnectedAccount: {
+    state: 'CLOSED',
   },
-  "activeTab": {},
-  "metamask": {
-    "isInitialized": true,
-    "isUnlocked": true,
-    "isAccountMenuOpen": false,
-    "rpcUrl": "https://rawtestrpc.metamask.io/",
-    "identities": { 
-      "0x64a845a5b02460acf8a3d84503b0d68d028b4bb4": {
-        "name": "Account 1",
-        "address": "0x64a845a5b02460acf8a3d84503b0d68d028b4bb4",
-        "balance": "0"
-      },
-      "0xb19ac54efa18cc3a14a5b821bfec73d284bf0c5e": {
-        "name": "Account 2",
-        "address": "0xb19ac54efa18cc3a14a5b821bfec73d284bf0c5e",
-        "balance": "0"
-      },
-      "0x9d0ba4ddac06032527b140912ec808ab9451b788": {
-        "name": "Account 3",
-        "address": "0x9d0ba4ddac06032527b140912ec808ab9451b788",
-        "balance": "0"
-      }
-    },
-    "unapprovedTxs": {
-      "7786962153682822": {
-        "id": 7786962153682822,
-        "time": 1620710815484,
-        "status": "unapproved",
-        "metamaskNetworkId": "3",
-        "chainId": "0x3",
-        "loadingDefaults": false,
-        "txParams": {
-          "from": "0x64a845a5b02460acf8a3d84503b0d68d028b4bb4",
-          "to": "0xad6d458402f60fd3bd25163575031acdce07538d",
-          "value": "0x0",
-          "data": "0xa9059cbb000000000000000000000000b19ac54efa18cc3a14a5b821bfec73d284bf0c5e0000000000000000000000000000000000000000000000003782dace9d900000",
-          "gas": "0xcb28",
-          "gasPrice": "0x77359400"
-        },
-        "type": "standard",
-        "origin": "metamask",
-        "transactionCategory": "transfer",
-        "history": [
+  activeTab: {
+    id: 113,
+    title: 'E2E Test Dapp',
+    origin: 'https://metamask.github.io',
+    protocol: 'https:',
+    url: 'https://metamask.github.io/test-dapp/',
+  },
+  metamask: {
+    networkDetails: {
+      EIPS: {
+        1559: true,
+      },
+    },
+    gasFeeEstimates: '0x5208',
+    swapsState: {
+      quotes: {},
+      fetchParams: null,
+      tokens: null,
+      tradeTxId: null,
+      approveTxId: null,
+      quotesLastFetched: null,
+      customMaxGas: '',
+      customGasPrice: null,
+      selectedAggId: null,
+      customApproveTxData: '',
+      errorKey: '',
+      topAggId: null,
+      routeState: '',
+      swapsFeatureIsLive: false,
+      swapsQuoteRefreshTime: 60000,
+    },
+    accountArray: [
+      {
+        name: 'This is a Really Long Account Name',
+        address: '0x64a845a5b02460acf8a3d84503b0d68d028b4bb4',
+        index: 0,
+        balance: '0x176e5b6f173ebe66',
+      },
+      {
+        name: 'Account 2',
+        address: '0xb19ac54efa18cc3a14a5b821bfec73d284bf0c5e',
+        index: 1,
+        balance: '0x2d3142f5000',
+      },
+    ],
+    connectedAccounts: ['0x64a845a5b02460acf8a3d84503b0d68d028b4bb4'],
+    isInitialized: true,
+    isUnlocked: true,
+    isAccountMenuOpen: false,
+    rpcUrl: 'https://rawtestrpc.metamask.io/',
+    identities: {
+      '0x64a845a5b02460acf8a3d84503b0d68d028b4bb4': {
+        name: 'This is a Really Long Account Name',
+        address: '0x64a845a5b02460acf8a3d84503b0d68d028b4bb4',
+      },
+      '0xb19ac54efa18cc3a14a5b821bfec73d284bf0c5e': {
+        name: 'Account 2',
+        address: '0xb19ac54efa18cc3a14a5b821bfec73d284bf0c5e',
+      },
+      '0x9d0ba4ddac06032527b140912ec808ab9451b788': {
+        name: 'Account 3',
+        address: '0x9d0ba4ddac06032527b140912ec808ab9451b788',
+      },
+    },
+    unapprovedTxs: {
+      3111025347726181: {
+        id: 3111025347726181,
+        time: 1620710815484,
+        status: 'unapproved',
+        metamaskNetworkId: '3',
+        msgParams: '0x64a845a5b02460acf8a3d84503b0d68d028b4bb4',
+        chainId: '0x3',
+        loadingDefaults: false,
+        txParams: {
+          from: '0x64a845a5b02460acf8a3d84503b0d68d028b4bb4',
+          to: '0xaD6D458402F60fD3Bd25163575031ACDce07538D',
+          value: '0x0',
+          data:
+            '0xa9059cbb000000000000000000000000b19ac54efa18cc3a14a5b821bfec73d284bf0c5e0000000000000000000000000000000000000000000000003782dace9d900000',
+          gas: '0xcb28',
+          gasPrice: '0x77359400',
+        },
+        type: 'standard',
+        origin: 'metamask',
+        transactionCategory: 'transfer',
+        history: [
           {
-            "id": 7786962153682822,
-            "time": 1620710815484,
-            "status": "unapproved",
-            "metamaskNetworkId": "3",
-            "chainId": "0x3",
-            "loadingDefaults": true,
-            "txParams": {
-              "from": "0x64a845a5b02460acf8a3d84503b0d68d028b4bb4",
-              "to": "0xad6d458402f60fd3bd25163575031acdce07538d",
-              "value": "0x0",
-              "data": "0xa9059cbb000000000000000000000000b19ac54efa18cc3a14a5b821bfec73d284bf0c5e0000000000000000000000000000000000000000000000003782dace9d900000",
-              "gas": "0xcb28",
-              "gasPrice": "0x77359400"
-            },
-            "type": "standard",
-            "origin": "metamask",
-            "transactionCategory": "transfer"
+            id: 7786962153682822,
+            time: 1620710815484,
+            status: 'unapproved',
+            metamaskNetworkId: '3',
+            chainId: '0x3',
+            loadingDefaults: true,
+            txParams: {
+              from: '0x64a845a5b02460acf8a3d84503b0d68d028b4bb4',
+              to: '0xaD6D458402F60fD3Bd25163575031ACDce07538D',
+              value: '0x0',
+              data:
+                '0xa9059cbb000000000000000000000000b19ac54efa18cc3a14a5b821bfec73d284bf0c5e0000000000000000000000000000000000000000000000003782dace9d900000',
+              gas: '0xcb28',
+              gasPrice: '0x77359400',
+            },
+            type: 'standard',
+            origin: 'metamask',
+            transactionCategory: 'transfer',
           },
           [
             {
-              "op": "replace",
-              "path": "/loadingDefaults",
-              "value": false,
-              "note": "Added new unapproved transaction.",
-              "timestamp": 1620710815497
-            }
-          ]
-        ]
-      }
-    },
-    "frequentRpcList": [],
-    "addressBook": {
-      "undefined": {
-        "0": {
-          "address": "0x39a4e4Af7cCB654dB9500F258c64781c8FbD39F0",
-          "name": "",
-          "isEns": false
-        }
-      }
-    },
-    "contractExchangeRates": {
-      "0xad6d458402f60fd3bd25163575031acdce07538d": 0
-    },
-    "tokens": [
+              op: 'replace',
+              path: '/loadingDefaults',
+              value: false,
+              note: 'Added new unapproved transaction.',
+              timestamp: 1620710815497,
+            },
+          ],
+        ],
+      },
+    },
+    frequentRpcList: [],
+    addressBook: {
+      undefined: {
+        0: {
+          address: '0x39a4e4Af7cCB654dB9500F258c64781c8FbD39F0',
+          name: '',
+          isEns: false,
+        },
+      },
+    },
+    contractExchangeRates: {
+      '0xaD6D458402F60fD3Bd25163575031ACDce07538D': 0,
+    },
+    tokens: [
       {
-        "address": "0xad6d458402f60fd3bd25163575031acdce07538d",
-        "symbol": "DAI",
-        "decimals": 18
-      }
+        address: '0xaD6D458402F60fD3Bd25163575031ACDce07538D',
+        symbol: 'DAI',
+        decimals: 18,
+      },
     ],
-    "pendingTokens": {},
-    "customNonceValue": "",
-    "send": {
-      "gasLimit": "0xcb28",
-      "gasPrice": null,
-      "gasTotal": null,
-      "tokenBalance": "8.7a73149c048545a3fe58",
-      "from": "0x64a845a5b02460acf8a3d84503b0d68d028b4bb4",
-      "to": "0xb19ac54efa18cc3a14a5b821bfec73d284bf0c5e",
-      "amount": "3782dace9d900000",
-      "memo": "",
-      "errors": {},
-      "maxModeOn": false,
-      "editingTransactionId": null,
-      "toNickname": "Account 2",
-      "ensResolution": null,
-      "ensResolutionError": "",
-      "token": {
-        "address": "0xad6d458402f60fd3bd25163575031acdce07538d",
-        "symbol": "DAI",
-        "decimals": 18
-      }
-    },
-    "useBlockie": false,
-    "featureFlags": {},
-    "welcomeScreenSeen": false,
-    "currentLocale": "en",
-    "preferences": {
-      "useNativeCurrencyAsPrimaryCurrency": true
-    },
-    "firstTimeFlowType": "create",
-    "completedOnboarding": true,
-    "knownMethodData": {
-      "0x60806040": {
-        "name": "Approve Tokens"
-      },
-      "0x095ea7b3": {
-        "name": "Approve Tokens"
-      }
-    },
-    "participateInMetaMetrics": true,
-    "metaMetricsSendCount": 2,
-    "nextNonce": 71,
-    "connectedStatusPopoverHasBeenShown": true,
-    "swapsWelcomeMessageHasBeenShown": true,
-    "defaultHomeActiveTabName": "Assets",
-    "provider": {
-      "type": "ropsten",
-      "ticker": "ETH",
-      "nickname": "",
-      "rpcUrl": "",
-      "chainId": "0x3"
-    },
-    "previousProviderStore": {
-      "type": "ropsten",
-      "ticker": "ETH",
-      "nickname": "",
-      "rpcUrl": "",
-      "chainId": "0x3"
-    },
-    "network": "3",
-    "accounts": {
-      "0x64a845a5b02460acf8a3d84503b0d68d028b4bb4": {
-        "address": "0x64a845a5b02460acf8a3d84503b0d68d028b4bb4",
-      },
-      "0xb19ac54efa18cc3a14a5b821bfec73d284bf0c5e": {
-        "address": "0xb19ac54efa18cc3a14a5b821bfec73d284bf0c5e",
-      },
-      "0x9d0ba4ddac06032527b140912ec808ab9451b788": {
-        "address": "0x9d0ba4ddac06032527b140912ec808ab9451b788",
-      }
-    },
-    "currentBlockGasLimit": "0x793af4",
-    "currentNetworkTxList": [
-      
+    pendingTokens: {},
+    customNonceValue: '',
+    send: {
+      gasLimit: '0xcb28',
+      gasPrice: null,
+      gasTotal: null,
+      tokenBalance: '8.7a73149c048545a3fe58',
+      from: '',
+      to: '0xb19ac54efa18cc3a14a5b821bfec73d284bf0c5e',
+      amount: '3782dace9d900000',
+      memo: '',
+      errors: {},
+      maxModeOn: false,
+      editingTransactionId: null,
+      toNickname: 'Account 2',
+      ensResolution: null,
+      ensResolutionError: '',
+      token: {
+        address: '0xaD6D458402F60fD3Bd25163575031ACDce07538D',
+        symbol: 'DAI',
+        decimals: 18,
+      },
+    },
+    useBlockie: false,
+    featureFlags: {},
+    welcomeScreenSeen: false,
+    currentLocale: 'en',
+    preferences: {
+      useNativeCurrencyAsPrimaryCurrency: true,
+    },
+    firstTimeFlowType: 'create',
+    completedOnboarding: true,
+    knownMethodData: {
+      '0x60806040': {
+        name: 'Approve Tokens',
+      },
+      '0x095ea7b3': {
+        name: 'Approve Tokens',
+      },
+    },
+    participateInMetaMetrics: true,
+    nextNonce: 71,
+    connectedStatusPopoverHasBeenShown: true,
+    swapsWelcomeMessageHasBeenShown: true,
+    defaultHomeActiveTabName: 'Assets',
+    provider: {
+      type: 'ropsten',
+      ticker: 'ETH',
+      nickname: '',
+      rpcUrl: '',
+      chainId: '0x3',
+    },
+    previousProviderStore: {
+      type: 'ropsten',
+      ticker: 'ETH',
+      nickname: '',
+      rpcUrl: '',
+      chainId: '0x3',
+    },
+    network: '3',
+    accounts: {
+      '0x64a845a5b02460acf8a3d84503b0d68d028b4bb4': {
+        address: '0x64a845a5b02460acf8a3d84503b0d68d028b4bb4',
+        balance: '0x176e5b6f173ebe66',
+      },
+      '0xb19ac54efa18cc3a14a5b821bfec73d284bf0c5e': {
+        address: '0xb19ac54efa18cc3a14a5b821bfec73d284bf0c5e',
+        balance: '0x2d3142f5000',
+      },
+      '0x9d0ba4ddac06032527b140912ec808ab9451b788': {
+        address: '0x9d0ba4ddac06032527b140912ec808ab9451b788',
+        balance: '0x15f6f0b9d4f8d000',
+      },
+    },
+    currentBlockGasLimit: '0x793af4',
+    currentNetworkTxList: [
+      {
+        chainId: '0x38',
+        dappSuggestedGasFees: null,
+        firstRetryBlockNumber: '0x9c2686',
+        hash:
+          '0xf45e7a751adfc0fbadccc972816baf33eb34543e52ace51f0f8d0d7f357afdc6',
+        history: [
+          {
+            chainId: '0x38',
+            dappSuggestedGasFees: null,
+            id: 2360388496987298,
+            loadingDefaults: true,
+            metamaskNetworkId: '56',
+            origin: 'metamask',
+            status: 'unapproved',
+            time: 1629582710520,
+            txParams: {
+              data:
+                '0xa9059cbb0000000000000000000000004ef2d5a1d056e7c9e8bcdbf2bd9ac0df749a1c2900000000000000000000000000000000000000000000000029a2241af62c0000',
+              from: '0x17f62b1b2407c41c43e14da0699d6b4b0a521548',
+              gas: '0x2eb27',
+              gasPrice: '0x12a05f200',
+              to: '0x2e8c05582176fa93b4590382e8290c73deb82176',
+              type: '0x0',
+              value: '0x0',
+            },
+            type: 'transfer',
+          },
+          [
+            {
+              note: 'Added new unapproved transaction.',
+              op: 'replace',
+              path: '/loadingDefaults',
+              timestamp: 1629582710530,
+              value: false,
+            },
+          ],
+          [
+            {
+              note: 'txStateManager: setting status to approved',
+              op: 'replace',
+              path: '/status',
+              timestamp: 1629582711218,
+              value: 'approved',
+            },
+          ],
+          [
+            {
+              note: 'transactions#approveTransaction',
+              op: 'add',
+              path: '/txParams/nonce',
+              timestamp: 1629582711220,
+              value: '0x15b',
+            },
+            {
+              op: 'add',
+              path: '/nonceDetails',
+              value: {
+                local: {
+                  details: {
+                    highest: 347,
+                    startPoint: 347,
+                  },
+                  name: 'local',
+                  nonce: 347,
+                },
+                network: {
+                  details: {
+                    baseCount: 347,
+                    blockNumber: '0x9c2682',
+                  },
+                  name: 'network',
+                  nonce: 347,
+                },
+                params: {
+                  highestLocallyConfirmed: 327,
+                  highestSuggested: 347,
+                  nextNetworkNonce: 347,
+                },
+              },
+            },
+          ],
+          [
+            {
+              note: 'transactions#signTransaction: add r, s, v values',
+              op: 'add',
+              path: '/r',
+              timestamp: 1629582711236,
+              value:
+                '0x90a4dfb0646eef9815454d0ab543b5844acb8772101084565155c93ecce8ed69',
+            },
+            {
+              op: 'add',
+              path: '/s',
+              value:
+                '0x7fd317c727025490f282c7990b8518a7dab7521b1ada1cb639f887966bc078df',
+            },
+            {
+              op: 'add',
+              path: '/v',
+              value: '0x93',
+            },
+          ],
+          [
+            {
+              note: 'txStateManager: setting status to signed',
+              op: 'replace',
+              path: '/status',
+              timestamp: 1629582711236,
+              value: 'signed',
+            },
+          ],
+          [
+            {
+              note: 'transactions#publishTransaction',
+              op: 'add',
+              path: '/rawTx',
+              timestamp: 1629582711237,
+              value:
+                '0xf8ad82015b85012a05f2008302eb27942e8c05582176fa93b4590382e8290c73deb8217680b844a9059cbb0000000000000000000000004ef2d5a1d056e7c9e8bcdbf2bd9ac0df749a1c2900000000000000000000000000000000000000000000000029a2241af62c00008193a090a4dfb0646eef9815454d0ab543b5844acb8772101084565155c93ecce8ed69a07fd317c727025490f282c7990b8518a7dab7521b1ada1cb639f887966bc078df',
+            },
+          ],
+          [
+            {
+              note: 'transactions#setTxHash',
+              op: 'add',
+              path: '/hash',
+              timestamp: 1629582711336,
+              value:
+                '0xf45e7a751adfc0fbadccc972816baf33eb34543e52ace51f0f8d0d7f357afdc6',
+            },
+          ],
+          [
+            {
+              note: 'txStateManager - add submitted time stamp',
+              op: 'add',
+              path: '/submittedTime',
+              timestamp: 1629582711337,
+              value: 1629582711337,
+            },
+          ],
+          [
+            {
+              note: 'txStateManager: setting status to submitted',
+              op: 'replace',
+              path: '/status',
+              timestamp: 1629582711338,
+              value: 'submitted',
+            },
+          ],
+          [
+            {
+              note: 'transactions/pending-tx-tracker#event: tx:block-update',
+              op: 'add',
+              path: '/firstRetryBlockNumber',
+              timestamp: 1629582711878,
+              value: '0x9c2686',
+            },
+          ],
+          [
+            {
+              note: 'txStateManager: setting status to confirmed',
+              op: 'replace',
+              path: '/status',
+              timestamp: 1629582721178,
+              value: 'confirmed',
+            },
+          ],
+          [
+            {
+              note: 'txStateManager: setting status to confirmed',
+              op: 'replace',
+              path: '/status',
+              timestamp: 1629582721178,
+              value: 'confirmed',
+            },
+            {
+              op: 'add',
+              path: '/txReceipt',
+              value: {
+                blockHash:
+                  '0x30bf5dfa12e460a5d121267c00ba3047a14ba286e0c4fe75fa979010f527cba0',
+                blockNumber: '9c2688',
+                contractAddress: null,
+                cumulativeGasUsed: '19a4942',
+                from: '0x17f62b1b2407c41c43e14da0699d6b4b0a521548',
+                gasUsed: '1f21a',
+                logs: [
+                  {
+                    address: '0x2e8c05582176fa93b4590382e8290c73deb82176',
+                    blockHash:
+                      '0x30bf5dfa12e460a5d121267c00ba3047a14ba286e0c4fe75fa979010f527cba0',
+                    blockNumber: '9c2688',
+                    data:
+                      '0x00000000000000000000000000000000000000000000000028426c213d688000',
+                    logIndex: '245',
+                    removed: false,
+                    topics: [
+                      '0xddf252ad1be2c89b69c2b068fc378daa952ba7f163c4a11628f55a4df523b3ef',
+                      '0x00000000000000000000000017f62b1b2407c41c43e14da0699d6b4b0a521548',
+                      '0x0000000000000000000000004ef2d5a1d056e7c9e8bcdbf2bd9ac0df749a1c29',
+                    ],
+                    transactionHash:
+                      '0xf45e7a751adfc0fbadccc972816baf33eb34543e52ace51f0f8d0d7f357afdc6',
+                    transactionIndex: 'ae',
+                  },
+                  {
+                    address: '0x2e8c05582176fa93b4590382e8290c73deb82176',
+                    blockHash:
+                      '0x30bf5dfa12e460a5d121267c00ba3047a14ba286e0c4fe75fa979010f527cba0',
+                    blockNumber: '9c2688',
+                    data:
+                      '0x000000000000000000000000000000000000000000000000006a94d74f430000',
+                    logIndex: '246',
+                    removed: false,
+                    topics: [
+                      '0xddf252ad1be2c89b69c2b068fc378daa952ba7f163c4a11628f55a4df523b3ef',
+                      '0x00000000000000000000000017f62b1b2407c41c43e14da0699d6b4b0a521548',
+                      '0x000000000000000000000000c825413863f677a2012bb8db3a5e4a18bbf29e56',
+                    ],
+                    transactionHash:
+                      '0xf45e7a751adfc0fbadccc972816baf33eb34543e52ace51f0f8d0d7f357afdc6',
+                    transactionIndex: 'ae',
+                  },
+                  {
+                    address: '0x2e8c05582176fa93b4590382e8290c73deb82176',
+                    blockHash:
+                      '0x30bf5dfa12e460a5d121267c00ba3047a14ba286e0c4fe75fa979010f527cba0',
+                    blockNumber: '9c2688',
+                    data:
+                      '0x000000000000000000000000000000000000000000000000001ff973cafa8000',
+                    logIndex: '247',
+                    removed: false,
+                    topics: [
+                      '0xddf252ad1be2c89b69c2b068fc378daa952ba7f163c4a11628f55a4df523b3ef',
+                      '0x00000000000000000000000017f62b1b2407c41c43e14da0699d6b4b0a521548',
+                      '0x0000000000000000000000004ef2d5a1d056e7c9e8bcdbf2bd9ac0df749a1c29',
+                    ],
+                    transactionHash:
+                      '0xf45e7a751adfc0fbadccc972816baf33eb34543e52ace51f0f8d0d7f357afdc6',
+                    transactionIndex: 'ae',
+                  },
+                ],
+                logsBloom:
+                  '0x20000000000000000000000000000000000000000000000000000000000000000000000000000000000000000000400000000000100000000000020000000000000000000000000000000008000000000080000000000000000000000000000000000000000040000000000000000000000040000000000200000010000000000000000000000000000000000000000000000000000000000000000000400000000000000000000000000200000000000000000000800000000000000000000000000002000000000000000000000000000000000000000000000000000000000000000080000000000000000000000000000000000000000000000000000000',
+                status: '0x1',
+                to: '0x2e8c05582176fa93b4590382e8290c73deb82176',
+                transactionHash:
+                  '0xf45e7a751adfc0fbadccc972816baf33eb34543e52ace51f0f8d0d7f357afdc6',
+                transactionIndex: 'ae',
+                type: '0x0',
+              },
+            },
+          ],
+          [
+            {
+              note: 'transactions#confirmTransaction - add txReceipt',
+              op: 'replace',
+              path: '/txReceipt/transactionIndex',
+              timestamp: 1629582721183,
+              value: 'ae',
+            },
+            {
+              op: 'replace',
+              path: '/txReceipt/logs/2/logIndex',
+              value: '247',
+            },
+            {
+              op: 'replace',
+              path: '/txReceipt/logs/2/transactionIndex',
+              value: 'ae',
+            },
+            {
+              op: 'replace',
+              path: '/txReceipt/logs/2/blockNumber',
+              value: '9c2688',
+            },
+            {
+              op: 'replace',
+              path: '/txReceipt/logs/1/logIndex',
+              value: '246',
+            },
+            {
+              op: 'replace',
+              path: '/txReceipt/logs/1/transactionIndex',
+              value: 'ae',
+            },
+            {
+              op: 'replace',
+              path: '/txReceipt/logs/1/blockNumber',
+              value: '9c2688',
+            },
+            {
+              op: 'replace',
+              path: '/txReceipt/logs/0/logIndex',
+              value: '245',
+            },
+            {
+              op: 'replace',
+              path: '/txReceipt/logs/0/transactionIndex',
+              value: 'ae',
+            },
+            {
+              op: 'replace',
+              path: '/txReceipt/logs/0/blockNumber',
+              value: '9c2688',
+            },
+            {
+              op: 'replace',
+              path: '/txReceipt/cumulativeGasUsed',
+              value: '19a4942',
+            },
+            {
+              op: 'replace',
+              path: '/txReceipt/blockNumber',
+              value: '9c2688',
+            },
+          ],
+        ],
+        id: 7900715443136469,
+        loadingDefaults: false,
+        metamaskNetworkId: '56',
+        nonceDetails: {
+          local: {
+            details: {
+              highest: 347,
+              startPoint: 347,
+            },
+            name: 'local',
+            nonce: 347,
+          },
+          network: {
+            details: {
+              baseCount: 347,
+              blockNumber: '0x9c2682',
+            },
+            name: 'network',
+            nonce: 347,
+          },
+          params: {
+            highestLocallyConfirmed: 327,
+            highestSuggested: 347,
+            nextNetworkNonce: 347,
+          },
+        },
+        origin: 'metamask',
+        r: '0x90a4dfb0646eef9815454d0ab543b5844acb8772101084565155c93ecce8ed69',
+        rawTx:
+          '0xf8ad82015b85012a05f2008302eb27942e8c05582176fa93b4590382e8290c73deb8217680b844a9059cbb0000000000000000000000004ef2d5a1d056e7c9e8bcdbf2bd9ac0df749a1c2900000000000000000000000000000000000000000000000029a2241af62c00008193a090a4dfb0646eef9815454d0ab543b5844acb8772101084565155c93ecce8ed69a07fd317c727025490f282c7990b8518a7dab7521b1ada1cb639f887966bc078df',
+        s: '0x7fd317c727025490f282c7990b8518a7dab7521b1ada1cb639f887966bc078df',
+        status: 'confirmed',
+        submittedTime: 1629582711337,
+        time: 1629582710520,
+        txParams: {
+          data:
+            '0xa9059cbb0000000000000000000000004ef2d5a1d056e7c9e8bcdbf2bd9ac0df749a1c2900000000000000000000000000000000000000000000000029a2241af62c0000',
+          from: '0x17f62b1b2407c41c43e14da0699d6b4b0a521548',
+          gas: '0x2eb27',
+          gasPrice: '0x12a05f200',
+          nonce: '0x15b',
+          to: '0x2e8c05582176fa93b4590382e8290c73deb82176',
+          type: '0x0',
+          value: '0x0',
+        },
+        txReceipt: {
+          blockHash:
+            '0x30bf5dfa12e460a5d121267c00ba3047a14ba286e0c4fe75fa979010f527cba0',
+          blockNumber: {
+            length: 1,
+            negative: 0,
+            red: null,
+            words: [10233480, null],
+          },
+          contractAddress: null,
+          cumulativeGasUsed: {
+            length: 1,
+            negative: 0,
+            red: null,
+            words: [26888514, null],
+          },
+          from: '0x17f62b1b2407c41c43e14da0699d6b4b0a521548',
+          gasUsed: '1f21a',
+          logs: [
+            {
+              address: '0x2e8c05582176fa93b4590382e8290c73deb82176',
+              blockHash:
+                '0x30bf5dfa12e460a5d121267c00ba3047a14ba286e0c4fe75fa979010f527cba0',
+              blockNumber: {
+                length: 1,
+                negative: 0,
+                red: null,
+                words: [10233480, null],
+              },
+              data:
+                '0x00000000000000000000000000000000000000000000000028426c213d688000',
+              logIndex: {
+                length: 1,
+                negative: 0,
+                red: null,
+                words: [581, null],
+              },
+              removed: false,
+              topics: [
+                '0xddf252ad1be2c89b69c2b068fc378daa952ba7f163c4a11628f55a4df523b3ef',
+                '0x00000000000000000000000017f62b1b2407c41c43e14da0699d6b4b0a521548',
+                '0x0000000000000000000000004ef2d5a1d056e7c9e8bcdbf2bd9ac0df749a1c29',
+              ],
+              transactionHash:
+                '0xf45e7a751adfc0fbadccc972816baf33eb34543e52ace51f0f8d0d7f357afdc6',
+              transactionIndex: {
+                length: 1,
+                negative: 0,
+                red: null,
+                words: [174, null],
+              },
+            },
+            {
+              address: '0x2e8c05582176fa93b4590382e8290c73deb82176',
+              blockHash:
+                '0x30bf5dfa12e460a5d121267c00ba3047a14ba286e0c4fe75fa979010f527cba0',
+              blockNumber: {
+                length: 1,
+                negative: 0,
+                red: null,
+                words: [10233480, null],
+              },
+              data:
+                '0x000000000000000000000000000000000000000000000000006a94d74f430000',
+              logIndex: {
+                length: 1,
+                negative: 0,
+                red: null,
+                words: [582, null],
+              },
+              removed: false,
+              topics: [
+                '0xddf252ad1be2c89b69c2b068fc378daa952ba7f163c4a11628f55a4df523b3ef',
+                '0x00000000000000000000000017f62b1b2407c41c43e14da0699d6b4b0a521548',
+                '0x000000000000000000000000c825413863f677a2012bb8db3a5e4a18bbf29e56',
+              ],
+              transactionHash:
+                '0xf45e7a751adfc0fbadccc972816baf33eb34543e52ace51f0f8d0d7f357afdc6',
+              transactionIndex: {
+                length: 1,
+                negative: 0,
+                red: null,
+                words: [174, null],
+              },
+            },
+            {
+              address: '0x2e8c05582176fa93b4590382e8290c73deb82176',
+              blockHash:
+                '0x30bf5dfa12e460a5d121267c00ba3047a14ba286e0c4fe75fa979010f527cba0',
+              blockNumber: {
+                length: 1,
+                negative: 0,
+                red: null,
+                words: [10233480, null],
+              },
+              data:
+                '0x000000000000000000000000000000000000000000000000001ff973cafa8000',
+              logIndex: {
+                length: 1,
+                negative: 0,
+                red: null,
+                words: [583, null],
+              },
+              removed: false,
+              topics: [
+                '0xddf252ad1be2c89b69c2b068fc378daa952ba7f163c4a11628f55a4df523b3ef',
+                '0x00000000000000000000000017f62b1b2407c41c43e14da0699d6b4b0a521548',
+                '0x0000000000000000000000004ef2d5a1d056e7c9e8bcdbf2bd9ac0df749a1c29',
+              ],
+              transactionHash:
+                '0xf45e7a751adfc0fbadccc972816baf33eb34543e52ace51f0f8d0d7f357afdc6',
+              transactionIndex: {
+                length: 1,
+                negative: 0,
+                red: null,
+                words: [174, null],
+              },
+            },
+          ],
+          logsBloom:
+            '0x20000000000000000000000000000000000000000000000000000000000000000000000000000000000000000000400000000000100000000000020000000000000000000000000000000008000000000080000000000000000000000000000000000000000040000000000000000000000040000000000200000010000000000000000000000000000000000000000000000000000000000000000000400000000000000000000000000200000000000000000000800000000000000000000000000002000000000000000000000000000000000000000000000000000000000000000080000000000000000000000000000000000000000000000000000000',
+          status: '0x1',
+          to: '0x2e8c05582176fa93b4590382e8290c73deb82176',
+          transactionHash:
+            '0xf45e7a751adfc0fbadccc972816baf33eb34543e52ace51f0f8d0d7f357afdc6',
+          transactionIndex: {
+            length: 1,
+            negative: 0,
+            red: null,
+            words: [174, null],
+          },
+          type: '0x0',
+        },
+        type: 'transfer',
+        v: '0x93',
+      },
     ],
-    "cachedBalances": {
-      "1": {
-        "0x64a845a5b02460acf8a3d84503b0d68d028b4bb4": "0x0",
-        "0xb19ac54efa18cc3a14a5b821bfec73d284bf0c5e": "0xcaf5317161f400",
-        "0x9d0ba4ddac06032527b140912ec808ab9451b788": "0x0"
-      },
-      "3": {
-        "0x64a845a5b02460acf8a3d84503b0d68d028b4bb4": "0x18d289d450bace66",
-        "0xb19ac54efa18cc3a14a5b821bfec73d284bf0c5e": "0x2d3142f5000",
-        "0x9d0ba4ddac06032527b140912ec808ab9451b788": "0x15f6f0b9d4f8d000"
-      },
-      "0x3": {
-        "0x64a845a5b02460acf8a3d84503b0d68d028b4bb4": "0",
-        "0xb19ac54efa18cc3a14a5b821bfec73d284bf0c5e": "0x2d3142f5000",
-        "0x9d0ba4ddac06032527b140912ec808ab9451b788": "0x15f6f0b9d4f8d000"
-      }
-    },
-    "unapprovedMsgs": {},
-    "unapprovedMsgCount": 0,
-    "unapprovedPersonalMsgs": {},
-    "unapprovedPersonalMsgCount": 0,
-    "unapprovedDecryptMsgs": {},
-    "unapprovedDecryptMsgCount": 0,
-    "unapprovedEncryptionPublicKeyMsgs": {},
-    "unapprovedEncryptionPublicKeyMsgCount": 0,
-    "unapprovedTypedMessages": {},
-    "unapprovedTypedMessagesCount": 0,
-    "keyringTypes": [
-      "Simple Key Pair",
-      "HD Key Tree",
-      "Trezor Hardware",
-      "Ledger Hardware"
+    cachedBalances: {
+      1: {
+        '0x64a845a5b02460acf8a3d84503b0d68d028b4bb4': '0x0',
+        '0xb19ac54efa18cc3a14a5b821bfec73d284bf0c5e': '0xcaf5317161f400',
+        '0x9d0ba4ddac06032527b140912ec808ab9451b788': '0x0',
+      },
+      3: {
+        '0x64a845a5b02460acf8a3d84503b0d68d028b4bb4': '0x18d289d450bace66',
+        '0xb19ac54efa18cc3a14a5b821bfec73d284bf0c5e': '0x2d3142f5000',
+        '0x9d0ba4ddac06032527b140912ec808ab9451b788': '0x15f6f0b9d4f8d000',
+      },
+      '0x3': {
+        '0x64a845a5b02460acf8a3d84503b0d68d028b4bb4': '0x176e5b6f173ebe66',
+        '0xb19ac54efa18cc3a14a5b821bfec73d284bf0c5e': '0x2d3142f5000',
+        '0x9d0ba4ddac06032527b140912ec808ab9451b788': '0x15f6f0b9d4f8d000',
+      },
+    },
+    unapprovedMsgs: {},
+    unapprovedMsgCount: 0,
+    unapprovedPersonalMsgs: {},
+    unapprovedPersonalMsgCount: 0,
+    unapprovedDecryptMsgs: {},
+    unapprovedDecryptMsgCount: 0,
+    unapprovedEncryptionPublicKeyMsgs: {
+      7786962153682822: {
+        id: 7786962153682822,
+        msgParams: '0x64a845a5b02460acf8a3d84503b0d68d028b4bb4',
+        time: 1622687544054,
+        status: 'unapproved',
+        type: 'eth_getEncryptionPublicKey',
+        origin: 'https://metamask.github.io',
+      },
+    },
+    unapprovedEncryptionPublicKeyMsgCount: 0,
+    unapprovedTypedMessages: {},
+    unapprovedTypedMessagesCount: 0,
+    keyringTypes: [
+      'Simple Key Pair',
+      'HD Key Tree',
+      'Trezor Hardware',
+      'Ledger Hardware',
     ],
-    "keyrings": [
+    keyrings: [
       {
-        "type": "HD Key Tree",
-        "accounts": [
-          "0x64a845a5b02460acf8a3d84503b0d68d028b4bb4",
-          "0xb19ac54efa18cc3a14a5b821bfec73d284bf0c5e",
-          "0x9d0ba4ddac06032527b140912ec808ab9451b788"
-        ]
-      }
+        type: 'HD Key Tree',
+        accounts: [
+          '0x64a845a5b02460acf8a3d84503b0d68d028b4bb4',
+          '0xb19ac54efa18cc3a14a5b821bfec73d284bf0c5e',
+          '0x9d0ba4ddac06032527b140912ec808ab9451b788',
+        ],
+      },
     ],
-    "frequentRpcListDetail": [
+    frequentRpcListDetail: [
       {
-        "rpcUrl": "http://localhost:8545",
-        "chainId": "0x539",
-        "ticker": "ETH",
-        "nickname": "Localhost 8545",
-        "rpcPrefs": {}
-      }
+        rpcUrl: 'http://localhost:8545',
+        chainId: '0x539',
+        ticker: 'ETH',
+        nickname: 'Localhost 8545',
+        rpcPrefs: {},
+      },
     ],
-    "accountTokens": {
-      "0x64a845a5b02460acf8a3d84503b0d68d028b4bb4": {
-        "0x1": [
+    accountTokens: {
+      '0x64a845a5b02460acf8a3d84503b0d68d028b4bb4': {
+        '0x1': [
           {
-            "address": "0x6b175474e89094c44da98b954eedeac495271d0f",
-            "symbol": "DAI",
-            "decimals": 18
+            address: '0x6b175474e89094c44da98b954eedeac495271d0f',
+            symbol: 'DAI',
+            decimals: 18,
           },
           {
-            "address": "0x0d8775f648430679a709e98d2b0cb6250d2887ef",
-            "symbol": "BAT",
-            "decimals": 18
-          }
+            address: '0x0d8775f648430679a709e98d2b0cb6250d2887ef',
+            symbol: 'BAT',
+            decimals: 18,
+          },
         ],
-        "0x3": [
+        '0x3': [
           {
-            "address": "0xad6d458402f60fd3bd25163575031acdce07538d",
-            "symbol": "DAI",
-            "decimals": 18
-          }
-        ]
-      },
-      "0xb19ac54efa18cc3a14a5b821bfec73d284bf0c5e": {},
-      "0x9d0ba4ddac06032527b140912ec808ab9451b788": {}
-    },
-    "accountHiddenTokens": {
-      "0x64a845a5b02460acf8a3d84503b0d68d028b4bb4": {
-        "0x3": []
-      }
-    },
-    "assetImages": {
-      "0xad6d458402f60fd3bd25163575031acdce07538d": "https://raw.githubusercontent.com/trustwallet/assets/master/blockchains/ethereum/assets/0xaD6D458402F60fD3Bd25163575031ACDce07538D/logo.png"
-    },
-    "hiddenTokens": [],
-    "suggestedTokens": {},
-    "useNonceField": false,
-    "usePhishDetect": true,
-    "lostIdentities": {},
-    "forgottenPassword": false,
-    "ipfsGateway": "dweb.link",
-    "infuraBlocked": false,
-    "migratedPrivacyMode": false,
-    "selectedAddress": "0x64a845a5b02460acf8a3d84503b0d68d028b4bb4",
-    "metaMetricsId": "0xc2377d11fec1c3b7dd88c4854240ee5e3ed0d9f63b00456d98d80320337b827f",
-    "conversionDate": 1620710825.03,
-    "conversionRate": 3910.28,
-    "currentCurrency": "usd",
-    "nativeCurrency": "ETH",
-    "usdConversionRate": 3910.28,
-    "ticker": "ETH",
-    "alertEnabledness": {
-      "unconnectedAccount": true,
-      "web3ShimUsage": true
-    },
-    "unconnectedAccountAlertShownOrigins": {},
-    "web3ShimUsageOrigins": {},
-    "seedPhraseBackedUp": null,
-    "onboardingTabs": {},
-    "incomingTransactions": {
-      "0x2de9256a7c604586f7ecfd87ae9509851e217f588f9f85feed793c54ed2ce0aa": {
-        "blockNumber": "8888976",
-        "id": 4678200543090532,
-        "metamaskNetworkId": "1",
-        "status": "confirmed",
-        "time": 1573114896000,
-        "txParams": {
-          "from": "0x3f1b52850109023775d238c7ed5d5e7161041fd1",
-          "gas": "0x5208",
-          "gasPrice": "0x124101100",
-          "nonce": "0x35",
-          "to": "0x045c619e4d29bba3b92769508831b681b83d6a96",
-          "value": "0xbca9bce4d98ca3"
-        },
-        "hash": "0x2de9256a7c604586f7ecfd87ae9509851e217f588f9f85feed793c54ed2ce0aa",
-        "transactionCategory": "incoming"
-      },
-      "0x320a1fd769373578f78570e5d8f56e89bc7bce9657bb5f4c12d8fe790d471bfd": {
-        "blockNumber": "9453174",
-        "id": 4678200543090535,
-        "metamaskNetworkId": "1",
-        "status": "confirmed",
-        "time": 1581312411000,
-        "txParams": {
-          "from": "0xa17bd07d6d38cb9e37b29f7659a4b1047701e969",
-          "gas": "0xc350",
-          "gasPrice": "0x1a13b8600",
-          "nonce": "0x0",
-          "to": "0x045c619e4d29bba3b92769508831b681b83d6a96",
-          "value": "0xcdb08ab4254000"
-        },
-        "hash": "0x320a1fd769373578f78570e5d8f56e89bc7bce9657bb5f4c12d8fe790d471bfd",
-        "transactionCategory": "incoming"
-      },
-      "0x8add6c1ea089a8de9b15fa2056b1875360f17916755c88ace9e5092b7a4b1239": {
-        "blockNumber": "10892417",
-        "id": 4678200543090542,
-        "metamaskNetworkId": "1",
-        "status": "confirmed",
-        "time": 1600515224000,
-        "txParams": {
-          "from": "0x0681d8db095565fe8a346fa0277bffde9c0edbbf",
-          "gas": "0x5208",
-          "gasPrice": "0x1d1a94a200",
-          "nonce": "0x2bb8a5",
-          "to": "0x045c619e4d29bba3b92769508831b681b83d6a96",
-          "value": "0xe6ed27d6668000"
-        },
-        "hash": "0x8add6c1ea089a8de9b15fa2056b1875360f17916755c88ace9e5092b7a4b1239",
-        "transactionCategory": "incoming"
-      },
-      "0x50be62ab1cabd03ff104c602c11fdef7a50f3d73c55006d5583ba97950ab1144": {
-        "blockNumber": "10902987",
-        "id": 4678200543090545,
-        "metamaskNetworkId": "1",
-        "status": "confirmed",
-        "time": 1600654021000,
-        "txParams": {
-          "from": "0x64a845a5b02460acf8a3d84503b0d68d028b4bb4",
-          "gas": "0x5208",
-          "gasPrice": "0x147d357000",
-          "nonce": "0xf",
-          "to": "0x045c619e4d29bba3b92769508831b681b83d6a96",
-          "value": "0x63eb89da4ed00000"
-        },
-        "hash": "0x50be62ab1cabd03ff104c602c11fdef7a50f3d73c55006d5583ba97950ab1144",
-        "transactionCategory": "incoming"
-      }
-    },
-    "incomingTxLastFetchedBlocksByNetwork": {
-      "ropsten": 8872820,
-      "rinkeby": null,
-      "kovan": null,
-      "goerli": null,
-      "mainnet": 10902989
-    },
-    "permissionsRequests": [],
-    "permissionsDescriptions": {},
-    "domains": {
-      "https://app.uniswap.org": {
-        "permissions": [
+            address: '0xaD6D458402F60fD3Bd25163575031ACDce07538D',
+            symbol: 'DAI',
+            decimals: 18,
+          },
+        ],
+      },
+      '0xb19ac54efa18cc3a14a5b821bfec73d284bf0c5e': {},
+      '0x9d0ba4ddac06032527b140912ec808ab9451b788': {},
+    },
+    accountHiddenTokens: {
+      '0x64a845a5b02460acf8a3d84503b0d68d028b4bb4': {
+        '0x3': [],
+      },
+    },
+    assetImages: {
+      '0xaD6D458402F60fD3Bd25163575031ACDce07538D': './sai.svg',
+    },
+    hiddenTokens: [],
+    suggestedAssets: {},
+    useNonceField: false,
+    usePhishDetect: true,
+    lostIdentities: {},
+    forgottenPassword: false,
+    ipfsGateway: 'dweb.link',
+    infuraBlocked: false,
+    migratedPrivacyMode: false,
+    selectedAddress: '0x9d0ba4ddac06032527b140912ec808ab9451b788',
+    metaMetricsId:
+      '0xc2377d11fec1c3b7dd88c4854240ee5e3ed0d9f63b00456d98d80320337b827f',
+    conversionDate: 1620710825.03,
+    conversionRate: 3910.28,
+    currentCurrency: 'usd',
+    nativeCurrency: 'ETH',
+    usdConversionRate: 3910.28,
+    ticker: 'ETH',
+    alertEnabledness: {
+      unconnectedAccount: true,
+      web3ShimUsage: true,
+    },
+    unconnectedAccountAlertShownOrigins: {},
+    web3ShimUsageOrigins: {},
+    seedPhraseBackedUp: null,
+    onboardingTabs: {},
+    incomingTransactions: {
+      '0x2de9256a7c604586f7ecfd87ae9509851e217f588f9f85feed793c54ed2ce0aa': {
+        blockNumber: '8888976',
+        id: 4678200543090532,
+        metamaskNetworkId: '1',
+        status: 'confirmed',
+        time: 1573114896000,
+        txParams: {
+          from: '0x3f1b52850109023775d238c7ed5d5e7161041fd1',
+          gas: '0x5208',
+          gasPrice: '0x124101100',
+          nonce: '0x35',
+          to: '0x045c619e4d29bba3b92769508831b681b83d6a96',
+          value: '0xbca9bce4d98ca3',
+        },
+        hash:
+          '0x2de9256a7c604586f7ecfd87ae9509851e217f588f9f85feed793c54ed2ce0aa',
+        transactionCategory: 'incoming',
+      },
+      '0x320a1fd769373578f78570e5d8f56e89bc7bce9657bb5f4c12d8fe790d471bfd': {
+        blockNumber: '9453174',
+        id: 4678200543090535,
+        metamaskNetworkId: '1',
+        status: 'confirmed',
+        time: 1581312411000,
+        txParams: {
+          from: '0xa17bd07d6d38cb9e37b29f7659a4b1047701e969',
+          gas: '0xc350',
+          gasPrice: '0x1a13b8600',
+          nonce: '0x0',
+          to: '0x045c619e4d29bba3b92769508831b681b83d6a96',
+          value: '0xcdb08ab4254000',
+        },
+        hash:
+          '0x320a1fd769373578f78570e5d8f56e89bc7bce9657bb5f4c12d8fe790d471bfd',
+        transactionCategory: 'incoming',
+      },
+      '0x8add6c1ea089a8de9b15fa2056b1875360f17916755c88ace9e5092b7a4b1239': {
+        blockNumber: '10892417',
+        id: 4678200543090542,
+        metamaskNetworkId: '1',
+        status: 'confirmed',
+        time: 1600515224000,
+        txParams: {
+          from: '0x0681d8db095565fe8a346fa0277bffde9c0edbbf',
+          gas: '0x5208',
+          gasPrice: '0x1d1a94a200',
+          nonce: '0x2bb8a5',
+          to: '0x045c619e4d29bba3b92769508831b681b83d6a96',
+          value: '0xe6ed27d6668000',
+        },
+        hash:
+          '0x8add6c1ea089a8de9b15fa2056b1875360f17916755c88ace9e5092b7a4b1239',
+        transactionCategory: 'incoming',
+      },
+      '0x50be62ab1cabd03ff104c602c11fdef7a50f3d73c55006d5583ba97950ab1144': {
+        blockNumber: '10902987',
+        id: 4678200543090545,
+        metamaskNetworkId: '1',
+        status: 'confirmed',
+        time: 1600654021000,
+        txParams: {
+          from: '0x64a845a5b02460acf8a3d84503b0d68d028b4bb4',
+          gas: '0x5208',
+          gasPrice: '0x147d357000',
+          nonce: '0xf',
+          to: '0x045c619e4d29bba3b92769508831b681b83d6a96',
+          value: '0x63eb89da4ed00000',
+        },
+        hash:
+          '0x50be62ab1cabd03ff104c602c11fdef7a50f3d73c55006d5583ba97950ab1144',
+        transactionCategory: 'incoming',
+      },
+    },
+    incomingTxLastFetchedBlocksByNetwork: {
+      ropsten: 8872820,
+      rinkeby: null,
+      kovan: null,
+      goerli: null,
+      mainnet: 10902989,
+    },
+    permissionsRequests: [],
+    permissionsDescriptions: {},
+    domains: {
+      'https://app.uniswap.org': {
+        permissions: [
           {
-            "@context": [
-              "https://github.com/MetaMask/rpc-cap"
-            ],
-            "invoker": "https://app.uniswap.org",
-            "parentCapability": "eth_accounts",
-            "id": "a7342e4b-beae-4525-a36c-c0635fd03359",
-            "date": 1620710693178,
-            "caveats": [
+            '@context': ['https://github.com/MetaMask/rpc-cap'],
+            invoker: 'https://app.uniswap.org',
+            parentCapability: 'eth_accounts',
+            id: 'a7342e4b-beae-4525-a36c-c0635fd03359',
+            date: 1620710693178,
+            caveats: [
               {
-                "type": "limitResponseLength",
-                "value": 1,
-                "name": "primaryAccountOnly"
+                type: 'limitResponseLength',
+                value: 1,
+                name: 'primaryAccountOnly',
               },
               {
-                "type": "filterResponse",
-                "value": [
-                  "0x64a845a5b02460acf8a3d84503b0d68d028b4bb4"
-                ],
-                "name": "exposedAccounts"
-              }
-            ]
-          }
-        ]
-      }
-    },
-    "permissionsLog": [
+                type: 'filterResponse',
+                value: ['0x64a845a5b02460acf8a3d84503b0d68d028b4bb4'],
+                name: 'exposedAccounts',
+              },
+            ],
+          },
+        ],
+      },
+    },
+    permissionsLog: [
       {
-        "id": 522690215,
-        "method": "eth_accounts",
-        "methodType": "restricted",
-        "origin": "https://metamask.io",
-        "request": {
-          "method": "eth_accounts",
-          "params": [],
-          "jsonrpc": "2.0",
-          "id": 522690215,
-          "origin": "https://metamask.io",
-          "tabId": 5
-        },
-        "requestTime": 1602643170686,
-        "response": {
-          "id": 522690215,
-          "jsonrpc": "2.0",
-          "result": []
-        },
-        "responseTime": 1602643170688,
-        "success": true
+        id: 522690215,
+        method: 'eth_accounts',
+        methodType: 'restricted',
+        origin: 'https://metamask.io',
+        request: {
+          method: 'eth_accounts',
+          params: [],
+          jsonrpc: '2.0',
+          id: 522690215,
+          origin: 'https://metamask.io',
+          tabId: 5,
+        },
+        requestTime: 1602643170686,
+        response: {
+          id: 522690215,
+          jsonrpc: '2.0',
+          result: [],
+        },
+        responseTime: 1602643170688,
+        success: true,
       },
       {
-        "id": 1620464600,
-        "method": "eth_accounts",
-        "methodType": "restricted",
-        "origin": "https://widget.getacute.io",
-        "request": {
-          "method": "eth_accounts",
-          "params": [],
-          "jsonrpc": "2.0",
-          "id": 1620464600,
-          "origin": "https://widget.getacute.io",
-          "tabId": 5
-        },
-        "requestTime": 1602643172935,
-        "response": {
-          "id": 1620464600,
-          "jsonrpc": "2.0",
-          "result": []
-        },
-        "responseTime": 1602643172935,
-        "success": true
+        id: 1620464600,
+        method: 'eth_accounts',
+        methodType: 'restricted',
+        origin: 'https://widget.getacute.io',
+        request: {
+          method: 'eth_accounts',
+          params: [],
+          jsonrpc: '2.0',
+          id: 1620464600,
+          origin: 'https://widget.getacute.io',
+          tabId: 5,
+        },
+        requestTime: 1602643172935,
+        response: {
+          id: 1620464600,
+          jsonrpc: '2.0',
+          result: [],
+        },
+        responseTime: 1602643172935,
+        success: true,
       },
       {
-        "id": 4279100021,
-        "method": "eth_accounts",
-        "methodType": "restricted",
-        "origin": "https://app.uniswap.org",
-        "request": {
-          "method": "eth_accounts",
-          "jsonrpc": "2.0",
-          "id": 4279100021,
-          "origin": "https://app.uniswap.org",
-          "tabId": 5
-        },
-        "requestTime": 1620710669962,
-        "response": {
-          "id": 4279100021,
-          "jsonrpc": "2.0",
-          "result": []
-        },
-        "responseTime": 1620710669963,
-        "success": true
+        id: 4279100021,
+        method: 'eth_accounts',
+        methodType: 'restricted',
+        origin: 'https://app.uniswap.org',
+        request: {
+          method: 'eth_accounts',
+          jsonrpc: '2.0',
+          id: 4279100021,
+          origin: 'https://app.uniswap.org',
+          tabId: 5,
+        },
+        requestTime: 1620710669962,
+        response: {
+          id: 4279100021,
+          jsonrpc: '2.0',
+          result: [],
+        },
+        responseTime: 1620710669963,
+        success: true,
       },
       {
-        "id": 4279100022,
-        "method": "eth_requestAccounts",
-        "methodType": "restricted",
-        "origin": "https://app.uniswap.org",
-        "request": {
-          "method": "eth_requestAccounts",
-          "jsonrpc": "2.0",
-          "id": 4279100022,
-          "origin": "https://app.uniswap.org",
-          "tabId": 5
-        },
-        "requestTime": 1620710686872,
-        "response": {
-          "id": 4279100022,
-          "jsonrpc": "2.0",
-          "result": [
-            "0x64a845a5b02460acf8a3d84503b0d68d028b4bb4"
-          ]
-        },
-        "responseTime": 1620710693187,
-        "success": true
+        id: 4279100022,
+        method: 'eth_requestAccounts',
+        methodType: 'restricted',
+        origin: 'https://app.uniswap.org',
+        request: {
+          method: 'eth_requestAccounts',
+          jsonrpc: '2.0',
+          id: 4279100022,
+          origin: 'https://app.uniswap.org',
+          tabId: 5,
+        },
+        requestTime: 1620710686872,
+        response: {
+          id: 4279100022,
+          jsonrpc: '2.0',
+          result: ['0x64a845a5b02460acf8a3d84503b0d68d028b4bb4'],
+        },
+        responseTime: 1620710693187,
+        success: true,
       },
       {
-        "id": 4279100023,
-        "method": "eth_requestAccounts",
-        "methodType": "restricted",
-        "origin": "https://app.uniswap.org",
-        "request": {
-          "method": "eth_requestAccounts",
-          "jsonrpc": "2.0",
-          "id": 4279100023,
-          "origin": "https://app.uniswap.org",
-          "tabId": 5
-        },
-        "requestTime": 1620710693204,
-        "response": {
-          "id": 4279100023,
-          "jsonrpc": "2.0",
-          "result": [
-            "0x64a845a5b02460acf8a3d84503b0d68d028b4bb4"
-          ]
-        },
-        "responseTime": 1620710693213,
-        "success": true
+        id: 4279100023,
+        method: 'eth_requestAccounts',
+        methodType: 'restricted',
+        origin: 'https://app.uniswap.org',
+        request: {
+          method: 'eth_requestAccounts',
+          jsonrpc: '2.0',
+          id: 4279100023,
+          origin: 'https://app.uniswap.org',
+          tabId: 5,
+        },
+        requestTime: 1620710693204,
+        response: {
+          id: 4279100023,
+          jsonrpc: '2.0',
+          result: ['0x64a845a5b02460acf8a3d84503b0d68d028b4bb4'],
+        },
+        responseTime: 1620710693213,
+        success: true,
       },
       {
-        "id": 4279100034,
-        "method": "eth_accounts",
-        "methodType": "restricted",
-        "origin": "https://app.uniswap.org",
-        "request": {
-          "method": "eth_accounts",
-          "params": [],
-          "jsonrpc": "2.0",
-          "id": 4279100034,
-          "origin": "https://app.uniswap.org",
-          "tabId": 5
-        },
-        "requestTime": 1620710712072,
-        "response": {
-          "id": 4279100034,
-          "jsonrpc": "2.0",
-          "result": [
-            "0x64a845a5b02460acf8a3d84503b0d68d028b4bb4"
-          ]
-        },
-        "responseTime": 1620710712075,
-        "success": true
-      }
+        id: 4279100034,
+        method: 'eth_accounts',
+        methodType: 'restricted',
+        origin: 'https://app.uniswap.org',
+        request: {
+          method: 'eth_accounts',
+          params: [],
+          jsonrpc: '2.0',
+          id: 4279100034,
+          origin: 'https://app.uniswap.org',
+          tabId: 5,
+        },
+        requestTime: 1620710712072,
+        response: {
+          id: 4279100034,
+          jsonrpc: '2.0',
+          result: ['0x64a845a5b02460acf8a3d84503b0d68d028b4bb4'],
+        },
+        responseTime: 1620710712075,
+        success: true,
+      },
     ],
-    "permissionsHistory": {
-      "https://app.uniswap.org": {
-        "eth_accounts": {
-          "lastApproved": 1620710693213,
-          "accounts": {
-            "0x64a845a5b02460acf8a3d84503b0d68d028b4bb4": 1620710693213
-          }
-        }
-      }
-    },
-    "domainMetadata": {
-      "https://metamask.github.io": {
-        "name": "E2E Test Dapp",
-        "icon": "https://metamask.github.io/test-dapp/metamask-fox.svg",
-        "lastUpdated": 1620723443380,
-        "host": "metamask.github.io"
-      }
-    },
-    "threeBoxSyncingAllowed": false,
-    "showRestorePrompt": true,
-    "threeBoxLastUpdated": 0,
-    "threeBoxAddress": null,
-    "threeBoxSynced": false,
-    "threeBoxDisabled": false,
-    "swapsState": {
-      "quotes": {},
-      "fetchParams": null,
-      "tokens": null,
-      "tradeTxId": null,
-      "approveTxId": null,
-      "quotesLastFetched": null,
-      "customMaxGas": "",
-      "customGasPrice": null,
-      "selectedAggId": null,
-      "customApproveTxData": "",
-      "errorKey": "",
-      "topAggId": null,
-      "routeState": "",
-      "swapsFeatureIsLive": false,
-      "swapsQuoteRefreshTime": 60000
-    },
-    "ensResolutionsByAddress": {},
-    "pendingApprovals": {},
-    "pendingApprovalCount": 0
+    permissionsHistory: {
+      'https://metamask.github.io': {
+        eth_accounts: {
+          lastApproved: 1620710693213,
+          accounts: {
+            '0x64a845a5b02460acf8a3d84503b0d68d028b4bb4': 1620710693213,
+          },
+        },
+      },
+    },
+    domainMetadata: {
+      'https://metamask.github.io': {
+        name: 'E2E Test Dapp',
+        icon: 'https://metamask.github.io/test-dapp/metamask-fox.svg',
+        lastUpdated: 1620723443380,
+        host: 'metamask.github.io',
+      },
+      'https://app.uniswap.org': {
+        name: 'Uniswap',
+        icon: './UNI.png',
+        lastUpdated: 1620723443380,
+        host: 'app.uniswap.org',
+      },
+    },
+    threeBoxSyncingAllowed: false,
+    showRestorePrompt: true,
+    threeBoxLastUpdated: 0,
+    threeBoxAddress: null,
+    threeBoxSynced: false,
+    threeBoxDisabled: false,
+    swapsState: {
+      quotes: {},
+      fetchParams: null,
+      tokens: null,
+      tradeTxId: null,
+      approveTxId: null,
+      quotesLastFetched: null,
+      customMaxGas: '',
+      customGasPrice: null,
+      selectedAggId: null,
+      customApproveTxData: '',
+      errorKey: '',
+      topAggId: null,
+      routeState: '',
+      swapsFeatureIsLive: false,
+      swapsQuoteRefreshTime: 60000,
+    },
+    ensResolutionsByAddress: {},
+    pendingApprovals: {},
+    pendingApprovalCount: 0,
   },
-  "appState": {
-    "shouldClose": false,
-    "menuOpen": false,
-    "modal": {
-      "open": false,
-      "modalState": {
-        "name": null,
-        "props": {}
-      },
-      "previousModalState": {
-        "name": null
-      }
-    },
-    "sidebar": {
-      "isOpen": false,
-      "transitionName": "",
-      "type": "",
-      "props": {}
-    },
-    "alertOpen": false,
-    "alertMessage": null,
-    "qrCodeData": null,
-    "networkDropdownOpen": false,
-    "accountDetail": {
-      "subview": "transactions"
-    },
-    "isLoading": false,
-    "warning": null,
-    "buyView": {},
-    "isMouseUser": true,
-    "gasIsLoading": false,
-    "defaultHdPaths": {
-      "trezor": "m/44'/60'/0'/0",
-      "ledger": "m/44'/60'/0'/0/0"
-    },
-    "networksTabSelectedRpcUrl": "",
-    "networksTabIsInAddMode": false,
-    "loadingMethodData": false,
-    "show3BoxModalAfterImport": false,
-    "threeBoxLastUpdated": null,
-    "requestAccountTabs": {},
-    "openMetaMaskTabs": {},
-    "currentWindowTab": {}
+  appState: {
+    shouldClose: false,
+    menuOpen: false,
+    modal: {
+      open: false,
+      modalState: {
+        name: null,
+        props: {},
+      },
+      previousModalState: {
+        name: null,
+      },
+    },
+    sidebar: {
+      isOpen: false,
+      transitionName: '',
+      type: '',
+      props: {},
+    },
+    alertOpen: false,
+    alertMessage: null,
+    qrCodeData: null,
+    networkDropdownOpen: false,
+    accountDetail: {
+      subview: 'transactions',
+    },
+    isLoading: false,
+    warning: null,
+    buyView: {},
+    isMouseUser: true,
+    gasIsLoading: false,
+    defaultHdPaths: {
+      trezor: "m/44'/60'/0'/0",
+      ledger: "m/44'/60'/0'/0/0",
+    },
+    networksTabSelectedRpcUrl: '',
+    networksTabIsInAddMode: false,
+    loadingMethodData: false,
+    show3BoxModalAfterImport: false,
+    threeBoxLastUpdated: null,
+    requestAccountTabs: {},
+    openMetaMaskTabs: {},
+    currentWindowTab: {},
   },
-  "history": {
-    "mostRecentOverviewPage": "/"
+  history: {
+    mostRecentOverviewPage: '/',
   },
-<<<<<<< HEAD
-  "send": {
-    "toDropdownOpen": false,
-    "gasButtonGroupShown": true,
-    "errors": {}
-=======
   send: {
     toDropdownOpen: false,
     gasButtonGroupShown: true,
@@ -642,155 +1189,156 @@
     },
     amount: { mode: 'MAX' },
     status: 'INVALID',
->>>>>>> 9887d766
   },
-  "confirmTransaction": {
-    "txData": {
-      "id": 3111025347726181,
-      "time": 1620723786838,
-      "status": "unapproved",
-      "metamaskNetworkId": "3",
-      "chainId": "0x3",
-      "loadingDefaults": false,
-      "txParams": {
-        "from": "0x64a845a5b02460acf8a3d84503b0d68d028b4bb4",
-        "to": "0xad6d458402f60fd3bd25163575031acdce07538d",
-        "value": "0x0",
-        "data": "0x095ea7b30000000000000000000000009bc5baf874d2da8d216ae9f137804184ee5afef40000000000000000000000000000000000000000000000000000000000011170",
-        "gas": "0xea60",
-        "gasPrice": "0x4a817c800"
-      },
-      "type": "standard",
-      "origin": "https://metamask.github.io",
-      "transactionCategory": "approve",
-      "history": [
+  confirmTransaction: {
+    txData: {
+      id: 3111025347726181,
+      time: 1620723786838,
+      status: 'unapproved',
+      metamaskNetworkId: '3',
+      chainId: '0x3',
+      loadingDefaults: false,
+      txParams: {
+        from: '0x64a845a5b02460acf8a3d84503b0d68d028b4bb4',
+        to: '0xaD6D458402F60fD3Bd25163575031ACDce07538D',
+        value: '0x0',
+        data:
+          '0x095ea7b30000000000000000000000009bc5baf874d2da8d216ae9f137804184ee5afef40000000000000000000000000000000000000000000000000000000000011170',
+        gas: '0xea60',
+        gasPrice: '0x4a817c800',
+      },
+      type: 'transfer',
+      origin: 'https://metamask.github.io',
+      transactionCategory: 'approve',
+      history: [
         {
-          "id": 3111025347726181,
-          "time": 1620723786838,
-          "status": "unapproved",
-          "metamaskNetworkId": "3",
-          "chainId": "0x3",
-          "loadingDefaults": true,
-          "txParams": {
-            "from": "0x64a845a5b02460acf8a3d84503b0d68d028b4bb4",
-            "to": "0xad6d458402f60fd3bd25163575031acdce07538d",
-            "value": "0x0",
-            "data": "0x095ea7b30000000000000000000000009bc5baf874d2da8d216ae9f137804184ee5afef40000000000000000000000000000000000000000000000000000000000011170",
-            "gas": "0xea60",
-            "gasPrice": "0x4a817c800"
-          },
-          "type": "standard",
-          "origin": "https://metamask.github.io",
-          "transactionCategory": "approve"
+          id: 3111025347726181,
+          time: 1620723786838,
+          status: 'unapproved',
+          metamaskNetworkId: '3',
+          chainId: '0x3',
+          loadingDefaults: true,
+          txParams: {
+            from: '0x983211ce699ea5ab57cc528086154b6db1ad8e55',
+            to: '0xaD6D458402F60fD3Bd25163575031ACDce07538D',
+            value: '0x0',
+            data:
+              '0x095ea7b30000000000000000000000009bc5baf874d2da8d216ae9f137804184ee5afef40000000000000000000000000000000000000000000000000000000000011170',
+            gas: '0xea60',
+            gasPrice: '0x4a817c800',
+          },
+          type: 'standard',
+          origin: 'https://metamask.github.io',
+          transactionCategory: 'approve',
         },
         [
           {
-            "op": "replace",
-            "path": "/loadingDefaults",
-            "value": false,
-            "note": "Added new unapproved transaction.",
-            "timestamp": 1620723786844
-          }
-        ]
-      ]
-    },
-    "tokenData": {
-      "args": [
-        "0x9bc5baF874d2DA8D216aE9f137804184EE5AfEF4",
+            op: 'replace',
+            path: '/loadingDefaults',
+            value: false,
+            note: 'Added new unapproved transaction.',
+            timestamp: 1620723786844,
+          },
+        ],
+      ],
+    },
+    tokenData: {
+      args: [
+        '0x9bc5baF874d2DA8D216aE9f137804184EE5AfEF4',
         {
-          "type": "BigNumber",
-          "hex": "0x011170"
-        }
+          type: 'BigNumber',
+          hex: '0x011170',
+        },
       ],
-      "functionFragment": {
-        "type": "function",
-        "name": "approve",
-        "constant": false,
-        "inputs": [
+      functionFragment: {
+        type: 'function',
+        name: 'approve',
+        constant: false,
+        inputs: [
           {
-            "name": "_spender",
-            "type": "address",
-            "indexed": null,
-            "components": null,
-            "arrayLength": null,
-            "arrayChildren": null,
-            "baseType": "address",
-            "_isParamType": true
+            name: '_spender',
+            type: 'address',
+            indexed: null,
+            components: null,
+            arrayLength: null,
+            arrayChildren: null,
+            baseType: 'address',
+            _isParamType: true,
           },
           {
-            "name": "_value",
-            "type": "uint256",
-            "indexed": null,
-            "components": null,
-            "arrayLength": null,
-            "arrayChildren": null,
-            "baseType": "uint256",
-            "_isParamType": true
-          }
+            name: '_value',
+            type: 'uint256',
+            indexed: null,
+            components: null,
+            arrayLength: null,
+            arrayChildren: null,
+            baseType: 'uint256',
+            _isParamType: true,
+          },
         ],
-        "outputs": [
+        outputs: [
           {
-            "name": "success",
-            "type": "bool",
-            "indexed": null,
-            "components": null,
-            "arrayLength": null,
-            "arrayChildren": null,
-            "baseType": "bool",
-            "_isParamType": true
-          }
+            name: 'success',
+            type: 'bool',
+            indexed: null,
+            components: null,
+            arrayLength: null,
+            arrayChildren: null,
+            baseType: 'bool',
+            _isParamType: true,
+          },
         ],
-        "payable": false,
-        "stateMutability": "nonpayable",
-        "gas": null,
-        "_isFragment": true
-      },
-      "name": "approve",
-      "signature": "approve(address,uint256)",
-      "sighash": "0x095ea7b3",
-      "value": {
-        "type": "BigNumber",
-        "hex": "0x00"
-      }
-    },
-    "fiatTransactionAmount": "0",
-    "fiatTransactionFee": "4.72",
-    "fiatTransactionTotal": "4.72",
-    "ethTransactionAmount": "0",
-    "ethTransactionFee": "0.0012",
-    "ethTransactionTotal": "0.0012",
-    "hexTransactionAmount": "0x0",
-    "hexTransactionFee": "0x44364c5bb0000",
-    "hexTransactionTotal": "0x44364c5bb0000",
-    "nonce": ""
+        payable: false,
+        stateMutability: 'nonpayable',
+        gas: null,
+        _isFragment: true,
+      },
+      name: 'approve',
+      signature: 'approve(address,uint256)',
+      sighash: '0x095ea7b3',
+      value: {
+        type: 'BigNumber',
+        hex: '0x00',
+      },
+    },
+    fiatTransactionAmount: '0',
+    fiatTransactionFee: '4.72',
+    fiatTransactionTotal: '4.72',
+    ethTransactionAmount: '0',
+    ethTransactionFee: '0.0012',
+    ethTransactionTotal: '0.0012',
+    hexTransactionAmount: '0x0',
+    hexTransactionFee: '0x44364c5bb0000',
+    hexTransactionTotal: '0x44364c5bb0000',
+    nonce: '',
   },
-  "swaps": {
-    "aggregatorMetadata": null,
-    "approveTxId": null,
-    "balanceError": false,
-    "fetchingQuotes": false,
-    "fromToken": null,
-    "quotesFetchStartTime": null,
-    "topAssets": {},
-    "toToken": null,
-    "customGas": {
-      "price": null,
-      "limit": null,
-      "loading": "INITIAL",
-      "priceEstimates": {},
-      "fallBackPrice": null
-    }
+  swaps: {
+    aggregatorMetadata: null,
+    approveTxId: null,
+    balanceError: false,
+    fetchingQuotes: false,
+    fromToken: null,
+    quotesFetchStartTime: null,
+    topAssets: {},
+    toToken: null,
+    customGas: {
+      price: null,
+      limit: null,
+      loading: 'INITIAL',
+      priceEstimates: {},
+      fallBackPrice: null,
+    },
   },
-  "gas": {
-    "customData": {
-      "price": null,
-      "limit": "0xcb28"
-    },
-    "basicEstimates": {
-      "average": 2
-    },
-    "basicEstimateIsLoading": false
-  }
-}
+  gas: {
+    customData: {
+      price: null,
+      limit: '0xcb28',
+    },
+    basicEstimates: {
+      average: 2,
+    },
+    basicEstimateIsLoading: false,
+  },
+};
 
 export default state;