--- conflicted
+++ resolved
@@ -31,14 +31,11 @@
     url: 'https://metamask.github.io/test-dapp/',
   },
   metamask: {
-<<<<<<< HEAD
-=======
     remoteFeatureFlags: {
       bridgeConfig: {
         support: true,
       },
     },
->>>>>>> 626e8e3c
     txHistory: {},
     announcements: {
       22: {
