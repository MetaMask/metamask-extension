--- conflicted
+++ resolved
@@ -653,11 +653,7 @@
       "loadingDefaults": false,
       "txParams": {
         "from": "0x64a845a5b02460acf8a3d84503b0d68d028b4bb4",
-<<<<<<< HEAD
-        "to": "0xad6d458402f60fd3bd25163575031acdce07538d",
-=======
         "to": "0xaD6D458402F60fD3Bd25163575031ACDce07538D",
->>>>>>> 46c4cc19
         "value": "0x0",
         "data": "0x095ea7b30000000000000000000000009bc5baf874d2da8d216ae9f137804184ee5afef40000000000000000000000000000000000000000000000000000000000011170",
         "gas": "0xea60",
