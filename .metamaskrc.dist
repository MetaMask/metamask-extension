; Extra environment variables
; Defaults are set in builds.yml

; This variable is required
INFURA_PROJECT_ID=00000000000

<<<<<<< HEAD
; This variables are required for OAuth Login
=======
; This variables are required for OAuth Service
>>>>>>> 56831045
AUTH_CONNECTION_ID=
GROUPED_AUTH_CONNECTION_ID=
GOOGLE_CLIENT_ID=
APPLE_CLIENT_ID=
AUTH_SERVER_URL=
WEB3AUTH_NETWORK=

; This variable is not required but it's necessary for the storybook
; to render stories that use onchain data.
INFURA_STORYBOOK_PROJECT_ID=

;PASSWORD=METAMASK PASSWORD
;SEGMENT_WRITE_KEY=
;BRIDGE_USE_DEV_APIS=
;ANALYTICS_DATA_DELETION_SOURCE_ID=
;ANALYTICS_DATA_DELETION_ENDPOINT=
;SWAPS_USE_DEV_APIS=
;PORTFOLIO_URL=
;TRANSACTION_SECURITY_PROVIDER=

; Set this to test changes to the phishing warning page.
;PHISHING_WARNING_PAGE_URL=
BLOCKAID_FILE_CDN=
BLOCKAID_PUBLIC_KEY=

; Change this to override built-in intercepting https proxy for e2e tests
; SELENIUM_HTTPS_PROXY='http://127.0.0.1:8000'
; Set this to 1 to make e2e tests run browser in headless mode
; SELENIUM_HEADLESS=
; Set this to 1 to make chrome e2e tests disable DoH/DoT and use system DNS
; SELENIUM_USE_SYSTEM_DNS=
; Set this to true to enable the snap path for the Firefox WebDriver (Linux)
; FIREFOX_SNAP=

; URL of security alerts API used to validate dApp requests
; SECURITY_ALERTS_API_URL='http://localhost:3000'
; Temporary mechanism to enable security alerts API prior to release
; SECURITY_ALERTS_API_ENABLED='true'

; Enables the Settings Page - Developer Options
; ENABLE_SETTINGS_PAGE_DEV_OPTIONS=true

; The endpoint used to submit errors and tracing data to Sentry.
; The below is the `test-metamask` project.
; SENTRY_DSN_DEV=https://f59f3dd640d2429d9d0e2445a87ea8e1@sentry.io/273496

; Enable/disable why did you render debug tool: https://github.com/welldone-software/why-did-you-render
; This should NEVER be enabled in production since it slows down react
; ENABLE_WHY_DID_YOU_RENDER=false

; A JSON config file that can be used to override the default manifest values.
; e.g., `.manifest-overrides.json` where the contents might be something like:
; {
;  "_flags": {
;    "remoteFeatureFlags": { }
;  }
; }
; Note: Properties are shallow merged into the manifest.json file at build time.
;MANIFEST_OVERRIDES=.manifest-overrides.json<|MERGE_RESOLUTION|>--- conflicted
+++ resolved
@@ -4,11 +4,7 @@
 ; This variable is required
 INFURA_PROJECT_ID=00000000000
 
-<<<<<<< HEAD
-; This variables are required for OAuth Login
-=======
 ; This variables are required for OAuth Service
->>>>>>> 56831045
 AUTH_CONNECTION_ID=
 GROUPED_AUTH_CONNECTION_ID=
 GOOGLE_CLIENT_ID=
