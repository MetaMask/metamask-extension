--- conflicted
+++ resolved
@@ -21,12 +21,8 @@
 ; SELENIUM_HEADLESS=
 ; Set this to 1 to make chrome e2e tests disable DoH/DoT and use system DNS
 ; SELENIUM_USE_SYSTEM_DNS=
-<<<<<<< HEAD
-
-=======
 ; Set this to true to enable the snap path for the Firefox WebDriver (Linux)
 ; FIREFOX_SNAP=
->>>>>>> cf417bb2
 
 ENABLE_CONFIRMATION_REDESIGN=
 
