// eslint-disable-next-line @typescript-eslint/ban-ts-comment
// @ts-nocheck `redux-thunk` and `@reduxjs/toolkit` are not compatible with
// TypeScript 5.3.3. We can't update them because we rely on an old version of
// @reduxjs/toolkit to be patched by our patch files. The patch is 6000+ lines.
// I don't want to try to figure that one out.
import { ReactFragment } from 'react';
import log from 'loglevel';
import { captureException } from '@sentry/browser';
import { capitalize, isEqual } from 'lodash';
import { ThunkAction } from 'redux-thunk';
import { Action, AnyAction } from 'redux';
import { ethErrors, serializeError } from 'eth-rpc-errors';
import { Hex, Json } from '@metamask/utils';
import {
  AssetsContractController,
  BalanceMap,
  Nft,
  Token,
} from '@metamask/assets-controllers';
import { PayloadAction } from '@reduxjs/toolkit';
import { GasFeeController } from '@metamask/gas-fee-controller';
import { PermissionsRequest } from '@metamask/permission-controller';
import { NonEmptyArray } from '@metamask/controller-utils';
import {
  SetNameRequest,
  UpdateProposedNamesRequest,
  UpdateProposedNamesResult,
} from '@metamask/name-controller';
import {
  TransactionMeta,
  TransactionParams,
  TransactionType,
} from '@metamask/transaction-controller';
import {
  NetworkClientId,
  NetworkConfiguration,
} from '@metamask/network-controller';
import { InterfaceState } from '@metamask/snaps-sdk';
import { KeyringTypes } from '@metamask/keyring-controller';
import { getMethodDataAsync } from '../helpers/utils/transactions.util';
import switchDirection from '../../shared/lib/switch-direction';
import {
  ENVIRONMENT_TYPE_NOTIFICATION,
  ORIGIN_METAMASK,
  POLLING_TOKEN_ENVIRONMENT_TYPES,
} from '../../shared/constants/app';
import { getEnvironmentType, addHexPrefix } from '../../app/scripts/lib/util';
import {
  getMetaMaskAccounts,
  getPermittedAccountsForCurrentTab,
  hasTransactionPendingApprovals,
  getApprovalFlows,
  getCurrentNetworkTransactions,
  getIsSigningQRHardwareTransaction,
  ///: BEGIN:ONLY_INCLUDE_IF(snaps)
  getNotifications,
  ///: END:ONLY_INCLUDE_IF
  ///: BEGIN:ONLY_INCLUDE_IF(keyring-snaps)
  getPermissionSubjects,
  getFirstSnapInstallOrUpdateRequest,
  ///: END:ONLY_INCLUDE_IF
  getInternalAccountByAddress,
  getSelectedInternalAccount,
  getInternalAccounts,
  getSelectedNetworkClientId,
} from '../selectors';
import {
  computeEstimatedGasLimit,
  initializeSendState,
  resetSendState,
  // NOTE: Until the send duck is typescript that this is importing a typedef
  // that does not have an explicit export statement. lets see if it breaks the
  // compiler
  DraftTransaction,
} from '../ducks/send';
import { switchedToUnconnectedAccount } from '../ducks/alerts/unconnected-account';
import {
  getProviderConfig,
  getUnconnectedAccountAlertEnabledness,
} from '../ducks/metamask/metamask';
import { toChecksumHexAddress } from '../../shared/modules/hexstring-utils';
import {
  HardwareDeviceNames,
  LedgerTransportTypes,
  LEDGER_USB_VENDOR_ID,
} from '../../shared/constants/hardware-wallets';
import {
  MetaMetricsEventFragment,
  MetaMetricsEventOptions,
  MetaMetricsEventPayload,
  MetaMetricsPageObject,
  MetaMetricsPageOptions,
  MetaMetricsPagePayload,
  MetaMetricsReferrerObject,
  MetaMetricsEventCategory,
  MetaMetricsEventName,
} from '../../shared/constants/metametrics';
import { parseSmartTransactionsError } from '../pages/swaps/swaps.util';
import { isEqualCaseInsensitive } from '../../shared/modules/string-utils';
import { getSmartTransactionsOptInStatus } from '../../shared/modules/selectors';
///: BEGIN:ONLY_INCLUDE_IF(snaps)
import { NOTIFICATIONS_EXPIRATION_DELAY } from '../helpers/constants/notifications';
///: END:ONLY_INCLUDE_IF
import {
  fetchLocale,
  loadRelativeTimeFormatLocaleData,
} from '../../shared/modules/i18n';
import { decimalToHex } from '../../shared/modules/conversion.utils';
import { TxGasFees, PriorityLevels } from '../../shared/constants/gas';
import { NetworkType, RPCDefinition } from '../../shared/constants/network';
import { EtherDenomination } from '../../shared/constants/common';
import {
  isErrorWithMessage,
  logErrorWithMessage,
} from '../../shared/modules/error';
import { ThemeType } from '../../shared/constants/preferences';
import { FirstTimeFlowType } from '../../shared/constants/onboarding';
import type { MarkAsReadNotificationsParam } from '../../app/scripts/controllers/metamask-notifications/types/notification/notification';
import * as actionConstants from './actionConstants';
///: BEGIN:ONLY_INCLUDE_IF(build-mmi)
import { updateCustodyState } from './institutional/institution-actions';
///: END:ONLY_INCLUDE_IF
import {
  generateActionId,
  callBackgroundMethod,
  submitRequestToBackground,
} from './background-connection';
import {
  MetaMaskReduxDispatch,
  MetaMaskReduxState,
  TemporaryMessageDataType,
} from './store';

type CustomGasSettings = {
  gas?: string;
  gasPrice?: string;
  maxFeePerGas?: string;
  maxPriorityFeePerGas?: string;
};

export function goHome() {
  return {
    type: actionConstants.GO_HOME,
  };
}
// async actions

export function tryUnlockMetamask(
  password: string,
): ThunkAction<void, MetaMaskReduxState, unknown, AnyAction> {
  return (dispatch: MetaMaskReduxDispatch) => {
    dispatch(showLoadingIndication());
    dispatch(unlockInProgress());
    log.debug(`background.submitPassword`);

    return new Promise<void>((resolve, reject) => {
      callBackgroundMethod('submitPassword', [password], (error) => {
        if (error) {
          reject(error);
          return;
        }

        resolve();
      });
    })
      .then(() => {
        dispatch(unlockSucceeded());
        return forceUpdateMetamaskState(dispatch);
      })
      .then(() => {
        dispatch(hideLoadingIndication());
      })
      .catch((err) => {
        dispatch(unlockFailed(err.message));
        dispatch(hideLoadingIndication());
        return Promise.reject(err);
      });
  };
}

/**
 * Adds a new account where all data is encrypted using the given password and
 * where all addresses are generated from a given seed phrase.
 *
 * @param password - The password.
 * @param seedPhrase - The seed phrase.
 * @returns The updated state of the keyring controller.
 */
export function createNewVaultAndRestore(
  password: string,
  seedPhrase: string,
): ThunkAction<void, MetaMaskReduxState, unknown, AnyAction> {
  return (dispatch: MetaMaskReduxDispatch) => {
    dispatch(showLoadingIndication());
    log.debug(`background.createNewVaultAndRestore`);

    // Encode the secret recovery phrase as an array of integers so that it is
    // serialized as JSON properly.
    const encodedSeedPhrase = Array.from(
      Buffer.from(seedPhrase, 'utf8').values(),
    );

    // TODO: Add types for vault
    // TODO: Replace `any` with type
    // eslint-disable-next-line @typescript-eslint/no-explicit-any
    let vault: any;
    return new Promise<void>((resolve, reject) => {
      callBackgroundMethod(
        'createNewVaultAndRestore',
        [password, encodedSeedPhrase],
        (err, _vault) => {
          if (err) {
            reject(err);
            return;
          }
          vault = _vault;
          resolve();
        },
      );
    })
      .then(() => dispatch(unMarkPasswordForgotten()))
      .then(() => {
        dispatch(showAccountsPage());
        dispatch(hideLoadingIndication());
        return vault;
      })
      .catch((err) => {
        dispatch(displayWarning(err.message));
        dispatch(hideLoadingIndication());
        return Promise.reject(err);
      });
  };
}

export function createNewVaultAndGetSeedPhrase(
  password: string,
): ThunkAction<void, MetaMaskReduxState, unknown, AnyAction> {
  return async (dispatch: MetaMaskReduxDispatch) => {
    dispatch(showLoadingIndication());

    try {
      await createNewVault(password);
      const seedPhrase = await getSeedPhrase(password);
      return seedPhrase;
    } catch (error) {
      dispatch(displayWarning(error));
      if (isErrorWithMessage(error)) {
        throw new Error(error.message);
      } else {
        throw error;
      }
    } finally {
      dispatch(hideLoadingIndication());
    }
  };
}

export function unlockAndGetSeedPhrase(
  password: string,
): ThunkAction<void, MetaMaskReduxState, unknown, AnyAction> {
  return async (dispatch: MetaMaskReduxDispatch) => {
    dispatch(showLoadingIndication());

    try {
      await submitPassword(password);
      const seedPhrase = await getSeedPhrase(password);
      await forceUpdateMetamaskState(dispatch);
      return seedPhrase;
    } catch (error) {
      dispatch(displayWarning(error));
      if (isErrorWithMessage(error)) {
        throw new Error(error.message);
      } else {
        throw error;
      }
    } finally {
      dispatch(hideLoadingIndication());
    }
  };
}

export function submitPassword(password: string): Promise<void> {
  return new Promise((resolve, reject) => {
    callBackgroundMethod('submitPassword', [password], (error) => {
      if (error) {
        reject(error);
        return;
      }

      resolve();
    });
  });
}

export function createNewVault(password: string): Promise<boolean> {
  return new Promise((resolve, reject) => {
    callBackgroundMethod('createNewVaultAndKeychain', [password], (error) => {
      if (error) {
        reject(error);
        return;
      }

      resolve(true);
    });
  });
}

export function verifyPassword(password: string): Promise<boolean> {
  return new Promise((resolve, reject) => {
    callBackgroundMethod('verifyPassword', [password], (error) => {
      if (error) {
        reject(error);
        return;
      }

      resolve(true);
    });
  });
}

export async function getSeedPhrase(password: string) {
  const encodedSeedPhrase = await submitRequestToBackground<string>(
    'getSeedPhrase',
    [password],
  );
  return Buffer.from(encodedSeedPhrase).toString('utf8');
}

export function requestRevealSeedWords(
  password: string,
): ThunkAction<void, MetaMaskReduxState, unknown, AnyAction> {
  return async (dispatch: MetaMaskReduxDispatch) => {
    dispatch(showLoadingIndication());
    log.debug(`background.verifyPassword`);

    try {
      await verifyPassword(password);
      const seedPhrase = await getSeedPhrase(password);
      return seedPhrase;
    } finally {
      dispatch(hideLoadingIndication());
    }
  };
}

export function tryReverseResolveAddress(
  address: string,
): ThunkAction<void, MetaMaskReduxState, unknown, AnyAction> {
  return () => {
    return new Promise<void>((resolve) => {
      callBackgroundMethod('tryReverseResolveAddress', [address], (err) => {
        if (err) {
          logErrorWithMessage(err);
        }
        resolve();
      });
    });
  };
}

export function resetAccount(): ThunkAction<
  Promise<string>,
  MetaMaskReduxState,
  unknown,
  AnyAction
> {
  return (dispatch: MetaMaskReduxDispatch) => {
    dispatch(showLoadingIndication());

    return new Promise<string>((resolve, reject) => {
      callBackgroundMethod<string>('resetAccount', [], (err, account) => {
        dispatch(hideLoadingIndication());
        if (err) {
          if (isErrorWithMessage(err)) {
            dispatch(displayWarning(err.message));
          }
          reject(err);
          return;
        }

        log.info(`Transaction history reset for ${account}`);
        dispatch(showAccountsPage());
        resolve(account as string);
      });
    });
  };
}

export function removeAccount(
  address: string,
): ThunkAction<void, MetaMaskReduxState, unknown, AnyAction> {
  return async (dispatch: MetaMaskReduxDispatch) => {
    dispatch(showLoadingIndication());

    try {
      await new Promise((resolve, reject) => {
        callBackgroundMethod('removeAccount', [address], (error, account) => {
          if (error) {
            reject(error);
            return;
          }
          resolve(account);
        });
      });
      await forceUpdateMetamaskState(dispatch);
    } catch (error) {
      dispatch(displayWarning(error));
      throw error;
    } finally {
      dispatch(hideLoadingIndication());
    }

    log.info(`Account removed: ${address}`);
    dispatch(showAccountsPage());
  };
}

export function importNewAccount(
  strategy: string,
  // TODO: Replace `any` with type
  // eslint-disable-next-line @typescript-eslint/no-explicit-any
  args: any[],
  loadingMessage: ReactFragment,
): ThunkAction<
  Promise<MetaMaskReduxState['metamask']>,
  MetaMaskReduxState,
  unknown,
  AnyAction
> {
  return async (dispatch: MetaMaskReduxDispatch) => {
    let newState;

    dispatch(showLoadingIndication(loadingMessage));

    try {
      log.debug(`background.importAccountWithStrategy`);
      await submitRequestToBackground('importAccountWithStrategy', [
        strategy,
        args,
      ]);
      log.debug(`background.getState`);
      newState = await submitRequestToBackground<
        MetaMaskReduxState['metamask']
      >('getState');
    } finally {
      dispatch(hideLoadingIndication());
    }

    dispatch(updateMetamaskState(newState));
    return newState;
  };
}

export function addNewAccount(): ThunkAction<
  void,
  MetaMaskReduxState,
  unknown,
  AnyAction
> {
  log.debug(`background.addNewAccount`);
  return async (dispatch, getState) => {
    const oldAccounts = getInternalAccounts(getState()).filter(
      (internalAccount) =>
        internalAccount.metadata.keyring.type === KeyringTypes.hd,
    );
    dispatch(showLoadingIndication());

    let addedAccountAddress;
    try {
      addedAccountAddress = await submitRequestToBackground('addNewAccount', [
        Object.keys(oldAccounts).length,
      ]);
    } catch (error) {
      dispatch(displayWarning(error));
      throw error;
    } finally {
      dispatch(hideLoadingIndication());
    }

    await forceUpdateMetamaskState(dispatch);
    return addedAccountAddress;
  };
}

export function checkHardwareStatus(
  deviceName: HardwareDeviceNames,
  hdPath: string,
): ThunkAction<Promise<boolean>, MetaMaskReduxState, unknown, AnyAction> {
  log.debug(`background.checkHardwareStatus`, deviceName, hdPath);
  return async (dispatch: MetaMaskReduxDispatch) => {
    dispatch(showLoadingIndication());

    let unlocked = false;
    try {
      unlocked = await submitRequestToBackground<boolean>(
        'checkHardwareStatus',
        [deviceName, hdPath],
      );
    } catch (error) {
      logErrorWithMessage(error);
      dispatch(displayWarning(error));
      throw error;
    } finally {
      dispatch(hideLoadingIndication());
    }

    await forceUpdateMetamaskState(dispatch);
    return unlocked;
  };
}

export function forgetDevice(
  deviceName: HardwareDeviceNames,
): ThunkAction<void, MetaMaskReduxState, unknown, AnyAction> {
  log.debug(`background.forgetDevice`, deviceName);
  return async (dispatch: MetaMaskReduxDispatch) => {
    dispatch(showLoadingIndication());
    try {
      await submitRequestToBackground('forgetDevice', [deviceName]);
    } catch (error) {
      logErrorWithMessage(error);
      dispatch(displayWarning(error));
      throw error;
    } finally {
      dispatch(hideLoadingIndication());
    }

    await forceUpdateMetamaskState(dispatch);
  };
}

// TODO: Define an Account Type for the return type of this method and anywhere
// else dealing with accounts.
export function connectHardware(
  deviceName: HardwareDeviceNames,
  page: string,
  hdPath: string,
  t: (key: string) => string,
): ThunkAction<
  Promise<{ address: string }[]>,
  MetaMaskReduxState,
  unknown,
  AnyAction
> {
  log.debug(`background.connectHardware`, deviceName, page, hdPath);
  return async (dispatch, getState) => {
    const { ledgerTransportType } = getState().metamask;

    dispatch(
      showLoadingIndication(`Looking for your ${capitalize(deviceName)}...`),
    );

    let accounts: { address: string }[];
    try {
      if (
        deviceName === HardwareDeviceNames.ledger &&
        ledgerTransportType === LedgerTransportTypes.webhid
      ) {
        const connectedDevices = await window.navigator.hid.requestDevice({
          // The types for web hid were provided by @types/w3c-web-hid and may
          // not be fully formed or correct, because LEDGER_USB_VENDOR_ID is a
          // string and this integration with Navigator.hid works before
          // TypeScript. As a note, on the next declaration we convert the
          // LEDGER_USB_VENDOR_ID to a number for a different API so....
          // TODO: Get David Walsh's opinion here
          filters: [{ vendorId: LEDGER_USB_VENDOR_ID as unknown as number }],
        });
        const userApprovedWebHidConnection = connectedDevices.some(
          (device) => device.vendorId === Number(LEDGER_USB_VENDOR_ID),
        );
        if (!userApprovedWebHidConnection) {
          throw new Error(t('ledgerWebHIDNotConnectedErrorMessage'));
        }
      }

      accounts = await submitRequestToBackground<{ address: string }[]>(
        'connectHardware',
        [deviceName, page, hdPath],
      );
    } catch (error) {
      logErrorWithMessage(error);
      if (
        deviceName === HardwareDeviceNames.ledger &&
        ledgerTransportType === LedgerTransportTypes.webhid &&
        isErrorWithMessage(error) &&
        error.message.match('Failed to open the device')
      ) {
        dispatch(displayWarning(t('ledgerDeviceOpenFailureMessage')));
        throw new Error(t('ledgerDeviceOpenFailureMessage'));
      } else {
        if (deviceName !== HardwareDeviceNames.qr) {
          dispatch(displayWarning(error));
        }
        throw error;
      }
    } finally {
      dispatch(hideLoadingIndication());
    }

    await forceUpdateMetamaskState(dispatch);
    return accounts;
  };
}

export function unlockHardwareWalletAccounts(
  indexes: string[],
  deviceName: HardwareDeviceNames,
  hdPath: string,
  hdPathDescription: string,
): ThunkAction<Promise<undefined>, MetaMaskReduxState, unknown, AnyAction> {
  log.debug(
    `background.unlockHardwareWalletAccount`,
    indexes,
    deviceName,
    hdPath,
    hdPathDescription,
  );
  return async (dispatch: MetaMaskReduxDispatch) => {
    dispatch(showLoadingIndication());

    for (const index of indexes) {
      try {
        await submitRequestToBackground('unlockHardwareWalletAccount', [
          index,
          deviceName,
          hdPath,
          hdPathDescription,
        ]);
      } catch (err) {
        logErrorWithMessage(err);
        dispatch(displayWarning(err));
        dispatch(hideLoadingIndication());
        throw err;
      }
    }

    dispatch(hideLoadingIndication());
    return undefined;
  };
}

export function showQrScanner(): ThunkAction<
  void,
  MetaMaskReduxState,
  unknown,
  AnyAction
> {
  return (dispatch: MetaMaskReduxDispatch) => {
    dispatch(
      showModal({
        name: 'QR_SCANNER',
      }),
    );
  };
}

export function setCurrentCurrency(
  currencyCode: string,
): ThunkAction<void, MetaMaskReduxState, unknown, AnyAction> {
  return async (dispatch: MetaMaskReduxDispatch) => {
    dispatch(showLoadingIndication());
    log.debug(`background.setCurrentCurrency`);
    try {
      await submitRequestToBackground('setCurrentCurrency', [currencyCode]);
      await forceUpdateMetamaskState(dispatch);
    } catch (error) {
      logErrorWithMessage(error);
      dispatch(displayWarning(error));
      return;
    } finally {
      dispatch(hideLoadingIndication());
    }
  };
}

export function decryptMsgInline(
  decryptedMsgData: TemporaryMessageDataType['msgParams'],
): ThunkAction<
  Promise<TemporaryMessageDataType>,
  MetaMaskReduxState,
  unknown,
  AnyAction
> {
  log.debug('action - decryptMsgInline');
  return async (dispatch: MetaMaskReduxDispatch) => {
    log.debug(`actions calling background.decryptMessageInline`);

    let newState;
    try {
      newState = await submitRequestToBackground<
        MetaMaskReduxState['metamask']
      >('decryptMessageInline', [decryptedMsgData]);
    } catch (error) {
      logErrorWithMessage(error);
      dispatch(displayWarning(error));
      throw error;
    }

    dispatch(updateMetamaskState(newState));
    return newState.unapprovedDecryptMsgs[decryptedMsgData.metamaskId];
  };
}

export function decryptMsg(
  decryptedMsgData: TemporaryMessageDataType['msgParams'],
): ThunkAction<
  Promise<TemporaryMessageDataType['msgParams']>,
  MetaMaskReduxState,
  unknown,
  AnyAction
> {
  log.debug('action - decryptMsg');
  return async (dispatch: MetaMaskReduxDispatch) => {
    dispatch(showLoadingIndication());
    log.debug(`actions calling background.decryptMessage`);

    let newState: MetaMaskReduxState['metamask'];
    try {
      newState = await submitRequestToBackground<
        MetaMaskReduxState['metamask']
      >('decryptMessage', [decryptedMsgData]);
    } catch (error) {
      logErrorWithMessage(error);
      dispatch(displayWarning(error));
      throw error;
    } finally {
      dispatch(hideLoadingIndication());
    }

    dispatch(updateMetamaskState(newState));
    dispatch(completedTx(decryptedMsgData.metamaskId));
    dispatch(closeCurrentNotificationWindow());
    return decryptedMsgData;
  };
}

export function encryptionPublicKeyMsg(
  msgData: TemporaryMessageDataType['msgParams'],
): ThunkAction<
  Promise<TemporaryMessageDataType['msgParams']>,
  MetaMaskReduxState,
  unknown,
  AnyAction
> {
  log.debug('action - encryptionPublicKeyMsg');
  return async (dispatch: MetaMaskReduxDispatch) => {
    dispatch(showLoadingIndication());
    log.debug(`actions calling background.encryptionPublicKey`);

    let newState: MetaMaskReduxState['metamask'];
    try {
      newState = await submitRequestToBackground<
        MetaMaskReduxState['metamask']
      >('encryptionPublicKey', [msgData]);
    } catch (error) {
      logErrorWithMessage(error);
      dispatch(displayWarning(error));
      throw error;
    } finally {
      dispatch(hideLoadingIndication());
    }

    dispatch(updateMetamaskState(newState));
    dispatch(completedTx(msgData.metamaskId));
    dispatch(closeCurrentNotificationWindow());
    return msgData;
  };
}

export function updateCustomNonce(value: string) {
  return {
    type: actionConstants.UPDATE_CUSTOM_NONCE,
    value,
  };
}

const updateMetamaskStateFromBackground = (): Promise<
  MetaMaskReduxState['metamask']
> => {
  log.debug(`background.getState`);

  return new Promise((resolve, reject) => {
    callBackgroundMethod<MetaMaskReduxState['metamask']>(
      'getState',
      [],
      (error, newState) => {
        if (error) {
          reject(error);
          return;
        }

        resolve(newState as MetaMaskReduxState['metamask']);
      },
    );
  });
};

/**
 * TODO: update previousGasParams to use typed gas params object
 * TODO: Not a thunk, but rather a wrapper around a background call
 *
 * @param txId - MetaMask internal transaction id
 * @param previousGasParams - Object of gas params to set as previous
 */
export function updatePreviousGasParams(
  txId: string,
  // TODO: Replace `any` with type
  // eslint-disable-next-line @typescript-eslint/no-explicit-any
  previousGasParams: Record<string, any>,
): ThunkAction<
  Promise<TransactionMeta>,
  MetaMaskReduxState,
  unknown,
  AnyAction
> {
  return async () => {
    let updatedTransaction: TransactionMeta;
    try {
      updatedTransaction = await submitRequestToBackground(
        'updatePreviousGasParams',
        [txId, previousGasParams],
      );
    } catch (error) {
      logErrorWithMessage(error);
      throw error;
    }

    return updatedTransaction;
  };
}

export function updateEditableParams(
  txId: string,
  editableParams: Partial<TransactionParams>,
): ThunkAction<
  Promise<TransactionMeta>,
  MetaMaskReduxState,
  unknown,
  AnyAction
> {
  return async (dispatch: MetaMaskReduxDispatch) => {
    let updatedTransaction: TransactionMeta;
    try {
      updatedTransaction = await submitRequestToBackground(
        'updateEditableParams',
        [txId, editableParams],
      );
    } catch (error) {
      logErrorWithMessage(error);
      throw error;
    }
    await forceUpdateMetamaskState(dispatch);
    return updatedTransaction;
  };
}

/**
 * Appends new send flow history to a transaction
 * TODO: Not a thunk, but rather a wrapper around a background call
 *
 * @param txId - the id of the transaction to update
 * @param currentSendFlowHistoryLength - sendFlowHistory entries currently
 * @param sendFlowHistory - the new send flow history to append to the
 * transaction
 * @returns
 */
export function updateTransactionSendFlowHistory(
  txId: string,
  currentSendFlowHistoryLength: number,
  sendFlowHistory: DraftTransaction['history'],
): ThunkAction<
  Promise<TransactionMeta>,
  MetaMaskReduxState,
  unknown,
  AnyAction
> {
  return async () => {
    let updatedTransaction: TransactionMeta;
    try {
      updatedTransaction = await submitRequestToBackground(
        'updateTransactionSendFlowHistory',
        [txId, currentSendFlowHistoryLength, sendFlowHistory],
      );
    } catch (error) {
      logErrorWithMessage(error);
      throw error;
    }

    return updatedTransaction;
  };
}

export async function backupUserData(): Promise<{
  filename: string;
  data: string;
}> {
  let backedupData;
  try {
    backedupData = await submitRequestToBackground<{
      filename: string;
      data: string;
    }>('backupUserData');
  } catch (error) {
    logErrorWithMessage(error);
    throw error;
  }

  return backedupData;
}

export async function restoreUserData(jsonString: Json): Promise<true> {
  try {
    await submitRequestToBackground('restoreUserData', [jsonString]);
  } catch (error) {
    logErrorWithMessage(error);
    throw error;
  }

  return true;
}

// TODO: Not a thunk, but rather a wrapper around a background call
export function updateTransactionGasFees(
  txId: string,
  txGasFees: Partial<TxGasFees>,
): ThunkAction<
  Promise<TransactionMeta>,
  MetaMaskReduxState,
  unknown,
  AnyAction
> {
  return async () => {
    let updatedTransaction: TransactionMeta;
    try {
      updatedTransaction = await submitRequestToBackground(
        'updateTransactionGasFees',
        [txId, txGasFees],
      );
    } catch (error) {
      logErrorWithMessage(error);
      throw error;
    }

    return updatedTransaction;
  };
}

export function updateTransaction(
  txMeta: TransactionMeta,
  dontShowLoadingIndicator: boolean,
): ThunkAction<
  Promise<TransactionMeta>,
  MetaMaskReduxState,
  unknown,
  AnyAction
> {
  return async (dispatch: MetaMaskReduxDispatch) => {
    !dontShowLoadingIndicator && dispatch(showLoadingIndication());

    try {
      await submitRequestToBackground('updateTransaction', [txMeta]);
    } catch (error) {
      dispatch(updateTransactionParams(txMeta.id, txMeta.txParams));
      dispatch(hideLoadingIndication());
      dispatch(goHome());
      logErrorWithMessage(error);
      throw error;
    }

    try {
      dispatch(updateTransactionParams(txMeta.id, txMeta.txParams));
      const newState = await updateMetamaskStateFromBackground();
      dispatch(updateMetamaskState(newState));
      dispatch(showConfTxPage({ id: txMeta.id }));
      return txMeta;
    } finally {
      dispatch(hideLoadingIndication());
    }
  };
}

/**
 * Action to create a new transaction in the controller and route to the
 * confirmation page. Returns the newly created txMeta in case additional logic
 * should be applied to the transaction after creation.
 *
 * @param txParams - The transaction parameters
 * @param options
 * @param options.sendFlowHistory - The history of the send flow at time of creation.
 * @param options.type - The type of the transaction being added.
 * @returns
 */
export function addTransactionAndRouteToConfirmationPage(
  txParams: TransactionParams,
  options?: {
    sendFlowHistory?: DraftTransaction['history'];
    type?: TransactionType;
  },
): ThunkAction<
  Promise<TransactionMeta | null>,
  MetaMaskReduxState,
  unknown,
  AnyAction
> {
  return async (dispatch: MetaMaskReduxDispatch) => {
    const actionId = generateActionId();

    try {
      log.debug('background.addTransaction');

      const transactionMeta = await submitRequestToBackground<TransactionMeta>(
        'addTransaction',
        [txParams, { ...options, actionId, origin: ORIGIN_METAMASK }],
      );

      dispatch(showConfTxPage());
      return transactionMeta;
    } catch (error) {
      dispatch(hideLoadingIndication());
      dispatch(displayWarning(error));
    }
    return null;
  };
}

/**
 * Wrapper around the promisifedBackground to create a new unapproved
 * transaction in the background and return the newly created txMeta.
 * This method does not show errors or route to a confirmation page and is
 * used primarily for swaps functionality.
 *
 * @param txParams - the transaction parameters
 * @param options - Additional options for the transaction.
 * @param options.method
 * @param options.requireApproval - Whether the transaction requires approval.
 * @param options.swaps - Options specific to swaps transactions.
 * @param options.swaps.hasApproveTx - Whether the swap required an approval transaction.
 * @param options.swaps.meta - Additional transaction metadata required by swaps.
 * @param options.type
 * @returns
 */
export async function addTransactionAndWaitForPublish(
  txParams: TransactionParams,
  options: {
    method?: string;
    requireApproval?: boolean;
    swaps?: { hasApproveTx?: boolean; meta?: Record<string, unknown> };
    type?: TransactionType;
  },
): Promise<TransactionMeta> {
  log.debug('background.addTransactionAndWaitForPublish');

  const actionId = generateActionId();

  return await submitRequestToBackground<TransactionMeta>(
    'addTransactionAndWaitForPublish',
    [
      txParams,
      {
        ...options,
        origin: ORIGIN_METAMASK,
        actionId,
      },
    ],
  );
}

export function updateAndApproveTx(
  txMeta: TransactionMeta,
  dontShowLoadingIndicator: boolean,
  loadingIndicatorMessage: string,
): ThunkAction<
  Promise<TransactionMeta | null>,
  MetaMaskReduxState,
  unknown,
  AnyAction
> {
  return (dispatch: MetaMaskReduxDispatch) => {
    !dontShowLoadingIndicator &&
      dispatch(showLoadingIndication(loadingIndicatorMessage));
    return new Promise((resolve, reject) => {
      const actionId = generateActionId();
      callBackgroundMethod(
        'resolvePendingApproval',
        [String(txMeta.id), { txMeta, actionId }, { waitForResult: true }],
        (err) => {
          dispatch(updateTransactionParams(txMeta.id, txMeta.txParams));
          dispatch(resetSendState());

          if (err) {
            dispatch(goHome());
            logErrorWithMessage(err);
            reject(err);
            return;
          }

          resolve(txMeta);
        },
      );
    })
      .then(() => updateMetamaskStateFromBackground())
      .then((newState) => dispatch(updateMetamaskState(newState)))
      .then(() => {
        dispatch(resetSendState());
        dispatch(completedTx(txMeta.id));
        dispatch(hideLoadingIndication());
        dispatch(updateCustomNonce(''));
        ///: BEGIN:ONLY_INCLUDE_IF(build-main,build-beta,build-flask)
        dispatch(closeCurrentNotificationWindow());
        ///: END:ONLY_INCLUDE_IF
        return txMeta;
      })
      .catch((err) => {
        dispatch(hideLoadingIndication());
        return Promise.reject(err);
      });
  };
}

export async function getTransactions(
  filters: {
    filterToCurrentNetwork?: boolean;
    searchCriteria?: Partial<TransactionMeta> & Partial<TransactionParams>;
  } = {},
): Promise<TransactionMeta[]> {
  return await submitRequestToBackground<TransactionMeta[]>('getTransactions', [
    filters,
  ]);
}

export function completedTx(
  txId: string,
): ThunkAction<void, MetaMaskReduxState, unknown, AnyAction> {
  return (dispatch: MetaMaskReduxDispatch) => {
    dispatch({
      type: actionConstants.COMPLETED_TX,
      value: {
        id: txId,
      },
    });
  };
}

export function updateTransactionParams(
  txId: string,
  txParams: TransactionParams,
) {
  return {
    type: actionConstants.UPDATE_TRANSACTION_PARAMS,
    id: txId,
    value: txParams,
  };
}

///: BEGIN:ONLY_INCLUDE_IF(snaps)
export function disableSnap(
  snapId: string,
): ThunkAction<void, MetaMaskReduxState, unknown, AnyAction> {
  return async (dispatch: MetaMaskReduxDispatch) => {
    await submitRequestToBackground('disableSnap', [snapId]);
    await forceUpdateMetamaskState(dispatch);
  };
}

export function enableSnap(
  snapId: string,
): ThunkAction<void, MetaMaskReduxState, unknown, AnyAction> {
  return async (dispatch: MetaMaskReduxDispatch) => {
    await submitRequestToBackground('enableSnap', [snapId]);
    await forceUpdateMetamaskState(dispatch);
  };
}

export function updateSnap(
  origin: string,
  snap: { [snapId: string]: { version: string } },
): ThunkAction<void, MetaMaskReduxState, unknown, AnyAction> {
  return async (dispatch: MetaMaskReduxDispatch, getState) => {
    await submitRequestToBackground('updateSnap', [origin, snap]);
    await forceUpdateMetamaskState(dispatch);

    const state = getState();

    const approval = getFirstSnapInstallOrUpdateRequest(state);

    return approval?.metadata.id;
  };
}

export async function getPhishingResult(website: string) {
  return await submitRequestToBackground('getPhishingResult', [website]);
}
///: END:ONLY_INCLUDE_IF

// TODO: Clean this up.
///: BEGIN:ONLY_INCLUDE_IF(snaps)
export function removeSnap(
  snapId: string,
): ThunkAction<Promise<void>, MetaMaskReduxState, unknown, AnyAction> {
  return async (
    dispatch: MetaMaskReduxDispatch,
    ///: END:ONLY_INCLUDE_IF
    ///: BEGIN:ONLY_INCLUDE_IF(keyring-snaps)
    getState,
    ///: END:ONLY_INCLUDE_IF
    ///: BEGIN:ONLY_INCLUDE_IF(snaps)
  ) => {
    dispatch(showLoadingIndication());
    ///: END:ONLY_INCLUDE_IF
    ///: BEGIN:ONLY_INCLUDE_IF(keyring-snaps)
    const subjects = getPermissionSubjects(getState()) as {
      // TODO: Replace `any` with type
      // eslint-disable-next-line @typescript-eslint/no-explicit-any
      [k: string]: { permissions: Record<string, any> };
    };

    const isAccountsSnap =
      subjects[snapId]?.permissions?.snap_manageAccounts !== undefined;
    ///: END:ONLY_INCLUDE_IF

    ///: BEGIN:ONLY_INCLUDE_IF(snaps)
    try {
      ///: END:ONLY_INCLUDE_IF
      ///: BEGIN:ONLY_INCLUDE_IF(keyring-snaps)
      if (isAccountsSnap) {
        const addresses: string[] = await submitRequestToBackground(
          'getAccountsBySnapId',
          [snapId],
        );
        for (const address of addresses) {
          await submitRequestToBackground('removeAccount', [address]);
        }
      }
      ///: END:ONLY_INCLUDE_IF
      ///: BEGIN:ONLY_INCLUDE_IF(snaps)

      await submitRequestToBackground('removeSnap', [snapId]);
      await forceUpdateMetamaskState(dispatch);
    } catch (error) {
      dispatch(displayWarning(error));
      throw error;
    } finally {
      dispatch(hideLoadingIndication());
    }
  };
}

export async function handleSnapRequest(args: {
  snapId: string;
  origin: string;
  handler: string;
  request: {
    id?: string;
    jsonrpc: '2.0';
    method: string;
    // TODO: Replace `any` with type
    // eslint-disable-next-line @typescript-eslint/no-explicit-any
    params?: Record<string, any>;
  };
}): Promise<void> {
  return submitRequestToBackground('handleSnapRequest', [args]);
}

export function dismissNotifications(
  ids: string[],
): ThunkAction<void, MetaMaskReduxState, unknown, AnyAction> {
  return async (dispatch: MetaMaskReduxDispatch) => {
    await submitRequestToBackground('dismissNotifications', [ids]);
    await forceUpdateMetamaskState(dispatch);
  };
}

export function deleteExpiredNotifications(): ThunkAction<
  void,
  MetaMaskReduxState,
  unknown,
  AnyAction
> {
  return async (dispatch, getState) => {
    const state = getState();
    const notifications = getNotifications(state);

    const notificationIdsToDelete = notifications
      .filter((notification) => {
        const expirationTime = new Date(
          Date.now() - NOTIFICATIONS_EXPIRATION_DELAY,
        );

        return Boolean(
          notification.readDate &&
            new Date(notification.readDate) < expirationTime,
        );
      })
      .map(({ id }) => id);
    if (notificationIdsToDelete.length) {
      await submitRequestToBackground('dismissNotifications', [
        notificationIdsToDelete,
      ]);
      await forceUpdateMetamaskState(dispatch);
    }
  };
}

export function markNotificationsAsRead(
  ids: string[],
): ThunkAction<void, MetaMaskReduxState, unknown, AnyAction> {
  return async (dispatch: MetaMaskReduxDispatch) => {
    await submitRequestToBackground('markNotificationsAsRead', [ids]);
    await forceUpdateMetamaskState(dispatch);
  };
}

export function revokeDynamicSnapPermissions(
  snapId: string,
  permissionNames: string[],
): ThunkAction<void, MetaMaskReduxState, unknown, AnyAction> {
  return async (dispatch: MetaMaskReduxDispatch) => {
    await submitRequestToBackground('revokeDynamicSnapPermissions', [
      snapId,
      permissionNames,
    ]);
    await forceUpdateMetamaskState(dispatch);
  };
}

/**
 * Disconnects a given origin from a snap.
 *
 * This revokes the permission granted to the origin
 * that provides the capability to communicate with a snap.
 *
 * @param origin - The origin.
 * @param snapId - The snap ID.
 */
export function disconnectOriginFromSnap(
  origin: string,
  snapId: string,
): ThunkAction<void, MetaMaskReduxState, unknown, AnyAction> {
  return async (dispatch: MetaMaskReduxDispatch) => {
    await submitRequestToBackground('disconnectOriginFromSnap', [
      origin,
      snapId,
    ]);
    await forceUpdateMetamaskState(dispatch);
  };
}

///: END:ONLY_INCLUDE_IF
///: BEGIN:ONLY_INCLUDE_IF(desktop)

export function setDesktopEnabled(desktopEnabled: boolean) {
  return async () => {
    try {
      await submitRequestToBackground('setDesktopEnabled', [desktopEnabled]);
    } catch (error) {
      log.error(error);
    }
  };
}

export async function generateDesktopOtp() {
  return await submitRequestToBackground('generateDesktopOtp');
}

export async function testDesktopConnection() {
  return await submitRequestToBackground('testDesktopConnection');
}

export async function disableDesktop() {
  return await submitRequestToBackground('disableDesktop');
}
///: END:ONLY_INCLUDE_IF

export function cancelDecryptMsg(
  msgData: TemporaryMessageDataType,
): ThunkAction<
  Promise<TemporaryMessageDataType>,
  MetaMaskReduxState,
  unknown,
  AnyAction
> {
  return async (dispatch: MetaMaskReduxDispatch) => {
    dispatch(showLoadingIndication());

    let newState;
    try {
      newState = await submitRequestToBackground<
        MetaMaskReduxState['metamask']
      >('cancelDecryptMessage', [msgData.id]);
    } finally {
      dispatch(hideLoadingIndication());
    }

    dispatch(updateMetamaskState(newState));
    dispatch(completedTx(msgData.id));
    dispatch(closeCurrentNotificationWindow());
    return msgData;
  };
}

export function cancelEncryptionPublicKeyMsg(
  msgData: TemporaryMessageDataType,
): ThunkAction<
  Promise<TemporaryMessageDataType>,
  MetaMaskReduxState,
  unknown,
  AnyAction
> {
  return async (dispatch: MetaMaskReduxDispatch) => {
    dispatch(showLoadingIndication());

    let newState;
    try {
      newState = await submitRequestToBackground<
        MetaMaskReduxState['metamask']
      >('cancelEncryptionPublicKey', [msgData.id]);
    } finally {
      dispatch(hideLoadingIndication());
    }

    dispatch(updateMetamaskState(newState));
    dispatch(completedTx(msgData.id));
    dispatch(closeCurrentNotificationWindow());
    return msgData;
  };
}

export function cancelTx(
  txMeta: TransactionMeta,
  _showLoadingIndication = true,
): ThunkAction<
  Promise<TransactionMeta>,
  MetaMaskReduxState,
  unknown,
  AnyAction
> {
  return (dispatch: MetaMaskReduxDispatch) => {
    _showLoadingIndication && dispatch(showLoadingIndication());
    return new Promise<void>((resolve, reject) => {
      callBackgroundMethod(
        'rejectPendingApproval',
        [
          String(txMeta.id),
          ethErrors.provider.userRejectedRequest().serialize(),
        ],
        (error) => {
          if (error) {
            reject(error);
            return;
          }

          resolve();
        },
      );
    })
      .then(() => updateMetamaskStateFromBackground())
      .then((newState) => dispatch(updateMetamaskState(newState)))
      .then(() => {
        dispatch(resetSendState());
        dispatch(completedTx(txMeta.id));
        dispatch(hideLoadingIndication());
        dispatch(closeCurrentNotificationWindow());

        return txMeta;
      })
      .catch((error) => {
        dispatch(hideLoadingIndication());
        throw error;
      });
  };
}

/**
 * Cancels all of the given transactions
 *
 * @param txMetaList
 * @returns
 */
export function cancelTxs(
  txMetaList: TransactionMeta[],
): ThunkAction<void, MetaMaskReduxState, unknown, AnyAction> {
  return async (dispatch: MetaMaskReduxDispatch) => {
    dispatch(showLoadingIndication());

    try {
      const txIds = txMetaList.map(({ id }) => id);
      const cancellations = txIds.map(
        (id) =>
          new Promise<void>((resolve, reject) => {
            callBackgroundMethod(
              'rejectPendingApproval',
              [
                String(id),
                ethErrors.provider.userRejectedRequest().serialize(),
              ],
              (err) => {
                if (err) {
                  reject(err);
                  return;
                }

                resolve();
              },
            );
          }),
      );

      await Promise.all(cancellations);

      const newState = await updateMetamaskStateFromBackground();
      dispatch(updateMetamaskState(newState));
      dispatch(resetSendState());

      txIds.forEach((id) => {
        dispatch(completedTx(id));
      });
    } finally {
      if (getEnvironmentType() === ENVIRONMENT_TYPE_NOTIFICATION) {
        closeNotificationPopup();
      } else {
        dispatch(hideLoadingIndication());
      }
    }
  };
}

export function markPasswordForgotten(): ThunkAction<
  void,
  MetaMaskReduxState,
  unknown,
  AnyAction
> {
  return async (dispatch: MetaMaskReduxDispatch) => {
    try {
      await new Promise<void>((resolve, reject) => {
        callBackgroundMethod('markPasswordForgotten', [], (error) => {
          if (error) {
            reject(error);
            return;
          }
          resolve();
        });
      });
    } finally {
      // TODO: handle errors
      dispatch(hideLoadingIndication());
      await forceUpdateMetamaskState(dispatch);
    }
  };
}

export function unMarkPasswordForgotten(): ThunkAction<
  void,
  MetaMaskReduxState,
  unknown,
  AnyAction
> {
  return (dispatch: MetaMaskReduxDispatch) => {
    return new Promise<void>((resolve) => {
      callBackgroundMethod('unMarkPasswordForgotten', [], () => {
        resolve();
      });
    }).then(() => forceUpdateMetamaskState(dispatch));
  };
}

export function closeWelcomeScreen() {
  return {
    type: actionConstants.CLOSE_WELCOME_SCREEN,
  };
}

//
// unlock screen
//

export function unlockInProgress() {
  return {
    type: actionConstants.UNLOCK_IN_PROGRESS,
  };
}

export function unlockFailed(message?: string) {
  return {
    type: actionConstants.UNLOCK_FAILED,
    value: message,
  };
}

export function unlockSucceeded(message?: string) {
  return {
    type: actionConstants.UNLOCK_SUCCEEDED,
    value: message,
  };
}

export function updateMetamaskState(
  newState: MetaMaskReduxState['metamask'],
): ThunkAction<void, MetaMaskReduxState, unknown, AnyAction> {
  return (dispatch, getState) => {
    const state = getState();
    const providerConfig = getProviderConfig(state);
    const { metamask: currentState } = state;

    const { currentLocale } = currentState;
    const currentInternalAccount = getSelectedInternalAccount(state);
    const selectedAddress = currentInternalAccount?.address;
    const { currentLocale: newLocale, providerConfig: newProviderConfig } =
      newState;
    const newInternalAccount = getSelectedInternalAccount({
      metamask: newState,
    });
    const newSelectedAddress = newInternalAccount?.address;

    if (currentLocale && newLocale && currentLocale !== newLocale) {
      dispatch(updateCurrentLocale(newLocale));
    }

    if (selectedAddress !== newSelectedAddress) {
      dispatch({ type: actionConstants.SELECTED_ADDRESS_CHANGED });
    }

    const newAddressBook =
      newState.addressBook?.[newProviderConfig?.chainId] ?? {};
    const oldAddressBook =
      currentState.addressBook?.[providerConfig?.chainId] ?? {};
    // TODO: Replace `any` with type
    // eslint-disable-next-line @typescript-eslint/no-explicit-any
    const newAccounts: { [address: string]: Record<string, any> } =
      getMetaMaskAccounts({ metamask: newState });
    // TODO: Replace `any` with type
    // eslint-disable-next-line @typescript-eslint/no-explicit-any
    const oldAccounts: { [address: string]: Record<string, any> } =
      getMetaMaskAccounts({ metamask: currentState });
    const newSelectedAccount = newAccounts[newSelectedAddress];
    const oldSelectedAccount = newAccounts[selectedAddress];
    // dispatch an ACCOUNT_CHANGED for any account whose balance or other
    // properties changed in this update
    Object.entries(oldAccounts).forEach(([address, oldAccount]) => {
      if (!isEqual(oldAccount, newAccounts[address])) {
        dispatch({
          type: actionConstants.ACCOUNT_CHANGED,
          payload: { account: newAccounts[address] },
        });
      }
    });

    // Also emit an event for the selected account changing, either due to a
    // property update or if the entire account changes.
    if (isEqual(oldSelectedAccount, newSelectedAccount) === false) {
      dispatch({
        type: actionConstants.SELECTED_ACCOUNT_CHANGED,
        payload: { account: newSelectedAccount },
      });
    }
    // We need to keep track of changing address book entries
    if (isEqual(oldAddressBook, newAddressBook) === false) {
      dispatch({
        type: actionConstants.ADDRESS_BOOK_UPDATED,
        payload: { addressBook: newAddressBook },
      });
    }

    // track when gasFeeEstimates change
    if (
      isEqual(currentState.gasFeeEstimates, newState.gasFeeEstimates) === false
    ) {
      dispatch({
        type: actionConstants.GAS_FEE_ESTIMATES_UPDATED,
        payload: {
          gasFeeEstimates: newState.gasFeeEstimates,
          gasEstimateType: newState.gasEstimateType,
        },
      });
    }
    dispatch({
      type: actionConstants.UPDATE_METAMASK_STATE,
      value: newState,
    });
    if (providerConfig.chainId !== newProviderConfig.chainId) {
      dispatch({
        type: actionConstants.CHAIN_CHANGED,
        payload: newProviderConfig.chainId,
      });
      // We dispatch this action to ensure that the send state stays up to date
      // after the chain changes. This async thunk will fail gracefully in the
      // event that we are not yet on the send flow with a draftTransaction in
      // progress.

      dispatch(initializeSendState({ chainHasChanged: true }));
    }

    ///: BEGIN:ONLY_INCLUDE_IF(build-mmi)
    updateCustodyState(dispatch, newState, getState());
    ///: END:ONLY_INCLUDE_IF
  };
}

const backgroundSetLocked = (): Promise<void> => {
  return new Promise<void>((resolve, reject) => {
    callBackgroundMethod('setLocked', [], (error) => {
      if (error) {
        reject(error);
        return;
      }
      resolve();
    });
  });
};

export function lockMetamask(): ThunkAction<
  void,
  MetaMaskReduxState,
  unknown,
  AnyAction
> {
  log.debug(`background.setLocked`);

  return (dispatch: MetaMaskReduxDispatch) => {
    dispatch(showLoadingIndication());

    return backgroundSetLocked()
      .then(() => updateMetamaskStateFromBackground())
      .catch((error) => {
        dispatch(displayWarning(error.message));
        return Promise.reject(error);
      })
      .then((newState) => {
        dispatch(updateMetamaskState(newState));
        dispatch(hideLoadingIndication());
        dispatch({ type: actionConstants.LOCK_METAMASK });
      })
      .catch(() => {
        dispatch(hideLoadingIndication());
        dispatch({ type: actionConstants.LOCK_METAMASK });
      });
  };
}

async function _setSelectedInternalAccount(accountId: string): Promise<void> {
  log.debug(`background.setSelectedInternalAccount`);
  await submitRequestToBackground('setSelectedInternalAccount', [accountId]);
}

/**
 * Sets the selected internal account.
 *
 * @param accountId - The ID of the account to set as selected.
 * @returns A thunk action that dispatches loading and warning indications.
 */
export function setSelectedInternalAccount(
  accountId: string,
): ThunkAction<void, MetaMaskReduxState, unknown, AnyAction> {
  return async (dispatch: MetaMaskReduxDispatch) => {
    dispatch(showLoadingIndication());
    log.debug(`background.setSelectedInternalAccount`);
    try {
      await _setSelectedInternalAccount(accountId);
    } catch (error) {
      dispatch(displayWarning(error));
      return;
    } finally {
      dispatch(hideLoadingIndication());
    }
  };
}

export function setSelectedAccount(
  address: string,
): ThunkAction<void, MetaMaskReduxState, unknown, AnyAction> {
  return async (dispatch, getState) => {
    dispatch(showLoadingIndication());
    log.debug(`background.setSelectedAccount`);

    const state = getState();
    const unconnectedAccountAccountAlertIsEnabled =
      getUnconnectedAccountAlertEnabledness(state);
    const activeTabOrigin = state.activeTab.origin;
    const internalAccount = getInternalAccountByAddress(state, address);
    const permittedAccountsForCurrentTab =
      getPermittedAccountsForCurrentTab(state);
    const currentTabIsConnectedToPreviousAddress =
      Boolean(activeTabOrigin) &&
      permittedAccountsForCurrentTab.includes(internalAccount.address);
    const currentTabIsConnectedToNextAddress =
      Boolean(activeTabOrigin) &&
      permittedAccountsForCurrentTab.includes(address);
    const switchingToUnconnectedAddress =
      currentTabIsConnectedToPreviousAddress &&
      !currentTabIsConnectedToNextAddress;

    try {
      await _setSelectedInternalAccount(internalAccount.id);
      await forceUpdateMetamaskState(dispatch);
    } catch (error) {
      dispatch(displayWarning(error));
      return;
    } finally {
      dispatch(hideLoadingIndication());
    }

    if (
      unconnectedAccountAccountAlertIsEnabled &&
      switchingToUnconnectedAddress
    ) {
      dispatch(switchedToUnconnectedAccount());
      await setUnconnectedAccountAlertShown(activeTabOrigin);
    }
  };
}

export function addPermittedAccount(
  origin: string,
  address: [],
): ThunkAction<void, MetaMaskReduxState, unknown, AnyAction> {
  return async (dispatch: MetaMaskReduxDispatch) => {
    await new Promise<void>((resolve, reject) => {
      callBackgroundMethod(
        'addPermittedAccount',
        [origin, address],
        (error) => {
          if (error) {
            reject(error);
            return;
          }
          resolve();
        },
      );
    });
    await forceUpdateMetamaskState(dispatch);
  };
}
export function addMorePermittedAccounts(
  origin: string,
  address: string[],
): ThunkAction<void, MetaMaskReduxState, unknown, AnyAction> {
  return async (dispatch: MetaMaskReduxDispatch) => {
    await new Promise<void>((resolve, reject) => {
      callBackgroundMethod(
        'addMorePermittedAccounts',
        [origin, address],
        (error) => {
          if (error) {
            reject(error);
            return;
          }
          resolve();
        },
      );
    });
    await forceUpdateMetamaskState(dispatch);
  };
}

export function removePermittedAccount(
  origin: string,
  address: string,
): ThunkAction<void, MetaMaskReduxState, unknown, AnyAction> {
  return async (dispatch: MetaMaskReduxDispatch) => {
    await new Promise<void>((resolve, reject) => {
      callBackgroundMethod(
        'removePermittedAccount',
        [origin, address],
        (error) => {
          if (error) {
            reject(error);
            return;
          }
          resolve();
        },
      );
    });
    await forceUpdateMetamaskState(dispatch);
  };
}

export function showAccountsPage() {
  return {
    type: actionConstants.SHOW_ACCOUNTS_PAGE,
  };
}

export function showConfTxPage({ id }: Partial<TransactionMeta> = {}) {
  return {
    type: actionConstants.SHOW_CONF_TX_PAGE,
    id,
  };
}

export function addToken(
  {
    address,
    symbol,
    decimals,
    image,
    networkClientId,
  }: {
    address?: string;
    symbol?: string;
    decimals?: number;
    image?: string;
    networkClientId?: NetworkClientId;
  },
  dontShowLoadingIndicator?: boolean,
): ThunkAction<void, MetaMaskReduxState, unknown, AnyAction> {
  return async (dispatch: MetaMaskReduxDispatch) => {
    if (!address) {
      throw new Error('MetaMask - Cannot add token without address');
    }
    if (!dontShowLoadingIndicator) {
      dispatch(showLoadingIndication());
    }
    try {
      await submitRequestToBackground('addToken', [
        {
          address,
          symbol,
          decimals,
          image,
          networkClientId,
        },
      ]);
    } catch (error) {
      logErrorWithMessage(error);
      dispatch(displayWarning(error));
    } finally {
      await forceUpdateMetamaskState(dispatch);
      dispatch(hideLoadingIndication());
    }
  };
}

/**
 * To add the tokens user selected to state
 *
 * @param tokensToImport
 * @param networkClientId
 */
export function addImportedTokens(
  tokensToImport: Token[],
  networkClientId?: NetworkClientId,
): ThunkAction<void, MetaMaskReduxState, unknown, AnyAction> {
  return async (dispatch: MetaMaskReduxDispatch) => {
    try {
      await submitRequestToBackground('addImportedTokens', [
        tokensToImport,
        networkClientId,
      ]);
    } catch (error) {
      logErrorWithMessage(error);
    } finally {
      await forceUpdateMetamaskState(dispatch);
    }
  };
}

/**
 * To add ignored token addresses to state
 *
 * @param options
 * @param options.tokensToIgnore
 * @param options.dontShowLoadingIndicator
 */
export function ignoreTokens({
  tokensToIgnore,
  dontShowLoadingIndicator = false,
}: {
  tokensToIgnore: string[];
  dontShowLoadingIndicator: boolean;
}): ThunkAction<void, MetaMaskReduxState, unknown, AnyAction> {
  const _tokensToIgnore = Array.isArray(tokensToIgnore)
    ? tokensToIgnore
    : [tokensToIgnore];

  return async (dispatch: MetaMaskReduxDispatch) => {
    if (!dontShowLoadingIndicator) {
      dispatch(showLoadingIndication());
    }
    try {
      await submitRequestToBackground('ignoreTokens', [_tokensToIgnore]);
    } catch (error) {
      logErrorWithMessage(error);
      dispatch(displayWarning(error));
    } finally {
      await forceUpdateMetamaskState(dispatch);
      dispatch(hideLoadingIndication());
    }
  };
}

/**
 * To fetch the ERC20 tokens with non-zero balance in a single call
 *
 * @param selectedAddress - the targeted account
 * @param tokensToDetect - the targeted list of tokens
 * @param networkClientId - unique identifier for the network client
 */
export async function getBalancesInSingleCall(
  selectedAddress: string,
  tokensToDetect: string[],
  networkClientId: string,
): Promise<BalanceMap> {
  return await submitRequestToBackground('getBalancesInSingleCall', [
    selectedAddress,
    tokensToDetect,
    networkClientId,
  ]);
}

export function addNft(
  address: string,
  tokenID: string,
  dontShowLoadingIndicator: boolean,
): ThunkAction<void, MetaMaskReduxState, unknown, AnyAction> {
  return async (dispatch: MetaMaskReduxDispatch) => {
    if (!address) {
      throw new Error('MetaMask - Cannot add NFT without address');
    }
    if (!tokenID) {
      throw new Error('MetaMask - Cannot add NFT without tokenID');
    }
    if (!dontShowLoadingIndicator) {
      dispatch(showLoadingIndication());
    }
    try {
      await submitRequestToBackground('addNft', [address, tokenID]);
    } catch (error) {
      logErrorWithMessage(error);
      dispatch(displayWarning(error));
    } finally {
      await forceUpdateMetamaskState(dispatch);
      dispatch(hideLoadingIndication());
    }
  };
}

export function addNftVerifyOwnership(
  address: string,
  tokenID: string,
  dontShowLoadingIndicator: boolean,
): ThunkAction<void, MetaMaskReduxState, unknown, AnyAction> {
  return async (dispatch: MetaMaskReduxDispatch) => {
    if (!address) {
      throw new Error('MetaMask - Cannot add NFT without address');
    }
    if (!tokenID) {
      throw new Error('MetaMask - Cannot add NFT without tokenID');
    }
    if (!dontShowLoadingIndicator) {
      dispatch(showLoadingIndication());
    }
    try {
      await submitRequestToBackground('addNftVerifyOwnership', [
        address,
        tokenID,
      ]);
    } catch (error) {
      if (
        isErrorWithMessage(error) &&
        (error.message.includes('This NFT is not owned by the user') ||
          error.message.includes('Unable to verify ownership'))
      ) {
        throw error;
      } else {
        logErrorWithMessage(error);
        dispatch(displayWarning(error));
      }
    } finally {
      await forceUpdateMetamaskState(dispatch);
      dispatch(hideLoadingIndication());
    }
  };
}

export function removeAndIgnoreNft(
  address: string,
  tokenID: string,
  shouldShowLoadingIndicator?: boolean,
): ThunkAction<void, MetaMaskReduxState, unknown, AnyAction> {
  return async (dispatch: MetaMaskReduxDispatch) => {
    if (!address) {
      throw new Error('MetaMask - Cannot ignore NFT without address');
    }
    if (!tokenID) {
      throw new Error('MetaMask - Cannot ignore NFT without tokenID');
    }
    if (!shouldShowLoadingIndicator) {
      dispatch(showLoadingIndication());
    }
    try {
      await submitRequestToBackground('removeAndIgnoreNft', [address, tokenID]);
    } catch (error) {
      logErrorWithMessage(error);
      dispatch(displayWarning(error));
      throw error;
    } finally {
      await forceUpdateMetamaskState(dispatch);
      dispatch(hideLoadingIndication());
    }
  };
}

export function removeNft(
  address: string,
  tokenID: string,
  dontShowLoadingIndicator: boolean,
): ThunkAction<void, MetaMaskReduxState, unknown, AnyAction> {
  return async (dispatch: MetaMaskReduxDispatch) => {
    if (!address) {
      throw new Error('MetaMask - Cannot remove NFT without address');
    }
    if (!tokenID) {
      throw new Error('MetaMask - Cannot remove NFT without tokenID');
    }
    if (!dontShowLoadingIndicator) {
      dispatch(showLoadingIndication());
    }
    try {
      await submitRequestToBackground('removeNft', [address, tokenID]);
    } catch (error) {
      logErrorWithMessage(error);
      dispatch(displayWarning(error));
    } finally {
      await forceUpdateMetamaskState(dispatch);
      dispatch(hideLoadingIndication());
    }
  };
}

export async function checkAndUpdateAllNftsOwnershipStatus() {
  await submitRequestToBackground('checkAndUpdateAllNftsOwnershipStatus');
}

export async function isNftOwner(
  ownerAddress: string,
  nftAddress: string,
  nftId: string,
): Promise<boolean> {
  return await submitRequestToBackground('isNftOwner', [
    ownerAddress,
    nftAddress,
    nftId,
  ]);
}

export async function checkAndUpdateSingleNftOwnershipStatus(nft: Nft) {
  await submitRequestToBackground('checkAndUpdateSingleNftOwnershipStatus', [
    nft,
    false,
  ]);
}
// When we upgrade to TypeScript 4.5 this is part of the language. It will get
// the underlying type of a Promise generic type. So Awaited<Promise<void>> is
// void.
type Awaited<T> = T extends PromiseLike<infer U> ? U : T;

export async function getTokenStandardAndDetails(
  address: string,
  userAddress?: string,
  tokenId?: string,
): Promise<
  Awaited<
    ReturnType<AssetsContractController['getTokenStandardAndDetails']>
  > & { balance?: string }
> {
  return await submitRequestToBackground('getTokenStandardAndDetails', [
    address,
    userAddress,
    tokenId,
  ]);
}

export async function getTokenSymbol(address: string): Promise<string | null> {
  return await submitRequestToBackground('getTokenSymbol', [address]);
}

export function clearPendingTokens(): Action {
  return {
    type: actionConstants.CLEAR_PENDING_TOKENS,
  };
}

/**
 * Action to switch globally selected network and set switched network details
 * for the purpose of displaying the user a toast about the network change
 *
 * @param networkClientIdForThisDomain - Thet network client ID last used by the origin
 * @param selectedTabOrigin - Origin of the current tab
 */
export function automaticallySwitchNetwork(
  networkClientIdForThisDomain: string,
  selectedTabOrigin: string,
): ThunkAction<void, MetaMaskReduxState, unknown, AnyAction> {
  return async (dispatch: MetaMaskReduxDispatch) => {
    await dispatch(setActiveNetwork(networkClientIdForThisDomain));
    await dispatch(
      setSwitchedNetworkDetails({
        networkClientId: networkClientIdForThisDomain,
        origin: selectedTabOrigin,
      }),
    );
    await forceUpdateMetamaskState(dispatch);
  };
}

/**
 * Action to store details about the switched-to network in the background state
 *
 * @param switchedNetworkDetails - Object containing networkClientId and origin
 * @param switchedNetworkDetails.networkClientId
 * @param switchedNetworkDetails.selectedTabOrigin
 */
export function setSwitchedNetworkDetails(switchedNetworkDetails: {
  networkClientId: string;
  selectedTabOrigin: string;
}): ThunkAction<void, MetaMaskReduxState, unknown, AnyAction> {
  return async (dispatch: MetaMaskReduxDispatch) => {
    await submitRequestToBackground('setSwitchedNetworkDetails', [
      switchedNetworkDetails,
    ]);
    await forceUpdateMetamaskState(dispatch);
  };
}

/**
 * Action to clear details about the switched-to network in the background state
 */
export function clearSwitchedNetworkDetails(): ThunkAction<
  void,
  MetaMaskReduxState,
  unknown,
  AnyAction
> {
  return async (dispatch: MetaMaskReduxDispatch) => {
    await submitRequestToBackground('clearSwitchedNetworkDetails', []);
    await forceUpdateMetamaskState(dispatch);
  };
}

/**
 * Update the currentPopupid generated when the user opened the popup
 *
 * @param id - The Snap interface ID.
 * @returns Promise Resolved on successfully submitted background request.
 */
export function setCurrentExtensionPopupId(
  id: number,
): ThunkAction<void, MetaMaskReduxState, unknown, AnyAction> {
  return async (dispatch: MetaMaskReduxDispatch) => {
    await submitRequestToBackground<void>('setCurrentExtensionPopupId', [id]);
    await forceUpdateMetamaskState(dispatch);
  };
}

export function abortTransactionSigning(
  transactionId: string,
  // TODO: Replace `any` with type
  // eslint-disable-next-line @typescript-eslint/no-explicit-any
): ThunkAction<Promise<void>, MetaMaskReduxState, any, AnyAction> {
  return async (dispatch: MetaMaskReduxDispatch) => {
    try {
      await submitRequestToBackground('abortTransactionSigning', [
        transactionId,
      ]);
    } catch (error) {
      dispatch(displayWarning(error));
    }
  };
}

export function getLayer1GasFee({
  chainId,
  networkClientId,
  transactionParams,
}: {
  chainId?: Hex;
  networkClientId?: NetworkClientId;
  transactionParams: TransactionParams;
}): // TODO: Replace `any` with type
// eslint-disable-next-line @typescript-eslint/no-explicit-any
ThunkAction<Promise<void>, MetaMaskReduxState, any, AnyAction> {
  return async () =>
    await submitRequestToBackground('getLayer1GasFee', [
      { chainId, networkClientId, transactionParams },
    ]);
}

export function createCancelTransaction(
  txId: string,
  customGasSettings: CustomGasSettings,
  options: { estimatedBaseFee?: string } = {},
): ThunkAction<void, MetaMaskReduxState, unknown, AnyAction> {
  log.debug('background.createCancelTransaction');
  let newTxId: string;

  return (dispatch: MetaMaskReduxDispatch) => {
    const actionId = generateActionId();
    return new Promise<MetaMaskReduxState['metamask']>((resolve, reject) => {
      callBackgroundMethod<MetaMaskReduxState['metamask']>(
        'createCancelTransaction',
        [txId, customGasSettings, { ...options, actionId }],
        (err, newState) => {
          if (err) {
            if (
              err?.message?.includes(
                'Previous transaction is already confirmed',
              )
            ) {
              dispatch(
                showModal({
                  name: 'TRANSACTION_ALREADY_CONFIRMED',
                  originalTransactionId: txId,
                }),
              );
            }
            dispatch(displayWarning(err));
            reject(err);
            return;
          }
          if (newState) {
            const currentNetworkTxList = getCurrentNetworkTransactions({
              metamask: newState,
            });
            const { id } =
              currentNetworkTxList[currentNetworkTxList.length - 1];
            newTxId = id;
            resolve(newState);
          }
        },
      );
    })
      .then((newState) => dispatch(updateMetamaskState(newState)))
      .then(() => newTxId);
  };
}

export function createSpeedUpTransaction(
  txId: string,
  customGasSettings: CustomGasSettings,
  options: { estimatedBaseFee?: string } = {},
): ThunkAction<void, MetaMaskReduxState, unknown, AnyAction> {
  log.debug('background.createSpeedUpTransaction');
  let newTx: TransactionMeta;

  return (dispatch: MetaMaskReduxDispatch) => {
    const actionId = generateActionId();
    return new Promise<MetaMaskReduxState['metamask']>((resolve, reject) => {
      callBackgroundMethod<MetaMaskReduxState['metamask']>(
        'createSpeedUpTransaction',
        [txId, customGasSettings, { ...options, actionId }],
        (err, newState) => {
          if (err) {
            dispatch(displayWarning(err));
            reject(err);
            return;
          }

          if (newState) {
            const currentNetworkTxList =
              getCurrentNetworkTransactions(newState);
            newTx = currentNetworkTxList[currentNetworkTxList.length - 1];
            resolve(newState);
          }
        },
      );
    })
      .then((newState) => dispatch(updateMetamaskState(newState)))
      .then(() => newTx);
  };
}

export function createRetryTransaction(
  txId: string,
  customGasSettings: CustomGasSettings,
): ThunkAction<void, MetaMaskReduxState, unknown, AnyAction> {
  let newTx: TransactionMeta;

  return (dispatch: MetaMaskReduxDispatch) => {
    return new Promise<MetaMaskReduxState['metamask']>((resolve, reject) => {
      const actionId = generateActionId();
      callBackgroundMethod<MetaMaskReduxState['metamask']>(
        'createSpeedUpTransaction',
        [txId, customGasSettings, { actionId }],
        (err, newState) => {
          if (err) {
            dispatch(displayWarning(err));
            reject(err);
            return;
          }
          if (newState) {
            const currentNetworkTxList =
              getCurrentNetworkTransactions(newState);
            newTx = currentNetworkTxList[currentNetworkTxList.length - 1];
            resolve(newState);
          }
        },
      );
    })
      .then((newState) => dispatch(updateMetamaskState(newState)))
      .then(() => newTx);
  };
}

//
// config
//

export function setProviderType(
  type: NetworkType,
): ThunkAction<void, MetaMaskReduxState, unknown, AnyAction> {
  return async (dispatch: MetaMaskReduxDispatch) => {
    log.debug(`background.setProviderType`, type);
    try {
      await submitRequestToBackground('setProviderType', [type]);
    } catch (error) {
      logErrorWithMessage(error);
      dispatch(displayWarning('Had a problem changing networks!'));
    }
  };
}

export function upsertNetworkConfiguration(
  {
    rpcUrl,
    chainId,
    nickname,
    rpcPrefs,
    ticker = EtherDenomination.ETH,
  }: {
    rpcUrl: string;
    chainId: string;
    nickname: string;
    rpcPrefs: RPCDefinition['rpcPrefs'];
    ticker: string;
  },
  {
    setActive,
    source,
  }: {
    setActive: boolean;
    source: string;
  },
): ThunkAction<void, MetaMaskReduxState, unknown, AnyAction> {
  return async (dispatch) => {
    log.debug(
      `background.upsertNetworkConfiguration: ${rpcUrl} ${chainId} ${ticker} ${nickname}`,
    );
    let networkConfigurationId;
    try {
      networkConfigurationId = await submitRequestToBackground(
        'upsertNetworkConfiguration',
        [
          { rpcUrl, chainId, ticker, nickname: nickname || rpcUrl, rpcPrefs },
          { setActive, source, referrer: ORIGIN_METAMASK },
        ],
      );
    } catch (error) {
      log.error(error);
      dispatch(displayWarning('Had a problem adding network!'));
    }
    return networkConfigurationId;
  };
}

export function editAndSetNetworkConfiguration(
  {
    networkConfigurationId,
    rpcUrl,
    chainId,
    nickname,
    rpcPrefs,
    ticker = EtherDenomination.ETH,
  }: {
    networkConfigurationId: string;
    rpcUrl: string;
    chainId: string;
    nickname: string;
    rpcPrefs: RPCDefinition['rpcPrefs'];
    ticker: string;
  },
  { source }: { source: string },
): ThunkAction<void, MetaMaskReduxState, unknown, AnyAction> {
  return async (dispatch) => {
    log.debug(
      `background.removeNetworkConfiguration: ${networkConfigurationId}`,
    );
    try {
      await submitRequestToBackground('removeNetworkConfiguration', [
        networkConfigurationId,
      ]);
    } catch (error) {
      logErrorWithMessage(error);
      dispatch(displayWarning('Had a problem removing network!'));
      return;
    }

    try {
      await submitRequestToBackground('upsertNetworkConfiguration', [
        {
          rpcUrl,
          chainId,
          ticker,
          nickname: nickname || rpcUrl,
          rpcPrefs,
        },
        { setActive: true, referrer: ORIGIN_METAMASK, source },
      ]);
    } catch (error) {
      logErrorWithMessage(error);
      dispatch(displayWarning('Had a problem changing networks!'));
    }
  };
}

export function setActiveNetwork(
  networkConfigurationId: string,
): ThunkAction<void, MetaMaskReduxState, unknown, AnyAction> {
  return async (dispatch) => {
    log.debug(`background.setActiveNetwork: ${networkConfigurationId}`);
    try {
      await submitRequestToBackground('setActiveNetwork', [
        networkConfigurationId,
      ]);
    } catch (error) {
      logErrorWithMessage(error);
      dispatch(displayWarning('Had a problem changing networks!'));
    }
  };
}

export function rollbackToPreviousProvider(): ThunkAction<
  void,
  MetaMaskReduxState,
  unknown,
  AnyAction
> {
  return async (dispatch: MetaMaskReduxDispatch) => {
    try {
      await submitRequestToBackground('rollbackToPreviousProvider');
    } catch (error) {
      logErrorWithMessage(error);
      dispatch(displayWarning('Had a problem changing networks!'));
    }
  };
}

export function removeNetworkConfiguration(
  networkConfigurationId: string,
): ThunkAction<Promise<void>, MetaMaskReduxState, unknown, AnyAction> {
  return (dispatch) => {
    log.debug(
      `background.removeNetworkConfiguration: ${networkConfigurationId}`,
    );
    return new Promise((resolve, reject) => {
      callBackgroundMethod(
        'removeNetworkConfiguration',
        [networkConfigurationId],
        (err) => {
          if (err) {
            logErrorWithMessage(err);
            dispatch(displayWarning('Had a problem removing network!'));
            reject(err);
            return;
          }
          resolve();
        },
      );
    });
  };
}

// Calls the addressBookController to add a new address.
export function addToAddressBook(
  recipient: string,
  nickname = '',
  memo = '',
): ThunkAction<void, MetaMaskReduxState, unknown, AnyAction> {
  log.debug(`background.addToAddressBook`);

  return async (dispatch, getState) => {
    const { chainId } = getProviderConfig(getState());

    let set;
    try {
      set = await submitRequestToBackground('setAddressBook', [
        toChecksumHexAddress(recipient),
        nickname,
        chainId,
        memo,
      ]);
    } catch (error) {
      logErrorWithMessage(error);
      dispatch(displayWarning('Address book failed to update'));
      throw error;
    }
    if (!set) {
      dispatch(displayWarning('Address book failed to update'));
    }
  };
}

/**
 * @description Calls the addressBookController to remove an existing address.
 * @param chainId
 * @param addressToRemove - Address of the entry to remove from the address book
 */
export function removeFromAddressBook(
  chainId: string,
  addressToRemove: string,
): ThunkAction<void, MetaMaskReduxState, unknown, AnyAction> {
  log.debug(`background.removeFromAddressBook`);

  return async () => {
    await submitRequestToBackground('removeFromAddressBook', [
      chainId,
      toChecksumHexAddress(addressToRemove),
    ]);
  };
}

export function showNetworkDropdown(): Action {
  return {
    type: actionConstants.NETWORK_DROPDOWN_OPEN,
  };
}

export function hideNetworkDropdown() {
  return {
    type: actionConstants.NETWORK_DROPDOWN_CLOSE,
  };
}

export function showImportTokensModal(): Action {
  return {
    type: actionConstants.IMPORT_TOKENS_POPOVER_OPEN,
  };
}

export function hideImportTokensModal(): Action {
  return {
    type: actionConstants.IMPORT_TOKENS_POPOVER_CLOSE,
  };
}

// TODO: Replace `any` with type
// eslint-disable-next-line @typescript-eslint/no-explicit-any
type ModalPayload = { name: string } & Record<string, any>;

export function showModal(payload: ModalPayload): PayloadAction<ModalPayload> {
  return {
    type: actionConstants.MODAL_OPEN,
    payload,
  };
}

export function hideModal(): Action {
  return {
    type: actionConstants.MODAL_CLOSE,
  };
}

export function showImportNftsModal(payload: {
  tokenAddress?: string;
  tokenId?: string;
  ignoreErc20Token?: boolean;
}) {
  return {
    type: actionConstants.IMPORT_NFTS_MODAL_OPEN,
    payload,
  };
}

export function hideImportNftsModal(): Action {
  return {
    type: actionConstants.IMPORT_NFTS_MODAL_CLOSE,
  };
}

// TODO: Replace `any` with type
// eslint-disable-next-line @typescript-eslint/no-explicit-any
export function setConfirmationExchangeRates(value: Record<string, any>) {
  return {
    type: actionConstants.SET_CONFIRMATION_EXCHANGE_RATES,
    value,
  };
}

export function showIpfsModal(): Action {
  return {
    type: actionConstants.SHOW_IPFS_MODAL_OPEN,
  };
}

export function hideIpfsModal(): Action {
  return {
    type: actionConstants.SHOW_IPFS_MODAL_CLOSE,
  };
}

export function closeCurrentNotificationWindow(): ThunkAction<
  void,
  MetaMaskReduxState,
  unknown,
  AnyAction
> {
  return (_, getState) => {
    const state = getState();
    const approvalFlows = getApprovalFlows(state);
    if (
      getEnvironmentType() === ENVIRONMENT_TYPE_NOTIFICATION &&
      !hasTransactionPendingApprovals(state) &&
      !getIsSigningQRHardwareTransaction(state) &&
      approvalFlows.length === 0
    ) {
      closeNotificationPopup();
    }
  };
}

export function showAlert(msg: string): PayloadAction<string> {
  return {
    type: actionConstants.ALERT_OPEN,
    payload: msg,
  };
}

export function hideAlert(): Action {
  return {
    type: actionConstants.ALERT_CLOSE,
  };
}

export function showDeprecatedNetworkModal(): Action {
  return {
    type: actionConstants.DEPRECATED_NETWORK_POPOVER_OPEN,
  };
}

export function hideDeprecatedNetworkModal(): Action {
  return {
    type: actionConstants.DEPRECATED_NETWORK_POPOVER_CLOSE,
  };
}

/**
 * TODO: this should be moved somewhere else when it makese sense to do so
 */
type NftDropDownState = {
  [address: string]: {
    [chainId: string]: {
      [nftAddress: string]: boolean;
    };
  };
};

export function updateNftDropDownState(
  value: NftDropDownState,
): ThunkAction<void, MetaMaskReduxState, unknown, AnyAction> {
  return async (dispatch: MetaMaskReduxDispatch) => {
    await submitRequestToBackground('updateNftDropDownState', [value]);
    await forceUpdateMetamaskState(dispatch);
  };
}

type QrCodeData = {
  // Address when a Ethereum Address has been detected
  type?: 'address' | string;
  // contains an address key when Ethereum Address detected
  values?: { address?: string } & Json;
};

/**
 * This action will receive two types of values via qrCodeData
 * an object with the following structure {type, values}
 * or null (used to clear the previous value)
 *
 * @param qrCodeData
 */
export function qrCodeDetected(
  qrCodeData: QrCodeData,
): ThunkAction<void, MetaMaskReduxState, unknown, AnyAction> {
  return async (dispatch: MetaMaskReduxDispatch) => {
    await dispatch({
      type: actionConstants.QR_CODE_DETECTED,
      value: qrCodeData,
    });

    // If on the send page, the send slice will listen for the QR_CODE_DETECTED
    // action and update its state. Address changes need to recompute gasLimit
    // so we fire this method so that the send page gasLimit can be recomputed
    dispatch(computeEstimatedGasLimit());
  };
}

export function showLoadingIndication(
  message?: string | ReactFragment,
): PayloadAction<string | ReactFragment | undefined> {
  return {
    type: actionConstants.SHOW_LOADING,
    payload: message,
  };
}

export function setHardwareWalletDefaultHdPath({
  device,
  path,
}: {
  device: HardwareDeviceNames;
  path: string;
}): PayloadAction<{ device: HardwareDeviceNames; path: string }> {
  return {
    type: actionConstants.SET_HARDWARE_WALLET_DEFAULT_HD_PATH,
    payload: { device, path },
  };
}

export function hideLoadingIndication(): Action {
  return {
    type: actionConstants.HIDE_LOADING,
  };
}

/**
 * An action creator for display a warning to the user in various places in the
 * UI. It will not be cleared until a new warning replaces it or `hideWarning`
 * is called.
 *
 * @deprecated This way of displaying a warning is confusing for users and
 * should no longer be used.
 * @param payload - The warning to show.
 * @returns The action to display the warning.
 */
export function displayWarning(payload: unknown): PayloadAction<string> {
  if (isErrorWithMessage(payload)) {
    return {
      type: actionConstants.DISPLAY_WARNING,
      payload: payload.message,
    };
  } else if (typeof payload === 'string') {
    return {
      type: actionConstants.DISPLAY_WARNING,
      payload,
    };
  }
  return {
    type: actionConstants.DISPLAY_WARNING,
    payload: `${payload}`,
  };
}

export function hideWarning() {
  return {
    type: actionConstants.HIDE_WARNING,
  };
}

export function exportAccount(
  password: string,
  address: string,
  setPrivateKey: (key: string) => void,
  setShowHoldToReveal: (show: boolean) => void,
): ThunkAction<void, MetaMaskReduxState, unknown, AnyAction> {
  return function (dispatch) {
    dispatch(showLoadingIndication());

    log.debug(`background.verifyPassword`);
    return new Promise<string>((resolve, reject) => {
      callBackgroundMethod('verifyPassword', [password], function (err) {
        if (err) {
          log.error('Error in verifying password.');
          dispatch(hideLoadingIndication());
          dispatch(displayWarning('Incorrect Password.'));
          reject(err);
          return;
        }
        log.debug(`background.exportAccount`);
        callBackgroundMethod<string>(
          'exportAccount',
          [address, password],
          function (err2, result) {
            dispatch(hideLoadingIndication());

            if (err2) {
              logErrorWithMessage(err2);
              dispatch(displayWarning('Had a problem exporting the account.'));
              reject(err2);
              return;
            }

            setPrivateKey(result as string);
            setShowHoldToReveal(true);
            resolve(result as string);
          },
        );
      });
    });
  };
}

export function exportAccounts(
  password: string,
  addresses: string[],
): ThunkAction<Promise<string[]>, MetaMaskReduxState, unknown, AnyAction> {
  return function (dispatch) {
    log.debug(`background.verifyPassword`);
    return new Promise<string[]>((resolve, reject) => {
      callBackgroundMethod('verifyPassword', [password], function (err) {
        if (err) {
          log.error('Error in submitting password.');
          reject(err);
          return;
        }
        log.debug(`background.exportAccounts`);
        const accountPromises = addresses.map(
          (address) =>
            new Promise<string>((resolve2, reject2) =>
              callBackgroundMethod<string>(
                'exportAccount',
                [address, password],
                function (err2, result) {
                  if (err2) {
                    logErrorWithMessage(err2);
                    dispatch(
                      displayWarning('Had a problem exporting the account.'),
                    );
                    reject2(err2);
                    return;
                  }
                  resolve2(result as string);
                },
              ),
            ),
        );
        resolve(Promise.all(accountPromises));
      });
    });
  };
}

export function showPrivateKey(key: string): PayloadAction<string> {
  return {
    type: actionConstants.SHOW_PRIVATE_KEY,
    payload: key,
  };
}

export function setAccountLabel(
  account: string,
  label: string,
): ThunkAction<Promise<string>, MetaMaskReduxState, unknown, AnyAction> {
  return (dispatch: MetaMaskReduxDispatch) => {
    dispatch(showLoadingIndication());
    log.debug(`background.setAccountLabel`);

    return new Promise((resolve, reject) => {
      callBackgroundMethod('setAccountLabel', [account, label], (err) => {
        dispatch(hideLoadingIndication());

        if (err) {
          dispatch(displayWarning(err));
          reject(err);
          return;
        }

        dispatch({
          type: actionConstants.SET_ACCOUNT_LABEL,
          value: { account, label },
        });
        resolve(account);
      });
    });
  };
}

export function clearAccountDetails(): Action {
  return {
    type: actionConstants.CLEAR_ACCOUNT_DETAILS,
  };
}

export function showSendTokenPage(): Action {
  return {
    type: actionConstants.SHOW_SEND_TOKEN_PAGE,
  };
}

// TODO: Lift to shared folder when it makes sense
type TemporaryFeatureFlagDef = {
  [feature: string]: boolean;
};
type TemporaryPreferenceFlagDef = {
  [preference: string]: boolean | object;
};

export function setFeatureFlag(
  feature: string,
  activated: boolean,
  notificationType: string,
): ThunkAction<
  Promise<TemporaryFeatureFlagDef>,
  MetaMaskReduxState,
  unknown,
  AnyAction
> {
  return (dispatch: MetaMaskReduxDispatch) => {
    dispatch(showLoadingIndication());
    return new Promise((resolve, reject) => {
      callBackgroundMethod<TemporaryFeatureFlagDef>(
        'setFeatureFlag',
        [feature, activated],
        (err, updatedFeatureFlags) => {
          dispatch(hideLoadingIndication());
          if (err) {
            dispatch(displayWarning(err));
            reject(err);
            return;
          }
          notificationType && dispatch(showModal({ name: notificationType }));
          resolve(updatedFeatureFlags as TemporaryFeatureFlagDef);
        },
      );
    });
  };
}

export function setPreference(
  preference: string,
  value: boolean | string | object,
): ThunkAction<
  Promise<TemporaryPreferenceFlagDef>,
  MetaMaskReduxState,
  unknown,
  AnyAction
> {
  return (dispatch: MetaMaskReduxDispatch) => {
    dispatch(showLoadingIndication());
    return new Promise<TemporaryPreferenceFlagDef>((resolve, reject) => {
      callBackgroundMethod<TemporaryPreferenceFlagDef>(
        'setPreference',
        [preference, value],
        (err, updatedPreferences) => {
          dispatch(hideLoadingIndication());
          if (err) {
            dispatch(displayWarning(err));
            reject(err);
            return;
          }
          resolve(updatedPreferences as TemporaryPreferenceFlagDef);
        },
      );
    });
  };
}

export function setDefaultHomeActiveTabName(
  value: string,
): ThunkAction<void, MetaMaskReduxState, unknown, AnyAction> {
  return async (dispatch: MetaMaskReduxDispatch) => {
    await submitRequestToBackground('setDefaultHomeActiveTabName', [value]);
    await forceUpdateMetamaskState(dispatch);
  };
}

export function setUseNativeCurrencyAsPrimaryCurrencyPreference(
  value: boolean,
) {
  return setPreference('useNativeCurrencyAsPrimaryCurrency', value);
}

export function setHideZeroBalanceTokens(value: boolean) {
  return setPreference('hideZeroBalanceTokens', value);
}

export function setShowFiatConversionOnTestnetsPreference(value: boolean) {
  return setPreference('showFiatInTestnets', value);
}

export function setShowTestNetworks(value: boolean) {
  return setPreference('showTestNetworks', value);
}

export function setPetnamesEnabled(value: boolean) {
  return setPreference('petnamesEnabled', value);
}

export function setRedesignedConfirmationsEnabled(value: boolean) {
<<<<<<< HEAD
  return setPreference('redesignedConfirmations', value);
=======
  return setPreference('redesignedConfirmationsEnabled', value);
>>>>>>> cf417bb2
}

export function setFeatureNotificationsEnabled(value: boolean) {
  return setPreference('featureNotificationsEnabled', value);
}

export function setShowExtensionInFullSizeView(value: boolean) {
  return setPreference('showExtensionInFullSizeView', value);
}

export function setSmartTransactionsOptInStatus(
  value: boolean,
): ThunkAction<void, MetaMaskReduxState, unknown, AnyAction> {
  return async (dispatch, getState) => {
    const smartTransactionsOptInStatus = getSmartTransactionsOptInStatus(
      getState(),
    );
    trackMetaMetricsEvent({
      category: MetaMetricsEventCategory.Settings,
      event: MetaMetricsEventName.SettingsUpdated,
      properties: {
        stx_opt_in: value,
        prev_stx_opt_in: smartTransactionsOptInStatus,
      },
    });
    await dispatch(setPreference('smartTransactionsOptInStatus', value));
    await forceUpdateMetamaskState(dispatch);
  };
}

<<<<<<< HEAD
=======
export function setShowTokenAutodetectModal(value: boolean) {
  return setPreference('showTokenAutodetectModal', value);
}

>>>>>>> cf417bb2
export function setAutoLockTimeLimit(value: boolean) {
  return setPreference('autoLockTimeLimit', value);
}

export function setIncomingTransactionsPreferences(
  chainId: string,
  value: boolean,
): ThunkAction<void, MetaMaskReduxState, unknown, AnyAction> {
  return async (dispatch: MetaMaskReduxDispatch) => {
    dispatch(showLoadingIndication());
    log.debug(`background.setIncomingTransactionsPreferences`);
    await submitRequestToBackground('setIncomingTransactionsPreferences', [
      chainId,
      value,
    ]);
    dispatch(hideLoadingIndication());
  };
}

export function setCompletedOnboarding(): ThunkAction<
  void,
  MetaMaskReduxState,
  unknown,
  AnyAction
> {
  return async (dispatch: MetaMaskReduxDispatch) => {
    dispatch(showLoadingIndication());

    try {
      await submitRequestToBackground('completeOnboarding');
      dispatch(completeOnboarding());
    } catch (err) {
      dispatch(displayWarning(err));
      throw err;
    } finally {
      dispatch(hideLoadingIndication());
    }
  };
}

export function completeOnboarding() {
  return {
    type: actionConstants.COMPLETE_ONBOARDING,
  };
}

export function resetOnboarding(): ThunkAction<
  void,
  MetaMaskReduxState,
  unknown,
  AnyAction
> {
  return async (dispatch) => {
    try {
      await dispatch(setSeedPhraseBackedUp(false));
      dispatch(resetOnboardingAction());
    } catch (err) {
      console.error(err);
    }
  };
}

export function resetOnboardingAction() {
  return {
    type: actionConstants.RESET_ONBOARDING,
  };
}

<<<<<<< HEAD
=======
export function setServiceWorkerKeepAlivePreference(
  value: boolean,
): ThunkAction<void, MetaMaskReduxState, unknown, AnyAction> {
  return async (dispatch: MetaMaskReduxDispatch) => {
    dispatch(showLoadingIndication());
    log.debug(`background.setServiceWorkerKeepAlivePreference`);
    try {
      await submitRequestToBackground('setServiceWorkerKeepAlivePreference', [
        value,
      ]);
    } catch (error) {
      dispatch(displayWarning(error));
    } finally {
      dispatch(hideLoadingIndication());
    }
  };
}

>>>>>>> cf417bb2
export async function forceUpdateMetamaskState(
  dispatch: MetaMaskReduxDispatch,
) {
  log.debug(`background.getState`);

  let newState;
  try {
    newState = await submitRequestToBackground<MetaMaskReduxState['metamask']>(
      'getState',
    );
  } catch (error) {
    dispatch(displayWarning(error));
    throw error;
  }

  dispatch(updateMetamaskState(newState));
  return newState;
}

export function toggleAccountMenu() {
  return {
    type: actionConstants.TOGGLE_ACCOUNT_MENU,
  };
}

export function toggleNetworkMenu() {
  return {
    type: actionConstants.TOGGLE_NETWORK_MENU,
  };
}

export function setAccountDetailsAddress(address: string) {
  return {
    type: actionConstants.SET_ACCOUNT_DETAILS_ADDRESS,
    payload: address,
  };
}

export function setParticipateInMetaMetrics(
  participationPreference: boolean,
): ThunkAction<
  Promise<[boolean, string]>,
  MetaMaskReduxState,
  unknown,
  AnyAction
> {
  return (dispatch: MetaMaskReduxDispatch) => {
    log.debug(`background.setParticipateInMetaMetrics`);
    return new Promise((resolve, reject) => {
      callBackgroundMethod<string>(
        'setParticipateInMetaMetrics',
        [participationPreference],
        (err, metaMetricsId) => {
          log.debug(err);
          if (err) {
            dispatch(displayWarning(err));
            reject(err);
            return;
          }
          /**
           * We need to inform sentry that the user's optin preference may have
           * changed. The logic to determine which way to toggle is in the
           * toggleSession handler in setupSentry.js.
           */
          window.sentry?.toggleSession();

          dispatch({
            type: actionConstants.SET_PARTICIPATE_IN_METAMETRICS,
            value: participationPreference,
          });
          resolve([participationPreference, metaMetricsId as string]);
        },
      );
    });
  };
}

export function setUseBlockie(
  val: boolean,
): ThunkAction<void, MetaMaskReduxState, unknown, AnyAction> {
  return (dispatch: MetaMaskReduxDispatch) => {
    dispatch(showLoadingIndication());
    log.debug(`background.setUseBlockie`);
    callBackgroundMethod('setUseBlockie', [val], (err) => {
      dispatch(hideLoadingIndication());
      if (err) {
        dispatch(displayWarning(err));
      }
    });
  };
}

export function setUseNonceField(
  val: boolean,
): ThunkAction<void, MetaMaskReduxState, unknown, AnyAction> {
  return async (dispatch: MetaMaskReduxDispatch) => {
    dispatch(showLoadingIndication());
    log.debug(`background.setUseNonceField`);
    try {
      await submitRequestToBackground('setUseNonceField', [val]);
    } catch (error) {
      dispatch(displayWarning(error));
    }
    dispatch(hideLoadingIndication());
  };
}

export function setUsePhishDetect(
  val: boolean,
): ThunkAction<void, MetaMaskReduxState, unknown, AnyAction> {
  return (dispatch: MetaMaskReduxDispatch) => {
    dispatch(showLoadingIndication());
    log.debug(`background.setUsePhishDetect`);
    callBackgroundMethod('setUsePhishDetect', [val], (err) => {
      dispatch(hideLoadingIndication());
      if (err) {
        dispatch(displayWarning(err));
      }
    });
  };
}

export function setUseMultiAccountBalanceChecker(
  val: boolean,
): ThunkAction<void, MetaMaskReduxState, unknown, AnyAction> {
  return (dispatch: MetaMaskReduxDispatch) => {
    dispatch(showLoadingIndication());
    log.debug(`background.setUseMultiAccountBalanceChecker`);
    callBackgroundMethod('setUseMultiAccountBalanceChecker', [val], (err) => {
      dispatch(hideLoadingIndication());
      if (err) {
        dispatch(displayWarning(err));
      }
    });
  };
}

export function dismissOpenSeaToBlockaidBanner(): ThunkAction<
  void,
  MetaMaskReduxState,
  unknown,
  AnyAction
> {
  return (dispatch: MetaMaskReduxDispatch) => {
    // skipping loading indication as it blips in the UI and looks weird
    log.debug(`background.dismissOpenSeaToBlockaidBanner`);
    callBackgroundMethod('dismissOpenSeaToBlockaidBanner', [], (err) => {
      if (err) {
        dispatch(displayWarning(err));
      }
    });
  };
}

export function setUseSafeChainsListValidation(
  val: boolean,
): ThunkAction<void, MetaMaskReduxState, unknown, AnyAction> {
  return (dispatch: MetaMaskReduxDispatch) => {
    dispatch(showLoadingIndication());
    log.debug(`background.setUseSafeChainsListValidation`);
    callBackgroundMethod('setUseSafeChainsListValidation', [val], (err) => {
      dispatch(hideLoadingIndication());
      if (err) {
        dispatch(displayWarning(err));
      }
    });
  };
}

export function setUseTokenDetection(
  val: boolean,
): ThunkAction<void, MetaMaskReduxState, unknown, AnyAction> {
  return (dispatch: MetaMaskReduxDispatch) => {
    dispatch(showLoadingIndication());
    log.debug(`background.setUseTokenDetection`);
    callBackgroundMethod('setUseTokenDetection', [val], (err) => {
      dispatch(hideLoadingIndication());
      if (err) {
        dispatch(displayWarning(err));
      }
    });
  };
}

export function setOpenSeaEnabled(
  val: boolean,
): ThunkAction<void, MetaMaskReduxState, unknown, AnyAction> {
  return async (dispatch: MetaMaskReduxDispatch) => {
    dispatch(showLoadingIndication());
    log.debug(`background.setOpenSeaEnabled`);
    try {
      await submitRequestToBackground('setOpenSeaEnabled', [val]);
    } finally {
      dispatch(hideLoadingIndication());
    }
  };
}

export function setUseNftDetection(
  val: boolean,
): ThunkAction<void, MetaMaskReduxState, unknown, AnyAction> {
  return async (dispatch: MetaMaskReduxDispatch) => {
    dispatch(showLoadingIndication());
    log.debug(`background.setUseNftDetection`);
    try {
      await submitRequestToBackground('setUseNftDetection', [val]);
    } finally {
      dispatch(hideLoadingIndication());
    }
  };
}

export function setUse4ByteResolution(
  val: boolean,
): ThunkAction<void, MetaMaskReduxState, unknown, AnyAction> {
  return async (dispatch: MetaMaskReduxDispatch) => {
    dispatch(showLoadingIndication());
    log.debug(`background.setUse4ByteResolution`);
    try {
      await submitRequestToBackground('setUse4ByteResolution', [val]);
    } catch (error) {
      dispatch(displayWarning(error));
    } finally {
      dispatch(hideLoadingIndication());
    }
  };
}

export function setUseCurrencyRateCheck(
  val: boolean,
): ThunkAction<void, MetaMaskReduxState, unknown, AnyAction> {
  return (dispatch: MetaMaskReduxDispatch) => {
    dispatch(showLoadingIndication());
    log.debug(`background.setUseCurrencyRateCheck`);
    callBackgroundMethod('setUseCurrencyRateCheck', [val], (err) => {
      dispatch(hideLoadingIndication());
      if (err) {
        dispatch(displayWarning(err));
      }
    });
  };
}

// TokenDetectionController
export function detectTokens(): ThunkAction<
  void,
  MetaMaskReduxState,
  unknown,
  AnyAction
> {
  return async (dispatch: MetaMaskReduxDispatch) => {
    dispatch(showLoadingIndication());
    log.debug(`background.detectTokens`);
    await submitRequestToBackground('detectTokens');
    dispatch(hideLoadingIndication());
    await forceUpdateMetamaskState(dispatch);
  };
}

export function detectNfts(): ThunkAction<
  void,
  MetaMaskReduxState,
  unknown,
  AnyAction
> {
  return async (dispatch: MetaMaskReduxDispatch) => {
    dispatch(showLoadingIndication());
    log.debug(`background.detectNfts`);
    await submitRequestToBackground('detectNfts');
    dispatch(hideLoadingIndication());
    await forceUpdateMetamaskState(dispatch);
  };
}

export function setAdvancedGasFee(
  val: { chainId: Hex; maxBaseFee?: string; priorityFee?: string } | null,
): ThunkAction<void, MetaMaskReduxState, unknown, AnyAction> {
  return (dispatch: MetaMaskReduxDispatch) => {
    dispatch(showLoadingIndication());
    log.debug(`background.setAdvancedGasFee`);
    callBackgroundMethod('setAdvancedGasFee', [val], (err) => {
      dispatch(hideLoadingIndication());
      if (err) {
        dispatch(displayWarning(err));
      }
    });
  };
}

export function setTheme(
  val: ThemeType,
): ThunkAction<void, MetaMaskReduxState, unknown, AnyAction> {
  return async (dispatch: MetaMaskReduxDispatch) => {
    dispatch(showLoadingIndication());
    log.debug(`background.setTheme`);
    try {
      await submitRequestToBackground('setTheme', [val]);
    } finally {
      dispatch(hideLoadingIndication());
    }
  };
}

export function setIpfsGateway(
  val: string,
): ThunkAction<void, MetaMaskReduxState, unknown, AnyAction> {
  return (dispatch: MetaMaskReduxDispatch) => {
    log.debug(`background.setIpfsGateway`);
    callBackgroundMethod('setIpfsGateway', [val], (err) => {
      if (err) {
        dispatch(displayWarning(err));
      }
    });
  };
}

export function toggleExternalServices(
  val: boolean,
): ThunkAction<void, MetaMaskReduxState, unknown, AnyAction> {
  return (dispatch: MetaMaskReduxDispatch) => {
    log.debug(`background.toggleExternalServices`);
    callBackgroundMethod('toggleExternalServices', [val], (err) => {
      if (err) {
        dispatch(displayWarning(err));
      }
    });
  };
}

export function setIsIpfsGatewayEnabled(
  val: string,
): ThunkAction<void, MetaMaskReduxState, unknown, AnyAction> {
  return (dispatch: MetaMaskReduxDispatch) => {
    log.debug(`background.setIsIpfsGatewayEnabled`);
    callBackgroundMethod('setIsIpfsGatewayEnabled', [val], (err) => {
      if (err) {
        dispatch(displayWarning(err));
      }
    });
  };
}

export function setUseAddressBarEnsResolution(
  val: string,
): ThunkAction<void, MetaMaskReduxState, unknown, AnyAction> {
  return (dispatch: MetaMaskReduxDispatch) => {
    log.debug(`background.setUseAddressBarEnsResolution`);
    callBackgroundMethod('setUseAddressBarEnsResolution', [val], (err) => {
      if (err) {
        dispatch(displayWarning(err));
      }
    });
  };
}

export function updateCurrentLocale(
  key: string,
): ThunkAction<void, MetaMaskReduxState, unknown, AnyAction> {
  return async (dispatch: MetaMaskReduxDispatch) => {
    dispatch(showLoadingIndication());

    try {
      await loadRelativeTimeFormatLocaleData(key);
      const localeMessages = await fetchLocale(key);
      const textDirection = await submitRequestToBackground<
        'rtl' | 'ltr' | 'auto'
      >('setCurrentLocale', [key]);
      switchDirection(textDirection);
      dispatch(setCurrentLocale(key, localeMessages));
    } catch (error) {
      dispatch(displayWarning(error));
      return;
    } finally {
      dispatch(hideLoadingIndication());
    }
  };
}

export function setCurrentLocale(
  locale: string,
  messages: {
    [translationKey: string]: { message: string; description?: string };
  },
): PayloadAction<{
  locale: string;
  messages: {
    [translationKey: string]: { message: string; description?: string };
  };
}> {
  return {
    type: actionConstants.SET_CURRENT_LOCALE,
    payload: {
      locale,
      messages,
    },
  };
}

export function setPendingTokens(pendingTokens: {
  customToken?: Token;
  selectedTokens?: {
    [address: string]: Token & { isCustom?: boolean; unlisted?: boolean };
  };
  tokenAddressList: string[];
}) {
  const {
    customToken,
    selectedTokens = {},
    tokenAddressList = [],
  } = pendingTokens;
  const tokens =
    customToken?.address &&
    customToken?.symbol &&
    Boolean(customToken?.decimals >= 0 && customToken?.decimals <= 36)
      ? {
          ...selectedTokens,
          [customToken.address]: {
            ...customToken,
            isCustom: true,
          },
        }
      : selectedTokens;

  Object.keys(tokens).forEach((tokenAddress) => {
    const found = tokenAddressList.find((addr) =>
      isEqualCaseInsensitive(addr, tokenAddress),
    );

    tokens[tokenAddress] = {
      ...tokens[tokenAddress],
      unlisted: !found,
    };
  });

  return {
    type: actionConstants.SET_PENDING_TOKENS,
    payload: tokens,
  };
}

// Swaps

export function setSwapsLiveness(
  swapsLiveness: boolean,
): ThunkAction<void, MetaMaskReduxState, unknown, AnyAction> {
  return async (dispatch: MetaMaskReduxDispatch) => {
    await submitRequestToBackground('setSwapsLiveness', [swapsLiveness]);
    await forceUpdateMetamaskState(dispatch);
  };
}

export function setSwapsFeatureFlags(
  featureFlags: TemporaryFeatureFlagDef,
): ThunkAction<void, MetaMaskReduxState, unknown, AnyAction> {
  return async (dispatch: MetaMaskReduxDispatch) => {
    await submitRequestToBackground('setSwapsFeatureFlags', [featureFlags]);
    await forceUpdateMetamaskState(dispatch);
  };
}

type Quotes = [
  { destinationAmount: string; decimals: number; aggregator: string },
  string,
];

export function fetchAndSetQuotes(
  fetchParams: {
    slippage: string;
    sourceToken: string;
    destinationToken: string;
    value: string;
    fromAddress: string;
    balanceError: string;
    sourceDecimals: number;
  },
  fetchParamsMetaData: {
    sourceTokenInfo: Token;
    destinationTokenInfo: Token;
    accountBalance: string;
    chainId: string;
  },
): ThunkAction<Promise<Quotes>, MetaMaskReduxState, unknown, AnyAction> {
  return async (dispatch: MetaMaskReduxDispatch) => {
    const [quotes, selectedAggId] = await submitRequestToBackground<Quotes>(
      'fetchAndSetQuotes',
      [fetchParams, fetchParamsMetaData],
    );
    await forceUpdateMetamaskState(dispatch);
    return [quotes, selectedAggId];
  };
}

export function setSelectedQuoteAggId(
  aggId: string,
): ThunkAction<void, MetaMaskReduxState, unknown, AnyAction> {
  return async (dispatch: MetaMaskReduxDispatch) => {
    await submitRequestToBackground('setSelectedQuoteAggId', [aggId]);
    await forceUpdateMetamaskState(dispatch);
  };
}

export function setSwapsTokens(
  tokens: Token[],
): ThunkAction<void, MetaMaskReduxState, unknown, AnyAction> {
  return async (dispatch: MetaMaskReduxDispatch) => {
    await submitRequestToBackground('setSwapsTokens', [tokens]);
    await forceUpdateMetamaskState(dispatch);
  };
}

export function clearSwapsQuotes(): ThunkAction<
  void,
  MetaMaskReduxState,
  unknown,
  AnyAction
> {
  return async (dispatch: MetaMaskReduxDispatch) => {
    await submitRequestToBackground('clearSwapsQuotes');
    await forceUpdateMetamaskState(dispatch);
  };
}

export function resetBackgroundSwapsState(): ThunkAction<
  void,
  MetaMaskReduxState,
  unknown,
  AnyAction
> {
  return async (dispatch: MetaMaskReduxDispatch) => {
    await submitRequestToBackground('resetSwapsState');
    await forceUpdateMetamaskState(dispatch);
  };
}

export function setCustomApproveTxData(
  data: string,
): ThunkAction<void, MetaMaskReduxState, unknown, AnyAction> {
  return async (dispatch: MetaMaskReduxDispatch) => {
    await submitRequestToBackground('setCustomApproveTxData', [data]);
    await forceUpdateMetamaskState(dispatch);
  };
}

export function setSwapsTxGasPrice(
  gasPrice: string,
): ThunkAction<void, MetaMaskReduxState, unknown, AnyAction> {
  return async (dispatch: MetaMaskReduxDispatch) => {
    await submitRequestToBackground('setSwapsTxGasPrice', [gasPrice]);
    await forceUpdateMetamaskState(dispatch);
  };
}

export function setSwapsTxGasLimit(
  gasLimit: string,
): ThunkAction<void, MetaMaskReduxState, unknown, AnyAction> {
  return async (dispatch: MetaMaskReduxDispatch) => {
    await submitRequestToBackground('setSwapsTxGasLimit', [gasLimit, true]);
    await forceUpdateMetamaskState(dispatch);
  };
}

export function updateCustomSwapsEIP1559GasParams({
  gasLimit,
  maxFeePerGas,
  maxPriorityFeePerGas,
}: {
  gasLimit: string;
  maxFeePerGas: string;
  maxPriorityFeePerGas: string;
}): ThunkAction<void, MetaMaskReduxState, unknown, AnyAction> {
  return async (dispatch: MetaMaskReduxDispatch) => {
    await Promise.all([
      submitRequestToBackground('setSwapsTxGasLimit', [gasLimit]),
      submitRequestToBackground('setSwapsTxMaxFeePerGas', [maxFeePerGas]),
      submitRequestToBackground('setSwapsTxMaxFeePriorityPerGas', [
        maxPriorityFeePerGas,
      ]),
    ]);
    await forceUpdateMetamaskState(dispatch);
  };
}

// Note that the type widening happening below will resolve when we switch gas
// constants to TypeScript, at which point we'll get better type safety.
// TODO: Remove this comment when gas constants is typescript
export function updateSwapsUserFeeLevel(
  swapsCustomUserFeeLevel: PriorityLevels,
): ThunkAction<void, MetaMaskReduxState, unknown, AnyAction> {
  return async (dispatch: MetaMaskReduxDispatch) => {
    await submitRequestToBackground('setSwapsUserFeeLevel', [
      swapsCustomUserFeeLevel,
    ]);
    await forceUpdateMetamaskState(dispatch);
  };
}

export function setSwapsQuotesPollingLimitEnabled(
  quotesPollingLimitEnabled: boolean,
): ThunkAction<void, MetaMaskReduxState, unknown, AnyAction> {
  return async (dispatch: MetaMaskReduxDispatch) => {
    await submitRequestToBackground('setSwapsQuotesPollingLimitEnabled', [
      quotesPollingLimitEnabled,
    ]);
    await forceUpdateMetamaskState(dispatch);
  };
}

export function safeRefetchQuotes(): ThunkAction<
  void,
  MetaMaskReduxState,
  unknown,
  AnyAction
> {
  return async (dispatch: MetaMaskReduxDispatch) => {
    await submitRequestToBackground('safeRefetchQuotes');
    await forceUpdateMetamaskState(dispatch);
  };
}

export function stopPollingForQuotes(): ThunkAction<
  void,
  MetaMaskReduxState,
  unknown,
  AnyAction
> {
  return async (dispatch: MetaMaskReduxDispatch) => {
    await submitRequestToBackground('stopPollingForQuotes');
    await forceUpdateMetamaskState(dispatch);
  };
}

export function setBackgroundSwapRouteState(
  routeState: '' | 'loading' | 'awaiting' | 'smartTransactionStatus',
): ThunkAction<void, MetaMaskReduxState, unknown, AnyAction> {
  return async (dispatch: MetaMaskReduxDispatch) => {
    await submitRequestToBackground('setBackgroundSwapRouteState', [
      routeState,
    ]);
    await forceUpdateMetamaskState(dispatch);
  };
}

export function resetSwapsPostFetchState(): ThunkAction<
  void,
  MetaMaskReduxState,
  unknown,
  AnyAction
> {
  return async (dispatch: MetaMaskReduxDispatch) => {
    await submitRequestToBackground('resetPostFetchState');
    await forceUpdateMetamaskState(dispatch);
  };
}

export function setSwapsErrorKey(
  errorKey: string,
): ThunkAction<void, MetaMaskReduxState, unknown, AnyAction> {
  return async (dispatch: MetaMaskReduxDispatch) => {
    await submitRequestToBackground('setSwapsErrorKey', [errorKey]);
    await forceUpdateMetamaskState(dispatch);
  };
}

export function setInitialGasEstimate(
  initialAggId: string,
): ThunkAction<void, MetaMaskReduxState, unknown, AnyAction> {
  return async (dispatch: MetaMaskReduxDispatch) => {
    await submitRequestToBackground('setInitialGasEstimate', [initialAggId]);
    await forceUpdateMetamaskState(dispatch);
  };
}

// Permissions

export function requestAccountsPermissionWithId(
  origin: string,
): ThunkAction<void, MetaMaskReduxState, unknown, AnyAction> {
  return async (dispatch: MetaMaskReduxDispatch) => {
    const id = await submitRequestToBackground(
      'requestAccountsPermissionWithId',
      [origin],
    );
    await forceUpdateMetamaskState(dispatch);
    return id;
  };
}

/**
 * Approves the permissions request.
 *
 * @param request - The permissions request to approve.
 */
export function approvePermissionsRequest(
  request: PermissionsRequest,
): ThunkAction<void, MetaMaskReduxState, unknown, AnyAction> {
  return (dispatch: MetaMaskReduxDispatch) => {
    callBackgroundMethod('approvePermissionsRequest', [request], (err) => {
      if (err) {
        dispatch(displayWarning(err));
      }
      forceUpdateMetamaskState(dispatch);
    });
  };
}

/**
 * Rejects the permissions request with the given ID.
 *
 * @param requestId - The id of the request to be rejected
 */
export function rejectPermissionsRequest(
  requestId: string,
): ThunkAction<void, MetaMaskReduxState, unknown, AnyAction> {
  return (dispatch: MetaMaskReduxDispatch) => {
    return new Promise((resolve, reject) => {
      callBackgroundMethod('rejectPermissionsRequest', [requestId], (err) => {
        if (err) {
          dispatch(displayWarning(err));
          reject(err);
          return;
        }
        forceUpdateMetamaskState(dispatch).then(resolve).catch(reject);
      });
    });
  };
}

/**
 * Clears the given permissions for the given origin.
 *
 * @param subjects
 */
export function removePermissionsFor(
  subjects: Record<string, NonEmptyArray<string>>,
): ThunkAction<void, MetaMaskReduxState, unknown, AnyAction> {
  return (dispatch: MetaMaskReduxDispatch) => {
    callBackgroundMethod('removePermissionsFor', [subjects], (err) => {
      if (err) {
        dispatch(displayWarning(err));
      }
    });
  };
}

/**
 * Updates the order of networks after drag and drop
 *
 * @param orderedNetworkList
 */
export function updateNetworksList(
  orderedNetworkList: [],
): ThunkAction<void, MetaMaskReduxState, unknown, AnyAction> {
  return async () => {
    await submitRequestToBackground('updateNetworksList', [orderedNetworkList]);
  };
}

/**
 * Updates the pinned accounts list
 *
 * @param pinnedAccountList
 */
export function updateAccountsList(
  pinnedAccountList: [],
): ThunkAction<void, MetaMaskReduxState, unknown, AnyAction> {
  return async () => {
    await submitRequestToBackground('updateAccountsList', [pinnedAccountList]);
  };
}

/**
 * Hides account in the accounts list
 *
 * @param hiddenAccountList
 */
export function updateHiddenAccountsList(
  hiddenAccountList: [],
): ThunkAction<void, MetaMaskReduxState, unknown, AnyAction> {
  return async () => {
    await submitRequestToBackground('updateHiddenAccountsList', [
      hiddenAccountList,
    ]);
  };
}

// Pending Approvals

/**
 * Resolves a pending approval and closes the current notification window if no
 * further approvals are pending after the background state updates.
 *
 * @param id - The pending approval id
 * @param [value] - The value required to confirm a pending approval
 */
export function resolvePendingApproval(
  id: string,
  value: unknown,
): ThunkAction<void, MetaMaskReduxState, unknown, AnyAction> {
  return async (_dispatch: MetaMaskReduxDispatch) => {
    await submitRequestToBackground('resolvePendingApproval', [id, value]);
    // Before closing the current window, check if any additional confirmations
    // are added as a result of this confirmation being accepted

    ///: BEGIN:ONLY_INCLUDE_IF(build-main,build-beta,build-flask)
    const { pendingApprovals } = await forceUpdateMetamaskState(_dispatch);
    if (Object.values(pendingApprovals).length === 0) {
      _dispatch(closeCurrentNotificationWindow());
    }
    ///: END:ONLY_INCLUDE_IF
  };
}

/**
 * Rejects a pending approval and closes the current notification window if no
 * further approvals are pending after the background state updates.
 *
 * @param id - The pending approval id
 * @param [error] - The error to throw when rejecting the approval
 */
export function rejectPendingApproval(
  id: string,
  error: unknown,
): ThunkAction<void, MetaMaskReduxState, unknown, AnyAction> {
  return async (dispatch: MetaMaskReduxDispatch) => {
    await submitRequestToBackground('rejectPendingApproval', [id, error]);
    // Before closing the current window, check if any additional confirmations
    // are added as a result of this confirmation being rejected
    const { pendingApprovals } = await forceUpdateMetamaskState(dispatch);
    if (Object.values(pendingApprovals).length === 0) {
      dispatch(closeCurrentNotificationWindow());
    }
  };
}

/**
 * Rejects all approvals for the given messages
 *
 * @param messageList - The list of messages to reject
 */
export function rejectAllMessages(
  messageList: [],
): ThunkAction<void, MetaMaskReduxState, unknown, AnyAction> {
  return async (dispatch: MetaMaskReduxDispatch) => {
    const userRejectionError = serializeError(
      ethErrors.provider.userRejectedRequest(),
    );
    await Promise.all(
      messageList.map(
        async ({ id }) =>
          await submitRequestToBackground('rejectPendingApproval', [
            id,
            userRejectionError,
          ]),
      ),
    );
    const { pendingApprovals } = await forceUpdateMetamaskState(dispatch);
    if (Object.values(pendingApprovals).length === 0) {
      dispatch(closeCurrentNotificationWindow());
    }
  };
}

export function setFirstTimeFlowType(
  type: FirstTimeFlowType,
): ThunkAction<void, MetaMaskReduxState, unknown, AnyAction> {
  return (dispatch: MetaMaskReduxDispatch) => {
    log.debug(`background.setFirstTimeFlowType`);
    callBackgroundMethod('setFirstTimeFlowType', [type], (err) => {
      if (err) {
        dispatch(displayWarning(err));
      }
    });
    dispatch({
      type: actionConstants.SET_FIRST_TIME_FLOW_TYPE,
      value: type,
    });
  };
}

export function setShowTokenAutodetectModalOnUpgrade(
  val: boolean,
): ThunkAction<void, MetaMaskReduxState, unknown, AnyAction> {
  return (dispatch: MetaMaskReduxDispatch) => {
    log.debug(`background.setShowTokenAutodetectModalOnUpgrade`);
    callBackgroundMethod(
      'setShowTokenAutodetectModalOnUpgrade',
      [val],
      (err) => {
        if (err) {
          dispatch(displayWarning(err));
        }
      },
    );
    dispatch({
      type: actionConstants.SET_SHOW_TOKEN_AUTO_DETECT_MODAL_UPGRADE,
      value: val,
    });
  };
}

export function setSelectedNetworkConfigurationId(
  networkConfigurationId: string,
): PayloadAction<string> {
  return {
    type: actionConstants.SET_SELECTED_NETWORK_CONFIGURATION_ID,
    payload: networkConfigurationId,
  };
}

export function setNewNetworkAdded({
  networkConfigurationId,
  nickname,
}: {
  networkConfigurationId: string;
  nickname: string;
}): PayloadAction<object> {
  return {
    type: actionConstants.SET_NEW_NETWORK_ADDED,
    payload: { networkConfigurationId, nickname },
  };
}

export function setNewNftAddedMessage(
  newNftAddedMessage: string,
): PayloadAction<string> {
  return {
    type: actionConstants.SET_NEW_NFT_ADDED_MESSAGE,
    payload: newNftAddedMessage,
  };
}

export function setRemoveNftMessage(
  removeNftMessage: string,
): PayloadAction<string> {
  return {
    type: actionConstants.SET_REMOVE_NFT_MESSAGE,
    payload: removeNftMessage,
  };
}

export function setNewTokensImported(
  newTokensImported: string,
): PayloadAction<string> {
  return {
    type: actionConstants.SET_NEW_TOKENS_IMPORTED,
    payload: newTokensImported,
  };
}

export function setNewTokensImportedError(
  newTokensImportedError: string,
): PayloadAction<string> {
  return {
    type: actionConstants.SET_NEW_TOKENS_IMPORTED_ERROR,
    payload: newTokensImportedError,
  };
}

export function setLastActiveTime(): ThunkAction<
  void,
  MetaMaskReduxState,
  unknown,
  AnyAction
> {
  return (dispatch: MetaMaskReduxDispatch) => {
    callBackgroundMethod('setLastActiveTime', [], (err) => {
      if (err) {
        dispatch(displayWarning(err));
      }
    });
  };
}

export function setDismissSeedBackUpReminder(
  value: boolean,
): ThunkAction<void, MetaMaskReduxState, unknown, AnyAction> {
  return async (dispatch: MetaMaskReduxDispatch) => {
    dispatch(showLoadingIndication());
    await submitRequestToBackground('setDismissSeedBackUpReminder', [value]);
    dispatch(hideLoadingIndication());
  };
}

export function setDisabledRpcMethodPreference(
  methodName: string,
  value: number,
): ThunkAction<void, MetaMaskReduxState, unknown, AnyAction> {
  return async (dispatch: MetaMaskReduxDispatch) => {
    dispatch(showLoadingIndication());
    await submitRequestToBackground('setDisabledRpcMethodPreference', [
      methodName,
      value,
    ]);
    dispatch(hideLoadingIndication());
  };
}

export function getRpcMethodPreferences(): ThunkAction<
  void,
  MetaMaskReduxState,
  unknown,
  AnyAction
> {
  return async (dispatch: MetaMaskReduxDispatch) => {
    dispatch(showLoadingIndication());
    await submitRequestToBackground('getRpcMethodPreferences', []);
    dispatch(hideLoadingIndication());
  };
}

export function setConnectedStatusPopoverHasBeenShown(): ThunkAction<
  void,
  MetaMaskReduxState,
  unknown,
  AnyAction
> {
  return () => {
    callBackgroundMethod('setConnectedStatusPopoverHasBeenShown', [], (err) => {
      if (isErrorWithMessage(err)) {
        throw new Error(err.message);
      }
    });
  };
}

export function setRecoveryPhraseReminderHasBeenShown() {
  return () => {
    callBackgroundMethod('setRecoveryPhraseReminderHasBeenShown', [], (err) => {
      if (isErrorWithMessage(err)) {
        throw new Error(err.message);
      }
    });
  };
}

export function setRecoveryPhraseReminderLastShown(
  lastShown: number,
): ThunkAction<void, MetaMaskReduxState, unknown, AnyAction> {
  return () => {
    callBackgroundMethod(
      'setRecoveryPhraseReminderLastShown',
      [lastShown],
      (err) => {
        if (isErrorWithMessage(err)) {
          throw new Error(err.message);
        }
      },
    );
  };
}

export function setTermsOfUseLastAgreed(lastAgreed: number) {
  return async () => {
    await submitRequestToBackground('setTermsOfUseLastAgreed', [lastAgreed]);
  };
}

export function setSurveyLinkLastClickedOrClosed(time: number) {
  return async () => {
    await submitRequestToBackground('setSurveyLinkLastClickedOrClosed', [time]);
  };
}

export function setNewPrivacyPolicyToastClickedOrClosed() {
  return async () => {
    await submitRequestToBackground('setNewPrivacyPolicyToastClickedOrClosed');
  };
}

export function setNewPrivacyPolicyToastShownDate(time: number) {
  return async () => {
    await submitRequestToBackground('setNewPrivacyPolicyToastShownDate', [
      time,
    ]);
  };
}

export function setOutdatedBrowserWarningLastShown(lastShown: number) {
  return async () => {
    await submitRequestToBackground('setOutdatedBrowserWarningLastShown', [
      lastShown,
    ]);
  };
}

export function getContractMethodData(
  data = '',
): ThunkAction<void, MetaMaskReduxState, unknown, AnyAction> {
  return async (dispatch: MetaMaskReduxDispatch, getState) => {
    const prefixedData = addHexPrefix(data);
    const fourBytePrefix = prefixedData.slice(0, 10);
    if (fourBytePrefix.length < 10) {
      return {};
    }
    const { knownMethodData, use4ByteResolution } = getState().metamask;
    if (
      knownMethodData?.[fourBytePrefix] &&
      Object.keys(knownMethodData[fourBytePrefix]).length !== 0
    ) {
      return knownMethodData[fourBytePrefix];
    }

    log.debug(`loadingMethodData`);

    const { name, params } = (await getMethodDataAsync(
      fourBytePrefix,
      use4ByteResolution,
    )) as {
      name: string;
      params: unknown;
    };

    callBackgroundMethod(
      'addKnownMethodData',
      [fourBytePrefix, { name, params }],
      (err) => {
        if (err) {
          dispatch(displayWarning(err));
        }
      },
    );
    return { name, params };
  };
}

export function setSeedPhraseBackedUp(
  seedPhraseBackupState: boolean,
): ThunkAction<void, MetaMaskReduxState, unknown, AnyAction> {
  return (dispatch: MetaMaskReduxDispatch) => {
    log.debug(`background.setSeedPhraseBackedUp`);
    return new Promise((resolve, reject) => {
      callBackgroundMethod(
        'setSeedPhraseBackedUp',
        [seedPhraseBackupState],
        (err) => {
          if (err) {
            dispatch(displayWarning(err));
            reject(err);
            return;
          }
          forceUpdateMetamaskState(dispatch).then(resolve).catch(reject);
        },
      );
    });
  };
}

export function setNextNonce(nextNonce: string): PayloadAction<string> {
  return {
    type: actionConstants.SET_NEXT_NONCE,
    payload: nextNonce,
  };
}

/**
 * This function initiates the nonceLock in the background for the given
 * address, and returns the next nonce to use. It then calls setNextNonce which
 * sets the nonce in state on the nextNonce key. NOTE: The nextNonce key is
 * actually ephemeral application state. It does not appear to be part of the
 * background state.
 *
 * TODO: move this to a different slice, MetaMask slice will eventually be
 * deprecated because it should not contain any ephemeral/app state but just
 * background state. In addition we should key nextNonce by address to prevent
 * accidental usage of a stale nonce as the call to getNextNonce only works for
 * the currently selected address.
 *
 * @returns
 */
export function getNextNonce(): ThunkAction<
  Promise<string>,
  MetaMaskReduxState,
  unknown,
  AnyAction
> {
  return async (dispatch, getState) => {
    const { address } = getSelectedInternalAccount(getState());
    const networkClientId = getSelectedNetworkClientId(getState());
    let nextNonce;
    try {
      nextNonce = await submitRequestToBackground<string>('getNextNonce', [
        address,
        networkClientId,
      ]);
    } catch (error) {
      dispatch(displayWarning(error));
      throw error;
    }
    dispatch(setNextNonce(nextNonce));
    return nextNonce;
  };
}

export function setRequestAccountTabIds(requestAccountTabIds: {
  [origin: string]: string;
}): PayloadAction<{
  [origin: string]: string;
}> {
  return {
    type: actionConstants.SET_REQUEST_ACCOUNT_TABS,
    payload: requestAccountTabIds,
  };
}

export function getRequestAccountTabIds(): ThunkAction<
  void,
  MetaMaskReduxState,
  unknown,
  AnyAction
> {
  return async (dispatch: MetaMaskReduxDispatch) => {
    const requestAccountTabIds = await submitRequestToBackground<{
      [origin: string]: string;
    }>('getRequestAccountTabIds');
    dispatch(setRequestAccountTabIds(requestAccountTabIds));
  };
}

export function setOpenMetamaskTabsIDs(openMetaMaskTabIDs: {
  [tabId: string]: boolean;
}): PayloadAction<{ [tabId: string]: boolean }> {
  return {
    type: actionConstants.SET_OPEN_METAMASK_TAB_IDS,
    payload: openMetaMaskTabIDs,
  };
}

export function getOpenMetamaskTabsIds(): ThunkAction<
  void,
  MetaMaskReduxState,
  unknown,
  AnyAction
> {
  return async (dispatch: MetaMaskReduxDispatch) => {
    const openMetaMaskTabIDs = await submitRequestToBackground<{
      [tabId: string]: boolean;
    }>('getOpenMetamaskTabsIds');
    dispatch(setOpenMetamaskTabsIDs(openMetaMaskTabIDs));
  };
}

export async function attemptLedgerTransportCreation() {
  return await submitRequestToBackground('attemptLedgerTransportCreation');
}

/**
 * This method deduplicates error reports to sentry by maintaining a state
 * object 'singleExceptions' in the app slice. The only place this state object
 * is accessed from is within this method, to check if it has already seen and
 * therefore tracked this error. This is to avoid overloading sentry with lots
 * of duplicate errors.
 *
 * @param error
 * @returns
 */
export function captureSingleException(
  error: string,
): ThunkAction<void, MetaMaskReduxState, unknown, AnyAction> {
  return async (dispatch, getState) => {
    const { singleExceptions } = getState().appState;
    if (!(error in singleExceptions)) {
      dispatch({
        type: actionConstants.CAPTURE_SINGLE_EXCEPTION,
        value: error,
      });
      captureException(Error(error));
    }
  };
}

// Wrappers around promisifedBackground
/**
 * The "actions" below are not actions nor action creators. They cannot use
 * dispatch nor should they be dispatched when used. Instead they can be
 * called directly. These wrappers will be moved into their location at some
 * point in the future.
 */

export function estimateGas(params: TransactionParams): Promise<Hex> {
  return submitRequestToBackground('estimateGas', [params]);
}

export async function updateTokenType(
  tokenAddress: string,
): Promise<Token | undefined> {
  try {
    return await submitRequestToBackground('updateTokenType', [tokenAddress]);
  } catch (error) {
    logErrorWithMessage(error);
  }
  return undefined;
}

export async function addPollingTokenToAppState(pollingToken: string) {
  return submitRequestToBackground('addPollingTokenToAppState', [
    pollingToken,
    POLLING_TOKEN_ENVIRONMENT_TYPES[getEnvironmentType()],
  ]);
}

export async function removePollingTokenFromAppState(pollingToken: string) {
  return submitRequestToBackground('removePollingTokenFromAppState', [
    pollingToken,
    POLLING_TOKEN_ENVIRONMENT_TYPES[getEnvironmentType()],
  ]);
}

/**
 * Informs the CurrencyRateController that the UI requires currency rate polling
 *
 * @param networkClientId - unique identifier for the network client
 * @returns polling token that can be used to stop polling
 */
export async function currencyRateStartPollingByNetworkClientId(
  networkClientId: string,
): Promise<string> {
  const pollingToken = await submitRequestToBackground(
    'currencyRateStartPollingByNetworkClientId',
    [networkClientId],
  );
  await addPollingTokenToAppState(pollingToken);
  return pollingToken;
}

/**
 * Informs the CurrencyRateController that the UI no longer requires currency rate polling
 * for the given network client.
 * If all network clients unsubscribe, the controller stops polling.
 *
 * @param pollingToken - Poll token received from calling startPollingByNetworkClientId
 */
export async function currencyRateStopPollingByPollingToken(
  pollingToken: string,
) {
  await submitRequestToBackground('currencyRateStopPollingByPollingToken', [
    pollingToken,
  ]);
  await removePollingTokenFromAppState(pollingToken);
}

/**
 * Informs the GasFeeController that the UI requires gas fee polling
 *
 * @param networkClientId - unique identifier for the network client
 * @returns polling token that can be used to stop polling
 */
export async function gasFeeStartPollingByNetworkClientId(
  networkClientId: string,
) {
  const pollingToken = await submitRequestToBackground(
    'gasFeeStartPollingByNetworkClientId',
    [networkClientId],
  );
  await addPollingTokenToAppState(pollingToken);
  return pollingToken;
}

/**
 * Informs the GasFeeController that the UI no longer requires gas fee polling
 * for the given network client.
 * If all network clients unsubscribe, the controller stops polling.
 *
 * @param pollingToken - Poll token received from calling startPollingByNetworkClientId
 */
export async function gasFeeStopPollingByPollingToken(pollingToken: string) {
  await submitRequestToBackground('gasFeeStopPollingByPollingToken', [
    pollingToken,
  ]);
  await removePollingTokenFromAppState(pollingToken);
}

export function getGasFeeTimeEstimate(
  maxPriorityFeePerGas: string,
  maxFeePerGas: string,
): Promise<ReturnType<GasFeeController['getTimeEstimate']>> {
  return submitRequestToBackground('getGasFeeTimeEstimate', [
    maxPriorityFeePerGas,
    maxFeePerGas,
  ]);
}

export async function closeNotificationPopup() {
  await submitRequestToBackground('markNotificationPopupAsAutomaticallyClosed');
  global.platform.closeCurrentWindow();
}

/**
 * @param payload - details of the event to track
 * @param options - options for routing/handling of event
 * @returns
 */
export function trackMetaMetricsEvent(
  payload: MetaMetricsEventPayload,
  options?: MetaMetricsEventOptions,
) {
  return submitRequestToBackground('trackMetaMetricsEvent', [
    { ...payload, actionId: generateActionId() },
    options,
  ]);
}

export function createEventFragment(
  options: MetaMetricsEventFragment,
): Promise<string> {
  const actionId = generateActionId();
  return submitRequestToBackground('createEventFragment', [
    { ...options, actionId },
  ]);
}

export function createTransactionEventFragment(
  transactionId: string,
): Promise<string> {
  const actionId = generateActionId();
  return submitRequestToBackground('createTransactionEventFragment', [
    {
      transactionId,
      actionId,
    },
  ]);
}

export function updateEventFragment(
  id: string,
  payload: MetaMetricsEventFragment,
) {
  return submitRequestToBackground('updateEventFragment', [id, payload]);
}

export function finalizeEventFragment(
  id: string,
  options?: {
    abandoned?: boolean;
    page?: MetaMetricsPageObject;
    referrer?: MetaMetricsReferrerObject;
  },
) {
  return submitRequestToBackground('finalizeEventFragment', [id, options]);
}

/**
 * @param payload - details of the page viewed
 * @param options - options for handling the page view
 */
export function trackMetaMetricsPage(
  payload: MetaMetricsPagePayload,
  options: MetaMetricsPageOptions,
) {
  return submitRequestToBackground('trackMetaMetricsPage', [
    { ...payload, actionId: generateActionId() },
    options,
  ]);
}

export function resetViewedNotifications() {
  return submitRequestToBackground('resetViewedNotifications');
}

export function updateViewedNotifications(notificationIdViewedStatusMap: {
  [notificationId: string]: boolean;
}) {
  return submitRequestToBackground('updateViewedNotifications', [
    notificationIdViewedStatusMap,
  ]);
}

export async function setAlertEnabledness(
  alertId: string,
  enabledness: boolean,
) {
  await submitRequestToBackground('setAlertEnabledness', [
    alertId,
    enabledness,
  ]);
}

export async function setUnconnectedAccountAlertShown(origin: string) {
  await submitRequestToBackground('setUnconnectedAccountAlertShown', [origin]);
}

export async function setWeb3ShimUsageAlertDismissed(origin: string) {
  await submitRequestToBackground('setWeb3ShimUsageAlertDismissed', [origin]);
}

// Smart Transactions Controller
export function clearSmartTransactionFees() {
  submitRequestToBackground('clearSmartTransactionFees');
}

export function fetchSmartTransactionFees(
  unsignedTransaction: Partial<TransactionParams> & { chainId: string },
  approveTxParams: TransactionParams,
): ThunkAction<void, MetaMaskReduxState, unknown, AnyAction> {
  return async (dispatch: MetaMaskReduxDispatch) => {
    if (approveTxParams) {
      approveTxParams.value = '0x0';
    }
    try {
      const smartTransactionFees = await await submitRequestToBackground(
        'fetchSmartTransactionFees',
        [unsignedTransaction, approveTxParams],
      );
      dispatch({
        type: actionConstants.SET_SMART_TRANSACTIONS_ERROR,
        payload: null,
      });
      return smartTransactionFees;
    } catch (err) {
      logErrorWithMessage(err);
      if (isErrorWithMessage(err) && err.message.startsWith('Fetch error:')) {
        const errorObj = parseSmartTransactionsError(err.message);
        dispatch({
          type: actionConstants.SET_SMART_TRANSACTIONS_ERROR,
          payload: errorObj,
        });
      }
      throw err;
    }
  };
}

type TemporarySmartTransactionGasFees = {
  maxFeePerGas: string;
  maxPriorityFeePerGas: string;
  gas: string;
  value: string;
};

const createSignedTransactions = async (
  unsignedTransaction: Partial<TransactionParams> & { chainId: string },
  fees: TemporarySmartTransactionGasFees[],
  areCancelTransactions?: boolean,
): Promise<TransactionParams[]> => {
  const unsignedTransactionsWithFees = fees.map((fee) => {
    const unsignedTransactionWithFees = {
      ...unsignedTransaction,
      maxFeePerGas: decimalToHex(fee.maxFeePerGas),
      maxPriorityFeePerGas: decimalToHex(fee.maxPriorityFeePerGas),
      gas: areCancelTransactions
        ? decimalToHex(21000) // It has to be 21000 for cancel transactions, otherwise the API would reject it.
        : unsignedTransaction.gas,
      value: unsignedTransaction.value,
    };
    if (areCancelTransactions) {
      unsignedTransactionWithFees.to = unsignedTransactionWithFees.from;
      unsignedTransactionWithFees.data = '0x';
    }
    return unsignedTransactionWithFees;
  });
  const signedTransactions = await submitRequestToBackground<
    TransactionParams[]
  >('approveTransactionsWithSameNonce', [unsignedTransactionsWithFees]);
  return signedTransactions;
};

export function signAndSendSmartTransaction({
  unsignedTransaction,
  smartTransactionFees,
}: {
  unsignedTransaction: Partial<TransactionParams> & { chainId: string };
  smartTransactionFees: {
    fees: TemporarySmartTransactionGasFees[];
    cancelFees: TemporarySmartTransactionGasFees[];
  };
}): ThunkAction<Promise<string>, MetaMaskReduxState, unknown, AnyAction> {
  return async (dispatch: MetaMaskReduxDispatch) => {
    const signedTransactions = await createSignedTransactions(
      unsignedTransaction,
      smartTransactionFees.fees,
    );
    const signedCanceledTransactions = await createSignedTransactions(
      unsignedTransaction,
      smartTransactionFees.cancelFees,
      true,
    );
    try {
      const response = await submitRequestToBackground<{ uuid: string }>(
        'submitSignedTransactions',
        [
          {
            signedTransactions,
            signedCanceledTransactions,
            txParams: unsignedTransaction,
          },
        ],
      ); // Returns e.g.: { uuid: 'dP23W7c2kt4FK9TmXOkz1UM2F20' }
      return response.uuid;
    } catch (err) {
      logErrorWithMessage(err);
      if (isErrorWithMessage(err) && err.message.startsWith('Fetch error:')) {
        const errorObj = parseSmartTransactionsError(err.message);
        dispatch({
          type: actionConstants.SET_SMART_TRANSACTIONS_ERROR,
          payload: errorObj,
        });
      }
      throw err;
    }
  };
}

export function updateSmartTransaction(
  uuid: string,
  txMeta: TransactionMeta,
): ThunkAction<void, MetaMaskReduxState, unknown, AnyAction> {
  return async (dispatch: MetaMaskReduxDispatch) => {
    try {
      await submitRequestToBackground('updateSmartTransaction', [
        {
          uuid,
          ...txMeta,
        },
      ]);
    } catch (err) {
      logErrorWithMessage(err);
      if (isErrorWithMessage(err) && err.message.startsWith('Fetch error:')) {
        const errorObj = parseSmartTransactionsError(err.message);
        dispatch({
          type: actionConstants.SET_SMART_TRANSACTIONS_ERROR,
          payload: errorObj,
        });
      }
      throw err;
    }
  };
}

export function setSmartTransactionsRefreshInterval(
  refreshInterval: number,
): ThunkAction<void, MetaMaskReduxState, unknown, AnyAction> {
  return async () => {
    try {
      await submitRequestToBackground('setStatusRefreshInterval', [
        refreshInterval,
      ]);
    } catch (err) {
      logErrorWithMessage(err);
    }
  };
}

export function cancelSmartTransaction(
  uuid: string,
): ThunkAction<void, MetaMaskReduxState, unknown, AnyAction> {
  return async (dispatch: MetaMaskReduxDispatch) => {
    try {
      await submitRequestToBackground('cancelSmartTransaction', [uuid]);
    } catch (err) {
      logErrorWithMessage(err);
      if (isErrorWithMessage(err) && err.message.startsWith('Fetch error:')) {
        const errorObj = parseSmartTransactionsError(err.message);
        dispatch({
          type: actionConstants.SET_SMART_TRANSACTIONS_ERROR,
          payload: errorObj,
        });
      }
      throw err;
    }
  };
}

// TODO: Not a thunk but rather a wrapper around a background call
export function fetchSmartTransactionsLiveness() {
  return async () => {
    try {
      await submitRequestToBackground('fetchSmartTransactionsLiveness');
    } catch (err) {
      logErrorWithMessage(err);
    }
  };
}

export function dismissSmartTransactionsErrorMessage(): Action {
  return {
    type: actionConstants.DISMISS_SMART_TRANSACTIONS_ERROR_MESSAGE,
  };
}

// App state
export function hideTestNetMessage() {
  return submitRequestToBackground('setShowTestnetMessageInDropdown', [false]);
}

export function hideBetaHeader() {
  return submitRequestToBackground('setShowBetaHeader', [false]);
}

export function hidePermissionsTour() {
  return submitRequestToBackground('setShowPermissionsTour', [false]);
}

export function hideAccountBanner() {
  return submitRequestToBackground('setShowAccountBanner', [false]);
}

export function hideNetworkBanner() {
  return submitRequestToBackground('setShowNetworkBanner', [false]);
}

export function neverShowSwitchedNetworkMessage() {
  return submitRequestToBackground('setSwitchedNetworkNeverShowMessage', [
    true,
  ]);
}

/**
 * Sends the background state the networkClientId and domain upon network switch
 *
 * @param selectedTabOrigin - The origin to set the new networkClientId for
 * @param networkClientId - The new networkClientId
 */
export function setNetworkClientIdForDomain(
  selectedTabOrigin: string,
  networkClientId: string,
): Promise<void> {
  return submitRequestToBackground('setNetworkClientIdForDomain', [
    selectedTabOrigin,
    networkClientId,
  ]);
}

///: BEGIN:ONLY_INCLUDE_IF(blockaid)
export function setSecurityAlertsEnabled(val: boolean): void {
  try {
    submitRequestToBackground('setSecurityAlertsEnabled', [val]);
  } catch (error) {
    logErrorWithMessage(error);
  }
}
///: END:ONLY_INCLUDE_IF

///: BEGIN:ONLY_INCLUDE_IF(keyring-snaps)
export async function setAddSnapAccountEnabled(value: boolean): Promise<void> {
  try {
    await submitRequestToBackground('setAddSnapAccountEnabled', [value]);
  } catch (error) {
    logErrorWithMessage(error);
  }
}

export function showKeyringSnapRemovalModal(payload: {
  snapName: string;
  result: 'success' | 'failed';
}) {
  return {
    type: actionConstants.SHOW_KEYRING_SNAP_REMOVAL_RESULT,
    payload,
  };
}

export function hideKeyringRemovalResultModal() {
  return {
    type: actionConstants.HIDE_KEYRING_SNAP_REMOVAL_RESULT,
  };
}

export async function getSnapAccountsById(snapId: string): Promise<string[]> {
  const addresses: string[] = await submitRequestToBackground(
    'getAccountsBySnapId',
    [snapId],
  );

  return addresses;
}
///: END:ONLY_INCLUDE_IF

export function setUseRequestQueue(val: boolean): void {
  try {
    submitRequestToBackground('setUseRequestQueue', [val]);
  } catch (error) {
    logErrorWithMessage(error);
  }
}

export function setUseExternalNameSources(val: boolean): void {
  try {
    submitRequestToBackground('setUseExternalNameSources', [val]);
  } catch (error) {
    logErrorWithMessage(error);
  }
}

export function setUseTransactionSimulations(val: boolean): void {
  try {
    submitRequestToBackground('setUseTransactionSimulations', [val]);
  } catch (error) {
    logErrorWithMessage(error);
  }
}

export function setFirstTimeUsedNetwork(chainId: string) {
  return submitRequestToBackground('setFirstTimeUsedNetwork', [chainId]);
}

// QR Hardware Wallets
export async function submitQRHardwareCryptoHDKey(cbor: Hex) {
  await submitRequestToBackground('submitQRHardwareCryptoHDKey', [cbor]);
}

export async function submitQRHardwareCryptoAccount(cbor: Hex) {
  await submitRequestToBackground('submitQRHardwareCryptoAccount', [cbor]);
}

export function cancelSyncQRHardware(): ThunkAction<
  void,
  MetaMaskReduxState,
  unknown,
  AnyAction
> {
  return async (dispatch: MetaMaskReduxDispatch) => {
    dispatch(hideLoadingIndication());
    await submitRequestToBackground('cancelSyncQRHardware');
  };
}

export async function submitQRHardwareSignature(requestId: string, cbor: Hex) {
  await submitRequestToBackground('submitQRHardwareSignature', [
    requestId,
    cbor,
  ]);
}

export function cancelQRHardwareSignRequest(): ThunkAction<
  void,
  MetaMaskReduxState,
  unknown,
  AnyAction
> {
  return async (dispatch: MetaMaskReduxDispatch) => {
    dispatch(hideLoadingIndication());
    await submitRequestToBackground('cancelQRHardwareSignRequest');
  };
}

export function requestUserApproval({
  origin,
  type,
  requestData,
}: {
  origin: string;
  type: string;
  requestData: object;
}): ThunkAction<void, MetaMaskReduxState, unknown, AnyAction> {
  return async (dispatch: MetaMaskReduxDispatch) => {
    try {
      await submitRequestToBackground('requestUserApproval', [
        {
          origin,
          type,
          requestData,
        },
      ]);
    } catch (error) {
      logErrorWithMessage(error);
      dispatch(displayWarning('Had trouble requesting user approval'));
    }
  };
}

export async function getCurrentNetworkEIP1559Compatibility(): Promise<
  boolean | undefined
> {
  let networkEIP1559Compatibility;
  try {
    networkEIP1559Compatibility = await submitRequestToBackground<boolean>(
      'getCurrentNetworkEIP1559Compatibility',
    );
  } catch (error) {
    console.error(error);
  }
  return networkEIP1559Compatibility;
}

export async function getNetworkConfigurationByNetworkClientId(
  networkClientId: NetworkClientId,
): Promise<NetworkConfiguration | undefined> {
  let networkConfiguration;
  try {
    networkConfiguration =
      await submitRequestToBackground<NetworkConfiguration>(
        'getNetworkConfigurationByNetworkClientId',
        [networkClientId],
      );
  } catch (error) {
    console.error(error);
  }
  return networkConfiguration;
}

export function updateProposedNames(
  request: UpdateProposedNamesRequest,
): ThunkAction<
  UpdateProposedNamesResult,
  MetaMaskReduxState,
  unknown,
  AnyAction
> {
  return (async () => {
    const data = await submitRequestToBackground<UpdateProposedNamesResult>(
      'updateProposedNames',
      [request],
    );

    return data;
    // TODO: Replace `any` with type
    // eslint-disable-next-line @typescript-eslint/no-explicit-any
  }) as any;
}

export function setName(
  request: SetNameRequest,
): ThunkAction<void, MetaMaskReduxState, unknown, AnyAction> {
  return (async () => {
    await submitRequestToBackground<void>('setName', [request]);
    // TODO: Replace `any` with type
    // eslint-disable-next-line @typescript-eslint/no-explicit-any
  }) as any;
}

/**
 * Throw an error in the background for testing purposes.
 *
 * @param message - The error message.
 * @deprecated This is only mean to facilitiate E2E testing. We should not use
 * this for handling errors.
 */
export async function throwTestBackgroundError(message: string): Promise<void> {
  await submitRequestToBackground('throwTestError', [message]);
}

///: BEGIN:ONLY_INCLUDE_IF(snaps)
/**
 * Set status of popover warning for the first snap installation.
 *
 * @param shown - True if popover has been shown.
 * @returns Promise Resolved on successfully submitted background request.
 */
export function setSnapsInstallPrivacyWarningShownStatus(shown: boolean) {
  return async () => {
    await submitRequestToBackground(
      'setSnapsInstallPrivacyWarningShownStatus',
      [shown],
    );
  };
}

/**
 * Update the state of a given Snap interface.
 *
 * @param id - The Snap interface ID.
 * @param state - The interface state.
 * @returns Promise Resolved on successfully submitted background request.
 */
export function updateInterfaceState(
  id: string,
  state: InterfaceState,
): ThunkAction<void, MetaMaskReduxState, unknown, AnyAction> {
  return (async (dispatch: MetaMaskReduxDispatch) => {
    await submitRequestToBackground<void>('updateInterfaceState', [id, state]);
    await forceUpdateMetamaskState(dispatch);
    // TODO: Replace `any` with type
    // eslint-disable-next-line @typescript-eslint/no-explicit-any
  }) as any;
}

/**
 * Delete the Snap interface from state.
 *
 * @param id - The Snap interface ID.
 * @returns Promise Resolved on successfully submitted background request.
 */
export function deleteInterface(
  id: string,
): ThunkAction<void, MetaMaskReduxState, unknown, AnyAction> {
  return (async (dispatch: MetaMaskReduxDispatch) => {
    await submitRequestToBackground<void>('deleteInterface', [id]);
    await forceUpdateMetamaskState(dispatch);
    // TODO: Replace `any` with type
    // eslint-disable-next-line @typescript-eslint/no-explicit-any
  }) as any;
}
///: END:ONLY_INCLUDE_IF

///: BEGIN:ONLY_INCLUDE_IF(build-flask)
export function trackInsightSnapUsage(snapId: string) {
  return async () => {
    await submitRequestToBackground('trackInsightSnapView', [snapId]);
  };
}
///: END:ONLY_INCLUDE_IF

///: BEGIN:ONLY_INCLUDE_IF(keyring-snaps)
export async function setSnapsAddSnapAccountModalDismissed() {
  await submitRequestToBackground('setSnapsAddSnapAccountModalDismissed', [
    true,
  ]);
}
///: END:ONLY_INCLUDE_IF

/**
 * Initiates the sign-in process.
 *
 * This function dispatches a request to the background script to perform the sign-in operation.
 * Upon success, it dispatches an action with type `PERFORM_SIGN_IN` to update the Redux state.
 * If the operation fails, it logs the error message and rethrows the error.
 *
 * @returns A thunk action that performs the sign-in operation.
 */
export function performSignIn(): ThunkAction<
  void,
  MetaMaskReduxState,
  unknown,
  AnyAction
> {
  return async () => {
    try {
      await submitRequestToBackground('performSignIn');
    } catch (error) {
      const errorMessage =
        error instanceof Error
          ? error.message
          : 'Unknown error occurred during sign-in.';
      logErrorWithMessage(errorMessage);
      throw error;
    }
  };
}

/**
 * Initiates the sign-out process.
 *
 * This function dispatches a request to the background script to perform the sign-out operation.
 * Upon success, it dispatches an action with type `PERFORM_SIGN_OUT` to update the Redux state.
 * If the operation fails, it logs the error message and rethrows the error.
 *
 * @returns A thunk action that performs the sign-out operation.
 */
export function performSignOut(): ThunkAction<
  void,
  MetaMaskReduxState,
  unknown,
  AnyAction
> {
  return async () => {
    try {
      await submitRequestToBackground('performSignOut');
    } catch (error) {
      logErrorWithMessage(error);
      throw error;
    }
  };
}

/**
 * Enables profile syncing.
 *
 * This function sends a request to the background script to enable profile syncing across devices.
 * Upon success, it dispatches an action with type `SET_PROFILE_SYNCING_ENABLED` to update the Redux state.
 * If the operation encounters an error, it logs the error message and rethrows the error to be handled by the caller.
 *
 * @returns A thunk action that, when dispatched, attempts to enable profile syncing.
 */
export function enableProfileSyncing(): ThunkAction<
  void,
  MetaMaskReduxState,
  unknown,
  AnyAction
> {
  return async () => {
    try {
      await submitRequestToBackground('enableProfileSyncing');
    } catch (error) {
      logErrorWithMessage(error);
      throw error;
    }
  };
}

/**
 * Disables profile syncing.
 *
 * This function sends a request to the background script to disable profile syncing across devices.
 * Upon success, it dispatches an action with type `SET_PROFILE_SYNCING_DISABLED` to update the Redux state.
 * If the operation fails, it logs the error message and rethrows the error to ensure it is handled appropriately.
 *
 * @returns A thunk action that, when dispatched, attempts to disable profile syncing.
 */
export function disableProfileSyncing(): ThunkAction<
  void,
  MetaMaskReduxState,
  unknown,
  AnyAction
> {
  return async () => {
    try {
      await submitRequestToBackground('disableProfileSyncing');
    } catch (error) {
      logErrorWithMessage(error);
      throw error;
    }
  };
}

/**
 * Initiates the creation of on-chain triggers.
 *
 * This function dispatches a request to the background script to create on-chain triggers.
 * Upon success, it dispatches an action with type `CREATE_ON_CHAIN_TRIGGERS` to update the Redux state.
 * If the operation fails, it logs the error message and rethrows the error to ensure it is handled appropriately.
 *
 * @returns A thunk action that, when dispatched, attempts to create on-chain triggers.
 */
export function createOnChainTriggers(): ThunkAction<
  void,
  MetaMaskReduxState,
  unknown,
  AnyAction
> {
  return async () => {
    try {
      await submitRequestToBackground('createOnChainTriggers');
    } catch (error) {
      logErrorWithMessage(error);
      throw error;
    }
  };
}

/**
 * Deletes on-chain triggers associated with specified accounts.
 *
 * This function sends a request to the background script to delete on-chain triggers for the provided accounts.
 * Upon success, it dispatches an action with type `DELETE_ON_CHAIN_TRIGGERS_BY_ACCOUNT` to update the Redux state.
 * If the operation encounters an error, it logs the error message and rethrows the error to ensure it is handled appropriately.
 *
 * @param accounts - An array of account identifiers for which on-chain triggers should be deleted.
 * @returns A thunk action that, when dispatched, attempts to delete on-chain triggers for the specified accounts.
 */
export function deleteOnChainTriggersByAccount(
  accounts: string[],
): ThunkAction<void, MetaMaskReduxState, unknown, AnyAction> {
  return async () => {
    try {
      await submitRequestToBackground('deleteOnChainTriggersByAccount', [
        accounts,
      ]);
    } catch (error) {
      logErrorWithMessage(error);
      throw error;
    }
  };
}

/**
 * Updates on-chain triggers for specified accounts.
 *
 * This function dispatches a request to the background script to update on-chain triggers associated with the given accounts.
 * Upon success, it dispatches an action with type `UPDATE_ON_CHAIN_TRIGGERS_BY_ACCOUNT` to update the Redux state.
 * If the operation fails, it logs the error message and rethrows the error to ensure proper error handling.
 *
 * @param accounts - An array of account identifiers for which on-chain triggers should be updated.
 * @returns A thunk action that, when dispatched, attempts to update on-chain triggers for the specified accounts.
 */
export function updateOnChainTriggersByAccount(
  accounts: string[],
): ThunkAction<void, MetaMaskReduxState, unknown, AnyAction> {
  return async () => {
    try {
      await submitRequestToBackground('updateOnChainTriggersByAccount', [
        accounts,
      ]);
    } catch (error) {
      logErrorWithMessage(error);
      throw error;
    }
  };
}

/**
 * Fetches and updates MetaMask notifications.
 *
 * This function sends a request to the background script to fetch the latest notifications and update the state accordingly.
 * Upon success, it dispatches an action with type `FETCH_AND_UPDATE_METAMASK_NOTIFICATIONS` to update the Redux state.
 * If the operation encounters an error, it logs the error message and rethrows the error to ensure it is handled appropriately.
 *
 * @returns A thunk action that, when dispatched, attempts to fetch and update MetaMask notifications.
 */
export function fetchAndUpdateMetamaskNotifications(): ThunkAction<
  void,
  MetaMaskReduxState,
  unknown,
  AnyAction
> {
  return async () => {
    try {
      const response = await submitRequestToBackground(
        'fetchAndUpdateMetamaskNotifications',
      );
      return response;
    } catch (error) {
      logErrorWithMessage(error);
      throw error;
    }
  };
}

/**
 * Marks MetaMask notifications as read.
 *
 * This function sends a request to the background script to mark the specified notifications as read.
 * Upon success, it dispatches an action with type `MARK_METAMASK_NOTIFICATIONS_AS_READ` to update the Redux state.
 * If the operation encounters an error, it logs the error message and rethrows the error to ensure it is handled appropriately.
 *
 * @param notifications - An array of notification identifiers to be marked as read.
 * @returns A thunk action that, when dispatched, attempts to mark MetaMask notifications as read.
 */
export function markMetamaskNotificationsAsRead(
  notifications: MarkAsReadNotificationsParam,
): ThunkAction<void, MetaMaskReduxState, unknown, AnyAction> {
  return async () => {
    try {
      await submitRequestToBackground('markMetamaskNotificationsAsRead', [
        notifications,
      ]);
    } catch (error) {
      logErrorWithMessage(error);
      throw error;
    }
  };
}

/**
 * Enables or disables feature announcements.
 *
 * This function sends a request to the background script to toggle the enabled state of feature announcements.
 * Upon success, it dispatches an action with type `SET_FEATURE_ANNOUNCEMENTS_ENABLED` to update the Redux state.
 * If the operation encounters an error, it logs the error message and rethrows the error to ensure it is handled appropriately.
 *
 * @param state - A boolean indicating whether to enable (true) or disable (false) feature announcements.
 * @returns A thunk action that, when dispatched, attempts to set the enabled state of feature announcements.
 */
export function setFeatureAnnouncementsEnabled(
  state: boolean,
): ThunkAction<void, MetaMaskReduxState, unknown, AnyAction> {
  return async () => {
    try {
      await submitRequestToBackground('setFeatureAnnouncementsEnabled', [
        state,
      ]);
    } catch (error) {
      logErrorWithMessage(error);
      throw error;
    }
  };
}

/**
 * Checks the presence of accounts in user storage.
 *
 * This function sends a request to the background script to check the presence of specified accounts in user storage.
 * Upon success, it dispatches an action with type `CHECK_ACCOUNTS_PRESENCE` to update the Redux state.
 * If the operation encounters an error, it logs the error message and rethrows the error to ensure it is handled appropriately.
 *
 * @param accounts - An array of account addresses to be checked.
 * @returns A thunk action that, when dispatched, attempts to check the presence of accounts in user storage.
 */
export function checkAccountsPresence(
  accounts: string[],
): ThunkAction<void, MetaMaskReduxState, unknown, AnyAction> {
  return async () => {
    try {
      const response = await submitRequestToBackground(
        'checkAccountsPresence',
        [accounts],
      );
      return response;
    } catch (error) {
      logErrorWithMessage(error);
      throw error;
    }
  };
}

/**
 * Triggers a modal to confirm the action of turning off profile syncing.
 * This function dispatches an action to show a modal dialog asking the user to confirm if they want to turn off profile syncing.
 *
 * @returns A thunk action that, when dispatched, shows the confirmation modal.
 */
export function showConfirmTurnOffProfileSyncing(): ThunkAction<
  void,
  MetaMaskReduxState,
  unknown,
  AnyAction
> {
  return (dispatch: MetaMaskReduxDispatch) => {
    dispatch(
      showModal({
        name: 'CONFIRM_TURN_OFF_PROFILE_SYNCING',
      }),
    );
  };
}

/**
 * Triggers a modal to confirm the action of turning on MetaMask notifications.
 * This function dispatches an action to show a modal dialog asking the user to confirm if they want to turn on MetaMask notifications.
 *
 * @returns A thunk action that, when dispatched, shows the confirmation modal.
 */
export function showConfirmTurnOnMetamaskNotifications(): ThunkAction<
  void,
  MetaMaskReduxState,
  unknown,
  AnyAction
> {
  return (dispatch: MetaMaskReduxDispatch) => {
    dispatch(
      showModal({
        name: 'TURN_ON_METAMASK_NOTIFICATIONS',
      }),
    );
  };
}

/**
 * Enables MetaMask notifications.
 * This function dispatches a request to the background script to enable MetaMask notifications.
 * If the operation fails, it logs the error message and rethrows the error to ensure it is handled appropriately.
 *
 * @returns A thunk action that, when dispatched, attempts to enable MetaMask notifications.
 */
export function enableMetamaskNotifications(): ThunkAction<
  void,
  unknown,
  AnyAction
> {
  return async () => {
    try {
      await submitRequestToBackground('enableMetamaskNotifications');
    } catch (error) {
      log.error(error);
      throw error;
    }
  };
}

/**
 * Disables MetaMask notifications.
 * This function dispatches a request to the background script to disable MetaMask notifications.
 * If the operation fails, it logs the error message and rethrows the error to ensure it is handled appropriately.
 *
 * @returns A thunk action that, when dispatched, attempts to disable MetaMask notifications.
 */
export function disableMetamaskNotifications(): ThunkAction<
  void,
  unknown,
  AnyAction
> {
  return async () => {
    try {
      await submitRequestToBackground('disableMetamaskNotifications');
    } catch (error) {
      log.error(error);
      throw error;
    }
  };
}

export function setIsProfileSyncingEnabled(
  isProfileSyncingEnabled: boolean,
): ThunkAction<void, unknown, unknown, AnyAction> {
  return async (dispatch: MetaMaskReduxDispatch) => {
    try {
      dispatch(showLoadingIndication());
      await submitRequestToBackground('setIsProfileSyncingEnabled', [
        isProfileSyncingEnabled,
      ]);
      dispatch(hideLoadingIndication());
    } catch (error) {
      logErrorWithMessage(error);
      throw error;
    } finally {
      dispatch(hideLoadingIndication());
    }
  };
}<|MERGE_RESOLUTION|>--- conflicted
+++ resolved
@@ -3084,11 +3084,7 @@
 }
 
 export function setRedesignedConfirmationsEnabled(value: boolean) {
-<<<<<<< HEAD
-  return setPreference('redesignedConfirmations', value);
-=======
   return setPreference('redesignedConfirmationsEnabled', value);
->>>>>>> cf417bb2
 }
 
 export function setFeatureNotificationsEnabled(value: boolean) {
@@ -3119,13 +3115,10 @@
   };
 }
 
-<<<<<<< HEAD
-=======
 export function setShowTokenAutodetectModal(value: boolean) {
   return setPreference('showTokenAutodetectModal', value);
 }
 
->>>>>>> cf417bb2
 export function setAutoLockTimeLimit(value: boolean) {
   return setPreference('autoLockTimeLimit', value);
 }
@@ -3194,8 +3187,6 @@
   };
 }
 
-<<<<<<< HEAD
-=======
 export function setServiceWorkerKeepAlivePreference(
   value: boolean,
 ): ThunkAction<void, MetaMaskReduxState, unknown, AnyAction> {
@@ -3214,7 +3205,6 @@
   };
 }
 
->>>>>>> cf417bb2
 export async function forceUpdateMetamaskState(
   dispatch: MetaMaskReduxDispatch,
 ) {
