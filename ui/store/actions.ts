// eslint-disable-next-line @typescript-eslint/ban-ts-comment
// @ts-nocheck `redux-thunk` and `@reduxjs/toolkit` are not compatible with
// TypeScript 5.3.3. We can't update them because we rely on an old version of
// @reduxjs/toolkit to be patched by our patch files. The patch is 6000+ lines.
// I don't want to try to figure that one out.
import { ReactFragment } from 'react';
import browser from 'webextension-polyfill';
import log from 'loglevel';
import { capitalize, isEqual } from 'lodash';
import { ThunkAction } from 'redux-thunk';
import { Action, AnyAction } from 'redux';
import { providerErrors, serializeError } from '@metamask/rpc-errors';
import type { DataWithOptionalCause } from '@metamask/rpc-errors';
import {
  CaipAccountId,
  type CaipAssetType,
  type CaipChainId,
  type Hex,
  type Json,
} from '@metamask/utils';
import {
  AssetsContractController,
  BalanceMap,
  Collection,
  Nft,
  Token,
} from '@metamask/assets-controllers';
import { PayloadAction } from '@reduxjs/toolkit';
import { GasFeeController } from '@metamask/gas-fee-controller';
import { PermissionsRequest } from '@metamask/permission-controller';
import { NonEmptyArray } from '@metamask/controller-utils';
import {
  SetNameRequest,
  UpdateProposedNamesRequest,
  UpdateProposedNamesResult,
} from '@metamask/name-controller';
import {
  TransactionContainerType,
  TransactionController,
  TransactionMeta,
  TransactionParams,
  TransactionType,
} from '@metamask/transaction-controller';
import {
  AddNetworkFields,
  NetworkClientId,
  NetworkConfiguration,
} from '@metamask/network-controller';
import { InterfaceState } from '@metamask/snaps-sdk';
import { KeyringObject, KeyringTypes } from '@metamask/keyring-controller';
import type { NotificationServicesController } from '@metamask/notification-services-controller';
import { UserProfileLineage } from '@metamask/profile-sync-controller/sdk';
import { Immer, Patch } from 'immer';
///: BEGIN:ONLY_INCLUDE_IF(multichain)
import { HandlerType } from '@metamask/snaps-utils';
///: END:ONLY_INCLUDE_IF
import {
  USER_STORAGE_GROUPS_FEATURE_KEY,
  USER_STORAGE_WALLETS_FEATURE_KEY,
} from '@metamask/account-tree-controller';
import { BACKUPANDSYNC_FEATURES } from '@metamask/profile-sync-controller/user-storage';
import { isInternalAccountInPermittedAccountIds } from '@metamask/chain-agnostic-permission';
import { AuthConnection } from '@metamask/seedless-onboarding-controller';
import { AccountGroupId, AccountWalletId } from '@metamask/account-api';
import { SerializedUR } from '@metamask/eth-qr-keyring';
import {
  BillingPortalResponse,
  GetCryptoApproveTransactionRequest,
  GetCryptoApproveTransactionResponse,
  PaymentType,
  PricingResponse,
  ProductType,
  RecurringInterval,
  Subscription,
  UpdatePaymentMethodOpts,
} from '@metamask/subscription-controller';
import { captureException } from '../../shared/lib/sentry';
import { switchDirection } from '../../shared/lib/switch-direction';
import {
  ENVIRONMENT_TYPE_NOTIFICATION,
  ORIGIN_METAMASK,
  POLLING_TOKEN_ENVIRONMENT_TYPES,
} from '../../shared/constants/app';
// TODO: Remove restricted import
// eslint-disable-next-line import/no-restricted-paths
import { getEnvironmentType, addHexPrefix } from '../../app/scripts/lib/util';
import {
  getMetaMaskAccounts,
  hasTransactionPendingApprovals,
  getApprovalFlows,
  getCurrentNetworkTransactions,
  getIsSigningQRHardwareTransaction,
  ///: BEGIN:ONLY_INCLUDE_IF(keyring-snaps)
  getPermissionSubjects,
  getFirstSnapInstallOrUpdateRequest,
  ///: END:ONLY_INCLUDE_IF
  getInternalAccountByAddress,
  getSelectedInternalAccount,
  getMetaMaskHdKeyrings,
  getAllPermittedAccountsForCurrentTab,
  getIsSocialLoginFlow,
} from '../selectors';
import {
  getSelectedNetworkClientId,
  getProviderConfig,
} from '../../shared/modules/selectors/networks';
import {
  computeEstimatedGasLimit,
  initializeSendState,
  resetSendState,
  // NOTE: Until the send duck is typescript that this is importing a typedef
  // that does not have an explicit export statement. lets see if it breaks the
  // compiler
  DraftTransaction,
  SEND_STAGES,
} from '../ducks/send';
import { switchedToUnconnectedAccount } from '../ducks/alerts/unconnected-account';
import { getUnconnectedAccountAlertEnabledness } from '../ducks/metamask/metamask';
import { toChecksumHexAddress } from '../../shared/modules/hexstring-utils';
import {
  HardwareDeviceNames,
  LedgerTransportTypes,
  LEDGER_USB_VENDOR_ID,
} from '../../shared/constants/hardware-wallets';
import {
  MetaMetricsEventFragment,
  MetaMetricsEventOptions,
  MetaMetricsEventPayload,
  MetaMetricsPageObject,
  MetaMetricsPageOptions,
  MetaMetricsPagePayload,
  MetaMetricsReferrerObject,
  MetaMetricsEventCategory,
  MetaMetricsEventName,
} from '../../shared/constants/metametrics';
import { parseSmartTransactionsError } from '../pages/swaps/swaps.util';
import { isEqualCaseInsensitive } from '../../shared/modules/string-utils';
import { getSmartTransactionsOptInStatusInternal } from '../../shared/modules/selectors';
import {
  fetchLocale,
  loadRelativeTimeFormatLocaleData,
} from '../../shared/modules/i18n';
import { decimalToHex } from '../../shared/modules/conversion.utils';
import { TxGasFees, PriorityLevels } from '../../shared/constants/gas';
import {
  getErrorMessage,
  isErrorWithMessage,
  logErrorWithMessage,
} from '../../shared/modules/error';
import { ThemeType } from '../../shared/constants/preferences';
import { FirstTimeFlowType } from '../../shared/constants/onboarding';
import { getMethodDataAsync } from '../../shared/lib/four-byte';
import { DecodedTransactionDataResponse } from '../../shared/types/transaction-decode';
import { LastInteractedConfirmationInfo } from '../pages/confirmations/types/confirm';
import {
  EndTraceRequest,
  trace,
  TraceName,
  TraceOperation,
  TraceRequest,
} from '../../shared/lib/trace';
import { SortCriteria } from '../components/app/assets/util/sort';
import { NOTIFICATIONS_EXPIRATION_DELAY } from '../helpers/constants/notifications';
import {
  getDismissSmartAccountSuggestionEnabled,
  getUseSmartAccount,
} from '../pages/confirmations/selectors/preferences';
import { setShowNewSrpAddedToast } from '../components/app/toast-master/utils';
import { stripWalletTypePrefixFromWalletId } from '../hooks/multichain-accounts/utils';
import type { NetworkConnectionBanner } from '../../shared/constants/app-state';
import * as actionConstants from './actionConstants';

import {
  generateActionId,
  callBackgroundMethod,
  submitRequestToBackground,
} from './background-connection';
import {
  MetaMaskReduxDispatch,
  MetaMaskReduxState,
  TemporaryMessageDataType,
} from './store';

type CustomGasSettings = {
  gas?: string;
  gasPrice?: string;
  maxFeePerGas?: string;
  maxPriorityFeePerGas?: string;
};

export function goHome() {
  return {
    type: actionConstants.GO_HOME,
  };
}
// async actions

/**
 * Starts the OAuth2 login process for the given Social Login type
 * and authenticate the user with the Seedless Onboarding Services.
 *
 * @param authConnection - The authentication connection to use (google | apple).
 * @param bufferedTrace - The buffered trace function from MetaMetrics context.
 * @param bufferedEndTrace - The buffered end trace function from MetaMetrics context.
 * @returns The social login result.
 */
export function startOAuthLogin(
  authConnection: AuthConnection,
  bufferedTrace?: (request: TraceRequest) => void,
  bufferedEndTrace?: (request: EndTraceRequest) => void,
): ThunkAction<Promise<boolean>, MetaMaskReduxState, unknown, AnyAction> {
  return async (dispatch: MetaMaskReduxDispatch) => {
    dispatch(showLoadingIndication());

    try {
      const oauth2LoginResult = await submitRequestToBackground(
        'startOAuthLogin',
        [authConnection],
      );

      let seedlessAuthSuccess = false;
      let isNewUser = false;
      try {
        bufferedTrace?.({
          name: TraceName.OnboardingOAuthSeedlessAuthenticate,
          op: TraceOperation.OnboardingSecurityOp,
        });
        ({ isNewUser } = await submitRequestToBackground('authenticate', [
          oauth2LoginResult,
        ]));
        seedlessAuthSuccess = true;
      } catch (error) {
        const errorMessage =
          error instanceof Error ? error.message : 'Unknown error';

        bufferedTrace?.({
          name: TraceName.OnboardingOAuthSeedlessAuthenticateError,
          op: TraceOperation.OnboardingError,
          tags: { errorMessage },
        });
        bufferedEndTrace?.({
          name: TraceName.OnboardingOAuthSeedlessAuthenticateError,
        });

        throw error;
      } finally {
        bufferedEndTrace?.({
          name: TraceName.OnboardingOAuthSeedlessAuthenticate,
          data: { success: seedlessAuthSuccess },
        });
      }

      return isNewUser;
    } catch (error) {
      dispatch(displayWarning(error));
      if (isErrorWithMessage(error)) {
        throw new Error(getErrorMessage(error));
      } else {
        throw error;
      }
    } finally {
      dispatch(hideLoadingIndication());
    }
  };
}

/**
 * Resets the social login state.
 *
 * This function is used to reset the social login state when the user
 * wants to login with a different method after the successful social login.
 */
export function resetOAuthLoginState() {
  return async (dispatch: MetaMaskReduxDispatch) => {
    dispatch(showLoadingIndication());

    try {
      await submitRequestToBackground('resetOAuthLoginState');

      dispatch({
        type: actionConstants.RESET_SOCIAL_LOGIN_ONBOARDING,
      });
    } catch (error) {
      dispatch(displayWarning(error));
      if (isErrorWithMessage(error)) {
        throw new Error(getErrorMessage(error));
      } else {
        throw error;
      }
    } finally {
      dispatch(hideLoadingIndication());
    }
  };
}

/**
 * Creates a new vault and backups/syncs the seed phrase with social login.
 *
 * @param password - The password.
 * @returns The seed phrase.
 */
export function createNewVaultAndSyncWithSocial(
  password: string,
): ThunkAction<void, MetaMaskReduxState, unknown, AnyAction> {
  return async (dispatch: MetaMaskReduxDispatch) => {
    try {
      const primaryKeyring = await createNewVault(password);
      if (!primaryKeyring) {
        throw new Error('No keyring found');
      }

      const seedPhrase = await getSeedPhrase(password);
      await createSeedPhraseBackup(
        password,
        seedPhrase,
        primaryKeyring.metadata.id,
      );

      dispatch(hideWarning());
      // force update the state after creating the vault
      await forceUpdateMetamaskState(dispatch);

      return seedPhrase;
    } catch (error) {
      dispatch(displayWarning(error));
      if (isErrorWithMessage(error)) {
        throw new Error(getErrorMessage(error));
      } else {
        throw error;
      }
    }
  };
}

/**
 * Starts polling for the subscriptions.
 */
export function subscriptionsStartPolling(): ThunkAction<
  void,
  MetaMaskReduxState,
  unknown,
  AnyAction
> {
  return async (dispatch: MetaMaskReduxDispatch) => {
    try {
      await submitRequestToBackground('subscriptionsStartPolling');
    } catch (error) {
      log.error('[subscriptionsStartPolling] error', error);
      dispatch(displayWarning(error));
    }
  };
}

/**
 * Fetches user subscriptions.
 *
 * @returns The subscriptions.
 */
export function getSubscriptions(): ThunkAction<
  Subscription[],
  MetaMaskReduxState,
  unknown,
  AnyAction
> {
  return async (_dispatch: MetaMaskReduxDispatch) => {
    return await submitRequestToBackground('getSubscriptions');
  };
}

/**
 * Fetches the subscription pricing.
 *
 * @returns The subscription pricing.
 */
export function getSubscriptionPricing(): ThunkAction<
  PricingResponse,
  MetaMaskReduxState,
  unknown,
  AnyAction
> {
  return async (_dispatch: MetaMaskReduxDispatch) => {
    return await submitRequestToBackground<PricingResponse>(
      'getSubscriptionPricing',
    );
  };
}

/**
 * Get crypto total amount needed for a subscription.
 *
 * @param params - The parameters.
 * @param params.price - The price.
 * @param params.tokenPaymentInfo - The token payment info.
 * @returns The subscription crypto approval amount.
 */
export async function getSubscriptionCryptoApprovalAmount(
  params: GetCryptoApproveTransactionRequest,
): Promise<GetCryptoApproveTransactionResponse> {
  return await submitRequestToBackground<string>(
    'getSubscriptionCryptoApprovalAmount',
    [params],
  );
}

/**
 * Starts a subscription with a card.
 *
 * @param params - The parameters.
 * @param params.products - The list of products.
 * @param params.isTrialRequested - Is trial requested.
 * @param params.recurringInterval - The recurring interval.
 * @returns The subscription response.
 */
export function startSubscriptionWithCard(params: {
  products: ProductType[];
  isTrialRequested: boolean;
  recurringInterval: RecurringInterval;
}): ThunkAction<Subscription[], MetaMaskReduxState, unknown, AnyAction> {
  return async (_dispatch: MetaMaskReduxDispatch) => {
    try {
      const currentTab = await global.platform.currentTab();
      const subscriptions = await submitRequestToBackground<Subscription[]>(
        'startSubscriptionWithCard',
        [params, currentTab?.id],
      );

      return subscriptions;
    } catch (error) {
      console.error('[startSubscriptionWithCard] error', error);
      throw error;
    }
  };
}

export function updateSubscriptionCardPaymentMethod(params: {
  paymentType: Extract<PaymentType, 'card'>;
  subscriptionId: string;
  recurringInterval: RecurringInterval;
}): ThunkAction<void, MetaMaskReduxState, unknown, AnyAction> {
  return async (_dispatch: MetaMaskReduxDispatch) => {
    const currentTab = await global.platform.currentTab();
    const subscriptions = await submitRequestToBackground(
      'updateSubscriptionCardPaymentMethod',
      [params, currentTab?.id],
    );

    return subscriptions;
  };
}

export function startSubscriptionWithCrypto(params: {
  products: ProductType[];
  isTrialRequested: boolean;
  recurringInterval: RecurringInterval;
  billingCycles: number;
  chainId: Hex;
  payerAddress: Hex;
  tokenSymbol: string;
  rawTransaction: Hex;
}): ThunkAction<Subscription[], MetaMaskReduxState, unknown, AnyAction> {
  return async (_dispatch: MetaMaskReduxDispatch) => {
    return await submitRequestToBackground<Subscription[]>(
      'startSubscriptionWithCrypto',
      [params],
    );
  };
}

export function updateSubscriptionCryptoPaymentMethod(
  params: Extract<UpdatePaymentMethodOpts, { paymentType: 'crypto' }>,
): ThunkAction<void, MetaMaskReduxState, unknown, AnyAction> {
  return async (_dispatch: MetaMaskReduxDispatch) => {
    await submitRequestToBackground('updateSubscriptionCryptoPaymentMethod', [
      params,
    ]);
  };
}

export function cancelSubscription(params: {
  subscriptionId: string;
}): ThunkAction<void, MetaMaskReduxState, unknown, AnyAction> {
  return async (_dispatch: MetaMaskReduxDispatch) => {
    await submitRequestToBackground('cancelSubscription', [params]);
  };
}

export function unCancelSubscription(params: {
  subscriptionId: string;
}): ThunkAction<void, MetaMaskReduxState, unknown, AnyAction> {
  return async (_dispatch: MetaMaskReduxDispatch) => {
    await submitRequestToBackground('unCancelSubscription', [params]);
  };
}

export function getSubscriptionBillingPortalUrl(): ThunkAction<
  BillingPortalResponse,
  MetaMaskReduxState,
  unknown,
  AnyAction
> {
  return async (_dispatch: MetaMaskReduxDispatch) => {
    const res = await submitRequestToBackground<BillingPortalResponse>(
      'getSubscriptionBillingPortalUrl',
      [],
    );
    return res;
  };
}

export function setShowShieldEntryModalOnce(
  payload: boolean | null,
): ThunkAction<void, MetaMaskReduxState, unknown, AnyAction> {
  return async (dispatch: MetaMaskReduxDispatch) => {
    try {
      await submitRequestToBackground('setShowShieldEntryModalOnce', [payload]);
      dispatch(setShowShieldEntryModalOnceAction(payload));
    } catch (error) {
      log.error('[setShowShieldEntryModalOnce] error', error);
      dispatch(displayWarning(error));
      throw error;
    }
  };
}

export function setShowShieldEntryModalOnceAction(
  payload: boolean | null,
): ThunkAction<void, MetaMaskReduxState, unknown, AnyAction> {
  return {
    type: actionConstants.SET_SHOW_SHIELD_ENTRY_MODAL_ONCE,
    payload,
  };
}

/**
 * Fetches and restores the seed phrase from the metadata store using the social login and restore the vault using the seed phrase.
 *
 * @param password - The password.
 * @returns The seed phrase.
 */
export function restoreSocialBackupAndGetSeedPhrase(
  password: string,
): ThunkAction<void, MetaMaskReduxState, unknown, AnyAction> {
  return async (dispatch: MetaMaskReduxDispatch) => {
    try {
      // restore the vault using the seed phrase
      const mnemonic = await submitRequestToBackground(
        'restoreSocialBackupAndGetSeedPhrase',
        [password],
      );

      // sync marketing consent with metametrics
      const marketingConsent = await getMarketingConsent();
      dispatch(setDataCollectionForMarketing(marketingConsent));

      dispatch(hideWarning());
      await forceUpdateMetamaskState(dispatch);
      return mnemonic;
    } catch (error) {
      log.error('[restoreSocialBackupAndGetSeedPhrase] error', error);
      dispatch(displayWarning(error.message));
      throw error;
    }
  };
}

export function syncSeedPhrases(): ThunkAction<
  void,
  MetaMaskReduxState,
  unknown,
  AnyAction
> {
  return async (dispatch: MetaMaskReduxDispatch) => {
    try {
      await submitRequestToBackground('syncSeedPhrases');
      dispatch(hideWarning());
      await forceUpdateMetamaskState(dispatch);
    } catch (error) {
      log.error('[syncSeedPhrases] error', error);
      dispatch(displayWarning(error.message));
      throw error;
    }
  };
}

/**
 * Changes the password of the currently unlocked account.
 *
 * This function changes the password of the currently unlocked account (Keyring Vault) and
 * also change the wallet password of the social login account.
 *
 * This changes affects the multiple devices sync, i.e. users will have to unlock the account
 * using new password on any other devices where the account is unlocked.
 *
 * @param newPassword - The new password.
 * @param oldPassword - The old password.
 */
export function changePassword(
  newPassword: string,
  oldPassword: string,
): ThunkAction<void, MetaMaskReduxState, unknown, AnyAction> {
  return async (dispatch: MetaMaskReduxDispatch) => {
    try {
      await submitRequestToBackground('changePassword', [
        newPassword,
        oldPassword,
      ]);
    } catch (error) {
      dispatch(displayWarning(error));
      throw error;
    }
  };
}

export function storeKeyringEncryptionKey(
  encryptionKey: string,
): Promise<void> {
  return submitRequestToBackground('storeKeyringEncryptionKey', [
    encryptionKey,
  ]);
}

export function tryUnlockMetamask(
  password: string,
): ThunkAction<void, MetaMaskReduxState, unknown, AnyAction> {
  // TODO: Fix in https://github.com/MetaMask/metamask-extension/issues/31879
  // eslint-disable-next-line @typescript-eslint/no-misused-promises
  return (dispatch: MetaMaskReduxDispatch) => {
    dispatch(showLoadingIndication());
    dispatch(unlockInProgress());
    log.debug(`background.syncPasswordAndUnlockWallet`);

    return new Promise<void>((resolve, reject) => {
      callBackgroundMethod(
        'syncPasswordAndUnlockWallet',
        [password],
        (error, isPasswordSynced) => {
          if (error) {
            reject(error);
            return;
          }
          // if password is not synced show connections removal warning to user.
          if (!isPasswordSynced) {
            dispatch(setShowConnectionsRemovedModal(true));
          }

          resolve();
        },
      );
    })
      .then(() => {
        dispatch(unlockSucceeded());
        return forceUpdateMetamaskState(dispatch);
      })
      .then(() => {
        dispatch(hideLoadingIndication());
        dispatch(hideWarning());
      })
      .catch((err) => {
        dispatch(unlockFailed(getErrorMessage(err)));
        dispatch(hideLoadingIndication());
        return Promise.reject(err);
      });
  };
}

export function checkIsSeedlessPasswordOutdated(
  skipCache = true,
): ThunkAction<boolean | undefined, MetaMaskReduxState, unknown, AnyAction> {
  return async (dispatch: MetaMaskReduxDispatch) => {
    let isPasswordOutdated = false;
    try {
      isPasswordOutdated = await submitRequestToBackground<boolean>(
        'checkIsSeedlessPasswordOutdated',
        [skipCache],
      );
      if (isPasswordOutdated) {
        await forceUpdateMetamaskState(dispatch);
      }
    } catch (error) {
      log.warn('checkIsSeedlessPasswordOutdated error', error);
    }

    return isPasswordOutdated;
  };
}

/**
 * Adds a new account where all data is encrypted using the given password and
 * where all addresses are generated from a given seed phrase.
 *
 * @param password - The password.
 * @param seedPhrase - The seed phrase.
 * @returns The updated state of the keyring controller.
 */
export function createNewVaultAndRestore(
  password: string,
  seedPhrase: string,
): ThunkAction<void, MetaMaskReduxState, unknown, AnyAction> {
  // TODO: Fix in https://github.com/MetaMask/metamask-extension/issues/31879
  // eslint-disable-next-line @typescript-eslint/no-misused-promises
  return (dispatch: MetaMaskReduxDispatch) => {
    dispatch(showLoadingIndication());
    log.debug(`background.createNewVaultAndRestore`);

    // Encode the secret recovery phrase as an array of integers so that it is
    // serialized as JSON properly.
    const encodedSeedPhrase = Array.from(
      Buffer.from(seedPhrase, 'utf8').values(),
    );

    return new Promise<void>((resolve, reject) => {
      callBackgroundMethod(
        'createNewVaultAndRestore',
        [password, encodedSeedPhrase],
        (err) => {
          if (err) {
            reject(err);
            return;
          }
          resolve();
        },
      );
    })
      .then(() => dispatch(unMarkPasswordForgotten()))
      .then(() => {
        dispatch(showAccountsPage());
        dispatch(hideLoadingIndication());
      })
      .catch((err) => {
        dispatch(displayWarning(err));
        dispatch(hideLoadingIndication());
        return Promise.reject(err);
      });
  };
}

export function importMnemonicToVault(mnemonic: string): ThunkAction<
  Promise<{
    newAccountAddress: string;
    discoveredAccounts: { bitcoin: number; solana: number };
  }>,
  MetaMaskReduxState,
  unknown,
  AnyAction
> {
  return async (dispatch: MetaMaskReduxDispatch) => {
    dispatch(showLoadingIndication());
    log.debug(`background.importMnemonicToVault`);

    return new Promise<{
      newAccountAddress: string;
      discoveredAccounts: { bitcoin: number; solana: number };
    }>((resolve, reject) => {
      callBackgroundMethod(
        'importMnemonicToVault',
        [mnemonic],
        (err, result) => {
          if (err) {
            reject(err);
            return;
          }
          resolve(result);
        },
      );
    })
      .then(async (result) => {
        dispatch(hideLoadingIndication());
        dispatch(hideWarning());
        dispatch(setShowNewSrpAddedToast(true));
        return result;
      })
      .catch((err) => {
        dispatch(displayWarning(err));
        dispatch(hideLoadingIndication());
        return Promise.reject(err);
      });
  };
}

export function generateNewMnemonicAndAddToVault(): ThunkAction<
  void,
  MetaMaskReduxState,
  unknown,
  AnyAction
> {
  // TODO: Fix in https://github.com/MetaMask/metamask-extension/issues/31879
  // eslint-disable-next-line @typescript-eslint/no-misused-promises
  return (dispatch: MetaMaskReduxDispatch) => {
    dispatch(showLoadingIndication());
    log.debug(`background.generateNewMnemonicAndAddToVault`);

    return new Promise<void>((resolve, reject) => {
      callBackgroundMethod('generateNewMnemonicAndAddToVault', [], (err) => {
        if (err) {
          reject(err);
          return;
        }
        resolve();
      });
    })
      .then(async () => {
        dispatch(hideLoadingIndication());
      })
      .catch((err) => {
        dispatch(displayWarning(err));
        dispatch(hideLoadingIndication());
        return Promise.reject(err);
      });
  };
}
export function createNewVaultAndGetSeedPhrase(
  password: string,
): ThunkAction<void, MetaMaskReduxState, unknown, AnyAction> {
  // TODO: Fix in https://github.com/MetaMask/metamask-extension/issues/31879
  // eslint-disable-next-line @typescript-eslint/no-misused-promises
  return async (dispatch: MetaMaskReduxDispatch) => {
    try {
      await createNewVault(password);
      const seedPhrase = await getSeedPhrase(password);

      // force update the state after creating the vault
      await forceUpdateMetamaskState(dispatch);

      return seedPhrase;
    } catch (error) {
      dispatch(displayWarning(error));
      if (isErrorWithMessage(error)) {
        throw new Error(getErrorMessage(error));
      } else {
        throw error;
      }
    }
  };
}

export function unlockAndGetSeedPhrase(
  password: string,
): ThunkAction<void, MetaMaskReduxState, unknown, AnyAction> {
  // TODO: Fix in https://github.com/MetaMask/metamask-extension/issues/31879
  // eslint-disable-next-line @typescript-eslint/no-misused-promises
  return async (dispatch: MetaMaskReduxDispatch) => {
    try {
      await submitPassword(password);
      const seedPhrase = await getSeedPhrase(password);
      await forceUpdateMetamaskState(dispatch);
      return seedPhrase;
    } catch (error) {
      dispatch(displayWarning(error));
      if (isErrorWithMessage(error)) {
        throw new Error(getErrorMessage(error));
      } else {
        throw error;
      }
    }
  };
}

export function submitPassword(password: string): Promise<void> {
  return new Promise((resolve, reject) => {
    callBackgroundMethod('submitPassword', [password], (error) => {
      if (error) {
        reject(error);
        return;
      }

      resolve();
    });
  });
}

/**
 * Creates a seed phrase backup in the metadata store for seedless onboarding flow.
 *
 * @param password - The password.
 * @param seedPhrase - The seed phrase.
 * @param keyringId - The keyring id of the backup seed phrase.
 */
export async function createSeedPhraseBackup(
  password: string,
  seedPhrase: string,
  keyringId: string,
): Promise<void> {
  const encodedSeedPhrase = Array.from(
    Buffer.from(seedPhrase, 'utf8').values(),
  );
  await submitRequestToBackground('createSeedPhraseBackup', [
    password,
    encodedSeedPhrase,
    keyringId,
  ]);
}

export function createNewVault(password: string): Promise<KeyringObject> {
  return new Promise((resolve, reject) => {
    callBackgroundMethod(
      'createNewVaultAndKeychain',
      [password],
      (error, keyring) => {
        if (error) {
          reject(error);
          return;
        }

        resolve(keyring);
      },
    );
  });
}

export function verifyPassword(password: string): Promise<boolean> {
  return new Promise((resolve, reject) => {
    callBackgroundMethod('verifyPassword', [password], (error) => {
      if (error) {
        reject(error);
        return;
      }

      resolve(true);
    });
  });
}

export async function getSeedPhrase(password: string, keyringId?: string) {
  const encodedSeedPhrase = await submitRequestToBackground<string>(
    'getSeedPhrase',
    [password, keyringId],
  );
  return Buffer.from(encodedSeedPhrase).toString('utf8');
}

export function requestRevealSeedWords(
  password: string,
  keyringId: string,
): ThunkAction<void, MetaMaskReduxState, unknown, AnyAction> {
  // TODO: Fix in https://github.com/MetaMask/metamask-extension/issues/31879
  // eslint-disable-next-line @typescript-eslint/no-misused-promises
  return async (dispatch: MetaMaskReduxDispatch) => {
    dispatch(showLoadingIndication());
    log.debug(`background.verifyPassword`);

    try {
      await verifyPassword(password);
      const seedPhrase = await getSeedPhrase(password, keyringId);
      return seedPhrase;
    } finally {
      dispatch(hideLoadingIndication());
    }
  };
}

export function tryReverseResolveAddress(
  address: string,
): ThunkAction<void, MetaMaskReduxState, unknown, AnyAction> {
  // TODO: Fix in https://github.com/MetaMask/metamask-extension/issues/31879
  // eslint-disable-next-line @typescript-eslint/no-misused-promises
  return () => {
    return new Promise<void>((resolve) => {
      callBackgroundMethod('tryReverseResolveAddress', [address], (err) => {
        if (err) {
          logErrorWithMessage(err);
        }
        resolve();
      });
    });
  };
}

export function resetAccount(): ThunkAction<
  Promise<string>,
  MetaMaskReduxState,
  unknown,
  AnyAction
> {
  return (dispatch: MetaMaskReduxDispatch) => {
    dispatch(showLoadingIndication());

    return new Promise<string>((resolve, reject) => {
      callBackgroundMethod<string>('resetAccount', [], (err, account) => {
        dispatch(hideLoadingIndication());
        if (err) {
          if (isErrorWithMessage(err)) {
            dispatch(displayWarning(err));
          }
          reject(err);
          return;
        }

        log.info(`Transaction history reset for ${account}`);
        dispatch(showAccountsPage());
        resolve(account as string);
      });
    });
  };
}

export function removeAccount(
  address: string,
): ThunkAction<void, MetaMaskReduxState, unknown, AnyAction> {
  // TODO: Fix in https://github.com/MetaMask/metamask-extension/issues/31879
  // eslint-disable-next-line @typescript-eslint/no-misused-promises
  return async (dispatch: MetaMaskReduxDispatch) => {
    dispatch(showLoadingIndication());

    try {
      await new Promise((resolve, reject) => {
        callBackgroundMethod('removeAccount', [address], (error, account) => {
          if (error) {
            reject(error);
            return;
          }
          resolve(account);
        });
      });
      await forceUpdateMetamaskState(dispatch);
    } catch (error) {
      dispatch(displayWarning(error));
      throw error;
    } finally {
      dispatch(hideLoadingIndication());
    }

    log.info(`Account removed: ${address}`);
    dispatch(showAccountsPage());
  };
}

export function importNewAccount(
  strategy: string,

  // TODO: Fix in https://github.com/MetaMask/metamask-extension/issues/31973
  // eslint-disable-next-line @typescript-eslint/no-explicit-any
  args: any[],
  loadingMessage: ReactFragment,
): ThunkAction<
  Promise<MetaMaskReduxState['metamask']>,
  MetaMaskReduxState,
  unknown,
  AnyAction
> {
  return async (dispatch: MetaMaskReduxDispatch) => {
    dispatch(showLoadingIndication(loadingMessage));

    try {
      log.debug(`background.importAccountWithStrategy`);
      await submitRequestToBackground('importAccountWithStrategy', [
        strategy,
        args,
      ]);
    } finally {
      dispatch(hideLoadingIndication());
    }

    return await forceUpdateMetamaskState(dispatch);
  };
}

export function addNewAccount(
  keyringId?: string,
  showLoading: boolean = true,
): ThunkAction<void, MetaMaskReduxState, unknown, AnyAction> {
  log.debug(`background.addNewAccount`);
  // TODO: Fix in https://github.com/MetaMask/metamask-extension/issues/31879
  // eslint-disable-next-line @typescript-eslint/no-misused-promises
  return async (dispatch, getState) => {
    const keyrings = getMetaMaskHdKeyrings(getState());
    const [defaultPrimaryKeyring] = keyrings;

    // The HD keyring to add the account for.
    let hdKeyring = defaultPrimaryKeyring;
    if (keyringId) {
      hdKeyring = keyrings.find((keyring) => keyring.metadata.id === keyringId);
    }
    // Fail-safe in case we could not find the associated HD keyring.
    if (!hdKeyring) {
      log.error('Should never reach this. There is always a keyring');
      throw new Error('Keyring not found');
    }
    const oldAccounts = hdKeyring.accounts;

    if (showLoading) {
      dispatch(showLoadingIndication());
    }

    let newAccount;
    try {
      const addedAccountAddress = await submitRequestToBackground(
        'addNewAccount',
        [oldAccounts.length, keyringId],
      );
      await forceUpdateMetamaskState(dispatch);
      const newState = getState();
      newAccount = getInternalAccountByAddress(newState, addedAccountAddress);
    } catch (error) {
      dispatch(displayWarning(error));
      throw error;
    } finally {
      if (showLoading) {
        dispatch(hideLoadingIndication());
      }
    }

    return newAccount;
  };
}

export function checkHardwareStatus(
  deviceName: HardwareDeviceNames,
  hdPath: string,
): ThunkAction<Promise<boolean>, MetaMaskReduxState, unknown, AnyAction> {
  log.debug(`background.checkHardwareStatus`, deviceName, hdPath);
  return async (dispatch: MetaMaskReduxDispatch) => {
    dispatch(showLoadingIndication());

    let unlocked = false;
    try {
      unlocked = await submitRequestToBackground<boolean>(
        'checkHardwareStatus',
        [deviceName, hdPath],
      );
    } catch (error) {
      logErrorWithMessage(error);
      dispatch(displayWarning(error));
      throw error;
    } finally {
      dispatch(hideLoadingIndication());
    }

    await forceUpdateMetamaskState(dispatch);
    return unlocked;
  };
}

export function forgetDevice(
  deviceName: HardwareDeviceNames,
): ThunkAction<void, MetaMaskReduxState, unknown, AnyAction> {
  log.debug(`background.forgetDevice`, deviceName);
  // TODO: Fix in https://github.com/MetaMask/metamask-extension/issues/31879
  // eslint-disable-next-line @typescript-eslint/no-misused-promises
  return async (dispatch: MetaMaskReduxDispatch) => {
    dispatch(showLoadingIndication());
    try {
      await submitRequestToBackground('forgetDevice', [deviceName]);
    } catch (error) {
      logErrorWithMessage(error);
      dispatch(displayWarning(error));
      throw error;
    } finally {
      dispatch(hideLoadingIndication());
    }

    await forceUpdateMetamaskState(dispatch);
  };
}

// TODO: Define an Account Type for the return type of this method and anywhere
// else dealing with accounts.
export function connectHardware(
  deviceName: HardwareDeviceNames,
  page: string,
  hdPath: string,
  loadHid: boolean,
  t: (key: string) => string,
): ThunkAction<
  Promise<{ address: string }[]>,
  MetaMaskReduxState,
  unknown,
  AnyAction
> {
  log.debug(`background.connectHardware`, deviceName, page, hdPath);
  return async (dispatch, getState) => {
    const { ledgerTransportType } = getState().metamask;

    dispatch(
      showLoadingIndication(`Looking for your ${capitalize(deviceName)}...`),
    );

    let accounts: { address: string }[];
    try {
      if (
        loadHid &&
        deviceName === HardwareDeviceNames.ledger &&
        ledgerTransportType === LedgerTransportTypes.webhid
      ) {
        const inE2eTest =
          process.env.IN_TEST && process.env.JEST_WORKER_ID === 'undefined';
        let connectedDevices: HIDDevice[] = [];
        if (!inE2eTest) {
          connectedDevices = await window.navigator.hid.requestDevice({
            // The types for web hid were provided by @types/w3c-web-hid and may
            // not be fully formed or correct, because LEDGER_USB_VENDOR_ID is a
            // string and this integration with Navigator.hid works before
            // TypeScript. As a note, on the next declaration we convert the
            // LEDGER_USB_VENDOR_ID to a number for a different API so....
            // TODO: Get David Walsh's opinion here
            filters: [{ vendorId: LEDGER_USB_VENDOR_ID as unknown as number }],
          });
        }
        const userApprovedWebHidConnection =
          inE2eTest ||
          connectedDevices.some(
            (device) => device.vendorId === Number(LEDGER_USB_VENDOR_ID),
          );
        if (!userApprovedWebHidConnection) {
          throw new Error(t('ledgerWebHIDNotConnectedErrorMessage'));
        }
      }

      accounts = await submitRequestToBackground<{ address: string }[]>(
        'connectHardware',
        [deviceName, page, hdPath],
      );
    } catch (error) {
      logErrorWithMessage(error);
      const message = getErrorMessage(error);
      if (
        deviceName === HardwareDeviceNames.ledger &&
        ledgerTransportType === LedgerTransportTypes.webhid &&
        isErrorWithMessage(error) &&
        message.match('Failed to open the device')
      ) {
        dispatch(displayWarning(t('ledgerDeviceOpenFailureMessage')));
        throw new Error(t('ledgerDeviceOpenFailureMessage'));
      } else {
        if (deviceName !== HardwareDeviceNames.qr) {
          dispatch(displayWarning(error));
        }
        throw error;
      }
    } finally {
      dispatch(hideLoadingIndication());
    }

    await forceUpdateMetamaskState(dispatch);
    return accounts;
  };
}

export function unlockHardwareWalletAccounts(
  indexes: string[],
  deviceName: HardwareDeviceNames,
  hdPath: string,
  hdPathDescription: string,
): ThunkAction<Promise<undefined>, MetaMaskReduxState, unknown, AnyAction> {
  log.debug(
    `background.unlockHardwareWalletAccount`,
    indexes,
    deviceName,
    hdPath,
    hdPathDescription,
  );
  return async (dispatch: MetaMaskReduxDispatch) => {
    dispatch(showLoadingIndication());

    for (const index of indexes) {
      try {
        await submitRequestToBackground('unlockHardwareWalletAccount', [
          index,
          deviceName,
          hdPath,
          hdPathDescription,
        ]);
      } catch (err) {
        logErrorWithMessage(err);
        dispatch(displayWarning(err));
        dispatch(hideLoadingIndication());
        throw err;
      }
    }

    dispatch(hideLoadingIndication());
    return undefined;
  };
}

export function showQrScanner(): ThunkAction<
  void,
  MetaMaskReduxState,
  unknown,
  AnyAction
> {
  return (dispatch: MetaMaskReduxDispatch) => {
    dispatch(
      showModal({
        name: 'QR_SCANNER',
      }),
    );
  };
}

export function setCurrentCurrency(
  currencyCode: string,
): ThunkAction<void, MetaMaskReduxState, unknown, AnyAction> {
  // TODO: Fix in https://github.com/MetaMask/metamask-extension/issues/31879
  // eslint-disable-next-line @typescript-eslint/no-misused-promises
  return async (dispatch: MetaMaskReduxDispatch) => {
    dispatch(showLoadingIndication());
    log.debug(`background.setCurrentCurrency`);
    try {
      await submitRequestToBackground('setCurrentCurrency', [currencyCode]);
      await forceUpdateMetamaskState(dispatch);
    } catch (error) {
      logErrorWithMessage(error);
      dispatch(displayWarning(error));
      return;
    } finally {
      dispatch(hideLoadingIndication());
    }
  };
}

export function decryptMsgInline(
  decryptedMsgData: TemporaryMessageDataType['msgParams'],
): ThunkAction<
  Promise<TemporaryMessageDataType>,
  MetaMaskReduxState,
  unknown,
  AnyAction
> {
  log.debug('action - decryptMsgInline');
  return async (dispatch: MetaMaskReduxDispatch) => {
    log.debug(`actions calling background.decryptMessageInline`);

    try {
      await submitRequestToBackground('decryptMessageInline', [
        decryptedMsgData,
      ]);
    } catch (error) {
      logErrorWithMessage(error);
      dispatch(displayWarning(error));
      throw error;
    }

    const newState = await forceUpdateMetamaskState(dispatch);
    return newState.unapprovedDecryptMsgs[decryptedMsgData.metamaskId];
  };
}

export function decryptMsg(
  decryptedMsgData: TemporaryMessageDataType['msgParams'],
): ThunkAction<
  Promise<TemporaryMessageDataType['msgParams']>,
  MetaMaskReduxState,
  unknown,
  AnyAction
> {
  log.debug('action - decryptMsg');
  return async (dispatch: MetaMaskReduxDispatch) => {
    dispatch(showLoadingIndication());
    log.debug(`actions calling background.decryptMessage`);

    try {
      await submitRequestToBackground('decryptMessage', [decryptedMsgData]);
    } catch (error) {
      logErrorWithMessage(error);
      dispatch(displayWarning(error));
      throw error;
    } finally {
      dispatch(hideLoadingIndication());
    }

    await forceUpdateMetamaskState(dispatch);
    dispatch(completedTx(decryptedMsgData.metamaskId));
    dispatch(closeCurrentNotificationWindow());
    return decryptedMsgData;
  };
}

export function encryptionPublicKeyMsg(
  msgData: TemporaryMessageDataType['msgParams'],
): ThunkAction<
  Promise<TemporaryMessageDataType['msgParams']>,
  MetaMaskReduxState,
  unknown,
  AnyAction
> {
  log.debug('action - encryptionPublicKeyMsg');
  return async (dispatch: MetaMaskReduxDispatch) => {
    dispatch(showLoadingIndication());
    log.debug(`actions calling background.encryptionPublicKey`);

    try {
      await submitRequestToBackground<MetaMaskReduxState['metamask']>(
        'encryptionPublicKey',
        [msgData],
      );
    } catch (error) {
      logErrorWithMessage(error);
      dispatch(displayWarning(error));
      throw error;
    } finally {
      dispatch(hideLoadingIndication());
    }

    await forceUpdateMetamaskState(dispatch);
    dispatch(completedTx(msgData.metamaskId));
    dispatch(closeCurrentNotificationWindow());
    return msgData;
  };
}

export function updateCustomNonce(value: string) {
  return {
    type: actionConstants.UPDATE_CUSTOM_NONCE,
    value,
  };
}

/**
 * TODO: update previousGasParams to use typed gas params object
 * TODO: Not a thunk, but rather a wrapper around a background call
 *
 * @param txId - MetaMask internal transaction id
 * @param previousGasParams - Object of gas params to set as previous
 */
export function updatePreviousGasParams(
  txId: string,

  // TODO: Fix in https://github.com/MetaMask/metamask-extension/issues/31973
  // eslint-disable-next-line @typescript-eslint/no-explicit-any
  previousGasParams: Record<string, any>,
): ThunkAction<
  Promise<TransactionMeta>,
  MetaMaskReduxState,
  unknown,
  AnyAction
> {
  return async () => {
    let updatedTransaction: TransactionMeta;
    try {
      updatedTransaction = await submitRequestToBackground(
        'updatePreviousGasParams',
        [txId, previousGasParams],
      );
    } catch (error) {
      logErrorWithMessage(error);
      throw error;
    }

    return updatedTransaction;
  };
}

export function updateEditableParams(
  ...args: Parameters<TransactionController['updateEditableParams']>
): ThunkAction<
  Promise<TransactionMeta>,
  MetaMaskReduxState,
  unknown,
  AnyAction
> {
  return async (dispatch: MetaMaskReduxDispatch) => {
    let updatedTransaction: TransactionMeta;

    try {
      updatedTransaction = await submitRequestToBackground(
        'updateEditableParams',
        args,
      );
    } catch (error) {
      logErrorWithMessage(error);
      throw error;
    }

    await forceUpdateMetamaskState(dispatch);
    return updatedTransaction;
  };
}

/**
 * Appends new send flow history to a transaction
 * TODO: Not a thunk, but rather a wrapper around a background call
 *
 * @param txId - the id of the transaction to update
 * @param currentSendFlowHistoryLength - sendFlowHistory entries currently
 * @param sendFlowHistory - the new send flow history to append to the
 * transaction
 * @returns
 */
export function updateTransactionSendFlowHistory(
  txId: string,
  currentSendFlowHistoryLength: number,
  sendFlowHistory: DraftTransaction['history'],
): ThunkAction<
  Promise<TransactionMeta>,
  MetaMaskReduxState,
  unknown,
  AnyAction
> {
  return async () => {
    let updatedTransaction: TransactionMeta;
    try {
      updatedTransaction = await submitRequestToBackground(
        'updateTransactionSendFlowHistory',
        [txId, currentSendFlowHistoryLength, sendFlowHistory],
      );
    } catch (error) {
      logErrorWithMessage(error);
      throw error;
    }

    return updatedTransaction;
  };
}

export async function backupUserData(): Promise<{
  filename: string;
  data: string;
}> {
  let backedupData;
  try {
    backedupData = await submitRequestToBackground<{
      filename: string;
      data: string;
    }>('backupUserData');
  } catch (error) {
    logErrorWithMessage(error);
    throw error;
  }

  return backedupData;
}

export async function restoreUserData(jsonString: Json): Promise<true> {
  try {
    await submitRequestToBackground('restoreUserData', [jsonString]);
  } catch (error) {
    logErrorWithMessage(error);
    throw error;
  }

  return true;
}

export function updateSlides(
  slides,
): ThunkAction<void, MetaMaskReduxState, unknown, AnyAction> {
  // TODO: Fix in https://github.com/MetaMask/metamask-extension/issues/31879
  // eslint-disable-next-line @typescript-eslint/no-misused-promises
  return async () => {
    try {
      await submitRequestToBackground('updateSlides', [slides]);
    } catch (error) {
      logErrorWithMessage(error);
      throw error;
    }
  };
}

export function removeSlide(
  id: string,
): ThunkAction<Promise<void>, MetaMaskReduxState, unknown, AnyAction> {
  return async () => {
    try {
      await submitRequestToBackground('removeSlide', [id]);
    } catch (error) {
      logErrorWithMessage(error);
      throw error;
    }
  };
}

export async function setEnableEnforcedSimulationsForTransaction(
  transactionId: string,
  enable: boolean,
): void {
  try {
    await submitRequestToBackground(
      'setEnableEnforcedSimulationsForTransaction',
      [transactionId, enable],
    );
  } catch (error) {
    logErrorWithMessage(error);
    throw error;
  }
}

export async function setEnforcedSimulationsSlippageForTransaction(
  transactionId: string,
  value: number,
): void {
  try {
    await submitRequestToBackground(
      'setEnforcedSimulationsSlippageForTransaction',
      [transactionId, value],
    );
  } catch (error) {
    logErrorWithMessage(error);
    throw error;
  }
}

// TODO: Not a thunk, but rather a wrapper around a background call
export function updateTransactionGasFees(
  txId: string,
  txGasFees: Partial<TxGasFees>,
): ThunkAction<
  Promise<TransactionMeta>,
  MetaMaskReduxState,
  unknown,
  AnyAction
> {
  return async () => {
    let updatedTransaction: TransactionMeta;
    try {
      updatedTransaction = await submitRequestToBackground(
        'updateTransactionGasFees',
        [txId, txGasFees],
      );
    } catch (error) {
      logErrorWithMessage(error);
      throw error;
    }

    return updatedTransaction;
  };
}

export function updateTransaction(
  txMeta: TransactionMeta,
  dontShowLoadingIndicator: boolean,
): ThunkAction<
  Promise<TransactionMeta>,
  MetaMaskReduxState,
  unknown,
  AnyAction
> {
  return async (dispatch: MetaMaskReduxDispatch) => {
    !dontShowLoadingIndicator && dispatch(showLoadingIndication());

    try {
      await submitRequestToBackground('updateTransaction', [txMeta]);
    } catch (error) {
      dispatch(updateTransactionParams(txMeta.id, txMeta.txParams));
      dispatch(hideLoadingIndication());
      dispatch(goHome());
      logErrorWithMessage(error);
      throw error;
    }

    try {
      dispatch(updateTransactionParams(txMeta.id, txMeta.txParams));
      await forceUpdateMetamaskState(dispatch);
      dispatch(showConfTxPage({ id: txMeta.id }));
      return txMeta;
    } finally {
      dispatch(hideLoadingIndication());
    }
  };
}

/**
 * Action to create a new transaction in the controller and route to the
 * confirmation page. Returns the newly created txMeta in case additional logic
 * should be applied to the transaction after creation.
 *
 * @param txParams - The transaction parameters
 * @param options
 * @param options.networkClientId - ID of the network client to use for the transaction.
 * @param options.sendFlowHistory - The history of the send flow at time of creation.
 * @param options.type - The type of the transaction being added.
 * @returns
 */
export function addTransactionAndRouteToConfirmationPage(
  txParams: TransactionParams,
  options?: {
    networkClientId: NetworkClientId;
    sendFlowHistory?: DraftTransaction['history'];
    type?: TransactionType;
  },
): ThunkAction<
  Promise<TransactionMeta | null>,
  MetaMaskReduxState,
  unknown,
  AnyAction
> {
  return async (dispatch: MetaMaskReduxDispatch) => {
    const actionId = generateActionId();

    try {
      log.debug('background.addTransaction');

      const transactionMeta = await submitRequestToBackground<TransactionMeta>(
        'addTransaction',
        [txParams, { ...options, actionId, origin: ORIGIN_METAMASK }],
      );

      dispatch(showConfTxPage());
      return transactionMeta;
    } catch (error) {
      dispatch(hideLoadingIndication());
      dispatch(displayWarning(error));
      throw error;
    }
  };
}

/**
 * Wrapper around the promisifedBackground to create a new unapproved
 * transaction in the background and return the newly created txMeta.
 * This method does not show errors or route to a confirmation page and is
 * used primarily for swaps functionality.
 *
 * @param txParams - the transaction parameters
 * @param options - Additional options for the transaction.
 * @param options.method
 * @param options.networkClientId - ID of the network client to use for the transaction.
 * @param options.requireApproval - Whether the transaction requires approval.
 * @param options.swaps - Options specific to swaps transactions.
 * @param options.swaps.hasApproveTx - Whether the swap required an approval transaction.
 * @param options.swaps.meta - Additional transaction metadata required by swaps.
 * @param options.type
 * @returns
 */
export async function addTransactionAndWaitForPublish(
  txParams: TransactionParams,
  options: {
    method?: string;
    networkClientId: NetworkClientId;
    requireApproval?: boolean;
    swaps?: { hasApproveTx?: boolean; meta?: Record<string, unknown> };
    type?: TransactionType;
  },
): Promise<TransactionMeta> {
  log.debug('background.addTransactionAndWaitForPublish');

  const actionId = generateActionId();

  return await submitRequestToBackground<TransactionMeta>(
    'addTransactionAndWaitForPublish',
    [
      txParams,
      {
        ...options,
        origin: ORIGIN_METAMASK,
        actionId,
      },
    ],
  );
}

/**
 * Wrapper around the promisifedBackground to create a new unapproved
 * transaction in the background and return the newly created txMeta.
 * This method does not show errors or route to a confirmation page
 *
 * @param txParams - the transaction parameters
 * @param options - Additional options for the transaction.
 * @param options.method
 * @param options.networkClientId - ID of the network client to use for the transaction.
 * @param options.requireApproval - Whether the transaction requires approval.
 * @param options.swaps - Options specific to swaps transactions.
 * @param options.swaps.hasApproveTx - Whether the swap required an approval transaction.
 * @param options.swaps.meta - Additional transaction metadata required by swaps.
 * @param options.type
 * @returns
 */
export async function addTransaction(
  txParams: TransactionParams,
  options: {
    method?: string;
    networkClientId: NetworkClientId;
    requireApproval?: boolean;
    swaps?: { hasApproveTx?: boolean; meta?: Record<string, unknown> };
    type?: TransactionType;
  },
): Promise<TransactionMeta> {
  log.debug('background.addTransaction');

  const actionId = generateActionId();

  return await submitRequestToBackground<TransactionMeta>('addTransaction', [
    txParams,
    {
      ...options,
      origin: ORIGIN_METAMASK,
      actionId,
    },
  ]);
}

export function updateAndApproveTx(
  txMeta: TransactionMeta,
  dontShowLoadingIndicator: boolean,
  loadingIndicatorMessage: string,
): ThunkAction<
  Promise<TransactionMeta | null>,
  MetaMaskReduxState,
  unknown,
  AnyAction
> {
  return (dispatch: MetaMaskReduxDispatch, getState) => {
    !dontShowLoadingIndicator &&
      dispatch(showLoadingIndication(loadingIndicatorMessage));

    const getIsSendActive = () =>
      Boolean(getState().send.stage !== SEND_STAGES.INACTIVE);

    return new Promise((resolve, reject) => {
      const actionId = generateActionId();

      callBackgroundMethod(
        'resolvePendingApproval',
        [String(txMeta.id), { txMeta, actionId }, { waitForResult: true }],
        (err) => {
          dispatch(updateTransactionParams(txMeta.id, txMeta.txParams));

          if (!getIsSendActive()) {
            dispatch(resetSendState());
          }

          if (err) {
            dispatch(goHome());
            logErrorWithMessage(err);
            reject(err);
            return;
          }

          resolve(txMeta);
        },
      );
    })
      .then(() => forceUpdateMetamaskState(dispatch))
      .then(() => {
        if (!getIsSendActive()) {
          dispatch(resetSendState());
        }
        dispatch(completedTx(txMeta.id));
        dispatch(hideLoadingIndication());
        dispatch(updateCustomNonce(''));
        dispatch(closeCurrentNotificationWindow());
        return txMeta;
      })
      .catch((err) => {
        dispatch(hideLoadingIndication());
        return Promise.reject(err);
      });
  };
}

export async function getTransactions(
  filters: {
    searchCriteria?: Partial<TransactionMeta> & Partial<TransactionParams>;
  } = {},
): Promise<TransactionMeta[]> {
  return await submitRequestToBackground<TransactionMeta[]>('getTransactions', [
    filters,
  ]);
}

export function completedTx(
  txId: string,
): ThunkAction<void, MetaMaskReduxState, unknown, AnyAction> {
  return (dispatch: MetaMaskReduxDispatch) => {
    dispatch({
      type: actionConstants.COMPLETED_TX,
      value: {
        id: txId,
      },
    });
  };
}

export function updateTransactionParams(
  txId: string,
  txParams: TransactionParams,
) {
  return {
    type: actionConstants.UPDATE_TRANSACTION_PARAMS,
    id: txId,
    value: txParams,
  };
}

export function disableSnap(
  snapId: string,
): ThunkAction<void, MetaMaskReduxState, unknown, AnyAction> {
  // TODO: Fix in https://github.com/MetaMask/metamask-extension/issues/31879
  // eslint-disable-next-line @typescript-eslint/no-misused-promises
  return async (dispatch: MetaMaskReduxDispatch) => {
    await submitRequestToBackground('disableSnap', [snapId]);
    await forceUpdateMetamaskState(dispatch);
  };
}

export function enableSnap(
  snapId: string,
): ThunkAction<void, MetaMaskReduxState, unknown, AnyAction> {
  // TODO: Fix in https://github.com/MetaMask/metamask-extension/issues/31879
  // eslint-disable-next-line @typescript-eslint/no-misused-promises
  return async (dispatch: MetaMaskReduxDispatch) => {
    await submitRequestToBackground('enableSnap', [snapId]);
    await forceUpdateMetamaskState(dispatch);
  };
}

export function updateSnap(
  origin: string,
  snap: { [snapId: string]: { version: string } },
): ThunkAction<void, MetaMaskReduxState, unknown, AnyAction> {
  // TODO: Fix in https://github.com/MetaMask/metamask-extension/issues/31879
  // eslint-disable-next-line @typescript-eslint/no-misused-promises
  return async (dispatch: MetaMaskReduxDispatch, getState) => {
    await submitRequestToBackground('updateSnap', [origin, snap]);
    await forceUpdateMetamaskState(dispatch);

    const state = getState();

    const approval = getFirstSnapInstallOrUpdateRequest(state);

    return approval?.metadata.id;
  };
}

export async function getPhishingResult(website: string) {
  return await submitRequestToBackground('getPhishingResult', [website]);
}

// TODO: Clean this up.
export function removeSnap(
  snapId: string,
): ThunkAction<Promise<void>, MetaMaskReduxState, unknown, AnyAction> {
  return async (
    dispatch: MetaMaskReduxDispatch,
    ///: BEGIN:ONLY_INCLUDE_IF(keyring-snaps)
    getState,
    ///: END:ONLY_INCLUDE_IF
  ) => {
    dispatch(showLoadingIndication());
    ///: BEGIN:ONLY_INCLUDE_IF(keyring-snaps)
    const subjects = getPermissionSubjects(getState()) as {
      // TODO: Fix in https://github.com/MetaMask/metamask-extension/issues/31973
      // eslint-disable-next-line @typescript-eslint/no-explicit-any
      [k: string]: { permissions: Record<string, any> };
    };

    const isAccountsSnap =
      subjects[snapId]?.permissions?.snap_manageAccounts !== undefined;
    ///: END:ONLY_INCLUDE_IF

    try {
      ///: BEGIN:ONLY_INCLUDE_IF(keyring-snaps)
      if (isAccountsSnap) {
        const addresses: string[] = await submitRequestToBackground(
          'getAccountsBySnapId',
          [snapId],
        );
        for (const address of addresses) {
          await submitRequestToBackground('removeAccount', [address]);
        }
      }
      ///: END:ONLY_INCLUDE_IF

      await submitRequestToBackground('removeSnap', [snapId]);
      await forceUpdateMetamaskState(dispatch);
    } catch (error) {
      dispatch(displayWarning(error));
      throw error;
    } finally {
      dispatch(hideLoadingIndication());
    }
  };
}

export async function handleSnapRequest<
  Params extends JsonRpcParams = JsonRpcParams,
>(args: {
  snapId: string;
  origin: string;
  handler: string;
  request: JsonRpcRequest<Params>;
}): Promise<unknown> {
  return submitRequestToBackground('handleSnapRequest', [args]);
}

export function revokeDynamicSnapPermissions(
  snapId: string,
  permissionNames: string[],
): ThunkAction<void, MetaMaskReduxState, unknown, AnyAction> {
  // TODO: Fix in https://github.com/MetaMask/metamask-extension/issues/31879
  // eslint-disable-next-line @typescript-eslint/no-misused-promises
  return async (dispatch: MetaMaskReduxDispatch) => {
    await submitRequestToBackground('revokeDynamicSnapPermissions', [
      snapId,
      permissionNames,
    ]);
    await forceUpdateMetamaskState(dispatch);
  };
}

export function deleteExpiredNotifications(): ThunkAction<
  void,
  MetaMaskReduxState,
  unknown,
  AnyAction
> {
  // TODO: Fix in https://github.com/MetaMask/metamask-extension/issues/31879
  // eslint-disable-next-line @typescript-eslint/no-misused-promises
  return async (dispatch, getState) => {
    const state = getState();
    const notifications = state.metamask.metamaskNotificationsList;

    const notificationIdsToDelete = notifications
      .filter((notification) => {
        const expirationTime = new Date(
          Date.now() - NOTIFICATIONS_EXPIRATION_DELAY,
        );

        return Boolean(
          notification.readDate &&
            new Date(notification.readDate) < expirationTime,
        );
      })
      .map(({ id }) => id);

    if (notificationIdsToDelete.length) {
      await submitRequestToBackground('deleteNotificationsById', [
        notificationIdsToDelete,
      ]);
      await forceUpdateMetamaskState(dispatch);
    }
  };
}

/**
 * Disconnects a given origin from a snap.
 *
 * This revokes the permission granted to the origin
 * that provides the capability to communicate with a snap.
 *
 * @param origin - The origin.
 * @param snapId - The snap ID.
 */
export function disconnectOriginFromSnap(
  origin: string,
  snapId: string,
): ThunkAction<void, MetaMaskReduxState, unknown, AnyAction> {
  // TODO: Fix in https://github.com/MetaMask/metamask-extension/issues/31879
  // eslint-disable-next-line @typescript-eslint/no-misused-promises
  return async (dispatch: MetaMaskReduxDispatch) => {
    await submitRequestToBackground('disconnectOriginFromSnap', [
      origin,
      snapId,
    ]);
    await forceUpdateMetamaskState(dispatch);
  };
}

export function cancelDecryptMsg(
  msgData: TemporaryMessageDataType,
): ThunkAction<
  Promise<TemporaryMessageDataType>,
  MetaMaskReduxState,
  unknown,
  AnyAction
> {
  return async (dispatch: MetaMaskReduxDispatch) => {
    dispatch(showLoadingIndication());

    try {
      await submitRequestToBackground<MetaMaskReduxState['metamask']>(
        'cancelDecryptMessage',
        [msgData.id],
      );
    } finally {
      dispatch(hideLoadingIndication());
    }

    await forceUpdateMetamaskState(dispatch);
    dispatch(completedTx(msgData.id));
    dispatch(closeCurrentNotificationWindow());
    return msgData;
  };
}

export function cancelEncryptionPublicKeyMsg(
  msgData: TemporaryMessageDataType,
): ThunkAction<
  Promise<TemporaryMessageDataType>,
  MetaMaskReduxState,
  unknown,
  AnyAction
> {
  return async (dispatch: MetaMaskReduxDispatch) => {
    dispatch(showLoadingIndication());

    try {
      await submitRequestToBackground<MetaMaskReduxState['metamask']>(
        'cancelEncryptionPublicKey',
        [msgData.id],
      );
    } finally {
      dispatch(hideLoadingIndication());
    }

    await forceUpdateMetamaskState(dispatch);
    dispatch(completedTx(msgData.id));
    dispatch(closeCurrentNotificationWindow());
    return msgData;
  };
}

export function cancelTx(
  txMeta: TransactionMeta,
  _showLoadingIndication = true,
): ThunkAction<
  Promise<TransactionMeta>,
  MetaMaskReduxState,
  unknown,
  AnyAction
> {
  return (dispatch: MetaMaskReduxDispatch) => {
    _showLoadingIndication && dispatch(showLoadingIndication());
    return new Promise<void>((resolve, reject) => {
      callBackgroundMethod(
        'rejectPendingApproval',
        [String(txMeta.id), providerErrors.userRejectedRequest().serialize()],
        (error) => {
          if (error) {
            reject(error);
            return;
          }

          resolve();
        },
      );
    })
      .then(() => forceUpdateMetamaskState(dispatch))
      .then(() => {
        dispatch(resetSendState());
        dispatch(completedTx(txMeta.id));
        dispatch(hideLoadingIndication());
        dispatch(closeCurrentNotificationWindow());

        return txMeta;
      })
      .catch((error) => {
        dispatch(hideLoadingIndication());
        throw error;
      });
  };
}

/**
 * Cancels all of the given transactions
 *
 * @param txMetaList
 * @returns
 */
export function cancelTxs(
  txMetaList: TransactionMeta[],
): ThunkAction<void, MetaMaskReduxState, unknown, AnyAction> {
  // TODO: Fix in https://github.com/MetaMask/metamask-extension/issues/31879
  // eslint-disable-next-line @typescript-eslint/no-misused-promises
  return async (dispatch: MetaMaskReduxDispatch) => {
    dispatch(showLoadingIndication());

    try {
      const txIds = txMetaList.map(({ id }) => id);
      const cancellations = txIds.map(
        (id) =>
          new Promise<void>((resolve, reject) => {
            callBackgroundMethod(
              'rejectPendingApproval',
              [String(id), providerErrors.userRejectedRequest().serialize()],
              (err) => {
                if (err) {
                  reject(err);
                  return;
                }

                resolve();
              },
            );
          }),
      );

      await Promise.all(cancellations);

      await forceUpdateMetamaskState(dispatch);
      dispatch(resetSendState());

      txIds.forEach((id) => {
        dispatch(completedTx(id));
      });
    } finally {
      if (getEnvironmentType() === ENVIRONMENT_TYPE_NOTIFICATION) {
        attemptCloseNotificationPopup();
      } else {
        dispatch(hideLoadingIndication());
      }
    }
  };
}

export function markPasswordForgotten(): ThunkAction<
  void,
  MetaMaskReduxState,
  unknown,
  AnyAction
> {
  // TODO: Fix in https://github.com/MetaMask/metamask-extension/issues/31879
  // eslint-disable-next-line @typescript-eslint/no-misused-promises
  return async (dispatch: MetaMaskReduxDispatch) => {
    try {
      await new Promise<void>((resolve, reject) => {
        callBackgroundMethod('markPasswordForgotten', [], (error) => {
          if (error) {
            reject(error);
            return;
          }
          resolve();
        });
      });
    } finally {
      // TODO: handle errors
      dispatch(hideLoadingIndication());
      await forceUpdateMetamaskState(dispatch);
    }
  };
}

export function unMarkPasswordForgotten(): ThunkAction<
  void,
  MetaMaskReduxState,
  unknown,
  AnyAction
> {
  // TODO: Fix in https://github.com/MetaMask/metamask-extension/issues/31879
  // eslint-disable-next-line @typescript-eslint/no-misused-promises
  return (dispatch: MetaMaskReduxDispatch) => {
    return new Promise<void>((resolve) => {
      callBackgroundMethod('unMarkPasswordForgotten', [], () => {
        resolve();
      });
    }).then(() => forceUpdateMetamaskState(dispatch));
  };
}

export function closeWelcomeScreen() {
  return {
    type: actionConstants.CLOSE_WELCOME_SCREEN,
  };
}

//
// unlock screen
//

export function unlockInProgress() {
  return {
    type: actionConstants.UNLOCK_IN_PROGRESS,
  };
}

export function unlockFailed(message?: string) {
  return {
    type: actionConstants.UNLOCK_FAILED,
    value: message,
  };
}

export function unlockSucceeded(message?: string) {
  return {
    type: actionConstants.UNLOCK_SUCCEEDED,
    value: message,
  };
}

export function setShowConnectionsRemovedModal(
  showConnectionsRemovedModal: boolean,
) {
  return {
    type: actionConstants.SET_SHOW_CONNECTIONS_REMOVED,
    value: showConnectionsRemovedModal,
  };
}

export function updateMetamaskState(
  patches: Patch[],
): ThunkAction<void, MetaMaskReduxState, unknown, AnyAction> {
  return (dispatch, getState) => {
    const state = getState();
    const providerConfig = getProviderConfig(state);
    const { metamask: currentState } = state;

    if (!patches?.length) {
      return currentState;
    }

    const newState = applyPatches(currentState, patches);
    const { currentLocale } = currentState;
    const currentInternalAccount = getSelectedInternalAccount(state);
    const selectedAddress = currentInternalAccount?.address;
    const { currentLocale: newLocale } = newState;
    const newProviderConfig = getProviderConfig({ metamask: newState });
    const newInternalAccount = getSelectedInternalAccount({
      metamask: newState,
    });
    const newSelectedAddress = newInternalAccount?.address;

    if (currentLocale && newLocale && currentLocale !== newLocale) {
      dispatch(updateCurrentLocale(newLocale));
    }

    if (selectedAddress !== newSelectedAddress) {
      dispatch({ type: actionConstants.SELECTED_ADDRESS_CHANGED });
    }

    const newAddressBook =
      newState.addressBook?.[newProviderConfig?.chainId] ?? {};
    const oldAddressBook =
      currentState.addressBook?.[providerConfig?.chainId] ?? {};

    // TODO: Fix in https://github.com/MetaMask/metamask-extension/issues/31973
    // eslint-disable-next-line @typescript-eslint/no-explicit-any
    const newAccounts: { [address: string]: Record<string, any> } =
      getMetaMaskAccounts({ metamask: newState });

    // TODO: Fix in https://github.com/MetaMask/metamask-extension/issues/31973
    // eslint-disable-next-line @typescript-eslint/no-explicit-any
    const oldAccounts: { [address: string]: Record<string, any> } =
      getMetaMaskAccounts({ metamask: currentState });
    const newSelectedAccount = newAccounts[newSelectedAddress];
    const oldSelectedAccount = newAccounts[selectedAddress];
    // dispatch an ACCOUNT_CHANGED for any account whose balance or other
    // properties changed in this update
    Object.entries(oldAccounts).forEach(([address, oldAccount]) => {
      if (!isEqual(oldAccount, newAccounts[address])) {
        dispatch({
          type: actionConstants.ACCOUNT_CHANGED,
          payload: { account: newAccounts[address] },
        });
      }
    });

    // Also emit an event for the selected account changing, either due to a
    // property update or if the entire account changes.
    if (isEqual(oldSelectedAccount, newSelectedAccount) === false) {
      dispatch({
        type: actionConstants.SELECTED_ACCOUNT_CHANGED,
        payload: { account: newSelectedAccount },
      });
    }
    // We need to keep track of changing address book entries
    if (isEqual(oldAddressBook, newAddressBook) === false) {
      dispatch({
        type: actionConstants.ADDRESS_BOOK_UPDATED,
        payload: { addressBook: newAddressBook },
      });
    }

    // track when gasFeeEstimates change
    if (
      isEqual(currentState.gasFeeEstimates, newState.gasFeeEstimates) === false
    ) {
      dispatch({
        type: actionConstants.GAS_FEE_ESTIMATES_UPDATED,
        payload: {
          gasFeeEstimates: newState.gasFeeEstimates,
          gasEstimateType: newState.gasEstimateType,
        },
      });
    }
    dispatch({
      type: actionConstants.UPDATE_METAMASK_STATE,
      value: newState,
    });
    if (providerConfig.chainId !== newProviderConfig.chainId) {
      dispatch({
        type: actionConstants.CHAIN_CHANGED,
        payload: newProviderConfig.chainId,
      });
      // We dispatch this action to ensure that the send state stays up to date
      // after the chain changes. This async thunk will fail gracefully in the
      // event that we are not yet on the send flow with a draftTransaction in
      // progress.

      dispatch(initializeSendState({ chainHasChanged: true }));
    }

    return newState;
  };
}

const backgroundSetLocked = (): Promise<void> => {
  return new Promise<void>((resolve, reject) => {
    callBackgroundMethod('setLocked', [], (error) => {
      if (error) {
        reject(error);
        return;
      }
      resolve();
    });
  });
};

export function lockMetamask(
  message?: string,
): ThunkAction<void, MetaMaskReduxState, unknown, AnyAction> {
  log.debug(`background.setLocked`);

  // TODO: Fix in https://github.com/MetaMask/metamask-extension/issues/31879
  // eslint-disable-next-line @typescript-eslint/no-misused-promises
  return (dispatch: MetaMaskReduxDispatch) => {
    dispatch(showLoadingIndication(message));

    return backgroundSetLocked()
      .then(() => forceUpdateMetamaskState(dispatch))
      .catch((error) => {
        dispatch(displayWarning(getErrorMessage(error)));
        return Promise.reject(error);
      })
      .then(() => {
        dispatch(hideLoadingIndication());
        dispatch({ type: actionConstants.LOCK_METAMASK });
      })
      .catch(() => {
        dispatch(hideLoadingIndication());
        dispatch({ type: actionConstants.LOCK_METAMASK });
      });
  };
}

async function _setSelectedInternalAccount(accountId: string): Promise<void> {
  log.debug(`background.setSelectedInternalAccount`);
  await submitRequestToBackground('setSelectedInternalAccount', [accountId]);
}

/**
 * Update the selected multichain account.
 *
 * @param accountGroupId - ID of an account group representing the multichain account.
 */
export function setSelectedMultichainAccount(
  accountGroupId: AccountGroupId,
): ThunkAction<void, MetaMaskReduxState, unknown, AnyAction> {
  return async (dispatch, _getState) => {
    log.debug(`background.setSelectedMultichainAccount`);
    try {
      dispatch(showLoadingIndication());
      await submitRequestToBackground('setSelectedMultichainAccount', [
        accountGroupId,
      ]);
      // Forcing update of the state speeds up the UI update process
      // and makes UX better
      await forceUpdateMetamaskState(dispatch);
    } catch (error) {
      logErrorWithMessage(error);
    } finally {
      dispatch(hideLoadingIndication());
    }
  };
}

/**
 * Create a new multichain account.
 *
 * @param walletId - ID of a wallet.
 */
export function createNextMultichainAccountGroup(
  walletId: AccountWalletId,
): ThunkAction<void, MetaMaskReduxState, unknown, AnyAction> {
  return async (dispatch: MetaMaskReduxDispatch) => {
    log.debug(`background.createNextMultichainAccountGroup`);
    try {
      const walletIdWithoutTypePrefix =
        stripWalletTypePrefixFromWalletId(walletId);
      await submitRequestToBackground('createNextMultichainAccountGroup', [
        walletIdWithoutTypePrefix,
      ]);
      // Forcing update of the state speeds up the UI update process
      // and makes UX better
      await forceUpdateMetamaskState(dispatch);
    } catch (error) {
      logErrorWithMessage(error);
    }
  };
}

/**
 * Set a new account group name (rename a multichain account).
 *
 * @param accountGroupId - ID of a multichain account group.
 * @param newAccountName - New name for a multichain account.
 */
export function setAccountGroupName(
  accountGroupId: AccountGroupId,
  newAccountName: string,
): ThunkAction<Promise<boolean>, MetaMaskReduxState, unknown, AnyAction> {
  return async (dispatch: MetaMaskReduxDispatch) => {
    log.debug(`background.setAccountGroupName`);
    try {
      await submitRequestToBackground('setAccountGroupName', [
        accountGroupId,
        newAccountName,
      ]);
      // Forcing update of the state speeds up the UI update process
      // and makes UX better
      await forceUpdateMetamaskState(dispatch);
      return true;
    } catch (error) {
      logErrorWithMessage(error);
      return false;
    }
  };
}

/**
 * Sets the selected internal account.
 *
 * @param accountId - The ID of the account to set as selected.
 * @returns A thunk action that dispatches loading and warning indications.
 */
export function setSelectedInternalAccount(
  accountId: string,
): ThunkAction<void, MetaMaskReduxState, unknown, AnyAction> {
  // TODO: Fix in https://github.com/MetaMask/metamask-extension/issues/31879
  // eslint-disable-next-line @typescript-eslint/no-misused-promises
  return async (dispatch: MetaMaskReduxDispatch) => {
    dispatch(showLoadingIndication());
    log.debug(`background.setSelectedInternalAccount`);
    try {
      await _setSelectedInternalAccount(accountId);
    } catch (error) {
      dispatch(displayWarning(error));
      return;
    } finally {
      dispatch(hideLoadingIndication());
    }
  };
}

/**
 * Sets the selected internal account without loading indication.
 *
 * @param accountId - The ID of the account to set as selected.
 * @returns A thunk action that dispatches an account switch.
 */
export function setSelectedInternalAccountWithoutLoading(
  accountId: string,
): ThunkAction<void, MetaMaskReduxState, unknown, AnyAction> {
  return async (dispatch: MetaMaskReduxDispatch) => {
    try {
      await _setSelectedInternalAccount(accountId);
      await forceUpdateMetamaskState(dispatch);
    } catch (error) {
      dispatch(displayWarning(error));
    }
  };
}

export function setSelectedAccount(
  address: string,
): ThunkAction<void, MetaMaskReduxState, unknown, AnyAction> {
  // TODO: Fix in https://github.com/MetaMask/metamask-extension/issues/31879
  // eslint-disable-next-line @typescript-eslint/no-misused-promises
  return async (dispatch, getState) => {
    dispatch(showLoadingIndication());
    log.debug(`background.setSelectedAccount`);

    const state = getState();
    const unconnectedAccountAccountAlertIsEnabled =
      getUnconnectedAccountAlertEnabledness(state);
    const activeTabOrigin = state.activeTab.origin;
    const prevAccount = getSelectedInternalAccount(state);
    const nextAccount = getInternalAccountByAddress(state, address);
    const permittedAccountsForCurrentTab =
      getAllPermittedAccountsForCurrentTab(state);

    const currentTabIsConnectedToPreviousAddress =
      isInternalAccountInPermittedAccountIds(
        prevAccount,
        permittedAccountsForCurrentTab,
      );

    const currentTabIsConnectedToNextAddress =
      isInternalAccountInPermittedAccountIds(
        nextAccount,
        permittedAccountsForCurrentTab,
      );

    const switchingToUnconnectedAddress =
      Boolean(activeTabOrigin) &&
      currentTabIsConnectedToPreviousAddress &&
      !currentTabIsConnectedToNextAddress;

    try {
      await _setSelectedInternalAccount(nextAccount.id);
      await forceUpdateMetamaskState(dispatch);
    } catch (error) {
      dispatch(displayWarning(error));
      return;
    } finally {
      dispatch(hideLoadingIndication());
    }

    if (
      unconnectedAccountAccountAlertIsEnabled &&
      switchingToUnconnectedAddress
    ) {
      dispatch(switchedToUnconnectedAccount());
      await setUnconnectedAccountAlertShown(activeTabOrigin);
    }
  };
}

export function addPermittedAccount(
  origin: string,
  address: string,
): ThunkAction<Promise<void>, MetaMaskReduxState, unknown, AnyAction> {
  return async (dispatch: MetaMaskReduxDispatch) => {
    await new Promise<void>((resolve, reject) => {
      callBackgroundMethod(
        'addPermittedAccount',
        [origin, address],
        (error) => {
          if (error) {
            reject(error);
            return;
          }
          resolve();
        },
      );
    });
    await forceUpdateMetamaskState(dispatch);
  };
}
export function addPermittedAccounts(
  origin: string,
  address: string[],
): ThunkAction<Promise<void>, MetaMaskReduxState, unknown, AnyAction> {
  return async (dispatch: MetaMaskReduxDispatch) => {
    await new Promise<void>((resolve, reject) => {
      callBackgroundMethod(
        'addPermittedAccounts',
        [origin, address],
        (error) => {
          if (error) {
            reject(error);
            return;
          }
          resolve();
        },
      );
    });
    await forceUpdateMetamaskState(dispatch);
  };
}

export function removePermittedAccount(
  origin: string,
  address: string,
): ThunkAction<Promise<void>, MetaMaskReduxState, unknown, AnyAction> {
  return async (dispatch: MetaMaskReduxDispatch) => {
    await new Promise<void>((resolve, reject) => {
      callBackgroundMethod(
        'removePermittedAccount',
        [origin, address],
        (error) => {
          if (error) {
            reject(error);
            return;
          }
          resolve();
        },
      );
    });
    await forceUpdateMetamaskState(dispatch);
  };
}

export function setPermittedAccounts(
  origin: string,
  caipAccountIds: CaipAccountId[],
): ThunkAction<Promise<void>, MetaMaskReduxState, unknown, AnyAction> {
  return async (dispatch: MetaMaskReduxDispatch) => {
    await new Promise<void>((resolve, reject) => {
      callBackgroundMethod(
        'setPermittedAccounts',
        [origin, caipAccountIds],
        (error) => {
          if (error) {
            reject(error);
            return;
          }
          resolve();
        },
      );
    });
    await forceUpdateMetamaskState(dispatch);
  };
}

export function addPermittedChain(
  origin: string,
  chainId: CaipChainId,
): ThunkAction<Promise<void>, MetaMaskReduxState, unknown, AnyAction> {
  return async (dispatch: MetaMaskReduxDispatch) => {
    await new Promise<void>((resolve, reject) => {
      callBackgroundMethod('addPermittedChain', [origin, chainId], (error) => {
        if (error) {
          reject(error);
          return;
        }
        resolve();
      });
    });
    await forceUpdateMetamaskState(dispatch);
  };
}
export function addPermittedChains(
  origin: string,
  chainIds: string[],
): ThunkAction<Promise<void>, MetaMaskReduxState, unknown, AnyAction> {
  return async (dispatch: MetaMaskReduxDispatch) => {
    await new Promise<void>((resolve, reject) => {
      callBackgroundMethod(
        'addPermittedChains',
        [origin, chainIds],
        (error) => {
          if (error) {
            reject(error);
            return;
          }
          resolve();
        },
      );
    });
    await forceUpdateMetamaskState(dispatch);
  };
}

export function removePermittedChain(
  origin: string,
  chainId: string,
): ThunkAction<Promise<void>, MetaMaskReduxState, unknown, AnyAction> {
  return async (dispatch: MetaMaskReduxDispatch) => {
    await new Promise<void>((resolve, reject) => {
      callBackgroundMethod(
        'removePermittedChain',
        [origin, chainId],
        (error) => {
          if (error) {
            reject(error);
            return;
          }
          resolve();
        },
      );
    });
    await forceUpdateMetamaskState(dispatch);
  };
}

export function setPermittedChains(
  origin: string,
  chainIds: string[],
): ThunkAction<Promise<void>, MetaMaskReduxState, unknown, AnyAction> {
  return async (dispatch: MetaMaskReduxDispatch) => {
    await new Promise<void>((resolve, reject) => {
      callBackgroundMethod(
        'setPermittedChains',
        [origin, chainIds],
        (error) => {
          if (error) {
            reject(error);
            return;
          }
          resolve();
        },
      );
    });
    await forceUpdateMetamaskState(dispatch);
  };
}

export function showAccountsPage() {
  return {
    type: actionConstants.SHOW_ACCOUNTS_PAGE,
  };
}

export function showConfTxPage({ id }: Partial<TransactionMeta> = {}) {
  return {
    type: actionConstants.SHOW_CONF_TX_PAGE,
    id,
  };
}

export function setShowSupportDataConsentModal(show: boolean) {
  return {
    type: actionConstants.SET_SHOW_SUPPORT_DATA_CONSENT_MODAL,
    payload: show,
  };
}

export function clearProductTour() {
  return async () => {
    return submitRequestToBackground('setProductTour', ['']);
  };
}
export function addToken(
  {
    address,
    symbol,
    decimals,
    image,
    networkClientId,
  }: {
    address?: string;
    symbol?: string;
    decimals?: number;
    image?: string;
    networkClientId?: NetworkClientId;
  },
  dontShowLoadingIndicator?: boolean,
): ThunkAction<void, MetaMaskReduxState, unknown, AnyAction> {
  // TODO: Fix in https://github.com/MetaMask/metamask-extension/issues/31879
  // eslint-disable-next-line @typescript-eslint/no-misused-promises
  return async (dispatch: MetaMaskReduxDispatch) => {
    if (!address) {
      throw new Error('MetaMask - Cannot add token without address');
    }
    if (!dontShowLoadingIndicator) {
      dispatch(showLoadingIndication());
    }
    try {
      await submitRequestToBackground('addToken', [
        {
          address,
          symbol,
          decimals,
          image,
          networkClientId,
        },
      ]);
    } catch (error) {
      logErrorWithMessage(error);
      dispatch(displayWarning(error));
    } finally {
      await forceUpdateMetamaskState(dispatch);
      dispatch(hideLoadingIndication());
    }
  };
}

/**
 * To add the tokens user selected to state
 *
 * @param tokensToImport
 * @param networkClientId
 */
export function addImportedTokens(
  tokensToImport: Token[],
  networkClientId?: NetworkClientId,
): ThunkAction<void, MetaMaskReduxState, unknown, AnyAction> {
  // TODO: Fix in https://github.com/MetaMask/metamask-extension/issues/31879
  // eslint-disable-next-line @typescript-eslint/no-misused-promises
  return async (dispatch: MetaMaskReduxDispatch) => {
    try {
      await submitRequestToBackground('addImportedTokens', [
        tokensToImport,
        networkClientId,
      ]);
    } catch (error) {
      logErrorWithMessage(error);
    } finally {
      await forceUpdateMetamaskState(dispatch);
    }
  };
}

/**
 * To add ignored token addresses to state
 *
 * @param options
 * @param options.tokensToIgnore
 * @param options.networkClientId
 * @param options.dontShowLoadingIndicator
 */
export function ignoreTokens({
  tokensToIgnore,
  dontShowLoadingIndicator = false,
  networkClientId = null,
}: {
  tokensToIgnore: string[];
  dontShowLoadingIndicator: boolean;
  networkClientId?: NetworkClientId;
}): ThunkAction<void, MetaMaskReduxState, unknown, AnyAction> {
  const _tokensToIgnore = Array.isArray(tokensToIgnore)
    ? tokensToIgnore
    : [tokensToIgnore];

  // TODO: Fix in https://github.com/MetaMask/metamask-extension/issues/31879
  // eslint-disable-next-line @typescript-eslint/no-misused-promises
  return async (dispatch: MetaMaskReduxDispatch) => {
    if (!dontShowLoadingIndicator) {
      dispatch(showLoadingIndication());
    }
    try {
      await submitRequestToBackground('ignoreTokens', [
        _tokensToIgnore,
        networkClientId,
      ]);
    } catch (error) {
      logErrorWithMessage(error);
      dispatch(displayWarning(error));
    } finally {
      await forceUpdateMetamaskState(dispatch);
      dispatch(hideLoadingIndication());
    }
  };
}

/**
 * To fetch the ERC20 tokens with non-zero balance in a single call
 *
 * @param selectedAddress - the targeted account
 * @param tokensToDetect - the targeted list of tokens
 * @param networkClientId - unique identifier for the network client
 */
export async function getBalancesInSingleCall(
  selectedAddress: string,
  tokensToDetect: string[],
  networkClientId: string,
): Promise<BalanceMap> {
  return await submitRequestToBackground('getBalancesInSingleCall', [
    selectedAddress,
    tokensToDetect,
    networkClientId,
  ]);
}

/**
 * Find networkClientId for the chainId passed.
 *
 * @param chainId - chainId of the network
 */
export async function findNetworkClientIdByChainId(chainId: string): string {
  return await submitRequestToBackground('findNetworkClientIdByChainId', [
    chainId,
  ]);
}

export function addNft(
  address: string,
  tokenID: string,
  networkClientId: NetworkClientId,
  dontShowLoadingIndicator: boolean,
): ThunkAction<void, MetaMaskReduxState, unknown, AnyAction> {
  // TODO: Fix in https://github.com/MetaMask/metamask-extension/issues/31879
  // eslint-disable-next-line @typescript-eslint/no-misused-promises
  return async (dispatch: MetaMaskReduxDispatch) => {
    if (!address) {
      throw new Error('MetaMask - Cannot add NFT without address');
    }
    if (!tokenID) {
      throw new Error('MetaMask - Cannot add NFT without tokenID');
    }
    if (!dontShowLoadingIndicator) {
      dispatch(showLoadingIndication());
    }
    try {
      await submitRequestToBackground('addNft', [
        address,
        tokenID,
        networkClientId,
      ]);
    } catch (error) {
      logErrorWithMessage(error);
      dispatch(displayWarning(error));
    } finally {
      await forceUpdateMetamaskState(dispatch);
      dispatch(hideLoadingIndication());
    }
  };
}

export function addNftVerifyOwnership(
  address: string,
  tokenID: string,
  networkClientId: string,
  dontShowLoadingIndicator: boolean,
): ThunkAction<void, MetaMaskReduxState, unknown, AnyAction> {
  // TODO: Fix in https://github.com/MetaMask/metamask-extension/issues/31879
  // eslint-disable-next-line @typescript-eslint/no-misused-promises
  return async (dispatch: MetaMaskReduxDispatch) => {
    if (!address) {
      throw new Error('MetaMask - Cannot add NFT without address');
    }
    if (!tokenID) {
      throw new Error('MetaMask - Cannot add NFT without tokenID');
    }
    if (!networkClientId) {
      throw new Error('MetaMask - Cannot add NFT without a networkClientId');
    }
    if (!dontShowLoadingIndicator) {
      dispatch(showLoadingIndication());
    }
    try {
      await submitRequestToBackground('addNftVerifyOwnership', [
        address,
        tokenID,
        networkClientId,
      ]);
    } catch (error) {
      if (isErrorWithMessage(error)) {
        const message = getErrorMessage(error);
        if (
          message.includes('This NFT is not owned by the user') ||
          message.includes('Unable to verify ownership')
        ) {
          throw error;
        } else {
          logErrorWithMessage(error);
          dispatch(displayWarning(error));
        }
      }
    } finally {
      await forceUpdateMetamaskState(dispatch);
      dispatch(hideLoadingIndication());
    }
  };
}

export function removeAndIgnoreNft(
  address: string,
  tokenID: string,
  networkClientId: string,
  shouldShowLoadingIndicator?: boolean,
): ThunkAction<void, MetaMaskReduxState, unknown, AnyAction> {
  // TODO: Fix in https://github.com/MetaMask/metamask-extension/issues/31879
  // eslint-disable-next-line @typescript-eslint/no-misused-promises
  return async (dispatch: MetaMaskReduxDispatch) => {
    if (!address) {
      throw new Error('MetaMask - Cannot ignore NFT without address');
    }
    if (!tokenID) {
      throw new Error('MetaMask - Cannot ignore NFT without tokenID');
    }
    if (!shouldShowLoadingIndicator) {
      dispatch(showLoadingIndication());
    }
    try {
      await submitRequestToBackground('removeAndIgnoreNft', [
        address,
        tokenID,
        networkClientId,
      ]);
    } catch (error) {
      logErrorWithMessage(error);
      dispatch(displayWarning(error));
      throw error;
    } finally {
      await forceUpdateMetamaskState(dispatch);
      dispatch(hideLoadingIndication());
    }
  };
}

export function removeNft(
  address: string,
  tokenID: string,
  networkClientId: NetworkClientId,
  dontShowLoadingIndicator: boolean,
): ThunkAction<void, MetaMaskReduxState, unknown, AnyAction> {
  // TODO: Fix in https://github.com/MetaMask/metamask-extension/issues/31879
  // eslint-disable-next-line @typescript-eslint/no-misused-promises
  return async (dispatch: MetaMaskReduxDispatch) => {
    if (!address) {
      throw new Error('MetaMask - Cannot remove NFT without address');
    }
    if (!tokenID) {
      throw new Error('MetaMask - Cannot remove NFT without tokenID');
    }
    if (!dontShowLoadingIndicator) {
      dispatch(showLoadingIndication());
    }
    try {
      await submitRequestToBackground('removeNft', [
        address,
        tokenID,
        networkClientId,
      ]);
    } catch (error) {
      logErrorWithMessage(error);
      dispatch(displayWarning(error));
    } finally {
      await forceUpdateMetamaskState(dispatch);
      dispatch(hideLoadingIndication());
    }
  };
}

export async function checkAndUpdateAllNftsOwnershipStatus(
  networkClientId: NetworkClientId,
) {
  await submitRequestToBackground('checkAndUpdateAllNftsOwnershipStatus', [
    networkClientId,
  ]);
}

export async function isNftOwner(
  ownerAddress: string,
  nftAddress: string,
  nftId: string,
  networkClientId: NetworkClientId,
): Promise<boolean> {
  return await submitRequestToBackground('isNftOwner', [
    ownerAddress,
    nftAddress,
    nftId,
    networkClientId,
  ]);
}

export async function checkAndUpdateSingleNftOwnershipStatus(
  nft: Nft,
  networkClientId: NetworkClientId,
) {
  await submitRequestToBackground('checkAndUpdateSingleNftOwnershipStatus', [
    nft,
    false,
    networkClientId,
  ]);
}

export async function getNFTContractInfo(
  contractAddresses: string[],
  chainId: string,
): Promise<{
  collections: Collection[];
}> {
  return await submitRequestToBackground('getNFTContractInfo', [
    contractAddresses,
    chainId,
  ]);
}

// When we upgrade to TypeScript 4.5 this is part of the language. It will get
// the underlying type of a Promise generic type. So Awaited<Promise<void>> is
// void.
// TODO: Fix in https://github.com/MetaMask/metamask-extension/issues/31860
// eslint-disable-next-line @typescript-eslint/naming-convention
type Awaited<T> = T extends PromiseLike<infer U> ? U : T;

export type TokenStandAndDetails = Awaited<
  ReturnType<AssetsContractController['getTokenStandardAndDetails']>
> & { balance?: string };

export async function getTokenStandardAndDetails(
  address: string,
  userAddress?: string,
  tokenId?: string,
): Promise<TokenStandAndDetails> {
  return await submitRequestToBackground('getTokenStandardAndDetails', [
    address,
    userAddress,
    tokenId,
  ]);
}

export async function getTokenStandardAndDetailsByChain(
  address: string,
  userAddress?: string,
  tokenId?: string,
  chainId?: string,
): Promise<TokenStandAndDetails> {
  return await submitRequestToBackground('getTokenStandardAndDetailsByChain', [
    address,
    userAddress,
    tokenId,
    chainId,
  ]);
}

export async function getTokenSymbol(address: string): Promise<string | null> {
  return await submitRequestToBackground('getTokenSymbol', [address]);
}

export function clearPendingTokens(): Action {
  return {
    type: actionConstants.CLEAR_PENDING_TOKENS,
  };
}

/**
 * Action to switch globally selected network and set switched network details
 * for the purpose of displaying the user a toast about the network change
 *
 * @param networkClientIdForThisDomain - Thet network client ID last used by the origin
 */
export function automaticallySwitchNetwork(
  networkClientIdForThisDomain: string,
): ThunkAction<void, MetaMaskReduxState, unknown, AnyAction> {
  // TODO: Fix in https://github.com/MetaMask/metamask-extension/issues/31879
  // eslint-disable-next-line @typescript-eslint/no-misused-promises
  return async (dispatch: MetaMaskReduxDispatch) => {
    await dispatch(
      setActiveNetworkConfigurationId(networkClientIdForThisDomain),
    );
    await forceUpdateMetamaskState(dispatch);
  };
}

/**
 * Update the currentPopupid generated when the user opened the popup
 *
 * @param id - The Snap interface ID.
 * @returns Promise Resolved on successfully submitted background request.
 */
export function setCurrentExtensionPopupId(
  id: number,
): ThunkAction<void, MetaMaskReduxState, unknown, AnyAction> {
  // TODO: Fix in https://github.com/MetaMask/metamask-extension/issues/31879
  // eslint-disable-next-line @typescript-eslint/no-misused-promises
  return async (dispatch: MetaMaskReduxDispatch) => {
    await submitRequestToBackground<void>('setCurrentExtensionPopupId', [id]);
    await forceUpdateMetamaskState(dispatch);
  };
}

export function abortTransactionSigning(
  transactionId: string,

  // TODO: Fix in https://github.com/MetaMask/metamask-extension/issues/31973
  // eslint-disable-next-line @typescript-eslint/no-explicit-any
): ThunkAction<Promise<void>, MetaMaskReduxState, any, AnyAction> {
  return async (dispatch: MetaMaskReduxDispatch) => {
    try {
      await submitRequestToBackground('abortTransactionSigning', [
        transactionId,
      ]);
    } catch (error) {
      dispatch(displayWarning(error));
    }
  };
}

export function getLayer1GasFee({
  chainId,
  networkClientId,
  transactionParams,
}: {
  chainId?: Hex;
  networkClientId?: NetworkClientId;
  transactionParams: TransactionParams;
}): // TODO: Fix in https://github.com/MetaMask/metamask-extension/issues/31973
// eslint-disable-next-line @typescript-eslint/no-explicit-any
ThunkAction<Promise<void>, MetaMaskReduxState, any, AnyAction> {
  return async () =>
    await submitRequestToBackground('getLayer1GasFee', [
      { chainId, networkClientId, transactionParams },
    ]);
}

export function createCancelTransaction(
  txId: string,
  customGasSettings: CustomGasSettings,
  options: { estimatedBaseFee?: string } = {},
): ThunkAction<void, MetaMaskReduxState, unknown, AnyAction> {
  log.debug('background.createCancelTransaction');
  let newTxId: string;

  // TODO: Fix in https://github.com/MetaMask/metamask-extension/issues/31879
  // eslint-disable-next-line @typescript-eslint/no-misused-promises
  return (dispatch: MetaMaskReduxDispatch) => {
    const actionId = generateActionId();
    return new Promise<MetaMaskReduxState['metamask']>((resolve, reject) => {
      callBackgroundMethod<MetaMaskReduxState['metamask']>(
        'createCancelTransaction',
        [txId, customGasSettings, { ...options, actionId }],
        (err, newState) => {
          if (err) {
            if (
              err?.message?.includes(
                'Previous transaction is already confirmed',
              )
            ) {
              dispatch(
                showModal({
                  name: 'TRANSACTION_ALREADY_CONFIRMED',
                  originalTransactionId: txId,
                }),
              );
            }
            dispatch(displayWarning(err));
            reject(err);
            return;
          }
          if (newState) {
            const currentNetworkTxList = getCurrentNetworkTransactions({
              metamask: newState,
            });
            const { id } =
              currentNetworkTxList[currentNetworkTxList.length - 1];
            newTxId = id;
            resolve();
          }
        },
      );
    })
      .then(() => forceUpdateMetamaskState(dispatch))
      .then(() => newTxId);
  };
}

export function createSpeedUpTransaction(
  txId: string,
  customGasSettings: CustomGasSettings,
  options: { estimatedBaseFee?: string } = {},
): ThunkAction<void, MetaMaskReduxState, unknown, AnyAction> {
  log.debug('background.createSpeedUpTransaction');
  let newTx: TransactionMeta;

  // TODO: Fix in https://github.com/MetaMask/metamask-extension/issues/31879
  // eslint-disable-next-line @typescript-eslint/no-misused-promises
  return (dispatch: MetaMaskReduxDispatch) => {
    const actionId = generateActionId();
    return new Promise<MetaMaskReduxState['metamask']>((resolve, reject) => {
      callBackgroundMethod<MetaMaskReduxState['metamask']>(
        'createSpeedUpTransaction',
        [txId, customGasSettings, { ...options, actionId }],
        (err, newState) => {
          if (err) {
            dispatch(displayWarning(err));
            reject(err);
            return;
          }

          if (newState) {
            const currentNetworkTxList =
              getCurrentNetworkTransactions(newState);
            newTx = currentNetworkTxList[currentNetworkTxList.length - 1];
            resolve();
          }
        },
      );
    })
      .then(() => forceUpdateMetamaskState(dispatch))
      .then(() => newTx);
  };
}

export function updateIncomingTransactions(): ThunkAction<
  void,
  MetaMaskReduxState,
  unknown,
  AnyAction
> {
  return async (dispatch) => {
    log.debug(`background.updateIncomingTransactions`);
    try {
      await submitRequestToBackground('updateIncomingTransactions');
    } catch (error) {
      logErrorWithMessage(error);
      dispatch(displayWarning('Had a problem updating incoming transactions!'));
    }
  };
}

export function createRetryTransaction(
  txId: string,
  customGasSettings: CustomGasSettings,
): ThunkAction<void, MetaMaskReduxState, unknown, AnyAction> {
  let newTx: TransactionMeta;

  // TODO: Fix in https://github.com/MetaMask/metamask-extension/issues/31879
  // eslint-disable-next-line @typescript-eslint/no-misused-promises
  return (dispatch: MetaMaskReduxDispatch) => {
    return new Promise<MetaMaskReduxState['metamask']>((resolve, reject) => {
      const actionId = generateActionId();
      callBackgroundMethod<MetaMaskReduxState['metamask']>(
        'createSpeedUpTransaction',
        [txId, customGasSettings, { actionId }],
        (err, newState) => {
          if (err) {
            dispatch(displayWarning(err));
            reject(err);
            return;
          }
          if (newState) {
            const currentNetworkTxList =
              getCurrentNetworkTransactions(newState);
            newTx = currentNetworkTxList[currentNetworkTxList.length - 1];
            resolve();
          }
        },
      );
    })
      .then(() => forceUpdateMetamaskState(dispatch))
      .then(() => newTx);
  };
}

export function addNetwork(
  networkConfiguration: AddNetworkFields | UpdateNetworkFields,
): ThunkAction<
  Promise<NetworkConfiguration>,
  MetaMaskReduxState,
  unknown,
  AnyAction
> {
  return async (dispatch: MetaMaskReduxDispatch) => {
    log.debug(`background.addNetwork`, networkConfiguration);
    try {
      return await submitRequestToBackground('addNetwork', [
        networkConfiguration,
      ]);
    } catch (error) {
      logErrorWithMessage(error);
      dispatch(displayWarning('Had a problem adding networks!'));
    }
    return undefined;
  };
}

export function updateNetwork(
  networkConfiguration: AddNetworkFields | UpdateNetworkFields,
  options: { replacementSelectedRpcEndpointIndex?: number } = {},
): ThunkAction<Promise<void>, MetaMaskReduxState, unknown, AnyAction> {
  return async (dispatch: MetaMaskReduxDispatch) => {
    log.debug(`background.updateNetwork`, networkConfiguration);
    try {
      return await submitRequestToBackground('updateNetwork', [
        networkConfiguration.chainId,
        networkConfiguration,
        options,
      ]);
    } catch (error) {
      logErrorWithMessage(error);
      dispatch(displayWarning('Had a problem updading networks!'));
    }
    return undefined;
  };
}

export function setActiveNetwork(
  id: string,
): ThunkAction<void, MetaMaskReduxState, unknown, AnyAction> {
  // TODO: Fix in https://github.com/MetaMask/metamask-extension/issues/31879
  // eslint-disable-next-line @typescript-eslint/no-misused-promises
  return async (dispatch) => {
    log.debug(`background.setActiveNetwork: ${id}`);
    try {
      await submitRequestToBackground('setActiveNetwork', [id]);
    } catch (error) {
      logErrorWithMessage(error);
      dispatch(displayWarning('Had a problem changing networks!'));
    }
  };
}

export function setActiveNetworkWithError(
  networkConfigurationId: string,
): ThunkAction<void, MetaMaskReduxState, unknown, AnyAction> {
  // TODO: Fix in https://github.com/MetaMask/metamask-extension/issues/31879
  // eslint-disable-next-line @typescript-eslint/no-misused-promises
  return async (dispatch) => {
    log.debug(`background.setActiveNetwork: ${networkConfigurationId}`);
    try {
      await submitRequestToBackground('setActiveNetwork', [
        networkConfigurationId,
      ]);
    } catch (error) {
      logErrorWithMessage(error);
      dispatch(displayWarning('Had a problem changing networks!'));
      throw new Error('Had a problem changing networks!');
    }
  };
}

export function getNetworksWithTransactionActivityByAccounts(): ThunkAction<
  Promise<NetworkConfiguration[]>,
  MetaMaskReduxState,
  unknown,
  AnyAction
> {
  return async () => {
    log.debug('background.getNetworksWithTransactionActivityByAccounts');
    try {
      return await submitRequestToBackground(
        'getNetworksWithTransactionActivityByAccounts',
      );
    } catch (error) {
      logErrorWithMessage(error);
      throw new Error(
        'Had a problem getting networks with activity by accounts!',
      );
    }
  };
}

export function setActiveNetworkConfigurationId(
  networkConfigurationId: string,
): ThunkAction<Promise<void>, MetaMaskReduxState, unknown, AnyAction> {
  return async () => {
    log.debug(
      `background.setActiveNetworkConfigurationId: ${networkConfigurationId}`,
    );
    try {
      await submitRequestToBackground('setActiveNetworkConfigurationId', [
        networkConfigurationId,
      ]);
    } catch (error) {
      logErrorWithMessage(error);
    }
  };
}

export function rollbackToPreviousProvider(): ThunkAction<
  void,
  MetaMaskReduxState,
  unknown,
  AnyAction
> {
  // TODO: Fix in https://github.com/MetaMask/metamask-extension/issues/31879
  // eslint-disable-next-line @typescript-eslint/no-misused-promises
  return async (dispatch: MetaMaskReduxDispatch) => {
    try {
      await submitRequestToBackground('rollbackToPreviousProvider');
    } catch (error) {
      logErrorWithMessage(error);
      dispatch(displayWarning('Had a problem changing networks!'));
    }
  };
}

export function removeNetwork(
  chainId: CaipChainId,
): ThunkAction<Promise<void>, MetaMaskReduxState, unknown, AnyAction> {
  return async () => {
    try {
      await submitRequestToBackground('removeNetwork', [chainId]);
    } catch (error) {
      logErrorWithMessage(error);
    }
  };
}

// Calls the addressBookController to add a new address.
export function addToAddressBook(
  recipient: string,
  nickname = '',
  memo = '',
  customChainId?: string,
): ThunkAction<void, MetaMaskReduxState, unknown, AnyAction> {
  log.debug(`background.addToAddressBook`);

  // TODO: Fix in https://github.com/MetaMask/metamask-extension/issues/31879
  // eslint-disable-next-line @typescript-eslint/no-misused-promises
  return async (dispatch, getState) => {
    const chainId = customChainId || getProviderConfig(getState()).chainId;
    let set;
    try {
      set = await submitRequestToBackground('setAddressBook', [
        toChecksumHexAddress(recipient),
        nickname,
        chainId,
        memo,
      ]);
      await forceUpdateMetamaskState(dispatch);
    } catch (error) {
      logErrorWithMessage(error);
      dispatch(displayWarning('Address book failed to update'));
      throw error;
    }
    if (!set) {
      dispatch(displayWarning('Address book failed to update'));
    }
  };
}

/**
 * @description Calls the addressBookController to remove an existing address.
 * @param chainId
 * @param addressToRemove - Address of the entry to remove from the address book
 */
export function removeFromAddressBook(
  chainId: string,
  addressToRemove: string,
): ThunkAction<void, MetaMaskReduxState, unknown, AnyAction> {
  log.debug(`background.removeFromAddressBook`);

  // TODO: Fix in https://github.com/MetaMask/metamask-extension/issues/31879
  // eslint-disable-next-line @typescript-eslint/no-misused-promises
  return async (dispatch) => {
    await submitRequestToBackground('removeFromAddressBook', [
      chainId,
      toChecksumHexAddress(addressToRemove),
    ]);
    await forceUpdateMetamaskState(dispatch);
  };
}

export function showNetworkDropdown(): Action {
  return {
    type: actionConstants.NETWORK_DROPDOWN_OPEN,
  };
}

export function hideNetworkDropdown() {
  return {
    type: actionConstants.NETWORK_DROPDOWN_CLOSE,
  };
}

export function showImportTokensModal(): Action {
  return {
    type: actionConstants.IMPORT_TOKENS_POPOVER_OPEN,
  };
}

export function hideImportTokensModal(): Action {
  return {
    type: actionConstants.IMPORT_TOKENS_POPOVER_CLOSE,
  };
}

// TODO: Fix in https://github.com/MetaMask/metamask-extension/issues/31973
// eslint-disable-next-line @typescript-eslint/no-explicit-any
type ModalPayload = { name: string } & Record<string, any>;

export function showModal(payload: ModalPayload): PayloadAction<ModalPayload> {
  return {
    type: actionConstants.MODAL_OPEN,
    payload,
  };
}

export function hideModal(): Action {
  return {
    type: actionConstants.MODAL_CLOSE,
  };
}

export function showImportNftsModal(payload: {
  tokenAddress?: string;
  tokenId?: string;
  ignoreErc20Token?: boolean;
}) {
  return {
    type: actionConstants.IMPORT_NFTS_MODAL_OPEN,
    payload,
  };
}

export function hideImportNftsModal(): Action {
  return {
    type: actionConstants.IMPORT_NFTS_MODAL_CLOSE,
  };
}

export function hidePermittedNetworkToast(): Action {
  return {
    type: actionConstants.SHOW_PERMITTED_NETWORK_TOAST_CLOSE,
  };
}

export function showPermittedNetworkToast(): Action {
  return {
    type: actionConstants.SHOW_PERMITTED_NETWORK_TOAST_OPEN,
  };
}

// TODO: Fix in https://github.com/MetaMask/metamask-extension/issues/31973
// eslint-disable-next-line @typescript-eslint/no-explicit-any
export function setConfirmationExchangeRates(value: Record<string, any>) {
  return {
    type: actionConstants.SET_CONFIRMATION_EXCHANGE_RATES,
    value,
  };
}

export function showIpfsModal(): Action {
  return {
    type: actionConstants.SHOW_IPFS_MODAL_OPEN,
  };
}

export function hideIpfsModal(): Action {
  return {
    type: actionConstants.SHOW_IPFS_MODAL_CLOSE,
  };
}

export function closeCurrentNotificationWindow(): ThunkAction<
  void,
  MetaMaskReduxState,
  unknown,
  AnyAction
> {
  return (_, getState) => {
    const state = getState();
    const approvalFlows = getApprovalFlows(state);
    if (
      getEnvironmentType() === ENVIRONMENT_TYPE_NOTIFICATION &&
      !hasTransactionPendingApprovals(state) &&
      !getIsSigningQRHardwareTransaction(state) &&
      approvalFlows.length === 0
    ) {
      attemptCloseNotificationPopup();
    }
  };
}

export function showAlert(msg: string): PayloadAction<string> {
  return {
    type: actionConstants.ALERT_OPEN,
    payload: msg,
  };
}

export function hideAlert(): Action {
  return {
    type: actionConstants.ALERT_CLOSE,
  };
}

export function showDeprecatedNetworkModal(): Action {
  return {
    type: actionConstants.DEPRECATED_NETWORK_POPOVER_OPEN,
  };
}

export function hideDeprecatedNetworkModal(): Action {
  return {
    type: actionConstants.DEPRECATED_NETWORK_POPOVER_CLOSE,
  };
}

/**
 * TODO: this should be moved somewhere else when it makese sense to do so
 */
type NftDropDownState = {
  [address: string]: {
    [chainId: string]: {
      [nftAddress: string]: boolean;
    };
  };
};

export function updateNftDropDownState(
  value: NftDropDownState,
): ThunkAction<void, MetaMaskReduxState, unknown, AnyAction> {
  // TODO: Fix in https://github.com/MetaMask/metamask-extension/issues/31879
  // eslint-disable-next-line @typescript-eslint/no-misused-promises
  return async (dispatch: MetaMaskReduxDispatch) => {
    await submitRequestToBackground('updateNftDropDownState', [value]);
    await forceUpdateMetamaskState(dispatch);
  };
}

type QrCodeData = {
  // Address when a Ethereum Address has been detected
  type?: 'address' | string;
  // contains an address key when Ethereum Address detected
  values?: { address?: string } & Json;
};

/**
 * This action will receive two types of values via qrCodeData
 * an object with the following structure {type, values}
 * or null (used to clear the previous value)
 *
 * @param qrCodeData
 */
export function qrCodeDetected(
  qrCodeData: QrCodeData,
): ThunkAction<void, MetaMaskReduxState, unknown, AnyAction> {
  // TODO: Fix in https://github.com/MetaMask/metamask-extension/issues/31879
  // eslint-disable-next-line @typescript-eslint/no-misused-promises
  return async (dispatch: MetaMaskReduxDispatch) => {
    await dispatch({
      type: actionConstants.QR_CODE_DETECTED,
      value: qrCodeData,
    });

    // If on the send page, the send slice will listen for the QR_CODE_DETECTED
    // action and update its state. Address changes need to recompute gasLimit
    // so we fire this method so that the send page gasLimit can be recomputed
    dispatch(computeEstimatedGasLimit());
  };
}

export function showLoadingIndication(
  message?: string | ReactFragment,
): PayloadAction<string | ReactFragment | undefined> {
  return {
    type: actionConstants.SHOW_LOADING,
    payload: message,
  };
}

export function showNftStillFetchingIndication(): Action {
  return {
    type: actionConstants.SHOW_NFT_STILL_FETCHING_INDICATION,
  };
}

export function setHardwareWalletDefaultHdPath({
  device,
  path,
}: {
  device: HardwareDeviceNames;
  path: string;
}): PayloadAction<{ device: HardwareDeviceNames; path: string }> {
  return {
    type: actionConstants.SET_HARDWARE_WALLET_DEFAULT_HD_PATH,
    payload: { device, path },
  };
}

export function hideLoadingIndication(): Action {
  return {
    type: actionConstants.HIDE_LOADING,
  };
}

export function setSlides(slides): Action {
  return {
    type: actionConstants.SET_SLIDES,
    slides,
  };
}

export function hideNftStillFetchingIndication(): Action {
  return {
    type: actionConstants.HIDE_NFT_STILL_FETCHING_INDICATION,
  };
}

/**
 * An action creator for display a warning to the user in various places in the
 * UI. It will not be cleared until a new warning replaces it or `hideWarning`
 * is called.
 *
 * @deprecated This way of displaying a warning is confusing for users and
 * should no longer be used.
 * @param payload - The warning to show.
 * @returns The action to display the warning.
 */
export function displayWarning(payload: unknown): PayloadAction<string> {
  if (isErrorWithMessage(payload)) {
    return {
      type: actionConstants.DISPLAY_WARNING,
      payload:
        (payload as DataWithOptionalCause)?.cause?.message || payload.message,
    };
  } else if (typeof payload === 'string') {
    return {
      type: actionConstants.DISPLAY_WARNING,
      payload,
    };
  }
  return {
    type: actionConstants.DISPLAY_WARNING,
    // TODO: Fix in https://github.com/MetaMask/metamask-extension/issues/31893
    // eslint-disable-next-line @typescript-eslint/restrict-template-expressions
    payload: `${payload}`,
  };
}

export function hideWarning() {
  return {
    type: actionConstants.HIDE_WARNING,
  };
}

export function exportAccount(
  password: string,
  address: string,
  setPrivateKey: (key: string) => void,
  setShowHoldToReveal: (show: boolean) => void,
): ThunkAction<void, MetaMaskReduxState, unknown, AnyAction> {
  // TODO: Fix in https://github.com/MetaMask/metamask-extension/issues/31879
  // eslint-disable-next-line @typescript-eslint/no-misused-promises
  return function (dispatch) {
    dispatch(showLoadingIndication());

    log.debug(`background.verifyPassword`);
    return new Promise<string>((resolve, reject) => {
      callBackgroundMethod('verifyPassword', [password], function (err) {
        if (err) {
          log.error('Error in verifying password.');
          dispatch(hideLoadingIndication());
          dispatch(displayWarning('Incorrect Password.'));
          reject(err);
          return;
        }
        log.debug(`background.exportAccount`);
        callBackgroundMethod<string>(
          'exportAccount',
          [address, password],
          function (err2, result) {
            dispatch(hideLoadingIndication());

            if (err2) {
              logErrorWithMessage(err2);
              dispatch(displayWarning('Had a problem exporting the account.'));
              reject(err2);
              return;
            }

            setPrivateKey(result as string);
            setShowHoldToReveal(true);
            resolve(result as string);
          },
        );
      });
    });
  };
}

export function exportAccounts(
  password: string,
  addresses: string[],
): ThunkAction<Promise<string[]>, MetaMaskReduxState, unknown, AnyAction> {
  return function (dispatch) {
    log.debug(`background.verifyPassword`);
    return new Promise<string[]>((resolve, reject) => {
      callBackgroundMethod('verifyPassword', [password], function (err) {
        if (err) {
          log.error('Error in submitting password.');
          reject(err);
          return;
        }
        log.debug(`background.exportAccounts`);
        const accountPromises = addresses.map(
          (address) =>
            new Promise<string>((resolve2, reject2) =>
              callBackgroundMethod<string>(
                'exportAccount',
                [address, password],
                function (err2, result) {
                  if (err2) {
                    logErrorWithMessage(err2);
                    dispatch(
                      displayWarning('Had a problem exporting the account.'),
                    );
                    reject2(err2);
                    return;
                  }
                  resolve2(result as string);
                },
              ),
            ),
        );
        resolve(Promise.all(accountPromises));
      });
    });
  };
}

export function showPrivateKey(key: string): PayloadAction<string> {
  return {
    type: actionConstants.SHOW_PRIVATE_KEY,
    payload: key,
  };
}

export function setAccountLabel(
  account: string,
  label: string,
): ThunkAction<Promise<string>, MetaMaskReduxState, unknown, AnyAction> {
  return (dispatch: MetaMaskReduxDispatch) => {
    dispatch(showLoadingIndication());
    log.debug(`background.setAccountLabel`);

    return new Promise((resolve, reject) => {
      callBackgroundMethod('setAccountLabel', [account, label], (err) => {
        dispatch(hideLoadingIndication());

        if (err) {
          dispatch(displayWarning(err));
          reject(err);
          return;
        }

        dispatch({
          type: actionConstants.SET_ACCOUNT_LABEL,
          value: { account, label },
        });
        resolve(account);
      });
    });
  };
}

export function clearAccountDetails(): Action {
  return {
    type: actionConstants.CLEAR_ACCOUNT_DETAILS,
  };
}

export function showSendTokenPage(): Action {
  return {
    type: actionConstants.SHOW_SEND_TOKEN_PAGE,
  };
}

// TODO: Lift to shared folder when it makes sense
type TemporaryFeatureFlagDef = {
  [feature: string]: boolean;
};
type TemporaryPreferenceFlagDef = {
  [preference: string]: boolean | object;
};

export function setFeatureFlag(
  feature: string,
  activated: boolean,
  notificationType: string,
): ThunkAction<
  Promise<TemporaryFeatureFlagDef>,
  MetaMaskReduxState,
  unknown,
  AnyAction
> {
  return (dispatch: MetaMaskReduxDispatch) => {
    dispatch(showLoadingIndication());
    return new Promise((resolve, reject) => {
      callBackgroundMethod<TemporaryFeatureFlagDef>(
        'setFeatureFlag',
        [feature, activated],
        (err, updatedFeatureFlags) => {
          dispatch(hideLoadingIndication());
          if (err) {
            dispatch(displayWarning(err));
            reject(err);
            return;
          }
          notificationType && dispatch(showModal({ name: notificationType }));
          resolve(updatedFeatureFlags as TemporaryFeatureFlagDef);
        },
      );
    });
  };
}

export function setPreference(
  preference: string,
  value: boolean | string | object,
  showLoading: boolan = true,
): ThunkAction<
  Promise<TemporaryPreferenceFlagDef>,
  MetaMaskReduxState,
  unknown,
  AnyAction
> {
  return (dispatch: MetaMaskReduxDispatch) => {
    showLoading && dispatch(showLoadingIndication());
    return new Promise<TemporaryPreferenceFlagDef>((resolve, reject) => {
      callBackgroundMethod<TemporaryPreferenceFlagDef>(
        'setPreference',
        [preference, value],
        (err, updatedPreferences) => {
          showLoading && dispatch(hideLoadingIndication());
          if (err) {
            dispatch(displayWarning(err));
            reject(err);
            return;
          }
          resolve(updatedPreferences as TemporaryPreferenceFlagDef);
        },
      );
    });
  };
}

export function setDefaultHomeActiveTabName(
  value: string,
): ThunkAction<void, MetaMaskReduxState, unknown, AnyAction> {
  // TODO: Fix in https://github.com/MetaMask/metamask-extension/issues/31879
  // eslint-disable-next-line @typescript-eslint/no-misused-promises
  return async (dispatch: MetaMaskReduxDispatch) => {
    await submitRequestToBackground('setDefaultHomeActiveTabName', [value]);
    await forceUpdateMetamaskState(dispatch);
  };
}

export function setShowNativeTokenAsMainBalancePreference(value: boolean) {
  return setPreference('showNativeTokenAsMainBalance', value);
}

export function setHideZeroBalanceTokens(value: boolean) {
  return setPreference('hideZeroBalanceTokens', value);
}

export function setShowFiatConversionOnTestnetsPreference(value: boolean) {
  return setPreference('showFiatInTestnets', value);
}

export function setShowTestNetworks(value: boolean) {
  return setPreference('showTestNetworks', value);
}

export function setPrivacyMode(value: boolean) {
  return setPreference('privacyMode', value, false);
}

export function setFeatureNotificationsEnabled(value: boolean) {
  return setPreference('featureNotificationsEnabled', value);
}

export function setShowExtensionInFullSizeView(value: boolean) {
  return setPreference('showExtensionInFullSizeView', value);
}

export function setDismissSmartAccountSuggestionEnabled(
  value: boolean,
): ThunkAction<void, MetaMaskReduxState, unknown, AnyAction> {
  // TODO: Fix in https://github.com/MetaMask/metamask-extension/issues/31879
  // eslint-disable-next-line @typescript-eslint/no-misused-promises
  return async (dispatch, getState) => {
    const prevDismissSmartAccountSuggestionEnabled =
      getDismissSmartAccountSuggestionEnabled(getState());
    trackMetaMetricsEvent({
      category: MetaMetricsEventCategory.Settings,
      event: MetaMetricsEventName.SettingsUpdated,
      properties: {
        // TODO: Fix in https://github.com/MetaMask/metamask-extension/issues/31860
        // eslint-disable-next-line @typescript-eslint/naming-convention
        dismiss_smt_acc_suggestion_enabled: value,
        // TODO: Fix in https://github.com/MetaMask/metamask-extension/issues/31860
        // eslint-disable-next-line @typescript-eslint/naming-convention
        prev_dismiss_smt_acc_suggestion_enabled:
          prevDismissSmartAccountSuggestionEnabled,
      },
    });
    await dispatch(
      setPreference('dismissSmartAccountSuggestionEnabled', value),
    );
    await forceUpdateMetamaskState(dispatch);
  };
}

export function setSmartAccountOptIn(
  value: boolean,
): ThunkAction<void, MetaMaskReduxState, unknown, AnyAction> {
  // TODO: Fix in https://github.com/MetaMask/metamask-extension/issues/31879
  // eslint-disable-next-line @typescript-eslint/no-misused-promises
  return async (dispatch, getState) => {
    const prevUseSmartAccount = getUseSmartAccount(getState());
    trackMetaMetricsEvent({
      category: MetaMetricsEventCategory.Settings,
      event: MetaMetricsEventName.SettingsUpdated,
      properties: {
        // TODO: Fix in https://github.com/MetaMask/metamask-extension/issues/31860
        // eslint-disable-next-line @typescript-eslint/naming-convention
        use_smart_account: value,
        // TODO: Fix in https://github.com/MetaMask/metamask-extension/issues/31860
        // eslint-disable-next-line @typescript-eslint/naming-convention
        prev_use_smart_account: prevUseSmartAccount,
      },
    });
    await dispatch(setPreference('smartAccountOptIn', value));
    await forceUpdateMetamaskState(dispatch);
  };
}

export function setTokenSortConfig(value: SortCriteria) {
  return setPreference('tokenSortConfig', value, false);
}

export function setTokenNetworkFilter(value: Record<string, boolean>) {
  return setPreference('tokenNetworkFilter', value, false);
}

export function setSmartTransactionsPreferenceEnabled(
  value: boolean,
): ThunkAction<void, MetaMaskReduxState, unknown, AnyAction> {
  // TODO: Fix in https://github.com/MetaMask/metamask-extension/issues/31879
  // eslint-disable-next-line @typescript-eslint/no-misused-promises
  return async (dispatch, getState) => {
    const smartTransactionsOptInStatus =
      getSmartTransactionsOptInStatusInternal(getState());
    trackMetaMetricsEvent({
      category: MetaMetricsEventCategory.Settings,
      event: MetaMetricsEventName.SettingsUpdated,
      properties: {
        // TODO: Fix in https://github.com/MetaMask/metamask-extension/issues/31860
        // eslint-disable-next-line @typescript-eslint/naming-convention
        stx_opt_in: value,
        // TODO: Fix in https://github.com/MetaMask/metamask-extension/issues/31860
        // eslint-disable-next-line @typescript-eslint/naming-convention
        prev_stx_opt_in: smartTransactionsOptInStatus,
      },
    });
    await dispatch(setPreference('smartTransactionsOptInStatus', value));
    await forceUpdateMetamaskState(dispatch);
  };
}

export function setShowMultiRpcModal(value: boolean) {
  return setPreference('showMultiRpcModal', value);
}

export function setAutoLockTimeLimit(value: number | null) {
  return setPreference('autoLockTimeLimit', value);
}

export function setCompletedOnboarding(): ThunkAction<
  void,
  MetaMaskReduxState,
  unknown,
  AnyAction
> {
  // TODO: Fix in https://github.com/MetaMask/metamask-extension/issues/31879
  // eslint-disable-next-line @typescript-eslint/no-misused-promises
  return async (dispatch: MetaMaskReduxDispatch) => {
    dispatch(showLoadingIndication());

    try {
      await submitRequestToBackground('completeOnboarding');
      dispatch(completeOnboarding());
    } catch (err) {
      dispatch(displayWarning(err));
      throw err;
    } finally {
      dispatch(hideLoadingIndication());
    }
  };
}

export function completeOnboarding() {
  return {
    type: actionConstants.COMPLETE_ONBOARDING,
  };
}

export function resetOnboarding(): ThunkAction<
  void,
  MetaMaskReduxState,
  unknown,
  AnyAction
> {
  // TODO: Fix in https://github.com/MetaMask/metamask-extension/issues/31879
  // eslint-disable-next-line @typescript-eslint/no-misused-promises
  return async (
    dispatch: MetaMaskReduxDispatch,
    getState: () => MetaMaskReduxState,
  ) => {
    try {
      const isSocialLoginFlow = getIsSocialLoginFlow(getState());
      dispatch(resetOnboardingAction());

      if (isSocialLoginFlow) {
        await dispatch(resetOAuthLoginState());
      }

      // reset metametrics optin status
      dispatch(setParticipateInMetaMetrics(null));
    } catch (err) {
      console.error(err);
    }
  };
}

export function resetOnboardingAction() {
  return {
    type: actionConstants.RESET_ONBOARDING,
  };
}

export function setServiceWorkerKeepAlivePreference(
  value: boolean,
): ThunkAction<void, MetaMaskReduxState, unknown, AnyAction> {
  // TODO: Fix in https://github.com/MetaMask/metamask-extension/issues/31879
  // eslint-disable-next-line @typescript-eslint/no-misused-promises
  return async (dispatch: MetaMaskReduxDispatch) => {
    dispatch(showLoadingIndication());
    log.debug(`background.setServiceWorkerKeepAlivePreference`);
    try {
      await submitRequestToBackground('setServiceWorkerKeepAlivePreference', [
        value,
      ]);
    } catch (error) {
      dispatch(displayWarning(error));
    } finally {
      dispatch(hideLoadingIndication());
    }
  };
}

export async function forceUpdateMetamaskState(
  dispatch: MetaMaskReduxDispatch,
) {
  let pendingPatches: Patch[] | undefined;

  try {
    pendingPatches =
      await submitRequestToBackground<Patch[]>('getStatePatches');
  } catch (error) {
    dispatch(displayWarning(error));
    throw error;
  }

  return dispatch(updateMetamaskState(pendingPatches));
}

export function toggleAccountMenu() {
  return {
    type: actionConstants.TOGGLE_ACCOUNT_MENU,
  };
}

export function toggleNetworkMenu(payload?: {
  isAddingNewNetwork: boolean;
  isMultiRpcOnboarding: boolean;
  isAccessedFromDappConnectedSitePopover?: boolean;
}) {
  return {
    type: actionConstants.TOGGLE_NETWORK_MENU,
    payload,
  };
}

export function setAccountDetailsAddress(address: string) {
  return {
    type: actionConstants.SET_ACCOUNT_DETAILS_ADDRESS,
    payload: address,
  };
}

export function setParticipateInMetaMetrics(
  participationPreference: boolean,
): ThunkAction<
  Promise<[boolean, string]>,
  MetaMaskReduxState,
  unknown,
  AnyAction
> {
  return (dispatch: MetaMaskReduxDispatch) => {
    log.debug(`background.setParticipateInMetaMetrics`);
    return new Promise((resolve, reject) => {
      callBackgroundMethod<string>(
        'setParticipateInMetaMetrics',
        [participationPreference],
        (err, metaMetricsId) => {
          log.debug(err);
          if (err) {
            dispatch(displayWarning(err));
            reject(err);
            return;
          }

          dispatch({
            type: actionConstants.SET_PARTICIPATE_IN_METAMETRICS,
            value: participationPreference,
          });

          resolve([participationPreference, metaMetricsId as string]);
        },
      );
    });
  };
}

export function setDataCollectionForMarketing(
  dataCollectionPreference: boolean,
): ThunkAction<
  Promise<[boolean, string]>,
  MetaMaskReduxState,
  unknown,
  AnyAction
> {
  return async (dispatch: MetaMaskReduxDispatch) => {
    log.debug(`background.setDataCollectionForMarketing`);
    await submitRequestToBackground('setDataCollectionForMarketing', [
      dataCollectionPreference,
    ]);
    dispatch({
      type: actionConstants.SET_DATA_COLLECTION_FOR_MARKETING,
      value: dataCollectionPreference,
    });
  };
}

/**
 * Sets marketing consent with OAuth service for social login users.
 *
 * @param hasEmailMarketingConsent - Boolean value for marketing consent
 */
export function setMarketingConsent(
  hasEmailMarketingConsent: boolean,
): ThunkAction<Promise<boolean>, MetaMaskReduxState, unknown, AnyAction> {
  return async () => {
    try {
      const res = await submitRequestToBackground('setMarketingConsent', [
        hasEmailMarketingConsent,
      ]);
      return Boolean(res);
    } catch (error) {
      logErrorWithMessage(getErrorMessage(error));
      return false;
    }
  };
}

/**
 * Gets marketing consent with OAuth service for social login users.
 */
export async function getMarketingConsent() {
  try {
    const res = await submitRequestToBackground('getMarketingConsent');
    return Boolean(res);
  } catch (error) {
    logErrorWithMessage(getErrorMessage(error));
    return false;
  }
}

/**
 * @deprecated Use setAvatarType instead
 * @param val - Boolean value for blockie preference
 */
export function setUseBlockie(
  val: boolean,
): ThunkAction<void, MetaMaskReduxState, unknown, AnyAction> {
  return (dispatch: MetaMaskReduxDispatch) => {
    dispatch(showLoadingIndication());
    log.debug(`background.setUseBlockie`);
    callBackgroundMethod('setUseBlockie', [val], (err) => {
      dispatch(hideLoadingIndication());
      if (err) {
        dispatch(displayWarning(err));
      }
    });
  };
}

export function setAvatarType(value: string) {
  return setPreference('avatarType', value);
}

export function setUsePhishDetect(
  val: boolean,
): ThunkAction<void, MetaMaskReduxState, unknown, AnyAction> {
  return (dispatch: MetaMaskReduxDispatch) => {
    dispatch(showLoadingIndication());
    log.debug(`background.setUsePhishDetect`);
    callBackgroundMethod('setUsePhishDetect', [val], (err) => {
      dispatch(hideLoadingIndication());
      if (err) {
        dispatch(displayWarning(err));
      }
    });
  };
}

export function setUseMultiAccountBalanceChecker(
  val: boolean,
): ThunkAction<void, MetaMaskReduxState, unknown, AnyAction> {
  return (dispatch: MetaMaskReduxDispatch) => {
    dispatch(showLoadingIndication());
    log.debug(`background.setUseMultiAccountBalanceChecker`);
    callBackgroundMethod('setUseMultiAccountBalanceChecker', [val], (err) => {
      dispatch(hideLoadingIndication());
      if (err) {
        dispatch(displayWarning(err));
      }
    });
  };
}

export function setUseSafeChainsListValidation(
  val: boolean,
): ThunkAction<void, MetaMaskReduxState, unknown, AnyAction> {
  return (dispatch: MetaMaskReduxDispatch) => {
    dispatch(showLoadingIndication());
    log.debug(`background.setUseSafeChainsListValidation`);
    callBackgroundMethod('setUseSafeChainsListValidation', [val], (err) => {
      dispatch(hideLoadingIndication());
      if (err) {
        dispatch(displayWarning(err));
      }
    });
  };
}

export function setUseTokenDetection(
  val: boolean,
): ThunkAction<void, MetaMaskReduxState, unknown, AnyAction> {
  return (dispatch: MetaMaskReduxDispatch) => {
    dispatch(showLoadingIndication());
    log.debug(`background.setUseTokenDetection`);
    callBackgroundMethod('setUseTokenDetection', [val], (err) => {
      dispatch(hideLoadingIndication());
      if (err) {
        dispatch(displayWarning(err));
      }
    });
  };
}

export function setOpenSeaEnabled(
  val: boolean,
): ThunkAction<void, MetaMaskReduxState, unknown, AnyAction> {
  // TODO: Fix in https://github.com/MetaMask/metamask-extension/issues/31879
  // eslint-disable-next-line @typescript-eslint/no-misused-promises
  return async (dispatch: MetaMaskReduxDispatch) => {
    dispatch(showLoadingIndication());
    log.debug(`background.setOpenSeaEnabled`);
    try {
      await submitRequestToBackground('setOpenSeaEnabled', [val]);
    } finally {
      dispatch(hideLoadingIndication());
    }
  };
}

export function setUseNftDetection(
  val: boolean,
): ThunkAction<void, MetaMaskReduxState, unknown, AnyAction> {
  // TODO: Fix in https://github.com/MetaMask/metamask-extension/issues/31879
  // eslint-disable-next-line @typescript-eslint/no-misused-promises
  return async (dispatch: MetaMaskReduxDispatch) => {
    dispatch(showLoadingIndication());
    log.debug(`background.setUseNftDetection`);
    try {
      await submitRequestToBackground('setUseNftDetection', [val]);
    } finally {
      dispatch(hideLoadingIndication());
    }
  };
}

export function setUse4ByteResolution(
  val: boolean,
): ThunkAction<void, MetaMaskReduxState, unknown, AnyAction> {
  // TODO: Fix in https://github.com/MetaMask/metamask-extension/issues/31879
  // eslint-disable-next-line @typescript-eslint/no-misused-promises
  return async (dispatch: MetaMaskReduxDispatch) => {
    dispatch(showLoadingIndication());
    log.debug(`background.setUse4ByteResolution`);
    try {
      await submitRequestToBackground('setUse4ByteResolution', [val]);
    } catch (error) {
      dispatch(displayWarning(error));
    } finally {
      dispatch(hideLoadingIndication());
    }
  };
}

export function setUseCurrencyRateCheck(
  val: boolean,
): ThunkAction<void, MetaMaskReduxState, unknown, AnyAction> {
  return (dispatch: MetaMaskReduxDispatch) => {
    dispatch(showLoadingIndication());
    log.debug(`background.setUseCurrencyRateCheck`);
    callBackgroundMethod('setUseCurrencyRateCheck', [val], (err) => {
      dispatch(hideLoadingIndication());
      if (err) {
        dispatch(displayWarning(err));
      }
    });
  };
}

// MultichainAssetsRatesController
export function fetchHistoricalPricesForAsset(
  address: CaipAssetType,
  internalAccount: InternalAccount,
): ThunkAction<void, MetaMaskReduxState, unknown, AnyAction> {
  // TODO: Fix in https://github.com/MetaMask/metamask-extension/issues/31879
  // eslint-disable-next-line @typescript-eslint/no-misused-promises
  return async (dispatch: MetaMaskReduxDispatch) => {
    log.debug(`background.fetchHistoricalPricesForAsset`);
    await submitRequestToBackground('fetchHistoricalPricesForAsset', [
      address,
      internalAccount,
    ]);
    await forceUpdateMetamaskState(dispatch);
  };
}

// TokenDetectionController
export function detectTokens(): ThunkAction<
  void,
  MetaMaskReduxState,
  unknown,
  AnyAction
> {
  // TODO: Fix in https://github.com/MetaMask/metamask-extension/issues/31879
  // eslint-disable-next-line @typescript-eslint/no-misused-promises
  return async (dispatch: MetaMaskReduxDispatch) => {
    dispatch(showLoadingIndication());
    log.debug(`background.detectTokens`);
    await submitRequestToBackground('detectTokens');
    dispatch(hideLoadingIndication());
    await forceUpdateMetamaskState(dispatch);
  };
}

// TODO: with support of non EVM, check if possible to refactor this and get chainIds from the state in the fct instead of passing it as a param
export function detectNfts(
  chainIds: string[],
): ThunkAction<void, MetaMaskReduxState, unknown, AnyAction> {
  // TODO: Fix in https://github.com/MetaMask/metamask-extension/issues/31879
  // eslint-disable-next-line @typescript-eslint/no-misused-promises
  return async (dispatch: MetaMaskReduxDispatch) => {
    dispatch(showNftStillFetchingIndication());
    log.debug(`background.detectNfts`);
    try {
      await submitRequestToBackground('detectNfts', [chainIds]);
    } finally {
      dispatch(hideNftStillFetchingIndication());
    }
    await forceUpdateMetamaskState(dispatch);
  };
}

export function setAdvancedGasFee(
  val: { chainId: Hex; maxBaseFee?: string; priorityFee?: string } | null,
): ThunkAction<void, MetaMaskReduxState, unknown, AnyAction> {
  return (dispatch: MetaMaskReduxDispatch) => {
    dispatch(showLoadingIndication());
    log.debug(`background.setAdvancedGasFee`);
    callBackgroundMethod('setAdvancedGasFee', [val], (err) => {
      dispatch(hideLoadingIndication());
      if (err) {
        dispatch(displayWarning(err));
      }
    });
  };
}

export function setTheme(
  val: ThemeType,
): ThunkAction<void, MetaMaskReduxState, unknown, AnyAction> {
  // TODO: Fix in https://github.com/MetaMask/metamask-extension/issues/31879
  // eslint-disable-next-line @typescript-eslint/no-misused-promises
  return async (dispatch: MetaMaskReduxDispatch) => {
    dispatch(showLoadingIndication());
    log.debug(`background.setTheme`);
    try {
      await submitRequestToBackground('setTheme', [val]);
    } finally {
      dispatch(hideLoadingIndication());
    }
  };
}

export function setIpfsGateway(
  val: string,
): ThunkAction<void, MetaMaskReduxState, unknown, AnyAction> {
  return (dispatch: MetaMaskReduxDispatch) => {
    log.debug(`background.setIpfsGateway`);
    callBackgroundMethod('setIpfsGateway', [val], (err) => {
      if (err) {
        dispatch(displayWarning(err));
      }
    });
  };
}

export function toggleExternalServices(
  val: boolean,
): ThunkAction<void, MetaMaskReduxState, unknown, AnyAction> {
  // TODO: Fix in https://github.com/MetaMask/metamask-extension/issues/31879
  // eslint-disable-next-line @typescript-eslint/no-misused-promises
  return async (dispatch: MetaMaskReduxDispatch) => {
    log.debug(`background.toggleExternalServices`);
    try {
      await submitRequestToBackground('toggleExternalServices', [val]);
      await forceUpdateMetamaskState(dispatch);
    } catch (err) {
      dispatch(displayWarning(err));
    }
  };
}

export function setIsIpfsGatewayEnabled(
  val: string,
): ThunkAction<void, MetaMaskReduxState, unknown, AnyAction> {
  return (dispatch: MetaMaskReduxDispatch) => {
    log.debug(`background.setIsIpfsGatewayEnabled`);
    callBackgroundMethod('setIsIpfsGatewayEnabled', [val], (err) => {
      if (err) {
        dispatch(displayWarning(err));
      }
    });
  };
}

export function setUseAddressBarEnsResolution(
  val: string,
): ThunkAction<void, MetaMaskReduxState, unknown, AnyAction> {
  return (dispatch: MetaMaskReduxDispatch) => {
    log.debug(`background.setUseAddressBarEnsResolution`);
    callBackgroundMethod('setUseAddressBarEnsResolution', [val], (err) => {
      if (err) {
        dispatch(displayWarning(err));
      }
    });
  };
}

export function updateCurrentLocale(
  key: string,
): ThunkAction<void, MetaMaskReduxState, unknown, AnyAction> {
  // TODO: Fix in https://github.com/MetaMask/metamask-extension/issues/31879
  // eslint-disable-next-line @typescript-eslint/no-misused-promises
  return async (dispatch: MetaMaskReduxDispatch) => {
    dispatch(showLoadingIndication());

    try {
      await loadRelativeTimeFormatLocaleData(key);
      const localeMessages = await fetchLocale(key);
      const textDirection = await submitRequestToBackground<
        'rtl' | 'ltr' | 'auto'
      >('setCurrentLocale', [key]);
      switchDirection(textDirection);
      dispatch(setCurrentLocale(key, localeMessages));
    } catch (error) {
      dispatch(displayWarning(error));
      return;
    } finally {
      dispatch(hideLoadingIndication());
    }
  };
}

export function setCurrentLocale(
  locale: string,
  messages: {
    [translationKey: string]: { message: string; description?: string };
  },
): PayloadAction<{
  locale: string;
  messages: {
    [translationKey: string]: { message: string; description?: string };
  };
}> {
  return {
    type: actionConstants.SET_CURRENT_LOCALE,
    payload: {
      locale,
      messages,
    },
  };
}

export function setPendingTokens(pendingTokens: {
  customToken?: Token;
  selectedTokens?: {
    [address: string]: Token & { isCustom?: boolean; unlisted?: boolean };
  };
  tokenAddressList: string[];
}) {
  const {
    customToken,
    selectedTokens = {},
    tokenAddressList = [],
  } = pendingTokens;
  const tokens =
    customToken?.address &&
    customToken?.symbol &&
    Boolean(customToken?.decimals >= 0 && customToken?.decimals <= 36)
      ? {
          ...selectedTokens,
          [customToken.address]: {
            ...customToken,
            isCustom: true,
          },
        }
      : selectedTokens;

  Object.keys(tokens).forEach((tokenAddress) => {
    const found = tokenAddressList.find((addr) =>
      isEqualCaseInsensitive(addr, tokenAddress),
    );

    tokens[tokenAddress] = {
      ...tokens[tokenAddress],
      unlisted: !found,
    };
  });

  return {
    type: actionConstants.SET_PENDING_TOKENS,
    payload: tokens,
  };
}

// Swaps

export function setSwapsLiveness(
  swapsLiveness: boolean,
): ThunkAction<void, MetaMaskReduxState, unknown, AnyAction> {
  // TODO: Fix in https://github.com/MetaMask/metamask-extension/issues/31879
  // eslint-disable-next-line @typescript-eslint/no-misused-promises
  return async (dispatch: MetaMaskReduxDispatch) => {
    await submitRequestToBackground('setSwapsLiveness', [swapsLiveness]);
    await forceUpdateMetamaskState(dispatch);
  };
}

export function setSwapsFeatureFlags(
  featureFlags: TemporaryFeatureFlagDef,
): ThunkAction<void, MetaMaskReduxState, unknown, AnyAction> {
  // TODO: Fix in https://github.com/MetaMask/metamask-extension/issues/31879
  // eslint-disable-next-line @typescript-eslint/no-misused-promises
  return async (dispatch: MetaMaskReduxDispatch) => {
    await submitRequestToBackground('setSwapsFeatureFlags', [featureFlags]);
    await forceUpdateMetamaskState(dispatch);
  };
}

type Quotes = [
  { destinationAmount: string; decimals: number; aggregator: string },
  string,
];

export function fetchAndSetQuotes(
  fetchParams: {
    slippage: string;
    sourceToken: string;
    destinationToken: string;
    value: string;
    fromAddress: string;
    balanceError: string;
    sourceDecimals: number;
    enableGasIncludedQuotes: boolean;
  },
  fetchParamsMetaData: {
    sourceTokenInfo: Token;
    destinationTokenInfo: Token;
    accountBalance: string;
    chainId: string;
  },
): ThunkAction<Promise<Quotes>, MetaMaskReduxState, unknown, AnyAction> {
  return async (dispatch: MetaMaskReduxDispatch) => {
    const [quotes, selectedAggId] = await trace(
      {
        name: TraceName.SwapQuotesFetched,
      },
      async () =>
        await submitRequestToBackground<Quotes>('fetchAndSetQuotes', [
          fetchParams,
          fetchParamsMetaData,
        ]),
    );
    await forceUpdateMetamaskState(dispatch);
    return [quotes, selectedAggId];
  };
}

export function setSelectedQuoteAggId(
  aggId: string,
): ThunkAction<void, MetaMaskReduxState, unknown, AnyAction> {
  // TODO: Fix in https://github.com/MetaMask/metamask-extension/issues/31879
  // eslint-disable-next-line @typescript-eslint/no-misused-promises
  return async (dispatch: MetaMaskReduxDispatch) => {
    await submitRequestToBackground('setSelectedQuoteAggId', [aggId]);
    await forceUpdateMetamaskState(dispatch);
  };
}

export function setSwapsTokens(
  tokens: Token[],
): ThunkAction<void, MetaMaskReduxState, unknown, AnyAction> {
  // TODO: Fix in https://github.com/MetaMask/metamask-extension/issues/31879
  // eslint-disable-next-line @typescript-eslint/no-misused-promises
  return async (dispatch: MetaMaskReduxDispatch) => {
    await submitRequestToBackground('setSwapsTokens', [tokens]);
    await forceUpdateMetamaskState(dispatch);
  };
}

export function clearSwapsQuotes(): ThunkAction<
  void,
  MetaMaskReduxState,
  unknown,
  AnyAction
> {
  // TODO: Fix in https://github.com/MetaMask/metamask-extension/issues/31879
  // eslint-disable-next-line @typescript-eslint/no-misused-promises
  return async (dispatch: MetaMaskReduxDispatch) => {
    await submitRequestToBackground('clearSwapsQuotes');
    await forceUpdateMetamaskState(dispatch);
  };
}

export function resetBackgroundSwapsState(): ThunkAction<
  void,
  MetaMaskReduxState,
  unknown,
  AnyAction
> {
  // TODO: Fix in https://github.com/MetaMask/metamask-extension/issues/31879
  // eslint-disable-next-line @typescript-eslint/no-misused-promises
  return async (dispatch: MetaMaskReduxDispatch) => {
    await submitRequestToBackground('resetSwapsState');
    await forceUpdateMetamaskState(dispatch);
  };
}

export function setCustomApproveTxData(
  data: string,
): ThunkAction<void, MetaMaskReduxState, unknown, AnyAction> {
  // TODO: Fix in https://github.com/MetaMask/metamask-extension/issues/31879
  // eslint-disable-next-line @typescript-eslint/no-misused-promises
  return async (dispatch: MetaMaskReduxDispatch) => {
    await submitRequestToBackground('setCustomApproveTxData', [data]);
    await forceUpdateMetamaskState(dispatch);
  };
}

export function setSwapsTxGasPrice(
  gasPrice: string,
): ThunkAction<void, MetaMaskReduxState, unknown, AnyAction> {
  // TODO: Fix in https://github.com/MetaMask/metamask-extension/issues/31879
  // eslint-disable-next-line @typescript-eslint/no-misused-promises
  return async (dispatch: MetaMaskReduxDispatch) => {
    await submitRequestToBackground('setSwapsTxGasPrice', [gasPrice]);
    await forceUpdateMetamaskState(dispatch);
  };
}

export function setSwapsTxGasLimit(
  gasLimit: string,
): ThunkAction<void, MetaMaskReduxState, unknown, AnyAction> {
  // TODO: Fix in https://github.com/MetaMask/metamask-extension/issues/31879
  // eslint-disable-next-line @typescript-eslint/no-misused-promises
  return async (dispatch: MetaMaskReduxDispatch) => {
    await submitRequestToBackground('setSwapsTxGasLimit', [gasLimit, true]);
    await forceUpdateMetamaskState(dispatch);
  };
}

export function updateCustomSwapsEIP1559GasParams({
  gasLimit,
  maxFeePerGas,
  maxPriorityFeePerGas,
}: {
  gasLimit: string;
  maxFeePerGas: string;
  maxPriorityFeePerGas: string;
}): ThunkAction<void, MetaMaskReduxState, unknown, AnyAction> {
  // TODO: Fix in https://github.com/MetaMask/metamask-extension/issues/31879
  // eslint-disable-next-line @typescript-eslint/no-misused-promises
  return async (dispatch: MetaMaskReduxDispatch) => {
    await Promise.all([
      submitRequestToBackground('setSwapsTxGasLimit', [gasLimit]),
      submitRequestToBackground('setSwapsTxMaxFeePerGas', [maxFeePerGas]),
      submitRequestToBackground('setSwapsTxMaxFeePriorityPerGas', [
        maxPriorityFeePerGas,
      ]),
    ]);
    await forceUpdateMetamaskState(dispatch);
  };
}

// Note that the type widening happening below will resolve when we switch gas
// constants to TypeScript, at which point we'll get better type safety.
// TODO: Remove this comment when gas constants is typescript
export function updateSwapsUserFeeLevel(
  swapsCustomUserFeeLevel: PriorityLevels,
): ThunkAction<void, MetaMaskReduxState, unknown, AnyAction> {
  // TODO: Fix in https://github.com/MetaMask/metamask-extension/issues/31879
  // eslint-disable-next-line @typescript-eslint/no-misused-promises
  return async (dispatch: MetaMaskReduxDispatch) => {
    await submitRequestToBackground('setSwapsUserFeeLevel', [
      swapsCustomUserFeeLevel,
    ]);
    await forceUpdateMetamaskState(dispatch);
  };
}

export function setSwapsQuotesPollingLimitEnabled(
  quotesPollingLimitEnabled: boolean,
): ThunkAction<void, MetaMaskReduxState, unknown, AnyAction> {
  // TODO: Fix in https://github.com/MetaMask/metamask-extension/issues/31879
  // eslint-disable-next-line @typescript-eslint/no-misused-promises
  return async (dispatch: MetaMaskReduxDispatch) => {
    await submitRequestToBackground('setSwapsQuotesPollingLimitEnabled', [
      quotesPollingLimitEnabled,
    ]);
    await forceUpdateMetamaskState(dispatch);
  };
}

export function safeRefetchQuotes(): ThunkAction<
  void,
  MetaMaskReduxState,
  unknown,
  AnyAction
> {
  // TODO: Fix in https://github.com/MetaMask/metamask-extension/issues/31879
  // eslint-disable-next-line @typescript-eslint/no-misused-promises
  return async (dispatch: MetaMaskReduxDispatch) => {
    await submitRequestToBackground('safeRefetchQuotes');
    await forceUpdateMetamaskState(dispatch);
  };
}

export function stopPollingForQuotes(): ThunkAction<
  void,
  MetaMaskReduxState,
  unknown,
  AnyAction
> {
  // TODO: Fix in https://github.com/MetaMask/metamask-extension/issues/31879
  // eslint-disable-next-line @typescript-eslint/no-misused-promises
  return async (dispatch: MetaMaskReduxDispatch) => {
    await submitRequestToBackground('stopPollingForQuotes');
    await forceUpdateMetamaskState(dispatch);
  };
}

export function setBackgroundSwapRouteState(
  routeState: '' | 'loading' | 'awaiting' | 'smartTransactionStatus',
): ThunkAction<void, MetaMaskReduxState, unknown, AnyAction> {
  // TODO: Fix in https://github.com/MetaMask/metamask-extension/issues/31879
  // eslint-disable-next-line @typescript-eslint/no-misused-promises
  return async (dispatch: MetaMaskReduxDispatch) => {
    await submitRequestToBackground('setBackgroundSwapRouteState', [
      routeState,
    ]);
    await forceUpdateMetamaskState(dispatch);
  };
}

export function resetSwapsPostFetchState(): ThunkAction<
  void,
  MetaMaskReduxState,
  unknown,
  AnyAction
> {
  // TODO: Fix in https://github.com/MetaMask/metamask-extension/issues/31879
  // eslint-disable-next-line @typescript-eslint/no-misused-promises
  return async (dispatch: MetaMaskReduxDispatch) => {
    await submitRequestToBackground('resetPostFetchState');
    await forceUpdateMetamaskState(dispatch);
  };
}

export function setSwapsErrorKey(
  errorKey: string,
): ThunkAction<void, MetaMaskReduxState, unknown, AnyAction> {
  // TODO: Fix in https://github.com/MetaMask/metamask-extension/issues/31879
  // eslint-disable-next-line @typescript-eslint/no-misused-promises
  return async (dispatch: MetaMaskReduxDispatch) => {
    await submitRequestToBackground('setSwapsErrorKey', [errorKey]);
    await forceUpdateMetamaskState(dispatch);
  };
}

export function setInitialGasEstimate(
  initialAggId: string,
): ThunkAction<void, MetaMaskReduxState, unknown, AnyAction> {
  // TODO: Fix in https://github.com/MetaMask/metamask-extension/issues/31879
  // eslint-disable-next-line @typescript-eslint/no-misused-promises
  return async (dispatch: MetaMaskReduxDispatch) => {
    await submitRequestToBackground('setInitialGasEstimate', [initialAggId]);
    await forceUpdateMetamaskState(dispatch);
  };
}

// Permissions

export function requestAccountsAndChainPermissionsWithId(
  origin: string,
): ThunkAction<Promise<void>, MetaMaskReduxState, unknown, AnyAction> {
  return async (dispatch: MetaMaskReduxDispatch) => {
    const id = await submitRequestToBackground(
      'requestAccountsAndChainPermissionsWithId',
      [origin],
    );
    await forceUpdateMetamaskState(dispatch);
    return id;
  };
}

/**
 * Approves the permissions request.
 *
 * @param request - The permissions request to approve.
 */
export function approvePermissionsRequest(
  request: PermissionsRequest,
): ThunkAction<void, MetaMaskReduxState, unknown, AnyAction> {
  return (dispatch: MetaMaskReduxDispatch) => {
    callBackgroundMethod('approvePermissionsRequest', [request], (err) => {
      if (err) {
        dispatch(displayWarning(err));
      }
      forceUpdateMetamaskState(dispatch);
    });
  };
}

/**
 * Rejects the permissions request with the given ID.
 *
 * @param requestId - The id of the request to be rejected
 */
export function rejectPermissionsRequest(
  requestId: string,
): ThunkAction<void, MetaMaskReduxState, unknown, AnyAction> {
  // TODO: Fix in https://github.com/MetaMask/metamask-extension/issues/31879
  // eslint-disable-next-line @typescript-eslint/no-misused-promises
  return (dispatch: MetaMaskReduxDispatch) => {
    return new Promise((resolve, reject) => {
      callBackgroundMethod('rejectPermissionsRequest', [requestId], (err) => {
        if (err) {
          dispatch(displayWarning(err));
          reject(err);
          return;
        }
        forceUpdateMetamaskState(dispatch).then(resolve).catch(reject);
      });
    });
  };
}

/**
 * Clears the given permissions for the given origin.
 *
 * @param subjects
 */
export function removePermissionsFor(
  subjects: Record<string, NonEmptyArray<string>>,
): ThunkAction<void, MetaMaskReduxState, unknown, AnyAction> {
  return (dispatch: MetaMaskReduxDispatch) => {
    callBackgroundMethod('removePermissionsFor', [subjects], (err) => {
      if (err) {
        dispatch(displayWarning(err));
      }
    });
  };
}

/**
 * Updates the order of networks after drag and drop
 *
 * @param chainIds - An array of hexadecimal chain IDs
 */
export function updateNetworksList(
  chainIds: CaipChainId[],
): ThunkAction<void, MetaMaskReduxState, unknown, AnyAction> {
  // TODO: Fix in https://github.com/MetaMask/metamask-extension/issues/31879
  // eslint-disable-next-line @typescript-eslint/no-misused-promises
  return async () => {
    await submitRequestToBackground('updateNetworksList', [chainIds]);
  };
}

/**
 * Updates the pinned accounts list
 *
 * @param pinnedAccountList
 */
export function updateAccountsList(
  pinnedAccountList: [],
): ThunkAction<void, MetaMaskReduxState, unknown, AnyAction> {
  // TODO: Fix in https://github.com/MetaMask/metamask-extension/issues/31879
  // eslint-disable-next-line @typescript-eslint/no-misused-promises
  return async () => {
    await submitRequestToBackground('updateAccountsList', [pinnedAccountList]);
  };
}

/**
 * Sets the enabled networks in the controller state.
 * This method updates the enabledNetworkMap to mark specified networks as enabled.
 * It can handle both a single chain ID or an array of chain IDs.
 *
 * Sets the enabled networks in the controller state.
 * Only a single network or all networks can be enabled at once, not an arbitrary subset.
 * Uses actions from controller-actions/network-order-controller.ts for better control.
 *
 * @param chainId - A single chainId (e.g. 'eip155:1') to be enabled. All other networks will be implicitly disabled.
 */
export function setEnabledNetworks(
  chainId: string,
): ThunkAction<void, MetaMaskReduxState, unknown, AnyAction> {
  return async () => {
    await submitRequestToBackground('setEnabledNetworks', [chainId]);
  };
}

/**
 * Enables all popular networks in the controller state.
 *
 * @returns callback to enable all popular networks.
 */
export function setEnabledAllPopularNetworks(): ThunkAction<
  void,
  MetaMaskReduxState,
  unknown,
  AnyAction
> {
  return async () => {
    await submitRequestToBackground('setEnabledAllPopularNetworks');
  };
}

/**
 * Hides account in the accounts list
 *
 * @param hiddenAccountList
 */
export function updateHiddenAccountsList(
  hiddenAccountList: [],
): ThunkAction<void, MetaMaskReduxState, unknown, AnyAction> {
  // TODO: Fix in https://github.com/MetaMask/metamask-extension/issues/31879
  // eslint-disable-next-line @typescript-eslint/no-misused-promises
  return async () => {
    await submitRequestToBackground('updateHiddenAccountsList', [
      hiddenAccountList,
    ]);
  };
}

// Pending Approvals

/**
 * Resolves a pending approval and closes the current notification window if no
 * further approvals are pending after the background state updates.
 *
 * @param id - The pending approval id
 * @param [value] - The value required to confirm a pending approval
 */
export function resolvePendingApproval(
  id: string,
  value: unknown,
): ThunkAction<void, MetaMaskReduxState, unknown, AnyAction> {
  // TODO: Fix in https://github.com/MetaMask/metamask-extension/issues/31879
  // eslint-disable-next-line @typescript-eslint/no-misused-promises
  return async (_dispatch: MetaMaskReduxDispatch) => {
    await submitRequestToBackground('resolvePendingApproval', [id, value]);
    // Before closing the current window, check if any additional confirmations
    // are added as a result of this confirmation being accepted

    const { pendingApprovals } = await forceUpdateMetamaskState(_dispatch);
    if (Object.values(pendingApprovals).length === 0) {
      _dispatch(closeCurrentNotificationWindow());
    }
  };
}

/**
 * Rejects a pending approval and closes the current notification window if no
 * further approvals are pending after the background state updates.
 *
 * @param id - The pending approval id
 * @param [error] - The error to throw when rejecting the approval
 */
export function rejectPendingApproval(
  id: string,
  error: unknown,
): ThunkAction<void, MetaMaskReduxState, unknown, AnyAction> {
  // TODO: Fix in https://github.com/MetaMask/metamask-extension/issues/31879
  // eslint-disable-next-line @typescript-eslint/no-misused-promises
  return async (dispatch: MetaMaskReduxDispatch) => {
    await submitRequestToBackground('rejectPendingApproval', [id, error]);
    // Before closing the current window, check if any additional confirmations
    // are added as a result of this confirmation being rejected
    const { pendingApprovals } = await forceUpdateMetamaskState(dispatch);
    if (Object.values(pendingApprovals).length === 0) {
      dispatch(closeCurrentNotificationWindow());
    }
  };
}

/**
 * Rejects all approvals for the given messages
 *
 * @param messageList - The list of messages to reject
 */
export function rejectAllMessages(
  messageList: [],
): ThunkAction<void, MetaMaskReduxState, unknown, AnyAction> {
  // TODO: Fix in https://github.com/MetaMask/metamask-extension/issues/31879
  // eslint-disable-next-line @typescript-eslint/no-misused-promises
  return async (dispatch: MetaMaskReduxDispatch) => {
    const userRejectionError = serializeError(
      providerErrors.userRejectedRequest(),
    );
    await Promise.all(
      messageList.map(
        async ({ id }) =>
          await submitRequestToBackground('rejectPendingApproval', [
            id,
            userRejectionError,
          ]),
      ),
    );
    const { pendingApprovals } = await forceUpdateMetamaskState(dispatch);
    if (Object.values(pendingApprovals).length === 0) {
      dispatch(closeCurrentNotificationWindow());
    }
  };
}

export function updateThrottledOriginState(
  origin: string,
  throttledOriginState: ThrottledOrigin,
): ThunkAction<void, MetaMaskReduxState, unknown, AnyAction> {
  // TODO: Fix in https://github.com/MetaMask/metamask-extension/issues/31879
  // eslint-disable-next-line @typescript-eslint/no-misused-promises
  return async () => {
    await submitRequestToBackground('updateThrottledOriginState', [
      origin,
      throttledOriginState,
    ]);
  };
}

export function setFirstTimeFlowType(
  type: FirstTimeFlowType | null,
): ThunkAction<Promise<void>, MetaMaskReduxState, unknown, AnyAction> {
  return async (dispatch: MetaMaskReduxDispatch) => {
    try {
      log.debug(`background.setFirstTimeFlowType`);
      await submitRequestToBackground('setFirstTimeFlowType', [type]);
      dispatch({
        type: actionConstants.SET_FIRST_TIME_FLOW_TYPE,
        value: type,
      });
    } catch (err) {
      dispatch(displayWarning(err));
    }
  };
}

export function setSelectedNetworkConfigurationId(
  networkConfigurationId: string,
): PayloadAction<string> {
  return {
    type: actionConstants.SET_SELECTED_NETWORK_CONFIGURATION_ID,
    payload: networkConfigurationId,
  };
}

export function setNewNetworkAdded({
  networkConfigurationId,
  nickname,
}: {
  networkConfigurationId: string;
  nickname: string;
}): PayloadAction<object> {
  return {
    type: actionConstants.SET_NEW_NETWORK_ADDED,
    payload: { networkConfigurationId, nickname },
  };
}

export function setEditedNetwork(
  payload:
    | {
        chainId: string;
        nickname?: string;
        editCompleted?: boolean;
        newNetwork?: boolean;
      }
    | undefined = undefined,
): PayloadAction<object> {
  return { type: actionConstants.SET_EDIT_NETWORK, payload };
}

export function setNewNftAddedMessage(
  newNftAddedMessage: string,
): PayloadAction<string> {
  return {
    type: actionConstants.SET_NEW_NFT_ADDED_MESSAGE,
    payload: newNftAddedMessage,
  };
}

export function setRemoveNftMessage(
  removeNftMessage: string,
): PayloadAction<string> {
  return {
    type: actionConstants.SET_REMOVE_NFT_MESSAGE,
    payload: removeNftMessage,
  };
}

export function setNewTokensImported(
  newTokensImported: string,
): PayloadAction<string> {
  return {
    type: actionConstants.SET_NEW_TOKENS_IMPORTED,
    payload: newTokensImported,
  };
}

export function setNewTokensImportedError(
  newTokensImportedError: string,
): PayloadAction<string> {
  return {
    type: actionConstants.SET_NEW_TOKENS_IMPORTED_ERROR,
    payload: newTokensImportedError,
  };
}

export function setLastActiveTime(): ThunkAction<
  void,
  MetaMaskReduxState,
  unknown,
  AnyAction
> {
  return (dispatch: MetaMaskReduxDispatch) => {
    callBackgroundMethod('setLastActiveTime', [], (err) => {
      if (err) {
        dispatch(displayWarning(err));
      }
    });
  };
}

export function setDismissSeedBackUpReminder(
  value: boolean,
): ThunkAction<void, MetaMaskReduxState, unknown, AnyAction> {
  // TODO: Fix in https://github.com/MetaMask/metamask-extension/issues/31879
  // eslint-disable-next-line @typescript-eslint/no-misused-promises
  return async (dispatch: MetaMaskReduxDispatch) => {
    dispatch(showLoadingIndication());
    await submitRequestToBackground('setDismissSeedBackUpReminder', [value]);
    dispatch(hideLoadingIndication());
  };
}

export function setOverrideContentSecurityPolicyHeader(
  value: boolean,
): ThunkAction<void, MetaMaskReduxState, unknown, AnyAction> {
  // TODO: Fix in https://github.com/MetaMask/metamask-extension/issues/31879
  // eslint-disable-next-line @typescript-eslint/no-misused-promises
  return async (dispatch: MetaMaskReduxDispatch) => {
    dispatch(showLoadingIndication());
    await submitRequestToBackground('setOverrideContentSecurityPolicyHeader', [
      value,
    ]);
    dispatch(hideLoadingIndication());
  };
}

export function setManageInstitutionalWallets(
  value: boolean,
): ThunkAction<void, MetaMaskReduxState, unknown, AnyAction> {
  // TODO: Fix in https://github.com/MetaMask/metamask-extension/issues/31879
  // eslint-disable-next-line @typescript-eslint/no-misused-promises
  return async (dispatch: MetaMaskReduxDispatch) => {
    dispatch(showLoadingIndication());
    await submitRequestToBackground('setManageInstitutionalWallets', [value]);
    dispatch(hideLoadingIndication());
  };
}

export function getRpcMethodPreferences(): ThunkAction<
  void,
  MetaMaskReduxState,
  unknown,
  AnyAction
> {
  // TODO: Fix in https://github.com/MetaMask/metamask-extension/issues/31879
  // eslint-disable-next-line @typescript-eslint/no-misused-promises
  return async (dispatch: MetaMaskReduxDispatch) => {
    dispatch(showLoadingIndication());
    await submitRequestToBackground('getRpcMethodPreferences', []);
    dispatch(hideLoadingIndication());
  };
}

export function setConnectedStatusPopoverHasBeenShown(): ThunkAction<
  void,
  MetaMaskReduxState,
  unknown,
  AnyAction
> {
  return () => {
    callBackgroundMethod('setConnectedStatusPopoverHasBeenShown', [], (err) => {
      if (isErrorWithMessage(err)) {
        throw new Error(getErrorMessage(err));
      }
    });
  };
}

export function setRecoveryPhraseReminderHasBeenShown() {
  return () => {
    callBackgroundMethod('setRecoveryPhraseReminderHasBeenShown', [], (err) => {
      if (isErrorWithMessage(err)) {
        throw new Error(getErrorMessage(err));
      }
    });
  };
}

export function setRecoveryPhraseReminderLastShown(
  lastShown: number,
): ThunkAction<void, MetaMaskReduxState, unknown, AnyAction> {
  return () => {
    callBackgroundMethod(
      'setRecoveryPhraseReminderLastShown',
      [lastShown],
      (err) => {
        if (isErrorWithMessage(err)) {
          throw new Error(getErrorMessage(err));
        }
      },
    );
  };
}

export function setTermsOfUseLastAgreed(lastAgreed: number) {
  return async () => {
    await submitRequestToBackground('setTermsOfUseLastAgreed', [lastAgreed]);
  };
}

export async function setUpdateModalLastDismissedAt(
  updateModalLastDismissedAt: number,
) {
  await submitRequestToBackground('setUpdateModalLastDismissedAt', [
    updateModalLastDismissedAt,
  ]);
}

export function setLastViewedUserSurvey(id: number) {
  return async () => {
    await submitRequestToBackground('setLastViewedUserSurvey', [id]);
  };
}

export function setOutdatedBrowserWarningLastShown(lastShown: number) {
  return async () => {
    await submitRequestToBackground('setOutdatedBrowserWarningLastShown', [
      lastShown,
    ]);
  };
}

export function getContractMethodData(
  data = '',
): ThunkAction<void, MetaMaskReduxState, unknown, AnyAction> {
  // TODO: Fix in https://github.com/MetaMask/metamask-extension/issues/31879
  // eslint-disable-next-line @typescript-eslint/no-misused-promises
  return async (dispatch: MetaMaskReduxDispatch, getState) => {
    const prefixedData = addHexPrefix(data);
    const fourBytePrefix = prefixedData.slice(0, 10);
    if (fourBytePrefix.length < 10) {
      return {};
    }
    const { knownMethodData, use4ByteResolution } = getState().metamask;
    if (
      knownMethodData?.[fourBytePrefix] &&
      Object.keys(knownMethodData[fourBytePrefix]).length !== 0
    ) {
      return knownMethodData[fourBytePrefix];
    }

    log.debug(`loadingMethodData`);

    const { name, params } = (await getMethodDataAsync(
      fourBytePrefix,
      use4ByteResolution,
    )) as {
      name: string;
      params: unknown;
    };

    callBackgroundMethod(
      'addKnownMethodData',
      [fourBytePrefix, { name, params }],
      (err) => {
        if (err) {
          dispatch(displayWarning(err));
        }
      },
    );
    return { name, params };
  };
}

export function setSeedPhraseBackedUp(
  seedPhraseBackupState: boolean,
): ThunkAction<void, MetaMaskReduxState, unknown, AnyAction> {
  // TODO: Fix in https://github.com/MetaMask/metamask-extension/issues/31879
  // eslint-disable-next-line @typescript-eslint/no-misused-promises
  return (dispatch: MetaMaskReduxDispatch) => {
    log.debug(`background.setSeedPhraseBackedUp`);
    return new Promise((resolve, reject) => {
      callBackgroundMethod(
        'setSeedPhraseBackedUp',
        [seedPhraseBackupState],
        (err) => {
          if (err) {
            dispatch(displayWarning(err));
            reject(err);
            return;
          }
          forceUpdateMetamaskState(dispatch).then(resolve).catch(reject);
        },
      );
    });
  };
}

export function setNextNonce(nextNonce: string): PayloadAction<string> {
  return {
    type: actionConstants.SET_NEXT_NONCE,
    payload: nextNonce,
  };
}

/**
 * This function initiates the nonceLock in the background for the given
 * address, and returns the next nonce to use. It then calls setNextNonce which
 * sets the nonce in state on the nextNonce key. NOTE: The nextNonce key is
 * actually ephemeral application state. It does not appear to be part of the
 * background state.
 *
 * TODO: move this to a different slice, MetaMask slice will eventually be
 * deprecated because it should not contain any ephemeral/app state but just
 * background state. In addition we should key nextNonce by address to prevent
 * accidental usage of a stale nonce as the call to getNextNonce only works for
 * the currently selected address.
 *
 * @param address - address for which nonce lock should be obtained.
 * @param networkClientId - networkClientId for network for which nonce lock is needed.
 * @returns
 */
export function getNextNonce(
  address,
  networkClientId,
): ThunkAction<Promise<string>, MetaMaskReduxState, unknown, AnyAction> {
  return async (dispatch, getState) => {
    const networkClientIdValue =
      networkClientId ?? getSelectedNetworkClientId(getState());
    let nextNonce;
    try {
      nextNonce = await submitRequestToBackground<string>('getNextNonce', [
        address,
        networkClientIdValue,
      ]);
    } catch (error) {
      dispatch(displayWarning(error));
      throw error;
    }
    dispatch(setNextNonce(nextNonce));
    return nextNonce;
  };
}

export function setRequestAccountTabIds(requestAccountTabIds: {
  [origin: string]: string;
}): PayloadAction<{
  [origin: string]: string;
}> {
  return {
    type: actionConstants.SET_REQUEST_ACCOUNT_TABS,
    payload: requestAccountTabIds,
  };
}

export function getRequestAccountTabIds(): ThunkAction<
  void,
  MetaMaskReduxState,
  unknown,
  AnyAction
> {
  // TODO: Fix in https://github.com/MetaMask/metamask-extension/issues/31879
  // eslint-disable-next-line @typescript-eslint/no-misused-promises
  return async (dispatch: MetaMaskReduxDispatch) => {
    const requestAccountTabIds = await submitRequestToBackground<{
      [origin: string]: string;
    }>('getRequestAccountTabIds');
    dispatch(setRequestAccountTabIds(requestAccountTabIds));
  };
}

export function setOpenMetamaskTabsIDs(openMetaMaskTabIDs: {
  [tabId: string]: boolean;
}): PayloadAction<{ [tabId: string]: boolean }> {
  return {
    type: actionConstants.SET_OPEN_METAMASK_TAB_IDS,
    payload: openMetaMaskTabIDs,
  };
}

export function getOpenMetamaskTabsIds(): ThunkAction<
  void,
  MetaMaskReduxState,
  unknown,
  AnyAction
> {
  // TODO: Fix in https://github.com/MetaMask/metamask-extension/issues/31879
  // eslint-disable-next-line @typescript-eslint/no-misused-promises
  return async (dispatch: MetaMaskReduxDispatch) => {
    const openMetaMaskTabIDs = await submitRequestToBackground<{
      [tabId: string]: boolean;
    }>('getOpenMetamaskTabsIds');
    dispatch(setOpenMetamaskTabsIDs(openMetaMaskTabIDs));
  };
}

export async function attemptLedgerTransportCreation() {
  return await submitRequestToBackground('attemptLedgerTransportCreation');
}

/**
 * This method deduplicates error reports to sentry by maintaining a state
 * object 'singleExceptions' in the app slice. The only place this state object
 * is accessed from is within this method, to check if it has already seen and
 * therefore tracked this error. This is to avoid overloading sentry with lots
 * of duplicate errors.
 *
 * @param error
 * @returns
 */
export function captureSingleException(
  error: string,
): ThunkAction<void, MetaMaskReduxState, unknown, AnyAction> {
  // TODO: Fix in https://github.com/MetaMask/metamask-extension/issues/31879
  // eslint-disable-next-line @typescript-eslint/no-misused-promises
  return async (dispatch, getState) => {
    const { singleExceptions } = getState().appState;
    if (!(error in singleExceptions)) {
      dispatch({
        type: actionConstants.CAPTURE_SINGLE_EXCEPTION,
        value: error,
      });
      captureException(Error(error));
    }
  };
}

// Wrappers around promisifedBackground
/**
 * The "actions" below are not actions nor action creators. They cannot use
 * dispatch nor should they be dispatched when used. Instead they can be
 * called directly. These wrappers will be moved into their location at some
 * point in the future.
 */

export function estimateGas(params: TransactionParams): Promise<Hex> {
  return submitRequestToBackground('estimateGas', [params]);
}

export async function updateTokenType(
  tokenAddress: string,
): Promise<Token | undefined> {
  try {
    return await submitRequestToBackground('updateTokenType', [tokenAddress]);
  } catch (error) {
    logErrorWithMessage(error);
  }
  return undefined;
}

export async function addPollingTokenToAppState(pollingToken: string) {
  return submitRequestToBackground('addPollingTokenToAppState', [
    pollingToken,
    POLLING_TOKEN_ENVIRONMENT_TYPES[getEnvironmentType()],
  ]);
}

export async function removePollingTokenFromAppState(pollingToken: string) {
  return submitRequestToBackground('removePollingTokenFromAppState', [
    pollingToken,
    POLLING_TOKEN_ENVIRONMENT_TYPES[getEnvironmentType()],
  ]);
}

/**
 * Informs the CurrencyRateController that the UI requires currency rate polling
 *
 * @param nativeCurrencies - An array of native currency symbols
 * @returns polling token that can be used to stop polling
 */
export async function currencyRateStartPolling(
  nativeCurrencies: string[],
): Promise<string> {
  const pollingToken = await submitRequestToBackground(
    'currencyRateStartPolling',
    [{ nativeCurrencies }],
  );
  await addPollingTokenToAppState(pollingToken);
  return pollingToken;
}

/**
 * Informs the CurrencyRateController that the UI no longer requires currency rate polling
 * for the given network client.
 * If all network clients unsubscribe, the controller stops polling.
 *
 * @param pollingToken - Poll token received from calling currencyRateStartPolling
 */
export async function currencyRateStopPollingByPollingToken(
  pollingToken: string,
) {
  await submitRequestToBackground('currencyRateStopPollingByPollingToken', [
    pollingToken,
  ]);
  await removePollingTokenFromAppState(pollingToken);
}

/**
 * Informs the TokenDetectionController that the UI requires token detection polling
 *
 * @param chainIds - An array of chain ids to poll token detection on.
 * @returns polling token that can be used to stop polling.
 */
export async function tokenDetectionStartPolling(
  chainIds: string[],
): Promise<string> {
  const pollingToken = await submitRequestToBackground(
    'tokenDetectionStartPolling',
    [{ chainIds }],
  );

  await addPollingTokenToAppState(pollingToken);
  return pollingToken;
}

/**
 * Informs the TokenDetectionController that the UI no longer token detection polling
 *
 * @param pollingToken - Poll token received from calling tokenDetectionStartPolling
 */
export async function tokenDetectionStopPollingByPollingToken(
  pollingToken: string,
) {
  await submitRequestToBackground('tokenDetectionStopPollingByPollingToken', [
    pollingToken,
  ]);
  await removePollingTokenFromAppState(pollingToken);
}

/**
 * Informs the TokenListController that the UI requires token list polling
 *
 * @param chainId
 * @returns polling token that can be used to stop polling
 */
export async function tokenListStartPolling(chainId: string): Promise<string> {
  const pollingToken = await submitRequestToBackground(
    'tokenListStartPolling',
    [{ chainId }],
  );

  await addPollingTokenToAppState(pollingToken);
  return pollingToken;
}

/**
 * Informs the TokenListController that the UI no longer token list polling
 *
 * @param pollingToken - Poll token received from calling tokenListStartPolling
 */
export async function tokenListStopPollingByPollingToken(pollingToken: string) {
  await submitRequestToBackground('tokenListStopPollingByPollingToken', [
    pollingToken,
  ]);
  await removePollingTokenFromAppState(pollingToken);
}

export async function tokenBalancesStartPolling(
  chainIds: string[],
): Promise<string> {
  const pollingToken = await submitRequestToBackground(
    'tokenBalancesStartPolling',
    [{ chainIds }],
  );
  await addPollingTokenToAppState(pollingToken);
  return pollingToken;
}

export async function tokenBalancesStopPollingByPollingToken(
  pollingToken: string,
) {
  await submitRequestToBackground('tokenBalancesStopPollingByPollingToken', [
    pollingToken,
  ]);
  await removePollingTokenFromAppState(pollingToken);
}

export async function updateBalancesFoAccounts(
  chainIds: string[],
  queryAllAccounts: boolean,
): Promise<void> {
  await submitRequestToBackground('updateBalances', [
    { chainIds, queryAllAccounts },
  ]);
}

/**
 * Informs the TokenRatesController that the UI requires
 * token rate polling for the given chain id.
 *
 * @param chainIds - An array of chain ids to poll token rates on.
 * @returns polling token that can be used to stop polling
 */
export async function tokenRatesStartPolling(
  chainIds: string[],
): Promise<string> {
  const pollingToken = await submitRequestToBackground(
    'tokenRatesStartPolling',
    [{ chainIds }],
  );
  await addPollingTokenToAppState(pollingToken);
  return pollingToken;
}

/**
 * Informs the TokenRatesController that the UI no longer
 * requires token rate polling for the given chain id.
 *
 * @param pollingToken -
 */
export async function tokenRatesStopPollingByPollingToken(
  pollingToken: string,
) {
  await submitRequestToBackground('tokenRatesStopPollingByPollingToken', [
    pollingToken,
  ]);
  await removePollingTokenFromAppState(pollingToken);
}

/**
 * Starts polling on accountTrackerController with the networkClientId
 *
 * @param networkClientId - The network client ID to pull balances for.
 * @returns polling token used to stop polling
 */
export async function accountTrackerStartPolling(
  networkClientId: string,
): Promise<string> {
  const pollingToken = await submitRequestToBackground(
    'accountTrackerStartPolling',
    [networkClientId],
  );
  await addPollingTokenToAppState(pollingToken);
  return pollingToken;
}

/**
 * Stops polling on the account tracker controller.
 *
 * @param pollingToken - polling token to use to stop polling.
 */
export async function accountTrackerStopPollingByPollingToken(
  pollingToken: string,
) {
  await submitRequestToBackground('accountTrackerStopPollingByPollingToken', [
    pollingToken,
  ]);
  await removePollingTokenFromAppState(pollingToken);
}

/**
 * Informs the GasFeeController that the UI requires gas fee polling
 *
 * @param networkClientId - unique identifier for the network client
 * @returns polling token that can be used to stop polling
 */
export async function gasFeeStartPollingByNetworkClientId(
  networkClientId: string,
) {
  const pollingToken = await submitRequestToBackground('gasFeeStartPolling', [
    { networkClientId },
  ]);
  await addPollingTokenToAppState(pollingToken);
  return pollingToken;
}

/**
 * Informs the GasFeeController that the UI no longer requires gas fee polling
 * for the given network client.
 * If all network clients unsubscribe, the controller stops polling.
 *
 * @param pollingToken - Poll token received from calling gasFeeStartPolling
 */
export async function gasFeeStopPollingByPollingToken(pollingToken: string) {
  await submitRequestToBackground('gasFeeStopPollingByPollingToken', [
    pollingToken,
  ]);
  await removePollingTokenFromAppState(pollingToken);
}

export function getGasFeeTimeEstimate(
  maxPriorityFeePerGas: string,
  maxFeePerGas: string,
): Promise<ReturnType<GasFeeController['getTimeEstimate']>> {
  return submitRequestToBackground('getGasFeeTimeEstimate', [
    maxPriorityFeePerGas,
    maxFeePerGas,
  ]);
}

export async function attemptCloseNotificationPopup() {
  // Check if the current window is NOT a popup - if confirmed, we should not close it
  try {
    const currentWindow = await browser.windows.getCurrent();
    if (currentWindow.type && currentWindow.type !== 'popup') {
      console.warn(
        `Not safe to close a window that is not a popup: It is of type: ${currentWindow.type}`,
      );
      // We've confirmed this is not a popup window, so it's not safe to close.
      return;
    }
  } catch (error) {
    // Error occurred while checking window type - we cannot confirm rule out a popup, so continue
    // with the closing attempt as we haven't ruled out that it might be a popup
    console.warn(
      'attemptCloseNotificationPopup: Error encountered while checking window type',
      error,
    );
  }

  await submitRequestToBackground('markNotificationPopupAsAutomaticallyClosed');

  // First attempt: Try window.close()
  // This has limitations according to MDN:
  // - Only works on windows opened by Window.open()
  // - Or top-level windows with single history entry
  // - Otherwise fails silently with console error: "Scripts may not close windows that were not opened by script"
  //
  // Note: we opted for window.close() instead of browser.windows.remove(id) because the latter closes the
  // entire window and all its tabs (if there are other tabs open).
  window.close();

  // Second attempt: If we reach here, window.close() failed
  // Try to close via the browser tabs API
  try {
    const tab = await browser.tabs.getCurrent();
    await browser.tabs.remove(tab.id);
  } catch (error) {
    // If closing the tab fails, we don't want to close the entire browser window.
    // See issue: https://github.com/MetaMask/metamask-extension/issues/29821
    console.error('attemptCloseNotificationPopup: Failed to close tab', error);
  }
}

/**
 * @param payload - details of the event to track
 * @param options - options for routing/handling of event
 * @returns
 */
export function trackMetaMetricsEvent(
  payload: MetaMetricsEventPayload,
  options?: MetaMetricsEventOptions,
) {
  return submitRequestToBackground('trackMetaMetricsEvent', [
    { ...payload, actionId: generateActionId() },
    options,
  ]);
}

export function createEventFragment(
  options: MetaMetricsEventFragment,
): Promise<string> {
  const actionId = generateActionId();
  return submitRequestToBackground('createEventFragment', [
    { ...options, actionId },
  ]);
}

export function createTransactionEventFragment(
  transactionId: string,
): Promise<string> {
  const actionId = generateActionId();
  return submitRequestToBackground('createTransactionEventFragment', [
    {
      transactionId,
      actionId,
    },
  ]);
}

export function updateEventFragment(
  id: string,
  payload: Partial<MetaMetricsEventFragment>,
) {
  return submitRequestToBackground('updateEventFragment', [id, payload]);
}

export function finalizeEventFragment(
  id: string,
  options?: {
    abandoned?: boolean;
    page?: MetaMetricsPageObject;
    referrer?: MetaMetricsReferrerObject;
  },
) {
  return submitRequestToBackground('finalizeEventFragment', [id, options]);
}

/**
 * @param payload - details of the page viewed
 * @param options - options for handling the page view
 */
export function trackMetaMetricsPage(
  payload: MetaMetricsPagePayload,
  options: MetaMetricsPageOptions,
) {
  return submitRequestToBackground('trackMetaMetricsPage', [
    { ...payload, actionId: generateActionId() },
    options,
  ]);
}

export function resetViewedNotifications() {
  return submitRequestToBackground('resetViewedNotifications');
}

export function updateViewedNotifications(notificationIdViewedStatusMap: {
  [notificationId: string]: boolean;
}) {
  return submitRequestToBackground('updateViewedNotifications', [
    notificationIdViewedStatusMap,
  ]);
}

export async function setAlertEnabledness(
  alertId: string,
  enabledness: boolean,
) {
  await submitRequestToBackground('setAlertEnabledness', [
    alertId,
    enabledness,
  ]);
}

export async function setUnconnectedAccountAlertShown(origin: string) {
  await submitRequestToBackground('setUnconnectedAccountAlertShown', [origin]);
}

export async function setWeb3ShimUsageAlertDismissed(origin: string) {
  await submitRequestToBackground('setWeb3ShimUsageAlertDismissed', [origin]);
}

// Smart Transactions Controller
export function clearSmartTransactionFees() {
  submitRequestToBackground('clearSmartTransactionFees');
}

export function fetchSmartTransactionFees(
  unsignedTransaction: Partial<TransactionParams> & { chainId: string },
  approveTxParams: TransactionParams,
): ThunkAction<void, MetaMaskReduxState, unknown, AnyAction> {
  // TODO: Fix in https://github.com/MetaMask/metamask-extension/issues/31879
  // eslint-disable-next-line @typescript-eslint/no-misused-promises
  return async (dispatch: MetaMaskReduxDispatch) => {
    if (approveTxParams) {
      approveTxParams.value = '0x0';
    }
    try {
      const smartTransactionFees = await await submitRequestToBackground(
        'fetchSmartTransactionFees',
        [unsignedTransaction, approveTxParams],
      );
      dispatch({
        type: actionConstants.SET_SMART_TRANSACTIONS_ERROR,
        payload: null,
      });
      return smartTransactionFees;
    } catch (err) {
      logErrorWithMessage(err);
      if (isErrorWithMessage(err)) {
        const errorMessage = getErrorMessage(err);
        if (errorMessage.startsWith('Fetch error:')) {
          const errorObj = parseSmartTransactionsError(errorMessage);
          dispatch({
            type: actionConstants.SET_SMART_TRANSACTIONS_ERROR,
            payload: errorObj,
          });
        }
      }
      throw err;
    }
  };
}

type TemporarySmartTransactionGasFees = {
  maxFeePerGas: string;
  maxPriorityFeePerGas: string;
  gas: string;
  value: string;
};

const createSignedTransactions = async (
  unsignedTransaction: Partial<TransactionParams> & { chainId: string },
  fees: TemporarySmartTransactionGasFees[],
  areCancelTransactions?: boolean,
): Promise<TransactionParams[]> => {
  const unsignedTransactionsWithFees = fees.map((fee) => {
    const unsignedTransactionWithFees = {
      ...unsignedTransaction,
      maxFeePerGas: decimalToHex(fee.maxFeePerGas),
      maxPriorityFeePerGas: decimalToHex(fee.maxPriorityFeePerGas),
      gas: areCancelTransactions
        ? decimalToHex(21000) // It has to be 21000 for cancel transactions, otherwise the API would reject it.
        : unsignedTransaction.gas,
      value: unsignedTransaction.value,
    };
    if (areCancelTransactions) {
      unsignedTransactionWithFees.to = unsignedTransactionWithFees.from;
      unsignedTransactionWithFees.data = '0x';
    }
    return unsignedTransactionWithFees;
  });
  const signedTransactions = await submitRequestToBackground<
    TransactionParams[]
  >('approveTransactionsWithSameNonce', [unsignedTransactionsWithFees]);
  return signedTransactions;
};

export function signAndSendSmartTransaction({
  unsignedTransaction,
  smartTransactionFees,
}: {
  unsignedTransaction: Partial<TransactionParams> & { chainId: string };
  smartTransactionFees: {
    fees: TemporarySmartTransactionGasFees[];
    cancelFees: TemporarySmartTransactionGasFees[];
  };
}): ThunkAction<Promise<string>, MetaMaskReduxState, unknown, AnyAction> {
  return async (dispatch: MetaMaskReduxDispatch) => {
    const signedTransactions = await createSignedTransactions(
      unsignedTransaction,
      smartTransactionFees.fees,
    );
    try {
      const response = await submitRequestToBackground<{ uuid: string }>(
        'submitSignedTransactions',
        [
          {
            signedTransactions,
            // The "signedCanceledTransactions" parameter is still expected by the STX controller but is no longer used.
            // So we are passing an empty array. The parameter may be deprecated in a future update.
            signedCanceledTransactions: [],
            txParams: unsignedTransaction,
          },
        ],
      ); // Returns e.g.: { uuid: 'dP23W7c2kt4FK9TmXOkz1UM2F20' }
      return response.uuid;
    } catch (err) {
      logErrorWithMessage(err);
      if (isErrorWithMessage(err)) {
        const errorMessage = getErrorMessage(err);
        if (errorMessage.startsWith('Fetch error:')) {
          const errorObj = parseSmartTransactionsError(errorMessage);
          dispatch({
            type: actionConstants.SET_SMART_TRANSACTIONS_ERROR,
            payload: errorObj,
          });
        }
      }
      throw err;
    }
  };
}

export function updateSmartTransaction(
  uuid: string,
  txMeta: TransactionMeta,
): ThunkAction<void, MetaMaskReduxState, unknown, AnyAction> {
  // TODO: Fix in https://github.com/MetaMask/metamask-extension/issues/31879
  // eslint-disable-next-line @typescript-eslint/no-misused-promises
  return async (dispatch: MetaMaskReduxDispatch) => {
    try {
      await submitRequestToBackground('updateSmartTransaction', [
        {
          uuid,
          ...txMeta,
        },
      ]);
    } catch (err) {
      logErrorWithMessage(err);
      if (isErrorWithMessage(err)) {
        const errorMessage = getErrorMessage(err);
        if (errorMessage.startsWith('Fetch error:')) {
          const errorObj = parseSmartTransactionsError(errorMessage);
          dispatch({
            type: actionConstants.SET_SMART_TRANSACTIONS_ERROR,
            payload: errorObj,
          });
        }
      }
      throw err;
    }
  };
}

export function setSmartTransactionsRefreshInterval(
  refreshInterval: number,
): ThunkAction<void, MetaMaskReduxState, unknown, AnyAction> {
  // TODO: Fix in https://github.com/MetaMask/metamask-extension/issues/31879
  // eslint-disable-next-line @typescript-eslint/no-misused-promises
  return async () => {
    if (refreshInterval === undefined || refreshInterval === null) {
      return;
    }
    try {
      await submitRequestToBackground('setStatusRefreshInterval', [
        refreshInterval,
      ]);
    } catch (err) {
      logErrorWithMessage(err);
    }
  };
}

export function cancelSmartTransaction(
  uuid: string,
): ThunkAction<void, MetaMaskReduxState, unknown, AnyAction> {
  // TODO: Fix in https://github.com/MetaMask/metamask-extension/issues/31879
  // eslint-disable-next-line @typescript-eslint/no-misused-promises
  return async (dispatch: MetaMaskReduxDispatch) => {
    try {
      await submitRequestToBackground('cancelSmartTransaction', [uuid]);
    } catch (err) {
      logErrorWithMessage(err);
      if (isErrorWithMessage(err)) {
        const errorMessage = getErrorMessage(err);
        if (errorMessage.startsWith('Fetch error:')) {
          const errorObj = parseSmartTransactionsError(errorMessage);
          dispatch({
            type: actionConstants.SET_SMART_TRANSACTIONS_ERROR,
            payload: errorObj,
          });
        }
      }
      throw err;
    }
  };
}

// TODO: Not a thunk but rather a wrapper around a background call
export function fetchSmartTransactionsLiveness({
  networkClientId,
}: {
  networkClientId?: string;
} = {}) {
  return async () => {
    try {
      await submitRequestToBackground('fetchSmartTransactionsLiveness', [
        { networkClientId },
      ]);
    } catch (err) {
      logErrorWithMessage(err);
    }
  };
}

export function dismissSmartTransactionsErrorMessage(): Action {
  return {
    type: actionConstants.DISMISS_SMART_TRANSACTIONS_ERROR_MESSAGE,
  };
}

// App state
export function hideTestNetMessage() {
  return submitRequestToBackground('setShowTestnetMessageInDropdown', [false]);
}

export function hideBetaHeader() {
  return submitRequestToBackground('setShowBetaHeader', [false]);
}

export function hidePermissionsTour() {
  return submitRequestToBackground('setShowPermissionsTour', [false]);
}

export function hideAccountBanner() {
  return submitRequestToBackground('setShowAccountBanner', [false]);
}

export function hideNetworkBanner() {
  return submitRequestToBackground('setShowNetworkBanner', [false]);
}

export function updateNetworkConnectionBanner(
  networkConnectionBanner: NetworkConnectionBanner,
): ThunkAction<void, MetaMaskReduxState, unknown, AnyAction> {
  return async () => {
    await submitRequestToBackground('updateNetworkConnectionBanner', [
      networkConnectionBanner,
    ]);
  };
}

/**
 * Sends the background state the networkClientId and domain upon network switch
 *
 * @param selectedTabOrigin - The origin to set the new networkClientId for
 * @param networkClientId - The new networkClientId
 */
export function setNetworkClientIdForDomain(
  selectedTabOrigin: string,
  networkClientId: string,
): Promise<void> {
  return submitRequestToBackground('setNetworkClientIdForDomain', [
    selectedTabOrigin,
    networkClientId,
  ]);
}

export function setSecurityAlertsEnabled(val: boolean): void {
  try {
    submitRequestToBackground('setSecurityAlertsEnabled', [val]);
  } catch (error) {
    logErrorWithMessage(error);
  }
}

export async function setWatchEthereumAccountEnabled(value: boolean) {
  try {
    await submitRequestToBackground('setWatchEthereumAccountEnabled', [value]);
  } catch (error) {
    logErrorWithMessage(error);
  }
}

///: BEGIN:ONLY_INCLUDE_IF(keyring-snaps)
export async function setAddSnapAccountEnabled(value: boolean): Promise<void> {
  try {
    await submitRequestToBackground('setAddSnapAccountEnabled', [value]);
  } catch (error) {
    logErrorWithMessage(error);
  }
}

export function showKeyringSnapRemovalModal(payload: {
  snapName: string;
  result: 'success' | 'failed';
}) {
  return {
    type: actionConstants.SHOW_KEYRING_SNAP_REMOVAL_RESULT,
    payload,
  };
}

export function hideKeyringRemovalResultModal() {
  return {
    type: actionConstants.HIDE_KEYRING_SNAP_REMOVAL_RESULT,
  };
}

export async function getSnapAccountsById(snapId: string): Promise<string[]> {
  const addresses: string[] = await submitRequestToBackground(
    'getAccountsBySnapId',
    [snapId],
  );

  return addresses;
}
///: END:ONLY_INCLUDE_IF

export function setUseExternalNameSources(val: boolean): void {
  try {
    submitRequestToBackground('setUseExternalNameSources', [val]);
  } catch (error) {
    logErrorWithMessage(error);
  }
}

export function setUseTransactionSimulations(val: boolean): void {
  try {
    submitRequestToBackground('setUseTransactionSimulations', [val]);
  } catch (error) {
    logErrorWithMessage(error);
  }
}

// QR Hardware Wallets

export function completeQrCodeScan(
  scanResult: SerializedUR,
): ThunkAction<void, MetaMaskReduxState, unknown, AnyAction> {
  return async () => {
    await submitRequestToBackground('completeQrCodeScan', [scanResult]);
  };
}

export function cancelQrCodeScan(): ThunkAction<
  void,
  MetaMaskReduxState,
  unknown,
  AnyAction
> {
  return async () => {
    await submitRequestToBackground('cancelQrCodeScan');
  };
}

export function requestUserApproval({
  origin,
  type,
  requestData,
}: {
  origin: string;
  type: string;
  requestData: object;
}): ThunkAction<void, MetaMaskReduxState, unknown, AnyAction> {
  // TODO: Fix in https://github.com/MetaMask/metamask-extension/issues/31879
  // eslint-disable-next-line @typescript-eslint/no-misused-promises
  return async (dispatch: MetaMaskReduxDispatch) => {
    try {
      return await submitRequestToBackground('requestUserApproval', [
        {
          origin,
          type,
          requestData,
        },
      ]);
    } catch (error) {
      logErrorWithMessage(error);
      dispatch(displayWarning('Had trouble requesting user approval'));
      return null;
    }
  };
}

export function rejectAllApprovals() {
  return async (dispatch: MetaMaskReduxDispatch) => {
    await submitRequestToBackground('rejectAllPendingApprovals');

    const { pendingApprovals } = await forceUpdateMetamaskState(dispatch);

    if (Object.values(pendingApprovals).length === 0) {
      dispatch(closeCurrentNotificationWindow());
    }
  };
}

export async function getCurrentNetworkEIP1559Compatibility(): Promise<
  boolean | undefined
> {
  let networkEIP1559Compatibility;
  try {
    networkEIP1559Compatibility = await submitRequestToBackground<boolean>(
      'getCurrentNetworkEIP1559Compatibility',
    );
  } catch (error) {
    console.error(error);
  }
  return networkEIP1559Compatibility;
}

export async function getNetworkConfigurationByNetworkClientId(
  networkClientId: NetworkClientId,
): Promise<NetworkConfiguration | undefined> {
  let networkConfiguration;
  try {
    networkConfiguration =
      await submitRequestToBackground<NetworkConfiguration>(
        'getNetworkConfigurationByNetworkClientId',
        [networkClientId],
      );
  } catch (error) {
    console.error(error);
  }
  return networkConfiguration;
}

/**
 * Gathers metadata (primarily connectivity status) about the globally selected
 * network as well as each enabled network and persists it to state.
 */
export function lookupSelectedNetworks() {
  return async () => {
    await submitRequestToBackground('lookupSelectedNetworks');
  };
}

export function updateProposedNames(
  request: UpdateProposedNamesRequest,
): ThunkAction<
  UpdateProposedNamesResult,
  MetaMaskReduxState,
  unknown,
  AnyAction
> {
  return (async () => {
    const data = await submitRequestToBackground<UpdateProposedNamesResult>(
      'updateProposedNames',
      [request],
    );

    return data;

    // TODO: Fix in https://github.com/MetaMask/metamask-extension/issues/31973
    // eslint-disable-next-line @typescript-eslint/no-explicit-any
  }) as any;
}

export function setName(
  request: SetNameRequest,
): ThunkAction<void, MetaMaskReduxState, unknown, AnyAction> {
  return (async () => {
    await submitRequestToBackground<void>('setName', [request]);

    // TODO: Fix in https://github.com/MetaMask/metamask-extension/issues/31973
    // eslint-disable-next-line @typescript-eslint/no-explicit-any
  }) as any;
}

/**
 * To create a data deletion regulation for MetaMetrics data deletion
 */
export async function createMetaMetricsDataDeletionTask() {
  return await submitRequestToBackground('createMetaMetricsDataDeletionTask');
}

/**
 * To check the status of the current delete regulation.
 */
export async function updateDataDeletionTaskStatus() {
  return await submitRequestToBackground('updateDataDeletionTaskStatus');
}

/**
 * Throw an error in the background for testing purposes.
 *
 * @param message - The error message.
 * @deprecated This is only meant to facilitate manual and E2E tests testing. We should not use
 * this for handling errors.
 */
export async function throwTestBackgroundError(message: string): Promise<void> {
  await submitRequestToBackground('throwTestError', [message]);
}

/**
 * Capture an error in the background for testing purposes.
 *
 * @param message - The error message.
 * @deprecated This is only meant to facilitate manual and E2E tests testing. We should not use
 * this for handling errors.
 */
export async function captureTestBackgroundError(
  message: string,
): Promise<void> {
  await submitRequestToBackground('captureTestError', [message]);
}

/**
 * Set status of popover warning for the first snap installation.
 *
 * @param shown - True if popover has been shown.
 * @returns Promise Resolved on successfully submitted background request.
 */
export function setSnapsInstallPrivacyWarningShownStatus(shown: boolean) {
  return async () => {
    await submitRequestToBackground(
      'setSnapsInstallPrivacyWarningShownStatus',
      [shown],
    );
  };
}

/**
 * Update the state of a given Snap interface.
 *
 * @param id - The Snap interface ID.
 * @param state - The interface state.
 * @returns Promise Resolved on successfully submitted background request.
 */
export function updateInterfaceState(
  id: string,
  state: InterfaceState,
): ThunkAction<void, MetaMaskReduxState, unknown, AnyAction> {
  return (async (dispatch: MetaMaskReduxDispatch) => {
    await submitRequestToBackground<void>('updateInterfaceState', [id, state]);
    await forceUpdateMetamaskState(dispatch);

    // TODO: Fix in https://github.com/MetaMask/metamask-extension/issues/31973
    // eslint-disable-next-line @typescript-eslint/no-explicit-any
  }) as any;
}

/**
 * Delete the Snap interface from state.
 *
 * @param id - The Snap interface ID.
 * @returns Promise Resolved on successfully submitted background request.
 */
export function deleteInterface(
  id: string,
): ThunkAction<void, MetaMaskReduxState, unknown, AnyAction> {
  return (async (dispatch: MetaMaskReduxDispatch) => {
    await submitRequestToBackground<void>('deleteInterface', [id]);
    await forceUpdateMetamaskState(dispatch);

    // TODO: Fix in https://github.com/MetaMask/metamask-extension/issues/31973
    // eslint-disable-next-line @typescript-eslint/no-explicit-any
  }) as any;
}

export function trackInsightSnapUsage(snapId: string) {
  return async () => {
    await submitRequestToBackground('trackInsightSnapView', [snapId]);
  };
}

///: BEGIN:ONLY_INCLUDE_IF(keyring-snaps)
export async function setSnapsAddSnapAccountModalDismissed() {
  await submitRequestToBackground('setSnapsAddSnapAccountModalDismissed', [
    true,
  ]);
}
///: END:ONLY_INCLUDE_IF

/**
 * Initiates the sign-in process.
 *
 * This function dispatches a request to the background script to perform the sign-in operation.
 * Upon success, it dispatches an action with type `PERFORM_SIGN_IN` to update the Redux state.
 * If the operation fails, it logs the error message and rethrows the error.
 *
 * @returns A thunk action that performs the sign-in operation.
 */
export function performSignIn(): ThunkAction<
  void,
  MetaMaskReduxState,
  unknown,
  AnyAction
> {
  // TODO: Fix in https://github.com/MetaMask/metamask-extension/issues/31879
  // eslint-disable-next-line @typescript-eslint/no-misused-promises
  return async () => {
    try {
      await submitRequestToBackground('performSignIn');
    } catch (error) {
      const errorMessage =
        error instanceof Error
          ? error.message
          : 'Unknown error occurred during sign-in.';
      logErrorWithMessage(errorMessage);
      throw error;
    }
  };
}

/**
 * Initiates the sign-out process.
 *
 * This function dispatches a request to the background script to perform the sign-out operation.
 * Upon success, it dispatches an action with type `PERFORM_SIGN_OUT` to update the Redux state.
 * If the operation fails, it logs the error message and rethrows the error.
 *
 * @returns A thunk action that performs the sign-out operation.
 */
export function performSignOut(): ThunkAction<
  void,
  MetaMaskReduxState,
  unknown,
  AnyAction
> {
  // TODO: Fix in https://github.com/MetaMask/metamask-extension/issues/31879
  // eslint-disable-next-line @typescript-eslint/no-misused-promises
  return async () => {
    try {
      await submitRequestToBackground('performSignOut');
    } catch (error) {
      logErrorWithMessage(error);
      throw error;
    }
  };
}

/**
 * Enables or disables a backup and sync feature.
 *
 * This function sends a request to the background script to enable or disable a specific
 * backup and sync feature.
 * If the operation encounters an error, it logs the error message and rethrows the error to be handled by the caller.
 *
 * @param feature - The feature to enable or disable.
 * @param enabled - A boolean indicating whether to enable or disable the feature.
 * @returns A thunk action that, when dispatched, attempts to enable or disable a backup and sync feature.
 */
export function setIsBackupAndSyncFeatureEnabled(
  feature: keyof typeof BACKUPANDSYNC_FEATURES,
  enabled: boolean,
): ThunkAction<void, MetaMaskReduxState, unknown, AnyAction> {
  // TODO: Fix in https://github.com/MetaMask/metamask-extension/issues/31879
  // eslint-disable-next-line @typescript-eslint/no-misused-promises
  return async () => {
    try {
      await submitRequestToBackground('setIsBackupAndSyncFeatureEnabled', [
        feature,
        enabled,
      ]);
    } catch (error) {
      logErrorWithMessage(error);
      throw error;
    }
  };
}

/**
 * Fetches the user profile lineage from the authentication API.
 *
 * @returns A thunk action that, when dispatched, attempts to fetch the user profile lineage.
 */
export async function getUserProfileLineage(): Promise<
  UserProfileLineage | undefined
> {
  try {
    const userProfileLineage = await submitRequestToBackground(
      'getUserProfileLineage',
    );
    return userProfileLineage;
  } catch (error) {
    logErrorWithMessage(error);
    return undefined;
  }
}

/**
 * Initiates the creation of on-chain triggers.
 *
 * This function dispatches a request to the background script to create on-chain triggers.
 * Upon success, it dispatches an action with type `CREATE_ON_CHAIN_TRIGGERS` to update the Redux state.
 * If the operation fails, it logs the error message and rethrows the error to ensure it is handled appropriately.
 *
 * @returns A thunk action that, when dispatched, attempts to create on-chain triggers.
 */
export function createOnChainTriggers(): ThunkAction<
  void,
  MetaMaskReduxState,
  unknown,
  AnyAction
> {
  // TODO: Fix in https://github.com/MetaMask/metamask-extension/issues/31879
  // eslint-disable-next-line @typescript-eslint/no-misused-promises
  return async () => {
    try {
      await submitRequestToBackground('createOnChainTriggers');
    } catch (error) {
      logErrorWithMessage(error);
      throw error;
    }
  };
}

/**
 * Deletes on-chain triggers associated with specified accounts.
 *
 * This function sends a request to the background script to delete on-chain triggers for the provided accounts.
 * Upon success, it dispatches an action with type `DELETE_ON_CHAIN_TRIGGERS_BY_ACCOUNT` to update the Redux state.
 * If the operation encounters an error, it logs the error message and rethrows the error to ensure it is handled appropriately.
 *
 * @param accounts - An array of account identifiers for which on-chain triggers should be deleted.
 * @returns A thunk action that, when dispatched, attempts to delete on-chain triggers for the specified accounts.
 */
export function disableAccounts(
  accounts: string[],
): ThunkAction<void, MetaMaskReduxState, unknown, AnyAction> {
  // TODO: Fix in https://github.com/MetaMask/metamask-extension/issues/31879
  // eslint-disable-next-line @typescript-eslint/no-misused-promises
  return async () => {
    try {
      await submitRequestToBackground('disableAccounts', [accounts]);
    } catch (error) {
      logErrorWithMessage(error);
      throw error;
    }
  };
}

/**
 * Updates on-chain triggers for specified accounts.
 *
 * This function dispatches a request to the background script to update on-chain triggers associated with the given accounts.
 * Upon success, it dispatches an action with type `UPDATE_ON_CHAIN_TRIGGERS_BY_ACCOUNT` to update the Redux state.
 * If the operation fails, it logs the error message and rethrows the error to ensure proper error handling.
 *
 * @param accounts - An array of account identifiers for which on-chain triggers should be updated.
 * @returns A thunk action that, when dispatched, attempts to update on-chain triggers for the specified accounts.
 */
export function enableAccounts(
  accounts: string[],
): ThunkAction<void, MetaMaskReduxState, unknown, AnyAction> {
  // TODO: Fix in https://github.com/MetaMask/metamask-extension/issues/31879
  // eslint-disable-next-line @typescript-eslint/no-misused-promises
  return async () => {
    try {
      await submitRequestToBackground('enableAccounts', [accounts]);
    } catch (error) {
      logErrorWithMessage(error);
      throw error;
    }
  };
}

/**
 * Fetches and updates MetaMask notifications.
 *
 * This function sends a request to the background script to fetch the latest notifications.
 * If the operation encounters an error, it logs the error message and rethrows the error to ensure it is handled appropriately.
 *
 * @param previewToken - Optional preview token for fetching draft feature announcements.
 * @returns A thunk action that, when dispatched, attempts to fetch and update MetaMask notifications.
 */
export function fetchAndUpdateMetamaskNotifications(
  previewToken?: string,
): ThunkAction<void, MetaMaskReduxState, unknown, AnyAction> {
  // TODO: Fix in https://github.com/MetaMask/metamask-extension/issues/31879
  // eslint-disable-next-line @typescript-eslint/no-misused-promises
  return async () => {
    try {
      const response = await submitRequestToBackground(
        'fetchAndUpdateMetamaskNotifications',
        [previewToken],
      );
      return response;
    } catch (error) {
      logErrorWithMessage(error);
      throw error;
    }
  };
}

/**
 * Deletes notifications by their id.
 *
 * This function sends a request to the background script to delete notifications by the passed in ids and updates the state accordingly.
 * If the operation encounters an error, it logs the error message and rethrows the error to ensure it is handled appropriately.
 *
 * @param ids - The ids of the notifications to delete.
 * @returns A thunk action that, when dispatched, attempts to delete a notification by its id.
 */
export function deleteNotificationsById(
  ids: string[],
): ThunkAction<void, MetaMaskReduxState, unknown, AnyAction> {
  // TODO: Fix in https://github.com/MetaMask/metamask-extension/issues/31879
  // eslint-disable-next-line @typescript-eslint/no-misused-promises
  return async () => {
    try {
      const response = await submitRequestToBackground(
        'deleteNotificationsById',
        [ids],
      );
      return response;
    } catch (error) {
      logErrorWithMessage(error);
      throw error;
    }
  };
}

/**
 * Synchronizes account tree data with user storage between devices.
 *
 * This function sends a request to the background script to sync accounts data and update the state accordingly.
 * If the operation encounters an error, it logs the error message and rethrows the error to ensure it is handled appropriately.
 *
 * @returns A thunk action that, when dispatched, attempts to synchronize accounts data with user storage between devices.
 */
export function syncAccountTreeWithUserStorage(): ThunkAction<
  void,
  MetaMaskReduxState,
  unknown,
  AnyAction
> {
  // TODO: Fix in https://github.com/MetaMask/metamask-extension/issues/31879
  // eslint-disable-next-line @typescript-eslint/no-misused-promises
  return async () => {
    try {
      const response = await submitRequestToBackground(
        'syncAccountTreeWithUserStorage',
      );
      return response;
    } catch (error) {
      logErrorWithMessage(error);
      throw error;
    }
  };
}

/**
 * Delete all of current user's accounts data from user storage.
 *
 * This function sends a request to the background script to sync accounts data and update the state accordingly.
 * If the operation encounters an error, it logs the error message and rethrows the error to ensure it is handled appropriately.
 *
 * @returns A thunk action that, when dispatched, attempts to synchronize accounts data with user storage between devices.
 */
export function deleteAccountSyncingDataFromUserStorage(): ThunkAction<
  void,
  MetaMaskReduxState,
  unknown,
  AnyAction
> {
  // TODO: Fix in https://github.com/MetaMask/metamask-extension/issues/31879
  // eslint-disable-next-line @typescript-eslint/no-misused-promises
  return async () => {
    try {
      await Promise.all([
        submitRequestToBackground('deleteAccountSyncingDataFromUserStorage', [
          USER_STORAGE_GROUPS_FEATURE_KEY,
        ]),
        submitRequestToBackground('deleteAccountSyncingDataFromUserStorage', [
          USER_STORAGE_WALLETS_FEATURE_KEY,
        ]),
      ]);
    } catch (error) {
      logErrorWithMessage(error);
      throw error;
    }
  };
}

/**
 * Synchronizes address book data with user storage between devices.
 *
 * This function sends a request to the background script to sync address book data and update the state accordingly.
 * If the operation encounters an error, it logs the error message and rethrows the error to ensure it is handled appropriately.
 *
 * @returns A thunk action that, when dispatched, attempts to synchronize address book data with user storage between devices.
 */
export function syncContactsWithUserStorage(): ThunkAction<
  void,
  MetaMaskReduxState,
  unknown,
  AnyAction
> {
  return async () => {
    try {
      const response = await submitRequestToBackground(
        'syncContactsWithUserStorage',
      );
      return response;
    } catch (error) {
      logErrorWithMessage(error);
      throw error;
    }
  };
}

/**
 * Marks MetaMask notifications as read.
 *
 * This function sends a request to the background script to mark the specified notifications as read.
 * Upon success, it dispatches an action with type `MARK_METAMASK_NOTIFICATIONS_AS_READ` to update the Redux state.
 * If the operation encounters an error, it logs the error message and rethrows the error to ensure it is handled appropriately.
 *
 * @param notifications - An array of notification identifiers to be marked as read.
 * @returns A thunk action that, when dispatched, attempts to mark MetaMask notifications as read.
 */
export function markMetamaskNotificationsAsRead(
  notifications: NotificationServicesController.Types.MarkAsReadNotificationsParam,
): ThunkAction<void, MetaMaskReduxState, unknown, AnyAction> {
  // TODO: Fix in https://github.com/MetaMask/metamask-extension/issues/31879
  // eslint-disable-next-line @typescript-eslint/no-misused-promises
  return async () => {
    try {
      await submitRequestToBackground('markMetamaskNotificationsAsRead', [
        notifications,
      ]);
    } catch (error) {
      logErrorWithMessage(error);
      throw error;
    }
  };
}

/**
 * Enables or disables feature announcements.
 *
 * This function sends a request to the background script to toggle the enabled state of feature announcements.
 * Upon success, it dispatches an action with type `SET_FEATURE_ANNOUNCEMENTS_ENABLED` to update the Redux state.
 * If the operation encounters an error, it logs the error message and rethrows the error to ensure it is handled appropriately.
 *
 * @param state - A boolean indicating whether to enable (true) or disable (false) feature announcements.
 * @returns A thunk action that, when dispatched, attempts to set the enabled state of feature announcements.
 */
export function setFeatureAnnouncementsEnabled(
  state: boolean,
): ThunkAction<void, MetaMaskReduxState, unknown, AnyAction> {
  // TODO: Fix in https://github.com/MetaMask/metamask-extension/issues/31879
  // eslint-disable-next-line @typescript-eslint/no-misused-promises
  return async () => {
    try {
      await submitRequestToBackground('setFeatureAnnouncementsEnabled', [
        state,
      ]);
    } catch (error) {
      logErrorWithMessage(error);
      throw error;
    }
  };
}

/**
 * Checks the presence of accounts in user storage.
 *
 * This function sends a request to the background script to check the presence of specified accounts in user storage.
 * Upon success, it dispatches an action with type `CHECK_ACCOUNTS_PRESENCE` to update the Redux state.
 * If the operation encounters an error, it logs the error message and rethrows the error to ensure it is handled appropriately.
 *
 * @param accounts - An array of account addresses to be checked.
 * @returns A thunk action that, when dispatched, attempts to check the presence of accounts in user storage.
 */
export function checkAccountsPresence(
  accounts: string[],
): ThunkAction<void, MetaMaskReduxState, unknown, AnyAction> {
  // TODO: Fix in https://github.com/MetaMask/metamask-extension/issues/31879
  // eslint-disable-next-line @typescript-eslint/no-misused-promises
  return async () => {
    try {
      const response = await submitRequestToBackground(
        'checkAccountsPresence',
        [accounts],
      );
      return response;
    } catch (error) {
      logErrorWithMessage(error);
      throw error;
    }
  };
}
/**
 * Triggers a modal to confirm the action of turning on MetaMask notifications.
 * This function dispatches an action to show a modal dialog asking the user to confirm if they want to turn on MetaMask notifications.
 *
 * @returns A thunk action that, when dispatched, shows the confirmation modal.
 */
export function showConfirmTurnOnMetamaskNotifications(): ThunkAction<
  void,
  MetaMaskReduxState,
  unknown,
  AnyAction
> {
  return (dispatch: MetaMaskReduxDispatch) => {
    dispatch(
      showModal({
        name: 'TURN_ON_METAMASK_NOTIFICATIONS',
      }),
    );
  };
}

/**
 * Enables MetaMask notifications.
 * This function dispatches a request to the background script to enable MetaMask notifications.
 * If the operation fails, it logs the error message and rethrows the error to ensure it is handled appropriately.
 *
 * @returns A thunk action that, when dispatched, attempts to enable MetaMask notifications.
 */
export function enableMetamaskNotifications(): ThunkAction<
  void,
  unknown,
  AnyAction
> {
  return async () => {
    try {
      await submitRequestToBackground('enableMetamaskNotifications');
    } catch (error) {
      log.error(error);
      throw error;
    }
  };
}

/**
 * Disables MetaMask notifications.
 * This function dispatches a request to the background script to disable MetaMask notifications.
 * If the operation fails, it logs the error message and rethrows the error to ensure it is handled appropriately.
 *
 * @returns A thunk action that, when dispatched, attempts to disable MetaMask notifications.
 */
export function disableMetamaskNotifications(): ThunkAction<
  void,
  unknown,
  AnyAction
> {
  return async () => {
    try {
      await submitRequestToBackground('disableMetamaskNotifications');
    } catch (error) {
      log.error(error);
      throw error;
    }
  };
}

export function setConfirmationAdvancedDetailsOpen(value: boolean) {
  return setPreference('showConfirmationAdvancedDetails', value);
}

export function setMultichainAccountsIntroModalShown(value: boolean) {
  return async () => {
    await submitRequestToBackground('setHasShownMultichainAccountsIntroModal', [
      value,
    ]);
  };
}

export async function getNextAvailableAccountName(
  keyring?: KeyringTypes,
): Promise<string> {
  return await submitRequestToBackground<string>(
    'getNextAvailableAccountName',
    [keyring],
  );
}

export async function decodeTransactionData({
  transactionData,
  contractAddress,
  chainId,
}: {
  transactionData: Hex;
  contractAddress: Hex;
  chainId: Hex;
}): Promise<DecodedTransactionDataResponse | undefined> {
  return await submitRequestToBackground<string>('decodeTransactionData', [
    {
      transactionData,
      contractAddress,
      chainId,
    },
  ]);
}
///: BEGIN:ONLY_INCLUDE_IF(multichain)
export async function multichainUpdateBalance(
  accountId: string,
): Promise<void> {
  return await submitRequestToBackground<void>('multichainUpdateBalance', [
    accountId,
  ]);
}

export async function multichainUpdateTransactions(
  accountId: string,
): Promise<void> {
  return await submitRequestToBackground<void>('multichainUpdateTransactions', [
    accountId,
  ]);
}

export async function alignMultichainWallets(): Promise<void> {
  return await submitRequestToBackground<void>('alignMultichainWallets', []);
}

///: END:ONLY_INCLUDE_IF

export async function getLastInteractedConfirmationInfo(): Promise<
  LastInteractedConfirmationInfo | undefined
> {
  return await submitRequestToBackground<void>(
    'getLastInteractedConfirmationInfo',
  );
}

export async function setLastInteractedConfirmationInfo(
  info: LastInteractedConfirmationInfo,
): Promise<void> {
  return await submitRequestToBackground<void>(
    'setLastInteractedConfirmationInfo',
    [info],
  );
}

export async function endBackgroundTrace(request: EndTraceRequest) {
  // We want to record the timestamp immediately, not after the request reaches the background.
  // Sentry uses the Performance interface for more accuracy, so we also must use it to align with
  // other timings.
  const timestamp =
    // TODO: Fix in https://github.com/MetaMask/metamask-extension/issues/31880
    // eslint-disable-next-line @typescript-eslint/prefer-nullish-coalescing
    request.timestamp || performance.timeOrigin + performance.now();

  await submitRequestToBackground<void>('endTrace', [
    { ...request, timestamp },
  ]);
}

function applyPatches(
  oldState: Record<string, unknown>,
  patches: Patch[],
): Record<string, unknown> {
  const immer = new Immer();
  immer.setAutoFreeze(false);

  return immer.applyPatches(oldState, patches);
}

///: BEGIN:ONLY_INCLUDE_IF(multichain)
export async function sendMultichainTransaction(
  snapId: string,
  {
    account,
    scope,
    assetType,
  }: {
    account: string;
    scope: string;
    assetType?: CaipAssetType;
  },
) {
  await handleSnapRequest({
    snapId,
    origin: 'metamask',
    handler: HandlerType.OnRpcRequest,
    request: {
      method: 'startSendTransactionFlow',
      params: {
        account,
        scope,
        assetId: assetType, // The Solana snap names the parameter `assetId` while it is in fact an `assetType`
      },
    },
  });
}
///: END:ONLY_INCLUDE_IF

///: BEGIN:ONLY_INCLUDE_IF(keyring-snaps)
export async function createSnapAccount(
  snapId: SnapId,
  options: Record<string, Json>,
  internalOptions?: SnapKeyringInternalOptions,
): Promise<InternalAccount> {
  return await submitRequestToBackground<InternalAccount>('createSnapAccount', [
    snapId,
    options,
    internalOptions,
  ]);
}
///: END:ONLY_INCLUDE_IF

export async function getCode(address: Hex, networkClientId: string) {
  return await submitRequestToBackground<string>('getCode', [
    address,
    networkClientId,
  ]);
}

export function setTransactionActive(
  transactionId: string,
  isFocused: boolean,
): ThunkAction<void, MetaMaskReduxState, unknown, AnyAction> {
  // TODO: Fix in https://github.com/MetaMask/metamask-extension/issues/31879
  // eslint-disable-next-line @typescript-eslint/no-misused-promises
  return async () => {
    await submitRequestToBackground('setTransactionActive', [
      transactionId,
      isFocused,
    ]);
  };
}

export async function isRelaySupported(chainId: Hex): Promise<boolean> {
  return await submitRequestToBackground<boolean>('isRelaySupported', [
    chainId,
  ]);
}

export async function isSendBundleSupported(chainId: Hex): Promise<boolean> {
  return await submitRequestToBackground<boolean>('isSendBundleSupported', [
    chainId,
  ]);
}

/**
 * Sets the preference for skipping the interstitial page when opening a deep link.
 *
 * @param value - Whether to skip the interstitial page when opening a deep link.
 * @returns A promise that resolves when the preference is set.
 */
export function setSkipDeepLinkInterstitial(value: boolean) {
  return setPreference('skipDeepLinkInterstitial', value, false);
}

/**
 * Asks the UI to reload the browser extension safely.
 *
 * Much better than `browser.runtime.reload()`, as safeReload will wait for all
 * writes to finish!
 *
 * @returns
 */
export async function requestSafeReload() {
  return await submitRequestToBackground('requestSafeReload');
}

/**
 * Opens the "Updating" page in a new tab and then triggers a safe extension reload.
 *
 * Used when an update is available to reload the extension.
 *
 * If opening the tab fails, the error is logged, and the reload proceeds anyway.
 */
export async function openUpdateTabAndReload() {
  return await submitRequestToBackground('openUpdateTabAndReload');
}

export async function getERC1155BalanceOf(
  userAddress: string,
  tokenAddress: string,
  tokenId: string,
  networkClientId: string,
): Promise<string> {
  return await submitRequestToBackground<string>('getERC1155BalanceOf', [
    userAddress,
    tokenAddress,
    tokenId,
    networkClientId,
  ]);
}

export async function applyTransactionContainersExisting(
  transactionId: string,
  containerTypes: TransactionContainerType[],
) {
  return await submitRequestToBackground<void>(
    'applyTransactionContainersExisting',
    [transactionId, containerTypes],
  );
}

export async function getLayer1GasFeeValue({
  chainId,
  networkClientId,
  transactionParams,
}: {
  transactionParams: TransactionParams;
  chainId?: Hex;
  networkClientId?: NetworkClientId;
}) {
  return await submitRequestToBackground('getLayer1GasFee', [
    { chainId, networkClientId, transactionParams },
  ]);
}

/**
 * Submits a shield claim.
 *
 * @param params - The parameters.
 * @param params.email - The email.
 * @param params.impactedWalletAddress - The impacted wallet address.
<<<<<<< HEAD
 * @param params.impactedTxHash - The impacted transaction hash.
 * @param params.reimbursementWalletAddress - The reimbursement wallet address.
 * @param params.description - The description.
=======
 * @param params.impactedTransactionHash - The impacted transaction hash.
 * @param params.reimbursementWalletAddress - The reimbursement wallet address.
 * @param params.caseDescription - The description.
>>>>>>> c88eab9a
 * @param params.files - The files.
 * @returns The subscription response.
 */
export function submitShieldClaim(params: {
  email: string;
  impactedWalletAddress: string;
<<<<<<< HEAD
  impactedTxHash: string;
  reimbursementWalletAddress: string;
  description: string;
=======
  impactedTransactionHash: string;
  reimbursementWalletAddress: string;
  caseDescription: string;
>>>>>>> c88eab9a
  files: File[];
}): ThunkAction<Subscription[], MetaMaskReduxState, unknown, AnyAction> {
  return async (_dispatch: MetaMaskReduxDispatch) => {
    try {
      console.log('check: submitShieldClaim', params);
      const response = await submitRequestToBackground<void>(
        'submitShieldClaim',
        [params],
      );

      return response;
    } catch (error) {
      console.error('[submitShieldClaim] error', error);
      throw error;
    }
  };
}<|MERGE_RESOLUTION|>--- conflicted
+++ resolved
@@ -7439,30 +7439,18 @@
  * @param params - The parameters.
  * @param params.email - The email.
  * @param params.impactedWalletAddress - The impacted wallet address.
-<<<<<<< HEAD
- * @param params.impactedTxHash - The impacted transaction hash.
- * @param params.reimbursementWalletAddress - The reimbursement wallet address.
- * @param params.description - The description.
-=======
  * @param params.impactedTransactionHash - The impacted transaction hash.
  * @param params.reimbursementWalletAddress - The reimbursement wallet address.
  * @param params.caseDescription - The description.
->>>>>>> c88eab9a
  * @param params.files - The files.
  * @returns The subscription response.
  */
 export function submitShieldClaim(params: {
   email: string;
   impactedWalletAddress: string;
-<<<<<<< HEAD
-  impactedTxHash: string;
-  reimbursementWalletAddress: string;
-  description: string;
-=======
   impactedTransactionHash: string;
   reimbursementWalletAddress: string;
   caseDescription: string;
->>>>>>> c88eab9a
   files: File[];
 }): ThunkAction<Subscription[], MetaMaskReduxState, unknown, AnyAction> {
   return async (_dispatch: MetaMaskReduxDispatch) => {
