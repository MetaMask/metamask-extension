// eslint-disable-next-line @typescript-eslint/ban-ts-comment
// @ts-nocheck `redux-thunk` and `@reduxjs/toolkit` are not compatible with
// TypeScript 5.3.3. We can't update them because we rely on an old version of
// @reduxjs/toolkit to be patched by our patch files. The patch is 6000+ lines.
// I don't want to try to figure that one out.
import { ReactFragment } from 'react';
import log from 'loglevel';
import { captureException } from '@sentry/browser';
import { capitalize, isEqual } from 'lodash';
import { ThunkAction } from 'redux-thunk';
import { Action, AnyAction } from 'redux';
import { ethErrors, serializeError } from 'eth-rpc-errors';
import { Hex, Json, JsonRpcRequest } from '@metamask/utils';
import {
  AssetsContractController,
  BalanceMap,
  Nft,
  Token,
} from '@metamask/assets-controllers';
import { PayloadAction } from '@reduxjs/toolkit';
import { GasFeeController } from '@metamask/gas-fee-controller';
import { PermissionsRequest } from '@metamask/permission-controller';
import { NonEmptyArray } from '@metamask/controller-utils';
import {
  SetNameRequest,
  UpdateProposedNamesRequest,
  UpdateProposedNamesResult,
} from '@metamask/name-controller';
import {
  TransactionMeta,
  TransactionParams,
  TransactionType,
} from '@metamask/transaction-controller';
import {
  NetworkClientId,
  NetworkConfiguration,
} from '@metamask/network-controller';
import { InterfaceState } from '@metamask/snaps-sdk';
import { KeyringTypes } from '@metamask/keyring-controller';
import switchDirection from '../../shared/lib/switch-direction';
import {
  ENVIRONMENT_TYPE_NOTIFICATION,
  ORIGIN_METAMASK,
  POLLING_TOKEN_ENVIRONMENT_TYPES,
} from '../../shared/constants/app';
import { getEnvironmentType, addHexPrefix } from '../../app/scripts/lib/util';
import {
  getMetaMaskAccounts,
  getPermittedAccountsForCurrentTab,
  hasTransactionPendingApprovals,
  getApprovalFlows,
  getCurrentNetworkTransactions,
  getIsSigningQRHardwareTransaction,
  getNotifications,
  ///: BEGIN:ONLY_INCLUDE_IF(keyring-snaps)
  getPermissionSubjects,
  getFirstSnapInstallOrUpdateRequest,
  ///: END:ONLY_INCLUDE_IF
  getInternalAccountByAddress,
  getSelectedInternalAccount,
  getInternalAccounts,
  getSelectedNetworkClientId,
} from '../selectors';
import {
  computeEstimatedGasLimit,
  initializeSendState,
  resetSendState,
  // NOTE: Until the send duck is typescript that this is importing a typedef
  // that does not have an explicit export statement. lets see if it breaks the
  // compiler
  DraftTransaction,
  SEND_STAGES,
} from '../ducks/send';
import { switchedToUnconnectedAccount } from '../ducks/alerts/unconnected-account';
import {
  getProviderConfig,
  getUnconnectedAccountAlertEnabledness,
} from '../ducks/metamask/metamask';
import { toChecksumHexAddress } from '../../shared/modules/hexstring-utils';
import {
  HardwareDeviceNames,
  LedgerTransportTypes,
  LEDGER_USB_VENDOR_ID,
} from '../../shared/constants/hardware-wallets';
import {
  MetaMetricsEventFragment,
  MetaMetricsEventOptions,
  MetaMetricsEventPayload,
  MetaMetricsPageObject,
  MetaMetricsPageOptions,
  MetaMetricsPagePayload,
  MetaMetricsReferrerObject,
  MetaMetricsEventCategory,
  MetaMetricsEventName,
} from '../../shared/constants/metametrics';
import { parseSmartTransactionsError } from '../pages/swaps/swaps.util';
import { isEqualCaseInsensitive } from '../../shared/modules/string-utils';
import { getSmartTransactionsOptInStatus } from '../../shared/modules/selectors';
import { NOTIFICATIONS_EXPIRATION_DELAY } from '../helpers/constants/notifications';
import {
  fetchLocale,
  loadRelativeTimeFormatLocaleData,
} from '../../shared/modules/i18n';
import { decimalToHex } from '../../shared/modules/conversion.utils';
import { TxGasFees, PriorityLevels } from '../../shared/constants/gas';
import { NetworkType, RPCDefinition } from '../../shared/constants/network';
import { EtherDenomination } from '../../shared/constants/common';
import {
  isErrorWithMessage,
  logErrorWithMessage,
} from '../../shared/modules/error';
import { ThemeType } from '../../shared/constants/preferences';
import { FirstTimeFlowType } from '../../shared/constants/onboarding';
import { getMethodDataAsync } from '../../shared/lib/four-byte';
import type { MarkAsReadNotificationsParam } from '../../app/scripts/controllers/metamask-notifications/types/notification/notification';
import { BridgeFeatureFlags } from '../../app/scripts/controllers/bridge';
import { DecodedTransactionDataResponse } from '../../shared/types/transaction-decode';
import * as actionConstants from './actionConstants';
///: BEGIN:ONLY_INCLUDE_IF(build-mmi)
import { updateCustodyState } from './institutional/institution-actions';
///: END:ONLY_INCLUDE_IF
import {
  generateActionId,
  callBackgroundMethod,
  submitRequestToBackground,
} from './background-connection';
import {
  MetaMaskReduxDispatch,
  MetaMaskReduxState,
  TemporaryMessageDataType,
} from './store';

type CustomGasSettings = {
  gas?: string;
  gasPrice?: string;
  maxFeePerGas?: string;
  maxPriorityFeePerGas?: string;
};

export function goHome() {
  return {
    type: actionConstants.GO_HOME,
  };
}
// async actions

export function tryUnlockMetamask(
  password: string,
): ThunkAction<void, MetaMaskReduxState, unknown, AnyAction> {
  return (dispatch: MetaMaskReduxDispatch) => {
    dispatch(showLoadingIndication());
    dispatch(unlockInProgress());
    log.debug(`background.submitPassword`);

    return new Promise<void>((resolve, reject) => {
      callBackgroundMethod('submitPassword', [password], (error) => {
        if (error) {
          reject(error);
          return;
        }

        resolve();
      });
    })
      .then(() => {
        dispatch(unlockSucceeded());
        return forceUpdateMetamaskState(dispatch);
      })
      .then(() => {
        dispatch(hideLoadingIndication());
      })
      .catch((err) => {
        dispatch(unlockFailed(err.message));
        dispatch(hideLoadingIndication());
        return Promise.reject(err);
      });
  };
}

/**
 * Adds a new account where all data is encrypted using the given password and
 * where all addresses are generated from a given seed phrase.
 *
 * @param password - The password.
 * @param seedPhrase - The seed phrase.
 * @returns The updated state of the keyring controller.
 */
export function createNewVaultAndRestore(
  password: string,
  seedPhrase: string,
): ThunkAction<void, MetaMaskReduxState, unknown, AnyAction> {
  return (dispatch: MetaMaskReduxDispatch) => {
    dispatch(showLoadingIndication());
    log.debug(`background.createNewVaultAndRestore`);

    // Encode the secret recovery phrase as an array of integers so that it is
    // serialized as JSON properly.
    const encodedSeedPhrase = Array.from(
      Buffer.from(seedPhrase, 'utf8').values(),
    );

    return new Promise<void>((resolve, reject) => {
      callBackgroundMethod(
        'createNewVaultAndRestore',
        [password, encodedSeedPhrase],
        (err) => {
          if (err) {
            reject(err);
            return;
          }
          resolve();
        },
      );
    })
      .then(() => dispatch(unMarkPasswordForgotten()))
      .then(() => {
        dispatch(showAccountsPage());
        dispatch(hideLoadingIndication());
      })
      .catch((err) => {
        dispatch(displayWarning(err.message));
        dispatch(hideLoadingIndication());
        return Promise.reject(err);
      });
  };
}

export function createNewVaultAndGetSeedPhrase(
  password: string,
): ThunkAction<void, MetaMaskReduxState, unknown, AnyAction> {
  return async (dispatch: MetaMaskReduxDispatch) => {
    dispatch(showLoadingIndication());

    try {
      await createNewVault(password);
      const seedPhrase = await getSeedPhrase(password);
      return seedPhrase;
    } catch (error) {
      dispatch(displayWarning(error));
      if (isErrorWithMessage(error)) {
        throw new Error(error.message);
      } else {
        throw error;
      }
    } finally {
      dispatch(hideLoadingIndication());
    }
  };
}

export function unlockAndGetSeedPhrase(
  password: string,
): ThunkAction<void, MetaMaskReduxState, unknown, AnyAction> {
  return async (dispatch: MetaMaskReduxDispatch) => {
    dispatch(showLoadingIndication());

    try {
      await submitPassword(password);
      const seedPhrase = await getSeedPhrase(password);
      await forceUpdateMetamaskState(dispatch);
      return seedPhrase;
    } catch (error) {
      dispatch(displayWarning(error));
      if (isErrorWithMessage(error)) {
        throw new Error(error.message);
      } else {
        throw error;
      }
    } finally {
      dispatch(hideLoadingIndication());
    }
  };
}

export function submitPassword(password: string): Promise<void> {
  return new Promise((resolve, reject) => {
    callBackgroundMethod('submitPassword', [password], (error) => {
      if (error) {
        reject(error);
        return;
      }

      resolve();
    });
  });
}

export function createNewVault(password: string): Promise<boolean> {
  return new Promise((resolve, reject) => {
    callBackgroundMethod('createNewVaultAndKeychain', [password], (error) => {
      if (error) {
        reject(error);
        return;
      }

      resolve(true);
    });
  });
}

export function verifyPassword(password: string): Promise<boolean> {
  return new Promise((resolve, reject) => {
    callBackgroundMethod('verifyPassword', [password], (error) => {
      if (error) {
        reject(error);
        return;
      }

      resolve(true);
    });
  });
}

export async function getSeedPhrase(password: string) {
  const encodedSeedPhrase = await submitRequestToBackground<string>(
    'getSeedPhrase',
    [password],
  );
  return Buffer.from(encodedSeedPhrase).toString('utf8');
}

export function requestRevealSeedWords(
  password: string,
): ThunkAction<void, MetaMaskReduxState, unknown, AnyAction> {
  return async (dispatch: MetaMaskReduxDispatch) => {
    dispatch(showLoadingIndication());
    log.debug(`background.verifyPassword`);

    try {
      await verifyPassword(password);
      const seedPhrase = await getSeedPhrase(password);
      return seedPhrase;
    } finally {
      dispatch(hideLoadingIndication());
    }
  };
}

export function tryReverseResolveAddress(
  address: string,
): ThunkAction<void, MetaMaskReduxState, unknown, AnyAction> {
  return () => {
    return new Promise<void>((resolve) => {
      callBackgroundMethod('tryReverseResolveAddress', [address], (err) => {
        if (err) {
          logErrorWithMessage(err);
        }
        resolve();
      });
    });
  };
}

export function resetAccount(): ThunkAction<
  Promise<string>,
  MetaMaskReduxState,
  unknown,
  AnyAction
> {
  return (dispatch: MetaMaskReduxDispatch) => {
    dispatch(showLoadingIndication());

    return new Promise<string>((resolve, reject) => {
      callBackgroundMethod<string>('resetAccount', [], (err, account) => {
        dispatch(hideLoadingIndication());
        if (err) {
          if (isErrorWithMessage(err)) {
            dispatch(displayWarning(err.message));
          }
          reject(err);
          return;
        }

        log.info(`Transaction history reset for ${account}`);
        dispatch(showAccountsPage());
        resolve(account as string);
      });
    });
  };
}

export function removeAccount(
  address: string,
): ThunkAction<void, MetaMaskReduxState, unknown, AnyAction> {
  return async (dispatch: MetaMaskReduxDispatch) => {
    dispatch(showLoadingIndication());

    try {
      await new Promise((resolve, reject) => {
        callBackgroundMethod('removeAccount', [address], (error, account) => {
          if (error) {
            reject(error);
            return;
          }
          resolve(account);
        });
      });
      await forceUpdateMetamaskState(dispatch);
    } catch (error) {
      dispatch(displayWarning(error));
      throw error;
    } finally {
      dispatch(hideLoadingIndication());
    }

    log.info(`Account removed: ${address}`);
    dispatch(showAccountsPage());
  };
}

export function importNewAccount(
  strategy: string,
  // TODO: Replace `any` with type
  // eslint-disable-next-line @typescript-eslint/no-explicit-any
  args: any[],
  loadingMessage: ReactFragment,
): ThunkAction<
  Promise<MetaMaskReduxState['metamask']>,
  MetaMaskReduxState,
  unknown,
  AnyAction
> {
  return async (dispatch: MetaMaskReduxDispatch) => {
    let newState;

    dispatch(showLoadingIndication(loadingMessage));

    try {
      log.debug(`background.importAccountWithStrategy`);
      await submitRequestToBackground('importAccountWithStrategy', [
        strategy,
        args,
      ]);
      log.debug(`background.getState`);
      newState = await submitRequestToBackground<
        MetaMaskReduxState['metamask']
      >('getState');
    } finally {
      dispatch(hideLoadingIndication());
    }

    dispatch(updateMetamaskState(newState));
    return newState;
  };
}

export function addNewAccount(): ThunkAction<
  void,
  MetaMaskReduxState,
  unknown,
  AnyAction
> {
  log.debug(`background.addNewAccount`);
  return async (dispatch, getState) => {
    const oldAccounts = getInternalAccounts(getState()).filter(
      (internalAccount) =>
        internalAccount.metadata.keyring.type === KeyringTypes.hd,
    );
    dispatch(showLoadingIndication());

    let addedAccountAddress;
    try {
      addedAccountAddress = await submitRequestToBackground('addNewAccount', [
        Object.keys(oldAccounts).length,
      ]);
    } catch (error) {
      dispatch(displayWarning(error));
      throw error;
    } finally {
      dispatch(hideLoadingIndication());
    }

    await forceUpdateMetamaskState(dispatch);
    return addedAccountAddress;
  };
}

export function checkHardwareStatus(
  deviceName: HardwareDeviceNames,
  hdPath: string,
): ThunkAction<Promise<boolean>, MetaMaskReduxState, unknown, AnyAction> {
  log.debug(`background.checkHardwareStatus`, deviceName, hdPath);
  return async (dispatch: MetaMaskReduxDispatch) => {
    dispatch(showLoadingIndication());

    let unlocked = false;
    try {
      unlocked = await submitRequestToBackground<boolean>(
        'checkHardwareStatus',
        [deviceName, hdPath],
      );
    } catch (error) {
      logErrorWithMessage(error);
      dispatch(displayWarning(error));
      throw error;
    } finally {
      dispatch(hideLoadingIndication());
    }

    await forceUpdateMetamaskState(dispatch);
    return unlocked;
  };
}

export function forgetDevice(
  deviceName: HardwareDeviceNames,
): ThunkAction<void, MetaMaskReduxState, unknown, AnyAction> {
  log.debug(`background.forgetDevice`, deviceName);
  return async (dispatch: MetaMaskReduxDispatch) => {
    dispatch(showLoadingIndication());
    try {
      await submitRequestToBackground('forgetDevice', [deviceName]);
    } catch (error) {
      logErrorWithMessage(error);
      dispatch(displayWarning(error));
      throw error;
    } finally {
      dispatch(hideLoadingIndication());
    }

    await forceUpdateMetamaskState(dispatch);
  };
}

// TODO: Define an Account Type for the return type of this method and anywhere
// else dealing with accounts.
export function connectHardware(
  deviceName: HardwareDeviceNames,
  page: string,
  hdPath: string,
  t: (key: string) => string,
): ThunkAction<
  Promise<{ address: string }[]>,
  MetaMaskReduxState,
  unknown,
  AnyAction
> {
  log.debug(`background.connectHardware`, deviceName, page, hdPath);
  return async (dispatch, getState) => {
    const { ledgerTransportType } = getState().metamask;

    dispatch(
      showLoadingIndication(`Looking for your ${capitalize(deviceName)}...`),
    );

    let accounts: { address: string }[];
    try {
      if (
        deviceName === HardwareDeviceNames.ledger &&
        ledgerTransportType === LedgerTransportTypes.webhid
      ) {
        const connectedDevices = await window.navigator.hid.requestDevice({
          // The types for web hid were provided by @types/w3c-web-hid and may
          // not be fully formed or correct, because LEDGER_USB_VENDOR_ID is a
          // string and this integration with Navigator.hid works before
          // TypeScript. As a note, on the next declaration we convert the
          // LEDGER_USB_VENDOR_ID to a number for a different API so....
          // TODO: Get David Walsh's opinion here
          filters: [{ vendorId: LEDGER_USB_VENDOR_ID as unknown as number }],
        });
        const userApprovedWebHidConnection = connectedDevices.some(
          (device) => device.vendorId === Number(LEDGER_USB_VENDOR_ID),
        );
        if (!userApprovedWebHidConnection) {
          throw new Error(t('ledgerWebHIDNotConnectedErrorMessage'));
        }
      }

      accounts = await submitRequestToBackground<{ address: string }[]>(
        'connectHardware',
        [deviceName, page, hdPath],
      );
    } catch (error) {
      logErrorWithMessage(error);
      if (
        deviceName === HardwareDeviceNames.ledger &&
        ledgerTransportType === LedgerTransportTypes.webhid &&
        isErrorWithMessage(error) &&
        error.message.match('Failed to open the device')
      ) {
        dispatch(displayWarning(t('ledgerDeviceOpenFailureMessage')));
        throw new Error(t('ledgerDeviceOpenFailureMessage'));
      } else {
        if (deviceName !== HardwareDeviceNames.qr) {
          dispatch(displayWarning(error));
        }
        throw error;
      }
    } finally {
      dispatch(hideLoadingIndication());
    }

    await forceUpdateMetamaskState(dispatch);
    return accounts;
  };
}

export function unlockHardwareWalletAccounts(
  indexes: string[],
  deviceName: HardwareDeviceNames,
  hdPath: string,
  hdPathDescription: string,
): ThunkAction<Promise<undefined>, MetaMaskReduxState, unknown, AnyAction> {
  log.debug(
    `background.unlockHardwareWalletAccount`,
    indexes,
    deviceName,
    hdPath,
    hdPathDescription,
  );
  return async (dispatch: MetaMaskReduxDispatch) => {
    dispatch(showLoadingIndication());

    for (const index of indexes) {
      try {
        await submitRequestToBackground('unlockHardwareWalletAccount', [
          index,
          deviceName,
          hdPath,
          hdPathDescription,
        ]);
      } catch (err) {
        logErrorWithMessage(err);
        dispatch(displayWarning(err));
        dispatch(hideLoadingIndication());
        throw err;
      }
    }

    dispatch(hideLoadingIndication());
    return undefined;
  };
}

export function showQrScanner(): ThunkAction<
  void,
  MetaMaskReduxState,
  unknown,
  AnyAction
> {
  return (dispatch: MetaMaskReduxDispatch) => {
    dispatch(
      showModal({
        name: 'QR_SCANNER',
      }),
    );
  };
}

export function setCurrentCurrency(
  currencyCode: string,
): ThunkAction<void, MetaMaskReduxState, unknown, AnyAction> {
  return async (dispatch: MetaMaskReduxDispatch) => {
    dispatch(showLoadingIndication());
    log.debug(`background.setCurrentCurrency`);
    try {
      await submitRequestToBackground('setCurrentCurrency', [currencyCode]);
      await forceUpdateMetamaskState(dispatch);
    } catch (error) {
      logErrorWithMessage(error);
      dispatch(displayWarning(error));
      return;
    } finally {
      dispatch(hideLoadingIndication());
    }
  };
}

export function decryptMsgInline(
  decryptedMsgData: TemporaryMessageDataType['msgParams'],
): ThunkAction<
  Promise<TemporaryMessageDataType>,
  MetaMaskReduxState,
  unknown,
  AnyAction
> {
  log.debug('action - decryptMsgInline');
  return async (dispatch: MetaMaskReduxDispatch) => {
    log.debug(`actions calling background.decryptMessageInline`);

    let newState;
    try {
      newState = await submitRequestToBackground<
        MetaMaskReduxState['metamask']
      >('decryptMessageInline', [decryptedMsgData]);
    } catch (error) {
      logErrorWithMessage(error);
      dispatch(displayWarning(error));
      throw error;
    }

    dispatch(updateMetamaskState(newState));
    return newState.unapprovedDecryptMsgs[decryptedMsgData.metamaskId];
  };
}

export function decryptMsg(
  decryptedMsgData: TemporaryMessageDataType['msgParams'],
): ThunkAction<
  Promise<TemporaryMessageDataType['msgParams']>,
  MetaMaskReduxState,
  unknown,
  AnyAction
> {
  log.debug('action - decryptMsg');
  return async (dispatch: MetaMaskReduxDispatch) => {
    dispatch(showLoadingIndication());
    log.debug(`actions calling background.decryptMessage`);

    let newState: MetaMaskReduxState['metamask'];
    try {
      newState = await submitRequestToBackground<
        MetaMaskReduxState['metamask']
      >('decryptMessage', [decryptedMsgData]);
    } catch (error) {
      logErrorWithMessage(error);
      dispatch(displayWarning(error));
      throw error;
    } finally {
      dispatch(hideLoadingIndication());
    }

    dispatch(updateMetamaskState(newState));
    dispatch(completedTx(decryptedMsgData.metamaskId));
    dispatch(closeCurrentNotificationWindow());
    return decryptedMsgData;
  };
}

export function encryptionPublicKeyMsg(
  msgData: TemporaryMessageDataType['msgParams'],
): ThunkAction<
  Promise<TemporaryMessageDataType['msgParams']>,
  MetaMaskReduxState,
  unknown,
  AnyAction
> {
  log.debug('action - encryptionPublicKeyMsg');
  return async (dispatch: MetaMaskReduxDispatch) => {
    dispatch(showLoadingIndication());
    log.debug(`actions calling background.encryptionPublicKey`);

    let newState: MetaMaskReduxState['metamask'];
    try {
      newState = await submitRequestToBackground<
        MetaMaskReduxState['metamask']
      >('encryptionPublicKey', [msgData]);
    } catch (error) {
      logErrorWithMessage(error);
      dispatch(displayWarning(error));
      throw error;
    } finally {
      dispatch(hideLoadingIndication());
    }

    dispatch(updateMetamaskState(newState));
    dispatch(completedTx(msgData.metamaskId));
    dispatch(closeCurrentNotificationWindow());
    return msgData;
  };
}

export function updateCustomNonce(value: string) {
  return {
    type: actionConstants.UPDATE_CUSTOM_NONCE,
    value,
  };
}

const updateMetamaskStateFromBackground = (): Promise<
  MetaMaskReduxState['metamask']
> => {
  log.debug(`background.getState`);

  return new Promise((resolve, reject) => {
    callBackgroundMethod<MetaMaskReduxState['metamask']>(
      'getState',
      [],
      (error, newState) => {
        if (error) {
          reject(error);
          return;
        }

        resolve(newState as MetaMaskReduxState['metamask']);
      },
    );
  });
};

/**
 * TODO: update previousGasParams to use typed gas params object
 * TODO: Not a thunk, but rather a wrapper around a background call
 *
 * @param txId - MetaMask internal transaction id
 * @param previousGasParams - Object of gas params to set as previous
 */
export function updatePreviousGasParams(
  txId: string,
  // TODO: Replace `any` with type
  // eslint-disable-next-line @typescript-eslint/no-explicit-any
  previousGasParams: Record<string, any>,
): ThunkAction<
  Promise<TransactionMeta>,
  MetaMaskReduxState,
  unknown,
  AnyAction
> {
  return async () => {
    let updatedTransaction: TransactionMeta;
    try {
      updatedTransaction = await submitRequestToBackground(
        'updatePreviousGasParams',
        [txId, previousGasParams],
      );
    } catch (error) {
      logErrorWithMessage(error);
      throw error;
    }

    return updatedTransaction;
  };
}

export function updateEditableParams(
  txId: string,
  editableParams: Partial<TransactionParams>,
): ThunkAction<
  Promise<TransactionMeta>,
  MetaMaskReduxState,
  unknown,
  AnyAction
> {
  return async (dispatch: MetaMaskReduxDispatch) => {
    let updatedTransaction: TransactionMeta;
    try {
      updatedTransaction = await submitRequestToBackground(
        'updateEditableParams',
        [txId, editableParams],
      );
    } catch (error) {
      logErrorWithMessage(error);
      throw error;
    }
    await forceUpdateMetamaskState(dispatch);
    return updatedTransaction;
  };
}

/**
 * Appends new send flow history to a transaction
 * TODO: Not a thunk, but rather a wrapper around a background call
 *
 * @param txId - the id of the transaction to update
 * @param currentSendFlowHistoryLength - sendFlowHistory entries currently
 * @param sendFlowHistory - the new send flow history to append to the
 * transaction
 * @returns
 */
export function updateTransactionSendFlowHistory(
  txId: string,
  currentSendFlowHistoryLength: number,
  sendFlowHistory: DraftTransaction['history'],
): ThunkAction<
  Promise<TransactionMeta>,
  MetaMaskReduxState,
  unknown,
  AnyAction
> {
  return async () => {
    let updatedTransaction: TransactionMeta;
    try {
      updatedTransaction = await submitRequestToBackground(
        'updateTransactionSendFlowHistory',
        [txId, currentSendFlowHistoryLength, sendFlowHistory],
      );
    } catch (error) {
      logErrorWithMessage(error);
      throw error;
    }

    return updatedTransaction;
  };
}

export async function backupUserData(): Promise<{
  filename: string;
  data: string;
}> {
  let backedupData;
  try {
    backedupData = await submitRequestToBackground<{
      filename: string;
      data: string;
    }>('backupUserData');
  } catch (error) {
    logErrorWithMessage(error);
    throw error;
  }

  return backedupData;
}

export async function restoreUserData(jsonString: Json): Promise<true> {
  try {
    await submitRequestToBackground('restoreUserData', [jsonString]);
  } catch (error) {
    logErrorWithMessage(error);
    throw error;
  }

  return true;
}

// TODO: Not a thunk, but rather a wrapper around a background call
export function updateTransactionGasFees(
  txId: string,
  txGasFees: Partial<TxGasFees>,
): ThunkAction<
  Promise<TransactionMeta>,
  MetaMaskReduxState,
  unknown,
  AnyAction
> {
  return async () => {
    let updatedTransaction: TransactionMeta;
    try {
      updatedTransaction = await submitRequestToBackground(
        'updateTransactionGasFees',
        [txId, txGasFees],
      );
    } catch (error) {
      logErrorWithMessage(error);
      throw error;
    }

    return updatedTransaction;
  };
}

export function updateTransaction(
  txMeta: TransactionMeta,
  dontShowLoadingIndicator: boolean,
): ThunkAction<
  Promise<TransactionMeta>,
  MetaMaskReduxState,
  unknown,
  AnyAction
> {
  return async (dispatch: MetaMaskReduxDispatch) => {
    !dontShowLoadingIndicator && dispatch(showLoadingIndication());

    try {
      await submitRequestToBackground('updateTransaction', [txMeta]);
    } catch (error) {
      dispatch(updateTransactionParams(txMeta.id, txMeta.txParams));
      dispatch(hideLoadingIndication());
      dispatch(goHome());
      logErrorWithMessage(error);
      throw error;
    }

    try {
      dispatch(updateTransactionParams(txMeta.id, txMeta.txParams));
      const newState = await updateMetamaskStateFromBackground();
      dispatch(updateMetamaskState(newState));
      dispatch(showConfTxPage({ id: txMeta.id }));
      return txMeta;
    } finally {
      dispatch(hideLoadingIndication());
    }
  };
}

/**
 * Action to create a new transaction in the controller and route to the
 * confirmation page. Returns the newly created txMeta in case additional logic
 * should be applied to the transaction after creation.
 *
 * @param txParams - The transaction parameters
 * @param options
 * @param options.sendFlowHistory - The history of the send flow at time of creation.
 * @param options.type - The type of the transaction being added.
 * @returns
 */
export function addTransactionAndRouteToConfirmationPage(
  txParams: TransactionParams,
  options?: {
    sendFlowHistory?: DraftTransaction['history'];
    type?: TransactionType;
  },
): ThunkAction<
  Promise<TransactionMeta | null>,
  MetaMaskReduxState,
  unknown,
  AnyAction
> {
  return async (dispatch: MetaMaskReduxDispatch) => {
    const actionId = generateActionId();

    try {
      log.debug('background.addTransaction');

      const transactionMeta = await submitRequestToBackground<TransactionMeta>(
        'addTransaction',
        [txParams, { ...options, actionId, origin: ORIGIN_METAMASK }],
      );

      dispatch(showConfTxPage());
      return transactionMeta;
    } catch (error) {
      dispatch(hideLoadingIndication());
      dispatch(displayWarning(error));
    }
    return null;
  };
}

/**
 * Wrapper around the promisifedBackground to create a new unapproved
 * transaction in the background and return the newly created txMeta.
 * This method does not show errors or route to a confirmation page and is
 * used primarily for swaps functionality.
 *
 * @param txParams - the transaction parameters
 * @param options - Additional options for the transaction.
 * @param options.method
 * @param options.requireApproval - Whether the transaction requires approval.
 * @param options.swaps - Options specific to swaps transactions.
 * @param options.swaps.hasApproveTx - Whether the swap required an approval transaction.
 * @param options.swaps.meta - Additional transaction metadata required by swaps.
 * @param options.type
 * @returns
 */
export async function addTransactionAndWaitForPublish(
  txParams: TransactionParams,
  options: {
    method?: string;
    requireApproval?: boolean;
    swaps?: { hasApproveTx?: boolean; meta?: Record<string, unknown> };
    type?: TransactionType;
  },
): Promise<TransactionMeta> {
  log.debug('background.addTransactionAndWaitForPublish');

  const actionId = generateActionId();

  return await submitRequestToBackground<TransactionMeta>(
    'addTransactionAndWaitForPublish',
    [
      txParams,
      {
        ...options,
        origin: ORIGIN_METAMASK,
        actionId,
      },
    ],
  );
}

export function updateAndApproveTx(
  txMeta: TransactionMeta,
  dontShowLoadingIndicator: boolean,
  loadingIndicatorMessage: string,
): ThunkAction<
  Promise<TransactionMeta | null>,
  MetaMaskReduxState,
  unknown,
  AnyAction
> {
  return (dispatch: MetaMaskReduxDispatch, getState) => {
    !dontShowLoadingIndicator &&
      dispatch(showLoadingIndication(loadingIndicatorMessage));

    const getIsSendActive = () =>
      Boolean(getState().send.stage !== SEND_STAGES.INACTIVE);

    return new Promise((resolve, reject) => {
      const actionId = generateActionId();

      callBackgroundMethod(
        'resolvePendingApproval',
        [String(txMeta.id), { txMeta, actionId }, { waitForResult: true }],
        (err) => {
          dispatch(updateTransactionParams(txMeta.id, txMeta.txParams));

          if (!getIsSendActive()) {
            dispatch(resetSendState());
          }

          if (err) {
            dispatch(goHome());
            logErrorWithMessage(err);
            reject(err);
            return;
          }

          resolve(txMeta);
        },
      );
    })
      .then(() => updateMetamaskStateFromBackground())
      .then((newState) => dispatch(updateMetamaskState(newState)))
      .then(() => {
        if (!getIsSendActive()) {
          dispatch(resetSendState());
        }
        dispatch(completedTx(txMeta.id));
        dispatch(hideLoadingIndication());
        dispatch(updateCustomNonce(''));
        ///: BEGIN:ONLY_INCLUDE_IF(build-main,build-beta,build-flask)
        dispatch(closeCurrentNotificationWindow());
        ///: END:ONLY_INCLUDE_IF
        return txMeta;
      })
      .catch((err) => {
        dispatch(hideLoadingIndication());
        return Promise.reject(err);
      });
  };
}

export async function getTransactions(
  filters: {
    filterToCurrentNetwork?: boolean;
    searchCriteria?: Partial<TransactionMeta> & Partial<TransactionParams>;
  } = {},
): Promise<TransactionMeta[]> {
  return await submitRequestToBackground<TransactionMeta[]>('getTransactions', [
    filters,
  ]);
}

export function completedTx(
  txId: string,
): ThunkAction<void, MetaMaskReduxState, unknown, AnyAction> {
  return (dispatch: MetaMaskReduxDispatch) => {
    dispatch({
      type: actionConstants.COMPLETED_TX,
      value: {
        id: txId,
      },
    });
  };
}

export function updateTransactionParams(
  txId: string,
  txParams: TransactionParams,
) {
  return {
    type: actionConstants.UPDATE_TRANSACTION_PARAMS,
    id: txId,
    value: txParams,
  };
}

export function disableSnap(
  snapId: string,
): ThunkAction<void, MetaMaskReduxState, unknown, AnyAction> {
  return async (dispatch: MetaMaskReduxDispatch) => {
    await submitRequestToBackground('disableSnap', [snapId]);
    await forceUpdateMetamaskState(dispatch);
  };
}

export function enableSnap(
  snapId: string,
): ThunkAction<void, MetaMaskReduxState, unknown, AnyAction> {
  return async (dispatch: MetaMaskReduxDispatch) => {
    await submitRequestToBackground('enableSnap', [snapId]);
    await forceUpdateMetamaskState(dispatch);
  };
}

export function updateSnap(
  origin: string,
  snap: { [snapId: string]: { version: string } },
): ThunkAction<void, MetaMaskReduxState, unknown, AnyAction> {
  return async (dispatch: MetaMaskReduxDispatch, getState) => {
    await submitRequestToBackground('updateSnap', [origin, snap]);
    await forceUpdateMetamaskState(dispatch);

    const state = getState();

    const approval = getFirstSnapInstallOrUpdateRequest(state);

    return approval?.metadata.id;
  };
}

export async function getPhishingResult(website: string) {
  return await submitRequestToBackground('getPhishingResult', [website]);
}

// TODO: Clean this up.
export function removeSnap(
  snapId: string,
): ThunkAction<Promise<void>, MetaMaskReduxState, unknown, AnyAction> {
  return async (
    dispatch: MetaMaskReduxDispatch,
    ///: BEGIN:ONLY_INCLUDE_IF(keyring-snaps)
    getState,
    ///: END:ONLY_INCLUDE_IF
  ) => {
    dispatch(showLoadingIndication());
    ///: BEGIN:ONLY_INCLUDE_IF(keyring-snaps)
    const subjects = getPermissionSubjects(getState()) as {
      // TODO: Replace `any` with type
      // eslint-disable-next-line @typescript-eslint/no-explicit-any
      [k: string]: { permissions: Record<string, any> };
    };

    const isAccountsSnap =
      subjects[snapId]?.permissions?.snap_manageAccounts !== undefined;
    ///: END:ONLY_INCLUDE_IF

    try {
      ///: BEGIN:ONLY_INCLUDE_IF(keyring-snaps)
      if (isAccountsSnap) {
        const addresses: string[] = await submitRequestToBackground(
          'getAccountsBySnapId',
          [snapId],
        );
        for (const address of addresses) {
          await submitRequestToBackground('removeAccount', [address]);
        }
      }
      ///: END:ONLY_INCLUDE_IF

      await submitRequestToBackground('removeSnap', [snapId]);
      await forceUpdateMetamaskState(dispatch);
    } catch (error) {
      dispatch(displayWarning(error));
      throw error;
    } finally {
      dispatch(hideLoadingIndication());
    }
  };
}

export async function handleSnapRequest(args: {
  snapId: string;
  origin: string;
  handler: string;
  request: JsonRpcRequest;
}): Promise<unknown> {
  return submitRequestToBackground('handleSnapRequest', [args]);
}

export function dismissNotifications(
  ids: string[],
): ThunkAction<void, MetaMaskReduxState, unknown, AnyAction> {
  return async (dispatch: MetaMaskReduxDispatch) => {
    await submitRequestToBackground('dismissNotifications', [ids]);
    await forceUpdateMetamaskState(dispatch);
  };
}

export function deleteExpiredNotifications(): ThunkAction<
  void,
  MetaMaskReduxState,
  unknown,
  AnyAction
> {
  return async (dispatch, getState) => {
    const state = getState();
    const notifications = getNotifications(state);

    const notificationIdsToDelete = notifications
      .filter((notification) => {
        const expirationTime = new Date(
          Date.now() - NOTIFICATIONS_EXPIRATION_DELAY,
        );

        return Boolean(
          notification.readDate &&
            new Date(notification.readDate) < expirationTime,
        );
      })
      .map(({ id }) => id);
    if (notificationIdsToDelete.length) {
      await submitRequestToBackground('dismissNotifications', [
        notificationIdsToDelete,
      ]);
      await forceUpdateMetamaskState(dispatch);
    }
  };
}

export function markNotificationsAsRead(
  ids: string[],
): ThunkAction<void, MetaMaskReduxState, unknown, AnyAction> {
  return async (dispatch: MetaMaskReduxDispatch) => {
    await submitRequestToBackground('markNotificationsAsRead', [ids]);
    await forceUpdateMetamaskState(dispatch);
  };
}

export function revokeDynamicSnapPermissions(
  snapId: string,
  permissionNames: string[],
): ThunkAction<void, MetaMaskReduxState, unknown, AnyAction> {
  return async (dispatch: MetaMaskReduxDispatch) => {
    await submitRequestToBackground('revokeDynamicSnapPermissions', [
      snapId,
      permissionNames,
    ]);
    await forceUpdateMetamaskState(dispatch);
  };
}

/**
 * Disconnects a given origin from a snap.
 *
 * This revokes the permission granted to the origin
 * that provides the capability to communicate with a snap.
 *
 * @param origin - The origin.
 * @param snapId - The snap ID.
 */
export function disconnectOriginFromSnap(
  origin: string,
  snapId: string,
): ThunkAction<void, MetaMaskReduxState, unknown, AnyAction> {
  return async (dispatch: MetaMaskReduxDispatch) => {
    await submitRequestToBackground('disconnectOriginFromSnap', [
      origin,
      snapId,
    ]);
    await forceUpdateMetamaskState(dispatch);
  };
}

export function cancelDecryptMsg(
  msgData: TemporaryMessageDataType,
): ThunkAction<
  Promise<TemporaryMessageDataType>,
  MetaMaskReduxState,
  unknown,
  AnyAction
> {
  return async (dispatch: MetaMaskReduxDispatch) => {
    dispatch(showLoadingIndication());

    let newState;
    try {
      newState = await submitRequestToBackground<
        MetaMaskReduxState['metamask']
      >('cancelDecryptMessage', [msgData.id]);
    } finally {
      dispatch(hideLoadingIndication());
    }

    dispatch(updateMetamaskState(newState));
    dispatch(completedTx(msgData.id));
    dispatch(closeCurrentNotificationWindow());
    return msgData;
  };
}

export function cancelEncryptionPublicKeyMsg(
  msgData: TemporaryMessageDataType,
): ThunkAction<
  Promise<TemporaryMessageDataType>,
  MetaMaskReduxState,
  unknown,
  AnyAction
> {
  return async (dispatch: MetaMaskReduxDispatch) => {
    dispatch(showLoadingIndication());

    let newState;
    try {
      newState = await submitRequestToBackground<
        MetaMaskReduxState['metamask']
      >('cancelEncryptionPublicKey', [msgData.id]);
    } finally {
      dispatch(hideLoadingIndication());
    }

    dispatch(updateMetamaskState(newState));
    dispatch(completedTx(msgData.id));
    dispatch(closeCurrentNotificationWindow());
    return msgData;
  };
}

export function cancelTx(
  txMeta: TransactionMeta,
  _showLoadingIndication = true,
): ThunkAction<
  Promise<TransactionMeta>,
  MetaMaskReduxState,
  unknown,
  AnyAction
> {
  return (dispatch: MetaMaskReduxDispatch) => {
    _showLoadingIndication && dispatch(showLoadingIndication());
    return new Promise<void>((resolve, reject) => {
      callBackgroundMethod(
        'rejectPendingApproval',
        [
          String(txMeta.id),
          ethErrors.provider.userRejectedRequest().serialize(),
        ],
        (error) => {
          if (error) {
            reject(error);
            return;
          }

          resolve();
        },
      );
    })
      .then(() => updateMetamaskStateFromBackground())
      .then((newState) => dispatch(updateMetamaskState(newState)))
      .then(() => {
        dispatch(resetSendState());
        dispatch(completedTx(txMeta.id));
        dispatch(hideLoadingIndication());
        dispatch(closeCurrentNotificationWindow());

        return txMeta;
      })
      .catch((error) => {
        dispatch(hideLoadingIndication());
        throw error;
      });
  };
}

/**
 * Cancels all of the given transactions
 *
 * @param txMetaList
 * @returns
 */
export function cancelTxs(
  txMetaList: TransactionMeta[],
): ThunkAction<void, MetaMaskReduxState, unknown, AnyAction> {
  return async (dispatch: MetaMaskReduxDispatch) => {
    dispatch(showLoadingIndication());

    try {
      const txIds = txMetaList.map(({ id }) => id);
      const cancellations = txIds.map(
        (id) =>
          new Promise<void>((resolve, reject) => {
            callBackgroundMethod(
              'rejectPendingApproval',
              [
                String(id),
                ethErrors.provider.userRejectedRequest().serialize(),
              ],
              (err) => {
                if (err) {
                  reject(err);
                  return;
                }

                resolve();
              },
            );
          }),
      );

      await Promise.all(cancellations);

      const newState = await updateMetamaskStateFromBackground();
      dispatch(updateMetamaskState(newState));
      dispatch(resetSendState());

      txIds.forEach((id) => {
        dispatch(completedTx(id));
      });
    } finally {
      if (getEnvironmentType() === ENVIRONMENT_TYPE_NOTIFICATION) {
        closeNotificationPopup();
      } else {
        dispatch(hideLoadingIndication());
      }
    }
  };
}

export function markPasswordForgotten(): ThunkAction<
  void,
  MetaMaskReduxState,
  unknown,
  AnyAction
> {
  return async (dispatch: MetaMaskReduxDispatch) => {
    try {
      await new Promise<void>((resolve, reject) => {
        callBackgroundMethod('markPasswordForgotten', [], (error) => {
          if (error) {
            reject(error);
            return;
          }
          resolve();
        });
      });
    } finally {
      // TODO: handle errors
      dispatch(hideLoadingIndication());
      await forceUpdateMetamaskState(dispatch);
    }
  };
}

export function unMarkPasswordForgotten(): ThunkAction<
  void,
  MetaMaskReduxState,
  unknown,
  AnyAction
> {
  return (dispatch: MetaMaskReduxDispatch) => {
    return new Promise<void>((resolve) => {
      callBackgroundMethod('unMarkPasswordForgotten', [], () => {
        resolve();
      });
    }).then(() => forceUpdateMetamaskState(dispatch));
  };
}

export function closeWelcomeScreen() {
  return {
    type: actionConstants.CLOSE_WELCOME_SCREEN,
  };
}

//
// unlock screen
//

export function unlockInProgress() {
  return {
    type: actionConstants.UNLOCK_IN_PROGRESS,
  };
}

export function unlockFailed(message?: string) {
  return {
    type: actionConstants.UNLOCK_FAILED,
    value: message,
  };
}

export function unlockSucceeded(message?: string) {
  return {
    type: actionConstants.UNLOCK_SUCCEEDED,
    value: message,
  };
}

export function updateMetamaskState(
  newState: MetaMaskReduxState['metamask'],
): ThunkAction<void, MetaMaskReduxState, unknown, AnyAction> {
  return (dispatch, getState) => {
    const state = getState();
    const providerConfig = getProviderConfig(state);
    const { metamask: currentState } = state;

    const { currentLocale } = currentState;
    const currentInternalAccount = getSelectedInternalAccount(state);
    const selectedAddress = currentInternalAccount?.address;
    const { currentLocale: newLocale, providerConfig: newProviderConfig } =
      newState;
    const newInternalAccount = getSelectedInternalAccount({
      metamask: newState,
    });
    const newSelectedAddress = newInternalAccount?.address;

    if (currentLocale && newLocale && currentLocale !== newLocale) {
      dispatch(updateCurrentLocale(newLocale));
    }

    if (selectedAddress !== newSelectedAddress) {
      dispatch({ type: actionConstants.SELECTED_ADDRESS_CHANGED });
    }

    const newAddressBook =
      newState.addressBook?.[newProviderConfig?.chainId] ?? {};
    const oldAddressBook =
      currentState.addressBook?.[providerConfig?.chainId] ?? {};
    // TODO: Replace `any` with type
    // eslint-disable-next-line @typescript-eslint/no-explicit-any
    const newAccounts: { [address: string]: Record<string, any> } =
      getMetaMaskAccounts({ metamask: newState });
    // TODO: Replace `any` with type
    // eslint-disable-next-line @typescript-eslint/no-explicit-any
    const oldAccounts: { [address: string]: Record<string, any> } =
      getMetaMaskAccounts({ metamask: currentState });
    const newSelectedAccount = newAccounts[newSelectedAddress];
    const oldSelectedAccount = newAccounts[selectedAddress];
    // dispatch an ACCOUNT_CHANGED for any account whose balance or other
    // properties changed in this update
    Object.entries(oldAccounts).forEach(([address, oldAccount]) => {
      if (!isEqual(oldAccount, newAccounts[address])) {
        dispatch({
          type: actionConstants.ACCOUNT_CHANGED,
          payload: { account: newAccounts[address] },
        });
      }
    });

    // Also emit an event for the selected account changing, either due to a
    // property update or if the entire account changes.
    if (isEqual(oldSelectedAccount, newSelectedAccount) === false) {
      dispatch({
        type: actionConstants.SELECTED_ACCOUNT_CHANGED,
        payload: { account: newSelectedAccount },
      });
    }
    // We need to keep track of changing address book entries
    if (isEqual(oldAddressBook, newAddressBook) === false) {
      dispatch({
        type: actionConstants.ADDRESS_BOOK_UPDATED,
        payload: { addressBook: newAddressBook },
      });
    }

    // track when gasFeeEstimates change
    if (
      isEqual(currentState.gasFeeEstimates, newState.gasFeeEstimates) === false
    ) {
      dispatch({
        type: actionConstants.GAS_FEE_ESTIMATES_UPDATED,
        payload: {
          gasFeeEstimates: newState.gasFeeEstimates,
          gasEstimateType: newState.gasEstimateType,
        },
      });
    }
    dispatch({
      type: actionConstants.UPDATE_METAMASK_STATE,
      value: newState,
    });
    if (providerConfig.chainId !== newProviderConfig.chainId) {
      dispatch({
        type: actionConstants.CHAIN_CHANGED,
        payload: newProviderConfig.chainId,
      });
      // We dispatch this action to ensure that the send state stays up to date
      // after the chain changes. This async thunk will fail gracefully in the
      // event that we are not yet on the send flow with a draftTransaction in
      // progress.

      dispatch(initializeSendState({ chainHasChanged: true }));
    }

    ///: BEGIN:ONLY_INCLUDE_IF(build-mmi)
    updateCustodyState(dispatch, newState, getState());
    ///: END:ONLY_INCLUDE_IF
  };
}

const backgroundSetLocked = (): Promise<void> => {
  return new Promise<void>((resolve, reject) => {
    callBackgroundMethod('setLocked', [], (error) => {
      if (error) {
        reject(error);
        return;
      }
      resolve();
    });
  });
};

export function lockMetamask(): ThunkAction<
  void,
  MetaMaskReduxState,
  unknown,
  AnyAction
> {
  log.debug(`background.setLocked`);

  return (dispatch: MetaMaskReduxDispatch) => {
    dispatch(showLoadingIndication());

    return backgroundSetLocked()
      .then(() => updateMetamaskStateFromBackground())
      .catch((error) => {
        dispatch(displayWarning(error.message));
        return Promise.reject(error);
      })
      .then((newState) => {
        dispatch(updateMetamaskState(newState));
        dispatch(hideLoadingIndication());
        dispatch({ type: actionConstants.LOCK_METAMASK });
      })
      .catch(() => {
        dispatch(hideLoadingIndication());
        dispatch({ type: actionConstants.LOCK_METAMASK });
      });
  };
}

async function _setSelectedInternalAccount(accountId: string): Promise<void> {
  log.debug(`background.setSelectedInternalAccount`);
  await submitRequestToBackground('setSelectedInternalAccount', [accountId]);
}

/**
 * Sets the selected internal account.
 *
 * @param accountId - The ID of the account to set as selected.
 * @returns A thunk action that dispatches loading and warning indications.
 */
export function setSelectedInternalAccount(
  accountId: string,
): ThunkAction<void, MetaMaskReduxState, unknown, AnyAction> {
  return async (dispatch: MetaMaskReduxDispatch) => {
    dispatch(showLoadingIndication());
    log.debug(`background.setSelectedInternalAccount`);
    try {
      await _setSelectedInternalAccount(accountId);
    } catch (error) {
      dispatch(displayWarning(error));
      return;
    } finally {
      dispatch(hideLoadingIndication());
    }
  };
}

export function setSelectedAccount(
  address: string,
): ThunkAction<void, MetaMaskReduxState, unknown, AnyAction> {
  return async (dispatch, getState) => {
    dispatch(showLoadingIndication());
    log.debug(`background.setSelectedAccount`);

    const state = getState();
    const unconnectedAccountAccountAlertIsEnabled =
      getUnconnectedAccountAlertEnabledness(state);
    const activeTabOrigin = state.activeTab.origin;
    const internalAccount = getInternalAccountByAddress(state, address);
    const permittedAccountsForCurrentTab =
      getPermittedAccountsForCurrentTab(state);
    const currentTabIsConnectedToPreviousAddress =
      Boolean(activeTabOrigin) &&
      permittedAccountsForCurrentTab.includes(internalAccount.address);
    const currentTabIsConnectedToNextAddress =
      Boolean(activeTabOrigin) &&
      permittedAccountsForCurrentTab.includes(address);
    const switchingToUnconnectedAddress =
      currentTabIsConnectedToPreviousAddress &&
      !currentTabIsConnectedToNextAddress;

    try {
      await _setSelectedInternalAccount(internalAccount.id);
      await forceUpdateMetamaskState(dispatch);
    } catch (error) {
      dispatch(displayWarning(error));
      return;
    } finally {
      dispatch(hideLoadingIndication());
    }

    if (
      unconnectedAccountAccountAlertIsEnabled &&
      switchingToUnconnectedAddress
    ) {
      dispatch(switchedToUnconnectedAccount());
      await setUnconnectedAccountAlertShown(activeTabOrigin);
    }
  };
}

export function addPermittedAccount(
  origin: string,
  address: [],
): ThunkAction<void, MetaMaskReduxState, unknown, AnyAction> {
  return async (dispatch: MetaMaskReduxDispatch) => {
    await new Promise<void>((resolve, reject) => {
      callBackgroundMethod(
        'addPermittedAccount',
        [origin, address],
        (error) => {
          if (error) {
            reject(error);
            return;
          }
          resolve();
        },
      );
    });
    await forceUpdateMetamaskState(dispatch);
  };
}
export function addMorePermittedAccounts(
  origin: string,
  address: string[],
): ThunkAction<void, MetaMaskReduxState, unknown, AnyAction> {
  return async (dispatch: MetaMaskReduxDispatch) => {
    await new Promise<void>((resolve, reject) => {
      callBackgroundMethod(
        'addMorePermittedAccounts',
        [origin, address],
        (error) => {
          if (error) {
            reject(error);
            return;
          }
          resolve();
        },
      );
    });
    await forceUpdateMetamaskState(dispatch);
  };
}

export function removePermittedAccount(
  origin: string,
  address: string,
): ThunkAction<void, MetaMaskReduxState, unknown, AnyAction> {
  return async (dispatch: MetaMaskReduxDispatch) => {
    await new Promise<void>((resolve, reject) => {
      callBackgroundMethod(
        'removePermittedAccount',
        [origin, address],
        (error) => {
          if (error) {
            reject(error);
            return;
          }
          resolve();
        },
      );
    });
    await forceUpdateMetamaskState(dispatch);
  };
}

export function showAccountsPage() {
  return {
    type: actionConstants.SHOW_ACCOUNTS_PAGE,
  };
}

export function showConfTxPage({ id }: Partial<TransactionMeta> = {}) {
  return {
    type: actionConstants.SHOW_CONF_TX_PAGE,
    id,
  };
}

export function addToken(
  {
    address,
    symbol,
    decimals,
    image,
    networkClientId,
  }: {
    address?: string;
    symbol?: string;
    decimals?: number;
    image?: string;
    networkClientId?: NetworkClientId;
  },
  dontShowLoadingIndicator?: boolean,
): ThunkAction<void, MetaMaskReduxState, unknown, AnyAction> {
  return async (dispatch: MetaMaskReduxDispatch) => {
    if (!address) {
      throw new Error('MetaMask - Cannot add token without address');
    }
    if (!dontShowLoadingIndicator) {
      dispatch(showLoadingIndication());
    }
    try {
      await submitRequestToBackground('addToken', [
        {
          address,
          symbol,
          decimals,
          image,
          networkClientId,
        },
      ]);
    } catch (error) {
      logErrorWithMessage(error);
      dispatch(displayWarning(error));
    } finally {
      await forceUpdateMetamaskState(dispatch);
      dispatch(hideLoadingIndication());
    }
  };
}

/**
 * To add the tokens user selected to state
 *
 * @param tokensToImport
 * @param networkClientId
 */
export function addImportedTokens(
  tokensToImport: Token[],
  networkClientId?: NetworkClientId,
): ThunkAction<void, MetaMaskReduxState, unknown, AnyAction> {
  return async (dispatch: MetaMaskReduxDispatch) => {
    try {
      await submitRequestToBackground('addImportedTokens', [
        tokensToImport,
        networkClientId,
      ]);
    } catch (error) {
      logErrorWithMessage(error);
    } finally {
      await forceUpdateMetamaskState(dispatch);
    }
  };
}

/**
 * To add ignored token addresses to state
 *
 * @param options
 * @param options.tokensToIgnore
 * @param options.dontShowLoadingIndicator
 */
export function ignoreTokens({
  tokensToIgnore,
  dontShowLoadingIndicator = false,
}: {
  tokensToIgnore: string[];
  dontShowLoadingIndicator: boolean;
}): ThunkAction<void, MetaMaskReduxState, unknown, AnyAction> {
  const _tokensToIgnore = Array.isArray(tokensToIgnore)
    ? tokensToIgnore
    : [tokensToIgnore];

  return async (dispatch: MetaMaskReduxDispatch) => {
    if (!dontShowLoadingIndicator) {
      dispatch(showLoadingIndication());
    }
    try {
      await submitRequestToBackground('ignoreTokens', [_tokensToIgnore]);
    } catch (error) {
      logErrorWithMessage(error);
      dispatch(displayWarning(error));
    } finally {
      await forceUpdateMetamaskState(dispatch);
      dispatch(hideLoadingIndication());
    }
  };
}

/**
 * To fetch the ERC20 tokens with non-zero balance in a single call
 *
 * @param selectedAddress - the targeted account
 * @param tokensToDetect - the targeted list of tokens
 * @param networkClientId - unique identifier for the network client
 */
export async function getBalancesInSingleCall(
  selectedAddress: string,
  tokensToDetect: string[],
  networkClientId: string,
): Promise<BalanceMap> {
  return await submitRequestToBackground('getBalancesInSingleCall', [
    selectedAddress,
    tokensToDetect,
    networkClientId,
  ]);
}

export function addNft(
  address: string,
  tokenID: string,
  dontShowLoadingIndicator: boolean,
): ThunkAction<void, MetaMaskReduxState, unknown, AnyAction> {
  return async (dispatch: MetaMaskReduxDispatch) => {
    if (!address) {
      throw new Error('MetaMask - Cannot add NFT without address');
    }
    if (!tokenID) {
      throw new Error('MetaMask - Cannot add NFT without tokenID');
    }
    if (!dontShowLoadingIndicator) {
      dispatch(showLoadingIndication());
    }
    try {
      await submitRequestToBackground('addNft', [address, tokenID]);
    } catch (error) {
      logErrorWithMessage(error);
      dispatch(displayWarning(error));
    } finally {
      await forceUpdateMetamaskState(dispatch);
      dispatch(hideLoadingIndication());
    }
  };
}

export function addNftVerifyOwnership(
  address: string,
  tokenID: string,
  dontShowLoadingIndicator: boolean,
): ThunkAction<void, MetaMaskReduxState, unknown, AnyAction> {
  return async (dispatch: MetaMaskReduxDispatch) => {
    if (!address) {
      throw new Error('MetaMask - Cannot add NFT without address');
    }
    if (!tokenID) {
      throw new Error('MetaMask - Cannot add NFT without tokenID');
    }
    if (!dontShowLoadingIndicator) {
      dispatch(showLoadingIndication());
    }
    try {
      await submitRequestToBackground('addNftVerifyOwnership', [
        address,
        tokenID,
      ]);
    } catch (error) {
      if (
        isErrorWithMessage(error) &&
        (error.message.includes('This NFT is not owned by the user') ||
          error.message.includes('Unable to verify ownership'))
      ) {
        throw error;
      } else {
        logErrorWithMessage(error);
        dispatch(displayWarning(error));
      }
    } finally {
      await forceUpdateMetamaskState(dispatch);
      dispatch(hideLoadingIndication());
    }
  };
}

export function removeAndIgnoreNft(
  address: string,
  tokenID: string,
  shouldShowLoadingIndicator?: boolean,
): ThunkAction<void, MetaMaskReduxState, unknown, AnyAction> {
  return async (dispatch: MetaMaskReduxDispatch) => {
    if (!address) {
      throw new Error('MetaMask - Cannot ignore NFT without address');
    }
    if (!tokenID) {
      throw new Error('MetaMask - Cannot ignore NFT without tokenID');
    }
    if (!shouldShowLoadingIndicator) {
      dispatch(showLoadingIndication());
    }
    try {
      await submitRequestToBackground('removeAndIgnoreNft', [address, tokenID]);
    } catch (error) {
      logErrorWithMessage(error);
      dispatch(displayWarning(error));
      throw error;
    } finally {
      await forceUpdateMetamaskState(dispatch);
      dispatch(hideLoadingIndication());
    }
  };
}

export function removeNft(
  address: string,
  tokenID: string,
  dontShowLoadingIndicator: boolean,
): ThunkAction<void, MetaMaskReduxState, unknown, AnyAction> {
  return async (dispatch: MetaMaskReduxDispatch) => {
    if (!address) {
      throw new Error('MetaMask - Cannot remove NFT without address');
    }
    if (!tokenID) {
      throw new Error('MetaMask - Cannot remove NFT without tokenID');
    }
    if (!dontShowLoadingIndicator) {
      dispatch(showLoadingIndication());
    }
    try {
      await submitRequestToBackground('removeNft', [address, tokenID]);
    } catch (error) {
      logErrorWithMessage(error);
      dispatch(displayWarning(error));
    } finally {
      await forceUpdateMetamaskState(dispatch);
      dispatch(hideLoadingIndication());
    }
  };
}

export async function checkAndUpdateAllNftsOwnershipStatus() {
  await submitRequestToBackground('checkAndUpdateAllNftsOwnershipStatus');
}

export async function isNftOwner(
  ownerAddress: string,
  nftAddress: string,
  nftId: string,
): Promise<boolean> {
  return await submitRequestToBackground('isNftOwner', [
    ownerAddress,
    nftAddress,
    nftId,
  ]);
}

export async function checkAndUpdateSingleNftOwnershipStatus(nft: Nft) {
  await submitRequestToBackground('checkAndUpdateSingleNftOwnershipStatus', [
    nft,
    false,
  ]);
}
// When we upgrade to TypeScript 4.5 this is part of the language. It will get
// the underlying type of a Promise generic type. So Awaited<Promise<void>> is
// void.
type Awaited<T> = T extends PromiseLike<infer U> ? U : T;

export async function getTokenStandardAndDetails(
  address: string,
  userAddress?: string,
  tokenId?: string,
): Promise<
  Awaited<
    ReturnType<AssetsContractController['getTokenStandardAndDetails']>
  > & { balance?: string }
> {
  return await submitRequestToBackground('getTokenStandardAndDetails', [
    address,
    userAddress,
    tokenId,
  ]);
}

export async function getTokenSymbol(address: string): Promise<string | null> {
  return await submitRequestToBackground('getTokenSymbol', [address]);
}

export function clearPendingTokens(): Action {
  return {
    type: actionConstants.CLEAR_PENDING_TOKENS,
  };
}

/**
 * Action to switch globally selected network and set switched network details
 * for the purpose of displaying the user a toast about the network change
 *
 * @param networkClientIdForThisDomain - Thet network client ID last used by the origin
 * @param selectedTabOrigin - Origin of the current tab
 */
export function automaticallySwitchNetwork(
  networkClientIdForThisDomain: string,
  selectedTabOrigin: string,
): ThunkAction<void, MetaMaskReduxState, unknown, AnyAction> {
  return async (dispatch: MetaMaskReduxDispatch) => {
    await setActiveNetworkConfigurationId(networkClientIdForThisDomain);
    await dispatch(
      setSwitchedNetworkDetails({
        networkClientId: networkClientIdForThisDomain,
        origin: selectedTabOrigin,
      }),
    );
    await forceUpdateMetamaskState(dispatch);
  };
}

/**
 * Action to store details about the switched-to network in the background state
 *
 * @param switchedNetworkDetails - Object containing networkClientId and origin
 * @param switchedNetworkDetails.networkClientId
 * @param switchedNetworkDetails.selectedTabOrigin
 */
export function setSwitchedNetworkDetails(switchedNetworkDetails: {
  networkClientId: string;
  selectedTabOrigin: string;
}): ThunkAction<void, MetaMaskReduxState, unknown, AnyAction> {
  return async (dispatch: MetaMaskReduxDispatch) => {
    await submitRequestToBackground('setSwitchedNetworkDetails', [
      switchedNetworkDetails,
    ]);
    await forceUpdateMetamaskState(dispatch);
  };
}

/**
 * Action to clear details about the switched-to network in the background state
 */
export function clearSwitchedNetworkDetails(): ThunkAction<
  void,
  MetaMaskReduxState,
  unknown,
  AnyAction
> {
  return async (dispatch: MetaMaskReduxDispatch) => {
    await submitRequestToBackground('clearSwitchedNetworkDetails', []);
    await forceUpdateMetamaskState(dispatch);
  };
}

/**
 * Update the currentPopupid generated when the user opened the popup
 *
 * @param id - The Snap interface ID.
 * @returns Promise Resolved on successfully submitted background request.
 */
export function setCurrentExtensionPopupId(
  id: number,
): ThunkAction<void, MetaMaskReduxState, unknown, AnyAction> {
  return async (dispatch: MetaMaskReduxDispatch) => {
    await submitRequestToBackground<void>('setCurrentExtensionPopupId', [id]);
    await forceUpdateMetamaskState(dispatch);
  };
}

export function abortTransactionSigning(
  transactionId: string,
  // TODO: Replace `any` with type
  // eslint-disable-next-line @typescript-eslint/no-explicit-any
): ThunkAction<Promise<void>, MetaMaskReduxState, any, AnyAction> {
  return async (dispatch: MetaMaskReduxDispatch) => {
    try {
      await submitRequestToBackground('abortTransactionSigning', [
        transactionId,
      ]);
    } catch (error) {
      dispatch(displayWarning(error));
    }
  };
}

export function getLayer1GasFee({
  chainId,
  networkClientId,
  transactionParams,
}: {
  chainId?: Hex;
  networkClientId?: NetworkClientId;
  transactionParams: TransactionParams;
}): // TODO: Replace `any` with type
// eslint-disable-next-line @typescript-eslint/no-explicit-any
ThunkAction<Promise<void>, MetaMaskReduxState, any, AnyAction> {
  return async () =>
    await submitRequestToBackground('getLayer1GasFee', [
      { chainId, networkClientId, transactionParams },
    ]);
}

export function createCancelTransaction(
  txId: string,
  customGasSettings: CustomGasSettings,
  options: { estimatedBaseFee?: string } = {},
): ThunkAction<void, MetaMaskReduxState, unknown, AnyAction> {
  log.debug('background.createCancelTransaction');
  let newTxId: string;

  return (dispatch: MetaMaskReduxDispatch) => {
    const actionId = generateActionId();
    return new Promise<MetaMaskReduxState['metamask']>((resolve, reject) => {
      callBackgroundMethod<MetaMaskReduxState['metamask']>(
        'createCancelTransaction',
        [txId, customGasSettings, { ...options, actionId }],
        (err, newState) => {
          if (err) {
            if (
              err?.message?.includes(
                'Previous transaction is already confirmed',
              )
            ) {
              dispatch(
                showModal({
                  name: 'TRANSACTION_ALREADY_CONFIRMED',
                  originalTransactionId: txId,
                }),
              );
            }
            dispatch(displayWarning(err));
            reject(err);
            return;
          }
          if (newState) {
            const currentNetworkTxList = getCurrentNetworkTransactions({
              metamask: newState,
            });
            const { id } =
              currentNetworkTxList[currentNetworkTxList.length - 1];
            newTxId = id;
            resolve(newState);
          }
        },
      );
    })
      .then((newState) => dispatch(updateMetamaskState(newState)))
      .then(() => newTxId);
  };
}

export function createSpeedUpTransaction(
  txId: string,
  customGasSettings: CustomGasSettings,
  options: { estimatedBaseFee?: string } = {},
): ThunkAction<void, MetaMaskReduxState, unknown, AnyAction> {
  log.debug('background.createSpeedUpTransaction');
  let newTx: TransactionMeta;

  return (dispatch: MetaMaskReduxDispatch) => {
    const actionId = generateActionId();
    return new Promise<MetaMaskReduxState['metamask']>((resolve, reject) => {
      callBackgroundMethod<MetaMaskReduxState['metamask']>(
        'createSpeedUpTransaction',
        [txId, customGasSettings, { ...options, actionId }],
        (err, newState) => {
          if (err) {
            dispatch(displayWarning(err));
            reject(err);
            return;
          }

          if (newState) {
            const currentNetworkTxList =
              getCurrentNetworkTransactions(newState);
            newTx = currentNetworkTxList[currentNetworkTxList.length - 1];
            resolve(newState);
          }
        },
      );
    })
      .then((newState) => dispatch(updateMetamaskState(newState)))
      .then(() => newTx);
  };
}

export function createRetryTransaction(
  txId: string,
  customGasSettings: CustomGasSettings,
): ThunkAction<void, MetaMaskReduxState, unknown, AnyAction> {
  let newTx: TransactionMeta;

  return (dispatch: MetaMaskReduxDispatch) => {
    return new Promise<MetaMaskReduxState['metamask']>((resolve, reject) => {
      const actionId = generateActionId();
      callBackgroundMethod<MetaMaskReduxState['metamask']>(
        'createSpeedUpTransaction',
        [txId, customGasSettings, { actionId }],
        (err, newState) => {
          if (err) {
            dispatch(displayWarning(err));
            reject(err);
            return;
          }
          if (newState) {
            const currentNetworkTxList =
              getCurrentNetworkTransactions(newState);
            newTx = currentNetworkTxList[currentNetworkTxList.length - 1];
            resolve(newState);
          }
        },
      );
    })
      .then((newState) => dispatch(updateMetamaskState(newState)))
      .then(() => newTx);
  };
}

//
// config
//

export function setProviderType(
  type: NetworkType,
): ThunkAction<void, MetaMaskReduxState, unknown, AnyAction> {
  return async (dispatch: MetaMaskReduxDispatch) => {
    log.debug(`background.setProviderType`, type);
    try {
      await submitRequestToBackground('setProviderType', [type]);
    } catch (error) {
      logErrorWithMessage(error);
      dispatch(displayWarning('Had a problem changing networks!'));
    }
  };
}

export function upsertNetworkConfiguration(
  {
    rpcUrl,
    chainId,
    nickname,
    rpcPrefs,
    ticker = EtherDenomination.ETH,
  }: {
    rpcUrl: string;
    chainId: string;
    nickname: string;
    rpcPrefs: RPCDefinition['rpcPrefs'];
    ticker: string;
  },
  {
    setActive,
    source,
  }: {
    setActive: boolean;
    source: string;
  },
): ThunkAction<void, MetaMaskReduxState, unknown, AnyAction> {
  return async (dispatch) => {
    log.debug(
      `background.upsertNetworkConfiguration: ${rpcUrl} ${chainId} ${ticker} ${nickname}`,
    );
    let networkConfigurationId;
    try {
      networkConfigurationId = await submitRequestToBackground(
        'upsertNetworkConfiguration',
        [
          { rpcUrl, chainId, ticker, nickname: nickname || rpcUrl, rpcPrefs },
          { setActive, source, referrer: ORIGIN_METAMASK },
        ],
      );
    } catch (error) {
      log.error(error);
      dispatch(displayWarning('Had a problem adding network!'));
    }
    return networkConfigurationId;
  };
}

export function editAndSetNetworkConfiguration(
  {
    networkConfigurationId,
    rpcUrl,
    chainId,
    nickname,
    rpcPrefs,
    ticker = EtherDenomination.ETH,
  }: {
    networkConfigurationId: string;
    rpcUrl: string;
    chainId: string;
    nickname: string;
    rpcPrefs: RPCDefinition['rpcPrefs'];
    ticker: string;
  },
  { source }: { source: string },
): ThunkAction<void, MetaMaskReduxState, unknown, AnyAction> {
  return async (dispatch) => {
    log.debug(
      `background.removeNetworkConfiguration: ${networkConfigurationId}`,
    );
    try {
      await submitRequestToBackground('removeNetworkConfiguration', [
        networkConfigurationId,
      ]);
    } catch (error) {
      logErrorWithMessage(error);
      dispatch(displayWarning('Had a problem removing network!'));
      return;
    }

    try {
      await submitRequestToBackground('upsertNetworkConfiguration', [
        {
          rpcUrl,
          chainId,
          ticker,
          nickname: nickname || rpcUrl,
          rpcPrefs,
        },
        { setActive: true, referrer: ORIGIN_METAMASK, source },
      ]);
    } catch (error) {
      logErrorWithMessage(error);
      dispatch(displayWarning('Had a problem changing networks!'));
    }
  };
}

export function setActiveNetwork(
  networkConfigurationId: string,
): ThunkAction<void, MetaMaskReduxState, unknown, AnyAction> {
  return async (dispatch) => {
    log.debug(`background.setActiveNetwork: ${networkConfigurationId}`);
    try {
      await submitRequestToBackground('setActiveNetwork', [
        networkConfigurationId,
      ]);
    } catch (error) {
      logErrorWithMessage(error);
      dispatch(displayWarning('Had a problem changing networks!'));
    }
  };
}

export async function setActiveNetworkConfigurationId(
  networkConfigurationId: string,
): Promise<undefined> {
  log.debug(
    `background.setActiveNetworkConfigurationId: ${networkConfigurationId}`,
  );
  await submitRequestToBackground('setActiveNetworkConfigurationId', [
    networkConfigurationId,
  ]);
}

export function rollbackToPreviousProvider(): ThunkAction<
  void,
  MetaMaskReduxState,
  unknown,
  AnyAction
> {
  return async (dispatch: MetaMaskReduxDispatch) => {
    try {
      await submitRequestToBackground('rollbackToPreviousProvider');
    } catch (error) {
      logErrorWithMessage(error);
      dispatch(displayWarning('Had a problem changing networks!'));
    }
  };
}

export function removeNetworkConfiguration(
  networkConfigurationId: string,
): ThunkAction<Promise<void>, MetaMaskReduxState, unknown, AnyAction> {
  return (dispatch) => {
    log.debug(
      `background.removeNetworkConfiguration: ${networkConfigurationId}`,
    );
    return new Promise((resolve, reject) => {
      callBackgroundMethod(
        'removeNetworkConfiguration',
        [networkConfigurationId],
        (err) => {
          if (err) {
            logErrorWithMessage(err);
            dispatch(displayWarning('Had a problem removing network!'));
            reject(err);
            return;
          }
          resolve();
        },
      );
    });
  };
}

// Calls the addressBookController to add a new address.
export function addToAddressBook(
  recipient: string,
  nickname = '',
  memo = '',
): ThunkAction<void, MetaMaskReduxState, unknown, AnyAction> {
  log.debug(`background.addToAddressBook`);

  return async (dispatch, getState) => {
    const { chainId } = getProviderConfig(getState());

    let set;
    try {
      set = await submitRequestToBackground('setAddressBook', [
        toChecksumHexAddress(recipient),
        nickname,
        chainId,
        memo,
      ]);
      await forceUpdateMetamaskState(dispatch);
    } catch (error) {
      logErrorWithMessage(error);
      dispatch(displayWarning('Address book failed to update'));
      throw error;
    }
    if (!set) {
      dispatch(displayWarning('Address book failed to update'));
    }
  };
}

/**
 * @description Calls the addressBookController to remove an existing address.
 * @param chainId
 * @param addressToRemove - Address of the entry to remove from the address book
 */
export function removeFromAddressBook(
  chainId: string,
  addressToRemove: string,
): ThunkAction<void, MetaMaskReduxState, unknown, AnyAction> {
  log.debug(`background.removeFromAddressBook`);

  return async (dispatch) => {
    await submitRequestToBackground('removeFromAddressBook', [
      chainId,
      toChecksumHexAddress(addressToRemove),
    ]);
    await forceUpdateMetamaskState(dispatch);
  };
}

export function showNetworkDropdown(): Action {
  return {
    type: actionConstants.NETWORK_DROPDOWN_OPEN,
  };
}

export function hideNetworkDropdown() {
  return {
    type: actionConstants.NETWORK_DROPDOWN_CLOSE,
  };
}

export function showImportTokensModal(): Action {
  return {
    type: actionConstants.IMPORT_TOKENS_POPOVER_OPEN,
  };
}

export function hideImportTokensModal(): Action {
  return {
    type: actionConstants.IMPORT_TOKENS_POPOVER_CLOSE,
  };
}

// TODO: Replace `any` with type
// eslint-disable-next-line @typescript-eslint/no-explicit-any
type ModalPayload = { name: string } & Record<string, any>;

export function showModal(payload: ModalPayload): PayloadAction<ModalPayload> {
  return {
    type: actionConstants.MODAL_OPEN,
    payload,
  };
}

export function hideModal(): Action {
  return {
    type: actionConstants.MODAL_CLOSE,
  };
}

export function showImportNftsModal(payload: {
  tokenAddress?: string;
  tokenId?: string;
  ignoreErc20Token?: boolean;
}) {
  return {
    type: actionConstants.IMPORT_NFTS_MODAL_OPEN,
    payload,
  };
}

export function hideImportNftsModal(): Action {
  return {
    type: actionConstants.IMPORT_NFTS_MODAL_CLOSE,
  };
}

// TODO: Replace `any` with type
// eslint-disable-next-line @typescript-eslint/no-explicit-any
export function setConfirmationExchangeRates(value: Record<string, any>) {
  return {
    type: actionConstants.SET_CONFIRMATION_EXCHANGE_RATES,
    value,
  };
}

export function showIpfsModal(): Action {
  return {
    type: actionConstants.SHOW_IPFS_MODAL_OPEN,
  };
}

export function hideIpfsModal(): Action {
  return {
    type: actionConstants.SHOW_IPFS_MODAL_CLOSE,
  };
}

export function closeCurrentNotificationWindow(): ThunkAction<
  void,
  MetaMaskReduxState,
  unknown,
  AnyAction
> {
  return (_, getState) => {
    const state = getState();
    const approvalFlows = getApprovalFlows(state);
    if (
      getEnvironmentType() === ENVIRONMENT_TYPE_NOTIFICATION &&
      !hasTransactionPendingApprovals(state) &&
      !getIsSigningQRHardwareTransaction(state) &&
      approvalFlows.length === 0
    ) {
      closeNotificationPopup();
    }
  };
}

export function showAlert(msg: string): PayloadAction<string> {
  return {
    type: actionConstants.ALERT_OPEN,
    payload: msg,
  };
}

export function hideAlert(): Action {
  return {
    type: actionConstants.ALERT_CLOSE,
  };
}

export function showDeprecatedNetworkModal(): Action {
  return {
    type: actionConstants.DEPRECATED_NETWORK_POPOVER_OPEN,
  };
}

export function hideDeprecatedNetworkModal(): Action {
  return {
    type: actionConstants.DEPRECATED_NETWORK_POPOVER_CLOSE,
  };
}

/**
 * TODO: this should be moved somewhere else when it makese sense to do so
 */
type NftDropDownState = {
  [address: string]: {
    [chainId: string]: {
      [nftAddress: string]: boolean;
    };
  };
};

export function updateNftDropDownState(
  value: NftDropDownState,
): ThunkAction<void, MetaMaskReduxState, unknown, AnyAction> {
  return async (dispatch: MetaMaskReduxDispatch) => {
    await submitRequestToBackground('updateNftDropDownState', [value]);
    await forceUpdateMetamaskState(dispatch);
  };
}

type QrCodeData = {
  // Address when a Ethereum Address has been detected
  type?: 'address' | string;
  // contains an address key when Ethereum Address detected
  values?: { address?: string } & Json;
};

/**
 * This action will receive two types of values via qrCodeData
 * an object with the following structure {type, values}
 * or null (used to clear the previous value)
 *
 * @param qrCodeData
 */
export function qrCodeDetected(
  qrCodeData: QrCodeData,
): ThunkAction<void, MetaMaskReduxState, unknown, AnyAction> {
  return async (dispatch: MetaMaskReduxDispatch) => {
    await dispatch({
      type: actionConstants.QR_CODE_DETECTED,
      value: qrCodeData,
    });

    // If on the send page, the send slice will listen for the QR_CODE_DETECTED
    // action and update its state. Address changes need to recompute gasLimit
    // so we fire this method so that the send page gasLimit can be recomputed
    dispatch(computeEstimatedGasLimit());
  };
}

export function showLoadingIndication(
  message?: string | ReactFragment,
): PayloadAction<string | ReactFragment | undefined> {
  return {
    type: actionConstants.SHOW_LOADING,
    payload: message,
  };
}

export function showNftStillFetchingIndication(): Action {
  return {
    type: actionConstants.SHOW_NFT_STILL_FETCHING_INDICATION,
  };
}

export function setShowNftDetectionEnablementToast(
  value: boolean,
): PayloadAction<string | ReactFragment | undefined> {
  return {
    type: actionConstants.SHOW_NFT_DETECTION_ENABLEMENT_TOAST,
    payload: value,
  };
}

export function setHardwareWalletDefaultHdPath({
  device,
  path,
}: {
  device: HardwareDeviceNames;
  path: string;
}): PayloadAction<{ device: HardwareDeviceNames; path: string }> {
  return {
    type: actionConstants.SET_HARDWARE_WALLET_DEFAULT_HD_PATH,
    payload: { device, path },
  };
}

export function hideLoadingIndication(): Action {
  return {
    type: actionConstants.HIDE_LOADING,
  };
}

export function hideNftStillFetchingIndication(): Action {
  return {
    type: actionConstants.HIDE_NFT_STILL_FETCHING_INDICATION,
  };
}

/**
 * An action creator for display a warning to the user in various places in the
 * UI. It will not be cleared until a new warning replaces it or `hideWarning`
 * is called.
 *
 * @deprecated This way of displaying a warning is confusing for users and
 * should no longer be used.
 * @param payload - The warning to show.
 * @returns The action to display the warning.
 */
export function displayWarning(payload: unknown): PayloadAction<string> {
  if (isErrorWithMessage(payload)) {
    return {
      type: actionConstants.DISPLAY_WARNING,
      payload: payload.message,
    };
  } else if (typeof payload === 'string') {
    return {
      type: actionConstants.DISPLAY_WARNING,
      payload,
    };
  }
  return {
    type: actionConstants.DISPLAY_WARNING,
    payload: `${payload}`,
  };
}

export function hideWarning() {
  return {
    type: actionConstants.HIDE_WARNING,
  };
}

export function exportAccount(
  password: string,
  address: string,
  setPrivateKey: (key: string) => void,
  setShowHoldToReveal: (show: boolean) => void,
): ThunkAction<void, MetaMaskReduxState, unknown, AnyAction> {
  return function (dispatch) {
    dispatch(showLoadingIndication());

    log.debug(`background.verifyPassword`);
    return new Promise<string>((resolve, reject) => {
      callBackgroundMethod('verifyPassword', [password], function (err) {
        if (err) {
          log.error('Error in verifying password.');
          dispatch(hideLoadingIndication());
          dispatch(displayWarning('Incorrect Password.'));
          reject(err);
          return;
        }
        log.debug(`background.exportAccount`);
        callBackgroundMethod<string>(
          'exportAccount',
          [address, password],
          function (err2, result) {
            dispatch(hideLoadingIndication());

            if (err2) {
              logErrorWithMessage(err2);
              dispatch(displayWarning('Had a problem exporting the account.'));
              reject(err2);
              return;
            }

            setPrivateKey(result as string);
            setShowHoldToReveal(true);
            resolve(result as string);
          },
        );
      });
    });
  };
}

export function exportAccounts(
  password: string,
  addresses: string[],
): ThunkAction<Promise<string[]>, MetaMaskReduxState, unknown, AnyAction> {
  return function (dispatch) {
    log.debug(`background.verifyPassword`);
    return new Promise<string[]>((resolve, reject) => {
      callBackgroundMethod('verifyPassword', [password], function (err) {
        if (err) {
          log.error('Error in submitting password.');
          reject(err);
          return;
        }
        log.debug(`background.exportAccounts`);
        const accountPromises = addresses.map(
          (address) =>
            new Promise<string>((resolve2, reject2) =>
              callBackgroundMethod<string>(
                'exportAccount',
                [address, password],
                function (err2, result) {
                  if (err2) {
                    logErrorWithMessage(err2);
                    dispatch(
                      displayWarning('Had a problem exporting the account.'),
                    );
                    reject2(err2);
                    return;
                  }
                  resolve2(result as string);
                },
              ),
            ),
        );
        resolve(Promise.all(accountPromises));
      });
    });
  };
}

export function showPrivateKey(key: string): PayloadAction<string> {
  return {
    type: actionConstants.SHOW_PRIVATE_KEY,
    payload: key,
  };
}

export function setAccountLabel(
  account: string,
  label: string,
): ThunkAction<Promise<string>, MetaMaskReduxState, unknown, AnyAction> {
  return (dispatch: MetaMaskReduxDispatch) => {
    dispatch(showLoadingIndication());
    log.debug(`background.setAccountLabel`);

    return new Promise((resolve, reject) => {
      callBackgroundMethod('setAccountLabel', [account, label], (err) => {
        dispatch(hideLoadingIndication());

        if (err) {
          dispatch(displayWarning(err));
          reject(err);
          return;
        }

        dispatch({
          type: actionConstants.SET_ACCOUNT_LABEL,
          value: { account, label },
        });
        resolve(account);
      });
    });
  };
}

export function clearAccountDetails(): Action {
  return {
    type: actionConstants.CLEAR_ACCOUNT_DETAILS,
  };
}

export function showSendTokenPage(): Action {
  return {
    type: actionConstants.SHOW_SEND_TOKEN_PAGE,
  };
}

// TODO: Lift to shared folder when it makes sense
type TemporaryFeatureFlagDef = {
  [feature: string]: boolean;
};
type TemporaryPreferenceFlagDef = {
  [preference: string]: boolean | object;
};

export function setFeatureFlag(
  feature: string,
  activated: boolean,
  notificationType: string,
): ThunkAction<
  Promise<TemporaryFeatureFlagDef>,
  MetaMaskReduxState,
  unknown,
  AnyAction
> {
  return (dispatch: MetaMaskReduxDispatch) => {
    dispatch(showLoadingIndication());
    return new Promise((resolve, reject) => {
      callBackgroundMethod<TemporaryFeatureFlagDef>(
        'setFeatureFlag',
        [feature, activated],
        (err, updatedFeatureFlags) => {
          dispatch(hideLoadingIndication());
          if (err) {
            dispatch(displayWarning(err));
            reject(err);
            return;
          }
          notificationType && dispatch(showModal({ name: notificationType }));
          resolve(updatedFeatureFlags as TemporaryFeatureFlagDef);
        },
      );
    });
  };
}

export function setPreference(
  preference: string,
  value: boolean | string | object,
): ThunkAction<
  Promise<TemporaryPreferenceFlagDef>,
  MetaMaskReduxState,
  unknown,
  AnyAction
> {
  return (dispatch: MetaMaskReduxDispatch) => {
    dispatch(showLoadingIndication());
    return new Promise<TemporaryPreferenceFlagDef>((resolve, reject) => {
      callBackgroundMethod<TemporaryPreferenceFlagDef>(
        'setPreference',
        [preference, value],
        (err, updatedPreferences) => {
          dispatch(hideLoadingIndication());
          if (err) {
            dispatch(displayWarning(err));
            reject(err);
            return;
          }
          resolve(updatedPreferences as TemporaryPreferenceFlagDef);
        },
      );
    });
  };
}

export function setDefaultHomeActiveTabName(
  value: string,
): ThunkAction<void, MetaMaskReduxState, unknown, AnyAction> {
  return async (dispatch: MetaMaskReduxDispatch) => {
    await submitRequestToBackground('setDefaultHomeActiveTabName', [value]);
    await forceUpdateMetamaskState(dispatch);
  };
}

export function setUseNativeCurrencyAsPrimaryCurrencyPreference(
  value: boolean,
) {
  return setPreference('useNativeCurrencyAsPrimaryCurrency', value);
}

export function setHideZeroBalanceTokens(value: boolean) {
  return setPreference('hideZeroBalanceTokens', value);
}

export function setShowFiatConversionOnTestnetsPreference(value: boolean) {
  return setPreference('showFiatInTestnets', value);
}

export function setShowTestNetworks(value: boolean) {
  return setPreference('showTestNetworks', value);
}

export function setPetnamesEnabled(value: boolean) {
  return setPreference('petnamesEnabled', value);
}

export function setRedesignedConfirmationsEnabled(value: boolean) {
  return setPreference('redesignedConfirmationsEnabled', value);
}

export function setFeatureNotificationsEnabled(value: boolean) {
  return setPreference('featureNotificationsEnabled', value);
}

export function setShowExtensionInFullSizeView(value: boolean) {
  return setPreference('showExtensionInFullSizeView', value);
}

export function setSmartTransactionsOptInStatus(
  value: boolean,
): ThunkAction<void, MetaMaskReduxState, unknown, AnyAction> {
  return async (dispatch, getState) => {
    const smartTransactionsOptInStatus = getSmartTransactionsOptInStatus(
      getState(),
    );
    trackMetaMetricsEvent({
      category: MetaMetricsEventCategory.Settings,
      event: MetaMetricsEventName.SettingsUpdated,
      properties: {
        stx_opt_in: value,
        prev_stx_opt_in: smartTransactionsOptInStatus,
      },
    });
    await dispatch(setPreference('smartTransactionsOptInStatus', value));
    await forceUpdateMetamaskState(dispatch);
  };
}

export function setShowTokenAutodetectModal(value: boolean) {
  return setPreference('showTokenAutodetectModal', value);
}

export function setAutoLockTimeLimit(value: number | null) {
  return setPreference('autoLockTimeLimit', value);
}

export function setIncomingTransactionsPreferences(
  chainId: string,
  value: boolean,
): ThunkAction<void, MetaMaskReduxState, unknown, AnyAction> {
  return async (dispatch: MetaMaskReduxDispatch) => {
    dispatch(showLoadingIndication());
    log.debug(`background.setIncomingTransactionsPreferences`);
    await submitRequestToBackground('setIncomingTransactionsPreferences', [
      chainId,
      value,
    ]);
    dispatch(hideLoadingIndication());
  };
}

export function setCompletedOnboarding(): ThunkAction<
  void,
  MetaMaskReduxState,
  unknown,
  AnyAction
> {
  return async (dispatch: MetaMaskReduxDispatch) => {
    dispatch(showLoadingIndication());

    try {
      await submitRequestToBackground('completeOnboarding');
      dispatch(completeOnboarding());
    } catch (err) {
      dispatch(displayWarning(err));
      throw err;
    } finally {
      dispatch(hideLoadingIndication());
    }
  };
}

export function completeOnboarding() {
  return {
    type: actionConstants.COMPLETE_ONBOARDING,
  };
}

export function resetOnboarding(): ThunkAction<
  void,
  MetaMaskReduxState,
  unknown,
  AnyAction
> {
  return async (dispatch) => {
    try {
      await dispatch(setSeedPhraseBackedUp(false));
      dispatch(resetOnboardingAction());
    } catch (err) {
      console.error(err);
    }
  };
}

export function resetOnboardingAction() {
  return {
    type: actionConstants.RESET_ONBOARDING,
  };
}

export function setServiceWorkerKeepAlivePreference(
  value: boolean,
): ThunkAction<void, MetaMaskReduxState, unknown, AnyAction> {
  return async (dispatch: MetaMaskReduxDispatch) => {
    dispatch(showLoadingIndication());
    log.debug(`background.setServiceWorkerKeepAlivePreference`);
    try {
      await submitRequestToBackground('setServiceWorkerKeepAlivePreference', [
        value,
      ]);
    } catch (error) {
      dispatch(displayWarning(error));
    } finally {
      dispatch(hideLoadingIndication());
    }
  };
}

export async function forceUpdateMetamaskState(
  dispatch: MetaMaskReduxDispatch,
) {
  log.debug(`background.getState`);

  let newState;
  try {
    newState = await submitRequestToBackground<MetaMaskReduxState['metamask']>(
      'getState',
    );
  } catch (error) {
    dispatch(displayWarning(error));
    throw error;
  }

  dispatch(updateMetamaskState(newState));
  return newState;
}

export function toggleAccountMenu() {
  return {
    type: actionConstants.TOGGLE_ACCOUNT_MENU,
  };
}

export function toggleNetworkMenu() {
  return {
    type: actionConstants.TOGGLE_NETWORK_MENU,
  };
}

export function setAccountDetailsAddress(address: string) {
  return {
    type: actionConstants.SET_ACCOUNT_DETAILS_ADDRESS,
    payload: address,
  };
}

export function setParticipateInMetaMetrics(
  participationPreference: boolean,
): ThunkAction<
  Promise<[boolean, string]>,
  MetaMaskReduxState,
  unknown,
  AnyAction
> {
  return (dispatch: MetaMaskReduxDispatch) => {
    log.debug(`background.setParticipateInMetaMetrics`);
    return new Promise((resolve, reject) => {
      callBackgroundMethod<string>(
        'setParticipateInMetaMetrics',
        [participationPreference],
        (err, metaMetricsId) => {
          log.debug(err);
          if (err) {
            dispatch(displayWarning(err));
            reject(err);
            return;
          }
          /**
           * We need to inform sentry that the user's optin preference may have
           * changed. The logic to determine which way to toggle is in the
           * toggleSession handler in setupSentry.js.
           */
          window.sentry?.toggleSession();

          dispatch({
            type: actionConstants.SET_PARTICIPATE_IN_METAMETRICS,
            value: participationPreference,
          });
          resolve([participationPreference, metaMetricsId as string]);
        },
      );
    });
  };
}

export function setDataCollectionForMarketing(
  dataCollectionPreference: boolean,
): ThunkAction<
  Promise<[boolean, string]>,
  MetaMaskReduxState,
  unknown,
  AnyAction
> {
  return async (dispatch: MetaMaskReduxDispatch) => {
    log.debug(`background.setDataCollectionForMarketing`);
    await submitRequestToBackground('setDataCollectionForMarketing', [
      dataCollectionPreference,
    ]);
    dispatch({
      type: actionConstants.SET_DATA_COLLECTION_FOR_MARKETING,
      value: dataCollectionPreference,
    });
  };
}

export function setUseBlockie(
  val: boolean,
): ThunkAction<void, MetaMaskReduxState, unknown, AnyAction> {
  return (dispatch: MetaMaskReduxDispatch) => {
    dispatch(showLoadingIndication());
    log.debug(`background.setUseBlockie`);
    callBackgroundMethod('setUseBlockie', [val], (err) => {
      dispatch(hideLoadingIndication());
      if (err) {
        dispatch(displayWarning(err));
      }
    });
  };
}

export function setUseNonceField(
  val: boolean,
): ThunkAction<void, MetaMaskReduxState, unknown, AnyAction> {
  return async (dispatch: MetaMaskReduxDispatch) => {
    dispatch(showLoadingIndication());
    log.debug(`background.setUseNonceField`);
    try {
      await submitRequestToBackground('setUseNonceField', [val]);
    } catch (error) {
      dispatch(displayWarning(error));
    }
    dispatch(hideLoadingIndication());
  };
}

export function setUsePhishDetect(
  val: boolean,
): ThunkAction<void, MetaMaskReduxState, unknown, AnyAction> {
  return (dispatch: MetaMaskReduxDispatch) => {
    dispatch(showLoadingIndication());
    log.debug(`background.setUsePhishDetect`);
    callBackgroundMethod('setUsePhishDetect', [val], (err) => {
      dispatch(hideLoadingIndication());
      if (err) {
        dispatch(displayWarning(err));
      }
    });
  };
}

export function setUseMultiAccountBalanceChecker(
  val: boolean,
): ThunkAction<void, MetaMaskReduxState, unknown, AnyAction> {
  return (dispatch: MetaMaskReduxDispatch) => {
    dispatch(showLoadingIndication());
    log.debug(`background.setUseMultiAccountBalanceChecker`);
    callBackgroundMethod('setUseMultiAccountBalanceChecker', [val], (err) => {
      dispatch(hideLoadingIndication());
      if (err) {
        dispatch(displayWarning(err));
      }
    });
  };
}

export function setUseSafeChainsListValidation(
  val: boolean,
): ThunkAction<void, MetaMaskReduxState, unknown, AnyAction> {
  return (dispatch: MetaMaskReduxDispatch) => {
    dispatch(showLoadingIndication());
    log.debug(`background.setUseSafeChainsListValidation`);
    callBackgroundMethod('setUseSafeChainsListValidation', [val], (err) => {
      dispatch(hideLoadingIndication());
      if (err) {
        dispatch(displayWarning(err));
      }
    });
  };
}

export function setUseTokenDetection(
  val: boolean,
): ThunkAction<void, MetaMaskReduxState, unknown, AnyAction> {
  return (dispatch: MetaMaskReduxDispatch) => {
    dispatch(showLoadingIndication());
    log.debug(`background.setUseTokenDetection`);
    callBackgroundMethod('setUseTokenDetection', [val], (err) => {
      dispatch(hideLoadingIndication());
      if (err) {
        dispatch(displayWarning(err));
      }
    });
  };
}

export function setOpenSeaEnabled(
  val: boolean,
): ThunkAction<void, MetaMaskReduxState, unknown, AnyAction> {
  return async (dispatch: MetaMaskReduxDispatch) => {
    dispatch(showLoadingIndication());
    log.debug(`background.setOpenSeaEnabled`);
    try {
      await submitRequestToBackground('setOpenSeaEnabled', [val]);
    } finally {
      dispatch(hideLoadingIndication());
    }
  };
}

export function setUseNftDetection(
  val: boolean,
): ThunkAction<void, MetaMaskReduxState, unknown, AnyAction> {
  return async (dispatch: MetaMaskReduxDispatch) => {
    dispatch(showLoadingIndication());
    log.debug(`background.setUseNftDetection`);
    try {
      await submitRequestToBackground('setUseNftDetection', [val]);
    } finally {
      dispatch(hideLoadingIndication());
    }
  };
}

export function setUse4ByteResolution(
  val: boolean,
): ThunkAction<void, MetaMaskReduxState, unknown, AnyAction> {
  return async (dispatch: MetaMaskReduxDispatch) => {
    dispatch(showLoadingIndication());
    log.debug(`background.setUse4ByteResolution`);
    try {
      await submitRequestToBackground('setUse4ByteResolution', [val]);
    } catch (error) {
      dispatch(displayWarning(error));
    } finally {
      dispatch(hideLoadingIndication());
    }
  };
}

export function setUseCurrencyRateCheck(
  val: boolean,
): ThunkAction<void, MetaMaskReduxState, unknown, AnyAction> {
  return (dispatch: MetaMaskReduxDispatch) => {
    dispatch(showLoadingIndication());
    log.debug(`background.setUseCurrencyRateCheck`);
    callBackgroundMethod('setUseCurrencyRateCheck', [val], (err) => {
      dispatch(hideLoadingIndication());
      if (err) {
        dispatch(displayWarning(err));
      }
    });
  };
}

// TokenDetectionController
export function detectTokens(): ThunkAction<
  void,
  MetaMaskReduxState,
  unknown,
  AnyAction
> {
  return async (dispatch: MetaMaskReduxDispatch) => {
    dispatch(showLoadingIndication());
    log.debug(`background.detectTokens`);
    await submitRequestToBackground('detectTokens');
    dispatch(hideLoadingIndication());
    await forceUpdateMetamaskState(dispatch);
  };
}

export function detectNfts(): ThunkAction<
  void,
  MetaMaskReduxState,
  unknown,
  AnyAction
> {
  return async (dispatch: MetaMaskReduxDispatch) => {
    dispatch(showNftStillFetchingIndication());
    log.debug(`background.detectNfts`);
    try {
      await submitRequestToBackground('detectNfts');
    } finally {
      dispatch(hideNftStillFetchingIndication());
    }
    await forceUpdateMetamaskState(dispatch);
  };
}

export function setAdvancedGasFee(
  val: { chainId: Hex; maxBaseFee?: string; priorityFee?: string } | null,
): ThunkAction<void, MetaMaskReduxState, unknown, AnyAction> {
  return (dispatch: MetaMaskReduxDispatch) => {
    dispatch(showLoadingIndication());
    log.debug(`background.setAdvancedGasFee`);
    callBackgroundMethod('setAdvancedGasFee', [val], (err) => {
      dispatch(hideLoadingIndication());
      if (err) {
        dispatch(displayWarning(err));
      }
    });
  };
}

export function setTheme(
  val: ThemeType,
): ThunkAction<void, MetaMaskReduxState, unknown, AnyAction> {
  return async (dispatch: MetaMaskReduxDispatch) => {
    dispatch(showLoadingIndication());
    log.debug(`background.setTheme`);
    try {
      await submitRequestToBackground('setTheme', [val]);
    } finally {
      dispatch(hideLoadingIndication());
    }
  };
}

export function setIpfsGateway(
  val: string,
): ThunkAction<void, MetaMaskReduxState, unknown, AnyAction> {
  return (dispatch: MetaMaskReduxDispatch) => {
    log.debug(`background.setIpfsGateway`);
    callBackgroundMethod('setIpfsGateway', [val], (err) => {
      if (err) {
        dispatch(displayWarning(err));
      }
    });
  };
}

export function toggleExternalServices(
  val: boolean,
): ThunkAction<void, MetaMaskReduxState, unknown, AnyAction> {
  return (dispatch: MetaMaskReduxDispatch) => {
    log.debug(`background.toggleExternalServices`);
    callBackgroundMethod('toggleExternalServices', [val], (err) => {
      if (err) {
        dispatch(displayWarning(err));
      }
    });
  };
}

export function setIsIpfsGatewayEnabled(
  val: string,
): ThunkAction<void, MetaMaskReduxState, unknown, AnyAction> {
  return (dispatch: MetaMaskReduxDispatch) => {
    log.debug(`background.setIsIpfsGatewayEnabled`);
    callBackgroundMethod('setIsIpfsGatewayEnabled', [val], (err) => {
      if (err) {
        dispatch(displayWarning(err));
      }
    });
  };
}

export function setUseAddressBarEnsResolution(
  val: string,
): ThunkAction<void, MetaMaskReduxState, unknown, AnyAction> {
  return (dispatch: MetaMaskReduxDispatch) => {
    log.debug(`background.setUseAddressBarEnsResolution`);
    callBackgroundMethod('setUseAddressBarEnsResolution', [val], (err) => {
      if (err) {
        dispatch(displayWarning(err));
      }
    });
  };
}

export function updateCurrentLocale(
  key: string,
): ThunkAction<void, MetaMaskReduxState, unknown, AnyAction> {
  return async (dispatch: MetaMaskReduxDispatch) => {
    dispatch(showLoadingIndication());

    try {
      await loadRelativeTimeFormatLocaleData(key);
      const localeMessages = await fetchLocale(key);
      const textDirection = await submitRequestToBackground<
        'rtl' | 'ltr' | 'auto'
      >('setCurrentLocale', [key]);
      switchDirection(textDirection);
      dispatch(setCurrentLocale(key, localeMessages));
    } catch (error) {
      dispatch(displayWarning(error));
      return;
    } finally {
      dispatch(hideLoadingIndication());
    }
  };
}

export function setCurrentLocale(
  locale: string,
  messages: {
    [translationKey: string]: { message: string; description?: string };
  },
): PayloadAction<{
  locale: string;
  messages: {
    [translationKey: string]: { message: string; description?: string };
  };
}> {
  return {
    type: actionConstants.SET_CURRENT_LOCALE,
    payload: {
      locale,
      messages,
    },
  };
}

export function setPendingTokens(pendingTokens: {
  customToken?: Token;
  selectedTokens?: {
    [address: string]: Token & { isCustom?: boolean; unlisted?: boolean };
  };
  tokenAddressList: string[];
}) {
  const {
    customToken,
    selectedTokens = {},
    tokenAddressList = [],
  } = pendingTokens;
  const tokens =
    customToken?.address &&
    customToken?.symbol &&
    Boolean(customToken?.decimals >= 0 && customToken?.decimals <= 36)
      ? {
          ...selectedTokens,
          [customToken.address]: {
            ...customToken,
            isCustom: true,
          },
        }
      : selectedTokens;

  Object.keys(tokens).forEach((tokenAddress) => {
    const found = tokenAddressList.find((addr) =>
      isEqualCaseInsensitive(addr, tokenAddress),
    );

    tokens[tokenAddress] = {
      ...tokens[tokenAddress],
      unlisted: !found,
    };
  });

  return {
    type: actionConstants.SET_PENDING_TOKENS,
    payload: tokens,
  };
}

// Swaps

export function setSwapsLiveness(
  swapsLiveness: boolean,
): ThunkAction<void, MetaMaskReduxState, unknown, AnyAction> {
  return async (dispatch: MetaMaskReduxDispatch) => {
    await submitRequestToBackground('setSwapsLiveness', [swapsLiveness]);
    await forceUpdateMetamaskState(dispatch);
  };
}

export function setSwapsFeatureFlags(
  featureFlags: TemporaryFeatureFlagDef,
): ThunkAction<void, MetaMaskReduxState, unknown, AnyAction> {
  return async (dispatch: MetaMaskReduxDispatch) => {
    await submitRequestToBackground('setSwapsFeatureFlags', [featureFlags]);
    await forceUpdateMetamaskState(dispatch);
  };
}

type Quotes = [
  { destinationAmount: string; decimals: number; aggregator: string },
  string,
];

export function fetchAndSetQuotes(
  fetchParams: {
    slippage: string;
    sourceToken: string;
    destinationToken: string;
    value: string;
    fromAddress: string;
    balanceError: string;
    sourceDecimals: number;
  },
  fetchParamsMetaData: {
    sourceTokenInfo: Token;
    destinationTokenInfo: Token;
    accountBalance: string;
    chainId: string;
  },
): ThunkAction<Promise<Quotes>, MetaMaskReduxState, unknown, AnyAction> {
  return async (dispatch: MetaMaskReduxDispatch) => {
    const [quotes, selectedAggId] = await submitRequestToBackground<Quotes>(
      'fetchAndSetQuotes',
      [fetchParams, fetchParamsMetaData],
    );
    await forceUpdateMetamaskState(dispatch);
    return [quotes, selectedAggId];
  };
}

export function setSelectedQuoteAggId(
  aggId: string,
): ThunkAction<void, MetaMaskReduxState, unknown, AnyAction> {
  return async (dispatch: MetaMaskReduxDispatch) => {
    await submitRequestToBackground('setSelectedQuoteAggId', [aggId]);
    await forceUpdateMetamaskState(dispatch);
  };
}

export function setSwapsTokens(
  tokens: Token[],
): ThunkAction<void, MetaMaskReduxState, unknown, AnyAction> {
  return async (dispatch: MetaMaskReduxDispatch) => {
    await submitRequestToBackground('setSwapsTokens', [tokens]);
    await forceUpdateMetamaskState(dispatch);
  };
}

export function clearSwapsQuotes(): ThunkAction<
  void,
  MetaMaskReduxState,
  unknown,
  AnyAction
> {
  return async (dispatch: MetaMaskReduxDispatch) => {
    await submitRequestToBackground('clearSwapsQuotes');
    await forceUpdateMetamaskState(dispatch);
  };
}

export function resetBackgroundSwapsState(): ThunkAction<
  void,
  MetaMaskReduxState,
  unknown,
  AnyAction
> {
  return async (dispatch: MetaMaskReduxDispatch) => {
    await submitRequestToBackground('resetSwapsState');
    await forceUpdateMetamaskState(dispatch);
  };
}

export function setCustomApproveTxData(
  data: string,
): ThunkAction<void, MetaMaskReduxState, unknown, AnyAction> {
  return async (dispatch: MetaMaskReduxDispatch) => {
    await submitRequestToBackground('setCustomApproveTxData', [data]);
    await forceUpdateMetamaskState(dispatch);
  };
}

export function setSwapsTxGasPrice(
  gasPrice: string,
): ThunkAction<void, MetaMaskReduxState, unknown, AnyAction> {
  return async (dispatch: MetaMaskReduxDispatch) => {
    await submitRequestToBackground('setSwapsTxGasPrice', [gasPrice]);
    await forceUpdateMetamaskState(dispatch);
  };
}

export function setSwapsTxGasLimit(
  gasLimit: string,
): ThunkAction<void, MetaMaskReduxState, unknown, AnyAction> {
  return async (dispatch: MetaMaskReduxDispatch) => {
    await submitRequestToBackground('setSwapsTxGasLimit', [gasLimit, true]);
    await forceUpdateMetamaskState(dispatch);
  };
}

export function updateCustomSwapsEIP1559GasParams({
  gasLimit,
  maxFeePerGas,
  maxPriorityFeePerGas,
}: {
  gasLimit: string;
  maxFeePerGas: string;
  maxPriorityFeePerGas: string;
}): ThunkAction<void, MetaMaskReduxState, unknown, AnyAction> {
  return async (dispatch: MetaMaskReduxDispatch) => {
    await Promise.all([
      submitRequestToBackground('setSwapsTxGasLimit', [gasLimit]),
      submitRequestToBackground('setSwapsTxMaxFeePerGas', [maxFeePerGas]),
      submitRequestToBackground('setSwapsTxMaxFeePriorityPerGas', [
        maxPriorityFeePerGas,
      ]),
    ]);
    await forceUpdateMetamaskState(dispatch);
  };
}

// Note that the type widening happening below will resolve when we switch gas
// constants to TypeScript, at which point we'll get better type safety.
// TODO: Remove this comment when gas constants is typescript
export function updateSwapsUserFeeLevel(
  swapsCustomUserFeeLevel: PriorityLevels,
): ThunkAction<void, MetaMaskReduxState, unknown, AnyAction> {
  return async (dispatch: MetaMaskReduxDispatch) => {
    await submitRequestToBackground('setSwapsUserFeeLevel', [
      swapsCustomUserFeeLevel,
    ]);
    await forceUpdateMetamaskState(dispatch);
  };
}

export function setSwapsQuotesPollingLimitEnabled(
  quotesPollingLimitEnabled: boolean,
): ThunkAction<void, MetaMaskReduxState, unknown, AnyAction> {
  return async (dispatch: MetaMaskReduxDispatch) => {
    await submitRequestToBackground('setSwapsQuotesPollingLimitEnabled', [
      quotesPollingLimitEnabled,
    ]);
    await forceUpdateMetamaskState(dispatch);
  };
}

export function safeRefetchQuotes(): ThunkAction<
  void,
  MetaMaskReduxState,
  unknown,
  AnyAction
> {
  return async (dispatch: MetaMaskReduxDispatch) => {
    await submitRequestToBackground('safeRefetchQuotes');
    await forceUpdateMetamaskState(dispatch);
  };
}

export function stopPollingForQuotes(): ThunkAction<
  void,
  MetaMaskReduxState,
  unknown,
  AnyAction
> {
  return async (dispatch: MetaMaskReduxDispatch) => {
    await submitRequestToBackground('stopPollingForQuotes');
    await forceUpdateMetamaskState(dispatch);
  };
}

export function setBackgroundSwapRouteState(
  routeState: '' | 'loading' | 'awaiting' | 'smartTransactionStatus',
): ThunkAction<void, MetaMaskReduxState, unknown, AnyAction> {
  return async (dispatch: MetaMaskReduxDispatch) => {
    await submitRequestToBackground('setBackgroundSwapRouteState', [
      routeState,
    ]);
    await forceUpdateMetamaskState(dispatch);
  };
}

export function resetSwapsPostFetchState(): ThunkAction<
  void,
  MetaMaskReduxState,
  unknown,
  AnyAction
> {
  return async (dispatch: MetaMaskReduxDispatch) => {
    await submitRequestToBackground('resetPostFetchState');
    await forceUpdateMetamaskState(dispatch);
  };
}

export function setSwapsErrorKey(
  errorKey: string,
): ThunkAction<void, MetaMaskReduxState, unknown, AnyAction> {
  return async (dispatch: MetaMaskReduxDispatch) => {
    await submitRequestToBackground('setSwapsErrorKey', [errorKey]);
    await forceUpdateMetamaskState(dispatch);
  };
}

export function setInitialGasEstimate(
  initialAggId: string,
): ThunkAction<void, MetaMaskReduxState, unknown, AnyAction> {
  return async (dispatch: MetaMaskReduxDispatch) => {
    await submitRequestToBackground('setInitialGasEstimate', [initialAggId]);
    await forceUpdateMetamaskState(dispatch);
  };
}

// Bridge
export function setBridgeFeatureFlags(
  featureFlags: BridgeFeatureFlags,
): ThunkAction<void, MetaMaskReduxState, unknown, AnyAction> {
  return async (dispatch: MetaMaskReduxDispatch) => {
    await submitRequestToBackground('setBridgeFeatureFlags', [featureFlags]);
    await forceUpdateMetamaskState(dispatch);
  };
}

// Permissions

export function requestAccountsPermissionWithId(
  origin: string,
): ThunkAction<void, MetaMaskReduxState, unknown, AnyAction> {
  return async (dispatch: MetaMaskReduxDispatch) => {
    const id = await submitRequestToBackground(
      'requestAccountsPermissionWithId',
      [origin],
    );
    await forceUpdateMetamaskState(dispatch);
    return id;
  };
}

/**
 * Approves the permissions request.
 *
 * @param request - The permissions request to approve.
 */
export function approvePermissionsRequest(
  request: PermissionsRequest,
): ThunkAction<void, MetaMaskReduxState, unknown, AnyAction> {
  return (dispatch: MetaMaskReduxDispatch) => {
    callBackgroundMethod('approvePermissionsRequest', [request], (err) => {
      if (err) {
        dispatch(displayWarning(err));
      }
      forceUpdateMetamaskState(dispatch);
    });
  };
}

/**
 * Rejects the permissions request with the given ID.
 *
 * @param requestId - The id of the request to be rejected
 */
export function rejectPermissionsRequest(
  requestId: string,
): ThunkAction<void, MetaMaskReduxState, unknown, AnyAction> {
  return (dispatch: MetaMaskReduxDispatch) => {
    return new Promise((resolve, reject) => {
      callBackgroundMethod('rejectPermissionsRequest', [requestId], (err) => {
        if (err) {
          dispatch(displayWarning(err));
          reject(err);
          return;
        }
        forceUpdateMetamaskState(dispatch).then(resolve).catch(reject);
      });
    });
  };
}

/**
 * Clears the given permissions for the given origin.
 *
 * @param subjects
 */
export function removePermissionsFor(
  subjects: Record<string, NonEmptyArray<string>>,
): ThunkAction<void, MetaMaskReduxState, unknown, AnyAction> {
  return (dispatch: MetaMaskReduxDispatch) => {
    callBackgroundMethod('removePermissionsFor', [subjects], (err) => {
      if (err) {
        dispatch(displayWarning(err));
      }
    });
  };
}

/**
 * Updates the order of networks after drag and drop
 *
 * @param orderedNetworkList
 */
export function updateNetworksList(
  orderedNetworkList: [],
): ThunkAction<void, MetaMaskReduxState, unknown, AnyAction> {
  return async () => {
    await submitRequestToBackground('updateNetworksList', [orderedNetworkList]);
  };
}

/**
 * Updates the pinned accounts list
 *
 * @param pinnedAccountList
 */
export function updateAccountsList(
  pinnedAccountList: [],
): ThunkAction<void, MetaMaskReduxState, unknown, AnyAction> {
  return async () => {
    await submitRequestToBackground('updateAccountsList', [pinnedAccountList]);
  };
}

/**
 * Hides account in the accounts list
 *
 * @param hiddenAccountList
 */
export function updateHiddenAccountsList(
  hiddenAccountList: [],
): ThunkAction<void, MetaMaskReduxState, unknown, AnyAction> {
  return async () => {
    await submitRequestToBackground('updateHiddenAccountsList', [
      hiddenAccountList,
    ]);
  };
}

// Pending Approvals

/**
 * Resolves a pending approval and closes the current notification window if no
 * further approvals are pending after the background state updates.
 *
 * @param id - The pending approval id
 * @param [value] - The value required to confirm a pending approval
 */
export function resolvePendingApproval(
  id: string,
  value: unknown,
): ThunkAction<void, MetaMaskReduxState, unknown, AnyAction> {
  return async (_dispatch: MetaMaskReduxDispatch) => {
    await submitRequestToBackground('resolvePendingApproval', [id, value]);
    // Before closing the current window, check if any additional confirmations
    // are added as a result of this confirmation being accepted

    ///: BEGIN:ONLY_INCLUDE_IF(build-main,build-beta,build-flask)
    const { pendingApprovals } = await forceUpdateMetamaskState(_dispatch);
    if (Object.values(pendingApprovals).length === 0) {
      _dispatch(closeCurrentNotificationWindow());
    }
    ///: END:ONLY_INCLUDE_IF
  };
}

/**
 * Rejects a pending approval and closes the current notification window if no
 * further approvals are pending after the background state updates.
 *
 * @param id - The pending approval id
 * @param [error] - The error to throw when rejecting the approval
 */
export function rejectPendingApproval(
  id: string,
  error: unknown,
): ThunkAction<void, MetaMaskReduxState, unknown, AnyAction> {
  return async (dispatch: MetaMaskReduxDispatch) => {
    await submitRequestToBackground('rejectPendingApproval', [id, error]);
    // Before closing the current window, check if any additional confirmations
    // are added as a result of this confirmation being rejected
    const { pendingApprovals } = await forceUpdateMetamaskState(dispatch);
    if (Object.values(pendingApprovals).length === 0) {
      dispatch(closeCurrentNotificationWindow());
    }
  };
}

/**
 * Rejects all approvals for the given messages
 *
 * @param messageList - The list of messages to reject
 */
export function rejectAllMessages(
  messageList: [],
): ThunkAction<void, MetaMaskReduxState, unknown, AnyAction> {
  return async (dispatch: MetaMaskReduxDispatch) => {
    const userRejectionError = serializeError(
      ethErrors.provider.userRejectedRequest(),
    );
    await Promise.all(
      messageList.map(
        async ({ id }) =>
          await submitRequestToBackground('rejectPendingApproval', [
            id,
            userRejectionError,
          ]),
      ),
    );
    const { pendingApprovals } = await forceUpdateMetamaskState(dispatch);
    if (Object.values(pendingApprovals).length === 0) {
      dispatch(closeCurrentNotificationWindow());
    }
  };
}

export function setFirstTimeFlowType(
  type: FirstTimeFlowType,
): ThunkAction<void, MetaMaskReduxState, unknown, AnyAction> {
  return (dispatch: MetaMaskReduxDispatch) => {
    log.debug(`background.setFirstTimeFlowType`);
    callBackgroundMethod('setFirstTimeFlowType', [type], (err) => {
      if (err) {
        dispatch(displayWarning(err));
      }
    });
    dispatch({
      type: actionConstants.SET_FIRST_TIME_FLOW_TYPE,
      value: type,
    });
  };
}

export function setShowTokenAutodetectModalOnUpgrade(
  val: boolean,
): ThunkAction<void, MetaMaskReduxState, unknown, AnyAction> {
  return (dispatch: MetaMaskReduxDispatch) => {
    log.debug(`background.setShowTokenAutodetectModalOnUpgrade`);
    callBackgroundMethod(
      'setShowTokenAutodetectModalOnUpgrade',
      [val],
      (err) => {
        if (err) {
          dispatch(displayWarning(err));
        }
      },
    );
    dispatch({
      type: actionConstants.SET_SHOW_TOKEN_AUTO_DETECT_MODAL_UPGRADE,
      value: val,
    });
  };
}

export function setSelectedNetworkConfigurationId(
  networkConfigurationId: string,
): PayloadAction<string> {
  return {
    type: actionConstants.SET_SELECTED_NETWORK_CONFIGURATION_ID,
    payload: networkConfigurationId,
  };
}

export function setNewNetworkAdded({
  networkConfigurationId,
  nickname,
}: {
  networkConfigurationId: string;
  nickname: string;
}): PayloadAction<object> {
  return {
    type: actionConstants.SET_NEW_NETWORK_ADDED,
    payload: { networkConfigurationId, nickname },
  };
}

export function setEditedNetwork(
  payload:
    | {
        networkConfigurationId: string;
        nickname: string;
        editCompleted: boolean;
      }
    | undefined = undefined,
): PayloadAction<object> {
  return { type: actionConstants.SET_EDIT_NETWORK, payload };
}

export function setNewNftAddedMessage(
  newNftAddedMessage: string,
): PayloadAction<string> {
  return {
    type: actionConstants.SET_NEW_NFT_ADDED_MESSAGE,
    payload: newNftAddedMessage,
  };
}

export function setRemoveNftMessage(
  removeNftMessage: string,
): PayloadAction<string> {
  return {
    type: actionConstants.SET_REMOVE_NFT_MESSAGE,
    payload: removeNftMessage,
  };
}

export function setNewTokensImported(
  newTokensImported: string,
): PayloadAction<string> {
  return {
    type: actionConstants.SET_NEW_TOKENS_IMPORTED,
    payload: newTokensImported,
  };
}

export function setNewTokensImportedError(
  newTokensImportedError: string,
): PayloadAction<string> {
  return {
    type: actionConstants.SET_NEW_TOKENS_IMPORTED_ERROR,
    payload: newTokensImportedError,
  };
}

export function setLastActiveTime(): ThunkAction<
  void,
  MetaMaskReduxState,
  unknown,
  AnyAction
> {
  return (dispatch: MetaMaskReduxDispatch) => {
    callBackgroundMethod('setLastActiveTime', [], (err) => {
      if (err) {
        dispatch(displayWarning(err));
      }
    });
  };
}

export function setDismissSeedBackUpReminder(
  value: boolean,
): ThunkAction<void, MetaMaskReduxState, unknown, AnyAction> {
  return async (dispatch: MetaMaskReduxDispatch) => {
    dispatch(showLoadingIndication());
    await submitRequestToBackground('setDismissSeedBackUpReminder', [value]);
    dispatch(hideLoadingIndication());
  };
}

export function setDisabledRpcMethodPreference(
  methodName: string,
  value: number,
): ThunkAction<void, MetaMaskReduxState, unknown, AnyAction> {
  return async (dispatch: MetaMaskReduxDispatch) => {
    dispatch(showLoadingIndication());
    await submitRequestToBackground('setDisabledRpcMethodPreference', [
      methodName,
      value,
    ]);
    dispatch(hideLoadingIndication());
  };
}

export function getRpcMethodPreferences(): ThunkAction<
  void,
  MetaMaskReduxState,
  unknown,
  AnyAction
> {
  return async (dispatch: MetaMaskReduxDispatch) => {
    dispatch(showLoadingIndication());
    await submitRequestToBackground('getRpcMethodPreferences', []);
    dispatch(hideLoadingIndication());
  };
}

export function setConnectedStatusPopoverHasBeenShown(): ThunkAction<
  void,
  MetaMaskReduxState,
  unknown,
  AnyAction
> {
  return () => {
    callBackgroundMethod('setConnectedStatusPopoverHasBeenShown', [], (err) => {
      if (isErrorWithMessage(err)) {
        throw new Error(err.message);
      }
    });
  };
}

export function setRecoveryPhraseReminderHasBeenShown() {
  return () => {
    callBackgroundMethod('setRecoveryPhraseReminderHasBeenShown', [], (err) => {
      if (isErrorWithMessage(err)) {
        throw new Error(err.message);
      }
    });
  };
}

export function setRecoveryPhraseReminderLastShown(
  lastShown: number,
): ThunkAction<void, MetaMaskReduxState, unknown, AnyAction> {
  return () => {
    callBackgroundMethod(
      'setRecoveryPhraseReminderLastShown',
      [lastShown],
      (err) => {
        if (isErrorWithMessage(err)) {
          throw new Error(err.message);
        }
      },
    );
  };
}

export function setTermsOfUseLastAgreed(lastAgreed: number) {
  return async () => {
    await submitRequestToBackground('setTermsOfUseLastAgreed', [lastAgreed]);
  };
}

export function setSurveyLinkLastClickedOrClosed(time: number) {
  return async () => {
    await submitRequestToBackground('setSurveyLinkLastClickedOrClosed', [time]);
  };
}

export function setNewPrivacyPolicyToastClickedOrClosed() {
  return async () => {
    await submitRequestToBackground('setNewPrivacyPolicyToastClickedOrClosed');
  };
}

export function setOnboardingDate() {
  return async () => {
    await submitRequestToBackground('setOnboardingDate');
  };
}

export function setNewPrivacyPolicyToastShownDate(time: number) {
  return async () => {
    await submitRequestToBackground('setNewPrivacyPolicyToastShownDate', [
      time,
    ]);
  };
}

export function setOutdatedBrowserWarningLastShown(lastShown: number) {
  return async () => {
    await submitRequestToBackground('setOutdatedBrowserWarningLastShown', [
      lastShown,
    ]);
  };
}

export function getContractMethodData(
  data = '',
): ThunkAction<void, MetaMaskReduxState, unknown, AnyAction> {
  return async (dispatch: MetaMaskReduxDispatch, getState) => {
    const prefixedData = addHexPrefix(data);
    const fourBytePrefix = prefixedData.slice(0, 10);
    if (fourBytePrefix.length < 10) {
      return {};
    }
    const { knownMethodData, use4ByteResolution } = getState().metamask;
    if (
      knownMethodData?.[fourBytePrefix] &&
      Object.keys(knownMethodData[fourBytePrefix]).length !== 0
    ) {
      return knownMethodData[fourBytePrefix];
    }

    log.debug(`loadingMethodData`);

    const { name, params } = (await getMethodDataAsync(
      fourBytePrefix,
      use4ByteResolution,
    )) as {
      name: string;
      params: unknown;
    };

    callBackgroundMethod(
      'addKnownMethodData',
      [fourBytePrefix, { name, params }],
      (err) => {
        if (err) {
          dispatch(displayWarning(err));
        }
      },
    );
    return { name, params };
  };
}

export function setSeedPhraseBackedUp(
  seedPhraseBackupState: boolean,
): ThunkAction<void, MetaMaskReduxState, unknown, AnyAction> {
  return (dispatch: MetaMaskReduxDispatch) => {
    log.debug(`background.setSeedPhraseBackedUp`);
    return new Promise((resolve, reject) => {
      callBackgroundMethod(
        'setSeedPhraseBackedUp',
        [seedPhraseBackupState],
        (err) => {
          if (err) {
            dispatch(displayWarning(err));
            reject(err);
            return;
          }
          forceUpdateMetamaskState(dispatch).then(resolve).catch(reject);
        },
      );
    });
  };
}

export function setNextNonce(nextNonce: string): PayloadAction<string> {
  return {
    type: actionConstants.SET_NEXT_NONCE,
    payload: nextNonce,
  };
}

/**
 * This function initiates the nonceLock in the background for the given
 * address, and returns the next nonce to use. It then calls setNextNonce which
 * sets the nonce in state on the nextNonce key. NOTE: The nextNonce key is
 * actually ephemeral application state. It does not appear to be part of the
 * background state.
 *
 * TODO: move this to a different slice, MetaMask slice will eventually be
 * deprecated because it should not contain any ephemeral/app state but just
 * background state. In addition we should key nextNonce by address to prevent
 * accidental usage of a stale nonce as the call to getNextNonce only works for
 * the currently selected address.
 *
 * @returns
 */
export function getNextNonce(): ThunkAction<
  Promise<string>,
  MetaMaskReduxState,
  unknown,
  AnyAction
> {
  return async (dispatch, getState) => {
    const { address } = getSelectedInternalAccount(getState());
    const networkClientId = getSelectedNetworkClientId(getState());
    let nextNonce;
    try {
      nextNonce = await submitRequestToBackground<string>('getNextNonce', [
        address,
        networkClientId,
      ]);
    } catch (error) {
      dispatch(displayWarning(error));
      throw error;
    }
    dispatch(setNextNonce(nextNonce));
    return nextNonce;
  };
}

export function setRequestAccountTabIds(requestAccountTabIds: {
  [origin: string]: string;
}): PayloadAction<{
  [origin: string]: string;
}> {
  return {
    type: actionConstants.SET_REQUEST_ACCOUNT_TABS,
    payload: requestAccountTabIds,
  };
}

export function getRequestAccountTabIds(): ThunkAction<
  void,
  MetaMaskReduxState,
  unknown,
  AnyAction
> {
  return async (dispatch: MetaMaskReduxDispatch) => {
    const requestAccountTabIds = await submitRequestToBackground<{
      [origin: string]: string;
    }>('getRequestAccountTabIds');
    dispatch(setRequestAccountTabIds(requestAccountTabIds));
  };
}

export function setOpenMetamaskTabsIDs(openMetaMaskTabIDs: {
  [tabId: string]: boolean;
}): PayloadAction<{ [tabId: string]: boolean }> {
  return {
    type: actionConstants.SET_OPEN_METAMASK_TAB_IDS,
    payload: openMetaMaskTabIDs,
  };
}

export function getOpenMetamaskTabsIds(): ThunkAction<
  void,
  MetaMaskReduxState,
  unknown,
  AnyAction
> {
  return async (dispatch: MetaMaskReduxDispatch) => {
    const openMetaMaskTabIDs = await submitRequestToBackground<{
      [tabId: string]: boolean;
    }>('getOpenMetamaskTabsIds');
    dispatch(setOpenMetamaskTabsIDs(openMetaMaskTabIDs));
  };
}

export async function attemptLedgerTransportCreation() {
  return await submitRequestToBackground('attemptLedgerTransportCreation');
}

/**
 * This method deduplicates error reports to sentry by maintaining a state
 * object 'singleExceptions' in the app slice. The only place this state object
 * is accessed from is within this method, to check if it has already seen and
 * therefore tracked this error. This is to avoid overloading sentry with lots
 * of duplicate errors.
 *
 * @param error
 * @returns
 */
export function captureSingleException(
  error: string,
): ThunkAction<void, MetaMaskReduxState, unknown, AnyAction> {
  return async (dispatch, getState) => {
    const { singleExceptions } = getState().appState;
    if (!(error in singleExceptions)) {
      dispatch({
        type: actionConstants.CAPTURE_SINGLE_EXCEPTION,
        value: error,
      });
      captureException(Error(error));
    }
  };
}

// Wrappers around promisifedBackground
/**
 * The "actions" below are not actions nor action creators. They cannot use
 * dispatch nor should they be dispatched when used. Instead they can be
 * called directly. These wrappers will be moved into their location at some
 * point in the future.
 */

export function estimateGas(params: TransactionParams): Promise<Hex> {
  return submitRequestToBackground('estimateGas', [params]);
}

export async function updateTokenType(
  tokenAddress: string,
): Promise<Token | undefined> {
  try {
    return await submitRequestToBackground('updateTokenType', [tokenAddress]);
  } catch (error) {
    logErrorWithMessage(error);
  }
  return undefined;
}

export async function addPollingTokenToAppState(pollingToken: string) {
  return submitRequestToBackground('addPollingTokenToAppState', [
    pollingToken,
    POLLING_TOKEN_ENVIRONMENT_TYPES[getEnvironmentType()],
  ]);
}

export async function removePollingTokenFromAppState(pollingToken: string) {
  return submitRequestToBackground('removePollingTokenFromAppState', [
    pollingToken,
    POLLING_TOKEN_ENVIRONMENT_TYPES[getEnvironmentType()],
  ]);
}

/**
 * Informs the CurrencyRateController that the UI requires currency rate polling
 *
 * @param networkClientId - unique identifier for the network client
 * @returns polling token that can be used to stop polling
 */
export async function currencyRateStartPollingByNetworkClientId(
  networkClientId: string,
): Promise<string> {
  const pollingToken = await submitRequestToBackground(
    'currencyRateStartPollingByNetworkClientId',
    [networkClientId],
  );
  await addPollingTokenToAppState(pollingToken);
  return pollingToken;
}

/**
 * Informs the CurrencyRateController that the UI no longer requires currency rate polling
 * for the given network client.
 * If all network clients unsubscribe, the controller stops polling.
 *
 * @param pollingToken - Poll token received from calling startPollingByNetworkClientId
 */
export async function currencyRateStopPollingByPollingToken(
  pollingToken: string,
) {
  await submitRequestToBackground('currencyRateStopPollingByPollingToken', [
    pollingToken,
  ]);
  await removePollingTokenFromAppState(pollingToken);
}

/**
 * Informs the GasFeeController that the UI requires gas fee polling
 *
 * @param networkClientId - unique identifier for the network client
 * @returns polling token that can be used to stop polling
 */
export async function gasFeeStartPollingByNetworkClientId(
  networkClientId: string,
) {
  const pollingToken = await submitRequestToBackground(
    'gasFeeStartPollingByNetworkClientId',
    [networkClientId],
  );
  await addPollingTokenToAppState(pollingToken);
  return pollingToken;
}

/**
 * Informs the GasFeeController that the UI no longer requires gas fee polling
 * for the given network client.
 * If all network clients unsubscribe, the controller stops polling.
 *
 * @param pollingToken - Poll token received from calling startPollingByNetworkClientId
 */
export async function gasFeeStopPollingByPollingToken(pollingToken: string) {
  await submitRequestToBackground('gasFeeStopPollingByPollingToken', [
    pollingToken,
  ]);
  await removePollingTokenFromAppState(pollingToken);
}

export function getGasFeeTimeEstimate(
  maxPriorityFeePerGas: string,
  maxFeePerGas: string,
): Promise<ReturnType<GasFeeController['getTimeEstimate']>> {
  return submitRequestToBackground('getGasFeeTimeEstimate', [
    maxPriorityFeePerGas,
    maxFeePerGas,
  ]);
}

export async function closeNotificationPopup() {
  await submitRequestToBackground('markNotificationPopupAsAutomaticallyClosed');
  global.platform.closeCurrentWindow();
}

/**
 * @param payload - details of the event to track
 * @param options - options for routing/handling of event
 * @returns
 */
export function trackMetaMetricsEvent(
  payload: MetaMetricsEventPayload,
  options?: MetaMetricsEventOptions,
) {
  return submitRequestToBackground('trackMetaMetricsEvent', [
    { ...payload, actionId: generateActionId() },
    options,
  ]);
}

export function createEventFragment(
  options: MetaMetricsEventFragment,
): Promise<string> {
  const actionId = generateActionId();
  return submitRequestToBackground('createEventFragment', [
    { ...options, actionId },
  ]);
}

export function createTransactionEventFragment(
  transactionId: string,
): Promise<string> {
  const actionId = generateActionId();
  return submitRequestToBackground('createTransactionEventFragment', [
    {
      transactionId,
      actionId,
    },
  ]);
}

export function updateEventFragment(
  id: string,
  payload: MetaMetricsEventFragment,
) {
  return submitRequestToBackground('updateEventFragment', [id, payload]);
}

export function finalizeEventFragment(
  id: string,
  options?: {
    abandoned?: boolean;
    page?: MetaMetricsPageObject;
    referrer?: MetaMetricsReferrerObject;
  },
) {
  return submitRequestToBackground('finalizeEventFragment', [id, options]);
}

/**
 * @param payload - details of the page viewed
 * @param options - options for handling the page view
 */
export function trackMetaMetricsPage(
  payload: MetaMetricsPagePayload,
  options: MetaMetricsPageOptions,
) {
  return submitRequestToBackground('trackMetaMetricsPage', [
    { ...payload, actionId: generateActionId() },
    options,
  ]);
}

export function resetViewedNotifications() {
  return submitRequestToBackground('resetViewedNotifications');
}

export function updateViewedNotifications(notificationIdViewedStatusMap: {
  [notificationId: string]: boolean;
}) {
  return submitRequestToBackground('updateViewedNotifications', [
    notificationIdViewedStatusMap,
  ]);
}

export async function setAlertEnabledness(
  alertId: string,
  enabledness: boolean,
) {
  await submitRequestToBackground('setAlertEnabledness', [
    alertId,
    enabledness,
  ]);
}

export async function setUnconnectedAccountAlertShown(origin: string) {
  await submitRequestToBackground('setUnconnectedAccountAlertShown', [origin]);
}

export async function setWeb3ShimUsageAlertDismissed(origin: string) {
  await submitRequestToBackground('setWeb3ShimUsageAlertDismissed', [origin]);
}

// Smart Transactions Controller
export function clearSmartTransactionFees() {
  submitRequestToBackground('clearSmartTransactionFees');
}

export function fetchSmartTransactionFees(
  unsignedTransaction: Partial<TransactionParams> & { chainId: string },
  approveTxParams: TransactionParams,
): ThunkAction<void, MetaMaskReduxState, unknown, AnyAction> {
  return async (dispatch: MetaMaskReduxDispatch) => {
    if (approveTxParams) {
      approveTxParams.value = '0x0';
    }
    try {
      const smartTransactionFees = await await submitRequestToBackground(
        'fetchSmartTransactionFees',
        [unsignedTransaction, approveTxParams],
      );
      dispatch({
        type: actionConstants.SET_SMART_TRANSACTIONS_ERROR,
        payload: null,
      });
      return smartTransactionFees;
    } catch (err) {
      logErrorWithMessage(err);
      if (isErrorWithMessage(err) && err.message.startsWith('Fetch error:')) {
        const errorObj = parseSmartTransactionsError(err.message);
        dispatch({
          type: actionConstants.SET_SMART_TRANSACTIONS_ERROR,
          payload: errorObj,
        });
      }
      throw err;
    }
  };
}

type TemporarySmartTransactionGasFees = {
  maxFeePerGas: string;
  maxPriorityFeePerGas: string;
  gas: string;
  value: string;
};

const createSignedTransactions = async (
  unsignedTransaction: Partial<TransactionParams> & { chainId: string },
  fees: TemporarySmartTransactionGasFees[],
  areCancelTransactions?: boolean,
): Promise<TransactionParams[]> => {
  const unsignedTransactionsWithFees = fees.map((fee) => {
    const unsignedTransactionWithFees = {
      ...unsignedTransaction,
      maxFeePerGas: decimalToHex(fee.maxFeePerGas),
      maxPriorityFeePerGas: decimalToHex(fee.maxPriorityFeePerGas),
      gas: areCancelTransactions
        ? decimalToHex(21000) // It has to be 21000 for cancel transactions, otherwise the API would reject it.
        : unsignedTransaction.gas,
      value: unsignedTransaction.value,
    };
    if (areCancelTransactions) {
      unsignedTransactionWithFees.to = unsignedTransactionWithFees.from;
      unsignedTransactionWithFees.data = '0x';
    }
    return unsignedTransactionWithFees;
  });
  const signedTransactions = await submitRequestToBackground<
    TransactionParams[]
  >('approveTransactionsWithSameNonce', [unsignedTransactionsWithFees]);
  return signedTransactions;
};

export function signAndSendSmartTransaction({
  unsignedTransaction,
  smartTransactionFees,
}: {
  unsignedTransaction: Partial<TransactionParams> & { chainId: string };
  smartTransactionFees: {
    fees: TemporarySmartTransactionGasFees[];
    cancelFees: TemporarySmartTransactionGasFees[];
  };
}): ThunkAction<Promise<string>, MetaMaskReduxState, unknown, AnyAction> {
  return async (dispatch: MetaMaskReduxDispatch) => {
    const signedTransactions = await createSignedTransactions(
      unsignedTransaction,
      smartTransactionFees.fees,
    );
    const signedCanceledTransactions = await createSignedTransactions(
      unsignedTransaction,
      smartTransactionFees.cancelFees,
      true,
    );
    try {
      const response = await submitRequestToBackground<{ uuid: string }>(
        'submitSignedTransactions',
        [
          {
            signedTransactions,
            signedCanceledTransactions,
            txParams: unsignedTransaction,
          },
        ],
      ); // Returns e.g.: { uuid: 'dP23W7c2kt4FK9TmXOkz1UM2F20' }
      return response.uuid;
    } catch (err) {
      logErrorWithMessage(err);
      if (isErrorWithMessage(err) && err.message.startsWith('Fetch error:')) {
        const errorObj = parseSmartTransactionsError(err.message);
        dispatch({
          type: actionConstants.SET_SMART_TRANSACTIONS_ERROR,
          payload: errorObj,
        });
      }
      throw err;
    }
  };
}

export function updateSmartTransaction(
  uuid: string,
  txMeta: TransactionMeta,
): ThunkAction<void, MetaMaskReduxState, unknown, AnyAction> {
  return async (dispatch: MetaMaskReduxDispatch) => {
    try {
      await submitRequestToBackground('updateSmartTransaction', [
        {
          uuid,
          ...txMeta,
        },
      ]);
    } catch (err) {
      logErrorWithMessage(err);
      if (isErrorWithMessage(err) && err.message.startsWith('Fetch error:')) {
        const errorObj = parseSmartTransactionsError(err.message);
        dispatch({
          type: actionConstants.SET_SMART_TRANSACTIONS_ERROR,
          payload: errorObj,
        });
      }
      throw err;
    }
  };
}

export function setSmartTransactionsRefreshInterval(
  refreshInterval: number,
): ThunkAction<void, MetaMaskReduxState, unknown, AnyAction> {
  return async () => {
    try {
      await submitRequestToBackground('setStatusRefreshInterval', [
        refreshInterval,
      ]);
    } catch (err) {
      logErrorWithMessage(err);
    }
  };
}

export function cancelSmartTransaction(
  uuid: string,
): ThunkAction<void, MetaMaskReduxState, unknown, AnyAction> {
  return async (dispatch: MetaMaskReduxDispatch) => {
    try {
      await submitRequestToBackground('cancelSmartTransaction', [uuid]);
    } catch (err) {
      logErrorWithMessage(err);
      if (isErrorWithMessage(err) && err.message.startsWith('Fetch error:')) {
        const errorObj = parseSmartTransactionsError(err.message);
        dispatch({
          type: actionConstants.SET_SMART_TRANSACTIONS_ERROR,
          payload: errorObj,
        });
      }
      throw err;
    }
  };
}

// TODO: Not a thunk but rather a wrapper around a background call
export function fetchSmartTransactionsLiveness() {
  return async () => {
    try {
      await submitRequestToBackground('fetchSmartTransactionsLiveness');
    } catch (err) {
      logErrorWithMessage(err);
    }
  };
}

export function dismissSmartTransactionsErrorMessage(): Action {
  return {
    type: actionConstants.DISMISS_SMART_TRANSACTIONS_ERROR_MESSAGE,
  };
}

// App state
export function hideTestNetMessage() {
  return submitRequestToBackground('setShowTestnetMessageInDropdown', [false]);
}

export function hideBetaHeader() {
  return submitRequestToBackground('setShowBetaHeader', [false]);
}

export function hidePermissionsTour() {
  return submitRequestToBackground('setShowPermissionsTour', [false]);
}

export function hideAccountBanner() {
  return submitRequestToBackground('setShowAccountBanner', [false]);
}

export function hideNetworkBanner() {
  return submitRequestToBackground('setShowNetworkBanner', [false]);
}

export function neverShowSwitchedNetworkMessage() {
  return submitRequestToBackground('setSwitchedNetworkNeverShowMessage', [
    true,
  ]);
}

/**
 * Sends the background state the networkClientId and domain upon network switch
 *
 * @param selectedTabOrigin - The origin to set the new networkClientId for
 * @param networkClientId - The new networkClientId
 */
export function setNetworkClientIdForDomain(
  selectedTabOrigin: string,
  networkClientId: string,
): Promise<void> {
  return submitRequestToBackground('setNetworkClientIdForDomain', [
    selectedTabOrigin,
    networkClientId,
  ]);
}

export function setSecurityAlertsEnabled(val: boolean): void {
  try {
    submitRequestToBackground('setSecurityAlertsEnabled', [val]);
  } catch (error) {
    logErrorWithMessage(error);
  }
}

export async function setBitcoinSupportEnabled(value: boolean) {
  try {
    await submitRequestToBackground('setBitcoinSupportEnabled', [value]);
  } catch (error) {
    logErrorWithMessage(error);
  }
}

export async function setBitcoinTestnetSupportEnabled(value: boolean) {
  try {
    await submitRequestToBackground('setBitcoinTestnetSupportEnabled', [value]);
  } catch (error) {
    logErrorWithMessage(error);
  }
}

///: BEGIN:ONLY_INCLUDE_IF(keyring-snaps)
export async function setAddSnapAccountEnabled(value: boolean): Promise<void> {
  try {
    await submitRequestToBackground('setAddSnapAccountEnabled', [value]);
  } catch (error) {
    logErrorWithMessage(error);
  }
}

export function showKeyringSnapRemovalModal(payload: {
  snapName: string;
  result: 'success' | 'failed';
}) {
  return {
    type: actionConstants.SHOW_KEYRING_SNAP_REMOVAL_RESULT,
    payload,
  };
}

export function hideKeyringRemovalResultModal() {
  return {
    type: actionConstants.HIDE_KEYRING_SNAP_REMOVAL_RESULT,
  };
}

export async function getSnapAccountsById(snapId: string): Promise<string[]> {
  const addresses: string[] = await submitRequestToBackground(
    'getAccountsBySnapId',
    [snapId],
  );

  return addresses;
}
///: END:ONLY_INCLUDE_IF

export function setUseRequestQueue(val: boolean): void {
  try {
    submitRequestToBackground('setUseRequestQueue', [val]);
  } catch (error) {
    logErrorWithMessage(error);
  }
}

export function setUseExternalNameSources(val: boolean): void {
  try {
    submitRequestToBackground('setUseExternalNameSources', [val]);
  } catch (error) {
    logErrorWithMessage(error);
  }
}

export function setUseTransactionSimulations(val: boolean): void {
  try {
    submitRequestToBackground('setUseTransactionSimulations', [val]);
  } catch (error) {
    logErrorWithMessage(error);
  }
}

export function setFirstTimeUsedNetwork(chainId: string) {
  return submitRequestToBackground('setFirstTimeUsedNetwork', [chainId]);
}

// QR Hardware Wallets
export async function submitQRHardwareCryptoHDKey(cbor: Hex) {
  await submitRequestToBackground('submitQRHardwareCryptoHDKey', [cbor]);
}

export async function submitQRHardwareCryptoAccount(cbor: Hex) {
  await submitRequestToBackground('submitQRHardwareCryptoAccount', [cbor]);
}

export function cancelSyncQRHardware(): ThunkAction<
  void,
  MetaMaskReduxState,
  unknown,
  AnyAction
> {
  return async (dispatch: MetaMaskReduxDispatch) => {
    dispatch(hideLoadingIndication());
    await submitRequestToBackground('cancelSyncQRHardware');
  };
}

export async function submitQRHardwareSignature(requestId: string, cbor: Hex) {
  await submitRequestToBackground('submitQRHardwareSignature', [
    requestId,
    cbor,
  ]);
}

export function cancelQRHardwareSignRequest(): ThunkAction<
  void,
  MetaMaskReduxState,
  unknown,
  AnyAction
> {
  return async (dispatch: MetaMaskReduxDispatch) => {
    dispatch(hideLoadingIndication());
    await submitRequestToBackground('cancelQRHardwareSignRequest');
  };
}

export function requestUserApproval({
  origin,
  type,
  requestData,
}: {
  origin: string;
  type: string;
  requestData: object;
}): ThunkAction<void, MetaMaskReduxState, unknown, AnyAction> {
  return async (dispatch: MetaMaskReduxDispatch) => {
    try {
      await submitRequestToBackground('requestUserApproval', [
        {
          origin,
          type,
          requestData,
        },
      ]);
    } catch (error) {
      logErrorWithMessage(error);
      dispatch(displayWarning('Had trouble requesting user approval'));
    }
  };
}

export async function getCurrentNetworkEIP1559Compatibility(): Promise<
  boolean | undefined
> {
  let networkEIP1559Compatibility;
  try {
    networkEIP1559Compatibility = await submitRequestToBackground<boolean>(
      'getCurrentNetworkEIP1559Compatibility',
    );
  } catch (error) {
    console.error(error);
  }
  return networkEIP1559Compatibility;
}

export async function getNetworkConfigurationByNetworkClientId(
  networkClientId: NetworkClientId,
): Promise<NetworkConfiguration | undefined> {
  let networkConfiguration;
  try {
    networkConfiguration =
      await submitRequestToBackground<NetworkConfiguration>(
        'getNetworkConfigurationByNetworkClientId',
        [networkClientId],
      );
  } catch (error) {
    console.error(error);
  }
  return networkConfiguration;
}

export function updateProposedNames(
  request: UpdateProposedNamesRequest,
): ThunkAction<
  UpdateProposedNamesResult,
  MetaMaskReduxState,
  unknown,
  AnyAction
> {
  return (async () => {
    const data = await submitRequestToBackground<UpdateProposedNamesResult>(
      'updateProposedNames',
      [request],
    );

    return data;
    // TODO: Replace `any` with type
    // eslint-disable-next-line @typescript-eslint/no-explicit-any
  }) as any;
}

export function setName(
  request: SetNameRequest,
): ThunkAction<void, MetaMaskReduxState, unknown, AnyAction> {
  return (async () => {
    await submitRequestToBackground<void>('setName', [request]);
    // TODO: Replace `any` with type
    // eslint-disable-next-line @typescript-eslint/no-explicit-any
  }) as any;
}

/**
 * Throw an error in the background for testing purposes.
 *
 * @param message - The error message.
 * @deprecated This is only mean to facilitiate E2E testing. We should not use
 * this for handling errors.
 */
export async function throwTestBackgroundError(message: string): Promise<void> {
  await submitRequestToBackground('throwTestError', [message]);
}

/**
 * Set status of popover warning for the first snap installation.
 *
 * @param shown - True if popover has been shown.
 * @returns Promise Resolved on successfully submitted background request.
 */
export function setSnapsInstallPrivacyWarningShownStatus(shown: boolean) {
  return async () => {
    await submitRequestToBackground(
      'setSnapsInstallPrivacyWarningShownStatus',
      [shown],
    );
  };
}

/**
 * Update the state of a given Snap interface.
 *
 * @param id - The Snap interface ID.
 * @param state - The interface state.
 * @returns Promise Resolved on successfully submitted background request.
 */
export function updateInterfaceState(
  id: string,
  state: InterfaceState,
): ThunkAction<void, MetaMaskReduxState, unknown, AnyAction> {
  return (async (dispatch: MetaMaskReduxDispatch) => {
    await submitRequestToBackground<void>('updateInterfaceState', [id, state]);
    await forceUpdateMetamaskState(dispatch);
    // TODO: Replace `any` with type
    // eslint-disable-next-line @typescript-eslint/no-explicit-any
  }) as any;
}

/**
 * Delete the Snap interface from state.
 *
 * @param id - The Snap interface ID.
 * @returns Promise Resolved on successfully submitted background request.
 */
export function deleteInterface(
  id: string,
): ThunkAction<void, MetaMaskReduxState, unknown, AnyAction> {
  return (async (dispatch: MetaMaskReduxDispatch) => {
    await submitRequestToBackground<void>('deleteInterface', [id]);
    await forceUpdateMetamaskState(dispatch);
    // TODO: Replace `any` with type
    // eslint-disable-next-line @typescript-eslint/no-explicit-any
  }) as any;
}

export function trackInsightSnapUsage(snapId: string) {
  return async () => {
    await submitRequestToBackground('trackInsightSnapView', [snapId]);
  };
}

///: BEGIN:ONLY_INCLUDE_IF(keyring-snaps)
export async function setSnapsAddSnapAccountModalDismissed() {
  await submitRequestToBackground('setSnapsAddSnapAccountModalDismissed', [
    true,
  ]);
}
///: END:ONLY_INCLUDE_IF

/**
 * Initiates the sign-in process.
 *
 * This function dispatches a request to the background script to perform the sign-in operation.
 * Upon success, it dispatches an action with type `PERFORM_SIGN_IN` to update the Redux state.
 * If the operation fails, it logs the error message and rethrows the error.
 *
 * @returns A thunk action that performs the sign-in operation.
 */
export function performSignIn(): ThunkAction<
  void,
  MetaMaskReduxState,
  unknown,
  AnyAction
> {
  return async () => {
    try {
      await submitRequestToBackground('performSignIn');
    } catch (error) {
      const errorMessage =
        error instanceof Error
          ? error.message
          : 'Unknown error occurred during sign-in.';
      logErrorWithMessage(errorMessage);
      throw error;
    }
  };
}

/**
 * Initiates the sign-out process.
 *
 * This function dispatches a request to the background script to perform the sign-out operation.
 * Upon success, it dispatches an action with type `PERFORM_SIGN_OUT` to update the Redux state.
 * If the operation fails, it logs the error message and rethrows the error.
 *
 * @returns A thunk action that performs the sign-out operation.
 */
export function performSignOut(): ThunkAction<
  void,
  MetaMaskReduxState,
  unknown,
  AnyAction
> {
  return async () => {
    try {
      await submitRequestToBackground('performSignOut');
    } catch (error) {
      logErrorWithMessage(error);
      throw error;
    }
  };
}

/**
 * Enables profile syncing.
 *
 * This function sends a request to the background script to enable profile syncing across devices.
 * Upon success, it dispatches an action with type `SET_PROFILE_SYNCING_ENABLED` to update the Redux state.
 * If the operation encounters an error, it logs the error message and rethrows the error to be handled by the caller.
 *
 * @returns A thunk action that, when dispatched, attempts to enable profile syncing.
 */
export function enableProfileSyncing(): ThunkAction<
  void,
  MetaMaskReduxState,
  unknown,
  AnyAction
> {
  return async () => {
    try {
      await submitRequestToBackground('enableProfileSyncing');
    } catch (error) {
      logErrorWithMessage(error);
      throw error;
    }
  };
}

/**
 * Disables profile syncing.
 *
 * This function sends a request to the background script to disable profile syncing across devices.
 * Upon success, it dispatches an action with type `SET_PROFILE_SYNCING_DISABLED` to update the Redux state.
 * If the operation fails, it logs the error message and rethrows the error to ensure it is handled appropriately.
 *
 * @returns A thunk action that, when dispatched, attempts to disable profile syncing.
 */
export function disableProfileSyncing(): ThunkAction<
  void,
  MetaMaskReduxState,
  unknown,
  AnyAction
> {
  return async () => {
    try {
      await submitRequestToBackground('disableProfileSyncing');
    } catch (error) {
      logErrorWithMessage(error);
      throw error;
    }
  };
}

/**
 * Initiates the creation of on-chain triggers.
 *
 * This function dispatches a request to the background script to create on-chain triggers.
 * Upon success, it dispatches an action with type `CREATE_ON_CHAIN_TRIGGERS` to update the Redux state.
 * If the operation fails, it logs the error message and rethrows the error to ensure it is handled appropriately.
 *
 * @returns A thunk action that, when dispatched, attempts to create on-chain triggers.
 */
export function createOnChainTriggers(): ThunkAction<
  void,
  MetaMaskReduxState,
  unknown,
  AnyAction
> {
  return async () => {
    try {
      await submitRequestToBackground('createOnChainTriggers');
    } catch (error) {
      logErrorWithMessage(error);
      throw error;
    }
  };
}

/**
 * Deletes on-chain triggers associated with specified accounts.
 *
 * This function sends a request to the background script to delete on-chain triggers for the provided accounts.
 * Upon success, it dispatches an action with type `DELETE_ON_CHAIN_TRIGGERS_BY_ACCOUNT` to update the Redux state.
 * If the operation encounters an error, it logs the error message and rethrows the error to ensure it is handled appropriately.
 *
 * @param accounts - An array of account identifiers for which on-chain triggers should be deleted.
 * @returns A thunk action that, when dispatched, attempts to delete on-chain triggers for the specified accounts.
 */
export function deleteOnChainTriggersByAccount(
  accounts: string[],
): ThunkAction<void, MetaMaskReduxState, unknown, AnyAction> {
  return async () => {
    try {
      await submitRequestToBackground('deleteOnChainTriggersByAccount', [
        accounts,
      ]);
    } catch (error) {
      logErrorWithMessage(error);
      throw error;
    }
  };
}

/**
 * Updates on-chain triggers for specified accounts.
 *
 * This function dispatches a request to the background script to update on-chain triggers associated with the given accounts.
 * Upon success, it dispatches an action with type `UPDATE_ON_CHAIN_TRIGGERS_BY_ACCOUNT` to update the Redux state.
 * If the operation fails, it logs the error message and rethrows the error to ensure proper error handling.
 *
 * @param accounts - An array of account identifiers for which on-chain triggers should be updated.
 * @returns A thunk action that, when dispatched, attempts to update on-chain triggers for the specified accounts.
 */
export function updateOnChainTriggersByAccount(
  accounts: string[],
): ThunkAction<void, MetaMaskReduxState, unknown, AnyAction> {
  return async () => {
    try {
      await submitRequestToBackground('updateOnChainTriggersByAccount', [
        accounts,
      ]);
    } catch (error) {
      logErrorWithMessage(error);
      throw error;
    }
  };
}

/**
 * Fetches and updates MetaMask notifications.
 *
 * This function sends a request to the background script to fetch the latest notifications and update the state accordingly.
 * Upon success, it dispatches an action with type `FETCH_AND_UPDATE_METAMASK_NOTIFICATIONS` to update the Redux state.
 * If the operation encounters an error, it logs the error message and rethrows the error to ensure it is handled appropriately.
 *
 * @returns A thunk action that, when dispatched, attempts to fetch and update MetaMask notifications.
 */
export function fetchAndUpdateMetamaskNotifications(): ThunkAction<
  void,
  MetaMaskReduxState,
  unknown,
  AnyAction
> {
  return async () => {
    try {
      const response = await submitRequestToBackground(
        'fetchAndUpdateMetamaskNotifications',
      );
      return response;
    } catch (error) {
      logErrorWithMessage(error);
      throw error;
    }
  };
}

/**
 * Marks MetaMask notifications as read.
 *
 * This function sends a request to the background script to mark the specified notifications as read.
 * Upon success, it dispatches an action with type `MARK_METAMASK_NOTIFICATIONS_AS_READ` to update the Redux state.
 * If the operation encounters an error, it logs the error message and rethrows the error to ensure it is handled appropriately.
 *
 * @param notifications - An array of notification identifiers to be marked as read.
 * @returns A thunk action that, when dispatched, attempts to mark MetaMask notifications as read.
 */
export function markMetamaskNotificationsAsRead(
  notifications: MarkAsReadNotificationsParam,
): ThunkAction<void, MetaMaskReduxState, unknown, AnyAction> {
  return async () => {
    try {
      await submitRequestToBackground('markMetamaskNotificationsAsRead', [
        notifications,
      ]);
    } catch (error) {
      logErrorWithMessage(error);
      throw error;
    }
  };
}

/**
 * Enables or disables feature announcements.
 *
 * This function sends a request to the background script to toggle the enabled state of feature announcements.
 * Upon success, it dispatches an action with type `SET_FEATURE_ANNOUNCEMENTS_ENABLED` to update the Redux state.
 * If the operation encounters an error, it logs the error message and rethrows the error to ensure it is handled appropriately.
 *
 * @param state - A boolean indicating whether to enable (true) or disable (false) feature announcements.
 * @returns A thunk action that, when dispatched, attempts to set the enabled state of feature announcements.
 */
export function setFeatureAnnouncementsEnabled(
  state: boolean,
): ThunkAction<void, MetaMaskReduxState, unknown, AnyAction> {
  return async () => {
    try {
      await submitRequestToBackground('setFeatureAnnouncementsEnabled', [
        state,
      ]);
    } catch (error) {
      logErrorWithMessage(error);
      throw error;
    }
  };
}

/**
 * Checks the presence of accounts in user storage.
 *
 * This function sends a request to the background script to check the presence of specified accounts in user storage.
 * Upon success, it dispatches an action with type `CHECK_ACCOUNTS_PRESENCE` to update the Redux state.
 * If the operation encounters an error, it logs the error message and rethrows the error to ensure it is handled appropriately.
 *
 * @param accounts - An array of account addresses to be checked.
 * @returns A thunk action that, when dispatched, attempts to check the presence of accounts in user storage.
 */
export function checkAccountsPresence(
  accounts: string[],
): ThunkAction<void, MetaMaskReduxState, unknown, AnyAction> {
  return async () => {
    try {
      const response = await submitRequestToBackground(
        'checkAccountsPresence',
        [accounts],
      );
      return response;
    } catch (error) {
      logErrorWithMessage(error);
      throw error;
    }
  };
}

/**
 * Triggers a modal to confirm the action of turning off profile syncing.
 * This function dispatches an action to show a modal dialog asking the user to confirm if they want to turn off profile syncing.
 *
 * @returns A thunk action that, when dispatched, shows the confirmation modal.
 */
export function showConfirmTurnOffProfileSyncing(): ThunkAction<
  void,
  MetaMaskReduxState,
  unknown,
  AnyAction
> {
  return (dispatch: MetaMaskReduxDispatch) => {
    dispatch(
      showModal({
        name: 'CONFIRM_TURN_OFF_PROFILE_SYNCING',
      }),
    );
  };
}

/**
 * Triggers a modal to confirm the action of turning on MetaMask notifications.
 * This function dispatches an action to show a modal dialog asking the user to confirm if they want to turn on MetaMask notifications.
 *
 * @returns A thunk action that, when dispatched, shows the confirmation modal.
 */
export function showConfirmTurnOnMetamaskNotifications(): ThunkAction<
  void,
  MetaMaskReduxState,
  unknown,
  AnyAction
> {
  return (dispatch: MetaMaskReduxDispatch) => {
    dispatch(
      showModal({
        name: 'TURN_ON_METAMASK_NOTIFICATIONS',
      }),
    );
  };
}

/**
 * Enables MetaMask notifications.
 * This function dispatches a request to the background script to enable MetaMask notifications.
 * If the operation fails, it logs the error message and rethrows the error to ensure it is handled appropriately.
 *
 * @returns A thunk action that, when dispatched, attempts to enable MetaMask notifications.
 */
export function enableMetamaskNotifications(): ThunkAction<
  void,
  unknown,
  AnyAction
> {
  return async () => {
    try {
      await submitRequestToBackground('enableMetamaskNotifications');
    } catch (error) {
      log.error(error);
      throw error;
    }
  };
}

/**
 * Disables MetaMask notifications.
 * This function dispatches a request to the background script to disable MetaMask notifications.
 * If the operation fails, it logs the error message and rethrows the error to ensure it is handled appropriately.
 *
 * @returns A thunk action that, when dispatched, attempts to disable MetaMask notifications.
 */
export function disableMetamaskNotifications(): ThunkAction<
  void,
  unknown,
  AnyAction
> {
  return async () => {
    try {
      await submitRequestToBackground('disableMetamaskNotifications');
    } catch (error) {
      log.error(error);
      throw error;
    }
  };
}

export function setIsProfileSyncingEnabled(
  isProfileSyncingEnabled: boolean,
): ThunkAction<void, unknown, unknown, AnyAction> {
  return async (dispatch: MetaMaskReduxDispatch) => {
    try {
      dispatch(showLoadingIndication());
      await submitRequestToBackground('setIsProfileSyncingEnabled', [
        isProfileSyncingEnabled,
      ]);
      dispatch(hideLoadingIndication());
    } catch (error) {
      logErrorWithMessage(error);
      throw error;
    } finally {
      dispatch(hideLoadingIndication());
    }
  };
}

export function setShowNftAutodetectModal(value: boolean) {
  return setPreference('showNftAutodetectModal', value);
}

<<<<<<< HEAD
export async function getNextAvailableAccountName(
  keyring?: KeyringTypes,
): Promise<string> {
=======
export function setConfirmationAdvancedDetailsOpen(value: boolean) {
  return setPreference('showConfirmationAdvancedDetails', value);
}

export async function getNextAvailableAccountName(): Promise<string> {
>>>>>>> b31c31ef
  return await submitRequestToBackground<string>(
    'getNextAvailableAccountName',
    [keyring],
  );
}

export async function decodeTransactionData({
  transactionData,
  contractAddress,
  chainId,
}: {
  transactionData: Hex;
  contractAddress: Hex;
  chainId: Hex;
}): Promise<DecodedTransactionDataResponse | undefined> {
  return await submitRequestToBackground<string>('decodeTransactionData', [
    {
      transactionData,
      contractAddress,
      chainId,
    },
  ]);
}<|MERGE_RESOLUTION|>--- conflicted
+++ resolved
@@ -5636,17 +5636,11 @@
   return setPreference('showNftAutodetectModal', value);
 }
 
-<<<<<<< HEAD
-export async function getNextAvailableAccountName(
-  keyring?: KeyringTypes,
-): Promise<string> {
-=======
 export function setConfirmationAdvancedDetailsOpen(value: boolean) {
   return setPreference('showConfirmationAdvancedDetails', value);
 }
 
 export async function getNextAvailableAccountName(): Promise<string> {
->>>>>>> b31c31ef
   return await submitRequestToBackground<string>(
     'getNextAvailableAccountName',
     [keyring],
