// eslint-disable-next-line @typescript-eslint/ban-ts-comment
// @ts-nocheck `redux-thunk` and `@reduxjs/toolkit` are not compatible with
// TypeScript 5.3.3. We can't update them because we rely on an old version of
// @reduxjs/toolkit to be patched by our patch files. The patch is 6000+ lines.
// I don't want to try to figure that one out.
import { ReactFragment } from 'react';
import browser from 'webextension-polyfill';
import log from 'loglevel';
import { captureException } from '@sentry/browser';
import { capitalize, isEqual } from 'lodash';
import { ThunkAction } from 'redux-thunk';
import { Action, AnyAction } from 'redux';
import { providerErrors, serializeError } from '@metamask/rpc-errors';
import type { DataWithOptionalCause } from '@metamask/rpc-errors';
import { type CaipChainId, type Hex, type Json } from '@metamask/utils';
import {
  AssetsContractController,
  BalanceMap,
  Collection,
  Nft,
  Token,
} from '@metamask/assets-controllers';
import { PayloadAction } from '@reduxjs/toolkit';
import { GasFeeController } from '@metamask/gas-fee-controller';
import { PermissionsRequest } from '@metamask/permission-controller';
import { NonEmptyArray } from '@metamask/controller-utils';
import {
  SetNameRequest,
  UpdateProposedNamesRequest,
  UpdateProposedNamesResult,
} from '@metamask/name-controller';
import {
  TransactionMeta,
  TransactionParams,
  TransactionType,
} from '@metamask/transaction-controller';
import {
  AddNetworkFields,
  NetworkClientId,
  NetworkConfiguration,
} from '@metamask/network-controller';
import { InterfaceState } from '@metamask/snaps-sdk';
import { KeyringTypes } from '@metamask/keyring-controller';
import type { NotificationServicesController } from '@metamask/notification-services-controller';
import { USER_STORAGE_FEATURE_NAMES } from '@metamask/profile-sync-controller/sdk';
import { Patch } from 'immer';
///: BEGIN:ONLY_INCLUDE_IF(multichain)
import { HandlerType } from '@metamask/snaps-utils';
///: END:ONLY_INCLUDE_IF
import switchDirection from '../../shared/lib/switch-direction';
import {
  ENVIRONMENT_TYPE_NOTIFICATION,
  ORIGIN_METAMASK,
  POLLING_TOKEN_ENVIRONMENT_TYPES,
} from '../../shared/constants/app';
// TODO: Remove restricted import
// eslint-disable-next-line import/no-restricted-paths
import { getEnvironmentType, addHexPrefix } from '../../app/scripts/lib/util';
import {
  getMetaMaskAccounts,
  hasTransactionPendingApprovals,
  getApprovalFlows,
  getCurrentNetworkTransactions,
  getIsSigningQRHardwareTransaction,
  ///: BEGIN:ONLY_INCLUDE_IF(keyring-snaps)
  getPermissionSubjects,
  getFirstSnapInstallOrUpdateRequest,
  ///: END:ONLY_INCLUDE_IF
  getInternalAccountByAddress,
  getSelectedInternalAccount,
  getMetaMaskHdKeyrings,
  getAllPermittedAccountsForCurrentTab,
} from '../selectors';
import {
  getSelectedNetworkClientId,
  getProviderConfig,
} from '../../shared/modules/selectors/networks';
import {
  computeEstimatedGasLimit,
  initializeSendState,
  resetSendState,
  // NOTE: Until the send duck is typescript that this is importing a typedef
  // that does not have an explicit export statement. lets see if it breaks the
  // compiler
  DraftTransaction,
  SEND_STAGES,
} from '../ducks/send';
import { switchedToUnconnectedAccount } from '../ducks/alerts/unconnected-account';
import { getUnconnectedAccountAlertEnabledness } from '../ducks/metamask/metamask';
import { toChecksumHexAddress } from '../../shared/modules/hexstring-utils';
import {
  HardwareDeviceNames,
  LedgerTransportTypes,
  LEDGER_USB_VENDOR_ID,
} from '../../shared/constants/hardware-wallets';
import {
  MetaMetricsEventFragment,
  MetaMetricsEventOptions,
  MetaMetricsEventPayload,
  MetaMetricsPageObject,
  MetaMetricsPageOptions,
  MetaMetricsPagePayload,
  MetaMetricsReferrerObject,
  MetaMetricsEventCategory,
  MetaMetricsEventName,
} from '../../shared/constants/metametrics';
import { parseSmartTransactionsError } from '../pages/swaps/swaps.util';
import { isEqualCaseInsensitive } from '../../shared/modules/string-utils';
import { getSmartTransactionsOptInStatusInternal } from '../../shared/modules/selectors';
import {
  fetchLocale,
  loadRelativeTimeFormatLocaleData,
} from '../../shared/modules/i18n';
import { decimalToHex } from '../../shared/modules/conversion.utils';
import { TxGasFees, PriorityLevels } from '../../shared/constants/gas';
import {
  getErrorMessage,
  isErrorWithMessage,
  logErrorWithMessage,
} from '../../shared/modules/error';
import { ThemeType } from '../../shared/constants/preferences';
import { FirstTimeFlowType } from '../../shared/constants/onboarding';
import { getMethodDataAsync } from '../../shared/lib/four-byte';
import { DecodedTransactionDataResponse } from '../../shared/types/transaction-decode';
import { LastInteractedConfirmationInfo } from '../pages/confirmations/types/confirm';
import { EndTraceRequest } from '../../shared/lib/trace';
import { isInternalAccountInPermittedAccountIds } from '../../shared/lib/multichain/chain-agnostic-permission-utils/caip-accounts';
import { SortCriteria } from '../components/app/assets/util/sort';
import { NOTIFICATIONS_EXPIRATION_DELAY } from '../helpers/constants/notifications';
import * as actionConstants from './actionConstants';

import {
  generateActionId,
  callBackgroundMethod,
  submitRequestToBackground,
} from './background-connection';
import {
  MetaMaskReduxDispatch,
  MetaMaskReduxState,
  TemporaryMessageDataType,
} from './store';

type CustomGasSettings = {
  gas?: string;
  gasPrice?: string;
  maxFeePerGas?: string;
  maxPriorityFeePerGas?: string;
};

export function goHome() {
  return {
    type: actionConstants.GO_HOME,
  };
}
// async actions

export function tryUnlockMetamask(
  password: string,
): ThunkAction<void, MetaMaskReduxState, unknown, AnyAction> {
  return (dispatch: MetaMaskReduxDispatch) => {
    dispatch(showLoadingIndication());
    dispatch(unlockInProgress());
    log.debug(`background.submitPassword`);

    return new Promise<void>((resolve, reject) => {
      callBackgroundMethod('submitPassword', [password], (error) => {
        if (error) {
          reject(error);
          return;
        }

        resolve();
      });
    })
      .then(() => {
        dispatch(unlockSucceeded());
        return forceUpdateMetamaskState(dispatch);
      })
      .then(() => {
        dispatch(hideLoadingIndication());
      })
      .catch((err) => {
        dispatch(unlockFailed(getErrorMessage(err)));
        dispatch(hideLoadingIndication());
        return Promise.reject(err);
      });
  };
}

/**
 * Adds a new account where all data is encrypted using the given password and
 * where all addresses are generated from a given seed phrase.
 *
 * @param password - The password.
 * @param seedPhrase - The seed phrase.
 * @returns The updated state of the keyring controller.
 */
export function createNewVaultAndRestore(
  password: string,
  seedPhrase: string,
): ThunkAction<void, MetaMaskReduxState, unknown, AnyAction> {
  return (dispatch: MetaMaskReduxDispatch) => {
    dispatch(showLoadingIndication());
    log.debug(`background.createNewVaultAndRestore`);

    // Encode the secret recovery phrase as an array of integers so that it is
    // serialized as JSON properly.
    const encodedSeedPhrase = Array.from(
      Buffer.from(seedPhrase, 'utf8').values(),
    );

    return new Promise<void>((resolve, reject) => {
      callBackgroundMethod(
        'createNewVaultAndRestore',
        [password, encodedSeedPhrase],
        (err) => {
          if (err) {
            reject(err);
            return;
          }
          resolve();
        },
      );
    })
      .then(() => dispatch(unMarkPasswordForgotten()))
      .then(() => {
        dispatch(showAccountsPage());
        dispatch(hideLoadingIndication());
      })
      .catch((err) => {
        dispatch(displayWarning(err));
        dispatch(hideLoadingIndication());
        return Promise.reject(err);
      });
  };
}

///: BEGIN:ONLY_INCLUDE_IF(multi-srp)
export function importMnemonicToVault(
  mnemonic: string,
): ThunkAction<void, MetaMaskReduxState, unknown, AnyAction> {
  return (dispatch: MetaMaskReduxDispatch) => {
    dispatch(showLoadingIndication());
    log.debug(`background.importMnemonicToVault`);

    return new Promise<void>((resolve, reject) => {
      callBackgroundMethod('importMnemonicToVault', [mnemonic], (err) => {
        if (err) {
          reject(err);
          return;
        }
        resolve();
      });
    })
      .then(async () => {
        dispatch(hideLoadingIndication());
      })
      .catch((err) => {
        dispatch(displayWarning(err));
        dispatch(hideLoadingIndication());
        return Promise.reject(err);
      });
  };
}

export function generateNewMnemonicAndAddToVault(): ThunkAction<
  void,
  MetaMaskReduxState,
  unknown,
  AnyAction
> {
  return (dispatch: MetaMaskReduxDispatch) => {
    dispatch(showLoadingIndication());
    log.debug(`background.generateNewMnemonicAndAddToVault`);

    return new Promise<void>((resolve, reject) => {
      callBackgroundMethod('generateNewMnemonicAndAddToVault', [], (err) => {
        if (err) {
          reject(err);
          return;
        }
        resolve();
      });
    })
      .then(async () => {
        dispatch(hideLoadingIndication());
      })
      .catch((err) => {
        dispatch(displayWarning(err));
        dispatch(hideLoadingIndication());
        return Promise.reject(err);
      });
  };
}
///: END:ONLY_INCLUDE_IF
export function createNewVaultAndGetSeedPhrase(
  password: string,
): ThunkAction<void, MetaMaskReduxState, unknown, AnyAction> {
  return async (dispatch: MetaMaskReduxDispatch) => {
    dispatch(showLoadingIndication());

    try {
      await createNewVault(password);
      const seedPhrase = await getSeedPhrase(password);
      return seedPhrase;
    } catch (error) {
      dispatch(displayWarning(error));
      if (isErrorWithMessage(error)) {
        throw new Error(getErrorMessage(error));
      } else {
        throw error;
      }
    } finally {
      dispatch(hideLoadingIndication());
    }
  };
}

export function unlockAndGetSeedPhrase(
  password: string,
): ThunkAction<void, MetaMaskReduxState, unknown, AnyAction> {
  return async (dispatch: MetaMaskReduxDispatch) => {
    dispatch(showLoadingIndication());

    try {
      await submitPassword(password);
      const seedPhrase = await getSeedPhrase(password);
      await forceUpdateMetamaskState(dispatch);
      return seedPhrase;
    } catch (error) {
      dispatch(displayWarning(error));
      if (isErrorWithMessage(error)) {
        throw new Error(getErrorMessage(error));
      } else {
        throw error;
      }
    } finally {
      dispatch(hideLoadingIndication());
    }
  };
}

export function submitPassword(password: string): Promise<void> {
  return new Promise((resolve, reject) => {
    callBackgroundMethod('submitPassword', [password], (error) => {
      if (error) {
        reject(error);
        return;
      }

      resolve();
    });
  });
}

export function createNewVault(password: string): Promise<boolean> {
  return new Promise((resolve, reject) => {
    callBackgroundMethod('createNewVaultAndKeychain', [password], (error) => {
      if (error) {
        reject(error);
        return;
      }

      resolve(true);
    });
  });
}

export function verifyPassword(password: string): Promise<boolean> {
  return new Promise((resolve, reject) => {
    callBackgroundMethod('verifyPassword', [password], (error) => {
      if (error) {
        reject(error);
        return;
      }

      resolve(true);
    });
  });
}

export async function getSeedPhrase(
  password: string,
  ///: BEGIN:ONLY_INCLUDE_IF(multi-srp)
  keyringId: string,
  ///: END:ONLY_INCLUDE_IF
) {
  const encodedSeedPhrase = await submitRequestToBackground<string>(
    'getSeedPhrase',
    [
      password,
      ///: BEGIN:ONLY_INCLUDE_IF(multi-srp)
      keyringId,
      ///: END:ONLY_INCLUDE_IF
    ],
  );
  return Buffer.from(encodedSeedPhrase).toString('utf8');
}

export function requestRevealSeedWords(
  password: string,
  ///: BEGIN:ONLY_INCLUDE_IF(multi-srp)
  keyringId: string,
  ///: END:ONLY_INCLUDE_IF
): ThunkAction<void, MetaMaskReduxState, unknown, AnyAction> {
  return async (dispatch: MetaMaskReduxDispatch) => {
    dispatch(showLoadingIndication());
    log.debug(`background.verifyPassword`);

    try {
      await verifyPassword(password);
      const seedPhrase = await getSeedPhrase(
        password,
        ///: BEGIN:ONLY_INCLUDE_IF(multi-srp)
        keyringId,
        ///: END:ONLY_INCLUDE_IF
      );
      return seedPhrase;
    } finally {
      dispatch(hideLoadingIndication());
    }
  };
}

export function tryReverseResolveAddress(
  address: string,
): ThunkAction<void, MetaMaskReduxState, unknown, AnyAction> {
  return () => {
    return new Promise<void>((resolve) => {
      callBackgroundMethod('tryReverseResolveAddress', [address], (err) => {
        if (err) {
          logErrorWithMessage(err);
        }
        resolve();
      });
    });
  };
}

export function resetAccount(): ThunkAction<
  Promise<string>,
  MetaMaskReduxState,
  unknown,
  AnyAction
> {
  return (dispatch: MetaMaskReduxDispatch) => {
    dispatch(showLoadingIndication());

    return new Promise<string>((resolve, reject) => {
      callBackgroundMethod<string>('resetAccount', [], (err, account) => {
        dispatch(hideLoadingIndication());
        if (err) {
          if (isErrorWithMessage(err)) {
            dispatch(displayWarning(err));
          }
          reject(err);
          return;
        }

        log.info(`Transaction history reset for ${account}`);
        dispatch(showAccountsPage());
        resolve(account as string);
      });
    });
  };
}

export function removeAccount(
  address: string,
): ThunkAction<void, MetaMaskReduxState, unknown, AnyAction> {
  return async (dispatch: MetaMaskReduxDispatch) => {
    dispatch(showLoadingIndication());

    try {
      await new Promise((resolve, reject) => {
        callBackgroundMethod('removeAccount', [address], (error, account) => {
          if (error) {
            reject(error);
            return;
          }
          resolve(account);
        });
      });
      await forceUpdateMetamaskState(dispatch);
    } catch (error) {
      dispatch(displayWarning(error));
      throw error;
    } finally {
      dispatch(hideLoadingIndication());
    }

    log.info(`Account removed: ${address}`);
    dispatch(showAccountsPage());
  };
}

export function importNewAccount(
  strategy: string,
  // TODO: Replace `any` with type
  // eslint-disable-next-line @typescript-eslint/no-explicit-any
  args: any[],
  loadingMessage: ReactFragment,
): ThunkAction<
  Promise<MetaMaskReduxState['metamask']>,
  MetaMaskReduxState,
  unknown,
  AnyAction
> {
  return async (dispatch: MetaMaskReduxDispatch) => {
    dispatch(showLoadingIndication(loadingMessage));

    try {
      log.debug(`background.importAccountWithStrategy`);
      await submitRequestToBackground('importAccountWithStrategy', [
        strategy,
        args,
      ]);
    } finally {
      dispatch(hideLoadingIndication());
    }

    return await forceUpdateMetamaskState(dispatch);
  };
}

export function addNewAccount(
  ///: BEGIN:ONLY_INCLUDE_IF(multi-srp)
  keyringId?: string,
  ///: END:ONLY_INCLUDE_IF
): ThunkAction<void, MetaMaskReduxState, unknown, AnyAction> {
  log.debug(`background.addNewAccount`);
  return async (dispatch, getState) => {
    const keyrings = getMetaMaskHdKeyrings(getState());
    const [defaultPrimaryKeyring] = keyrings;

    // The HD keyring to add the account for.
    let hdKeyring = defaultPrimaryKeyring;
    ///: BEGIN:ONLY_INCLUDE_IF(multi-srp)
    if (keyringId) {
      hdKeyring = keyrings.find((keyring) => keyring.metadata.id === keyringId);
    }
    ///: END:ONLY_INCLUDE_IF
    // Fail-safe in case we could not find the associated HD keyring.
    if (!hdKeyring) {
      console.error('Should never reach this. There is always a keyring');
      throw new Error('Keyring not found');
    }
    const oldAccounts = hdKeyring.accounts;

    dispatch(showLoadingIndication());

    let addedAccountAddress;
    try {
      addedAccountAddress = await submitRequestToBackground('addNewAccount', [
        oldAccounts.length,
        ///: BEGIN:ONLY_INCLUDE_IF(multi-srp)
        keyringId,
        ///: END:ONLY_INCLUDE_IF
      ]);
    } catch (error) {
      dispatch(displayWarning(error));
      throw error;
    } finally {
      dispatch(hideLoadingIndication());
    }

    await forceUpdateMetamaskState(dispatch);
    return addedAccountAddress;
  };
}

export function checkHardwareStatus(
  deviceName: HardwareDeviceNames,
  hdPath: string,
): ThunkAction<Promise<boolean>, MetaMaskReduxState, unknown, AnyAction> {
  log.debug(`background.checkHardwareStatus`, deviceName, hdPath);
  return async (dispatch: MetaMaskReduxDispatch) => {
    dispatch(showLoadingIndication());

    let unlocked = false;
    try {
      unlocked = await submitRequestToBackground<boolean>(
        'checkHardwareStatus',
        [deviceName, hdPath],
      );
    } catch (error) {
      logErrorWithMessage(error);
      dispatch(displayWarning(error));
      throw error;
    } finally {
      dispatch(hideLoadingIndication());
    }

    await forceUpdateMetamaskState(dispatch);
    return unlocked;
  };
}

export function forgetDevice(
  deviceName: HardwareDeviceNames,
): ThunkAction<void, MetaMaskReduxState, unknown, AnyAction> {
  log.debug(`background.forgetDevice`, deviceName);
  return async (dispatch: MetaMaskReduxDispatch) => {
    dispatch(showLoadingIndication());
    try {
      await submitRequestToBackground('forgetDevice', [deviceName]);
    } catch (error) {
      logErrorWithMessage(error);
      dispatch(displayWarning(error));
      throw error;
    } finally {
      dispatch(hideLoadingIndication());
    }

    await forceUpdateMetamaskState(dispatch);
  };
}

// TODO: Define an Account Type for the return type of this method and anywhere
// else dealing with accounts.
export function connectHardware(
  deviceName: HardwareDeviceNames,
  page: string,
  hdPath: string,
  loadHid: boolean,
  t: (key: string) => string,
): ThunkAction<
  Promise<{ address: string }[]>,
  MetaMaskReduxState,
  unknown,
  AnyAction
> {
  log.debug(`background.connectHardware`, deviceName, page, hdPath);
  return async (dispatch, getState) => {
    const { ledgerTransportType } = getState().metamask;

    dispatch(
      showLoadingIndication(`Looking for your ${capitalize(deviceName)}...`),
    );

    let accounts: { address: string }[];
    try {
<<<<<<< HEAD
      // if (
      //   deviceName === HardwareDeviceNames.ledger &&
      //   ledgerTransportType === LedgerTransportTypes.webhid
      // ) {
      // const connectedDevices = await window.navigator.hid.requestDevice({
      //   // The types for web hid were provided by @types/w3c-web-hid and may
      //   // not be fully formed or correct, because LEDGER_USB_VENDOR_ID is a
      //   // string and this integration with Navigator.hid works before
      //   // TypeScript. As a note, on the next declaration we convert the
      //   // LEDGER_USB_VENDOR_ID to a number for a different API so....
      //   // TODO: Get David Walsh's opinion here
      //   filters: [{ vendorId: LEDGER_USB_VENDOR_ID as unknown as number }],
      // });
      // const userApprovedWebHidConnection = connectedDevices.some(
      //   (device) => device.vendorId === Number(LEDGER_USB_VENDOR_ID),
      // );
      // if (!userApprovedWebHidConnection) {
      //   throw new Error(t('ledgerWebHIDNotConnectedErrorMessage'));
      // }
      // }
=======
      if (
        loadHid &&
        deviceName === HardwareDeviceNames.ledger &&
        ledgerTransportType === LedgerTransportTypes.webhid
      ) {
        const connectedDevices = await window.navigator.hid.requestDevice({
          // The types for web hid were provided by @types/w3c-web-hid and may
          // not be fully formed or correct, because LEDGER_USB_VENDOR_ID is a
          // string and this integration with Navigator.hid works before
          // TypeScript. As a note, on the next declaration we convert the
          // LEDGER_USB_VENDOR_ID to a number for a different API so....
          // TODO: Get David Walsh's opinion here
          filters: [{ vendorId: LEDGER_USB_VENDOR_ID as unknown as number }],
        });
        const userApprovedWebHidConnection = connectedDevices.some(
          (device) => device.vendorId === Number(LEDGER_USB_VENDOR_ID),
        );
        if (!userApprovedWebHidConnection) {
          throw new Error(t('ledgerWebHIDNotConnectedErrorMessage'));
        }
      }
>>>>>>> 5aa0423f

      accounts = await submitRequestToBackground<{ address: string }[]>(
        'connectHardware',
        [deviceName, page, hdPath],
      );
    } catch (error) {
      logErrorWithMessage(error);
      const message = getErrorMessage(error);
      if (
        deviceName === HardwareDeviceNames.ledger &&
        ledgerTransportType === LedgerTransportTypes.webhid &&
        isErrorWithMessage(error) &&
        message.match('Failed to open the device')
      ) {
        dispatch(displayWarning(t('ledgerDeviceOpenFailureMessage')));
        throw new Error(t('ledgerDeviceOpenFailureMessage'));
      } else {
        if (deviceName !== HardwareDeviceNames.qr) {
          dispatch(displayWarning(error));
        }
        throw error;
      }
    } finally {
      dispatch(hideLoadingIndication());
    }

    await forceUpdateMetamaskState(dispatch);
    return accounts;
  };
}

export function unlockHardwareWalletAccounts(
  indexes: string[],
  deviceName: HardwareDeviceNames,
  hdPath: string,
  hdPathDescription: string,
): ThunkAction<Promise<undefined>, MetaMaskReduxState, unknown, AnyAction> {
  log.debug(
    `background.unlockHardwareWalletAccount`,
    indexes,
    deviceName,
    hdPath,
    hdPathDescription,
  );
  return async (dispatch: MetaMaskReduxDispatch) => {
    dispatch(showLoadingIndication());

    for (const index of indexes) {
      try {
        await submitRequestToBackground('unlockHardwareWalletAccount', [
          index,
          deviceName,
          hdPath,
          hdPathDescription,
        ]);
      } catch (err) {
        logErrorWithMessage(err);
        dispatch(displayWarning(err));
        dispatch(hideLoadingIndication());
        throw err;
      }
    }

    dispatch(hideLoadingIndication());
    return undefined;
  };
}

export function showQrScanner(): ThunkAction<
  void,
  MetaMaskReduxState,
  unknown,
  AnyAction
> {
  return (dispatch: MetaMaskReduxDispatch) => {
    dispatch(
      showModal({
        name: 'QR_SCANNER',
      }),
    );
  };
}

export function setCurrentCurrency(
  currencyCode: string,
): ThunkAction<void, MetaMaskReduxState, unknown, AnyAction> {
  return async (dispatch: MetaMaskReduxDispatch) => {
    dispatch(showLoadingIndication());
    log.debug(`background.setCurrentCurrency`);
    try {
      await submitRequestToBackground('setCurrentCurrency', [currencyCode]);
      await forceUpdateMetamaskState(dispatch);
    } catch (error) {
      logErrorWithMessage(error);
      dispatch(displayWarning(error));
      return;
    } finally {
      dispatch(hideLoadingIndication());
    }
  };
}

export function decryptMsgInline(
  decryptedMsgData: TemporaryMessageDataType['msgParams'],
): ThunkAction<
  Promise<TemporaryMessageDataType>,
  MetaMaskReduxState,
  unknown,
  AnyAction
> {
  log.debug('action - decryptMsgInline');
  return async (dispatch: MetaMaskReduxDispatch) => {
    log.debug(`actions calling background.decryptMessageInline`);

    try {
      await submitRequestToBackground('decryptMessageInline', [
        decryptedMsgData,
      ]);
    } catch (error) {
      logErrorWithMessage(error);
      dispatch(displayWarning(error));
      throw error;
    }

    const newState = await forceUpdateMetamaskState(dispatch);
    return newState.unapprovedDecryptMsgs[decryptedMsgData.metamaskId];
  };
}

export function decryptMsg(
  decryptedMsgData: TemporaryMessageDataType['msgParams'],
): ThunkAction<
  Promise<TemporaryMessageDataType['msgParams']>,
  MetaMaskReduxState,
  unknown,
  AnyAction
> {
  log.debug('action - decryptMsg');
  return async (dispatch: MetaMaskReduxDispatch) => {
    dispatch(showLoadingIndication());
    log.debug(`actions calling background.decryptMessage`);

    try {
      await submitRequestToBackground('decryptMessage', [decryptedMsgData]);
    } catch (error) {
      logErrorWithMessage(error);
      dispatch(displayWarning(error));
      throw error;
    } finally {
      dispatch(hideLoadingIndication());
    }

    await forceUpdateMetamaskState(dispatch);
    dispatch(completedTx(decryptedMsgData.metamaskId));
    dispatch(closeCurrentNotificationWindow());
    return decryptedMsgData;
  };
}

export function encryptionPublicKeyMsg(
  msgData: TemporaryMessageDataType['msgParams'],
): ThunkAction<
  Promise<TemporaryMessageDataType['msgParams']>,
  MetaMaskReduxState,
  unknown,
  AnyAction
> {
  log.debug('action - encryptionPublicKeyMsg');
  return async (dispatch: MetaMaskReduxDispatch) => {
    dispatch(showLoadingIndication());
    log.debug(`actions calling background.encryptionPublicKey`);

    try {
      await submitRequestToBackground<MetaMaskReduxState['metamask']>(
        'encryptionPublicKey',
        [msgData],
      );
    } catch (error) {
      logErrorWithMessage(error);
      dispatch(displayWarning(error));
      throw error;
    } finally {
      dispatch(hideLoadingIndication());
    }

    await forceUpdateMetamaskState(dispatch);
    dispatch(completedTx(msgData.metamaskId));
    dispatch(closeCurrentNotificationWindow());
    return msgData;
  };
}

export function updateCustomNonce(value: string) {
  return {
    type: actionConstants.UPDATE_CUSTOM_NONCE,
    value,
  };
}

/**
 * TODO: update previousGasParams to use typed gas params object
 * TODO: Not a thunk, but rather a wrapper around a background call
 *
 * @param txId - MetaMask internal transaction id
 * @param previousGasParams - Object of gas params to set as previous
 */
export function updatePreviousGasParams(
  txId: string,
  // TODO: Replace `any` with type
  // eslint-disable-next-line @typescript-eslint/no-explicit-any
  previousGasParams: Record<string, any>,
): ThunkAction<
  Promise<TransactionMeta>,
  MetaMaskReduxState,
  unknown,
  AnyAction
> {
  return async () => {
    let updatedTransaction: TransactionMeta;
    try {
      updatedTransaction = await submitRequestToBackground(
        'updatePreviousGasParams',
        [txId, previousGasParams],
      );
    } catch (error) {
      logErrorWithMessage(error);
      throw error;
    }

    return updatedTransaction;
  };
}

export function updateEditableParams(
  txId: string,
  editableParams: Partial<TransactionParams>,
): ThunkAction<
  Promise<TransactionMeta>,
  MetaMaskReduxState,
  unknown,
  AnyAction
> {
  return async (dispatch: MetaMaskReduxDispatch) => {
    let updatedTransaction: TransactionMeta;
    try {
      updatedTransaction = await submitRequestToBackground(
        'updateEditableParams',
        [txId, editableParams],
      );
    } catch (error) {
      logErrorWithMessage(error);
      throw error;
    }
    await forceUpdateMetamaskState(dispatch);
    return updatedTransaction;
  };
}

/**
 * Appends new send flow history to a transaction
 * TODO: Not a thunk, but rather a wrapper around a background call
 *
 * @param txId - the id of the transaction to update
 * @param currentSendFlowHistoryLength - sendFlowHistory entries currently
 * @param sendFlowHistory - the new send flow history to append to the
 * transaction
 * @returns
 */
export function updateTransactionSendFlowHistory(
  txId: string,
  currentSendFlowHistoryLength: number,
  sendFlowHistory: DraftTransaction['history'],
): ThunkAction<
  Promise<TransactionMeta>,
  MetaMaskReduxState,
  unknown,
  AnyAction
> {
  return async () => {
    let updatedTransaction: TransactionMeta;
    try {
      updatedTransaction = await submitRequestToBackground(
        'updateTransactionSendFlowHistory',
        [txId, currentSendFlowHistoryLength, sendFlowHistory],
      );
    } catch (error) {
      logErrorWithMessage(error);
      throw error;
    }

    return updatedTransaction;
  };
}

export async function backupUserData(): Promise<{
  filename: string;
  data: string;
}> {
  let backedupData;
  try {
    backedupData = await submitRequestToBackground<{
      filename: string;
      data: string;
    }>('backupUserData');
  } catch (error) {
    logErrorWithMessage(error);
    throw error;
  }

  return backedupData;
}

export async function restoreUserData(jsonString: Json): Promise<true> {
  try {
    await submitRequestToBackground('restoreUserData', [jsonString]);
  } catch (error) {
    logErrorWithMessage(error);
    throw error;
  }

  return true;
}

export function updateSlides(
  slides,
): ThunkAction<void, MetaMaskReduxState, unknown, AnyAction> {
  return async () => {
    try {
      await submitRequestToBackground('updateSlides', [slides]);
    } catch (error) {
      logErrorWithMessage(error);
      throw error;
    }
  };
}

export function removeSlide(
  id: string,
): ThunkAction<Promise<void>, MetaMaskReduxState, unknown, AnyAction> {
  return async () => {
    try {
      await submitRequestToBackground('removeSlide', [id]);
    } catch (error) {
      logErrorWithMessage(error);
      throw error;
    }
  };
}

// TODO: Not a thunk, but rather a wrapper around a background call
export function updateTransactionGasFees(
  txId: string,
  txGasFees: Partial<TxGasFees>,
): ThunkAction<
  Promise<TransactionMeta>,
  MetaMaskReduxState,
  unknown,
  AnyAction
> {
  return async () => {
    let updatedTransaction: TransactionMeta;
    try {
      updatedTransaction = await submitRequestToBackground(
        'updateTransactionGasFees',
        [txId, txGasFees],
      );
    } catch (error) {
      logErrorWithMessage(error);
      throw error;
    }

    return updatedTransaction;
  };
}

export function updateTransaction(
  txMeta: TransactionMeta,
  dontShowLoadingIndicator: boolean,
): ThunkAction<
  Promise<TransactionMeta>,
  MetaMaskReduxState,
  unknown,
  AnyAction
> {
  return async (dispatch: MetaMaskReduxDispatch) => {
    !dontShowLoadingIndicator && dispatch(showLoadingIndication());

    try {
      await submitRequestToBackground('updateTransaction', [txMeta]);
    } catch (error) {
      dispatch(updateTransactionParams(txMeta.id, txMeta.txParams));
      dispatch(hideLoadingIndication());
      dispatch(goHome());
      logErrorWithMessage(error);
      throw error;
    }

    try {
      dispatch(updateTransactionParams(txMeta.id, txMeta.txParams));
      await forceUpdateMetamaskState(dispatch);
      dispatch(showConfTxPage({ id: txMeta.id }));
      return txMeta;
    } finally {
      dispatch(hideLoadingIndication());
    }
  };
}

/**
 * Action to create a new transaction in the controller and route to the
 * confirmation page. Returns the newly created txMeta in case additional logic
 * should be applied to the transaction after creation.
 *
 * @param txParams - The transaction parameters
 * @param options
 * @param options.networkClientId - ID of the network client to use for the transaction.
 * @param options.sendFlowHistory - The history of the send flow at time of creation.
 * @param options.type - The type of the transaction being added.
 * @returns
 */
export function addTransactionAndRouteToConfirmationPage(
  txParams: TransactionParams,
  options?: {
    networkClientId: NetworkClientId;
    sendFlowHistory?: DraftTransaction['history'];
    type?: TransactionType;
  },
): ThunkAction<
  Promise<TransactionMeta | null>,
  MetaMaskReduxState,
  unknown,
  AnyAction
> {
  return async (dispatch: MetaMaskReduxDispatch) => {
    const actionId = generateActionId();

    try {
      log.debug('background.addTransaction');

      const transactionMeta = await submitRequestToBackground<TransactionMeta>(
        'addTransaction',
        [txParams, { ...options, actionId, origin: ORIGIN_METAMASK }],
      );

      dispatch(showConfTxPage());
      return transactionMeta;
    } catch (error) {
      dispatch(hideLoadingIndication());
      dispatch(displayWarning(error));
      throw error;
    }
  };
}

/**
 * Wrapper around the promisifedBackground to create a new unapproved
 * transaction in the background and return the newly created txMeta.
 * This method does not show errors or route to a confirmation page and is
 * used primarily for swaps functionality.
 *
 * @param txParams - the transaction parameters
 * @param options - Additional options for the transaction.
 * @param options.method
 * @param options.networkClientId - ID of the network client to use for the transaction.
 * @param options.requireApproval - Whether the transaction requires approval.
 * @param options.swaps - Options specific to swaps transactions.
 * @param options.swaps.hasApproveTx - Whether the swap required an approval transaction.
 * @param options.swaps.meta - Additional transaction metadata required by swaps.
 * @param options.type
 * @returns
 */
export async function addTransactionAndWaitForPublish(
  txParams: TransactionParams,
  options: {
    method?: string;
    networkClientId: NetworkClientId;
    requireApproval?: boolean;
    swaps?: { hasApproveTx?: boolean; meta?: Record<string, unknown> };
    type?: TransactionType;
  },
): Promise<TransactionMeta> {
  log.debug('background.addTransactionAndWaitForPublish');

  const actionId = generateActionId();

  return await submitRequestToBackground<TransactionMeta>(
    'addTransactionAndWaitForPublish',
    [
      txParams,
      {
        ...options,
        origin: ORIGIN_METAMASK,
        actionId,
      },
    ],
  );
}

/**
 * Wrapper around the promisifedBackground to create a new unapproved
 * transaction in the background and return the newly created txMeta.
 * This method does not show errors or route to a confirmation page
 *
 * @param txParams - the transaction parameters
 * @param options - Additional options for the transaction.
 * @param options.method
 * @param options.networkClientId - ID of the network client to use for the transaction.
 * @param options.requireApproval - Whether the transaction requires approval.
 * @param options.swaps - Options specific to swaps transactions.
 * @param options.swaps.hasApproveTx - Whether the swap required an approval transaction.
 * @param options.swaps.meta - Additional transaction metadata required by swaps.
 * @param options.type
 * @returns
 */
export async function addTransaction(
  txParams: TransactionParams,
  options: {
    method?: string;
    networkClientId: NetworkClientId;
    requireApproval?: boolean;
    swaps?: { hasApproveTx?: boolean; meta?: Record<string, unknown> };
    type?: TransactionType;
  },
): Promise<TransactionMeta> {
  log.debug('background.addTransaction');

  const actionId = generateActionId();

  return await submitRequestToBackground<TransactionMeta>('addTransaction', [
    txParams,
    {
      ...options,
      origin: ORIGIN_METAMASK,
      actionId,
    },
  ]);
}

export function updateAndApproveTx(
  txMeta: TransactionMeta,
  dontShowLoadingIndicator: boolean,
  loadingIndicatorMessage: string,
): ThunkAction<
  Promise<TransactionMeta | null>,
  MetaMaskReduxState,
  unknown,
  AnyAction
> {
  return (dispatch: MetaMaskReduxDispatch, getState) => {
    !dontShowLoadingIndicator &&
      dispatch(showLoadingIndication(loadingIndicatorMessage));

    const getIsSendActive = () =>
      Boolean(getState().send.stage !== SEND_STAGES.INACTIVE);

    return new Promise((resolve, reject) => {
      const actionId = generateActionId();

      callBackgroundMethod(
        'resolvePendingApproval',
        [String(txMeta.id), { txMeta, actionId }, { waitForResult: true }],
        (err) => {
          dispatch(updateTransactionParams(txMeta.id, txMeta.txParams));

          if (!getIsSendActive()) {
            dispatch(resetSendState());
          }

          if (err) {
            dispatch(goHome());
            logErrorWithMessage(err);
            reject(err);
            return;
          }

          resolve(txMeta);
        },
      );
    })
      .then(() => forceUpdateMetamaskState(dispatch))
      .then(() => {
        if (!getIsSendActive()) {
          dispatch(resetSendState());
        }
        dispatch(completedTx(txMeta.id));
        dispatch(hideLoadingIndication());
        dispatch(updateCustomNonce(''));
        ///: BEGIN:ONLY_INCLUDE_IF(build-main,build-beta,build-flask)
        dispatch(closeCurrentNotificationWindow());
        ///: END:ONLY_INCLUDE_IF
        return txMeta;
      })
      .catch((err) => {
        dispatch(hideLoadingIndication());
        return Promise.reject(err);
      });
  };
}

export async function getTransactions(
  filters: {
    searchCriteria?: Partial<TransactionMeta> & Partial<TransactionParams>;
  } = {},
): Promise<TransactionMeta[]> {
  return await submitRequestToBackground<TransactionMeta[]>('getTransactions', [
    filters,
  ]);
}

export function completedTx(
  txId: string,
): ThunkAction<void, MetaMaskReduxState, unknown, AnyAction> {
  return (dispatch: MetaMaskReduxDispatch) => {
    dispatch({
      type: actionConstants.COMPLETED_TX,
      value: {
        id: txId,
      },
    });
  };
}

export function updateTransactionParams(
  txId: string,
  txParams: TransactionParams,
) {
  return {
    type: actionConstants.UPDATE_TRANSACTION_PARAMS,
    id: txId,
    value: txParams,
  };
}

export function disableSnap(
  snapId: string,
): ThunkAction<void, MetaMaskReduxState, unknown, AnyAction> {
  return async (dispatch: MetaMaskReduxDispatch) => {
    await submitRequestToBackground('disableSnap', [snapId]);
    await forceUpdateMetamaskState(dispatch);
  };
}

export function enableSnap(
  snapId: string,
): ThunkAction<void, MetaMaskReduxState, unknown, AnyAction> {
  return async (dispatch: MetaMaskReduxDispatch) => {
    await submitRequestToBackground('enableSnap', [snapId]);
    await forceUpdateMetamaskState(dispatch);
  };
}

export function updateSnap(
  origin: string,
  snap: { [snapId: string]: { version: string } },
): ThunkAction<void, MetaMaskReduxState, unknown, AnyAction> {
  return async (dispatch: MetaMaskReduxDispatch, getState) => {
    await submitRequestToBackground('updateSnap', [origin, snap]);
    await forceUpdateMetamaskState(dispatch);

    const state = getState();

    const approval = getFirstSnapInstallOrUpdateRequest(state);

    return approval?.metadata.id;
  };
}

export async function getPhishingResult(website: string) {
  return await submitRequestToBackground('getPhishingResult', [website]);
}

// TODO: Clean this up.
export function removeSnap(
  snapId: string,
): ThunkAction<Promise<void>, MetaMaskReduxState, unknown, AnyAction> {
  return async (
    dispatch: MetaMaskReduxDispatch,
    ///: BEGIN:ONLY_INCLUDE_IF(keyring-snaps)
    getState,
    ///: END:ONLY_INCLUDE_IF
  ) => {
    dispatch(showLoadingIndication());
    ///: BEGIN:ONLY_INCLUDE_IF(keyring-snaps)
    const subjects = getPermissionSubjects(getState()) as {
      // TODO: Replace `any` with type
      // eslint-disable-next-line @typescript-eslint/no-explicit-any
      [k: string]: { permissions: Record<string, any> };
    };

    const isAccountsSnap =
      subjects[snapId]?.permissions?.snap_manageAccounts !== undefined;
    ///: END:ONLY_INCLUDE_IF

    try {
      ///: BEGIN:ONLY_INCLUDE_IF(keyring-snaps)
      if (isAccountsSnap) {
        const addresses: string[] = await submitRequestToBackground(
          'getAccountsBySnapId',
          [snapId],
        );
        for (const address of addresses) {
          await submitRequestToBackground('removeAccount', [address]);
        }
      }
      ///: END:ONLY_INCLUDE_IF

      await submitRequestToBackground('removeSnap', [snapId]);
      await forceUpdateMetamaskState(dispatch);
    } catch (error) {
      dispatch(displayWarning(error));
      throw error;
    } finally {
      dispatch(hideLoadingIndication());
    }
  };
}

export async function handleSnapRequest<
  Params extends JsonRpcParams = JsonRpcParams,
>(args: {
  snapId: string;
  origin: string;
  handler: string;
  request: JsonRpcRequest<Params>;
}): Promise<unknown> {
  return submitRequestToBackground('handleSnapRequest', [args]);
}

export function revokeDynamicSnapPermissions(
  snapId: string,
  permissionNames: string[],
): ThunkAction<void, MetaMaskReduxState, unknown, AnyAction> {
  return async (dispatch: MetaMaskReduxDispatch) => {
    await submitRequestToBackground('revokeDynamicSnapPermissions', [
      snapId,
      permissionNames,
    ]);
    await forceUpdateMetamaskState(dispatch);
  };
}

export function deleteExpiredNotifications(): ThunkAction<
  void,
  MetaMaskReduxState,
  unknown,
  AnyAction
> {
  return async (dispatch, getState) => {
    const state = getState();
    const notifications = state.metamask.metamaskNotificationsList;

    const notificationIdsToDelete = notifications
      .filter((notification) => {
        const expirationTime = new Date(
          Date.now() - NOTIFICATIONS_EXPIRATION_DELAY,
        );

        return Boolean(
          notification.readDate &&
            new Date(notification.readDate) < expirationTime,
        );
      })
      .map(({ id }) => id);

    if (notificationIdsToDelete.length) {
      await submitRequestToBackground('deleteNotificationsById', [
        notificationIdsToDelete,
      ]);
      await forceUpdateMetamaskState(dispatch);
    }
  };
}

/**
 * Disconnects a given origin from a snap.
 *
 * This revokes the permission granted to the origin
 * that provides the capability to communicate with a snap.
 *
 * @param origin - The origin.
 * @param snapId - The snap ID.
 */
export function disconnectOriginFromSnap(
  origin: string,
  snapId: string,
): ThunkAction<void, MetaMaskReduxState, unknown, AnyAction> {
  return async (dispatch: MetaMaskReduxDispatch) => {
    await submitRequestToBackground('disconnectOriginFromSnap', [
      origin,
      snapId,
    ]);
    await forceUpdateMetamaskState(dispatch);
  };
}

export function cancelDecryptMsg(
  msgData: TemporaryMessageDataType,
): ThunkAction<
  Promise<TemporaryMessageDataType>,
  MetaMaskReduxState,
  unknown,
  AnyAction
> {
  return async (dispatch: MetaMaskReduxDispatch) => {
    dispatch(showLoadingIndication());

    try {
      await submitRequestToBackground<MetaMaskReduxState['metamask']>(
        'cancelDecryptMessage',
        [msgData.id],
      );
    } finally {
      dispatch(hideLoadingIndication());
    }

    await forceUpdateMetamaskState(dispatch);
    dispatch(completedTx(msgData.id));
    dispatch(closeCurrentNotificationWindow());
    return msgData;
  };
}

export function cancelEncryptionPublicKeyMsg(
  msgData: TemporaryMessageDataType,
): ThunkAction<
  Promise<TemporaryMessageDataType>,
  MetaMaskReduxState,
  unknown,
  AnyAction
> {
  return async (dispatch: MetaMaskReduxDispatch) => {
    dispatch(showLoadingIndication());

    try {
      await submitRequestToBackground<MetaMaskReduxState['metamask']>(
        'cancelEncryptionPublicKey',
        [msgData.id],
      );
    } finally {
      dispatch(hideLoadingIndication());
    }

    await forceUpdateMetamaskState(dispatch);
    dispatch(completedTx(msgData.id));
    dispatch(closeCurrentNotificationWindow());
    return msgData;
  };
}

export function cancelTx(
  txMeta: TransactionMeta,
  _showLoadingIndication = true,
): ThunkAction<
  Promise<TransactionMeta>,
  MetaMaskReduxState,
  unknown,
  AnyAction
> {
  return (dispatch: MetaMaskReduxDispatch) => {
    _showLoadingIndication && dispatch(showLoadingIndication());
    return new Promise<void>((resolve, reject) => {
      callBackgroundMethod(
        'rejectPendingApproval',
        [String(txMeta.id), providerErrors.userRejectedRequest().serialize()],
        (error) => {
          if (error) {
            reject(error);
            return;
          }

          resolve();
        },
      );
    })
      .then(() => forceUpdateMetamaskState(dispatch))
      .then(() => {
        dispatch(resetSendState());
        dispatch(completedTx(txMeta.id));
        dispatch(hideLoadingIndication());
        dispatch(closeCurrentNotificationWindow());

        return txMeta;
      })
      .catch((error) => {
        dispatch(hideLoadingIndication());
        throw error;
      });
  };
}

/**
 * Cancels all of the given transactions
 *
 * @param txMetaList
 * @returns
 */
export function cancelTxs(
  txMetaList: TransactionMeta[],
): ThunkAction<void, MetaMaskReduxState, unknown, AnyAction> {
  return async (dispatch: MetaMaskReduxDispatch) => {
    dispatch(showLoadingIndication());

    try {
      const txIds = txMetaList.map(({ id }) => id);
      const cancellations = txIds.map(
        (id) =>
          new Promise<void>((resolve, reject) => {
            callBackgroundMethod(
              'rejectPendingApproval',
              [String(id), providerErrors.userRejectedRequest().serialize()],
              (err) => {
                if (err) {
                  reject(err);
                  return;
                }

                resolve();
              },
            );
          }),
      );

      await Promise.all(cancellations);

      await forceUpdateMetamaskState(dispatch);
      dispatch(resetSendState());

      txIds.forEach((id) => {
        dispatch(completedTx(id));
      });
    } finally {
      if (getEnvironmentType() === ENVIRONMENT_TYPE_NOTIFICATION) {
        attemptCloseNotificationPopup();
      } else {
        dispatch(hideLoadingIndication());
      }
    }
  };
}

export function markPasswordForgotten(): ThunkAction<
  void,
  MetaMaskReduxState,
  unknown,
  AnyAction
> {
  return async (dispatch: MetaMaskReduxDispatch) => {
    try {
      await new Promise<void>((resolve, reject) => {
        callBackgroundMethod('markPasswordForgotten', [], (error) => {
          if (error) {
            reject(error);
            return;
          }
          resolve();
        });
      });
    } finally {
      // TODO: handle errors
      dispatch(hideLoadingIndication());
      await forceUpdateMetamaskState(dispatch);
    }
  };
}

export function unMarkPasswordForgotten(): ThunkAction<
  void,
  MetaMaskReduxState,
  unknown,
  AnyAction
> {
  return (dispatch: MetaMaskReduxDispatch) => {
    return new Promise<void>((resolve) => {
      callBackgroundMethod('unMarkPasswordForgotten', [], () => {
        resolve();
      });
    }).then(() => forceUpdateMetamaskState(dispatch));
  };
}

export function closeWelcomeScreen() {
  return {
    type: actionConstants.CLOSE_WELCOME_SCREEN,
  };
}

//
// unlock screen
//

export function unlockInProgress() {
  return {
    type: actionConstants.UNLOCK_IN_PROGRESS,
  };
}

export function unlockFailed(message?: string) {
  return {
    type: actionConstants.UNLOCK_FAILED,
    value: message,
  };
}

export function unlockSucceeded(message?: string) {
  return {
    type: actionConstants.UNLOCK_SUCCEEDED,
    value: message,
  };
}

export function updateMetamaskState(
  patches: Patch[],
): ThunkAction<void, MetaMaskReduxState, unknown, AnyAction> {
  return (dispatch, getState) => {
    const state = getState();
    const providerConfig = getProviderConfig(state);
    const { metamask: currentState } = state;

    if (!patches?.length) {
      return currentState;
    }

    const newState = applyPatches(currentState, patches);
    const { currentLocale } = currentState;
    const currentInternalAccount = getSelectedInternalAccount(state);
    const selectedAddress = currentInternalAccount?.address;
    const { currentLocale: newLocale } = newState;
    const newProviderConfig = getProviderConfig({ metamask: newState });
    const newInternalAccount = getSelectedInternalAccount({
      metamask: newState,
    });
    const newSelectedAddress = newInternalAccount?.address;

    if (currentLocale && newLocale && currentLocale !== newLocale) {
      dispatch(updateCurrentLocale(newLocale));
    }

    if (selectedAddress !== newSelectedAddress) {
      dispatch({ type: actionConstants.SELECTED_ADDRESS_CHANGED });
    }

    const newAddressBook =
      newState.addressBook?.[newProviderConfig?.chainId] ?? {};
    const oldAddressBook =
      currentState.addressBook?.[providerConfig?.chainId] ?? {};
    // TODO: Replace `any` with type
    // eslint-disable-next-line @typescript-eslint/no-explicit-any
    const newAccounts: { [address: string]: Record<string, any> } =
      getMetaMaskAccounts({ metamask: newState });
    // TODO: Replace `any` with type
    // eslint-disable-next-line @typescript-eslint/no-explicit-any
    const oldAccounts: { [address: string]: Record<string, any> } =
      getMetaMaskAccounts({ metamask: currentState });
    const newSelectedAccount = newAccounts[newSelectedAddress];
    const oldSelectedAccount = newAccounts[selectedAddress];
    // dispatch an ACCOUNT_CHANGED for any account whose balance or other
    // properties changed in this update
    Object.entries(oldAccounts).forEach(([address, oldAccount]) => {
      if (!isEqual(oldAccount, newAccounts[address])) {
        dispatch({
          type: actionConstants.ACCOUNT_CHANGED,
          payload: { account: newAccounts[address] },
        });
      }
    });

    // Also emit an event for the selected account changing, either due to a
    // property update or if the entire account changes.
    if (isEqual(oldSelectedAccount, newSelectedAccount) === false) {
      dispatch({
        type: actionConstants.SELECTED_ACCOUNT_CHANGED,
        payload: { account: newSelectedAccount },
      });
    }
    // We need to keep track of changing address book entries
    if (isEqual(oldAddressBook, newAddressBook) === false) {
      dispatch({
        type: actionConstants.ADDRESS_BOOK_UPDATED,
        payload: { addressBook: newAddressBook },
      });
    }

    // track when gasFeeEstimates change
    if (
      isEqual(currentState.gasFeeEstimates, newState.gasFeeEstimates) === false
    ) {
      dispatch({
        type: actionConstants.GAS_FEE_ESTIMATES_UPDATED,
        payload: {
          gasFeeEstimates: newState.gasFeeEstimates,
          gasEstimateType: newState.gasEstimateType,
        },
      });
    }
    dispatch({
      type: actionConstants.UPDATE_METAMASK_STATE,
      value: newState,
    });
    if (providerConfig.chainId !== newProviderConfig.chainId) {
      dispatch({
        type: actionConstants.CHAIN_CHANGED,
        payload: newProviderConfig.chainId,
      });
      // We dispatch this action to ensure that the send state stays up to date
      // after the chain changes. This async thunk will fail gracefully in the
      // event that we are not yet on the send flow with a draftTransaction in
      // progress.

      dispatch(initializeSendState({ chainHasChanged: true }));
    }

    return newState;
  };
}

const backgroundSetLocked = (): Promise<void> => {
  return new Promise<void>((resolve, reject) => {
    callBackgroundMethod('setLocked', [], (error) => {
      if (error) {
        reject(error);
        return;
      }
      resolve();
    });
  });
};

export function lockMetamask(): ThunkAction<
  void,
  MetaMaskReduxState,
  unknown,
  AnyAction
> {
  log.debug(`background.setLocked`);

  return (dispatch: MetaMaskReduxDispatch) => {
    dispatch(showLoadingIndication());

    return backgroundSetLocked()
      .then(() => forceUpdateMetamaskState(dispatch))
      .catch((error) => {
        dispatch(displayWarning(getErrorMessage(error)));
        return Promise.reject(error);
      })
      .then(() => {
        dispatch(hideLoadingIndication());
        dispatch({ type: actionConstants.LOCK_METAMASK });
      })
      .catch(() => {
        dispatch(hideLoadingIndication());
        dispatch({ type: actionConstants.LOCK_METAMASK });
      });
  };
}

async function _setSelectedInternalAccount(accountId: string): Promise<void> {
  log.debug(`background.setSelectedInternalAccount`);
  await submitRequestToBackground('setSelectedInternalAccount', [accountId]);
}

/**
 * Sets the selected internal account.
 *
 * @param accountId - The ID of the account to set as selected.
 * @returns A thunk action that dispatches loading and warning indications.
 */
export function setSelectedInternalAccount(
  accountId: string,
): ThunkAction<void, MetaMaskReduxState, unknown, AnyAction> {
  return async (dispatch: MetaMaskReduxDispatch) => {
    dispatch(showLoadingIndication());
    log.debug(`background.setSelectedInternalAccount`);
    try {
      await _setSelectedInternalAccount(accountId);
    } catch (error) {
      dispatch(displayWarning(error));
      return;
    } finally {
      dispatch(hideLoadingIndication());
    }
  };
}

export function setSelectedAccount(
  address: string,
): ThunkAction<void, MetaMaskReduxState, unknown, AnyAction> {
  return async (dispatch, getState) => {
    dispatch(showLoadingIndication());
    log.debug(`background.setSelectedAccount`);

    const state = getState();
    const unconnectedAccountAccountAlertIsEnabled =
      getUnconnectedAccountAlertEnabledness(state);
    const activeTabOrigin = state.activeTab.origin;
    const prevAccount = getSelectedInternalAccount(state);
    const nextAccount = getInternalAccountByAddress(state, address);
    const permittedAccountsForCurrentTab =
      getAllPermittedAccountsForCurrentTab(state);

    const currentTabIsConnectedToPreviousAddress =
      isInternalAccountInPermittedAccountIds(
        prevAccount,
        permittedAccountsForCurrentTab,
      );

    const currentTabIsConnectedToNextAddress =
      isInternalAccountInPermittedAccountIds(
        nextAccount,
        permittedAccountsForCurrentTab,
      );

    const switchingToUnconnectedAddress =
      Boolean(activeTabOrigin) &&
      currentTabIsConnectedToPreviousAddress &&
      !currentTabIsConnectedToNextAddress;

    try {
      await _setSelectedInternalAccount(nextAccount.id);
      await forceUpdateMetamaskState(dispatch);
    } catch (error) {
      dispatch(displayWarning(error));
      return;
    } finally {
      dispatch(hideLoadingIndication());
    }

    if (
      unconnectedAccountAccountAlertIsEnabled &&
      switchingToUnconnectedAddress
    ) {
      dispatch(switchedToUnconnectedAccount());
      await setUnconnectedAccountAlertShown(activeTabOrigin);
    }
  };
}

export function addPermittedAccount(
  origin: string,
  address: string,
): ThunkAction<Promise<void>, MetaMaskReduxState, unknown, AnyAction> {
  return async (dispatch: MetaMaskReduxDispatch) => {
    await new Promise<void>((resolve, reject) => {
      callBackgroundMethod(
        'addPermittedAccount',
        [origin, address],
        (error) => {
          if (error) {
            reject(error);
            return;
          }
          resolve();
        },
      );
    });
    await forceUpdateMetamaskState(dispatch);
  };
}
export function addPermittedAccounts(
  origin: string,
  address: string[],
): ThunkAction<Promise<void>, MetaMaskReduxState, unknown, AnyAction> {
  return async (dispatch: MetaMaskReduxDispatch) => {
    await new Promise<void>((resolve, reject) => {
      callBackgroundMethod(
        'addPermittedAccounts',
        [origin, address],
        (error) => {
          if (error) {
            reject(error);
            return;
          }
          resolve();
        },
      );
    });
    await forceUpdateMetamaskState(dispatch);
  };
}

export function removePermittedAccount(
  origin: string,
  address: string,
): ThunkAction<Promise<void>, MetaMaskReduxState, unknown, AnyAction> {
  return async (dispatch: MetaMaskReduxDispatch) => {
    await new Promise<void>((resolve, reject) => {
      callBackgroundMethod(
        'removePermittedAccount',
        [origin, address],
        (error) => {
          if (error) {
            reject(error);
            return;
          }
          resolve();
        },
      );
    });
    await forceUpdateMetamaskState(dispatch);
  };
}

export function addPermittedChain(
  origin: string,
  chainId: CaipChainId,
): ThunkAction<Promise<void>, MetaMaskReduxState, unknown, AnyAction> {
  return async (dispatch: MetaMaskReduxDispatch) => {
    await new Promise<void>((resolve, reject) => {
      callBackgroundMethod('addPermittedChain', [origin, chainId], (error) => {
        if (error) {
          reject(error);
          return;
        }
        resolve();
      });
    });
    await forceUpdateMetamaskState(dispatch);
  };
}
export function addPermittedChains(
  origin: string,
  chainIds: string[],
): ThunkAction<Promise<void>, MetaMaskReduxState, unknown, AnyAction> {
  return async (dispatch: MetaMaskReduxDispatch) => {
    await new Promise<void>((resolve, reject) => {
      callBackgroundMethod(
        'addPermittedChains',
        [origin, chainIds],
        (error) => {
          if (error) {
            reject(error);
            return;
          }
          resolve();
        },
      );
    });
    await forceUpdateMetamaskState(dispatch);
  };
}

export function removePermittedChain(
  origin: string,
  chainId: string,
): ThunkAction<Promise<void>, MetaMaskReduxState, unknown, AnyAction> {
  return async (dispatch: MetaMaskReduxDispatch) => {
    await new Promise<void>((resolve, reject) => {
      callBackgroundMethod(
        'removePermittedChain',
        [origin, chainId],
        (error) => {
          if (error) {
            reject(error);
            return;
          }
          resolve();
        },
      );
    });
    await forceUpdateMetamaskState(dispatch);
  };
}

export function showAccountsPage() {
  return {
    type: actionConstants.SHOW_ACCOUNTS_PAGE,
  };
}

export function showConfTxPage({ id }: Partial<TransactionMeta> = {}) {
  return {
    type: actionConstants.SHOW_CONF_TX_PAGE,
    id,
  };
}

export function addToken(
  {
    address,
    symbol,
    decimals,
    image,
    networkClientId,
  }: {
    address?: string;
    symbol?: string;
    decimals?: number;
    image?: string;
    networkClientId?: NetworkClientId;
  },
  dontShowLoadingIndicator?: boolean,
): ThunkAction<void, MetaMaskReduxState, unknown, AnyAction> {
  return async (dispatch: MetaMaskReduxDispatch) => {
    if (!address) {
      throw new Error('MetaMask - Cannot add token without address');
    }
    if (!dontShowLoadingIndicator) {
      dispatch(showLoadingIndication());
    }
    try {
      await submitRequestToBackground('addToken', [
        {
          address,
          symbol,
          decimals,
          image,
          networkClientId,
        },
      ]);
    } catch (error) {
      logErrorWithMessage(error);
      dispatch(displayWarning(error));
    } finally {
      await forceUpdateMetamaskState(dispatch);
      dispatch(hideLoadingIndication());
    }
  };
}

/**
 * To add the tokens user selected to state
 *
 * @param tokensToImport
 * @param networkClientId
 */
export function addImportedTokens(
  tokensToImport: Token[],
  networkClientId?: NetworkClientId,
): ThunkAction<void, MetaMaskReduxState, unknown, AnyAction> {
  return async (dispatch: MetaMaskReduxDispatch) => {
    try {
      await submitRequestToBackground('addImportedTokens', [
        tokensToImport,
        networkClientId,
      ]);
    } catch (error) {
      logErrorWithMessage(error);
    } finally {
      await forceUpdateMetamaskState(dispatch);
    }
  };
}

/**
 * To add ignored token addresses to state
 *
 * @param options
 * @param options.tokensToIgnore
 * @param options.networkClientId
 * @param options.dontShowLoadingIndicator
 */
export function ignoreTokens({
  tokensToIgnore,
  dontShowLoadingIndicator = false,
  networkClientId = null,
}: {
  tokensToIgnore: string[];
  dontShowLoadingIndicator: boolean;
  networkClientId?: NetworkClientId;
}): ThunkAction<void, MetaMaskReduxState, unknown, AnyAction> {
  const _tokensToIgnore = Array.isArray(tokensToIgnore)
    ? tokensToIgnore
    : [tokensToIgnore];

  return async (dispatch: MetaMaskReduxDispatch) => {
    if (!dontShowLoadingIndicator) {
      dispatch(showLoadingIndication());
    }
    try {
      await submitRequestToBackground('ignoreTokens', [
        _tokensToIgnore,
        networkClientId,
      ]);
    } catch (error) {
      logErrorWithMessage(error);
      dispatch(displayWarning(error));
    } finally {
      await forceUpdateMetamaskState(dispatch);
      dispatch(hideLoadingIndication());
    }
  };
}

/**
 * To fetch the ERC20 tokens with non-zero balance in a single call
 *
 * @param selectedAddress - the targeted account
 * @param tokensToDetect - the targeted list of tokens
 * @param networkClientId - unique identifier for the network client
 */
export async function getBalancesInSingleCall(
  selectedAddress: string,
  tokensToDetect: string[],
  networkClientId: string,
): Promise<BalanceMap> {
  return await submitRequestToBackground('getBalancesInSingleCall', [
    selectedAddress,
    tokensToDetect,
    networkClientId,
  ]);
}

export function addNft(
  address: string,
  tokenID: string,
  dontShowLoadingIndicator: boolean,
): ThunkAction<void, MetaMaskReduxState, unknown, AnyAction> {
  return async (dispatch: MetaMaskReduxDispatch) => {
    if (!address) {
      throw new Error('MetaMask - Cannot add NFT without address');
    }
    if (!tokenID) {
      throw new Error('MetaMask - Cannot add NFT without tokenID');
    }
    if (!dontShowLoadingIndicator) {
      dispatch(showLoadingIndication());
    }
    try {
      await submitRequestToBackground('addNft', [address, tokenID]);
    } catch (error) {
      logErrorWithMessage(error);
      dispatch(displayWarning(error));
    } finally {
      await forceUpdateMetamaskState(dispatch);
      dispatch(hideLoadingIndication());
    }
  };
}

export function addNftVerifyOwnership(
  address: string,
  tokenID: string,
  dontShowLoadingIndicator: boolean,
): ThunkAction<void, MetaMaskReduxState, unknown, AnyAction> {
  return async (dispatch: MetaMaskReduxDispatch) => {
    if (!address) {
      throw new Error('MetaMask - Cannot add NFT without address');
    }
    if (!tokenID) {
      throw new Error('MetaMask - Cannot add NFT without tokenID');
    }
    if (!dontShowLoadingIndicator) {
      dispatch(showLoadingIndication());
    }
    try {
      await submitRequestToBackground('addNftVerifyOwnership', [
        address,
        tokenID,
      ]);
    } catch (error) {
      if (isErrorWithMessage(error)) {
        const message = getErrorMessage(error);
        if (
          message.includes('This NFT is not owned by the user') ||
          message.includes('Unable to verify ownership')
        ) {
          throw error;
        } else {
          logErrorWithMessage(error);
          dispatch(displayWarning(error));
        }
      }
    } finally {
      await forceUpdateMetamaskState(dispatch);
      dispatch(hideLoadingIndication());
    }
  };
}

export function removeAndIgnoreNft(
  address: string,
  tokenID: string,
  shouldShowLoadingIndicator?: boolean,
): ThunkAction<void, MetaMaskReduxState, unknown, AnyAction> {
  return async (dispatch: MetaMaskReduxDispatch) => {
    if (!address) {
      throw new Error('MetaMask - Cannot ignore NFT without address');
    }
    if (!tokenID) {
      throw new Error('MetaMask - Cannot ignore NFT without tokenID');
    }
    if (!shouldShowLoadingIndicator) {
      dispatch(showLoadingIndication());
    }
    try {
      await submitRequestToBackground('removeAndIgnoreNft', [address, tokenID]);
    } catch (error) {
      logErrorWithMessage(error);
      dispatch(displayWarning(error));
      throw error;
    } finally {
      await forceUpdateMetamaskState(dispatch);
      dispatch(hideLoadingIndication());
    }
  };
}

export function removeNft(
  address: string,
  tokenID: string,
  dontShowLoadingIndicator: boolean,
): ThunkAction<void, MetaMaskReduxState, unknown, AnyAction> {
  return async (dispatch: MetaMaskReduxDispatch) => {
    if (!address) {
      throw new Error('MetaMask - Cannot remove NFT without address');
    }
    if (!tokenID) {
      throw new Error('MetaMask - Cannot remove NFT without tokenID');
    }
    if (!dontShowLoadingIndicator) {
      dispatch(showLoadingIndication());
    }
    try {
      await submitRequestToBackground('removeNft', [address, tokenID]);
    } catch (error) {
      logErrorWithMessage(error);
      dispatch(displayWarning(error));
    } finally {
      await forceUpdateMetamaskState(dispatch);
      dispatch(hideLoadingIndication());
    }
  };
}

export async function checkAndUpdateAllNftsOwnershipStatus() {
  await submitRequestToBackground('checkAndUpdateAllNftsOwnershipStatus');
}

export async function isNftOwner(
  ownerAddress: string,
  nftAddress: string,
  nftId: string,
): Promise<boolean> {
  return await submitRequestToBackground('isNftOwner', [
    ownerAddress,
    nftAddress,
    nftId,
  ]);
}

export async function checkAndUpdateSingleNftOwnershipStatus(nft: Nft) {
  await submitRequestToBackground('checkAndUpdateSingleNftOwnershipStatus', [
    nft,
    false,
  ]);
}

export async function getNFTContractInfo(
  contractAddresses: string[],
  chainId: string,
): Promise<{
  collections: Collection[];
}> {
  return await submitRequestToBackground('getNFTContractInfo', [
    contractAddresses,
    chainId,
  ]);
}

// When we upgrade to TypeScript 4.5 this is part of the language. It will get
// the underlying type of a Promise generic type. So Awaited<Promise<void>> is
// void.
type Awaited<T> = T extends PromiseLike<infer U> ? U : T;

export async function getTokenStandardAndDetails(
  address: string,
  userAddress?: string,
  tokenId?: string,
): Promise<
  Awaited<
    ReturnType<AssetsContractController['getTokenStandardAndDetails']>
  > & { balance?: string }
> {
  return await submitRequestToBackground('getTokenStandardAndDetails', [
    address,
    userAddress,
    tokenId,
  ]);
}

export async function getTokenStandardAndDetailsByChain(
  address: string,
  userAddress?: string,
  tokenId?: string,
  chainId?: string,
): Promise<
  Awaited<
    ReturnType<AssetsContractController['getTokenStandardAndDetails']>
  > & { balance?: string }
> {
  return await submitRequestToBackground('getTokenStandardAndDetailsByChain', [
    address,
    userAddress,
    tokenId,
    chainId,
  ]);
}

export async function getTokenSymbol(address: string): Promise<string | null> {
  return await submitRequestToBackground('getTokenSymbol', [address]);
}

export function clearPendingTokens(): Action {
  return {
    type: actionConstants.CLEAR_PENDING_TOKENS,
  };
}

/**
 * Action to switch globally selected network and set switched network details
 * for the purpose of displaying the user a toast about the network change
 *
 * @param networkClientIdForThisDomain - Thet network client ID last used by the origin
 * @param selectedTabOrigin - Origin of the current tab
 */
export function automaticallySwitchNetwork(
  networkClientIdForThisDomain: string,
  selectedTabOrigin: string,
): ThunkAction<void, MetaMaskReduxState, unknown, AnyAction> {
  return async (dispatch: MetaMaskReduxDispatch) => {
    await dispatch(
      setActiveNetworkConfigurationId(networkClientIdForThisDomain),
    );
    await dispatch(
      setSwitchedNetworkDetails({
        networkClientId: networkClientIdForThisDomain,
        origin: selectedTabOrigin,
      }),
    );
    await forceUpdateMetamaskState(dispatch);
  };
}

/**
 * Action to store details about the switched-to network in the background state
 *
 * @param switchedNetworkDetails - Object containing networkClientId and origin
 * @param switchedNetworkDetails.networkClientId
 * @param switchedNetworkDetails.selectedTabOrigin
 */
export function setSwitchedNetworkDetails(switchedNetworkDetails: {
  networkClientId: string;
  selectedTabOrigin?: string;
}): ThunkAction<void, MetaMaskReduxState, unknown, AnyAction> {
  return async (dispatch: MetaMaskReduxDispatch) => {
    await submitRequestToBackground('setSwitchedNetworkDetails', [
      switchedNetworkDetails,
    ]);
    await forceUpdateMetamaskState(dispatch);
  };
}

/**
 * Action to clear details about the switched-to network in the background state
 */
export function clearSwitchedNetworkDetails(): ThunkAction<
  void,
  MetaMaskReduxState,
  unknown,
  AnyAction
> {
  return async (dispatch: MetaMaskReduxDispatch) => {
    await submitRequestToBackground('clearSwitchedNetworkDetails', []);
    await forceUpdateMetamaskState(dispatch);
  };
}

/**
 * Update the currentPopupid generated when the user opened the popup
 *
 * @param id - The Snap interface ID.
 * @returns Promise Resolved on successfully submitted background request.
 */
export function setCurrentExtensionPopupId(
  id: number,
): ThunkAction<void, MetaMaskReduxState, unknown, AnyAction> {
  return async (dispatch: MetaMaskReduxDispatch) => {
    await submitRequestToBackground<void>('setCurrentExtensionPopupId', [id]);
    await forceUpdateMetamaskState(dispatch);
  };
}

export function abortTransactionSigning(
  transactionId: string,
  // TODO: Replace `any` with type
  // eslint-disable-next-line @typescript-eslint/no-explicit-any
): ThunkAction<Promise<void>, MetaMaskReduxState, any, AnyAction> {
  return async (dispatch: MetaMaskReduxDispatch) => {
    try {
      await submitRequestToBackground('abortTransactionSigning', [
        transactionId,
      ]);
    } catch (error) {
      dispatch(displayWarning(error));
    }
  };
}

export function getLayer1GasFee({
  chainId,
  networkClientId,
  transactionParams,
}: {
  chainId?: Hex;
  networkClientId?: NetworkClientId;
  transactionParams: TransactionParams;
}): // TODO: Replace `any` with type
// eslint-disable-next-line @typescript-eslint/no-explicit-any
ThunkAction<Promise<void>, MetaMaskReduxState, any, AnyAction> {
  return async () =>
    await submitRequestToBackground('getLayer1GasFee', [
      { chainId, networkClientId, transactionParams },
    ]);
}

export function createCancelTransaction(
  txId: string,
  customGasSettings: CustomGasSettings,
  options: { estimatedBaseFee?: string } = {},
): ThunkAction<void, MetaMaskReduxState, unknown, AnyAction> {
  log.debug('background.createCancelTransaction');
  let newTxId: string;

  return (dispatch: MetaMaskReduxDispatch) => {
    const actionId = generateActionId();
    return new Promise<MetaMaskReduxState['metamask']>((resolve, reject) => {
      callBackgroundMethod<MetaMaskReduxState['metamask']>(
        'createCancelTransaction',
        [txId, customGasSettings, { ...options, actionId }],
        (err, newState) => {
          if (err) {
            if (
              err?.message?.includes(
                'Previous transaction is already confirmed',
              )
            ) {
              dispatch(
                showModal({
                  name: 'TRANSACTION_ALREADY_CONFIRMED',
                  originalTransactionId: txId,
                }),
              );
            }
            dispatch(displayWarning(err));
            reject(err);
            return;
          }
          if (newState) {
            const currentNetworkTxList = getCurrentNetworkTransactions({
              metamask: newState,
            });
            const { id } =
              currentNetworkTxList[currentNetworkTxList.length - 1];
            newTxId = id;
            resolve();
          }
        },
      );
    })
      .then(() => forceUpdateMetamaskState(dispatch))
      .then(() => newTxId);
  };
}

export function createSpeedUpTransaction(
  txId: string,
  customGasSettings: CustomGasSettings,
  options: { estimatedBaseFee?: string } = {},
): ThunkAction<void, MetaMaskReduxState, unknown, AnyAction> {
  log.debug('background.createSpeedUpTransaction');
  let newTx: TransactionMeta;

  return (dispatch: MetaMaskReduxDispatch) => {
    const actionId = generateActionId();
    return new Promise<MetaMaskReduxState['metamask']>((resolve, reject) => {
      callBackgroundMethod<MetaMaskReduxState['metamask']>(
        'createSpeedUpTransaction',
        [txId, customGasSettings, { ...options, actionId }],
        (err, newState) => {
          if (err) {
            dispatch(displayWarning(err));
            reject(err);
            return;
          }

          if (newState) {
            const currentNetworkTxList =
              getCurrentNetworkTransactions(newState);
            newTx = currentNetworkTxList[currentNetworkTxList.length - 1];
            resolve();
          }
        },
      );
    })
      .then(() => forceUpdateMetamaskState(dispatch))
      .then(() => newTx);
  };
}

export function createRetryTransaction(
  txId: string,
  customGasSettings: CustomGasSettings,
): ThunkAction<void, MetaMaskReduxState, unknown, AnyAction> {
  let newTx: TransactionMeta;

  return (dispatch: MetaMaskReduxDispatch) => {
    return new Promise<MetaMaskReduxState['metamask']>((resolve, reject) => {
      const actionId = generateActionId();
      callBackgroundMethod<MetaMaskReduxState['metamask']>(
        'createSpeedUpTransaction',
        [txId, customGasSettings, { actionId }],
        (err, newState) => {
          if (err) {
            dispatch(displayWarning(err));
            reject(err);
            return;
          }
          if (newState) {
            const currentNetworkTxList =
              getCurrentNetworkTransactions(newState);
            newTx = currentNetworkTxList[currentNetworkTxList.length - 1];
            resolve();
          }
        },
      );
    })
      .then(() => forceUpdateMetamaskState(dispatch))
      .then(() => newTx);
  };
}

export function addNetwork(
  networkConfiguration: AddNetworkFields | UpdateNetworkFields,
): ThunkAction<
  Promise<NetworkConfiguration>,
  MetaMaskReduxState,
  unknown,
  AnyAction
> {
  return async (dispatch: MetaMaskReduxDispatch) => {
    log.debug(`background.addNetwork`, networkConfiguration);
    try {
      return await submitRequestToBackground('addNetwork', [
        networkConfiguration,
      ]);
    } catch (error) {
      logErrorWithMessage(error);
      dispatch(displayWarning('Had a problem adding networks!'));
    }
    return undefined;
  };
}

export function updateNetwork(
  networkConfiguration: AddNetworkFields | UpdateNetworkFields,
  options: { replacementSelectedRpcEndpointIndex?: number } = {},
): ThunkAction<Promise<void>, MetaMaskReduxState, unknown, AnyAction> {
  return async (dispatch: MetaMaskReduxDispatch) => {
    log.debug(`background.updateNetwork`, networkConfiguration);
    try {
      return await submitRequestToBackground('updateNetwork', [
        networkConfiguration.chainId,
        networkConfiguration,
        options,
      ]);
    } catch (error) {
      logErrorWithMessage(error);
      dispatch(displayWarning('Had a problem updading networks!'));
    }
    return undefined;
  };
}

export function setActiveNetwork(
  id: string,
): ThunkAction<void, MetaMaskReduxState, unknown, AnyAction> {
  return async (dispatch) => {
    log.debug(`background.setActiveNetwork: ${id}`);
    try {
      await submitRequestToBackground('setActiveNetwork', [id]);
    } catch (error) {
      logErrorWithMessage(error);
      dispatch(displayWarning('Had a problem changing networks!'));
    }
  };
}

export function setActiveNetworkWithError(
  networkConfigurationId: string,
): ThunkAction<void, MetaMaskReduxState, unknown, AnyAction> {
  return async (dispatch) => {
    log.debug(`background.setActiveNetwork: ${networkConfigurationId}`);
    try {
      await submitRequestToBackground('setActiveNetwork', [
        networkConfigurationId,
      ]);
    } catch (error) {
      logErrorWithMessage(error);
      dispatch(displayWarning('Had a problem changing networks!'));
      throw new Error('Had a problem changing networks!');
    }
  };
}

export function setActiveNetworkConfigurationId(
  networkConfigurationId: string,
): ThunkAction<Promise<void>, MetaMaskReduxState, unknown, AnyAction> {
  return async () => {
    log.debug(
      `background.setActiveNetworkConfigurationId: ${networkConfigurationId}`,
    );
    try {
      await submitRequestToBackground('setActiveNetworkConfigurationId', [
        networkConfigurationId,
      ]);
    } catch (error) {
      logErrorWithMessage(error);
    }
  };
}

export function rollbackToPreviousProvider(): ThunkAction<
  void,
  MetaMaskReduxState,
  unknown,
  AnyAction
> {
  return async (dispatch: MetaMaskReduxDispatch) => {
    try {
      await submitRequestToBackground('rollbackToPreviousProvider');
    } catch (error) {
      logErrorWithMessage(error);
      dispatch(displayWarning('Had a problem changing networks!'));
    }
  };
}

export function removeNetwork(
  chainId: Hex,
): ThunkAction<Promise<void>, MetaMaskReduxState, unknown, AnyAction> {
  return async () => {
    try {
      await submitRequestToBackground('removeNetwork', [chainId]);
    } catch (error) {
      logErrorWithMessage(error);
    }
  };
}

// Calls the addressBookController to add a new address.
export function addToAddressBook(
  recipient: string,
  nickname = '',
  memo = '',
): ThunkAction<void, MetaMaskReduxState, unknown, AnyAction> {
  log.debug(`background.addToAddressBook`);

  return async (dispatch, getState) => {
    const { chainId } = getProviderConfig(getState());

    let set;
    try {
      set = await submitRequestToBackground('setAddressBook', [
        toChecksumHexAddress(recipient),
        nickname,
        chainId,
        memo,
      ]);
      await forceUpdateMetamaskState(dispatch);
    } catch (error) {
      logErrorWithMessage(error);
      dispatch(displayWarning('Address book failed to update'));
      throw error;
    }
    if (!set) {
      dispatch(displayWarning('Address book failed to update'));
    }
  };
}

/**
 * @description Calls the addressBookController to remove an existing address.
 * @param chainId
 * @param addressToRemove - Address of the entry to remove from the address book
 */
export function removeFromAddressBook(
  chainId: string,
  addressToRemove: string,
): ThunkAction<void, MetaMaskReduxState, unknown, AnyAction> {
  log.debug(`background.removeFromAddressBook`);

  return async (dispatch) => {
    await submitRequestToBackground('removeFromAddressBook', [
      chainId,
      toChecksumHexAddress(addressToRemove),
    ]);
    await forceUpdateMetamaskState(dispatch);
  };
}

export function showNetworkDropdown(): Action {
  return {
    type: actionConstants.NETWORK_DROPDOWN_OPEN,
  };
}

export function hideNetworkDropdown() {
  return {
    type: actionConstants.NETWORK_DROPDOWN_CLOSE,
  };
}

export function showImportTokensModal(): Action {
  return {
    type: actionConstants.IMPORT_TOKENS_POPOVER_OPEN,
  };
}

export function hideImportTokensModal(): Action {
  return {
    type: actionConstants.IMPORT_TOKENS_POPOVER_CLOSE,
  };
}

// TODO: Replace `any` with type
// eslint-disable-next-line @typescript-eslint/no-explicit-any
type ModalPayload = { name: string } & Record<string, any>;

export function showModal(payload: ModalPayload): PayloadAction<ModalPayload> {
  return {
    type: actionConstants.MODAL_OPEN,
    payload,
  };
}

export function hideModal(): Action {
  return {
    type: actionConstants.MODAL_CLOSE,
  };
}

export function showImportNftsModal(payload: {
  tokenAddress?: string;
  tokenId?: string;
  ignoreErc20Token?: boolean;
}) {
  return {
    type: actionConstants.IMPORT_NFTS_MODAL_OPEN,
    payload,
  };
}

export function hideImportNftsModal(): Action {
  return {
    type: actionConstants.IMPORT_NFTS_MODAL_CLOSE,
  };
}

export function hidePermittedNetworkToast(): Action {
  return {
    type: actionConstants.SHOW_PERMITTED_NETWORK_TOAST_CLOSE,
  };
}

export function showPermittedNetworkToast(): Action {
  return {
    type: actionConstants.SHOW_PERMITTED_NETWORK_TOAST_OPEN,
  };
}

// TODO: Replace `any` with type
// eslint-disable-next-line @typescript-eslint/no-explicit-any
export function setConfirmationExchangeRates(value: Record<string, any>) {
  return {
    type: actionConstants.SET_CONFIRMATION_EXCHANGE_RATES,
    value,
  };
}

export function showIpfsModal(): Action {
  return {
    type: actionConstants.SHOW_IPFS_MODAL_OPEN,
  };
}

export function hideIpfsModal(): Action {
  return {
    type: actionConstants.SHOW_IPFS_MODAL_CLOSE,
  };
}

export function closeCurrentNotificationWindow(): ThunkAction<
  void,
  MetaMaskReduxState,
  unknown,
  AnyAction
> {
  return (_, getState) => {
    const state = getState();
    const approvalFlows = getApprovalFlows(state);
    if (
      getEnvironmentType() === ENVIRONMENT_TYPE_NOTIFICATION &&
      !hasTransactionPendingApprovals(state) &&
      !getIsSigningQRHardwareTransaction(state) &&
      approvalFlows.length === 0
    ) {
      attemptCloseNotificationPopup();
    }
  };
}

export function showAlert(msg: string): PayloadAction<string> {
  return {
    type: actionConstants.ALERT_OPEN,
    payload: msg,
  };
}

export function hideAlert(): Action {
  return {
    type: actionConstants.ALERT_CLOSE,
  };
}

export function showDeprecatedNetworkModal(): Action {
  return {
    type: actionConstants.DEPRECATED_NETWORK_POPOVER_OPEN,
  };
}

export function hideDeprecatedNetworkModal(): Action {
  return {
    type: actionConstants.DEPRECATED_NETWORK_POPOVER_CLOSE,
  };
}

/**
 * TODO: this should be moved somewhere else when it makese sense to do so
 */
type NftDropDownState = {
  [address: string]: {
    [chainId: string]: {
      [nftAddress: string]: boolean;
    };
  };
};

export function updateNftDropDownState(
  value: NftDropDownState,
): ThunkAction<void, MetaMaskReduxState, unknown, AnyAction> {
  return async (dispatch: MetaMaskReduxDispatch) => {
    await submitRequestToBackground('updateNftDropDownState', [value]);
    await forceUpdateMetamaskState(dispatch);
  };
}

type QrCodeData = {
  // Address when a Ethereum Address has been detected
  type?: 'address' | string;
  // contains an address key when Ethereum Address detected
  values?: { address?: string } & Json;
};

/**
 * This action will receive two types of values via qrCodeData
 * an object with the following structure {type, values}
 * or null (used to clear the previous value)
 *
 * @param qrCodeData
 */
export function qrCodeDetected(
  qrCodeData: QrCodeData,
): ThunkAction<void, MetaMaskReduxState, unknown, AnyAction> {
  return async (dispatch: MetaMaskReduxDispatch) => {
    await dispatch({
      type: actionConstants.QR_CODE_DETECTED,
      value: qrCodeData,
    });

    // If on the send page, the send slice will listen for the QR_CODE_DETECTED
    // action and update its state. Address changes need to recompute gasLimit
    // so we fire this method so that the send page gasLimit can be recomputed
    dispatch(computeEstimatedGasLimit());
  };
}

export function showLoadingIndication(
  message?: string | ReactFragment,
): PayloadAction<string | ReactFragment | undefined> {
  return {
    type: actionConstants.SHOW_LOADING,
    payload: message,
  };
}

export function showNftStillFetchingIndication(): Action {
  return {
    type: actionConstants.SHOW_NFT_STILL_FETCHING_INDICATION,
  };
}

export function setHardwareWalletDefaultHdPath({
  device,
  path,
}: {
  device: HardwareDeviceNames;
  path: string;
}): PayloadAction<{ device: HardwareDeviceNames; path: string }> {
  return {
    type: actionConstants.SET_HARDWARE_WALLET_DEFAULT_HD_PATH,
    payload: { device, path },
  };
}

export function hideLoadingIndication(): Action {
  return {
    type: actionConstants.HIDE_LOADING,
  };
}

export function setSlides(slides): Action {
  return {
    type: actionConstants.SET_SLIDES,
    slides,
  };
}

export function hideNftStillFetchingIndication(): Action {
  return {
    type: actionConstants.HIDE_NFT_STILL_FETCHING_INDICATION,
  };
}

/**
 * An action creator for display a warning to the user in various places in the
 * UI. It will not be cleared until a new warning replaces it or `hideWarning`
 * is called.
 *
 * @deprecated This way of displaying a warning is confusing for users and
 * should no longer be used.
 * @param payload - The warning to show.
 * @returns The action to display the warning.
 */
export function displayWarning(payload: unknown): PayloadAction<string> {
  if (isErrorWithMessage(payload)) {
    return {
      type: actionConstants.DISPLAY_WARNING,
      payload:
        (payload as DataWithOptionalCause)?.cause?.message || payload.message,
    };
  } else if (typeof payload === 'string') {
    return {
      type: actionConstants.DISPLAY_WARNING,
      payload,
    };
  }
  return {
    type: actionConstants.DISPLAY_WARNING,
    payload: `${payload}`,
  };
}

export function hideWarning() {
  return {
    type: actionConstants.HIDE_WARNING,
  };
}

export function exportAccount(
  password: string,
  address: string,
  setPrivateKey: (key: string) => void,
  setShowHoldToReveal: (show: boolean) => void,
): ThunkAction<void, MetaMaskReduxState, unknown, AnyAction> {
  return function (dispatch) {
    dispatch(showLoadingIndication());

    log.debug(`background.verifyPassword`);
    return new Promise<string>((resolve, reject) => {
      callBackgroundMethod('verifyPassword', [password], function (err) {
        if (err) {
          log.error('Error in verifying password.');
          dispatch(hideLoadingIndication());
          dispatch(displayWarning('Incorrect Password.'));
          reject(err);
          return;
        }
        log.debug(`background.exportAccount`);
        callBackgroundMethod<string>(
          'exportAccount',
          [address, password],
          function (err2, result) {
            dispatch(hideLoadingIndication());

            if (err2) {
              logErrorWithMessage(err2);
              dispatch(displayWarning('Had a problem exporting the account.'));
              reject(err2);
              return;
            }

            setPrivateKey(result as string);
            setShowHoldToReveal(true);
            resolve(result as string);
          },
        );
      });
    });
  };
}

export function exportAccounts(
  password: string,
  addresses: string[],
): ThunkAction<Promise<string[]>, MetaMaskReduxState, unknown, AnyAction> {
  return function (dispatch) {
    log.debug(`background.verifyPassword`);
    return new Promise<string[]>((resolve, reject) => {
      callBackgroundMethod('verifyPassword', [password], function (err) {
        if (err) {
          log.error('Error in submitting password.');
          reject(err);
          return;
        }
        log.debug(`background.exportAccounts`);
        const accountPromises = addresses.map(
          (address) =>
            new Promise<string>((resolve2, reject2) =>
              callBackgroundMethod<string>(
                'exportAccount',
                [address, password],
                function (err2, result) {
                  if (err2) {
                    logErrorWithMessage(err2);
                    dispatch(
                      displayWarning('Had a problem exporting the account.'),
                    );
                    reject2(err2);
                    return;
                  }
                  resolve2(result as string);
                },
              ),
            ),
        );
        resolve(Promise.all(accountPromises));
      });
    });
  };
}

export function showPrivateKey(key: string): PayloadAction<string> {
  return {
    type: actionConstants.SHOW_PRIVATE_KEY,
    payload: key,
  };
}

export function setAccountLabel(
  account: string,
  label: string,
): ThunkAction<Promise<string>, MetaMaskReduxState, unknown, AnyAction> {
  return (dispatch: MetaMaskReduxDispatch) => {
    dispatch(showLoadingIndication());
    log.debug(`background.setAccountLabel`);

    return new Promise((resolve, reject) => {
      callBackgroundMethod('setAccountLabel', [account, label], (err) => {
        dispatch(hideLoadingIndication());

        if (err) {
          dispatch(displayWarning(err));
          reject(err);
          return;
        }

        dispatch({
          type: actionConstants.SET_ACCOUNT_LABEL,
          value: { account, label },
        });
        resolve(account);
      });
    });
  };
}

export function clearAccountDetails(): Action {
  return {
    type: actionConstants.CLEAR_ACCOUNT_DETAILS,
  };
}

export function showSendTokenPage(): Action {
  return {
    type: actionConstants.SHOW_SEND_TOKEN_PAGE,
  };
}

// TODO: Lift to shared folder when it makes sense
type TemporaryFeatureFlagDef = {
  [feature: string]: boolean;
};
type TemporaryPreferenceFlagDef = {
  [preference: string]: boolean | object;
};

export function setFeatureFlag(
  feature: string,
  activated: boolean,
  notificationType: string,
): ThunkAction<
  Promise<TemporaryFeatureFlagDef>,
  MetaMaskReduxState,
  unknown,
  AnyAction
> {
  return (dispatch: MetaMaskReduxDispatch) => {
    dispatch(showLoadingIndication());
    return new Promise((resolve, reject) => {
      callBackgroundMethod<TemporaryFeatureFlagDef>(
        'setFeatureFlag',
        [feature, activated],
        (err, updatedFeatureFlags) => {
          dispatch(hideLoadingIndication());
          if (err) {
            dispatch(displayWarning(err));
            reject(err);
            return;
          }
          notificationType && dispatch(showModal({ name: notificationType }));
          resolve(updatedFeatureFlags as TemporaryFeatureFlagDef);
        },
      );
    });
  };
}

export function setPreference(
  preference: string,
  value: boolean | string | object,
  showLoading: boolan = true,
): ThunkAction<
  Promise<TemporaryPreferenceFlagDef>,
  MetaMaskReduxState,
  unknown,
  AnyAction
> {
  return (dispatch: MetaMaskReduxDispatch) => {
    showLoading && dispatch(showLoadingIndication());
    return new Promise<TemporaryPreferenceFlagDef>((resolve, reject) => {
      callBackgroundMethod<TemporaryPreferenceFlagDef>(
        'setPreference',
        [preference, value],
        (err, updatedPreferences) => {
          showLoading && dispatch(hideLoadingIndication());
          if (err) {
            dispatch(displayWarning(err));
            reject(err);
            return;
          }
          resolve(updatedPreferences as TemporaryPreferenceFlagDef);
        },
      );
    });
  };
}

export function setDefaultHomeActiveTabName(
  value: string,
): ThunkAction<void, MetaMaskReduxState, unknown, AnyAction> {
  return async (dispatch: MetaMaskReduxDispatch) => {
    await submitRequestToBackground('setDefaultHomeActiveTabName', [value]);
    await forceUpdateMetamaskState(dispatch);
  };
}

export function setShowNativeTokenAsMainBalancePreference(value: boolean) {
  return setPreference('showNativeTokenAsMainBalance', value);
}

export function setHideZeroBalanceTokens(value: boolean) {
  return setPreference('hideZeroBalanceTokens', value);
}

export function setShowFiatConversionOnTestnetsPreference(value: boolean) {
  return setPreference('showFiatInTestnets', value);
}

/**
 * Sets shouldShowAggregatedBalancePopover to false once the user toggles
 * the setting to show native token as main balance.
 */
export function setAggregatedBalancePopoverShown() {
  return setPreference('shouldShowAggregatedBalancePopover', false);
}

export function setShowTestNetworks(value: boolean) {
  return setPreference('showTestNetworks', value);
}

export function setPrivacyMode(value: boolean) {
  return setPreference('privacyMode', value, false);
}

export function setFeatureNotificationsEnabled(value: boolean) {
  return setPreference('featureNotificationsEnabled', value);
}

export function setShowExtensionInFullSizeView(value: boolean) {
  return setPreference('showExtensionInFullSizeView', value);
}

export function setDismissSmartAccountSuggestionEnabled(value: boolean) {
  return setPreference('dismissSmartAccountSuggestionEnabled', value);
}

export function setTokenSortConfig(value: SortCriteria) {
  return setPreference('tokenSortConfig', value, false);
}

export function setTokenNetworkFilter(value: Record<string, boolean>) {
  return setPreference('tokenNetworkFilter', value, false);
}

export function setSmartTransactionsPreferenceEnabled(
  value: boolean,
): ThunkAction<void, MetaMaskReduxState, unknown, AnyAction> {
  return async (dispatch, getState) => {
    const smartTransactionsOptInStatus =
      getSmartTransactionsOptInStatusInternal(getState());
    trackMetaMetricsEvent({
      category: MetaMetricsEventCategory.Settings,
      event: MetaMetricsEventName.SettingsUpdated,
      properties: {
        stx_opt_in: value,
        prev_stx_opt_in: smartTransactionsOptInStatus,
      },
    });
    await dispatch(setPreference('smartTransactionsOptInStatus', value));
    await forceUpdateMetamaskState(dispatch);
  };
}

export function setShowMultiRpcModal(value: boolean) {
  return setPreference('showMultiRpcModal', value);
}

export function setAutoLockTimeLimit(value: number | null) {
  return setPreference('autoLockTimeLimit', value);
}

export function setCompletedOnboarding(): ThunkAction<
  void,
  MetaMaskReduxState,
  unknown,
  AnyAction
> {
  return async (dispatch: MetaMaskReduxDispatch) => {
    dispatch(showLoadingIndication());

    try {
      await submitRequestToBackground('completeOnboarding');
      dispatch(completeOnboarding());
    } catch (err) {
      dispatch(displayWarning(err));
      throw err;
    } finally {
      dispatch(hideLoadingIndication());
    }
  };
}

export function completeOnboarding() {
  return {
    type: actionConstants.COMPLETE_ONBOARDING,
  };
}

export function resetOnboarding(): ThunkAction<
  void,
  MetaMaskReduxState,
  unknown,
  AnyAction
> {
  return async (dispatch) => {
    try {
      await dispatch(setSeedPhraseBackedUp(false));
      dispatch(resetOnboardingAction());
    } catch (err) {
      console.error(err);
    }
  };
}

export function resetOnboardingAction() {
  return {
    type: actionConstants.RESET_ONBOARDING,
  };
}

export function setServiceWorkerKeepAlivePreference(
  value: boolean,
): ThunkAction<void, MetaMaskReduxState, unknown, AnyAction> {
  return async (dispatch: MetaMaskReduxDispatch) => {
    dispatch(showLoadingIndication());
    log.debug(`background.setServiceWorkerKeepAlivePreference`);
    try {
      await submitRequestToBackground('setServiceWorkerKeepAlivePreference', [
        value,
      ]);
    } catch (error) {
      dispatch(displayWarning(error));
    } finally {
      dispatch(hideLoadingIndication());
    }
  };
}

export async function forceUpdateMetamaskState(
  dispatch: MetaMaskReduxDispatch,
) {
  let pendingPatches: Patch[] | undefined;

  try {
    pendingPatches = await submitRequestToBackground<Patch[]>(
      'getStatePatches',
    );
  } catch (error) {
    dispatch(displayWarning(error));
    throw error;
  }

  return dispatch(updateMetamaskState(pendingPatches));
}

export function toggleAccountMenu() {
  return {
    type: actionConstants.TOGGLE_ACCOUNT_MENU,
  };
}

export function toggleNetworkMenu(payload?: {
  isAddingNewNetwork: boolean;
  isMultiRpcOnboarding: boolean;
}) {
  return {
    type: actionConstants.TOGGLE_NETWORK_MENU,
    payload,
  };
}

export function setAccountDetailsAddress(address: string) {
  return {
    type: actionConstants.SET_ACCOUNT_DETAILS_ADDRESS,
    payload: address,
  };
}

export function setParticipateInMetaMetrics(
  participationPreference: boolean,
): ThunkAction<
  Promise<[boolean, string]>,
  MetaMaskReduxState,
  unknown,
  AnyAction
> {
  return (dispatch: MetaMaskReduxDispatch) => {
    log.debug(`background.setParticipateInMetaMetrics`);
    return new Promise((resolve, reject) => {
      callBackgroundMethod<string>(
        'setParticipateInMetaMetrics',
        [participationPreference],
        (err, metaMetricsId) => {
          log.debug(err);
          if (err) {
            dispatch(displayWarning(err));
            reject(err);
            return;
          }

          dispatch({
            type: actionConstants.SET_PARTICIPATE_IN_METAMETRICS,
            value: participationPreference,
          });

          resolve([participationPreference, metaMetricsId as string]);
        },
      );
    });
  };
}

export function setDataCollectionForMarketing(
  dataCollectionPreference: boolean,
): ThunkAction<
  Promise<[boolean, string]>,
  MetaMaskReduxState,
  unknown,
  AnyAction
> {
  return async (dispatch: MetaMaskReduxDispatch) => {
    log.debug(`background.setDataCollectionForMarketing`);
    await submitRequestToBackground('setDataCollectionForMarketing', [
      dataCollectionPreference,
    ]);
    dispatch({
      type: actionConstants.SET_DATA_COLLECTION_FOR_MARKETING,
      value: dataCollectionPreference,
    });
  };
}

export function setUseBlockie(
  val: boolean,
): ThunkAction<void, MetaMaskReduxState, unknown, AnyAction> {
  return (dispatch: MetaMaskReduxDispatch) => {
    dispatch(showLoadingIndication());
    log.debug(`background.setUseBlockie`);
    callBackgroundMethod('setUseBlockie', [val], (err) => {
      dispatch(hideLoadingIndication());
      if (err) {
        dispatch(displayWarning(err));
      }
    });
  };
}

export function setUsePhishDetect(
  val: boolean,
): ThunkAction<void, MetaMaskReduxState, unknown, AnyAction> {
  return (dispatch: MetaMaskReduxDispatch) => {
    dispatch(showLoadingIndication());
    log.debug(`background.setUsePhishDetect`);
    callBackgroundMethod('setUsePhishDetect', [val], (err) => {
      dispatch(hideLoadingIndication());
      if (err) {
        dispatch(displayWarning(err));
      }
    });
  };
}

export function setUseMultiAccountBalanceChecker(
  val: boolean,
): ThunkAction<void, MetaMaskReduxState, unknown, AnyAction> {
  return (dispatch: MetaMaskReduxDispatch) => {
    dispatch(showLoadingIndication());
    log.debug(`background.setUseMultiAccountBalanceChecker`);
    callBackgroundMethod('setUseMultiAccountBalanceChecker', [val], (err) => {
      dispatch(hideLoadingIndication());
      if (err) {
        dispatch(displayWarning(err));
      }
    });
  };
}

export function setUseSafeChainsListValidation(
  val: boolean,
): ThunkAction<void, MetaMaskReduxState, unknown, AnyAction> {
  return (dispatch: MetaMaskReduxDispatch) => {
    dispatch(showLoadingIndication());
    log.debug(`background.setUseSafeChainsListValidation`);
    callBackgroundMethod('setUseSafeChainsListValidation', [val], (err) => {
      dispatch(hideLoadingIndication());
      if (err) {
        dispatch(displayWarning(err));
      }
    });
  };
}

export function setUseTokenDetection(
  val: boolean,
): ThunkAction<void, MetaMaskReduxState, unknown, AnyAction> {
  return (dispatch: MetaMaskReduxDispatch) => {
    dispatch(showLoadingIndication());
    log.debug(`background.setUseTokenDetection`);
    callBackgroundMethod('setUseTokenDetection', [val], (err) => {
      dispatch(hideLoadingIndication());
      if (err) {
        dispatch(displayWarning(err));
      }
    });
  };
}

export function setOpenSeaEnabled(
  val: boolean,
): ThunkAction<void, MetaMaskReduxState, unknown, AnyAction> {
  return async (dispatch: MetaMaskReduxDispatch) => {
    dispatch(showLoadingIndication());
    log.debug(`background.setOpenSeaEnabled`);
    try {
      await submitRequestToBackground('setOpenSeaEnabled', [val]);
    } finally {
      dispatch(hideLoadingIndication());
    }
  };
}

export function setUseNftDetection(
  val: boolean,
): ThunkAction<void, MetaMaskReduxState, unknown, AnyAction> {
  return async (dispatch: MetaMaskReduxDispatch) => {
    dispatch(showLoadingIndication());
    log.debug(`background.setUseNftDetection`);
    try {
      await submitRequestToBackground('setUseNftDetection', [val]);
    } finally {
      dispatch(hideLoadingIndication());
    }
  };
}

export function setUse4ByteResolution(
  val: boolean,
): ThunkAction<void, MetaMaskReduxState, unknown, AnyAction> {
  return async (dispatch: MetaMaskReduxDispatch) => {
    dispatch(showLoadingIndication());
    log.debug(`background.setUse4ByteResolution`);
    try {
      await submitRequestToBackground('setUse4ByteResolution', [val]);
    } catch (error) {
      dispatch(displayWarning(error));
    } finally {
      dispatch(hideLoadingIndication());
    }
  };
}

export function setUseCurrencyRateCheck(
  val: boolean,
): ThunkAction<void, MetaMaskReduxState, unknown, AnyAction> {
  return (dispatch: MetaMaskReduxDispatch) => {
    dispatch(showLoadingIndication());
    log.debug(`background.setUseCurrencyRateCheck`);
    callBackgroundMethod('setUseCurrencyRateCheck', [val], (err) => {
      dispatch(hideLoadingIndication());
      if (err) {
        dispatch(displayWarning(err));
      }
    });
  };
}

// TokenDetectionController
export function detectTokens(): ThunkAction<
  void,
  MetaMaskReduxState,
  unknown,
  AnyAction
> {
  return async (dispatch: MetaMaskReduxDispatch) => {
    dispatch(showLoadingIndication());
    log.debug(`background.detectTokens`);
    await submitRequestToBackground('detectTokens');
    dispatch(hideLoadingIndication());
    await forceUpdateMetamaskState(dispatch);
  };
}

// TODO: with support of non EVM, check if possible to refactor this and get chainIds from the state in the fct instead of passing it as a param
export function detectNfts(
  chainIds: string[],
): ThunkAction<void, MetaMaskReduxState, unknown, AnyAction> {
  return async (dispatch: MetaMaskReduxDispatch) => {
    dispatch(showNftStillFetchingIndication());
    log.debug(`background.detectNfts`);
    try {
      await submitRequestToBackground('detectNfts', [chainIds]);
    } finally {
      dispatch(hideNftStillFetchingIndication());
    }
    await forceUpdateMetamaskState(dispatch);
  };
}

export function setAdvancedGasFee(
  val: { chainId: Hex; maxBaseFee?: string; priorityFee?: string } | null,
): ThunkAction<void, MetaMaskReduxState, unknown, AnyAction> {
  return (dispatch: MetaMaskReduxDispatch) => {
    dispatch(showLoadingIndication());
    log.debug(`background.setAdvancedGasFee`);
    callBackgroundMethod('setAdvancedGasFee', [val], (err) => {
      dispatch(hideLoadingIndication());
      if (err) {
        dispatch(displayWarning(err));
      }
    });
  };
}

export function setTheme(
  val: ThemeType,
): ThunkAction<void, MetaMaskReduxState, unknown, AnyAction> {
  return async (dispatch: MetaMaskReduxDispatch) => {
    dispatch(showLoadingIndication());
    log.debug(`background.setTheme`);
    try {
      await submitRequestToBackground('setTheme', [val]);
    } finally {
      dispatch(hideLoadingIndication());
    }
  };
}

export function setIpfsGateway(
  val: string,
): ThunkAction<void, MetaMaskReduxState, unknown, AnyAction> {
  return (dispatch: MetaMaskReduxDispatch) => {
    log.debug(`background.setIpfsGateway`);
    callBackgroundMethod('setIpfsGateway', [val], (err) => {
      if (err) {
        dispatch(displayWarning(err));
      }
    });
  };
}

export function toggleExternalServices(
  val: boolean,
): ThunkAction<void, MetaMaskReduxState, unknown, AnyAction> {
  return async (dispatch: MetaMaskReduxDispatch) => {
    log.debug(`background.toggleExternalServices`);
    try {
      await submitRequestToBackground('toggleExternalServices', [val]);
      await forceUpdateMetamaskState(dispatch);
    } catch (err) {
      dispatch(displayWarning(err));
    }
  };
}

export function setIsIpfsGatewayEnabled(
  val: string,
): ThunkAction<void, MetaMaskReduxState, unknown, AnyAction> {
  return (dispatch: MetaMaskReduxDispatch) => {
    log.debug(`background.setIsIpfsGatewayEnabled`);
    callBackgroundMethod('setIsIpfsGatewayEnabled', [val], (err) => {
      if (err) {
        dispatch(displayWarning(err));
      }
    });
  };
}

export function setUseAddressBarEnsResolution(
  val: string,
): ThunkAction<void, MetaMaskReduxState, unknown, AnyAction> {
  return (dispatch: MetaMaskReduxDispatch) => {
    log.debug(`background.setUseAddressBarEnsResolution`);
    callBackgroundMethod('setUseAddressBarEnsResolution', [val], (err) => {
      if (err) {
        dispatch(displayWarning(err));
      }
    });
  };
}

export function updateCurrentLocale(
  key: string,
): ThunkAction<void, MetaMaskReduxState, unknown, AnyAction> {
  return async (dispatch: MetaMaskReduxDispatch) => {
    dispatch(showLoadingIndication());

    try {
      await loadRelativeTimeFormatLocaleData(key);
      const localeMessages = await fetchLocale(key);
      const textDirection = await submitRequestToBackground<
        'rtl' | 'ltr' | 'auto'
      >('setCurrentLocale', [key]);
      switchDirection(textDirection);
      dispatch(setCurrentLocale(key, localeMessages));
    } catch (error) {
      dispatch(displayWarning(error));
      return;
    } finally {
      dispatch(hideLoadingIndication());
    }
  };
}

export function setCurrentLocale(
  locale: string,
  messages: {
    [translationKey: string]: { message: string; description?: string };
  },
): PayloadAction<{
  locale: string;
  messages: {
    [translationKey: string]: { message: string; description?: string };
  };
}> {
  return {
    type: actionConstants.SET_CURRENT_LOCALE,
    payload: {
      locale,
      messages,
    },
  };
}

export function setPendingTokens(pendingTokens: {
  customToken?: Token;
  selectedTokens?: {
    [address: string]: Token & { isCustom?: boolean; unlisted?: boolean };
  };
  tokenAddressList: string[];
}) {
  const {
    customToken,
    selectedTokens = {},
    tokenAddressList = [],
  } = pendingTokens;
  const tokens =
    customToken?.address &&
    customToken?.symbol &&
    Boolean(customToken?.decimals >= 0 && customToken?.decimals <= 36)
      ? {
          ...selectedTokens,
          [customToken.address]: {
            ...customToken,
            isCustom: true,
          },
        }
      : selectedTokens;

  Object.keys(tokens).forEach((tokenAddress) => {
    const found = tokenAddressList.find((addr) =>
      isEqualCaseInsensitive(addr, tokenAddress),
    );

    tokens[tokenAddress] = {
      ...tokens[tokenAddress],
      unlisted: !found,
    };
  });

  return {
    type: actionConstants.SET_PENDING_TOKENS,
    payload: tokens,
  };
}

// Swaps

export function setSwapsLiveness(
  swapsLiveness: boolean,
): ThunkAction<void, MetaMaskReduxState, unknown, AnyAction> {
  return async (dispatch: MetaMaskReduxDispatch) => {
    await submitRequestToBackground('setSwapsLiveness', [swapsLiveness]);
    await forceUpdateMetamaskState(dispatch);
  };
}

export function setSwapsFeatureFlags(
  featureFlags: TemporaryFeatureFlagDef,
): ThunkAction<void, MetaMaskReduxState, unknown, AnyAction> {
  return async (dispatch: MetaMaskReduxDispatch) => {
    await submitRequestToBackground('setSwapsFeatureFlags', [featureFlags]);
    await forceUpdateMetamaskState(dispatch);
  };
}

type Quotes = [
  { destinationAmount: string; decimals: number; aggregator: string },
  string,
];

export function fetchAndSetQuotes(
  fetchParams: {
    slippage: string;
    sourceToken: string;
    destinationToken: string;
    value: string;
    fromAddress: string;
    balanceError: string;
    sourceDecimals: number;
    enableGasIncludedQuotes: boolean;
  },
  fetchParamsMetaData: {
    sourceTokenInfo: Token;
    destinationTokenInfo: Token;
    accountBalance: string;
    chainId: string;
  },
): ThunkAction<Promise<Quotes>, MetaMaskReduxState, unknown, AnyAction> {
  return async (dispatch: MetaMaskReduxDispatch) => {
    const [quotes, selectedAggId] = await submitRequestToBackground<Quotes>(
      'fetchAndSetQuotes',
      [fetchParams, fetchParamsMetaData],
    );
    await forceUpdateMetamaskState(dispatch);
    return [quotes, selectedAggId];
  };
}

export function setSelectedQuoteAggId(
  aggId: string,
): ThunkAction<void, MetaMaskReduxState, unknown, AnyAction> {
  return async (dispatch: MetaMaskReduxDispatch) => {
    await submitRequestToBackground('setSelectedQuoteAggId', [aggId]);
    await forceUpdateMetamaskState(dispatch);
  };
}

export function setSwapsTokens(
  tokens: Token[],
): ThunkAction<void, MetaMaskReduxState, unknown, AnyAction> {
  return async (dispatch: MetaMaskReduxDispatch) => {
    await submitRequestToBackground('setSwapsTokens', [tokens]);
    await forceUpdateMetamaskState(dispatch);
  };
}

export function clearSwapsQuotes(): ThunkAction<
  void,
  MetaMaskReduxState,
  unknown,
  AnyAction
> {
  return async (dispatch: MetaMaskReduxDispatch) => {
    await submitRequestToBackground('clearSwapsQuotes');
    await forceUpdateMetamaskState(dispatch);
  };
}

export function resetBackgroundSwapsState(): ThunkAction<
  void,
  MetaMaskReduxState,
  unknown,
  AnyAction
> {
  return async (dispatch: MetaMaskReduxDispatch) => {
    await submitRequestToBackground('resetSwapsState');
    await forceUpdateMetamaskState(dispatch);
  };
}

export function setCustomApproveTxData(
  data: string,
): ThunkAction<void, MetaMaskReduxState, unknown, AnyAction> {
  return async (dispatch: MetaMaskReduxDispatch) => {
    await submitRequestToBackground('setCustomApproveTxData', [data]);
    await forceUpdateMetamaskState(dispatch);
  };
}

export function setSwapsTxGasPrice(
  gasPrice: string,
): ThunkAction<void, MetaMaskReduxState, unknown, AnyAction> {
  return async (dispatch: MetaMaskReduxDispatch) => {
    await submitRequestToBackground('setSwapsTxGasPrice', [gasPrice]);
    await forceUpdateMetamaskState(dispatch);
  };
}

export function setSwapsTxGasLimit(
  gasLimit: string,
): ThunkAction<void, MetaMaskReduxState, unknown, AnyAction> {
  return async (dispatch: MetaMaskReduxDispatch) => {
    await submitRequestToBackground('setSwapsTxGasLimit', [gasLimit, true]);
    await forceUpdateMetamaskState(dispatch);
  };
}

export function updateCustomSwapsEIP1559GasParams({
  gasLimit,
  maxFeePerGas,
  maxPriorityFeePerGas,
}: {
  gasLimit: string;
  maxFeePerGas: string;
  maxPriorityFeePerGas: string;
}): ThunkAction<void, MetaMaskReduxState, unknown, AnyAction> {
  return async (dispatch: MetaMaskReduxDispatch) => {
    await Promise.all([
      submitRequestToBackground('setSwapsTxGasLimit', [gasLimit]),
      submitRequestToBackground('setSwapsTxMaxFeePerGas', [maxFeePerGas]),
      submitRequestToBackground('setSwapsTxMaxFeePriorityPerGas', [
        maxPriorityFeePerGas,
      ]),
    ]);
    await forceUpdateMetamaskState(dispatch);
  };
}

// Note that the type widening happening below will resolve when we switch gas
// constants to TypeScript, at which point we'll get better type safety.
// TODO: Remove this comment when gas constants is typescript
export function updateSwapsUserFeeLevel(
  swapsCustomUserFeeLevel: PriorityLevels,
): ThunkAction<void, MetaMaskReduxState, unknown, AnyAction> {
  return async (dispatch: MetaMaskReduxDispatch) => {
    await submitRequestToBackground('setSwapsUserFeeLevel', [
      swapsCustomUserFeeLevel,
    ]);
    await forceUpdateMetamaskState(dispatch);
  };
}

export function setSwapsQuotesPollingLimitEnabled(
  quotesPollingLimitEnabled: boolean,
): ThunkAction<void, MetaMaskReduxState, unknown, AnyAction> {
  return async (dispatch: MetaMaskReduxDispatch) => {
    await submitRequestToBackground('setSwapsQuotesPollingLimitEnabled', [
      quotesPollingLimitEnabled,
    ]);
    await forceUpdateMetamaskState(dispatch);
  };
}

export function safeRefetchQuotes(): ThunkAction<
  void,
  MetaMaskReduxState,
  unknown,
  AnyAction
> {
  return async (dispatch: MetaMaskReduxDispatch) => {
    await submitRequestToBackground('safeRefetchQuotes');
    await forceUpdateMetamaskState(dispatch);
  };
}

export function stopPollingForQuotes(): ThunkAction<
  void,
  MetaMaskReduxState,
  unknown,
  AnyAction
> {
  return async (dispatch: MetaMaskReduxDispatch) => {
    await submitRequestToBackground('stopPollingForQuotes');
    await forceUpdateMetamaskState(dispatch);
  };
}

export function setBackgroundSwapRouteState(
  routeState: '' | 'loading' | 'awaiting' | 'smartTransactionStatus',
): ThunkAction<void, MetaMaskReduxState, unknown, AnyAction> {
  return async (dispatch: MetaMaskReduxDispatch) => {
    await submitRequestToBackground('setBackgroundSwapRouteState', [
      routeState,
    ]);
    await forceUpdateMetamaskState(dispatch);
  };
}

export function resetSwapsPostFetchState(): ThunkAction<
  void,
  MetaMaskReduxState,
  unknown,
  AnyAction
> {
  return async (dispatch: MetaMaskReduxDispatch) => {
    await submitRequestToBackground('resetPostFetchState');
    await forceUpdateMetamaskState(dispatch);
  };
}

export function setSwapsErrorKey(
  errorKey: string,
): ThunkAction<void, MetaMaskReduxState, unknown, AnyAction> {
  return async (dispatch: MetaMaskReduxDispatch) => {
    await submitRequestToBackground('setSwapsErrorKey', [errorKey]);
    await forceUpdateMetamaskState(dispatch);
  };
}

export function setInitialGasEstimate(
  initialAggId: string,
): ThunkAction<void, MetaMaskReduxState, unknown, AnyAction> {
  return async (dispatch: MetaMaskReduxDispatch) => {
    await submitRequestToBackground('setInitialGasEstimate', [initialAggId]);
    await forceUpdateMetamaskState(dispatch);
  };
}

// Permissions

export function requestAccountsAndChainPermissionsWithId(
  origin: string,
): ThunkAction<Promise<void>, MetaMaskReduxState, unknown, AnyAction> {
  return async (dispatch: MetaMaskReduxDispatch) => {
    const id = await submitRequestToBackground(
      'requestAccountsAndChainPermissionsWithId',
      [origin],
    );
    await forceUpdateMetamaskState(dispatch);
    return id;
  };
}

/**
 * Approves the permissions request.
 *
 * @param request - The permissions request to approve.
 */
export function approvePermissionsRequest(
  request: PermissionsRequest,
): ThunkAction<void, MetaMaskReduxState, unknown, AnyAction> {
  return (dispatch: MetaMaskReduxDispatch) => {
    callBackgroundMethod('approvePermissionsRequest', [request], (err) => {
      if (err) {
        dispatch(displayWarning(err));
      }
      forceUpdateMetamaskState(dispatch);
    });
  };
}

/**
 * Rejects the permissions request with the given ID.
 *
 * @param requestId - The id of the request to be rejected
 */
export function rejectPermissionsRequest(
  requestId: string,
): ThunkAction<void, MetaMaskReduxState, unknown, AnyAction> {
  return (dispatch: MetaMaskReduxDispatch) => {
    return new Promise((resolve, reject) => {
      callBackgroundMethod('rejectPermissionsRequest', [requestId], (err) => {
        if (err) {
          dispatch(displayWarning(err));
          reject(err);
          return;
        }
        forceUpdateMetamaskState(dispatch).then(resolve).catch(reject);
      });
    });
  };
}

/**
 * Clears the given permissions for the given origin.
 *
 * @param subjects
 */
export function removePermissionsFor(
  subjects: Record<string, NonEmptyArray<string>>,
): ThunkAction<void, MetaMaskReduxState, unknown, AnyAction> {
  return (dispatch: MetaMaskReduxDispatch) => {
    callBackgroundMethod('removePermissionsFor', [subjects], (err) => {
      if (err) {
        dispatch(displayWarning(err));
      }
    });
  };
}

/**
 * Updates the order of networks after drag and drop
 *
 * @param chainIds - An array of hexadecimal chain IDs
 */
export function updateNetworksList(
  chainIds: CaipChainId[],
): ThunkAction<void, MetaMaskReduxState, unknown, AnyAction> {
  return async () => {
    await submitRequestToBackground('updateNetworksList', [chainIds]);
  };
}

/**
 * Updates the pinned accounts list
 *
 * @param pinnedAccountList
 */
export function updateAccountsList(
  pinnedAccountList: [],
): ThunkAction<void, MetaMaskReduxState, unknown, AnyAction> {
  return async () => {
    await submitRequestToBackground('updateAccountsList', [pinnedAccountList]);
  };
}

/**
 * Hides account in the accounts list
 *
 * @param hiddenAccountList
 */
export function updateHiddenAccountsList(
  hiddenAccountList: [],
): ThunkAction<void, MetaMaskReduxState, unknown, AnyAction> {
  return async () => {
    await submitRequestToBackground('updateHiddenAccountsList', [
      hiddenAccountList,
    ]);
  };
}

// Pending Approvals

/**
 * Resolves a pending approval and closes the current notification window if no
 * further approvals are pending after the background state updates.
 *
 * @param id - The pending approval id
 * @param [value] - The value required to confirm a pending approval
 */
export function resolvePendingApproval(
  id: string,
  value: unknown,
): ThunkAction<void, MetaMaskReduxState, unknown, AnyAction> {
  return async (_dispatch: MetaMaskReduxDispatch) => {
    await submitRequestToBackground('resolvePendingApproval', [id, value]);
    // Before closing the current window, check if any additional confirmations
    // are added as a result of this confirmation being accepted

    const { pendingApprovals } = await forceUpdateMetamaskState(_dispatch);
    if (Object.values(pendingApprovals).length === 0) {
      _dispatch(closeCurrentNotificationWindow());
    }
  };
}

/**
 * Rejects a pending approval and closes the current notification window if no
 * further approvals are pending after the background state updates.
 *
 * @param id - The pending approval id
 * @param [error] - The error to throw when rejecting the approval
 */
export function rejectPendingApproval(
  id: string,
  error: unknown,
): ThunkAction<void, MetaMaskReduxState, unknown, AnyAction> {
  return async (dispatch: MetaMaskReduxDispatch) => {
    await submitRequestToBackground('rejectPendingApproval', [id, error]);
    // Before closing the current window, check if any additional confirmations
    // are added as a result of this confirmation being rejected
    const { pendingApprovals } = await forceUpdateMetamaskState(dispatch);
    if (Object.values(pendingApprovals).length === 0) {
      dispatch(closeCurrentNotificationWindow());
    }
  };
}

/**
 * Rejects all approvals for the given messages
 *
 * @param messageList - The list of messages to reject
 */
export function rejectAllMessages(
  messageList: [],
): ThunkAction<void, MetaMaskReduxState, unknown, AnyAction> {
  return async (dispatch: MetaMaskReduxDispatch) => {
    const userRejectionError = serializeError(
      providerErrors.userRejectedRequest(),
    );
    await Promise.all(
      messageList.map(
        async ({ id }) =>
          await submitRequestToBackground('rejectPendingApproval', [
            id,
            userRejectionError,
          ]),
      ),
    );
    const { pendingApprovals } = await forceUpdateMetamaskState(dispatch);
    if (Object.values(pendingApprovals).length === 0) {
      dispatch(closeCurrentNotificationWindow());
    }
  };
}

export function updateThrottledOriginState(
  origin: string,
  throttledOriginState: ThrottledOrigin,
): ThunkAction<void, MetaMaskReduxState, unknown, AnyAction> {
  return async () => {
    await submitRequestToBackground('updateThrottledOriginState', [
      origin,
      throttledOriginState,
    ]);
  };
}

export function setFirstTimeFlowType(
  type: FirstTimeFlowType,
): ThunkAction<Promise<void>, MetaMaskReduxState, unknown, AnyAction> {
  return async (dispatch: MetaMaskReduxDispatch) => {
    try {
      log.debug(`background.setFirstTimeFlowType`);
      await submitRequestToBackground('setFirstTimeFlowType', [type]);
      dispatch({
        type: actionConstants.SET_FIRST_TIME_FLOW_TYPE,
        value: type,
      });
    } catch (err) {
      dispatch(displayWarning(err));
    }
  };
}

export function setSelectedNetworkConfigurationId(
  networkConfigurationId: string,
): PayloadAction<string> {
  return {
    type: actionConstants.SET_SELECTED_NETWORK_CONFIGURATION_ID,
    payload: networkConfigurationId,
  };
}

export function setNewNetworkAdded({
  networkConfigurationId,
  nickname,
}: {
  networkConfigurationId: string;
  nickname: string;
}): PayloadAction<object> {
  return {
    type: actionConstants.SET_NEW_NETWORK_ADDED,
    payload: { networkConfigurationId, nickname },
  };
}

export function setEditedNetwork(
  payload:
    | {
        chainId: string;
        nickname?: string;
        editCompleted?: boolean;
        newNetwork?: boolean;
      }
    | undefined = undefined,
): PayloadAction<object> {
  return { type: actionConstants.SET_EDIT_NETWORK, payload };
}

export function setNewNftAddedMessage(
  newNftAddedMessage: string,
): PayloadAction<string> {
  return {
    type: actionConstants.SET_NEW_NFT_ADDED_MESSAGE,
    payload: newNftAddedMessage,
  };
}

export function setRemoveNftMessage(
  removeNftMessage: string,
): PayloadAction<string> {
  return {
    type: actionConstants.SET_REMOVE_NFT_MESSAGE,
    payload: removeNftMessage,
  };
}

export function setNewTokensImported(
  newTokensImported: string,
): PayloadAction<string> {
  return {
    type: actionConstants.SET_NEW_TOKENS_IMPORTED,
    payload: newTokensImported,
  };
}

export function setNewTokensImportedError(
  newTokensImportedError: string,
): PayloadAction<string> {
  return {
    type: actionConstants.SET_NEW_TOKENS_IMPORTED_ERROR,
    payload: newTokensImportedError,
  };
}

export function setLastActiveTime(): ThunkAction<
  void,
  MetaMaskReduxState,
  unknown,
  AnyAction
> {
  return (dispatch: MetaMaskReduxDispatch) => {
    callBackgroundMethod('setLastActiveTime', [], (err) => {
      if (err) {
        dispatch(displayWarning(err));
      }
    });
  };
}

export function setDismissSeedBackUpReminder(
  value: boolean,
): ThunkAction<void, MetaMaskReduxState, unknown, AnyAction> {
  return async (dispatch: MetaMaskReduxDispatch) => {
    dispatch(showLoadingIndication());
    await submitRequestToBackground('setDismissSeedBackUpReminder', [value]);
    dispatch(hideLoadingIndication());
  };
}

export function setOverrideContentSecurityPolicyHeader(
  value: boolean,
): ThunkAction<void, MetaMaskReduxState, unknown, AnyAction> {
  return async (dispatch: MetaMaskReduxDispatch) => {
    dispatch(showLoadingIndication());
    await submitRequestToBackground('setOverrideContentSecurityPolicyHeader', [
      value,
    ]);
    dispatch(hideLoadingIndication());
  };
}

export function setManageInstitutionalWallets(
  value: boolean,
): ThunkAction<void, MetaMaskReduxState, unknown, AnyAction> {
  return async (dispatch: MetaMaskReduxDispatch) => {
    dispatch(showLoadingIndication());
    await submitRequestToBackground('setManageInstitutionalWallets', [value]);
    dispatch(hideLoadingIndication());
  };
}

export function getRpcMethodPreferences(): ThunkAction<
  void,
  MetaMaskReduxState,
  unknown,
  AnyAction
> {
  return async (dispatch: MetaMaskReduxDispatch) => {
    dispatch(showLoadingIndication());
    await submitRequestToBackground('getRpcMethodPreferences', []);
    dispatch(hideLoadingIndication());
  };
}

export function setConnectedStatusPopoverHasBeenShown(): ThunkAction<
  void,
  MetaMaskReduxState,
  unknown,
  AnyAction
> {
  return () => {
    callBackgroundMethod('setConnectedStatusPopoverHasBeenShown', [], (err) => {
      if (isErrorWithMessage(err)) {
        throw new Error(getErrorMessage(err));
      }
    });
  };
}

export function setRecoveryPhraseReminderHasBeenShown() {
  return () => {
    callBackgroundMethod('setRecoveryPhraseReminderHasBeenShown', [], (err) => {
      if (isErrorWithMessage(err)) {
        throw new Error(getErrorMessage(err));
      }
    });
  };
}

export function setRecoveryPhraseReminderLastShown(
  lastShown: number,
): ThunkAction<void, MetaMaskReduxState, unknown, AnyAction> {
  return () => {
    callBackgroundMethod(
      'setRecoveryPhraseReminderLastShown',
      [lastShown],
      (err) => {
        if (isErrorWithMessage(err)) {
          throw new Error(getErrorMessage(err));
        }
      },
    );
  };
}

export function setTermsOfUseLastAgreed(lastAgreed: number) {
  return async () => {
    await submitRequestToBackground('setTermsOfUseLastAgreed', [lastAgreed]);
  };
}

export function setLastViewedUserSurvey(id: number) {
  return async () => {
    await submitRequestToBackground('setLastViewedUserSurvey', [id]);
  };
}

export function setOutdatedBrowserWarningLastShown(lastShown: number) {
  return async () => {
    await submitRequestToBackground('setOutdatedBrowserWarningLastShown', [
      lastShown,
    ]);
  };
}

export function getContractMethodData(
  data = '',
): ThunkAction<void, MetaMaskReduxState, unknown, AnyAction> {
  return async (dispatch: MetaMaskReduxDispatch, getState) => {
    const prefixedData = addHexPrefix(data);
    const fourBytePrefix = prefixedData.slice(0, 10);
    if (fourBytePrefix.length < 10) {
      return {};
    }
    const { knownMethodData, use4ByteResolution } = getState().metamask;
    if (
      knownMethodData?.[fourBytePrefix] &&
      Object.keys(knownMethodData[fourBytePrefix]).length !== 0
    ) {
      return knownMethodData[fourBytePrefix];
    }

    log.debug(`loadingMethodData`);

    const { name, params } = (await getMethodDataAsync(
      fourBytePrefix,
      use4ByteResolution,
    )) as {
      name: string;
      params: unknown;
    };

    callBackgroundMethod(
      'addKnownMethodData',
      [fourBytePrefix, { name, params }],
      (err) => {
        if (err) {
          dispatch(displayWarning(err));
        }
      },
    );
    return { name, params };
  };
}

export function setSeedPhraseBackedUp(
  seedPhraseBackupState: boolean,
): ThunkAction<void, MetaMaskReduxState, unknown, AnyAction> {
  return (dispatch: MetaMaskReduxDispatch) => {
    log.debug(`background.setSeedPhraseBackedUp`);
    return new Promise((resolve, reject) => {
      callBackgroundMethod(
        'setSeedPhraseBackedUp',
        [seedPhraseBackupState],
        (err) => {
          if (err) {
            dispatch(displayWarning(err));
            reject(err);
            return;
          }
          forceUpdateMetamaskState(dispatch).then(resolve).catch(reject);
        },
      );
    });
  };
}

export function setNextNonce(nextNonce: string): PayloadAction<string> {
  return {
    type: actionConstants.SET_NEXT_NONCE,
    payload: nextNonce,
  };
}

/**
 * This function initiates the nonceLock in the background for the given
 * address, and returns the next nonce to use. It then calls setNextNonce which
 * sets the nonce in state on the nextNonce key. NOTE: The nextNonce key is
 * actually ephemeral application state. It does not appear to be part of the
 * background state.
 *
 * TODO: move this to a different slice, MetaMask slice will eventually be
 * deprecated because it should not contain any ephemeral/app state but just
 * background state. In addition we should key nextNonce by address to prevent
 * accidental usage of a stale nonce as the call to getNextNonce only works for
 * the currently selected address.
 *
 * @param address - address for which nonce lock shouuld be obtained.
 * @returns
 */
export function getNextNonce(
  address,
): ThunkAction<Promise<string>, MetaMaskReduxState, unknown, AnyAction> {
  return async (dispatch, getState) => {
    const networkClientId = getSelectedNetworkClientId(getState());
    let nextNonce;
    try {
      nextNonce = await submitRequestToBackground<string>('getNextNonce', [
        address,
        networkClientId,
      ]);
    } catch (error) {
      dispatch(displayWarning(error));
      throw error;
    }
    dispatch(setNextNonce(nextNonce));
    return nextNonce;
  };
}

export function setRequestAccountTabIds(requestAccountTabIds: {
  [origin: string]: string;
}): PayloadAction<{
  [origin: string]: string;
}> {
  return {
    type: actionConstants.SET_REQUEST_ACCOUNT_TABS,
    payload: requestAccountTabIds,
  };
}

export function getRequestAccountTabIds(): ThunkAction<
  void,
  MetaMaskReduxState,
  unknown,
  AnyAction
> {
  return async (dispatch: MetaMaskReduxDispatch) => {
    const requestAccountTabIds = await submitRequestToBackground<{
      [origin: string]: string;
    }>('getRequestAccountTabIds');
    dispatch(setRequestAccountTabIds(requestAccountTabIds));
  };
}

export function setOpenMetamaskTabsIDs(openMetaMaskTabIDs: {
  [tabId: string]: boolean;
}): PayloadAction<{ [tabId: string]: boolean }> {
  return {
    type: actionConstants.SET_OPEN_METAMASK_TAB_IDS,
    payload: openMetaMaskTabIDs,
  };
}

export function getOpenMetamaskTabsIds(): ThunkAction<
  void,
  MetaMaskReduxState,
  unknown,
  AnyAction
> {
  return async (dispatch: MetaMaskReduxDispatch) => {
    const openMetaMaskTabIDs = await submitRequestToBackground<{
      [tabId: string]: boolean;
    }>('getOpenMetamaskTabsIds');
    dispatch(setOpenMetamaskTabsIDs(openMetaMaskTabIDs));
  };
}

export async function attemptLedgerTransportCreation() {
  return await submitRequestToBackground('attemptLedgerTransportCreation');
}

/**
 * This method deduplicates error reports to sentry by maintaining a state
 * object 'singleExceptions' in the app slice. The only place this state object
 * is accessed from is within this method, to check if it has already seen and
 * therefore tracked this error. This is to avoid overloading sentry with lots
 * of duplicate errors.
 *
 * @param error
 * @returns
 */
export function captureSingleException(
  error: string,
): ThunkAction<void, MetaMaskReduxState, unknown, AnyAction> {
  return async (dispatch, getState) => {
    const { singleExceptions } = getState().appState;
    if (!(error in singleExceptions)) {
      dispatch({
        type: actionConstants.CAPTURE_SINGLE_EXCEPTION,
        value: error,
      });
      captureException(Error(error));
    }
  };
}

// Wrappers around promisifedBackground
/**
 * The "actions" below are not actions nor action creators. They cannot use
 * dispatch nor should they be dispatched when used. Instead they can be
 * called directly. These wrappers will be moved into their location at some
 * point in the future.
 */

export function estimateGas(params: TransactionParams): Promise<Hex> {
  return submitRequestToBackground('estimateGas', [params]);
}

export async function updateTokenType(
  tokenAddress: string,
): Promise<Token | undefined> {
  try {
    return await submitRequestToBackground('updateTokenType', [tokenAddress]);
  } catch (error) {
    logErrorWithMessage(error);
  }
  return undefined;
}

export async function addPollingTokenToAppState(pollingToken: string) {
  return submitRequestToBackground('addPollingTokenToAppState', [
    pollingToken,
    POLLING_TOKEN_ENVIRONMENT_TYPES[getEnvironmentType()],
  ]);
}

export async function removePollingTokenFromAppState(pollingToken: string) {
  return submitRequestToBackground('removePollingTokenFromAppState', [
    pollingToken,
    POLLING_TOKEN_ENVIRONMENT_TYPES[getEnvironmentType()],
  ]);
}

/**
 * Informs the CurrencyRateController that the UI requires currency rate polling
 *
 * @param nativeCurrencies - An array of native currency symbols
 * @returns polling token that can be used to stop polling
 */
export async function currencyRateStartPolling(
  nativeCurrencies: string[],
): Promise<string> {
  const pollingToken = await submitRequestToBackground(
    'currencyRateStartPolling',
    [{ nativeCurrencies }],
  );
  await addPollingTokenToAppState(pollingToken);
  return pollingToken;
}

/**
 * Informs the CurrencyRateController that the UI no longer requires currency rate polling
 * for the given network client.
 * If all network clients unsubscribe, the controller stops polling.
 *
 * @param pollingToken - Poll token received from calling currencyRateStartPolling
 */
export async function currencyRateStopPollingByPollingToken(
  pollingToken: string,
) {
  await submitRequestToBackground('currencyRateStopPollingByPollingToken', [
    pollingToken,
  ]);
  await removePollingTokenFromAppState(pollingToken);
}

/**
 * Informs the TokenDetectionController that the UI requires token detection polling
 *
 * @param chainIds - An array of chain ids to poll token detection on.
 * @returns polling token that can be used to stop polling.
 */
export async function tokenDetectionStartPolling(
  chainIds: string[],
): Promise<string> {
  const pollingToken = await submitRequestToBackground(
    'tokenDetectionStartPolling',
    [{ chainIds }],
  );

  await addPollingTokenToAppState(pollingToken);
  return pollingToken;
}

/**
 * Informs the TokenDetectionController that the UI no longer token detection polling
 *
 * @param pollingToken - Poll token received from calling tokenDetectionStartPolling
 */
export async function tokenDetectionStopPollingByPollingToken(
  pollingToken: string,
) {
  await submitRequestToBackground('tokenDetectionStopPollingByPollingToken', [
    pollingToken,
  ]);
  await removePollingTokenFromAppState(pollingToken);
}

/**
 * Informs the TokenListController that the UI requires token list polling
 *
 * @param chainId
 * @returns polling token that can be used to stop polling
 */
export async function tokenListStartPolling(chainId: string): Promise<string> {
  const pollingToken = await submitRequestToBackground(
    'tokenListStartPolling',
    [{ chainId }],
  );

  await addPollingTokenToAppState(pollingToken);
  return pollingToken;
}

/**
 * Informs the TokenListController that the UI no longer token list polling
 *
 * @param pollingToken - Poll token received from calling tokenListStartPolling
 */
export async function tokenListStopPollingByPollingToken(pollingToken: string) {
  await submitRequestToBackground('tokenListStopPollingByPollingToken', [
    pollingToken,
  ]);
  await removePollingTokenFromAppState(pollingToken);
}

export async function tokenBalancesStartPolling(
  chainId: string,
): Promise<string> {
  const pollingToken = await submitRequestToBackground(
    'tokenBalancesStartPolling',
    [{ chainId }],
  );
  await addPollingTokenToAppState(pollingToken);
  return pollingToken;
}

export async function tokenBalancesStopPollingByPollingToken(
  pollingToken: string,
) {
  await submitRequestToBackground('tokenBalancesStopPollingByPollingToken', [
    pollingToken,
  ]);
  await removePollingTokenFromAppState(pollingToken);
}

/**
 * Informs the TokenRatesController that the UI requires
 * token rate polling for the given chain id.
 *
 * @param chainId - The chain id to poll token rates on.
 * @returns polling token that can be used to stop polling
 */
export async function tokenRatesStartPolling(chainId: string): Promise<string> {
  const pollingToken = await submitRequestToBackground(
    'tokenRatesStartPolling',
    [{ chainId }],
  );
  await addPollingTokenToAppState(pollingToken);
  return pollingToken;
}

/**
 * Informs the TokenRatesController that the UI no longer
 * requires token rate polling for the given chain id.
 *
 * @param pollingToken -
 */
export async function tokenRatesStopPollingByPollingToken(
  pollingToken: string,
) {
  await submitRequestToBackground('tokenRatesStopPollingByPollingToken', [
    pollingToken,
  ]);
  await removePollingTokenFromAppState(pollingToken);
}

/**
 * Starts polling on accountTrackerController with the networkClientId
 *
 * @param networkClientId - The network client ID to pull balances for.
 * @returns polling token used to stop polling
 */
export async function accountTrackerStartPolling(
  networkClientId: string,
): Promise<string> {
  const pollingToken = await submitRequestToBackground(
    'accountTrackerStartPolling',
    [networkClientId],
  );
  await addPollingTokenToAppState(pollingToken);
  return pollingToken;
}

/**
 * Stops polling on the account tracker controller.
 *
 * @param pollingToken - polling token to use to stop polling.
 */
export async function accountTrackerStopPollingByPollingToken(
  pollingToken: string,
) {
  await submitRequestToBackground('accountTrackerStopPollingByPollingToken', [
    pollingToken,
  ]);
  await removePollingTokenFromAppState(pollingToken);
}

/**
 * Informs the GasFeeController that the UI requires gas fee polling
 *
 * @param networkClientId - unique identifier for the network client
 * @returns polling token that can be used to stop polling
 */
export async function gasFeeStartPollingByNetworkClientId(
  networkClientId: string,
) {
  const pollingToken = await submitRequestToBackground('gasFeeStartPolling', [
    { networkClientId },
  ]);
  await addPollingTokenToAppState(pollingToken);
  return pollingToken;
}

/**
 * Informs the GasFeeController that the UI no longer requires gas fee polling
 * for the given network client.
 * If all network clients unsubscribe, the controller stops polling.
 *
 * @param pollingToken - Poll token received from calling gasFeeStartPolling
 */
export async function gasFeeStopPollingByPollingToken(pollingToken: string) {
  await submitRequestToBackground('gasFeeStopPollingByPollingToken', [
    pollingToken,
  ]);
  await removePollingTokenFromAppState(pollingToken);
}

export function getGasFeeTimeEstimate(
  maxPriorityFeePerGas: string,
  maxFeePerGas: string,
): Promise<ReturnType<GasFeeController['getTimeEstimate']>> {
  return submitRequestToBackground('getGasFeeTimeEstimate', [
    maxPriorityFeePerGas,
    maxFeePerGas,
  ]);
}

export async function attemptCloseNotificationPopup() {
  // Check if the current window is NOT a popup - if confirmed, we should not close it
  try {
    const currentWindow = await browser.windows.getCurrent();
    if (currentWindow.type && currentWindow.type !== 'popup') {
      console.warn(
        `Not safe to close a window that is not a popup: It is of type: ${currentWindow.type}`,
      );
      // We've confirmed this is not a popup window, so it's not safe to close.
      return;
    }
  } catch (error) {
    // Error occurred while checking window type - we cannot confirm rule out a popup, so continue
    // with the closing attempt as we haven't ruled out that it might be a popup
    console.warn(
      'attemptCloseNotificationPopup: Error encountered while checking window type',
      error,
    );
  }

  await submitRequestToBackground('markNotificationPopupAsAutomaticallyClosed');

  // First attempt: Try window.close()
  // This has limitations according to MDN:
  // - Only works on windows opened by Window.open()
  // - Or top-level windows with single history entry
  // - Otherwise fails silently with console error: "Scripts may not close windows that were not opened by script"
  //
  // Note: we opted for window.close() instead of browser.windows.remove(id) because the latter closes the
  // entire window and all its tabs (if there are other tabs open).
  window.close();

  // Second attempt: If we reach here, window.close() failed
  // Try to close via the browser tabs API
  try {
    const tab = await browser.tabs.getCurrent();
    await browser.tabs.remove(tab.id);
  } catch (error) {
    // If closing the tab fails, we don't want to close the entire browser window.
    // See issue: https://github.com/MetaMask/metamask-extension/issues/29821
    console.error('attemptCloseNotificationPopup: Failed to close tab', error);
  }
}

/**
 * @param payload - details of the event to track
 * @param options - options for routing/handling of event
 * @returns
 */
export function trackMetaMetricsEvent(
  payload: MetaMetricsEventPayload,
  options?: MetaMetricsEventOptions,
) {
  return submitRequestToBackground('trackMetaMetricsEvent', [
    { ...payload, actionId: generateActionId() },
    options,
  ]);
}

export function createEventFragment(
  options: MetaMetricsEventFragment,
): Promise<string> {
  const actionId = generateActionId();
  return submitRequestToBackground('createEventFragment', [
    { ...options, actionId },
  ]);
}

export function createTransactionEventFragment(
  transactionId: string,
): Promise<string> {
  const actionId = generateActionId();
  return submitRequestToBackground('createTransactionEventFragment', [
    {
      transactionId,
      actionId,
    },
  ]);
}

export function updateEventFragment(
  id: string,
  payload: Partial<MetaMetricsEventFragment>,
) {
  return submitRequestToBackground('updateEventFragment', [id, payload]);
}

export function finalizeEventFragment(
  id: string,
  options?: {
    abandoned?: boolean;
    page?: MetaMetricsPageObject;
    referrer?: MetaMetricsReferrerObject;
  },
) {
  return submitRequestToBackground('finalizeEventFragment', [id, options]);
}

/**
 * @param payload - details of the page viewed
 * @param options - options for handling the page view
 */
export function trackMetaMetricsPage(
  payload: MetaMetricsPagePayload,
  options: MetaMetricsPageOptions,
) {
  return submitRequestToBackground('trackMetaMetricsPage', [
    { ...payload, actionId: generateActionId() },
    options,
  ]);
}

export function resetViewedNotifications() {
  return submitRequestToBackground('resetViewedNotifications');
}

export function updateViewedNotifications(notificationIdViewedStatusMap: {
  [notificationId: string]: boolean;
}) {
  return submitRequestToBackground('updateViewedNotifications', [
    notificationIdViewedStatusMap,
  ]);
}

export async function setAlertEnabledness(
  alertId: string,
  enabledness: boolean,
) {
  await submitRequestToBackground('setAlertEnabledness', [
    alertId,
    enabledness,
  ]);
}

export async function setUnconnectedAccountAlertShown(origin: string) {
  await submitRequestToBackground('setUnconnectedAccountAlertShown', [origin]);
}

export async function setWeb3ShimUsageAlertDismissed(origin: string) {
  await submitRequestToBackground('setWeb3ShimUsageAlertDismissed', [origin]);
}

// Smart Transactions Controller
export function clearSmartTransactionFees() {
  submitRequestToBackground('clearSmartTransactionFees');
}

export function fetchSmartTransactionFees(
  unsignedTransaction: Partial<TransactionParams> & { chainId: string },
  approveTxParams: TransactionParams,
): ThunkAction<void, MetaMaskReduxState, unknown, AnyAction> {
  return async (dispatch: MetaMaskReduxDispatch) => {
    if (approveTxParams) {
      approveTxParams.value = '0x0';
    }
    try {
      const smartTransactionFees = await await submitRequestToBackground(
        'fetchSmartTransactionFees',
        [unsignedTransaction, approveTxParams],
      );
      dispatch({
        type: actionConstants.SET_SMART_TRANSACTIONS_ERROR,
        payload: null,
      });
      return smartTransactionFees;
    } catch (err) {
      logErrorWithMessage(err);
      if (isErrorWithMessage(err)) {
        const errorMessage = getErrorMessage(err);
        if (errorMessage.startsWith('Fetch error:')) {
          const errorObj = parseSmartTransactionsError(errorMessage);
          dispatch({
            type: actionConstants.SET_SMART_TRANSACTIONS_ERROR,
            payload: errorObj,
          });
        }
      }
      throw err;
    }
  };
}

type TemporarySmartTransactionGasFees = {
  maxFeePerGas: string;
  maxPriorityFeePerGas: string;
  gas: string;
  value: string;
};

const createSignedTransactions = async (
  unsignedTransaction: Partial<TransactionParams> & { chainId: string },
  fees: TemporarySmartTransactionGasFees[],
  areCancelTransactions?: boolean,
): Promise<TransactionParams[]> => {
  const unsignedTransactionsWithFees = fees.map((fee) => {
    const unsignedTransactionWithFees = {
      ...unsignedTransaction,
      maxFeePerGas: decimalToHex(fee.maxFeePerGas),
      maxPriorityFeePerGas: decimalToHex(fee.maxPriorityFeePerGas),
      gas: areCancelTransactions
        ? decimalToHex(21000) // It has to be 21000 for cancel transactions, otherwise the API would reject it.
        : unsignedTransaction.gas,
      value: unsignedTransaction.value,
    };
    if (areCancelTransactions) {
      unsignedTransactionWithFees.to = unsignedTransactionWithFees.from;
      unsignedTransactionWithFees.data = '0x';
    }
    return unsignedTransactionWithFees;
  });
  const signedTransactions = await submitRequestToBackground<
    TransactionParams[]
  >('approveTransactionsWithSameNonce', [unsignedTransactionsWithFees]);
  return signedTransactions;
};

export function signAndSendSmartTransaction({
  unsignedTransaction,
  smartTransactionFees,
}: {
  unsignedTransaction: Partial<TransactionParams> & { chainId: string };
  smartTransactionFees: {
    fees: TemporarySmartTransactionGasFees[];
    cancelFees: TemporarySmartTransactionGasFees[];
  };
}): ThunkAction<Promise<string>, MetaMaskReduxState, unknown, AnyAction> {
  return async (dispatch: MetaMaskReduxDispatch) => {
    const signedTransactions = await createSignedTransactions(
      unsignedTransaction,
      smartTransactionFees.fees,
    );
    try {
      const response = await submitRequestToBackground<{ uuid: string }>(
        'submitSignedTransactions',
        [
          {
            signedTransactions,
            // The "signedCanceledTransactions" parameter is still expected by the STX controller but is no longer used.
            // So we are passing an empty array. The parameter may be deprecated in a future update.
            signedCanceledTransactions: [],
            txParams: unsignedTransaction,
          },
        ],
      ); // Returns e.g.: { uuid: 'dP23W7c2kt4FK9TmXOkz1UM2F20' }
      return response.uuid;
    } catch (err) {
      logErrorWithMessage(err);
      if (isErrorWithMessage(err)) {
        const errorMessage = getErrorMessage(err);
        if (errorMessage.startsWith('Fetch error:')) {
          const errorObj = parseSmartTransactionsError(errorMessage);
          dispatch({
            type: actionConstants.SET_SMART_TRANSACTIONS_ERROR,
            payload: errorObj,
          });
        }
      }
      throw err;
    }
  };
}

export function updateSmartTransaction(
  uuid: string,
  txMeta: TransactionMeta,
): ThunkAction<void, MetaMaskReduxState, unknown, AnyAction> {
  return async (dispatch: MetaMaskReduxDispatch) => {
    try {
      await submitRequestToBackground('updateSmartTransaction', [
        {
          uuid,
          ...txMeta,
        },
      ]);
    } catch (err) {
      logErrorWithMessage(err);
      if (isErrorWithMessage(err)) {
        const errorMessage = getErrorMessage(err);
        if (errorMessage.startsWith('Fetch error:')) {
          const errorObj = parseSmartTransactionsError(errorMessage);
          dispatch({
            type: actionConstants.SET_SMART_TRANSACTIONS_ERROR,
            payload: errorObj,
          });
        }
      }
      throw err;
    }
  };
}

export function setSmartTransactionsRefreshInterval(
  refreshInterval: number,
): ThunkAction<void, MetaMaskReduxState, unknown, AnyAction> {
  return async () => {
    if (refreshInterval === undefined || refreshInterval === null) {
      return;
    }
    try {
      await submitRequestToBackground('setStatusRefreshInterval', [
        refreshInterval,
      ]);
    } catch (err) {
      logErrorWithMessage(err);
    }
  };
}

export function cancelSmartTransaction(
  uuid: string,
): ThunkAction<void, MetaMaskReduxState, unknown, AnyAction> {
  return async (dispatch: MetaMaskReduxDispatch) => {
    try {
      await submitRequestToBackground('cancelSmartTransaction', [uuid]);
    } catch (err) {
      logErrorWithMessage(err);
      if (isErrorWithMessage(err)) {
        const errorMessage = getErrorMessage(err);
        if (errorMessage.startsWith('Fetch error:')) {
          const errorObj = parseSmartTransactionsError(errorMessage);
          dispatch({
            type: actionConstants.SET_SMART_TRANSACTIONS_ERROR,
            payload: errorObj,
          });
        }
      }
      throw err;
    }
  };
}

// TODO: Not a thunk but rather a wrapper around a background call
export function fetchSmartTransactionsLiveness() {
  return async () => {
    try {
      await submitRequestToBackground('fetchSmartTransactionsLiveness');
    } catch (err) {
      logErrorWithMessage(err);
    }
  };
}

export function dismissSmartTransactionsErrorMessage(): Action {
  return {
    type: actionConstants.DISMISS_SMART_TRANSACTIONS_ERROR_MESSAGE,
  };
}

// App state
export function hideTestNetMessage() {
  return submitRequestToBackground('setShowTestnetMessageInDropdown', [false]);
}

export function hideBetaHeader() {
  return submitRequestToBackground('setShowBetaHeader', [false]);
}

export function hidePermissionsTour() {
  return submitRequestToBackground('setShowPermissionsTour', [false]);
}

export function hideAccountBanner() {
  return submitRequestToBackground('setShowAccountBanner', [false]);
}

export function hideNetworkBanner() {
  return submitRequestToBackground('setShowNetworkBanner', [false]);
}

/**
 * Sends the background state the networkClientId and domain upon network switch
 *
 * @param selectedTabOrigin - The origin to set the new networkClientId for
 * @param networkClientId - The new networkClientId
 */
export function setNetworkClientIdForDomain(
  selectedTabOrigin: string,
  networkClientId: string,
): Promise<void> {
  return submitRequestToBackground('setNetworkClientIdForDomain', [
    selectedTabOrigin,
    networkClientId,
  ]);
}

export function setSecurityAlertsEnabled(val: boolean): void {
  try {
    submitRequestToBackground('setSecurityAlertsEnabled', [val]);
  } catch (error) {
    logErrorWithMessage(error);
  }
}

export async function setWatchEthereumAccountEnabled(value: boolean) {
  try {
    await submitRequestToBackground('setWatchEthereumAccountEnabled', [value]);
  } catch (error) {
    logErrorWithMessage(error);
  }
}

///: BEGIN:ONLY_INCLUDE_IF(bitcoin)
export async function setBitcoinSupportEnabled(value: boolean) {
  try {
    await submitRequestToBackground('setBitcoinSupportEnabled', [value]);
  } catch (error) {
    logErrorWithMessage(error);
  }
}

export async function setBitcoinTestnetSupportEnabled(value: boolean) {
  try {
    await submitRequestToBackground('setBitcoinTestnetSupportEnabled', [value]);
  } catch (error) {
    logErrorWithMessage(error);
  }
}
///: END:ONLY_INCLUDE_IF

///: BEGIN:ONLY_INCLUDE_IF(keyring-snaps)
export async function setAddSnapAccountEnabled(value: boolean): Promise<void> {
  try {
    await submitRequestToBackground('setAddSnapAccountEnabled', [value]);
  } catch (error) {
    logErrorWithMessage(error);
  }
}

export function showKeyringSnapRemovalModal(payload: {
  snapName: string;
  result: 'success' | 'failed';
}) {
  return {
    type: actionConstants.SHOW_KEYRING_SNAP_REMOVAL_RESULT,
    payload,
  };
}

export function hideKeyringRemovalResultModal() {
  return {
    type: actionConstants.HIDE_KEYRING_SNAP_REMOVAL_RESULT,
  };
}

export async function getSnapAccountsById(snapId: string): Promise<string[]> {
  const addresses: string[] = await submitRequestToBackground(
    'getAccountsBySnapId',
    [snapId],
  );

  return addresses;
}
///: END:ONLY_INCLUDE_IF

export function setUseExternalNameSources(val: boolean): void {
  try {
    submitRequestToBackground('setUseExternalNameSources', [val]);
  } catch (error) {
    logErrorWithMessage(error);
  }
}

export function setUseTransactionSimulations(val: boolean): void {
  try {
    submitRequestToBackground('setUseTransactionSimulations', [val]);
  } catch (error) {
    logErrorWithMessage(error);
  }
}

// QR Hardware Wallets
export async function submitQRHardwareCryptoHDKey(cbor: Hex) {
  await submitRequestToBackground('submitQRHardwareCryptoHDKey', [cbor]);
}

export async function submitQRHardwareCryptoAccount(cbor: Hex) {
  await submitRequestToBackground('submitQRHardwareCryptoAccount', [cbor]);
}

export function cancelSyncQRHardware(): ThunkAction<
  void,
  MetaMaskReduxState,
  unknown,
  AnyAction
> {
  return async (dispatch: MetaMaskReduxDispatch) => {
    dispatch(hideLoadingIndication());
    await submitRequestToBackground('cancelSyncQRHardware');
  };
}

export async function submitQRHardwareSignature(requestId: string, cbor: Hex) {
  await submitRequestToBackground('submitQRHardwareSignature', [
    requestId,
    cbor,
  ]);
}

export function cancelQRHardwareSignRequest(): ThunkAction<
  void,
  MetaMaskReduxState,
  unknown,
  AnyAction
> {
  return async (dispatch: MetaMaskReduxDispatch) => {
    dispatch(hideLoadingIndication());
    await submitRequestToBackground('cancelQRHardwareSignRequest');
  };
}

export function requestUserApproval({
  origin,
  type,
  requestData,
}: {
  origin: string;
  type: string;
  requestData: object;
}): ThunkAction<void, MetaMaskReduxState, unknown, AnyAction> {
  return async (dispatch: MetaMaskReduxDispatch) => {
    try {
      await submitRequestToBackground('requestUserApproval', [
        {
          origin,
          type,
          requestData,
        },
      ]);
    } catch (error) {
      logErrorWithMessage(error);
      dispatch(displayWarning('Had trouble requesting user approval'));
    }
  };
}

export function rejectAllApprovals() {
  return async (dispatch: MetaMaskReduxDispatch) => {
    await submitRequestToBackground('rejectAllPendingApprovals');

    const { pendingApprovals } = await forceUpdateMetamaskState(dispatch);

    if (Object.values(pendingApprovals).length === 0) {
      dispatch(closeCurrentNotificationWindow());
    }
  };
}

export async function getCurrentNetworkEIP1559Compatibility(): Promise<
  boolean | undefined
> {
  let networkEIP1559Compatibility;
  try {
    networkEIP1559Compatibility = await submitRequestToBackground<boolean>(
      'getCurrentNetworkEIP1559Compatibility',
    );
  } catch (error) {
    console.error(error);
  }
  return networkEIP1559Compatibility;
}

export async function getNetworkConfigurationByNetworkClientId(
  networkClientId: NetworkClientId,
): Promise<NetworkConfiguration | undefined> {
  let networkConfiguration;
  try {
    networkConfiguration =
      await submitRequestToBackground<NetworkConfiguration>(
        'getNetworkConfigurationByNetworkClientId',
        [networkClientId],
      );
  } catch (error) {
    console.error(error);
  }
  return networkConfiguration;
}

export function updateProposedNames(
  request: UpdateProposedNamesRequest,
): ThunkAction<
  UpdateProposedNamesResult,
  MetaMaskReduxState,
  unknown,
  AnyAction
> {
  return (async () => {
    const data = await submitRequestToBackground<UpdateProposedNamesResult>(
      'updateProposedNames',
      [request],
    );

    return data;
    // TODO: Replace `any` with type
    // eslint-disable-next-line @typescript-eslint/no-explicit-any
  }) as any;
}

export function setName(
  request: SetNameRequest,
): ThunkAction<void, MetaMaskReduxState, unknown, AnyAction> {
  return (async () => {
    await submitRequestToBackground<void>('setName', [request]);
    // TODO: Replace `any` with type
    // eslint-disable-next-line @typescript-eslint/no-explicit-any
  }) as any;
}

/**
 * To create a data deletion regulation for MetaMetrics data deletion
 */
export async function createMetaMetricsDataDeletionTask() {
  return await submitRequestToBackground('createMetaMetricsDataDeletionTask');
}

/**
 * To check the status of the current delete regulation.
 */
export async function updateDataDeletionTaskStatus() {
  return await submitRequestToBackground('updateDataDeletionTaskStatus');
}

/**
 * Throw an error in the background for testing purposes.
 *
 * @param message - The error message.
 * @deprecated This is only meant to facilitiate E2E testing. We should not use
 * this for handling errors.
 */
export async function throwTestBackgroundError(message: string): Promise<void> {
  await submitRequestToBackground('throwTestError', [message]);
}

/**
 * Set status of popover warning for the first snap installation.
 *
 * @param shown - True if popover has been shown.
 * @returns Promise Resolved on successfully submitted background request.
 */
export function setSnapsInstallPrivacyWarningShownStatus(shown: boolean) {
  return async () => {
    await submitRequestToBackground(
      'setSnapsInstallPrivacyWarningShownStatus',
      [shown],
    );
  };
}

/**
 * Update the state of a given Snap interface.
 *
 * @param id - The Snap interface ID.
 * @param state - The interface state.
 * @returns Promise Resolved on successfully submitted background request.
 */
export function updateInterfaceState(
  id: string,
  state: InterfaceState,
): ThunkAction<void, MetaMaskReduxState, unknown, AnyAction> {
  return (async (dispatch: MetaMaskReduxDispatch) => {
    await submitRequestToBackground<void>('updateInterfaceState', [id, state]);
    await forceUpdateMetamaskState(dispatch);
    // TODO: Replace `any` with type
    // eslint-disable-next-line @typescript-eslint/no-explicit-any
  }) as any;
}

/**
 * Delete the Snap interface from state.
 *
 * @param id - The Snap interface ID.
 * @returns Promise Resolved on successfully submitted background request.
 */
export function deleteInterface(
  id: string,
): ThunkAction<void, MetaMaskReduxState, unknown, AnyAction> {
  return (async (dispatch: MetaMaskReduxDispatch) => {
    await submitRequestToBackground<void>('deleteInterface', [id]);
    await forceUpdateMetamaskState(dispatch);
    // TODO: Replace `any` with type
    // eslint-disable-next-line @typescript-eslint/no-explicit-any
  }) as any;
}

export function trackInsightSnapUsage(snapId: string) {
  return async () => {
    await submitRequestToBackground('trackInsightSnapView', [snapId]);
  };
}

///: BEGIN:ONLY_INCLUDE_IF(keyring-snaps)
export async function setSnapsAddSnapAccountModalDismissed() {
  await submitRequestToBackground('setSnapsAddSnapAccountModalDismissed', [
    true,
  ]);
}
///: END:ONLY_INCLUDE_IF

/**
 * Initiates the sign-in process.
 *
 * This function dispatches a request to the background script to perform the sign-in operation.
 * Upon success, it dispatches an action with type `PERFORM_SIGN_IN` to update the Redux state.
 * If the operation fails, it logs the error message and rethrows the error.
 *
 * @returns A thunk action that performs the sign-in operation.
 */
export function performSignIn(): ThunkAction<
  void,
  MetaMaskReduxState,
  unknown,
  AnyAction
> {
  return async () => {
    try {
      await submitRequestToBackground('performSignIn');
    } catch (error) {
      const errorMessage =
        error instanceof Error
          ? error.message
          : 'Unknown error occurred during sign-in.';
      logErrorWithMessage(errorMessage);
      throw error;
    }
  };
}

/**
 * Initiates the sign-out process.
 *
 * This function dispatches a request to the background script to perform the sign-out operation.
 * Upon success, it dispatches an action with type `PERFORM_SIGN_OUT` to update the Redux state.
 * If the operation fails, it logs the error message and rethrows the error.
 *
 * @returns A thunk action that performs the sign-out operation.
 */
export function performSignOut(): ThunkAction<
  void,
  MetaMaskReduxState,
  unknown,
  AnyAction
> {
  return async () => {
    try {
      await submitRequestToBackground('performSignOut');
    } catch (error) {
      logErrorWithMessage(error);
      throw error;
    }
  };
}

/**
 * Enables profile syncing.
 *
 * This function sends a request to the background script to enable profile syncing across devices.
 * Upon success, it dispatches an action with type `SET_PROFILE_SYNCING_ENABLED` to update the Redux state.
 * If the operation encounters an error, it logs the error message and rethrows the error to be handled by the caller.
 *
 * @returns A thunk action that, when dispatched, attempts to enable profile syncing.
 */
export function enableProfileSyncing(): ThunkAction<
  void,
  MetaMaskReduxState,
  unknown,
  AnyAction
> {
  return async () => {
    try {
      await submitRequestToBackground('enableProfileSyncing');
    } catch (error) {
      logErrorWithMessage(error);
      throw error;
    }
  };
}

/**
 * Disables profile syncing.
 *
 * This function sends a request to the background script to disable profile syncing across devices.
 * Upon success, it dispatches an action with type `SET_PROFILE_SYNCING_DISABLED` to update the Redux state.
 * If the operation fails, it logs the error message and rethrows the error to ensure it is handled appropriately.
 *
 * @returns A thunk action that, when dispatched, attempts to disable profile syncing.
 */
export function disableProfileSyncing(): ThunkAction<
  void,
  MetaMaskReduxState,
  unknown,
  AnyAction
> {
  return async () => {
    try {
      await submitRequestToBackground('disableProfileSyncing');
    } catch (error) {
      logErrorWithMessage(error);
      throw error;
    }
  };
}

/**
 * Initiates the creation of on-chain triggers.
 *
 * This function dispatches a request to the background script to create on-chain triggers.
 * Upon success, it dispatches an action with type `CREATE_ON_CHAIN_TRIGGERS` to update the Redux state.
 * If the operation fails, it logs the error message and rethrows the error to ensure it is handled appropriately.
 *
 * @returns A thunk action that, when dispatched, attempts to create on-chain triggers.
 */
export function createOnChainTriggers(): ThunkAction<
  void,
  MetaMaskReduxState,
  unknown,
  AnyAction
> {
  return async () => {
    try {
      await submitRequestToBackground('createOnChainTriggers');
    } catch (error) {
      logErrorWithMessage(error);
      throw error;
    }
  };
}

/**
 * Deletes on-chain triggers associated with specified accounts.
 *
 * This function sends a request to the background script to delete on-chain triggers for the provided accounts.
 * Upon success, it dispatches an action with type `DELETE_ON_CHAIN_TRIGGERS_BY_ACCOUNT` to update the Redux state.
 * If the operation encounters an error, it logs the error message and rethrows the error to ensure it is handled appropriately.
 *
 * @param accounts - An array of account identifiers for which on-chain triggers should be deleted.
 * @returns A thunk action that, when dispatched, attempts to delete on-chain triggers for the specified accounts.
 */
export function deleteOnChainTriggersByAccount(
  accounts: string[],
): ThunkAction<void, MetaMaskReduxState, unknown, AnyAction> {
  return async () => {
    try {
      await submitRequestToBackground('deleteOnChainTriggersByAccount', [
        accounts,
      ]);
    } catch (error) {
      logErrorWithMessage(error);
      throw error;
    }
  };
}

/**
 * Updates on-chain triggers for specified accounts.
 *
 * This function dispatches a request to the background script to update on-chain triggers associated with the given accounts.
 * Upon success, it dispatches an action with type `UPDATE_ON_CHAIN_TRIGGERS_BY_ACCOUNT` to update the Redux state.
 * If the operation fails, it logs the error message and rethrows the error to ensure proper error handling.
 *
 * @param accounts - An array of account identifiers for which on-chain triggers should be updated.
 * @returns A thunk action that, when dispatched, attempts to update on-chain triggers for the specified accounts.
 */
export function updateOnChainTriggersByAccount(
  accounts: string[],
): ThunkAction<void, MetaMaskReduxState, unknown, AnyAction> {
  return async () => {
    try {
      await submitRequestToBackground('updateOnChainTriggersByAccount', [
        accounts,
      ]);
    } catch (error) {
      logErrorWithMessage(error);
      throw error;
    }
  };
}

/**
 * Fetches and updates MetaMask notifications.
 *
 * This function sends a request to the background script to fetch the latest notifications.
 * If the operation encounters an error, it logs the error message and rethrows the error to ensure it is handled appropriately.
 *
 * @param previewToken - Optional preview token for fetching draft feature announcements.
 * @returns A thunk action that, when dispatched, attempts to fetch and update MetaMask notifications.
 */
export function fetchAndUpdateMetamaskNotifications(
  previewToken?: string,
): ThunkAction<void, MetaMaskReduxState, unknown, AnyAction> {
  return async () => {
    try {
      const response = await submitRequestToBackground(
        'fetchAndUpdateMetamaskNotifications',
        [previewToken],
      );
      return response;
    } catch (error) {
      logErrorWithMessage(error);
      throw error;
    }
  };
}

/**
 * Deletes notifications by their id.
 *
 * This function sends a request to the background script to delete notifications by the passed in ids and updates the state accordingly.
 * If the operation encounters an error, it logs the error message and rethrows the error to ensure it is handled appropriately.
 *
 * @param ids - The ids of the notifications to delete.
 * @returns A thunk action that, when dispatched, attempts to delete a notification by its id.
 */
export function deleteNotificationsById(
  ids: string[],
): ThunkAction<void, MetaMaskReduxState, unknown, AnyAction> {
  return async () => {
    try {
      const response = await submitRequestToBackground(
        'deleteNotificationsById',
        [ids],
      );
      return response;
    } catch (error) {
      logErrorWithMessage(error);
      throw error;
    }
  };
}

/**
 * Synchronizes accounts data with user storage between devices.
 *
 * This function sends a request to the background script to sync accounts data and update the state accordingly.
 * If the operation encounters an error, it logs the error message and rethrows the error to ensure it is handled appropriately.
 *
 * @returns A thunk action that, when dispatched, attempts to synchronize accounts data with user storage between devices.
 */
export function syncInternalAccountsWithUserStorage(): ThunkAction<
  void,
  MetaMaskReduxState,
  unknown,
  AnyAction
> {
  return async () => {
    try {
      const response = await submitRequestToBackground(
        'syncInternalAccountsWithUserStorage',
      );
      return response;
    } catch (error) {
      logErrorWithMessage(error);
      throw error;
    }
  };
}

/**
 * Delete all of current user's accounts data from user storage.
 *
 * This function sends a request to the background script to sync accounts data and update the state accordingly.
 * If the operation encounters an error, it logs the error message and rethrows the error to ensure it is handled appropriately.
 *
 * @returns A thunk action that, when dispatched, attempts to synchronize accounts data with user storage between devices.
 */
export function deleteAccountSyncingDataFromUserStorage(): ThunkAction<
  void,
  MetaMaskReduxState,
  unknown,
  AnyAction
> {
  return async () => {
    try {
      const response = await submitRequestToBackground(
        'deleteAccountSyncingDataFromUserStorage',
        [USER_STORAGE_FEATURE_NAMES.accounts],
      );
      return response;
    } catch (error) {
      logErrorWithMessage(error);
      throw error;
    }
  };
}

/**
 * Marks MetaMask notifications as read.
 *
 * This function sends a request to the background script to mark the specified notifications as read.
 * Upon success, it dispatches an action with type `MARK_METAMASK_NOTIFICATIONS_AS_READ` to update the Redux state.
 * If the operation encounters an error, it logs the error message and rethrows the error to ensure it is handled appropriately.
 *
 * @param notifications - An array of notification identifiers to be marked as read.
 * @returns A thunk action that, when dispatched, attempts to mark MetaMask notifications as read.
 */
export function markMetamaskNotificationsAsRead(
  notifications: NotificationServicesController.Types.MarkAsReadNotificationsParam,
): ThunkAction<void, MetaMaskReduxState, unknown, AnyAction> {
  return async () => {
    try {
      await submitRequestToBackground('markMetamaskNotificationsAsRead', [
        notifications,
      ]);
    } catch (error) {
      logErrorWithMessage(error);
      throw error;
    }
  };
}

/**
 * Enables or disables feature announcements.
 *
 * This function sends a request to the background script to toggle the enabled state of feature announcements.
 * Upon success, it dispatches an action with type `SET_FEATURE_ANNOUNCEMENTS_ENABLED` to update the Redux state.
 * If the operation encounters an error, it logs the error message and rethrows the error to ensure it is handled appropriately.
 *
 * @param state - A boolean indicating whether to enable (true) or disable (false) feature announcements.
 * @returns A thunk action that, when dispatched, attempts to set the enabled state of feature announcements.
 */
export function setFeatureAnnouncementsEnabled(
  state: boolean,
): ThunkAction<void, MetaMaskReduxState, unknown, AnyAction> {
  return async () => {
    try {
      await submitRequestToBackground('setFeatureAnnouncementsEnabled', [
        state,
      ]);
    } catch (error) {
      logErrorWithMessage(error);
      throw error;
    }
  };
}

/**
 * Checks the presence of accounts in user storage.
 *
 * This function sends a request to the background script to check the presence of specified accounts in user storage.
 * Upon success, it dispatches an action with type `CHECK_ACCOUNTS_PRESENCE` to update the Redux state.
 * If the operation encounters an error, it logs the error message and rethrows the error to ensure it is handled appropriately.
 *
 * @param accounts - An array of account addresses to be checked.
 * @returns A thunk action that, when dispatched, attempts to check the presence of accounts in user storage.
 */
export function checkAccountsPresence(
  accounts: string[],
): ThunkAction<void, MetaMaskReduxState, unknown, AnyAction> {
  return async () => {
    try {
      const response = await submitRequestToBackground(
        'checkAccountsPresence',
        [accounts],
      );
      return response;
    } catch (error) {
      logErrorWithMessage(error);
      throw error;
    }
  };
}

/**
 * Triggers a modal to confirm the action of turning off profile syncing.
 * This function dispatches an action to show a modal dialog asking the user to confirm if they want to turn off profile syncing.
 *
 * @returns A thunk action that, when dispatched, shows the confirmation modal.
 */
export function showConfirmTurnOffProfileSyncing(): ThunkAction<
  void,
  MetaMaskReduxState,
  unknown,
  AnyAction
> {
  return (dispatch: MetaMaskReduxDispatch) => {
    dispatch(
      showModal({
        name: 'CONFIRM_TURN_OFF_PROFILE_SYNCING',
      }),
    );
  };
}

/**
 * Triggers a modal to confirm the action of turning on MetaMask notifications.
 * This function dispatches an action to show a modal dialog asking the user to confirm if they want to turn on MetaMask notifications.
 *
 * @returns A thunk action that, when dispatched, shows the confirmation modal.
 */
export function showConfirmTurnOnMetamaskNotifications(): ThunkAction<
  void,
  MetaMaskReduxState,
  unknown,
  AnyAction
> {
  return (dispatch: MetaMaskReduxDispatch) => {
    dispatch(
      showModal({
        name: 'TURN_ON_METAMASK_NOTIFICATIONS',
      }),
    );
  };
}

/**
 * Enables MetaMask notifications.
 * This function dispatches a request to the background script to enable MetaMask notifications.
 * If the operation fails, it logs the error message and rethrows the error to ensure it is handled appropriately.
 *
 * @returns A thunk action that, when dispatched, attempts to enable MetaMask notifications.
 */
export function enableMetamaskNotifications(): ThunkAction<
  void,
  unknown,
  AnyAction
> {
  return async () => {
    try {
      await submitRequestToBackground('enableMetamaskNotifications');
    } catch (error) {
      log.error(error);
      throw error;
    }
  };
}

/**
 * Disables MetaMask notifications.
 * This function dispatches a request to the background script to disable MetaMask notifications.
 * If the operation fails, it logs the error message and rethrows the error to ensure it is handled appropriately.
 *
 * @returns A thunk action that, when dispatched, attempts to disable MetaMask notifications.
 */
export function disableMetamaskNotifications(): ThunkAction<
  void,
  unknown,
  AnyAction
> {
  return async () => {
    try {
      await submitRequestToBackground('disableMetamaskNotifications');
    } catch (error) {
      log.error(error);
      throw error;
    }
  };
}

export function setConfirmationAdvancedDetailsOpen(value: boolean) {
  return setPreference('showConfirmationAdvancedDetails', value);
}

export async function getNextAvailableAccountName(
  keyring?: KeyringTypes,
): Promise<string> {
  return await submitRequestToBackground<string>(
    'getNextAvailableAccountName',
    [keyring],
  );
}

export async function decodeTransactionData({
  transactionData,
  contractAddress,
  chainId,
}: {
  transactionData: Hex;
  contractAddress: Hex;
  chainId: Hex;
}): Promise<DecodedTransactionDataResponse | undefined> {
  return await submitRequestToBackground<string>('decodeTransactionData', [
    {
      transactionData,
      contractAddress,
      chainId,
    },
  ]);
}
///: BEGIN:ONLY_INCLUDE_IF(multichain)
export async function multichainUpdateBalance(
  accountId: string,
): Promise<void> {
  return await submitRequestToBackground<void>('multichainUpdateBalance', [
    accountId,
  ]);
}

export async function multichainUpdateTransactions(
  accountId: string,
): Promise<void> {
  return await submitRequestToBackground<void>('multichainUpdateTransactions', [
    accountId,
  ]);
}
///: END:ONLY_INCLUDE_IF

export async function getLastInteractedConfirmationInfo(): Promise<
  LastInteractedConfirmationInfo | undefined
> {
  return await submitRequestToBackground<void>(
    'getLastInteractedConfirmationInfo',
  );
}

export async function setLastInteractedConfirmationInfo(
  info: LastInteractedConfirmationInfo,
): Promise<void> {
  return await submitRequestToBackground<void>(
    'setLastInteractedConfirmationInfo',
    [info],
  );
}

export async function endBackgroundTrace(request: EndTraceRequest) {
  // We want to record the timestamp immediately, not after the request reaches the background.
  // Sentry uses the Performance interface for more accuracy, so we also must use it to align with
  // other timings.
  const timestamp =
    request.timestamp || performance.timeOrigin + performance.now();

  await submitRequestToBackground<void>('endTrace', [
    { ...request, timestamp },
  ]);
}

/**
 * Apply the state patches from the background.
 * Intentionally not using immer as a temporary measure to avoid
 * freezing the resulting state and requiring further fixes
 * to remove direct state mutations.
 *
 * @param oldState - The current state.
 * @param patches - The patches to apply.
 * Only supports 'replace' operations with a single path element.
 * @returns The new state.
 */
function applyPatches(
  oldState: Record<string, unknown>,
  patches: Patch[],
): Record<string, unknown> {
  const newState = { ...oldState };

  for (const patch of patches) {
    const { op, path, value } = patch;

    if (op === 'replace') {
      newState[path[0]] = value;
    } else {
      throw new Error(`Unsupported patch operation: ${op}`);
    }
  }

  return newState;
}

///: BEGIN:ONLY_INCLUDE_IF(multichain)
export async function sendMultichainTransaction(
  snapId: string,
  {
    account,
    scope,
    assetType,
  }: {
    account: string;
    scope: string;
    assetType?: CaipAssetType;
  },
) {
  await handleSnapRequest({
    snapId,
    origin: 'metamask',
    handler: HandlerType.OnRpcRequest,
    request: {
      method: 'startSendTransactionFlow',
      params: {
        account,
        scope,
        assetId: assetType, // The Solana snap names the parameter `assetId` while it is in fact an `assetType`
      },
    },
  });
}
///: END:ONLY_INCLUDE_IF

///: BEGIN:ONLY_INCLUDE_IF(keyring-snaps)
export async function createSnapAccount(
  snapId: SnapId,
  options: Record<string, Json>,
  internalOptions?: SnapKeyringInternalOptions,
): Promise<InternalAccount> {
  return await submitRequestToBackground<InternalAccount>('createSnapAccount', [
    snapId,
    options,
    internalOptions,
  ]);
}
///: END:ONLY_INCLUDE_IF

export async function disableAccountUpgradeForChain(chainId: string) {
  return await submitRequestToBackground('disableAccountUpgradeForChain', [
    chainId,
  ]);
}

export async function getCode(address: Hex, networkClientId: string) {
  return await submitRequestToBackground<string>('getCode', [
    address,
    networkClientId,
  ]);
}

export function setTransactionActive(
  transactionId: string,
  isFocused: boolean,
): ThunkAction<void, MetaMaskReduxState, unknown, AnyAction> {
  return async () => {
    await submitRequestToBackground('setTransactionActive', [
      transactionId,
      isFocused,
    ]);
  };
}<|MERGE_RESOLUTION|>--- conflicted
+++ resolved
@@ -640,7 +640,6 @@
 
     let accounts: { address: string }[];
     try {
-<<<<<<< HEAD
       // if (
       //   deviceName === HardwareDeviceNames.ledger &&
       //   ledgerTransportType === LedgerTransportTypes.webhid
@@ -661,29 +660,6 @@
       //   throw new Error(t('ledgerWebHIDNotConnectedErrorMessage'));
       // }
       // }
-=======
-      if (
-        loadHid &&
-        deviceName === HardwareDeviceNames.ledger &&
-        ledgerTransportType === LedgerTransportTypes.webhid
-      ) {
-        const connectedDevices = await window.navigator.hid.requestDevice({
-          // The types for web hid were provided by @types/w3c-web-hid and may
-          // not be fully formed or correct, because LEDGER_USB_VENDOR_ID is a
-          // string and this integration with Navigator.hid works before
-          // TypeScript. As a note, on the next declaration we convert the
-          // LEDGER_USB_VENDOR_ID to a number for a different API so....
-          // TODO: Get David Walsh's opinion here
-          filters: [{ vendorId: LEDGER_USB_VENDOR_ID as unknown as number }],
-        });
-        const userApprovedWebHidConnection = connectedDevices.some(
-          (device) => device.vendorId === Number(LEDGER_USB_VENDOR_ID),
-        );
-        if (!userApprovedWebHidConnection) {
-          throw new Error(t('ledgerWebHIDNotConnectedErrorMessage'));
-        }
-      }
->>>>>>> 5aa0423f
 
       accounts = await submitRequestToBackground<{ address: string }[]>(
         'connectHardware',
