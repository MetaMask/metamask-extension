// eslint-disable-next-line @typescript-eslint/ban-ts-comment
// @ts-nocheck `redux-thunk` and `@reduxjs/toolkit` are not compatible with
// TypeScript 5.3.3. We can't update them because we rely on an old version of
// @reduxjs/toolkit to be patched by our patch files. The patch is 6000+ lines.
// I don't want to try to figure that one out.
import { ReactFragment } from 'react';
import log from 'loglevel';
import { captureException } from '@sentry/browser';
import { capitalize, isEqual } from 'lodash';
import { ThunkAction } from 'redux-thunk';
import { Action, AnyAction } from 'redux';
import { ethErrors, serializeError } from 'eth-rpc-errors';
import { Hex, Json } from '@metamask/utils';
import {
  AssetsContractController,
  BalanceMap,
  Nft,
  Token,
} from '@metamask/assets-controllers';
import { PayloadAction } from '@reduxjs/toolkit';
import { GasFeeController } from '@metamask/gas-fee-controller';
import { PermissionsRequest } from '@metamask/permission-controller';
import { NonEmptyArray } from '@metamask/controller-utils';
import {
  SetNameRequest,
  UpdateProposedNamesRequest,
  UpdateProposedNamesResult,
} from '@metamask/name-controller';
import {
  TransactionMeta,
  TransactionParams,
  TransactionType,
} from '@metamask/transaction-controller';
import {
  NetworkClientId,
  NetworkConfiguration,
} from '@metamask/network-controller';
import { InterfaceState } from '@metamask/snaps-sdk';
import { KeyringTypes } from '@metamask/keyring-controller';
import { getMethodDataAsync } from '../helpers/utils/transactions.util';
import switchDirection from '../../shared/lib/switch-direction';
import {
  ENVIRONMENT_TYPE_NOTIFICATION,
  ORIGIN_METAMASK,
  POLLING_TOKEN_ENVIRONMENT_TYPES,
} from '../../shared/constants/app';
import { getEnvironmentType, addHexPrefix } from '../../app/scripts/lib/util';
import {
  getMetaMaskAccounts,
  getPermittedAccountsForCurrentTab,
  hasTransactionPendingApprovals,
  getApprovalFlows,
  getCurrentNetworkTransactions,
  getIsSigningQRHardwareTransaction,
  ///: BEGIN:ONLY_INCLUDE_IF(snaps)
  getNotifications,
  ///: END:ONLY_INCLUDE_IF
  ///: BEGIN:ONLY_INCLUDE_IF(keyring-snaps)
  getPermissionSubjects,
  getFirstSnapInstallOrUpdateRequest,
  ///: END:ONLY_INCLUDE_IF
  getInternalAccountByAddress,
  getSelectedInternalAccount,
  getInternalAccounts,
  getSelectedNetworkClientId,
} from '../selectors';
import {
  computeEstimatedGasLimit,
  initializeSendState,
  resetSendState,
  // NOTE: Until the send duck is typescript that this is importing a typedef
  // that does not have an explicit export statement. lets see if it breaks the
  // compiler
  DraftTransaction,
} from '../ducks/send';
import { switchedToUnconnectedAccount } from '../ducks/alerts/unconnected-account';
import {
  getProviderConfig,
  getUnconnectedAccountAlertEnabledness,
} from '../ducks/metamask/metamask';
import { toChecksumHexAddress } from '../../shared/modules/hexstring-utils';
import {
  HardwareDeviceNames,
  LedgerTransportTypes,
  LEDGER_USB_VENDOR_ID,
} from '../../shared/constants/hardware-wallets';
import {
  MetaMetricsEventFragment,
  MetaMetricsEventOptions,
  MetaMetricsEventPayload,
  MetaMetricsPageObject,
  MetaMetricsPageOptions,
  MetaMetricsPagePayload,
  MetaMetricsReferrerObject,
  MetaMetricsEventCategory,
  MetaMetricsEventName,
} from '../../shared/constants/metametrics';
import { parseSmartTransactionsError } from '../pages/swaps/swaps.util';
import { isEqualCaseInsensitive } from '../../shared/modules/string-utils';
import { getSmartTransactionsOptInStatus } from '../../shared/modules/selectors';
///: BEGIN:ONLY_INCLUDE_IF(snaps)
import { NOTIFICATIONS_EXPIRATION_DELAY } from '../helpers/constants/notifications';
///: END:ONLY_INCLUDE_IF
import {
  fetchLocale,
  loadRelativeTimeFormatLocaleData,
} from '../../shared/modules/i18n';
import { decimalToHex } from '../../shared/modules/conversion.utils';
import { TxGasFees, PriorityLevels } from '../../shared/constants/gas';
import { NetworkType, RPCDefinition } from '../../shared/constants/network';
import { EtherDenomination } from '../../shared/constants/common';
import {
  isErrorWithMessage,
  logErrorWithMessage,
} from '../../shared/modules/error';
import { ThemeType } from '../../shared/constants/preferences';
import { FirstTimeFlowType } from '../../shared/constants/onboarding';
import type { MarkAsReadNotificationsParam } from '../../app/scripts/controllers/metamask-notifications/types/notification/notification';
import * as actionConstants from './actionConstants';
///: BEGIN:ONLY_INCLUDE_IF(build-mmi)
import { updateCustodyState } from './institutional/institution-actions';
///: END:ONLY_INCLUDE_IF
import {
  generateActionId,
  callBackgroundMethod,
  submitRequestToBackground,
} from './background-connection';
import {
  MetaMaskReduxDispatch,
  MetaMaskReduxState,
  TemporaryMessageDataType,
} from './store';

type CustomGasSettings = {
  gas?: string;
  gasPrice?: string;
  maxFeePerGas?: string;
  maxPriorityFeePerGas?: string;
};

export function goHome() {
  return {
    type: actionConstants.GO_HOME,
  };
}
// async actions

export function tryUnlockMetamask(
  password: string,
): ThunkAction<void, MetaMaskReduxState, unknown, AnyAction> {
  return (dispatch: MetaMaskReduxDispatch) => {
    dispatch(showLoadingIndication());
    dispatch(unlockInProgress());
    log.debug(`background.submitPassword`);

    return new Promise<void>((resolve, reject) => {
      callBackgroundMethod('submitPassword', [password], (error) => {
        if (error) {
          reject(error);
          return;
        }

        resolve();
      });
    })
      .then(() => {
        dispatch(unlockSucceeded());
        return forceUpdateMetamaskState(dispatch);
      })
      .then(() => {
        dispatch(hideLoadingIndication());
      })
      .catch((err) => {
        dispatch(unlockFailed(err.message));
        dispatch(hideLoadingIndication());
        return Promise.reject(err);
      });
  };
}

/**
 * Adds a new account where all data is encrypted using the given password and
 * where all addresses are generated from a given seed phrase.
 *
 * @param password - The password.
 * @param seedPhrase - The seed phrase.
 * @returns The updated state of the keyring controller.
 */
export function createNewVaultAndRestore(
  password: string,
  seedPhrase: string,
): ThunkAction<void, MetaMaskReduxState, unknown, AnyAction> {
  return (dispatch: MetaMaskReduxDispatch) => {
    dispatch(showLoadingIndication());
    log.debug(`background.createNewVaultAndRestore`);

    // Encode the secret recovery phrase as an array of integers so that it is
    // serialized as JSON properly.
    const encodedSeedPhrase = Array.from(
      Buffer.from(seedPhrase, 'utf8').values(),
    );

    // TODO: Add types for vault
    // TODO: Replace `any` with type
    // eslint-disable-next-line @typescript-eslint/no-explicit-any
    let vault: any;
    return new Promise<void>((resolve, reject) => {
      callBackgroundMethod(
        'createNewVaultAndRestore',
        [password, encodedSeedPhrase],
        (err, _vault) => {
          if (err) {
            reject(err);
            return;
          }
          vault = _vault;
          resolve();
        },
      );
    })
      .then(() => dispatch(unMarkPasswordForgotten()))
      .then(() => {
        dispatch(showAccountsPage());
        dispatch(hideLoadingIndication());
        return vault;
      })
      .catch((err) => {
        dispatch(displayWarning(err.message));
        dispatch(hideLoadingIndication());
        return Promise.reject(err);
      });
  };
}

export function createNewVaultAndGetSeedPhrase(
  password: string,
): ThunkAction<void, MetaMaskReduxState, unknown, AnyAction> {
  return async (dispatch: MetaMaskReduxDispatch) => {
    dispatch(showLoadingIndication());

    try {
      await createNewVault(password);
      const seedPhrase = await getSeedPhrase(password);
      return seedPhrase;
    } catch (error) {
      dispatch(displayWarning(error));
      if (isErrorWithMessage(error)) {
        throw new Error(error.message);
      } else {
        throw error;
      }
    } finally {
      dispatch(hideLoadingIndication());
    }
  };
}

export function unlockAndGetSeedPhrase(
  password: string,
): ThunkAction<void, MetaMaskReduxState, unknown, AnyAction> {
  return async (dispatch: MetaMaskReduxDispatch) => {
    dispatch(showLoadingIndication());

    try {
      await submitPassword(password);
      const seedPhrase = await getSeedPhrase(password);
      await forceUpdateMetamaskState(dispatch);
      return seedPhrase;
    } catch (error) {
      dispatch(displayWarning(error));
      if (isErrorWithMessage(error)) {
        throw new Error(error.message);
      } else {
        throw error;
      }
    } finally {
      dispatch(hideLoadingIndication());
    }
  };
}

export function submitPassword(password: string): Promise<void> {
  return new Promise((resolve, reject) => {
    callBackgroundMethod('submitPassword', [password], (error) => {
      if (error) {
        reject(error);
        return;
      }

      resolve();
    });
  });
}

export function createNewVault(password: string): Promise<boolean> {
  return new Promise((resolve, reject) => {
    callBackgroundMethod('createNewVaultAndKeychain', [password], (error) => {
      if (error) {
        reject(error);
        return;
      }

      resolve(true);
    });
  });
}

export function verifyPassword(password: string): Promise<boolean> {
  return new Promise((resolve, reject) => {
    callBackgroundMethod('verifyPassword', [password], (error) => {
      if (error) {
        reject(error);
        return;
      }

      resolve(true);
    });
  });
}

export async function getSeedPhrase(password: string) {
  const encodedSeedPhrase = await submitRequestToBackground<string>(
    'getSeedPhrase',
    [password],
  );
  return Buffer.from(encodedSeedPhrase).toString('utf8');
}

export function requestRevealSeedWords(
  password: string,
): ThunkAction<void, MetaMaskReduxState, unknown, AnyAction> {
  return async (dispatch: MetaMaskReduxDispatch) => {
    dispatch(showLoadingIndication());
    log.debug(`background.verifyPassword`);

    try {
      await verifyPassword(password);
      const seedPhrase = await getSeedPhrase(password);
      return seedPhrase;
    } finally {
      dispatch(hideLoadingIndication());
    }
  };
}

export function tryReverseResolveAddress(
  address: string,
): ThunkAction<void, MetaMaskReduxState, unknown, AnyAction> {
  return () => {
    return new Promise<void>((resolve) => {
      callBackgroundMethod('tryReverseResolveAddress', [address], (err) => {
        if (err) {
          logErrorWithMessage(err);
        }
        resolve();
      });
    });
  };
}

export function resetAccount(): ThunkAction<
  Promise<string>,
  MetaMaskReduxState,
  unknown,
  AnyAction
> {
  return (dispatch: MetaMaskReduxDispatch) => {
    dispatch(showLoadingIndication());

    return new Promise<string>((resolve, reject) => {
      callBackgroundMethod<string>('resetAccount', [], (err, account) => {
        dispatch(hideLoadingIndication());
        if (err) {
          if (isErrorWithMessage(err)) {
            dispatch(displayWarning(err.message));
          }
          reject(err);
          return;
        }

        log.info(`Transaction history reset for ${account}`);
        dispatch(showAccountsPage());
        resolve(account as string);
      });
    });
  };
}

export function removeAccount(
  address: string,
): ThunkAction<void, MetaMaskReduxState, unknown, AnyAction> {
  return async (dispatch: MetaMaskReduxDispatch) => {
    dispatch(showLoadingIndication());

    try {
      await new Promise((resolve, reject) => {
        callBackgroundMethod('removeAccount', [address], (error, account) => {
          if (error) {
            reject(error);
            return;
          }
          resolve(account);
        });
      });
      await forceUpdateMetamaskState(dispatch);
    } catch (error) {
      dispatch(displayWarning(error));
      throw error;
    } finally {
      dispatch(hideLoadingIndication());
    }

    log.info(`Account removed: ${address}`);
    dispatch(showAccountsPage());
  };
}

export function importNewAccount(
  strategy: string,
  // TODO: Replace `any` with type
  // eslint-disable-next-line @typescript-eslint/no-explicit-any
  args: any[],
  loadingMessage: ReactFragment,
): ThunkAction<
  Promise<MetaMaskReduxState['metamask']>,
  MetaMaskReduxState,
  unknown,
  AnyAction
> {
  return async (dispatch: MetaMaskReduxDispatch) => {
    let newState;

    dispatch(showLoadingIndication(loadingMessage));

    try {
      log.debug(`background.importAccountWithStrategy`);
      await submitRequestToBackground('importAccountWithStrategy', [
        strategy,
        args,
      ]);
      log.debug(`background.getState`);
      newState = await submitRequestToBackground<
        MetaMaskReduxState['metamask']
      >('getState');
    } finally {
      dispatch(hideLoadingIndication());
    }

    dispatch(updateMetamaskState(newState));
    return newState;
  };
}

export function addNewAccount(): ThunkAction<
  void,
  MetaMaskReduxState,
  unknown,
  AnyAction
> {
  log.debug(`background.addNewAccount`);
  return async (dispatch, getState) => {
    const oldAccounts = getInternalAccounts(getState()).filter(
      (internalAccount) =>
        internalAccount.metadata.keyring.type === KeyringTypes.hd,
    );
    dispatch(showLoadingIndication());

    let addedAccountAddress;
    try {
      addedAccountAddress = await submitRequestToBackground('addNewAccount', [
        Object.keys(oldAccounts).length,
      ]);
    } catch (error) {
      dispatch(displayWarning(error));
      throw error;
    } finally {
      dispatch(hideLoadingIndication());
    }

    await forceUpdateMetamaskState(dispatch);
    return addedAccountAddress;
  };
}

export function checkHardwareStatus(
  deviceName: HardwareDeviceNames,
  hdPath: string,
): ThunkAction<Promise<boolean>, MetaMaskReduxState, unknown, AnyAction> {
  log.debug(`background.checkHardwareStatus`, deviceName, hdPath);
  return async (dispatch: MetaMaskReduxDispatch) => {
    dispatch(showLoadingIndication());

    let unlocked = false;
    try {
      unlocked = await submitRequestToBackground<boolean>(
        'checkHardwareStatus',
        [deviceName, hdPath],
      );
    } catch (error) {
      logErrorWithMessage(error);
      dispatch(displayWarning(error));
      throw error;
    } finally {
      dispatch(hideLoadingIndication());
    }

    await forceUpdateMetamaskState(dispatch);
    return unlocked;
  };
}

export function forgetDevice(
  deviceName: HardwareDeviceNames,
): ThunkAction<void, MetaMaskReduxState, unknown, AnyAction> {
  log.debug(`background.forgetDevice`, deviceName);
  return async (dispatch: MetaMaskReduxDispatch) => {
    dispatch(showLoadingIndication());
    try {
      await submitRequestToBackground('forgetDevice', [deviceName]);
    } catch (error) {
      logErrorWithMessage(error);
      dispatch(displayWarning(error));
      throw error;
    } finally {
      dispatch(hideLoadingIndication());
    }

    await forceUpdateMetamaskState(dispatch);
  };
}

// TODO: Define an Account Type for the return type of this method and anywhere
// else dealing with accounts.
export function connectHardware(
  deviceName: HardwareDeviceNames,
  page: string,
  hdPath: string,
  t: (key: string) => string,
): ThunkAction<
  Promise<{ address: string }[]>,
  MetaMaskReduxState,
  unknown,
  AnyAction
> {
  log.debug(`background.connectHardware`, deviceName, page, hdPath);
  return async (dispatch, getState) => {
    const { ledgerTransportType } = getState().metamask;

    dispatch(
      showLoadingIndication(`Looking for your ${capitalize(deviceName)}...`),
    );

    let accounts: { address: string }[];
    try {
      if (
        deviceName === HardwareDeviceNames.ledger &&
        ledgerTransportType === LedgerTransportTypes.webhid
      ) {
        const connectedDevices = await window.navigator.hid.requestDevice({
          // The types for web hid were provided by @types/w3c-web-hid and may
          // not be fully formed or correct, because LEDGER_USB_VENDOR_ID is a
          // string and this integration with Navigator.hid works before
          // TypeScript. As a note, on the next declaration we convert the
          // LEDGER_USB_VENDOR_ID to a number for a different API so....
          // TODO: Get David Walsh's opinion here
          filters: [{ vendorId: LEDGER_USB_VENDOR_ID as unknown as number }],
        });
        const userApprovedWebHidConnection = connectedDevices.some(
          (device) => device.vendorId === Number(LEDGER_USB_VENDOR_ID),
        );
        if (!userApprovedWebHidConnection) {
          throw new Error(t('ledgerWebHIDNotConnectedErrorMessage'));
        }
      }

      accounts = await submitRequestToBackground<{ address: string }[]>(
        'connectHardware',
        [deviceName, page, hdPath],
      );
    } catch (error) {
      logErrorWithMessage(error);
      if (
        deviceName === HardwareDeviceNames.ledger &&
        ledgerTransportType === LedgerTransportTypes.webhid &&
        isErrorWithMessage(error) &&
        error.message.match('Failed to open the device')
      ) {
        dispatch(displayWarning(t('ledgerDeviceOpenFailureMessage')));
        throw new Error(t('ledgerDeviceOpenFailureMessage'));
      } else {
        if (deviceName !== HardwareDeviceNames.qr) {
          dispatch(displayWarning(error));
        }
        throw error;
      }
    } finally {
      dispatch(hideLoadingIndication());
    }

    await forceUpdateMetamaskState(dispatch);
    return accounts;
  };
}

export function unlockHardwareWalletAccounts(
  indexes: string[],
  deviceName: HardwareDeviceNames,
  hdPath: string,
  hdPathDescription: string,
): ThunkAction<Promise<undefined>, MetaMaskReduxState, unknown, AnyAction> {
  log.debug(
    `background.unlockHardwareWalletAccount`,
    indexes,
    deviceName,
    hdPath,
    hdPathDescription,
  );
  return async (dispatch: MetaMaskReduxDispatch) => {
    dispatch(showLoadingIndication());

    for (const index of indexes) {
      try {
        await submitRequestToBackground('unlockHardwareWalletAccount', [
          index,
          deviceName,
          hdPath,
          hdPathDescription,
        ]);
      } catch (err) {
        logErrorWithMessage(err);
        dispatch(displayWarning(err));
        dispatch(hideLoadingIndication());
        throw err;
      }
    }

    dispatch(hideLoadingIndication());
    return undefined;
  };
}

export function showQrScanner(): ThunkAction<
  void,
  MetaMaskReduxState,
  unknown,
  AnyAction
> {
  return (dispatch: MetaMaskReduxDispatch) => {
    dispatch(
      showModal({
        name: 'QR_SCANNER',
      }),
    );
  };
}

export function setCurrentCurrency(
  currencyCode: string,
): ThunkAction<void, MetaMaskReduxState, unknown, AnyAction> {
  return async (dispatch: MetaMaskReduxDispatch) => {
    dispatch(showLoadingIndication());
    log.debug(`background.setCurrentCurrency`);
    try {
      await submitRequestToBackground('setCurrentCurrency', [currencyCode]);
      await forceUpdateMetamaskState(dispatch);
    } catch (error) {
      logErrorWithMessage(error);
      dispatch(displayWarning(error));
      return;
    } finally {
      dispatch(hideLoadingIndication());
    }
  };
}

export function decryptMsgInline(
  decryptedMsgData: TemporaryMessageDataType['msgParams'],
): ThunkAction<
  Promise<TemporaryMessageDataType>,
  MetaMaskReduxState,
  unknown,
  AnyAction
> {
  log.debug('action - decryptMsgInline');
  return async (dispatch: MetaMaskReduxDispatch) => {
    log.debug(`actions calling background.decryptMessageInline`);

    let newState;
    try {
      newState = await submitRequestToBackground<
        MetaMaskReduxState['metamask']
      >('decryptMessageInline', [decryptedMsgData]);
    } catch (error) {
      logErrorWithMessage(error);
      dispatch(displayWarning(error));
      throw error;
    }

    dispatch(updateMetamaskState(newState));
    return newState.unapprovedDecryptMsgs[decryptedMsgData.metamaskId];
  };
}

export function decryptMsg(
  decryptedMsgData: TemporaryMessageDataType['msgParams'],
): ThunkAction<
  Promise<TemporaryMessageDataType['msgParams']>,
  MetaMaskReduxState,
  unknown,
  AnyAction
> {
  log.debug('action - decryptMsg');
  return async (dispatch: MetaMaskReduxDispatch) => {
    dispatch(showLoadingIndication());
    log.debug(`actions calling background.decryptMessage`);

    let newState: MetaMaskReduxState['metamask'];
    try {
      newState = await submitRequestToBackground<
        MetaMaskReduxState['metamask']
      >('decryptMessage', [decryptedMsgData]);
    } catch (error) {
      logErrorWithMessage(error);
      dispatch(displayWarning(error));
      throw error;
    } finally {
      dispatch(hideLoadingIndication());
    }

    dispatch(updateMetamaskState(newState));
    dispatch(completedTx(decryptedMsgData.metamaskId));
    dispatch(closeCurrentNotificationWindow());
    return decryptedMsgData;
  };
}

export function encryptionPublicKeyMsg(
  msgData: TemporaryMessageDataType['msgParams'],
): ThunkAction<
  Promise<TemporaryMessageDataType['msgParams']>,
  MetaMaskReduxState,
  unknown,
  AnyAction
> {
  log.debug('action - encryptionPublicKeyMsg');
  return async (dispatch: MetaMaskReduxDispatch) => {
    dispatch(showLoadingIndication());
    log.debug(`actions calling background.encryptionPublicKey`);

    let newState: MetaMaskReduxState['metamask'];
    try {
      newState = await submitRequestToBackground<
        MetaMaskReduxState['metamask']
      >('encryptionPublicKey', [msgData]);
    } catch (error) {
      logErrorWithMessage(error);
      dispatch(displayWarning(error));
      throw error;
    } finally {
      dispatch(hideLoadingIndication());
    }

    dispatch(updateMetamaskState(newState));
    dispatch(completedTx(msgData.metamaskId));
    dispatch(closeCurrentNotificationWindow());
    return msgData;
  };
}

export function updateCustomNonce(value: string) {
  return {
    type: actionConstants.UPDATE_CUSTOM_NONCE,
    value,
  };
}

const updateMetamaskStateFromBackground = (): Promise<
  MetaMaskReduxState['metamask']
> => {
  log.debug(`background.getState`);

  return new Promise((resolve, reject) => {
    callBackgroundMethod<MetaMaskReduxState['metamask']>(
      'getState',
      [],
      (error, newState) => {
        if (error) {
          reject(error);
          return;
        }

        resolve(newState as MetaMaskReduxState['metamask']);
      },
    );
  });
};

/**
 * TODO: update previousGasParams to use typed gas params object
 * TODO: Not a thunk, but rather a wrapper around a background call
 *
 * @param txId - MetaMask internal transaction id
 * @param previousGasParams - Object of gas params to set as previous
 */
export function updatePreviousGasParams(
  txId: string,
  // TODO: Replace `any` with type
  // eslint-disable-next-line @typescript-eslint/no-explicit-any
  previousGasParams: Record<string, any>,
): ThunkAction<
  Promise<TransactionMeta>,
  MetaMaskReduxState,
  unknown,
  AnyAction
> {
  return async () => {
    let updatedTransaction: TransactionMeta;
    try {
      updatedTransaction = await submitRequestToBackground(
        'updatePreviousGasParams',
        [txId, previousGasParams],
      );
    } catch (error) {
      logErrorWithMessage(error);
      throw error;
    }

    return updatedTransaction;
  };
}

export function updateEditableParams(
  txId: string,
  editableParams: Partial<TransactionParams>,
): ThunkAction<
  Promise<TransactionMeta>,
  MetaMaskReduxState,
  unknown,
  AnyAction
> {
  return async (dispatch: MetaMaskReduxDispatch) => {
    let updatedTransaction: TransactionMeta;
    try {
      updatedTransaction = await submitRequestToBackground(
        'updateEditableParams',
        [txId, editableParams],
      );
    } catch (error) {
      logErrorWithMessage(error);
      throw error;
    }
    await forceUpdateMetamaskState(dispatch);
    return updatedTransaction;
  };
}

/**
 * Appends new send flow history to a transaction
 * TODO: Not a thunk, but rather a wrapper around a background call
 *
 * @param txId - the id of the transaction to update
 * @param currentSendFlowHistoryLength - sendFlowHistory entries currently
 * @param sendFlowHistory - the new send flow history to append to the
 * transaction
 * @returns
 */
export function updateTransactionSendFlowHistory(
  txId: string,
  currentSendFlowHistoryLength: number,
  sendFlowHistory: DraftTransaction['history'],
): ThunkAction<
  Promise<TransactionMeta>,
  MetaMaskReduxState,
  unknown,
  AnyAction
> {
  return async () => {
    let updatedTransaction: TransactionMeta;
    try {
      updatedTransaction = await submitRequestToBackground(
        'updateTransactionSendFlowHistory',
        [txId, currentSendFlowHistoryLength, sendFlowHistory],
      );
    } catch (error) {
      logErrorWithMessage(error);
      throw error;
    }

    return updatedTransaction;
  };
}

export async function backupUserData(): Promise<{
  filename: string;
  data: string;
}> {
  let backedupData;
  try {
    backedupData = await submitRequestToBackground<{
      filename: string;
      data: string;
    }>('backupUserData');
  } catch (error) {
    logErrorWithMessage(error);
    throw error;
  }

  return backedupData;
}

export async function restoreUserData(jsonString: Json): Promise<true> {
  try {
    await submitRequestToBackground('restoreUserData', [jsonString]);
  } catch (error) {
    logErrorWithMessage(error);
    throw error;
  }

  return true;
}

// TODO: Not a thunk, but rather a wrapper around a background call
export function updateTransactionGasFees(
  txId: string,
  txGasFees: Partial<TxGasFees>,
): ThunkAction<
  Promise<TransactionMeta>,
  MetaMaskReduxState,
  unknown,
  AnyAction
> {
  return async () => {
    let updatedTransaction: TransactionMeta;
    try {
      updatedTransaction = await submitRequestToBackground(
        'updateTransactionGasFees',
        [txId, txGasFees],
      );
    } catch (error) {
      logErrorWithMessage(error);
      throw error;
    }

    return updatedTransaction;
  };
}

export function updateTransaction(
  txMeta: TransactionMeta,
  dontShowLoadingIndicator: boolean,
): ThunkAction<
  Promise<TransactionMeta>,
  MetaMaskReduxState,
  unknown,
  AnyAction
> {
  return async (dispatch: MetaMaskReduxDispatch) => {
    !dontShowLoadingIndicator && dispatch(showLoadingIndication());

    try {
      await submitRequestToBackground('updateTransaction', [txMeta]);
    } catch (error) {
      dispatch(updateTransactionParams(txMeta.id, txMeta.txParams));
      dispatch(hideLoadingIndication());
      dispatch(goHome());
      logErrorWithMessage(error);
      throw error;
    }

    try {
      dispatch(updateTransactionParams(txMeta.id, txMeta.txParams));
      const newState = await updateMetamaskStateFromBackground();
      dispatch(updateMetamaskState(newState));
      dispatch(showConfTxPage({ id: txMeta.id }));
      return txMeta;
    } finally {
      dispatch(hideLoadingIndication());
    }
  };
}

/**
 * Action to create a new transaction in the controller and route to the
 * confirmation page. Returns the newly created txMeta in case additional logic
 * should be applied to the transaction after creation.
 *
 * @param txParams - The transaction parameters
 * @param options
 * @param options.sendFlowHistory - The history of the send flow at time of creation.
 * @param options.type - The type of the transaction being added.
 * @returns
 */
export function addTransactionAndRouteToConfirmationPage(
  txParams: TransactionParams,
  options?: {
    sendFlowHistory?: DraftTransaction['history'];
    type?: TransactionType;
  },
): ThunkAction<
  Promise<TransactionMeta | null>,
  MetaMaskReduxState,
  unknown,
  AnyAction
> {
  return async (dispatch: MetaMaskReduxDispatch) => {
    const actionId = generateActionId();

    try {
      log.debug('background.addTransaction');

      const transactionMeta = await submitRequestToBackground<TransactionMeta>(
        'addTransaction',
        [txParams, { ...options, actionId, origin: ORIGIN_METAMASK }],
      );

      dispatch(showConfTxPage());
      return transactionMeta;
    } catch (error) {
      dispatch(hideLoadingIndication());
      dispatch(displayWarning(error));
    }
    return null;
  };
}

/**
 * Wrapper around the promisifedBackground to create a new unapproved
 * transaction in the background and return the newly created txMeta.
 * This method does not show errors or route to a confirmation page and is
 * used primarily for swaps functionality.
 *
 * @param txParams - the transaction parameters
 * @param options - Additional options for the transaction.
 * @param options.method
 * @param options.requireApproval - Whether the transaction requires approval.
 * @param options.swaps - Options specific to swaps transactions.
 * @param options.swaps.hasApproveTx - Whether the swap required an approval transaction.
 * @param options.swaps.meta - Additional transaction metadata required by swaps.
 * @param options.type
 * @returns
 */
export async function addTransactionAndWaitForPublish(
  txParams: TransactionParams,
  options: {
    method?: string;
    requireApproval?: boolean;
    swaps?: { hasApproveTx?: boolean; meta?: Record<string, unknown> };
    type?: TransactionType;
  },
): Promise<TransactionMeta> {
  log.debug('background.addTransactionAndWaitForPublish');

  const actionId = generateActionId();

  return await submitRequestToBackground<TransactionMeta>(
    'addTransactionAndWaitForPublish',
    [
      txParams,
      {
        ...options,
        origin: ORIGIN_METAMASK,
        actionId,
      },
    ],
  );
}

export function updateAndApproveTx(
  txMeta: TransactionMeta,
  dontShowLoadingIndicator: boolean,
  loadingIndicatorMessage: string,
): ThunkAction<
  Promise<TransactionMeta | null>,
  MetaMaskReduxState,
  unknown,
  AnyAction
> {
  return (dispatch: MetaMaskReduxDispatch) => {
    !dontShowLoadingIndicator &&
      dispatch(showLoadingIndication(loadingIndicatorMessage));
    return new Promise((resolve, reject) => {
      const actionId = generateActionId();
      callBackgroundMethod(
        'resolvePendingApproval',
        [String(txMeta.id), { txMeta, actionId }, { waitForResult: true }],
        (err) => {
          dispatch(updateTransactionParams(txMeta.id, txMeta.txParams));
          dispatch(resetSendState());

          if (err) {
            dispatch(goHome());
            logErrorWithMessage(err);
            reject(err);
            return;
          }

          resolve(txMeta);
        },
      );
    })
      .then(() => updateMetamaskStateFromBackground())
      .then((newState) => dispatch(updateMetamaskState(newState)))
      .then(() => {
        dispatch(resetSendState());
        dispatch(completedTx(txMeta.id));
        dispatch(hideLoadingIndication());
        dispatch(updateCustomNonce(''));
        ///: BEGIN:ONLY_INCLUDE_IF(build-main,build-beta,build-flask)
        dispatch(closeCurrentNotificationWindow());
        ///: END:ONLY_INCLUDE_IF
        return txMeta;
      })
      .catch((err) => {
        dispatch(hideLoadingIndication());
        return Promise.reject(err);
      });
  };
}

export async function getTransactions(
  filters: {
    filterToCurrentNetwork?: boolean;
    searchCriteria?: Partial<TransactionMeta> & Partial<TransactionParams>;
  } = {},
): Promise<TransactionMeta[]> {
  return await submitRequestToBackground<TransactionMeta[]>('getTransactions', [
    filters,
  ]);
}

export function completedTx(
  txId: string,
): ThunkAction<void, MetaMaskReduxState, unknown, AnyAction> {
  return (dispatch: MetaMaskReduxDispatch) => {
    dispatch({
      type: actionConstants.COMPLETED_TX,
      value: {
        id: txId,
      },
    });
  };
}

export function updateTransactionParams(
  txId: string,
  txParams: TransactionParams,
) {
  return {
    type: actionConstants.UPDATE_TRANSACTION_PARAMS,
    id: txId,
    value: txParams,
  };
}

///: BEGIN:ONLY_INCLUDE_IF(snaps)
export function disableSnap(
  snapId: string,
): ThunkAction<void, MetaMaskReduxState, unknown, AnyAction> {
  return async (dispatch: MetaMaskReduxDispatch) => {
    await submitRequestToBackground('disableSnap', [snapId]);
    await forceUpdateMetamaskState(dispatch);
  };
}

export function enableSnap(
  snapId: string,
): ThunkAction<void, MetaMaskReduxState, unknown, AnyAction> {
  return async (dispatch: MetaMaskReduxDispatch) => {
    await submitRequestToBackground('enableSnap', [snapId]);
    await forceUpdateMetamaskState(dispatch);
  };
}

export function updateSnap(
  origin: string,
  snap: { [snapId: string]: { version: string } },
): ThunkAction<void, MetaMaskReduxState, unknown, AnyAction> {
  return async (dispatch: MetaMaskReduxDispatch, getState) => {
    await submitRequestToBackground('updateSnap', [origin, snap]);
    await forceUpdateMetamaskState(dispatch);

    const state = getState();

    const approval = getFirstSnapInstallOrUpdateRequest(state);

    return approval?.metadata.id;
  };
}

export async function getPhishingResult(website: string) {
  return await submitRequestToBackground('getPhishingResult', [website]);
}
///: END:ONLY_INCLUDE_IF

// TODO: Clean this up.
///: BEGIN:ONLY_INCLUDE_IF(snaps)
export function removeSnap(
  snapId: string,
): ThunkAction<Promise<void>, MetaMaskReduxState, unknown, AnyAction> {
  return async (
    dispatch: MetaMaskReduxDispatch,
    ///: END:ONLY_INCLUDE_IF
    ///: BEGIN:ONLY_INCLUDE_IF(keyring-snaps)
    getState,
    ///: END:ONLY_INCLUDE_IF
    ///: BEGIN:ONLY_INCLUDE_IF(snaps)
  ) => {
    dispatch(showLoadingIndication());
    ///: END:ONLY_INCLUDE_IF
    ///: BEGIN:ONLY_INCLUDE_IF(keyring-snaps)
    const subjects = getPermissionSubjects(getState()) as {
      // TODO: Replace `any` with type
      // eslint-disable-next-line @typescript-eslint/no-explicit-any
      [k: string]: { permissions: Record<string, any> };
    };

    const isAccountsSnap =
      subjects[snapId]?.permissions?.snap_manageAccounts !== undefined;
    ///: END:ONLY_INCLUDE_IF

    ///: BEGIN:ONLY_INCLUDE_IF(snaps)
    try {
      ///: END:ONLY_INCLUDE_IF
      ///: BEGIN:ONLY_INCLUDE_IF(keyring-snaps)
      if (isAccountsSnap) {
        const addresses: string[] = await submitRequestToBackground(
          'getAccountsBySnapId',
          [snapId],
        );
        for (const address of addresses) {
          await submitRequestToBackground('removeAccount', [address]);
        }
      }
      ///: END:ONLY_INCLUDE_IF
      ///: BEGIN:ONLY_INCLUDE_IF(snaps)

      await submitRequestToBackground('removeSnap', [snapId]);
      await forceUpdateMetamaskState(dispatch);
    } catch (error) {
      dispatch(displayWarning(error));
      throw error;
    } finally {
      dispatch(hideLoadingIndication());
    }
  };
}

export async function handleSnapRequest(args: {
  snapId: string;
  origin: string;
  handler: string;
  request: {
    id?: string;
    jsonrpc: '2.0';
    method: string;
    // TODO: Replace `any` with type
    // eslint-disable-next-line @typescript-eslint/no-explicit-any
    params?: Record<string, any>;
  };
}): Promise<void> {
  return submitRequestToBackground('handleSnapRequest', [args]);
}

export function dismissNotifications(
  ids: string[],
): ThunkAction<void, MetaMaskReduxState, unknown, AnyAction> {
  return async (dispatch: MetaMaskReduxDispatch) => {
    await submitRequestToBackground('dismissNotifications', [ids]);
    await forceUpdateMetamaskState(dispatch);
  };
}

export function deleteExpiredNotifications(): ThunkAction<
  void,
  MetaMaskReduxState,
  unknown,
  AnyAction
> {
  return async (dispatch, getState) => {
    const state = getState();
    const notifications = getNotifications(state);

    const notificationIdsToDelete = notifications
      .filter((notification) => {
        const expirationTime = new Date(
          Date.now() - NOTIFICATIONS_EXPIRATION_DELAY,
        );

        return Boolean(
          notification.readDate &&
            new Date(notification.readDate) < expirationTime,
        );
      })
      .map(({ id }) => id);
    if (notificationIdsToDelete.length) {
      await submitRequestToBackground('dismissNotifications', [
        notificationIdsToDelete,
      ]);
      await forceUpdateMetamaskState(dispatch);
    }
  };
}

export function markNotificationsAsRead(
  ids: string[],
): ThunkAction<void, MetaMaskReduxState, unknown, AnyAction> {
  return async (dispatch: MetaMaskReduxDispatch) => {
    await submitRequestToBackground('markNotificationsAsRead', [ids]);
    await forceUpdateMetamaskState(dispatch);
  };
}

export function revokeDynamicSnapPermissions(
  snapId: string,
  permissionNames: string[],
): ThunkAction<void, MetaMaskReduxState, unknown, AnyAction> {
  return async (dispatch: MetaMaskReduxDispatch) => {
    await submitRequestToBackground('revokeDynamicSnapPermissions', [
      snapId,
      permissionNames,
    ]);
    await forceUpdateMetamaskState(dispatch);
  };
}

/**
 * Disconnects a given origin from a snap.
 *
 * This revokes the permission granted to the origin
 * that provides the capability to communicate with a snap.
 *
 * @param origin - The origin.
 * @param snapId - The snap ID.
 */
export function disconnectOriginFromSnap(
  origin: string,
  snapId: string,
): ThunkAction<void, MetaMaskReduxState, unknown, AnyAction> {
  return async (dispatch: MetaMaskReduxDispatch) => {
    await submitRequestToBackground('disconnectOriginFromSnap', [
      origin,
      snapId,
    ]);
    await forceUpdateMetamaskState(dispatch);
  };
}

///: END:ONLY_INCLUDE_IF
///: BEGIN:ONLY_INCLUDE_IF(desktop)

export function setDesktopEnabled(desktopEnabled: boolean) {
  return async () => {
    try {
      await submitRequestToBackground('setDesktopEnabled', [desktopEnabled]);
    } catch (error) {
      log.error(error);
    }
  };
}

export async function generateDesktopOtp() {
  return await submitRequestToBackground('generateDesktopOtp');
}

export async function testDesktopConnection() {
  return await submitRequestToBackground('testDesktopConnection');
}

export async function disableDesktop() {
  return await submitRequestToBackground('disableDesktop');
}
///: END:ONLY_INCLUDE_IF

export function cancelDecryptMsg(
  msgData: TemporaryMessageDataType,
): ThunkAction<
  Promise<TemporaryMessageDataType>,
  MetaMaskReduxState,
  unknown,
  AnyAction
> {
  return async (dispatch: MetaMaskReduxDispatch) => {
    dispatch(showLoadingIndication());

    let newState;
    try {
      newState = await submitRequestToBackground<
        MetaMaskReduxState['metamask']
      >('cancelDecryptMessage', [msgData.id]);
    } finally {
      dispatch(hideLoadingIndication());
    }

    dispatch(updateMetamaskState(newState));
    dispatch(completedTx(msgData.id));
    dispatch(closeCurrentNotificationWindow());
    return msgData;
  };
}

export function cancelEncryptionPublicKeyMsg(
  msgData: TemporaryMessageDataType,
): ThunkAction<
  Promise<TemporaryMessageDataType>,
  MetaMaskReduxState,
  unknown,
  AnyAction
> {
  return async (dispatch: MetaMaskReduxDispatch) => {
    dispatch(showLoadingIndication());

    let newState;
    try {
      newState = await submitRequestToBackground<
        MetaMaskReduxState['metamask']
      >('cancelEncryptionPublicKey', [msgData.id]);
    } finally {
      dispatch(hideLoadingIndication());
    }

    dispatch(updateMetamaskState(newState));
    dispatch(completedTx(msgData.id));
    dispatch(closeCurrentNotificationWindow());
    return msgData;
  };
}

export function cancelTx(
  txMeta: TransactionMeta,
  _showLoadingIndication = true,
): ThunkAction<
  Promise<TransactionMeta>,
  MetaMaskReduxState,
  unknown,
  AnyAction
> {
  return (dispatch: MetaMaskReduxDispatch) => {
    _showLoadingIndication && dispatch(showLoadingIndication());
    return new Promise<void>((resolve, reject) => {
      callBackgroundMethod(
        'rejectPendingApproval',
        [
          String(txMeta.id),
          ethErrors.provider.userRejectedRequest().serialize(),
        ],
        (error) => {
          if (error) {
            reject(error);
            return;
          }

          resolve();
        },
      );
    })
      .then(() => updateMetamaskStateFromBackground())
      .then((newState) => dispatch(updateMetamaskState(newState)))
      .then(() => {
        dispatch(resetSendState());
        dispatch(completedTx(txMeta.id));
        dispatch(hideLoadingIndication());
        dispatch(closeCurrentNotificationWindow());

        return txMeta;
      })
      .catch((error) => {
        dispatch(hideLoadingIndication());
        throw error;
      });
  };
}

/**
 * Cancels all of the given transactions
 *
 * @param txMetaList
 * @returns
 */
export function cancelTxs(
  txMetaList: TransactionMeta[],
): ThunkAction<void, MetaMaskReduxState, unknown, AnyAction> {
  return async (dispatch: MetaMaskReduxDispatch) => {
    dispatch(showLoadingIndication());

    try {
      const txIds = txMetaList.map(({ id }) => id);
      const cancellations = txIds.map(
        (id) =>
          new Promise<void>((resolve, reject) => {
            callBackgroundMethod(
              'rejectPendingApproval',
              [
                String(id),
                ethErrors.provider.userRejectedRequest().serialize(),
              ],
              (err) => {
                if (err) {
                  reject(err);
                  return;
                }

                resolve();
              },
            );
          }),
      );

      await Promise.all(cancellations);

      const newState = await updateMetamaskStateFromBackground();
      dispatch(updateMetamaskState(newState));
      dispatch(resetSendState());

      txIds.forEach((id) => {
        dispatch(completedTx(id));
      });
    } finally {
      if (getEnvironmentType() === ENVIRONMENT_TYPE_NOTIFICATION) {
        closeNotificationPopup();
      } else {
        dispatch(hideLoadingIndication());
      }
    }
  };
}

export function markPasswordForgotten(): ThunkAction<
  void,
  MetaMaskReduxState,
  unknown,
  AnyAction
> {
  return async (dispatch: MetaMaskReduxDispatch) => {
    try {
      await new Promise<void>((resolve, reject) => {
        callBackgroundMethod('markPasswordForgotten', [], (error) => {
          if (error) {
            reject(error);
            return;
          }
          resolve();
        });
      });
    } finally {
      // TODO: handle errors
      dispatch(hideLoadingIndication());
      await forceUpdateMetamaskState(dispatch);
    }
  };
}

export function unMarkPasswordForgotten(): ThunkAction<
  void,
  MetaMaskReduxState,
  unknown,
  AnyAction
> {
  return (dispatch: MetaMaskReduxDispatch) => {
    return new Promise<void>((resolve) => {
      callBackgroundMethod('unMarkPasswordForgotten', [], () => {
        resolve();
      });
    }).then(() => forceUpdateMetamaskState(dispatch));
  };
}

export function closeWelcomeScreen() {
  return {
    type: actionConstants.CLOSE_WELCOME_SCREEN,
  };
}

//
// unlock screen
//

export function unlockInProgress() {
  return {
    type: actionConstants.UNLOCK_IN_PROGRESS,
  };
}

export function unlockFailed(message?: string) {
  return {
    type: actionConstants.UNLOCK_FAILED,
    value: message,
  };
}

export function unlockSucceeded(message?: string) {
  return {
    type: actionConstants.UNLOCK_SUCCEEDED,
    value: message,
  };
}

export function updateMetamaskState(
  newState: MetaMaskReduxState['metamask'],
): ThunkAction<void, MetaMaskReduxState, unknown, AnyAction> {
  return (dispatch, getState) => {
    const state = getState();
    const providerConfig = getProviderConfig(state);
    const { metamask: currentState } = state;

    const { currentLocale } = currentState;
    const currentInternalAccount = getSelectedInternalAccount(state);
    const selectedAddress = currentInternalAccount?.address;
    const { currentLocale: newLocale, providerConfig: newProviderConfig } =
      newState;
    const newInternalAccount = getSelectedInternalAccount({
      metamask: newState,
    });
    const newSelectedAddress = newInternalAccount?.address;

    if (currentLocale && newLocale && currentLocale !== newLocale) {
      dispatch(updateCurrentLocale(newLocale));
    }

    if (selectedAddress !== newSelectedAddress) {
      dispatch({ type: actionConstants.SELECTED_ADDRESS_CHANGED });
    }

    const newAddressBook =
      newState.addressBook?.[newProviderConfig?.chainId] ?? {};
    const oldAddressBook =
      currentState.addressBook?.[providerConfig?.chainId] ?? {};
    // TODO: Replace `any` with type
    // eslint-disable-next-line @typescript-eslint/no-explicit-any
    const newAccounts: { [address: string]: Record<string, any> } =
      getMetaMaskAccounts({ metamask: newState });
    // TODO: Replace `any` with type
    // eslint-disable-next-line @typescript-eslint/no-explicit-any
    const oldAccounts: { [address: string]: Record<string, any> } =
      getMetaMaskAccounts({ metamask: currentState });
    const newSelectedAccount = newAccounts[newSelectedAddress];
    const oldSelectedAccount = newAccounts[selectedAddress];
    // dispatch an ACCOUNT_CHANGED for any account whose balance or other
    // properties changed in this update
    Object.entries(oldAccounts).forEach(([address, oldAccount]) => {
      if (!isEqual(oldAccount, newAccounts[address])) {
        dispatch({
          type: actionConstants.ACCOUNT_CHANGED,
          payload: { account: newAccounts[address] },
        });
      }
    });

    // Also emit an event for the selected account changing, either due to a
    // property update or if the entire account changes.
    if (isEqual(oldSelectedAccount, newSelectedAccount) === false) {
      dispatch({
        type: actionConstants.SELECTED_ACCOUNT_CHANGED,
        payload: { account: newSelectedAccount },
      });
    }
    // We need to keep track of changing address book entries
    if (isEqual(oldAddressBook, newAddressBook) === false) {
      dispatch({
        type: actionConstants.ADDRESS_BOOK_UPDATED,
        payload: { addressBook: newAddressBook },
      });
    }

    // track when gasFeeEstimates change
    if (
      isEqual(currentState.gasFeeEstimates, newState.gasFeeEstimates) === false
    ) {
      dispatch({
        type: actionConstants.GAS_FEE_ESTIMATES_UPDATED,
        payload: {
          gasFeeEstimates: newState.gasFeeEstimates,
          gasEstimateType: newState.gasEstimateType,
        },
      });
    }
    dispatch({
      type: actionConstants.UPDATE_METAMASK_STATE,
      value: newState,
    });
    if (providerConfig.chainId !== newProviderConfig.chainId) {
      dispatch({
        type: actionConstants.CHAIN_CHANGED,
        payload: newProviderConfig.chainId,
      });
      // We dispatch this action to ensure that the send state stays up to date
      // after the chain changes. This async thunk will fail gracefully in the
      // event that we are not yet on the send flow with a draftTransaction in
      // progress.

      dispatch(initializeSendState({ chainHasChanged: true }));
    }

    ///: BEGIN:ONLY_INCLUDE_IF(build-mmi)
    updateCustodyState(dispatch, newState, getState());
    ///: END:ONLY_INCLUDE_IF
  };
}

const backgroundSetLocked = (): Promise<void> => {
  return new Promise<void>((resolve, reject) => {
    callBackgroundMethod('setLocked', [], (error) => {
      if (error) {
        reject(error);
        return;
      }
      resolve();
    });
  });
};

export function lockMetamask(): ThunkAction<
  void,
  MetaMaskReduxState,
  unknown,
  AnyAction
> {
  log.debug(`background.setLocked`);

  return (dispatch: MetaMaskReduxDispatch) => {
    dispatch(showLoadingIndication());

    return backgroundSetLocked()
      .then(() => updateMetamaskStateFromBackground())
      .catch((error) => {
        dispatch(displayWarning(error.message));
        return Promise.reject(error);
      })
      .then((newState) => {
        dispatch(updateMetamaskState(newState));
        dispatch(hideLoadingIndication());
        dispatch({ type: actionConstants.LOCK_METAMASK });
      })
      .catch(() => {
        dispatch(hideLoadingIndication());
        dispatch({ type: actionConstants.LOCK_METAMASK });
      });
  };
}

async function _setSelectedInternalAccount(accountId: string): Promise<void> {
  log.debug(`background.setSelectedInternalAccount`);
  await submitRequestToBackground('setSelectedInternalAccount', [accountId]);
}

/**
 * Sets the selected internal account.
 *
 * @param accountId - The ID of the account to set as selected.
 * @returns A thunk action that dispatches loading and warning indications.
 */
export function setSelectedInternalAccount(
  accountId: string,
): ThunkAction<void, MetaMaskReduxState, unknown, AnyAction> {
  return async (dispatch: MetaMaskReduxDispatch) => {
    dispatch(showLoadingIndication());
    log.debug(`background.setSelectedInternalAccount`);
    try {
      await _setSelectedInternalAccount(accountId);
    } catch (error) {
      dispatch(displayWarning(error));
      return;
    } finally {
      dispatch(hideLoadingIndication());
    }
  };
}

export function setSelectedAccount(
  address: string,
): ThunkAction<void, MetaMaskReduxState, unknown, AnyAction> {
  return async (dispatch, getState) => {
    dispatch(showLoadingIndication());
    log.debug(`background.setSelectedAccount`);

    const state = getState();
    const unconnectedAccountAccountAlertIsEnabled =
      getUnconnectedAccountAlertEnabledness(state);
    const activeTabOrigin = state.activeTab.origin;
    const internalAccount = getInternalAccountByAddress(state, address);
    const permittedAccountsForCurrentTab =
      getPermittedAccountsForCurrentTab(state);
    const currentTabIsConnectedToPreviousAddress =
      Boolean(activeTabOrigin) &&
      permittedAccountsForCurrentTab.includes(internalAccount.address);
    const currentTabIsConnectedToNextAddress =
      Boolean(activeTabOrigin) &&
      permittedAccountsForCurrentTab.includes(address);
    const switchingToUnconnectedAddress =
      currentTabIsConnectedToPreviousAddress &&
      !currentTabIsConnectedToNextAddress;

    try {
      await _setSelectedInternalAccount(internalAccount.id);
      await forceUpdateMetamaskState(dispatch);
    } catch (error) {
      dispatch(displayWarning(error));
      return;
    } finally {
      dispatch(hideLoadingIndication());
    }

    if (
      unconnectedAccountAccountAlertIsEnabled &&
      switchingToUnconnectedAddress
    ) {
      dispatch(switchedToUnconnectedAccount());
      await setUnconnectedAccountAlertShown(activeTabOrigin);
    }
  };
}

export function addPermittedAccount(
  origin: string,
  address: [],
): ThunkAction<void, MetaMaskReduxState, unknown, AnyAction> {
  return async (dispatch: MetaMaskReduxDispatch) => {
    await new Promise<void>((resolve, reject) => {
      callBackgroundMethod(
        'addPermittedAccount',
        [origin, address],
        (error) => {
          if (error) {
            reject(error);
            return;
          }
          resolve();
        },
      );
    });
    await forceUpdateMetamaskState(dispatch);
  };
}
export function addMorePermittedAccounts(
  origin: string,
  address: string[],
): ThunkAction<void, MetaMaskReduxState, unknown, AnyAction> {
  return async (dispatch: MetaMaskReduxDispatch) => {
    await new Promise<void>((resolve, reject) => {
      callBackgroundMethod(
        'addMorePermittedAccounts',
        [origin, address],
        (error) => {
          if (error) {
            reject(error);
            return;
          }
          resolve();
        },
      );
    });
    await forceUpdateMetamaskState(dispatch);
  };
}

export function removePermittedAccount(
  origin: string,
  address: string,
): ThunkAction<void, MetaMaskReduxState, unknown, AnyAction> {
  return async (dispatch: MetaMaskReduxDispatch) => {
    await new Promise<void>((resolve, reject) => {
      callBackgroundMethod(
        'removePermittedAccount',
        [origin, address],
        (error) => {
          if (error) {
            reject(error);
            return;
          }
          resolve();
        },
      );
    });
    await forceUpdateMetamaskState(dispatch);
  };
}

export function showAccountsPage() {
  return {
    type: actionConstants.SHOW_ACCOUNTS_PAGE,
  };
}

export function showConfTxPage({ id }: Partial<TransactionMeta> = {}) {
  return {
    type: actionConstants.SHOW_CONF_TX_PAGE,
    id,
  };
}

export function addToken(
  {
    address,
    symbol,
    decimals,
    image,
    networkClientId,
  }: {
    address?: string;
    symbol?: string;
    decimals?: number;
    image?: string;
    networkClientId?: NetworkClientId;
  },
  dontShowLoadingIndicator?: boolean,
): ThunkAction<void, MetaMaskReduxState, unknown, AnyAction> {
  return async (dispatch: MetaMaskReduxDispatch) => {
    if (!address) {
      throw new Error('MetaMask - Cannot add token without address');
    }
    if (!dontShowLoadingIndicator) {
      dispatch(showLoadingIndication());
    }
    try {
      await submitRequestToBackground('addToken', [
        {
          address,
          symbol,
          decimals,
          image,
          networkClientId,
        },
      ]);
    } catch (error) {
      logErrorWithMessage(error);
      dispatch(displayWarning(error));
    } finally {
      await forceUpdateMetamaskState(dispatch);
      dispatch(hideLoadingIndication());
    }
  };
}

/**
 * To add the tokens user selected to state
 *
 * @param tokensToImport
 * @param networkClientId
 */
export function addImportedTokens(
  tokensToImport: Token[],
  networkClientId?: NetworkClientId,
): ThunkAction<void, MetaMaskReduxState, unknown, AnyAction> {
  return async (dispatch: MetaMaskReduxDispatch) => {
    try {
      await submitRequestToBackground('addImportedTokens', [
        tokensToImport,
        networkClientId,
      ]);
    } catch (error) {
      logErrorWithMessage(error);
    } finally {
      await forceUpdateMetamaskState(dispatch);
    }
  };
}

/**
 * To add ignored token addresses to state
 *
 * @param options
 * @param options.tokensToIgnore
 * @param options.dontShowLoadingIndicator
 */
export function ignoreTokens({
  tokensToIgnore,
  dontShowLoadingIndicator = false,
}: {
  tokensToIgnore: string[];
  dontShowLoadingIndicator: boolean;
}): ThunkAction<void, MetaMaskReduxState, unknown, AnyAction> {
  const _tokensToIgnore = Array.isArray(tokensToIgnore)
    ? tokensToIgnore
    : [tokensToIgnore];

  return async (dispatch: MetaMaskReduxDispatch) => {
    if (!dontShowLoadingIndicator) {
      dispatch(showLoadingIndication());
    }
    try {
      await submitRequestToBackground('ignoreTokens', [_tokensToIgnore]);
    } catch (error) {
      logErrorWithMessage(error);
      dispatch(displayWarning(error));
    } finally {
      await forceUpdateMetamaskState(dispatch);
      dispatch(hideLoadingIndication());
    }
  };
}

/**
 * To fetch the ERC20 tokens with non-zero balance in a single call
 *
 * @param selectedAddress - the targeted account
 * @param tokensToDetect - the targeted list of tokens
 * @param networkClientId - unique identifier for the network client
 */
export async function getBalancesInSingleCall(
  selectedAddress: string,
  tokensToDetect: string[],
  networkClientId: string,
): Promise<BalanceMap> {
  return await submitRequestToBackground('getBalancesInSingleCall', [
    selectedAddress,
    tokensToDetect,
    networkClientId,
  ]);
}

export function addNft(
  address: string,
  tokenID: string,
  dontShowLoadingIndicator: boolean,
): ThunkAction<void, MetaMaskReduxState, unknown, AnyAction> {
  return async (dispatch: MetaMaskReduxDispatch) => {
    if (!address) {
      throw new Error('MetaMask - Cannot add NFT without address');
    }
    if (!tokenID) {
      throw new Error('MetaMask - Cannot add NFT without tokenID');
    }
    if (!dontShowLoadingIndicator) {
      dispatch(showLoadingIndication());
    }
    try {
      await submitRequestToBackground('addNft', [address, tokenID]);
    } catch (error) {
      logErrorWithMessage(error);
      dispatch(displayWarning(error));
    } finally {
      await forceUpdateMetamaskState(dispatch);
      dispatch(hideLoadingIndication());
    }
  };
}

export function addNftVerifyOwnership(
  address: string,
  tokenID: string,
  dontShowLoadingIndicator: boolean,
): ThunkAction<void, MetaMaskReduxState, unknown, AnyAction> {
  return async (dispatch: MetaMaskReduxDispatch) => {
    if (!address) {
      throw new Error('MetaMask - Cannot add NFT without address');
    }
    if (!tokenID) {
      throw new Error('MetaMask - Cannot add NFT without tokenID');
    }
    if (!dontShowLoadingIndicator) {
      dispatch(showLoadingIndication());
    }
    try {
      await submitRequestToBackground('addNftVerifyOwnership', [
        address,
        tokenID,
      ]);
    } catch (error) {
      if (
        isErrorWithMessage(error) &&
        (error.message.includes('This NFT is not owned by the user') ||
          error.message.includes('Unable to verify ownership'))
      ) {
        throw error;
      } else {
        logErrorWithMessage(error);
        dispatch(displayWarning(error));
      }
    } finally {
      await forceUpdateMetamaskState(dispatch);
      dispatch(hideLoadingIndication());
    }
  };
}

export function removeAndIgnoreNft(
  address: string,
  tokenID: string,
  shouldShowLoadingIndicator?: boolean,
): ThunkAction<void, MetaMaskReduxState, unknown, AnyAction> {
  return async (dispatch: MetaMaskReduxDispatch) => {
    if (!address) {
      throw new Error('MetaMask - Cannot ignore NFT without address');
    }
    if (!tokenID) {
      throw new Error('MetaMask - Cannot ignore NFT without tokenID');
    }
    if (!shouldShowLoadingIndicator) {
      dispatch(showLoadingIndication());
    }
    try {
      await submitRequestToBackground('removeAndIgnoreNft', [address, tokenID]);
    } catch (error) {
      logErrorWithMessage(error);
      dispatch(displayWarning(error));
      throw error;
    } finally {
      await forceUpdateMetamaskState(dispatch);
      dispatch(hideLoadingIndication());
    }
  };
}

export function removeNft(
  address: string,
  tokenID: string,
  dontShowLoadingIndicator: boolean,
): ThunkAction<void, MetaMaskReduxState, unknown, AnyAction> {
  return async (dispatch: MetaMaskReduxDispatch) => {
    if (!address) {
      throw new Error('MetaMask - Cannot remove NFT without address');
    }
    if (!tokenID) {
      throw new Error('MetaMask - Cannot remove NFT without tokenID');
    }
    if (!dontShowLoadingIndicator) {
      dispatch(showLoadingIndication());
    }
    try {
      await submitRequestToBackground('removeNft', [address, tokenID]);
    } catch (error) {
      logErrorWithMessage(error);
      dispatch(displayWarning(error));
    } finally {
      await forceUpdateMetamaskState(dispatch);
      dispatch(hideLoadingIndication());
    }
  };
}

export async function checkAndUpdateAllNftsOwnershipStatus() {
  await submitRequestToBackground('checkAndUpdateAllNftsOwnershipStatus');
}

export async function isNftOwner(
  ownerAddress: string,
  nftAddress: string,
  nftId: string,
): Promise<boolean> {
  return await submitRequestToBackground('isNftOwner', [
    ownerAddress,
    nftAddress,
    nftId,
  ]);
}

export async function checkAndUpdateSingleNftOwnershipStatus(nft: Nft) {
  await submitRequestToBackground('checkAndUpdateSingleNftOwnershipStatus', [
    nft,
    false,
  ]);
}
// When we upgrade to TypeScript 4.5 this is part of the language. It will get
// the underlying type of a Promise generic type. So Awaited<Promise<void>> is
// void.
type Awaited<T> = T extends PromiseLike<infer U> ? U : T;

export async function getTokenStandardAndDetails(
  address: string,
  userAddress?: string,
  tokenId?: string,
): Promise<
  Awaited<
    ReturnType<AssetsContractController['getTokenStandardAndDetails']>
  > & { balance?: string }
> {
  return await submitRequestToBackground('getTokenStandardAndDetails', [
    address,
    userAddress,
    tokenId,
  ]);
}

export async function getTokenSymbol(address: string): Promise<string | null> {
  return await submitRequestToBackground('getTokenSymbol', [address]);
}

export function clearPendingTokens(): Action {
  return {
    type: actionConstants.CLEAR_PENDING_TOKENS,
  };
}

/**
 * Action to switch globally selected network and set switched network details
 * for the purpose of displaying the user a toast about the network change
 *
 * @param networkClientIdForThisDomain - Thet network client ID last used by the origin
 * @param selectedTabOrigin - Origin of the current tab
 */
export function automaticallySwitchNetwork(
  networkClientIdForThisDomain: string,
  selectedTabOrigin: string,
): ThunkAction<void, MetaMaskReduxState, unknown, AnyAction> {
  return async (dispatch: MetaMaskReduxDispatch) => {
    await dispatch(setActiveNetwork(networkClientIdForThisDomain));
    await dispatch(
      setSwitchedNetworkDetails({
        networkClientId: networkClientIdForThisDomain,
        origin: selectedTabOrigin,
      }),
    );
    await forceUpdateMetamaskState(dispatch);
  };
}

/**
 * Action to store details about the switched-to network in the background state
 *
 * @param switchedNetworkDetails - Object containing networkClientId and origin
 * @param switchedNetworkDetails.networkClientId
 * @param switchedNetworkDetails.selectedTabOrigin
 */
export function setSwitchedNetworkDetails(switchedNetworkDetails: {
  networkClientId: string;
  selectedTabOrigin: string;
}): ThunkAction<void, MetaMaskReduxState, unknown, AnyAction> {
  return async (dispatch: MetaMaskReduxDispatch) => {
    await submitRequestToBackground('setSwitchedNetworkDetails', [
      switchedNetworkDetails,
    ]);
    await forceUpdateMetamaskState(dispatch);
  };
}

/**
 * Action to clear details about the switched-to network in the background state
 */
export function clearSwitchedNetworkDetails(): ThunkAction<
  void,
  MetaMaskReduxState,
  unknown,
  AnyAction
> {
  return async (dispatch: MetaMaskReduxDispatch) => {
    await submitRequestToBackground('clearSwitchedNetworkDetails', []);
    await forceUpdateMetamaskState(dispatch);
  };
}

/**
 * Update the currentPopupid generated when the user opened the popup
 *
 * @param id - The Snap interface ID.
 * @returns Promise Resolved on successfully submitted background request.
 */
export function setCurrentExtensionPopupId(
  id: number,
): ThunkAction<void, MetaMaskReduxState, unknown, AnyAction> {
  return async (dispatch: MetaMaskReduxDispatch) => {
    await submitRequestToBackground<void>('setCurrentExtensionPopupId', [id]);
    await forceUpdateMetamaskState(dispatch);
  };
}

export function abortTransactionSigning(
  transactionId: string,
  // TODO: Replace `any` with type
  // eslint-disable-next-line @typescript-eslint/no-explicit-any
): ThunkAction<Promise<void>, MetaMaskReduxState, any, AnyAction> {
  return async (dispatch: MetaMaskReduxDispatch) => {
    try {
      await submitRequestToBackground('abortTransactionSigning', [
        transactionId,
      ]);
    } catch (error) {
      dispatch(displayWarning(error));
    }
  };
}

export function getLayer1GasFee({
  chainId,
  networkClientId,
  transactionParams,
}: {
  chainId?: Hex;
  networkClientId?: NetworkClientId;
  transactionParams: TransactionParams;
}): // TODO: Replace `any` with type
// eslint-disable-next-line @typescript-eslint/no-explicit-any
ThunkAction<Promise<void>, MetaMaskReduxState, any, AnyAction> {
  return async () =>
    await submitRequestToBackground('getLayer1GasFee', [
      { chainId, networkClientId, transactionParams },
    ]);
}

export function createCancelTransaction(
  txId: string,
  customGasSettings: CustomGasSettings,
  options: { estimatedBaseFee?: string } = {},
): ThunkAction<void, MetaMaskReduxState, unknown, AnyAction> {
  log.debug('background.createCancelTransaction');
  let newTxId: string;

  return (dispatch: MetaMaskReduxDispatch) => {
    const actionId = generateActionId();
    return new Promise<MetaMaskReduxState['metamask']>((resolve, reject) => {
      callBackgroundMethod<MetaMaskReduxState['metamask']>(
        'createCancelTransaction',
        [txId, customGasSettings, { ...options, actionId }],
        (err, newState) => {
          if (err) {
            if (
              err?.message?.includes(
                'Previous transaction is already confirmed',
              )
            ) {
              dispatch(
                showModal({
                  name: 'TRANSACTION_ALREADY_CONFIRMED',
                  originalTransactionId: txId,
                }),
              );
            }
            dispatch(displayWarning(err));
            reject(err);
            return;
          }
          if (newState) {
            const currentNetworkTxList = getCurrentNetworkTransactions({
              metamask: newState,
            });
            const { id } =
              currentNetworkTxList[currentNetworkTxList.length - 1];
            newTxId = id;
            resolve(newState);
          }
        },
      );
    })
      .then((newState) => dispatch(updateMetamaskState(newState)))
      .then(() => newTxId);
  };
}

export function createSpeedUpTransaction(
  txId: string,
  customGasSettings: CustomGasSettings,
  options: { estimatedBaseFee?: string } = {},
): ThunkAction<void, MetaMaskReduxState, unknown, AnyAction> {
  log.debug('background.createSpeedUpTransaction');
  let newTx: TransactionMeta;

  return (dispatch: MetaMaskReduxDispatch) => {
    const actionId = generateActionId();
    return new Promise<MetaMaskReduxState['metamask']>((resolve, reject) => {
      callBackgroundMethod<MetaMaskReduxState['metamask']>(
        'createSpeedUpTransaction',
        [txId, customGasSettings, { ...options, actionId }],
        (err, newState) => {
          if (err) {
            dispatch(displayWarning(err));
            reject(err);
            return;
          }

          if (newState) {
            const currentNetworkTxList =
              getCurrentNetworkTransactions(newState);
            newTx = currentNetworkTxList[currentNetworkTxList.length - 1];
            resolve(newState);
          }
        },
      );
    })
      .then((newState) => dispatch(updateMetamaskState(newState)))
      .then(() => newTx);
  };
}

export function createRetryTransaction(
  txId: string,
  customGasSettings: CustomGasSettings,
): ThunkAction<void, MetaMaskReduxState, unknown, AnyAction> {
  let newTx: TransactionMeta;

  return (dispatch: MetaMaskReduxDispatch) => {
    return new Promise<MetaMaskReduxState['metamask']>((resolve, reject) => {
      const actionId = generateActionId();
      callBackgroundMethod<MetaMaskReduxState['metamask']>(
        'createSpeedUpTransaction',
        [txId, customGasSettings, { actionId }],
        (err, newState) => {
          if (err) {
            dispatch(displayWarning(err));
            reject(err);
            return;
          }
          if (newState) {
            const currentNetworkTxList =
              getCurrentNetworkTransactions(newState);
            newTx = currentNetworkTxList[currentNetworkTxList.length - 1];
            resolve(newState);
          }
        },
      );
    })
      .then((newState) => dispatch(updateMetamaskState(newState)))
      .then(() => newTx);
  };
}

//
// config
//

export function setProviderType(
  type: NetworkType,
): ThunkAction<void, MetaMaskReduxState, unknown, AnyAction> {
  return async (dispatch: MetaMaskReduxDispatch) => {
    log.debug(`background.setProviderType`, type);
    try {
      await submitRequestToBackground('setProviderType', [type]);
    } catch (error) {
      logErrorWithMessage(error);
      dispatch(displayWarning('Had a problem changing networks!'));
    }
  };
}

export function upsertNetworkConfiguration(
  {
    rpcUrl,
    chainId,
    nickname,
    rpcPrefs,
    ticker = EtherDenomination.ETH,
  }: {
    rpcUrl: string;
    chainId: string;
    nickname: string;
    rpcPrefs: RPCDefinition['rpcPrefs'];
    ticker: string;
  },
  {
    setActive,
    source,
  }: {
    setActive: boolean;
    source: string;
  },
): ThunkAction<void, MetaMaskReduxState, unknown, AnyAction> {
  return async (dispatch) => {
    log.debug(
      `background.upsertNetworkConfiguration: ${rpcUrl} ${chainId} ${ticker} ${nickname}`,
    );
    let networkConfigurationId;
    try {
      networkConfigurationId = await submitRequestToBackground(
        'upsertNetworkConfiguration',
        [
          { rpcUrl, chainId, ticker, nickname: nickname || rpcUrl, rpcPrefs },
          { setActive, source, referrer: ORIGIN_METAMASK },
        ],
      );
    } catch (error) {
      log.error(error);
      dispatch(displayWarning('Had a problem adding network!'));
    }
    return networkConfigurationId;
  };
}

export function editAndSetNetworkConfiguration(
  {
    networkConfigurationId,
    rpcUrl,
    chainId,
    nickname,
    rpcPrefs,
    ticker = EtherDenomination.ETH,
  }: {
    networkConfigurationId: string;
    rpcUrl: string;
    chainId: string;
    nickname: string;
    rpcPrefs: RPCDefinition['rpcPrefs'];
    ticker: string;
  },
  { source }: { source: string },
): ThunkAction<void, MetaMaskReduxState, unknown, AnyAction> {
  return async (dispatch) => {
    log.debug(
      `background.removeNetworkConfiguration: ${networkConfigurationId}`,
    );
    try {
      await submitRequestToBackground('removeNetworkConfiguration', [
        networkConfigurationId,
      ]);
    } catch (error) {
      logErrorWithMessage(error);
      dispatch(displayWarning('Had a problem removing network!'));
      return;
    }

    try {
      await submitRequestToBackground('upsertNetworkConfiguration', [
        {
          rpcUrl,
          chainId,
          ticker,
          nickname: nickname || rpcUrl,
          rpcPrefs,
        },
        { setActive: true, referrer: ORIGIN_METAMASK, source },
      ]);
    } catch (error) {
      logErrorWithMessage(error);
      dispatch(displayWarning('Had a problem changing networks!'));
    }
  };
}

export function setActiveNetwork(
  networkConfigurationId: string,
): ThunkAction<void, MetaMaskReduxState, unknown, AnyAction> {
  return async (dispatch) => {
    log.debug(`background.setActiveNetwork: ${networkConfigurationId}`);
    try {
      await submitRequestToBackground('setActiveNetwork', [
        networkConfigurationId,
      ]);
    } catch (error) {
      logErrorWithMessage(error);
      dispatch(displayWarning('Had a problem changing networks!'));
    }
  };
}

export function rollbackToPreviousProvider(): ThunkAction<
  void,
  MetaMaskReduxState,
  unknown,
  AnyAction
> {
  return async (dispatch: MetaMaskReduxDispatch) => {
    try {
      await submitRequestToBackground('rollbackToPreviousProvider');
    } catch (error) {
      logErrorWithMessage(error);
      dispatch(displayWarning('Had a problem changing networks!'));
    }
  };
}

export function removeNetworkConfiguration(
  networkConfigurationId: string,
): ThunkAction<Promise<void>, MetaMaskReduxState, unknown, AnyAction> {
  return (dispatch) => {
    log.debug(
      `background.removeNetworkConfiguration: ${networkConfigurationId}`,
    );
    return new Promise((resolve, reject) => {
      callBackgroundMethod(
        'removeNetworkConfiguration',
        [networkConfigurationId],
        (err) => {
          if (err) {
            logErrorWithMessage(err);
            dispatch(displayWarning('Had a problem removing network!'));
            reject(err);
            return;
          }
          resolve();
        },
      );
    });
  };
}

// Calls the addressBookController to add a new address.
export function addToAddressBook(
  recipient: string,
  nickname = '',
  memo = '',
): ThunkAction<void, MetaMaskReduxState, unknown, AnyAction> {
  log.debug(`background.addToAddressBook`);

  return async (dispatch, getState) => {
    const { chainId } = getProviderConfig(getState());

    let set;
    try {
      set = await submitRequestToBackground('setAddressBook', [
        toChecksumHexAddress(recipient),
        nickname,
        chainId,
        memo,
      ]);
    } catch (error) {
      logErrorWithMessage(error);
      dispatch(displayWarning('Address book failed to update'));
      throw error;
    }
    if (!set) {
      dispatch(displayWarning('Address book failed to update'));
    }
  };
}

/**
 * @description Calls the addressBookController to remove an existing address.
 * @param chainId
 * @param addressToRemove - Address of the entry to remove from the address book
 */
export function removeFromAddressBook(
  chainId: string,
  addressToRemove: string,
): ThunkAction<void, MetaMaskReduxState, unknown, AnyAction> {
  log.debug(`background.removeFromAddressBook`);

  return async () => {
    await submitRequestToBackground('removeFromAddressBook', [
      chainId,
      toChecksumHexAddress(addressToRemove),
    ]);
  };
}

export function showNetworkDropdown(): Action {
  return {
    type: actionConstants.NETWORK_DROPDOWN_OPEN,
  };
}

export function hideNetworkDropdown() {
  return {
    type: actionConstants.NETWORK_DROPDOWN_CLOSE,
  };
}

export function showImportTokensModal(): Action {
  return {
    type: actionConstants.IMPORT_TOKENS_POPOVER_OPEN,
  };
}

export function hideImportTokensModal(): Action {
  return {
    type: actionConstants.IMPORT_TOKENS_POPOVER_CLOSE,
  };
}

// TODO: Replace `any` with type
// eslint-disable-next-line @typescript-eslint/no-explicit-any
type ModalPayload = { name: string } & Record<string, any>;

export function showModal(payload: ModalPayload): PayloadAction<ModalPayload> {
  return {
    type: actionConstants.MODAL_OPEN,
    payload,
  };
}

export function hideModal(): Action {
  return {
    type: actionConstants.MODAL_CLOSE,
  };
}

export function showImportNftsModal(payload: {
  tokenAddress?: string;
  tokenId?: string;
  ignoreErc20Token?: boolean;
}) {
  return {
    type: actionConstants.IMPORT_NFTS_MODAL_OPEN,
    payload,
  };
}

export function hideImportNftsModal(): Action {
  return {
    type: actionConstants.IMPORT_NFTS_MODAL_CLOSE,
  };
}

// TODO: Replace `any` with type
// eslint-disable-next-line @typescript-eslint/no-explicit-any
export function setConfirmationExchangeRates(value: Record<string, any>) {
  return {
    type: actionConstants.SET_CONFIRMATION_EXCHANGE_RATES,
    value,
  };
}

export function showIpfsModal(): Action {
  return {
    type: actionConstants.SHOW_IPFS_MODAL_OPEN,
  };
}

export function hideIpfsModal(): Action {
  return {
    type: actionConstants.SHOW_IPFS_MODAL_CLOSE,
  };
}

export function closeCurrentNotificationWindow(): ThunkAction<
  void,
  MetaMaskReduxState,
  unknown,
  AnyAction
> {
  return (_, getState) => {
    const state = getState();
    const approvalFlows = getApprovalFlows(state);
    if (
      getEnvironmentType() === ENVIRONMENT_TYPE_NOTIFICATION &&
      !hasTransactionPendingApprovals(state) &&
      !getIsSigningQRHardwareTransaction(state) &&
      approvalFlows.length === 0
    ) {
      closeNotificationPopup();
    }
  };
}

export function showAlert(msg: string): PayloadAction<string> {
  return {
    type: actionConstants.ALERT_OPEN,
    payload: msg,
  };
}

export function hideAlert(): Action {
  return {
    type: actionConstants.ALERT_CLOSE,
  };
}

export function showDeprecatedNetworkModal(): Action {
  return {
    type: actionConstants.DEPRECATED_NETWORK_POPOVER_OPEN,
  };
}

export function hideDeprecatedNetworkModal(): Action {
  return {
    type: actionConstants.DEPRECATED_NETWORK_POPOVER_CLOSE,
  };
}

/**
 * TODO: this should be moved somewhere else when it makese sense to do so
 */
type NftDropDownState = {
  [address: string]: {
    [chainId: string]: {
      [nftAddress: string]: boolean;
    };
  };
};

export function updateNftDropDownState(
  value: NftDropDownState,
): ThunkAction<void, MetaMaskReduxState, unknown, AnyAction> {
  return async (dispatch: MetaMaskReduxDispatch) => {
    await submitRequestToBackground('updateNftDropDownState', [value]);
    await forceUpdateMetamaskState(dispatch);
  };
}

type QrCodeData = {
  // Address when a Ethereum Address has been detected
  type?: 'address' | string;
  // contains an address key when Ethereum Address detected
  values?: { address?: string } & Json;
};

/**
 * This action will receive two types of values via qrCodeData
 * an object with the following structure {type, values}
 * or null (used to clear the previous value)
 *
 * @param qrCodeData
 */
export function qrCodeDetected(
  qrCodeData: QrCodeData,
): ThunkAction<void, MetaMaskReduxState, unknown, AnyAction> {
  return async (dispatch: MetaMaskReduxDispatch) => {
    await dispatch({
      type: actionConstants.QR_CODE_DETECTED,
      value: qrCodeData,
    });

    // If on the send page, the send slice will listen for the QR_CODE_DETECTED
    // action and update its state. Address changes need to recompute gasLimit
    // so we fire this method so that the send page gasLimit can be recomputed
    dispatch(computeEstimatedGasLimit());
  };
}

export function showLoadingIndication(
  message?: string | ReactFragment,
): PayloadAction<string | ReactFragment | undefined> {
  return {
    type: actionConstants.SHOW_LOADING,
    payload: message,
  };
}

export function setHardwareWalletDefaultHdPath({
  device,
  path,
}: {
  device: HardwareDeviceNames;
  path: string;
}): PayloadAction<{ device: HardwareDeviceNames; path: string }> {
  return {
    type: actionConstants.SET_HARDWARE_WALLET_DEFAULT_HD_PATH,
    payload: { device, path },
  };
}

export function hideLoadingIndication(): Action {
  return {
    type: actionConstants.HIDE_LOADING,
  };
}

/**
 * An action creator for display a warning to the user in various places in the
 * UI. It will not be cleared until a new warning replaces it or `hideWarning`
 * is called.
 *
 * @deprecated This way of displaying a warning is confusing for users and
 * should no longer be used.
 * @param payload - The warning to show.
 * @returns The action to display the warning.
 */
export function displayWarning(payload: unknown): PayloadAction<string> {
  if (isErrorWithMessage(payload)) {
    return {
      type: actionConstants.DISPLAY_WARNING,
      payload: payload.message,
    };
  } else if (typeof payload === 'string') {
    return {
      type: actionConstants.DISPLAY_WARNING,
      payload,
    };
  }
  return {
    type: actionConstants.DISPLAY_WARNING,
    payload: `${payload}`,
  };
}

export function hideWarning() {
  return {
    type: actionConstants.HIDE_WARNING,
  };
}

export function exportAccount(
  password: string,
  address: string,
  setPrivateKey: (key: string) => void,
  setShowHoldToReveal: (show: boolean) => void,
): ThunkAction<void, MetaMaskReduxState, unknown, AnyAction> {
  return function (dispatch) {
    dispatch(showLoadingIndication());

    log.debug(`background.verifyPassword`);
    return new Promise<string>((resolve, reject) => {
      callBackgroundMethod('verifyPassword', [password], function (err) {
        if (err) {
          log.error('Error in verifying password.');
          dispatch(hideLoadingIndication());
          dispatch(displayWarning('Incorrect Password.'));
          reject(err);
          return;
        }
        log.debug(`background.exportAccount`);
        callBackgroundMethod<string>(
          'exportAccount',
          [address, password],
          function (err2, result) {
            dispatch(hideLoadingIndication());

            if (err2) {
              logErrorWithMessage(err2);
              dispatch(displayWarning('Had a problem exporting the account.'));
              reject(err2);
              return;
            }

            setPrivateKey(result as string);
            setShowHoldToReveal(true);
            resolve(result as string);
          },
        );
      });
    });
  };
}

export function exportAccounts(
  password: string,
  addresses: string[],
): ThunkAction<Promise<string[]>, MetaMaskReduxState, unknown, AnyAction> {
  return function (dispatch) {
    log.debug(`background.verifyPassword`);
    return new Promise<string[]>((resolve, reject) => {
      callBackgroundMethod('verifyPassword', [password], function (err) {
        if (err) {
          log.error('Error in submitting password.');
          reject(err);
          return;
        }
        log.debug(`background.exportAccounts`);
        const accountPromises = addresses.map(
          (address) =>
            new Promise<string>((resolve2, reject2) =>
              callBackgroundMethod<string>(
                'exportAccount',
                [address, password],
                function (err2, result) {
                  if (err2) {
                    logErrorWithMessage(err2);
                    dispatch(
                      displayWarning('Had a problem exporting the account.'),
                    );
                    reject2(err2);
                    return;
                  }
                  resolve2(result as string);
                },
              ),
            ),
        );
        resolve(Promise.all(accountPromises));
      });
    });
  };
}

export function showPrivateKey(key: string): PayloadAction<string> {
  return {
    type: actionConstants.SHOW_PRIVATE_KEY,
    payload: key,
  };
}

export function setAccountLabel(
  account: string,
  label: string,
): ThunkAction<Promise<string>, MetaMaskReduxState, unknown, AnyAction> {
  return (dispatch: MetaMaskReduxDispatch) => {
    dispatch(showLoadingIndication());
    log.debug(`background.setAccountLabel`);

    return new Promise((resolve, reject) => {
      callBackgroundMethod('setAccountLabel', [account, label], (err) => {
        dispatch(hideLoadingIndication());

        if (err) {
          dispatch(displayWarning(err));
          reject(err);
          return;
        }

        dispatch({
          type: actionConstants.SET_ACCOUNT_LABEL,
          value: { account, label },
        });
        resolve(account);
      });
    });
  };
}

export function clearAccountDetails(): Action {
  return {
    type: actionConstants.CLEAR_ACCOUNT_DETAILS,
  };
}

export function showSendTokenPage(): Action {
  return {
    type: actionConstants.SHOW_SEND_TOKEN_PAGE,
  };
}

// TODO: Lift to shared folder when it makes sense
type TemporaryFeatureFlagDef = {
  [feature: string]: boolean;
};
type TemporaryPreferenceFlagDef = {
  [preference: string]: boolean | object;
};

export function setFeatureFlag(
  feature: string,
  activated: boolean,
  notificationType: string,
): ThunkAction<
  Promise<TemporaryFeatureFlagDef>,
  MetaMaskReduxState,
  unknown,
  AnyAction
> {
  return (dispatch: MetaMaskReduxDispatch) => {
    dispatch(showLoadingIndication());
    return new Promise((resolve, reject) => {
      callBackgroundMethod<TemporaryFeatureFlagDef>(
        'setFeatureFlag',
        [feature, activated],
        (err, updatedFeatureFlags) => {
          dispatch(hideLoadingIndication());
          if (err) {
            dispatch(displayWarning(err));
            reject(err);
            return;
          }
          notificationType && dispatch(showModal({ name: notificationType }));
          resolve(updatedFeatureFlags as TemporaryFeatureFlagDef);
        },
      );
    });
  };
}

export function setPreference(
  preference: string,
  value: boolean | string | object,
): ThunkAction<
  Promise<TemporaryPreferenceFlagDef>,
  MetaMaskReduxState,
  unknown,
  AnyAction
> {
  return (dispatch: MetaMaskReduxDispatch) => {
    dispatch(showLoadingIndication());
    return new Promise<TemporaryPreferenceFlagDef>((resolve, reject) => {
      callBackgroundMethod<TemporaryPreferenceFlagDef>(
        'setPreference',
        [preference, value],
        (err, updatedPreferences) => {
          dispatch(hideLoadingIndication());
          if (err) {
            dispatch(displayWarning(err));
            reject(err);
            return;
          }
          resolve(updatedPreferences as TemporaryPreferenceFlagDef);
        },
      );
    });
  };
}

export function setDefaultHomeActiveTabName(
  value: string,
): ThunkAction<void, MetaMaskReduxState, unknown, AnyAction> {
  return async (dispatch: MetaMaskReduxDispatch) => {
    await submitRequestToBackground('setDefaultHomeActiveTabName', [value]);
    await forceUpdateMetamaskState(dispatch);
  };
}

export function setUseNativeCurrencyAsPrimaryCurrencyPreference(
  value: boolean,
) {
  return setPreference('useNativeCurrencyAsPrimaryCurrency', value);
}

export function setHideZeroBalanceTokens(value: boolean) {
  return setPreference('hideZeroBalanceTokens', value);
}

export function setShowFiatConversionOnTestnetsPreference(value: boolean) {
  return setPreference('showFiatInTestnets', value);
}

export function setShowTestNetworks(value: boolean) {
  return setPreference('showTestNetworks', value);
}

export function setPetnamesEnabled(value: boolean) {
  return setPreference('petnamesEnabled', value);
}

export function setRedesignedConfirmationsEnabled(value: boolean) {
<<<<<<< HEAD
  return setPreference('redesignedConfirmations', value);
=======
  return setPreference('redesignedConfirmationsEnabled', value);
>>>>>>> 85f8df93
}

export function setFeatureNotificationsEnabled(value: boolean) {
  return setPreference('featureNotificationsEnabled', value);
}

export function setShowExtensionInFullSizeView(value: boolean) {
  return setPreference('showExtensionInFullSizeView', value);
}

export function setSmartTransactionsOptInStatus(
  value: boolean,
): ThunkAction<void, MetaMaskReduxState, unknown, AnyAction> {
  return async (dispatch, getState) => {
    const smartTransactionsOptInStatus = getSmartTransactionsOptInStatus(
      getState(),
    );
    trackMetaMetricsEvent({
      category: MetaMetricsEventCategory.Settings,
      event: MetaMetricsEventName.SettingsUpdated,
      properties: {
        stx_opt_in: value,
        prev_stx_opt_in: smartTransactionsOptInStatus,
      },
    });
    await dispatch(setPreference('smartTransactionsOptInStatus', value));
    await forceUpdateMetamaskState(dispatch);
  };
}

<<<<<<< HEAD
=======
export function setShowTokenAutodetectModal(value: boolean) {
  return setPreference('showTokenAutodetectModal', value);
}

>>>>>>> 85f8df93
export function setAutoLockTimeLimit(value: boolean) {
  return setPreference('autoLockTimeLimit', value);
}

export function setIncomingTransactionsPreferences(
  chainId: string,
  value: boolean,
): ThunkAction<void, MetaMaskReduxState, unknown, AnyAction> {
  return async (dispatch: MetaMaskReduxDispatch) => {
    dispatch(showLoadingIndication());
    log.debug(`background.setIncomingTransactionsPreferences`);
    await submitRequestToBackground('setIncomingTransactionsPreferences', [
      chainId,
      value,
    ]);
    dispatch(hideLoadingIndication());
  };
}

export function setCompletedOnboarding(): ThunkAction<
  void,
  MetaMaskReduxState,
  unknown,
  AnyAction
> {
  return async (dispatch: MetaMaskReduxDispatch) => {
    dispatch(showLoadingIndication());

    try {
      await submitRequestToBackground('completeOnboarding');
      dispatch(completeOnboarding());
    } catch (err) {
      dispatch(displayWarning(err));
      throw err;
    } finally {
      dispatch(hideLoadingIndication());
    }
  };
}

export function completeOnboarding() {
  return {
    type: actionConstants.COMPLETE_ONBOARDING,
  };
}

export function resetOnboarding(): ThunkAction<
  void,
  MetaMaskReduxState,
  unknown,
  AnyAction
> {
  return async (dispatch) => {
    try {
      await dispatch(setSeedPhraseBackedUp(false));
      dispatch(resetOnboardingAction());
    } catch (err) {
      console.error(err);
    }
  };
}

export function resetOnboardingAction() {
  return {
    type: actionConstants.RESET_ONBOARDING,
  };
}

export function setServiceWorkerKeepAlivePreference(
  value: boolean,
): ThunkAction<void, MetaMaskReduxState, unknown, AnyAction> {
  return async (dispatch: MetaMaskReduxDispatch) => {
    dispatch(showLoadingIndication());
    log.debug(`background.setServiceWorkerKeepAlivePreference`);
    try {
      await submitRequestToBackground('setServiceWorkerKeepAlivePreference', [
        value,
      ]);
    } catch (error) {
      dispatch(displayWarning(error));
    } finally {
      dispatch(hideLoadingIndication());
    }
  };
}

export async function forceUpdateMetamaskState(
  dispatch: MetaMaskReduxDispatch,
) {
  log.debug(`background.getState`);

  let newState;
  try {
    newState = await submitRequestToBackground<MetaMaskReduxState['metamask']>(
      'getState',
    );
  } catch (error) {
    dispatch(displayWarning(error));
    throw error;
  }

  dispatch(updateMetamaskState(newState));
  return newState;
}

export function toggleAccountMenu() {
  return {
    type: actionConstants.TOGGLE_ACCOUNT_MENU,
  };
}

export function toggleNetworkMenu() {
  return {
    type: actionConstants.TOGGLE_NETWORK_MENU,
  };
}

export function setAccountDetailsAddress(address: string) {
  return {
    type: actionConstants.SET_ACCOUNT_DETAILS_ADDRESS,
    payload: address,
  };
}

export function setParticipateInMetaMetrics(
  participationPreference: boolean,
): ThunkAction<
  Promise<[boolean, string]>,
  MetaMaskReduxState,
  unknown,
  AnyAction
> {
  return (dispatch: MetaMaskReduxDispatch) => {
    log.debug(`background.setParticipateInMetaMetrics`);
    return new Promise((resolve, reject) => {
      callBackgroundMethod<string>(
        'setParticipateInMetaMetrics',
        [participationPreference],
        (err, metaMetricsId) => {
          log.debug(err);
          if (err) {
            dispatch(displayWarning(err));
            reject(err);
            return;
          }
          /**
           * We need to inform sentry that the user's optin preference may have
           * changed. The logic to determine which way to toggle is in the
           * toggleSession handler in setupSentry.js.
           */
          window.sentry?.toggleSession();

          dispatch({
            type: actionConstants.SET_PARTICIPATE_IN_METAMETRICS,
            value: participationPreference,
          });
          resolve([participationPreference, metaMetricsId as string]);
        },
      );
    });
  };
}

export function setUseBlockie(
  val: boolean,
): ThunkAction<void, MetaMaskReduxState, unknown, AnyAction> {
  return (dispatch: MetaMaskReduxDispatch) => {
    dispatch(showLoadingIndication());
    log.debug(`background.setUseBlockie`);
    callBackgroundMethod('setUseBlockie', [val], (err) => {
      dispatch(hideLoadingIndication());
      if (err) {
        dispatch(displayWarning(err));
      }
    });
  };
}

export function setUseNonceField(
  val: boolean,
): ThunkAction<void, MetaMaskReduxState, unknown, AnyAction> {
  return async (dispatch: MetaMaskReduxDispatch) => {
    dispatch(showLoadingIndication());
    log.debug(`background.setUseNonceField`);
    try {
      await submitRequestToBackground('setUseNonceField', [val]);
    } catch (error) {
      dispatch(displayWarning(error));
    }
    dispatch(hideLoadingIndication());
  };
}

export function setUsePhishDetect(
  val: boolean,
): ThunkAction<void, MetaMaskReduxState, unknown, AnyAction> {
  return (dispatch: MetaMaskReduxDispatch) => {
    dispatch(showLoadingIndication());
    log.debug(`background.setUsePhishDetect`);
    callBackgroundMethod('setUsePhishDetect', [val], (err) => {
      dispatch(hideLoadingIndication());
      if (err) {
        dispatch(displayWarning(err));
      }
    });
  };
}

export function setUseMultiAccountBalanceChecker(
  val: boolean,
): ThunkAction<void, MetaMaskReduxState, unknown, AnyAction> {
  return (dispatch: MetaMaskReduxDispatch) => {
    dispatch(showLoadingIndication());
    log.debug(`background.setUseMultiAccountBalanceChecker`);
    callBackgroundMethod('setUseMultiAccountBalanceChecker', [val], (err) => {
      dispatch(hideLoadingIndication());
      if (err) {
        dispatch(displayWarning(err));
      }
    });
  };
}

export function dismissOpenSeaToBlockaidBanner(): ThunkAction<
  void,
  MetaMaskReduxState,
  unknown,
  AnyAction
> {
  return (dispatch: MetaMaskReduxDispatch) => {
    // skipping loading indication as it blips in the UI and looks weird
    log.debug(`background.dismissOpenSeaToBlockaidBanner`);
    callBackgroundMethod('dismissOpenSeaToBlockaidBanner', [], (err) => {
      if (err) {
        dispatch(displayWarning(err));
      }
    });
  };
}

export function setUseSafeChainsListValidation(
  val: boolean,
): ThunkAction<void, MetaMaskReduxState, unknown, AnyAction> {
  return (dispatch: MetaMaskReduxDispatch) => {
    dispatch(showLoadingIndication());
    log.debug(`background.setUseSafeChainsListValidation`);
    callBackgroundMethod('setUseSafeChainsListValidation', [val], (err) => {
      dispatch(hideLoadingIndication());
      if (err) {
        dispatch(displayWarning(err));
      }
    });
  };
}

export function setUseTokenDetection(
  val: boolean,
): ThunkAction<void, MetaMaskReduxState, unknown, AnyAction> {
  return (dispatch: MetaMaskReduxDispatch) => {
    dispatch(showLoadingIndication());
    log.debug(`background.setUseTokenDetection`);
    callBackgroundMethod('setUseTokenDetection', [val], (err) => {
      dispatch(hideLoadingIndication());
      if (err) {
        dispatch(displayWarning(err));
      }
    });
  };
}

export function setOpenSeaEnabled(
  val: boolean,
): ThunkAction<void, MetaMaskReduxState, unknown, AnyAction> {
  return async (dispatch: MetaMaskReduxDispatch) => {
    dispatch(showLoadingIndication());
    log.debug(`background.setOpenSeaEnabled`);
    try {
      await submitRequestToBackground('setOpenSeaEnabled', [val]);
    } finally {
      dispatch(hideLoadingIndication());
    }
  };
}

export function setUseNftDetection(
  val: boolean,
): ThunkAction<void, MetaMaskReduxState, unknown, AnyAction> {
  return async (dispatch: MetaMaskReduxDispatch) => {
    dispatch(showLoadingIndication());
    log.debug(`background.setUseNftDetection`);
    try {
      await submitRequestToBackground('setUseNftDetection', [val]);
    } finally {
      dispatch(hideLoadingIndication());
    }
  };
}

export function setUse4ByteResolution(
  val: boolean,
): ThunkAction<void, MetaMaskReduxState, unknown, AnyAction> {
  return async (dispatch: MetaMaskReduxDispatch) => {
    dispatch(showLoadingIndication());
    log.debug(`background.setUse4ByteResolution`);
    try {
      await submitRequestToBackground('setUse4ByteResolution', [val]);
    } catch (error) {
      dispatch(displayWarning(error));
    } finally {
      dispatch(hideLoadingIndication());
    }
  };
}

export function setUseCurrencyRateCheck(
  val: boolean,
): ThunkAction<void, MetaMaskReduxState, unknown, AnyAction> {
  return (dispatch: MetaMaskReduxDispatch) => {
    dispatch(showLoadingIndication());
    log.debug(`background.setUseCurrencyRateCheck`);
    callBackgroundMethod('setUseCurrencyRateCheck', [val], (err) => {
      dispatch(hideLoadingIndication());
      if (err) {
        dispatch(displayWarning(err));
      }
    });
  };
}

// TokenDetectionController
export function detectTokens(): ThunkAction<
  void,
  MetaMaskReduxState,
  unknown,
  AnyAction
> {
  return async (dispatch: MetaMaskReduxDispatch) => {
    dispatch(showLoadingIndication());
    log.debug(`background.detectTokens`);
    await submitRequestToBackground('detectTokens');
    dispatch(hideLoadingIndication());
    await forceUpdateMetamaskState(dispatch);
  };
}

export function detectNfts(): ThunkAction<
  void,
  MetaMaskReduxState,
  unknown,
  AnyAction
> {
  return async (dispatch: MetaMaskReduxDispatch) => {
    dispatch(showLoadingIndication());
    log.debug(`background.detectNfts`);
    await submitRequestToBackground('detectNfts');
    dispatch(hideLoadingIndication());
    await forceUpdateMetamaskState(dispatch);
  };
}

export function setAdvancedGasFee(
  val: { chainId: Hex; maxBaseFee?: string; priorityFee?: string } | null,
): ThunkAction<void, MetaMaskReduxState, unknown, AnyAction> {
  return (dispatch: MetaMaskReduxDispatch) => {
    dispatch(showLoadingIndication());
    log.debug(`background.setAdvancedGasFee`);
    callBackgroundMethod('setAdvancedGasFee', [val], (err) => {
      dispatch(hideLoadingIndication());
      if (err) {
        dispatch(displayWarning(err));
      }
    });
  };
}

export function setTheme(
  val: ThemeType,
): ThunkAction<void, MetaMaskReduxState, unknown, AnyAction> {
  return async (dispatch: MetaMaskReduxDispatch) => {
    dispatch(showLoadingIndication());
    log.debug(`background.setTheme`);
    try {
      await submitRequestToBackground('setTheme', [val]);
    } finally {
      dispatch(hideLoadingIndication());
    }
  };
}

export function setIpfsGateway(
  val: string,
): ThunkAction<void, MetaMaskReduxState, unknown, AnyAction> {
  return (dispatch: MetaMaskReduxDispatch) => {
    log.debug(`background.setIpfsGateway`);
    callBackgroundMethod('setIpfsGateway', [val], (err) => {
      if (err) {
        dispatch(displayWarning(err));
      }
    });
  };
}

export function toggleExternalServices(
  val: boolean,
): ThunkAction<void, MetaMaskReduxState, unknown, AnyAction> {
  return (dispatch: MetaMaskReduxDispatch) => {
    log.debug(`background.toggleExternalServices`);
    callBackgroundMethod('toggleExternalServices', [val], (err) => {
      if (err) {
        dispatch(displayWarning(err));
      }
    });
  };
}

export function setIsIpfsGatewayEnabled(
  val: string,
): ThunkAction<void, MetaMaskReduxState, unknown, AnyAction> {
  return (dispatch: MetaMaskReduxDispatch) => {
    log.debug(`background.setIsIpfsGatewayEnabled`);
    callBackgroundMethod('setIsIpfsGatewayEnabled', [val], (err) => {
      if (err) {
        dispatch(displayWarning(err));
      }
    });
  };
}

export function setUseAddressBarEnsResolution(
  val: string,
): ThunkAction<void, MetaMaskReduxState, unknown, AnyAction> {
  return (dispatch: MetaMaskReduxDispatch) => {
    log.debug(`background.setUseAddressBarEnsResolution`);
    callBackgroundMethod('setUseAddressBarEnsResolution', [val], (err) => {
      if (err) {
        dispatch(displayWarning(err));
      }
    });
  };
}

export function updateCurrentLocale(
  key: string,
): ThunkAction<void, MetaMaskReduxState, unknown, AnyAction> {
  return async (dispatch: MetaMaskReduxDispatch) => {
    dispatch(showLoadingIndication());

    try {
      await loadRelativeTimeFormatLocaleData(key);
      const localeMessages = await fetchLocale(key);
      const textDirection = await submitRequestToBackground<
        'rtl' | 'ltr' | 'auto'
      >('setCurrentLocale', [key]);
      switchDirection(textDirection);
      dispatch(setCurrentLocale(key, localeMessages));
    } catch (error) {
      dispatch(displayWarning(error));
      return;
    } finally {
      dispatch(hideLoadingIndication());
    }
  };
}

export function setCurrentLocale(
  locale: string,
  messages: {
    [translationKey: string]: { message: string; description?: string };
  },
): PayloadAction<{
  locale: string;
  messages: {
    [translationKey: string]: { message: string; description?: string };
  };
}> {
  return {
    type: actionConstants.SET_CURRENT_LOCALE,
    payload: {
      locale,
      messages,
    },
  };
}

export function setPendingTokens(pendingTokens: {
  customToken?: Token;
  selectedTokens?: {
    [address: string]: Token & { isCustom?: boolean; unlisted?: boolean };
  };
  tokenAddressList: string[];
}) {
  const {
    customToken,
    selectedTokens = {},
    tokenAddressList = [],
  } = pendingTokens;
  const tokens =
    customToken?.address &&
    customToken?.symbol &&
    Boolean(customToken?.decimals >= 0 && customToken?.decimals <= 36)
      ? {
          ...selectedTokens,
          [customToken.address]: {
            ...customToken,
            isCustom: true,
          },
        }
      : selectedTokens;

  Object.keys(tokens).forEach((tokenAddress) => {
    const found = tokenAddressList.find((addr) =>
      isEqualCaseInsensitive(addr, tokenAddress),
    );

    tokens[tokenAddress] = {
      ...tokens[tokenAddress],
      unlisted: !found,
    };
  });

  return {
    type: actionConstants.SET_PENDING_TOKENS,
    payload: tokens,
  };
}

// Swaps

export function setSwapsLiveness(
  swapsLiveness: boolean,
): ThunkAction<void, MetaMaskReduxState, unknown, AnyAction> {
  return async (dispatch: MetaMaskReduxDispatch) => {
    await submitRequestToBackground('setSwapsLiveness', [swapsLiveness]);
    await forceUpdateMetamaskState(dispatch);
  };
}

export function setSwapsFeatureFlags(
  featureFlags: TemporaryFeatureFlagDef,
): ThunkAction<void, MetaMaskReduxState, unknown, AnyAction> {
  return async (dispatch: MetaMaskReduxDispatch) => {
    await submitRequestToBackground('setSwapsFeatureFlags', [featureFlags]);
    await forceUpdateMetamaskState(dispatch);
  };
}

type Quotes = [
  { destinationAmount: string; decimals: number; aggregator: string },
  string,
];

export function fetchAndSetQuotes(
  fetchParams: {
    slippage: string;
    sourceToken: string;
    destinationToken: string;
    value: string;
    fromAddress: string;
    balanceError: string;
    sourceDecimals: number;
  },
  fetchParamsMetaData: {
    sourceTokenInfo: Token;
    destinationTokenInfo: Token;
    accountBalance: string;
    chainId: string;
  },
): ThunkAction<Promise<Quotes>, MetaMaskReduxState, unknown, AnyAction> {
  return async (dispatch: MetaMaskReduxDispatch) => {
    const [quotes, selectedAggId] = await submitRequestToBackground<Quotes>(
      'fetchAndSetQuotes',
      [fetchParams, fetchParamsMetaData],
    );
    await forceUpdateMetamaskState(dispatch);
    return [quotes, selectedAggId];
  };
}

export function setSelectedQuoteAggId(
  aggId: string,
): ThunkAction<void, MetaMaskReduxState, unknown, AnyAction> {
  return async (dispatch: MetaMaskReduxDispatch) => {
    await submitRequestToBackground('setSelectedQuoteAggId', [aggId]);
    await forceUpdateMetamaskState(dispatch);
  };
}

export function setSwapsTokens(
  tokens: Token[],
): ThunkAction<void, MetaMaskReduxState, unknown, AnyAction> {
  return async (dispatch: MetaMaskReduxDispatch) => {
    await submitRequestToBackground('setSwapsTokens', [tokens]);
    await forceUpdateMetamaskState(dispatch);
  };
}

export function clearSwapsQuotes(): ThunkAction<
  void,
  MetaMaskReduxState,
  unknown,
  AnyAction
> {
  return async (dispatch: MetaMaskReduxDispatch) => {
    await submitRequestToBackground('clearSwapsQuotes');
    await forceUpdateMetamaskState(dispatch);
  };
}

export function resetBackgroundSwapsState(): ThunkAction<
  void,
  MetaMaskReduxState,
  unknown,
  AnyAction
> {
  return async (dispatch: MetaMaskReduxDispatch) => {
    await submitRequestToBackground('resetSwapsState');
    await forceUpdateMetamaskState(dispatch);
  };
}

export function setCustomApproveTxData(
  data: string,
): ThunkAction<void, MetaMaskReduxState, unknown, AnyAction> {
  return async (dispatch: MetaMaskReduxDispatch) => {
    await submitRequestToBackground('setCustomApproveTxData', [data]);
    await forceUpdateMetamaskState(dispatch);
  };
}

export function setSwapsTxGasPrice(
  gasPrice: string,
): ThunkAction<void, MetaMaskReduxState, unknown, AnyAction> {
  return async (dispatch: MetaMaskReduxDispatch) => {
    await submitRequestToBackground('setSwapsTxGasPrice', [gasPrice]);
    await forceUpdateMetamaskState(dispatch);
  };
}

export function setSwapsTxGasLimit(
  gasLimit: string,
): ThunkAction<void, MetaMaskReduxState, unknown, AnyAction> {
  return async (dispatch: MetaMaskReduxDispatch) => {
    await submitRequestToBackground('setSwapsTxGasLimit', [gasLimit, true]);
    await forceUpdateMetamaskState(dispatch);
  };
}

export function updateCustomSwapsEIP1559GasParams({
  gasLimit,
  maxFeePerGas,
  maxPriorityFeePerGas,
}: {
  gasLimit: string;
  maxFeePerGas: string;
  maxPriorityFeePerGas: string;
}): ThunkAction<void, MetaMaskReduxState, unknown, AnyAction> {
  return async (dispatch: MetaMaskReduxDispatch) => {
    await Promise.all([
      submitRequestToBackground('setSwapsTxGasLimit', [gasLimit]),
      submitRequestToBackground('setSwapsTxMaxFeePerGas', [maxFeePerGas]),
      submitRequestToBackground('setSwapsTxMaxFeePriorityPerGas', [
        maxPriorityFeePerGas,
      ]),
    ]);
    await forceUpdateMetamaskState(dispatch);
  };
}

// Note that the type widening happening below will resolve when we switch gas
// constants to TypeScript, at which point we'll get better type safety.
// TODO: Remove this comment when gas constants is typescript
export function updateSwapsUserFeeLevel(
  swapsCustomUserFeeLevel: PriorityLevels,
): ThunkAction<void, MetaMaskReduxState, unknown, AnyAction> {
  return async (dispatch: MetaMaskReduxDispatch) => {
    await submitRequestToBackground('setSwapsUserFeeLevel', [
      swapsCustomUserFeeLevel,
    ]);
    await forceUpdateMetamaskState(dispatch);
  };
}

export function setSwapsQuotesPollingLimitEnabled(
  quotesPollingLimitEnabled: boolean,
): ThunkAction<void, MetaMaskReduxState, unknown, AnyAction> {
  return async (dispatch: MetaMaskReduxDispatch) => {
    await submitRequestToBackground('setSwapsQuotesPollingLimitEnabled', [
      quotesPollingLimitEnabled,
    ]);
    await forceUpdateMetamaskState(dispatch);
  };
}

export function safeRefetchQuotes(): ThunkAction<
  void,
  MetaMaskReduxState,
  unknown,
  AnyAction
> {
  return async (dispatch: MetaMaskReduxDispatch) => {
    await submitRequestToBackground('safeRefetchQuotes');
    await forceUpdateMetamaskState(dispatch);
  };
}

export function stopPollingForQuotes(): ThunkAction<
  void,
  MetaMaskReduxState,
  unknown,
  AnyAction
> {
  return async (dispatch: MetaMaskReduxDispatch) => {
    await submitRequestToBackground('stopPollingForQuotes');
    await forceUpdateMetamaskState(dispatch);
  };
}

export function setBackgroundSwapRouteState(
  routeState: '' | 'loading' | 'awaiting' | 'smartTransactionStatus',
): ThunkAction<void, MetaMaskReduxState, unknown, AnyAction> {
  return async (dispatch: MetaMaskReduxDispatch) => {
    await submitRequestToBackground('setBackgroundSwapRouteState', [
      routeState,
    ]);
    await forceUpdateMetamaskState(dispatch);
  };
}

export function resetSwapsPostFetchState(): ThunkAction<
  void,
  MetaMaskReduxState,
  unknown,
  AnyAction
> {
  return async (dispatch: MetaMaskReduxDispatch) => {
    await submitRequestToBackground('resetPostFetchState');
    await forceUpdateMetamaskState(dispatch);
  };
}

export function setSwapsErrorKey(
  errorKey: string,
): ThunkAction<void, MetaMaskReduxState, unknown, AnyAction> {
  return async (dispatch: MetaMaskReduxDispatch) => {
    await submitRequestToBackground('setSwapsErrorKey', [errorKey]);
    await forceUpdateMetamaskState(dispatch);
  };
}

export function setInitialGasEstimate(
  initialAggId: string,
): ThunkAction<void, MetaMaskReduxState, unknown, AnyAction> {
  return async (dispatch: MetaMaskReduxDispatch) => {
    await submitRequestToBackground('setInitialGasEstimate', [initialAggId]);
    await forceUpdateMetamaskState(dispatch);
  };
}

// Permissions

export function requestAccountsPermissionWithId(
  origin: string,
): ThunkAction<void, MetaMaskReduxState, unknown, AnyAction> {
  return async (dispatch: MetaMaskReduxDispatch) => {
    const id = await submitRequestToBackground(
      'requestAccountsPermissionWithId',
      [origin],
    );
    await forceUpdateMetamaskState(dispatch);
    return id;
  };
}

/**
 * Approves the permissions request.
 *
 * @param request - The permissions request to approve.
 */
export function approvePermissionsRequest(
  request: PermissionsRequest,
): ThunkAction<void, MetaMaskReduxState, unknown, AnyAction> {
  return (dispatch: MetaMaskReduxDispatch) => {
    callBackgroundMethod('approvePermissionsRequest', [request], (err) => {
      if (err) {
        dispatch(displayWarning(err));
      }
      forceUpdateMetamaskState(dispatch);
    });
  };
}

/**
 * Rejects the permissions request with the given ID.
 *
 * @param requestId - The id of the request to be rejected
 */
export function rejectPermissionsRequest(
  requestId: string,
): ThunkAction<void, MetaMaskReduxState, unknown, AnyAction> {
  return (dispatch: MetaMaskReduxDispatch) => {
    return new Promise((resolve, reject) => {
      callBackgroundMethod('rejectPermissionsRequest', [requestId], (err) => {
        if (err) {
          dispatch(displayWarning(err));
          reject(err);
          return;
        }
        forceUpdateMetamaskState(dispatch).then(resolve).catch(reject);
      });
    });
  };
}

/**
 * Clears the given permissions for the given origin.
 *
 * @param subjects
 */
export function removePermissionsFor(
  subjects: Record<string, NonEmptyArray<string>>,
): ThunkAction<void, MetaMaskReduxState, unknown, AnyAction> {
  return (dispatch: MetaMaskReduxDispatch) => {
    callBackgroundMethod('removePermissionsFor', [subjects], (err) => {
      if (err) {
        dispatch(displayWarning(err));
      }
    });
  };
}

/**
 * Updates the order of networks after drag and drop
 *
 * @param orderedNetworkList
 */
export function updateNetworksList(
  orderedNetworkList: [],
): ThunkAction<void, MetaMaskReduxState, unknown, AnyAction> {
  return async () => {
    await submitRequestToBackground('updateNetworksList', [orderedNetworkList]);
  };
}

/**
 * Updates the pinned accounts list
 *
 * @param pinnedAccountList
 */
export function updateAccountsList(
  pinnedAccountList: [],
): ThunkAction<void, MetaMaskReduxState, unknown, AnyAction> {
  return async () => {
    await submitRequestToBackground('updateAccountsList', [pinnedAccountList]);
  };
}

/**
 * Hides account in the accounts list
 *
 * @param hiddenAccountList
 */
export function updateHiddenAccountsList(
  hiddenAccountList: [],
): ThunkAction<void, MetaMaskReduxState, unknown, AnyAction> {
  return async () => {
    await submitRequestToBackground('updateHiddenAccountsList', [
      hiddenAccountList,
    ]);
  };
}

// Pending Approvals

/**
 * Resolves a pending approval and closes the current notification window if no
 * further approvals are pending after the background state updates.
 *
 * @param id - The pending approval id
 * @param [value] - The value required to confirm a pending approval
 */
export function resolvePendingApproval(
  id: string,
  value: unknown,
): ThunkAction<void, MetaMaskReduxState, unknown, AnyAction> {
  return async (_dispatch: MetaMaskReduxDispatch) => {
    await submitRequestToBackground('resolvePendingApproval', [id, value]);
    // Before closing the current window, check if any additional confirmations
    // are added as a result of this confirmation being accepted

    ///: BEGIN:ONLY_INCLUDE_IF(build-main,build-beta,build-flask)
    const { pendingApprovals } = await forceUpdateMetamaskState(_dispatch);
    if (Object.values(pendingApprovals).length === 0) {
      _dispatch(closeCurrentNotificationWindow());
    }
    ///: END:ONLY_INCLUDE_IF
  };
}

/**
 * Rejects a pending approval and closes the current notification window if no
 * further approvals are pending after the background state updates.
 *
 * @param id - The pending approval id
 * @param [error] - The error to throw when rejecting the approval
 */
export function rejectPendingApproval(
  id: string,
  error: unknown,
): ThunkAction<void, MetaMaskReduxState, unknown, AnyAction> {
  return async (dispatch: MetaMaskReduxDispatch) => {
    await submitRequestToBackground('rejectPendingApproval', [id, error]);
    // Before closing the current window, check if any additional confirmations
    // are added as a result of this confirmation being rejected
    const { pendingApprovals } = await forceUpdateMetamaskState(dispatch);
    if (Object.values(pendingApprovals).length === 0) {
      dispatch(closeCurrentNotificationWindow());
    }
  };
}

/**
 * Rejects all approvals for the given messages
 *
 * @param messageList - The list of messages to reject
 */
export function rejectAllMessages(
  messageList: [],
): ThunkAction<void, MetaMaskReduxState, unknown, AnyAction> {
  return async (dispatch: MetaMaskReduxDispatch) => {
    const userRejectionError = serializeError(
      ethErrors.provider.userRejectedRequest(),
    );
    await Promise.all(
      messageList.map(
        async ({ id }) =>
          await submitRequestToBackground('rejectPendingApproval', [
            id,
            userRejectionError,
          ]),
      ),
    );
    const { pendingApprovals } = await forceUpdateMetamaskState(dispatch);
    if (Object.values(pendingApprovals).length === 0) {
      dispatch(closeCurrentNotificationWindow());
    }
  };
}

export function setFirstTimeFlowType(
  type: FirstTimeFlowType,
): ThunkAction<void, MetaMaskReduxState, unknown, AnyAction> {
  return (dispatch: MetaMaskReduxDispatch) => {
    log.debug(`background.setFirstTimeFlowType`);
    callBackgroundMethod('setFirstTimeFlowType', [type], (err) => {
      if (err) {
        dispatch(displayWarning(err));
      }
    });
    dispatch({
      type: actionConstants.SET_FIRST_TIME_FLOW_TYPE,
      value: type,
    });
  };
}

export function setShowTokenAutodetectModalOnUpgrade(
  val: boolean,
): ThunkAction<void, MetaMaskReduxState, unknown, AnyAction> {
  return (dispatch: MetaMaskReduxDispatch) => {
    log.debug(`background.setShowTokenAutodetectModalOnUpgrade`);
    callBackgroundMethod(
      'setShowTokenAutodetectModalOnUpgrade',
      [val],
      (err) => {
        if (err) {
          dispatch(displayWarning(err));
        }
      },
    );
    dispatch({
      type: actionConstants.SET_SHOW_TOKEN_AUTO_DETECT_MODAL_UPGRADE,
      value: val,
    });
  };
}

export function setSelectedNetworkConfigurationId(
  networkConfigurationId: string,
): PayloadAction<string> {
  return {
    type: actionConstants.SET_SELECTED_NETWORK_CONFIGURATION_ID,
    payload: networkConfigurationId,
  };
}

export function setNewNetworkAdded({
  networkConfigurationId,
  nickname,
}: {
  networkConfigurationId: string;
  nickname: string;
}): PayloadAction<object> {
  return {
    type: actionConstants.SET_NEW_NETWORK_ADDED,
    payload: { networkConfigurationId, nickname },
  };
}

export function setNewNftAddedMessage(
  newNftAddedMessage: string,
): PayloadAction<string> {
  return {
    type: actionConstants.SET_NEW_NFT_ADDED_MESSAGE,
    payload: newNftAddedMessage,
  };
}

export function setRemoveNftMessage(
  removeNftMessage: string,
): PayloadAction<string> {
  return {
    type: actionConstants.SET_REMOVE_NFT_MESSAGE,
    payload: removeNftMessage,
  };
}

export function setNewTokensImported(
  newTokensImported: string,
): PayloadAction<string> {
  return {
    type: actionConstants.SET_NEW_TOKENS_IMPORTED,
    payload: newTokensImported,
  };
}

export function setNewTokensImportedError(
  newTokensImportedError: string,
): PayloadAction<string> {
  return {
    type: actionConstants.SET_NEW_TOKENS_IMPORTED_ERROR,
    payload: newTokensImportedError,
  };
}

export function setLastActiveTime(): ThunkAction<
  void,
  MetaMaskReduxState,
  unknown,
  AnyAction
> {
  return (dispatch: MetaMaskReduxDispatch) => {
    callBackgroundMethod('setLastActiveTime', [], (err) => {
      if (err) {
        dispatch(displayWarning(err));
      }
    });
  };
}

export function setDismissSeedBackUpReminder(
  value: boolean,
): ThunkAction<void, MetaMaskReduxState, unknown, AnyAction> {
  return async (dispatch: MetaMaskReduxDispatch) => {
    dispatch(showLoadingIndication());
    await submitRequestToBackground('setDismissSeedBackUpReminder', [value]);
    dispatch(hideLoadingIndication());
  };
}

export function setDisabledRpcMethodPreference(
  methodName: string,
  value: number,
): ThunkAction<void, MetaMaskReduxState, unknown, AnyAction> {
  return async (dispatch: MetaMaskReduxDispatch) => {
    dispatch(showLoadingIndication());
    await submitRequestToBackground('setDisabledRpcMethodPreference', [
      methodName,
      value,
    ]);
    dispatch(hideLoadingIndication());
  };
}

export function getRpcMethodPreferences(): ThunkAction<
  void,
  MetaMaskReduxState,
  unknown,
  AnyAction
> {
  return async (dispatch: MetaMaskReduxDispatch) => {
    dispatch(showLoadingIndication());
    await submitRequestToBackground('getRpcMethodPreferences', []);
    dispatch(hideLoadingIndication());
  };
}

export function setConnectedStatusPopoverHasBeenShown(): ThunkAction<
  void,
  MetaMaskReduxState,
  unknown,
  AnyAction
> {
  return () => {
    callBackgroundMethod('setConnectedStatusPopoverHasBeenShown', [], (err) => {
      if (isErrorWithMessage(err)) {
        throw new Error(err.message);
      }
    });
  };
}

export function setRecoveryPhraseReminderHasBeenShown() {
  return () => {
    callBackgroundMethod('setRecoveryPhraseReminderHasBeenShown', [], (err) => {
      if (isErrorWithMessage(err)) {
        throw new Error(err.message);
      }
    });
  };
}

export function setRecoveryPhraseReminderLastShown(
  lastShown: number,
): ThunkAction<void, MetaMaskReduxState, unknown, AnyAction> {
  return () => {
    callBackgroundMethod(
      'setRecoveryPhraseReminderLastShown',
      [lastShown],
      (err) => {
        if (isErrorWithMessage(err)) {
          throw new Error(err.message);
        }
      },
    );
  };
}

export function setTermsOfUseLastAgreed(lastAgreed: number) {
  return async () => {
    await submitRequestToBackground('setTermsOfUseLastAgreed', [lastAgreed]);
  };
}

export function setSurveyLinkLastClickedOrClosed(time: number) {
  return async () => {
    await submitRequestToBackground('setSurveyLinkLastClickedOrClosed', [time]);
  };
}

export function setNewPrivacyPolicyToastClickedOrClosed() {
  return async () => {
    await submitRequestToBackground('setNewPrivacyPolicyToastClickedOrClosed');
  };
}

export function setNewPrivacyPolicyToastShownDate(time: number) {
  return async () => {
    await submitRequestToBackground('setNewPrivacyPolicyToastShownDate', [
      time,
    ]);
  };
}

export function setOutdatedBrowserWarningLastShown(lastShown: number) {
  return async () => {
    await submitRequestToBackground('setOutdatedBrowserWarningLastShown', [
      lastShown,
    ]);
  };
}

export function getContractMethodData(
  data = '',
): ThunkAction<void, MetaMaskReduxState, unknown, AnyAction> {
  return async (dispatch: MetaMaskReduxDispatch, getState) => {
    const prefixedData = addHexPrefix(data);
    const fourBytePrefix = prefixedData.slice(0, 10);
    if (fourBytePrefix.length < 10) {
      return {};
    }
    const { knownMethodData, use4ByteResolution } = getState().metamask;
    if (
      knownMethodData?.[fourBytePrefix] &&
      Object.keys(knownMethodData[fourBytePrefix]).length !== 0
    ) {
      return knownMethodData[fourBytePrefix];
    }

    log.debug(`loadingMethodData`);

    const { name, params } = (await getMethodDataAsync(
      fourBytePrefix,
      use4ByteResolution,
    )) as {
      name: string;
      params: unknown;
    };

    callBackgroundMethod(
      'addKnownMethodData',
      [fourBytePrefix, { name, params }],
      (err) => {
        if (err) {
          dispatch(displayWarning(err));
        }
      },
    );
    return { name, params };
  };
}

export function setSeedPhraseBackedUp(
  seedPhraseBackupState: boolean,
): ThunkAction<void, MetaMaskReduxState, unknown, AnyAction> {
  return (dispatch: MetaMaskReduxDispatch) => {
    log.debug(`background.setSeedPhraseBackedUp`);
    return new Promise((resolve, reject) => {
      callBackgroundMethod(
        'setSeedPhraseBackedUp',
        [seedPhraseBackupState],
        (err) => {
          if (err) {
            dispatch(displayWarning(err));
            reject(err);
            return;
          }
          forceUpdateMetamaskState(dispatch).then(resolve).catch(reject);
        },
      );
    });
  };
}

export function setNextNonce(nextNonce: string): PayloadAction<string> {
  return {
    type: actionConstants.SET_NEXT_NONCE,
    payload: nextNonce,
  };
}

/**
 * This function initiates the nonceLock in the background for the given
 * address, and returns the next nonce to use. It then calls setNextNonce which
 * sets the nonce in state on the nextNonce key. NOTE: The nextNonce key is
 * actually ephemeral application state. It does not appear to be part of the
 * background state.
 *
 * TODO: move this to a different slice, MetaMask slice will eventually be
 * deprecated because it should not contain any ephemeral/app state but just
 * background state. In addition we should key nextNonce by address to prevent
 * accidental usage of a stale nonce as the call to getNextNonce only works for
 * the currently selected address.
 *
 * @returns
 */
export function getNextNonce(): ThunkAction<
  Promise<string>,
  MetaMaskReduxState,
  unknown,
  AnyAction
> {
  return async (dispatch, getState) => {
    const { address } = getSelectedInternalAccount(getState());
    const networkClientId = getSelectedNetworkClientId(getState());
    let nextNonce;
    try {
      nextNonce = await submitRequestToBackground<string>('getNextNonce', [
        address,
        networkClientId,
      ]);
    } catch (error) {
      dispatch(displayWarning(error));
      throw error;
    }
    dispatch(setNextNonce(nextNonce));
    return nextNonce;
  };
}

export function setRequestAccountTabIds(requestAccountTabIds: {
  [origin: string]: string;
}): PayloadAction<{
  [origin: string]: string;
}> {
  return {
    type: actionConstants.SET_REQUEST_ACCOUNT_TABS,
    payload: requestAccountTabIds,
  };
}

export function getRequestAccountTabIds(): ThunkAction<
  void,
  MetaMaskReduxState,
  unknown,
  AnyAction
> {
  return async (dispatch: MetaMaskReduxDispatch) => {
    const requestAccountTabIds = await submitRequestToBackground<{
      [origin: string]: string;
    }>('getRequestAccountTabIds');
    dispatch(setRequestAccountTabIds(requestAccountTabIds));
  };
}

export function setOpenMetamaskTabsIDs(openMetaMaskTabIDs: {
  [tabId: string]: boolean;
}): PayloadAction<{ [tabId: string]: boolean }> {
  return {
    type: actionConstants.SET_OPEN_METAMASK_TAB_IDS,
    payload: openMetaMaskTabIDs,
  };
}

export function getOpenMetamaskTabsIds(): ThunkAction<
  void,
  MetaMaskReduxState,
  unknown,
  AnyAction
> {
  return async (dispatch: MetaMaskReduxDispatch) => {
    const openMetaMaskTabIDs = await submitRequestToBackground<{
      [tabId: string]: boolean;
    }>('getOpenMetamaskTabsIds');
    dispatch(setOpenMetamaskTabsIDs(openMetaMaskTabIDs));
  };
}

export async function attemptLedgerTransportCreation() {
  return await submitRequestToBackground('attemptLedgerTransportCreation');
}

/**
 * This method deduplicates error reports to sentry by maintaining a state
 * object 'singleExceptions' in the app slice. The only place this state object
 * is accessed from is within this method, to check if it has already seen and
 * therefore tracked this error. This is to avoid overloading sentry with lots
 * of duplicate errors.
 *
 * @param error
 * @returns
 */
export function captureSingleException(
  error: string,
): ThunkAction<void, MetaMaskReduxState, unknown, AnyAction> {
  return async (dispatch, getState) => {
    const { singleExceptions } = getState().appState;
    if (!(error in singleExceptions)) {
      dispatch({
        type: actionConstants.CAPTURE_SINGLE_EXCEPTION,
        value: error,
      });
      captureException(Error(error));
    }
  };
}

// Wrappers around promisifedBackground
/**
 * The "actions" below are not actions nor action creators. They cannot use
 * dispatch nor should they be dispatched when used. Instead they can be
 * called directly. These wrappers will be moved into their location at some
 * point in the future.
 */

export function estimateGas(params: TransactionParams): Promise<Hex> {
  return submitRequestToBackground('estimateGas', [params]);
}

export async function updateTokenType(
  tokenAddress: string,
): Promise<Token | undefined> {
  try {
    return await submitRequestToBackground('updateTokenType', [tokenAddress]);
  } catch (error) {
    logErrorWithMessage(error);
  }
  return undefined;
}

export async function addPollingTokenToAppState(pollingToken: string) {
  return submitRequestToBackground('addPollingTokenToAppState', [
    pollingToken,
    POLLING_TOKEN_ENVIRONMENT_TYPES[getEnvironmentType()],
  ]);
}

export async function removePollingTokenFromAppState(pollingToken: string) {
  return submitRequestToBackground('removePollingTokenFromAppState', [
    pollingToken,
    POLLING_TOKEN_ENVIRONMENT_TYPES[getEnvironmentType()],
  ]);
}

/**
 * Informs the CurrencyRateController that the UI requires currency rate polling
 *
 * @param networkClientId - unique identifier for the network client
 * @returns polling token that can be used to stop polling
 */
export async function currencyRateStartPollingByNetworkClientId(
  networkClientId: string,
): Promise<string> {
  const pollingToken = await submitRequestToBackground(
    'currencyRateStartPollingByNetworkClientId',
    [networkClientId],
  );
  await addPollingTokenToAppState(pollingToken);
  return pollingToken;
}

/**
 * Informs the CurrencyRateController that the UI no longer requires currency rate polling
 * for the given network client.
 * If all network clients unsubscribe, the controller stops polling.
 *
 * @param pollingToken - Poll token received from calling startPollingByNetworkClientId
 */
export async function currencyRateStopPollingByPollingToken(
  pollingToken: string,
) {
  await submitRequestToBackground('currencyRateStopPollingByPollingToken', [
    pollingToken,
  ]);
  await removePollingTokenFromAppState(pollingToken);
}

/**
 * Informs the GasFeeController that the UI requires gas fee polling
 *
 * @param networkClientId - unique identifier for the network client
 * @returns polling token that can be used to stop polling
 */
export async function gasFeeStartPollingByNetworkClientId(
  networkClientId: string,
) {
  const pollingToken = await submitRequestToBackground(
    'gasFeeStartPollingByNetworkClientId',
    [networkClientId],
  );
  await addPollingTokenToAppState(pollingToken);
  return pollingToken;
}

/**
 * Informs the GasFeeController that the UI no longer requires gas fee polling
 * for the given network client.
 * If all network clients unsubscribe, the controller stops polling.
 *
 * @param pollingToken - Poll token received from calling startPollingByNetworkClientId
 */
export async function gasFeeStopPollingByPollingToken(pollingToken: string) {
  await submitRequestToBackground('gasFeeStopPollingByPollingToken', [
    pollingToken,
  ]);
  await removePollingTokenFromAppState(pollingToken);
}

export function getGasFeeTimeEstimate(
  maxPriorityFeePerGas: string,
  maxFeePerGas: string,
): Promise<ReturnType<GasFeeController['getTimeEstimate']>> {
  return submitRequestToBackground('getGasFeeTimeEstimate', [
    maxPriorityFeePerGas,
    maxFeePerGas,
  ]);
}

export async function closeNotificationPopup() {
  await submitRequestToBackground('markNotificationPopupAsAutomaticallyClosed');
  global.platform.closeCurrentWindow();
}

/**
 * @param payload - details of the event to track
 * @param options - options for routing/handling of event
 * @returns
 */
export function trackMetaMetricsEvent(
  payload: MetaMetricsEventPayload,
  options?: MetaMetricsEventOptions,
) {
  return submitRequestToBackground('trackMetaMetricsEvent', [
    { ...payload, actionId: generateActionId() },
    options,
  ]);
}

export function createEventFragment(
  options: MetaMetricsEventFragment,
): Promise<string> {
  const actionId = generateActionId();
  return submitRequestToBackground('createEventFragment', [
    { ...options, actionId },
  ]);
}

export function createTransactionEventFragment(
  transactionId: string,
): Promise<string> {
  const actionId = generateActionId();
  return submitRequestToBackground('createTransactionEventFragment', [
    {
      transactionId,
      actionId,
    },
  ]);
}

export function updateEventFragment(
  id: string,
  payload: MetaMetricsEventFragment,
) {
  return submitRequestToBackground('updateEventFragment', [id, payload]);
}

export function finalizeEventFragment(
  id: string,
  options?: {
    abandoned?: boolean;
    page?: MetaMetricsPageObject;
    referrer?: MetaMetricsReferrerObject;
  },
) {
  return submitRequestToBackground('finalizeEventFragment', [id, options]);
}

/**
 * @param payload - details of the page viewed
 * @param options - options for handling the page view
 */
export function trackMetaMetricsPage(
  payload: MetaMetricsPagePayload,
  options: MetaMetricsPageOptions,
) {
  return submitRequestToBackground('trackMetaMetricsPage', [
    { ...payload, actionId: generateActionId() },
    options,
  ]);
}

export function resetViewedNotifications() {
  return submitRequestToBackground('resetViewedNotifications');
}

export function updateViewedNotifications(notificationIdViewedStatusMap: {
  [notificationId: string]: boolean;
}) {
  return submitRequestToBackground('updateViewedNotifications', [
    notificationIdViewedStatusMap,
  ]);
}

export async function setAlertEnabledness(
  alertId: string,
  enabledness: boolean,
) {
  await submitRequestToBackground('setAlertEnabledness', [
    alertId,
    enabledness,
  ]);
}

export async function setUnconnectedAccountAlertShown(origin: string) {
  await submitRequestToBackground('setUnconnectedAccountAlertShown', [origin]);
}

export async function setWeb3ShimUsageAlertDismissed(origin: string) {
  await submitRequestToBackground('setWeb3ShimUsageAlertDismissed', [origin]);
}

// Smart Transactions Controller
export function clearSmartTransactionFees() {
  submitRequestToBackground('clearSmartTransactionFees');
}

export function fetchSmartTransactionFees(
  unsignedTransaction: Partial<TransactionParams> & { chainId: string },
  approveTxParams: TransactionParams,
): ThunkAction<void, MetaMaskReduxState, unknown, AnyAction> {
  return async (dispatch: MetaMaskReduxDispatch) => {
    if (approveTxParams) {
      approveTxParams.value = '0x0';
    }
    try {
      const smartTransactionFees = await await submitRequestToBackground(
        'fetchSmartTransactionFees',
        [unsignedTransaction, approveTxParams],
      );
      dispatch({
        type: actionConstants.SET_SMART_TRANSACTIONS_ERROR,
        payload: null,
      });
      return smartTransactionFees;
    } catch (err) {
      logErrorWithMessage(err);
      if (isErrorWithMessage(err) && err.message.startsWith('Fetch error:')) {
        const errorObj = parseSmartTransactionsError(err.message);
        dispatch({
          type: actionConstants.SET_SMART_TRANSACTIONS_ERROR,
          payload: errorObj,
        });
      }
      throw err;
    }
  };
}

type TemporarySmartTransactionGasFees = {
  maxFeePerGas: string;
  maxPriorityFeePerGas: string;
  gas: string;
  value: string;
};

const createSignedTransactions = async (
  unsignedTransaction: Partial<TransactionParams> & { chainId: string },
  fees: TemporarySmartTransactionGasFees[],
  areCancelTransactions?: boolean,
): Promise<TransactionParams[]> => {
  const unsignedTransactionsWithFees = fees.map((fee) => {
    const unsignedTransactionWithFees = {
      ...unsignedTransaction,
      maxFeePerGas: decimalToHex(fee.maxFeePerGas),
      maxPriorityFeePerGas: decimalToHex(fee.maxPriorityFeePerGas),
      gas: areCancelTransactions
        ? decimalToHex(21000) // It has to be 21000 for cancel transactions, otherwise the API would reject it.
        : unsignedTransaction.gas,
      value: unsignedTransaction.value,
    };
    if (areCancelTransactions) {
      unsignedTransactionWithFees.to = unsignedTransactionWithFees.from;
      unsignedTransactionWithFees.data = '0x';
    }
    return unsignedTransactionWithFees;
  });
  const signedTransactions = await submitRequestToBackground<
    TransactionParams[]
  >('approveTransactionsWithSameNonce', [unsignedTransactionsWithFees]);
  return signedTransactions;
};

export function signAndSendSmartTransaction({
  unsignedTransaction,
  smartTransactionFees,
}: {
  unsignedTransaction: Partial<TransactionParams> & { chainId: string };
  smartTransactionFees: {
    fees: TemporarySmartTransactionGasFees[];
    cancelFees: TemporarySmartTransactionGasFees[];
  };
}): ThunkAction<Promise<string>, MetaMaskReduxState, unknown, AnyAction> {
  return async (dispatch: MetaMaskReduxDispatch) => {
    const signedTransactions = await createSignedTransactions(
      unsignedTransaction,
      smartTransactionFees.fees,
    );
    const signedCanceledTransactions = await createSignedTransactions(
      unsignedTransaction,
      smartTransactionFees.cancelFees,
      true,
    );
    try {
      const response = await submitRequestToBackground<{ uuid: string }>(
        'submitSignedTransactions',
        [
          {
            signedTransactions,
            signedCanceledTransactions,
            txParams: unsignedTransaction,
          },
        ],
      ); // Returns e.g.: { uuid: 'dP23W7c2kt4FK9TmXOkz1UM2F20' }
      return response.uuid;
    } catch (err) {
      logErrorWithMessage(err);
      if (isErrorWithMessage(err) && err.message.startsWith('Fetch error:')) {
        const errorObj = parseSmartTransactionsError(err.message);
        dispatch({
          type: actionConstants.SET_SMART_TRANSACTIONS_ERROR,
          payload: errorObj,
        });
      }
      throw err;
    }
  };
}

export function updateSmartTransaction(
  uuid: string,
  txMeta: TransactionMeta,
): ThunkAction<void, MetaMaskReduxState, unknown, AnyAction> {
  return async (dispatch: MetaMaskReduxDispatch) => {
    try {
      await submitRequestToBackground('updateSmartTransaction', [
        {
          uuid,
          ...txMeta,
        },
      ]);
    } catch (err) {
      logErrorWithMessage(err);
      if (isErrorWithMessage(err) && err.message.startsWith('Fetch error:')) {
        const errorObj = parseSmartTransactionsError(err.message);
        dispatch({
          type: actionConstants.SET_SMART_TRANSACTIONS_ERROR,
          payload: errorObj,
        });
      }
      throw err;
    }
  };
}

export function setSmartTransactionsRefreshInterval(
  refreshInterval: number,
): ThunkAction<void, MetaMaskReduxState, unknown, AnyAction> {
  return async () => {
    try {
      await submitRequestToBackground('setStatusRefreshInterval', [
        refreshInterval,
      ]);
    } catch (err) {
      logErrorWithMessage(err);
    }
  };
}

export function cancelSmartTransaction(
  uuid: string,
): ThunkAction<void, MetaMaskReduxState, unknown, AnyAction> {
  return async (dispatch: MetaMaskReduxDispatch) => {
    try {
      await submitRequestToBackground('cancelSmartTransaction', [uuid]);
    } catch (err) {
      logErrorWithMessage(err);
      if (isErrorWithMessage(err) && err.message.startsWith('Fetch error:')) {
        const errorObj = parseSmartTransactionsError(err.message);
        dispatch({
          type: actionConstants.SET_SMART_TRANSACTIONS_ERROR,
          payload: errorObj,
        });
      }
      throw err;
    }
  };
}

// TODO: Not a thunk but rather a wrapper around a background call
export function fetchSmartTransactionsLiveness() {
  return async () => {
    try {
      await submitRequestToBackground('fetchSmartTransactionsLiveness');
    } catch (err) {
      logErrorWithMessage(err);
    }
  };
}

export function dismissSmartTransactionsErrorMessage(): Action {
  return {
    type: actionConstants.DISMISS_SMART_TRANSACTIONS_ERROR_MESSAGE,
  };
}

// App state
export function hideTestNetMessage() {
  return submitRequestToBackground('setShowTestnetMessageInDropdown', [false]);
}

export function hideBetaHeader() {
  return submitRequestToBackground('setShowBetaHeader', [false]);
}

export function hidePermissionsTour() {
  return submitRequestToBackground('setShowPermissionsTour', [false]);
}

export function hideAccountBanner() {
  return submitRequestToBackground('setShowAccountBanner', [false]);
}

export function hideNetworkBanner() {
  return submitRequestToBackground('setShowNetworkBanner', [false]);
}

export function neverShowSwitchedNetworkMessage() {
  return submitRequestToBackground('setSwitchedNetworkNeverShowMessage', [
    true,
  ]);
}

/**
 * Sends the background state the networkClientId and domain upon network switch
 *
 * @param selectedTabOrigin - The origin to set the new networkClientId for
 * @param networkClientId - The new networkClientId
 */
export function setNetworkClientIdForDomain(
  selectedTabOrigin: string,
  networkClientId: string,
): Promise<void> {
  return submitRequestToBackground('setNetworkClientIdForDomain', [
    selectedTabOrigin,
    networkClientId,
  ]);
}

///: BEGIN:ONLY_INCLUDE_IF(blockaid)
export function setSecurityAlertsEnabled(val: boolean): void {
  try {
    submitRequestToBackground('setSecurityAlertsEnabled', [val]);
  } catch (error) {
    logErrorWithMessage(error);
  }
}
///: END:ONLY_INCLUDE_IF

///: BEGIN:ONLY_INCLUDE_IF(keyring-snaps)
export async function setAddSnapAccountEnabled(value: boolean): Promise<void> {
  try {
    await submitRequestToBackground('setAddSnapAccountEnabled', [value]);
  } catch (error) {
    logErrorWithMessage(error);
  }
}

export function showKeyringSnapRemovalModal(payload: {
  snapName: string;
  result: 'success' | 'failed';
}) {
  return {
    type: actionConstants.SHOW_KEYRING_SNAP_REMOVAL_RESULT,
    payload,
  };
}

export function hideKeyringRemovalResultModal() {
  return {
    type: actionConstants.HIDE_KEYRING_SNAP_REMOVAL_RESULT,
  };
}

export async function getSnapAccountsById(snapId: string): Promise<string[]> {
  const addresses: string[] = await submitRequestToBackground(
    'getAccountsBySnapId',
    [snapId],
  );

  return addresses;
}
///: END:ONLY_INCLUDE_IF

export function setUseRequestQueue(val: boolean): void {
  try {
    submitRequestToBackground('setUseRequestQueue', [val]);
  } catch (error) {
    logErrorWithMessage(error);
  }
}

export function setUseExternalNameSources(val: boolean): void {
  try {
    submitRequestToBackground('setUseExternalNameSources', [val]);
  } catch (error) {
    logErrorWithMessage(error);
  }
}

export function setUseTransactionSimulations(val: boolean): void {
  try {
    submitRequestToBackground('setUseTransactionSimulations', [val]);
  } catch (error) {
    logErrorWithMessage(error);
  }
}

export function setFirstTimeUsedNetwork(chainId: string) {
  return submitRequestToBackground('setFirstTimeUsedNetwork', [chainId]);
}

// QR Hardware Wallets
export async function submitQRHardwareCryptoHDKey(cbor: Hex) {
  await submitRequestToBackground('submitQRHardwareCryptoHDKey', [cbor]);
}

export async function submitQRHardwareCryptoAccount(cbor: Hex) {
  await submitRequestToBackground('submitQRHardwareCryptoAccount', [cbor]);
}

export function cancelSyncQRHardware(): ThunkAction<
  void,
  MetaMaskReduxState,
  unknown,
  AnyAction
> {
  return async (dispatch: MetaMaskReduxDispatch) => {
    dispatch(hideLoadingIndication());
    await submitRequestToBackground('cancelSyncQRHardware');
  };
}

export async function submitQRHardwareSignature(requestId: string, cbor: Hex) {
  await submitRequestToBackground('submitQRHardwareSignature', [
    requestId,
    cbor,
  ]);
}

export function cancelQRHardwareSignRequest(): ThunkAction<
  void,
  MetaMaskReduxState,
  unknown,
  AnyAction
> {
  return async (dispatch: MetaMaskReduxDispatch) => {
    dispatch(hideLoadingIndication());
    await submitRequestToBackground('cancelQRHardwareSignRequest');
  };
}

export function requestUserApproval({
  origin,
  type,
  requestData,
}: {
  origin: string;
  type: string;
  requestData: object;
}): ThunkAction<void, MetaMaskReduxState, unknown, AnyAction> {
  return async (dispatch: MetaMaskReduxDispatch) => {
    try {
      await submitRequestToBackground('requestUserApproval', [
        {
          origin,
          type,
          requestData,
        },
      ]);
    } catch (error) {
      logErrorWithMessage(error);
      dispatch(displayWarning('Had trouble requesting user approval'));
    }
  };
}

export async function getCurrentNetworkEIP1559Compatibility(): Promise<
  boolean | undefined
> {
  let networkEIP1559Compatibility;
  try {
    networkEIP1559Compatibility = await submitRequestToBackground<boolean>(
      'getCurrentNetworkEIP1559Compatibility',
    );
  } catch (error) {
    console.error(error);
  }
  return networkEIP1559Compatibility;
}

export async function getNetworkConfigurationByNetworkClientId(
  networkClientId: NetworkClientId,
): Promise<NetworkConfiguration | undefined> {
  let networkConfiguration;
  try {
    networkConfiguration =
      await submitRequestToBackground<NetworkConfiguration>(
        'getNetworkConfigurationByNetworkClientId',
        [networkClientId],
      );
  } catch (error) {
    console.error(error);
  }
  return networkConfiguration;
}

export function updateProposedNames(
  request: UpdateProposedNamesRequest,
): ThunkAction<
  UpdateProposedNamesResult,
  MetaMaskReduxState,
  unknown,
  AnyAction
> {
  return (async () => {
    const data = await submitRequestToBackground<UpdateProposedNamesResult>(
      'updateProposedNames',
      [request],
    );

    return data;
    // TODO: Replace `any` with type
    // eslint-disable-next-line @typescript-eslint/no-explicit-any
  }) as any;
}

export function setName(
  request: SetNameRequest,
): ThunkAction<void, MetaMaskReduxState, unknown, AnyAction> {
  return (async () => {
    await submitRequestToBackground<void>('setName', [request]);
    // TODO: Replace `any` with type
    // eslint-disable-next-line @typescript-eslint/no-explicit-any
  }) as any;
}

/**
 * Throw an error in the background for testing purposes.
 *
 * @param message - The error message.
 * @deprecated This is only mean to facilitiate E2E testing. We should not use
 * this for handling errors.
 */
export async function throwTestBackgroundError(message: string): Promise<void> {
  await submitRequestToBackground('throwTestError', [message]);
}

///: BEGIN:ONLY_INCLUDE_IF(snaps)
/**
 * Set status of popover warning for the first snap installation.
 *
 * @param shown - True if popover has been shown.
 * @returns Promise Resolved on successfully submitted background request.
 */
export function setSnapsInstallPrivacyWarningShownStatus(shown: boolean) {
  return async () => {
    await submitRequestToBackground(
      'setSnapsInstallPrivacyWarningShownStatus',
      [shown],
    );
  };
}

/**
 * Update the state of a given Snap interface.
 *
 * @param id - The Snap interface ID.
 * @param state - The interface state.
 * @returns Promise Resolved on successfully submitted background request.
 */
export function updateInterfaceState(
  id: string,
  state: InterfaceState,
): ThunkAction<void, MetaMaskReduxState, unknown, AnyAction> {
  return (async (dispatch: MetaMaskReduxDispatch) => {
    await submitRequestToBackground<void>('updateInterfaceState', [id, state]);
    await forceUpdateMetamaskState(dispatch);
    // TODO: Replace `any` with type
    // eslint-disable-next-line @typescript-eslint/no-explicit-any
  }) as any;
}

/**
 * Delete the Snap interface from state.
 *
 * @param id - The Snap interface ID.
 * @returns Promise Resolved on successfully submitted background request.
 */
export function deleteInterface(
  id: string,
): ThunkAction<void, MetaMaskReduxState, unknown, AnyAction> {
  return (async (dispatch: MetaMaskReduxDispatch) => {
    await submitRequestToBackground<void>('deleteInterface', [id]);
    await forceUpdateMetamaskState(dispatch);
    // TODO: Replace `any` with type
    // eslint-disable-next-line @typescript-eslint/no-explicit-any
  }) as any;
}

export function trackInsightSnapUsage(snapId: string) {
  return async () => {
    await submitRequestToBackground('trackInsightSnapView', [snapId]);
  };
}
///: END:ONLY_INCLUDE_IF

///: BEGIN:ONLY_INCLUDE_IF(keyring-snaps)
export async function setSnapsAddSnapAccountModalDismissed() {
  await submitRequestToBackground('setSnapsAddSnapAccountModalDismissed', [
    true,
  ]);
}
///: END:ONLY_INCLUDE_IF

/**
 * Initiates the sign-in process.
 *
 * This function dispatches a request to the background script to perform the sign-in operation.
 * Upon success, it dispatches an action with type `PERFORM_SIGN_IN` to update the Redux state.
 * If the operation fails, it logs the error message and rethrows the error.
 *
 * @returns A thunk action that performs the sign-in operation.
 */
export function performSignIn(): ThunkAction<
  void,
  MetaMaskReduxState,
  unknown,
  AnyAction
> {
  return async () => {
    try {
      await submitRequestToBackground('performSignIn');
    } catch (error) {
      const errorMessage =
        error instanceof Error
          ? error.message
          : 'Unknown error occurred during sign-in.';
      logErrorWithMessage(errorMessage);
      throw error;
    }
  };
}

/**
 * Initiates the sign-out process.
 *
 * This function dispatches a request to the background script to perform the sign-out operation.
 * Upon success, it dispatches an action with type `PERFORM_SIGN_OUT` to update the Redux state.
 * If the operation fails, it logs the error message and rethrows the error.
 *
 * @returns A thunk action that performs the sign-out operation.
 */
export function performSignOut(): ThunkAction<
  void,
  MetaMaskReduxState,
  unknown,
  AnyAction
> {
  return async () => {
    try {
      await submitRequestToBackground('performSignOut');
    } catch (error) {
      logErrorWithMessage(error);
      throw error;
    }
  };
}

/**
 * Enables profile syncing.
 *
 * This function sends a request to the background script to enable profile syncing across devices.
 * Upon success, it dispatches an action with type `SET_PROFILE_SYNCING_ENABLED` to update the Redux state.
 * If the operation encounters an error, it logs the error message and rethrows the error to be handled by the caller.
 *
 * @returns A thunk action that, when dispatched, attempts to enable profile syncing.
 */
export function enableProfileSyncing(): ThunkAction<
  void,
  MetaMaskReduxState,
  unknown,
  AnyAction
> {
  return async () => {
    try {
      await submitRequestToBackground('enableProfileSyncing');
    } catch (error) {
      logErrorWithMessage(error);
      throw error;
    }
  };
}

/**
 * Disables profile syncing.
 *
 * This function sends a request to the background script to disable profile syncing across devices.
 * Upon success, it dispatches an action with type `SET_PROFILE_SYNCING_DISABLED` to update the Redux state.
 * If the operation fails, it logs the error message and rethrows the error to ensure it is handled appropriately.
 *
 * @returns A thunk action that, when dispatched, attempts to disable profile syncing.
 */
export function disableProfileSyncing(): ThunkAction<
  void,
  MetaMaskReduxState,
  unknown,
  AnyAction
> {
  return async () => {
    try {
      await submitRequestToBackground('disableProfileSyncing');
    } catch (error) {
      logErrorWithMessage(error);
      throw error;
    }
  };
}

/**
 * Initiates the creation of on-chain triggers.
 *
 * This function dispatches a request to the background script to create on-chain triggers.
 * Upon success, it dispatches an action with type `CREATE_ON_CHAIN_TRIGGERS` to update the Redux state.
 * If the operation fails, it logs the error message and rethrows the error to ensure it is handled appropriately.
 *
 * @returns A thunk action that, when dispatched, attempts to create on-chain triggers.
 */
export function createOnChainTriggers(): ThunkAction<
  void,
  MetaMaskReduxState,
  unknown,
  AnyAction
> {
  return async () => {
    try {
      await submitRequestToBackground('createOnChainTriggers');
    } catch (error) {
      logErrorWithMessage(error);
      throw error;
    }
  };
}

/**
 * Deletes on-chain triggers associated with specified accounts.
 *
 * This function sends a request to the background script to delete on-chain triggers for the provided accounts.
 * Upon success, it dispatches an action with type `DELETE_ON_CHAIN_TRIGGERS_BY_ACCOUNT` to update the Redux state.
 * If the operation encounters an error, it logs the error message and rethrows the error to ensure it is handled appropriately.
 *
 * @param accounts - An array of account identifiers for which on-chain triggers should be deleted.
 * @returns A thunk action that, when dispatched, attempts to delete on-chain triggers for the specified accounts.
 */
export function deleteOnChainTriggersByAccount(
  accounts: string[],
): ThunkAction<void, MetaMaskReduxState, unknown, AnyAction> {
  return async () => {
    try {
      await submitRequestToBackground('deleteOnChainTriggersByAccount', [
        accounts,
      ]);
    } catch (error) {
      logErrorWithMessage(error);
      throw error;
    }
  };
}

/**
 * Updates on-chain triggers for specified accounts.
 *
 * This function dispatches a request to the background script to update on-chain triggers associated with the given accounts.
 * Upon success, it dispatches an action with type `UPDATE_ON_CHAIN_TRIGGERS_BY_ACCOUNT` to update the Redux state.
 * If the operation fails, it logs the error message and rethrows the error to ensure proper error handling.
 *
 * @param accounts - An array of account identifiers for which on-chain triggers should be updated.
 * @returns A thunk action that, when dispatched, attempts to update on-chain triggers for the specified accounts.
 */
export function updateOnChainTriggersByAccount(
  accounts: string[],
): ThunkAction<void, MetaMaskReduxState, unknown, AnyAction> {
  return async () => {
    try {
      await submitRequestToBackground('updateOnChainTriggersByAccount', [
        accounts,
      ]);
    } catch (error) {
      logErrorWithMessage(error);
      throw error;
    }
  };
}

/**
 * Fetches and updates MetaMask notifications.
 *
 * This function sends a request to the background script to fetch the latest notifications and update the state accordingly.
 * Upon success, it dispatches an action with type `FETCH_AND_UPDATE_METAMASK_NOTIFICATIONS` to update the Redux state.
 * If the operation encounters an error, it logs the error message and rethrows the error to ensure it is handled appropriately.
 *
 * @returns A thunk action that, when dispatched, attempts to fetch and update MetaMask notifications.
 */
export function fetchAndUpdateMetamaskNotifications(): ThunkAction<
  void,
  MetaMaskReduxState,
  unknown,
  AnyAction
> {
  return async () => {
    try {
      const response = await submitRequestToBackground(
        'fetchAndUpdateMetamaskNotifications',
      );
      return response;
    } catch (error) {
      logErrorWithMessage(error);
      throw error;
    }
  };
}

/**
 * Marks MetaMask notifications as read.
 *
 * This function sends a request to the background script to mark the specified notifications as read.
 * Upon success, it dispatches an action with type `MARK_METAMASK_NOTIFICATIONS_AS_READ` to update the Redux state.
 * If the operation encounters an error, it logs the error message and rethrows the error to ensure it is handled appropriately.
 *
 * @param notifications - An array of notification identifiers to be marked as read.
 * @returns A thunk action that, when dispatched, attempts to mark MetaMask notifications as read.
 */
export function markMetamaskNotificationsAsRead(
  notifications: MarkAsReadNotificationsParam,
): ThunkAction<void, MetaMaskReduxState, unknown, AnyAction> {
  return async () => {
    try {
      await submitRequestToBackground('markMetamaskNotificationsAsRead', [
        notifications,
      ]);
    } catch (error) {
      logErrorWithMessage(error);
      throw error;
    }
  };
}

/**
 * Enables or disables feature announcements.
 *
 * This function sends a request to the background script to toggle the enabled state of feature announcements.
 * Upon success, it dispatches an action with type `SET_FEATURE_ANNOUNCEMENTS_ENABLED` to update the Redux state.
 * If the operation encounters an error, it logs the error message and rethrows the error to ensure it is handled appropriately.
 *
 * @param state - A boolean indicating whether to enable (true) or disable (false) feature announcements.
 * @returns A thunk action that, when dispatched, attempts to set the enabled state of feature announcements.
 */
export function setFeatureAnnouncementsEnabled(
  state: boolean,
): ThunkAction<void, MetaMaskReduxState, unknown, AnyAction> {
  return async () => {
    try {
      await submitRequestToBackground('setFeatureAnnouncementsEnabled', [
        state,
      ]);
    } catch (error) {
      logErrorWithMessage(error);
      throw error;
    }
  };
}

/**
 * Checks the presence of accounts in user storage.
 *
 * This function sends a request to the background script to check the presence of specified accounts in user storage.
 * Upon success, it dispatches an action with type `CHECK_ACCOUNTS_PRESENCE` to update the Redux state.
 * If the operation encounters an error, it logs the error message and rethrows the error to ensure it is handled appropriately.
 *
 * @param accounts - An array of account addresses to be checked.
 * @returns A thunk action that, when dispatched, attempts to check the presence of accounts in user storage.
 */
export function checkAccountsPresence(
  accounts: string[],
): ThunkAction<void, MetaMaskReduxState, unknown, AnyAction> {
  return async () => {
    try {
      const response = await submitRequestToBackground(
        'checkAccountsPresence',
        [accounts],
      );
      return response;
    } catch (error) {
      logErrorWithMessage(error);
      throw error;
    }
  };
}

/**
 * Triggers a modal to confirm the action of turning off profile syncing.
 * This function dispatches an action to show a modal dialog asking the user to confirm if they want to turn off profile syncing.
 *
 * @returns A thunk action that, when dispatched, shows the confirmation modal.
 */
export function showConfirmTurnOffProfileSyncing(): ThunkAction<
  void,
  MetaMaskReduxState,
  unknown,
  AnyAction
> {
  return (dispatch: MetaMaskReduxDispatch) => {
    dispatch(
      showModal({
        name: 'CONFIRM_TURN_OFF_PROFILE_SYNCING',
      }),
    );
  };
}

/**
 * Triggers a modal to confirm the action of turning on MetaMask notifications.
 * This function dispatches an action to show a modal dialog asking the user to confirm if they want to turn on MetaMask notifications.
 *
 * @returns A thunk action that, when dispatched, shows the confirmation modal.
 */
export function showConfirmTurnOnMetamaskNotifications(): ThunkAction<
  void,
  MetaMaskReduxState,
  unknown,
  AnyAction
> {
  return (dispatch: MetaMaskReduxDispatch) => {
    dispatch(
      showModal({
        name: 'TURN_ON_METAMASK_NOTIFICATIONS',
      }),
    );
  };
}

/**
 * Enables MetaMask notifications.
 * This function dispatches a request to the background script to enable MetaMask notifications.
 * If the operation fails, it logs the error message and rethrows the error to ensure it is handled appropriately.
 *
 * @returns A thunk action that, when dispatched, attempts to enable MetaMask notifications.
 */
export function enableMetamaskNotifications(): ThunkAction<
  void,
  unknown,
  AnyAction
> {
  return async () => {
    try {
      await submitRequestToBackground('enableMetamaskNotifications');
    } catch (error) {
      log.error(error);
      throw error;
    }
  };
}

/**
 * Disables MetaMask notifications.
 * This function dispatches a request to the background script to disable MetaMask notifications.
 * If the operation fails, it logs the error message and rethrows the error to ensure it is handled appropriately.
 *
 * @returns A thunk action that, when dispatched, attempts to disable MetaMask notifications.
 */
export function disableMetamaskNotifications(): ThunkAction<
  void,
  unknown,
  AnyAction
> {
  return async () => {
    try {
      await submitRequestToBackground('disableMetamaskNotifications');
    } catch (error) {
      log.error(error);
      throw error;
    }
  };
}

export function setIsProfileSyncingEnabled(
  isProfileSyncingEnabled: boolean,
): ThunkAction<void, unknown, unknown, AnyAction> {
  return async (dispatch: MetaMaskReduxDispatch) => {
    try {
      dispatch(showLoadingIndication());
      await submitRequestToBackground('setIsProfileSyncingEnabled', [
        isProfileSyncingEnabled,
      ]);
      dispatch(hideLoadingIndication());
    } catch (error) {
      logErrorWithMessage(error);
      throw error;
    } finally {
      dispatch(hideLoadingIndication());
    }
  };
}

export async function getNextAvailableAccountName(): Promise<string> {
  return await submitRequestToBackground<string>(
    'getNextAvailableAccountName',
    [],
  );
}<|MERGE_RESOLUTION|>--- conflicted
+++ resolved
@@ -3084,11 +3084,7 @@
 }
 
 export function setRedesignedConfirmationsEnabled(value: boolean) {
-<<<<<<< HEAD
-  return setPreference('redesignedConfirmations', value);
-=======
   return setPreference('redesignedConfirmationsEnabled', value);
->>>>>>> 85f8df93
 }
 
 export function setFeatureNotificationsEnabled(value: boolean) {
@@ -3119,13 +3115,10 @@
   };
 }
 
-<<<<<<< HEAD
-=======
 export function setShowTokenAutodetectModal(value: boolean) {
   return setPreference('showTokenAutodetectModal', value);
 }
 
->>>>>>> 85f8df93
 export function setAutoLockTimeLimit(value: boolean) {
   return setPreference('autoLockTimeLimit', value);
 }
