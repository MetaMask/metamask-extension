--- conflicted
+++ resolved
@@ -7632,8 +7632,11 @@
       throw new SubmitClaimError(ClaimSubmitToastType.Errored);
     }
 
-<<<<<<< HEAD
-  return ClaimSubmitToastType.Success;
+    return ClaimSubmitToastType.Success;
+  } catch (error) {
+    console.error(error);
+    throw new SubmitClaimError(ClaimSubmitToastType.Errored);
+  }
 }
 
 export async function getShieldClaims() {
@@ -7652,11 +7655,4 @@
   });
 
   return response.json();
-=======
-    return ClaimSubmitToastType.Success;
-  } catch (error) {
-    console.error(error);
-    throw new SubmitClaimError(ClaimSubmitToastType.Errored);
-  }
->>>>>>> 45b2a068
 }