--- conflicted
+++ resolved
@@ -4556,12 +4556,8 @@
 }
 
 /**
-<<<<<<< HEAD
- * Informs the TokenRatesController that the UI requires token rate polling
-=======
  * Informs the TokenRatesController that the UI requires
  * token rate polling for the given chain id.
->>>>>>> eab6233b
  *
  * @param chainId - The chain id to poll token rates on.
  * @returns polling token that can be used to stop polling
@@ -4571,21 +4567,13 @@
     'tokenRatesStartPolling',
     [{ chainId }],
   );
-<<<<<<< HEAD
-  // todo needed?
   await addPollingTokenToAppState(pollingToken);
   return pollingToken;
 }
-/**
-=======
-  await addPollingTokenToAppState(pollingToken);
-  return pollingToken;
-}
 
 /**
  * Informs the TokenRatesController that the UI no longer
  * requires token rate polling for the given chain id.
->>>>>>> eab6233b
  *
  * @param pollingToken -
  */
@@ -4595,10 +4583,6 @@
   await submitRequestToBackground('tokenRatesStopPollingByPollingToken', [
     pollingToken,
   ]);
-<<<<<<< HEAD
-  // todo needed?
-=======
->>>>>>> eab6233b
   await removePollingTokenFromAppState(pollingToken);
 }
 
