// eslint-disable-next-line @typescript-eslint/ban-ts-comment
// @ts-nocheck `redux-thunk` and `@reduxjs/toolkit` are not compatible with
// TypeScript 5.3.3. We can't update them because we rely on an old version of
// @reduxjs/toolkit to be patched by our patch files. The patch is 6000+ lines.
// I don't want to try to figure that one out.
import { ReactFragment } from 'react';
import browser from 'webextension-polyfill';
import log from 'loglevel';
import { capitalize, isEqual } from 'lodash';
import { ThunkAction } from 'redux-thunk';
import { Action, AnyAction } from 'redux';
import { providerErrors, serializeError } from '@metamask/rpc-errors';
import type { DataWithOptionalCause } from '@metamask/rpc-errors';
import {
  CaipAccountId,
  type CaipAssetType,
  type CaipChainId,
  type Hex,
  type Json,
} from '@metamask/utils';
import {
  AssetsContractController,
  BalanceMap,
  Collection,
  Nft,
  Token,
} from '@metamask/assets-controllers';
import { PayloadAction } from '@reduxjs/toolkit';
import { GasFeeController } from '@metamask/gas-fee-controller';
import { PermissionsRequest } from '@metamask/permission-controller';
import { NonEmptyArray } from '@metamask/controller-utils';
import {
  SetNameRequest,
  UpdateProposedNamesRequest,
  UpdateProposedNamesResult,
} from '@metamask/name-controller';
import {
  TransactionContainerType,
  TransactionController,
  TransactionMeta,
  TransactionParams,
  TransactionType,
} from '@metamask/transaction-controller';
import {
  AddNetworkFields,
  NetworkClientId,
  NetworkConfiguration,
} from '@metamask/network-controller';
import { InterfaceState } from '@metamask/snaps-sdk';
import { KeyringObject, KeyringTypes } from '@metamask/keyring-controller';
import type { NotificationServicesController } from '@metamask/notification-services-controller';
import {
  USER_STORAGE_FEATURE_NAMES,
  UserProfileMetaMetrics,
} from '@metamask/profile-sync-controller/sdk';
import { Patch } from 'immer';
///: BEGIN:ONLY_INCLUDE_IF(multichain)
import { HandlerType } from '@metamask/snaps-utils';
///: END:ONLY_INCLUDE_IF
import { BACKUPANDSYNC_FEATURES } from '@metamask/profile-sync-controller/user-storage';
import { isInternalAccountInPermittedAccountIds } from '@metamask/chain-agnostic-permission';
import { AuthConnection } from '@metamask/seedless-onboarding-controller';
import { captureException } from '../../shared/lib/sentry';
import { switchDirection } from '../../shared/lib/switch-direction';
import {
  ENVIRONMENT_TYPE_NOTIFICATION,
  ORIGIN_METAMASK,
  POLLING_TOKEN_ENVIRONMENT_TYPES,
} from '../../shared/constants/app';
// TODO: Remove restricted import
// eslint-disable-next-line import/no-restricted-paths
import { getEnvironmentType, addHexPrefix } from '../../app/scripts/lib/util';
import {
  getMetaMaskAccounts,
  hasTransactionPendingApprovals,
  getApprovalFlows,
  getCurrentNetworkTransactions,
  getIsSigningQRHardwareTransaction,
  ///: BEGIN:ONLY_INCLUDE_IF(keyring-snaps)
  getPermissionSubjects,
  getFirstSnapInstallOrUpdateRequest,
  ///: END:ONLY_INCLUDE_IF
  getInternalAccountByAddress,
  getSelectedInternalAccount,
  getMetaMaskHdKeyrings,
  getAllPermittedAccountsForCurrentTab,
  getIsSocialLoginFlow,
} from '../selectors';
import {
  getSelectedNetworkClientId,
  getProviderConfig,
} from '../../shared/modules/selectors/networks';
import {
  computeEstimatedGasLimit,
  initializeSendState,
  resetSendState,
  // NOTE: Until the send duck is typescript that this is importing a typedef
  // that does not have an explicit export statement. lets see if it breaks the
  // compiler
  DraftTransaction,
  SEND_STAGES,
} from '../ducks/send';
import { switchedToUnconnectedAccount } from '../ducks/alerts/unconnected-account';
import { getUnconnectedAccountAlertEnabledness } from '../ducks/metamask/metamask';
import { toChecksumHexAddress } from '../../shared/modules/hexstring-utils';
import {
  HardwareDeviceNames,
  LedgerTransportTypes,
  LEDGER_USB_VENDOR_ID,
} from '../../shared/constants/hardware-wallets';
import {
  MetaMetricsEventFragment,
  MetaMetricsEventOptions,
  MetaMetricsEventPayload,
  MetaMetricsPageObject,
  MetaMetricsPageOptions,
  MetaMetricsPagePayload,
  MetaMetricsReferrerObject,
  MetaMetricsEventCategory,
  MetaMetricsEventName,
} from '../../shared/constants/metametrics';
import { parseSmartTransactionsError } from '../pages/swaps/swaps.util';
import { isEqualCaseInsensitive } from '../../shared/modules/string-utils';
import { getSmartTransactionsOptInStatusInternal } from '../../shared/modules/selectors';
import {
  fetchLocale,
  loadRelativeTimeFormatLocaleData,
} from '../../shared/modules/i18n';
import { decimalToHex } from '../../shared/modules/conversion.utils';
import { TxGasFees, PriorityLevels } from '../../shared/constants/gas';
import {
  getErrorMessage,
  isErrorWithMessage,
  logErrorWithMessage,
} from '../../shared/modules/error';
import { ThemeType } from '../../shared/constants/preferences';
import { FirstTimeFlowType } from '../../shared/constants/onboarding';
import { getMethodDataAsync } from '../../shared/lib/four-byte';
import { DecodedTransactionDataResponse } from '../../shared/types/transaction-decode';
import { LastInteractedConfirmationInfo } from '../pages/confirmations/types/confirm';
import {
  EndTraceRequest,
  trace,
  TraceName,
  TraceOperation,
  TraceRequest,
} from '../../shared/lib/trace';
import { SortCriteria } from '../components/app/assets/util/sort';
import { NOTIFICATIONS_EXPIRATION_DELAY } from '../helpers/constants/notifications';
import {
  getDismissSmartAccountSuggestionEnabled,
  getUseSmartAccount,
} from '../pages/confirmations/selectors/preferences';
import { setShowNewSrpAddedToast } from '../components/app/toast-master/utils';
import { getIsSeedlessOnboardingFeatureEnabled } from '../../shared/modules/environment';
import * as actionConstants from './actionConstants';

import {
  generateActionId,
  callBackgroundMethod,
  submitRequestToBackground,
} from './background-connection';
import {
  MetaMaskReduxDispatch,
  MetaMaskReduxState,
  TemporaryMessageDataType,
} from './store';

type CustomGasSettings = {
  gas?: string;
  gasPrice?: string;
  maxFeePerGas?: string;
  maxPriorityFeePerGas?: string;
};

export function goHome() {
  return {
    type: actionConstants.GO_HOME,
  };
}
// async actions

/**
 * Starts the OAuth2 login process for the given Social Login type
 * and authenticate the user with the Seedless Onboarding Services.
 *
 * @param authConnection - The authentication connection to use (google | apple).
 * @param bufferedTrace - The buffered trace function from MetaMetrics context.
 * @param bufferedEndTrace - The buffered end trace function from MetaMetrics context.
 * @returns The social login result.
 */
export function startOAuthLogin(
  authConnection: AuthConnection,
  bufferedTrace?: (request: TraceRequest) => void,
  bufferedEndTrace?: (request: EndTraceRequest) => void,
): ThunkAction<Promise<boolean>, MetaMaskReduxState, unknown, AnyAction> {
  return async (dispatch: MetaMaskReduxDispatch) => {
    dispatch(showLoadingIndication());

    try {
      const oauth2LoginResult = await submitRequestToBackground(
        'startOAuthLogin',
        [authConnection],
      );

      let seedlessAuthSuccess = false;
      let isNewUser = false;
      try {
        bufferedTrace?.({
          name: TraceName.OnboardingOAuthSeedlessAuthenticate,
          op: TraceOperation.OnboardingSecurityOp,
        });
        ({ isNewUser } = await submitRequestToBackground('authenticate', [
          oauth2LoginResult,
        ]));
        seedlessAuthSuccess = true;
      } catch (error) {
        const errorMessage =
          error instanceof Error ? error.message : 'Unknown error';

        bufferedTrace?.({
          name: TraceName.OnboardingOAuthSeedlessAuthenticateError,
          op: TraceOperation.OnboardingError,
          tags: { errorMessage },
        });
        bufferedEndTrace?.({
          name: TraceName.OnboardingOAuthSeedlessAuthenticateError,
        });

        throw error;
      } finally {
        bufferedEndTrace?.({
          name: TraceName.OnboardingOAuthSeedlessAuthenticate,
          data: { success: seedlessAuthSuccess },
        });
      }

      return isNewUser;
    } catch (error) {
      dispatch(displayWarning(error));
      if (isErrorWithMessage(error)) {
        throw new Error(getErrorMessage(error));
      } else {
        throw error;
      }
    } finally {
      dispatch(hideLoadingIndication());
    }
  };
}

/**
 * Resets the social login state.
 *
 * This function is used to reset the social login state when the user
 * wants to login with a different method after the successful social login.
 */
export function resetOAuthLoginState() {
  return async (dispatch: MetaMaskReduxDispatch) => {
    dispatch(showLoadingIndication());

    try {
      await submitRequestToBackground('resetOAuthLoginState');
    } catch (error) {
      dispatch(displayWarning(error));
      if (isErrorWithMessage(error)) {
        throw new Error(getErrorMessage(error));
      } else {
        throw error;
      }
    } finally {
      dispatch(hideLoadingIndication());
    }
  };
}

/**
 * Creates a new vault and backups/syncs the seed phrase with social login.
 *
 * @param password - The password.
 * @returns The seed phrase.
 */
export function createNewVaultAndSyncWithSocial(
  password: string,
): ThunkAction<void, MetaMaskReduxState, unknown, AnyAction> {
  return async (dispatch: MetaMaskReduxDispatch) => {
    try {
      const primaryKeyring = await createNewVault(password);
      if (!primaryKeyring) {
        throw new Error('No keyring found');
      }

      const seedPhrase = await getSeedPhrase(password);
      await createSeedPhraseBackup(
        password,
        seedPhrase,
        primaryKeyring.metadata.id,
      );
      dispatch(hideWarning());
      return seedPhrase;
    } catch (error) {
      dispatch(displayWarning(error));
      if (isErrorWithMessage(error)) {
        throw new Error(getErrorMessage(error));
      } else {
        throw error;
      }
    }
  };
}

/**
 * Fetches and restores the seed phrase from the metadata store using the social login and restore the vault using the seed phrase.
 *
 * @param password - The password.
 * @returns The seed phrase.
 */
export function restoreSocialBackupAndGetSeedPhrase(
  password: string,
): ThunkAction<void, MetaMaskReduxState, unknown, AnyAction> {
  return async (dispatch: MetaMaskReduxDispatch) => {
    try {
      // restore the vault using the seed phrase
      const mnemonic = await submitRequestToBackground(
        'restoreSocialBackupAndGetSeedPhrase',
        [password],
      );

      dispatch(hideWarning());
      await forceUpdateMetamaskState(dispatch);
      return mnemonic;
    } catch (error) {
      log.error('[restoreSocialBackupAndGetSeedPhrase] error', error);
      dispatch(displayWarning(error.message));
      throw error;
    }
  };
}

export function syncSeedPhrases(): ThunkAction<
  void,
  MetaMaskReduxState,
  unknown,
  AnyAction
> {
  return async (dispatch: MetaMaskReduxDispatch) => {
    try {
      await submitRequestToBackground('syncSeedPhrases');
      dispatch(hideWarning());
      await forceUpdateMetamaskState(dispatch);
    } catch (error) {
      log.error('[syncSeedPhrases] error', error);
      dispatch(displayWarning(error.message));
      throw error;
    }
  };
}

/**
 * Changes the password of the currently unlocked account.
 *
 * This function changes the password of the currently unlocked account (Keyring Vault) and
 * also change the wallet password of the social login account.
 *
 * This changes affects the multiple devices sync, i.e. users will have to unlock the account
 * using new password on any other devices where the account is unlocked.
 *
 * @param newPassword - The new password.
 * @param oldPassword - The old password.
 */
export function changePassword(
  newPassword: string,
  oldPassword: string,
): ThunkAction<void, MetaMaskReduxState, unknown, AnyAction> {
  return async (
    dispatch: MetaMaskReduxDispatch,
    getState: () => MetaMaskReduxState,
  ) => {
    const isSocialLoginFlow = getIsSocialLoginFlow(getState());
    const isSeedlessOnboardingFeatureEnabled =
      getIsSeedlessOnboardingFeatureEnabled();
    try {
      await keyringChangePassword(newPassword);
      if (isSeedlessOnboardingFeatureEnabled && isSocialLoginFlow) {
        try {
          await socialSyncChangePassword(newPassword, oldPassword);

          // store the keyring encryption key in the seedless onboarding controller
          const keyringEncryptionKey = await exportEncryptionKey();
          await storeKeyringEncryptionKey(keyringEncryptionKey);
        } catch (error) {
          // revert the keyring password change
          await keyringChangePassword(oldPassword);
          const revertedKeyringEncryptionKey = await exportEncryptionKey();
          await storeKeyringEncryptionKey(revertedKeyringEncryptionKey);
          throw error;
        }
      }
    } catch (error) {
      dispatch(displayWarning(error));
      throw error;
    }
  };
}

export function storeKeyringEncryptionKey(
  encryptionKey: string,
): Promise<void> {
  return submitRequestToBackground('storeKeyringEncryptionKey', [
    encryptionKey,
  ]);
}

export function exportEncryptionKey(): Promise<string> {
  return submitRequestToBackground('exportEncryptionKey');
}

export function tryUnlockMetamask(
  password: string,
): ThunkAction<void, MetaMaskReduxState, unknown, AnyAction> {
  // TODO: Fix in https://github.com/MetaMask/metamask-extension/issues/31879
  // eslint-disable-next-line @typescript-eslint/no-misused-promises
  return (dispatch: MetaMaskReduxDispatch) => {
    dispatch(showLoadingIndication());
    dispatch(unlockInProgress());
    log.debug(`background.syncPasswordAndUnlockWallet`);

    return new Promise<void>((resolve, reject) => {
      callBackgroundMethod(
        'syncPasswordAndUnlockWallet',
        [password],
        (error, isPasswordSynced) => {
          if (error) {
            reject(error);
            return;
          }
          // if password is not synced show connections removal warning to user.
          if (!isPasswordSynced) {
            dispatch(setShowConnectionsRemovedModal(true));
          }

          resolve();
        },
      );
    })
      .then(() => {
        dispatch(unlockSucceeded());
        return forceUpdateMetamaskState(dispatch);
      })
      .then(() => {
        dispatch(hideLoadingIndication());
        dispatch(hideWarning());
      })
      .catch((err) => {
        dispatch(unlockFailed(getErrorMessage(err)));
        dispatch(hideLoadingIndication());
        return Promise.reject(err);
      });
  };
}

export function checkIsSeedlessPasswordOutdated(
  skipCache = true,
): ThunkAction<boolean | undefined, MetaMaskReduxState, unknown, AnyAction> {
  return async (dispatch: MetaMaskReduxDispatch) => {
    let isPasswordOutdated = false;
    try {
      isPasswordOutdated = await submitRequestToBackground<boolean>(
        'checkIsSeedlessPasswordOutdated',
        [skipCache],
      );
      if (isPasswordOutdated) {
        await forceUpdateMetamaskState(dispatch);
      }
    } catch (error) {
      log.warn('checkIsSeedlessPasswordOutdated error', error);
    }

    return isPasswordOutdated;
  };
}

/**
 * Adds a new account where all data is encrypted using the given password and
 * where all addresses are generated from a given seed phrase.
 *
 * @param password - The password.
 * @param seedPhrase - The seed phrase.
 * @returns The updated state of the keyring controller.
 */
export function createNewVaultAndRestore(
  password: string,
  seedPhrase: string,
): ThunkAction<void, MetaMaskReduxState, unknown, AnyAction> {
  // TODO: Fix in https://github.com/MetaMask/metamask-extension/issues/31879
  // eslint-disable-next-line @typescript-eslint/no-misused-promises
  return (dispatch: MetaMaskReduxDispatch) => {
    dispatch(showLoadingIndication());
    log.debug(`background.createNewVaultAndRestore`);

    // Encode the secret recovery phrase as an array of integers so that it is
    // serialized as JSON properly.
    const encodedSeedPhrase = Array.from(
      Buffer.from(seedPhrase, 'utf8').values(),
    );

    return new Promise<void>((resolve, reject) => {
      callBackgroundMethod(
        'createNewVaultAndRestore',
        [password, encodedSeedPhrase],
        (err) => {
          if (err) {
            reject(err);
            return;
          }
          resolve();
        },
      );
    })
      .then(() => dispatch(unMarkPasswordForgotten()))
      .then(() => {
        dispatch(showAccountsPage());
        dispatch(hideLoadingIndication());
      })
      .catch((err) => {
        dispatch(displayWarning(err));
        dispatch(hideLoadingIndication());
        return Promise.reject(err);
      });
  };
}

export function importMnemonicToVault(mnemonic: string): ThunkAction<
  Promise<{
    newAccountAddress: string;
    discoveredAccounts: { bitcoin: number; solana: number };
  }>,
  MetaMaskReduxState,
  unknown,
  AnyAction
> {
  return async (dispatch: MetaMaskReduxDispatch) => {
    dispatch(showLoadingIndication());
    log.debug(`background.importMnemonicToVault`);

    return new Promise<{
      newAccountAddress: string;
      discoveredAccounts: { bitcoin: number; solana: number };
    }>((resolve, reject) => {
      callBackgroundMethod(
        'importMnemonicToVault',
        [mnemonic],
        (err, result) => {
          if (err) {
            reject(err);
            return;
          }
          resolve(result);
        },
      );
    })
      .then(async (result) => {
        dispatch(hideLoadingIndication());
        dispatch(hideWarning());
        dispatch(setShowNewSrpAddedToast(true));
        return result;
      })
      .catch((err) => {
        dispatch(displayWarning(err));
        dispatch(hideLoadingIndication());
        return Promise.reject(err);
      });
  };
}

export function generateNewMnemonicAndAddToVault(): ThunkAction<
  void,
  MetaMaskReduxState,
  unknown,
  AnyAction
> {
  // TODO: Fix in https://github.com/MetaMask/metamask-extension/issues/31879
  // eslint-disable-next-line @typescript-eslint/no-misused-promises
  return (dispatch: MetaMaskReduxDispatch) => {
    dispatch(showLoadingIndication());
    log.debug(`background.generateNewMnemonicAndAddToVault`);

    return new Promise<void>((resolve, reject) => {
      callBackgroundMethod('generateNewMnemonicAndAddToVault', [], (err) => {
        if (err) {
          reject(err);
          return;
        }
        resolve();
      });
    })
      .then(async () => {
        dispatch(hideLoadingIndication());
      })
      .catch((err) => {
        dispatch(displayWarning(err));
        dispatch(hideLoadingIndication());
        return Promise.reject(err);
      });
  };
}
export function createNewVaultAndGetSeedPhrase(
  password: string,
): ThunkAction<void, MetaMaskReduxState, unknown, AnyAction> {
  // TODO: Fix in https://github.com/MetaMask/metamask-extension/issues/31879
  // eslint-disable-next-line @typescript-eslint/no-misused-promises
  return async (dispatch: MetaMaskReduxDispatch) => {
    try {
      await createNewVault(password);
      const seedPhrase = await getSeedPhrase(password);
      return seedPhrase;
    } catch (error) {
      dispatch(displayWarning(error));
      if (isErrorWithMessage(error)) {
        throw new Error(getErrorMessage(error));
      } else {
        throw error;
      }
    }
  };
}

export function unlockAndGetSeedPhrase(
  password: string,
): ThunkAction<void, MetaMaskReduxState, unknown, AnyAction> {
  // TODO: Fix in https://github.com/MetaMask/metamask-extension/issues/31879
  // eslint-disable-next-line @typescript-eslint/no-misused-promises
  return async (dispatch: MetaMaskReduxDispatch) => {
    try {
      await submitPassword(password);
      const seedPhrase = await getSeedPhrase(password);
      await forceUpdateMetamaskState(dispatch);
      return seedPhrase;
    } catch (error) {
      dispatch(displayWarning(error));
      if (isErrorWithMessage(error)) {
        throw new Error(getErrorMessage(error));
      } else {
        throw error;
      }
    }
  };
}

export function submitPassword(password: string): Promise<void> {
  return new Promise((resolve, reject) => {
    callBackgroundMethod('submitPassword', [password], (error) => {
      if (error) {
        reject(error);
        return;
      }

      resolve();
    });
  });
}

/**
 * Creates a seed phrase backup in the metadata store for seedless onboarding flow.
 *
 * @param password - The password.
 * @param seedPhrase - The seed phrase.
 * @param keyringId - The keyring id of the backup seed phrase.
 */
export async function createSeedPhraseBackup(
  password: string,
  seedPhrase: string,
  keyringId: string,
): Promise<void> {
  const encodedSeedPhrase = Array.from(
    Buffer.from(seedPhrase, 'utf8').values(),
  );
  await submitRequestToBackground('createSeedPhraseBackup', [
    password,
    encodedSeedPhrase,
    keyringId,
  ]);
}

export function createNewVault(password: string): Promise<KeyringObject> {
  return new Promise((resolve, reject) => {
    callBackgroundMethod(
      'createNewVaultAndKeychain',
      [password],
      (error, keyring) => {
        if (error) {
          reject(error);
          return;
        }

        resolve(keyring);
      },
    );
  });
}

export function verifyPassword(password: string): Promise<boolean> {
  return new Promise((resolve, reject) => {
    callBackgroundMethod('verifyPassword', [password], (error) => {
      if (error) {
        reject(error);
        return;
      }

      resolve(true);
    });
  });
}

export function socialSyncChangePassword(
  newPassword: string,
  currentPassword: string,
): Promise<void> {
  return submitRequestToBackground('socialSyncChangePassword', [
    newPassword,
    currentPassword,
  ]);
}

export function keyringChangePassword(newPassword: string): Promise<void> {
  return submitRequestToBackground('keyringChangePassword', [newPassword]);
}

export async function getSeedPhrase(password: string, keyringId?: string) {
  const encodedSeedPhrase = await submitRequestToBackground<string>(
    'getSeedPhrase',
    [password, keyringId],
  );
  return Buffer.from(encodedSeedPhrase).toString('utf8');
}

export function requestRevealSeedWords(
  password: string,
  keyringId: string,
): ThunkAction<void, MetaMaskReduxState, unknown, AnyAction> {
  // TODO: Fix in https://github.com/MetaMask/metamask-extension/issues/31879
  // eslint-disable-next-line @typescript-eslint/no-misused-promises
  return async (dispatch: MetaMaskReduxDispatch) => {
    dispatch(showLoadingIndication());
    log.debug(`background.verifyPassword`);

    try {
      await verifyPassword(password);
      const seedPhrase = await getSeedPhrase(password, keyringId);
      return seedPhrase;
    } finally {
      dispatch(hideLoadingIndication());
    }
  };
}

export function tryReverseResolveAddress(
  address: string,
): ThunkAction<void, MetaMaskReduxState, unknown, AnyAction> {
  // TODO: Fix in https://github.com/MetaMask/metamask-extension/issues/31879
  // eslint-disable-next-line @typescript-eslint/no-misused-promises
  return () => {
    return new Promise<void>((resolve) => {
      callBackgroundMethod('tryReverseResolveAddress', [address], (err) => {
        if (err) {
          logErrorWithMessage(err);
        }
        resolve();
      });
    });
  };
}

export function resetAccount(): ThunkAction<
  Promise<string>,
  MetaMaskReduxState,
  unknown,
  AnyAction
> {
  return (dispatch: MetaMaskReduxDispatch) => {
    dispatch(showLoadingIndication());

    return new Promise<string>((resolve, reject) => {
      callBackgroundMethod<string>('resetAccount', [], (err, account) => {
        dispatch(hideLoadingIndication());
        if (err) {
          if (isErrorWithMessage(err)) {
            dispatch(displayWarning(err));
          }
          reject(err);
          return;
        }

        log.info(`Transaction history reset for ${account}`);
        dispatch(showAccountsPage());
        resolve(account as string);
      });
    });
  };
}

export function removeAccount(
  address: string,
): ThunkAction<void, MetaMaskReduxState, unknown, AnyAction> {
  // TODO: Fix in https://github.com/MetaMask/metamask-extension/issues/31879
  // eslint-disable-next-line @typescript-eslint/no-misused-promises
  return async (dispatch: MetaMaskReduxDispatch) => {
    dispatch(showLoadingIndication());

    try {
      await new Promise((resolve, reject) => {
        callBackgroundMethod('removeAccount', [address], (error, account) => {
          if (error) {
            reject(error);
            return;
          }
          resolve(account);
        });
      });
      await forceUpdateMetamaskState(dispatch);
    } catch (error) {
      dispatch(displayWarning(error));
      throw error;
    } finally {
      dispatch(hideLoadingIndication());
    }

    log.info(`Account removed: ${address}`);
    dispatch(showAccountsPage());
  };
}

export function importNewAccount(
  strategy: string,

  // TODO: Fix in https://github.com/MetaMask/metamask-extension/issues/31973
  // eslint-disable-next-line @typescript-eslint/no-explicit-any
  args: any[],
  loadingMessage: ReactFragment,
): ThunkAction<
  Promise<MetaMaskReduxState['metamask']>,
  MetaMaskReduxState,
  unknown,
  AnyAction
> {
  return async (dispatch: MetaMaskReduxDispatch) => {
    dispatch(showLoadingIndication(loadingMessage));

    try {
      log.debug(`background.importAccountWithStrategy`);
      await submitRequestToBackground('importAccountWithStrategy', [
        strategy,
        args,
      ]);
    } finally {
      dispatch(hideLoadingIndication());
    }

    return await forceUpdateMetamaskState(dispatch);
  };
}

export function addNewAccount(
  keyringId?: string,
  showLoading: boolean = true,
): ThunkAction<void, MetaMaskReduxState, unknown, AnyAction> {
  log.debug(`background.addNewAccount`);
  // TODO: Fix in https://github.com/MetaMask/metamask-extension/issues/31879
  // eslint-disable-next-line @typescript-eslint/no-misused-promises
  return async (dispatch, getState) => {
    const keyrings = getMetaMaskHdKeyrings(getState());
    const [defaultPrimaryKeyring] = keyrings;

    // The HD keyring to add the account for.
    let hdKeyring = defaultPrimaryKeyring;
    if (keyringId) {
      hdKeyring = keyrings.find((keyring) => keyring.metadata.id === keyringId);
    }
    // Fail-safe in case we could not find the associated HD keyring.
    if (!hdKeyring) {
      log.error('Should never reach this. There is always a keyring');
      throw new Error('Keyring not found');
    }
    const oldAccounts = hdKeyring.accounts;

    if (showLoading) {
      dispatch(showLoadingIndication());
    }

    let newAccount;
    try {
      const addedAccountAddress = await submitRequestToBackground(
        'addNewAccount',
        [oldAccounts.length, keyringId],
      );
      await forceUpdateMetamaskState(dispatch);
      const newState = getState();
      newAccount = getInternalAccountByAddress(newState, addedAccountAddress);
    } catch (error) {
      dispatch(displayWarning(error));
      throw error;
    } finally {
      if (showLoading) {
        dispatch(hideLoadingIndication());
      }
    }

    return newAccount;
  };
}

export function checkHardwareStatus(
  deviceName: HardwareDeviceNames,
  hdPath: string,
): ThunkAction<Promise<boolean>, MetaMaskReduxState, unknown, AnyAction> {
  log.debug(`background.checkHardwareStatus`, deviceName, hdPath);
  return async (dispatch: MetaMaskReduxDispatch) => {
    dispatch(showLoadingIndication());

    let unlocked = false;
    try {
      unlocked = await submitRequestToBackground<boolean>(
        'checkHardwareStatus',
        [deviceName, hdPath],
      );
    } catch (error) {
      logErrorWithMessage(error);
      dispatch(displayWarning(error));
      throw error;
    } finally {
      dispatch(hideLoadingIndication());
    }

    await forceUpdateMetamaskState(dispatch);
    return unlocked;
  };
}

export function forgetDevice(
  deviceName: HardwareDeviceNames,
): ThunkAction<void, MetaMaskReduxState, unknown, AnyAction> {
  log.debug(`background.forgetDevice`, deviceName);
  // TODO: Fix in https://github.com/MetaMask/metamask-extension/issues/31879
  // eslint-disable-next-line @typescript-eslint/no-misused-promises
  return async (dispatch: MetaMaskReduxDispatch) => {
    dispatch(showLoadingIndication());
    try {
      await submitRequestToBackground('forgetDevice', [deviceName]);
    } catch (error) {
      logErrorWithMessage(error);
      dispatch(displayWarning(error));
      throw error;
    } finally {
      dispatch(hideLoadingIndication());
    }

    await forceUpdateMetamaskState(dispatch);
  };
}

// TODO: Define an Account Type for the return type of this method and anywhere
// else dealing with accounts.
export function connectHardware(
  deviceName: HardwareDeviceNames,
  page: string,
  hdPath: string,
  loadHid: boolean,
  t: (key: string) => string,
): ThunkAction<
  Promise<{ address: string }[]>,
  MetaMaskReduxState,
  unknown,
  AnyAction
> {
  log.debug(`background.connectHardware`, deviceName, page, hdPath);
  return async (dispatch, getState) => {
    const { ledgerTransportType } = getState().metamask;

    dispatch(
      showLoadingIndication(`Looking for your ${capitalize(deviceName)}...`),
    );

    let accounts: { address: string }[];
    try {
      if (
        loadHid &&
        deviceName === HardwareDeviceNames.ledger &&
        ledgerTransportType === LedgerTransportTypes.webhid
      ) {
        const inE2eTest =
          process.env.IN_TEST && process.env.JEST_WORKER_ID === 'undefined';
        let connectedDevices: HIDDevice[] = [];
        if (!inE2eTest) {
          connectedDevices = await window.navigator.hid.requestDevice({
            // The types for web hid were provided by @types/w3c-web-hid and may
            // not be fully formed or correct, because LEDGER_USB_VENDOR_ID is a
            // string and this integration with Navigator.hid works before
            // TypeScript. As a note, on the next declaration we convert the
            // LEDGER_USB_VENDOR_ID to a number for a different API so....
            // TODO: Get David Walsh's opinion here
            filters: [{ vendorId: LEDGER_USB_VENDOR_ID as unknown as number }],
          });
        }
        const userApprovedWebHidConnection =
          inE2eTest ||
          connectedDevices.some(
            (device) => device.vendorId === Number(LEDGER_USB_VENDOR_ID),
          );
        if (!userApprovedWebHidConnection) {
          throw new Error(t('ledgerWebHIDNotConnectedErrorMessage'));
        }
      }

      accounts = await submitRequestToBackground<{ address: string }[]>(
        'connectHardware',
        [deviceName, page, hdPath],
      );
    } catch (error) {
      logErrorWithMessage(error);
      const message = getErrorMessage(error);
      if (
        deviceName === HardwareDeviceNames.ledger &&
        ledgerTransportType === LedgerTransportTypes.webhid &&
        isErrorWithMessage(error) &&
        message.match('Failed to open the device')
      ) {
        dispatch(displayWarning(t('ledgerDeviceOpenFailureMessage')));
        throw new Error(t('ledgerDeviceOpenFailureMessage'));
      } else {
        if (deviceName !== HardwareDeviceNames.qr) {
          dispatch(displayWarning(error));
        }
        throw error;
      }
    } finally {
      dispatch(hideLoadingIndication());
    }

    await forceUpdateMetamaskState(dispatch);
    return accounts;
  };
}

export function unlockHardwareWalletAccounts(
  indexes: string[],
  deviceName: HardwareDeviceNames,
  hdPath: string,
  hdPathDescription: string,
): ThunkAction<Promise<undefined>, MetaMaskReduxState, unknown, AnyAction> {
  log.debug(
    `background.unlockHardwareWalletAccount`,
    indexes,
    deviceName,
    hdPath,
    hdPathDescription,
  );
  return async (dispatch: MetaMaskReduxDispatch) => {
    dispatch(showLoadingIndication());

    for (const index of indexes) {
      try {
        await submitRequestToBackground('unlockHardwareWalletAccount', [
          index,
          deviceName,
          hdPath,
          hdPathDescription,
        ]);
      } catch (err) {
        logErrorWithMessage(err);
        dispatch(displayWarning(err));
        dispatch(hideLoadingIndication());
        throw err;
      }
    }

    dispatch(hideLoadingIndication());
    return undefined;
  };
}

export function showQrScanner(): ThunkAction<
  void,
  MetaMaskReduxState,
  unknown,
  AnyAction
> {
  return (dispatch: MetaMaskReduxDispatch) => {
    dispatch(
      showModal({
        name: 'QR_SCANNER',
      }),
    );
  };
}

export function setCurrentCurrency(
  currencyCode: string,
): ThunkAction<void, MetaMaskReduxState, unknown, AnyAction> {
  // TODO: Fix in https://github.com/MetaMask/metamask-extension/issues/31879
  // eslint-disable-next-line @typescript-eslint/no-misused-promises
  return async (dispatch: MetaMaskReduxDispatch) => {
    dispatch(showLoadingIndication());
    log.debug(`background.setCurrentCurrency`);
    try {
      await submitRequestToBackground('setCurrentCurrency', [currencyCode]);
      await forceUpdateMetamaskState(dispatch);
    } catch (error) {
      logErrorWithMessage(error);
      dispatch(displayWarning(error));
      return;
    } finally {
      dispatch(hideLoadingIndication());
    }
  };
}

export function decryptMsgInline(
  decryptedMsgData: TemporaryMessageDataType['msgParams'],
): ThunkAction<
  Promise<TemporaryMessageDataType>,
  MetaMaskReduxState,
  unknown,
  AnyAction
> {
  log.debug('action - decryptMsgInline');
  return async (dispatch: MetaMaskReduxDispatch) => {
    log.debug(`actions calling background.decryptMessageInline`);

    try {
      await submitRequestToBackground('decryptMessageInline', [
        decryptedMsgData,
      ]);
    } catch (error) {
      logErrorWithMessage(error);
      dispatch(displayWarning(error));
      throw error;
    }

    const newState = await forceUpdateMetamaskState(dispatch);
    return newState.unapprovedDecryptMsgs[decryptedMsgData.metamaskId];
  };
}

export function decryptMsg(
  decryptedMsgData: TemporaryMessageDataType['msgParams'],
): ThunkAction<
  Promise<TemporaryMessageDataType['msgParams']>,
  MetaMaskReduxState,
  unknown,
  AnyAction
> {
  log.debug('action - decryptMsg');
  return async (dispatch: MetaMaskReduxDispatch) => {
    dispatch(showLoadingIndication());
    log.debug(`actions calling background.decryptMessage`);

    try {
      await submitRequestToBackground('decryptMessage', [decryptedMsgData]);
    } catch (error) {
      logErrorWithMessage(error);
      dispatch(displayWarning(error));
      throw error;
    } finally {
      dispatch(hideLoadingIndication());
    }

    await forceUpdateMetamaskState(dispatch);
    dispatch(completedTx(decryptedMsgData.metamaskId));
    dispatch(closeCurrentNotificationWindow());
    return decryptedMsgData;
  };
}

export function encryptionPublicKeyMsg(
  msgData: TemporaryMessageDataType['msgParams'],
): ThunkAction<
  Promise<TemporaryMessageDataType['msgParams']>,
  MetaMaskReduxState,
  unknown,
  AnyAction
> {
  log.debug('action - encryptionPublicKeyMsg');
  return async (dispatch: MetaMaskReduxDispatch) => {
    dispatch(showLoadingIndication());
    log.debug(`actions calling background.encryptionPublicKey`);

    try {
      await submitRequestToBackground<MetaMaskReduxState['metamask']>(
        'encryptionPublicKey',
        [msgData],
      );
    } catch (error) {
      logErrorWithMessage(error);
      dispatch(displayWarning(error));
      throw error;
    } finally {
      dispatch(hideLoadingIndication());
    }

    await forceUpdateMetamaskState(dispatch);
    dispatch(completedTx(msgData.metamaskId));
    dispatch(closeCurrentNotificationWindow());
    return msgData;
  };
}

export function updateCustomNonce(value: string) {
  return {
    type: actionConstants.UPDATE_CUSTOM_NONCE,
    value,
  };
}

/**
 * TODO: update previousGasParams to use typed gas params object
 * TODO: Not a thunk, but rather a wrapper around a background call
 *
 * @param txId - MetaMask internal transaction id
 * @param previousGasParams - Object of gas params to set as previous
 */
export function updatePreviousGasParams(
  txId: string,

  // TODO: Fix in https://github.com/MetaMask/metamask-extension/issues/31973
  // eslint-disable-next-line @typescript-eslint/no-explicit-any
  previousGasParams: Record<string, any>,
): ThunkAction<
  Promise<TransactionMeta>,
  MetaMaskReduxState,
  unknown,
  AnyAction
> {
  return async () => {
    let updatedTransaction: TransactionMeta;
    try {
      updatedTransaction = await submitRequestToBackground(
        'updatePreviousGasParams',
        [txId, previousGasParams],
      );
    } catch (error) {
      logErrorWithMessage(error);
      throw error;
    }

    return updatedTransaction;
  };
}

export function updateEditableParams(
  ...args: Parameters<TransactionController['updateEditableParams']>
): ThunkAction<
  Promise<TransactionMeta>,
  MetaMaskReduxState,
  unknown,
  AnyAction
> {
  return async (dispatch: MetaMaskReduxDispatch) => {
    let updatedTransaction: TransactionMeta;

    try {
      updatedTransaction = await submitRequestToBackground(
        'updateEditableParams',
        args,
      );
    } catch (error) {
      logErrorWithMessage(error);
      throw error;
    }

    await forceUpdateMetamaskState(dispatch);
    return updatedTransaction;
  };
}

/**
 * Appends new send flow history to a transaction
 * TODO: Not a thunk, but rather a wrapper around a background call
 *
 * @param txId - the id of the transaction to update
 * @param currentSendFlowHistoryLength - sendFlowHistory entries currently
 * @param sendFlowHistory - the new send flow history to append to the
 * transaction
 * @returns
 */
export function updateTransactionSendFlowHistory(
  txId: string,
  currentSendFlowHistoryLength: number,
  sendFlowHistory: DraftTransaction['history'],
): ThunkAction<
  Promise<TransactionMeta>,
  MetaMaskReduxState,
  unknown,
  AnyAction
> {
  return async () => {
    let updatedTransaction: TransactionMeta;
    try {
      updatedTransaction = await submitRequestToBackground(
        'updateTransactionSendFlowHistory',
        [txId, currentSendFlowHistoryLength, sendFlowHistory],
      );
    } catch (error) {
      logErrorWithMessage(error);
      throw error;
    }

    return updatedTransaction;
  };
}

export async function backupUserData(): Promise<{
  filename: string;
  data: string;
}> {
  let backedupData;
  try {
    backedupData = await submitRequestToBackground<{
      filename: string;
      data: string;
    }>('backupUserData');
  } catch (error) {
    logErrorWithMessage(error);
    throw error;
  }

  return backedupData;
}

export async function restoreUserData(jsonString: Json): Promise<true> {
  try {
    await submitRequestToBackground('restoreUserData', [jsonString]);
  } catch (error) {
    logErrorWithMessage(error);
    throw error;
  }

  return true;
}

export function updateSlides(
  slides,
): ThunkAction<void, MetaMaskReduxState, unknown, AnyAction> {
  // TODO: Fix in https://github.com/MetaMask/metamask-extension/issues/31879
  // eslint-disable-next-line @typescript-eslint/no-misused-promises
  return async () => {
    try {
      await submitRequestToBackground('updateSlides', [slides]);
    } catch (error) {
      logErrorWithMessage(error);
      throw error;
    }
  };
}

export function removeSlide(
  id: string,
): ThunkAction<Promise<void>, MetaMaskReduxState, unknown, AnyAction> {
  return async () => {
    try {
      await submitRequestToBackground('removeSlide', [id]);
    } catch (error) {
      logErrorWithMessage(error);
      throw error;
    }
  };
}

export async function setEnableEnforcedSimulationsForTransaction(
  transactionId: string,
  enable: boolean,
): void {
  try {
    await submitRequestToBackground(
      'setEnableEnforcedSimulationsForTransaction',
      [transactionId, enable],
    );
  } catch (error) {
    logErrorWithMessage(error);
    throw error;
  }
}

export async function setEnforcedSimulationsSlippageForTransaction(
  transactionId: string,
  value: number,
): void {
  try {
    await submitRequestToBackground(
      'setEnforcedSimulationsSlippageForTransaction',
      [transactionId, value],
    );
  } catch (error) {
    logErrorWithMessage(error);
    throw error;
  }
}

// TODO: Not a thunk, but rather a wrapper around a background call
export function updateTransactionGasFees(
  txId: string,
  txGasFees: Partial<TxGasFees>,
): ThunkAction<
  Promise<TransactionMeta>,
  MetaMaskReduxState,
  unknown,
  AnyAction
> {
  return async () => {
    let updatedTransaction: TransactionMeta;
    try {
      updatedTransaction = await submitRequestToBackground(
        'updateTransactionGasFees',
        [txId, txGasFees],
      );
    } catch (error) {
      logErrorWithMessage(error);
      throw error;
    }

    return updatedTransaction;
  };
}

export function updateTransaction(
  txMeta: TransactionMeta,
  dontShowLoadingIndicator: boolean,
): ThunkAction<
  Promise<TransactionMeta>,
  MetaMaskReduxState,
  unknown,
  AnyAction
> {
  return async (dispatch: MetaMaskReduxDispatch) => {
    !dontShowLoadingIndicator && dispatch(showLoadingIndication());

    try {
      await submitRequestToBackground('updateTransaction', [txMeta]);
    } catch (error) {
      dispatch(updateTransactionParams(txMeta.id, txMeta.txParams));
      dispatch(hideLoadingIndication());
      dispatch(goHome());
      logErrorWithMessage(error);
      throw error;
    }

    try {
      dispatch(updateTransactionParams(txMeta.id, txMeta.txParams));
      await forceUpdateMetamaskState(dispatch);
      dispatch(showConfTxPage({ id: txMeta.id }));
      return txMeta;
    } finally {
      dispatch(hideLoadingIndication());
    }
  };
}

/**
 * Action to create a new transaction in the controller and route to the
 * confirmation page. Returns the newly created txMeta in case additional logic
 * should be applied to the transaction after creation.
 *
 * @param txParams - The transaction parameters
 * @param options
 * @param options.networkClientId - ID of the network client to use for the transaction.
 * @param options.sendFlowHistory - The history of the send flow at time of creation.
 * @param options.type - The type of the transaction being added.
 * @returns
 */
export function addTransactionAndRouteToConfirmationPage(
  txParams: TransactionParams,
  options?: {
    networkClientId: NetworkClientId;
    sendFlowHistory?: DraftTransaction['history'];
    type?: TransactionType;
  },
): ThunkAction<
  Promise<TransactionMeta | null>,
  MetaMaskReduxState,
  unknown,
  AnyAction
> {
  return async (dispatch: MetaMaskReduxDispatch) => {
    const actionId = generateActionId();

    try {
      log.debug('background.addTransaction');

      const transactionMeta = await submitRequestToBackground<TransactionMeta>(
        'addTransaction',
        [txParams, { ...options, actionId, origin: ORIGIN_METAMASK }],
      );

      dispatch(showConfTxPage());
      return transactionMeta;
    } catch (error) {
      dispatch(hideLoadingIndication());
      dispatch(displayWarning(error));
      throw error;
    }
  };
}

/**
 * Wrapper around the promisifedBackground to create a new unapproved
 * transaction in the background and return the newly created txMeta.
 * This method does not show errors or route to a confirmation page and is
 * used primarily for swaps functionality.
 *
 * @param txParams - the transaction parameters
 * @param options - Additional options for the transaction.
 * @param options.method
 * @param options.networkClientId - ID of the network client to use for the transaction.
 * @param options.requireApproval - Whether the transaction requires approval.
 * @param options.swaps - Options specific to swaps transactions.
 * @param options.swaps.hasApproveTx - Whether the swap required an approval transaction.
 * @param options.swaps.meta - Additional transaction metadata required by swaps.
 * @param options.type
 * @returns
 */
export async function addTransactionAndWaitForPublish(
  txParams: TransactionParams,
  options: {
    method?: string;
    networkClientId: NetworkClientId;
    requireApproval?: boolean;
    swaps?: { hasApproveTx?: boolean; meta?: Record<string, unknown> };
    type?: TransactionType;
  },
): Promise<TransactionMeta> {
  log.debug('background.addTransactionAndWaitForPublish');

  const actionId = generateActionId();

  return await submitRequestToBackground<TransactionMeta>(
    'addTransactionAndWaitForPublish',
    [
      txParams,
      {
        ...options,
        origin: ORIGIN_METAMASK,
        actionId,
      },
    ],
  );
}

/**
 * Wrapper around the promisifedBackground to create a new unapproved
 * transaction in the background and return the newly created txMeta.
 * This method does not show errors or route to a confirmation page
 *
 * @param txParams - the transaction parameters
 * @param options - Additional options for the transaction.
 * @param options.method
 * @param options.networkClientId - ID of the network client to use for the transaction.
 * @param options.requireApproval - Whether the transaction requires approval.
 * @param options.swaps - Options specific to swaps transactions.
 * @param options.swaps.hasApproveTx - Whether the swap required an approval transaction.
 * @param options.swaps.meta - Additional transaction metadata required by swaps.
 * @param options.type
 * @returns
 */
export async function addTransaction(
  txParams: TransactionParams,
  options: {
    method?: string;
    networkClientId: NetworkClientId;
    requireApproval?: boolean;
    swaps?: { hasApproveTx?: boolean; meta?: Record<string, unknown> };
    type?: TransactionType;
  },
): Promise<TransactionMeta> {
  log.debug('background.addTransaction');

  const actionId = generateActionId();

  return await submitRequestToBackground<TransactionMeta>('addTransaction', [
    txParams,
    {
      ...options,
      origin: ORIGIN_METAMASK,
      actionId,
    },
  ]);
}

export function updateAndApproveTx(
  txMeta: TransactionMeta,
  dontShowLoadingIndicator: boolean,
  loadingIndicatorMessage: string,
): ThunkAction<
  Promise<TransactionMeta | null>,
  MetaMaskReduxState,
  unknown,
  AnyAction
> {
  return (dispatch: MetaMaskReduxDispatch, getState) => {
    !dontShowLoadingIndicator &&
      dispatch(showLoadingIndication(loadingIndicatorMessage));

    const getIsSendActive = () =>
      Boolean(getState().send.stage !== SEND_STAGES.INACTIVE);

    return new Promise((resolve, reject) => {
      const actionId = generateActionId();

      callBackgroundMethod(
        'resolvePendingApproval',
        [String(txMeta.id), { txMeta, actionId }, { waitForResult: true }],
        (err) => {
          dispatch(updateTransactionParams(txMeta.id, txMeta.txParams));

          if (!getIsSendActive()) {
            dispatch(resetSendState());
          }

          if (err) {
            dispatch(goHome());
            logErrorWithMessage(err);
            reject(err);
            return;
          }

          resolve(txMeta);
        },
      );
    })
      .then(() => forceUpdateMetamaskState(dispatch))
      .then(() => {
        if (!getIsSendActive()) {
          dispatch(resetSendState());
        }
        dispatch(completedTx(txMeta.id));
        dispatch(hideLoadingIndication());
        dispatch(updateCustomNonce(''));
        dispatch(closeCurrentNotificationWindow());
        return txMeta;
      })
      .catch((err) => {
        dispatch(hideLoadingIndication());
        return Promise.reject(err);
      });
  };
}

export async function getTransactions(
  filters: {
    searchCriteria?: Partial<TransactionMeta> & Partial<TransactionParams>;
  } = {},
): Promise<TransactionMeta[]> {
  return await submitRequestToBackground<TransactionMeta[]>('getTransactions', [
    filters,
  ]);
}

export function completedTx(
  txId: string,
): ThunkAction<void, MetaMaskReduxState, unknown, AnyAction> {
  return (dispatch: MetaMaskReduxDispatch) => {
    dispatch({
      type: actionConstants.COMPLETED_TX,
      value: {
        id: txId,
      },
    });
  };
}

export function updateTransactionParams(
  txId: string,
  txParams: TransactionParams,
) {
  return {
    type: actionConstants.UPDATE_TRANSACTION_PARAMS,
    id: txId,
    value: txParams,
  };
}

export function disableSnap(
  snapId: string,
): ThunkAction<void, MetaMaskReduxState, unknown, AnyAction> {
  // TODO: Fix in https://github.com/MetaMask/metamask-extension/issues/31879
  // eslint-disable-next-line @typescript-eslint/no-misused-promises
  return async (dispatch: MetaMaskReduxDispatch) => {
    await submitRequestToBackground('disableSnap', [snapId]);
    await forceUpdateMetamaskState(dispatch);
  };
}

export function enableSnap(
  snapId: string,
): ThunkAction<void, MetaMaskReduxState, unknown, AnyAction> {
  // TODO: Fix in https://github.com/MetaMask/metamask-extension/issues/31879
  // eslint-disable-next-line @typescript-eslint/no-misused-promises
  return async (dispatch: MetaMaskReduxDispatch) => {
    await submitRequestToBackground('enableSnap', [snapId]);
    await forceUpdateMetamaskState(dispatch);
  };
}

export function updateSnap(
  origin: string,
  snap: { [snapId: string]: { version: string } },
): ThunkAction<void, MetaMaskReduxState, unknown, AnyAction> {
  // TODO: Fix in https://github.com/MetaMask/metamask-extension/issues/31879
  // eslint-disable-next-line @typescript-eslint/no-misused-promises
  return async (dispatch: MetaMaskReduxDispatch, getState) => {
    await submitRequestToBackground('updateSnap', [origin, snap]);
    await forceUpdateMetamaskState(dispatch);

    const state = getState();

    const approval = getFirstSnapInstallOrUpdateRequest(state);

    return approval?.metadata.id;
  };
}

export async function getPhishingResult(website: string) {
  return await submitRequestToBackground('getPhishingResult', [website]);
}

// TODO: Clean this up.
export function removeSnap(
  snapId: string,
): ThunkAction<Promise<void>, MetaMaskReduxState, unknown, AnyAction> {
  return async (
    dispatch: MetaMaskReduxDispatch,
    ///: BEGIN:ONLY_INCLUDE_IF(keyring-snaps)
    getState,
    ///: END:ONLY_INCLUDE_IF
  ) => {
    dispatch(showLoadingIndication());
    ///: BEGIN:ONLY_INCLUDE_IF(keyring-snaps)
    const subjects = getPermissionSubjects(getState()) as {
      // TODO: Fix in https://github.com/MetaMask/metamask-extension/issues/31973
      // eslint-disable-next-line @typescript-eslint/no-explicit-any
      [k: string]: { permissions: Record<string, any> };
    };

    const isAccountsSnap =
      subjects[snapId]?.permissions?.snap_manageAccounts !== undefined;
    ///: END:ONLY_INCLUDE_IF

    try {
      ///: BEGIN:ONLY_INCLUDE_IF(keyring-snaps)
      if (isAccountsSnap) {
        const addresses: string[] = await submitRequestToBackground(
          'getAccountsBySnapId',
          [snapId],
        );
        for (const address of addresses) {
          await submitRequestToBackground('removeAccount', [address]);
        }
      }
      ///: END:ONLY_INCLUDE_IF

      await submitRequestToBackground('removeSnap', [snapId]);
      await forceUpdateMetamaskState(dispatch);
    } catch (error) {
      dispatch(displayWarning(error));
      throw error;
    } finally {
      dispatch(hideLoadingIndication());
    }
  };
}

export async function handleSnapRequest<
  Params extends JsonRpcParams = JsonRpcParams,
>(args: {
  snapId: string;
  origin: string;
  handler: string;
  request: JsonRpcRequest<Params>;
}): Promise<unknown> {
  return submitRequestToBackground('handleSnapRequest', [args]);
}

export function revokeDynamicSnapPermissions(
  snapId: string,
  permissionNames: string[],
): ThunkAction<void, MetaMaskReduxState, unknown, AnyAction> {
  // TODO: Fix in https://github.com/MetaMask/metamask-extension/issues/31879
  // eslint-disable-next-line @typescript-eslint/no-misused-promises
  return async (dispatch: MetaMaskReduxDispatch) => {
    await submitRequestToBackground('revokeDynamicSnapPermissions', [
      snapId,
      permissionNames,
    ]);
    await forceUpdateMetamaskState(dispatch);
  };
}

export function deleteExpiredNotifications(): ThunkAction<
  void,
  MetaMaskReduxState,
  unknown,
  AnyAction
> {
  // TODO: Fix in https://github.com/MetaMask/metamask-extension/issues/31879
  // eslint-disable-next-line @typescript-eslint/no-misused-promises
  return async (dispatch, getState) => {
    const state = getState();
    const notifications = state.metamask.metamaskNotificationsList;

    const notificationIdsToDelete = notifications
      .filter((notification) => {
        const expirationTime = new Date(
          Date.now() - NOTIFICATIONS_EXPIRATION_DELAY,
        );

        return Boolean(
          notification.readDate &&
            new Date(notification.readDate) < expirationTime,
        );
      })
      .map(({ id }) => id);

    if (notificationIdsToDelete.length) {
      await submitRequestToBackground('deleteNotificationsById', [
        notificationIdsToDelete,
      ]);
      await forceUpdateMetamaskState(dispatch);
    }
  };
}

/**
 * Disconnects a given origin from a snap.
 *
 * This revokes the permission granted to the origin
 * that provides the capability to communicate with a snap.
 *
 * @param origin - The origin.
 * @param snapId - The snap ID.
 */
export function disconnectOriginFromSnap(
  origin: string,
  snapId: string,
): ThunkAction<void, MetaMaskReduxState, unknown, AnyAction> {
  // TODO: Fix in https://github.com/MetaMask/metamask-extension/issues/31879
  // eslint-disable-next-line @typescript-eslint/no-misused-promises
  return async (dispatch: MetaMaskReduxDispatch) => {
    await submitRequestToBackground('disconnectOriginFromSnap', [
      origin,
      snapId,
    ]);
    await forceUpdateMetamaskState(dispatch);
  };
}

export function cancelDecryptMsg(
  msgData: TemporaryMessageDataType,
): ThunkAction<
  Promise<TemporaryMessageDataType>,
  MetaMaskReduxState,
  unknown,
  AnyAction
> {
  return async (dispatch: MetaMaskReduxDispatch) => {
    dispatch(showLoadingIndication());

    try {
      await submitRequestToBackground<MetaMaskReduxState['metamask']>(
        'cancelDecryptMessage',
        [msgData.id],
      );
    } finally {
      dispatch(hideLoadingIndication());
    }

    await forceUpdateMetamaskState(dispatch);
    dispatch(completedTx(msgData.id));
    dispatch(closeCurrentNotificationWindow());
    return msgData;
  };
}

export function cancelEncryptionPublicKeyMsg(
  msgData: TemporaryMessageDataType,
): ThunkAction<
  Promise<TemporaryMessageDataType>,
  MetaMaskReduxState,
  unknown,
  AnyAction
> {
  return async (dispatch: MetaMaskReduxDispatch) => {
    dispatch(showLoadingIndication());

    try {
      await submitRequestToBackground<MetaMaskReduxState['metamask']>(
        'cancelEncryptionPublicKey',
        [msgData.id],
      );
    } finally {
      dispatch(hideLoadingIndication());
    }

    await forceUpdateMetamaskState(dispatch);
    dispatch(completedTx(msgData.id));
    dispatch(closeCurrentNotificationWindow());
    return msgData;
  };
}

export function cancelTx(
  txMeta: TransactionMeta,
  _showLoadingIndication = true,
): ThunkAction<
  Promise<TransactionMeta>,
  MetaMaskReduxState,
  unknown,
  AnyAction
> {
  return (dispatch: MetaMaskReduxDispatch) => {
    _showLoadingIndication && dispatch(showLoadingIndication());
    return new Promise<void>((resolve, reject) => {
      callBackgroundMethod(
        'rejectPendingApproval',
        [String(txMeta.id), providerErrors.userRejectedRequest().serialize()],
        (error) => {
          if (error) {
            reject(error);
            return;
          }

          resolve();
        },
      );
    })
      .then(() => forceUpdateMetamaskState(dispatch))
      .then(() => {
        dispatch(resetSendState());
        dispatch(completedTx(txMeta.id));
        dispatch(hideLoadingIndication());
        dispatch(closeCurrentNotificationWindow());

        return txMeta;
      })
      .catch((error) => {
        dispatch(hideLoadingIndication());
        throw error;
      });
  };
}

/**
 * Cancels all of the given transactions
 *
 * @param txMetaList
 * @returns
 */
export function cancelTxs(
  txMetaList: TransactionMeta[],
): ThunkAction<void, MetaMaskReduxState, unknown, AnyAction> {
  // TODO: Fix in https://github.com/MetaMask/metamask-extension/issues/31879
  // eslint-disable-next-line @typescript-eslint/no-misused-promises
  return async (dispatch: MetaMaskReduxDispatch) => {
    dispatch(showLoadingIndication());

    try {
      const txIds = txMetaList.map(({ id }) => id);
      const cancellations = txIds.map(
        (id) =>
          new Promise<void>((resolve, reject) => {
            callBackgroundMethod(
              'rejectPendingApproval',
              [String(id), providerErrors.userRejectedRequest().serialize()],
              (err) => {
                if (err) {
                  reject(err);
                  return;
                }

                resolve();
              },
            );
          }),
      );

      await Promise.all(cancellations);

      await forceUpdateMetamaskState(dispatch);
      dispatch(resetSendState());

      txIds.forEach((id) => {
        dispatch(completedTx(id));
      });
    } finally {
      if (getEnvironmentType() === ENVIRONMENT_TYPE_NOTIFICATION) {
        attemptCloseNotificationPopup();
      } else {
        dispatch(hideLoadingIndication());
      }
    }
  };
}

export function markPasswordForgotten(): ThunkAction<
  void,
  MetaMaskReduxState,
  unknown,
  AnyAction
> {
  // TODO: Fix in https://github.com/MetaMask/metamask-extension/issues/31879
  // eslint-disable-next-line @typescript-eslint/no-misused-promises
  return async (dispatch: MetaMaskReduxDispatch) => {
    try {
      await new Promise<void>((resolve, reject) => {
        callBackgroundMethod('markPasswordForgotten', [], (error) => {
          if (error) {
            reject(error);
            return;
          }
          resolve();
        });
      });
    } finally {
      // TODO: handle errors
      dispatch(hideLoadingIndication());
      await forceUpdateMetamaskState(dispatch);
    }
  };
}

export function unMarkPasswordForgotten(): ThunkAction<
  void,
  MetaMaskReduxState,
  unknown,
  AnyAction
> {
  // TODO: Fix in https://github.com/MetaMask/metamask-extension/issues/31879
  // eslint-disable-next-line @typescript-eslint/no-misused-promises
  return (dispatch: MetaMaskReduxDispatch) => {
    return new Promise<void>((resolve) => {
      callBackgroundMethod('unMarkPasswordForgotten', [], () => {
        resolve();
      });
    }).then(() => forceUpdateMetamaskState(dispatch));
  };
}

export function closeWelcomeScreen() {
  return {
    type: actionConstants.CLOSE_WELCOME_SCREEN,
  };
}

//
// unlock screen
//

export function unlockInProgress() {
  return {
    type: actionConstants.UNLOCK_IN_PROGRESS,
  };
}

export function unlockFailed(message?: string) {
  return {
    type: actionConstants.UNLOCK_FAILED,
    value: message,
  };
}

export function unlockSucceeded(message?: string) {
  return {
    type: actionConstants.UNLOCK_SUCCEEDED,
    value: message,
  };
}

export function setShowConnectionsRemovedModal(
  showConnectionsRemovedModal: boolean,
) {
  return {
    type: actionConstants.SET_SHOW_CONNECTIONS_REMOVED,
    value: showConnectionsRemovedModal,
  };
}

export function updateMetamaskState(
  patches: Patch[],
): ThunkAction<void, MetaMaskReduxState, unknown, AnyAction> {
  return (dispatch, getState) => {
    const state = getState();
    const providerConfig = getProviderConfig(state);
    const { metamask: currentState } = state;

    if (!patches?.length) {
      return currentState;
    }

    const newState = applyPatches(currentState, patches);
    const { currentLocale } = currentState;
    const currentInternalAccount = getSelectedInternalAccount(state);
    const selectedAddress = currentInternalAccount?.address;
    const { currentLocale: newLocale } = newState;
    const newProviderConfig = getProviderConfig({ metamask: newState });
    const newInternalAccount = getSelectedInternalAccount({
      metamask: newState,
    });
    const newSelectedAddress = newInternalAccount?.address;

    if (currentLocale && newLocale && currentLocale !== newLocale) {
      dispatch(updateCurrentLocale(newLocale));
    }

    if (selectedAddress !== newSelectedAddress) {
      dispatch({ type: actionConstants.SELECTED_ADDRESS_CHANGED });
    }

    const newAddressBook =
      newState.addressBook?.[newProviderConfig?.chainId] ?? {};
    const oldAddressBook =
      currentState.addressBook?.[providerConfig?.chainId] ?? {};

    // TODO: Fix in https://github.com/MetaMask/metamask-extension/issues/31973
    // eslint-disable-next-line @typescript-eslint/no-explicit-any
    const newAccounts: { [address: string]: Record<string, any> } =
      getMetaMaskAccounts({ metamask: newState });

    // TODO: Fix in https://github.com/MetaMask/metamask-extension/issues/31973
    // eslint-disable-next-line @typescript-eslint/no-explicit-any
    const oldAccounts: { [address: string]: Record<string, any> } =
      getMetaMaskAccounts({ metamask: currentState });
    const newSelectedAccount = newAccounts[newSelectedAddress];
    const oldSelectedAccount = newAccounts[selectedAddress];
    // dispatch an ACCOUNT_CHANGED for any account whose balance or other
    // properties changed in this update
    Object.entries(oldAccounts).forEach(([address, oldAccount]) => {
      if (!isEqual(oldAccount, newAccounts[address])) {
        dispatch({
          type: actionConstants.ACCOUNT_CHANGED,
          payload: { account: newAccounts[address] },
        });
      }
    });

    // Also emit an event for the selected account changing, either due to a
    // property update or if the entire account changes.
    if (isEqual(oldSelectedAccount, newSelectedAccount) === false) {
      dispatch({
        type: actionConstants.SELECTED_ACCOUNT_CHANGED,
        payload: { account: newSelectedAccount },
      });
    }
    // We need to keep track of changing address book entries
    if (isEqual(oldAddressBook, newAddressBook) === false) {
      dispatch({
        type: actionConstants.ADDRESS_BOOK_UPDATED,
        payload: { addressBook: newAddressBook },
      });
    }

    // track when gasFeeEstimates change
    if (
      isEqual(currentState.gasFeeEstimates, newState.gasFeeEstimates) === false
    ) {
      dispatch({
        type: actionConstants.GAS_FEE_ESTIMATES_UPDATED,
        payload: {
          gasFeeEstimates: newState.gasFeeEstimates,
          gasEstimateType: newState.gasEstimateType,
        },
      });
    }
    dispatch({
      type: actionConstants.UPDATE_METAMASK_STATE,
      value: newState,
    });
    if (providerConfig.chainId !== newProviderConfig.chainId) {
      dispatch({
        type: actionConstants.CHAIN_CHANGED,
        payload: newProviderConfig.chainId,
      });
      // We dispatch this action to ensure that the send state stays up to date
      // after the chain changes. This async thunk will fail gracefully in the
      // event that we are not yet on the send flow with a draftTransaction in
      // progress.

      dispatch(initializeSendState({ chainHasChanged: true }));
    }

    return newState;
  };
}

const backgroundSetLocked = (): Promise<void> => {
  return new Promise<void>((resolve, reject) => {
    callBackgroundMethod('setLocked', [], (error) => {
      if (error) {
        reject(error);
        return;
      }
      resolve();
    });
  });
};

export function lockMetamask(): ThunkAction<
  void,
  MetaMaskReduxState,
  unknown,
  AnyAction
> {
  log.debug(`background.setLocked`);

  // TODO: Fix in https://github.com/MetaMask/metamask-extension/issues/31879
  // eslint-disable-next-line @typescript-eslint/no-misused-promises
  return (dispatch: MetaMaskReduxDispatch) => {
    dispatch(showLoadingIndication());

    return backgroundSetLocked()
      .then(() => forceUpdateMetamaskState(dispatch))
      .catch((error) => {
        dispatch(displayWarning(getErrorMessage(error)));
        return Promise.reject(error);
      })
      .then(() => {
        dispatch(hideLoadingIndication());
        dispatch({ type: actionConstants.LOCK_METAMASK });
      })
      .catch(() => {
        dispatch(hideLoadingIndication());
        dispatch({ type: actionConstants.LOCK_METAMASK });
      });
  };
}

async function _setSelectedInternalAccount(accountId: string): Promise<void> {
  log.debug(`background.setSelectedInternalAccount`);
  await submitRequestToBackground('setSelectedInternalAccount', [accountId]);
}

/**
 * Sets the selected internal account.
 *
 * @param accountId - The ID of the account to set as selected.
 * @returns A thunk action that dispatches loading and warning indications.
 */
export function setSelectedInternalAccount(
  accountId: string,
): ThunkAction<void, MetaMaskReduxState, unknown, AnyAction> {
  // TODO: Fix in https://github.com/MetaMask/metamask-extension/issues/31879
  // eslint-disable-next-line @typescript-eslint/no-misused-promises
  return async (dispatch: MetaMaskReduxDispatch) => {
    dispatch(showLoadingIndication());
    log.debug(`background.setSelectedInternalAccount`);
    try {
      await _setSelectedInternalAccount(accountId);
    } catch (error) {
      dispatch(displayWarning(error));
      return;
    } finally {
      dispatch(hideLoadingIndication());
    }
  };
}

/**
 * Sets the selected internal account without loading indication.
 *
 * @param accountId - The ID of the account to set as selected.
 * @returns A thunk action that dispatches an account switch.
 */
export function setSelectedInternalAccountWithoutLoading(
  accountId: string,
): ThunkAction<void, MetaMaskReduxState, unknown, AnyAction> {
  return async (dispatch: MetaMaskReduxDispatch) => {
    try {
      await _setSelectedInternalAccount(accountId);
      await forceUpdateMetamaskState(dispatch);
    } catch (error) {
      dispatch(displayWarning(error));
    }
  };
}

export function setSelectedAccount(
  address: string,
): ThunkAction<void, MetaMaskReduxState, unknown, AnyAction> {
  // TODO: Fix in https://github.com/MetaMask/metamask-extension/issues/31879
  // eslint-disable-next-line @typescript-eslint/no-misused-promises
  return async (dispatch, getState) => {
    dispatch(showLoadingIndication());
    log.debug(`background.setSelectedAccount`);

    const state = getState();
    const unconnectedAccountAccountAlertIsEnabled =
      getUnconnectedAccountAlertEnabledness(state);
    const activeTabOrigin = state.activeTab.origin;
    const prevAccount = getSelectedInternalAccount(state);
    const nextAccount = getInternalAccountByAddress(state, address);
    const permittedAccountsForCurrentTab =
      getAllPermittedAccountsForCurrentTab(state);

    const currentTabIsConnectedToPreviousAddress =
      isInternalAccountInPermittedAccountIds(
        prevAccount,
        permittedAccountsForCurrentTab,
      );

    const currentTabIsConnectedToNextAddress =
      isInternalAccountInPermittedAccountIds(
        nextAccount,
        permittedAccountsForCurrentTab,
      );

    const switchingToUnconnectedAddress =
      Boolean(activeTabOrigin) &&
      currentTabIsConnectedToPreviousAddress &&
      !currentTabIsConnectedToNextAddress;

    try {
      await _setSelectedInternalAccount(nextAccount.id);
      await forceUpdateMetamaskState(dispatch);
    } catch (error) {
      dispatch(displayWarning(error));
      return;
    } finally {
      dispatch(hideLoadingIndication());
    }

    if (
      unconnectedAccountAccountAlertIsEnabled &&
      switchingToUnconnectedAddress
    ) {
      dispatch(switchedToUnconnectedAccount());
      await setUnconnectedAccountAlertShown(activeTabOrigin);
    }
  };
}

export function addPermittedAccount(
  origin: string,
  address: string,
): ThunkAction<Promise<void>, MetaMaskReduxState, unknown, AnyAction> {
  return async (dispatch: MetaMaskReduxDispatch) => {
    await new Promise<void>((resolve, reject) => {
      callBackgroundMethod(
        'addPermittedAccount',
        [origin, address],
        (error) => {
          if (error) {
            reject(error);
            return;
          }
          resolve();
        },
      );
    });
    await forceUpdateMetamaskState(dispatch);
  };
}
export function addPermittedAccounts(
  origin: string,
  address: string[],
): ThunkAction<Promise<void>, MetaMaskReduxState, unknown, AnyAction> {
  return async (dispatch: MetaMaskReduxDispatch) => {
    await new Promise<void>((resolve, reject) => {
      callBackgroundMethod(
        'addPermittedAccounts',
        [origin, address],
        (error) => {
          if (error) {
            reject(error);
            return;
          }
          resolve();
        },
      );
    });
    await forceUpdateMetamaskState(dispatch);
  };
}

export function removePermittedAccount(
  origin: string,
  address: string,
): ThunkAction<Promise<void>, MetaMaskReduxState, unknown, AnyAction> {
  return async (dispatch: MetaMaskReduxDispatch) => {
    await new Promise<void>((resolve, reject) => {
      callBackgroundMethod(
        'removePermittedAccount',
        [origin, address],
        (error) => {
          if (error) {
            reject(error);
            return;
          }
          resolve();
        },
      );
    });
    await forceUpdateMetamaskState(dispatch);
  };
}

export function setPermittedAccounts(
  origin: string,
  caipAccountIds: CaipAccountId[],
): ThunkAction<Promise<void>, MetaMaskReduxState, unknown, AnyAction> {
  return async (dispatch: MetaMaskReduxDispatch) => {
    await new Promise<void>((resolve, reject) => {
      callBackgroundMethod(
        'setPermittedAccounts',
        [origin, caipAccountIds],
        (error) => {
          if (error) {
            reject(error);
            return;
          }
          resolve();
        },
      );
    });
    await forceUpdateMetamaskState(dispatch);
  };
}

export function addPermittedChain(
  origin: string,
  chainId: CaipChainId,
): ThunkAction<Promise<void>, MetaMaskReduxState, unknown, AnyAction> {
  return async (dispatch: MetaMaskReduxDispatch) => {
    await new Promise<void>((resolve, reject) => {
      callBackgroundMethod('addPermittedChain', [origin, chainId], (error) => {
        if (error) {
          reject(error);
          return;
        }
        resolve();
      });
    });
    await forceUpdateMetamaskState(dispatch);
  };
}
export function addPermittedChains(
  origin: string,
  chainIds: string[],
): ThunkAction<Promise<void>, MetaMaskReduxState, unknown, AnyAction> {
  return async (dispatch: MetaMaskReduxDispatch) => {
    await new Promise<void>((resolve, reject) => {
      callBackgroundMethod(
        'addPermittedChains',
        [origin, chainIds],
        (error) => {
          if (error) {
            reject(error);
            return;
          }
          resolve();
        },
      );
    });
    await forceUpdateMetamaskState(dispatch);
  };
}

export function removePermittedChain(
  origin: string,
  chainId: string,
): ThunkAction<Promise<void>, MetaMaskReduxState, unknown, AnyAction> {
  return async (dispatch: MetaMaskReduxDispatch) => {
    await new Promise<void>((resolve, reject) => {
      callBackgroundMethod(
        'removePermittedChain',
        [origin, chainId],
        (error) => {
          if (error) {
            reject(error);
            return;
          }
          resolve();
        },
      );
    });
    await forceUpdateMetamaskState(dispatch);
  };
}

export function setPermittedChains(
  origin: string,
  chainIds: string[],
): ThunkAction<Promise<void>, MetaMaskReduxState, unknown, AnyAction> {
  return async (dispatch: MetaMaskReduxDispatch) => {
    await new Promise<void>((resolve, reject) => {
      callBackgroundMethod(
        'setPermittedChains',
        [origin, chainIds],
        (error) => {
          if (error) {
            reject(error);
            return;
          }
          resolve();
        },
      );
    });
    await forceUpdateMetamaskState(dispatch);
  };
}

export function showAccountsPage() {
  return {
    type: actionConstants.SHOW_ACCOUNTS_PAGE,
  };
}

export function showConfTxPage({ id }: Partial<TransactionMeta> = {}) {
  return {
    type: actionConstants.SHOW_CONF_TX_PAGE,
    id,
  };
}

export function setShowSupportDataConsentModal(show: boolean) {
  return {
    type: actionConstants.SET_SHOW_SUPPORT_DATA_CONSENT_MODAL,
    payload: show,
  };
}
export function addToken(
  {
    address,
    symbol,
    decimals,
    image,
    networkClientId,
  }: {
    address?: string;
    symbol?: string;
    decimals?: number;
    image?: string;
    networkClientId?: NetworkClientId;
  },
  dontShowLoadingIndicator?: boolean,
): ThunkAction<void, MetaMaskReduxState, unknown, AnyAction> {
  // TODO: Fix in https://github.com/MetaMask/metamask-extension/issues/31879
  // eslint-disable-next-line @typescript-eslint/no-misused-promises
  return async (dispatch: MetaMaskReduxDispatch) => {
    if (!address) {
      throw new Error('MetaMask - Cannot add token without address');
    }
    if (!dontShowLoadingIndicator) {
      dispatch(showLoadingIndication());
    }
    try {
      await submitRequestToBackground('addToken', [
        {
          address,
          symbol,
          decimals,
          image,
          networkClientId,
        },
      ]);
    } catch (error) {
      logErrorWithMessage(error);
      dispatch(displayWarning(error));
    } finally {
      await forceUpdateMetamaskState(dispatch);
      dispatch(hideLoadingIndication());
    }
  };
}

/**
 * To add the tokens user selected to state
 *
 * @param tokensToImport
 * @param networkClientId
 */
export function addImportedTokens(
  tokensToImport: Token[],
  networkClientId?: NetworkClientId,
): ThunkAction<void, MetaMaskReduxState, unknown, AnyAction> {
  // TODO: Fix in https://github.com/MetaMask/metamask-extension/issues/31879
  // eslint-disable-next-line @typescript-eslint/no-misused-promises
  return async (dispatch: MetaMaskReduxDispatch) => {
    try {
      await submitRequestToBackground('addImportedTokens', [
        tokensToImport,
        networkClientId,
      ]);
    } catch (error) {
      logErrorWithMessage(error);
    } finally {
      await forceUpdateMetamaskState(dispatch);
    }
  };
}

/**
 * To add ignored token addresses to state
 *
 * @param options
 * @param options.tokensToIgnore
 * @param options.networkClientId
 * @param options.dontShowLoadingIndicator
 */
export function ignoreTokens({
  tokensToIgnore,
  dontShowLoadingIndicator = false,
  networkClientId = null,
}: {
  tokensToIgnore: string[];
  dontShowLoadingIndicator: boolean;
  networkClientId?: NetworkClientId;
}): ThunkAction<void, MetaMaskReduxState, unknown, AnyAction> {
  const _tokensToIgnore = Array.isArray(tokensToIgnore)
    ? tokensToIgnore
    : [tokensToIgnore];

  // TODO: Fix in https://github.com/MetaMask/metamask-extension/issues/31879
  // eslint-disable-next-line @typescript-eslint/no-misused-promises
  return async (dispatch: MetaMaskReduxDispatch) => {
    if (!dontShowLoadingIndicator) {
      dispatch(showLoadingIndication());
    }
    try {
      await submitRequestToBackground('ignoreTokens', [
        _tokensToIgnore,
        networkClientId,
      ]);
    } catch (error) {
      logErrorWithMessage(error);
      dispatch(displayWarning(error));
    } finally {
      await forceUpdateMetamaskState(dispatch);
      dispatch(hideLoadingIndication());
    }
  };
}

/**
 * To fetch the ERC20 tokens with non-zero balance in a single call
 *
 * @param selectedAddress - the targeted account
 * @param tokensToDetect - the targeted list of tokens
 * @param networkClientId - unique identifier for the network client
 */
export async function getBalancesInSingleCall(
  selectedAddress: string,
  tokensToDetect: string[],
  networkClientId: string,
): Promise<BalanceMap> {
  return await submitRequestToBackground('getBalancesInSingleCall', [
    selectedAddress,
    tokensToDetect,
    networkClientId,
  ]);
}

export function addNft(
  address: string,
  tokenID: string,
  networkClientId: NetworkClientId,
  dontShowLoadingIndicator: boolean,
): ThunkAction<void, MetaMaskReduxState, unknown, AnyAction> {
  // TODO: Fix in https://github.com/MetaMask/metamask-extension/issues/31879
  // eslint-disable-next-line @typescript-eslint/no-misused-promises
  return async (dispatch: MetaMaskReduxDispatch) => {
    if (!address) {
      throw new Error('MetaMask - Cannot add NFT without address');
    }
    if (!tokenID) {
      throw new Error('MetaMask - Cannot add NFT without tokenID');
    }
    if (!dontShowLoadingIndicator) {
      dispatch(showLoadingIndication());
    }
    try {
      await submitRequestToBackground('addNft', [
        address,
        tokenID,
        networkClientId,
      ]);
    } catch (error) {
      logErrorWithMessage(error);
      dispatch(displayWarning(error));
    } finally {
      await forceUpdateMetamaskState(dispatch);
      dispatch(hideLoadingIndication());
    }
  };
}

export function addNftVerifyOwnership(
  address: string,
  tokenID: string,
  networkClientId: string,
  dontShowLoadingIndicator: boolean,
): ThunkAction<void, MetaMaskReduxState, unknown, AnyAction> {
  // TODO: Fix in https://github.com/MetaMask/metamask-extension/issues/31879
  // eslint-disable-next-line @typescript-eslint/no-misused-promises
  return async (dispatch: MetaMaskReduxDispatch) => {
    if (!address) {
      throw new Error('MetaMask - Cannot add NFT without address');
    }
    if (!tokenID) {
      throw new Error('MetaMask - Cannot add NFT without tokenID');
    }
    if (!networkClientId) {
      throw new Error('MetaMask - Cannot add NFT without a networkClientId');
    }
    if (!dontShowLoadingIndicator) {
      dispatch(showLoadingIndication());
    }
    try {
      await submitRequestToBackground('addNftVerifyOwnership', [
        address,
        tokenID,
        networkClientId,
      ]);
    } catch (error) {
      if (isErrorWithMessage(error)) {
        const message = getErrorMessage(error);
        if (
          message.includes('This NFT is not owned by the user') ||
          message.includes('Unable to verify ownership')
        ) {
          throw error;
        } else {
          logErrorWithMessage(error);
          dispatch(displayWarning(error));
        }
      }
    } finally {
      await forceUpdateMetamaskState(dispatch);
      dispatch(hideLoadingIndication());
    }
  };
}

export function removeAndIgnoreNft(
  address: string,
  tokenID: string,
  networkClientId: string,
  shouldShowLoadingIndicator?: boolean,
): ThunkAction<void, MetaMaskReduxState, unknown, AnyAction> {
  // TODO: Fix in https://github.com/MetaMask/metamask-extension/issues/31879
  // eslint-disable-next-line @typescript-eslint/no-misused-promises
  return async (dispatch: MetaMaskReduxDispatch) => {
    if (!address) {
      throw new Error('MetaMask - Cannot ignore NFT without address');
    }
    if (!tokenID) {
      throw new Error('MetaMask - Cannot ignore NFT without tokenID');
    }
    if (!shouldShowLoadingIndicator) {
      dispatch(showLoadingIndication());
    }
    try {
      await submitRequestToBackground('removeAndIgnoreNft', [
        address,
        tokenID,
        networkClientId,
      ]);
    } catch (error) {
      logErrorWithMessage(error);
      dispatch(displayWarning(error));
      throw error;
    } finally {
      await forceUpdateMetamaskState(dispatch);
      dispatch(hideLoadingIndication());
    }
  };
}

export function removeNft(
  address: string,
  tokenID: string,
  networkClientId: NetworkClientId,
  dontShowLoadingIndicator: boolean,
): ThunkAction<void, MetaMaskReduxState, unknown, AnyAction> {
  // TODO: Fix in https://github.com/MetaMask/metamask-extension/issues/31879
  // eslint-disable-next-line @typescript-eslint/no-misused-promises
  return async (dispatch: MetaMaskReduxDispatch) => {
    if (!address) {
      throw new Error('MetaMask - Cannot remove NFT without address');
    }
    if (!tokenID) {
      throw new Error('MetaMask - Cannot remove NFT without tokenID');
    }
    if (!dontShowLoadingIndicator) {
      dispatch(showLoadingIndication());
    }
    try {
      await submitRequestToBackground('removeNft', [
        address,
        tokenID,
        networkClientId,
      ]);
    } catch (error) {
      logErrorWithMessage(error);
      dispatch(displayWarning(error));
    } finally {
      await forceUpdateMetamaskState(dispatch);
      dispatch(hideLoadingIndication());
    }
  };
}

export async function checkAndUpdateAllNftsOwnershipStatus(
  networkClientId: NetworkClientId,
) {
  await submitRequestToBackground('checkAndUpdateAllNftsOwnershipStatus', [
    networkClientId,
  ]);
}

export async function isNftOwner(
  ownerAddress: string,
  nftAddress: string,
  nftId: string,
  networkClientId: NetworkClientId,
): Promise<boolean> {
  return await submitRequestToBackground('isNftOwner', [
    ownerAddress,
    nftAddress,
    nftId,
    networkClientId,
  ]);
}

export async function checkAndUpdateSingleNftOwnershipStatus(
  nft: Nft,
  networkClientId: NetworkClientId,
) {
  await submitRequestToBackground('checkAndUpdateSingleNftOwnershipStatus', [
    nft,
    false,
    networkClientId,
  ]);
}

export async function getNFTContractInfo(
  contractAddresses: string[],
  chainId: string,
): Promise<{
  collections: Collection[];
}> {
  return await submitRequestToBackground('getNFTContractInfo', [
    contractAddresses,
    chainId,
  ]);
}

// When we upgrade to TypeScript 4.5 this is part of the language. It will get
// the underlying type of a Promise generic type. So Awaited<Promise<void>> is
// void.
// TODO: Fix in https://github.com/MetaMask/metamask-extension/issues/31860
// eslint-disable-next-line @typescript-eslint/naming-convention
type Awaited<T> = T extends PromiseLike<infer U> ? U : T;

export async function getTokenStandardAndDetails(
  address: string,
  userAddress?: string,
  tokenId?: string,
): Promise<
  Awaited<
    ReturnType<AssetsContractController['getTokenStandardAndDetails']>
  > & { balance?: string }
> {
  return await submitRequestToBackground('getTokenStandardAndDetails', [
    address,
    userAddress,
    tokenId,
  ]);
}

export async function getTokenStandardAndDetailsByChain(
  address: string,
  userAddress?: string,
  tokenId?: string,
  chainId?: string,
): Promise<
  Awaited<
    ReturnType<AssetsContractController['getTokenStandardAndDetails']>
  > & { balance?: string }
> {
  return await submitRequestToBackground('getTokenStandardAndDetailsByChain', [
    address,
    userAddress,
    tokenId,
    chainId,
  ]);
}

export async function getTokenSymbol(address: string): Promise<string | null> {
  return await submitRequestToBackground('getTokenSymbol', [address]);
}

export function clearPendingTokens(): Action {
  return {
    type: actionConstants.CLEAR_PENDING_TOKENS,
  };
}

/**
 * Action to switch globally selected network and set switched network details
 * for the purpose of displaying the user a toast about the network change
 *
 * @param networkClientIdForThisDomain - Thet network client ID last used by the origin
 */
export function automaticallySwitchNetwork(
  networkClientIdForThisDomain: string,
): ThunkAction<void, MetaMaskReduxState, unknown, AnyAction> {
  // TODO: Fix in https://github.com/MetaMask/metamask-extension/issues/31879
  // eslint-disable-next-line @typescript-eslint/no-misused-promises
  return async (dispatch: MetaMaskReduxDispatch) => {
    await dispatch(
      setActiveNetworkConfigurationId(networkClientIdForThisDomain),
    );
    await forceUpdateMetamaskState(dispatch);
  };
}

/**
 * Update the currentPopupid generated when the user opened the popup
 *
 * @param id - The Snap interface ID.
 * @returns Promise Resolved on successfully submitted background request.
 */
export function setCurrentExtensionPopupId(
  id: number,
): ThunkAction<void, MetaMaskReduxState, unknown, AnyAction> {
  // TODO: Fix in https://github.com/MetaMask/metamask-extension/issues/31879
  // eslint-disable-next-line @typescript-eslint/no-misused-promises
  return async (dispatch: MetaMaskReduxDispatch) => {
    await submitRequestToBackground<void>('setCurrentExtensionPopupId', [id]);
    await forceUpdateMetamaskState(dispatch);
  };
}

export function abortTransactionSigning(
  transactionId: string,

  // TODO: Fix in https://github.com/MetaMask/metamask-extension/issues/31973
  // eslint-disable-next-line @typescript-eslint/no-explicit-any
): ThunkAction<Promise<void>, MetaMaskReduxState, any, AnyAction> {
  return async (dispatch: MetaMaskReduxDispatch) => {
    try {
      await submitRequestToBackground('abortTransactionSigning', [
        transactionId,
      ]);
    } catch (error) {
      dispatch(displayWarning(error));
    }
  };
}

export function getLayer1GasFee({
  chainId,
  networkClientId,
  transactionParams,
}: {
  chainId?: Hex;
  networkClientId?: NetworkClientId;
  transactionParams: TransactionParams;
}): // TODO: Fix in https://github.com/MetaMask/metamask-extension/issues/31973
// eslint-disable-next-line @typescript-eslint/no-explicit-any
ThunkAction<Promise<void>, MetaMaskReduxState, any, AnyAction> {
  return async () =>
    await submitRequestToBackground('getLayer1GasFee', [
      { chainId, networkClientId, transactionParams },
    ]);
}

export function createCancelTransaction(
  txId: string,
  customGasSettings: CustomGasSettings,
  options: { estimatedBaseFee?: string } = {},
): ThunkAction<void, MetaMaskReduxState, unknown, AnyAction> {
  log.debug('background.createCancelTransaction');
  let newTxId: string;

  // TODO: Fix in https://github.com/MetaMask/metamask-extension/issues/31879
  // eslint-disable-next-line @typescript-eslint/no-misused-promises
  return (dispatch: MetaMaskReduxDispatch) => {
    const actionId = generateActionId();
    return new Promise<MetaMaskReduxState['metamask']>((resolve, reject) => {
      callBackgroundMethod<MetaMaskReduxState['metamask']>(
        'createCancelTransaction',
        [txId, customGasSettings, { ...options, actionId }],
        (err, newState) => {
          if (err) {
            if (
              err?.message?.includes(
                'Previous transaction is already confirmed',
              )
            ) {
              dispatch(
                showModal({
                  name: 'TRANSACTION_ALREADY_CONFIRMED',
                  originalTransactionId: txId,
                }),
              );
            }
            dispatch(displayWarning(err));
            reject(err);
            return;
          }
          if (newState) {
            const currentNetworkTxList = getCurrentNetworkTransactions({
              metamask: newState,
            });
            const { id } =
              currentNetworkTxList[currentNetworkTxList.length - 1];
            newTxId = id;
            resolve();
          }
        },
      );
    })
      .then(() => forceUpdateMetamaskState(dispatch))
      .then(() => newTxId);
  };
}

export function createSpeedUpTransaction(
  txId: string,
  customGasSettings: CustomGasSettings,
  options: { estimatedBaseFee?: string } = {},
): ThunkAction<void, MetaMaskReduxState, unknown, AnyAction> {
  log.debug('background.createSpeedUpTransaction');
  let newTx: TransactionMeta;

  // TODO: Fix in https://github.com/MetaMask/metamask-extension/issues/31879
  // eslint-disable-next-line @typescript-eslint/no-misused-promises
  return (dispatch: MetaMaskReduxDispatch) => {
    const actionId = generateActionId();
    return new Promise<MetaMaskReduxState['metamask']>((resolve, reject) => {
      callBackgroundMethod<MetaMaskReduxState['metamask']>(
        'createSpeedUpTransaction',
        [txId, customGasSettings, { ...options, actionId }],
        (err, newState) => {
          if (err) {
            dispatch(displayWarning(err));
            reject(err);
            return;
          }

          if (newState) {
            const currentNetworkTxList =
              getCurrentNetworkTransactions(newState);
            newTx = currentNetworkTxList[currentNetworkTxList.length - 1];
            resolve();
          }
        },
      );
    })
      .then(() => forceUpdateMetamaskState(dispatch))
      .then(() => newTx);
  };
}

export function updateIncomingTransactions(): ThunkAction<
  void,
  MetaMaskReduxState,
  unknown,
  AnyAction
> {
  return async (dispatch) => {
    log.debug(`background.updateIncomingTransactions`);
    try {
      await submitRequestToBackground('updateIncomingTransactions');
    } catch (error) {
      logErrorWithMessage(error);
      dispatch(displayWarning('Had a problem updating incoming transactions!'));
    }
  };
}

export function createRetryTransaction(
  txId: string,
  customGasSettings: CustomGasSettings,
): ThunkAction<void, MetaMaskReduxState, unknown, AnyAction> {
  let newTx: TransactionMeta;

  // TODO: Fix in https://github.com/MetaMask/metamask-extension/issues/31879
  // eslint-disable-next-line @typescript-eslint/no-misused-promises
  return (dispatch: MetaMaskReduxDispatch) => {
    return new Promise<MetaMaskReduxState['metamask']>((resolve, reject) => {
      const actionId = generateActionId();
      callBackgroundMethod<MetaMaskReduxState['metamask']>(
        'createSpeedUpTransaction',
        [txId, customGasSettings, { actionId }],
        (err, newState) => {
          if (err) {
            dispatch(displayWarning(err));
            reject(err);
            return;
          }
          if (newState) {
            const currentNetworkTxList =
              getCurrentNetworkTransactions(newState);
            newTx = currentNetworkTxList[currentNetworkTxList.length - 1];
            resolve();
          }
        },
      );
    })
      .then(() => forceUpdateMetamaskState(dispatch))
      .then(() => newTx);
  };
}

export function addNetwork(
  networkConfiguration: AddNetworkFields | UpdateNetworkFields,
): ThunkAction<
  Promise<NetworkConfiguration>,
  MetaMaskReduxState,
  unknown,
  AnyAction
> {
  return async (dispatch: MetaMaskReduxDispatch) => {
    log.debug(`background.addNetwork`, networkConfiguration);
    try {
      return await submitRequestToBackground('addNetwork', [
        networkConfiguration,
      ]);
    } catch (error) {
      logErrorWithMessage(error);
      dispatch(displayWarning('Had a problem adding networks!'));
    }
    return undefined;
  };
}

export function updateNetwork(
  networkConfiguration: AddNetworkFields | UpdateNetworkFields,
  options: { replacementSelectedRpcEndpointIndex?: number } = {},
): ThunkAction<Promise<void>, MetaMaskReduxState, unknown, AnyAction> {
  return async (dispatch: MetaMaskReduxDispatch) => {
    log.debug(`background.updateNetwork`, networkConfiguration);
    try {
      return await submitRequestToBackground('updateNetwork', [
        networkConfiguration.chainId,
        networkConfiguration,
        options,
      ]);
    } catch (error) {
      logErrorWithMessage(error);
      dispatch(displayWarning('Had a problem updading networks!'));
    }
    return undefined;
  };
}

export function setActiveNetwork(
  id: string,
): ThunkAction<void, MetaMaskReduxState, unknown, AnyAction> {
  // TODO: Fix in https://github.com/MetaMask/metamask-extension/issues/31879
  // eslint-disable-next-line @typescript-eslint/no-misused-promises
  return async (dispatch) => {
    log.debug(`background.setActiveNetwork: ${id}`);
    try {
      await submitRequestToBackground('setActiveNetwork', [id]);
    } catch (error) {
      logErrorWithMessage(error);
      dispatch(displayWarning('Had a problem changing networks!'));
    }
  };
}

export function setActiveNetworkWithError(
  networkConfigurationId: string,
): ThunkAction<void, MetaMaskReduxState, unknown, AnyAction> {
  // TODO: Fix in https://github.com/MetaMask/metamask-extension/issues/31879
  // eslint-disable-next-line @typescript-eslint/no-misused-promises
  return async (dispatch) => {
    log.debug(`background.setActiveNetwork: ${networkConfigurationId}`);
    try {
      await submitRequestToBackground('setActiveNetwork', [
        networkConfigurationId,
      ]);
    } catch (error) {
      logErrorWithMessage(error);
      dispatch(displayWarning('Had a problem changing networks!'));
      throw new Error('Had a problem changing networks!');
    }
  };
}

export function getNetworksWithTransactionActivityByAccounts(): ThunkAction<
  Promise<NetworkConfiguration[]>,
  MetaMaskReduxState,
  unknown,
  AnyAction
> {
  return async () => {
    log.debug('background.getNetworksWithTransactionActivityByAccounts');
    try {
      return await submitRequestToBackground(
        'getNetworksWithTransactionActivityByAccounts',
      );
    } catch (error) {
      logErrorWithMessage(error);
      throw new Error(
        'Had a problem getting networks with activity by accounts!',
      );
    }
  };
}

export function setActiveNetworkConfigurationId(
  networkConfigurationId: string,
): ThunkAction<Promise<void>, MetaMaskReduxState, unknown, AnyAction> {
  return async () => {
    log.debug(
      `background.setActiveNetworkConfigurationId: ${networkConfigurationId}`,
    );
    try {
      await submitRequestToBackground('setActiveNetworkConfigurationId', [
        networkConfigurationId,
      ]);
    } catch (error) {
      logErrorWithMessage(error);
    }
  };
}

export function rollbackToPreviousProvider(): ThunkAction<
  void,
  MetaMaskReduxState,
  unknown,
  AnyAction
> {
  // TODO: Fix in https://github.com/MetaMask/metamask-extension/issues/31879
  // eslint-disable-next-line @typescript-eslint/no-misused-promises
  return async (dispatch: MetaMaskReduxDispatch) => {
    try {
      await submitRequestToBackground('rollbackToPreviousProvider');
    } catch (error) {
      logErrorWithMessage(error);
      dispatch(displayWarning('Had a problem changing networks!'));
    }
  };
}

export function removeNetwork(
  chainId: CaipChainId,
): ThunkAction<Promise<void>, MetaMaskReduxState, unknown, AnyAction> {
  return async () => {
    try {
      await submitRequestToBackground('removeNetwork', [chainId]);
    } catch (error) {
      logErrorWithMessage(error);
    }
  };
}

// Calls the addressBookController to add a new address.
export function addToAddressBook(
  recipient: string,
  nickname = '',
  memo = '',
  customChainId?: string,
): ThunkAction<void, MetaMaskReduxState, unknown, AnyAction> {
  log.debug(`background.addToAddressBook`);

  // TODO: Fix in https://github.com/MetaMask/metamask-extension/issues/31879
  // eslint-disable-next-line @typescript-eslint/no-misused-promises
  return async (dispatch, getState) => {
    const chainId = customChainId || getProviderConfig(getState()).chainId;
    let set;
    try {
      set = await submitRequestToBackground('setAddressBook', [
        toChecksumHexAddress(recipient),
        nickname,
        chainId,
        memo,
      ]);
      await forceUpdateMetamaskState(dispatch);
    } catch (error) {
      logErrorWithMessage(error);
      dispatch(displayWarning('Address book failed to update'));
      throw error;
    }
    if (!set) {
      dispatch(displayWarning('Address book failed to update'));
    }
  };
}

/**
 * @description Calls the addressBookController to remove an existing address.
 * @param chainId
 * @param addressToRemove - Address of the entry to remove from the address book
 */
export function removeFromAddressBook(
  chainId: string,
  addressToRemove: string,
): ThunkAction<void, MetaMaskReduxState, unknown, AnyAction> {
  log.debug(`background.removeFromAddressBook`);

  // TODO: Fix in https://github.com/MetaMask/metamask-extension/issues/31879
  // eslint-disable-next-line @typescript-eslint/no-misused-promises
  return async (dispatch) => {
    await submitRequestToBackground('removeFromAddressBook', [
      chainId,
      toChecksumHexAddress(addressToRemove),
    ]);
    await forceUpdateMetamaskState(dispatch);
  };
}

export function showNetworkDropdown(): Action {
  return {
    type: actionConstants.NETWORK_DROPDOWN_OPEN,
  };
}

export function hideNetworkDropdown() {
  return {
    type: actionConstants.NETWORK_DROPDOWN_CLOSE,
  };
}

export function showImportTokensModal(): Action {
  return {
    type: actionConstants.IMPORT_TOKENS_POPOVER_OPEN,
  };
}

export function hideImportTokensModal(): Action {
  return {
    type: actionConstants.IMPORT_TOKENS_POPOVER_CLOSE,
  };
}

// TODO: Fix in https://github.com/MetaMask/metamask-extension/issues/31973
// eslint-disable-next-line @typescript-eslint/no-explicit-any
type ModalPayload = { name: string } & Record<string, any>;

export function showModal(payload: ModalPayload): PayloadAction<ModalPayload> {
  return {
    type: actionConstants.MODAL_OPEN,
    payload,
  };
}

export function hideModal(): Action {
  return {
    type: actionConstants.MODAL_CLOSE,
  };
}

export function showImportNftsModal(payload: {
  tokenAddress?: string;
  tokenId?: string;
  ignoreErc20Token?: boolean;
}) {
  return {
    type: actionConstants.IMPORT_NFTS_MODAL_OPEN,
    payload,
  };
}

export function hideImportNftsModal(): Action {
  return {
    type: actionConstants.IMPORT_NFTS_MODAL_CLOSE,
  };
}

export function hidePermittedNetworkToast(): Action {
  return {
    type: actionConstants.SHOW_PERMITTED_NETWORK_TOAST_CLOSE,
  };
}

export function showPermittedNetworkToast(): Action {
  return {
    type: actionConstants.SHOW_PERMITTED_NETWORK_TOAST_OPEN,
  };
}

// TODO: Fix in https://github.com/MetaMask/metamask-extension/issues/31973
// eslint-disable-next-line @typescript-eslint/no-explicit-any
export function setConfirmationExchangeRates(value: Record<string, any>) {
  return {
    type: actionConstants.SET_CONFIRMATION_EXCHANGE_RATES,
    value,
  };
}

export function showIpfsModal(): Action {
  return {
    type: actionConstants.SHOW_IPFS_MODAL_OPEN,
  };
}

export function hideIpfsModal(): Action {
  return {
    type: actionConstants.SHOW_IPFS_MODAL_CLOSE,
  };
}

export function closeCurrentNotificationWindow(): ThunkAction<
  void,
  MetaMaskReduxState,
  unknown,
  AnyAction
> {
  return (_, getState) => {
    const state = getState();
    const approvalFlows = getApprovalFlows(state);
    if (
      getEnvironmentType() === ENVIRONMENT_TYPE_NOTIFICATION &&
      !hasTransactionPendingApprovals(state) &&
      !getIsSigningQRHardwareTransaction(state) &&
      approvalFlows.length === 0
    ) {
      attemptCloseNotificationPopup();
    }
  };
}

export function showAlert(msg: string): PayloadAction<string> {
  return {
    type: actionConstants.ALERT_OPEN,
    payload: msg,
  };
}

export function hideAlert(): Action {
  return {
    type: actionConstants.ALERT_CLOSE,
  };
}

export function showDeprecatedNetworkModal(): Action {
  return {
    type: actionConstants.DEPRECATED_NETWORK_POPOVER_OPEN,
  };
}

export function hideDeprecatedNetworkModal(): Action {
  return {
    type: actionConstants.DEPRECATED_NETWORK_POPOVER_CLOSE,
  };
}

/**
 * TODO: this should be moved somewhere else when it makese sense to do so
 */
type NftDropDownState = {
  [address: string]: {
    [chainId: string]: {
      [nftAddress: string]: boolean;
    };
  };
};

export function updateNftDropDownState(
  value: NftDropDownState,
): ThunkAction<void, MetaMaskReduxState, unknown, AnyAction> {
  // TODO: Fix in https://github.com/MetaMask/metamask-extension/issues/31879
  // eslint-disable-next-line @typescript-eslint/no-misused-promises
  return async (dispatch: MetaMaskReduxDispatch) => {
    await submitRequestToBackground('updateNftDropDownState', [value]);
    await forceUpdateMetamaskState(dispatch);
  };
}

type QrCodeData = {
  // Address when a Ethereum Address has been detected
  type?: 'address' | string;
  // contains an address key when Ethereum Address detected
  values?: { address?: string } & Json;
};

/**
 * This action will receive two types of values via qrCodeData
 * an object with the following structure {type, values}
 * or null (used to clear the previous value)
 *
 * @param qrCodeData
 */
export function qrCodeDetected(
  qrCodeData: QrCodeData,
): ThunkAction<void, MetaMaskReduxState, unknown, AnyAction> {
  // TODO: Fix in https://github.com/MetaMask/metamask-extension/issues/31879
  // eslint-disable-next-line @typescript-eslint/no-misused-promises
  return async (dispatch: MetaMaskReduxDispatch) => {
    await dispatch({
      type: actionConstants.QR_CODE_DETECTED,
      value: qrCodeData,
    });

    // If on the send page, the send slice will listen for the QR_CODE_DETECTED
    // action and update its state. Address changes need to recompute gasLimit
    // so we fire this method so that the send page gasLimit can be recomputed
    dispatch(computeEstimatedGasLimit());
  };
}

export function showLoadingIndication(
  message?: string | ReactFragment,
): PayloadAction<string | ReactFragment | undefined> {
  return {
    type: actionConstants.SHOW_LOADING,
    payload: message,
  };
}

export function showNftStillFetchingIndication(): Action {
  return {
    type: actionConstants.SHOW_NFT_STILL_FETCHING_INDICATION,
  };
}

export function setHardwareWalletDefaultHdPath({
  device,
  path,
}: {
  device: HardwareDeviceNames;
  path: string;
}): PayloadAction<{ device: HardwareDeviceNames; path: string }> {
  return {
    type: actionConstants.SET_HARDWARE_WALLET_DEFAULT_HD_PATH,
    payload: { device, path },
  };
}

export function hideLoadingIndication(): Action {
  return {
    type: actionConstants.HIDE_LOADING,
  };
}

export function setSlides(slides): Action {
  return {
    type: actionConstants.SET_SLIDES,
    slides,
  };
}

export function hideNftStillFetchingIndication(): Action {
  return {
    type: actionConstants.HIDE_NFT_STILL_FETCHING_INDICATION,
  };
}

/**
 * An action creator for display a warning to the user in various places in the
 * UI. It will not be cleared until a new warning replaces it or `hideWarning`
 * is called.
 *
 * @deprecated This way of displaying a warning is confusing for users and
 * should no longer be used.
 * @param payload - The warning to show.
 * @returns The action to display the warning.
 */
export function displayWarning(payload: unknown): PayloadAction<string> {
  if (isErrorWithMessage(payload)) {
    return {
      type: actionConstants.DISPLAY_WARNING,
      payload:
        (payload as DataWithOptionalCause)?.cause?.message || payload.message,
    };
  } else if (typeof payload === 'string') {
    return {
      type: actionConstants.DISPLAY_WARNING,
      payload,
    };
  }
  return {
    type: actionConstants.DISPLAY_WARNING,
    // TODO: Fix in https://github.com/MetaMask/metamask-extension/issues/31893
    // eslint-disable-next-line @typescript-eslint/restrict-template-expressions
    payload: `${payload}`,
  };
}

export function hideWarning() {
  return {
    type: actionConstants.HIDE_WARNING,
  };
}

export function exportAccount(
  password: string,
  address: string,
  setPrivateKey: (key: string) => void,
  setShowHoldToReveal: (show: boolean) => void,
): ThunkAction<void, MetaMaskReduxState, unknown, AnyAction> {
  // TODO: Fix in https://github.com/MetaMask/metamask-extension/issues/31879
  // eslint-disable-next-line @typescript-eslint/no-misused-promises
  return function (dispatch) {
    dispatch(showLoadingIndication());

    log.debug(`background.verifyPassword`);
    return new Promise<string>((resolve, reject) => {
      callBackgroundMethod('verifyPassword', [password], function (err) {
        if (err) {
          log.error('Error in verifying password.');
          dispatch(hideLoadingIndication());
          dispatch(displayWarning('Incorrect Password.'));
          reject(err);
          return;
        }
        log.debug(`background.exportAccount`);
        callBackgroundMethod<string>(
          'exportAccount',
          [address, password],
          function (err2, result) {
            dispatch(hideLoadingIndication());

            if (err2) {
              logErrorWithMessage(err2);
              dispatch(displayWarning('Had a problem exporting the account.'));
              reject(err2);
              return;
            }

            setPrivateKey(result as string);
            setShowHoldToReveal(true);
            resolve(result as string);
          },
        );
      });
    });
  };
}

export function exportAccounts(
  password: string,
  addresses: string[],
): ThunkAction<Promise<string[]>, MetaMaskReduxState, unknown, AnyAction> {
  return function (dispatch) {
    log.debug(`background.verifyPassword`);
    return new Promise<string[]>((resolve, reject) => {
      callBackgroundMethod('verifyPassword', [password], function (err) {
        if (err) {
          log.error('Error in submitting password.');
          reject(err);
          return;
        }
        log.debug(`background.exportAccounts`);
        const accountPromises = addresses.map(
          (address) =>
            new Promise<string>((resolve2, reject2) =>
              callBackgroundMethod<string>(
                'exportAccount',
                [address, password],
                function (err2, result) {
                  if (err2) {
                    logErrorWithMessage(err2);
                    dispatch(
                      displayWarning('Had a problem exporting the account.'),
                    );
                    reject2(err2);
                    return;
                  }
                  resolve2(result as string);
                },
              ),
            ),
        );
        resolve(Promise.all(accountPromises));
      });
    });
  };
}

export function showPrivateKey(key: string): PayloadAction<string> {
  return {
    type: actionConstants.SHOW_PRIVATE_KEY,
    payload: key,
  };
}

export function setAccountLabel(
  account: string,
  label: string,
): ThunkAction<Promise<string>, MetaMaskReduxState, unknown, AnyAction> {
  return (dispatch: MetaMaskReduxDispatch) => {
    dispatch(showLoadingIndication());
    log.debug(`background.setAccountLabel`);

    return new Promise((resolve, reject) => {
      callBackgroundMethod('setAccountLabel', [account, label], (err) => {
        dispatch(hideLoadingIndication());

        if (err) {
          dispatch(displayWarning(err));
          reject(err);
          return;
        }

        dispatch({
          type: actionConstants.SET_ACCOUNT_LABEL,
          value: { account, label },
        });
        resolve(account);
      });
    });
  };
}

export function clearAccountDetails(): Action {
  return {
    type: actionConstants.CLEAR_ACCOUNT_DETAILS,
  };
}

export function showSendTokenPage(): Action {
  return {
    type: actionConstants.SHOW_SEND_TOKEN_PAGE,
  };
}

// TODO: Lift to shared folder when it makes sense
type TemporaryFeatureFlagDef = {
  [feature: string]: boolean;
};
type TemporaryPreferenceFlagDef = {
  [preference: string]: boolean | object;
};

export function setFeatureFlag(
  feature: string,
  activated: boolean,
  notificationType: string,
): ThunkAction<
  Promise<TemporaryFeatureFlagDef>,
  MetaMaskReduxState,
  unknown,
  AnyAction
> {
  return (dispatch: MetaMaskReduxDispatch) => {
    dispatch(showLoadingIndication());
    return new Promise((resolve, reject) => {
      callBackgroundMethod<TemporaryFeatureFlagDef>(
        'setFeatureFlag',
        [feature, activated],
        (err, updatedFeatureFlags) => {
          dispatch(hideLoadingIndication());
          if (err) {
            dispatch(displayWarning(err));
            reject(err);
            return;
          }
          notificationType && dispatch(showModal({ name: notificationType }));
          resolve(updatedFeatureFlags as TemporaryFeatureFlagDef);
        },
      );
    });
  };
}

export function setPreference(
  preference: string,
  value: boolean | string | object,
  showLoading: boolan = true,
): ThunkAction<
  Promise<TemporaryPreferenceFlagDef>,
  MetaMaskReduxState,
  unknown,
  AnyAction
> {
  return (dispatch: MetaMaskReduxDispatch) => {
    showLoading && dispatch(showLoadingIndication());
    return new Promise<TemporaryPreferenceFlagDef>((resolve, reject) => {
      callBackgroundMethod<TemporaryPreferenceFlagDef>(
        'setPreference',
        [preference, value],
        (err, updatedPreferences) => {
          showLoading && dispatch(hideLoadingIndication());
          if (err) {
            dispatch(displayWarning(err));
            reject(err);
            return;
          }
          resolve(updatedPreferences as TemporaryPreferenceFlagDef);
        },
      );
    });
  };
}

export function setDefaultHomeActiveTabName(
  value: string,
): ThunkAction<void, MetaMaskReduxState, unknown, AnyAction> {
  // TODO: Fix in https://github.com/MetaMask/metamask-extension/issues/31879
  // eslint-disable-next-line @typescript-eslint/no-misused-promises
  return async (dispatch: MetaMaskReduxDispatch) => {
    await submitRequestToBackground('setDefaultHomeActiveTabName', [value]);
    await forceUpdateMetamaskState(dispatch);
  };
}

export function setShowNativeTokenAsMainBalancePreference(value: boolean) {
  return setPreference('showNativeTokenAsMainBalance', value);
}

export function setHideZeroBalanceTokens(value: boolean) {
  return setPreference('hideZeroBalanceTokens', value);
}

export function setShowFiatConversionOnTestnetsPreference(value: boolean) {
  return setPreference('showFiatInTestnets', value);
}

export function setShowTestNetworks(value: boolean) {
  return setPreference('showTestNetworks', value);
}

export function setPrivacyMode(value: boolean) {
  return setPreference('privacyMode', value, false);
}

export function setFeatureNotificationsEnabled(value: boolean) {
  return setPreference('featureNotificationsEnabled', value);
}

export function setShowExtensionInFullSizeView(value: boolean) {
  return setPreference('showExtensionInFullSizeView', value);
}

export function setDismissSmartAccountSuggestionEnabled(
  value: boolean,
): ThunkAction<void, MetaMaskReduxState, unknown, AnyAction> {
  // TODO: Fix in https://github.com/MetaMask/metamask-extension/issues/31879
  // eslint-disable-next-line @typescript-eslint/no-misused-promises
  return async (dispatch, getState) => {
    const prevDismissSmartAccountSuggestionEnabled =
      getDismissSmartAccountSuggestionEnabled(getState());
    trackMetaMetricsEvent({
      category: MetaMetricsEventCategory.Settings,
      event: MetaMetricsEventName.SettingsUpdated,
      properties: {
        // TODO: Fix in https://github.com/MetaMask/metamask-extension/issues/31860
        // eslint-disable-next-line @typescript-eslint/naming-convention
        dismiss_smt_acc_suggestion_enabled: value,
        // TODO: Fix in https://github.com/MetaMask/metamask-extension/issues/31860
        // eslint-disable-next-line @typescript-eslint/naming-convention
        prev_dismiss_smt_acc_suggestion_enabled:
          prevDismissSmartAccountSuggestionEnabled,
      },
    });
    await dispatch(
      setPreference('dismissSmartAccountSuggestionEnabled', value),
    );
    await forceUpdateMetamaskState(dispatch);
  };
}

export function setSmartAccountOptIn(
  value: boolean,
): ThunkAction<void, MetaMaskReduxState, unknown, AnyAction> {
  // TODO: Fix in https://github.com/MetaMask/metamask-extension/issues/31879
  // eslint-disable-next-line @typescript-eslint/no-misused-promises
  return async (dispatch, getState) => {
    const prevUseSmartAccount = getUseSmartAccount(getState());
    trackMetaMetricsEvent({
      category: MetaMetricsEventCategory.Settings,
      event: MetaMetricsEventName.SettingsUpdated,
      properties: {
        // TODO: Fix in https://github.com/MetaMask/metamask-extension/issues/31860
        // eslint-disable-next-line @typescript-eslint/naming-convention
        use_smart_account: value,
        // TODO: Fix in https://github.com/MetaMask/metamask-extension/issues/31860
        // eslint-disable-next-line @typescript-eslint/naming-convention
        prev_use_smart_account: prevUseSmartAccount,
      },
    });
    await dispatch(setPreference('smartAccountOptIn', value));
    await forceUpdateMetamaskState(dispatch);
  };
}

export function setTokenSortConfig(value: SortCriteria) {
  return setPreference('tokenSortConfig', value, false);
}

export function setTokenNetworkFilter(value: Record<string, boolean>) {
  return setPreference('tokenNetworkFilter', value, false);
}

export function setSmartTransactionsPreferenceEnabled(
  value: boolean,
): ThunkAction<void, MetaMaskReduxState, unknown, AnyAction> {
  // TODO: Fix in https://github.com/MetaMask/metamask-extension/issues/31879
  // eslint-disable-next-line @typescript-eslint/no-misused-promises
  return async (dispatch, getState) => {
    const smartTransactionsOptInStatus =
      getSmartTransactionsOptInStatusInternal(getState());
    trackMetaMetricsEvent({
      category: MetaMetricsEventCategory.Settings,
      event: MetaMetricsEventName.SettingsUpdated,
      properties: {
        // TODO: Fix in https://github.com/MetaMask/metamask-extension/issues/31860
        // eslint-disable-next-line @typescript-eslint/naming-convention
        stx_opt_in: value,
        // TODO: Fix in https://github.com/MetaMask/metamask-extension/issues/31860
        // eslint-disable-next-line @typescript-eslint/naming-convention
        prev_stx_opt_in: smartTransactionsOptInStatus,
      },
    });
    await dispatch(setPreference('smartTransactionsOptInStatus', value));
    await forceUpdateMetamaskState(dispatch);
  };
}

export function setShowMultiRpcModal(value: boolean) {
  return setPreference('showMultiRpcModal', value);
}

export function setAutoLockTimeLimit(value: number | null) {
  return setPreference('autoLockTimeLimit', value);
}

export function setCompletedOnboarding(): ThunkAction<
  void,
  MetaMaskReduxState,
  unknown,
  AnyAction
> {
  // TODO: Fix in https://github.com/MetaMask/metamask-extension/issues/31879
  // eslint-disable-next-line @typescript-eslint/no-misused-promises
  return async (dispatch: MetaMaskReduxDispatch) => {
    dispatch(showLoadingIndication());

    try {
      await submitRequestToBackground('completeOnboarding');
      dispatch(completeOnboarding());
    } catch (err) {
      dispatch(displayWarning(err));
      throw err;
    } finally {
      dispatch(hideLoadingIndication());
    }
  };
}

export function completeOnboarding() {
  return {
    type: actionConstants.COMPLETE_ONBOARDING,
  };
}

export function resetOnboarding(): ThunkAction<
  void,
  MetaMaskReduxState,
  unknown,
  AnyAction
> {
  // TODO: Fix in https://github.com/MetaMask/metamask-extension/issues/31879
  // eslint-disable-next-line @typescript-eslint/no-misused-promises
  return async (dispatch) => {
    try {
      await dispatch(setSeedPhraseBackedUp(false));
      dispatch(resetOnboardingAction());
    } catch (err) {
      console.error(err);
    }
  };
}

export function resetOnboardingAction() {
  return {
    type: actionConstants.RESET_ONBOARDING,
  };
}

export function setServiceWorkerKeepAlivePreference(
  value: boolean,
): ThunkAction<void, MetaMaskReduxState, unknown, AnyAction> {
  // TODO: Fix in https://github.com/MetaMask/metamask-extension/issues/31879
  // eslint-disable-next-line @typescript-eslint/no-misused-promises
  return async (dispatch: MetaMaskReduxDispatch) => {
    dispatch(showLoadingIndication());
    log.debug(`background.setServiceWorkerKeepAlivePreference`);
    try {
      await submitRequestToBackground('setServiceWorkerKeepAlivePreference', [
        value,
      ]);
    } catch (error) {
      dispatch(displayWarning(error));
    } finally {
      dispatch(hideLoadingIndication());
    }
  };
}

export async function forceUpdateMetamaskState(
  dispatch: MetaMaskReduxDispatch,
) {
  let pendingPatches: Patch[] | undefined;

  try {
    pendingPatches =
      await submitRequestToBackground<Patch[]>('getStatePatches');
  } catch (error) {
    dispatch(displayWarning(error));
    throw error;
  }

  return dispatch(updateMetamaskState(pendingPatches));
}

export function toggleAccountMenu() {
  return {
    type: actionConstants.TOGGLE_ACCOUNT_MENU,
  };
}

export function toggleNetworkMenu(payload?: {
  isAddingNewNetwork: boolean;
  isMultiRpcOnboarding: boolean;
  isAccessedFromDappConnectedSitePopover?: boolean;
}) {
  return {
    type: actionConstants.TOGGLE_NETWORK_MENU,
    payload,
  };
}

export function setAccountDetailsAddress(address: string) {
  return {
    type: actionConstants.SET_ACCOUNT_DETAILS_ADDRESS,
    payload: address,
  };
}

export function setParticipateInMetaMetrics(
  participationPreference: boolean,
): ThunkAction<
  Promise<[boolean, string]>,
  MetaMaskReduxState,
  unknown,
  AnyAction
> {
  return (dispatch: MetaMaskReduxDispatch) => {
    log.debug(`background.setParticipateInMetaMetrics`);
    return new Promise((resolve, reject) => {
      callBackgroundMethod<string>(
        'setParticipateInMetaMetrics',
        [participationPreference],
        (err, metaMetricsId) => {
          log.debug(err);
          if (err) {
            dispatch(displayWarning(err));
            reject(err);
            return;
          }

          dispatch({
            type: actionConstants.SET_PARTICIPATE_IN_METAMETRICS,
            value: participationPreference,
          });

          resolve([participationPreference, metaMetricsId as string]);
        },
      );
    });
  };
}

export function setDataCollectionForMarketing(
  dataCollectionPreference: boolean,
): ThunkAction<
  Promise<[boolean, string]>,
  MetaMaskReduxState,
  unknown,
  AnyAction
> {
  return async (dispatch: MetaMaskReduxDispatch) => {
    log.debug(`background.setDataCollectionForMarketing`);
    await submitRequestToBackground('setDataCollectionForMarketing', [
      dataCollectionPreference,
    ]);
    dispatch({
      type: actionConstants.SET_DATA_COLLECTION_FOR_MARKETING,
      value: dataCollectionPreference,
    });
  };
}

export function setUseBlockie(
  val: boolean,
): ThunkAction<void, MetaMaskReduxState, unknown, AnyAction> {
  return (dispatch: MetaMaskReduxDispatch) => {
    dispatch(showLoadingIndication());
    log.debug(`background.setUseBlockie`);
    callBackgroundMethod('setUseBlockie', [val], (err) => {
      dispatch(hideLoadingIndication());
      if (err) {
        dispatch(displayWarning(err));
      }
    });
  };
}

export function setUsePhishDetect(
  val: boolean,
): ThunkAction<void, MetaMaskReduxState, unknown, AnyAction> {
  return (dispatch: MetaMaskReduxDispatch) => {
    dispatch(showLoadingIndication());
    log.debug(`background.setUsePhishDetect`);
    callBackgroundMethod('setUsePhishDetect', [val], (err) => {
      dispatch(hideLoadingIndication());
      if (err) {
        dispatch(displayWarning(err));
      }
    });
  };
}

export function setUseMultiAccountBalanceChecker(
  val: boolean,
): ThunkAction<void, MetaMaskReduxState, unknown, AnyAction> {
  return (dispatch: MetaMaskReduxDispatch) => {
    dispatch(showLoadingIndication());
    log.debug(`background.setUseMultiAccountBalanceChecker`);
    callBackgroundMethod('setUseMultiAccountBalanceChecker', [val], (err) => {
      dispatch(hideLoadingIndication());
      if (err) {
        dispatch(displayWarning(err));
      }
    });
  };
}

export function setUseSafeChainsListValidation(
  val: boolean,
): ThunkAction<void, MetaMaskReduxState, unknown, AnyAction> {
  return (dispatch: MetaMaskReduxDispatch) => {
    dispatch(showLoadingIndication());
    log.debug(`background.setUseSafeChainsListValidation`);
    callBackgroundMethod('setUseSafeChainsListValidation', [val], (err) => {
      dispatch(hideLoadingIndication());
      if (err) {
        dispatch(displayWarning(err));
      }
    });
  };
}

export function setUseTokenDetection(
  val: boolean,
): ThunkAction<void, MetaMaskReduxState, unknown, AnyAction> {
  return (dispatch: MetaMaskReduxDispatch) => {
    dispatch(showLoadingIndication());
    log.debug(`background.setUseTokenDetection`);
    callBackgroundMethod('setUseTokenDetection', [val], (err) => {
      dispatch(hideLoadingIndication());
      if (err) {
        dispatch(displayWarning(err));
      }
    });
  };
}

export function setOpenSeaEnabled(
  val: boolean,
): ThunkAction<void, MetaMaskReduxState, unknown, AnyAction> {
  // TODO: Fix in https://github.com/MetaMask/metamask-extension/issues/31879
  // eslint-disable-next-line @typescript-eslint/no-misused-promises
  return async (dispatch: MetaMaskReduxDispatch) => {
    dispatch(showLoadingIndication());
    log.debug(`background.setOpenSeaEnabled`);
    try {
      await submitRequestToBackground('setOpenSeaEnabled', [val]);
    } finally {
      dispatch(hideLoadingIndication());
    }
  };
}

export function setUseNftDetection(
  val: boolean,
): ThunkAction<void, MetaMaskReduxState, unknown, AnyAction> {
  // TODO: Fix in https://github.com/MetaMask/metamask-extension/issues/31879
  // eslint-disable-next-line @typescript-eslint/no-misused-promises
  return async (dispatch: MetaMaskReduxDispatch) => {
    dispatch(showLoadingIndication());
    log.debug(`background.setUseNftDetection`);
    try {
      await submitRequestToBackground('setUseNftDetection', [val]);
    } finally {
      dispatch(hideLoadingIndication());
    }
  };
}

export function setUse4ByteResolution(
  val: boolean,
): ThunkAction<void, MetaMaskReduxState, unknown, AnyAction> {
  // TODO: Fix in https://github.com/MetaMask/metamask-extension/issues/31879
  // eslint-disable-next-line @typescript-eslint/no-misused-promises
  return async (dispatch: MetaMaskReduxDispatch) => {
    dispatch(showLoadingIndication());
    log.debug(`background.setUse4ByteResolution`);
    try {
      await submitRequestToBackground('setUse4ByteResolution', [val]);
    } catch (error) {
      dispatch(displayWarning(error));
    } finally {
      dispatch(hideLoadingIndication());
    }
  };
}

export function setUseCurrencyRateCheck(
  val: boolean,
): ThunkAction<void, MetaMaskReduxState, unknown, AnyAction> {
  return (dispatch: MetaMaskReduxDispatch) => {
    dispatch(showLoadingIndication());
    log.debug(`background.setUseCurrencyRateCheck`);
    callBackgroundMethod('setUseCurrencyRateCheck', [val], (err) => {
      dispatch(hideLoadingIndication());
      if (err) {
        dispatch(displayWarning(err));
      }
    });
  };
}

// MultichainAssetsRatesController
export function fetchHistoricalPricesForAsset(
  address: CaipAssetType,
): ThunkAction<void, MetaMaskReduxState, unknown, AnyAction> {
  // TODO: Fix in https://github.com/MetaMask/metamask-extension/issues/31879
  // eslint-disable-next-line @typescript-eslint/no-misused-promises
  return async (dispatch: MetaMaskReduxDispatch) => {
    log.debug(`background.fetchHistoricalPricesForAsset`);
    await submitRequestToBackground('fetchHistoricalPricesForAsset', [address]);
    await forceUpdateMetamaskState(dispatch);
  };
}

// TokenDetectionController
export function detectTokens(): ThunkAction<
  void,
  MetaMaskReduxState,
  unknown,
  AnyAction
> {
  // TODO: Fix in https://github.com/MetaMask/metamask-extension/issues/31879
  // eslint-disable-next-line @typescript-eslint/no-misused-promises
  return async (dispatch: MetaMaskReduxDispatch) => {
    dispatch(showLoadingIndication());
    log.debug(`background.detectTokens`);
    await submitRequestToBackground('detectTokens');
    dispatch(hideLoadingIndication());
    await forceUpdateMetamaskState(dispatch);
  };
}

// TODO: with support of non EVM, check if possible to refactor this and get chainIds from the state in the fct instead of passing it as a param
export function detectNfts(
  chainIds: string[],
): ThunkAction<void, MetaMaskReduxState, unknown, AnyAction> {
  // TODO: Fix in https://github.com/MetaMask/metamask-extension/issues/31879
  // eslint-disable-next-line @typescript-eslint/no-misused-promises
  return async (dispatch: MetaMaskReduxDispatch) => {
    dispatch(showNftStillFetchingIndication());
    log.debug(`background.detectNfts`);
    try {
      await submitRequestToBackground('detectNfts', [chainIds]);
    } finally {
      dispatch(hideNftStillFetchingIndication());
    }
    await forceUpdateMetamaskState(dispatch);
  };
}

export function setAdvancedGasFee(
  val: { chainId: Hex; maxBaseFee?: string; priorityFee?: string } | null,
): ThunkAction<void, MetaMaskReduxState, unknown, AnyAction> {
  return (dispatch: MetaMaskReduxDispatch) => {
    dispatch(showLoadingIndication());
    log.debug(`background.setAdvancedGasFee`);
    callBackgroundMethod('setAdvancedGasFee', [val], (err) => {
      dispatch(hideLoadingIndication());
      if (err) {
        dispatch(displayWarning(err));
      }
    });
  };
}

export function setTheme(
  val: ThemeType,
): ThunkAction<void, MetaMaskReduxState, unknown, AnyAction> {
  // TODO: Fix in https://github.com/MetaMask/metamask-extension/issues/31879
  // eslint-disable-next-line @typescript-eslint/no-misused-promises
  return async (dispatch: MetaMaskReduxDispatch) => {
    dispatch(showLoadingIndication());
    log.debug(`background.setTheme`);
    try {
      await submitRequestToBackground('setTheme', [val]);
    } finally {
      dispatch(hideLoadingIndication());
    }
  };
}

export function setIpfsGateway(
  val: string,
): ThunkAction<void, MetaMaskReduxState, unknown, AnyAction> {
  return (dispatch: MetaMaskReduxDispatch) => {
    log.debug(`background.setIpfsGateway`);
    callBackgroundMethod('setIpfsGateway', [val], (err) => {
      if (err) {
        dispatch(displayWarning(err));
      }
    });
  };
}

export function toggleExternalServices(
  val: boolean,
): ThunkAction<void, MetaMaskReduxState, unknown, AnyAction> {
  // TODO: Fix in https://github.com/MetaMask/metamask-extension/issues/31879
  // eslint-disable-next-line @typescript-eslint/no-misused-promises
  return async (dispatch: MetaMaskReduxDispatch) => {
    log.debug(`background.toggleExternalServices`);
    try {
      await submitRequestToBackground('toggleExternalServices', [val]);
      await forceUpdateMetamaskState(dispatch);
    } catch (err) {
      dispatch(displayWarning(err));
    }
  };
}

export function setIsIpfsGatewayEnabled(
  val: string,
): ThunkAction<void, MetaMaskReduxState, unknown, AnyAction> {
  return (dispatch: MetaMaskReduxDispatch) => {
    log.debug(`background.setIsIpfsGatewayEnabled`);
    callBackgroundMethod('setIsIpfsGatewayEnabled', [val], (err) => {
      if (err) {
        dispatch(displayWarning(err));
      }
    });
  };
}

export function setUseAddressBarEnsResolution(
  val: string,
): ThunkAction<void, MetaMaskReduxState, unknown, AnyAction> {
  return (dispatch: MetaMaskReduxDispatch) => {
    log.debug(`background.setUseAddressBarEnsResolution`);
    callBackgroundMethod('setUseAddressBarEnsResolution', [val], (err) => {
      if (err) {
        dispatch(displayWarning(err));
      }
    });
  };
}

export function updateCurrentLocale(
  key: string,
): ThunkAction<void, MetaMaskReduxState, unknown, AnyAction> {
  // TODO: Fix in https://github.com/MetaMask/metamask-extension/issues/31879
  // eslint-disable-next-line @typescript-eslint/no-misused-promises
  return async (dispatch: MetaMaskReduxDispatch) => {
    dispatch(showLoadingIndication());

    try {
      await loadRelativeTimeFormatLocaleData(key);
      const localeMessages = await fetchLocale(key);
      const textDirection = await submitRequestToBackground<
        'rtl' | 'ltr' | 'auto'
      >('setCurrentLocale', [key]);
      switchDirection(textDirection);
      dispatch(setCurrentLocale(key, localeMessages));
    } catch (error) {
      dispatch(displayWarning(error));
      return;
    } finally {
      dispatch(hideLoadingIndication());
    }
  };
}

export function setCurrentLocale(
  locale: string,
  messages: {
    [translationKey: string]: { message: string; description?: string };
  },
): PayloadAction<{
  locale: string;
  messages: {
    [translationKey: string]: { message: string; description?: string };
  };
}> {
  return {
    type: actionConstants.SET_CURRENT_LOCALE,
    payload: {
      locale,
      messages,
    },
  };
}

export function setPendingTokens(pendingTokens: {
  customToken?: Token;
  selectedTokens?: {
    [address: string]: Token & { isCustom?: boolean; unlisted?: boolean };
  };
  tokenAddressList: string[];
}) {
  const {
    customToken,
    selectedTokens = {},
    tokenAddressList = [],
  } = pendingTokens;
  const tokens =
    customToken?.address &&
    customToken?.symbol &&
    Boolean(customToken?.decimals >= 0 && customToken?.decimals <= 36)
      ? {
          ...selectedTokens,
          [customToken.address]: {
            ...customToken,
            isCustom: true,
          },
        }
      : selectedTokens;

  Object.keys(tokens).forEach((tokenAddress) => {
    const found = tokenAddressList.find((addr) =>
      isEqualCaseInsensitive(addr, tokenAddress),
    );

    tokens[tokenAddress] = {
      ...tokens[tokenAddress],
      unlisted: !found,
    };
  });

  return {
    type: actionConstants.SET_PENDING_TOKENS,
    payload: tokens,
  };
}

// Swaps

export function setSwapsLiveness(
  swapsLiveness: boolean,
): ThunkAction<void, MetaMaskReduxState, unknown, AnyAction> {
  // TODO: Fix in https://github.com/MetaMask/metamask-extension/issues/31879
  // eslint-disable-next-line @typescript-eslint/no-misused-promises
  return async (dispatch: MetaMaskReduxDispatch) => {
    await submitRequestToBackground('setSwapsLiveness', [swapsLiveness]);
    await forceUpdateMetamaskState(dispatch);
  };
}

export function setSwapsFeatureFlags(
  featureFlags: TemporaryFeatureFlagDef,
): ThunkAction<void, MetaMaskReduxState, unknown, AnyAction> {
  // TODO: Fix in https://github.com/MetaMask/metamask-extension/issues/31879
  // eslint-disable-next-line @typescript-eslint/no-misused-promises
  return async (dispatch: MetaMaskReduxDispatch) => {
    await submitRequestToBackground('setSwapsFeatureFlags', [featureFlags]);
    await forceUpdateMetamaskState(dispatch);
  };
}

type Quotes = [
  { destinationAmount: string; decimals: number; aggregator: string },
  string,
];

export function fetchAndSetQuotes(
  fetchParams: {
    slippage: string;
    sourceToken: string;
    destinationToken: string;
    value: string;
    fromAddress: string;
    balanceError: string;
    sourceDecimals: number;
    enableGasIncludedQuotes: boolean;
  },
  fetchParamsMetaData: {
    sourceTokenInfo: Token;
    destinationTokenInfo: Token;
    accountBalance: string;
    chainId: string;
  },
): ThunkAction<Promise<Quotes>, MetaMaskReduxState, unknown, AnyAction> {
  return async (dispatch: MetaMaskReduxDispatch) => {
    const [quotes, selectedAggId] = await trace(
      {
        name: TraceName.SwapQuotesFetched,
      },
      async () =>
        await submitRequestToBackground<Quotes>('fetchAndSetQuotes', [
          fetchParams,
          fetchParamsMetaData,
        ]),
    );
    await forceUpdateMetamaskState(dispatch);
    return [quotes, selectedAggId];
  };
}

export function setSelectedQuoteAggId(
  aggId: string,
): ThunkAction<void, MetaMaskReduxState, unknown, AnyAction> {
  // TODO: Fix in https://github.com/MetaMask/metamask-extension/issues/31879
  // eslint-disable-next-line @typescript-eslint/no-misused-promises
  return async (dispatch: MetaMaskReduxDispatch) => {
    await submitRequestToBackground('setSelectedQuoteAggId', [aggId]);
    await forceUpdateMetamaskState(dispatch);
  };
}

export function setSwapsTokens(
  tokens: Token[],
): ThunkAction<void, MetaMaskReduxState, unknown, AnyAction> {
  // TODO: Fix in https://github.com/MetaMask/metamask-extension/issues/31879
  // eslint-disable-next-line @typescript-eslint/no-misused-promises
  return async (dispatch: MetaMaskReduxDispatch) => {
    await submitRequestToBackground('setSwapsTokens', [tokens]);
    await forceUpdateMetamaskState(dispatch);
  };
}

export function clearSwapsQuotes(): ThunkAction<
  void,
  MetaMaskReduxState,
  unknown,
  AnyAction
> {
  // TODO: Fix in https://github.com/MetaMask/metamask-extension/issues/31879
  // eslint-disable-next-line @typescript-eslint/no-misused-promises
  return async (dispatch: MetaMaskReduxDispatch) => {
    await submitRequestToBackground('clearSwapsQuotes');
    await forceUpdateMetamaskState(dispatch);
  };
}

export function resetBackgroundSwapsState(): ThunkAction<
  void,
  MetaMaskReduxState,
  unknown,
  AnyAction
> {
  // TODO: Fix in https://github.com/MetaMask/metamask-extension/issues/31879
  // eslint-disable-next-line @typescript-eslint/no-misused-promises
  return async (dispatch: MetaMaskReduxDispatch) => {
    await submitRequestToBackground('resetSwapsState');
    await forceUpdateMetamaskState(dispatch);
  };
}

export function setCustomApproveTxData(
  data: string,
): ThunkAction<void, MetaMaskReduxState, unknown, AnyAction> {
  // TODO: Fix in https://github.com/MetaMask/metamask-extension/issues/31879
  // eslint-disable-next-line @typescript-eslint/no-misused-promises
  return async (dispatch: MetaMaskReduxDispatch) => {
    await submitRequestToBackground('setCustomApproveTxData', [data]);
    await forceUpdateMetamaskState(dispatch);
  };
}

export function setSwapsTxGasPrice(
  gasPrice: string,
): ThunkAction<void, MetaMaskReduxState, unknown, AnyAction> {
  // TODO: Fix in https://github.com/MetaMask/metamask-extension/issues/31879
  // eslint-disable-next-line @typescript-eslint/no-misused-promises
  return async (dispatch: MetaMaskReduxDispatch) => {
    await submitRequestToBackground('setSwapsTxGasPrice', [gasPrice]);
    await forceUpdateMetamaskState(dispatch);
  };
}

export function setSwapsTxGasLimit(
  gasLimit: string,
): ThunkAction<void, MetaMaskReduxState, unknown, AnyAction> {
  // TODO: Fix in https://github.com/MetaMask/metamask-extension/issues/31879
  // eslint-disable-next-line @typescript-eslint/no-misused-promises
  return async (dispatch: MetaMaskReduxDispatch) => {
    await submitRequestToBackground('setSwapsTxGasLimit', [gasLimit, true]);
    await forceUpdateMetamaskState(dispatch);
  };
}

export function updateCustomSwapsEIP1559GasParams({
  gasLimit,
  maxFeePerGas,
  maxPriorityFeePerGas,
}: {
  gasLimit: string;
  maxFeePerGas: string;
  maxPriorityFeePerGas: string;
}): ThunkAction<void, MetaMaskReduxState, unknown, AnyAction> {
  // TODO: Fix in https://github.com/MetaMask/metamask-extension/issues/31879
  // eslint-disable-next-line @typescript-eslint/no-misused-promises
  return async (dispatch: MetaMaskReduxDispatch) => {
    await Promise.all([
      submitRequestToBackground('setSwapsTxGasLimit', [gasLimit]),
      submitRequestToBackground('setSwapsTxMaxFeePerGas', [maxFeePerGas]),
      submitRequestToBackground('setSwapsTxMaxFeePriorityPerGas', [
        maxPriorityFeePerGas,
      ]),
    ]);
    await forceUpdateMetamaskState(dispatch);
  };
}

// Note that the type widening happening below will resolve when we switch gas
// constants to TypeScript, at which point we'll get better type safety.
// TODO: Remove this comment when gas constants is typescript
export function updateSwapsUserFeeLevel(
  swapsCustomUserFeeLevel: PriorityLevels,
): ThunkAction<void, MetaMaskReduxState, unknown, AnyAction> {
  // TODO: Fix in https://github.com/MetaMask/metamask-extension/issues/31879
  // eslint-disable-next-line @typescript-eslint/no-misused-promises
  return async (dispatch: MetaMaskReduxDispatch) => {
    await submitRequestToBackground('setSwapsUserFeeLevel', [
      swapsCustomUserFeeLevel,
    ]);
    await forceUpdateMetamaskState(dispatch);
  };
}

export function setSwapsQuotesPollingLimitEnabled(
  quotesPollingLimitEnabled: boolean,
): ThunkAction<void, MetaMaskReduxState, unknown, AnyAction> {
  // TODO: Fix in https://github.com/MetaMask/metamask-extension/issues/31879
  // eslint-disable-next-line @typescript-eslint/no-misused-promises
  return async (dispatch: MetaMaskReduxDispatch) => {
    await submitRequestToBackground('setSwapsQuotesPollingLimitEnabled', [
      quotesPollingLimitEnabled,
    ]);
    await forceUpdateMetamaskState(dispatch);
  };
}

export function safeRefetchQuotes(): ThunkAction<
  void,
  MetaMaskReduxState,
  unknown,
  AnyAction
> {
  // TODO: Fix in https://github.com/MetaMask/metamask-extension/issues/31879
  // eslint-disable-next-line @typescript-eslint/no-misused-promises
  return async (dispatch: MetaMaskReduxDispatch) => {
    await submitRequestToBackground('safeRefetchQuotes');
    await forceUpdateMetamaskState(dispatch);
  };
}

export function stopPollingForQuotes(): ThunkAction<
  void,
  MetaMaskReduxState,
  unknown,
  AnyAction
> {
  // TODO: Fix in https://github.com/MetaMask/metamask-extension/issues/31879
  // eslint-disable-next-line @typescript-eslint/no-misused-promises
  return async (dispatch: MetaMaskReduxDispatch) => {
    await submitRequestToBackground('stopPollingForQuotes');
    await forceUpdateMetamaskState(dispatch);
  };
}

export function setBackgroundSwapRouteState(
  routeState: '' | 'loading' | 'awaiting' | 'smartTransactionStatus',
): ThunkAction<void, MetaMaskReduxState, unknown, AnyAction> {
  // TODO: Fix in https://github.com/MetaMask/metamask-extension/issues/31879
  // eslint-disable-next-line @typescript-eslint/no-misused-promises
  return async (dispatch: MetaMaskReduxDispatch) => {
    await submitRequestToBackground('setBackgroundSwapRouteState', [
      routeState,
    ]);
    await forceUpdateMetamaskState(dispatch);
  };
}

export function resetSwapsPostFetchState(): ThunkAction<
  void,
  MetaMaskReduxState,
  unknown,
  AnyAction
> {
  // TODO: Fix in https://github.com/MetaMask/metamask-extension/issues/31879
  // eslint-disable-next-line @typescript-eslint/no-misused-promises
  return async (dispatch: MetaMaskReduxDispatch) => {
    await submitRequestToBackground('resetPostFetchState');
    await forceUpdateMetamaskState(dispatch);
  };
}

export function setSwapsErrorKey(
  errorKey: string,
): ThunkAction<void, MetaMaskReduxState, unknown, AnyAction> {
  // TODO: Fix in https://github.com/MetaMask/metamask-extension/issues/31879
  // eslint-disable-next-line @typescript-eslint/no-misused-promises
  return async (dispatch: MetaMaskReduxDispatch) => {
    await submitRequestToBackground('setSwapsErrorKey', [errorKey]);
    await forceUpdateMetamaskState(dispatch);
  };
}

export function setInitialGasEstimate(
  initialAggId: string,
): ThunkAction<void, MetaMaskReduxState, unknown, AnyAction> {
  // TODO: Fix in https://github.com/MetaMask/metamask-extension/issues/31879
  // eslint-disable-next-line @typescript-eslint/no-misused-promises
  return async (dispatch: MetaMaskReduxDispatch) => {
    await submitRequestToBackground('setInitialGasEstimate', [initialAggId]);
    await forceUpdateMetamaskState(dispatch);
  };
}

// Permissions

export function requestAccountsAndChainPermissionsWithId(
  origin: string,
): ThunkAction<Promise<void>, MetaMaskReduxState, unknown, AnyAction> {
  return async (dispatch: MetaMaskReduxDispatch) => {
    const id = await submitRequestToBackground(
      'requestAccountsAndChainPermissionsWithId',
      [origin],
    );
    await forceUpdateMetamaskState(dispatch);
    return id;
  };
}

/**
 * Approves the permissions request.
 *
 * @param request - The permissions request to approve.
 */
export function approvePermissionsRequest(
  request: PermissionsRequest,
): ThunkAction<void, MetaMaskReduxState, unknown, AnyAction> {
  return (dispatch: MetaMaskReduxDispatch) => {
    callBackgroundMethod('approvePermissionsRequest', [request], (err) => {
      if (err) {
        dispatch(displayWarning(err));
      }
      forceUpdateMetamaskState(dispatch);
    });
  };
}

/**
 * Rejects the permissions request with the given ID.
 *
 * @param requestId - The id of the request to be rejected
 */
export function rejectPermissionsRequest(
  requestId: string,
): ThunkAction<void, MetaMaskReduxState, unknown, AnyAction> {
  // TODO: Fix in https://github.com/MetaMask/metamask-extension/issues/31879
  // eslint-disable-next-line @typescript-eslint/no-misused-promises
  return (dispatch: MetaMaskReduxDispatch) => {
    return new Promise((resolve, reject) => {
      callBackgroundMethod('rejectPermissionsRequest', [requestId], (err) => {
        if (err) {
          dispatch(displayWarning(err));
          reject(err);
          return;
        }
        forceUpdateMetamaskState(dispatch).then(resolve).catch(reject);
      });
    });
  };
}

/**
 * Clears the given permissions for the given origin.
 *
 * @param subjects
 */
export function removePermissionsFor(
  subjects: Record<string, NonEmptyArray<string>>,
): ThunkAction<void, MetaMaskReduxState, unknown, AnyAction> {
  return (dispatch: MetaMaskReduxDispatch) => {
    callBackgroundMethod('removePermissionsFor', [subjects], (err) => {
      if (err) {
        dispatch(displayWarning(err));
      }
    });
  };
}

/**
 * Updates the order of networks after drag and drop
 *
 * @param chainIds - An array of hexadecimal chain IDs
 */
export function updateNetworksList(
  chainIds: CaipChainId[],
): ThunkAction<void, MetaMaskReduxState, unknown, AnyAction> {
  // TODO: Fix in https://github.com/MetaMask/metamask-extension/issues/31879
  // eslint-disable-next-line @typescript-eslint/no-misused-promises
  return async () => {
    await submitRequestToBackground('updateNetworksList', [chainIds]);
  };
}

/**
 * Updates the pinned accounts list
 *
 * @param pinnedAccountList
 */
export function updateAccountsList(
  pinnedAccountList: [],
): ThunkAction<void, MetaMaskReduxState, unknown, AnyAction> {
  // TODO: Fix in https://github.com/MetaMask/metamask-extension/issues/31879
  // eslint-disable-next-line @typescript-eslint/no-misused-promises
  return async () => {
    await submitRequestToBackground('updateAccountsList', [pinnedAccountList]);
  };
}

/**
 * Sets the enabled networks in the controller state.
 * This method updates the enabledNetworkMap to mark specified networks as enabled.
 * It can handle both a single chain ID or an array of chain IDs.
 *
 * @param chainIds - A single chainId (e.g. 'eip155:1') or an array of chain IDs
 * to be enabled. All other networks will be implicitly disabled.
 * @param networkId - The CAIP-2 chain ID of the currently selected network
 */
export function setEnabledNetworks(
  chainIds: string[],
  networkId: CaipNamespace,
): ThunkAction<void, MetaMaskReduxState, unknown, AnyAction> {
  return async () => {
    await submitRequestToBackground('setEnabledNetworks', [
      chainIds,
      networkId,
    ]);
  };
}

/**
 * Hides account in the accounts list
 *
 * @param hiddenAccountList
 */
export function updateHiddenAccountsList(
  hiddenAccountList: [],
): ThunkAction<void, MetaMaskReduxState, unknown, AnyAction> {
  // TODO: Fix in https://github.com/MetaMask/metamask-extension/issues/31879
  // eslint-disable-next-line @typescript-eslint/no-misused-promises
  return async () => {
    await submitRequestToBackground('updateHiddenAccountsList', [
      hiddenAccountList,
    ]);
  };
}

// Pending Approvals

/**
 * Resolves a pending approval and closes the current notification window if no
 * further approvals are pending after the background state updates.
 *
 * @param id - The pending approval id
 * @param [value] - The value required to confirm a pending approval
 */
export function resolvePendingApproval(
  id: string,
  value: unknown,
): ThunkAction<void, MetaMaskReduxState, unknown, AnyAction> {
  // TODO: Fix in https://github.com/MetaMask/metamask-extension/issues/31879
  // eslint-disable-next-line @typescript-eslint/no-misused-promises
  return async (_dispatch: MetaMaskReduxDispatch) => {
    await submitRequestToBackground('resolvePendingApproval', [id, value]);
    // Before closing the current window, check if any additional confirmations
    // are added as a result of this confirmation being accepted

    const { pendingApprovals } = await forceUpdateMetamaskState(_dispatch);
    if (Object.values(pendingApprovals).length === 0) {
      _dispatch(closeCurrentNotificationWindow());
    }
  };
}

/**
 * Rejects a pending approval and closes the current notification window if no
 * further approvals are pending after the background state updates.
 *
 * @param id - The pending approval id
 * @param [error] - The error to throw when rejecting the approval
 */
export function rejectPendingApproval(
  id: string,
  error: unknown,
): ThunkAction<void, MetaMaskReduxState, unknown, AnyAction> {
  // TODO: Fix in https://github.com/MetaMask/metamask-extension/issues/31879
  // eslint-disable-next-line @typescript-eslint/no-misused-promises
  return async (dispatch: MetaMaskReduxDispatch) => {
    await submitRequestToBackground('rejectPendingApproval', [id, error]);
    // Before closing the current window, check if any additional confirmations
    // are added as a result of this confirmation being rejected
    const { pendingApprovals } = await forceUpdateMetamaskState(dispatch);
    if (Object.values(pendingApprovals).length === 0) {
      dispatch(closeCurrentNotificationWindow());
    }
  };
}

/**
 * Rejects all approvals for the given messages
 *
 * @param messageList - The list of messages to reject
 */
export function rejectAllMessages(
  messageList: [],
): ThunkAction<void, MetaMaskReduxState, unknown, AnyAction> {
  // TODO: Fix in https://github.com/MetaMask/metamask-extension/issues/31879
  // eslint-disable-next-line @typescript-eslint/no-misused-promises
  return async (dispatch: MetaMaskReduxDispatch) => {
    const userRejectionError = serializeError(
      providerErrors.userRejectedRequest(),
    );
    await Promise.all(
      messageList.map(
        async ({ id }) =>
          await submitRequestToBackground('rejectPendingApproval', [
            id,
            userRejectionError,
          ]),
      ),
    );
    const { pendingApprovals } = await forceUpdateMetamaskState(dispatch);
    if (Object.values(pendingApprovals).length === 0) {
      dispatch(closeCurrentNotificationWindow());
    }
  };
}

export function updateThrottledOriginState(
  origin: string,
  throttledOriginState: ThrottledOrigin,
): ThunkAction<void, MetaMaskReduxState, unknown, AnyAction> {
  // TODO: Fix in https://github.com/MetaMask/metamask-extension/issues/31879
  // eslint-disable-next-line @typescript-eslint/no-misused-promises
  return async () => {
    await submitRequestToBackground('updateThrottledOriginState', [
      origin,
      throttledOriginState,
    ]);
  };
}

export function setFirstTimeFlowType(
  type: FirstTimeFlowType | null,
): ThunkAction<Promise<void>, MetaMaskReduxState, unknown, AnyAction> {
  return async (dispatch: MetaMaskReduxDispatch) => {
    try {
      log.debug(`background.setFirstTimeFlowType`);
      await submitRequestToBackground('setFirstTimeFlowType', [type]);
      dispatch({
        type: actionConstants.SET_FIRST_TIME_FLOW_TYPE,
        value: type,
      });
    } catch (err) {
      dispatch(displayWarning(err));
    }
  };
}

export function setSelectedNetworkConfigurationId(
  networkConfigurationId: string,
): PayloadAction<string> {
  return {
    type: actionConstants.SET_SELECTED_NETWORK_CONFIGURATION_ID,
    payload: networkConfigurationId,
  };
}

export function setNewNetworkAdded({
  networkConfigurationId,
  nickname,
}: {
  networkConfigurationId: string;
  nickname: string;
}): PayloadAction<object> {
  return {
    type: actionConstants.SET_NEW_NETWORK_ADDED,
    payload: { networkConfigurationId, nickname },
  };
}

export function setEditedNetwork(
  payload:
    | {
        chainId: string;
        nickname?: string;
        editCompleted?: boolean;
        newNetwork?: boolean;
      }
    | undefined = undefined,
): PayloadAction<object> {
  return { type: actionConstants.SET_EDIT_NETWORK, payload };
}

export function setNewNftAddedMessage(
  newNftAddedMessage: string,
): PayloadAction<string> {
  return {
    type: actionConstants.SET_NEW_NFT_ADDED_MESSAGE,
    payload: newNftAddedMessage,
  };
}

export function setRemoveNftMessage(
  removeNftMessage: string,
): PayloadAction<string> {
  return {
    type: actionConstants.SET_REMOVE_NFT_MESSAGE,
    payload: removeNftMessage,
  };
}

export function setNewTokensImported(
  newTokensImported: string,
): PayloadAction<string> {
  return {
    type: actionConstants.SET_NEW_TOKENS_IMPORTED,
    payload: newTokensImported,
  };
}

export function setNewTokensImportedError(
  newTokensImportedError: string,
): PayloadAction<string> {
  return {
    type: actionConstants.SET_NEW_TOKENS_IMPORTED_ERROR,
    payload: newTokensImportedError,
  };
}

export function setLastActiveTime(): ThunkAction<
  void,
  MetaMaskReduxState,
  unknown,
  AnyAction
> {
  return (dispatch: MetaMaskReduxDispatch) => {
    callBackgroundMethod('setLastActiveTime', [], (err) => {
      if (err) {
        dispatch(displayWarning(err));
      }
    });
  };
}

export function setDismissSeedBackUpReminder(
  value: boolean,
): ThunkAction<void, MetaMaskReduxState, unknown, AnyAction> {
  // TODO: Fix in https://github.com/MetaMask/metamask-extension/issues/31879
  // eslint-disable-next-line @typescript-eslint/no-misused-promises
  return async (dispatch: MetaMaskReduxDispatch) => {
    dispatch(showLoadingIndication());
    await submitRequestToBackground('setDismissSeedBackUpReminder', [value]);
    dispatch(hideLoadingIndication());
  };
}

export function setOverrideContentSecurityPolicyHeader(
  value: boolean,
): ThunkAction<void, MetaMaskReduxState, unknown, AnyAction> {
  // TODO: Fix in https://github.com/MetaMask/metamask-extension/issues/31879
  // eslint-disable-next-line @typescript-eslint/no-misused-promises
  return async (dispatch: MetaMaskReduxDispatch) => {
    dispatch(showLoadingIndication());
    await submitRequestToBackground('setOverrideContentSecurityPolicyHeader', [
      value,
    ]);
    dispatch(hideLoadingIndication());
  };
}

export function setManageInstitutionalWallets(
  value: boolean,
): ThunkAction<void, MetaMaskReduxState, unknown, AnyAction> {
  // TODO: Fix in https://github.com/MetaMask/metamask-extension/issues/31879
  // eslint-disable-next-line @typescript-eslint/no-misused-promises
  return async (dispatch: MetaMaskReduxDispatch) => {
    dispatch(showLoadingIndication());
    await submitRequestToBackground('setManageInstitutionalWallets', [value]);
    dispatch(hideLoadingIndication());
  };
}

export function getRpcMethodPreferences(): ThunkAction<
  void,
  MetaMaskReduxState,
  unknown,
  AnyAction
> {
  // TODO: Fix in https://github.com/MetaMask/metamask-extension/issues/31879
  // eslint-disable-next-line @typescript-eslint/no-misused-promises
  return async (dispatch: MetaMaskReduxDispatch) => {
    dispatch(showLoadingIndication());
    await submitRequestToBackground('getRpcMethodPreferences', []);
    dispatch(hideLoadingIndication());
  };
}

export function setConnectedStatusPopoverHasBeenShown(): ThunkAction<
  void,
  MetaMaskReduxState,
  unknown,
  AnyAction
> {
  return () => {
    callBackgroundMethod('setConnectedStatusPopoverHasBeenShown', [], (err) => {
      if (isErrorWithMessage(err)) {
        throw new Error(getErrorMessage(err));
      }
    });
  };
}

export function setRecoveryPhraseReminderHasBeenShown() {
  return () => {
    callBackgroundMethod('setRecoveryPhraseReminderHasBeenShown', [], (err) => {
      if (isErrorWithMessage(err)) {
        throw new Error(getErrorMessage(err));
      }
    });
  };
}

export function setRecoveryPhraseReminderLastShown(
  lastShown: number,
): ThunkAction<void, MetaMaskReduxState, unknown, AnyAction> {
  return () => {
    callBackgroundMethod(
      'setRecoveryPhraseReminderLastShown',
      [lastShown],
      (err) => {
        if (isErrorWithMessage(err)) {
          throw new Error(getErrorMessage(err));
        }
      },
    );
  };
}

export function setTermsOfUseLastAgreed(lastAgreed: number) {
  return async () => {
    await submitRequestToBackground('setTermsOfUseLastAgreed', [lastAgreed]);
  };
}

export async function setUpdateModalLastDismissedAt(
  updateModalLastDismissedAt: number,
) {
  await submitRequestToBackground('setUpdateModalLastDismissedAt', [
    updateModalLastDismissedAt,
  ]);
}

export function setLastViewedUserSurvey(id: number) {
  return async () => {
    await submitRequestToBackground('setLastViewedUserSurvey', [id]);
  };
}

export function setOutdatedBrowserWarningLastShown(lastShown: number) {
  return async () => {
    await submitRequestToBackground('setOutdatedBrowserWarningLastShown', [
      lastShown,
    ]);
  };
}

export function getContractMethodData(
  data = '',
): ThunkAction<void, MetaMaskReduxState, unknown, AnyAction> {
  // TODO: Fix in https://github.com/MetaMask/metamask-extension/issues/31879
  // eslint-disable-next-line @typescript-eslint/no-misused-promises
  return async (dispatch: MetaMaskReduxDispatch, getState) => {
    const prefixedData = addHexPrefix(data);
    const fourBytePrefix = prefixedData.slice(0, 10);
    if (fourBytePrefix.length < 10) {
      return {};
    }
    const { knownMethodData, use4ByteResolution } = getState().metamask;
    if (
      knownMethodData?.[fourBytePrefix] &&
      Object.keys(knownMethodData[fourBytePrefix]).length !== 0
    ) {
      return knownMethodData[fourBytePrefix];
    }

    log.debug(`loadingMethodData`);

    const { name, params } = (await getMethodDataAsync(
      fourBytePrefix,
      use4ByteResolution,
    )) as {
      name: string;
      params: unknown;
    };

    callBackgroundMethod(
      'addKnownMethodData',
      [fourBytePrefix, { name, params }],
      (err) => {
        if (err) {
          dispatch(displayWarning(err));
        }
      },
    );
    return { name, params };
  };
}

export function setSeedPhraseBackedUp(
  seedPhraseBackupState: boolean,
): ThunkAction<void, MetaMaskReduxState, unknown, AnyAction> {
  // TODO: Fix in https://github.com/MetaMask/metamask-extension/issues/31879
  // eslint-disable-next-line @typescript-eslint/no-misused-promises
  return (dispatch: MetaMaskReduxDispatch) => {
    log.debug(`background.setSeedPhraseBackedUp`);
    return new Promise((resolve, reject) => {
      callBackgroundMethod(
        'setSeedPhraseBackedUp',
        [seedPhraseBackupState],
        (err) => {
          if (err) {
            dispatch(displayWarning(err));
            reject(err);
            return;
          }
          forceUpdateMetamaskState(dispatch).then(resolve).catch(reject);
        },
      );
    });
  };
}

export function setNextNonce(nextNonce: string): PayloadAction<string> {
  return {
    type: actionConstants.SET_NEXT_NONCE,
    payload: nextNonce,
  };
}

/**
 * This function initiates the nonceLock in the background for the given
 * address, and returns the next nonce to use. It then calls setNextNonce which
 * sets the nonce in state on the nextNonce key. NOTE: The nextNonce key is
 * actually ephemeral application state. It does not appear to be part of the
 * background state.
 *
 * TODO: move this to a different slice, MetaMask slice will eventually be
 * deprecated because it should not contain any ephemeral/app state but just
 * background state. In addition we should key nextNonce by address to prevent
 * accidental usage of a stale nonce as the call to getNextNonce only works for
 * the currently selected address.
 *
 * @param address - address for which nonce lock shouuld be obtained.
 * @returns
 */
export function getNextNonce(
  address,
): ThunkAction<Promise<string>, MetaMaskReduxState, unknown, AnyAction> {
  return async (dispatch, getState) => {
    const networkClientId = getSelectedNetworkClientId(getState());
    let nextNonce;
    try {
      nextNonce = await submitRequestToBackground<string>('getNextNonce', [
        address,
        networkClientId,
      ]);
    } catch (error) {
      dispatch(displayWarning(error));
      throw error;
    }
    dispatch(setNextNonce(nextNonce));
    return nextNonce;
  };
}

export function setRequestAccountTabIds(requestAccountTabIds: {
  [origin: string]: string;
}): PayloadAction<{
  [origin: string]: string;
}> {
  return {
    type: actionConstants.SET_REQUEST_ACCOUNT_TABS,
    payload: requestAccountTabIds,
  };
}

export function getRequestAccountTabIds(): ThunkAction<
  void,
  MetaMaskReduxState,
  unknown,
  AnyAction
> {
  // TODO: Fix in https://github.com/MetaMask/metamask-extension/issues/31879
  // eslint-disable-next-line @typescript-eslint/no-misused-promises
  return async (dispatch: MetaMaskReduxDispatch) => {
    const requestAccountTabIds = await submitRequestToBackground<{
      [origin: string]: string;
    }>('getRequestAccountTabIds');
    dispatch(setRequestAccountTabIds(requestAccountTabIds));
  };
}

export function setOpenMetamaskTabsIDs(openMetaMaskTabIDs: {
  [tabId: string]: boolean;
}): PayloadAction<{ [tabId: string]: boolean }> {
  return {
    type: actionConstants.SET_OPEN_METAMASK_TAB_IDS,
    payload: openMetaMaskTabIDs,
  };
}

export function getOpenMetamaskTabsIds(): ThunkAction<
  void,
  MetaMaskReduxState,
  unknown,
  AnyAction
> {
  // TODO: Fix in https://github.com/MetaMask/metamask-extension/issues/31879
  // eslint-disable-next-line @typescript-eslint/no-misused-promises
  return async (dispatch: MetaMaskReduxDispatch) => {
    const openMetaMaskTabIDs = await submitRequestToBackground<{
      [tabId: string]: boolean;
    }>('getOpenMetamaskTabsIds');
    dispatch(setOpenMetamaskTabsIDs(openMetaMaskTabIDs));
  };
}

export async function attemptLedgerTransportCreation() {
  return await submitRequestToBackground('attemptLedgerTransportCreation');
}

/**
 * This method deduplicates error reports to sentry by maintaining a state
 * object 'singleExceptions' in the app slice. The only place this state object
 * is accessed from is within this method, to check if it has already seen and
 * therefore tracked this error. This is to avoid overloading sentry with lots
 * of duplicate errors.
 *
 * @param error
 * @returns
 */
export function captureSingleException(
  error: string,
): ThunkAction<void, MetaMaskReduxState, unknown, AnyAction> {
  // TODO: Fix in https://github.com/MetaMask/metamask-extension/issues/31879
  // eslint-disable-next-line @typescript-eslint/no-misused-promises
  return async (dispatch, getState) => {
    const { singleExceptions } = getState().appState;
    if (!(error in singleExceptions)) {
      dispatch({
        type: actionConstants.CAPTURE_SINGLE_EXCEPTION,
        value: error,
      });
      captureException(Error(error));
    }
  };
}

// Wrappers around promisifedBackground
/**
 * The "actions" below are not actions nor action creators. They cannot use
 * dispatch nor should they be dispatched when used. Instead they can be
 * called directly. These wrappers will be moved into their location at some
 * point in the future.
 */

export function estimateGas(params: TransactionParams): Promise<Hex> {
  return submitRequestToBackground('estimateGas', [params]);
}

export async function updateTokenType(
  tokenAddress: string,
): Promise<Token | undefined> {
  try {
    return await submitRequestToBackground('updateTokenType', [tokenAddress]);
  } catch (error) {
    logErrorWithMessage(error);
  }
  return undefined;
}

export async function addPollingTokenToAppState(pollingToken: string) {
  return submitRequestToBackground('addPollingTokenToAppState', [
    pollingToken,
    POLLING_TOKEN_ENVIRONMENT_TYPES[getEnvironmentType()],
  ]);
}

export async function removePollingTokenFromAppState(pollingToken: string) {
  return submitRequestToBackground('removePollingTokenFromAppState', [
    pollingToken,
    POLLING_TOKEN_ENVIRONMENT_TYPES[getEnvironmentType()],
  ]);
}

/**
 * Informs the CurrencyRateController that the UI requires currency rate polling
 *
 * @param nativeCurrencies - An array of native currency symbols
 * @returns polling token that can be used to stop polling
 */
export async function currencyRateStartPolling(
  nativeCurrencies: string[],
): Promise<string> {
  const pollingToken = await submitRequestToBackground(
    'currencyRateStartPolling',
    [{ nativeCurrencies }],
  );
  await addPollingTokenToAppState(pollingToken);
  return pollingToken;
}

/**
 * Informs the CurrencyRateController that the UI no longer requires currency rate polling
 * for the given network client.
 * If all network clients unsubscribe, the controller stops polling.
 *
 * @param pollingToken - Poll token received from calling currencyRateStartPolling
 */
export async function currencyRateStopPollingByPollingToken(
  pollingToken: string,
) {
  await submitRequestToBackground('currencyRateStopPollingByPollingToken', [
    pollingToken,
  ]);
  await removePollingTokenFromAppState(pollingToken);
}

/**
 * Informs the TokenDetectionController that the UI requires token detection polling
 *
 * @param chainIds - An array of chain ids to poll token detection on.
 * @returns polling token that can be used to stop polling.
 */
export async function tokenDetectionStartPolling(
  chainIds: string[],
): Promise<string> {
  const pollingToken = await submitRequestToBackground(
    'tokenDetectionStartPolling',
    [{ chainIds }],
  );

  await addPollingTokenToAppState(pollingToken);
  return pollingToken;
}

/**
 * Informs the TokenDetectionController that the UI no longer token detection polling
 *
 * @param pollingToken - Poll token received from calling tokenDetectionStartPolling
 */
export async function tokenDetectionStopPollingByPollingToken(
  pollingToken: string,
) {
  await submitRequestToBackground('tokenDetectionStopPollingByPollingToken', [
    pollingToken,
  ]);
  await removePollingTokenFromAppState(pollingToken);
}

/**
 * Informs the TokenListController that the UI requires token list polling
 *
 * @param chainId
 * @returns polling token that can be used to stop polling
 */
export async function tokenListStartPolling(chainId: string): Promise<string> {
  const pollingToken = await submitRequestToBackground(
    'tokenListStartPolling',
    [{ chainId }],
  );

  await addPollingTokenToAppState(pollingToken);
  return pollingToken;
}

/**
 * Informs the TokenListController that the UI no longer token list polling
 *
 * @param pollingToken - Poll token received from calling tokenListStartPolling
 */
export async function tokenListStopPollingByPollingToken(pollingToken: string) {
  await submitRequestToBackground('tokenListStopPollingByPollingToken', [
    pollingToken,
  ]);
  await removePollingTokenFromAppState(pollingToken);
}

export async function tokenBalancesStartPolling(
  chainId: string,
): Promise<string> {
  const pollingToken = await submitRequestToBackground(
    'tokenBalancesStartPolling',
    [{ chainId }],
  );
  await addPollingTokenToAppState(pollingToken);
  return pollingToken;
}

export async function tokenBalancesStopPollingByPollingToken(
  pollingToken: string,
) {
  await submitRequestToBackground('tokenBalancesStopPollingByPollingToken', [
    pollingToken,
  ]);
  await removePollingTokenFromAppState(pollingToken);
}

/**
 * Informs the TokenRatesController that the UI requires
 * token rate polling for the given chain id.
 *
 * @param chainIds - An array of chain ids to poll token rates on.
 * @returns polling token that can be used to stop polling
 */
export async function tokenRatesStartPolling(
  chainIds: string[],
): Promise<string> {
  const pollingToken = await submitRequestToBackground(
    'tokenRatesStartPolling',
    [{ chainIds }],
  );
  await addPollingTokenToAppState(pollingToken);
  return pollingToken;
}

/**
 * Informs the TokenRatesController that the UI no longer
 * requires token rate polling for the given chain id.
 *
 * @param pollingToken -
 */
export async function tokenRatesStopPollingByPollingToken(
  pollingToken: string,
) {
  await submitRequestToBackground('tokenRatesStopPollingByPollingToken', [
    pollingToken,
  ]);
  await removePollingTokenFromAppState(pollingToken);
}

/**
 * Starts polling on accountTrackerController with the networkClientId
 *
 * @param networkClientId - The network client ID to pull balances for.
 * @returns polling token used to stop polling
 */
export async function accountTrackerStartPolling(
  networkClientId: string,
): Promise<string> {
  const pollingToken = await submitRequestToBackground(
    'accountTrackerStartPolling',
    [networkClientId],
  );
  await addPollingTokenToAppState(pollingToken);
  return pollingToken;
}

/**
 * Stops polling on the account tracker controller.
 *
 * @param pollingToken - polling token to use to stop polling.
 */
export async function accountTrackerStopPollingByPollingToken(
  pollingToken: string,
) {
  await submitRequestToBackground('accountTrackerStopPollingByPollingToken', [
    pollingToken,
  ]);
  await removePollingTokenFromAppState(pollingToken);
}

/**
 * Informs the GasFeeController that the UI requires gas fee polling
 *
 * @param networkClientId - unique identifier for the network client
 * @returns polling token that can be used to stop polling
 */
export async function gasFeeStartPollingByNetworkClientId(
  networkClientId: string,
) {
  const pollingToken = await submitRequestToBackground('gasFeeStartPolling', [
    { networkClientId },
  ]);
  await addPollingTokenToAppState(pollingToken);
  return pollingToken;
}

/**
 * Informs the GasFeeController that the UI no longer requires gas fee polling
 * for the given network client.
 * If all network clients unsubscribe, the controller stops polling.
 *
 * @param pollingToken - Poll token received from calling gasFeeStartPolling
 */
export async function gasFeeStopPollingByPollingToken(pollingToken: string) {
  await submitRequestToBackground('gasFeeStopPollingByPollingToken', [
    pollingToken,
  ]);
  await removePollingTokenFromAppState(pollingToken);
}

export function getGasFeeTimeEstimate(
  maxPriorityFeePerGas: string,
  maxFeePerGas: string,
): Promise<ReturnType<GasFeeController['getTimeEstimate']>> {
  return submitRequestToBackground('getGasFeeTimeEstimate', [
    maxPriorityFeePerGas,
    maxFeePerGas,
  ]);
}

export async function attemptCloseNotificationPopup() {
  // Check if the current window is NOT a popup - if confirmed, we should not close it
  try {
    const currentWindow = await browser.windows.getCurrent();
    if (currentWindow.type && currentWindow.type !== 'popup') {
      console.warn(
        `Not safe to close a window that is not a popup: It is of type: ${currentWindow.type}`,
      );
      // We've confirmed this is not a popup window, so it's not safe to close.
      return;
    }
  } catch (error) {
    // Error occurred while checking window type - we cannot confirm rule out a popup, so continue
    // with the closing attempt as we haven't ruled out that it might be a popup
    console.warn(
      'attemptCloseNotificationPopup: Error encountered while checking window type',
      error,
    );
  }

  await submitRequestToBackground('markNotificationPopupAsAutomaticallyClosed');

  // First attempt: Try window.close()
  // This has limitations according to MDN:
  // - Only works on windows opened by Window.open()
  // - Or top-level windows with single history entry
  // - Otherwise fails silently with console error: "Scripts may not close windows that were not opened by script"
  //
  // Note: we opted for window.close() instead of browser.windows.remove(id) because the latter closes the
  // entire window and all its tabs (if there are other tabs open).
  window.close();

  // Second attempt: If we reach here, window.close() failed
  // Try to close via the browser tabs API
  try {
    const tab = await browser.tabs.getCurrent();
    await browser.tabs.remove(tab.id);
  } catch (error) {
    // If closing the tab fails, we don't want to close the entire browser window.
    // See issue: https://github.com/MetaMask/metamask-extension/issues/29821
    console.error('attemptCloseNotificationPopup: Failed to close tab', error);
  }
}

/**
 * @param payload - details of the event to track
 * @param options - options for routing/handling of event
 * @returns
 */
export function trackMetaMetricsEvent(
  payload: MetaMetricsEventPayload,
  options?: MetaMetricsEventOptions,
) {
  return submitRequestToBackground('trackMetaMetricsEvent', [
    { ...payload, actionId: generateActionId() },
    options,
  ]);
}

export function createEventFragment(
  options: MetaMetricsEventFragment,
): Promise<string> {
  const actionId = generateActionId();
  return submitRequestToBackground('createEventFragment', [
    { ...options, actionId },
  ]);
}

export function createTransactionEventFragment(
  transactionId: string,
): Promise<string> {
  const actionId = generateActionId();
  return submitRequestToBackground('createTransactionEventFragment', [
    {
      transactionId,
      actionId,
    },
  ]);
}

export function updateEventFragment(
  id: string,
  payload: Partial<MetaMetricsEventFragment>,
) {
  return submitRequestToBackground('updateEventFragment', [id, payload]);
}

export function finalizeEventFragment(
  id: string,
  options?: {
    abandoned?: boolean;
    page?: MetaMetricsPageObject;
    referrer?: MetaMetricsReferrerObject;
  },
) {
  return submitRequestToBackground('finalizeEventFragment', [id, options]);
}

/**
 * @param payload - details of the page viewed
 * @param options - options for handling the page view
 */
export function trackMetaMetricsPage(
  payload: MetaMetricsPagePayload,
  options: MetaMetricsPageOptions,
) {
  return submitRequestToBackground('trackMetaMetricsPage', [
    { ...payload, actionId: generateActionId() },
    options,
  ]);
}

export function resetViewedNotifications() {
  return submitRequestToBackground('resetViewedNotifications');
}

export function updateViewedNotifications(notificationIdViewedStatusMap: {
  [notificationId: string]: boolean;
}) {
  return submitRequestToBackground('updateViewedNotifications', [
    notificationIdViewedStatusMap,
  ]);
}

export async function setAlertEnabledness(
  alertId: string,
  enabledness: boolean,
) {
  await submitRequestToBackground('setAlertEnabledness', [
    alertId,
    enabledness,
  ]);
}

export async function setUnconnectedAccountAlertShown(origin: string) {
  await submitRequestToBackground('setUnconnectedAccountAlertShown', [origin]);
}

export async function setWeb3ShimUsageAlertDismissed(origin: string) {
  await submitRequestToBackground('setWeb3ShimUsageAlertDismissed', [origin]);
}

// Smart Transactions Controller
export function clearSmartTransactionFees() {
  submitRequestToBackground('clearSmartTransactionFees');
}

export function fetchSmartTransactionFees(
  unsignedTransaction: Partial<TransactionParams> & { chainId: string },
  approveTxParams: TransactionParams,
): ThunkAction<void, MetaMaskReduxState, unknown, AnyAction> {
  // TODO: Fix in https://github.com/MetaMask/metamask-extension/issues/31879
  // eslint-disable-next-line @typescript-eslint/no-misused-promises
  return async (dispatch: MetaMaskReduxDispatch) => {
    if (approveTxParams) {
      approveTxParams.value = '0x0';
    }
    try {
      const smartTransactionFees = await await submitRequestToBackground(
        'fetchSmartTransactionFees',
        [unsignedTransaction, approveTxParams],
      );
      dispatch({
        type: actionConstants.SET_SMART_TRANSACTIONS_ERROR,
        payload: null,
      });
      return smartTransactionFees;
    } catch (err) {
      logErrorWithMessage(err);
      if (isErrorWithMessage(err)) {
        const errorMessage = getErrorMessage(err);
        if (errorMessage.startsWith('Fetch error:')) {
          const errorObj = parseSmartTransactionsError(errorMessage);
          dispatch({
            type: actionConstants.SET_SMART_TRANSACTIONS_ERROR,
            payload: errorObj,
          });
        }
      }
      throw err;
    }
  };
}

type TemporarySmartTransactionGasFees = {
  maxFeePerGas: string;
  maxPriorityFeePerGas: string;
  gas: string;
  value: string;
};

const createSignedTransactions = async (
  unsignedTransaction: Partial<TransactionParams> & { chainId: string },
  fees: TemporarySmartTransactionGasFees[],
  areCancelTransactions?: boolean,
): Promise<TransactionParams[]> => {
  const unsignedTransactionsWithFees = fees.map((fee) => {
    const unsignedTransactionWithFees = {
      ...unsignedTransaction,
      maxFeePerGas: decimalToHex(fee.maxFeePerGas),
      maxPriorityFeePerGas: decimalToHex(fee.maxPriorityFeePerGas),
      gas: areCancelTransactions
        ? decimalToHex(21000) // It has to be 21000 for cancel transactions, otherwise the API would reject it.
        : unsignedTransaction.gas,
      value: unsignedTransaction.value,
    };
    if (areCancelTransactions) {
      unsignedTransactionWithFees.to = unsignedTransactionWithFees.from;
      unsignedTransactionWithFees.data = '0x';
    }
    return unsignedTransactionWithFees;
  });
  const signedTransactions = await submitRequestToBackground<
    TransactionParams[]
  >('approveTransactionsWithSameNonce', [unsignedTransactionsWithFees]);
  return signedTransactions;
};

export function signAndSendSmartTransaction({
  unsignedTransaction,
  smartTransactionFees,
}: {
  unsignedTransaction: Partial<TransactionParams> & { chainId: string };
  smartTransactionFees: {
    fees: TemporarySmartTransactionGasFees[];
    cancelFees: TemporarySmartTransactionGasFees[];
  };
}): ThunkAction<Promise<string>, MetaMaskReduxState, unknown, AnyAction> {
  return async (dispatch: MetaMaskReduxDispatch) => {
    const signedTransactions = await createSignedTransactions(
      unsignedTransaction,
      smartTransactionFees.fees,
    );
    try {
      const response = await submitRequestToBackground<{ uuid: string }>(
        'submitSignedTransactions',
        [
          {
            signedTransactions,
            // The "signedCanceledTransactions" parameter is still expected by the STX controller but is no longer used.
            // So we are passing an empty array. The parameter may be deprecated in a future update.
            signedCanceledTransactions: [],
            txParams: unsignedTransaction,
          },
        ],
      ); // Returns e.g.: { uuid: 'dP23W7c2kt4FK9TmXOkz1UM2F20' }
      return response.uuid;
    } catch (err) {
      logErrorWithMessage(err);
      if (isErrorWithMessage(err)) {
        const errorMessage = getErrorMessage(err);
        if (errorMessage.startsWith('Fetch error:')) {
          const errorObj = parseSmartTransactionsError(errorMessage);
          dispatch({
            type: actionConstants.SET_SMART_TRANSACTIONS_ERROR,
            payload: errorObj,
          });
        }
      }
      throw err;
    }
  };
}

export function updateSmartTransaction(
  uuid: string,
  txMeta: TransactionMeta,
): ThunkAction<void, MetaMaskReduxState, unknown, AnyAction> {
  // TODO: Fix in https://github.com/MetaMask/metamask-extension/issues/31879
  // eslint-disable-next-line @typescript-eslint/no-misused-promises
  return async (dispatch: MetaMaskReduxDispatch) => {
    try {
      await submitRequestToBackground('updateSmartTransaction', [
        {
          uuid,
          ...txMeta,
        },
      ]);
    } catch (err) {
      logErrorWithMessage(err);
      if (isErrorWithMessage(err)) {
        const errorMessage = getErrorMessage(err);
        if (errorMessage.startsWith('Fetch error:')) {
          const errorObj = parseSmartTransactionsError(errorMessage);
          dispatch({
            type: actionConstants.SET_SMART_TRANSACTIONS_ERROR,
            payload: errorObj,
          });
        }
      }
      throw err;
    }
  };
}

export function setSmartTransactionsRefreshInterval(
  refreshInterval: number,
): ThunkAction<void, MetaMaskReduxState, unknown, AnyAction> {
  // TODO: Fix in https://github.com/MetaMask/metamask-extension/issues/31879
  // eslint-disable-next-line @typescript-eslint/no-misused-promises
  return async () => {
    if (refreshInterval === undefined || refreshInterval === null) {
      return;
    }
    try {
      await submitRequestToBackground('setStatusRefreshInterval', [
        refreshInterval,
      ]);
    } catch (err) {
      logErrorWithMessage(err);
    }
  };
}

export function cancelSmartTransaction(
  uuid: string,
): ThunkAction<void, MetaMaskReduxState, unknown, AnyAction> {
  // TODO: Fix in https://github.com/MetaMask/metamask-extension/issues/31879
  // eslint-disable-next-line @typescript-eslint/no-misused-promises
  return async (dispatch: MetaMaskReduxDispatch) => {
    try {
      await submitRequestToBackground('cancelSmartTransaction', [uuid]);
    } catch (err) {
      logErrorWithMessage(err);
      if (isErrorWithMessage(err)) {
        const errorMessage = getErrorMessage(err);
        if (errorMessage.startsWith('Fetch error:')) {
          const errorObj = parseSmartTransactionsError(errorMessage);
          dispatch({
            type: actionConstants.SET_SMART_TRANSACTIONS_ERROR,
            payload: errorObj,
          });
        }
      }
      throw err;
    }
  };
}

// TODO: Not a thunk but rather a wrapper around a background call
export function fetchSmartTransactionsLiveness({
  networkClientId,
}: {
  networkClientId?: string;
} = {}) {
  return async () => {
    try {
      await submitRequestToBackground('fetchSmartTransactionsLiveness', [
        { networkClientId },
      ]);
    } catch (err) {
      logErrorWithMessage(err);
    }
  };
}

export function dismissSmartTransactionsErrorMessage(): Action {
  return {
    type: actionConstants.DISMISS_SMART_TRANSACTIONS_ERROR_MESSAGE,
  };
}

// App state
export function hideTestNetMessage() {
  return submitRequestToBackground('setShowTestnetMessageInDropdown', [false]);
}

export function hideBetaHeader() {
  return submitRequestToBackground('setShowBetaHeader', [false]);
}

export function hidePermissionsTour() {
  return submitRequestToBackground('setShowPermissionsTour', [false]);
}

export function hideAccountBanner() {
  return submitRequestToBackground('setShowAccountBanner', [false]);
}

export function hideNetworkBanner() {
  return submitRequestToBackground('setShowNetworkBanner', [false]);
}

/**
 * Sends the background state the networkClientId and domain upon network switch
 *
 * @param selectedTabOrigin - The origin to set the new networkClientId for
 * @param networkClientId - The new networkClientId
 */
export function setNetworkClientIdForDomain(
  selectedTabOrigin: string,
  networkClientId: string,
): Promise<void> {
  return submitRequestToBackground('setNetworkClientIdForDomain', [
    selectedTabOrigin,
    networkClientId,
  ]);
}

export function setSecurityAlertsEnabled(val: boolean): void {
  try {
    submitRequestToBackground('setSecurityAlertsEnabled', [val]);
  } catch (error) {
    logErrorWithMessage(error);
  }
}

export async function setWatchEthereumAccountEnabled(value: boolean) {
  try {
    await submitRequestToBackground('setWatchEthereumAccountEnabled', [value]);
  } catch (error) {
    logErrorWithMessage(error);
  }
}

///: BEGIN:ONLY_INCLUDE_IF(keyring-snaps)
export async function setAddSnapAccountEnabled(value: boolean): Promise<void> {
  try {
    await submitRequestToBackground('setAddSnapAccountEnabled', [value]);
  } catch (error) {
    logErrorWithMessage(error);
  }
}

export function showKeyringSnapRemovalModal(payload: {
  snapName: string;
  result: 'success' | 'failed';
}) {
  return {
    type: actionConstants.SHOW_KEYRING_SNAP_REMOVAL_RESULT,
    payload,
  };
}

export function hideKeyringRemovalResultModal() {
  return {
    type: actionConstants.HIDE_KEYRING_SNAP_REMOVAL_RESULT,
  };
}

export async function getSnapAccountsById(snapId: string): Promise<string[]> {
  const addresses: string[] = await submitRequestToBackground(
    'getAccountsBySnapId',
    [snapId],
  );

  return addresses;
}
///: END:ONLY_INCLUDE_IF

export function setUseExternalNameSources(val: boolean): void {
  try {
    submitRequestToBackground('setUseExternalNameSources', [val]);
  } catch (error) {
    logErrorWithMessage(error);
  }
}

export function setUseTransactionSimulations(val: boolean): void {
  try {
    submitRequestToBackground('setUseTransactionSimulations', [val]);
  } catch (error) {
    logErrorWithMessage(error);
  }
}

// QR Hardware Wallets
export async function submitQRHardwareCryptoHDKey(cbor: Hex) {
  await submitRequestToBackground('submitQRHardwareCryptoHDKey', [cbor]);
}

export async function submitQRHardwareCryptoAccount(cbor: Hex) {
  await submitRequestToBackground('submitQRHardwareCryptoAccount', [cbor]);
}

export function cancelSyncQRHardware(): ThunkAction<
  void,
  MetaMaskReduxState,
  unknown,
  AnyAction
> {
  // TODO: Fix in https://github.com/MetaMask/metamask-extension/issues/31879
  // eslint-disable-next-line @typescript-eslint/no-misused-promises
  return async (dispatch: MetaMaskReduxDispatch) => {
    dispatch(hideLoadingIndication());
    await submitRequestToBackground('cancelSyncQRHardware');
  };
}

export async function submitQRHardwareSignature(requestId: string, cbor: Hex) {
  await submitRequestToBackground('submitQRHardwareSignature', [
    requestId,
    cbor,
  ]);
}

export function cancelQRHardwareSignRequest(): ThunkAction<
  void,
  MetaMaskReduxState,
  unknown,
  AnyAction
> {
  // TODO: Fix in https://github.com/MetaMask/metamask-extension/issues/31879
  // eslint-disable-next-line @typescript-eslint/no-misused-promises
  return async (dispatch: MetaMaskReduxDispatch) => {
    dispatch(hideLoadingIndication());
    await submitRequestToBackground('cancelQRHardwareSignRequest');
  };
}

export function requestUserApproval({
  origin,
  type,
  requestData,
}: {
  origin: string;
  type: string;
  requestData: object;
}): ThunkAction<void, MetaMaskReduxState, unknown, AnyAction> {
  // TODO: Fix in https://github.com/MetaMask/metamask-extension/issues/31879
  // eslint-disable-next-line @typescript-eslint/no-misused-promises
  return async (dispatch: MetaMaskReduxDispatch) => {
    try {
      await submitRequestToBackground('requestUserApproval', [
        {
          origin,
          type,
          requestData,
        },
      ]);
    } catch (error) {
      logErrorWithMessage(error);
      dispatch(displayWarning('Had trouble requesting user approval'));
    }
  };
}

export function rejectAllApprovals() {
  return async (dispatch: MetaMaskReduxDispatch) => {
    await submitRequestToBackground('rejectAllPendingApprovals');

    const { pendingApprovals } = await forceUpdateMetamaskState(dispatch);

    if (Object.values(pendingApprovals).length === 0) {
      dispatch(closeCurrentNotificationWindow());
    }
  };
}

export async function getCurrentNetworkEIP1559Compatibility(): Promise<
  boolean | undefined
> {
  let networkEIP1559Compatibility;
  try {
    networkEIP1559Compatibility = await submitRequestToBackground<boolean>(
      'getCurrentNetworkEIP1559Compatibility',
    );
  } catch (error) {
    console.error(error);
  }
  return networkEIP1559Compatibility;
}

export async function getNetworkConfigurationByNetworkClientId(
  networkClientId: NetworkClientId,
): Promise<NetworkConfiguration | undefined> {
  let networkConfiguration;
  try {
    networkConfiguration =
      await submitRequestToBackground<NetworkConfiguration>(
        'getNetworkConfigurationByNetworkClientId',
        [networkClientId],
      );
  } catch (error) {
    console.error(error);
  }
  return networkConfiguration;
}

export function updateProposedNames(
  request: UpdateProposedNamesRequest,
): ThunkAction<
  UpdateProposedNamesResult,
  MetaMaskReduxState,
  unknown,
  AnyAction
> {
  return (async () => {
    const data = await submitRequestToBackground<UpdateProposedNamesResult>(
      'updateProposedNames',
      [request],
    );

    return data;

    // TODO: Fix in https://github.com/MetaMask/metamask-extension/issues/31973
    // eslint-disable-next-line @typescript-eslint/no-explicit-any
  }) as any;
}

export function setName(
  request: SetNameRequest,
): ThunkAction<void, MetaMaskReduxState, unknown, AnyAction> {
  return (async () => {
    await submitRequestToBackground<void>('setName', [request]);

    // TODO: Fix in https://github.com/MetaMask/metamask-extension/issues/31973
    // eslint-disable-next-line @typescript-eslint/no-explicit-any
  }) as any;
}

/**
 * To create a data deletion regulation for MetaMetrics data deletion
 */
export async function createMetaMetricsDataDeletionTask() {
  return await submitRequestToBackground('createMetaMetricsDataDeletionTask');
}

/**
 * To check the status of the current delete regulation.
 */
export async function updateDataDeletionTaskStatus() {
  return await submitRequestToBackground('updateDataDeletionTaskStatus');
}

/**
 * Throw an error in the background for testing purposes.
 *
 * @param message - The error message.
 * @deprecated This is only meant to facilitiate E2E testing. We should not use
 * this for handling errors.
 */
export async function throwTestBackgroundError(message: string): Promise<void> {
  await submitRequestToBackground('throwTestError', [message]);
}

/**
 * Capture an error in the background for testing purposes.
 *
 * @param message - The error message.
 * @deprecated This is only meant to facilitiate E2E testing. We should not use
 * this for handling errors.
 */
export async function captureTestBackgroundError(
  message: string,
): Promise<void> {
  await submitRequestToBackground('captureTestError', [message]);
}

/**
 * Set status of popover warning for the first snap installation.
 *
 * @param shown - True if popover has been shown.
 * @returns Promise Resolved on successfully submitted background request.
 */
export function setSnapsInstallPrivacyWarningShownStatus(shown: boolean) {
  return async () => {
    await submitRequestToBackground(
      'setSnapsInstallPrivacyWarningShownStatus',
      [shown],
    );
  };
}

/**
 * Update the state of a given Snap interface.
 *
 * @param id - The Snap interface ID.
 * @param state - The interface state.
 * @returns Promise Resolved on successfully submitted background request.
 */
export function updateInterfaceState(
  id: string,
  state: InterfaceState,
): ThunkAction<void, MetaMaskReduxState, unknown, AnyAction> {
  return (async (dispatch: MetaMaskReduxDispatch) => {
    await submitRequestToBackground<void>('updateInterfaceState', [id, state]);
    await forceUpdateMetamaskState(dispatch);

    // TODO: Fix in https://github.com/MetaMask/metamask-extension/issues/31973
    // eslint-disable-next-line @typescript-eslint/no-explicit-any
  }) as any;
}

/**
 * Delete the Snap interface from state.
 *
 * @param id - The Snap interface ID.
 * @returns Promise Resolved on successfully submitted background request.
 */
export function deleteInterface(
  id: string,
): ThunkAction<void, MetaMaskReduxState, unknown, AnyAction> {
  return (async (dispatch: MetaMaskReduxDispatch) => {
    await submitRequestToBackground<void>('deleteInterface', [id]);
    await forceUpdateMetamaskState(dispatch);

    // TODO: Fix in https://github.com/MetaMask/metamask-extension/issues/31973
    // eslint-disable-next-line @typescript-eslint/no-explicit-any
  }) as any;
}

export function trackInsightSnapUsage(snapId: string) {
  return async () => {
    await submitRequestToBackground('trackInsightSnapView', [snapId]);
  };
}

///: BEGIN:ONLY_INCLUDE_IF(keyring-snaps)
export async function setSnapsAddSnapAccountModalDismissed() {
  await submitRequestToBackground('setSnapsAddSnapAccountModalDismissed', [
    true,
  ]);
}
///: END:ONLY_INCLUDE_IF

/**
 * Initiates the sign-in process.
 *
 * This function dispatches a request to the background script to perform the sign-in operation.
 * Upon success, it dispatches an action with type `PERFORM_SIGN_IN` to update the Redux state.
 * If the operation fails, it logs the error message and rethrows the error.
 *
 * @returns A thunk action that performs the sign-in operation.
 */
export function performSignIn(): ThunkAction<
  void,
  MetaMaskReduxState,
  unknown,
  AnyAction
> {
  // TODO: Fix in https://github.com/MetaMask/metamask-extension/issues/31879
  // eslint-disable-next-line @typescript-eslint/no-misused-promises
  return async () => {
    try {
      await submitRequestToBackground('performSignIn');
    } catch (error) {
      const errorMessage =
        error instanceof Error
          ? error.message
          : 'Unknown error occurred during sign-in.';
      logErrorWithMessage(errorMessage);
      throw error;
    }
  };
}

/**
 * Initiates the sign-out process.
 *
 * This function dispatches a request to the background script to perform the sign-out operation.
 * Upon success, it dispatches an action with type `PERFORM_SIGN_OUT` to update the Redux state.
 * If the operation fails, it logs the error message and rethrows the error.
 *
 * @returns A thunk action that performs the sign-out operation.
 */
export function performSignOut(): ThunkAction<
  void,
  MetaMaskReduxState,
  unknown,
  AnyAction
> {
  // TODO: Fix in https://github.com/MetaMask/metamask-extension/issues/31879
  // eslint-disable-next-line @typescript-eslint/no-misused-promises
  return async () => {
    try {
      await submitRequestToBackground('performSignOut');
    } catch (error) {
      logErrorWithMessage(error);
      throw error;
    }
  };
}

/**
 * Enables or disables a backup and sync feature.
 *
 * This function sends a request to the background script to enable or disable a specific
 * backup and sync feature.
 * If the operation encounters an error, it logs the error message and rethrows the error to be handled by the caller.
 *
 * @param feature - The feature to enable or disable.
 * @param enabled - A boolean indicating whether to enable or disable the feature.
 * @returns A thunk action that, when dispatched, attempts to enable or disable a backup and sync feature.
 */
export function setIsBackupAndSyncFeatureEnabled(
  feature: keyof typeof BACKUPANDSYNC_FEATURES,
  enabled: boolean,
): ThunkAction<void, MetaMaskReduxState, unknown, AnyAction> {
  // TODO: Fix in https://github.com/MetaMask/metamask-extension/issues/31879
  // eslint-disable-next-line @typescript-eslint/no-misused-promises
  return async () => {
    try {
      await submitRequestToBackground('setIsBackupAndSyncFeatureEnabled', [
        feature,
        enabled,
      ]);
    } catch (error) {
      logErrorWithMessage(error);
      throw error;
    }
  };
}

/**
 * Fetches the user profile meta metrics from the profile-sync.
 *
 * @returns A thunk action that, when dispatched, attempts to fetch the user profile meta metrics.
 */
export async function getUserProfileMetaMetrics(): Promise<
  UserProfileMetaMetrics | undefined
> {
  try {
    const userProfileMetaMetrics = await submitRequestToBackground(
      'getUserProfileMetaMetrics',
    );
    return userProfileMetaMetrics;
  } catch (error) {
    logErrorWithMessage(error);
    return undefined;
  }
}

/**
 * Initiates the creation of on-chain triggers.
 *
 * This function dispatches a request to the background script to create on-chain triggers.
 * Upon success, it dispatches an action with type `CREATE_ON_CHAIN_TRIGGERS` to update the Redux state.
 * If the operation fails, it logs the error message and rethrows the error to ensure it is handled appropriately.
 *
 * @returns A thunk action that, when dispatched, attempts to create on-chain triggers.
 */
export function createOnChainTriggers(): ThunkAction<
  void,
  MetaMaskReduxState,
  unknown,
  AnyAction
> {
  // TODO: Fix in https://github.com/MetaMask/metamask-extension/issues/31879
  // eslint-disable-next-line @typescript-eslint/no-misused-promises
  return async () => {
    try {
      await submitRequestToBackground('createOnChainTriggers');
    } catch (error) {
      logErrorWithMessage(error);
      throw error;
    }
  };
}

/**
 * Deletes on-chain triggers associated with specified accounts.
 *
 * This function sends a request to the background script to delete on-chain triggers for the provided accounts.
 * Upon success, it dispatches an action with type `DELETE_ON_CHAIN_TRIGGERS_BY_ACCOUNT` to update the Redux state.
 * If the operation encounters an error, it logs the error message and rethrows the error to ensure it is handled appropriately.
 *
 * @param accounts - An array of account identifiers for which on-chain triggers should be deleted.
 * @returns A thunk action that, when dispatched, attempts to delete on-chain triggers for the specified accounts.
 */
export function disableAccounts(
  accounts: string[],
): ThunkAction<void, MetaMaskReduxState, unknown, AnyAction> {
  // TODO: Fix in https://github.com/MetaMask/metamask-extension/issues/31879
  // eslint-disable-next-line @typescript-eslint/no-misused-promises
  return async () => {
    try {
      await submitRequestToBackground('disableAccounts', [accounts]);
    } catch (error) {
      logErrorWithMessage(error);
      throw error;
    }
  };
}

/**
 * Updates on-chain triggers for specified accounts.
 *
 * This function dispatches a request to the background script to update on-chain triggers associated with the given accounts.
 * Upon success, it dispatches an action with type `UPDATE_ON_CHAIN_TRIGGERS_BY_ACCOUNT` to update the Redux state.
 * If the operation fails, it logs the error message and rethrows the error to ensure proper error handling.
 *
 * @param accounts - An array of account identifiers for which on-chain triggers should be updated.
 * @returns A thunk action that, when dispatched, attempts to update on-chain triggers for the specified accounts.
 */
export function enableAccounts(
  accounts: string[],
): ThunkAction<void, MetaMaskReduxState, unknown, AnyAction> {
  // TODO: Fix in https://github.com/MetaMask/metamask-extension/issues/31879
  // eslint-disable-next-line @typescript-eslint/no-misused-promises
  return async () => {
    try {
      await submitRequestToBackground('enableAccounts', [accounts]);
    } catch (error) {
      logErrorWithMessage(error);
      throw error;
    }
  };
}

/**
 * Fetches and updates MetaMask notifications.
 *
 * This function sends a request to the background script to fetch the latest notifications.
 * If the operation encounters an error, it logs the error message and rethrows the error to ensure it is handled appropriately.
 *
 * @param previewToken - Optional preview token for fetching draft feature announcements.
 * @returns A thunk action that, when dispatched, attempts to fetch and update MetaMask notifications.
 */
export function fetchAndUpdateMetamaskNotifications(
  previewToken?: string,
): ThunkAction<void, MetaMaskReduxState, unknown, AnyAction> {
  // TODO: Fix in https://github.com/MetaMask/metamask-extension/issues/31879
  // eslint-disable-next-line @typescript-eslint/no-misused-promises
  return async () => {
    try {
      const response = await submitRequestToBackground(
        'fetchAndUpdateMetamaskNotifications',
        [previewToken],
      );
      return response;
    } catch (error) {
      logErrorWithMessage(error);
      throw error;
    }
  };
}

/**
 * Deletes notifications by their id.
 *
 * This function sends a request to the background script to delete notifications by the passed in ids and updates the state accordingly.
 * If the operation encounters an error, it logs the error message and rethrows the error to ensure it is handled appropriately.
 *
 * @param ids - The ids of the notifications to delete.
 * @returns A thunk action that, when dispatched, attempts to delete a notification by its id.
 */
export function deleteNotificationsById(
  ids: string[],
): ThunkAction<void, MetaMaskReduxState, unknown, AnyAction> {
  // TODO: Fix in https://github.com/MetaMask/metamask-extension/issues/31879
  // eslint-disable-next-line @typescript-eslint/no-misused-promises
  return async () => {
    try {
      const response = await submitRequestToBackground(
        'deleteNotificationsById',
        [ids],
      );
      return response;
    } catch (error) {
      logErrorWithMessage(error);
      throw error;
    }
  };
}

/**
 * Synchronizes accounts data with user storage between devices.
 *
 * This function sends a request to the background script to sync accounts data and update the state accordingly.
 * If the operation encounters an error, it logs the error message and rethrows the error to ensure it is handled appropriately.
 *
 * @returns A thunk action that, when dispatched, attempts to synchronize accounts data with user storage between devices.
 */
export function syncInternalAccountsWithUserStorage(): ThunkAction<
  void,
  MetaMaskReduxState,
  unknown,
  AnyAction
> {
  // TODO: Fix in https://github.com/MetaMask/metamask-extension/issues/31879
  // eslint-disable-next-line @typescript-eslint/no-misused-promises
  return async () => {
    try {
      const response = await submitRequestToBackground(
        'syncInternalAccountsWithUserStorage',
      );
      return response;
    } catch (error) {
      logErrorWithMessage(error);
      throw error;
    }
  };
}

/**
 * "Locks" account syncing by setting the necessary flags in UserStorageController.
 * This is used to temporarily prevent account syncing from listening to accounts being changed, and the downward sync to happen.
 *
 * @returns
 */
export function lockAccountSyncing(): ThunkAction<
  void,
  MetaMaskReduxState,
  unknown,
  AnyAction
> {
  return async () => {
    try {
      await submitRequestToBackground(
        'setIsAccountSyncingReadyToBeDispatched',
        [false],
      );
      await submitRequestToBackground('setHasAccountSyncingSyncedAtLeastOnce', [
        false,
      ]);
    } catch (error) {
      logErrorWithMessage(error);
      throw error;
    }
  };
}

/**
 * "Unlocks" account syncing by setting the necessary flags in UserStorageController.
 * This is used to resume account syncing after it has been locked.
 * This will trigger a downward sync if this is called after a lockAccountSyncing call.
 *
 * @returns
 */
export function unlockAccountSyncing(): ThunkAction<
  void,
  MetaMaskReduxState,
  unknown,
  AnyAction
> {
  return async () => {
    try {
      await submitRequestToBackground('setHasAccountSyncingSyncedAtLeastOnce', [
        true,
      ]);
      return await submitRequestToBackground(
        'setIsAccountSyncingReadyToBeDispatched',
        [true],
      );
    } catch (error) {
      return getErrorMessage(error);
    }
  };
}

/**
 * Delete all of current user's accounts data from user storage.
 *
 * This function sends a request to the background script to sync accounts data and update the state accordingly.
 * If the operation encounters an error, it logs the error message and rethrows the error to ensure it is handled appropriately.
 *
 * @returns A thunk action that, when dispatched, attempts to synchronize accounts data with user storage between devices.
 */
export function deleteAccountSyncingDataFromUserStorage(): ThunkAction<
  void,
  MetaMaskReduxState,
  unknown,
  AnyAction
> {
  // TODO: Fix in https://github.com/MetaMask/metamask-extension/issues/31879
  // eslint-disable-next-line @typescript-eslint/no-misused-promises
  return async () => {
    try {
      const response = await submitRequestToBackground(
        'deleteAccountSyncingDataFromUserStorage',
        [USER_STORAGE_FEATURE_NAMES.accounts],
      );
      return response;
    } catch (error) {
      logErrorWithMessage(error);
      throw error;
    }
  };
}

/**
 * Synchronizes address book data with user storage between devices.
 *
 * This function sends a request to the background script to sync address book data and update the state accordingly.
 * If the operation encounters an error, it logs the error message and rethrows the error to ensure it is handled appropriately.
 *
 * @returns A thunk action that, when dispatched, attempts to synchronize address book data with user storage between devices.
 */
export function syncContactsWithUserStorage(): ThunkAction<
  void,
  MetaMaskReduxState,
  unknown,
  AnyAction
> {
  return async () => {
    try {
      const response = await submitRequestToBackground(
        'syncContactsWithUserStorage',
      );
      return response;
    } catch (error) {
      logErrorWithMessage(error);
      throw error;
    }
  };
}

/**
 * Marks MetaMask notifications as read.
 *
 * This function sends a request to the background script to mark the specified notifications as read.
 * Upon success, it dispatches an action with type `MARK_METAMASK_NOTIFICATIONS_AS_READ` to update the Redux state.
 * If the operation encounters an error, it logs the error message and rethrows the error to ensure it is handled appropriately.
 *
 * @param notifications - An array of notification identifiers to be marked as read.
 * @returns A thunk action that, when dispatched, attempts to mark MetaMask notifications as read.
 */
export function markMetamaskNotificationsAsRead(
  notifications: NotificationServicesController.Types.MarkAsReadNotificationsParam,
): ThunkAction<void, MetaMaskReduxState, unknown, AnyAction> {
  // TODO: Fix in https://github.com/MetaMask/metamask-extension/issues/31879
  // eslint-disable-next-line @typescript-eslint/no-misused-promises
  return async () => {
    try {
      await submitRequestToBackground('markMetamaskNotificationsAsRead', [
        notifications,
      ]);
    } catch (error) {
      logErrorWithMessage(error);
      throw error;
    }
  };
}

/**
 * Enables or disables feature announcements.
 *
 * This function sends a request to the background script to toggle the enabled state of feature announcements.
 * Upon success, it dispatches an action with type `SET_FEATURE_ANNOUNCEMENTS_ENABLED` to update the Redux state.
 * If the operation encounters an error, it logs the error message and rethrows the error to ensure it is handled appropriately.
 *
 * @param state - A boolean indicating whether to enable (true) or disable (false) feature announcements.
 * @returns A thunk action that, when dispatched, attempts to set the enabled state of feature announcements.
 */
export function setFeatureAnnouncementsEnabled(
  state: boolean,
): ThunkAction<void, MetaMaskReduxState, unknown, AnyAction> {
  // TODO: Fix in https://github.com/MetaMask/metamask-extension/issues/31879
  // eslint-disable-next-line @typescript-eslint/no-misused-promises
  return async () => {
    try {
      await submitRequestToBackground('setFeatureAnnouncementsEnabled', [
        state,
      ]);
    } catch (error) {
      logErrorWithMessage(error);
      throw error;
    }
  };
}

/**
 * Checks the presence of accounts in user storage.
 *
 * This function sends a request to the background script to check the presence of specified accounts in user storage.
 * Upon success, it dispatches an action with type `CHECK_ACCOUNTS_PRESENCE` to update the Redux state.
 * If the operation encounters an error, it logs the error message and rethrows the error to ensure it is handled appropriately.
 *
 * @param accounts - An array of account addresses to be checked.
 * @returns A thunk action that, when dispatched, attempts to check the presence of accounts in user storage.
 */
export function checkAccountsPresence(
  accounts: string[],
): ThunkAction<void, MetaMaskReduxState, unknown, AnyAction> {
  // TODO: Fix in https://github.com/MetaMask/metamask-extension/issues/31879
  // eslint-disable-next-line @typescript-eslint/no-misused-promises
  return async () => {
    try {
      const response = await submitRequestToBackground(
        'checkAccountsPresence',
        [accounts],
      );
      return response;
    } catch (error) {
      logErrorWithMessage(error);
      throw error;
    }
  };
}
/**
 * Triggers a modal to confirm the action of turning on MetaMask notifications.
 * This function dispatches an action to show a modal dialog asking the user to confirm if they want to turn on MetaMask notifications.
 *
 * @returns A thunk action that, when dispatched, shows the confirmation modal.
 */
export function showConfirmTurnOnMetamaskNotifications(): ThunkAction<
  void,
  MetaMaskReduxState,
  unknown,
  AnyAction
> {
  return (dispatch: MetaMaskReduxDispatch) => {
    dispatch(
      showModal({
        name: 'TURN_ON_METAMASK_NOTIFICATIONS',
      }),
    );
  };
}

/**
 * Enables MetaMask notifications.
 * This function dispatches a request to the background script to enable MetaMask notifications.
 * If the operation fails, it logs the error message and rethrows the error to ensure it is handled appropriately.
 *
 * @returns A thunk action that, when dispatched, attempts to enable MetaMask notifications.
 */
export function enableMetamaskNotifications(): ThunkAction<
  void,
  unknown,
  AnyAction
> {
  return async () => {
    try {
      await submitRequestToBackground('enableMetamaskNotifications');
    } catch (error) {
      log.error(error);
      throw error;
    }
  };
}

/**
 * Disables MetaMask notifications.
 * This function dispatches a request to the background script to disable MetaMask notifications.
 * If the operation fails, it logs the error message and rethrows the error to ensure it is handled appropriately.
 *
 * @returns A thunk action that, when dispatched, attempts to disable MetaMask notifications.
 */
export function disableMetamaskNotifications(): ThunkAction<
  void,
  unknown,
  AnyAction
> {
  return async () => {
    try {
      await submitRequestToBackground('disableMetamaskNotifications');
    } catch (error) {
      log.error(error);
      throw error;
    }
  };
}

export function setConfirmationAdvancedDetailsOpen(value: boolean) {
  return setPreference('showConfirmationAdvancedDetails', value);
}

export async function getNextAvailableAccountName(
  keyring?: KeyringTypes,
): Promise<string> {
  return await submitRequestToBackground<string>(
    'getNextAvailableAccountName',
    [keyring],
  );
}

export async function decodeTransactionData({
  transactionData,
  contractAddress,
  chainId,
}: {
  transactionData: Hex;
  contractAddress: Hex;
  chainId: Hex;
}): Promise<DecodedTransactionDataResponse | undefined> {
  return await submitRequestToBackground<string>('decodeTransactionData', [
    {
      transactionData,
      contractAddress,
      chainId,
    },
  ]);
}
///: BEGIN:ONLY_INCLUDE_IF(multichain)
export async function multichainUpdateBalance(
  accountId: string,
): Promise<void> {
  return await submitRequestToBackground<void>('multichainUpdateBalance', [
    accountId,
  ]);
}

export async function multichainUpdateTransactions(
  accountId: string,
): Promise<void> {
  return await submitRequestToBackground<void>('multichainUpdateTransactions', [
    accountId,
  ]);
}
///: END:ONLY_INCLUDE_IF

export async function getLastInteractedConfirmationInfo(): Promise<
  LastInteractedConfirmationInfo | undefined
> {
  return await submitRequestToBackground<void>(
    'getLastInteractedConfirmationInfo',
  );
}

export async function setLastInteractedConfirmationInfo(
  info: LastInteractedConfirmationInfo,
): Promise<void> {
  return await submitRequestToBackground<void>(
    'setLastInteractedConfirmationInfo',
    [info],
  );
}

export async function endBackgroundTrace(request: EndTraceRequest) {
  // We want to record the timestamp immediately, not after the request reaches the background.
  // Sentry uses the Performance interface for more accuracy, so we also must use it to align with
  // other timings.
  const timestamp =
    // TODO: Fix in https://github.com/MetaMask/metamask-extension/issues/31880
    // eslint-disable-next-line @typescript-eslint/prefer-nullish-coalescing
    request.timestamp || performance.timeOrigin + performance.now();

  await submitRequestToBackground<void>('endTrace', [
    { ...request, timestamp },
  ]);
}

/**
 * Apply the state patches from the background.
 * Intentionally not using immer as a temporary measure to avoid
 * freezing the resulting state and requiring further fixes
 * to remove direct state mutations.
 *
 * @param oldState - The current state.
 * @param patches - The patches to apply.
 * Only supports 'replace' operations with a single path element.
 * @returns The new state.
 */
function applyPatches(
  oldState: Record<string, unknown>,
  patches: Patch[],
): Record<string, unknown> {
  const newState = { ...oldState };

  for (const patch of patches) {
    const { op, path, value } = patch;

    if (op === 'replace') {
      newState[path[0]] = value;
    } else {
      throw new Error(`Unsupported patch operation: ${op}`);
    }
  }

  return newState;
}

///: BEGIN:ONLY_INCLUDE_IF(multichain)
export async function sendMultichainTransaction(
  snapId: string,
  {
    account,
    scope,
    assetType,
  }: {
    account: string;
    scope: string;
    assetType?: CaipAssetType;
  },
) {
  await handleSnapRequest({
    snapId,
    origin: 'metamask',
    handler: HandlerType.OnRpcRequest,
    request: {
      method: 'startSendTransactionFlow',
      params: {
        account,
        scope,
        assetId: assetType, // The Solana snap names the parameter `assetId` while it is in fact an `assetType`
      },
    },
  });
}
///: END:ONLY_INCLUDE_IF

///: BEGIN:ONLY_INCLUDE_IF(keyring-snaps)
export async function createSnapAccount(
  snapId: SnapId,
  options: Record<string, Json>,
  internalOptions?: SnapKeyringInternalOptions,
): Promise<InternalAccount> {
  return await submitRequestToBackground<InternalAccount>('createSnapAccount', [
    snapId,
    options,
    internalOptions,
  ]);
}
///: END:ONLY_INCLUDE_IF

export async function getCode(address: Hex, networkClientId: string) {
  return await submitRequestToBackground<string>('getCode', [
    address,
    networkClientId,
  ]);
}

export function setTransactionActive(
  transactionId: string,
  isFocused: boolean,
): ThunkAction<void, MetaMaskReduxState, unknown, AnyAction> {
  // TODO: Fix in https://github.com/MetaMask/metamask-extension/issues/31879
  // eslint-disable-next-line @typescript-eslint/no-misused-promises
  return async () => {
    await submitRequestToBackground('setTransactionActive', [
      transactionId,
      isFocused,
    ]);
  };
}

export async function isRelaySupported(chainId: Hex): Promise<boolean> {
  return await submitRequestToBackground<boolean>('isRelaySupported', [
    chainId,
  ]);
}

/**
 * Sets the preference for skipping the interstitial page when opening a deep link.
 *
 * @param value - Whether to skip the interstitial page when opening a deep link.
 * @returns A promise that resolves when the preference is set.
 */
export function setSkipDeepLinkInterstitial(value: boolean) {
  return setPreference('skipDeepLinkInterstitial', value, false);
}

/**
 * Asks the UI to reload the browser extension safely.
 *
 * Much better than `browser.runtime.reload()`, as safeReload will wait for all
 * writes to finish!
 *
 * @returns
 */
export async function requestSafeReload() {
  return await submitRequestToBackground('requestSafeReload');
}

/**
 * Opens the "Updating" page in a new tab and then triggers a safe extension reload.
 *
 * Used when an update is available to reload the extension.
 *
 * If opening the tab fails, the error is logged, and the reload proceeds anyway.
 */
export async function openUpdateTabAndReload() {
  return await submitRequestToBackground('openUpdateTabAndReload');
<<<<<<< HEAD
=======
}

export async function applyTransactionContainersExisting(
  transactionId: string,
  containerTypes: TransactionContainerType[],
) {
  return await submitRequestToBackground<void>(
    'applyTransactionContainersExisting',
    [transactionId, containerTypes],
  );
>>>>>>> 13b1fb49
}<|MERGE_RESOLUTION|>--- conflicted
+++ resolved
@@ -7084,8 +7084,6 @@
  */
 export async function openUpdateTabAndReload() {
   return await submitRequestToBackground('openUpdateTabAndReload');
-<<<<<<< HEAD
-=======
 }
 
 export async function applyTransactionContainersExisting(
@@ -7096,5 +7094,4 @@
     'applyTransactionContainersExisting',
     [transactionId, containerTypes],
   );
->>>>>>> 13b1fb49
 }