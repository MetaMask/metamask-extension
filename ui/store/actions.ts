--- conflicted
+++ resolved
@@ -505,11 +505,7 @@
 export function addNewAccount(
   ///: BEGIN:ONLY_INCLUDE_IF(multi-srp)
   keyringId?: string,
-<<<<<<< HEAD
-  ///: END:ONLY_INCLUDE_IF(multi-srp)
-=======
   ///: END:ONLY_INCLUDE_IF
->>>>>>> a245dc35
 ): ThunkAction<void, MetaMaskReduxState, unknown, AnyAction> {
   log.debug(`background.addNewAccount`);
   return async (dispatch, getState) => {
@@ -539,11 +535,7 @@
     let addedAccountAddress;
     try {
       addedAccountAddress = await submitRequestToBackground('addNewAccount', [
-<<<<<<< HEAD
         oldAccounts.length,
-=======
-        Object.keys(oldAccounts).length,
->>>>>>> a245dc35
         ///: BEGIN:ONLY_INCLUDE_IF(multi-srp)
         keyringId,
         ///: END:ONLY_INCLUDE_IF
