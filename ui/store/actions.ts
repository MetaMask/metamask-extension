--- conflicted
+++ resolved
@@ -2859,58 +2859,6 @@
     await dispatch(
       setActiveNetworkConfigurationId(networkClientIdForThisDomain),
     );
-<<<<<<< HEAD
-    // TODO: Fix Redux dispatch typing - implement useAppDispatch pattern
-    // Discussion: https://github.com/MetaMask/metamask-extension/pull/32052#discussion_r2195789610
-    // Solution: Update MetaMaskReduxDispatch type to properly handle async thunks
-    // Extract thunk dispatch calls to separate issue - these are TypeScript/ESLint typing issues
-    // eslint-disable-next-line @typescript-eslint/await-thenable
-    await dispatch(
-      setSwitchedNetworkDetails({
-        networkClientId: networkClientIdForThisDomain,
-        origin: selectedTabOrigin,
-      }),
-    );
-    await forceUpdateMetamaskState(dispatch);
-  };
-}
-
-/**
- * Action to store details about the switched-to network in the background state
- *
- * @param switchedNetworkDetails - Object containing networkClientId and origin
- * @param switchedNetworkDetails.networkClientId
- * @param switchedNetworkDetails.selectedTabOrigin
- */
-export function setSwitchedNetworkDetails(switchedNetworkDetails: {
-  networkClientId: string;
-  selectedTabOrigin?: string;
-}): ThunkAction<void, MetaMaskReduxState, unknown, AnyAction> {
-  // TODO: Fix in https://github.com/MetaMask/metamask-extension/issues/31879
-  // eslint-disable-next-line @typescript-eslint/no-misused-promises
-  return async (dispatch: MetaMaskReduxDispatch) => {
-    await submitRequestToBackground('setSwitchedNetworkDetails', [
-      switchedNetworkDetails,
-    ]);
-    await forceUpdateMetamaskState(dispatch);
-  };
-}
-
-/**
- * Action to clear details about the switched-to network in the background state
- */
-export function clearSwitchedNetworkDetails(): ThunkAction<
-  void,
-  MetaMaskReduxState,
-  unknown,
-  AnyAction
-> {
-  // TODO: Fix in https://github.com/MetaMask/metamask-extension/issues/31879
-  // eslint-disable-next-line @typescript-eslint/no-misused-promises
-  return async (dispatch: MetaMaskReduxDispatch) => {
-    await submitRequestToBackground('clearSwitchedNetworkDetails', []);
-=======
->>>>>>> 0a850cd9
     await forceUpdateMetamaskState(dispatch);
   };
 }
@@ -3483,11 +3431,6 @@
   // TODO: Fix in https://github.com/MetaMask/metamask-extension/issues/31879
   // eslint-disable-next-line @typescript-eslint/no-misused-promises
   return async (dispatch: MetaMaskReduxDispatch) => {
-    // TODO: Fix Redux dispatch typing - implement useAppDispatch pattern
-    // Discussion: https://github.com/MetaMask/metamask-extension/pull/32052#discussion_r2195789610
-    // Solution: Update MetaMaskReduxDispatch type to properly handle async thunks
-    // Extract thunk dispatch calls to separate issue - these are TypeScript/ESLint typing issues
-    // eslint-disable-next-line @typescript-eslint/await-thenable
     await dispatch({
       type: actionConstants.QR_CODE_DETECTED,
       value: qrCodeData,
@@ -3956,11 +3899,6 @@
   // eslint-disable-next-line @typescript-eslint/no-misused-promises
   return async (dispatch) => {
     try {
-      // TODO: Fix Redux dispatch typing - implement useAppDispatch pattern
-      // Discussion: https://github.com/MetaMask/metamask-extension/pull/32052#discussion_r2195789610
-      // Solution: Update MetaMaskReduxDispatch type to properly handle async thunks
-      // Extract thunk dispatch calls to separate issue - these are TypeScript/ESLint typing issues
-      // eslint-disable-next-line @typescript-eslint/await-thenable
       await dispatch(setSeedPhraseBackedUp(false));
       dispatch(resetOnboardingAction());
     } catch (err) {
