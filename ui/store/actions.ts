--- conflicted
+++ resolved
@@ -2399,11 +2399,7 @@
 }
 
 export function updateNetwork(
-<<<<<<< HEAD
   networkConfiguration: UpdateNetworkFields,
-=======
-  networkConfiguration: NetworkConfiguration,
->>>>>>> 37157f92
   options: { replacementSelectedRpcEndpointIndex?: number } = {},
 ): ThunkAction<void, MetaMaskReduxState, unknown, AnyAction> {
   return async (dispatch: MetaMaskReduxDispatch) => {
