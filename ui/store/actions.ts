// eslint-disable-next-line @typescript-eslint/ban-ts-comment
// @ts-nocheck `redux-thunk` and `@reduxjs/toolkit` are not compatible with
// TypeScript 5.3.3. We can't update them because we rely on an old version of
// @reduxjs/toolkit to be patched by our patch files. The patch is 6000+ lines.
// I don't want to try to figure that one out.
import { ReactFragment } from 'react';
import log from 'loglevel';
import { captureException } from '@sentry/browser';
import { capitalize, isEqual } from 'lodash';
import { ThunkAction } from 'redux-thunk';
import { Action, AnyAction } from 'redux';
import { ethErrors, serializeError } from 'eth-rpc-errors';
import { Hex, Json } from '@metamask/utils';
import {
  AssetsContractController,
  BalanceMap,
  Nft,
  Token,
} from '@metamask/assets-controllers';
import { PayloadAction } from '@reduxjs/toolkit';
import { GasFeeController } from '@metamask/gas-fee-controller';
import { PermissionsRequest } from '@metamask/permission-controller';
import { NonEmptyArray } from '@metamask/controller-utils';
import {
  SetNameRequest,
  UpdateProposedNamesRequest,
  UpdateProposedNamesResult,
} from '@metamask/name-controller';
import {
  TransactionMeta,
  TransactionParams,
  TransactionType,
} from '@metamask/transaction-controller';
import {
  NetworkClientId,
  NetworkConfiguration,
} from '@metamask/network-controller';
import { InterfaceState } from '@metamask/snaps-sdk';
import { KeyringTypes } from '@metamask/keyring-controller';
import { getMethodDataAsync } from '../helpers/utils/transactions.util';
import switchDirection from '../../shared/lib/switch-direction';
import {
  ENVIRONMENT_TYPE_NOTIFICATION,
  ORIGIN_METAMASK,
  POLLING_TOKEN_ENVIRONMENT_TYPES,
} from '../../shared/constants/app';
import { getEnvironmentType, addHexPrefix } from '../../app/scripts/lib/util';
import {
  getMetaMaskAccounts,
  getPermittedAccountsForCurrentTab,
  hasTransactionPendingApprovals,
  getApprovalFlows,
  getCurrentNetworkTransactions,
  getIsSigningQRHardwareTransaction,
  ///: BEGIN:ONLY_INCLUDE_IF(snaps)
  getNotifications,
  ///: END:ONLY_INCLUDE_IF
  ///: BEGIN:ONLY_INCLUDE_IF(keyring-snaps)
  getPermissionSubjects,
  getFirstSnapInstallOrUpdateRequest,
  ///: END:ONLY_INCLUDE_IF
  getInternalAccountByAddress,
  getSelectedInternalAccount,
  getInternalAccounts,
  getSelectedNetworkClientId,
} from '../selectors';
import {
  computeEstimatedGasLimit,
  initializeSendState,
  resetSendState,
  // NOTE: Until the send duck is typescript that this is importing a typedef
  // that does not have an explicit export statement. lets see if it breaks the
  // compiler
  DraftTransaction,
} from '../ducks/send';
import { switchedToUnconnectedAccount } from '../ducks/alerts/unconnected-account';
import {
  getProviderConfig,
  getUnconnectedAccountAlertEnabledness,
} from '../ducks/metamask/metamask';
import { toChecksumHexAddress } from '../../shared/modules/hexstring-utils';
import {
  HardwareDeviceNames,
  LedgerTransportTypes,
  LEDGER_USB_VENDOR_ID,
} from '../../shared/constants/hardware-wallets';
import {
  MetaMetricsEventFragment,
  MetaMetricsEventOptions,
  MetaMetricsEventPayload,
  MetaMetricsPageObject,
  MetaMetricsPageOptions,
  MetaMetricsPagePayload,
  MetaMetricsReferrerObject,
  MetaMetricsEventCategory,
  MetaMetricsEventName,
} from '../../shared/constants/metametrics';
import { parseSmartTransactionsError } from '../pages/swaps/swaps.util';
import { isEqualCaseInsensitive } from '../../shared/modules/string-utils';
import { getSmartTransactionsOptInStatus } from '../../shared/modules/selectors';
///: BEGIN:ONLY_INCLUDE_IF(snaps)
import { NOTIFICATIONS_EXPIRATION_DELAY } from '../helpers/constants/notifications';
///: END:ONLY_INCLUDE_IF
import {
  fetchLocale,
  loadRelativeTimeFormatLocaleData,
} from '../../shared/modules/i18n';
import { decimalToHex } from '../../shared/modules/conversion.utils';
import { TxGasFees, PriorityLevels } from '../../shared/constants/gas';
import { NetworkType, RPCDefinition } from '../../shared/constants/network';
import { EtherDenomination } from '../../shared/constants/common';
import {
  isErrorWithMessage,
  logErrorWithMessage,
} from '../../shared/modules/error';
import { ThemeType } from '../../shared/constants/preferences';
import { FirstTimeFlowType } from '../../shared/constants/onboarding';
import type { MarkAsReadNotificationsParam } from '../../app/scripts/controllers/metamask-notifications/types/notification/notification';
import * as actionConstants from './actionConstants';
///: BEGIN:ONLY_INCLUDE_IF(build-mmi)
import { updateCustodyState } from './institutional/institution-actions';
///: END:ONLY_INCLUDE_IF
import {
  generateActionId,
  callBackgroundMethod,
  submitRequestToBackground,
} from './background-connection';
import {
  MetaMaskReduxDispatch,
  MetaMaskReduxState,
  TemporaryMessageDataType,
} from './store';

type CustomGasSettings = {
  gas?: string;
  gasPrice?: string;
  maxFeePerGas?: string;
  maxPriorityFeePerGas?: string;
};

export function goHome() {
  return {
    type: actionConstants.GO_HOME,
  };
}
// async actions

export function tryUnlockMetamask(
  password: string,
): ThunkAction<void, MetaMaskReduxState, unknown, AnyAction> {
  return (dispatch: MetaMaskReduxDispatch) => {
    dispatch(showLoadingIndication());
    dispatch(unlockInProgress());
    log.debug(`background.submitPassword`);

    return new Promise<void>((resolve, reject) => {
      callBackgroundMethod('submitPassword', [password], (error) => {
        if (error) {
          reject(error);
          return;
        }

        resolve();
      });
    })
      .then(() => {
        dispatch(unlockSucceeded());
        return forceUpdateMetamaskState(dispatch);
      })
      .then(() => {
        dispatch(hideLoadingIndication());
      })
      .catch((err) => {
        dispatch(unlockFailed(err.message));
        dispatch(hideLoadingIndication());
        return Promise.reject(err);
      });
  };
}

/**
 * Adds a new account where all data is encrypted using the given password and
 * where all addresses are generated from a given seed phrase.
 *
 * @param password - The password.
 * @param seedPhrase - The seed phrase.
 * @returns The updated state of the keyring controller.
 */
export function createNewVaultAndRestore(
  password: string,
  seedPhrase: string,
): ThunkAction<void, MetaMaskReduxState, unknown, AnyAction> {
  return (dispatch: MetaMaskReduxDispatch) => {
    dispatch(showLoadingIndication());
    log.debug(`background.createNewVaultAndRestore`);

    // Encode the secret recovery phrase as an array of integers so that it is
    // serialized as JSON properly.
    const encodedSeedPhrase = Array.from(
      Buffer.from(seedPhrase, 'utf8').values(),
    );

    // TODO: Add types for vault
    // TODO: Replace `any` with type
    // eslint-disable-next-line @typescript-eslint/no-explicit-any
    let vault: any;
    return new Promise<void>((resolve, reject) => {
      callBackgroundMethod(
        'createNewVaultAndRestore',
        [password, encodedSeedPhrase],
        (err, _vault) => {
          if (err) {
            reject(err);
            return;
          }
          vault = _vault;
          resolve();
        },
      );
    })
      .then(() => dispatch(unMarkPasswordForgotten()))
      .then(() => {
        dispatch(showAccountsPage());
        dispatch(hideLoadingIndication());
        return vault;
      })
      .catch((err) => {
        dispatch(displayWarning(err.message));
        dispatch(hideLoadingIndication());
        return Promise.reject(err);
      });
  };
}

export function createNewVaultAndGetSeedPhrase(
  password: string,
): ThunkAction<void, MetaMaskReduxState, unknown, AnyAction> {
  return async (dispatch: MetaMaskReduxDispatch) => {
    dispatch(showLoadingIndication());

    try {
      await createNewVault(password);
      const seedPhrase = await getSeedPhrase(password);
      return seedPhrase;
    } catch (error) {
      dispatch(displayWarning(error));
      if (isErrorWithMessage(error)) {
        throw new Error(error.message);
      } else {
        throw error;
      }
    } finally {
      dispatch(hideLoadingIndication());
    }
  };
}

export function unlockAndGetSeedPhrase(
  password: string,
): ThunkAction<void, MetaMaskReduxState, unknown, AnyAction> {
  return async (dispatch: MetaMaskReduxDispatch) => {
    dispatch(showLoadingIndication());

    try {
      await submitPassword(password);
      const seedPhrase = await getSeedPhrase(password);
      await forceUpdateMetamaskState(dispatch);
      return seedPhrase;
    } catch (error) {
      dispatch(displayWarning(error));
      if (isErrorWithMessage(error)) {
        throw new Error(error.message);
      } else {
        throw error;
      }
    } finally {
      dispatch(hideLoadingIndication());
    }
  };
}

export function submitPassword(password: string): Promise<void> {
  return new Promise((resolve, reject) => {
    callBackgroundMethod('submitPassword', [password], (error) => {
      if (error) {
        reject(error);
        return;
      }

      resolve();
    });
  });
}

export function createNewVault(password: string): Promise<boolean> {
  return new Promise((resolve, reject) => {
    callBackgroundMethod('createNewVaultAndKeychain', [password], (error) => {
      if (error) {
        reject(error);
        return;
      }

      resolve(true);
    });
  });
}

export function verifyPassword(password: string): Promise<boolean> {
  return new Promise((resolve, reject) => {
    callBackgroundMethod('verifyPassword', [password], (error) => {
      if (error) {
        reject(error);
        return;
      }

      resolve(true);
    });
  });
}

export async function getSeedPhrase(password: string) {
  const encodedSeedPhrase = await submitRequestToBackground<string>(
    'getSeedPhrase',
    [password],
  );
  return Buffer.from(encodedSeedPhrase).toString('utf8');
}

export function requestRevealSeedWords(
  password: string,
): ThunkAction<void, MetaMaskReduxState, unknown, AnyAction> {
  return async (dispatch: MetaMaskReduxDispatch) => {
    dispatch(showLoadingIndication());
    log.debug(`background.verifyPassword`);

    try {
      await verifyPassword(password);
      const seedPhrase = await getSeedPhrase(password);
      return seedPhrase;
    } finally {
      dispatch(hideLoadingIndication());
    }
  };
}

export function tryReverseResolveAddress(
  address: string,
): ThunkAction<void, MetaMaskReduxState, unknown, AnyAction> {
  return () => {
    return new Promise<void>((resolve) => {
      callBackgroundMethod('tryReverseResolveAddress', [address], (err) => {
        if (err) {
          logErrorWithMessage(err);
        }
        resolve();
      });
    });
  };
}

export function resetAccount(): ThunkAction<
  Promise<string>,
  MetaMaskReduxState,
  unknown,
  AnyAction
> {
  return (dispatch: MetaMaskReduxDispatch) => {
    dispatch(showLoadingIndication());

    return new Promise<string>((resolve, reject) => {
      callBackgroundMethod<string>('resetAccount', [], (err, account) => {
        dispatch(hideLoadingIndication());
        if (err) {
          if (isErrorWithMessage(err)) {
            dispatch(displayWarning(err.message));
          }
          reject(err);
          return;
        }

        log.info(`Transaction history reset for ${account}`);
        dispatch(showAccountsPage());
        resolve(account as string);
      });
    });
  };
}

export function removeAccount(
  address: string,
): ThunkAction<void, MetaMaskReduxState, unknown, AnyAction> {
  return async (dispatch: MetaMaskReduxDispatch) => {
    dispatch(showLoadingIndication());

    try {
      await new Promise((resolve, reject) => {
        callBackgroundMethod('removeAccount', [address], (error, account) => {
          if (error) {
            reject(error);
            return;
          }
          resolve(account);
        });
      });
      await forceUpdateMetamaskState(dispatch);
    } catch (error) {
      dispatch(displayWarning(error));
      throw error;
    } finally {
      dispatch(hideLoadingIndication());
    }

    log.info(`Account removed: ${address}`);
    dispatch(showAccountsPage());
  };
}

export function importNewAccount(
  strategy: string,
  // TODO: Replace `any` with type
  // eslint-disable-next-line @typescript-eslint/no-explicit-any
  args: any[],
  loadingMessage: ReactFragment,
): ThunkAction<
  Promise<MetaMaskReduxState['metamask']>,
  MetaMaskReduxState,
  unknown,
  AnyAction
> {
  return async (dispatch: MetaMaskReduxDispatch) => {
    let newState;

    dispatch(showLoadingIndication(loadingMessage));

    try {
      log.debug(`background.importAccountWithStrategy`);
      await submitRequestToBackground('importAccountWithStrategy', [
        strategy,
        args,
      ]);
      log.debug(`background.getState`);
      newState = await submitRequestToBackground<
        MetaMaskReduxState['metamask']
      >('getState');
    } finally {
      dispatch(hideLoadingIndication());
    }

    dispatch(updateMetamaskState(newState));
    return newState;
  };
}

export function addNewAccount(): ThunkAction<
  void,
  MetaMaskReduxState,
  unknown,
  AnyAction
> {
  log.debug(`background.addNewAccount`);
  return async (dispatch, getState) => {
    const oldAccounts = getInternalAccounts(getState()).filter(
      (internalAccount) =>
        internalAccount.metadata.keyring.type === KeyringTypes.hd,
    );
    dispatch(showLoadingIndication());

    let addedAccountAddress;
    try {
      addedAccountAddress = await submitRequestToBackground('addNewAccount', [
        Object.keys(oldAccounts).length,
      ]);
    } catch (error) {
      dispatch(displayWarning(error));
      throw error;
    } finally {
      dispatch(hideLoadingIndication());
    }

    await forceUpdateMetamaskState(dispatch);
    return addedAccountAddress;
  };
}

export function checkHardwareStatus(
  deviceName: HardwareDeviceNames,
  hdPath: string,
): ThunkAction<Promise<boolean>, MetaMaskReduxState, unknown, AnyAction> {
  log.debug(`background.checkHardwareStatus`, deviceName, hdPath);
  return async (dispatch: MetaMaskReduxDispatch) => {
    dispatch(showLoadingIndication());

    let unlocked = false;
    try {
      unlocked = await submitRequestToBackground<boolean>(
        'checkHardwareStatus',
        [deviceName, hdPath],
      );
    } catch (error) {
      logErrorWithMessage(error);
      dispatch(displayWarning(error));
      throw error;
    } finally {
      dispatch(hideLoadingIndication());
    }

    await forceUpdateMetamaskState(dispatch);
    return unlocked;
  };
}

export function forgetDevice(
  deviceName: HardwareDeviceNames,
): ThunkAction<void, MetaMaskReduxState, unknown, AnyAction> {
  log.debug(`background.forgetDevice`, deviceName);
  return async (dispatch: MetaMaskReduxDispatch) => {
    dispatch(showLoadingIndication());
    try {
      await submitRequestToBackground('forgetDevice', [deviceName]);
    } catch (error) {
      logErrorWithMessage(error);
      dispatch(displayWarning(error));
      throw error;
    } finally {
      dispatch(hideLoadingIndication());
    }

    await forceUpdateMetamaskState(dispatch);
  };
}

// TODO: Define an Account Type for the return type of this method and anywhere
// else dealing with accounts.
export function connectHardware(
  deviceName: HardwareDeviceNames,
  page: string,
  hdPath: string,
  t: (key: string) => string,
): ThunkAction<
  Promise<{ address: string }[]>,
  MetaMaskReduxState,
  unknown,
  AnyAction
> {
  log.debug(`background.connectHardware`, deviceName, page, hdPath);
  return async (dispatch, getState) => {
    const { ledgerTransportType } = getState().metamask;

    dispatch(
      showLoadingIndication(`Looking for your ${capitalize(deviceName)}...`),
    );

    let accounts: { address: string }[];
    try {
      if (
        deviceName === HardwareDeviceNames.ledger &&
        ledgerTransportType === LedgerTransportTypes.webhid
      ) {
        const connectedDevices = await window.navigator.hid.requestDevice({
          // The types for web hid were provided by @types/w3c-web-hid and may
          // not be fully formed or correct, because LEDGER_USB_VENDOR_ID is a
          // string and this integration with Navigator.hid works before
          // TypeScript. As a note, on the next declaration we convert the
          // LEDGER_USB_VENDOR_ID to a number for a different API so....
          // TODO: Get David Walsh's opinion here
          filters: [{ vendorId: LEDGER_USB_VENDOR_ID as unknown as number }],
        });
        const userApprovedWebHidConnection = connectedDevices.some(
          (device) => device.vendorId === Number(LEDGER_USB_VENDOR_ID),
        );
        if (!userApprovedWebHidConnection) {
          throw new Error(t('ledgerWebHIDNotConnectedErrorMessage'));
        }
      }

      accounts = await submitRequestToBackground<{ address: string }[]>(
        'connectHardware',
        [deviceName, page, hdPath],
      );
    } catch (error) {
      logErrorWithMessage(error);
      if (
        deviceName === HardwareDeviceNames.ledger &&
        ledgerTransportType === LedgerTransportTypes.webhid &&
        isErrorWithMessage(error) &&
        error.message.match('Failed to open the device')
      ) {
        dispatch(displayWarning(t('ledgerDeviceOpenFailureMessage')));
        throw new Error(t('ledgerDeviceOpenFailureMessage'));
      } else {
        if (deviceName !== HardwareDeviceNames.qr) {
          dispatch(displayWarning(error));
        }
        throw error;
      }
    } finally {
      dispatch(hideLoadingIndication());
    }

    await forceUpdateMetamaskState(dispatch);
    return accounts;
  };
}

export function unlockHardwareWalletAccounts(
  indexes: string[],
  deviceName: HardwareDeviceNames,
  hdPath: string,
  hdPathDescription: string,
): ThunkAction<Promise<undefined>, MetaMaskReduxState, unknown, AnyAction> {
  log.debug(
    `background.unlockHardwareWalletAccount`,
    indexes,
    deviceName,
    hdPath,
    hdPathDescription,
  );
  return async (dispatch: MetaMaskReduxDispatch) => {
    dispatch(showLoadingIndication());

    for (const index of indexes) {
      try {
        await submitRequestToBackground('unlockHardwareWalletAccount', [
          index,
          deviceName,
          hdPath,
          hdPathDescription,
        ]);
      } catch (err) {
        logErrorWithMessage(err);
        dispatch(displayWarning(err));
        dispatch(hideLoadingIndication());
        throw err;
      }
    }

    dispatch(hideLoadingIndication());
    return undefined;
  };
}

export function showQrScanner(): ThunkAction<
  void,
  MetaMaskReduxState,
  unknown,
  AnyAction
> {
  return (dispatch: MetaMaskReduxDispatch) => {
    dispatch(
      showModal({
        name: 'QR_SCANNER',
      }),
    );
  };
}

export function setCurrentCurrency(
  currencyCode: string,
): ThunkAction<void, MetaMaskReduxState, unknown, AnyAction> {
  return async (dispatch: MetaMaskReduxDispatch) => {
    dispatch(showLoadingIndication());
    log.debug(`background.setCurrentCurrency`);
    try {
      await submitRequestToBackground('setCurrentCurrency', [currencyCode]);
      await forceUpdateMetamaskState(dispatch);
    } catch (error) {
      logErrorWithMessage(error);
      dispatch(displayWarning(error));
      return;
    } finally {
      dispatch(hideLoadingIndication());
    }
  };
}

export function decryptMsgInline(
  decryptedMsgData: TemporaryMessageDataType['msgParams'],
): ThunkAction<
  Promise<TemporaryMessageDataType>,
  MetaMaskReduxState,
  unknown,
  AnyAction
> {
  log.debug('action - decryptMsgInline');
  return async (dispatch: MetaMaskReduxDispatch) => {
    log.debug(`actions calling background.decryptMessageInline`);

    let newState;
    try {
      newState = await submitRequestToBackground<
        MetaMaskReduxState['metamask']
      >('decryptMessageInline', [decryptedMsgData]);
    } catch (error) {
      logErrorWithMessage(error);
      dispatch(displayWarning(error));
      throw error;
    }

    dispatch(updateMetamaskState(newState));
    return newState.unapprovedDecryptMsgs[decryptedMsgData.metamaskId];
  };
}

export function decryptMsg(
  decryptedMsgData: TemporaryMessageDataType['msgParams'],
): ThunkAction<
  Promise<TemporaryMessageDataType['msgParams']>,
  MetaMaskReduxState,
  unknown,
  AnyAction
> {
  log.debug('action - decryptMsg');
  return async (dispatch: MetaMaskReduxDispatch) => {
    dispatch(showLoadingIndication());
    log.debug(`actions calling background.decryptMessage`);

    let newState: MetaMaskReduxState['metamask'];
    try {
      newState = await submitRequestToBackground<
        MetaMaskReduxState['metamask']
      >('decryptMessage', [decryptedMsgData]);
    } catch (error) {
      logErrorWithMessage(error);
      dispatch(displayWarning(error));
      throw error;
    } finally {
      dispatch(hideLoadingIndication());
    }

    dispatch(updateMetamaskState(newState));
    dispatch(completedTx(decryptedMsgData.metamaskId));
    dispatch(closeCurrentNotificationWindow());
    return decryptedMsgData;
  };
}

export function encryptionPublicKeyMsg(
  msgData: TemporaryMessageDataType['msgParams'],
): ThunkAction<
  Promise<TemporaryMessageDataType['msgParams']>,
  MetaMaskReduxState,
  unknown,
  AnyAction
> {
  log.debug('action - encryptionPublicKeyMsg');
  return async (dispatch: MetaMaskReduxDispatch) => {
    dispatch(showLoadingIndication());
    log.debug(`actions calling background.encryptionPublicKey`);

    let newState: MetaMaskReduxState['metamask'];
    try {
      newState = await submitRequestToBackground<
        MetaMaskReduxState['metamask']
      >('encryptionPublicKey', [msgData]);
    } catch (error) {
      logErrorWithMessage(error);
      dispatch(displayWarning(error));
      throw error;
    } finally {
      dispatch(hideLoadingIndication());
    }

    dispatch(updateMetamaskState(newState));
    dispatch(completedTx(msgData.metamaskId));
    dispatch(closeCurrentNotificationWindow());
    return msgData;
  };
}

export function updateCustomNonce(value: string) {
  return {
    type: actionConstants.UPDATE_CUSTOM_NONCE,
    value,
  };
}

const updateMetamaskStateFromBackground = (): Promise<
  MetaMaskReduxState['metamask']
> => {
  log.debug(`background.getState`);

  return new Promise((resolve, reject) => {
    callBackgroundMethod<MetaMaskReduxState['metamask']>(
      'getState',
      [],
      (error, newState) => {
        if (error) {
          reject(error);
          return;
        }

        resolve(newState as MetaMaskReduxState['metamask']);
      },
    );
  });
};

/**
 * TODO: update previousGasParams to use typed gas params object
 * TODO: Not a thunk, but rather a wrapper around a background call
 *
 * @param txId - MetaMask internal transaction id
 * @param previousGasParams - Object of gas params to set as previous
 */
export function updatePreviousGasParams(
  txId: string,
  // TODO: Replace `any` with type
  // eslint-disable-next-line @typescript-eslint/no-explicit-any
  previousGasParams: Record<string, any>,
): ThunkAction<
  Promise<TransactionMeta>,
  MetaMaskReduxState,
  unknown,
  AnyAction
> {
  return async () => {
    let updatedTransaction: TransactionMeta;
    try {
      updatedTransaction = await submitRequestToBackground(
        'updatePreviousGasParams',
        [txId, previousGasParams],
      );
    } catch (error) {
      logErrorWithMessage(error);
      throw error;
    }

    return updatedTransaction;
  };
}

export function updateEditableParams(
  txId: string,
  editableParams: Partial<TransactionParams>,
): ThunkAction<
  Promise<TransactionMeta>,
  MetaMaskReduxState,
  unknown,
  AnyAction
> {
  return async (dispatch: MetaMaskReduxDispatch) => {
    let updatedTransaction: TransactionMeta;
    try {
      updatedTransaction = await submitRequestToBackground(
        'updateEditableParams',
        [txId, editableParams],
      );
    } catch (error) {
      logErrorWithMessage(error);
      throw error;
    }
    await forceUpdateMetamaskState(dispatch);
    return updatedTransaction;
  };
}

/**
 * Appends new send flow history to a transaction
 * TODO: Not a thunk, but rather a wrapper around a background call
 *
 * @param txId - the id of the transaction to update
 * @param currentSendFlowHistoryLength - sendFlowHistory entries currently
 * @param sendFlowHistory - the new send flow history to append to the
 * transaction
 * @returns
 */
export function updateTransactionSendFlowHistory(
  txId: string,
  currentSendFlowHistoryLength: number,
  sendFlowHistory: DraftTransaction['history'],
): ThunkAction<
  Promise<TransactionMeta>,
  MetaMaskReduxState,
  unknown,
  AnyAction
> {
  return async () => {
    let updatedTransaction: TransactionMeta;
    try {
      updatedTransaction = await submitRequestToBackground(
        'updateTransactionSendFlowHistory',
        [txId, currentSendFlowHistoryLength, sendFlowHistory],
      );
    } catch (error) {
      logErrorWithMessage(error);
      throw error;
    }

    return updatedTransaction;
  };
}

export async function backupUserData(): Promise<{
  filename: string;
  data: string;
}> {
  let backedupData;
  try {
    backedupData = await submitRequestToBackground<{
      filename: string;
      data: string;
    }>('backupUserData');
  } catch (error) {
    logErrorWithMessage(error);
    throw error;
  }

  return backedupData;
}

export async function restoreUserData(jsonString: Json): Promise<true> {
  try {
    await submitRequestToBackground('restoreUserData', [jsonString]);
  } catch (error) {
    logErrorWithMessage(error);
    throw error;
  }

  return true;
}

// TODO: Not a thunk, but rather a wrapper around a background call
export function updateTransactionGasFees(
  txId: string,
  txGasFees: Partial<TxGasFees>,
): ThunkAction<
  Promise<TransactionMeta>,
  MetaMaskReduxState,
  unknown,
  AnyAction
> {
  return async () => {
    let updatedTransaction: TransactionMeta;
    try {
      updatedTransaction = await submitRequestToBackground(
        'updateTransactionGasFees',
        [txId, txGasFees],
      );
    } catch (error) {
      logErrorWithMessage(error);
      throw error;
    }

    return updatedTransaction;
  };
}

export function updateTransaction(
  txMeta: TransactionMeta,
  dontShowLoadingIndicator: boolean,
): ThunkAction<
  Promise<TransactionMeta>,
  MetaMaskReduxState,
  unknown,
  AnyAction
> {
  return async (dispatch: MetaMaskReduxDispatch) => {
    !dontShowLoadingIndicator && dispatch(showLoadingIndication());

    try {
      await submitRequestToBackground('updateTransaction', [txMeta]);
    } catch (error) {
      dispatch(updateTransactionParams(txMeta.id, txMeta.txParams));
      dispatch(hideLoadingIndication());
      dispatch(goHome());
      logErrorWithMessage(error);
      throw error;
    }

    try {
      dispatch(updateTransactionParams(txMeta.id, txMeta.txParams));
      const newState = await updateMetamaskStateFromBackground();
      dispatch(updateMetamaskState(newState));
      dispatch(showConfTxPage({ id: txMeta.id }));
      return txMeta;
    } finally {
      dispatch(hideLoadingIndication());
    }
  };
}

/**
 * Action to create a new transaction in the controller and route to the
 * confirmation page. Returns the newly created txMeta in case additional logic
 * should be applied to the transaction after creation.
 *
 * @param txParams - The transaction parameters
 * @param options
 * @param options.sendFlowHistory - The history of the send flow at time of creation.
 * @param options.type - The type of the transaction being added.
 * @returns
 */
export function addTransactionAndRouteToConfirmationPage(
  txParams: TransactionParams,
  options?: {
    sendFlowHistory?: DraftTransaction['history'];
    type?: TransactionType;
  },
): ThunkAction<
  Promise<TransactionMeta | null>,
  MetaMaskReduxState,
  unknown,
  AnyAction
> {
  return async (dispatch: MetaMaskReduxDispatch) => {
    const actionId = generateActionId();

    try {
      log.debug('background.addTransaction');

      const transactionMeta = await submitRequestToBackground<TransactionMeta>(
        'addTransaction',
        [txParams, { ...options, actionId, origin: ORIGIN_METAMASK }],
      );

      dispatch(showConfTxPage());
      return transactionMeta;
    } catch (error) {
      dispatch(hideLoadingIndication());
      dispatch(displayWarning(error));
    }
    return null;
  };
}

/**
 * Wrapper around the promisifedBackground to create a new unapproved
 * transaction in the background and return the newly created txMeta.
 * This method does not show errors or route to a confirmation page and is
 * used primarily for swaps functionality.
 *
 * @param txParams - the transaction parameters
 * @param options - Additional options for the transaction.
 * @param options.method
 * @param options.requireApproval - Whether the transaction requires approval.
 * @param options.swaps - Options specific to swaps transactions.
 * @param options.swaps.hasApproveTx - Whether the swap required an approval transaction.
 * @param options.swaps.meta - Additional transaction metadata required by swaps.
 * @param options.type
 * @returns
 */
export async function addTransactionAndWaitForPublish(
  txParams: TransactionParams,
  options: {
    method?: string;
    requireApproval?: boolean;
    swaps?: { hasApproveTx?: boolean; meta?: Record<string, unknown> };
    type?: TransactionType;
  },
): Promise<TransactionMeta> {
  log.debug('background.addTransactionAndWaitForPublish');

  const actionId = generateActionId();

  return await submitRequestToBackground<TransactionMeta>(
    'addTransactionAndWaitForPublish',
    [
      txParams,
      {
        ...options,
        origin: ORIGIN_METAMASK,
        actionId,
      },
    ],
  );
}

export function updateAndApproveTx(
  txMeta: TransactionMeta,
  dontShowLoadingIndicator: boolean,
  loadingIndicatorMessage: string,
): ThunkAction<
  Promise<TransactionMeta | null>,
  MetaMaskReduxState,
  unknown,
  AnyAction
> {
  return (dispatch: MetaMaskReduxDispatch) => {
    !dontShowLoadingIndicator &&
      dispatch(showLoadingIndication(loadingIndicatorMessage));
    return new Promise((resolve, reject) => {
      const actionId = generateActionId();
      callBackgroundMethod(
        'resolvePendingApproval',
        [String(txMeta.id), { txMeta, actionId }, { waitForResult: true }],
        (err) => {
          dispatch(updateTransactionParams(txMeta.id, txMeta.txParams));
          dispatch(resetSendState());

          if (err) {
            dispatch(goHome());
            logErrorWithMessage(err);
            reject(err);
            return;
          }

          resolve(txMeta);
        },
      );
    })
      .then(() => updateMetamaskStateFromBackground())
      .then((newState) => dispatch(updateMetamaskState(newState)))
      .then(() => {
        dispatch(resetSendState());
        dispatch(completedTx(txMeta.id));
        dispatch(hideLoadingIndication());
        dispatch(updateCustomNonce(''));
        ///: BEGIN:ONLY_INCLUDE_IF(build-main,build-beta,build-flask)
        dispatch(closeCurrentNotificationWindow());
        ///: END:ONLY_INCLUDE_IF
        return txMeta;
      })
      .catch((err) => {
        dispatch(hideLoadingIndication());
        return Promise.reject(err);
      });
  };
}

export async function getTransactions(
  filters: {
    filterToCurrentNetwork?: boolean;
    searchCriteria?: Partial<TransactionMeta> & Partial<TransactionParams>;
  } = {},
): Promise<TransactionMeta[]> {
  return await submitRequestToBackground<TransactionMeta[]>('getTransactions', [
    filters,
  ]);
}

export function completedTx(
  txId: string,
): ThunkAction<void, MetaMaskReduxState, unknown, AnyAction> {
  return (dispatch: MetaMaskReduxDispatch) => {
    dispatch({
      type: actionConstants.COMPLETED_TX,
      value: {
        id: txId,
      },
    });
  };
}

export function updateTransactionParams(
  txId: string,
  txParams: TransactionParams,
) {
  return {
    type: actionConstants.UPDATE_TRANSACTION_PARAMS,
    id: txId,
    value: txParams,
  };
}

///: BEGIN:ONLY_INCLUDE_IF(snaps)
export function disableSnap(
  snapId: string,
): ThunkAction<void, MetaMaskReduxState, unknown, AnyAction> {
  return async (dispatch: MetaMaskReduxDispatch) => {
    await submitRequestToBackground('disableSnap', [snapId]);
    await forceUpdateMetamaskState(dispatch);
  };
}

export function enableSnap(
  snapId: string,
): ThunkAction<void, MetaMaskReduxState, unknown, AnyAction> {
  return async (dispatch: MetaMaskReduxDispatch) => {
    await submitRequestToBackground('enableSnap', [snapId]);
    await forceUpdateMetamaskState(dispatch);
  };
}

export function updateSnap(
  origin: string,
  snap: { [snapId: string]: { version: string } },
): ThunkAction<void, MetaMaskReduxState, unknown, AnyAction> {
  return async (dispatch: MetaMaskReduxDispatch, getState) => {
    await submitRequestToBackground('updateSnap', [origin, snap]);
    await forceUpdateMetamaskState(dispatch);

    const state = getState();

    const approval = getFirstSnapInstallOrUpdateRequest(state);

    return approval?.metadata.id;
  };
}

export async function getPhishingResult(website: string) {
  return await submitRequestToBackground('getPhishingResult', [website]);
}
///: END:ONLY_INCLUDE_IF

// TODO: Clean this up.
///: BEGIN:ONLY_INCLUDE_IF(snaps)
export function removeSnap(
  snapId: string,
): ThunkAction<Promise<void>, MetaMaskReduxState, unknown, AnyAction> {
  return async (
    dispatch: MetaMaskReduxDispatch,
    ///: END:ONLY_INCLUDE_IF
    ///: BEGIN:ONLY_INCLUDE_IF(keyring-snaps)
    getState,
    ///: END:ONLY_INCLUDE_IF
    ///: BEGIN:ONLY_INCLUDE_IF(snaps)
  ) => {
    dispatch(showLoadingIndication());
    ///: END:ONLY_INCLUDE_IF
    ///: BEGIN:ONLY_INCLUDE_IF(keyring-snaps)
    const subjects = getPermissionSubjects(getState()) as {
      // TODO: Replace `any` with type
      // eslint-disable-next-line @typescript-eslint/no-explicit-any
      [k: string]: { permissions: Record<string, any> };
    };

    const isAccountsSnap =
      subjects[snapId]?.permissions?.snap_manageAccounts !== undefined;
    ///: END:ONLY_INCLUDE_IF

    ///: BEGIN:ONLY_INCLUDE_IF(snaps)
    try {
      ///: END:ONLY_INCLUDE_IF
      ///: BEGIN:ONLY_INCLUDE_IF(keyring-snaps)
      if (isAccountsSnap) {
        const addresses: string[] = await submitRequestToBackground(
          'getAccountsBySnapId',
          [snapId],
        );
        for (const address of addresses) {
          await submitRequestToBackground('removeAccount', [address]);
        }
      }
      ///: END:ONLY_INCLUDE_IF
      ///: BEGIN:ONLY_INCLUDE_IF(snaps)

      await submitRequestToBackground('removeSnap', [snapId]);
      await forceUpdateMetamaskState(dispatch);
    } catch (error) {
      dispatch(displayWarning(error));
      throw error;
    } finally {
      dispatch(hideLoadingIndication());
    }
  };
}

export async function handleSnapRequest(args: {
  snapId: string;
  origin: string;
  handler: string;
  request: {
    id?: string;
    jsonrpc: '2.0';
    method: string;
    // TODO: Replace `any` with type
    // eslint-disable-next-line @typescript-eslint/no-explicit-any
    params?: Record<string, any>;
  };
}): Promise<void> {
  return submitRequestToBackground('handleSnapRequest', [args]);
}

export function dismissNotifications(
  ids: string[],
): ThunkAction<void, MetaMaskReduxState, unknown, AnyAction> {
  return async (dispatch: MetaMaskReduxDispatch) => {
    await submitRequestToBackground('dismissNotifications', [ids]);
    await forceUpdateMetamaskState(dispatch);
  };
}

export function deleteExpiredNotifications(): ThunkAction<
  void,
  MetaMaskReduxState,
  unknown,
  AnyAction
> {
  return async (dispatch, getState) => {
    const state = getState();
    const notifications = getNotifications(state);

    const notificationIdsToDelete = notifications
      .filter((notification) => {
        const expirationTime = new Date(
          Date.now() - NOTIFICATIONS_EXPIRATION_DELAY,
        );

        return Boolean(
          notification.readDate &&
            new Date(notification.readDate) < expirationTime,
        );
      })
      .map(({ id }) => id);
    if (notificationIdsToDelete.length) {
      await submitRequestToBackground('dismissNotifications', [
        notificationIdsToDelete,
      ]);
      await forceUpdateMetamaskState(dispatch);
    }
  };
}

export function markNotificationsAsRead(
  ids: string[],
): ThunkAction<void, MetaMaskReduxState, unknown, AnyAction> {
  return async (dispatch: MetaMaskReduxDispatch) => {
    await submitRequestToBackground('markNotificationsAsRead', [ids]);
    await forceUpdateMetamaskState(dispatch);
  };
}

export function revokeDynamicSnapPermissions(
  snapId: string,
  permissionNames: string[],
): ThunkAction<void, MetaMaskReduxState, unknown, AnyAction> {
  return async (dispatch: MetaMaskReduxDispatch) => {
    await submitRequestToBackground('revokeDynamicSnapPermissions', [
      snapId,
      permissionNames,
    ]);
    await forceUpdateMetamaskState(dispatch);
  };
}

/**
 * Disconnects a given origin from a snap.
 *
 * This revokes the permission granted to the origin
 * that provides the capability to communicate with a snap.
 *
 * @param origin - The origin.
 * @param snapId - The snap ID.
 */
export function disconnectOriginFromSnap(
  origin: string,
  snapId: string,
): ThunkAction<void, MetaMaskReduxState, unknown, AnyAction> {
  return async (dispatch: MetaMaskReduxDispatch) => {
    await submitRequestToBackground('disconnectOriginFromSnap', [
      origin,
      snapId,
    ]);
    await forceUpdateMetamaskState(dispatch);
  };
}

///: END:ONLY_INCLUDE_IF
///: BEGIN:ONLY_INCLUDE_IF(desktop)

export function setDesktopEnabled(desktopEnabled: boolean) {
  return async () => {
    try {
      await submitRequestToBackground('setDesktopEnabled', [desktopEnabled]);
    } catch (error) {
      log.error(error);
    }
  };
}

export async function generateDesktopOtp() {
  return await submitRequestToBackground('generateDesktopOtp');
}

export async function testDesktopConnection() {
  return await submitRequestToBackground('testDesktopConnection');
}

export async function disableDesktop() {
  return await submitRequestToBackground('disableDesktop');
}
///: END:ONLY_INCLUDE_IF

export function cancelDecryptMsg(
  msgData: TemporaryMessageDataType,
): ThunkAction<
  Promise<TemporaryMessageDataType>,
  MetaMaskReduxState,
  unknown,
  AnyAction
> {
  return async (dispatch: MetaMaskReduxDispatch) => {
    dispatch(showLoadingIndication());

    let newState;
    try {
      newState = await submitRequestToBackground<
        MetaMaskReduxState['metamask']
      >('cancelDecryptMessage', [msgData.id]);
    } finally {
      dispatch(hideLoadingIndication());
    }

    dispatch(updateMetamaskState(newState));
    dispatch(completedTx(msgData.id));
    dispatch(closeCurrentNotificationWindow());
    return msgData;
  };
}

export function cancelEncryptionPublicKeyMsg(
  msgData: TemporaryMessageDataType,
): ThunkAction<
  Promise<TemporaryMessageDataType>,
  MetaMaskReduxState,
  unknown,
  AnyAction
> {
  return async (dispatch: MetaMaskReduxDispatch) => {
    dispatch(showLoadingIndication());

    let newState;
    try {
      newState = await submitRequestToBackground<
        MetaMaskReduxState['metamask']
      >('cancelEncryptionPublicKey', [msgData.id]);
    } finally {
      dispatch(hideLoadingIndication());
    }

    dispatch(updateMetamaskState(newState));
    dispatch(completedTx(msgData.id));
    dispatch(closeCurrentNotificationWindow());
    return msgData;
  };
}

export function cancelTx(
  txMeta: TransactionMeta,
  _showLoadingIndication = true,
): ThunkAction<
  Promise<TransactionMeta>,
  MetaMaskReduxState,
  unknown,
  AnyAction
> {
  return (dispatch: MetaMaskReduxDispatch) => {
    _showLoadingIndication && dispatch(showLoadingIndication());
    return new Promise<void>((resolve, reject) => {
      callBackgroundMethod(
        'rejectPendingApproval',
        [
          String(txMeta.id),
          ethErrors.provider.userRejectedRequest().serialize(),
        ],
        (error) => {
          if (error) {
            reject(error);
            return;
          }

          resolve();
        },
      );
    })
      .then(() => updateMetamaskStateFromBackground())
      .then((newState) => dispatch(updateMetamaskState(newState)))
      .then(() => {
        dispatch(resetSendState());
        dispatch(completedTx(txMeta.id));
        dispatch(hideLoadingIndication());
        dispatch(closeCurrentNotificationWindow());

        return txMeta;
      })
      .catch((error) => {
        dispatch(hideLoadingIndication());
        throw error;
      });
  };
}

/**
 * Cancels all of the given transactions
 *
 * @param txMetaList
 * @returns
 */
export function cancelTxs(
  txMetaList: TransactionMeta[],
): ThunkAction<void, MetaMaskReduxState, unknown, AnyAction> {
  return async (dispatch: MetaMaskReduxDispatch) => {
    dispatch(showLoadingIndication());

    try {
      const txIds = txMetaList.map(({ id }) => id);
      const cancellations = txIds.map(
        (id) =>
          new Promise<void>((resolve, reject) => {
            callBackgroundMethod(
              'rejectPendingApproval',
              [
                String(id),
                ethErrors.provider.userRejectedRequest().serialize(),
              ],
              (err) => {
                if (err) {
                  reject(err);
                  return;
                }

                resolve();
              },
            );
          }),
      );

      await Promise.all(cancellations);

      const newState = await updateMetamaskStateFromBackground();
      dispatch(updateMetamaskState(newState));
      dispatch(resetSendState());

      txIds.forEach((id) => {
        dispatch(completedTx(id));
      });
    } finally {
      if (getEnvironmentType() === ENVIRONMENT_TYPE_NOTIFICATION) {
        closeNotificationPopup();
      } else {
        dispatch(hideLoadingIndication());
      }
    }
  };
}

export function markPasswordForgotten(): ThunkAction<
  void,
  MetaMaskReduxState,
  unknown,
  AnyAction
> {
  return async (dispatch: MetaMaskReduxDispatch) => {
    try {
      await new Promise<void>((resolve, reject) => {
        callBackgroundMethod('markPasswordForgotten', [], (error) => {
          if (error) {
            reject(error);
            return;
          }
          resolve();
        });
      });
    } finally {
      // TODO: handle errors
      dispatch(hideLoadingIndication());
      await forceUpdateMetamaskState(dispatch);
    }
  };
}

export function unMarkPasswordForgotten(): ThunkAction<
  void,
  MetaMaskReduxState,
  unknown,
  AnyAction
> {
  return (dispatch: MetaMaskReduxDispatch) => {
    return new Promise<void>((resolve) => {
      callBackgroundMethod('unMarkPasswordForgotten', [], () => {
        resolve();
      });
    }).then(() => forceUpdateMetamaskState(dispatch));
  };
}

export function closeWelcomeScreen() {
  return {
    type: actionConstants.CLOSE_WELCOME_SCREEN,
  };
}

//
// unlock screen
//

export function unlockInProgress() {
  return {
    type: actionConstants.UNLOCK_IN_PROGRESS,
  };
}

export function unlockFailed(message?: string) {
  return {
    type: actionConstants.UNLOCK_FAILED,
    value: message,
  };
}

export function unlockSucceeded(message?: string) {
  return {
    type: actionConstants.UNLOCK_SUCCEEDED,
    value: message,
  };
}

export function updateMetamaskState(
  newState: MetaMaskReduxState['metamask'],
): ThunkAction<void, MetaMaskReduxState, unknown, AnyAction> {
  return (dispatch, getState) => {
    const state = getState();
    const providerConfig = getProviderConfig(state);
    const { metamask: currentState } = state;

    const { currentLocale } = currentState;
    const currentInternalAccount = getSelectedInternalAccount(state);
    const selectedAddress = currentInternalAccount?.address;
    const { currentLocale: newLocale, providerConfig: newProviderConfig } =
      newState;
    const newInternalAccount = getSelectedInternalAccount({
      metamask: newState,
    });
    const newSelectedAddress = newInternalAccount?.address;

    if (currentLocale && newLocale && currentLocale !== newLocale) {
      dispatch(updateCurrentLocale(newLocale));
    }

    if (selectedAddress !== newSelectedAddress) {
      dispatch({ type: actionConstants.SELECTED_ADDRESS_CHANGED });
    }

    const newAddressBook =
      newState.addressBook?.[newProviderConfig?.chainId] ?? {};
    const oldAddressBook =
      currentState.addressBook?.[providerConfig?.chainId] ?? {};
    // TODO: Replace `any` with type
    // eslint-disable-next-line @typescript-eslint/no-explicit-any
    const newAccounts: { [address: string]: Record<string, any> } =
      getMetaMaskAccounts({ metamask: newState });
    // TODO: Replace `any` with type
    // eslint-disable-next-line @typescript-eslint/no-explicit-any
    const oldAccounts: { [address: string]: Record<string, any> } =
      getMetaMaskAccounts({ metamask: currentState });
    const newSelectedAccount = newAccounts[newSelectedAddress];
    const oldSelectedAccount = newAccounts[selectedAddress];
    // dispatch an ACCOUNT_CHANGED for any account whose balance or other
    // properties changed in this update
    Object.entries(oldAccounts).forEach(([address, oldAccount]) => {
      if (!isEqual(oldAccount, newAccounts[address])) {
        dispatch({
          type: actionConstants.ACCOUNT_CHANGED,
          payload: { account: newAccounts[address] },
        });
      }
    });

    // Also emit an event for the selected account changing, either due to a
    // property update or if the entire account changes.
    if (isEqual(oldSelectedAccount, newSelectedAccount) === false) {
      dispatch({
        type: actionConstants.SELECTED_ACCOUNT_CHANGED,
        payload: { account: newSelectedAccount },
      });
    }
    // We need to keep track of changing address book entries
    if (isEqual(oldAddressBook, newAddressBook) === false) {
      dispatch({
        type: actionConstants.ADDRESS_BOOK_UPDATED,
        payload: { addressBook: newAddressBook },
      });
    }

    // track when gasFeeEstimates change
    if (
      isEqual(currentState.gasFeeEstimates, newState.gasFeeEstimates) === false
    ) {
      dispatch({
        type: actionConstants.GAS_FEE_ESTIMATES_UPDATED,
        payload: {
          gasFeeEstimates: newState.gasFeeEstimates,
          gasEstimateType: newState.gasEstimateType,
        },
      });
    }
    dispatch({
      type: actionConstants.UPDATE_METAMASK_STATE,
      value: newState,
    });
    if (providerConfig.chainId !== newProviderConfig.chainId) {
      dispatch({
        type: actionConstants.CHAIN_CHANGED,
        payload: newProviderConfig.chainId,
      });
      // We dispatch this action to ensure that the send state stays up to date
      // after the chain changes. This async thunk will fail gracefully in the
      // event that we are not yet on the send flow with a draftTransaction in
      // progress.

      dispatch(initializeSendState({ chainHasChanged: true }));
    }

    ///: BEGIN:ONLY_INCLUDE_IF(build-mmi)
    updateCustodyState(dispatch, newState, getState());
    ///: END:ONLY_INCLUDE_IF
  };
}

const backgroundSetLocked = (): Promise<void> => {
  return new Promise<void>((resolve, reject) => {
    callBackgroundMethod('setLocked', [], (error) => {
      if (error) {
        reject(error);
        return;
      }
      resolve();
    });
  });
};

export function lockMetamask(): ThunkAction<
  void,
  MetaMaskReduxState,
  unknown,
  AnyAction
> {
  log.debug(`background.setLocked`);

  return (dispatch: MetaMaskReduxDispatch) => {
    dispatch(showLoadingIndication());

    return backgroundSetLocked()
      .then(() => updateMetamaskStateFromBackground())
      .catch((error) => {
        dispatch(displayWarning(error.message));
        return Promise.reject(error);
      })
      .then((newState) => {
        dispatch(updateMetamaskState(newState));
        dispatch(hideLoadingIndication());
        dispatch({ type: actionConstants.LOCK_METAMASK });
      })
      .catch(() => {
        dispatch(hideLoadingIndication());
        dispatch({ type: actionConstants.LOCK_METAMASK });
      });
  };
}

async function _setSelectedInternalAccount(accountId: string): Promise<void> {
  log.debug(`background.setSelectedInternalAccount`);
  await submitRequestToBackground('setSelectedInternalAccount', [accountId]);
}

/**
 * Sets the selected internal account.
 *
 * @param accountId - The ID of the account to set as selected.
 * @returns A thunk action that dispatches loading and warning indications.
 */
export function setSelectedInternalAccount(
  accountId: string,
): ThunkAction<void, MetaMaskReduxState, unknown, AnyAction> {
  return async (dispatch: MetaMaskReduxDispatch) => {
    dispatch(showLoadingIndication());
    log.debug(`background.setSelectedInternalAccount`);
    try {
      await _setSelectedInternalAccount(accountId);
    } catch (error) {
      dispatch(displayWarning(error));
      return;
    } finally {
      dispatch(hideLoadingIndication());
    }
  };
}

export function setSelectedAccount(
  address: string,
): ThunkAction<void, MetaMaskReduxState, unknown, AnyAction> {
  return async (dispatch, getState) => {
    dispatch(showLoadingIndication());
    log.debug(`background.setSelectedAccount`);

    const state = getState();
    const unconnectedAccountAccountAlertIsEnabled =
      getUnconnectedAccountAlertEnabledness(state);
    const activeTabOrigin = state.activeTab.origin;
    const internalAccount = getInternalAccountByAddress(state, address);
    const permittedAccountsForCurrentTab =
      getPermittedAccountsForCurrentTab(state);
    const currentTabIsConnectedToPreviousAddress =
      Boolean(activeTabOrigin) &&
      permittedAccountsForCurrentTab.includes(internalAccount.address);
    const currentTabIsConnectedToNextAddress =
      Boolean(activeTabOrigin) &&
      permittedAccountsForCurrentTab.includes(address);
    const switchingToUnconnectedAddress =
      currentTabIsConnectedToPreviousAddress &&
      !currentTabIsConnectedToNextAddress;

    try {
      await _setSelectedInternalAccount(internalAccount.id);
      await forceUpdateMetamaskState(dispatch);
    } catch (error) {
      dispatch(displayWarning(error));
      return;
    } finally {
      dispatch(hideLoadingIndication());
    }

    if (
      unconnectedAccountAccountAlertIsEnabled &&
      switchingToUnconnectedAddress
    ) {
      dispatch(switchedToUnconnectedAccount());
      await setUnconnectedAccountAlertShown(activeTabOrigin);
    }
  };
}

export function addPermittedAccount(
  origin: string,
  address: [],
): ThunkAction<void, MetaMaskReduxState, unknown, AnyAction> {
  return async (dispatch: MetaMaskReduxDispatch) => {
    await new Promise<void>((resolve, reject) => {
      callBackgroundMethod(
        'addPermittedAccount',
        [origin, address],
        (error) => {
          if (error) {
            reject(error);
            return;
          }
          resolve();
        },
      );
    });
    await forceUpdateMetamaskState(dispatch);
  };
}
export function addMorePermittedAccounts(
  origin: string,
  address: string[],
): ThunkAction<void, MetaMaskReduxState, unknown, AnyAction> {
  return async (dispatch: MetaMaskReduxDispatch) => {
    await new Promise<void>((resolve, reject) => {
      callBackgroundMethod(
        'addMorePermittedAccounts',
        [origin, address],
        (error) => {
          if (error) {
            reject(error);
            return;
          }
          resolve();
        },
      );
    });
    await forceUpdateMetamaskState(dispatch);
  };
}

export function removePermittedAccount(
  origin: string,
  address: string,
): ThunkAction<void, MetaMaskReduxState, unknown, AnyAction> {
  return async (dispatch: MetaMaskReduxDispatch) => {
    await new Promise<void>((resolve, reject) => {
      callBackgroundMethod(
        'removePermittedAccount',
        [origin, address],
        (error) => {
          if (error) {
            reject(error);
            return;
          }
          resolve();
        },
      );
    });
    await forceUpdateMetamaskState(dispatch);
  };
}

export function showAccountsPage() {
  return {
    type: actionConstants.SHOW_ACCOUNTS_PAGE,
  };
}

export function showConfTxPage({ id }: Partial<TransactionMeta> = {}) {
  return {
    type: actionConstants.SHOW_CONF_TX_PAGE,
    id,
  };
}

export function addToken(
  {
    address,
    symbol,
    decimals,
    image,
    networkClientId,
  }: {
    address?: string;
    symbol?: string;
    decimals?: number;
    image?: string;
    networkClientId?: NetworkClientId;
  },
  dontShowLoadingIndicator?: boolean,
): ThunkAction<void, MetaMaskReduxState, unknown, AnyAction> {
  return async (dispatch: MetaMaskReduxDispatch) => {
    if (!address) {
      throw new Error('MetaMask - Cannot add token without address');
    }
    if (!dontShowLoadingIndicator) {
      dispatch(showLoadingIndication());
    }
    try {
      await submitRequestToBackground('addToken', [
        {
          address,
          symbol,
          decimals,
          image,
          networkClientId,
        },
      ]);
    } catch (error) {
      logErrorWithMessage(error);
      dispatch(displayWarning(error));
    } finally {
      await forceUpdateMetamaskState(dispatch);
      dispatch(hideLoadingIndication());
    }
  };
}

/**
 * To add the tokens user selected to state
 *
 * @param tokensToImport
 * @param networkClientId
 */
export function addImportedTokens(
  tokensToImport: Token[],
  networkClientId?: NetworkClientId,
): ThunkAction<void, MetaMaskReduxState, unknown, AnyAction> {
  return async (dispatch: MetaMaskReduxDispatch) => {
    try {
      await submitRequestToBackground('addImportedTokens', [
        tokensToImport,
        networkClientId,
      ]);
    } catch (error) {
      logErrorWithMessage(error);
    } finally {
      await forceUpdateMetamaskState(dispatch);
    }
  };
}

/**
 * To add ignored token addresses to state
 *
 * @param options
 * @param options.tokensToIgnore
 * @param options.dontShowLoadingIndicator
 */
export function ignoreTokens({
  tokensToIgnore,
  dontShowLoadingIndicator = false,
}: {
  tokensToIgnore: string[];
  dontShowLoadingIndicator: boolean;
}): ThunkAction<void, MetaMaskReduxState, unknown, AnyAction> {
  const _tokensToIgnore = Array.isArray(tokensToIgnore)
    ? tokensToIgnore
    : [tokensToIgnore];

  return async (dispatch: MetaMaskReduxDispatch) => {
    if (!dontShowLoadingIndicator) {
      dispatch(showLoadingIndication());
    }
    try {
      await submitRequestToBackground('ignoreTokens', [_tokensToIgnore]);
    } catch (error) {
      logErrorWithMessage(error);
      dispatch(displayWarning(error));
    } finally {
      await forceUpdateMetamaskState(dispatch);
      dispatch(hideLoadingIndication());
    }
  };
}

/**
 * To fetch the ERC20 tokens with non-zero balance in a single call
 *
 * @param selectedAddress - the targeted account
 * @param tokensToDetect - the targeted list of tokens
 * @param networkClientId - unique identifier for the network client
 */
export async function getBalancesInSingleCall(
  selectedAddress: string,
  tokensToDetect: string[],
  networkClientId: string,
): Promise<BalanceMap> {
  return await submitRequestToBackground('getBalancesInSingleCall', [
    selectedAddress,
    tokensToDetect,
    networkClientId,
  ]);
}

export function addNft(
  address: string,
  tokenID: string,
  dontShowLoadingIndicator: boolean,
): ThunkAction<void, MetaMaskReduxState, unknown, AnyAction> {
  return async (dispatch: MetaMaskReduxDispatch) => {
    if (!address) {
      throw new Error('MetaMask - Cannot add NFT without address');
    }
    if (!tokenID) {
      throw new Error('MetaMask - Cannot add NFT without tokenID');
    }
    if (!dontShowLoadingIndicator) {
      dispatch(showLoadingIndication());
    }
    try {
      await submitRequestToBackground('addNft', [address, tokenID]);
    } catch (error) {
      logErrorWithMessage(error);
      dispatch(displayWarning(error));
    } finally {
      await forceUpdateMetamaskState(dispatch);
      dispatch(hideLoadingIndication());
    }
  };
}

export function addNftVerifyOwnership(
  address: string,
  tokenID: string,
  dontShowLoadingIndicator: boolean,
): ThunkAction<void, MetaMaskReduxState, unknown, AnyAction> {
  return async (dispatch: MetaMaskReduxDispatch) => {
    if (!address) {
      throw new Error('MetaMask - Cannot add NFT without address');
    }
    if (!tokenID) {
      throw new Error('MetaMask - Cannot add NFT without tokenID');
    }
    if (!dontShowLoadingIndicator) {
      dispatch(showLoadingIndication());
    }
    try {
      await submitRequestToBackground('addNftVerifyOwnership', [
        address,
        tokenID,
      ]);
    } catch (error) {
      if (
        isErrorWithMessage(error) &&
        (error.message.includes('This NFT is not owned by the user') ||
          error.message.includes('Unable to verify ownership'))
      ) {
        throw error;
      } else {
        logErrorWithMessage(error);
        dispatch(displayWarning(error));
      }
    } finally {
      await forceUpdateMetamaskState(dispatch);
      dispatch(hideLoadingIndication());
    }
  };
}

export function removeAndIgnoreNft(
  address: string,
  tokenID: string,
  shouldShowLoadingIndicator?: boolean,
): ThunkAction<void, MetaMaskReduxState, unknown, AnyAction> {
  return async (dispatch: MetaMaskReduxDispatch) => {
    if (!address) {
      throw new Error('MetaMask - Cannot ignore NFT without address');
    }
    if (!tokenID) {
      throw new Error('MetaMask - Cannot ignore NFT without tokenID');
    }
    if (!shouldShowLoadingIndicator) {
      dispatch(showLoadingIndication());
    }
    try {
      await submitRequestToBackground('removeAndIgnoreNft', [address, tokenID]);
    } catch (error) {
      logErrorWithMessage(error);
      dispatch(displayWarning(error));
      throw error;
    } finally {
      await forceUpdateMetamaskState(dispatch);
      dispatch(hideLoadingIndication());
    }
  };
}

export function removeNft(
  address: string,
  tokenID: string,
  dontShowLoadingIndicator: boolean,
): ThunkAction<void, MetaMaskReduxState, unknown, AnyAction> {
  return async (dispatch: MetaMaskReduxDispatch) => {
    if (!address) {
      throw new Error('MetaMask - Cannot remove NFT without address');
    }
    if (!tokenID) {
      throw new Error('MetaMask - Cannot remove NFT without tokenID');
    }
    if (!dontShowLoadingIndicator) {
      dispatch(showLoadingIndication());
    }
    try {
      await submitRequestToBackground('removeNft', [address, tokenID]);
    } catch (error) {
      logErrorWithMessage(error);
      dispatch(displayWarning(error));
    } finally {
      await forceUpdateMetamaskState(dispatch);
      dispatch(hideLoadingIndication());
    }
  };
}

export async function checkAndUpdateAllNftsOwnershipStatus() {
  await submitRequestToBackground('checkAndUpdateAllNftsOwnershipStatus');
}

export async function isNftOwner(
  ownerAddress: string,
  nftAddress: string,
  nftId: string,
): Promise<boolean> {
  return await submitRequestToBackground('isNftOwner', [
    ownerAddress,
    nftAddress,
    nftId,
  ]);
}

export async function checkAndUpdateSingleNftOwnershipStatus(nft: Nft) {
  await submitRequestToBackground('checkAndUpdateSingleNftOwnershipStatus', [
    nft,
    false,
  ]);
}
// When we upgrade to TypeScript 4.5 this is part of the language. It will get
// the underlying type of a Promise generic type. So Awaited<Promise<void>> is
// void.
type Awaited<T> = T extends PromiseLike<infer U> ? U : T;

export async function getTokenStandardAndDetails(
  address: string,
  userAddress?: string,
  tokenId?: string,
): Promise<
  Awaited<
    ReturnType<AssetsContractController['getTokenStandardAndDetails']>
  > & { balance?: string }
> {
  return await submitRequestToBackground('getTokenStandardAndDetails', [
    address,
    userAddress,
    tokenId,
  ]);
}

export async function getTokenSymbol(address: string): Promise<string | null> {
  return await submitRequestToBackground('getTokenSymbol', [address]);
}

export function clearPendingTokens(): Action {
  return {
    type: actionConstants.CLEAR_PENDING_TOKENS,
  };
}

/**
 * Action to switch globally selected network and set switched network details
 * for the purpose of displaying the user a toast about the network change
 *
 * @param networkClientIdForThisDomain - Thet network client ID last used by the origin
 * @param selectedTabOrigin - Origin of the current tab
 */
export function automaticallySwitchNetwork(
  networkClientIdForThisDomain: string,
  selectedTabOrigin: string,
): ThunkAction<void, MetaMaskReduxState, unknown, AnyAction> {
  return async (dispatch: MetaMaskReduxDispatch) => {
    await dispatch(setActiveNetwork(networkClientIdForThisDomain));
    await dispatch(
      setSwitchedNetworkDetails({
        networkClientId: networkClientIdForThisDomain,
        origin: selectedTabOrigin,
      }),
    );
    await forceUpdateMetamaskState(dispatch);
  };
}

/**
 * Action to store details about the switched-to network in the background state
 *
 * @param switchedNetworkDetails - Object containing networkClientId and origin
 * @param switchedNetworkDetails.networkClientId
 * @param switchedNetworkDetails.selectedTabOrigin
 */
export function setSwitchedNetworkDetails(switchedNetworkDetails: {
  networkClientId: string;
  selectedTabOrigin: string;
}): ThunkAction<void, MetaMaskReduxState, unknown, AnyAction> {
  return async (dispatch: MetaMaskReduxDispatch) => {
    await submitRequestToBackground('setSwitchedNetworkDetails', [
      switchedNetworkDetails,
    ]);
    await forceUpdateMetamaskState(dispatch);
  };
}

/**
 * Action to clear details about the switched-to network in the background state
 */
export function clearSwitchedNetworkDetails(): ThunkAction<
  void,
  MetaMaskReduxState,
  unknown,
  AnyAction
> {
  return async (dispatch: MetaMaskReduxDispatch) => {
    await submitRequestToBackground('clearSwitchedNetworkDetails', []);
    await forceUpdateMetamaskState(dispatch);
  };
}

/**
 * Update the currentPopupid generated when the user opened the popup
 *
 * @param id - The Snap interface ID.
 * @returns Promise Resolved on successfully submitted background request.
 */
export function setCurrentExtensionPopupId(
  id: number,
): ThunkAction<void, MetaMaskReduxState, unknown, AnyAction> {
  return async (dispatch: MetaMaskReduxDispatch) => {
    await submitRequestToBackground<void>('setCurrentExtensionPopupId', [id]);
    await forceUpdateMetamaskState(dispatch);
  };
}

export function abortTransactionSigning(
  transactionId: string,
  // TODO: Replace `any` with type
  // eslint-disable-next-line @typescript-eslint/no-explicit-any
): ThunkAction<Promise<void>, MetaMaskReduxState, any, AnyAction> {
  return async (dispatch: MetaMaskReduxDispatch) => {
    try {
      await submitRequestToBackground('abortTransactionSigning', [
        transactionId,
      ]);
    } catch (error) {
      dispatch(displayWarning(error));
    }
  };
}

export function getLayer1GasFee({
  chainId,
  networkClientId,
  transactionParams,
}: {
  chainId?: Hex;
  networkClientId?: NetworkClientId;
  transactionParams: TransactionParams;
}): // TODO: Replace `any` with type
// eslint-disable-next-line @typescript-eslint/no-explicit-any
ThunkAction<Promise<void>, MetaMaskReduxState, any, AnyAction> {
  return async () =>
    await submitRequestToBackground('getLayer1GasFee', [
      { chainId, networkClientId, transactionParams },
    ]);
}

export function createCancelTransaction(
  txId: string,
  customGasSettings: CustomGasSettings,
  options: { estimatedBaseFee?: string } = {},
): ThunkAction<void, MetaMaskReduxState, unknown, AnyAction> {
  log.debug('background.createCancelTransaction');
  let newTxId: string;

  return (dispatch: MetaMaskReduxDispatch) => {
    const actionId = generateActionId();
    return new Promise<MetaMaskReduxState['metamask']>((resolve, reject) => {
      callBackgroundMethod<MetaMaskReduxState['metamask']>(
        'createCancelTransaction',
        [txId, customGasSettings, { ...options, actionId }],
        (err, newState) => {
          if (err) {
            if (
              err?.message?.includes(
                'Previous transaction is already confirmed',
              )
            ) {
              dispatch(
                showModal({
                  name: 'TRANSACTION_ALREADY_CONFIRMED',
                  originalTransactionId: txId,
                }),
              );
            }
            dispatch(displayWarning(err));
            reject(err);
            return;
          }
          if (newState) {
            const currentNetworkTxList = getCurrentNetworkTransactions({
              metamask: newState,
            });
            const { id } =
              currentNetworkTxList[currentNetworkTxList.length - 1];
            newTxId = id;
            resolve(newState);
          }
        },
      );
    })
      .then((newState) => dispatch(updateMetamaskState(newState)))
      .then(() => newTxId);
  };
}

export function createSpeedUpTransaction(
  txId: string,
  customGasSettings: CustomGasSettings,
  options: { estimatedBaseFee?: string } = {},
): ThunkAction<void, MetaMaskReduxState, unknown, AnyAction> {
  log.debug('background.createSpeedUpTransaction');
  let newTx: TransactionMeta;

  return (dispatch: MetaMaskReduxDispatch) => {
    const actionId = generateActionId();
    return new Promise<MetaMaskReduxState['metamask']>((resolve, reject) => {
      callBackgroundMethod<MetaMaskReduxState['metamask']>(
        'createSpeedUpTransaction',
        [txId, customGasSettings, { ...options, actionId }],
        (err, newState) => {
          if (err) {
            dispatch(displayWarning(err));
            reject(err);
            return;
          }

          if (newState) {
            const currentNetworkTxList =
              getCurrentNetworkTransactions(newState);
            newTx = currentNetworkTxList[currentNetworkTxList.length - 1];
            resolve(newState);
          }
        },
      );
    })
      .then((newState) => dispatch(updateMetamaskState(newState)))
      .then(() => newTx);
  };
}

export function createRetryTransaction(
  txId: string,
  customGasSettings: CustomGasSettings,
): ThunkAction<void, MetaMaskReduxState, unknown, AnyAction> {
  let newTx: TransactionMeta;

  return (dispatch: MetaMaskReduxDispatch) => {
    return new Promise<MetaMaskReduxState['metamask']>((resolve, reject) => {
      const actionId = generateActionId();
      callBackgroundMethod<MetaMaskReduxState['metamask']>(
        'createSpeedUpTransaction',
        [txId, customGasSettings, { actionId }],
        (err, newState) => {
          if (err) {
            dispatch(displayWarning(err));
            reject(err);
            return;
          }
          if (newState) {
            const currentNetworkTxList =
              getCurrentNetworkTransactions(newState);
            newTx = currentNetworkTxList[currentNetworkTxList.length - 1];
            resolve(newState);
          }
        },
      );
    })
      .then((newState) => dispatch(updateMetamaskState(newState)))
      .then(() => newTx);
  };
}

//
// config
//

export function setProviderType(
  type: NetworkType,
): ThunkAction<void, MetaMaskReduxState, unknown, AnyAction> {
  return async (dispatch: MetaMaskReduxDispatch) => {
    log.debug(`background.setProviderType`, type);
    try {
      await submitRequestToBackground('setProviderType', [type]);
    } catch (error) {
      logErrorWithMessage(error);
      dispatch(displayWarning('Had a problem changing networks!'));
    }
  };
}

export function upsertNetworkConfiguration(
  {
    rpcUrl,
    chainId,
    nickname,
    rpcPrefs,
    ticker = EtherDenomination.ETH,
  }: {
    rpcUrl: string;
    chainId: string;
    nickname: string;
    rpcPrefs: RPCDefinition['rpcPrefs'];
    ticker: string;
  },
  {
    setActive,
    source,
  }: {
    setActive: boolean;
    source: string;
  },
): ThunkAction<void, MetaMaskReduxState, unknown, AnyAction> {
  return async (dispatch) => {
    log.debug(
      `background.upsertNetworkConfiguration: ${rpcUrl} ${chainId} ${ticker} ${nickname}`,
    );
    let networkConfigurationId;
    try {
      networkConfigurationId = await submitRequestToBackground(
        'upsertNetworkConfiguration',
        [
          { rpcUrl, chainId, ticker, nickname: nickname || rpcUrl, rpcPrefs },
          { setActive, source, referrer: ORIGIN_METAMASK },
        ],
      );
    } catch (error) {
      log.error(error);
      dispatch(displayWarning('Had a problem adding network!'));
    }
    return networkConfigurationId;
  };
}

export function editAndSetNetworkConfiguration(
  {
    networkConfigurationId,
    rpcUrl,
    chainId,
    nickname,
    rpcPrefs,
    ticker = EtherDenomination.ETH,
  }: {
    networkConfigurationId: string;
    rpcUrl: string;
    chainId: string;
    nickname: string;
    rpcPrefs: RPCDefinition['rpcPrefs'];
    ticker: string;
  },
  { source }: { source: string },
): ThunkAction<void, MetaMaskReduxState, unknown, AnyAction> {
  return async (dispatch) => {
    log.debug(
      `background.removeNetworkConfiguration: ${networkConfigurationId}`,
    );
    try {
      await submitRequestToBackground('removeNetworkConfiguration', [
        networkConfigurationId,
      ]);
    } catch (error) {
      logErrorWithMessage(error);
      dispatch(displayWarning('Had a problem removing network!'));
      return;
    }

    try {
      await submitRequestToBackground('upsertNetworkConfiguration', [
        {
          rpcUrl,
          chainId,
          ticker,
          nickname: nickname || rpcUrl,
          rpcPrefs,
        },
        { setActive: true, referrer: ORIGIN_METAMASK, source },
      ]);
    } catch (error) {
      logErrorWithMessage(error);
      dispatch(displayWarning('Had a problem changing networks!'));
    }
  };
}

export function setActiveNetwork(
  networkConfigurationId: string,
): ThunkAction<void, MetaMaskReduxState, unknown, AnyAction> {
  return async (dispatch) => {
    log.debug(`background.setActiveNetwork: ${networkConfigurationId}`);
    try {
      await submitRequestToBackground('setActiveNetwork', [
        networkConfigurationId,
      ]);
    } catch (error) {
      logErrorWithMessage(error);
      dispatch(displayWarning('Had a problem changing networks!'));
    }
  };
}

export function rollbackToPreviousProvider(): ThunkAction<
  void,
  MetaMaskReduxState,
  unknown,
  AnyAction
> {
  return async (dispatch: MetaMaskReduxDispatch) => {
    try {
      await submitRequestToBackground('rollbackToPreviousProvider');
    } catch (error) {
      logErrorWithMessage(error);
      dispatch(displayWarning('Had a problem changing networks!'));
    }
  };
}

export function removeNetworkConfiguration(
  networkConfigurationId: string,
): ThunkAction<Promise<void>, MetaMaskReduxState, unknown, AnyAction> {
  return (dispatch) => {
    log.debug(
      `background.removeNetworkConfiguration: ${networkConfigurationId}`,
    );
    return new Promise((resolve, reject) => {
      callBackgroundMethod(
        'removeNetworkConfiguration',
        [networkConfigurationId],
        (err) => {
          if (err) {
            logErrorWithMessage(err);
            dispatch(displayWarning('Had a problem removing network!'));
            reject(err);
            return;
          }
          resolve();
        },
      );
    });
  };
}

// Calls the addressBookController to add a new address.
export function addToAddressBook(
  recipient: string,
  nickname = '',
  memo = '',
): ThunkAction<void, MetaMaskReduxState, unknown, AnyAction> {
  log.debug(`background.addToAddressBook`);

  return async (dispatch, getState) => {
    const { chainId } = getProviderConfig(getState());

    let set;
    try {
      set = await submitRequestToBackground('setAddressBook', [
        toChecksumHexAddress(recipient),
        nickname,
        chainId,
        memo,
      ]);
    } catch (error) {
      logErrorWithMessage(error);
      dispatch(displayWarning('Address book failed to update'));
      throw error;
    }
    if (!set) {
      dispatch(displayWarning('Address book failed to update'));
    }
  };
}

/**
 * @description Calls the addressBookController to remove an existing address.
 * @param chainId
 * @param addressToRemove - Address of the entry to remove from the address book
 */
export function removeFromAddressBook(
  chainId: string,
  addressToRemove: string,
): ThunkAction<void, MetaMaskReduxState, unknown, AnyAction> {
  log.debug(`background.removeFromAddressBook`);

  return async () => {
    await submitRequestToBackground('removeFromAddressBook', [
      chainId,
      toChecksumHexAddress(addressToRemove),
    ]);
  };
}

export function showNetworkDropdown(): Action {
  return {
    type: actionConstants.NETWORK_DROPDOWN_OPEN,
  };
}

export function hideNetworkDropdown() {
  return {
    type: actionConstants.NETWORK_DROPDOWN_CLOSE,
  };
}

export function showImportTokensModal(): Action {
  return {
    type: actionConstants.IMPORT_TOKENS_POPOVER_OPEN,
  };
}

export function hideImportTokensModal(): Action {
  return {
    type: actionConstants.IMPORT_TOKENS_POPOVER_CLOSE,
  };
}

// TODO: Replace `any` with type
// eslint-disable-next-line @typescript-eslint/no-explicit-any
type ModalPayload = { name: string } & Record<string, any>;

export function showModal(payload: ModalPayload): PayloadAction<ModalPayload> {
  return {
    type: actionConstants.MODAL_OPEN,
    payload,
  };
}

export function hideModal(): Action {
  return {
    type: actionConstants.MODAL_CLOSE,
  };
}

export function showImportNftsModal(payload: {
  tokenAddress?: string;
  tokenId?: string;
  ignoreErc20Token?: boolean;
}) {
  return {
    type: actionConstants.IMPORT_NFTS_MODAL_OPEN,
    payload,
  };
}

export function hideImportNftsModal(): Action {
  return {
    type: actionConstants.IMPORT_NFTS_MODAL_CLOSE,
  };
}

// TODO: Replace `any` with type
// eslint-disable-next-line @typescript-eslint/no-explicit-any
export function setConfirmationExchangeRates(value: Record<string, any>) {
  return {
    type: actionConstants.SET_CONFIRMATION_EXCHANGE_RATES,
    value,
  };
}

export function showIpfsModal(): Action {
  return {
    type: actionConstants.SHOW_IPFS_MODAL_OPEN,
  };
}

export function hideIpfsModal(): Action {
  return {
    type: actionConstants.SHOW_IPFS_MODAL_CLOSE,
  };
}

export function closeCurrentNotificationWindow(): ThunkAction<
  void,
  MetaMaskReduxState,
  unknown,
  AnyAction
> {
  return (_, getState) => {
    const state = getState();
    const approvalFlows = getApprovalFlows(state);
    if (
      getEnvironmentType() === ENVIRONMENT_TYPE_NOTIFICATION &&
      !hasTransactionPendingApprovals(state) &&
      !getIsSigningQRHardwareTransaction(state) &&
      approvalFlows.length === 0
    ) {
      closeNotificationPopup();
    }
  };
}

export function showAlert(msg: string): PayloadAction<string> {
  return {
    type: actionConstants.ALERT_OPEN,
    payload: msg,
  };
}

export function hideAlert(): Action {
  return {
    type: actionConstants.ALERT_CLOSE,
  };
}

export function showDeprecatedNetworkModal(): Action {
  return {
    type: actionConstants.DEPRECATED_NETWORK_POPOVER_OPEN,
  };
}

export function hideDeprecatedNetworkModal(): Action {
  return {
    type: actionConstants.DEPRECATED_NETWORK_POPOVER_CLOSE,
  };
}

/**
 * TODO: this should be moved somewhere else when it makese sense to do so
 */
type NftDropDownState = {
  [address: string]: {
    [chainId: string]: {
      [nftAddress: string]: boolean;
    };
  };
};

export function updateNftDropDownState(
  value: NftDropDownState,
): ThunkAction<void, MetaMaskReduxState, unknown, AnyAction> {
  return async (dispatch: MetaMaskReduxDispatch) => {
    await submitRequestToBackground('updateNftDropDownState', [value]);
    await forceUpdateMetamaskState(dispatch);
  };
}

type QrCodeData = {
  // Address when a Ethereum Address has been detected
  type?: 'address' | string;
  // contains an address key when Ethereum Address detected
  values?: { address?: string } & Json;
};

/**
 * This action will receive two types of values via qrCodeData
 * an object with the following structure {type, values}
 * or null (used to clear the previous value)
 *
 * @param qrCodeData
 */
export function qrCodeDetected(
  qrCodeData: QrCodeData,
): ThunkAction<void, MetaMaskReduxState, unknown, AnyAction> {
  return async (dispatch: MetaMaskReduxDispatch) => {
    await dispatch({
      type: actionConstants.QR_CODE_DETECTED,
      value: qrCodeData,
    });

    // If on the send page, the send slice will listen for the QR_CODE_DETECTED
    // action and update its state. Address changes need to recompute gasLimit
    // so we fire this method so that the send page gasLimit can be recomputed
    dispatch(computeEstimatedGasLimit());
  };
}

export function showLoadingIndication(
  message?: string | ReactFragment,
): PayloadAction<string | ReactFragment | undefined> {
  return {
    type: actionConstants.SHOW_LOADING,
    payload: message,
  };
}

export function setHardwareWalletDefaultHdPath({
  device,
  path,
}: {
  device: HardwareDeviceNames;
  path: string;
}): PayloadAction<{ device: HardwareDeviceNames; path: string }> {
  return {
    type: actionConstants.SET_HARDWARE_WALLET_DEFAULT_HD_PATH,
    payload: { device, path },
  };
}

export function hideLoadingIndication(): Action {
  return {
    type: actionConstants.HIDE_LOADING,
  };
}

/**
 * An action creator for display a warning to the user in various places in the
 * UI. It will not be cleared until a new warning replaces it or `hideWarning`
 * is called.
 *
 * @deprecated This way of displaying a warning is confusing for users and
 * should no longer be used.
 * @param payload - The warning to show.
 * @returns The action to display the warning.
 */
export function displayWarning(payload: unknown): PayloadAction<string> {
  if (isErrorWithMessage(payload)) {
    return {
      type: actionConstants.DISPLAY_WARNING,
      payload: payload.message,
    };
  } else if (typeof payload === 'string') {
    return {
      type: actionConstants.DISPLAY_WARNING,
      payload,
    };
  }
  return {
    type: actionConstants.DISPLAY_WARNING,
    payload: `${payload}`,
  };
}

export function hideWarning() {
  return {
    type: actionConstants.HIDE_WARNING,
  };
}

export function exportAccount(
  password: string,
  address: string,
  setPrivateKey: (key: string) => void,
  setShowHoldToReveal: (show: boolean) => void,
): ThunkAction<void, MetaMaskReduxState, unknown, AnyAction> {
  return function (dispatch) {
    dispatch(showLoadingIndication());

    log.debug(`background.verifyPassword`);
    return new Promise<string>((resolve, reject) => {
      callBackgroundMethod('verifyPassword', [password], function (err) {
        if (err) {
          log.error('Error in verifying password.');
          dispatch(hideLoadingIndication());
          dispatch(displayWarning('Incorrect Password.'));
          reject(err);
          return;
        }
        log.debug(`background.exportAccount`);
        callBackgroundMethod<string>(
          'exportAccount',
          [address, password],
          function (err2, result) {
            dispatch(hideLoadingIndication());

            if (err2) {
              logErrorWithMessage(err2);
              dispatch(displayWarning('Had a problem exporting the account.'));
              reject(err2);
              return;
            }

            setPrivateKey(result as string);
            setShowHoldToReveal(true);
            resolve(result as string);
          },
        );
      });
    });
  };
}

export function exportAccounts(
  password: string,
  addresses: string[],
): ThunkAction<Promise<string[]>, MetaMaskReduxState, unknown, AnyAction> {
  return function (dispatch) {
    log.debug(`background.verifyPassword`);
    return new Promise<string[]>((resolve, reject) => {
      callBackgroundMethod('verifyPassword', [password], function (err) {
        if (err) {
          log.error('Error in submitting password.');
          reject(err);
          return;
        }
        log.debug(`background.exportAccounts`);
        const accountPromises = addresses.map(
          (address) =>
            new Promise<string>((resolve2, reject2) =>
              callBackgroundMethod<string>(
                'exportAccount',
                [address, password],
                function (err2, result) {
                  if (err2) {
                    logErrorWithMessage(err2);
                    dispatch(
                      displayWarning('Had a problem exporting the account.'),
                    );
                    reject2(err2);
                    return;
                  }
                  resolve2(result as string);
                },
              ),
            ),
        );
        resolve(Promise.all(accountPromises));
      });
    });
  };
}

export function showPrivateKey(key: string): PayloadAction<string> {
  return {
    type: actionConstants.SHOW_PRIVATE_KEY,
    payload: key,
  };
}

export function setAccountLabel(
  account: string,
  label: string,
): ThunkAction<Promise<string>, MetaMaskReduxState, unknown, AnyAction> {
  return (dispatch: MetaMaskReduxDispatch) => {
    dispatch(showLoadingIndication());
    log.debug(`background.setAccountLabel`);

    return new Promise((resolve, reject) => {
      callBackgroundMethod('setAccountLabel', [account, label], (err) => {
        dispatch(hideLoadingIndication());

        if (err) {
          dispatch(displayWarning(err));
          reject(err);
          return;
        }

        dispatch({
          type: actionConstants.SET_ACCOUNT_LABEL,
          value: { account, label },
        });
        resolve(account);
      });
    });
  };
}

export function clearAccountDetails(): Action {
  return {
    type: actionConstants.CLEAR_ACCOUNT_DETAILS,
  };
}

export function showSendTokenPage(): Action {
  return {
    type: actionConstants.SHOW_SEND_TOKEN_PAGE,
  };
}

// TODO: Lift to shared folder when it makes sense
type TemporaryFeatureFlagDef = {
  [feature: string]: boolean;
};
type TemporaryPreferenceFlagDef = {
  [preference: string]: boolean | object;
};

export function setFeatureFlag(
  feature: string,
  activated: boolean,
  notificationType: string,
): ThunkAction<
  Promise<TemporaryFeatureFlagDef>,
  MetaMaskReduxState,
  unknown,
  AnyAction
> {
  return (dispatch: MetaMaskReduxDispatch) => {
    dispatch(showLoadingIndication());
    return new Promise((resolve, reject) => {
      callBackgroundMethod<TemporaryFeatureFlagDef>(
        'setFeatureFlag',
        [feature, activated],
        (err, updatedFeatureFlags) => {
          dispatch(hideLoadingIndication());
          if (err) {
            dispatch(displayWarning(err));
            reject(err);
            return;
          }
          notificationType && dispatch(showModal({ name: notificationType }));
          resolve(updatedFeatureFlags as TemporaryFeatureFlagDef);
        },
      );
    });
  };
}

export function setPreference(
  preference: string,
  value: boolean | string | object,
): ThunkAction<
  Promise<TemporaryPreferenceFlagDef>,
  MetaMaskReduxState,
  unknown,
  AnyAction
> {
  return (dispatch: MetaMaskReduxDispatch) => {
    dispatch(showLoadingIndication());
    return new Promise<TemporaryPreferenceFlagDef>((resolve, reject) => {
      callBackgroundMethod<TemporaryPreferenceFlagDef>(
        'setPreference',
        [preference, value],
        (err, updatedPreferences) => {
          dispatch(hideLoadingIndication());
          if (err) {
            dispatch(displayWarning(err));
            reject(err);
            return;
          }
          resolve(updatedPreferences as TemporaryPreferenceFlagDef);
        },
      );
    });
  };
}

export function setDefaultHomeActiveTabName(
  value: string,
): ThunkAction<void, MetaMaskReduxState, unknown, AnyAction> {
  return async (dispatch: MetaMaskReduxDispatch) => {
    await submitRequestToBackground('setDefaultHomeActiveTabName', [value]);
    await forceUpdateMetamaskState(dispatch);
  };
}

export function setUseNativeCurrencyAsPrimaryCurrencyPreference(
  value: boolean,
) {
  return setPreference('useNativeCurrencyAsPrimaryCurrency', value);
}

export function setHideZeroBalanceTokens(value: boolean) {
  return setPreference('hideZeroBalanceTokens', value);
}

export function setShowFiatConversionOnTestnetsPreference(value: boolean) {
  return setPreference('showFiatInTestnets', value);
}

export function setShowTestNetworks(value: boolean) {
  return setPreference('showTestNetworks', value);
}

export function setPetnamesEnabled(value: boolean) {
  return setPreference('petnamesEnabled', value);
}

export function setRedesignedConfirmationsEnabled(value: boolean) {
  return setPreference('redesignedConfirmationsEnabled', value);
}

export function setFeatureNotificationsEnabled(value: boolean) {
  return setPreference('featureNotificationsEnabled', value);
}

export function setShowExtensionInFullSizeView(value: boolean) {
  return setPreference('showExtensionInFullSizeView', value);
}

export function setSmartTransactionsOptInStatus(
  value: boolean,
): ThunkAction<void, MetaMaskReduxState, unknown, AnyAction> {
  return async (dispatch, getState) => {
    const smartTransactionsOptInStatus = getSmartTransactionsOptInStatus(
      getState(),
    );
    trackMetaMetricsEvent({
      category: MetaMetricsEventCategory.Settings,
      event: MetaMetricsEventName.SettingsUpdated,
      properties: {
        stx_opt_in: value,
        prev_stx_opt_in: smartTransactionsOptInStatus,
      },
    });
    await dispatch(setPreference('smartTransactionsOptInStatus', value));
    await forceUpdateMetamaskState(dispatch);
  };
}

<<<<<<< HEAD
export function setShowTokenAutodetectModal(value: boolean) {
  return setPreference('showTokenAutodetectModal', value);
}

export function setAutoLockTimeLimit(value: boolean) {
=======
export function setAutoLockTimeLimit(value: number | null) {
>>>>>>> f795589e
  return setPreference('autoLockTimeLimit', value);
}

export function setIncomingTransactionsPreferences(
  chainId: string,
  value: boolean,
): ThunkAction<void, MetaMaskReduxState, unknown, AnyAction> {
  return async (dispatch: MetaMaskReduxDispatch) => {
    dispatch(showLoadingIndication());
    log.debug(`background.setIncomingTransactionsPreferences`);
    await submitRequestToBackground('setIncomingTransactionsPreferences', [
      chainId,
      value,
    ]);
    dispatch(hideLoadingIndication());
  };
}

export function setCompletedOnboarding(): ThunkAction<
  void,
  MetaMaskReduxState,
  unknown,
  AnyAction
> {
  return async (dispatch: MetaMaskReduxDispatch) => {
    dispatch(showLoadingIndication());

    try {
      await submitRequestToBackground('completeOnboarding');
      dispatch(completeOnboarding());
    } catch (err) {
      dispatch(displayWarning(err));
      throw err;
    } finally {
      dispatch(hideLoadingIndication());
    }
  };
}

export function completeOnboarding() {
  return {
    type: actionConstants.COMPLETE_ONBOARDING,
  };
}

export function resetOnboarding(): ThunkAction<
  void,
  MetaMaskReduxState,
  unknown,
  AnyAction
> {
  return async (dispatch) => {
    try {
      await dispatch(setSeedPhraseBackedUp(false));
      dispatch(resetOnboardingAction());
    } catch (err) {
      console.error(err);
    }
  };
}

export function resetOnboardingAction() {
  return {
    type: actionConstants.RESET_ONBOARDING,
  };
}

export function setServiceWorkerKeepAlivePreference(
  value: boolean,
): ThunkAction<void, MetaMaskReduxState, unknown, AnyAction> {
  return async (dispatch: MetaMaskReduxDispatch) => {
    dispatch(showLoadingIndication());
    log.debug(`background.setServiceWorkerKeepAlivePreference`);
    try {
      await submitRequestToBackground('setServiceWorkerKeepAlivePreference', [
        value,
      ]);
    } catch (error) {
      dispatch(displayWarning(error));
    } finally {
      dispatch(hideLoadingIndication());
    }
  };
}

export async function forceUpdateMetamaskState(
  dispatch: MetaMaskReduxDispatch,
) {
  log.debug(`background.getState`);

  let newState;
  try {
    newState = await submitRequestToBackground<MetaMaskReduxState['metamask']>(
      'getState',
    );
  } catch (error) {
    dispatch(displayWarning(error));
    throw error;
  }

  dispatch(updateMetamaskState(newState));
  return newState;
}

export function toggleAccountMenu() {
  return {
    type: actionConstants.TOGGLE_ACCOUNT_MENU,
  };
}

export function toggleNetworkMenu() {
  return {
    type: actionConstants.TOGGLE_NETWORK_MENU,
  };
}

export function setAccountDetailsAddress(address: string) {
  return {
    type: actionConstants.SET_ACCOUNT_DETAILS_ADDRESS,
    payload: address,
  };
}

export function setParticipateInMetaMetrics(
  participationPreference: boolean,
): ThunkAction<
  Promise<[boolean, string]>,
  MetaMaskReduxState,
  unknown,
  AnyAction
> {
  return (dispatch: MetaMaskReduxDispatch) => {
    log.debug(`background.setParticipateInMetaMetrics`);
    return new Promise((resolve, reject) => {
      callBackgroundMethod<string>(
        'setParticipateInMetaMetrics',
        [participationPreference],
        (err, metaMetricsId) => {
          log.debug(err);
          if (err) {
            dispatch(displayWarning(err));
            reject(err);
            return;
          }
          /**
           * We need to inform sentry that the user's optin preference may have
           * changed. The logic to determine which way to toggle is in the
           * toggleSession handler in setupSentry.js.
           */
          window.sentry?.toggleSession();

          dispatch({
            type: actionConstants.SET_PARTICIPATE_IN_METAMETRICS,
            value: participationPreference,
          });
          resolve([participationPreference, metaMetricsId as string]);
        },
      );
    });
  };
}

export function setUseBlockie(
  val: boolean,
): ThunkAction<void, MetaMaskReduxState, unknown, AnyAction> {
  return (dispatch: MetaMaskReduxDispatch) => {
    dispatch(showLoadingIndication());
    log.debug(`background.setUseBlockie`);
    callBackgroundMethod('setUseBlockie', [val], (err) => {
      dispatch(hideLoadingIndication());
      if (err) {
        dispatch(displayWarning(err));
      }
    });
  };
}

export function setUseNonceField(
  val: boolean,
): ThunkAction<void, MetaMaskReduxState, unknown, AnyAction> {
  return async (dispatch: MetaMaskReduxDispatch) => {
    dispatch(showLoadingIndication());
    log.debug(`background.setUseNonceField`);
    try {
      await submitRequestToBackground('setUseNonceField', [val]);
    } catch (error) {
      dispatch(displayWarning(error));
    }
    dispatch(hideLoadingIndication());
  };
}

export function setUsePhishDetect(
  val: boolean,
): ThunkAction<void, MetaMaskReduxState, unknown, AnyAction> {
  return (dispatch: MetaMaskReduxDispatch) => {
    dispatch(showLoadingIndication());
    log.debug(`background.setUsePhishDetect`);
    callBackgroundMethod('setUsePhishDetect', [val], (err) => {
      dispatch(hideLoadingIndication());
      if (err) {
        dispatch(displayWarning(err));
      }
    });
  };
}

export function setUseMultiAccountBalanceChecker(
  val: boolean,
): ThunkAction<void, MetaMaskReduxState, unknown, AnyAction> {
  return (dispatch: MetaMaskReduxDispatch) => {
    dispatch(showLoadingIndication());
    log.debug(`background.setUseMultiAccountBalanceChecker`);
    callBackgroundMethod('setUseMultiAccountBalanceChecker', [val], (err) => {
      dispatch(hideLoadingIndication());
      if (err) {
        dispatch(displayWarning(err));
      }
    });
  };
}

export function dismissOpenSeaToBlockaidBanner(): ThunkAction<
  void,
  MetaMaskReduxState,
  unknown,
  AnyAction
> {
  return (dispatch: MetaMaskReduxDispatch) => {
    // skipping loading indication as it blips in the UI and looks weird
    log.debug(`background.dismissOpenSeaToBlockaidBanner`);
    callBackgroundMethod('dismissOpenSeaToBlockaidBanner', [], (err) => {
      if (err) {
        dispatch(displayWarning(err));
      }
    });
  };
}

export function setUseSafeChainsListValidation(
  val: boolean,
): ThunkAction<void, MetaMaskReduxState, unknown, AnyAction> {
  return (dispatch: MetaMaskReduxDispatch) => {
    dispatch(showLoadingIndication());
    log.debug(`background.setUseSafeChainsListValidation`);
    callBackgroundMethod('setUseSafeChainsListValidation', [val], (err) => {
      dispatch(hideLoadingIndication());
      if (err) {
        dispatch(displayWarning(err));
      }
    });
  };
}

export function setUseTokenDetection(
  val: boolean,
): ThunkAction<void, MetaMaskReduxState, unknown, AnyAction> {
  return (dispatch: MetaMaskReduxDispatch) => {
    dispatch(showLoadingIndication());
    log.debug(`background.setUseTokenDetection`);
    callBackgroundMethod('setUseTokenDetection', [val], (err) => {
      dispatch(hideLoadingIndication());
      if (err) {
        dispatch(displayWarning(err));
      }
    });
  };
}

export function setOpenSeaEnabled(
  val: boolean,
): ThunkAction<void, MetaMaskReduxState, unknown, AnyAction> {
  return async (dispatch: MetaMaskReduxDispatch) => {
    dispatch(showLoadingIndication());
    log.debug(`background.setOpenSeaEnabled`);
    try {
      await submitRequestToBackground('setOpenSeaEnabled', [val]);
    } finally {
      dispatch(hideLoadingIndication());
    }
  };
}

export function setUseNftDetection(
  val: boolean,
): ThunkAction<void, MetaMaskReduxState, unknown, AnyAction> {
  return async (dispatch: MetaMaskReduxDispatch) => {
    dispatch(showLoadingIndication());
    log.debug(`background.setUseNftDetection`);
    try {
      await submitRequestToBackground('setUseNftDetection', [val]);
    } finally {
      dispatch(hideLoadingIndication());
    }
  };
}

export function setUse4ByteResolution(
  val: boolean,
): ThunkAction<void, MetaMaskReduxState, unknown, AnyAction> {
  return async (dispatch: MetaMaskReduxDispatch) => {
    dispatch(showLoadingIndication());
    log.debug(`background.setUse4ByteResolution`);
    try {
      await submitRequestToBackground('setUse4ByteResolution', [val]);
    } catch (error) {
      dispatch(displayWarning(error));
    } finally {
      dispatch(hideLoadingIndication());
    }
  };
}

export function setUseCurrencyRateCheck(
  val: boolean,
): ThunkAction<void, MetaMaskReduxState, unknown, AnyAction> {
  return (dispatch: MetaMaskReduxDispatch) => {
    dispatch(showLoadingIndication());
    log.debug(`background.setUseCurrencyRateCheck`);
    callBackgroundMethod('setUseCurrencyRateCheck', [val], (err) => {
      dispatch(hideLoadingIndication());
      if (err) {
        dispatch(displayWarning(err));
      }
    });
  };
}

// TokenDetectionController
export function detectTokens(): ThunkAction<
  void,
  MetaMaskReduxState,
  unknown,
  AnyAction
> {
  return async (dispatch: MetaMaskReduxDispatch) => {
    dispatch(showLoadingIndication());
    log.debug(`background.detectTokens`);
    await submitRequestToBackground('detectTokens');
    dispatch(hideLoadingIndication());
    await forceUpdateMetamaskState(dispatch);
  };
}

export function detectNfts(): ThunkAction<
  void,
  MetaMaskReduxState,
  unknown,
  AnyAction
> {
  return async (dispatch: MetaMaskReduxDispatch) => {
    dispatch(showLoadingIndication());
    log.debug(`background.detectNfts`);
    await submitRequestToBackground('detectNfts');
    dispatch(hideLoadingIndication());
    await forceUpdateMetamaskState(dispatch);
  };
}

export function setAdvancedGasFee(
  val: { chainId: Hex; maxBaseFee?: string; priorityFee?: string } | null,
): ThunkAction<void, MetaMaskReduxState, unknown, AnyAction> {
  return (dispatch: MetaMaskReduxDispatch) => {
    dispatch(showLoadingIndication());
    log.debug(`background.setAdvancedGasFee`);
    callBackgroundMethod('setAdvancedGasFee', [val], (err) => {
      dispatch(hideLoadingIndication());
      if (err) {
        dispatch(displayWarning(err));
      }
    });
  };
}

export function setTheme(
  val: ThemeType,
): ThunkAction<void, MetaMaskReduxState, unknown, AnyAction> {
  return async (dispatch: MetaMaskReduxDispatch) => {
    dispatch(showLoadingIndication());
    log.debug(`background.setTheme`);
    try {
      await submitRequestToBackground('setTheme', [val]);
    } finally {
      dispatch(hideLoadingIndication());
    }
  };
}

export function setIpfsGateway(
  val: string,
): ThunkAction<void, MetaMaskReduxState, unknown, AnyAction> {
  return (dispatch: MetaMaskReduxDispatch) => {
    log.debug(`background.setIpfsGateway`);
    callBackgroundMethod('setIpfsGateway', [val], (err) => {
      if (err) {
        dispatch(displayWarning(err));
      }
    });
  };
}

export function toggleExternalServices(
  val: boolean,
): ThunkAction<void, MetaMaskReduxState, unknown, AnyAction> {
  return (dispatch: MetaMaskReduxDispatch) => {
    log.debug(`background.toggleExternalServices`);
    callBackgroundMethod('toggleExternalServices', [val], (err) => {
      if (err) {
        dispatch(displayWarning(err));
      }
    });
  };
}

export function setIsIpfsGatewayEnabled(
  val: string,
): ThunkAction<void, MetaMaskReduxState, unknown, AnyAction> {
  return (dispatch: MetaMaskReduxDispatch) => {
    log.debug(`background.setIsIpfsGatewayEnabled`);
    callBackgroundMethod('setIsIpfsGatewayEnabled', [val], (err) => {
      if (err) {
        dispatch(displayWarning(err));
      }
    });
  };
}

export function setUseAddressBarEnsResolution(
  val: string,
): ThunkAction<void, MetaMaskReduxState, unknown, AnyAction> {
  return (dispatch: MetaMaskReduxDispatch) => {
    log.debug(`background.setUseAddressBarEnsResolution`);
    callBackgroundMethod('setUseAddressBarEnsResolution', [val], (err) => {
      if (err) {
        dispatch(displayWarning(err));
      }
    });
  };
}

export function updateCurrentLocale(
  key: string,
): ThunkAction<void, MetaMaskReduxState, unknown, AnyAction> {
  return async (dispatch: MetaMaskReduxDispatch) => {
    dispatch(showLoadingIndication());

    try {
      await loadRelativeTimeFormatLocaleData(key);
      const localeMessages = await fetchLocale(key);
      const textDirection = await submitRequestToBackground<
        'rtl' | 'ltr' | 'auto'
      >('setCurrentLocale', [key]);
      switchDirection(textDirection);
      dispatch(setCurrentLocale(key, localeMessages));
    } catch (error) {
      dispatch(displayWarning(error));
      return;
    } finally {
      dispatch(hideLoadingIndication());
    }
  };
}

export function setCurrentLocale(
  locale: string,
  messages: {
    [translationKey: string]: { message: string; description?: string };
  },
): PayloadAction<{
  locale: string;
  messages: {
    [translationKey: string]: { message: string; description?: string };
  };
}> {
  return {
    type: actionConstants.SET_CURRENT_LOCALE,
    payload: {
      locale,
      messages,
    },
  };
}

export function setPendingTokens(pendingTokens: {
  customToken?: Token;
  selectedTokens?: {
    [address: string]: Token & { isCustom?: boolean; unlisted?: boolean };
  };
  tokenAddressList: string[];
}) {
  const {
    customToken,
    selectedTokens = {},
    tokenAddressList = [],
  } = pendingTokens;
  const tokens =
    customToken?.address &&
    customToken?.symbol &&
    Boolean(customToken?.decimals >= 0 && customToken?.decimals <= 36)
      ? {
          ...selectedTokens,
          [customToken.address]: {
            ...customToken,
            isCustom: true,
          },
        }
      : selectedTokens;

  Object.keys(tokens).forEach((tokenAddress) => {
    const found = tokenAddressList.find((addr) =>
      isEqualCaseInsensitive(addr, tokenAddress),
    );

    tokens[tokenAddress] = {
      ...tokens[tokenAddress],
      unlisted: !found,
    };
  });

  return {
    type: actionConstants.SET_PENDING_TOKENS,
    payload: tokens,
  };
}

// Swaps

export function setSwapsLiveness(
  swapsLiveness: boolean,
): ThunkAction<void, MetaMaskReduxState, unknown, AnyAction> {
  return async (dispatch: MetaMaskReduxDispatch) => {
    await submitRequestToBackground('setSwapsLiveness', [swapsLiveness]);
    await forceUpdateMetamaskState(dispatch);
  };
}

export function setSwapsFeatureFlags(
  featureFlags: TemporaryFeatureFlagDef,
): ThunkAction<void, MetaMaskReduxState, unknown, AnyAction> {
  return async (dispatch: MetaMaskReduxDispatch) => {
    await submitRequestToBackground('setSwapsFeatureFlags', [featureFlags]);
    await forceUpdateMetamaskState(dispatch);
  };
}

type Quotes = [
  { destinationAmount: string; decimals: number; aggregator: string },
  string,
];

export function fetchAndSetQuotes(
  fetchParams: {
    slippage: string;
    sourceToken: string;
    destinationToken: string;
    value: string;
    fromAddress: string;
    balanceError: string;
    sourceDecimals: number;
  },
  fetchParamsMetaData: {
    sourceTokenInfo: Token;
    destinationTokenInfo: Token;
    accountBalance: string;
    chainId: string;
  },
): ThunkAction<Promise<Quotes>, MetaMaskReduxState, unknown, AnyAction> {
  return async (dispatch: MetaMaskReduxDispatch) => {
    const [quotes, selectedAggId] = await submitRequestToBackground<Quotes>(
      'fetchAndSetQuotes',
      [fetchParams, fetchParamsMetaData],
    );
    await forceUpdateMetamaskState(dispatch);
    return [quotes, selectedAggId];
  };
}

export function setSelectedQuoteAggId(
  aggId: string,
): ThunkAction<void, MetaMaskReduxState, unknown, AnyAction> {
  return async (dispatch: MetaMaskReduxDispatch) => {
    await submitRequestToBackground('setSelectedQuoteAggId', [aggId]);
    await forceUpdateMetamaskState(dispatch);
  };
}

export function setSwapsTokens(
  tokens: Token[],
): ThunkAction<void, MetaMaskReduxState, unknown, AnyAction> {
  return async (dispatch: MetaMaskReduxDispatch) => {
    await submitRequestToBackground('setSwapsTokens', [tokens]);
    await forceUpdateMetamaskState(dispatch);
  };
}

export function clearSwapsQuotes(): ThunkAction<
  void,
  MetaMaskReduxState,
  unknown,
  AnyAction
> {
  return async (dispatch: MetaMaskReduxDispatch) => {
    await submitRequestToBackground('clearSwapsQuotes');
    await forceUpdateMetamaskState(dispatch);
  };
}

export function resetBackgroundSwapsState(): ThunkAction<
  void,
  MetaMaskReduxState,
  unknown,
  AnyAction
> {
  return async (dispatch: MetaMaskReduxDispatch) => {
    await submitRequestToBackground('resetSwapsState');
    await forceUpdateMetamaskState(dispatch);
  };
}

export function setCustomApproveTxData(
  data: string,
): ThunkAction<void, MetaMaskReduxState, unknown, AnyAction> {
  return async (dispatch: MetaMaskReduxDispatch) => {
    await submitRequestToBackground('setCustomApproveTxData', [data]);
    await forceUpdateMetamaskState(dispatch);
  };
}

export function setSwapsTxGasPrice(
  gasPrice: string,
): ThunkAction<void, MetaMaskReduxState, unknown, AnyAction> {
  return async (dispatch: MetaMaskReduxDispatch) => {
    await submitRequestToBackground('setSwapsTxGasPrice', [gasPrice]);
    await forceUpdateMetamaskState(dispatch);
  };
}

export function setSwapsTxGasLimit(
  gasLimit: string,
): ThunkAction<void, MetaMaskReduxState, unknown, AnyAction> {
  return async (dispatch: MetaMaskReduxDispatch) => {
    await submitRequestToBackground('setSwapsTxGasLimit', [gasLimit, true]);
    await forceUpdateMetamaskState(dispatch);
  };
}

export function updateCustomSwapsEIP1559GasParams({
  gasLimit,
  maxFeePerGas,
  maxPriorityFeePerGas,
}: {
  gasLimit: string;
  maxFeePerGas: string;
  maxPriorityFeePerGas: string;
}): ThunkAction<void, MetaMaskReduxState, unknown, AnyAction> {
  return async (dispatch: MetaMaskReduxDispatch) => {
    await Promise.all([
      submitRequestToBackground('setSwapsTxGasLimit', [gasLimit]),
      submitRequestToBackground('setSwapsTxMaxFeePerGas', [maxFeePerGas]),
      submitRequestToBackground('setSwapsTxMaxFeePriorityPerGas', [
        maxPriorityFeePerGas,
      ]),
    ]);
    await forceUpdateMetamaskState(dispatch);
  };
}

// Note that the type widening happening below will resolve when we switch gas
// constants to TypeScript, at which point we'll get better type safety.
// TODO: Remove this comment when gas constants is typescript
export function updateSwapsUserFeeLevel(
  swapsCustomUserFeeLevel: PriorityLevels,
): ThunkAction<void, MetaMaskReduxState, unknown, AnyAction> {
  return async (dispatch: MetaMaskReduxDispatch) => {
    await submitRequestToBackground('setSwapsUserFeeLevel', [
      swapsCustomUserFeeLevel,
    ]);
    await forceUpdateMetamaskState(dispatch);
  };
}

export function setSwapsQuotesPollingLimitEnabled(
  quotesPollingLimitEnabled: boolean,
): ThunkAction<void, MetaMaskReduxState, unknown, AnyAction> {
  return async (dispatch: MetaMaskReduxDispatch) => {
    await submitRequestToBackground('setSwapsQuotesPollingLimitEnabled', [
      quotesPollingLimitEnabled,
    ]);
    await forceUpdateMetamaskState(dispatch);
  };
}

export function safeRefetchQuotes(): ThunkAction<
  void,
  MetaMaskReduxState,
  unknown,
  AnyAction
> {
  return async (dispatch: MetaMaskReduxDispatch) => {
    await submitRequestToBackground('safeRefetchQuotes');
    await forceUpdateMetamaskState(dispatch);
  };
}

export function stopPollingForQuotes(): ThunkAction<
  void,
  MetaMaskReduxState,
  unknown,
  AnyAction
> {
  return async (dispatch: MetaMaskReduxDispatch) => {
    await submitRequestToBackground('stopPollingForQuotes');
    await forceUpdateMetamaskState(dispatch);
  };
}

export function setBackgroundSwapRouteState(
  routeState: '' | 'loading' | 'awaiting' | 'smartTransactionStatus',
): ThunkAction<void, MetaMaskReduxState, unknown, AnyAction> {
  return async (dispatch: MetaMaskReduxDispatch) => {
    await submitRequestToBackground('setBackgroundSwapRouteState', [
      routeState,
    ]);
    await forceUpdateMetamaskState(dispatch);
  };
}

export function resetSwapsPostFetchState(): ThunkAction<
  void,
  MetaMaskReduxState,
  unknown,
  AnyAction
> {
  return async (dispatch: MetaMaskReduxDispatch) => {
    await submitRequestToBackground('resetPostFetchState');
    await forceUpdateMetamaskState(dispatch);
  };
}

export function setSwapsErrorKey(
  errorKey: string,
): ThunkAction<void, MetaMaskReduxState, unknown, AnyAction> {
  return async (dispatch: MetaMaskReduxDispatch) => {
    await submitRequestToBackground('setSwapsErrorKey', [errorKey]);
    await forceUpdateMetamaskState(dispatch);
  };
}

export function setInitialGasEstimate(
  initialAggId: string,
): ThunkAction<void, MetaMaskReduxState, unknown, AnyAction> {
  return async (dispatch: MetaMaskReduxDispatch) => {
    await submitRequestToBackground('setInitialGasEstimate', [initialAggId]);
    await forceUpdateMetamaskState(dispatch);
  };
}

// Permissions

export function requestAccountsPermissionWithId(
  origin: string,
): ThunkAction<void, MetaMaskReduxState, unknown, AnyAction> {
  return async (dispatch: MetaMaskReduxDispatch) => {
    const id = await submitRequestToBackground(
      'requestAccountsPermissionWithId',
      [origin],
    );
    await forceUpdateMetamaskState(dispatch);
    return id;
  };
}

/**
 * Approves the permissions request.
 *
 * @param request - The permissions request to approve.
 */
export function approvePermissionsRequest(
  request: PermissionsRequest,
): ThunkAction<void, MetaMaskReduxState, unknown, AnyAction> {
  return (dispatch: MetaMaskReduxDispatch) => {
    callBackgroundMethod('approvePermissionsRequest', [request], (err) => {
      if (err) {
        dispatch(displayWarning(err));
      }
      forceUpdateMetamaskState(dispatch);
    });
  };
}

/**
 * Rejects the permissions request with the given ID.
 *
 * @param requestId - The id of the request to be rejected
 */
export function rejectPermissionsRequest(
  requestId: string,
): ThunkAction<void, MetaMaskReduxState, unknown, AnyAction> {
  return (dispatch: MetaMaskReduxDispatch) => {
    return new Promise((resolve, reject) => {
      callBackgroundMethod('rejectPermissionsRequest', [requestId], (err) => {
        if (err) {
          dispatch(displayWarning(err));
          reject(err);
          return;
        }
        forceUpdateMetamaskState(dispatch).then(resolve).catch(reject);
      });
    });
  };
}

/**
 * Clears the given permissions for the given origin.
 *
 * @param subjects
 */
export function removePermissionsFor(
  subjects: Record<string, NonEmptyArray<string>>,
): ThunkAction<void, MetaMaskReduxState, unknown, AnyAction> {
  return (dispatch: MetaMaskReduxDispatch) => {
    callBackgroundMethod('removePermissionsFor', [subjects], (err) => {
      if (err) {
        dispatch(displayWarning(err));
      }
    });
  };
}

/**
 * Updates the order of networks after drag and drop
 *
 * @param orderedNetworkList
 */
export function updateNetworksList(
  orderedNetworkList: [],
): ThunkAction<void, MetaMaskReduxState, unknown, AnyAction> {
  return async () => {
    await submitRequestToBackground('updateNetworksList', [orderedNetworkList]);
  };
}

/**
 * Updates the pinned accounts list
 *
 * @param pinnedAccountList
 */
export function updateAccountsList(
  pinnedAccountList: [],
): ThunkAction<void, MetaMaskReduxState, unknown, AnyAction> {
  return async () => {
    await submitRequestToBackground('updateAccountsList', [pinnedAccountList]);
  };
}

/**
 * Hides account in the accounts list
 *
 * @param hiddenAccountList
 */
export function updateHiddenAccountsList(
  hiddenAccountList: [],
): ThunkAction<void, MetaMaskReduxState, unknown, AnyAction> {
  return async () => {
    await submitRequestToBackground('updateHiddenAccountsList', [
      hiddenAccountList,
    ]);
  };
}

// Pending Approvals

/**
 * Resolves a pending approval and closes the current notification window if no
 * further approvals are pending after the background state updates.
 *
 * @param id - The pending approval id
 * @param [value] - The value required to confirm a pending approval
 */
export function resolvePendingApproval(
  id: string,
  value: unknown,
): ThunkAction<void, MetaMaskReduxState, unknown, AnyAction> {
  return async (_dispatch: MetaMaskReduxDispatch) => {
    await submitRequestToBackground('resolvePendingApproval', [id, value]);
    // Before closing the current window, check if any additional confirmations
    // are added as a result of this confirmation being accepted

    ///: BEGIN:ONLY_INCLUDE_IF(build-main,build-beta,build-flask)
    const { pendingApprovals } = await forceUpdateMetamaskState(_dispatch);
    if (Object.values(pendingApprovals).length === 0) {
      _dispatch(closeCurrentNotificationWindow());
    }
    ///: END:ONLY_INCLUDE_IF
  };
}

/**
 * Rejects a pending approval and closes the current notification window if no
 * further approvals are pending after the background state updates.
 *
 * @param id - The pending approval id
 * @param [error] - The error to throw when rejecting the approval
 */
export function rejectPendingApproval(
  id: string,
  error: unknown,
): ThunkAction<void, MetaMaskReduxState, unknown, AnyAction> {
  return async (dispatch: MetaMaskReduxDispatch) => {
    await submitRequestToBackground('rejectPendingApproval', [id, error]);
    // Before closing the current window, check if any additional confirmations
    // are added as a result of this confirmation being rejected
    const { pendingApprovals } = await forceUpdateMetamaskState(dispatch);
    if (Object.values(pendingApprovals).length === 0) {
      dispatch(closeCurrentNotificationWindow());
    }
  };
}

/**
 * Rejects all approvals for the given messages
 *
 * @param messageList - The list of messages to reject
 */
export function rejectAllMessages(
  messageList: [],
): ThunkAction<void, MetaMaskReduxState, unknown, AnyAction> {
  return async (dispatch: MetaMaskReduxDispatch) => {
    const userRejectionError = serializeError(
      ethErrors.provider.userRejectedRequest(),
    );
    await Promise.all(
      messageList.map(
        async ({ id }) =>
          await submitRequestToBackground('rejectPendingApproval', [
            id,
            userRejectionError,
          ]),
      ),
    );
    const { pendingApprovals } = await forceUpdateMetamaskState(dispatch);
    if (Object.values(pendingApprovals).length === 0) {
      dispatch(closeCurrentNotificationWindow());
    }
  };
}

export function setFirstTimeFlowType(
  type: FirstTimeFlowType,
): ThunkAction<void, MetaMaskReduxState, unknown, AnyAction> {
  return (dispatch: MetaMaskReduxDispatch) => {
    log.debug(`background.setFirstTimeFlowType`);
    callBackgroundMethod('setFirstTimeFlowType', [type], (err) => {
      if (err) {
        dispatch(displayWarning(err));
      }
    });
    dispatch({
      type: actionConstants.SET_FIRST_TIME_FLOW_TYPE,
      value: type,
    });
  };
}

export function setShowTokenAutodetectModalOnUpgrade(
  val: boolean,
): ThunkAction<void, MetaMaskReduxState, unknown, AnyAction> {
  return (dispatch: MetaMaskReduxDispatch) => {
    log.debug(`background.setShowTokenAutodetectModalOnUpgrade`);
    callBackgroundMethod(
      'setShowTokenAutodetectModalOnUpgrade',
      [val],
      (err) => {
        if (err) {
          dispatch(displayWarning(err));
        }
      },
    );
    dispatch({
      type: actionConstants.SET_SHOW_TOKEN_AUTO_DETECT_MODAL_UPGRADE,
      value: val,
    });
  };
}

export function setSelectedNetworkConfigurationId(
  networkConfigurationId: string,
): PayloadAction<string> {
  return {
    type: actionConstants.SET_SELECTED_NETWORK_CONFIGURATION_ID,
    payload: networkConfigurationId,
  };
}

export function setNewNetworkAdded({
  networkConfigurationId,
  nickname,
}: {
  networkConfigurationId: string;
  nickname: string;
}): PayloadAction<object> {
  return {
    type: actionConstants.SET_NEW_NETWORK_ADDED,
    payload: { networkConfigurationId, nickname },
  };
}

export function setNewNftAddedMessage(
  newNftAddedMessage: string,
): PayloadAction<string> {
  return {
    type: actionConstants.SET_NEW_NFT_ADDED_MESSAGE,
    payload: newNftAddedMessage,
  };
}

export function setRemoveNftMessage(
  removeNftMessage: string,
): PayloadAction<string> {
  return {
    type: actionConstants.SET_REMOVE_NFT_MESSAGE,
    payload: removeNftMessage,
  };
}

export function setNewTokensImported(
  newTokensImported: string,
): PayloadAction<string> {
  return {
    type: actionConstants.SET_NEW_TOKENS_IMPORTED,
    payload: newTokensImported,
  };
}

export function setNewTokensImportedError(
  newTokensImportedError: string,
): PayloadAction<string> {
  return {
    type: actionConstants.SET_NEW_TOKENS_IMPORTED_ERROR,
    payload: newTokensImportedError,
  };
}

export function setLastActiveTime(): ThunkAction<
  void,
  MetaMaskReduxState,
  unknown,
  AnyAction
> {
  return (dispatch: MetaMaskReduxDispatch) => {
    callBackgroundMethod('setLastActiveTime', [], (err) => {
      if (err) {
        dispatch(displayWarning(err));
      }
    });
  };
}

export function setDismissSeedBackUpReminder(
  value: boolean,
): ThunkAction<void, MetaMaskReduxState, unknown, AnyAction> {
  return async (dispatch: MetaMaskReduxDispatch) => {
    dispatch(showLoadingIndication());
    await submitRequestToBackground('setDismissSeedBackUpReminder', [value]);
    dispatch(hideLoadingIndication());
  };
}

export function setDisabledRpcMethodPreference(
  methodName: string,
  value: number,
): ThunkAction<void, MetaMaskReduxState, unknown, AnyAction> {
  return async (dispatch: MetaMaskReduxDispatch) => {
    dispatch(showLoadingIndication());
    await submitRequestToBackground('setDisabledRpcMethodPreference', [
      methodName,
      value,
    ]);
    dispatch(hideLoadingIndication());
  };
}

export function getRpcMethodPreferences(): ThunkAction<
  void,
  MetaMaskReduxState,
  unknown,
  AnyAction
> {
  return async (dispatch: MetaMaskReduxDispatch) => {
    dispatch(showLoadingIndication());
    await submitRequestToBackground('getRpcMethodPreferences', []);
    dispatch(hideLoadingIndication());
  };
}

export function setConnectedStatusPopoverHasBeenShown(): ThunkAction<
  void,
  MetaMaskReduxState,
  unknown,
  AnyAction
> {
  return () => {
    callBackgroundMethod('setConnectedStatusPopoverHasBeenShown', [], (err) => {
      if (isErrorWithMessage(err)) {
        throw new Error(err.message);
      }
    });
  };
}

export function setRecoveryPhraseReminderHasBeenShown() {
  return () => {
    callBackgroundMethod('setRecoveryPhraseReminderHasBeenShown', [], (err) => {
      if (isErrorWithMessage(err)) {
        throw new Error(err.message);
      }
    });
  };
}

export function setRecoveryPhraseReminderLastShown(
  lastShown: number,
): ThunkAction<void, MetaMaskReduxState, unknown, AnyAction> {
  return () => {
    callBackgroundMethod(
      'setRecoveryPhraseReminderLastShown',
      [lastShown],
      (err) => {
        if (isErrorWithMessage(err)) {
          throw new Error(err.message);
        }
      },
    );
  };
}

export function setTermsOfUseLastAgreed(lastAgreed: number) {
  return async () => {
    await submitRequestToBackground('setTermsOfUseLastAgreed', [lastAgreed]);
  };
}

export function setSurveyLinkLastClickedOrClosed(time: number) {
  return async () => {
    await submitRequestToBackground('setSurveyLinkLastClickedOrClosed', [time]);
  };
}

export function setNewPrivacyPolicyToastClickedOrClosed() {
  return async () => {
    await submitRequestToBackground('setNewPrivacyPolicyToastClickedOrClosed');
  };
}

export function setNewPrivacyPolicyToastShownDate(time: number) {
  return async () => {
    await submitRequestToBackground('setNewPrivacyPolicyToastShownDate', [
      time,
    ]);
  };
}

export function setOutdatedBrowserWarningLastShown(lastShown: number) {
  return async () => {
    await submitRequestToBackground('setOutdatedBrowserWarningLastShown', [
      lastShown,
    ]);
  };
}

export function getContractMethodData(
  data = '',
): ThunkAction<void, MetaMaskReduxState, unknown, AnyAction> {
  return async (dispatch: MetaMaskReduxDispatch, getState) => {
    const prefixedData = addHexPrefix(data);
    const fourBytePrefix = prefixedData.slice(0, 10);
    if (fourBytePrefix.length < 10) {
      return {};
    }
    const { knownMethodData, use4ByteResolution } = getState().metamask;
    if (
      knownMethodData?.[fourBytePrefix] &&
      Object.keys(knownMethodData[fourBytePrefix]).length !== 0
    ) {
      return knownMethodData[fourBytePrefix];
    }

    log.debug(`loadingMethodData`);

    const { name, params } = (await getMethodDataAsync(
      fourBytePrefix,
      use4ByteResolution,
    )) as {
      name: string;
      params: unknown;
    };

    callBackgroundMethod(
      'addKnownMethodData',
      [fourBytePrefix, { name, params }],
      (err) => {
        if (err) {
          dispatch(displayWarning(err));
        }
      },
    );
    return { name, params };
  };
}

export function setSeedPhraseBackedUp(
  seedPhraseBackupState: boolean,
): ThunkAction<void, MetaMaskReduxState, unknown, AnyAction> {
  return (dispatch: MetaMaskReduxDispatch) => {
    log.debug(`background.setSeedPhraseBackedUp`);
    return new Promise((resolve, reject) => {
      callBackgroundMethod(
        'setSeedPhraseBackedUp',
        [seedPhraseBackupState],
        (err) => {
          if (err) {
            dispatch(displayWarning(err));
            reject(err);
            return;
          }
          forceUpdateMetamaskState(dispatch).then(resolve).catch(reject);
        },
      );
    });
  };
}

export function setNextNonce(nextNonce: string): PayloadAction<string> {
  return {
    type: actionConstants.SET_NEXT_NONCE,
    payload: nextNonce,
  };
}

/**
 * This function initiates the nonceLock in the background for the given
 * address, and returns the next nonce to use. It then calls setNextNonce which
 * sets the nonce in state on the nextNonce key. NOTE: The nextNonce key is
 * actually ephemeral application state. It does not appear to be part of the
 * background state.
 *
 * TODO: move this to a different slice, MetaMask slice will eventually be
 * deprecated because it should not contain any ephemeral/app state but just
 * background state. In addition we should key nextNonce by address to prevent
 * accidental usage of a stale nonce as the call to getNextNonce only works for
 * the currently selected address.
 *
 * @returns
 */
export function getNextNonce(): ThunkAction<
  Promise<string>,
  MetaMaskReduxState,
  unknown,
  AnyAction
> {
  return async (dispatch, getState) => {
    const { address } = getSelectedInternalAccount(getState());
    const networkClientId = getSelectedNetworkClientId(getState());
    let nextNonce;
    try {
      nextNonce = await submitRequestToBackground<string>('getNextNonce', [
        address,
        networkClientId,
      ]);
    } catch (error) {
      dispatch(displayWarning(error));
      throw error;
    }
    dispatch(setNextNonce(nextNonce));
    return nextNonce;
  };
}

export function setRequestAccountTabIds(requestAccountTabIds: {
  [origin: string]: string;
}): PayloadAction<{
  [origin: string]: string;
}> {
  return {
    type: actionConstants.SET_REQUEST_ACCOUNT_TABS,
    payload: requestAccountTabIds,
  };
}

export function getRequestAccountTabIds(): ThunkAction<
  void,
  MetaMaskReduxState,
  unknown,
  AnyAction
> {
  return async (dispatch: MetaMaskReduxDispatch) => {
    const requestAccountTabIds = await submitRequestToBackground<{
      [origin: string]: string;
    }>('getRequestAccountTabIds');
    dispatch(setRequestAccountTabIds(requestAccountTabIds));
  };
}

export function setOpenMetamaskTabsIDs(openMetaMaskTabIDs: {
  [tabId: string]: boolean;
}): PayloadAction<{ [tabId: string]: boolean }> {
  return {
    type: actionConstants.SET_OPEN_METAMASK_TAB_IDS,
    payload: openMetaMaskTabIDs,
  };
}

export function getOpenMetamaskTabsIds(): ThunkAction<
  void,
  MetaMaskReduxState,
  unknown,
  AnyAction
> {
  return async (dispatch: MetaMaskReduxDispatch) => {
    const openMetaMaskTabIDs = await submitRequestToBackground<{
      [tabId: string]: boolean;
    }>('getOpenMetamaskTabsIds');
    dispatch(setOpenMetamaskTabsIDs(openMetaMaskTabIDs));
  };
}

export async function attemptLedgerTransportCreation() {
  return await submitRequestToBackground('attemptLedgerTransportCreation');
}

/**
 * This method deduplicates error reports to sentry by maintaining a state
 * object 'singleExceptions' in the app slice. The only place this state object
 * is accessed from is within this method, to check if it has already seen and
 * therefore tracked this error. This is to avoid overloading sentry with lots
 * of duplicate errors.
 *
 * @param error
 * @returns
 */
export function captureSingleException(
  error: string,
): ThunkAction<void, MetaMaskReduxState, unknown, AnyAction> {
  return async (dispatch, getState) => {
    const { singleExceptions } = getState().appState;
    if (!(error in singleExceptions)) {
      dispatch({
        type: actionConstants.CAPTURE_SINGLE_EXCEPTION,
        value: error,
      });
      captureException(Error(error));
    }
  };
}

// Wrappers around promisifedBackground
/**
 * The "actions" below are not actions nor action creators. They cannot use
 * dispatch nor should they be dispatched when used. Instead they can be
 * called directly. These wrappers will be moved into their location at some
 * point in the future.
 */

export function estimateGas(params: TransactionParams): Promise<Hex> {
  return submitRequestToBackground('estimateGas', [params]);
}

export async function updateTokenType(
  tokenAddress: string,
): Promise<Token | undefined> {
  try {
    return await submitRequestToBackground('updateTokenType', [tokenAddress]);
  } catch (error) {
    logErrorWithMessage(error);
  }
  return undefined;
}

export async function addPollingTokenToAppState(pollingToken: string) {
  return submitRequestToBackground('addPollingTokenToAppState', [
    pollingToken,
    POLLING_TOKEN_ENVIRONMENT_TYPES[getEnvironmentType()],
  ]);
}

export async function removePollingTokenFromAppState(pollingToken: string) {
  return submitRequestToBackground('removePollingTokenFromAppState', [
    pollingToken,
    POLLING_TOKEN_ENVIRONMENT_TYPES[getEnvironmentType()],
  ]);
}

/**
 * Informs the CurrencyRateController that the UI requires currency rate polling
 *
 * @param networkClientId - unique identifier for the network client
 * @returns polling token that can be used to stop polling
 */
export async function currencyRateStartPollingByNetworkClientId(
  networkClientId: string,
): Promise<string> {
  const pollingToken = await submitRequestToBackground(
    'currencyRateStartPollingByNetworkClientId',
    [networkClientId],
  );
  await addPollingTokenToAppState(pollingToken);
  return pollingToken;
}

/**
 * Informs the CurrencyRateController that the UI no longer requires currency rate polling
 * for the given network client.
 * If all network clients unsubscribe, the controller stops polling.
 *
 * @param pollingToken - Poll token received from calling startPollingByNetworkClientId
 */
export async function currencyRateStopPollingByPollingToken(
  pollingToken: string,
) {
  await submitRequestToBackground('currencyRateStopPollingByPollingToken', [
    pollingToken,
  ]);
  await removePollingTokenFromAppState(pollingToken);
}

/**
 * Informs the GasFeeController that the UI requires gas fee polling
 *
 * @param networkClientId - unique identifier for the network client
 * @returns polling token that can be used to stop polling
 */
export async function gasFeeStartPollingByNetworkClientId(
  networkClientId: string,
) {
  const pollingToken = await submitRequestToBackground(
    'gasFeeStartPollingByNetworkClientId',
    [networkClientId],
  );
  await addPollingTokenToAppState(pollingToken);
  return pollingToken;
}

/**
 * Informs the GasFeeController that the UI no longer requires gas fee polling
 * for the given network client.
 * If all network clients unsubscribe, the controller stops polling.
 *
 * @param pollingToken - Poll token received from calling startPollingByNetworkClientId
 */
export async function gasFeeStopPollingByPollingToken(pollingToken: string) {
  await submitRequestToBackground('gasFeeStopPollingByPollingToken', [
    pollingToken,
  ]);
  await removePollingTokenFromAppState(pollingToken);
}

export function getGasFeeTimeEstimate(
  maxPriorityFeePerGas: string,
  maxFeePerGas: string,
): Promise<ReturnType<GasFeeController['getTimeEstimate']>> {
  return submitRequestToBackground('getGasFeeTimeEstimate', [
    maxPriorityFeePerGas,
    maxFeePerGas,
  ]);
}

export async function closeNotificationPopup() {
  await submitRequestToBackground('markNotificationPopupAsAutomaticallyClosed');
  global.platform.closeCurrentWindow();
}

/**
 * @param payload - details of the event to track
 * @param options - options for routing/handling of event
 * @returns
 */
export function trackMetaMetricsEvent(
  payload: MetaMetricsEventPayload,
  options?: MetaMetricsEventOptions,
) {
  return submitRequestToBackground('trackMetaMetricsEvent', [
    { ...payload, actionId: generateActionId() },
    options,
  ]);
}

export function createEventFragment(
  options: MetaMetricsEventFragment,
): Promise<string> {
  const actionId = generateActionId();
  return submitRequestToBackground('createEventFragment', [
    { ...options, actionId },
  ]);
}

export function createTransactionEventFragment(
  transactionId: string,
): Promise<string> {
  const actionId = generateActionId();
  return submitRequestToBackground('createTransactionEventFragment', [
    {
      transactionId,
      actionId,
    },
  ]);
}

export function updateEventFragment(
  id: string,
  payload: MetaMetricsEventFragment,
) {
  return submitRequestToBackground('updateEventFragment', [id, payload]);
}

export function finalizeEventFragment(
  id: string,
  options?: {
    abandoned?: boolean;
    page?: MetaMetricsPageObject;
    referrer?: MetaMetricsReferrerObject;
  },
) {
  return submitRequestToBackground('finalizeEventFragment', [id, options]);
}

/**
 * @param payload - details of the page viewed
 * @param options - options for handling the page view
 */
export function trackMetaMetricsPage(
  payload: MetaMetricsPagePayload,
  options: MetaMetricsPageOptions,
) {
  return submitRequestToBackground('trackMetaMetricsPage', [
    { ...payload, actionId: generateActionId() },
    options,
  ]);
}

export function resetViewedNotifications() {
  return submitRequestToBackground('resetViewedNotifications');
}

export function updateViewedNotifications(notificationIdViewedStatusMap: {
  [notificationId: string]: boolean;
}) {
  return submitRequestToBackground('updateViewedNotifications', [
    notificationIdViewedStatusMap,
  ]);
}

export async function setAlertEnabledness(
  alertId: string,
  enabledness: boolean,
) {
  await submitRequestToBackground('setAlertEnabledness', [
    alertId,
    enabledness,
  ]);
}

export async function setUnconnectedAccountAlertShown(origin: string) {
  await submitRequestToBackground('setUnconnectedAccountAlertShown', [origin]);
}

export async function setWeb3ShimUsageAlertDismissed(origin: string) {
  await submitRequestToBackground('setWeb3ShimUsageAlertDismissed', [origin]);
}

// Smart Transactions Controller
export function clearSmartTransactionFees() {
  submitRequestToBackground('clearSmartTransactionFees');
}

export function fetchSmartTransactionFees(
  unsignedTransaction: Partial<TransactionParams> & { chainId: string },
  approveTxParams: TransactionParams,
): ThunkAction<void, MetaMaskReduxState, unknown, AnyAction> {
  return async (dispatch: MetaMaskReduxDispatch) => {
    if (approveTxParams) {
      approveTxParams.value = '0x0';
    }
    try {
      const smartTransactionFees = await await submitRequestToBackground(
        'fetchSmartTransactionFees',
        [unsignedTransaction, approveTxParams],
      );
      dispatch({
        type: actionConstants.SET_SMART_TRANSACTIONS_ERROR,
        payload: null,
      });
      return smartTransactionFees;
    } catch (err) {
      logErrorWithMessage(err);
      if (isErrorWithMessage(err) && err.message.startsWith('Fetch error:')) {
        const errorObj = parseSmartTransactionsError(err.message);
        dispatch({
          type: actionConstants.SET_SMART_TRANSACTIONS_ERROR,
          payload: errorObj,
        });
      }
      throw err;
    }
  };
}

type TemporarySmartTransactionGasFees = {
  maxFeePerGas: string;
  maxPriorityFeePerGas: string;
  gas: string;
  value: string;
};

const createSignedTransactions = async (
  unsignedTransaction: Partial<TransactionParams> & { chainId: string },
  fees: TemporarySmartTransactionGasFees[],
  areCancelTransactions?: boolean,
): Promise<TransactionParams[]> => {
  const unsignedTransactionsWithFees = fees.map((fee) => {
    const unsignedTransactionWithFees = {
      ...unsignedTransaction,
      maxFeePerGas: decimalToHex(fee.maxFeePerGas),
      maxPriorityFeePerGas: decimalToHex(fee.maxPriorityFeePerGas),
      gas: areCancelTransactions
        ? decimalToHex(21000) // It has to be 21000 for cancel transactions, otherwise the API would reject it.
        : unsignedTransaction.gas,
      value: unsignedTransaction.value,
    };
    if (areCancelTransactions) {
      unsignedTransactionWithFees.to = unsignedTransactionWithFees.from;
      unsignedTransactionWithFees.data = '0x';
    }
    return unsignedTransactionWithFees;
  });
  const signedTransactions = await submitRequestToBackground<
    TransactionParams[]
  >('approveTransactionsWithSameNonce', [unsignedTransactionsWithFees]);
  return signedTransactions;
};

export function signAndSendSmartTransaction({
  unsignedTransaction,
  smartTransactionFees,
}: {
  unsignedTransaction: Partial<TransactionParams> & { chainId: string };
  smartTransactionFees: {
    fees: TemporarySmartTransactionGasFees[];
    cancelFees: TemporarySmartTransactionGasFees[];
  };
}): ThunkAction<Promise<string>, MetaMaskReduxState, unknown, AnyAction> {
  return async (dispatch: MetaMaskReduxDispatch) => {
    const signedTransactions = await createSignedTransactions(
      unsignedTransaction,
      smartTransactionFees.fees,
    );
    const signedCanceledTransactions = await createSignedTransactions(
      unsignedTransaction,
      smartTransactionFees.cancelFees,
      true,
    );
    try {
      const response = await submitRequestToBackground<{ uuid: string }>(
        'submitSignedTransactions',
        [
          {
            signedTransactions,
            signedCanceledTransactions,
            txParams: unsignedTransaction,
          },
        ],
      ); // Returns e.g.: { uuid: 'dP23W7c2kt4FK9TmXOkz1UM2F20' }
      return response.uuid;
    } catch (err) {
      logErrorWithMessage(err);
      if (isErrorWithMessage(err) && err.message.startsWith('Fetch error:')) {
        const errorObj = parseSmartTransactionsError(err.message);
        dispatch({
          type: actionConstants.SET_SMART_TRANSACTIONS_ERROR,
          payload: errorObj,
        });
      }
      throw err;
    }
  };
}

export function updateSmartTransaction(
  uuid: string,
  txMeta: TransactionMeta,
): ThunkAction<void, MetaMaskReduxState, unknown, AnyAction> {
  return async (dispatch: MetaMaskReduxDispatch) => {
    try {
      await submitRequestToBackground('updateSmartTransaction', [
        {
          uuid,
          ...txMeta,
        },
      ]);
    } catch (err) {
      logErrorWithMessage(err);
      if (isErrorWithMessage(err) && err.message.startsWith('Fetch error:')) {
        const errorObj = parseSmartTransactionsError(err.message);
        dispatch({
          type: actionConstants.SET_SMART_TRANSACTIONS_ERROR,
          payload: errorObj,
        });
      }
      throw err;
    }
  };
}

export function setSmartTransactionsRefreshInterval(
  refreshInterval: number,
): ThunkAction<void, MetaMaskReduxState, unknown, AnyAction> {
  return async () => {
    try {
      await submitRequestToBackground('setStatusRefreshInterval', [
        refreshInterval,
      ]);
    } catch (err) {
      logErrorWithMessage(err);
    }
  };
}

export function cancelSmartTransaction(
  uuid: string,
): ThunkAction<void, MetaMaskReduxState, unknown, AnyAction> {
  return async (dispatch: MetaMaskReduxDispatch) => {
    try {
      await submitRequestToBackground('cancelSmartTransaction', [uuid]);
    } catch (err) {
      logErrorWithMessage(err);
      if (isErrorWithMessage(err) && err.message.startsWith('Fetch error:')) {
        const errorObj = parseSmartTransactionsError(err.message);
        dispatch({
          type: actionConstants.SET_SMART_TRANSACTIONS_ERROR,
          payload: errorObj,
        });
      }
      throw err;
    }
  };
}

// TODO: Not a thunk but rather a wrapper around a background call
export function fetchSmartTransactionsLiveness() {
  return async () => {
    try {
      await submitRequestToBackground('fetchSmartTransactionsLiveness');
    } catch (err) {
      logErrorWithMessage(err);
    }
  };
}

export function dismissSmartTransactionsErrorMessage(): Action {
  return {
    type: actionConstants.DISMISS_SMART_TRANSACTIONS_ERROR_MESSAGE,
  };
}

// App state
export function hideTestNetMessage() {
  return submitRequestToBackground('setShowTestnetMessageInDropdown', [false]);
}

export function hideBetaHeader() {
  return submitRequestToBackground('setShowBetaHeader', [false]);
}

export function hidePermissionsTour() {
  return submitRequestToBackground('setShowPermissionsTour', [false]);
}

export function hideAccountBanner() {
  return submitRequestToBackground('setShowAccountBanner', [false]);
}

export function hideNetworkBanner() {
  return submitRequestToBackground('setShowNetworkBanner', [false]);
}

export function neverShowSwitchedNetworkMessage() {
  return submitRequestToBackground('setSwitchedNetworkNeverShowMessage', [
    true,
  ]);
}

/**
 * Sends the background state the networkClientId and domain upon network switch
 *
 * @param selectedTabOrigin - The origin to set the new networkClientId for
 * @param networkClientId - The new networkClientId
 */
export function setNetworkClientIdForDomain(
  selectedTabOrigin: string,
  networkClientId: string,
): Promise<void> {
  return submitRequestToBackground('setNetworkClientIdForDomain', [
    selectedTabOrigin,
    networkClientId,
  ]);
}

///: BEGIN:ONLY_INCLUDE_IF(blockaid)
export function setSecurityAlertsEnabled(val: boolean): void {
  try {
    submitRequestToBackground('setSecurityAlertsEnabled', [val]);
  } catch (error) {
    logErrorWithMessage(error);
  }
}
///: END:ONLY_INCLUDE_IF

///: BEGIN:ONLY_INCLUDE_IF(keyring-snaps)
export async function setAddSnapAccountEnabled(value: boolean): Promise<void> {
  try {
    await submitRequestToBackground('setAddSnapAccountEnabled', [value]);
  } catch (error) {
    logErrorWithMessage(error);
  }
}

export function showKeyringSnapRemovalModal(payload: {
  snapName: string;
  result: 'success' | 'failed';
}) {
  return {
    type: actionConstants.SHOW_KEYRING_SNAP_REMOVAL_RESULT,
    payload,
  };
}

export function hideKeyringRemovalResultModal() {
  return {
    type: actionConstants.HIDE_KEYRING_SNAP_REMOVAL_RESULT,
  };
}

export async function getSnapAccountsById(snapId: string): Promise<string[]> {
  const addresses: string[] = await submitRequestToBackground(
    'getAccountsBySnapId',
    [snapId],
  );

  return addresses;
}
///: END:ONLY_INCLUDE_IF

export function setUseRequestQueue(val: boolean): void {
  try {
    submitRequestToBackground('setUseRequestQueue', [val]);
  } catch (error) {
    logErrorWithMessage(error);
  }
}

export function setUseExternalNameSources(val: boolean): void {
  try {
    submitRequestToBackground('setUseExternalNameSources', [val]);
  } catch (error) {
    logErrorWithMessage(error);
  }
}

export function setUseTransactionSimulations(val: boolean): void {
  try {
    submitRequestToBackground('setUseTransactionSimulations', [val]);
  } catch (error) {
    logErrorWithMessage(error);
  }
}

export function setFirstTimeUsedNetwork(chainId: string) {
  return submitRequestToBackground('setFirstTimeUsedNetwork', [chainId]);
}

// QR Hardware Wallets
export async function submitQRHardwareCryptoHDKey(cbor: Hex) {
  await submitRequestToBackground('submitQRHardwareCryptoHDKey', [cbor]);
}

export async function submitQRHardwareCryptoAccount(cbor: Hex) {
  await submitRequestToBackground('submitQRHardwareCryptoAccount', [cbor]);
}

export function cancelSyncQRHardware(): ThunkAction<
  void,
  MetaMaskReduxState,
  unknown,
  AnyAction
> {
  return async (dispatch: MetaMaskReduxDispatch) => {
    dispatch(hideLoadingIndication());
    await submitRequestToBackground('cancelSyncQRHardware');
  };
}

export async function submitQRHardwareSignature(requestId: string, cbor: Hex) {
  await submitRequestToBackground('submitQRHardwareSignature', [
    requestId,
    cbor,
  ]);
}

export function cancelQRHardwareSignRequest(): ThunkAction<
  void,
  MetaMaskReduxState,
  unknown,
  AnyAction
> {
  return async (dispatch: MetaMaskReduxDispatch) => {
    dispatch(hideLoadingIndication());
    await submitRequestToBackground('cancelQRHardwareSignRequest');
  };
}

export function requestUserApproval({
  origin,
  type,
  requestData,
}: {
  origin: string;
  type: string;
  requestData: object;
}): ThunkAction<void, MetaMaskReduxState, unknown, AnyAction> {
  return async (dispatch: MetaMaskReduxDispatch) => {
    try {
      await submitRequestToBackground('requestUserApproval', [
        {
          origin,
          type,
          requestData,
        },
      ]);
    } catch (error) {
      logErrorWithMessage(error);
      dispatch(displayWarning('Had trouble requesting user approval'));
    }
  };
}

export async function getCurrentNetworkEIP1559Compatibility(): Promise<
  boolean | undefined
> {
  let networkEIP1559Compatibility;
  try {
    networkEIP1559Compatibility = await submitRequestToBackground<boolean>(
      'getCurrentNetworkEIP1559Compatibility',
    );
  } catch (error) {
    console.error(error);
  }
  return networkEIP1559Compatibility;
}

export async function getNetworkConfigurationByNetworkClientId(
  networkClientId: NetworkClientId,
): Promise<NetworkConfiguration | undefined> {
  let networkConfiguration;
  try {
    networkConfiguration =
      await submitRequestToBackground<NetworkConfiguration>(
        'getNetworkConfigurationByNetworkClientId',
        [networkClientId],
      );
  } catch (error) {
    console.error(error);
  }
  return networkConfiguration;
}

export function updateProposedNames(
  request: UpdateProposedNamesRequest,
): ThunkAction<
  UpdateProposedNamesResult,
  MetaMaskReduxState,
  unknown,
  AnyAction
> {
  return (async () => {
    const data = await submitRequestToBackground<UpdateProposedNamesResult>(
      'updateProposedNames',
      [request],
    );

    return data;
    // TODO: Replace `any` with type
    // eslint-disable-next-line @typescript-eslint/no-explicit-any
  }) as any;
}

export function setName(
  request: SetNameRequest,
): ThunkAction<void, MetaMaskReduxState, unknown, AnyAction> {
  return (async () => {
    await submitRequestToBackground<void>('setName', [request]);
    // TODO: Replace `any` with type
    // eslint-disable-next-line @typescript-eslint/no-explicit-any
  }) as any;
}

/**
 * Throw an error in the background for testing purposes.
 *
 * @param message - The error message.
 * @deprecated This is only mean to facilitiate E2E testing. We should not use
 * this for handling errors.
 */
export async function throwTestBackgroundError(message: string): Promise<void> {
  await submitRequestToBackground('throwTestError', [message]);
}

///: BEGIN:ONLY_INCLUDE_IF(snaps)
/**
 * Set status of popover warning for the first snap installation.
 *
 * @param shown - True if popover has been shown.
 * @returns Promise Resolved on successfully submitted background request.
 */
export function setSnapsInstallPrivacyWarningShownStatus(shown: boolean) {
  return async () => {
    await submitRequestToBackground(
      'setSnapsInstallPrivacyWarningShownStatus',
      [shown],
    );
  };
}

/**
 * Update the state of a given Snap interface.
 *
 * @param id - The Snap interface ID.
 * @param state - The interface state.
 * @returns Promise Resolved on successfully submitted background request.
 */
export function updateInterfaceState(
  id: string,
  state: InterfaceState,
): ThunkAction<void, MetaMaskReduxState, unknown, AnyAction> {
  return (async (dispatch: MetaMaskReduxDispatch) => {
    await submitRequestToBackground<void>('updateInterfaceState', [id, state]);
    await forceUpdateMetamaskState(dispatch);
    // TODO: Replace `any` with type
    // eslint-disable-next-line @typescript-eslint/no-explicit-any
  }) as any;
}

/**
 * Delete the Snap interface from state.
 *
 * @param id - The Snap interface ID.
 * @returns Promise Resolved on successfully submitted background request.
 */
export function deleteInterface(
  id: string,
): ThunkAction<void, MetaMaskReduxState, unknown, AnyAction> {
  return (async (dispatch: MetaMaskReduxDispatch) => {
    await submitRequestToBackground<void>('deleteInterface', [id]);
    await forceUpdateMetamaskState(dispatch);
    // TODO: Replace `any` with type
    // eslint-disable-next-line @typescript-eslint/no-explicit-any
  }) as any;
}

export function trackInsightSnapUsage(snapId: string) {
  return async () => {
    await submitRequestToBackground('trackInsightSnapView', [snapId]);
  };
}
///: END:ONLY_INCLUDE_IF

///: BEGIN:ONLY_INCLUDE_IF(keyring-snaps)
export async function setSnapsAddSnapAccountModalDismissed() {
  await submitRequestToBackground('setSnapsAddSnapAccountModalDismissed', [
    true,
  ]);
}
///: END:ONLY_INCLUDE_IF

/**
 * Initiates the sign-in process.
 *
 * This function dispatches a request to the background script to perform the sign-in operation.
 * Upon success, it dispatches an action with type `PERFORM_SIGN_IN` to update the Redux state.
 * If the operation fails, it logs the error message and rethrows the error.
 *
 * @returns A thunk action that performs the sign-in operation.
 */
export function performSignIn(): ThunkAction<
  void,
  MetaMaskReduxState,
  unknown,
  AnyAction
> {
  return async () => {
    try {
      await submitRequestToBackground('performSignIn');
    } catch (error) {
      const errorMessage =
        error instanceof Error
          ? error.message
          : 'Unknown error occurred during sign-in.';
      logErrorWithMessage(errorMessage);
      throw error;
    }
  };
}

/**
 * Initiates the sign-out process.
 *
 * This function dispatches a request to the background script to perform the sign-out operation.
 * Upon success, it dispatches an action with type `PERFORM_SIGN_OUT` to update the Redux state.
 * If the operation fails, it logs the error message and rethrows the error.
 *
 * @returns A thunk action that performs the sign-out operation.
 */
export function performSignOut(): ThunkAction<
  void,
  MetaMaskReduxState,
  unknown,
  AnyAction
> {
  return async () => {
    try {
      await submitRequestToBackground('performSignOut');
    } catch (error) {
      logErrorWithMessage(error);
      throw error;
    }
  };
}

/**
 * Enables profile syncing.
 *
 * This function sends a request to the background script to enable profile syncing across devices.
 * Upon success, it dispatches an action with type `SET_PROFILE_SYNCING_ENABLED` to update the Redux state.
 * If the operation encounters an error, it logs the error message and rethrows the error to be handled by the caller.
 *
 * @returns A thunk action that, when dispatched, attempts to enable profile syncing.
 */
export function enableProfileSyncing(): ThunkAction<
  void,
  MetaMaskReduxState,
  unknown,
  AnyAction
> {
  return async () => {
    try {
      await submitRequestToBackground('enableProfileSyncing');
    } catch (error) {
      logErrorWithMessage(error);
      throw error;
    }
  };
}

/**
 * Disables profile syncing.
 *
 * This function sends a request to the background script to disable profile syncing across devices.
 * Upon success, it dispatches an action with type `SET_PROFILE_SYNCING_DISABLED` to update the Redux state.
 * If the operation fails, it logs the error message and rethrows the error to ensure it is handled appropriately.
 *
 * @returns A thunk action that, when dispatched, attempts to disable profile syncing.
 */
export function disableProfileSyncing(): ThunkAction<
  void,
  MetaMaskReduxState,
  unknown,
  AnyAction
> {
  return async () => {
    try {
      await submitRequestToBackground('disableProfileSyncing');
    } catch (error) {
      logErrorWithMessage(error);
      throw error;
    }
  };
}

/**
 * Initiates the creation of on-chain triggers.
 *
 * This function dispatches a request to the background script to create on-chain triggers.
 * Upon success, it dispatches an action with type `CREATE_ON_CHAIN_TRIGGERS` to update the Redux state.
 * If the operation fails, it logs the error message and rethrows the error to ensure it is handled appropriately.
 *
 * @returns A thunk action that, when dispatched, attempts to create on-chain triggers.
 */
export function createOnChainTriggers(): ThunkAction<
  void,
  MetaMaskReduxState,
  unknown,
  AnyAction
> {
  return async () => {
    try {
      await submitRequestToBackground('createOnChainTriggers');
    } catch (error) {
      logErrorWithMessage(error);
      throw error;
    }
  };
}

/**
 * Deletes on-chain triggers associated with specified accounts.
 *
 * This function sends a request to the background script to delete on-chain triggers for the provided accounts.
 * Upon success, it dispatches an action with type `DELETE_ON_CHAIN_TRIGGERS_BY_ACCOUNT` to update the Redux state.
 * If the operation encounters an error, it logs the error message and rethrows the error to ensure it is handled appropriately.
 *
 * @param accounts - An array of account identifiers for which on-chain triggers should be deleted.
 * @returns A thunk action that, when dispatched, attempts to delete on-chain triggers for the specified accounts.
 */
export function deleteOnChainTriggersByAccount(
  accounts: string[],
): ThunkAction<void, MetaMaskReduxState, unknown, AnyAction> {
  return async () => {
    try {
      await submitRequestToBackground('deleteOnChainTriggersByAccount', [
        accounts,
      ]);
    } catch (error) {
      logErrorWithMessage(error);
      throw error;
    }
  };
}

/**
 * Updates on-chain triggers for specified accounts.
 *
 * This function dispatches a request to the background script to update on-chain triggers associated with the given accounts.
 * Upon success, it dispatches an action with type `UPDATE_ON_CHAIN_TRIGGERS_BY_ACCOUNT` to update the Redux state.
 * If the operation fails, it logs the error message and rethrows the error to ensure proper error handling.
 *
 * @param accounts - An array of account identifiers for which on-chain triggers should be updated.
 * @returns A thunk action that, when dispatched, attempts to update on-chain triggers for the specified accounts.
 */
export function updateOnChainTriggersByAccount(
  accounts: string[],
): ThunkAction<void, MetaMaskReduxState, unknown, AnyAction> {
  return async () => {
    try {
      await submitRequestToBackground('updateOnChainTriggersByAccount', [
        accounts,
      ]);
    } catch (error) {
      logErrorWithMessage(error);
      throw error;
    }
  };
}

/**
 * Fetches and updates MetaMask notifications.
 *
 * This function sends a request to the background script to fetch the latest notifications and update the state accordingly.
 * Upon success, it dispatches an action with type `FETCH_AND_UPDATE_METAMASK_NOTIFICATIONS` to update the Redux state.
 * If the operation encounters an error, it logs the error message and rethrows the error to ensure it is handled appropriately.
 *
 * @returns A thunk action that, when dispatched, attempts to fetch and update MetaMask notifications.
 */
export function fetchAndUpdateMetamaskNotifications(): ThunkAction<
  void,
  MetaMaskReduxState,
  unknown,
  AnyAction
> {
  return async () => {
    try {
      const response = await submitRequestToBackground(
        'fetchAndUpdateMetamaskNotifications',
      );
      return response;
    } catch (error) {
      logErrorWithMessage(error);
      throw error;
    }
  };
}

/**
 * Marks MetaMask notifications as read.
 *
 * This function sends a request to the background script to mark the specified notifications as read.
 * Upon success, it dispatches an action with type `MARK_METAMASK_NOTIFICATIONS_AS_READ` to update the Redux state.
 * If the operation encounters an error, it logs the error message and rethrows the error to ensure it is handled appropriately.
 *
 * @param notifications - An array of notification identifiers to be marked as read.
 * @returns A thunk action that, when dispatched, attempts to mark MetaMask notifications as read.
 */
export function markMetamaskNotificationsAsRead(
  notifications: MarkAsReadNotificationsParam,
): ThunkAction<void, MetaMaskReduxState, unknown, AnyAction> {
  return async () => {
    try {
      await submitRequestToBackground('markMetamaskNotificationsAsRead', [
        notifications,
      ]);
    } catch (error) {
      logErrorWithMessage(error);
      throw error;
    }
  };
}

/**
 * Enables or disables feature announcements.
 *
 * This function sends a request to the background script to toggle the enabled state of feature announcements.
 * Upon success, it dispatches an action with type `SET_FEATURE_ANNOUNCEMENTS_ENABLED` to update the Redux state.
 * If the operation encounters an error, it logs the error message and rethrows the error to ensure it is handled appropriately.
 *
 * @param state - A boolean indicating whether to enable (true) or disable (false) feature announcements.
 * @returns A thunk action that, when dispatched, attempts to set the enabled state of feature announcements.
 */
export function setFeatureAnnouncementsEnabled(
  state: boolean,
): ThunkAction<void, MetaMaskReduxState, unknown, AnyAction> {
  return async () => {
    try {
      await submitRequestToBackground('setFeatureAnnouncementsEnabled', [
        state,
      ]);
    } catch (error) {
      logErrorWithMessage(error);
      throw error;
    }
  };
}

/**
 * Checks the presence of accounts in user storage.
 *
 * This function sends a request to the background script to check the presence of specified accounts in user storage.
 * Upon success, it dispatches an action with type `CHECK_ACCOUNTS_PRESENCE` to update the Redux state.
 * If the operation encounters an error, it logs the error message and rethrows the error to ensure it is handled appropriately.
 *
 * @param accounts - An array of account addresses to be checked.
 * @returns A thunk action that, when dispatched, attempts to check the presence of accounts in user storage.
 */
export function checkAccountsPresence(
  accounts: string[],
): ThunkAction<void, MetaMaskReduxState, unknown, AnyAction> {
  return async () => {
    try {
      const response = await submitRequestToBackground(
        'checkAccountsPresence',
        [accounts],
      );
      return response;
    } catch (error) {
      logErrorWithMessage(error);
      throw error;
    }
  };
}

/**
 * Triggers a modal to confirm the action of turning off profile syncing.
 * This function dispatches an action to show a modal dialog asking the user to confirm if they want to turn off profile syncing.
 *
 * @returns A thunk action that, when dispatched, shows the confirmation modal.
 */
export function showConfirmTurnOffProfileSyncing(): ThunkAction<
  void,
  MetaMaskReduxState,
  unknown,
  AnyAction
> {
  return (dispatch: MetaMaskReduxDispatch) => {
    dispatch(
      showModal({
        name: 'CONFIRM_TURN_OFF_PROFILE_SYNCING',
      }),
    );
  };
}

/**
 * Triggers a modal to confirm the action of turning on MetaMask notifications.
 * This function dispatches an action to show a modal dialog asking the user to confirm if they want to turn on MetaMask notifications.
 *
 * @returns A thunk action that, when dispatched, shows the confirmation modal.
 */
export function showConfirmTurnOnMetamaskNotifications(): ThunkAction<
  void,
  MetaMaskReduxState,
  unknown,
  AnyAction
> {
  return (dispatch: MetaMaskReduxDispatch) => {
    dispatch(
      showModal({
        name: 'TURN_ON_METAMASK_NOTIFICATIONS',
      }),
    );
  };
}

/**
 * Enables MetaMask notifications.
 * This function dispatches a request to the background script to enable MetaMask notifications.
 * If the operation fails, it logs the error message and rethrows the error to ensure it is handled appropriately.
 *
 * @returns A thunk action that, when dispatched, attempts to enable MetaMask notifications.
 */
export function enableMetamaskNotifications(): ThunkAction<
  void,
  unknown,
  AnyAction
> {
  return async () => {
    try {
      await submitRequestToBackground('enableMetamaskNotifications');
    } catch (error) {
      log.error(error);
      throw error;
    }
  };
}

/**
 * Disables MetaMask notifications.
 * This function dispatches a request to the background script to disable MetaMask notifications.
 * If the operation fails, it logs the error message and rethrows the error to ensure it is handled appropriately.
 *
 * @returns A thunk action that, when dispatched, attempts to disable MetaMask notifications.
 */
export function disableMetamaskNotifications(): ThunkAction<
  void,
  unknown,
  AnyAction
> {
  return async () => {
    try {
      await submitRequestToBackground('disableMetamaskNotifications');
    } catch (error) {
      log.error(error);
      throw error;
    }
  };
}

export function setIsProfileSyncingEnabled(
  isProfileSyncingEnabled: boolean,
): ThunkAction<void, unknown, unknown, AnyAction> {
  return async (dispatch: MetaMaskReduxDispatch) => {
    try {
      dispatch(showLoadingIndication());
      await submitRequestToBackground('setIsProfileSyncingEnabled', [
        isProfileSyncingEnabled,
      ]);
      dispatch(hideLoadingIndication());
    } catch (error) {
      logErrorWithMessage(error);
      throw error;
    } finally {
      dispatch(hideLoadingIndication());
    }
  };
}

export async function getNextAvailableAccountName(): Promise<string> {
  return await submitRequestToBackground<string>(
    'getNextAvailableAccountName',
    [],
  );
}<|MERGE_RESOLUTION|>--- conflicted
+++ resolved
@@ -3115,15 +3115,11 @@
   };
 }
 
-<<<<<<< HEAD
 export function setShowTokenAutodetectModal(value: boolean) {
   return setPreference('showTokenAutodetectModal', value);
 }
 
-export function setAutoLockTimeLimit(value: boolean) {
-=======
 export function setAutoLockTimeLimit(value: number | null) {
->>>>>>> f795589e
   return setPreference('autoLockTimeLimit', value);
 }
 
