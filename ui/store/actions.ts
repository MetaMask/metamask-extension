// eslint-disable-next-line @typescript-eslint/ban-ts-comment
// @ts-nocheck `redux-thunk` and `@reduxjs/toolkit` are not compatible with
// TypeScript 5.3.3. We can't update them because we rely on an old version of
// @reduxjs/toolkit to be patched by our patch files. The patch is 6000+ lines.
// I don't want to try to figure that one out.
import { ReactFragment } from 'react';
import browser from 'webextension-polyfill';
import log from 'loglevel';
import { captureException } from '@sentry/browser';
import { capitalize, isEqual } from 'lodash';
import { ThunkAction } from 'redux-thunk';
import { Action, AnyAction } from 'redux';
import { providerErrors, serializeError } from '@metamask/rpc-errors';
import type { DataWithOptionalCause } from '@metamask/rpc-errors';
import {
  CaipAccountId,
  type CaipAssetType,
  type CaipChainId,
  type Hex,
  type Json,
} from '@metamask/utils';
import {
  AssetsContractController,
  BalanceMap,
  Collection,
  Nft,
  Token,
} from '@metamask/assets-controllers';
import { PayloadAction } from '@reduxjs/toolkit';
import { GasFeeController } from '@metamask/gas-fee-controller';
import { PermissionsRequest } from '@metamask/permission-controller';
import { NonEmptyArray } from '@metamask/controller-utils';
import {
  SetNameRequest,
  UpdateProposedNamesRequest,
  UpdateProposedNamesResult,
} from '@metamask/name-controller';
import {
  TransactionContainerType,
  TransactionController,
  TransactionMeta,
  TransactionParams,
  TransactionType,
} from '@metamask/transaction-controller';
import {
  AddNetworkFields,
  NetworkClientId,
  NetworkConfiguration,
} from '@metamask/network-controller';
import { InterfaceState } from '@metamask/snaps-sdk';
import { KeyringTypes } from '@metamask/keyring-controller';
import type { NotificationServicesController } from '@metamask/notification-services-controller';
import { USER_STORAGE_FEATURE_NAMES } from '@metamask/profile-sync-controller/sdk';
import { Patch } from 'immer';
///: BEGIN:ONLY_INCLUDE_IF(multichain)
import { HandlerType } from '@metamask/snaps-utils';
///: END:ONLY_INCLUDE_IF
import { BACKUPANDSYNC_FEATURES } from '@metamask/profile-sync-controller/user-storage';
import { isInternalAccountInPermittedAccountIds } from '@metamask/chain-agnostic-permission';
import { AuthConnection } from '@metamask/seedless-onboarding-controller';
import { switchDirection } from '../../shared/lib/switch-direction';
import {
  ENVIRONMENT_TYPE_NOTIFICATION,
  ORIGIN_METAMASK,
  POLLING_TOKEN_ENVIRONMENT_TYPES,
} from '../../shared/constants/app';
// TODO: Remove restricted import
// eslint-disable-next-line import/no-restricted-paths
import { getEnvironmentType, addHexPrefix } from '../../app/scripts/lib/util';
import {
  getMetaMaskAccounts,
  hasTransactionPendingApprovals,
  getApprovalFlows,
  getCurrentNetworkTransactions,
  getIsSigningQRHardwareTransaction,
  ///: BEGIN:ONLY_INCLUDE_IF(keyring-snaps)
  getPermissionSubjects,
  getFirstSnapInstallOrUpdateRequest,
  ///: END:ONLY_INCLUDE_IF
  getInternalAccountByAddress,
  getSelectedInternalAccount,
  getMetaMaskHdKeyrings,
  getAllPermittedAccountsForCurrentTab,
  getIsSocialLoginFlow,
} from '../selectors';
import {
  getSelectedNetworkClientId,
  getProviderConfig,
} from '../../shared/modules/selectors/networks';
import {
  computeEstimatedGasLimit,
  initializeSendState,
  resetSendState,
  // NOTE: Until the send duck is typescript that this is importing a typedef
  // that does not have an explicit export statement. lets see if it breaks the
  // compiler
  DraftTransaction,
  SEND_STAGES,
} from '../ducks/send';
import { switchedToUnconnectedAccount } from '../ducks/alerts/unconnected-account';
import { getUnconnectedAccountAlertEnabledness } from '../ducks/metamask/metamask';
import { toChecksumHexAddress } from '../../shared/modules/hexstring-utils';
import {
  HardwareDeviceNames,
  LedgerTransportTypes,
  LEDGER_USB_VENDOR_ID,
} from '../../shared/constants/hardware-wallets';
import {
  MetaMetricsEventFragment,
  MetaMetricsEventOptions,
  MetaMetricsEventPayload,
  MetaMetricsPageObject,
  MetaMetricsPageOptions,
  MetaMetricsPagePayload,
  MetaMetricsReferrerObject,
  MetaMetricsEventCategory,
  MetaMetricsEventName,
} from '../../shared/constants/metametrics';
import { parseSmartTransactionsError } from '../pages/swaps/swaps.util';
import { isEqualCaseInsensitive } from '../../shared/modules/string-utils';
import { getSmartTransactionsOptInStatusInternal } from '../../shared/modules/selectors';
import {
  fetchLocale,
  loadRelativeTimeFormatLocaleData,
} from '../../shared/modules/i18n';
import { decimalToHex } from '../../shared/modules/conversion.utils';
import { TxGasFees, PriorityLevels } from '../../shared/constants/gas';
import {
  getErrorMessage,
  isErrorWithMessage,
  logErrorWithMessage,
} from '../../shared/modules/error';
import { ThemeType } from '../../shared/constants/preferences';
import { FirstTimeFlowType } from '../../shared/constants/onboarding';
import { getMethodDataAsync } from '../../shared/lib/four-byte';
import { DecodedTransactionDataResponse } from '../../shared/types/transaction-decode';
import { LastInteractedConfirmationInfo } from '../pages/confirmations/types/confirm';
import { EndTraceRequest, trace, TraceName } from '../../shared/lib/trace';
import { SortCriteria } from '../components/app/assets/util/sort';
import { NOTIFICATIONS_EXPIRATION_DELAY } from '../helpers/constants/notifications';
import {
  getDismissSmartAccountSuggestionEnabled,
  getUseSmartAccount,
} from '../pages/confirmations/selectors/preferences';
import { setShowNewSrpAddedToast } from '../components/app/toast-master/utils';
import { getIsSeedlessOnboardingFeatureEnabled } from '../../shared/modules/environment';
import * as actionConstants from './actionConstants';

import {
  generateActionId,
  callBackgroundMethod,
  submitRequestToBackground,
} from './background-connection';
import {
  MetaMaskReduxDispatch,
  MetaMaskReduxState,
  TemporaryMessageDataType,
} from './store';

type CustomGasSettings = {
  gas?: string;
  gasPrice?: string;
  maxFeePerGas?: string;
  maxPriorityFeePerGas?: string;
};

export function goHome() {
  return {
    type: actionConstants.GO_HOME,
  };
}
// async actions

/**
 * Starts the OAuth2 login process for the given Social Login type
 * and authenticate the user with the Seedless Onboarding Services.
 *
 * @param authConnection - The authentication connection to use (google | apple).
 * @returns The social login result.
 */
export function startOAuthLogin(
  authConnection: AuthConnection,
): ThunkAction<Promise<boolean>, MetaMaskReduxState, unknown, AnyAction> {
  return async (dispatch: MetaMaskReduxDispatch) => {
    dispatch(showLoadingIndication());

    try {
      const oauth2LoginResult = await submitRequestToBackground(
        'startOAuthLogin',
        [authConnection],
      );

      const { isNewUser } = await submitRequestToBackground('authenticate', [
        oauth2LoginResult,
      ]);

      return isNewUser;
    } catch (error) {
      dispatch(displayWarning(error));
      if (isErrorWithMessage(error)) {
        throw new Error(getErrorMessage(error));
      } else {
        throw error;
      }
    } finally {
      dispatch(hideLoadingIndication());
    }
  };
}

/**
 * Resets the social login state.
 *
 * This function is used to reset the social login state when the user
 * wants to login with a different method after the successful social login.
 */
export function resetOAuthLoginState() {
  return async (dispatch: MetaMaskReduxDispatch) => {
    dispatch(showLoadingIndication());

    try {
      await submitRequestToBackground('resetOAuthLoginState');
    } catch (error) {
      dispatch(displayWarning(error));
      if (isErrorWithMessage(error)) {
        throw new Error(getErrorMessage(error));
      } else {
        throw error;
      }
    } finally {
      dispatch(hideLoadingIndication());
    }
  };
}

/**
 * Creates a new vault and backups/syncs the seed phrase with social login.
 *
 * @param password - The password.
 * @returns The seed phrase.
 */
export function createNewVaultAndSyncWithSocial(
  password: string,
): ThunkAction<void, MetaMaskReduxState, unknown, AnyAction> {
  return async (dispatch: MetaMaskReduxDispatch) => {
    dispatch(showLoadingIndication());

    try {
      const primaryKeyring = await createNewVault(password);
      if (!primaryKeyring) {
        throw new Error('No keyring found');
      }

      const seedPhrase = await getSeedPhrase(password);
      await createSeedPhraseBackup(
        password,
        seedPhrase,
        primaryKeyring.metadata.id,
      );
      return seedPhrase;
    } catch (error) {
      dispatch(displayWarning(error));
      if (isErrorWithMessage(error)) {
        throw new Error(getErrorMessage(error));
      } else {
        throw error;
      }
    } finally {
      dispatch(hideLoadingIndication());
    }
  };
}

/**
 * Fetches and restores the seed phrase from the metadata store using the social login and restore the vault using the seed phrase.
 *
 * @param password - The password.
 * @returns The seed phrase.
 */
export function restoreSocialBackupAndGetSeedPhrase(
  password: string,
): ThunkAction<void, MetaMaskReduxState, unknown, AnyAction> {
  return async (dispatch: MetaMaskReduxDispatch) => {
    dispatch(showLoadingIndication());

    try {
      // get the first seed phrase from the array, this is the oldest seed phrase
      // and we will use it to create the initial vault
      const [firstSeedPhrase, ...remainingSeedPhrases] =
        await fetchAllSecretData(password);
      if (!firstSeedPhrase) {
        throw new Error('No seed phrase found');
      }

      const mnemonic = Buffer.from(firstSeedPhrase).toString('utf8');
      const encodedSeedPhrase = Array.from(
        Buffer.from(mnemonic, 'utf8').values(),
      );

      // restore the vault using the seed phrase
      await submitRequestToBackground('createNewVaultAndRestore', [
        password,
        encodedSeedPhrase,
      ]);

      // restore the remaining Mnemonics/SeedPhrases to the vault
      if (remainingSeedPhrases.length > 0) {
        await restoreSeedPhrasesToVault(remainingSeedPhrases);
      }

      await forceUpdateMetamaskState(dispatch);
      dispatch(hideLoadingIndication());

      return mnemonic;
    } catch (error) {
      log.error('[restoreSocialBackupAndGetSeedPhrase] error', error);
      dispatch(hideLoadingIndication());
      dispatch(displayWarning(error.message));
      throw error;
    }
  };
}

export function syncSeedPhrases(): ThunkAction<
  void,
  MetaMaskReduxState,
  unknown,
  AnyAction
> {
  return async (dispatch: MetaMaskReduxDispatch) => {
    dispatch(showLoadingIndication());

    try {
      await submitRequestToBackground('syncSeedPhrases');
    } catch (error) {
      log.error('[syncSeedPhrases] error', error);
      dispatch(displayWarning(error.message));
      throw error;
    } finally {
      dispatch(hideLoadingIndication());
    }
  };
}

/**
 * Changes the password of the currently unlocked account.
 *
 * This function changes the password of the currently unlocked account (Keyring Vault) and
 * also change the wallet password of the social login account.
 *
 * This changes affects the multiple devices sync, i.e. users will have to unlock the account
 * using new password on any other devices where the account is unlocked.
 *
 * @param newPassword - The new password.
 * @param oldPassword - The old password.
 */
export function changePassword(
  newPassword: string,
  oldPassword: string,
): ThunkAction<void, MetaMaskReduxState, unknown, AnyAction> {
  return async (
    dispatch: MetaMaskReduxDispatch,
    getState: () => MetaMaskReduxState,
  ) => {
    const isSocialLoginFlow = getIsSocialLoginFlow(getState());
    const isSeedlessOnboardingFeatureEnabled =
      getIsSeedlessOnboardingFeatureEnabled();
    try {
      await keyringChangePassword(newPassword);
      if (isSeedlessOnboardingFeatureEnabled && isSocialLoginFlow) {
        try {
          await socialSyncChangePassword(newPassword, oldPassword);

          // store the keyring encryption key in the seedless onboarding controller
          const keyringEncryptionKey = await exportEncryptionKey();
          await storeKeyringEncryptionKey(keyringEncryptionKey);
        } catch (error) {
          // revert the keyring password change
          await keyringChangePassword(oldPassword);
          throw error;
        }
      }
    } catch (error) {
      dispatch(displayWarning(error));
      throw error;
    }
  };
}

export function storeKeyringEncryptionKey(
  encryptionKey: string,
): Promise<void> {
  return submitRequestToBackground('storeKeyringEncryptionKey', [
    encryptionKey,
  ]);
}

export function exportEncryptionKey(): Promise<string> {
  return submitRequestToBackground('exportEncryptionKey');
}

export function tryUnlockMetamask(
  password: string,
): ThunkAction<void, MetaMaskReduxState, unknown, AnyAction> {
  // TODO: Fix in https://github.com/MetaMask/metamask-extension/issues/31879
  // eslint-disable-next-line @typescript-eslint/no-misused-promises
  return (dispatch: MetaMaskReduxDispatch) => {
    dispatch(showLoadingIndication());
    dispatch(unlockInProgress());
    log.debug(`background.syncPasswordAndUnlockWallet`);

    return new Promise<void>((resolve, reject) => {
      callBackgroundMethod(
        'syncPasswordAndUnlockWallet',
        [password],
        (error) => {
          if (error) {
            reject(error);
            return;
          }

          resolve();
        },
      );
    })
      .then(() => {
        dispatch(unlockSucceeded());
        return forceUpdateMetamaskState(dispatch);
      })
      .then(() => {
        dispatch(hideLoadingIndication());
      })
      .catch((err) => {
        dispatch(unlockFailed(getErrorMessage(err)));
        dispatch(hideLoadingIndication());
        return Promise.reject(err);
      });
  };
}

export function checkIsSeedlessPasswordOutdated(
  skipCache = false,
): ThunkAction<boolean | undefined, MetaMaskReduxState, unknown, AnyAction> {
  return async (dispatch: MetaMaskReduxDispatch) => {
    try {
      const isPasswordOutdated = await submitRequestToBackground<boolean>(
        'checkIsSeedlessPasswordOutdated',
        [skipCache],
      );
      if (isPasswordOutdated) {
        await forceUpdateMetamaskState(dispatch);
      }
      return isPasswordOutdated;
    } catch (error) {
      dispatch(displayWarning(error));
      throw error;
    }
  };
}

/**
 * Adds a new account where all data is encrypted using the given password and
 * where all addresses are generated from a given seed phrase.
 *
 * @param password - The password.
 * @param seedPhrase - The seed phrase.
 * @returns The updated state of the keyring controller.
 */
export function createNewVaultAndRestore(
  password: string,
  seedPhrase: string,
): ThunkAction<void, MetaMaskReduxState, unknown, AnyAction> {
  // TODO: Fix in https://github.com/MetaMask/metamask-extension/issues/31879
  // eslint-disable-next-line @typescript-eslint/no-misused-promises
  return (dispatch: MetaMaskReduxDispatch) => {
    dispatch(showLoadingIndication());
    log.debug(`background.createNewVaultAndRestore`);

    // Encode the secret recovery phrase as an array of integers so that it is
    // serialized as JSON properly.
    const encodedSeedPhrase = Array.from(
      Buffer.from(seedPhrase, 'utf8').values(),
    );

    return new Promise<void>((resolve, reject) => {
      callBackgroundMethod(
        'createNewVaultAndRestore',
        [password, encodedSeedPhrase],
        (err) => {
          if (err) {
            reject(err);
            return;
          }
          resolve();
        },
      );
    })
      .then(() => dispatch(unMarkPasswordForgotten()))
      .then(() => {
        dispatch(showAccountsPage());
        dispatch(hideLoadingIndication());
      })
      .catch((err) => {
        dispatch(displayWarning(err));
        dispatch(hideLoadingIndication());
        return Promise.reject(err);
      });
  };
}

export function importMnemonicToVault(
  mnemonic: string,
): ThunkAction<void, MetaMaskReduxState, unknown, AnyAction> {
  // TODO: Fix in https://github.com/MetaMask/metamask-extension/issues/31879
  // eslint-disable-next-line @typescript-eslint/no-misused-promises
  return (dispatch: MetaMaskReduxDispatch) => {
    dispatch(showLoadingIndication());
    log.debug(`background.importMnemonicToVault`);

    return new Promise<void>((resolve, reject) => {
      callBackgroundMethod('importMnemonicToVault', [mnemonic], (err) => {
        if (err) {
          reject(err);
          return;
        }
        resolve();
      });
    })
      .then(async () => {
        dispatch(hideLoadingIndication());
        dispatch(setShowNewSrpAddedToast(true));
      })
      .catch((err) => {
        dispatch(displayWarning(err));
        dispatch(hideLoadingIndication());
        return Promise.reject(err);
      });
  };
}

/**
 * Restores/syncs multiple seed phrases from the social login flow to the keyring vault.
 *
 * @param seedPhrases - The seed phrases.
 */
export async function restoreSeedPhrasesToVault(
  seedPhrases: Uint8Array[],
): Promise<void> {
  try {
    await submitRequestToBackground('restoreSeedPhrasesToVault', [seedPhrases]);
  } catch (error) {
    console.error('[restoreSeedPhrasesToVault] error', error);
    throw error;
  }
}

export function generateNewMnemonicAndAddToVault(): ThunkAction<
  void,
  MetaMaskReduxState,
  unknown,
  AnyAction
> {
  // TODO: Fix in https://github.com/MetaMask/metamask-extension/issues/31879
  // eslint-disable-next-line @typescript-eslint/no-misused-promises
  return (dispatch: MetaMaskReduxDispatch) => {
    dispatch(showLoadingIndication());
    log.debug(`background.generateNewMnemonicAndAddToVault`);

    return new Promise<void>((resolve, reject) => {
      callBackgroundMethod('generateNewMnemonicAndAddToVault', [], (err) => {
        if (err) {
          reject(err);
          return;
        }
        resolve();
      });
    })
      .then(async () => {
        dispatch(hideLoadingIndication());
      })
      .catch((err) => {
        dispatch(displayWarning(err));
        dispatch(hideLoadingIndication());
        return Promise.reject(err);
      });
  };
}
export function createNewVaultAndGetSeedPhrase(
  password: string,
): ThunkAction<void, MetaMaskReduxState, unknown, AnyAction> {
  // TODO: Fix in https://github.com/MetaMask/metamask-extension/issues/31879
  // eslint-disable-next-line @typescript-eslint/no-misused-promises
  return async (dispatch: MetaMaskReduxDispatch) => {
    dispatch(showLoadingIndication());
    try {
      await createNewVault(password);
      const seedPhrase = await getSeedPhrase(password);
      return seedPhrase;
    } catch (error) {
      dispatch(displayWarning(error));
      if (isErrorWithMessage(error)) {
        throw new Error(getErrorMessage(error));
      } else {
        throw error;
      }
    } finally {
      dispatch(hideLoadingIndication());
    }
  };
}

export function unlockAndGetSeedPhrase(
  password: string,
): ThunkAction<void, MetaMaskReduxState, unknown, AnyAction> {
  // TODO: Fix in https://github.com/MetaMask/metamask-extension/issues/31879
  // eslint-disable-next-line @typescript-eslint/no-misused-promises
  return async (dispatch: MetaMaskReduxDispatch) => {
    dispatch(showLoadingIndication());

    try {
      await submitPassword(password);
      const seedPhrase = await getSeedPhrase(password);
      await forceUpdateMetamaskState(dispatch);
      return seedPhrase;
    } catch (error) {
      dispatch(displayWarning(error));
      if (isErrorWithMessage(error)) {
        throw new Error(getErrorMessage(error));
      } else {
        throw error;
      }
    } finally {
      dispatch(hideLoadingIndication());
    }
  };
}

export function submitPassword(password: string): Promise<void> {
  return new Promise((resolve, reject) => {
    callBackgroundMethod('submitPassword', [password], (error) => {
      if (error) {
        reject(error);
        return;
      }

      resolve();
    });
  });
}

/**
 * Creates a seed phrase backup in the metadata store for seedless onboarding flow.
 *
 * @param password - The password.
 * @param seedPhrase - The seed phrase.
 * @param keyringId - The keyring id of the backup seed phrase.
 */
export async function createSeedPhraseBackup(
  password: string,
  seedPhrase: string,
  keyringId: string,
): Promise<void> {
  const encodedSeedPhrase = Array.from(
    Buffer.from(seedPhrase, 'utf8').values(),
  );
  await submitRequestToBackground('createSeedPhraseBackup', [
    password,
    encodedSeedPhrase,
    keyringId,
  ]);
}

/**
 * Fetches all secret data (Seed phrases - Mnemonics, Private Keys, etc.) from the metadata store.
 *
 * Secret data are sorted by creation date, the latest secret data is the first one in the array.
 *
 * @param password - The password.
 * @returns The seed phrases.
 */
export async function fetchAllSecretData(
  password: string,
): Promise<Buffer[] | null> {
  const encodedSeedPhrases = await submitRequestToBackground<Buffer[]>(
    'fetchAllSecretData',
    [password],
  );
  return encodedSeedPhrases;
}

export function createNewVault(password: string): Promise<boolean> {
  return new Promise((resolve, reject) => {
    callBackgroundMethod(
      'createNewVaultAndKeychain',
      [password],
      (error, keyring) => {
        if (error) {
          reject(error);
          return;
        }

        resolve(keyring);
      },
    );
  });
}

export function verifyPassword(password: string): Promise<boolean> {
  return new Promise((resolve, reject) => {
    callBackgroundMethod('verifyPassword', [password], (error) => {
      if (error) {
        reject(error);
        return;
      }

      resolve(true);
    });
  });
}

export function socialSyncChangePassword(
  newPassword: string,
  currentPassword: string,
): Promise<void> {
  return submitRequestToBackground('socialSyncChangePassword', [
    newPassword,
    currentPassword,
  ]);
}

export function keyringChangePassword(newPassword: string): Promise<void> {
  return submitRequestToBackground('keyringChangePassword', [newPassword]);
}

export async function getSeedPhrase(password: string, keyringId?: string) {
  const encodedSeedPhrase = await submitRequestToBackground<string>(
    'getSeedPhrase',
    [password, keyringId],
  );
  return Buffer.from(encodedSeedPhrase).toString('utf8');
}

export function requestRevealSeedWords(
  password: string,
  keyringId: string,
): ThunkAction<void, MetaMaskReduxState, unknown, AnyAction> {
  // TODO: Fix in https://github.com/MetaMask/metamask-extension/issues/31879
  // eslint-disable-next-line @typescript-eslint/no-misused-promises
  return async (dispatch: MetaMaskReduxDispatch) => {
    dispatch(showLoadingIndication());
    log.debug(`background.verifyPassword`);

    try {
      await verifyPassword(password);
      const seedPhrase = await getSeedPhrase(password, keyringId);
      return seedPhrase;
    } finally {
      dispatch(hideLoadingIndication());
    }
  };
}

export function tryReverseResolveAddress(
  address: string,
): ThunkAction<void, MetaMaskReduxState, unknown, AnyAction> {
  // TODO: Fix in https://github.com/MetaMask/metamask-extension/issues/31879
  // eslint-disable-next-line @typescript-eslint/no-misused-promises
  return () => {
    return new Promise<void>((resolve) => {
      callBackgroundMethod('tryReverseResolveAddress', [address], (err) => {
        if (err) {
          logErrorWithMessage(err);
        }
        resolve();
      });
    });
  };
}

export function resetAccount(): ThunkAction<
  Promise<string>,
  MetaMaskReduxState,
  unknown,
  AnyAction
> {
  return (dispatch: MetaMaskReduxDispatch) => {
    dispatch(showLoadingIndication());

    return new Promise<string>((resolve, reject) => {
      callBackgroundMethod<string>('resetAccount', [], (err, account) => {
        dispatch(hideLoadingIndication());
        if (err) {
          if (isErrorWithMessage(err)) {
            dispatch(displayWarning(err));
          }
          reject(err);
          return;
        }

        log.info(`Transaction history reset for ${account}`);
        dispatch(showAccountsPage());
        resolve(account as string);
      });
    });
  };
}

export function removeAccount(
  address: string,
): ThunkAction<void, MetaMaskReduxState, unknown, AnyAction> {
  // TODO: Fix in https://github.com/MetaMask/metamask-extension/issues/31879
  // eslint-disable-next-line @typescript-eslint/no-misused-promises
  return async (dispatch: MetaMaskReduxDispatch) => {
    dispatch(showLoadingIndication());

    try {
      await new Promise((resolve, reject) => {
        callBackgroundMethod('removeAccount', [address], (error, account) => {
          if (error) {
            reject(error);
            return;
          }
          resolve(account);
        });
      });
      await forceUpdateMetamaskState(dispatch);
    } catch (error) {
      dispatch(displayWarning(error));
      throw error;
    } finally {
      dispatch(hideLoadingIndication());
    }

    log.info(`Account removed: ${address}`);
    dispatch(showAccountsPage());
  };
}

export function importNewAccount(
  strategy: string,

  // TODO: Fix in https://github.com/MetaMask/metamask-extension/issues/31973
  // eslint-disable-next-line @typescript-eslint/no-explicit-any
  args: any[],
  loadingMessage: ReactFragment,
): ThunkAction<
  Promise<MetaMaskReduxState['metamask']>,
  MetaMaskReduxState,
  unknown,
  AnyAction
> {
  return async (dispatch: MetaMaskReduxDispatch) => {
    dispatch(showLoadingIndication(loadingMessage));

    try {
      log.debug(`background.importAccountWithStrategy`);
      await submitRequestToBackground('importAccountWithStrategy', [
        strategy,
        args,
      ]);
    } finally {
      dispatch(hideLoadingIndication());
    }

    return await forceUpdateMetamaskState(dispatch);
  };
}

export function addNewAccount(
  keyringId?: string,
): ThunkAction<void, MetaMaskReduxState, unknown, AnyAction> {
  log.debug(`background.addNewAccount`);
  // TODO: Fix in https://github.com/MetaMask/metamask-extension/issues/31879
  // eslint-disable-next-line @typescript-eslint/no-misused-promises
  return async (dispatch, getState) => {
    const keyrings = getMetaMaskHdKeyrings(getState());
    const [defaultPrimaryKeyring] = keyrings;

    // The HD keyring to add the account for.
    let hdKeyring = defaultPrimaryKeyring;
    if (keyringId) {
      hdKeyring = keyrings.find((keyring) => keyring.metadata.id === keyringId);
    }
    // Fail-safe in case we could not find the associated HD keyring.
    if (!hdKeyring) {
      console.error('Should never reach this. There is always a keyring');
      throw new Error('Keyring not found');
    }
    const oldAccounts = hdKeyring.accounts;

    dispatch(showLoadingIndication());

    let newAccount;
    try {
      const addedAccountAddress = await submitRequestToBackground(
        'addNewAccount',
        [oldAccounts.length, keyringId],
      );
      await forceUpdateMetamaskState(dispatch);
      const newState = getState();
      newAccount = getInternalAccountByAddress(newState, addedAccountAddress);
    } catch (error) {
      dispatch(displayWarning(error));
      throw error;
    } finally {
      dispatch(hideLoadingIndication());
    }

    return newAccount;
  };
}

export function checkHardwareStatus(
  deviceName: HardwareDeviceNames,
  hdPath: string,
): ThunkAction<Promise<boolean>, MetaMaskReduxState, unknown, AnyAction> {
  log.debug(`background.checkHardwareStatus`, deviceName, hdPath);
  return async (dispatch: MetaMaskReduxDispatch) => {
    dispatch(showLoadingIndication());

    let unlocked = false;
    try {
      unlocked = await submitRequestToBackground<boolean>(
        'checkHardwareStatus',
        [deviceName, hdPath],
      );
    } catch (error) {
      logErrorWithMessage(error);
      dispatch(displayWarning(error));
      throw error;
    } finally {
      dispatch(hideLoadingIndication());
    }

    await forceUpdateMetamaskState(dispatch);
    return unlocked;
  };
}

export function forgetDevice(
  deviceName: HardwareDeviceNames,
): ThunkAction<void, MetaMaskReduxState, unknown, AnyAction> {
  log.debug(`background.forgetDevice`, deviceName);
  // TODO: Fix in https://github.com/MetaMask/metamask-extension/issues/31879
  // eslint-disable-next-line @typescript-eslint/no-misused-promises
  return async (dispatch: MetaMaskReduxDispatch) => {
    dispatch(showLoadingIndication());
    try {
      await submitRequestToBackground('forgetDevice', [deviceName]);
    } catch (error) {
      logErrorWithMessage(error);
      dispatch(displayWarning(error));
      throw error;
    } finally {
      dispatch(hideLoadingIndication());
    }

    await forceUpdateMetamaskState(dispatch);
  };
}

// TODO: Define an Account Type for the return type of this method and anywhere
// else dealing with accounts.
export function connectHardware(
  deviceName: HardwareDeviceNames,
  page: string,
  hdPath: string,
  loadHid: boolean,
  t: (key: string) => string,
): ThunkAction<
  Promise<{ address: string }[]>,
  MetaMaskReduxState,
  unknown,
  AnyAction
> {
  log.debug(`background.connectHardware`, deviceName, page, hdPath);
  return async (dispatch, getState) => {
    const { ledgerTransportType } = getState().metamask;

    dispatch(
      showLoadingIndication(`Looking for your ${capitalize(deviceName)}...`),
    );

    let accounts: { address: string }[];
    try {
      if (
        loadHid &&
        deviceName === HardwareDeviceNames.ledger &&
        ledgerTransportType === LedgerTransportTypes.webhid
      ) {
        const inE2eTest =
          process.env.IN_TEST && process.env.JEST_WORKER_ID === 'undefined';
        let connectedDevices: HIDDevice[] = [];
        if (!inE2eTest) {
          connectedDevices = await window.navigator.hid.requestDevice({
            // The types for web hid were provided by @types/w3c-web-hid and may
            // not be fully formed or correct, because LEDGER_USB_VENDOR_ID is a
            // string and this integration with Navigator.hid works before
            // TypeScript. As a note, on the next declaration we convert the
            // LEDGER_USB_VENDOR_ID to a number for a different API so....
            // TODO: Get David Walsh's opinion here
            filters: [{ vendorId: LEDGER_USB_VENDOR_ID as unknown as number }],
          });
        }
        const userApprovedWebHidConnection =
          inE2eTest ||
          connectedDevices.some(
            (device) => device.vendorId === Number(LEDGER_USB_VENDOR_ID),
          );
        if (!userApprovedWebHidConnection) {
          throw new Error(t('ledgerWebHIDNotConnectedErrorMessage'));
        }
      }

      accounts = await submitRequestToBackground<{ address: string }[]>(
        'connectHardware',
        [deviceName, page, hdPath],
      );
    } catch (error) {
      logErrorWithMessage(error);
      const message = getErrorMessage(error);
      if (
        deviceName === HardwareDeviceNames.ledger &&
        ledgerTransportType === LedgerTransportTypes.webhid &&
        isErrorWithMessage(error) &&
        message.match('Failed to open the device')
      ) {
        dispatch(displayWarning(t('ledgerDeviceOpenFailureMessage')));
        throw new Error(t('ledgerDeviceOpenFailureMessage'));
      } else {
        if (deviceName !== HardwareDeviceNames.qr) {
          dispatch(displayWarning(error));
        }
        throw error;
      }
    } finally {
      dispatch(hideLoadingIndication());
    }

    await forceUpdateMetamaskState(dispatch);
    return accounts;
  };
}

export function unlockHardwareWalletAccounts(
  indexes: string[],
  deviceName: HardwareDeviceNames,
  hdPath: string,
  hdPathDescription: string,
): ThunkAction<Promise<undefined>, MetaMaskReduxState, unknown, AnyAction> {
  log.debug(
    `background.unlockHardwareWalletAccount`,
    indexes,
    deviceName,
    hdPath,
    hdPathDescription,
  );
  return async (dispatch: MetaMaskReduxDispatch) => {
    dispatch(showLoadingIndication());

    for (const index of indexes) {
      try {
        await submitRequestToBackground('unlockHardwareWalletAccount', [
          index,
          deviceName,
          hdPath,
          hdPathDescription,
        ]);
      } catch (err) {
        logErrorWithMessage(err);
        dispatch(displayWarning(err));
        dispatch(hideLoadingIndication());
        throw err;
      }
    }

    dispatch(hideLoadingIndication());
    return undefined;
  };
}

export function showQrScanner(): ThunkAction<
  void,
  MetaMaskReduxState,
  unknown,
  AnyAction
> {
  return (dispatch: MetaMaskReduxDispatch) => {
    dispatch(
      showModal({
        name: 'QR_SCANNER',
      }),
    );
  };
}

export function setCurrentCurrency(
  currencyCode: string,
): ThunkAction<void, MetaMaskReduxState, unknown, AnyAction> {
  // TODO: Fix in https://github.com/MetaMask/metamask-extension/issues/31879
  // eslint-disable-next-line @typescript-eslint/no-misused-promises
  return async (dispatch: MetaMaskReduxDispatch) => {
    dispatch(showLoadingIndication());
    log.debug(`background.setCurrentCurrency`);
    try {
      await submitRequestToBackground('setCurrentCurrency', [currencyCode]);
      await forceUpdateMetamaskState(dispatch);
    } catch (error) {
      logErrorWithMessage(error);
      dispatch(displayWarning(error));
      return;
    } finally {
      dispatch(hideLoadingIndication());
    }
  };
}

export function decryptMsgInline(
  decryptedMsgData: TemporaryMessageDataType['msgParams'],
): ThunkAction<
  Promise<TemporaryMessageDataType>,
  MetaMaskReduxState,
  unknown,
  AnyAction
> {
  log.debug('action - decryptMsgInline');
  return async (dispatch: MetaMaskReduxDispatch) => {
    log.debug(`actions calling background.decryptMessageInline`);

    try {
      await submitRequestToBackground('decryptMessageInline', [
        decryptedMsgData,
      ]);
    } catch (error) {
      logErrorWithMessage(error);
      dispatch(displayWarning(error));
      throw error;
    }

    const newState = await forceUpdateMetamaskState(dispatch);
    return newState.unapprovedDecryptMsgs[decryptedMsgData.metamaskId];
  };
}

export function decryptMsg(
  decryptedMsgData: TemporaryMessageDataType['msgParams'],
): ThunkAction<
  Promise<TemporaryMessageDataType['msgParams']>,
  MetaMaskReduxState,
  unknown,
  AnyAction
> {
  log.debug('action - decryptMsg');
  return async (dispatch: MetaMaskReduxDispatch) => {
    dispatch(showLoadingIndication());
    log.debug(`actions calling background.decryptMessage`);

    try {
      await submitRequestToBackground('decryptMessage', [decryptedMsgData]);
    } catch (error) {
      logErrorWithMessage(error);
      dispatch(displayWarning(error));
      throw error;
    } finally {
      dispatch(hideLoadingIndication());
    }

    await forceUpdateMetamaskState(dispatch);
    dispatch(completedTx(decryptedMsgData.metamaskId));
    dispatch(closeCurrentNotificationWindow());
    return decryptedMsgData;
  };
}

export function encryptionPublicKeyMsg(
  msgData: TemporaryMessageDataType['msgParams'],
): ThunkAction<
  Promise<TemporaryMessageDataType['msgParams']>,
  MetaMaskReduxState,
  unknown,
  AnyAction
> {
  log.debug('action - encryptionPublicKeyMsg');
  return async (dispatch: MetaMaskReduxDispatch) => {
    dispatch(showLoadingIndication());
    log.debug(`actions calling background.encryptionPublicKey`);

    try {
      await submitRequestToBackground<MetaMaskReduxState['metamask']>(
        'encryptionPublicKey',
        [msgData],
      );
    } catch (error) {
      logErrorWithMessage(error);
      dispatch(displayWarning(error));
      throw error;
    } finally {
      dispatch(hideLoadingIndication());
    }

    await forceUpdateMetamaskState(dispatch);
    dispatch(completedTx(msgData.metamaskId));
    dispatch(closeCurrentNotificationWindow());
    return msgData;
  };
}

export function updateCustomNonce(value: string) {
  return {
    type: actionConstants.UPDATE_CUSTOM_NONCE,
    value,
  };
}

/**
 * TODO: update previousGasParams to use typed gas params object
 * TODO: Not a thunk, but rather a wrapper around a background call
 *
 * @param txId - MetaMask internal transaction id
 * @param previousGasParams - Object of gas params to set as previous
 */
export function updatePreviousGasParams(
  txId: string,

  // TODO: Fix in https://github.com/MetaMask/metamask-extension/issues/31973
  // eslint-disable-next-line @typescript-eslint/no-explicit-any
  previousGasParams: Record<string, any>,
): ThunkAction<
  Promise<TransactionMeta>,
  MetaMaskReduxState,
  unknown,
  AnyAction
> {
  return async () => {
    let updatedTransaction: TransactionMeta;
    try {
      updatedTransaction = await submitRequestToBackground(
        'updatePreviousGasParams',
        [txId, previousGasParams],
      );
    } catch (error) {
      logErrorWithMessage(error);
      throw error;
    }

    return updatedTransaction;
  };
}

export function updateEditableParams(
  ...args: Parameters<TransactionController['updateEditableParams']>
): ThunkAction<
  Promise<TransactionMeta>,
  MetaMaskReduxState,
  unknown,
  AnyAction
> {
  return async (dispatch: MetaMaskReduxDispatch) => {
    let updatedTransaction: TransactionMeta;

    try {
      updatedTransaction = await submitRequestToBackground(
        'updateEditableParams',
        args,
      );
    } catch (error) {
      logErrorWithMessage(error);
      throw error;
    }

    await forceUpdateMetamaskState(dispatch);
    return updatedTransaction;
  };
}

/**
 * Appends new send flow history to a transaction
 * TODO: Not a thunk, but rather a wrapper around a background call
 *
 * @param txId - the id of the transaction to update
 * @param currentSendFlowHistoryLength - sendFlowHistory entries currently
 * @param sendFlowHistory - the new send flow history to append to the
 * transaction
 * @returns
 */
export function updateTransactionSendFlowHistory(
  txId: string,
  currentSendFlowHistoryLength: number,
  sendFlowHistory: DraftTransaction['history'],
): ThunkAction<
  Promise<TransactionMeta>,
  MetaMaskReduxState,
  unknown,
  AnyAction
> {
  return async () => {
    let updatedTransaction: TransactionMeta;
    try {
      updatedTransaction = await submitRequestToBackground(
        'updateTransactionSendFlowHistory',
        [txId, currentSendFlowHistoryLength, sendFlowHistory],
      );
    } catch (error) {
      logErrorWithMessage(error);
      throw error;
    }

    return updatedTransaction;
  };
}

export async function backupUserData(): Promise<{
  filename: string;
  data: string;
}> {
  let backedupData;
  try {
    backedupData = await submitRequestToBackground<{
      filename: string;
      data: string;
    }>('backupUserData');
  } catch (error) {
    logErrorWithMessage(error);
    throw error;
  }

  return backedupData;
}

export async function restoreUserData(jsonString: Json): Promise<true> {
  try {
    await submitRequestToBackground('restoreUserData', [jsonString]);
  } catch (error) {
    logErrorWithMessage(error);
    throw error;
  }

  return true;
}

export function updateSlides(
  slides,
): ThunkAction<void, MetaMaskReduxState, unknown, AnyAction> {
  // TODO: Fix in https://github.com/MetaMask/metamask-extension/issues/31879
  // eslint-disable-next-line @typescript-eslint/no-misused-promises
  return async () => {
    try {
      await submitRequestToBackground('updateSlides', [slides]);
    } catch (error) {
      logErrorWithMessage(error);
      throw error;
    }
  };
}

export function removeSlide(
  id: string,
): ThunkAction<Promise<void>, MetaMaskReduxState, unknown, AnyAction> {
  return async () => {
    try {
      await submitRequestToBackground('removeSlide', [id]);
    } catch (error) {
      logErrorWithMessage(error);
      throw error;
    }
  };
}

export async function setEnableEnforcedSimulationsForTransaction(
  transactionId: string,
  enable: boolean,
): void {
  try {
<<<<<<< HEAD
    // TODO: Fix in https://github.com/MetaMask/metamask-extension/issues/31878
    // eslint-disable-next-line @typescript-eslint/no-floating-promises
    submitRequestToBackground('setSmartAccountOptInForAccounts', [accounts]);
=======
    await submitRequestToBackground(
      'setEnableEnforcedSimulationsForTransaction',
      [transactionId, enable],
    );
>>>>>>> 73dbbd5f
  } catch (error) {
    logErrorWithMessage(error);
    throw error;
  }
}

// TODO: Not a thunk, but rather a wrapper around a background call
export function updateTransactionGasFees(
  txId: string,
  txGasFees: Partial<TxGasFees>,
): ThunkAction<
  Promise<TransactionMeta>,
  MetaMaskReduxState,
  unknown,
  AnyAction
> {
  return async () => {
    let updatedTransaction: TransactionMeta;
    try {
      updatedTransaction = await submitRequestToBackground(
        'updateTransactionGasFees',
        [txId, txGasFees],
      );
    } catch (error) {
      logErrorWithMessage(error);
      throw error;
    }

    return updatedTransaction;
  };
}

export function updateTransaction(
  txMeta: TransactionMeta,
  dontShowLoadingIndicator: boolean,
): ThunkAction<
  Promise<TransactionMeta>,
  MetaMaskReduxState,
  unknown,
  AnyAction
> {
  return async (dispatch: MetaMaskReduxDispatch) => {
    !dontShowLoadingIndicator && dispatch(showLoadingIndication());

    try {
      await submitRequestToBackground('updateTransaction', [txMeta]);
    } catch (error) {
      dispatch(updateTransactionParams(txMeta.id, txMeta.txParams));
      dispatch(hideLoadingIndication());
      dispatch(goHome());
      logErrorWithMessage(error);
      throw error;
    }

    try {
      dispatch(updateTransactionParams(txMeta.id, txMeta.txParams));
      await forceUpdateMetamaskState(dispatch);
      dispatch(showConfTxPage({ id: txMeta.id }));
      return txMeta;
    } finally {
      dispatch(hideLoadingIndication());
    }
  };
}

/**
 * Action to create a new transaction in the controller and route to the
 * confirmation page. Returns the newly created txMeta in case additional logic
 * should be applied to the transaction after creation.
 *
 * @param txParams - The transaction parameters
 * @param options
 * @param options.networkClientId - ID of the network client to use for the transaction.
 * @param options.sendFlowHistory - The history of the send flow at time of creation.
 * @param options.type - The type of the transaction being added.
 * @returns
 */
export function addTransactionAndRouteToConfirmationPage(
  txParams: TransactionParams,
  options?: {
    networkClientId: NetworkClientId;
    sendFlowHistory?: DraftTransaction['history'];
    type?: TransactionType;
  },
): ThunkAction<
  Promise<TransactionMeta | null>,
  MetaMaskReduxState,
  unknown,
  AnyAction
> {
  return async (dispatch: MetaMaskReduxDispatch) => {
    const actionId = generateActionId();

    try {
      log.debug('background.addTransaction');

      const transactionMeta = await submitRequestToBackground<TransactionMeta>(
        'addTransaction',
        [txParams, { ...options, actionId, origin: ORIGIN_METAMASK }],
      );

      dispatch(showConfTxPage());
      return transactionMeta;
    } catch (error) {
      dispatch(hideLoadingIndication());
      dispatch(displayWarning(error));
      throw error;
    }
  };
}

/**
 * Wrapper around the promisifedBackground to create a new unapproved
 * transaction in the background and return the newly created txMeta.
 * This method does not show errors or route to a confirmation page and is
 * used primarily for swaps functionality.
 *
 * @param txParams - the transaction parameters
 * @param options - Additional options for the transaction.
 * @param options.method
 * @param options.networkClientId - ID of the network client to use for the transaction.
 * @param options.requireApproval - Whether the transaction requires approval.
 * @param options.swaps - Options specific to swaps transactions.
 * @param options.swaps.hasApproveTx - Whether the swap required an approval transaction.
 * @param options.swaps.meta - Additional transaction metadata required by swaps.
 * @param options.type
 * @returns
 */
export async function addTransactionAndWaitForPublish(
  txParams: TransactionParams,
  options: {
    method?: string;
    networkClientId: NetworkClientId;
    requireApproval?: boolean;
    swaps?: { hasApproveTx?: boolean; meta?: Record<string, unknown> };
    type?: TransactionType;
  },
): Promise<TransactionMeta> {
  log.debug('background.addTransactionAndWaitForPublish');

  const actionId = generateActionId();

  return await submitRequestToBackground<TransactionMeta>(
    'addTransactionAndWaitForPublish',
    [
      txParams,
      {
        ...options,
        origin: ORIGIN_METAMASK,
        actionId,
      },
    ],
  );
}

/**
 * Wrapper around the promisifedBackground to create a new unapproved
 * transaction in the background and return the newly created txMeta.
 * This method does not show errors or route to a confirmation page
 *
 * @param txParams - the transaction parameters
 * @param options - Additional options for the transaction.
 * @param options.method
 * @param options.networkClientId - ID of the network client to use for the transaction.
 * @param options.requireApproval - Whether the transaction requires approval.
 * @param options.swaps - Options specific to swaps transactions.
 * @param options.swaps.hasApproveTx - Whether the swap required an approval transaction.
 * @param options.swaps.meta - Additional transaction metadata required by swaps.
 * @param options.type
 * @returns
 */
export async function addTransaction(
  txParams: TransactionParams,
  options: {
    method?: string;
    networkClientId: NetworkClientId;
    requireApproval?: boolean;
    swaps?: { hasApproveTx?: boolean; meta?: Record<string, unknown> };
    type?: TransactionType;
  },
): Promise<TransactionMeta> {
  log.debug('background.addTransaction');

  const actionId = generateActionId();

  return await submitRequestToBackground<TransactionMeta>('addTransaction', [
    txParams,
    {
      ...options,
      origin: ORIGIN_METAMASK,
      actionId,
    },
  ]);
}

export function updateAndApproveTx(
  txMeta: TransactionMeta,
  dontShowLoadingIndicator: boolean,
  loadingIndicatorMessage: string,
): ThunkAction<
  Promise<TransactionMeta | null>,
  MetaMaskReduxState,
  unknown,
  AnyAction
> {
  return (dispatch: MetaMaskReduxDispatch, getState) => {
    !dontShowLoadingIndicator &&
      dispatch(showLoadingIndication(loadingIndicatorMessage));

    const getIsSendActive = () =>
      Boolean(getState().send.stage !== SEND_STAGES.INACTIVE);

    return new Promise((resolve, reject) => {
      const actionId = generateActionId();

      callBackgroundMethod(
        'resolvePendingApproval',
        [String(txMeta.id), { txMeta, actionId }, { waitForResult: true }],
        (err) => {
          dispatch(updateTransactionParams(txMeta.id, txMeta.txParams));

          if (!getIsSendActive()) {
            dispatch(resetSendState());
          }

          if (err) {
            dispatch(goHome());
            logErrorWithMessage(err);
            reject(err);
            return;
          }

          resolve(txMeta);
        },
      );
    })
      .then(() => forceUpdateMetamaskState(dispatch))
      .then(() => {
        if (!getIsSendActive()) {
          dispatch(resetSendState());
        }
        dispatch(completedTx(txMeta.id));
        dispatch(hideLoadingIndication());
        dispatch(updateCustomNonce(''));
        dispatch(closeCurrentNotificationWindow());
        return txMeta;
      })
      .catch((err) => {
        dispatch(hideLoadingIndication());
        return Promise.reject(err);
      });
  };
}

export async function getTransactions(
  filters: {
    searchCriteria?: Partial<TransactionMeta> & Partial<TransactionParams>;
  } = {},
): Promise<TransactionMeta[]> {
  return await submitRequestToBackground<TransactionMeta[]>('getTransactions', [
    filters,
  ]);
}

export function completedTx(
  txId: string,
): ThunkAction<void, MetaMaskReduxState, unknown, AnyAction> {
  return (dispatch: MetaMaskReduxDispatch) => {
    dispatch({
      type: actionConstants.COMPLETED_TX,
      value: {
        id: txId,
      },
    });
  };
}

export function updateTransactionParams(
  txId: string,
  txParams: TransactionParams,
) {
  return {
    type: actionConstants.UPDATE_TRANSACTION_PARAMS,
    id: txId,
    value: txParams,
  };
}

export function disableSnap(
  snapId: string,
): ThunkAction<void, MetaMaskReduxState, unknown, AnyAction> {
  // TODO: Fix in https://github.com/MetaMask/metamask-extension/issues/31879
  // eslint-disable-next-line @typescript-eslint/no-misused-promises
  return async (dispatch: MetaMaskReduxDispatch) => {
    await submitRequestToBackground('disableSnap', [snapId]);
    await forceUpdateMetamaskState(dispatch);
  };
}

export function enableSnap(
  snapId: string,
): ThunkAction<void, MetaMaskReduxState, unknown, AnyAction> {
  // TODO: Fix in https://github.com/MetaMask/metamask-extension/issues/31879
  // eslint-disable-next-line @typescript-eslint/no-misused-promises
  return async (dispatch: MetaMaskReduxDispatch) => {
    await submitRequestToBackground('enableSnap', [snapId]);
    await forceUpdateMetamaskState(dispatch);
  };
}

export function updateSnap(
  origin: string,
  snap: { [snapId: string]: { version: string } },
): ThunkAction<void, MetaMaskReduxState, unknown, AnyAction> {
  // TODO: Fix in https://github.com/MetaMask/metamask-extension/issues/31879
  // eslint-disable-next-line @typescript-eslint/no-misused-promises
  return async (dispatch: MetaMaskReduxDispatch, getState) => {
    await submitRequestToBackground('updateSnap', [origin, snap]);
    await forceUpdateMetamaskState(dispatch);

    const state = getState();

    const approval = getFirstSnapInstallOrUpdateRequest(state);

    return approval?.metadata.id;
  };
}

export async function getPhishingResult(website: string) {
  return await submitRequestToBackground('getPhishingResult', [website]);
}

// TODO: Clean this up.
export function removeSnap(
  snapId: string,
): ThunkAction<Promise<void>, MetaMaskReduxState, unknown, AnyAction> {
  return async (
    dispatch: MetaMaskReduxDispatch,
    ///: BEGIN:ONLY_INCLUDE_IF(keyring-snaps)
    getState,
    ///: END:ONLY_INCLUDE_IF
  ) => {
    dispatch(showLoadingIndication());
    ///: BEGIN:ONLY_INCLUDE_IF(keyring-snaps)
    const subjects = getPermissionSubjects(getState()) as {
      // TODO: Fix in https://github.com/MetaMask/metamask-extension/issues/31973
      // eslint-disable-next-line @typescript-eslint/no-explicit-any
      [k: string]: { permissions: Record<string, any> };
    };

    const isAccountsSnap =
      subjects[snapId]?.permissions?.snap_manageAccounts !== undefined;
    ///: END:ONLY_INCLUDE_IF

    try {
      ///: BEGIN:ONLY_INCLUDE_IF(keyring-snaps)
      if (isAccountsSnap) {
        const addresses: string[] = await submitRequestToBackground(
          'getAccountsBySnapId',
          [snapId],
        );
        for (const address of addresses) {
          await submitRequestToBackground('removeAccount', [address]);
        }
      }
      ///: END:ONLY_INCLUDE_IF

      await submitRequestToBackground('removeSnap', [snapId]);
      await forceUpdateMetamaskState(dispatch);
    } catch (error) {
      dispatch(displayWarning(error));
      throw error;
    } finally {
      dispatch(hideLoadingIndication());
    }
  };
}

export async function handleSnapRequest<
  Params extends JsonRpcParams = JsonRpcParams,
>(args: {
  snapId: string;
  origin: string;
  handler: string;
  request: JsonRpcRequest<Params>;
}): Promise<unknown> {
  return submitRequestToBackground('handleSnapRequest', [args]);
}

export function revokeDynamicSnapPermissions(
  snapId: string,
  permissionNames: string[],
): ThunkAction<void, MetaMaskReduxState, unknown, AnyAction> {
  // TODO: Fix in https://github.com/MetaMask/metamask-extension/issues/31879
  // eslint-disable-next-line @typescript-eslint/no-misused-promises
  return async (dispatch: MetaMaskReduxDispatch) => {
    await submitRequestToBackground('revokeDynamicSnapPermissions', [
      snapId,
      permissionNames,
    ]);
    await forceUpdateMetamaskState(dispatch);
  };
}

export function deleteExpiredNotifications(): ThunkAction<
  void,
  MetaMaskReduxState,
  unknown,
  AnyAction
> {
  // TODO: Fix in https://github.com/MetaMask/metamask-extension/issues/31879
  // eslint-disable-next-line @typescript-eslint/no-misused-promises
  return async (dispatch, getState) => {
    const state = getState();
    const notifications = state.metamask.metamaskNotificationsList;

    const notificationIdsToDelete = notifications
      .filter((notification) => {
        const expirationTime = new Date(
          Date.now() - NOTIFICATIONS_EXPIRATION_DELAY,
        );

        return Boolean(
          notification.readDate &&
            new Date(notification.readDate) < expirationTime,
        );
      })
      .map(({ id }) => id);

    if (notificationIdsToDelete.length) {
      await submitRequestToBackground('deleteNotificationsById', [
        notificationIdsToDelete,
      ]);
      await forceUpdateMetamaskState(dispatch);
    }
  };
}

/**
 * Disconnects a given origin from a snap.
 *
 * This revokes the permission granted to the origin
 * that provides the capability to communicate with a snap.
 *
 * @param origin - The origin.
 * @param snapId - The snap ID.
 */
export function disconnectOriginFromSnap(
  origin: string,
  snapId: string,
): ThunkAction<void, MetaMaskReduxState, unknown, AnyAction> {
  // TODO: Fix in https://github.com/MetaMask/metamask-extension/issues/31879
  // eslint-disable-next-line @typescript-eslint/no-misused-promises
  return async (dispatch: MetaMaskReduxDispatch) => {
    await submitRequestToBackground('disconnectOriginFromSnap', [
      origin,
      snapId,
    ]);
    await forceUpdateMetamaskState(dispatch);
  };
}

export function cancelDecryptMsg(
  msgData: TemporaryMessageDataType,
): ThunkAction<
  Promise<TemporaryMessageDataType>,
  MetaMaskReduxState,
  unknown,
  AnyAction
> {
  return async (dispatch: MetaMaskReduxDispatch) => {
    dispatch(showLoadingIndication());

    try {
      await submitRequestToBackground<MetaMaskReduxState['metamask']>(
        'cancelDecryptMessage',
        [msgData.id],
      );
    } finally {
      dispatch(hideLoadingIndication());
    }

    await forceUpdateMetamaskState(dispatch);
    dispatch(completedTx(msgData.id));
    dispatch(closeCurrentNotificationWindow());
    return msgData;
  };
}

export function cancelEncryptionPublicKeyMsg(
  msgData: TemporaryMessageDataType,
): ThunkAction<
  Promise<TemporaryMessageDataType>,
  MetaMaskReduxState,
  unknown,
  AnyAction
> {
  return async (dispatch: MetaMaskReduxDispatch) => {
    dispatch(showLoadingIndication());

    try {
      await submitRequestToBackground<MetaMaskReduxState['metamask']>(
        'cancelEncryptionPublicKey',
        [msgData.id],
      );
    } finally {
      dispatch(hideLoadingIndication());
    }

    await forceUpdateMetamaskState(dispatch);
    dispatch(completedTx(msgData.id));
    dispatch(closeCurrentNotificationWindow());
    return msgData;
  };
}

export function cancelTx(
  txMeta: TransactionMeta,
  _showLoadingIndication = true,
): ThunkAction<
  Promise<TransactionMeta>,
  MetaMaskReduxState,
  unknown,
  AnyAction
> {
  return (dispatch: MetaMaskReduxDispatch) => {
    _showLoadingIndication && dispatch(showLoadingIndication());
    return new Promise<void>((resolve, reject) => {
      callBackgroundMethod(
        'rejectPendingApproval',
        [String(txMeta.id), providerErrors.userRejectedRequest().serialize()],
        (error) => {
          if (error) {
            reject(error);
            return;
          }

          resolve();
        },
      );
    })
      .then(() => forceUpdateMetamaskState(dispatch))
      .then(() => {
        dispatch(resetSendState());
        dispatch(completedTx(txMeta.id));
        dispatch(hideLoadingIndication());
        dispatch(closeCurrentNotificationWindow());

        return txMeta;
      })
      .catch((error) => {
        dispatch(hideLoadingIndication());
        throw error;
      });
  };
}

/**
 * Cancels all of the given transactions
 *
 * @param txMetaList
 * @returns
 */
export function cancelTxs(
  txMetaList: TransactionMeta[],
): ThunkAction<void, MetaMaskReduxState, unknown, AnyAction> {
  // TODO: Fix in https://github.com/MetaMask/metamask-extension/issues/31879
  // eslint-disable-next-line @typescript-eslint/no-misused-promises
  return async (dispatch: MetaMaskReduxDispatch) => {
    dispatch(showLoadingIndication());

    try {
      const txIds = txMetaList.map(({ id }) => id);
      const cancellations = txIds.map(
        (id) =>
          new Promise<void>((resolve, reject) => {
            callBackgroundMethod(
              'rejectPendingApproval',
              [String(id), providerErrors.userRejectedRequest().serialize()],
              (err) => {
                if (err) {
                  reject(err);
                  return;
                }

                resolve();
              },
            );
          }),
      );

      await Promise.all(cancellations);

      await forceUpdateMetamaskState(dispatch);
      dispatch(resetSendState());

      txIds.forEach((id) => {
        dispatch(completedTx(id));
      });
    } finally {
      if (getEnvironmentType() === ENVIRONMENT_TYPE_NOTIFICATION) {
        // TODO: Fix in https://github.com/MetaMask/metamask-extension/issues/31878
        // eslint-disable-next-line @typescript-eslint/no-floating-promises
        attemptCloseNotificationPopup();
      } else {
        dispatch(hideLoadingIndication());
      }
    }
  };
}

export function markPasswordForgotten(): ThunkAction<
  void,
  MetaMaskReduxState,
  unknown,
  AnyAction
> {
  // TODO: Fix in https://github.com/MetaMask/metamask-extension/issues/31879
  // eslint-disable-next-line @typescript-eslint/no-misused-promises
  return async (dispatch: MetaMaskReduxDispatch) => {
    try {
      await new Promise<void>((resolve, reject) => {
        callBackgroundMethod('markPasswordForgotten', [], (error) => {
          if (error) {
            reject(error);
            return;
          }
          resolve();
        });
      });
    } finally {
      // TODO: handle errors
      dispatch(hideLoadingIndication());
      await forceUpdateMetamaskState(dispatch);
    }
  };
}

export function unMarkPasswordForgotten(): ThunkAction<
  void,
  MetaMaskReduxState,
  unknown,
  AnyAction
> {
  // TODO: Fix in https://github.com/MetaMask/metamask-extension/issues/31879
  // eslint-disable-next-line @typescript-eslint/no-misused-promises
  return (dispatch: MetaMaskReduxDispatch) => {
    return new Promise<void>((resolve) => {
      callBackgroundMethod('unMarkPasswordForgotten', [], () => {
        resolve();
      });
    }).then(() => forceUpdateMetamaskState(dispatch));
  };
}

export function closeWelcomeScreen() {
  return {
    type: actionConstants.CLOSE_WELCOME_SCREEN,
  };
}

//
// unlock screen
//

export function unlockInProgress() {
  return {
    type: actionConstants.UNLOCK_IN_PROGRESS,
  };
}

export function unlockFailed(message?: string) {
  return {
    type: actionConstants.UNLOCK_FAILED,
    value: message,
  };
}

export function unlockSucceeded(message?: string) {
  return {
    type: actionConstants.UNLOCK_SUCCEEDED,
    value: message,
  };
}

export function updateMetamaskState(
  patches: Patch[],
): ThunkAction<void, MetaMaskReduxState, unknown, AnyAction> {
  return (dispatch, getState) => {
    const state = getState();
    const providerConfig = getProviderConfig(state);
    const { metamask: currentState } = state;

    if (!patches?.length) {
      return currentState;
    }

    const newState = applyPatches(currentState, patches);
    const { currentLocale } = currentState;
    const currentInternalAccount = getSelectedInternalAccount(state);
    const selectedAddress = currentInternalAccount?.address;
    const { currentLocale: newLocale } = newState;
    const newProviderConfig = getProviderConfig({ metamask: newState });
    const newInternalAccount = getSelectedInternalAccount({
      metamask: newState,
    });
    const newSelectedAddress = newInternalAccount?.address;

    if (currentLocale && newLocale && currentLocale !== newLocale) {
      dispatch(updateCurrentLocale(newLocale));
    }

    if (selectedAddress !== newSelectedAddress) {
      dispatch({ type: actionConstants.SELECTED_ADDRESS_CHANGED });
    }

    const newAddressBook =
      newState.addressBook?.[newProviderConfig?.chainId] ?? {};
    const oldAddressBook =
      currentState.addressBook?.[providerConfig?.chainId] ?? {};

    // TODO: Fix in https://github.com/MetaMask/metamask-extension/issues/31973
    // eslint-disable-next-line @typescript-eslint/no-explicit-any
    const newAccounts: { [address: string]: Record<string, any> } =
      getMetaMaskAccounts({ metamask: newState });

    // TODO: Fix in https://github.com/MetaMask/metamask-extension/issues/31973
    // eslint-disable-next-line @typescript-eslint/no-explicit-any
    const oldAccounts: { [address: string]: Record<string, any> } =
      getMetaMaskAccounts({ metamask: currentState });
    const newSelectedAccount = newAccounts[newSelectedAddress];
    const oldSelectedAccount = newAccounts[selectedAddress];
    // dispatch an ACCOUNT_CHANGED for any account whose balance or other
    // properties changed in this update
    Object.entries(oldAccounts).forEach(([address, oldAccount]) => {
      if (!isEqual(oldAccount, newAccounts[address])) {
        dispatch({
          type: actionConstants.ACCOUNT_CHANGED,
          payload: { account: newAccounts[address] },
        });
      }
    });

    // Also emit an event for the selected account changing, either due to a
    // property update or if the entire account changes.
    if (isEqual(oldSelectedAccount, newSelectedAccount) === false) {
      dispatch({
        type: actionConstants.SELECTED_ACCOUNT_CHANGED,
        payload: { account: newSelectedAccount },
      });
    }
    // We need to keep track of changing address book entries
    if (isEqual(oldAddressBook, newAddressBook) === false) {
      dispatch({
        type: actionConstants.ADDRESS_BOOK_UPDATED,
        payload: { addressBook: newAddressBook },
      });
    }

    // track when gasFeeEstimates change
    if (
      isEqual(currentState.gasFeeEstimates, newState.gasFeeEstimates) === false
    ) {
      dispatch({
        type: actionConstants.GAS_FEE_ESTIMATES_UPDATED,
        payload: {
          gasFeeEstimates: newState.gasFeeEstimates,
          gasEstimateType: newState.gasEstimateType,
        },
      });
    }
    dispatch({
      type: actionConstants.UPDATE_METAMASK_STATE,
      value: newState,
    });
    if (providerConfig.chainId !== newProviderConfig.chainId) {
      dispatch({
        type: actionConstants.CHAIN_CHANGED,
        payload: newProviderConfig.chainId,
      });
      // We dispatch this action to ensure that the send state stays up to date
      // after the chain changes. This async thunk will fail gracefully in the
      // event that we are not yet on the send flow with a draftTransaction in
      // progress.

      // TODO: Fix in https://github.com/MetaMask/metamask-extension/issues/31878
      // eslint-disable-next-line @typescript-eslint/no-floating-promises
      dispatch(initializeSendState({ chainHasChanged: true }));
    }

    return newState;
  };
}

const backgroundSetLocked = (): Promise<void> => {
  return new Promise<void>((resolve, reject) => {
    callBackgroundMethod('setLocked', [], (error) => {
      if (error) {
        reject(error);
        return;
      }
      resolve();
    });
  });
};

export function lockMetamask(): ThunkAction<
  void,
  MetaMaskReduxState,
  unknown,
  AnyAction
> {
  log.debug(`background.setLocked`);

  // TODO: Fix in https://github.com/MetaMask/metamask-extension/issues/31879
  // eslint-disable-next-line @typescript-eslint/no-misused-promises
  return (dispatch: MetaMaskReduxDispatch) => {
    dispatch(showLoadingIndication());

    return backgroundSetLocked()
      .then(() => {
        // check seedless password outdated when lock app
        dispatch(checkIsSeedlessPasswordOutdated(true));
        return Promise.resolve();
      })
      .catch((error) => {
        return Promise.reject(error);
      })
      .then(() => forceUpdateMetamaskState(dispatch))
      .catch((error) => {
        dispatch(displayWarning(getErrorMessage(error)));
        return Promise.reject(error);
      })
      .then(() => {
        dispatch(hideLoadingIndication());
        dispatch({ type: actionConstants.LOCK_METAMASK });
      })
      .catch(() => {
        dispatch(hideLoadingIndication());
        dispatch({ type: actionConstants.LOCK_METAMASK });
      });
  };
}

async function _setSelectedInternalAccount(accountId: string): Promise<void> {
  log.debug(`background.setSelectedInternalAccount`);
  await submitRequestToBackground('setSelectedInternalAccount', [accountId]);
}

/**
 * Sets the selected internal account.
 *
 * @param accountId - The ID of the account to set as selected.
 * @returns A thunk action that dispatches loading and warning indications.
 */
export function setSelectedInternalAccount(
  accountId: string,
): ThunkAction<void, MetaMaskReduxState, unknown, AnyAction> {
  // TODO: Fix in https://github.com/MetaMask/metamask-extension/issues/31879
  // eslint-disable-next-line @typescript-eslint/no-misused-promises
  return async (dispatch: MetaMaskReduxDispatch) => {
    dispatch(showLoadingIndication());
    log.debug(`background.setSelectedInternalAccount`);
    try {
      await _setSelectedInternalAccount(accountId);
    } catch (error) {
      dispatch(displayWarning(error));
      return;
    } finally {
      dispatch(hideLoadingIndication());
    }
  };
}

/**
 * Sets the selected internal account without loading indication.
 *
 * @param accountId - The ID of the account to set as selected.
 * @returns A thunk action that dispatches an account switch.
 */
export function setSelectedInternalAccountWithoutLoading(
  accountId: string,
): ThunkAction<void, MetaMaskReduxState, unknown, AnyAction> {
  return async (dispatch: MetaMaskReduxDispatch) => {
    try {
      await _setSelectedInternalAccount(accountId);
      await forceUpdateMetamaskState(dispatch);
    } catch (error) {
      dispatch(displayWarning(error));
    }
  };
}

export function setSelectedAccount(
  address: string,
): ThunkAction<void, MetaMaskReduxState, unknown, AnyAction> {
  // TODO: Fix in https://github.com/MetaMask/metamask-extension/issues/31879
  // eslint-disable-next-line @typescript-eslint/no-misused-promises
  return async (dispatch, getState) => {
    dispatch(showLoadingIndication());
    log.debug(`background.setSelectedAccount`);

    const state = getState();
    const unconnectedAccountAccountAlertIsEnabled =
      getUnconnectedAccountAlertEnabledness(state);
    const activeTabOrigin = state.activeTab.origin;
    const prevAccount = getSelectedInternalAccount(state);
    const nextAccount = getInternalAccountByAddress(state, address);
    const permittedAccountsForCurrentTab =
      getAllPermittedAccountsForCurrentTab(state);

    const currentTabIsConnectedToPreviousAddress =
      isInternalAccountInPermittedAccountIds(
        prevAccount,
        permittedAccountsForCurrentTab,
      );

    const currentTabIsConnectedToNextAddress =
      isInternalAccountInPermittedAccountIds(
        nextAccount,
        permittedAccountsForCurrentTab,
      );

    const switchingToUnconnectedAddress =
      Boolean(activeTabOrigin) &&
      currentTabIsConnectedToPreviousAddress &&
      !currentTabIsConnectedToNextAddress;

    try {
      await _setSelectedInternalAccount(nextAccount.id);
      await forceUpdateMetamaskState(dispatch);
    } catch (error) {
      dispatch(displayWarning(error));
      return;
    } finally {
      dispatch(hideLoadingIndication());
    }

    if (
      unconnectedAccountAccountAlertIsEnabled &&
      switchingToUnconnectedAddress
    ) {
      dispatch(switchedToUnconnectedAccount());
      await setUnconnectedAccountAlertShown(activeTabOrigin);
    }
  };
}

export function addPermittedAccount(
  origin: string,
  address: string,
): ThunkAction<Promise<void>, MetaMaskReduxState, unknown, AnyAction> {
  return async (dispatch: MetaMaskReduxDispatch) => {
    await new Promise<void>((resolve, reject) => {
      callBackgroundMethod(
        'addPermittedAccount',
        [origin, address],
        (error) => {
          if (error) {
            reject(error);
            return;
          }
          resolve();
        },
      );
    });
    await forceUpdateMetamaskState(dispatch);
  };
}
export function addPermittedAccounts(
  origin: string,
  address: string[],
): ThunkAction<Promise<void>, MetaMaskReduxState, unknown, AnyAction> {
  return async (dispatch: MetaMaskReduxDispatch) => {
    await new Promise<void>((resolve, reject) => {
      callBackgroundMethod(
        'addPermittedAccounts',
        [origin, address],
        (error) => {
          if (error) {
            reject(error);
            return;
          }
          resolve();
        },
      );
    });
    await forceUpdateMetamaskState(dispatch);
  };
}

export function removePermittedAccount(
  origin: string,
  address: string,
): ThunkAction<Promise<void>, MetaMaskReduxState, unknown, AnyAction> {
  return async (dispatch: MetaMaskReduxDispatch) => {
    await new Promise<void>((resolve, reject) => {
      callBackgroundMethod(
        'removePermittedAccount',
        [origin, address],
        (error) => {
          if (error) {
            reject(error);
            return;
          }
          resolve();
        },
      );
    });
    await forceUpdateMetamaskState(dispatch);
  };
}

export function setPermittedAccounts(
  origin: string,
  caipAccountIds: CaipAccountId[],
): ThunkAction<Promise<void>, MetaMaskReduxState, unknown, AnyAction> {
  return async (dispatch: MetaMaskReduxDispatch) => {
    await new Promise<void>((resolve, reject) => {
      callBackgroundMethod(
        'setPermittedAccounts',
        [origin, caipAccountIds],
        (error) => {
          if (error) {
            reject(error);
            return;
          }
          resolve();
        },
      );
    });
    await forceUpdateMetamaskState(dispatch);
  };
}

export function addPermittedChain(
  origin: string,
  chainId: CaipChainId,
): ThunkAction<Promise<void>, MetaMaskReduxState, unknown, AnyAction> {
  return async (dispatch: MetaMaskReduxDispatch) => {
    await new Promise<void>((resolve, reject) => {
      callBackgroundMethod('addPermittedChain', [origin, chainId], (error) => {
        if (error) {
          reject(error);
          return;
        }
        resolve();
      });
    });
    await forceUpdateMetamaskState(dispatch);
  };
}
export function addPermittedChains(
  origin: string,
  chainIds: string[],
): ThunkAction<Promise<void>, MetaMaskReduxState, unknown, AnyAction> {
  return async (dispatch: MetaMaskReduxDispatch) => {
    await new Promise<void>((resolve, reject) => {
      callBackgroundMethod(
        'addPermittedChains',
        [origin, chainIds],
        (error) => {
          if (error) {
            reject(error);
            return;
          }
          resolve();
        },
      );
    });
    await forceUpdateMetamaskState(dispatch);
  };
}

export function removePermittedChain(
  origin: string,
  chainId: string,
): ThunkAction<Promise<void>, MetaMaskReduxState, unknown, AnyAction> {
  return async (dispatch: MetaMaskReduxDispatch) => {
    await new Promise<void>((resolve, reject) => {
      callBackgroundMethod(
        'removePermittedChain',
        [origin, chainId],
        (error) => {
          if (error) {
            reject(error);
            return;
          }
          resolve();
        },
      );
    });
    await forceUpdateMetamaskState(dispatch);
  };
}

export function setPermittedChains(
  origin: string,
  chainIds: string[],
): ThunkAction<Promise<void>, MetaMaskReduxState, unknown, AnyAction> {
  return async (dispatch: MetaMaskReduxDispatch) => {
    await new Promise<void>((resolve, reject) => {
      callBackgroundMethod(
        'setPermittedChains',
        [origin, chainIds],
        (error) => {
          if (error) {
            reject(error);
            return;
          }
          resolve();
        },
      );
    });
    await forceUpdateMetamaskState(dispatch);
  };
}

export function showAccountsPage() {
  return {
    type: actionConstants.SHOW_ACCOUNTS_PAGE,
  };
}

export function showConfTxPage({ id }: Partial<TransactionMeta> = {}) {
  return {
    type: actionConstants.SHOW_CONF_TX_PAGE,
    id,
  };
}

export function setShowSupportDataConsentModal(show: boolean) {
  return {
    type: actionConstants.SET_SHOW_SUPPORT_DATA_CONSENT_MODAL,
    payload: show,
  };
}
export function addToken(
  {
    address,
    symbol,
    decimals,
    image,
    networkClientId,
  }: {
    address?: string;
    symbol?: string;
    decimals?: number;
    image?: string;
    networkClientId?: NetworkClientId;
  },
  dontShowLoadingIndicator?: boolean,
): ThunkAction<void, MetaMaskReduxState, unknown, AnyAction> {
  // TODO: Fix in https://github.com/MetaMask/metamask-extension/issues/31879
  // eslint-disable-next-line @typescript-eslint/no-misused-promises
  return async (dispatch: MetaMaskReduxDispatch) => {
    if (!address) {
      throw new Error('MetaMask - Cannot add token without address');
    }
    if (!dontShowLoadingIndicator) {
      dispatch(showLoadingIndication());
    }
    try {
      await submitRequestToBackground('addToken', [
        {
          address,
          symbol,
          decimals,
          image,
          networkClientId,
        },
      ]);
    } catch (error) {
      logErrorWithMessage(error);
      dispatch(displayWarning(error));
    } finally {
      await forceUpdateMetamaskState(dispatch);
      dispatch(hideLoadingIndication());
    }
  };
}

/**
 * To add the tokens user selected to state
 *
 * @param tokensToImport
 * @param networkClientId
 */
export function addImportedTokens(
  tokensToImport: Token[],
  networkClientId?: NetworkClientId,
): ThunkAction<void, MetaMaskReduxState, unknown, AnyAction> {
  // TODO: Fix in https://github.com/MetaMask/metamask-extension/issues/31879
  // eslint-disable-next-line @typescript-eslint/no-misused-promises
  return async (dispatch: MetaMaskReduxDispatch) => {
    try {
      await submitRequestToBackground('addImportedTokens', [
        tokensToImport,
        networkClientId,
      ]);
    } catch (error) {
      logErrorWithMessage(error);
    } finally {
      await forceUpdateMetamaskState(dispatch);
    }
  };
}

/**
 * To add ignored token addresses to state
 *
 * @param options
 * @param options.tokensToIgnore
 * @param options.networkClientId
 * @param options.dontShowLoadingIndicator
 */
export function ignoreTokens({
  tokensToIgnore,
  dontShowLoadingIndicator = false,
  networkClientId = null,
}: {
  tokensToIgnore: string[];
  dontShowLoadingIndicator: boolean;
  networkClientId?: NetworkClientId;
}): ThunkAction<void, MetaMaskReduxState, unknown, AnyAction> {
  const _tokensToIgnore = Array.isArray(tokensToIgnore)
    ? tokensToIgnore
    : [tokensToIgnore];

  // TODO: Fix in https://github.com/MetaMask/metamask-extension/issues/31879
  // eslint-disable-next-line @typescript-eslint/no-misused-promises
  return async (dispatch: MetaMaskReduxDispatch) => {
    if (!dontShowLoadingIndicator) {
      dispatch(showLoadingIndication());
    }
    try {
      await submitRequestToBackground('ignoreTokens', [
        _tokensToIgnore,
        networkClientId,
      ]);
    } catch (error) {
      logErrorWithMessage(error);
      dispatch(displayWarning(error));
    } finally {
      await forceUpdateMetamaskState(dispatch);
      dispatch(hideLoadingIndication());
    }
  };
}

/**
 * To fetch the ERC20 tokens with non-zero balance in a single call
 *
 * @param selectedAddress - the targeted account
 * @param tokensToDetect - the targeted list of tokens
 * @param networkClientId - unique identifier for the network client
 */
export async function getBalancesInSingleCall(
  selectedAddress: string,
  tokensToDetect: string[],
  networkClientId: string,
): Promise<BalanceMap> {
  return await submitRequestToBackground('getBalancesInSingleCall', [
    selectedAddress,
    tokensToDetect,
    networkClientId,
  ]);
}

export function addNft(
  address: string,
  tokenID: string,
  networkClientId: NetworkClientId,
  dontShowLoadingIndicator: boolean,
): ThunkAction<void, MetaMaskReduxState, unknown, AnyAction> {
  // TODO: Fix in https://github.com/MetaMask/metamask-extension/issues/31879
  // eslint-disable-next-line @typescript-eslint/no-misused-promises
  return async (dispatch: MetaMaskReduxDispatch) => {
    if (!address) {
      throw new Error('MetaMask - Cannot add NFT without address');
    }
    if (!tokenID) {
      throw new Error('MetaMask - Cannot add NFT without tokenID');
    }
    if (!dontShowLoadingIndicator) {
      dispatch(showLoadingIndication());
    }
    try {
      await submitRequestToBackground('addNft', [
        address,
        tokenID,
        networkClientId,
      ]);
    } catch (error) {
      logErrorWithMessage(error);
      dispatch(displayWarning(error));
    } finally {
      await forceUpdateMetamaskState(dispatch);
      dispatch(hideLoadingIndication());
    }
  };
}

export function addNftVerifyOwnership(
  address: string,
  tokenID: string,
  networkClientId: string,
  dontShowLoadingIndicator: boolean,
): ThunkAction<void, MetaMaskReduxState, unknown, AnyAction> {
  // TODO: Fix in https://github.com/MetaMask/metamask-extension/issues/31879
  // eslint-disable-next-line @typescript-eslint/no-misused-promises
  return async (dispatch: MetaMaskReduxDispatch) => {
    if (!address) {
      throw new Error('MetaMask - Cannot add NFT without address');
    }
    if (!tokenID) {
      throw new Error('MetaMask - Cannot add NFT without tokenID');
    }
    if (!networkClientId) {
      throw new Error('MetaMask - Cannot add NFT without a networkClientId');
    }
    if (!dontShowLoadingIndicator) {
      dispatch(showLoadingIndication());
    }
    try {
      await submitRequestToBackground('addNftVerifyOwnership', [
        address,
        tokenID,
        networkClientId,
      ]);
    } catch (error) {
      if (isErrorWithMessage(error)) {
        const message = getErrorMessage(error);
        if (
          message.includes('This NFT is not owned by the user') ||
          message.includes('Unable to verify ownership')
        ) {
          throw error;
        } else {
          logErrorWithMessage(error);
          dispatch(displayWarning(error));
        }
      }
    } finally {
      await forceUpdateMetamaskState(dispatch);
      dispatch(hideLoadingIndication());
    }
  };
}

export function removeAndIgnoreNft(
  address: string,
  tokenID: string,
  networkClientId: string,
  shouldShowLoadingIndicator?: boolean,
): ThunkAction<void, MetaMaskReduxState, unknown, AnyAction> {
  // TODO: Fix in https://github.com/MetaMask/metamask-extension/issues/31879
  // eslint-disable-next-line @typescript-eslint/no-misused-promises
  return async (dispatch: MetaMaskReduxDispatch) => {
    if (!address) {
      throw new Error('MetaMask - Cannot ignore NFT without address');
    }
    if (!tokenID) {
      throw new Error('MetaMask - Cannot ignore NFT without tokenID');
    }
    if (!shouldShowLoadingIndicator) {
      dispatch(showLoadingIndication());
    }
    try {
      await submitRequestToBackground('removeAndIgnoreNft', [
        address,
        tokenID,
        networkClientId,
      ]);
    } catch (error) {
      logErrorWithMessage(error);
      dispatch(displayWarning(error));
      throw error;
    } finally {
      await forceUpdateMetamaskState(dispatch);
      dispatch(hideLoadingIndication());
    }
  };
}

export function removeNft(
  address: string,
  tokenID: string,
  networkClientId: NetworkClientId,
  dontShowLoadingIndicator: boolean,
): ThunkAction<void, MetaMaskReduxState, unknown, AnyAction> {
  // TODO: Fix in https://github.com/MetaMask/metamask-extension/issues/31879
  // eslint-disable-next-line @typescript-eslint/no-misused-promises
  return async (dispatch: MetaMaskReduxDispatch) => {
    if (!address) {
      throw new Error('MetaMask - Cannot remove NFT without address');
    }
    if (!tokenID) {
      throw new Error('MetaMask - Cannot remove NFT without tokenID');
    }
    if (!dontShowLoadingIndicator) {
      dispatch(showLoadingIndication());
    }
    try {
      await submitRequestToBackground('removeNft', [
        address,
        tokenID,
        networkClientId,
      ]);
    } catch (error) {
      logErrorWithMessage(error);
      dispatch(displayWarning(error));
    } finally {
      await forceUpdateMetamaskState(dispatch);
      dispatch(hideLoadingIndication());
    }
  };
}

export async function checkAndUpdateAllNftsOwnershipStatus(
  networkClientId: NetworkClientId,
) {
  await submitRequestToBackground('checkAndUpdateAllNftsOwnershipStatus', [
    networkClientId,
  ]);
}

export async function isNftOwner(
  ownerAddress: string,
  nftAddress: string,
  nftId: string,
  networkClientId: NetworkClientId,
): Promise<boolean> {
  return await submitRequestToBackground('isNftOwner', [
    ownerAddress,
    nftAddress,
    nftId,
    networkClientId,
  ]);
}

export async function checkAndUpdateSingleNftOwnershipStatus(
  nft: Nft,
  networkClientId: NetworkClientId,
) {
  await submitRequestToBackground('checkAndUpdateSingleNftOwnershipStatus', [
    nft,
    false,
    networkClientId,
  ]);
}

export async function getNFTContractInfo(
  contractAddresses: string[],
  chainId: string,
): Promise<{
  collections: Collection[];
}> {
  return await submitRequestToBackground('getNFTContractInfo', [
    contractAddresses,
    chainId,
  ]);
}

// When we upgrade to TypeScript 4.5 this is part of the language. It will get
// the underlying type of a Promise generic type. So Awaited<Promise<void>> is
// void.
// TODO: Fix in https://github.com/MetaMask/metamask-extension/issues/31860
// eslint-disable-next-line @typescript-eslint/naming-convention
type Awaited<T> = T extends PromiseLike<infer U> ? U : T;

export async function getTokenStandardAndDetails(
  address: string,
  userAddress?: string,
  tokenId?: string,
): Promise<
  Awaited<
    ReturnType<AssetsContractController['getTokenStandardAndDetails']>
  > & { balance?: string }
> {
  return await submitRequestToBackground('getTokenStandardAndDetails', [
    address,
    userAddress,
    tokenId,
  ]);
}

export async function getTokenStandardAndDetailsByChain(
  address: string,
  userAddress?: string,
  tokenId?: string,
  chainId?: string,
): Promise<
  Awaited<
    ReturnType<AssetsContractController['getTokenStandardAndDetails']>
  > & { balance?: string }
> {
  return await submitRequestToBackground('getTokenStandardAndDetailsByChain', [
    address,
    userAddress,
    tokenId,
    chainId,
  ]);
}

export async function getTokenSymbol(address: string): Promise<string | null> {
  return await submitRequestToBackground('getTokenSymbol', [address]);
}

export function clearPendingTokens(): Action {
  return {
    type: actionConstants.CLEAR_PENDING_TOKENS,
  };
}

/**
 * Action to switch globally selected network and set switched network details
 * for the purpose of displaying the user a toast about the network change
 *
 * @param networkClientIdForThisDomain - Thet network client ID last used by the origin
 * @param selectedTabOrigin - Origin of the current tab
 */
export function automaticallySwitchNetwork(
  networkClientIdForThisDomain: string,
  selectedTabOrigin: string,
): ThunkAction<void, MetaMaskReduxState, unknown, AnyAction> {
  // TODO: Fix in https://github.com/MetaMask/metamask-extension/issues/31879
  // eslint-disable-next-line @typescript-eslint/no-misused-promises
  return async (dispatch: MetaMaskReduxDispatch) => {
    await dispatch(
      setActiveNetworkConfigurationId(networkClientIdForThisDomain),
    );
    await dispatch(
      setSwitchedNetworkDetails({
        networkClientId: networkClientIdForThisDomain,
        origin: selectedTabOrigin,
      }),
    );
    await forceUpdateMetamaskState(dispatch);
  };
}

/**
 * Action to store details about the switched-to network in the background state
 *
 * @param switchedNetworkDetails - Object containing networkClientId and origin
 * @param switchedNetworkDetails.networkClientId
 * @param switchedNetworkDetails.selectedTabOrigin
 */
export function setSwitchedNetworkDetails(switchedNetworkDetails: {
  networkClientId: string;
  selectedTabOrigin?: string;
}): ThunkAction<void, MetaMaskReduxState, unknown, AnyAction> {
  // TODO: Fix in https://github.com/MetaMask/metamask-extension/issues/31879
  // eslint-disable-next-line @typescript-eslint/no-misused-promises
  return async (dispatch: MetaMaskReduxDispatch) => {
    await submitRequestToBackground('setSwitchedNetworkDetails', [
      switchedNetworkDetails,
    ]);
    await forceUpdateMetamaskState(dispatch);
  };
}

/**
 * Action to clear details about the switched-to network in the background state
 */
export function clearSwitchedNetworkDetails(): ThunkAction<
  void,
  MetaMaskReduxState,
  unknown,
  AnyAction
> {
  // TODO: Fix in https://github.com/MetaMask/metamask-extension/issues/31879
  // eslint-disable-next-line @typescript-eslint/no-misused-promises
  return async (dispatch: MetaMaskReduxDispatch) => {
    await submitRequestToBackground('clearSwitchedNetworkDetails', []);
    await forceUpdateMetamaskState(dispatch);
  };
}

/**
 * Update the currentPopupid generated when the user opened the popup
 *
 * @param id - The Snap interface ID.
 * @returns Promise Resolved on successfully submitted background request.
 */
export function setCurrentExtensionPopupId(
  id: number,
): ThunkAction<void, MetaMaskReduxState, unknown, AnyAction> {
  // TODO: Fix in https://github.com/MetaMask/metamask-extension/issues/31879
  // eslint-disable-next-line @typescript-eslint/no-misused-promises
  return async (dispatch: MetaMaskReduxDispatch) => {
    await submitRequestToBackground<void>('setCurrentExtensionPopupId', [id]);
    await forceUpdateMetamaskState(dispatch);
  };
}

export function abortTransactionSigning(
  transactionId: string,

  // TODO: Fix in https://github.com/MetaMask/metamask-extension/issues/31973
  // eslint-disable-next-line @typescript-eslint/no-explicit-any
): ThunkAction<Promise<void>, MetaMaskReduxState, any, AnyAction> {
  return async (dispatch: MetaMaskReduxDispatch) => {
    try {
      await submitRequestToBackground('abortTransactionSigning', [
        transactionId,
      ]);
    } catch (error) {
      dispatch(displayWarning(error));
    }
  };
}

export function getLayer1GasFee({
  chainId,
  networkClientId,
  transactionParams,
}: {
  chainId?: Hex;
  networkClientId?: NetworkClientId;
  transactionParams: TransactionParams;
}): // TODO: Fix in https://github.com/MetaMask/metamask-extension/issues/31973
// eslint-disable-next-line @typescript-eslint/no-explicit-any
ThunkAction<Promise<void>, MetaMaskReduxState, any, AnyAction> {
  return async () =>
    await submitRequestToBackground('getLayer1GasFee', [
      { chainId, networkClientId, transactionParams },
    ]);
}

export function createCancelTransaction(
  txId: string,
  customGasSettings: CustomGasSettings,
  options: { estimatedBaseFee?: string } = {},
): ThunkAction<void, MetaMaskReduxState, unknown, AnyAction> {
  log.debug('background.createCancelTransaction');
  let newTxId: string;

  // TODO: Fix in https://github.com/MetaMask/metamask-extension/issues/31879
  // eslint-disable-next-line @typescript-eslint/no-misused-promises
  return (dispatch: MetaMaskReduxDispatch) => {
    const actionId = generateActionId();
    return new Promise<MetaMaskReduxState['metamask']>((resolve, reject) => {
      callBackgroundMethod<MetaMaskReduxState['metamask']>(
        'createCancelTransaction',
        [txId, customGasSettings, { ...options, actionId }],
        (err, newState) => {
          if (err) {
            if (
              err?.message?.includes(
                'Previous transaction is already confirmed',
              )
            ) {
              dispatch(
                showModal({
                  name: 'TRANSACTION_ALREADY_CONFIRMED',
                  originalTransactionId: txId,
                }),
              );
            }
            dispatch(displayWarning(err));
            reject(err);
            return;
          }
          if (newState) {
            const currentNetworkTxList = getCurrentNetworkTransactions({
              metamask: newState,
            });
            const { id } =
              currentNetworkTxList[currentNetworkTxList.length - 1];
            newTxId = id;
            resolve();
          }
        },
      );
    })
      .then(() => forceUpdateMetamaskState(dispatch))
      .then(() => newTxId);
  };
}

export function createSpeedUpTransaction(
  txId: string,
  customGasSettings: CustomGasSettings,
  options: { estimatedBaseFee?: string } = {},
): ThunkAction<void, MetaMaskReduxState, unknown, AnyAction> {
  log.debug('background.createSpeedUpTransaction');
  let newTx: TransactionMeta;

  // TODO: Fix in https://github.com/MetaMask/metamask-extension/issues/31879
  // eslint-disable-next-line @typescript-eslint/no-misused-promises
  return (dispatch: MetaMaskReduxDispatch) => {
    const actionId = generateActionId();
    return new Promise<MetaMaskReduxState['metamask']>((resolve, reject) => {
      callBackgroundMethod<MetaMaskReduxState['metamask']>(
        'createSpeedUpTransaction',
        [txId, customGasSettings, { ...options, actionId }],
        (err, newState) => {
          if (err) {
            dispatch(displayWarning(err));
            reject(err);
            return;
          }

          if (newState) {
            const currentNetworkTxList =
              getCurrentNetworkTransactions(newState);
            newTx = currentNetworkTxList[currentNetworkTxList.length - 1];
            resolve();
          }
        },
      );
    })
      .then(() => forceUpdateMetamaskState(dispatch))
      .then(() => newTx);
  };
}

export function createRetryTransaction(
  txId: string,
  customGasSettings: CustomGasSettings,
): ThunkAction<void, MetaMaskReduxState, unknown, AnyAction> {
  let newTx: TransactionMeta;

  // TODO: Fix in https://github.com/MetaMask/metamask-extension/issues/31879
  // eslint-disable-next-line @typescript-eslint/no-misused-promises
  return (dispatch: MetaMaskReduxDispatch) => {
    return new Promise<MetaMaskReduxState['metamask']>((resolve, reject) => {
      const actionId = generateActionId();
      callBackgroundMethod<MetaMaskReduxState['metamask']>(
        'createSpeedUpTransaction',
        [txId, customGasSettings, { actionId }],
        (err, newState) => {
          if (err) {
            dispatch(displayWarning(err));
            reject(err);
            return;
          }
          if (newState) {
            const currentNetworkTxList =
              getCurrentNetworkTransactions(newState);
            newTx = currentNetworkTxList[currentNetworkTxList.length - 1];
            resolve();
          }
        },
      );
    })
      .then(() => forceUpdateMetamaskState(dispatch))
      .then(() => newTx);
  };
}

export function addNetwork(
  networkConfiguration: AddNetworkFields | UpdateNetworkFields,
): ThunkAction<
  Promise<NetworkConfiguration>,
  MetaMaskReduxState,
  unknown,
  AnyAction
> {
  return async (dispatch: MetaMaskReduxDispatch) => {
    log.debug(`background.addNetwork`, networkConfiguration);
    try {
      return await submitRequestToBackground('addNetwork', [
        networkConfiguration,
      ]);
    } catch (error) {
      logErrorWithMessage(error);
      dispatch(displayWarning('Had a problem adding networks!'));
    }
    return undefined;
  };
}

export function updateNetwork(
  networkConfiguration: AddNetworkFields | UpdateNetworkFields,
  options: { replacementSelectedRpcEndpointIndex?: number } = {},
): ThunkAction<Promise<void>, MetaMaskReduxState, unknown, AnyAction> {
  return async (dispatch: MetaMaskReduxDispatch) => {
    log.debug(`background.updateNetwork`, networkConfiguration);
    try {
      return await submitRequestToBackground('updateNetwork', [
        networkConfiguration.chainId,
        networkConfiguration,
        options,
      ]);
    } catch (error) {
      logErrorWithMessage(error);
      dispatch(displayWarning('Had a problem updading networks!'));
    }
    return undefined;
  };
}

export function setActiveNetwork(
  id: string,
): ThunkAction<void, MetaMaskReduxState, unknown, AnyAction> {
  // TODO: Fix in https://github.com/MetaMask/metamask-extension/issues/31879
  // eslint-disable-next-line @typescript-eslint/no-misused-promises
  return async (dispatch) => {
    log.debug(`background.setActiveNetwork: ${id}`);
    try {
      await submitRequestToBackground('setActiveNetwork', [id]);
    } catch (error) {
      logErrorWithMessage(error);
      dispatch(displayWarning('Had a problem changing networks!'));
    }
  };
}

export function setActiveNetworkWithError(
  networkConfigurationId: string,
): ThunkAction<void, MetaMaskReduxState, unknown, AnyAction> {
  // TODO: Fix in https://github.com/MetaMask/metamask-extension/issues/31879
  // eslint-disable-next-line @typescript-eslint/no-misused-promises
  return async (dispatch) => {
    log.debug(`background.setActiveNetwork: ${networkConfigurationId}`);
    try {
      await submitRequestToBackground('setActiveNetwork', [
        networkConfigurationId,
      ]);
    } catch (error) {
      logErrorWithMessage(error);
      dispatch(displayWarning('Had a problem changing networks!'));
      throw new Error('Had a problem changing networks!');
    }
  };
}

export function getNetworksWithTransactionActivityByAccounts(): ThunkAction<
  Promise<NetworkConfiguration[]>,
  MetaMaskReduxState,
  unknown,
  AnyAction
> {
  return async () => {
    log.debug('background.getNetworksWithTransactionActivityByAccounts');
    try {
      return await submitRequestToBackground(
        'getNetworksWithTransactionActivityByAccounts',
      );
    } catch (error) {
      logErrorWithMessage(error);
      throw new Error(
        'Had a problem getting networks with activity by accounts!',
      );
    }
  };
}

export function setActiveNetworkConfigurationId(
  networkConfigurationId: string,
): ThunkAction<Promise<void>, MetaMaskReduxState, unknown, AnyAction> {
  return async () => {
    log.debug(
      `background.setActiveNetworkConfigurationId: ${networkConfigurationId}`,
    );
    try {
      await submitRequestToBackground('setActiveNetworkConfigurationId', [
        networkConfigurationId,
      ]);
    } catch (error) {
      logErrorWithMessage(error);
    }
  };
}

export function rollbackToPreviousProvider(): ThunkAction<
  void,
  MetaMaskReduxState,
  unknown,
  AnyAction
> {
  // TODO: Fix in https://github.com/MetaMask/metamask-extension/issues/31879
  // eslint-disable-next-line @typescript-eslint/no-misused-promises
  return async (dispatch: MetaMaskReduxDispatch) => {
    try {
      await submitRequestToBackground('rollbackToPreviousProvider');
    } catch (error) {
      logErrorWithMessage(error);
      dispatch(displayWarning('Had a problem changing networks!'));
    }
  };
}

export function removeNetwork(
  chainId: CaipChainId,
): ThunkAction<Promise<void>, MetaMaskReduxState, unknown, AnyAction> {
  return async () => {
    try {
      await submitRequestToBackground('removeNetwork', [chainId]);
    } catch (error) {
      logErrorWithMessage(error);
    }
  };
}

// Calls the addressBookController to add a new address.
export function addToAddressBook(
  recipient: string,
  nickname = '',
  memo = '',
  customChainId?: string,
): ThunkAction<void, MetaMaskReduxState, unknown, AnyAction> {
  log.debug(`background.addToAddressBook`);

  // TODO: Fix in https://github.com/MetaMask/metamask-extension/issues/31879
  // eslint-disable-next-line @typescript-eslint/no-misused-promises
  return async (dispatch, getState) => {
    const chainId = customChainId || getProviderConfig(getState()).chainId;
    let set;
    try {
      set = await submitRequestToBackground('setAddressBook', [
        toChecksumHexAddress(recipient),
        nickname,
        chainId,
        memo,
      ]);
      await forceUpdateMetamaskState(dispatch);
    } catch (error) {
      logErrorWithMessage(error);
      dispatch(displayWarning('Address book failed to update'));
      throw error;
    }
    if (!set) {
      dispatch(displayWarning('Address book failed to update'));
    }
  };
}

/**
 * @description Calls the addressBookController to remove an existing address.
 * @param chainId
 * @param addressToRemove - Address of the entry to remove from the address book
 */
export function removeFromAddressBook(
  chainId: string,
  addressToRemove: string,
): ThunkAction<void, MetaMaskReduxState, unknown, AnyAction> {
  log.debug(`background.removeFromAddressBook`);

  // TODO: Fix in https://github.com/MetaMask/metamask-extension/issues/31879
  // eslint-disable-next-line @typescript-eslint/no-misused-promises
  return async (dispatch) => {
    await submitRequestToBackground('removeFromAddressBook', [
      chainId,
      toChecksumHexAddress(addressToRemove),
    ]);
    await forceUpdateMetamaskState(dispatch);
  };
}

export function showNetworkDropdown(): Action {
  return {
    type: actionConstants.NETWORK_DROPDOWN_OPEN,
  };
}

export function hideNetworkDropdown() {
  return {
    type: actionConstants.NETWORK_DROPDOWN_CLOSE,
  };
}

export function showImportTokensModal(): Action {
  return {
    type: actionConstants.IMPORT_TOKENS_POPOVER_OPEN,
  };
}

export function hideImportTokensModal(): Action {
  return {
    type: actionConstants.IMPORT_TOKENS_POPOVER_CLOSE,
  };
}

// TODO: Fix in https://github.com/MetaMask/metamask-extension/issues/31973
// eslint-disable-next-line @typescript-eslint/no-explicit-any
type ModalPayload = { name: string } & Record<string, any>;

export function showModal(payload: ModalPayload): PayloadAction<ModalPayload> {
  return {
    type: actionConstants.MODAL_OPEN,
    payload,
  };
}

export function hideModal(): Action {
  return {
    type: actionConstants.MODAL_CLOSE,
  };
}

export function showImportNftsModal(payload: {
  tokenAddress?: string;
  tokenId?: string;
  ignoreErc20Token?: boolean;
}) {
  return {
    type: actionConstants.IMPORT_NFTS_MODAL_OPEN,
    payload,
  };
}

export function hideImportNftsModal(): Action {
  return {
    type: actionConstants.IMPORT_NFTS_MODAL_CLOSE,
  };
}

export function hidePermittedNetworkToast(): Action {
  return {
    type: actionConstants.SHOW_PERMITTED_NETWORK_TOAST_CLOSE,
  };
}

export function showPermittedNetworkToast(): Action {
  return {
    type: actionConstants.SHOW_PERMITTED_NETWORK_TOAST_OPEN,
  };
}

// TODO: Fix in https://github.com/MetaMask/metamask-extension/issues/31973
// eslint-disable-next-line @typescript-eslint/no-explicit-any
export function setConfirmationExchangeRates(value: Record<string, any>) {
  return {
    type: actionConstants.SET_CONFIRMATION_EXCHANGE_RATES,
    value,
  };
}

export function showIpfsModal(): Action {
  return {
    type: actionConstants.SHOW_IPFS_MODAL_OPEN,
  };
}

export function hideIpfsModal(): Action {
  return {
    type: actionConstants.SHOW_IPFS_MODAL_CLOSE,
  };
}

export function closeCurrentNotificationWindow(): ThunkAction<
  void,
  MetaMaskReduxState,
  unknown,
  AnyAction
> {
  return (_, getState) => {
    const state = getState();
    const approvalFlows = getApprovalFlows(state);
    if (
      getEnvironmentType() === ENVIRONMENT_TYPE_NOTIFICATION &&
      !hasTransactionPendingApprovals(state) &&
      !getIsSigningQRHardwareTransaction(state) &&
      approvalFlows.length === 0
    ) {
      // TODO: Fix in https://github.com/MetaMask/metamask-extension/issues/31878
      // eslint-disable-next-line @typescript-eslint/no-floating-promises
      attemptCloseNotificationPopup();
    }
  };
}

export function showAlert(msg: string): PayloadAction<string> {
  return {
    type: actionConstants.ALERT_OPEN,
    payload: msg,
  };
}

export function hideAlert(): Action {
  return {
    type: actionConstants.ALERT_CLOSE,
  };
}

export function showDeprecatedNetworkModal(): Action {
  return {
    type: actionConstants.DEPRECATED_NETWORK_POPOVER_OPEN,
  };
}

export function hideDeprecatedNetworkModal(): Action {
  return {
    type: actionConstants.DEPRECATED_NETWORK_POPOVER_CLOSE,
  };
}

/**
 * TODO: this should be moved somewhere else when it makese sense to do so
 */
type NftDropDownState = {
  [address: string]: {
    [chainId: string]: {
      [nftAddress: string]: boolean;
    };
  };
};

export function updateNftDropDownState(
  value: NftDropDownState,
): ThunkAction<void, MetaMaskReduxState, unknown, AnyAction> {
  // TODO: Fix in https://github.com/MetaMask/metamask-extension/issues/31879
  // eslint-disable-next-line @typescript-eslint/no-misused-promises
  return async (dispatch: MetaMaskReduxDispatch) => {
    await submitRequestToBackground('updateNftDropDownState', [value]);
    await forceUpdateMetamaskState(dispatch);
  };
}

type QrCodeData = {
  // Address when a Ethereum Address has been detected
  type?: 'address' | string;
  // contains an address key when Ethereum Address detected
  values?: { address?: string } & Json;
};

/**
 * This action will receive two types of values via qrCodeData
 * an object with the following structure {type, values}
 * or null (used to clear the previous value)
 *
 * @param qrCodeData
 */
export function qrCodeDetected(
  qrCodeData: QrCodeData,
): ThunkAction<void, MetaMaskReduxState, unknown, AnyAction> {
  // TODO: Fix in https://github.com/MetaMask/metamask-extension/issues/31879
  // eslint-disable-next-line @typescript-eslint/no-misused-promises
  return async (dispatch: MetaMaskReduxDispatch) => {
    await dispatch({
      type: actionConstants.QR_CODE_DETECTED,
      value: qrCodeData,
    });

    // If on the send page, the send slice will listen for the QR_CODE_DETECTED
    // action and update its state. Address changes need to recompute gasLimit
    // so we fire this method so that the send page gasLimit can be recomputed
    // TODO: Fix in https://github.com/MetaMask/metamask-extension/issues/31878
    // eslint-disable-next-line @typescript-eslint/no-floating-promises
    dispatch(computeEstimatedGasLimit());
  };
}

export function showLoadingIndication(
  message?: string | ReactFragment,
): PayloadAction<string | ReactFragment | undefined> {
  return {
    type: actionConstants.SHOW_LOADING,
    payload: message,
  };
}

export function showNftStillFetchingIndication(): Action {
  return {
    type: actionConstants.SHOW_NFT_STILL_FETCHING_INDICATION,
  };
}

export function setHardwareWalletDefaultHdPath({
  device,
  path,
}: {
  device: HardwareDeviceNames;
  path: string;
}): PayloadAction<{ device: HardwareDeviceNames; path: string }> {
  return {
    type: actionConstants.SET_HARDWARE_WALLET_DEFAULT_HD_PATH,
    payload: { device, path },
  };
}

export function hideLoadingIndication(): Action {
  return {
    type: actionConstants.HIDE_LOADING,
  };
}

export function setSlides(slides): Action {
  return {
    type: actionConstants.SET_SLIDES,
    slides,
  };
}

export function hideNftStillFetchingIndication(): Action {
  return {
    type: actionConstants.HIDE_NFT_STILL_FETCHING_INDICATION,
  };
}

/**
 * An action creator for display a warning to the user in various places in the
 * UI. It will not be cleared until a new warning replaces it or `hideWarning`
 * is called.
 *
 * @deprecated This way of displaying a warning is confusing for users and
 * should no longer be used.
 * @param payload - The warning to show.
 * @returns The action to display the warning.
 */
export function displayWarning(payload: unknown): PayloadAction<string> {
  if (isErrorWithMessage(payload)) {
    return {
      type: actionConstants.DISPLAY_WARNING,
      payload:
        (payload as DataWithOptionalCause)?.cause?.message || payload.message,
    };
  } else if (typeof payload === 'string') {
    return {
      type: actionConstants.DISPLAY_WARNING,
      payload,
    };
  }
  return {
    type: actionConstants.DISPLAY_WARNING,
    // TODO: Fix in https://github.com/MetaMask/metamask-extension/issues/31893
    // eslint-disable-next-line @typescript-eslint/restrict-template-expressions
    payload: `${payload}`,
  };
}

export function hideWarning() {
  return {
    type: actionConstants.HIDE_WARNING,
  };
}

export function exportAccount(
  password: string,
  address: string,
  setPrivateKey: (key: string) => void,
  setShowHoldToReveal: (show: boolean) => void,
): ThunkAction<void, MetaMaskReduxState, unknown, AnyAction> {
  // TODO: Fix in https://github.com/MetaMask/metamask-extension/issues/31879
  // eslint-disable-next-line @typescript-eslint/no-misused-promises
  return function (dispatch) {
    dispatch(showLoadingIndication());

    log.debug(`background.verifyPassword`);
    return new Promise<string>((resolve, reject) => {
      callBackgroundMethod('verifyPassword', [password], function (err) {
        if (err) {
          log.error('Error in verifying password.');
          dispatch(hideLoadingIndication());
          dispatch(displayWarning('Incorrect Password.'));
          reject(err);
          return;
        }
        log.debug(`background.exportAccount`);
        callBackgroundMethod<string>(
          'exportAccount',
          [address, password],
          function (err2, result) {
            dispatch(hideLoadingIndication());

            if (err2) {
              logErrorWithMessage(err2);
              dispatch(displayWarning('Had a problem exporting the account.'));
              reject(err2);
              return;
            }

            setPrivateKey(result as string);
            setShowHoldToReveal(true);
            resolve(result as string);
          },
        );
      });
    });
  };
}

export function exportAccounts(
  password: string,
  addresses: string[],
): ThunkAction<Promise<string[]>, MetaMaskReduxState, unknown, AnyAction> {
  return function (dispatch) {
    log.debug(`background.verifyPassword`);
    return new Promise<string[]>((resolve, reject) => {
      callBackgroundMethod('verifyPassword', [password], function (err) {
        if (err) {
          log.error('Error in submitting password.');
          reject(err);
          return;
        }
        log.debug(`background.exportAccounts`);
        const accountPromises = addresses.map(
          (address) =>
            new Promise<string>((resolve2, reject2) =>
              callBackgroundMethod<string>(
                'exportAccount',
                [address, password],
                function (err2, result) {
                  if (err2) {
                    logErrorWithMessage(err2);
                    dispatch(
                      displayWarning('Had a problem exporting the account.'),
                    );
                    reject2(err2);
                    return;
                  }
                  resolve2(result as string);
                },
              ),
            ),
        );
        resolve(Promise.all(accountPromises));
      });
    });
  };
}

export function showPrivateKey(key: string): PayloadAction<string> {
  return {
    type: actionConstants.SHOW_PRIVATE_KEY,
    payload: key,
  };
}

export function setAccountLabel(
  account: string,
  label: string,
): ThunkAction<Promise<string>, MetaMaskReduxState, unknown, AnyAction> {
  return (dispatch: MetaMaskReduxDispatch) => {
    dispatch(showLoadingIndication());
    log.debug(`background.setAccountLabel`);

    return new Promise((resolve, reject) => {
      callBackgroundMethod('setAccountLabel', [account, label], (err) => {
        dispatch(hideLoadingIndication());

        if (err) {
          dispatch(displayWarning(err));
          reject(err);
          return;
        }

        dispatch({
          type: actionConstants.SET_ACCOUNT_LABEL,
          value: { account, label },
        });
        resolve(account);
      });
    });
  };
}

export function clearAccountDetails(): Action {
  return {
    type: actionConstants.CLEAR_ACCOUNT_DETAILS,
  };
}

export function showSendTokenPage(): Action {
  return {
    type: actionConstants.SHOW_SEND_TOKEN_PAGE,
  };
}

// TODO: Lift to shared folder when it makes sense
type TemporaryFeatureFlagDef = {
  [feature: string]: boolean;
};
type TemporaryPreferenceFlagDef = {
  [preference: string]: boolean | object;
};

export function setFeatureFlag(
  feature: string,
  activated: boolean,
  notificationType: string,
): ThunkAction<
  Promise<TemporaryFeatureFlagDef>,
  MetaMaskReduxState,
  unknown,
  AnyAction
> {
  return (dispatch: MetaMaskReduxDispatch) => {
    dispatch(showLoadingIndication());
    return new Promise((resolve, reject) => {
      callBackgroundMethod<TemporaryFeatureFlagDef>(
        'setFeatureFlag',
        [feature, activated],
        (err, updatedFeatureFlags) => {
          dispatch(hideLoadingIndication());
          if (err) {
            dispatch(displayWarning(err));
            reject(err);
            return;
          }
          notificationType && dispatch(showModal({ name: notificationType }));
          resolve(updatedFeatureFlags as TemporaryFeatureFlagDef);
        },
      );
    });
  };
}

export function setPreference(
  preference: string,
  value: boolean | string | object,
  showLoading: boolan = true,
): ThunkAction<
  Promise<TemporaryPreferenceFlagDef>,
  MetaMaskReduxState,
  unknown,
  AnyAction
> {
  return (dispatch: MetaMaskReduxDispatch) => {
    showLoading && dispatch(showLoadingIndication());
    return new Promise<TemporaryPreferenceFlagDef>((resolve, reject) => {
      callBackgroundMethod<TemporaryPreferenceFlagDef>(
        'setPreference',
        [preference, value],
        (err, updatedPreferences) => {
          showLoading && dispatch(hideLoadingIndication());
          if (err) {
            dispatch(displayWarning(err));
            reject(err);
            return;
          }
          resolve(updatedPreferences as TemporaryPreferenceFlagDef);
        },
      );
    });
  };
}

export function setDefaultHomeActiveTabName(
  value: string,
): ThunkAction<void, MetaMaskReduxState, unknown, AnyAction> {
  // TODO: Fix in https://github.com/MetaMask/metamask-extension/issues/31879
  // eslint-disable-next-line @typescript-eslint/no-misused-promises
  return async (dispatch: MetaMaskReduxDispatch) => {
    await submitRequestToBackground('setDefaultHomeActiveTabName', [value]);
    await forceUpdateMetamaskState(dispatch);
  };
}

export function setShowNativeTokenAsMainBalancePreference(value: boolean) {
  return setPreference('showNativeTokenAsMainBalance', value);
}

export function setHideZeroBalanceTokens(value: boolean) {
  return setPreference('hideZeroBalanceTokens', value);
}

export function setShowFiatConversionOnTestnetsPreference(value: boolean) {
  return setPreference('showFiatInTestnets', value);
}

export function setShowTestNetworks(value: boolean) {
  return setPreference('showTestNetworks', value);
}

export function setPrivacyMode(value: boolean) {
  return setPreference('privacyMode', value, false);
}

export function setFeatureNotificationsEnabled(value: boolean) {
  return setPreference('featureNotificationsEnabled', value);
}

export function setShowExtensionInFullSizeView(value: boolean) {
  return setPreference('showExtensionInFullSizeView', value);
}

export function setDismissSmartAccountSuggestionEnabled(
  value: boolean,
): ThunkAction<void, MetaMaskReduxState, unknown, AnyAction> {
  // TODO: Fix in https://github.com/MetaMask/metamask-extension/issues/31879
  // eslint-disable-next-line @typescript-eslint/no-misused-promises
  return async (dispatch, getState) => {
    const prevDismissSmartAccountSuggestionEnabled =
      getDismissSmartAccountSuggestionEnabled(getState());
    // TODO: Fix in https://github.com/MetaMask/metamask-extension/issues/31878
    // eslint-disable-next-line @typescript-eslint/no-floating-promises
    trackMetaMetricsEvent({
      category: MetaMetricsEventCategory.Settings,
      event: MetaMetricsEventName.SettingsUpdated,
      properties: {
        // TODO: Fix in https://github.com/MetaMask/metamask-extension/issues/31860
        // eslint-disable-next-line @typescript-eslint/naming-convention
        dismiss_smt_acc_suggestion_enabled: value,
        // TODO: Fix in https://github.com/MetaMask/metamask-extension/issues/31860
        // eslint-disable-next-line @typescript-eslint/naming-convention
        prev_dismiss_smt_acc_suggestion_enabled:
          prevDismissSmartAccountSuggestionEnabled,
      },
    });
    await dispatch(
      setPreference('dismissSmartAccountSuggestionEnabled', value),
    );
    await forceUpdateMetamaskState(dispatch);
  };
}

export function setSmartAccountOptIn(
  value: boolean,
): ThunkAction<void, MetaMaskReduxState, unknown, AnyAction> {
  // TODO: Fix in https://github.com/MetaMask/metamask-extension/issues/31879
  // eslint-disable-next-line @typescript-eslint/no-misused-promises
  return async (dispatch, getState) => {
    const prevUseSmartAccount = getUseSmartAccount(getState());
    // TODO: Fix in https://github.com/MetaMask/metamask-extension/issues/31878
    // eslint-disable-next-line @typescript-eslint/no-floating-promises
    trackMetaMetricsEvent({
      category: MetaMetricsEventCategory.Settings,
      event: MetaMetricsEventName.SettingsUpdated,
      properties: {
        // TODO: Fix in https://github.com/MetaMask/metamask-extension/issues/31860
        // eslint-disable-next-line @typescript-eslint/naming-convention
        use_smart_account: value,
        // TODO: Fix in https://github.com/MetaMask/metamask-extension/issues/31860
        // eslint-disable-next-line @typescript-eslint/naming-convention
        prev_use_smart_account: prevUseSmartAccount,
      },
    });
    await dispatch(setPreference('smartAccountOptIn', value));
    await forceUpdateMetamaskState(dispatch);
  };
}

export function setTokenSortConfig(value: SortCriteria) {
  return setPreference('tokenSortConfig', value, false);
}

export function setTokenNetworkFilter(value: Record<string, boolean>) {
  return setPreference('tokenNetworkFilter', value, false);
}

export function setSmartTransactionsPreferenceEnabled(
  value: boolean,
): ThunkAction<void, MetaMaskReduxState, unknown, AnyAction> {
  // TODO: Fix in https://github.com/MetaMask/metamask-extension/issues/31879
  // eslint-disable-next-line @typescript-eslint/no-misused-promises
  return async (dispatch, getState) => {
    const smartTransactionsOptInStatus =
      getSmartTransactionsOptInStatusInternal(getState());
    // TODO: Fix in https://github.com/MetaMask/metamask-extension/issues/31878
    // eslint-disable-next-line @typescript-eslint/no-floating-promises
    trackMetaMetricsEvent({
      category: MetaMetricsEventCategory.Settings,
      event: MetaMetricsEventName.SettingsUpdated,
      properties: {
        // TODO: Fix in https://github.com/MetaMask/metamask-extension/issues/31860
        // eslint-disable-next-line @typescript-eslint/naming-convention
        stx_opt_in: value,
        // TODO: Fix in https://github.com/MetaMask/metamask-extension/issues/31860
        // eslint-disable-next-line @typescript-eslint/naming-convention
        prev_stx_opt_in: smartTransactionsOptInStatus,
      },
    });
    await dispatch(setPreference('smartTransactionsOptInStatus', value));
    await forceUpdateMetamaskState(dispatch);
  };
}

export function setShowMultiRpcModal(value: boolean) {
  return setPreference('showMultiRpcModal', value);
}

export function setAutoLockTimeLimit(value: number | null) {
  return setPreference('autoLockTimeLimit', value);
}

export function setCompletedOnboarding(): ThunkAction<
  void,
  MetaMaskReduxState,
  unknown,
  AnyAction
> {
  // TODO: Fix in https://github.com/MetaMask/metamask-extension/issues/31879
  // eslint-disable-next-line @typescript-eslint/no-misused-promises
  return async (dispatch: MetaMaskReduxDispatch) => {
    dispatch(showLoadingIndication());

    try {
      await submitRequestToBackground('completeOnboarding');
      dispatch(completeOnboarding());
    } catch (err) {
      dispatch(displayWarning(err));
      throw err;
    } finally {
      dispatch(hideLoadingIndication());
    }
  };
}

export function completeOnboarding() {
  return {
    type: actionConstants.COMPLETE_ONBOARDING,
  };
}

export function resetOnboarding(): ThunkAction<
  void,
  MetaMaskReduxState,
  unknown,
  AnyAction
> {
  // TODO: Fix in https://github.com/MetaMask/metamask-extension/issues/31879
  // eslint-disable-next-line @typescript-eslint/no-misused-promises
  return async (dispatch) => {
    try {
      await dispatch(setSeedPhraseBackedUp(false));
      dispatch(resetOnboardingAction());
    } catch (err) {
      console.error(err);
    }
  };
}

export function resetOnboardingAction() {
  return {
    type: actionConstants.RESET_ONBOARDING,
  };
}

export function setServiceWorkerKeepAlivePreference(
  value: boolean,
): ThunkAction<void, MetaMaskReduxState, unknown, AnyAction> {
  // TODO: Fix in https://github.com/MetaMask/metamask-extension/issues/31879
  // eslint-disable-next-line @typescript-eslint/no-misused-promises
  return async (dispatch: MetaMaskReduxDispatch) => {
    dispatch(showLoadingIndication());
    log.debug(`background.setServiceWorkerKeepAlivePreference`);
    try {
      await submitRequestToBackground('setServiceWorkerKeepAlivePreference', [
        value,
      ]);
    } catch (error) {
      dispatch(displayWarning(error));
    } finally {
      dispatch(hideLoadingIndication());
    }
  };
}

export async function forceUpdateMetamaskState(
  dispatch: MetaMaskReduxDispatch,
) {
  let pendingPatches: Patch[] | undefined;

  try {
    pendingPatches =
      await submitRequestToBackground<Patch[]>('getStatePatches');
  } catch (error) {
    dispatch(displayWarning(error));
    throw error;
  }

  return dispatch(updateMetamaskState(pendingPatches));
}

export function toggleAccountMenu() {
  return {
    type: actionConstants.TOGGLE_ACCOUNT_MENU,
  };
}

export function toggleNetworkMenu(payload?: {
  isAddingNewNetwork: boolean;
  isMultiRpcOnboarding: boolean;
  isAccessedFromDappConnectedSitePopover?: boolean;
}) {
  return {
    type: actionConstants.TOGGLE_NETWORK_MENU,
    payload,
  };
}

export function setAccountDetailsAddress(address: string) {
  return {
    type: actionConstants.SET_ACCOUNT_DETAILS_ADDRESS,
    payload: address,
  };
}

export function setParticipateInMetaMetrics(
  participationPreference: boolean,
): ThunkAction<
  Promise<[boolean, string]>,
  MetaMaskReduxState,
  unknown,
  AnyAction
> {
  return (dispatch: MetaMaskReduxDispatch) => {
    log.debug(`background.setParticipateInMetaMetrics`);
    return new Promise((resolve, reject) => {
      callBackgroundMethod<string>(
        'setParticipateInMetaMetrics',
        [participationPreference],
        (err, metaMetricsId) => {
          log.debug(err);
          if (err) {
            dispatch(displayWarning(err));
            reject(err);
            return;
          }

          dispatch({
            type: actionConstants.SET_PARTICIPATE_IN_METAMETRICS,
            value: participationPreference,
          });

          resolve([participationPreference, metaMetricsId as string]);
        },
      );
    });
  };
}

export function setDataCollectionForMarketing(
  dataCollectionPreference: boolean,
): ThunkAction<
  Promise<[boolean, string]>,
  MetaMaskReduxState,
  unknown,
  AnyAction
> {
  return async (dispatch: MetaMaskReduxDispatch) => {
    log.debug(`background.setDataCollectionForMarketing`);
    await submitRequestToBackground('setDataCollectionForMarketing', [
      dataCollectionPreference,
    ]);
    dispatch({
      type: actionConstants.SET_DATA_COLLECTION_FOR_MARKETING,
      value: dataCollectionPreference,
    });
  };
}

export function setUseBlockie(
  val: boolean,
): ThunkAction<void, MetaMaskReduxState, unknown, AnyAction> {
  return (dispatch: MetaMaskReduxDispatch) => {
    dispatch(showLoadingIndication());
    log.debug(`background.setUseBlockie`);
    callBackgroundMethod('setUseBlockie', [val], (err) => {
      dispatch(hideLoadingIndication());
      if (err) {
        dispatch(displayWarning(err));
      }
    });
  };
}

export function setUsePhishDetect(
  val: boolean,
): ThunkAction<void, MetaMaskReduxState, unknown, AnyAction> {
  return (dispatch: MetaMaskReduxDispatch) => {
    dispatch(showLoadingIndication());
    log.debug(`background.setUsePhishDetect`);
    callBackgroundMethod('setUsePhishDetect', [val], (err) => {
      dispatch(hideLoadingIndication());
      if (err) {
        dispatch(displayWarning(err));
      }
    });
  };
}

export function setUseMultiAccountBalanceChecker(
  val: boolean,
): ThunkAction<void, MetaMaskReduxState, unknown, AnyAction> {
  return (dispatch: MetaMaskReduxDispatch) => {
    dispatch(showLoadingIndication());
    log.debug(`background.setUseMultiAccountBalanceChecker`);
    callBackgroundMethod('setUseMultiAccountBalanceChecker', [val], (err) => {
      dispatch(hideLoadingIndication());
      if (err) {
        dispatch(displayWarning(err));
      }
    });
  };
}

export function setUseSafeChainsListValidation(
  val: boolean,
): ThunkAction<void, MetaMaskReduxState, unknown, AnyAction> {
  return (dispatch: MetaMaskReduxDispatch) => {
    dispatch(showLoadingIndication());
    log.debug(`background.setUseSafeChainsListValidation`);
    callBackgroundMethod('setUseSafeChainsListValidation', [val], (err) => {
      dispatch(hideLoadingIndication());
      if (err) {
        dispatch(displayWarning(err));
      }
    });
  };
}

export function setUseTokenDetection(
  val: boolean,
): ThunkAction<void, MetaMaskReduxState, unknown, AnyAction> {
  return (dispatch: MetaMaskReduxDispatch) => {
    dispatch(showLoadingIndication());
    log.debug(`background.setUseTokenDetection`);
    callBackgroundMethod('setUseTokenDetection', [val], (err) => {
      dispatch(hideLoadingIndication());
      if (err) {
        dispatch(displayWarning(err));
      }
    });
  };
}

export function setOpenSeaEnabled(
  val: boolean,
): ThunkAction<void, MetaMaskReduxState, unknown, AnyAction> {
  // TODO: Fix in https://github.com/MetaMask/metamask-extension/issues/31879
  // eslint-disable-next-line @typescript-eslint/no-misused-promises
  return async (dispatch: MetaMaskReduxDispatch) => {
    dispatch(showLoadingIndication());
    log.debug(`background.setOpenSeaEnabled`);
    try {
      await submitRequestToBackground('setOpenSeaEnabled', [val]);
    } finally {
      dispatch(hideLoadingIndication());
    }
  };
}

export function setUseNftDetection(
  val: boolean,
): ThunkAction<void, MetaMaskReduxState, unknown, AnyAction> {
  // TODO: Fix in https://github.com/MetaMask/metamask-extension/issues/31879
  // eslint-disable-next-line @typescript-eslint/no-misused-promises
  return async (dispatch: MetaMaskReduxDispatch) => {
    dispatch(showLoadingIndication());
    log.debug(`background.setUseNftDetection`);
    try {
      await submitRequestToBackground('setUseNftDetection', [val]);
    } finally {
      dispatch(hideLoadingIndication());
    }
  };
}

export function setUse4ByteResolution(
  val: boolean,
): ThunkAction<void, MetaMaskReduxState, unknown, AnyAction> {
  // TODO: Fix in https://github.com/MetaMask/metamask-extension/issues/31879
  // eslint-disable-next-line @typescript-eslint/no-misused-promises
  return async (dispatch: MetaMaskReduxDispatch) => {
    dispatch(showLoadingIndication());
    log.debug(`background.setUse4ByteResolution`);
    try {
      await submitRequestToBackground('setUse4ByteResolution', [val]);
    } catch (error) {
      dispatch(displayWarning(error));
    } finally {
      dispatch(hideLoadingIndication());
    }
  };
}

export function setUseCurrencyRateCheck(
  val: boolean,
): ThunkAction<void, MetaMaskReduxState, unknown, AnyAction> {
  return (dispatch: MetaMaskReduxDispatch) => {
    dispatch(showLoadingIndication());
    log.debug(`background.setUseCurrencyRateCheck`);
    callBackgroundMethod('setUseCurrencyRateCheck', [val], (err) => {
      dispatch(hideLoadingIndication());
      if (err) {
        dispatch(displayWarning(err));
      }
    });
  };
}

// MultichainAssetsRatesController
export function fetchHistoricalPricesForAsset(
  address: CaipAssetType,
): ThunkAction<void, MetaMaskReduxState, unknown, AnyAction> {
  // TODO: Fix in https://github.com/MetaMask/metamask-extension/issues/31879
  // eslint-disable-next-line @typescript-eslint/no-misused-promises
  return async (dispatch: MetaMaskReduxDispatch) => {
    log.debug(`background.fetchHistoricalPricesForAsset`);
    await submitRequestToBackground('fetchHistoricalPricesForAsset', [address]);
    await forceUpdateMetamaskState(dispatch);
  };
}

// TokenDetectionController
export function detectTokens(): ThunkAction<
  void,
  MetaMaskReduxState,
  unknown,
  AnyAction
> {
  // TODO: Fix in https://github.com/MetaMask/metamask-extension/issues/31879
  // eslint-disable-next-line @typescript-eslint/no-misused-promises
  return async (dispatch: MetaMaskReduxDispatch) => {
    dispatch(showLoadingIndication());
    log.debug(`background.detectTokens`);
    await submitRequestToBackground('detectTokens');
    dispatch(hideLoadingIndication());
    await forceUpdateMetamaskState(dispatch);
  };
}

// TODO: with support of non EVM, check if possible to refactor this and get chainIds from the state in the fct instead of passing it as a param
export function detectNfts(
  chainIds: string[],
): ThunkAction<void, MetaMaskReduxState, unknown, AnyAction> {
  // TODO: Fix in https://github.com/MetaMask/metamask-extension/issues/31879
  // eslint-disable-next-line @typescript-eslint/no-misused-promises
  return async (dispatch: MetaMaskReduxDispatch) => {
    dispatch(showNftStillFetchingIndication());
    log.debug(`background.detectNfts`);
    try {
      await submitRequestToBackground('detectNfts', [chainIds]);
    } finally {
      dispatch(hideNftStillFetchingIndication());
    }
    await forceUpdateMetamaskState(dispatch);
  };
}

export function setAdvancedGasFee(
  val: { chainId: Hex; maxBaseFee?: string; priorityFee?: string } | null,
): ThunkAction<void, MetaMaskReduxState, unknown, AnyAction> {
  return (dispatch: MetaMaskReduxDispatch) => {
    dispatch(showLoadingIndication());
    log.debug(`background.setAdvancedGasFee`);
    callBackgroundMethod('setAdvancedGasFee', [val], (err) => {
      dispatch(hideLoadingIndication());
      if (err) {
        dispatch(displayWarning(err));
      }
    });
  };
}

export function setTheme(
  val: ThemeType,
): ThunkAction<void, MetaMaskReduxState, unknown, AnyAction> {
  // TODO: Fix in https://github.com/MetaMask/metamask-extension/issues/31879
  // eslint-disable-next-line @typescript-eslint/no-misused-promises
  return async (dispatch: MetaMaskReduxDispatch) => {
    dispatch(showLoadingIndication());
    log.debug(`background.setTheme`);
    try {
      await submitRequestToBackground('setTheme', [val]);
    } finally {
      dispatch(hideLoadingIndication());
    }
  };
}

export function setIpfsGateway(
  val: string,
): ThunkAction<void, MetaMaskReduxState, unknown, AnyAction> {
  return (dispatch: MetaMaskReduxDispatch) => {
    log.debug(`background.setIpfsGateway`);
    callBackgroundMethod('setIpfsGateway', [val], (err) => {
      if (err) {
        dispatch(displayWarning(err));
      }
    });
  };
}

export function toggleExternalServices(
  val: boolean,
): ThunkAction<void, MetaMaskReduxState, unknown, AnyAction> {
  // TODO: Fix in https://github.com/MetaMask/metamask-extension/issues/31879
  // eslint-disable-next-line @typescript-eslint/no-misused-promises
  return async (dispatch: MetaMaskReduxDispatch) => {
    log.debug(`background.toggleExternalServices`);
    try {
      await submitRequestToBackground('toggleExternalServices', [val]);
      await forceUpdateMetamaskState(dispatch);
    } catch (err) {
      dispatch(displayWarning(err));
    }
  };
}

export function setIsIpfsGatewayEnabled(
  val: string,
): ThunkAction<void, MetaMaskReduxState, unknown, AnyAction> {
  return (dispatch: MetaMaskReduxDispatch) => {
    log.debug(`background.setIsIpfsGatewayEnabled`);
    callBackgroundMethod('setIsIpfsGatewayEnabled', [val], (err) => {
      if (err) {
        dispatch(displayWarning(err));
      }
    });
  };
}

export function setUseAddressBarEnsResolution(
  val: string,
): ThunkAction<void, MetaMaskReduxState, unknown, AnyAction> {
  return (dispatch: MetaMaskReduxDispatch) => {
    log.debug(`background.setUseAddressBarEnsResolution`);
    callBackgroundMethod('setUseAddressBarEnsResolution', [val], (err) => {
      if (err) {
        dispatch(displayWarning(err));
      }
    });
  };
}

export function updateCurrentLocale(
  key: string,
): ThunkAction<void, MetaMaskReduxState, unknown, AnyAction> {
  // TODO: Fix in https://github.com/MetaMask/metamask-extension/issues/31879
  // eslint-disable-next-line @typescript-eslint/no-misused-promises
  return async (dispatch: MetaMaskReduxDispatch) => {
    dispatch(showLoadingIndication());

    try {
      await loadRelativeTimeFormatLocaleData(key);
      const localeMessages = await fetchLocale(key);
      const textDirection = await submitRequestToBackground<
        'rtl' | 'ltr' | 'auto'
      >('setCurrentLocale', [key]);
      switchDirection(textDirection);
      dispatch(setCurrentLocale(key, localeMessages));
    } catch (error) {
      dispatch(displayWarning(error));
      return;
    } finally {
      dispatch(hideLoadingIndication());
    }
  };
}

export function setCurrentLocale(
  locale: string,
  messages: {
    [translationKey: string]: { message: string; description?: string };
  },
): PayloadAction<{
  locale: string;
  messages: {
    [translationKey: string]: { message: string; description?: string };
  };
}> {
  return {
    type: actionConstants.SET_CURRENT_LOCALE,
    payload: {
      locale,
      messages,
    },
  };
}

export function setPendingTokens(pendingTokens: {
  customToken?: Token;
  selectedTokens?: {
    [address: string]: Token & { isCustom?: boolean; unlisted?: boolean };
  };
  tokenAddressList: string[];
}) {
  const {
    customToken,
    selectedTokens = {},
    tokenAddressList = [],
  } = pendingTokens;
  const tokens =
    customToken?.address &&
    customToken?.symbol &&
    Boolean(customToken?.decimals >= 0 && customToken?.decimals <= 36)
      ? {
          ...selectedTokens,
          [customToken.address]: {
            ...customToken,
            isCustom: true,
          },
        }
      : selectedTokens;

  Object.keys(tokens).forEach((tokenAddress) => {
    const found = tokenAddressList.find((addr) =>
      isEqualCaseInsensitive(addr, tokenAddress),
    );

    tokens[tokenAddress] = {
      ...tokens[tokenAddress],
      unlisted: !found,
    };
  });

  return {
    type: actionConstants.SET_PENDING_TOKENS,
    payload: tokens,
  };
}

// Swaps

export function setSwapsLiveness(
  swapsLiveness: boolean,
): ThunkAction<void, MetaMaskReduxState, unknown, AnyAction> {
  // TODO: Fix in https://github.com/MetaMask/metamask-extension/issues/31879
  // eslint-disable-next-line @typescript-eslint/no-misused-promises
  return async (dispatch: MetaMaskReduxDispatch) => {
    await submitRequestToBackground('setSwapsLiveness', [swapsLiveness]);
    await forceUpdateMetamaskState(dispatch);
  };
}

export function setSwapsFeatureFlags(
  featureFlags: TemporaryFeatureFlagDef,
): ThunkAction<void, MetaMaskReduxState, unknown, AnyAction> {
  // TODO: Fix in https://github.com/MetaMask/metamask-extension/issues/31879
  // eslint-disable-next-line @typescript-eslint/no-misused-promises
  return async (dispatch: MetaMaskReduxDispatch) => {
    await submitRequestToBackground('setSwapsFeatureFlags', [featureFlags]);
    await forceUpdateMetamaskState(dispatch);
  };
}

type Quotes = [
  { destinationAmount: string; decimals: number; aggregator: string },
  string,
];

export function fetchAndSetQuotes(
  fetchParams: {
    slippage: string;
    sourceToken: string;
    destinationToken: string;
    value: string;
    fromAddress: string;
    balanceError: string;
    sourceDecimals: number;
    enableGasIncludedQuotes: boolean;
  },
  fetchParamsMetaData: {
    sourceTokenInfo: Token;
    destinationTokenInfo: Token;
    accountBalance: string;
    chainId: string;
  },
): ThunkAction<Promise<Quotes>, MetaMaskReduxState, unknown, AnyAction> {
  return async (dispatch: MetaMaskReduxDispatch) => {
    const [quotes, selectedAggId] = await trace(
      {
        name: TraceName.SwapQuotesFetched,
      },
      async () =>
        await submitRequestToBackground<Quotes>('fetchAndSetQuotes', [
          fetchParams,
          fetchParamsMetaData,
        ]),
    );
    await forceUpdateMetamaskState(dispatch);
    return [quotes, selectedAggId];
  };
}

export function setSelectedQuoteAggId(
  aggId: string,
): ThunkAction<void, MetaMaskReduxState, unknown, AnyAction> {
  // TODO: Fix in https://github.com/MetaMask/metamask-extension/issues/31879
  // eslint-disable-next-line @typescript-eslint/no-misused-promises
  return async (dispatch: MetaMaskReduxDispatch) => {
    await submitRequestToBackground('setSelectedQuoteAggId', [aggId]);
    await forceUpdateMetamaskState(dispatch);
  };
}

export function setSwapsTokens(
  tokens: Token[],
): ThunkAction<void, MetaMaskReduxState, unknown, AnyAction> {
  // TODO: Fix in https://github.com/MetaMask/metamask-extension/issues/31879
  // eslint-disable-next-line @typescript-eslint/no-misused-promises
  return async (dispatch: MetaMaskReduxDispatch) => {
    await submitRequestToBackground('setSwapsTokens', [tokens]);
    await forceUpdateMetamaskState(dispatch);
  };
}

export function clearSwapsQuotes(): ThunkAction<
  void,
  MetaMaskReduxState,
  unknown,
  AnyAction
> {
  // TODO: Fix in https://github.com/MetaMask/metamask-extension/issues/31879
  // eslint-disable-next-line @typescript-eslint/no-misused-promises
  return async (dispatch: MetaMaskReduxDispatch) => {
    await submitRequestToBackground('clearSwapsQuotes');
    await forceUpdateMetamaskState(dispatch);
  };
}

export function resetBackgroundSwapsState(): ThunkAction<
  void,
  MetaMaskReduxState,
  unknown,
  AnyAction
> {
  // TODO: Fix in https://github.com/MetaMask/metamask-extension/issues/31879
  // eslint-disable-next-line @typescript-eslint/no-misused-promises
  return async (dispatch: MetaMaskReduxDispatch) => {
    await submitRequestToBackground('resetSwapsState');
    await forceUpdateMetamaskState(dispatch);
  };
}

export function setCustomApproveTxData(
  data: string,
): ThunkAction<void, MetaMaskReduxState, unknown, AnyAction> {
  // TODO: Fix in https://github.com/MetaMask/metamask-extension/issues/31879
  // eslint-disable-next-line @typescript-eslint/no-misused-promises
  return async (dispatch: MetaMaskReduxDispatch) => {
    await submitRequestToBackground('setCustomApproveTxData', [data]);
    await forceUpdateMetamaskState(dispatch);
  };
}

export function setSwapsTxGasPrice(
  gasPrice: string,
): ThunkAction<void, MetaMaskReduxState, unknown, AnyAction> {
  // TODO: Fix in https://github.com/MetaMask/metamask-extension/issues/31879
  // eslint-disable-next-line @typescript-eslint/no-misused-promises
  return async (dispatch: MetaMaskReduxDispatch) => {
    await submitRequestToBackground('setSwapsTxGasPrice', [gasPrice]);
    await forceUpdateMetamaskState(dispatch);
  };
}

export function setSwapsTxGasLimit(
  gasLimit: string,
): ThunkAction<void, MetaMaskReduxState, unknown, AnyAction> {
  // TODO: Fix in https://github.com/MetaMask/metamask-extension/issues/31879
  // eslint-disable-next-line @typescript-eslint/no-misused-promises
  return async (dispatch: MetaMaskReduxDispatch) => {
    await submitRequestToBackground('setSwapsTxGasLimit', [gasLimit, true]);
    await forceUpdateMetamaskState(dispatch);
  };
}

export function updateCustomSwapsEIP1559GasParams({
  gasLimit,
  maxFeePerGas,
  maxPriorityFeePerGas,
}: {
  gasLimit: string;
  maxFeePerGas: string;
  maxPriorityFeePerGas: string;
}): ThunkAction<void, MetaMaskReduxState, unknown, AnyAction> {
  // TODO: Fix in https://github.com/MetaMask/metamask-extension/issues/31879
  // eslint-disable-next-line @typescript-eslint/no-misused-promises
  return async (dispatch: MetaMaskReduxDispatch) => {
    await Promise.all([
      submitRequestToBackground('setSwapsTxGasLimit', [gasLimit]),
      submitRequestToBackground('setSwapsTxMaxFeePerGas', [maxFeePerGas]),
      submitRequestToBackground('setSwapsTxMaxFeePriorityPerGas', [
        maxPriorityFeePerGas,
      ]),
    ]);
    await forceUpdateMetamaskState(dispatch);
  };
}

// Note that the type widening happening below will resolve when we switch gas
// constants to TypeScript, at which point we'll get better type safety.
// TODO: Remove this comment when gas constants is typescript
export function updateSwapsUserFeeLevel(
  swapsCustomUserFeeLevel: PriorityLevels,
): ThunkAction<void, MetaMaskReduxState, unknown, AnyAction> {
  // TODO: Fix in https://github.com/MetaMask/metamask-extension/issues/31879
  // eslint-disable-next-line @typescript-eslint/no-misused-promises
  return async (dispatch: MetaMaskReduxDispatch) => {
    await submitRequestToBackground('setSwapsUserFeeLevel', [
      swapsCustomUserFeeLevel,
    ]);
    await forceUpdateMetamaskState(dispatch);
  };
}

export function setSwapsQuotesPollingLimitEnabled(
  quotesPollingLimitEnabled: boolean,
): ThunkAction<void, MetaMaskReduxState, unknown, AnyAction> {
  // TODO: Fix in https://github.com/MetaMask/metamask-extension/issues/31879
  // eslint-disable-next-line @typescript-eslint/no-misused-promises
  return async (dispatch: MetaMaskReduxDispatch) => {
    await submitRequestToBackground('setSwapsQuotesPollingLimitEnabled', [
      quotesPollingLimitEnabled,
    ]);
    await forceUpdateMetamaskState(dispatch);
  };
}

export function safeRefetchQuotes(): ThunkAction<
  void,
  MetaMaskReduxState,
  unknown,
  AnyAction
> {
  // TODO: Fix in https://github.com/MetaMask/metamask-extension/issues/31879
  // eslint-disable-next-line @typescript-eslint/no-misused-promises
  return async (dispatch: MetaMaskReduxDispatch) => {
    await submitRequestToBackground('safeRefetchQuotes');
    await forceUpdateMetamaskState(dispatch);
  };
}

export function stopPollingForQuotes(): ThunkAction<
  void,
  MetaMaskReduxState,
  unknown,
  AnyAction
> {
  // TODO: Fix in https://github.com/MetaMask/metamask-extension/issues/31879
  // eslint-disable-next-line @typescript-eslint/no-misused-promises
  return async (dispatch: MetaMaskReduxDispatch) => {
    await submitRequestToBackground('stopPollingForQuotes');
    await forceUpdateMetamaskState(dispatch);
  };
}

export function setBackgroundSwapRouteState(
  routeState: '' | 'loading' | 'awaiting' | 'smartTransactionStatus',
): ThunkAction<void, MetaMaskReduxState, unknown, AnyAction> {
  // TODO: Fix in https://github.com/MetaMask/metamask-extension/issues/31879
  // eslint-disable-next-line @typescript-eslint/no-misused-promises
  return async (dispatch: MetaMaskReduxDispatch) => {
    await submitRequestToBackground('setBackgroundSwapRouteState', [
      routeState,
    ]);
    await forceUpdateMetamaskState(dispatch);
  };
}

export function resetSwapsPostFetchState(): ThunkAction<
  void,
  MetaMaskReduxState,
  unknown,
  AnyAction
> {
  // TODO: Fix in https://github.com/MetaMask/metamask-extension/issues/31879
  // eslint-disable-next-line @typescript-eslint/no-misused-promises
  return async (dispatch: MetaMaskReduxDispatch) => {
    await submitRequestToBackground('resetPostFetchState');
    await forceUpdateMetamaskState(dispatch);
  };
}

export function setSwapsErrorKey(
  errorKey: string,
): ThunkAction<void, MetaMaskReduxState, unknown, AnyAction> {
  // TODO: Fix in https://github.com/MetaMask/metamask-extension/issues/31879
  // eslint-disable-next-line @typescript-eslint/no-misused-promises
  return async (dispatch: MetaMaskReduxDispatch) => {
    await submitRequestToBackground('setSwapsErrorKey', [errorKey]);
    await forceUpdateMetamaskState(dispatch);
  };
}

export function setInitialGasEstimate(
  initialAggId: string,
): ThunkAction<void, MetaMaskReduxState, unknown, AnyAction> {
  // TODO: Fix in https://github.com/MetaMask/metamask-extension/issues/31879
  // eslint-disable-next-line @typescript-eslint/no-misused-promises
  return async (dispatch: MetaMaskReduxDispatch) => {
    await submitRequestToBackground('setInitialGasEstimate', [initialAggId]);
    await forceUpdateMetamaskState(dispatch);
  };
}

// Permissions

export function requestAccountsAndChainPermissionsWithId(
  origin: string,
): ThunkAction<Promise<void>, MetaMaskReduxState, unknown, AnyAction> {
  return async (dispatch: MetaMaskReduxDispatch) => {
    const id = await submitRequestToBackground(
      'requestAccountsAndChainPermissionsWithId',
      [origin],
    );
    await forceUpdateMetamaskState(dispatch);
    return id;
  };
}

/**
 * Approves the permissions request.
 *
 * @param request - The permissions request to approve.
 */
export function approvePermissionsRequest(
  request: PermissionsRequest,
): ThunkAction<void, MetaMaskReduxState, unknown, AnyAction> {
  return (dispatch: MetaMaskReduxDispatch) => {
    callBackgroundMethod('approvePermissionsRequest', [request], (err) => {
      if (err) {
        dispatch(displayWarning(err));
      }
      // TODO: Fix in https://github.com/MetaMask/metamask-extension/issues/31878
      // eslint-disable-next-line @typescript-eslint/no-floating-promises
      forceUpdateMetamaskState(dispatch);
    });
  };
}

/**
 * Rejects the permissions request with the given ID.
 *
 * @param requestId - The id of the request to be rejected
 */
export function rejectPermissionsRequest(
  requestId: string,
): ThunkAction<void, MetaMaskReduxState, unknown, AnyAction> {
  // TODO: Fix in https://github.com/MetaMask/metamask-extension/issues/31879
  // eslint-disable-next-line @typescript-eslint/no-misused-promises
  return (dispatch: MetaMaskReduxDispatch) => {
    return new Promise((resolve, reject) => {
      callBackgroundMethod('rejectPermissionsRequest', [requestId], (err) => {
        if (err) {
          dispatch(displayWarning(err));
          reject(err);
          return;
        }
        forceUpdateMetamaskState(dispatch).then(resolve).catch(reject);
      });
    });
  };
}

/**
 * Clears the given permissions for the given origin.
 *
 * @param subjects
 */
export function removePermissionsFor(
  subjects: Record<string, NonEmptyArray<string>>,
): ThunkAction<void, MetaMaskReduxState, unknown, AnyAction> {
  return (dispatch: MetaMaskReduxDispatch) => {
    callBackgroundMethod('removePermissionsFor', [subjects], (err) => {
      if (err) {
        dispatch(displayWarning(err));
      }
    });
  };
}

/**
 * Updates the order of networks after drag and drop
 *
 * @param chainIds - An array of hexadecimal chain IDs
 */
export function updateNetworksList(
  chainIds: CaipChainId[],
): ThunkAction<void, MetaMaskReduxState, unknown, AnyAction> {
  // TODO: Fix in https://github.com/MetaMask/metamask-extension/issues/31879
  // eslint-disable-next-line @typescript-eslint/no-misused-promises
  return async () => {
    await submitRequestToBackground('updateNetworksList', [chainIds]);
  };
}

/**
 * Updates the pinned accounts list
 *
 * @param pinnedAccountList
 */
export function updateAccountsList(
  pinnedAccountList: [],
): ThunkAction<void, MetaMaskReduxState, unknown, AnyAction> {
  // TODO: Fix in https://github.com/MetaMask/metamask-extension/issues/31879
  // eslint-disable-next-line @typescript-eslint/no-misused-promises
  return async () => {
    await submitRequestToBackground('updateAccountsList', [pinnedAccountList]);
  };
}

/**
 * Sets the enabled networks in the controller state.
 * This method updates the enabledNetworkMap to mark specified networks as enabled.
 * It can handle both a single chain ID or an array of chain IDs.
 *
 * @param chainIds - A single chainId (e.g. 'eip155:1') or an array of chain IDs
 * to be enabled. All other networks will be implicitly disabled.
 * @param networkId - The CAIP-2 chain ID of the currently selected network
 */
export function setEnabledNetworks(
  chainIds: string[],
  networkId: CaipNamespace,
): ThunkAction<void, MetaMaskReduxState, unknown, AnyAction> {
  return async () => {
    await submitRequestToBackground('setEnabledNetworks', [
      chainIds,
      networkId,
    ]);
  };
}

/**
 * Hides account in the accounts list
 *
 * @param hiddenAccountList
 */
export function updateHiddenAccountsList(
  hiddenAccountList: [],
): ThunkAction<void, MetaMaskReduxState, unknown, AnyAction> {
  // TODO: Fix in https://github.com/MetaMask/metamask-extension/issues/31879
  // eslint-disable-next-line @typescript-eslint/no-misused-promises
  return async () => {
    await submitRequestToBackground('updateHiddenAccountsList', [
      hiddenAccountList,
    ]);
  };
}

// Pending Approvals

/**
 * Resolves a pending approval and closes the current notification window if no
 * further approvals are pending after the background state updates.
 *
 * @param id - The pending approval id
 * @param [value] - The value required to confirm a pending approval
 */
export function resolvePendingApproval(
  id: string,
  value: unknown,
): ThunkAction<void, MetaMaskReduxState, unknown, AnyAction> {
  // TODO: Fix in https://github.com/MetaMask/metamask-extension/issues/31879
  // eslint-disable-next-line @typescript-eslint/no-misused-promises
  return async (_dispatch: MetaMaskReduxDispatch) => {
    await submitRequestToBackground('resolvePendingApproval', [id, value]);
    // Before closing the current window, check if any additional confirmations
    // are added as a result of this confirmation being accepted

    const { pendingApprovals } = await forceUpdateMetamaskState(_dispatch);
    if (Object.values(pendingApprovals).length === 0) {
      _dispatch(closeCurrentNotificationWindow());
    }
  };
}

/**
 * Rejects a pending approval and closes the current notification window if no
 * further approvals are pending after the background state updates.
 *
 * @param id - The pending approval id
 * @param [error] - The error to throw when rejecting the approval
 */
export function rejectPendingApproval(
  id: string,
  error: unknown,
): ThunkAction<void, MetaMaskReduxState, unknown, AnyAction> {
  // TODO: Fix in https://github.com/MetaMask/metamask-extension/issues/31879
  // eslint-disable-next-line @typescript-eslint/no-misused-promises
  return async (dispatch: MetaMaskReduxDispatch) => {
    await submitRequestToBackground('rejectPendingApproval', [id, error]);
    // Before closing the current window, check if any additional confirmations
    // are added as a result of this confirmation being rejected
    const { pendingApprovals } = await forceUpdateMetamaskState(dispatch);
    if (Object.values(pendingApprovals).length === 0) {
      dispatch(closeCurrentNotificationWindow());
    }
  };
}

/**
 * Rejects all approvals for the given messages
 *
 * @param messageList - The list of messages to reject
 */
export function rejectAllMessages(
  messageList: [],
): ThunkAction<void, MetaMaskReduxState, unknown, AnyAction> {
  // TODO: Fix in https://github.com/MetaMask/metamask-extension/issues/31879
  // eslint-disable-next-line @typescript-eslint/no-misused-promises
  return async (dispatch: MetaMaskReduxDispatch) => {
    const userRejectionError = serializeError(
      providerErrors.userRejectedRequest(),
    );
    await Promise.all(
      messageList.map(
        async ({ id }) =>
          await submitRequestToBackground('rejectPendingApproval', [
            id,
            userRejectionError,
          ]),
      ),
    );
    const { pendingApprovals } = await forceUpdateMetamaskState(dispatch);
    if (Object.values(pendingApprovals).length === 0) {
      dispatch(closeCurrentNotificationWindow());
    }
  };
}

export function updateThrottledOriginState(
  origin: string,
  throttledOriginState: ThrottledOrigin,
): ThunkAction<void, MetaMaskReduxState, unknown, AnyAction> {
  // TODO: Fix in https://github.com/MetaMask/metamask-extension/issues/31879
  // eslint-disable-next-line @typescript-eslint/no-misused-promises
  return async () => {
    await submitRequestToBackground('updateThrottledOriginState', [
      origin,
      throttledOriginState,
    ]);
  };
}

export function setFirstTimeFlowType(
  type: FirstTimeFlowType | null,
): ThunkAction<Promise<void>, MetaMaskReduxState, unknown, AnyAction> {
  return async (dispatch: MetaMaskReduxDispatch) => {
    try {
      log.debug(`background.setFirstTimeFlowType`);
      await submitRequestToBackground('setFirstTimeFlowType', [type]);
      dispatch({
        type: actionConstants.SET_FIRST_TIME_FLOW_TYPE,
        value: type,
      });
    } catch (err) {
      dispatch(displayWarning(err));
    }
  };
}

export function setSelectedNetworkConfigurationId(
  networkConfigurationId: string,
): PayloadAction<string> {
  return {
    type: actionConstants.SET_SELECTED_NETWORK_CONFIGURATION_ID,
    payload: networkConfigurationId,
  };
}

export function setNewNetworkAdded({
  networkConfigurationId,
  nickname,
}: {
  networkConfigurationId: string;
  nickname: string;
}): PayloadAction<object> {
  return {
    type: actionConstants.SET_NEW_NETWORK_ADDED,
    payload: { networkConfigurationId, nickname },
  };
}

export function setEditedNetwork(
  payload:
    | {
        chainId: string;
        nickname?: string;
        editCompleted?: boolean;
        newNetwork?: boolean;
      }
    | undefined = undefined,
): PayloadAction<object> {
  return { type: actionConstants.SET_EDIT_NETWORK, payload };
}

export function setNewNftAddedMessage(
  newNftAddedMessage: string,
): PayloadAction<string> {
  return {
    type: actionConstants.SET_NEW_NFT_ADDED_MESSAGE,
    payload: newNftAddedMessage,
  };
}

export function setRemoveNftMessage(
  removeNftMessage: string,
): PayloadAction<string> {
  return {
    type: actionConstants.SET_REMOVE_NFT_MESSAGE,
    payload: removeNftMessage,
  };
}

export function setNewTokensImported(
  newTokensImported: string,
): PayloadAction<string> {
  return {
    type: actionConstants.SET_NEW_TOKENS_IMPORTED,
    payload: newTokensImported,
  };
}

export function setNewTokensImportedError(
  newTokensImportedError: string,
): PayloadAction<string> {
  return {
    type: actionConstants.SET_NEW_TOKENS_IMPORTED_ERROR,
    payload: newTokensImportedError,
  };
}

export function setLastActiveTime(): ThunkAction<
  void,
  MetaMaskReduxState,
  unknown,
  AnyAction
> {
  return (dispatch: MetaMaskReduxDispatch) => {
    callBackgroundMethod('setLastActiveTime', [], (err) => {
      if (err) {
        dispatch(displayWarning(err));
      }
    });
  };
}

export function setDismissSeedBackUpReminder(
  value: boolean,
): ThunkAction<void, MetaMaskReduxState, unknown, AnyAction> {
  // TODO: Fix in https://github.com/MetaMask/metamask-extension/issues/31879
  // eslint-disable-next-line @typescript-eslint/no-misused-promises
  return async (dispatch: MetaMaskReduxDispatch) => {
    dispatch(showLoadingIndication());
    await submitRequestToBackground('setDismissSeedBackUpReminder', [value]);
    dispatch(hideLoadingIndication());
  };
}

export function setOverrideContentSecurityPolicyHeader(
  value: boolean,
): ThunkAction<void, MetaMaskReduxState, unknown, AnyAction> {
  // TODO: Fix in https://github.com/MetaMask/metamask-extension/issues/31879
  // eslint-disable-next-line @typescript-eslint/no-misused-promises
  return async (dispatch: MetaMaskReduxDispatch) => {
    dispatch(showLoadingIndication());
    await submitRequestToBackground('setOverrideContentSecurityPolicyHeader', [
      value,
    ]);
    dispatch(hideLoadingIndication());
  };
}

export function setManageInstitutionalWallets(
  value: boolean,
): ThunkAction<void, MetaMaskReduxState, unknown, AnyAction> {
  // TODO: Fix in https://github.com/MetaMask/metamask-extension/issues/31879
  // eslint-disable-next-line @typescript-eslint/no-misused-promises
  return async (dispatch: MetaMaskReduxDispatch) => {
    dispatch(showLoadingIndication());
    await submitRequestToBackground('setManageInstitutionalWallets', [value]);
    dispatch(hideLoadingIndication());
  };
}

export function getRpcMethodPreferences(): ThunkAction<
  void,
  MetaMaskReduxState,
  unknown,
  AnyAction
> {
  // TODO: Fix in https://github.com/MetaMask/metamask-extension/issues/31879
  // eslint-disable-next-line @typescript-eslint/no-misused-promises
  return async (dispatch: MetaMaskReduxDispatch) => {
    dispatch(showLoadingIndication());
    await submitRequestToBackground('getRpcMethodPreferences', []);
    dispatch(hideLoadingIndication());
  };
}

export function setConnectedStatusPopoverHasBeenShown(): ThunkAction<
  void,
  MetaMaskReduxState,
  unknown,
  AnyAction
> {
  return () => {
    callBackgroundMethod('setConnectedStatusPopoverHasBeenShown', [], (err) => {
      if (isErrorWithMessage(err)) {
        throw new Error(getErrorMessage(err));
      }
    });
  };
}

export function setRecoveryPhraseReminderHasBeenShown() {
  return () => {
    callBackgroundMethod('setRecoveryPhraseReminderHasBeenShown', [], (err) => {
      if (isErrorWithMessage(err)) {
        throw new Error(getErrorMessage(err));
      }
    });
  };
}

export function setRecoveryPhraseReminderLastShown(
  lastShown: number,
): ThunkAction<void, MetaMaskReduxState, unknown, AnyAction> {
  return () => {
    callBackgroundMethod(
      'setRecoveryPhraseReminderLastShown',
      [lastShown],
      (err) => {
        if (isErrorWithMessage(err)) {
          throw new Error(getErrorMessage(err));
        }
      },
    );
  };
}

export function setTermsOfUseLastAgreed(lastAgreed: number) {
  return async () => {
    await submitRequestToBackground('setTermsOfUseLastAgreed', [lastAgreed]);
  };
}

export async function setUpdateModalLastDismissedAt(
  updateModalLastDismissedAt: number,
) {
  await submitRequestToBackground('setUpdateModalLastDismissedAt', [
    updateModalLastDismissedAt,
  ]);
}

export function setLastViewedUserSurvey(id: number) {
  return async () => {
    await submitRequestToBackground('setLastViewedUserSurvey', [id]);
  };
}

export function setOutdatedBrowserWarningLastShown(lastShown: number) {
  return async () => {
    await submitRequestToBackground('setOutdatedBrowserWarningLastShown', [
      lastShown,
    ]);
  };
}

export function getContractMethodData(
  data = '',
): ThunkAction<void, MetaMaskReduxState, unknown, AnyAction> {
  // TODO: Fix in https://github.com/MetaMask/metamask-extension/issues/31879
  // eslint-disable-next-line @typescript-eslint/no-misused-promises
  return async (dispatch: MetaMaskReduxDispatch, getState) => {
    const prefixedData = addHexPrefix(data);
    const fourBytePrefix = prefixedData.slice(0, 10);
    if (fourBytePrefix.length < 10) {
      return {};
    }
    const { knownMethodData, use4ByteResolution } = getState().metamask;
    if (
      knownMethodData?.[fourBytePrefix] &&
      Object.keys(knownMethodData[fourBytePrefix]).length !== 0
    ) {
      return knownMethodData[fourBytePrefix];
    }

    log.debug(`loadingMethodData`);

    const { name, params } = (await getMethodDataAsync(
      fourBytePrefix,
      use4ByteResolution,
    )) as {
      name: string;
      params: unknown;
    };

    callBackgroundMethod(
      'addKnownMethodData',
      [fourBytePrefix, { name, params }],
      (err) => {
        if (err) {
          dispatch(displayWarning(err));
        }
      },
    );
    return { name, params };
  };
}

export function setSeedPhraseBackedUp(
  seedPhraseBackupState: boolean,
): ThunkAction<void, MetaMaskReduxState, unknown, AnyAction> {
  // TODO: Fix in https://github.com/MetaMask/metamask-extension/issues/31879
  // eslint-disable-next-line @typescript-eslint/no-misused-promises
  return (dispatch: MetaMaskReduxDispatch) => {
    log.debug(`background.setSeedPhraseBackedUp`);
    return new Promise((resolve, reject) => {
      callBackgroundMethod(
        'setSeedPhraseBackedUp',
        [seedPhraseBackupState],
        (err) => {
          if (err) {
            dispatch(displayWarning(err));
            reject(err);
            return;
          }
          forceUpdateMetamaskState(dispatch).then(resolve).catch(reject);
        },
      );
    });
  };
}

export function setNextNonce(nextNonce: string): PayloadAction<string> {
  return {
    type: actionConstants.SET_NEXT_NONCE,
    payload: nextNonce,
  };
}

/**
 * This function initiates the nonceLock in the background for the given
 * address, and returns the next nonce to use. It then calls setNextNonce which
 * sets the nonce in state on the nextNonce key. NOTE: The nextNonce key is
 * actually ephemeral application state. It does not appear to be part of the
 * background state.
 *
 * TODO: move this to a different slice, MetaMask slice will eventually be
 * deprecated because it should not contain any ephemeral/app state but just
 * background state. In addition we should key nextNonce by address to prevent
 * accidental usage of a stale nonce as the call to getNextNonce only works for
 * the currently selected address.
 *
 * @param address - address for which nonce lock shouuld be obtained.
 * @returns
 */
export function getNextNonce(
  address,
): ThunkAction<Promise<string>, MetaMaskReduxState, unknown, AnyAction> {
  return async (dispatch, getState) => {
    const networkClientId = getSelectedNetworkClientId(getState());
    let nextNonce;
    try {
      nextNonce = await submitRequestToBackground<string>('getNextNonce', [
        address,
        networkClientId,
      ]);
    } catch (error) {
      dispatch(displayWarning(error));
      throw error;
    }
    dispatch(setNextNonce(nextNonce));
    return nextNonce;
  };
}

export function setRequestAccountTabIds(requestAccountTabIds: {
  [origin: string]: string;
}): PayloadAction<{
  [origin: string]: string;
}> {
  return {
    type: actionConstants.SET_REQUEST_ACCOUNT_TABS,
    payload: requestAccountTabIds,
  };
}

export function getRequestAccountTabIds(): ThunkAction<
  void,
  MetaMaskReduxState,
  unknown,
  AnyAction
> {
  // TODO: Fix in https://github.com/MetaMask/metamask-extension/issues/31879
  // eslint-disable-next-line @typescript-eslint/no-misused-promises
  return async (dispatch: MetaMaskReduxDispatch) => {
    const requestAccountTabIds = await submitRequestToBackground<{
      [origin: string]: string;
    }>('getRequestAccountTabIds');
    dispatch(setRequestAccountTabIds(requestAccountTabIds));
  };
}

export function setOpenMetamaskTabsIDs(openMetaMaskTabIDs: {
  [tabId: string]: boolean;
}): PayloadAction<{ [tabId: string]: boolean }> {
  return {
    type: actionConstants.SET_OPEN_METAMASK_TAB_IDS,
    payload: openMetaMaskTabIDs,
  };
}

export function getOpenMetamaskTabsIds(): ThunkAction<
  void,
  MetaMaskReduxState,
  unknown,
  AnyAction
> {
  // TODO: Fix in https://github.com/MetaMask/metamask-extension/issues/31879
  // eslint-disable-next-line @typescript-eslint/no-misused-promises
  return async (dispatch: MetaMaskReduxDispatch) => {
    const openMetaMaskTabIDs = await submitRequestToBackground<{
      [tabId: string]: boolean;
    }>('getOpenMetamaskTabsIds');
    dispatch(setOpenMetamaskTabsIDs(openMetaMaskTabIDs));
  };
}

export async function attemptLedgerTransportCreation() {
  return await submitRequestToBackground('attemptLedgerTransportCreation');
}

/**
 * This method deduplicates error reports to sentry by maintaining a state
 * object 'singleExceptions' in the app slice. The only place this state object
 * is accessed from is within this method, to check if it has already seen and
 * therefore tracked this error. This is to avoid overloading sentry with lots
 * of duplicate errors.
 *
 * @param error
 * @returns
 */
export function captureSingleException(
  error: string,
): ThunkAction<void, MetaMaskReduxState, unknown, AnyAction> {
  // TODO: Fix in https://github.com/MetaMask/metamask-extension/issues/31879
  // eslint-disable-next-line @typescript-eslint/no-misused-promises
  return async (dispatch, getState) => {
    const { singleExceptions } = getState().appState;
    if (!(error in singleExceptions)) {
      dispatch({
        type: actionConstants.CAPTURE_SINGLE_EXCEPTION,
        value: error,
      });
      captureException(Error(error));
    }
  };
}

// Wrappers around promisifedBackground
/**
 * The "actions" below are not actions nor action creators. They cannot use
 * dispatch nor should they be dispatched when used. Instead they can be
 * called directly. These wrappers will be moved into their location at some
 * point in the future.
 */

export function estimateGas(params: TransactionParams): Promise<Hex> {
  return submitRequestToBackground('estimateGas', [params]);
}

export async function updateTokenType(
  tokenAddress: string,
): Promise<Token | undefined> {
  try {
    return await submitRequestToBackground('updateTokenType', [tokenAddress]);
  } catch (error) {
    logErrorWithMessage(error);
  }
  return undefined;
}

export async function addPollingTokenToAppState(pollingToken: string) {
  return submitRequestToBackground('addPollingTokenToAppState', [
    pollingToken,
    POLLING_TOKEN_ENVIRONMENT_TYPES[getEnvironmentType()],
  ]);
}

export async function removePollingTokenFromAppState(pollingToken: string) {
  return submitRequestToBackground('removePollingTokenFromAppState', [
    pollingToken,
    POLLING_TOKEN_ENVIRONMENT_TYPES[getEnvironmentType()],
  ]);
}

/**
 * Informs the CurrencyRateController that the UI requires currency rate polling
 *
 * @param nativeCurrencies - An array of native currency symbols
 * @returns polling token that can be used to stop polling
 */
export async function currencyRateStartPolling(
  nativeCurrencies: string[],
): Promise<string> {
  const pollingToken = await submitRequestToBackground(
    'currencyRateStartPolling',
    [{ nativeCurrencies }],
  );
  await addPollingTokenToAppState(pollingToken);
  return pollingToken;
}

/**
 * Informs the CurrencyRateController that the UI no longer requires currency rate polling
 * for the given network client.
 * If all network clients unsubscribe, the controller stops polling.
 *
 * @param pollingToken - Poll token received from calling currencyRateStartPolling
 */
export async function currencyRateStopPollingByPollingToken(
  pollingToken: string,
) {
  await submitRequestToBackground('currencyRateStopPollingByPollingToken', [
    pollingToken,
  ]);
  await removePollingTokenFromAppState(pollingToken);
}

/**
 * Informs the TokenDetectionController that the UI requires token detection polling
 *
 * @param chainIds - An array of chain ids to poll token detection on.
 * @returns polling token that can be used to stop polling.
 */
export async function tokenDetectionStartPolling(
  chainIds: string[],
): Promise<string> {
  const pollingToken = await submitRequestToBackground(
    'tokenDetectionStartPolling',
    [{ chainIds }],
  );

  await addPollingTokenToAppState(pollingToken);
  return pollingToken;
}

/**
 * Informs the TokenDetectionController that the UI no longer token detection polling
 *
 * @param pollingToken - Poll token received from calling tokenDetectionStartPolling
 */
export async function tokenDetectionStopPollingByPollingToken(
  pollingToken: string,
) {
  await submitRequestToBackground('tokenDetectionStopPollingByPollingToken', [
    pollingToken,
  ]);
  await removePollingTokenFromAppState(pollingToken);
}

/**
 * Informs the TokenListController that the UI requires token list polling
 *
 * @param chainId
 * @returns polling token that can be used to stop polling
 */
export async function tokenListStartPolling(chainId: string): Promise<string> {
  const pollingToken = await submitRequestToBackground(
    'tokenListStartPolling',
    [{ chainId }],
  );

  await addPollingTokenToAppState(pollingToken);
  return pollingToken;
}

/**
 * Informs the TokenListController that the UI no longer token list polling
 *
 * @param pollingToken - Poll token received from calling tokenListStartPolling
 */
export async function tokenListStopPollingByPollingToken(pollingToken: string) {
  await submitRequestToBackground('tokenListStopPollingByPollingToken', [
    pollingToken,
  ]);
  await removePollingTokenFromAppState(pollingToken);
}

export async function tokenBalancesStartPolling(
  chainId: string,
): Promise<string> {
  const pollingToken = await submitRequestToBackground(
    'tokenBalancesStartPolling',
    [{ chainId }],
  );
  await addPollingTokenToAppState(pollingToken);
  return pollingToken;
}

export async function tokenBalancesStopPollingByPollingToken(
  pollingToken: string,
) {
  await submitRequestToBackground('tokenBalancesStopPollingByPollingToken', [
    pollingToken,
  ]);
  await removePollingTokenFromAppState(pollingToken);
}

/**
 * Informs the TokenRatesController that the UI requires
 * token rate polling for the given chain id.
 *
 * @param chainIds - An array of chain ids to poll token rates on.
 * @returns polling token that can be used to stop polling
 */
export async function tokenRatesStartPolling(
  chainIds: string[],
): Promise<string> {
  const pollingToken = await submitRequestToBackground(
    'tokenRatesStartPolling',
    [{ chainIds }],
  );
  await addPollingTokenToAppState(pollingToken);
  return pollingToken;
}

/**
 * Informs the TokenRatesController that the UI no longer
 * requires token rate polling for the given chain id.
 *
 * @param pollingToken -
 */
export async function tokenRatesStopPollingByPollingToken(
  pollingToken: string,
) {
  await submitRequestToBackground('tokenRatesStopPollingByPollingToken', [
    pollingToken,
  ]);
  await removePollingTokenFromAppState(pollingToken);
}

/**
 * Starts polling on accountTrackerController with the networkClientId
 *
 * @param networkClientId - The network client ID to pull balances for.
 * @returns polling token used to stop polling
 */
export async function accountTrackerStartPolling(
  networkClientId: string,
): Promise<string> {
  const pollingToken = await submitRequestToBackground(
    'accountTrackerStartPolling',
    [networkClientId],
  );
  await addPollingTokenToAppState(pollingToken);
  return pollingToken;
}

/**
 * Stops polling on the account tracker controller.
 *
 * @param pollingToken - polling token to use to stop polling.
 */
export async function accountTrackerStopPollingByPollingToken(
  pollingToken: string,
) {
  await submitRequestToBackground('accountTrackerStopPollingByPollingToken', [
    pollingToken,
  ]);
  await removePollingTokenFromAppState(pollingToken);
}

/**
 * Informs the GasFeeController that the UI requires gas fee polling
 *
 * @param networkClientId - unique identifier for the network client
 * @returns polling token that can be used to stop polling
 */
export async function gasFeeStartPollingByNetworkClientId(
  networkClientId: string,
) {
  const pollingToken = await submitRequestToBackground('gasFeeStartPolling', [
    { networkClientId },
  ]);
  await addPollingTokenToAppState(pollingToken);
  return pollingToken;
}

/**
 * Informs the GasFeeController that the UI no longer requires gas fee polling
 * for the given network client.
 * If all network clients unsubscribe, the controller stops polling.
 *
 * @param pollingToken - Poll token received from calling gasFeeStartPolling
 */
export async function gasFeeStopPollingByPollingToken(pollingToken: string) {
  await submitRequestToBackground('gasFeeStopPollingByPollingToken', [
    pollingToken,
  ]);
  await removePollingTokenFromAppState(pollingToken);
}

export function getGasFeeTimeEstimate(
  maxPriorityFeePerGas: string,
  maxFeePerGas: string,
): Promise<ReturnType<GasFeeController['getTimeEstimate']>> {
  return submitRequestToBackground('getGasFeeTimeEstimate', [
    maxPriorityFeePerGas,
    maxFeePerGas,
  ]);
}

export async function attemptCloseNotificationPopup() {
  // Check if the current window is NOT a popup - if confirmed, we should not close it
  try {
    const currentWindow = await browser.windows.getCurrent();
    if (currentWindow.type && currentWindow.type !== 'popup') {
      console.warn(
        `Not safe to close a window that is not a popup: It is of type: ${currentWindow.type}`,
      );
      // We've confirmed this is not a popup window, so it's not safe to close.
      return;
    }
  } catch (error) {
    // Error occurred while checking window type - we cannot confirm rule out a popup, so continue
    // with the closing attempt as we haven't ruled out that it might be a popup
    console.warn(
      'attemptCloseNotificationPopup: Error encountered while checking window type',
      error,
    );
  }

  await submitRequestToBackground('markNotificationPopupAsAutomaticallyClosed');

  // First attempt: Try window.close()
  // This has limitations according to MDN:
  // - Only works on windows opened by Window.open()
  // - Or top-level windows with single history entry
  // - Otherwise fails silently with console error: "Scripts may not close windows that were not opened by script"
  //
  // Note: we opted for window.close() instead of browser.windows.remove(id) because the latter closes the
  // entire window and all its tabs (if there are other tabs open).
  window.close();

  // Second attempt: If we reach here, window.close() failed
  // Try to close via the browser tabs API
  try {
    const tab = await browser.tabs.getCurrent();
    await browser.tabs.remove(tab.id);
  } catch (error) {
    // If closing the tab fails, we don't want to close the entire browser window.
    // See issue: https://github.com/MetaMask/metamask-extension/issues/29821
    console.error('attemptCloseNotificationPopup: Failed to close tab', error);
  }
}

/**
 * @param payload - details of the event to track
 * @param options - options for routing/handling of event
 * @returns
 */
export function trackMetaMetricsEvent(
  payload: MetaMetricsEventPayload,
  options?: MetaMetricsEventOptions,
) {
  return submitRequestToBackground('trackMetaMetricsEvent', [
    { ...payload, actionId: generateActionId() },
    options,
  ]);
}

export function createEventFragment(
  options: MetaMetricsEventFragment,
): Promise<string> {
  const actionId = generateActionId();
  return submitRequestToBackground('createEventFragment', [
    { ...options, actionId },
  ]);
}

export function createTransactionEventFragment(
  transactionId: string,
): Promise<string> {
  const actionId = generateActionId();
  return submitRequestToBackground('createTransactionEventFragment', [
    {
      transactionId,
      actionId,
    },
  ]);
}

export function updateEventFragment(
  id: string,
  payload: Partial<MetaMetricsEventFragment>,
) {
  return submitRequestToBackground('updateEventFragment', [id, payload]);
}

export function finalizeEventFragment(
  id: string,
  options?: {
    abandoned?: boolean;
    page?: MetaMetricsPageObject;
    referrer?: MetaMetricsReferrerObject;
  },
) {
  return submitRequestToBackground('finalizeEventFragment', [id, options]);
}

/**
 * @param payload - details of the page viewed
 * @param options - options for handling the page view
 */
export function trackMetaMetricsPage(
  payload: MetaMetricsPagePayload,
  options: MetaMetricsPageOptions,
) {
  return submitRequestToBackground('trackMetaMetricsPage', [
    { ...payload, actionId: generateActionId() },
    options,
  ]);
}

export function resetViewedNotifications() {
  return submitRequestToBackground('resetViewedNotifications');
}

export function updateViewedNotifications(notificationIdViewedStatusMap: {
  [notificationId: string]: boolean;
}) {
  return submitRequestToBackground('updateViewedNotifications', [
    notificationIdViewedStatusMap,
  ]);
}

export async function setAlertEnabledness(
  alertId: string,
  enabledness: boolean,
) {
  await submitRequestToBackground('setAlertEnabledness', [
    alertId,
    enabledness,
  ]);
}

export async function setUnconnectedAccountAlertShown(origin: string) {
  await submitRequestToBackground('setUnconnectedAccountAlertShown', [origin]);
}

export async function setWeb3ShimUsageAlertDismissed(origin: string) {
  await submitRequestToBackground('setWeb3ShimUsageAlertDismissed', [origin]);
}

// Smart Transactions Controller
export function clearSmartTransactionFees() {
  // TODO: Fix in https://github.com/MetaMask/metamask-extension/issues/31878
  // eslint-disable-next-line @typescript-eslint/no-floating-promises
  submitRequestToBackground('clearSmartTransactionFees');
}

export function fetchSmartTransactionFees(
  unsignedTransaction: Partial<TransactionParams> & { chainId: string },
  approveTxParams: TransactionParams,
): ThunkAction<void, MetaMaskReduxState, unknown, AnyAction> {
  // TODO: Fix in https://github.com/MetaMask/metamask-extension/issues/31879
  // eslint-disable-next-line @typescript-eslint/no-misused-promises
  return async (dispatch: MetaMaskReduxDispatch) => {
    if (approveTxParams) {
      approveTxParams.value = '0x0';
    }
    try {
      const smartTransactionFees = await await submitRequestToBackground(
        'fetchSmartTransactionFees',
        [unsignedTransaction, approveTxParams],
      );
      dispatch({
        type: actionConstants.SET_SMART_TRANSACTIONS_ERROR,
        payload: null,
      });
      return smartTransactionFees;
    } catch (err) {
      logErrorWithMessage(err);
      if (isErrorWithMessage(err)) {
        const errorMessage = getErrorMessage(err);
        if (errorMessage.startsWith('Fetch error:')) {
          const errorObj = parseSmartTransactionsError(errorMessage);
          dispatch({
            type: actionConstants.SET_SMART_TRANSACTIONS_ERROR,
            payload: errorObj,
          });
        }
      }
      throw err;
    }
  };
}

type TemporarySmartTransactionGasFees = {
  maxFeePerGas: string;
  maxPriorityFeePerGas: string;
  gas: string;
  value: string;
};

const createSignedTransactions = async (
  unsignedTransaction: Partial<TransactionParams> & { chainId: string },
  fees: TemporarySmartTransactionGasFees[],
  areCancelTransactions?: boolean,
): Promise<TransactionParams[]> => {
  const unsignedTransactionsWithFees = fees.map((fee) => {
    const unsignedTransactionWithFees = {
      ...unsignedTransaction,
      maxFeePerGas: decimalToHex(fee.maxFeePerGas),
      maxPriorityFeePerGas: decimalToHex(fee.maxPriorityFeePerGas),
      gas: areCancelTransactions
        ? decimalToHex(21000) // It has to be 21000 for cancel transactions, otherwise the API would reject it.
        : unsignedTransaction.gas,
      value: unsignedTransaction.value,
    };
    if (areCancelTransactions) {
      unsignedTransactionWithFees.to = unsignedTransactionWithFees.from;
      unsignedTransactionWithFees.data = '0x';
    }
    return unsignedTransactionWithFees;
  });
  const signedTransactions = await submitRequestToBackground<
    TransactionParams[]
  >('approveTransactionsWithSameNonce', [unsignedTransactionsWithFees]);
  return signedTransactions;
};

export function signAndSendSmartTransaction({
  unsignedTransaction,
  smartTransactionFees,
}: {
  unsignedTransaction: Partial<TransactionParams> & { chainId: string };
  smartTransactionFees: {
    fees: TemporarySmartTransactionGasFees[];
    cancelFees: TemporarySmartTransactionGasFees[];
  };
}): ThunkAction<Promise<string>, MetaMaskReduxState, unknown, AnyAction> {
  return async (dispatch: MetaMaskReduxDispatch) => {
    const signedTransactions = await createSignedTransactions(
      unsignedTransaction,
      smartTransactionFees.fees,
    );
    try {
      const response = await submitRequestToBackground<{ uuid: string }>(
        'submitSignedTransactions',
        [
          {
            signedTransactions,
            // The "signedCanceledTransactions" parameter is still expected by the STX controller but is no longer used.
            // So we are passing an empty array. The parameter may be deprecated in a future update.
            signedCanceledTransactions: [],
            txParams: unsignedTransaction,
          },
        ],
      ); // Returns e.g.: { uuid: 'dP23W7c2kt4FK9TmXOkz1UM2F20' }
      return response.uuid;
    } catch (err) {
      logErrorWithMessage(err);
      if (isErrorWithMessage(err)) {
        const errorMessage = getErrorMessage(err);
        if (errorMessage.startsWith('Fetch error:')) {
          const errorObj = parseSmartTransactionsError(errorMessage);
          dispatch({
            type: actionConstants.SET_SMART_TRANSACTIONS_ERROR,
            payload: errorObj,
          });
        }
      }
      throw err;
    }
  };
}

export function updateSmartTransaction(
  uuid: string,
  txMeta: TransactionMeta,
): ThunkAction<void, MetaMaskReduxState, unknown, AnyAction> {
  // TODO: Fix in https://github.com/MetaMask/metamask-extension/issues/31879
  // eslint-disable-next-line @typescript-eslint/no-misused-promises
  return async (dispatch: MetaMaskReduxDispatch) => {
    try {
      await submitRequestToBackground('updateSmartTransaction', [
        {
          uuid,
          ...txMeta,
        },
      ]);
    } catch (err) {
      logErrorWithMessage(err);
      if (isErrorWithMessage(err)) {
        const errorMessage = getErrorMessage(err);
        if (errorMessage.startsWith('Fetch error:')) {
          const errorObj = parseSmartTransactionsError(errorMessage);
          dispatch({
            type: actionConstants.SET_SMART_TRANSACTIONS_ERROR,
            payload: errorObj,
          });
        }
      }
      throw err;
    }
  };
}

export function setSmartTransactionsRefreshInterval(
  refreshInterval: number,
): ThunkAction<void, MetaMaskReduxState, unknown, AnyAction> {
  // TODO: Fix in https://github.com/MetaMask/metamask-extension/issues/31879
  // eslint-disable-next-line @typescript-eslint/no-misused-promises
  return async () => {
    if (refreshInterval === undefined || refreshInterval === null) {
      return;
    }
    try {
      await submitRequestToBackground('setStatusRefreshInterval', [
        refreshInterval,
      ]);
    } catch (err) {
      logErrorWithMessage(err);
    }
  };
}

export function cancelSmartTransaction(
  uuid: string,
): ThunkAction<void, MetaMaskReduxState, unknown, AnyAction> {
  // TODO: Fix in https://github.com/MetaMask/metamask-extension/issues/31879
  // eslint-disable-next-line @typescript-eslint/no-misused-promises
  return async (dispatch: MetaMaskReduxDispatch) => {
    try {
      await submitRequestToBackground('cancelSmartTransaction', [uuid]);
    } catch (err) {
      logErrorWithMessage(err);
      if (isErrorWithMessage(err)) {
        const errorMessage = getErrorMessage(err);
        if (errorMessage.startsWith('Fetch error:')) {
          const errorObj = parseSmartTransactionsError(errorMessage);
          dispatch({
            type: actionConstants.SET_SMART_TRANSACTIONS_ERROR,
            payload: errorObj,
          });
        }
      }
      throw err;
    }
  };
}

// TODO: Not a thunk but rather a wrapper around a background call
export function fetchSmartTransactionsLiveness({
  networkClientId,
}: {
  networkClientId?: string;
} = {}) {
  return async () => {
    try {
      await submitRequestToBackground('fetchSmartTransactionsLiveness', [
        { networkClientId },
      ]);
    } catch (err) {
      logErrorWithMessage(err);
    }
  };
}

export function dismissSmartTransactionsErrorMessage(): Action {
  return {
    type: actionConstants.DISMISS_SMART_TRANSACTIONS_ERROR_MESSAGE,
  };
}

// App state
export function hideTestNetMessage() {
  return submitRequestToBackground('setShowTestnetMessageInDropdown', [false]);
}

export function hideBetaHeader() {
  return submitRequestToBackground('setShowBetaHeader', [false]);
}

export function hidePermissionsTour() {
  return submitRequestToBackground('setShowPermissionsTour', [false]);
}

export function hideAccountBanner() {
  return submitRequestToBackground('setShowAccountBanner', [false]);
}

export function hideNetworkBanner() {
  return submitRequestToBackground('setShowNetworkBanner', [false]);
}

/**
 * Sends the background state the networkClientId and domain upon network switch
 *
 * @param selectedTabOrigin - The origin to set the new networkClientId for
 * @param networkClientId - The new networkClientId
 */
export function setNetworkClientIdForDomain(
  selectedTabOrigin: string,
  networkClientId: string,
): Promise<void> {
  return submitRequestToBackground('setNetworkClientIdForDomain', [
    selectedTabOrigin,
    networkClientId,
  ]);
}

export function setSecurityAlertsEnabled(val: boolean): void {
  try {
    // TODO: Fix in https://github.com/MetaMask/metamask-extension/issues/31878
    // eslint-disable-next-line @typescript-eslint/no-floating-promises
    submitRequestToBackground('setSecurityAlertsEnabled', [val]);
  } catch (error) {
    logErrorWithMessage(error);
  }
}

export async function setWatchEthereumAccountEnabled(value: boolean) {
  try {
    await submitRequestToBackground('setWatchEthereumAccountEnabled', [value]);
  } catch (error) {
    logErrorWithMessage(error);
  }
}

///: BEGIN:ONLY_INCLUDE_IF(keyring-snaps)
export async function setAddSnapAccountEnabled(value: boolean): Promise<void> {
  try {
    await submitRequestToBackground('setAddSnapAccountEnabled', [value]);
  } catch (error) {
    logErrorWithMessage(error);
  }
}

export function showKeyringSnapRemovalModal(payload: {
  snapName: string;
  result: 'success' | 'failed';
}) {
  return {
    type: actionConstants.SHOW_KEYRING_SNAP_REMOVAL_RESULT,
    payload,
  };
}

export function hideKeyringRemovalResultModal() {
  return {
    type: actionConstants.HIDE_KEYRING_SNAP_REMOVAL_RESULT,
  };
}

export async function getSnapAccountsById(snapId: string): Promise<string[]> {
  const addresses: string[] = await submitRequestToBackground(
    'getAccountsBySnapId',
    [snapId],
  );

  return addresses;
}
///: END:ONLY_INCLUDE_IF

export function setUseExternalNameSources(val: boolean): void {
  try {
    // TODO: Fix in https://github.com/MetaMask/metamask-extension/issues/31878
    // eslint-disable-next-line @typescript-eslint/no-floating-promises
    submitRequestToBackground('setUseExternalNameSources', [val]);
  } catch (error) {
    logErrorWithMessage(error);
  }
}

export function setUseTransactionSimulations(val: boolean): void {
  try {
    // TODO: Fix in https://github.com/MetaMask/metamask-extension/issues/31878
    // eslint-disable-next-line @typescript-eslint/no-floating-promises
    submitRequestToBackground('setUseTransactionSimulations', [val]);
  } catch (error) {
    logErrorWithMessage(error);
  }
}

// QR Hardware Wallets
export async function submitQRHardwareCryptoHDKey(cbor: Hex) {
  await submitRequestToBackground('submitQRHardwareCryptoHDKey', [cbor]);
}

export async function submitQRHardwareCryptoAccount(cbor: Hex) {
  await submitRequestToBackground('submitQRHardwareCryptoAccount', [cbor]);
}

export function cancelSyncQRHardware(): ThunkAction<
  void,
  MetaMaskReduxState,
  unknown,
  AnyAction
> {
  // TODO: Fix in https://github.com/MetaMask/metamask-extension/issues/31879
  // eslint-disable-next-line @typescript-eslint/no-misused-promises
  return async (dispatch: MetaMaskReduxDispatch) => {
    dispatch(hideLoadingIndication());
    await submitRequestToBackground('cancelSyncQRHardware');
  };
}

export async function submitQRHardwareSignature(requestId: string, cbor: Hex) {
  await submitRequestToBackground('submitQRHardwareSignature', [
    requestId,
    cbor,
  ]);
}

export function cancelQRHardwareSignRequest(): ThunkAction<
  void,
  MetaMaskReduxState,
  unknown,
  AnyAction
> {
  // TODO: Fix in https://github.com/MetaMask/metamask-extension/issues/31879
  // eslint-disable-next-line @typescript-eslint/no-misused-promises
  return async (dispatch: MetaMaskReduxDispatch) => {
    dispatch(hideLoadingIndication());
    await submitRequestToBackground('cancelQRHardwareSignRequest');
  };
}

export function requestUserApproval({
  origin,
  type,
  requestData,
}: {
  origin: string;
  type: string;
  requestData: object;
}): ThunkAction<void, MetaMaskReduxState, unknown, AnyAction> {
  // TODO: Fix in https://github.com/MetaMask/metamask-extension/issues/31879
  // eslint-disable-next-line @typescript-eslint/no-misused-promises
  return async (dispatch: MetaMaskReduxDispatch) => {
    try {
      await submitRequestToBackground('requestUserApproval', [
        {
          origin,
          type,
          requestData,
        },
      ]);
    } catch (error) {
      logErrorWithMessage(error);
      dispatch(displayWarning('Had trouble requesting user approval'));
    }
  };
}

export function rejectAllApprovals() {
  return async (dispatch: MetaMaskReduxDispatch) => {
    await submitRequestToBackground('rejectAllPendingApprovals');

    const { pendingApprovals } = await forceUpdateMetamaskState(dispatch);

    if (Object.values(pendingApprovals).length === 0) {
      dispatch(closeCurrentNotificationWindow());
    }
  };
}

export async function getCurrentNetworkEIP1559Compatibility(): Promise<
  boolean | undefined
> {
  let networkEIP1559Compatibility;
  try {
    networkEIP1559Compatibility = await submitRequestToBackground<boolean>(
      'getCurrentNetworkEIP1559Compatibility',
    );
  } catch (error) {
    console.error(error);
  }
  return networkEIP1559Compatibility;
}

export async function getNetworkConfigurationByNetworkClientId(
  networkClientId: NetworkClientId,
): Promise<NetworkConfiguration | undefined> {
  let networkConfiguration;
  try {
    networkConfiguration =
      await submitRequestToBackground<NetworkConfiguration>(
        'getNetworkConfigurationByNetworkClientId',
        [networkClientId],
      );
  } catch (error) {
    console.error(error);
  }
  return networkConfiguration;
}

export function updateProposedNames(
  request: UpdateProposedNamesRequest,
): ThunkAction<
  UpdateProposedNamesResult,
  MetaMaskReduxState,
  unknown,
  AnyAction
> {
  return (async () => {
    const data = await submitRequestToBackground<UpdateProposedNamesResult>(
      'updateProposedNames',
      [request],
    );

    return data;

    // TODO: Fix in https://github.com/MetaMask/metamask-extension/issues/31973
    // eslint-disable-next-line @typescript-eslint/no-explicit-any
  }) as any;
}

export function setName(
  request: SetNameRequest,
): ThunkAction<void, MetaMaskReduxState, unknown, AnyAction> {
  return (async () => {
    await submitRequestToBackground<void>('setName', [request]);

    // TODO: Fix in https://github.com/MetaMask/metamask-extension/issues/31973
    // eslint-disable-next-line @typescript-eslint/no-explicit-any
  }) as any;
}

/**
 * To create a data deletion regulation for MetaMetrics data deletion
 */
export async function createMetaMetricsDataDeletionTask() {
  return await submitRequestToBackground('createMetaMetricsDataDeletionTask');
}

/**
 * To check the status of the current delete regulation.
 */
export async function updateDataDeletionTaskStatus() {
  return await submitRequestToBackground('updateDataDeletionTaskStatus');
}

/**
 * Throw an error in the background for testing purposes.
 *
 * @param message - The error message.
 * @deprecated This is only meant to facilitiate E2E testing. We should not use
 * this for handling errors.
 */
export async function throwTestBackgroundError(message: string): Promise<void> {
  await submitRequestToBackground('throwTestError', [message]);
}

/**
 * Set status of popover warning for the first snap installation.
 *
 * @param shown - True if popover has been shown.
 * @returns Promise Resolved on successfully submitted background request.
 */
export function setSnapsInstallPrivacyWarningShownStatus(shown: boolean) {
  return async () => {
    await submitRequestToBackground(
      'setSnapsInstallPrivacyWarningShownStatus',
      [shown],
    );
  };
}

/**
 * Update the state of a given Snap interface.
 *
 * @param id - The Snap interface ID.
 * @param state - The interface state.
 * @returns Promise Resolved on successfully submitted background request.
 */
export function updateInterfaceState(
  id: string,
  state: InterfaceState,
): ThunkAction<void, MetaMaskReduxState, unknown, AnyAction> {
  return (async (dispatch: MetaMaskReduxDispatch) => {
    await submitRequestToBackground<void>('updateInterfaceState', [id, state]);
    await forceUpdateMetamaskState(dispatch);

    // TODO: Fix in https://github.com/MetaMask/metamask-extension/issues/31973
    // eslint-disable-next-line @typescript-eslint/no-explicit-any
  }) as any;
}

/**
 * Delete the Snap interface from state.
 *
 * @param id - The Snap interface ID.
 * @returns Promise Resolved on successfully submitted background request.
 */
export function deleteInterface(
  id: string,
): ThunkAction<void, MetaMaskReduxState, unknown, AnyAction> {
  return (async (dispatch: MetaMaskReduxDispatch) => {
    await submitRequestToBackground<void>('deleteInterface', [id]);
    await forceUpdateMetamaskState(dispatch);

    // TODO: Fix in https://github.com/MetaMask/metamask-extension/issues/31973
    // eslint-disable-next-line @typescript-eslint/no-explicit-any
  }) as any;
}

export function trackInsightSnapUsage(snapId: string) {
  return async () => {
    await submitRequestToBackground('trackInsightSnapView', [snapId]);
  };
}

///: BEGIN:ONLY_INCLUDE_IF(keyring-snaps)
export async function setSnapsAddSnapAccountModalDismissed() {
  await submitRequestToBackground('setSnapsAddSnapAccountModalDismissed', [
    true,
  ]);
}
///: END:ONLY_INCLUDE_IF

/**
 * Initiates the sign-in process.
 *
 * This function dispatches a request to the background script to perform the sign-in operation.
 * Upon success, it dispatches an action with type `PERFORM_SIGN_IN` to update the Redux state.
 * If the operation fails, it logs the error message and rethrows the error.
 *
 * @returns A thunk action that performs the sign-in operation.
 */
export function performSignIn(): ThunkAction<
  void,
  MetaMaskReduxState,
  unknown,
  AnyAction
> {
  // TODO: Fix in https://github.com/MetaMask/metamask-extension/issues/31879
  // eslint-disable-next-line @typescript-eslint/no-misused-promises
  return async () => {
    try {
      await submitRequestToBackground('performSignIn');
    } catch (error) {
      const errorMessage =
        error instanceof Error
          ? error.message
          : 'Unknown error occurred during sign-in.';
      logErrorWithMessage(errorMessage);
      throw error;
    }
  };
}

/**
 * Initiates the sign-out process.
 *
 * This function dispatches a request to the background script to perform the sign-out operation.
 * Upon success, it dispatches an action with type `PERFORM_SIGN_OUT` to update the Redux state.
 * If the operation fails, it logs the error message and rethrows the error.
 *
 * @returns A thunk action that performs the sign-out operation.
 */
export function performSignOut(): ThunkAction<
  void,
  MetaMaskReduxState,
  unknown,
  AnyAction
> {
  // TODO: Fix in https://github.com/MetaMask/metamask-extension/issues/31879
  // eslint-disable-next-line @typescript-eslint/no-misused-promises
  return async () => {
    try {
      await submitRequestToBackground('performSignOut');
    } catch (error) {
      logErrorWithMessage(error);
      throw error;
    }
  };
}

/**
 * Enables or disables a backup and sync feature.
 *
 * This function sends a request to the background script to enable or disable a specific
 * backup and sync feature.
 * If the operation encounters an error, it logs the error message and rethrows the error to be handled by the caller.
 *
 * @param feature - The feature to enable or disable.
 * @param enabled - A boolean indicating whether to enable or disable the feature.
 * @returns A thunk action that, when dispatched, attempts to enable or disable a backup and sync feature.
 */
export function setIsBackupAndSyncFeatureEnabled(
  feature: keyof typeof BACKUPANDSYNC_FEATURES,
  enabled: boolean,
): ThunkAction<void, MetaMaskReduxState, unknown, AnyAction> {
  // TODO: Fix in https://github.com/MetaMask/metamask-extension/issues/31879
  // eslint-disable-next-line @typescript-eslint/no-misused-promises
  return async () => {
    try {
      await submitRequestToBackground('setIsBackupAndSyncFeatureEnabled', [
        feature,
        enabled,
      ]);
    } catch (error) {
      logErrorWithMessage(error);
      throw error;
    }
  };
}

/**
 * Initiates the creation of on-chain triggers.
 *
 * This function dispatches a request to the background script to create on-chain triggers.
 * Upon success, it dispatches an action with type `CREATE_ON_CHAIN_TRIGGERS` to update the Redux state.
 * If the operation fails, it logs the error message and rethrows the error to ensure it is handled appropriately.
 *
 * @returns A thunk action that, when dispatched, attempts to create on-chain triggers.
 */
export function createOnChainTriggers(): ThunkAction<
  void,
  MetaMaskReduxState,
  unknown,
  AnyAction
> {
  // TODO: Fix in https://github.com/MetaMask/metamask-extension/issues/31879
  // eslint-disable-next-line @typescript-eslint/no-misused-promises
  return async () => {
    try {
      await submitRequestToBackground('createOnChainTriggers');
    } catch (error) {
      logErrorWithMessage(error);
      throw error;
    }
  };
}

/**
 * Deletes on-chain triggers associated with specified accounts.
 *
 * This function sends a request to the background script to delete on-chain triggers for the provided accounts.
 * Upon success, it dispatches an action with type `DELETE_ON_CHAIN_TRIGGERS_BY_ACCOUNT` to update the Redux state.
 * If the operation encounters an error, it logs the error message and rethrows the error to ensure it is handled appropriately.
 *
 * @param accounts - An array of account identifiers for which on-chain triggers should be deleted.
 * @returns A thunk action that, when dispatched, attempts to delete on-chain triggers for the specified accounts.
 */
export function disableAccounts(
  accounts: string[],
): ThunkAction<void, MetaMaskReduxState, unknown, AnyAction> {
  // TODO: Fix in https://github.com/MetaMask/metamask-extension/issues/31879
  // eslint-disable-next-line @typescript-eslint/no-misused-promises
  return async () => {
    try {
      await submitRequestToBackground('disableAccounts', [accounts]);
    } catch (error) {
      logErrorWithMessage(error);
      throw error;
    }
  };
}

/**
 * Updates on-chain triggers for specified accounts.
 *
 * This function dispatches a request to the background script to update on-chain triggers associated with the given accounts.
 * Upon success, it dispatches an action with type `UPDATE_ON_CHAIN_TRIGGERS_BY_ACCOUNT` to update the Redux state.
 * If the operation fails, it logs the error message and rethrows the error to ensure proper error handling.
 *
 * @param accounts - An array of account identifiers for which on-chain triggers should be updated.
 * @returns A thunk action that, when dispatched, attempts to update on-chain triggers for the specified accounts.
 */
export function enableAccounts(
  accounts: string[],
): ThunkAction<void, MetaMaskReduxState, unknown, AnyAction> {
  // TODO: Fix in https://github.com/MetaMask/metamask-extension/issues/31879
  // eslint-disable-next-line @typescript-eslint/no-misused-promises
  return async () => {
    try {
      await submitRequestToBackground('enableAccounts', [accounts]);
    } catch (error) {
      logErrorWithMessage(error);
      throw error;
    }
  };
}

/**
 * Fetches and updates MetaMask notifications.
 *
 * This function sends a request to the background script to fetch the latest notifications.
 * If the operation encounters an error, it logs the error message and rethrows the error to ensure it is handled appropriately.
 *
 * @param previewToken - Optional preview token for fetching draft feature announcements.
 * @returns A thunk action that, when dispatched, attempts to fetch and update MetaMask notifications.
 */
export function fetchAndUpdateMetamaskNotifications(
  previewToken?: string,
): ThunkAction<void, MetaMaskReduxState, unknown, AnyAction> {
  // TODO: Fix in https://github.com/MetaMask/metamask-extension/issues/31879
  // eslint-disable-next-line @typescript-eslint/no-misused-promises
  return async () => {
    try {
      const response = await submitRequestToBackground(
        'fetchAndUpdateMetamaskNotifications',
        [previewToken],
      );
      return response;
    } catch (error) {
      logErrorWithMessage(error);
      throw error;
    }
  };
}

/**
 * Deletes notifications by their id.
 *
 * This function sends a request to the background script to delete notifications by the passed in ids and updates the state accordingly.
 * If the operation encounters an error, it logs the error message and rethrows the error to ensure it is handled appropriately.
 *
 * @param ids - The ids of the notifications to delete.
 * @returns A thunk action that, when dispatched, attempts to delete a notification by its id.
 */
export function deleteNotificationsById(
  ids: string[],
): ThunkAction<void, MetaMaskReduxState, unknown, AnyAction> {
  // TODO: Fix in https://github.com/MetaMask/metamask-extension/issues/31879
  // eslint-disable-next-line @typescript-eslint/no-misused-promises
  return async () => {
    try {
      const response = await submitRequestToBackground(
        'deleteNotificationsById',
        [ids],
      );
      return response;
    } catch (error) {
      logErrorWithMessage(error);
      throw error;
    }
  };
}

/**
 * Synchronizes accounts data with user storage between devices.
 *
 * This function sends a request to the background script to sync accounts data and update the state accordingly.
 * If the operation encounters an error, it logs the error message and rethrows the error to ensure it is handled appropriately.
 *
 * @returns A thunk action that, when dispatched, attempts to synchronize accounts data with user storage between devices.
 */
export function syncInternalAccountsWithUserStorage(): ThunkAction<
  void,
  MetaMaskReduxState,
  unknown,
  AnyAction
> {
  // TODO: Fix in https://github.com/MetaMask/metamask-extension/issues/31879
  // eslint-disable-next-line @typescript-eslint/no-misused-promises
  return async () => {
    try {
      const response = await submitRequestToBackground(
        'syncInternalAccountsWithUserStorage',
      );
      return response;
    } catch (error) {
      logErrorWithMessage(error);
      throw error;
    }
  };
}

/**
 * "Locks" account syncing by setting the necessary flags in UserStorageController.
 * This is used to temporarily prevent account syncing from listening to accounts being changed, and the downward sync to happen.
 *
 * @returns
 */
export function lockAccountSyncing(): ThunkAction<
  void,
  MetaMaskReduxState,
  unknown,
  AnyAction
> {
  return async () => {
    try {
      await submitRequestToBackground(
        'setIsAccountSyncingReadyToBeDispatched',
        [false],
      );
      await submitRequestToBackground('setHasAccountSyncingSyncedAtLeastOnce', [
        false,
      ]);
    } catch (error) {
      logErrorWithMessage(error);
      throw error;
    }
  };
}

/**
 * "Unlocks" account syncing by setting the necessary flags in UserStorageController.
 * This is used to resume account syncing after it has been locked.
 * This will trigger a downward sync if this is called after a lockAccountSyncing call.
 *
 * @returns
 */
export function unlockAccountSyncing(): ThunkAction<
  void,
  MetaMaskReduxState,
  unknown,
  AnyAction
> {
  return async () => {
    try {
      await submitRequestToBackground('setHasAccountSyncingSyncedAtLeastOnce', [
        true,
      ]);
      return await submitRequestToBackground(
        'setIsAccountSyncingReadyToBeDispatched',
        [true],
      );
    } catch (error) {
      return getErrorMessage(error);
    }
  };
}

/**
 * Delete all of current user's accounts data from user storage.
 *
 * This function sends a request to the background script to sync accounts data and update the state accordingly.
 * If the operation encounters an error, it logs the error message and rethrows the error to ensure it is handled appropriately.
 *
 * @returns A thunk action that, when dispatched, attempts to synchronize accounts data with user storage between devices.
 */
export function deleteAccountSyncingDataFromUserStorage(): ThunkAction<
  void,
  MetaMaskReduxState,
  unknown,
  AnyAction
> {
  // TODO: Fix in https://github.com/MetaMask/metamask-extension/issues/31879
  // eslint-disable-next-line @typescript-eslint/no-misused-promises
  return async () => {
    try {
      const response = await submitRequestToBackground(
        'deleteAccountSyncingDataFromUserStorage',
        [USER_STORAGE_FEATURE_NAMES.accounts],
      );
      return response;
    } catch (error) {
      logErrorWithMessage(error);
      throw error;
    }
  };
}

/**
 * Synchronizes address book data with user storage between devices.
 *
 * This function sends a request to the background script to sync address book data and update the state accordingly.
 * If the operation encounters an error, it logs the error message and rethrows the error to ensure it is handled appropriately.
 *
 * @returns A thunk action that, when dispatched, attempts to synchronize address book data with user storage between devices.
 */
export function syncContactsWithUserStorage(): ThunkAction<
  void,
  MetaMaskReduxState,
  unknown,
  AnyAction
> {
  return async () => {
    try {
      const response = await submitRequestToBackground(
        'syncContactsWithUserStorage',
      );
      return response;
    } catch (error) {
      logErrorWithMessage(error);
      throw error;
    }
  };
}

/**
 * Marks MetaMask notifications as read.
 *
 * This function sends a request to the background script to mark the specified notifications as read.
 * Upon success, it dispatches an action with type `MARK_METAMASK_NOTIFICATIONS_AS_READ` to update the Redux state.
 * If the operation encounters an error, it logs the error message and rethrows the error to ensure it is handled appropriately.
 *
 * @param notifications - An array of notification identifiers to be marked as read.
 * @returns A thunk action that, when dispatched, attempts to mark MetaMask notifications as read.
 */
export function markMetamaskNotificationsAsRead(
  notifications: NotificationServicesController.Types.MarkAsReadNotificationsParam,
): ThunkAction<void, MetaMaskReduxState, unknown, AnyAction> {
  // TODO: Fix in https://github.com/MetaMask/metamask-extension/issues/31879
  // eslint-disable-next-line @typescript-eslint/no-misused-promises
  return async () => {
    try {
      await submitRequestToBackground('markMetamaskNotificationsAsRead', [
        notifications,
      ]);
    } catch (error) {
      logErrorWithMessage(error);
      throw error;
    }
  };
}

/**
 * Enables or disables feature announcements.
 *
 * This function sends a request to the background script to toggle the enabled state of feature announcements.
 * Upon success, it dispatches an action with type `SET_FEATURE_ANNOUNCEMENTS_ENABLED` to update the Redux state.
 * If the operation encounters an error, it logs the error message and rethrows the error to ensure it is handled appropriately.
 *
 * @param state - A boolean indicating whether to enable (true) or disable (false) feature announcements.
 * @returns A thunk action that, when dispatched, attempts to set the enabled state of feature announcements.
 */
export function setFeatureAnnouncementsEnabled(
  state: boolean,
): ThunkAction<void, MetaMaskReduxState, unknown, AnyAction> {
  // TODO: Fix in https://github.com/MetaMask/metamask-extension/issues/31879
  // eslint-disable-next-line @typescript-eslint/no-misused-promises
  return async () => {
    try {
      await submitRequestToBackground('setFeatureAnnouncementsEnabled', [
        state,
      ]);
    } catch (error) {
      logErrorWithMessage(error);
      throw error;
    }
  };
}

/**
 * Checks the presence of accounts in user storage.
 *
 * This function sends a request to the background script to check the presence of specified accounts in user storage.
 * Upon success, it dispatches an action with type `CHECK_ACCOUNTS_PRESENCE` to update the Redux state.
 * If the operation encounters an error, it logs the error message and rethrows the error to ensure it is handled appropriately.
 *
 * @param accounts - An array of account addresses to be checked.
 * @returns A thunk action that, when dispatched, attempts to check the presence of accounts in user storage.
 */
export function checkAccountsPresence(
  accounts: string[],
): ThunkAction<void, MetaMaskReduxState, unknown, AnyAction> {
  // TODO: Fix in https://github.com/MetaMask/metamask-extension/issues/31879
  // eslint-disable-next-line @typescript-eslint/no-misused-promises
  return async () => {
    try {
      const response = await submitRequestToBackground(
        'checkAccountsPresence',
        [accounts],
      );
      return response;
    } catch (error) {
      logErrorWithMessage(error);
      throw error;
    }
  };
}
/**
 * Triggers a modal to confirm the action of turning on MetaMask notifications.
 * This function dispatches an action to show a modal dialog asking the user to confirm if they want to turn on MetaMask notifications.
 *
 * @returns A thunk action that, when dispatched, shows the confirmation modal.
 */
export function showConfirmTurnOnMetamaskNotifications(): ThunkAction<
  void,
  MetaMaskReduxState,
  unknown,
  AnyAction
> {
  return (dispatch: MetaMaskReduxDispatch) => {
    dispatch(
      showModal({
        name: 'TURN_ON_METAMASK_NOTIFICATIONS',
      }),
    );
  };
}

/**
 * Enables MetaMask notifications.
 * This function dispatches a request to the background script to enable MetaMask notifications.
 * If the operation fails, it logs the error message and rethrows the error to ensure it is handled appropriately.
 *
 * @returns A thunk action that, when dispatched, attempts to enable MetaMask notifications.
 */
export function enableMetamaskNotifications(): ThunkAction<
  void,
  unknown,
  AnyAction
> {
  return async () => {
    try {
      await submitRequestToBackground('enableMetamaskNotifications');
    } catch (error) {
      log.error(error);
      throw error;
    }
  };
}

/**
 * Disables MetaMask notifications.
 * This function dispatches a request to the background script to disable MetaMask notifications.
 * If the operation fails, it logs the error message and rethrows the error to ensure it is handled appropriately.
 *
 * @returns A thunk action that, when dispatched, attempts to disable MetaMask notifications.
 */
export function disableMetamaskNotifications(): ThunkAction<
  void,
  unknown,
  AnyAction
> {
  return async () => {
    try {
      await submitRequestToBackground('disableMetamaskNotifications');
    } catch (error) {
      log.error(error);
      throw error;
    }
  };
}

export function setConfirmationAdvancedDetailsOpen(value: boolean) {
  return setPreference('showConfirmationAdvancedDetails', value);
}

export async function getNextAvailableAccountName(
  keyring?: KeyringTypes,
): Promise<string> {
  return await submitRequestToBackground<string>(
    'getNextAvailableAccountName',
    [keyring],
  );
}

export async function decodeTransactionData({
  transactionData,
  contractAddress,
  chainId,
}: {
  transactionData: Hex;
  contractAddress: Hex;
  chainId: Hex;
}): Promise<DecodedTransactionDataResponse | undefined> {
  return await submitRequestToBackground<string>('decodeTransactionData', [
    {
      transactionData,
      contractAddress,
      chainId,
    },
  ]);
}
///: BEGIN:ONLY_INCLUDE_IF(multichain)
export async function multichainUpdateBalance(
  accountId: string,
): Promise<void> {
  return await submitRequestToBackground<void>('multichainUpdateBalance', [
    accountId,
  ]);
}

export async function multichainUpdateTransactions(
  accountId: string,
): Promise<void> {
  return await submitRequestToBackground<void>('multichainUpdateTransactions', [
    accountId,
  ]);
}
///: END:ONLY_INCLUDE_IF

export async function getLastInteractedConfirmationInfo(): Promise<
  LastInteractedConfirmationInfo | undefined
> {
  return await submitRequestToBackground<void>(
    'getLastInteractedConfirmationInfo',
  );
}

export async function setLastInteractedConfirmationInfo(
  info: LastInteractedConfirmationInfo,
): Promise<void> {
  return await submitRequestToBackground<void>(
    'setLastInteractedConfirmationInfo',
    [info],
  );
}

export async function endBackgroundTrace(request: EndTraceRequest) {
  // We want to record the timestamp immediately, not after the request reaches the background.
  // Sentry uses the Performance interface for more accuracy, so we also must use it to align with
  // other timings.
  const timestamp =
    // TODO: Fix in https://github.com/MetaMask/metamask-extension/issues/31880
    // eslint-disable-next-line @typescript-eslint/prefer-nullish-coalescing
    request.timestamp || performance.timeOrigin + performance.now();

  await submitRequestToBackground<void>('endTrace', [
    { ...request, timestamp },
  ]);
}

/**
 * Apply the state patches from the background.
 * Intentionally not using immer as a temporary measure to avoid
 * freezing the resulting state and requiring further fixes
 * to remove direct state mutations.
 *
 * @param oldState - The current state.
 * @param patches - The patches to apply.
 * Only supports 'replace' operations with a single path element.
 * @returns The new state.
 */
function applyPatches(
  oldState: Record<string, unknown>,
  patches: Patch[],
): Record<string, unknown> {
  const newState = { ...oldState };

  for (const patch of patches) {
    const { op, path, value } = patch;

    if (op === 'replace') {
      newState[path[0]] = value;
    } else {
      throw new Error(`Unsupported patch operation: ${op}`);
    }
  }

  return newState;
}

///: BEGIN:ONLY_INCLUDE_IF(multichain)
export async function sendMultichainTransaction(
  snapId: string,
  {
    account,
    scope,
    assetType,
  }: {
    account: string;
    scope: string;
    assetType?: CaipAssetType;
  },
) {
  await handleSnapRequest({
    snapId,
    origin: 'metamask',
    handler: HandlerType.OnRpcRequest,
    request: {
      method: 'startSendTransactionFlow',
      params: {
        account,
        scope,
        assetId: assetType, // The Solana snap names the parameter `assetId` while it is in fact an `assetType`
      },
    },
  });
}
///: END:ONLY_INCLUDE_IF

///: BEGIN:ONLY_INCLUDE_IF(keyring-snaps)
export async function createSnapAccount(
  snapId: SnapId,
  options: Record<string, Json>,
  internalOptions?: SnapKeyringInternalOptions,
): Promise<InternalAccount> {
  return await submitRequestToBackground<InternalAccount>('createSnapAccount', [
    snapId,
    options,
    internalOptions,
  ]);
}
///: END:ONLY_INCLUDE_IF

export async function getCode(address: Hex, networkClientId: string) {
  return await submitRequestToBackground<string>('getCode', [
    address,
    networkClientId,
  ]);
}

export function setTransactionActive(
  transactionId: string,
  isFocused: boolean,
): ThunkAction<void, MetaMaskReduxState, unknown, AnyAction> {
  // TODO: Fix in https://github.com/MetaMask/metamask-extension/issues/31879
  // eslint-disable-next-line @typescript-eslint/no-misused-promises
  return async () => {
    await submitRequestToBackground('setTransactionActive', [
      transactionId,
      isFocused,
    ]);
  };
}

export async function isRelaySupported(chainId: Hex): Promise<boolean> {
  return await submitRequestToBackground<boolean>('isRelaySupported', [
    chainId,
  ]);
}

/**
 * Sets the preference for skipping the interstitial page when opening a deep link.
 *
 * @param value - Whether to skip the interstitial page when opening a deep link.
 * @returns A promise that resolves when the preference is set.
 */
export function setSkipDeepLinkInterstitial(value: boolean) {
  return setPreference('skipDeepLinkInterstitial', value, false);
}

/**
 * Asks the UI to reload the browser extension safely.
 *
 * Much better than `browser.runtime.reload()`, as safeReload will wait for all
 * writes to finish!
 *
 * @returns
 */
export async function requestSafeReload() {
  return await submitRequestToBackground('requestSafeReload');
}

export async function applyTransactionContainersExisting(
  transactionId: string,
  containerTypes: TransactionContainerType[],
) {
  return await submitRequestToBackground<void>(
    'applyTransactionContainersExisting',
    [transactionId, containerTypes],
  );
}<|MERGE_RESOLUTION|>--- conflicted
+++ resolved
@@ -1371,16 +1371,10 @@
   enable: boolean,
 ): void {
   try {
-<<<<<<< HEAD
-    // TODO: Fix in https://github.com/MetaMask/metamask-extension/issues/31878
-    // eslint-disable-next-line @typescript-eslint/no-floating-promises
-    submitRequestToBackground('setSmartAccountOptInForAccounts', [accounts]);
-=======
     await submitRequestToBackground(
       'setEnableEnforcedSimulationsForTransaction',
       [transactionId, enable],
     );
->>>>>>> 73dbbd5f
   } catch (error) {
     logErrorWithMessage(error);
     throw error;
@@ -1982,8 +1976,6 @@
       });
     } finally {
       if (getEnvironmentType() === ENVIRONMENT_TYPE_NOTIFICATION) {
-        // TODO: Fix in https://github.com/MetaMask/metamask-extension/issues/31878
-        // eslint-disable-next-line @typescript-eslint/no-floating-promises
         attemptCloseNotificationPopup();
       } else {
         dispatch(hideLoadingIndication());
@@ -2166,8 +2158,6 @@
       // event that we are not yet on the send flow with a draftTransaction in
       // progress.
 
-      // TODO: Fix in https://github.com/MetaMask/metamask-extension/issues/31878
-      // eslint-disable-next-line @typescript-eslint/no-floating-promises
       dispatch(initializeSendState({ chainHasChanged: true }));
     }
 
@@ -3440,8 +3430,6 @@
       !getIsSigningQRHardwareTransaction(state) &&
       approvalFlows.length === 0
     ) {
-      // TODO: Fix in https://github.com/MetaMask/metamask-extension/issues/31878
-      // eslint-disable-next-line @typescript-eslint/no-floating-promises
       attemptCloseNotificationPopup();
     }
   };
@@ -3522,8 +3510,6 @@
     // If on the send page, the send slice will listen for the QR_CODE_DETECTED
     // action and update its state. Address changes need to recompute gasLimit
     // so we fire this method so that the send page gasLimit can be recomputed
-    // TODO: Fix in https://github.com/MetaMask/metamask-extension/issues/31878
-    // eslint-disable-next-line @typescript-eslint/no-floating-promises
     dispatch(computeEstimatedGasLimit());
   };
 }
@@ -3860,8 +3846,6 @@
   return async (dispatch, getState) => {
     const prevDismissSmartAccountSuggestionEnabled =
       getDismissSmartAccountSuggestionEnabled(getState());
-    // TODO: Fix in https://github.com/MetaMask/metamask-extension/issues/31878
-    // eslint-disable-next-line @typescript-eslint/no-floating-promises
     trackMetaMetricsEvent({
       category: MetaMetricsEventCategory.Settings,
       event: MetaMetricsEventName.SettingsUpdated,
@@ -3889,8 +3873,6 @@
   // eslint-disable-next-line @typescript-eslint/no-misused-promises
   return async (dispatch, getState) => {
     const prevUseSmartAccount = getUseSmartAccount(getState());
-    // TODO: Fix in https://github.com/MetaMask/metamask-extension/issues/31878
-    // eslint-disable-next-line @typescript-eslint/no-floating-promises
     trackMetaMetricsEvent({
       category: MetaMetricsEventCategory.Settings,
       event: MetaMetricsEventName.SettingsUpdated,
@@ -3924,8 +3906,6 @@
   return async (dispatch, getState) => {
     const smartTransactionsOptInStatus =
       getSmartTransactionsOptInStatusInternal(getState());
-    // TODO: Fix in https://github.com/MetaMask/metamask-extension/issues/31878
-    // eslint-disable-next-line @typescript-eslint/no-floating-promises
     trackMetaMetricsEvent({
       category: MetaMetricsEventCategory.Settings,
       event: MetaMetricsEventName.SettingsUpdated,
@@ -4783,8 +4763,6 @@
       if (err) {
         dispatch(displayWarning(err));
       }
-      // TODO: Fix in https://github.com/MetaMask/metamask-extension/issues/31878
-      // eslint-disable-next-line @typescript-eslint/no-floating-promises
       forceUpdateMetamaskState(dispatch);
     });
   };
@@ -5809,8 +5787,6 @@
 
 // Smart Transactions Controller
 export function clearSmartTransactionFees() {
-  // TODO: Fix in https://github.com/MetaMask/metamask-extension/issues/31878
-  // eslint-disable-next-line @typescript-eslint/no-floating-promises
   submitRequestToBackground('clearSmartTransactionFees');
 }
 
@@ -6068,8 +6044,6 @@
 
 export function setSecurityAlertsEnabled(val: boolean): void {
   try {
-    // TODO: Fix in https://github.com/MetaMask/metamask-extension/issues/31878
-    // eslint-disable-next-line @typescript-eslint/no-floating-promises
     submitRequestToBackground('setSecurityAlertsEnabled', [val]);
   } catch (error) {
     logErrorWithMessage(error);
@@ -6121,8 +6095,6 @@
 
 export function setUseExternalNameSources(val: boolean): void {
   try {
-    // TODO: Fix in https://github.com/MetaMask/metamask-extension/issues/31878
-    // eslint-disable-next-line @typescript-eslint/no-floating-promises
     submitRequestToBackground('setUseExternalNameSources', [val]);
   } catch (error) {
     logErrorWithMessage(error);
@@ -6131,8 +6103,6 @@
 
 export function setUseTransactionSimulations(val: boolean): void {
   try {
-    // TODO: Fix in https://github.com/MetaMask/metamask-extension/issues/31878
-    // eslint-disable-next-line @typescript-eslint/no-floating-promises
     submitRequestToBackground('setUseTransactionSimulations', [val]);
   } catch (error) {
     logErrorWithMessage(error);
