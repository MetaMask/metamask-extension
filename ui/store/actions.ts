--- conflicted
+++ resolved
@@ -4533,11 +4533,7 @@
 ): Promise<string> {
   const pollingToken = await submitRequestToBackground(
     'currencyRateStartPolling',
-<<<<<<< HEAD
-    [{ networkClientId }],
-=======
     [{ nativeCurrencies }],
->>>>>>> aaee4e7b
   );
   await addPollingTokenToAppState(pollingToken);
   return pollingToken;
