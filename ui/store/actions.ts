--- conflicted
+++ resolved
@@ -274,12 +274,8 @@
     try {
       // get the first seed phrase from the array, this is the oldest seed phrase
       // and we will use it to create the initial vault
-<<<<<<< HEAD
       const [firstSeedPhrase, ...remainingSeedPhrases] =
         await fetchAllSeedPhrases(password);
-=======
-      const [firstSeedPhrase] = await fetchAllSeedPhrases(password);
->>>>>>> 99f3de11
       if (!firstSeedPhrase) {
         throw new Error('No seed phrase found');
       }
@@ -295,14 +291,11 @@
         encodedSeedPhrase,
       ]);
 
-<<<<<<< HEAD
       // restore the remaining Mnemonics/SeedPhrases to the vault
       if (remainingSeedPhrases.length > 0) {
         await restoreSeedPhrasesToVault(remainingSeedPhrases);
       }
 
-=======
->>>>>>> 99f3de11
       await forceUpdateMetamaskState(dispatch);
       dispatch(hideLoadingIndication());
 
@@ -316,7 +309,6 @@
   };
 }
 
-<<<<<<< HEAD
 export function syncSeedPhrases(): ThunkAction<
   void,
   MetaMaskReduxState,
@@ -331,33 +323,9 @@
     } catch (error) {
       console.error('[syncSeedPhrases] error', error);
       dispatch(displayWarning(error.message));
-=======
-/**
- * Changes the password of the currently unlocked account.
- *
- * This function changes the password of the currently unlocked account (Keyring Vault) and
- * also change the wallet password of the social login account.
- *
- * This changes affects the multiple devices sync, i.e. users will have to unlock the account
- * using new password on any other devices where the account is unlocked.
- *
- * @param newPassword - The new password.
- * @param oldPassword - The old password.
- */
-export function changePassword(
-  newPassword: string,
-  oldPassword: string,
-): ThunkAction<void, MetaMaskReduxState, unknown, AnyAction> {
-  return async (dispatch: MetaMaskReduxDispatch) => {
-    try {
-      await submitRequestToBackground<void>('changePassword', [
-        newPassword,
-        oldPassword,
-      ]);
-    } catch (error) {
-      dispatch(displayWarning(error));
->>>>>>> 99f3de11
       throw error;
+    } finally {
+      dispatch(hideLoadingIndication());
     }
   };
 }
