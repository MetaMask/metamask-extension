// eslint-disable-next-line @typescript-eslint/ban-ts-comment
// @ts-nocheck `redux-thunk` and `@reduxjs/toolkit` are not compatible with
// TypeScript 5.3.3. We can't update them because we rely on an old version of
// @reduxjs/toolkit to be patched by our patch files. The patch is 6000+ lines.
// I don't want to try to figure that one out.
import { ReactFragment } from 'react';
import log from 'loglevel';
import { captureException } from '@sentry/browser';
import { capitalize, isEqual } from 'lodash';
import { ThunkAction } from 'redux-thunk';
import { Action, AnyAction } from 'redux';
import { ethErrors, serializeError } from 'eth-rpc-errors';
import { Hex, Json } from '@metamask/utils';
import {
  AssetsContractController,
  BalanceMap,
  Nft,
  Token,
} from '@metamask/assets-controllers';
import { PayloadAction } from '@reduxjs/toolkit';
import { GasFeeController } from '@metamask/gas-fee-controller';
import { PermissionsRequest } from '@metamask/permission-controller';
import { NonEmptyArray } from '@metamask/controller-utils';
import {
  SetNameRequest,
  UpdateProposedNamesRequest,
  UpdateProposedNamesResult,
} from '@metamask/name-controller';
import {
  TransactionMeta,
  TransactionParams,
  TransactionType,
} from '@metamask/transaction-controller';
import {
  NetworkClientId,
  NetworkConfiguration,
} from '@metamask/network-controller';
import { InterfaceState } from '@metamask/snaps-sdk';
import { KeyringTypes } from '@metamask/keyring-controller';
import { getMethodDataAsync } from '../helpers/utils/transactions.util';
import switchDirection from '../../shared/lib/switch-direction';
import {
  ENVIRONMENT_TYPE_NOTIFICATION,
  ORIGIN_METAMASK,
  POLLING_TOKEN_ENVIRONMENT_TYPES,
} from '../../shared/constants/app';
import { getEnvironmentType, addHexPrefix } from '../../app/scripts/lib/util';
import {
  getMetaMaskAccounts,
  getPermittedAccountsForCurrentTab,
  hasTransactionPendingApprovals,
  getApprovalFlows,
  getCurrentNetworkTransactions,
  getIsSigningQRHardwareTransaction,
  ///: BEGIN:ONLY_INCLUDE_IF(snaps)
  getNotifications,
  ///: END:ONLY_INCLUDE_IF
  ///: BEGIN:ONLY_INCLUDE_IF(keyring-snaps)
  getPermissionSubjects,
  getFirstSnapInstallOrUpdateRequest,
  ///: END:ONLY_INCLUDE_IF
  getInternalAccountByAddress,
  getSelectedInternalAccount,
  getInternalAccounts,
  getSelectedNetworkClientId,
} from '../selectors';
import {
  computeEstimatedGasLimit,
  initializeSendState,
  resetSendState,
  // NOTE: Until the send duck is typescript that this is importing a typedef
  // that does not have an explicit export statement. lets see if it breaks the
  // compiler
  DraftTransaction,
} from '../ducks/send';
import { switchedToUnconnectedAccount } from '../ducks/alerts/unconnected-account';
import {
  getProviderConfig,
  getUnconnectedAccountAlertEnabledness,
} from '../ducks/metamask/metamask';
import { toChecksumHexAddress } from '../../shared/modules/hexstring-utils';
import {
  HardwareDeviceNames,
  LedgerTransportTypes,
  LEDGER_USB_VENDOR_ID,
} from '../../shared/constants/hardware-wallets';
import {
  MetaMetricsEventFragment,
  MetaMetricsEventOptions,
  MetaMetricsEventPayload,
  MetaMetricsPageObject,
  MetaMetricsPageOptions,
  MetaMetricsPagePayload,
  MetaMetricsReferrerObject,
  MetaMetricsEventCategory,
  MetaMetricsEventName,
} from '../../shared/constants/metametrics';
import { parseSmartTransactionsError } from '../pages/swaps/swaps.util';
import { isEqualCaseInsensitive } from '../../shared/modules/string-utils';
import { getSmartTransactionsOptInStatus } from '../../shared/modules/selectors';
///: BEGIN:ONLY_INCLUDE_IF(snaps)
import { NOTIFICATIONS_EXPIRATION_DELAY } from '../helpers/constants/notifications';
///: END:ONLY_INCLUDE_IF
import {
  fetchLocale,
  loadRelativeTimeFormatLocaleData,
} from '../../shared/modules/i18n';
import { decimalToHex } from '../../shared/modules/conversion.utils';
import { TxGasFees, PriorityLevels } from '../../shared/constants/gas';
import { NetworkType, RPCDefinition } from '../../shared/constants/network';
import { EtherDenomination } from '../../shared/constants/common';
import {
  isErrorWithMessage,
  logErrorWithMessage,
} from '../../shared/modules/error';
import { ThemeType } from '../../shared/constants/preferences';
import { FirstTimeFlowType } from '../../shared/constants/onboarding';
import type { MarkAsReadNotificationsParam } from '../../app/scripts/controllers/metamask-notifications/types/notification/notification';
import * as actionConstants from './actionConstants';
///: BEGIN:ONLY_INCLUDE_IF(build-mmi)
import { updateCustodyState } from './institutional/institution-actions';
///: END:ONLY_INCLUDE_IF
import {
  generateActionId,
  callBackgroundMethod,
  submitRequestToBackground,
} from './background-connection';
import {
  MetaMaskReduxDispatch,
  MetaMaskReduxState,
  TemporaryMessageDataType,
} from './store';

type CustomGasSettings = {
  gas?: string;
  gasPrice?: string;
  maxFeePerGas?: string;
  maxPriorityFeePerGas?: string;
};

export function goHome() {
  return {
    type: actionConstants.GO_HOME,
  };
}
// async actions

export function tryUnlockMetamask(
  password: string,
): ThunkAction<void, MetaMaskReduxState, unknown, AnyAction> {
  return (dispatch: MetaMaskReduxDispatch) => {
    dispatch(showLoadingIndication());
    dispatch(unlockInProgress());
    log.debug(`background.submitPassword`);

    return new Promise<void>((resolve, reject) => {
      callBackgroundMethod('submitPassword', [password], (error) => {
        if (error) {
          reject(error);
          return;
        }

        resolve();
      });
    })
      .then(() => {
        dispatch(unlockSucceeded());
        return forceUpdateMetamaskState(dispatch);
      })
      .then(() => {
        dispatch(hideLoadingIndication());
      })
      .catch((err) => {
        dispatch(unlockFailed(err.message));
        dispatch(hideLoadingIndication());
        return Promise.reject(err);
      });
  };
}

/**
 * Adds a new account where all data is encrypted using the given password and
 * where all addresses are generated from a given seed phrase.
 *
 * @param password - The password.
 * @param seedPhrase - The seed phrase.
 * @returns The updated state of the keyring controller.
 */
export function createNewVaultAndRestore(
  password: string,
  seedPhrase: string,
): ThunkAction<void, MetaMaskReduxState, unknown, AnyAction> {
  return (dispatch: MetaMaskReduxDispatch) => {
    dispatch(showLoadingIndication());
    log.debug(`background.createNewVaultAndRestore`);

    // Encode the secret recovery phrase as an array of integers so that it is
    // serialized as JSON properly.
    const encodedSeedPhrase = Array.from(
      Buffer.from(seedPhrase, 'utf8').values(),
    );

    // TODO: Add types for vault
    // TODO: Replace `any` with type
    // eslint-disable-next-line @typescript-eslint/no-explicit-any
    let vault: any;
    return new Promise<void>((resolve, reject) => {
      callBackgroundMethod(
        'createNewVaultAndRestore',
        [password, encodedSeedPhrase],
        (err, _vault) => {
          if (err) {
            reject(err);
            return;
          }
          vault = _vault;
          resolve();
        },
      );
    })
      .then(() => dispatch(unMarkPasswordForgotten()))
      .then(() => {
        dispatch(showAccountsPage());
        dispatch(hideLoadingIndication());
        return vault;
      })
      .catch((err) => {
        dispatch(displayWarning(err.message));
        dispatch(hideLoadingIndication());
        return Promise.reject(err);
      });
  };
}

export function createNewVaultAndGetSeedPhrase(
  password: string,
): ThunkAction<void, MetaMaskReduxState, unknown, AnyAction> {
  return async (dispatch: MetaMaskReduxDispatch) => {
    dispatch(showLoadingIndication());

    try {
      await createNewVault(password);
      const seedPhrase = await getSeedPhrase(password);
      return seedPhrase;
    } catch (error) {
      dispatch(displayWarning(error));
      if (isErrorWithMessage(error)) {
        throw new Error(error.message);
      } else {
        throw error;
      }
    } finally {
      dispatch(hideLoadingIndication());
    }
  };
}

export function unlockAndGetSeedPhrase(
  password: string,
): ThunkAction<void, MetaMaskReduxState, unknown, AnyAction> {
  return async (dispatch: MetaMaskReduxDispatch) => {
    dispatch(showLoadingIndication());

    try {
      await submitPassword(password);
      const seedPhrase = await getSeedPhrase(password);
      await forceUpdateMetamaskState(dispatch);
      return seedPhrase;
    } catch (error) {
      dispatch(displayWarning(error));
      if (isErrorWithMessage(error)) {
        throw new Error(error.message);
      } else {
        throw error;
      }
    } finally {
      dispatch(hideLoadingIndication());
    }
  };
}

export function submitPassword(password: string): Promise<void> {
  return new Promise((resolve, reject) => {
    callBackgroundMethod('submitPassword', [password], (error) => {
      if (error) {
        reject(error);
        return;
      }

      resolve();
    });
  });
}

export function createNewVault(password: string): Promise<boolean> {
  return new Promise((resolve, reject) => {
    callBackgroundMethod('createNewVaultAndKeychain', [password], (error) => {
      if (error) {
        reject(error);
        return;
      }

      resolve(true);
    });
  });
}

export function verifyPassword(password: string): Promise<boolean> {
  return new Promise((resolve, reject) => {
    callBackgroundMethod('verifyPassword', [password], (error) => {
      if (error) {
        reject(error);
        return;
      }

      resolve(true);
    });
  });
}

export async function getSeedPhrase(password: string) {
  const encodedSeedPhrase = await submitRequestToBackground<string>(
    'getSeedPhrase',
    [password],
  );
  return Buffer.from(encodedSeedPhrase).toString('utf8');
}

export function requestRevealSeedWords(
  password: string,
): ThunkAction<void, MetaMaskReduxState, unknown, AnyAction> {
  return async (dispatch: MetaMaskReduxDispatch) => {
    dispatch(showLoadingIndication());
    log.debug(`background.verifyPassword`);

    try {
      await verifyPassword(password);
      const seedPhrase = await getSeedPhrase(password);
      return seedPhrase;
    } finally {
      dispatch(hideLoadingIndication());
    }
  };
}

export function tryReverseResolveAddress(
  address: string,
): ThunkAction<void, MetaMaskReduxState, unknown, AnyAction> {
  return () => {
    return new Promise<void>((resolve) => {
      callBackgroundMethod('tryReverseResolveAddress', [address], (err) => {
        if (err) {
          logErrorWithMessage(err);
        }
        resolve();
      });
    });
  };
}

export function resetAccount(): ThunkAction<
  Promise<string>,
  MetaMaskReduxState,
  unknown,
  AnyAction
> {
  return (dispatch: MetaMaskReduxDispatch) => {
    dispatch(showLoadingIndication());

    return new Promise<string>((resolve, reject) => {
      callBackgroundMethod<string>('resetAccount', [], (err, account) => {
        dispatch(hideLoadingIndication());
        if (err) {
          if (isErrorWithMessage(err)) {
            dispatch(displayWarning(err.message));
          }
          reject(err);
          return;
        }

        log.info(`Transaction history reset for ${account}`);
        dispatch(showAccountsPage());
        resolve(account as string);
      });
    });
  };
}

export function removeAccount(
  address: string,
): ThunkAction<void, MetaMaskReduxState, unknown, AnyAction> {
  return async (dispatch: MetaMaskReduxDispatch) => {
    dispatch(showLoadingIndication());

    try {
      await new Promise((resolve, reject) => {
        callBackgroundMethod('removeAccount', [address], (error, account) => {
          if (error) {
            reject(error);
            return;
          }
          resolve(account);
        });
      });
      await forceUpdateMetamaskState(dispatch);
    } catch (error) {
      dispatch(displayWarning(error));
      throw error;
    } finally {
      dispatch(hideLoadingIndication());
    }

    log.info(`Account removed: ${address}`);
    dispatch(showAccountsPage());
  };
}

export function importNewAccount(
  strategy: string,
  // TODO: Replace `any` with type
  // eslint-disable-next-line @typescript-eslint/no-explicit-any
  args: any[],
  loadingMessage: ReactFragment,
): ThunkAction<
  Promise<MetaMaskReduxState['metamask']>,
  MetaMaskReduxState,
  unknown,
  AnyAction
> {
  return async (dispatch: MetaMaskReduxDispatch) => {
    let newState;

    dispatch(showLoadingIndication(loadingMessage));

    try {
      log.debug(`background.importAccountWithStrategy`);
      await submitRequestToBackground('importAccountWithStrategy', [
        strategy,
        args,
      ]);
      log.debug(`background.getState`);
      newState = await submitRequestToBackground<
        MetaMaskReduxState['metamask']
      >('getState');
    } finally {
      dispatch(hideLoadingIndication());
    }

    dispatch(updateMetamaskState(newState));
    return newState;
  };
}

export function addNewAccount(): ThunkAction<
  void,
  MetaMaskReduxState,
  unknown,
  AnyAction
> {
  log.debug(`background.addNewAccount`);
  return async (dispatch, getState) => {
    const oldAccounts = getInternalAccounts(getState()).filter(
      (internalAccount) =>
        internalAccount.metadata.keyring.type === KeyringTypes.hd,
    );
    dispatch(showLoadingIndication());

    let addedAccountAddress;
    try {
      addedAccountAddress = await submitRequestToBackground('addNewAccount', [
        Object.keys(oldAccounts).length,
      ]);
    } catch (error) {
      dispatch(displayWarning(error));
      throw error;
    } finally {
      dispatch(hideLoadingIndication());
    }

    await forceUpdateMetamaskState(dispatch);
    return addedAccountAddress;
  };
}

export function checkHardwareStatus(
  deviceName: HardwareDeviceNames,
  hdPath: string,
): ThunkAction<Promise<boolean>, MetaMaskReduxState, unknown, AnyAction> {
  log.debug(`background.checkHardwareStatus`, deviceName, hdPath);
  return async (dispatch: MetaMaskReduxDispatch) => {
    dispatch(showLoadingIndication());

    let unlocked = false;
    try {
      unlocked = await submitRequestToBackground<boolean>(
        'checkHardwareStatus',
        [deviceName, hdPath],
      );
    } catch (error) {
      logErrorWithMessage(error);
      dispatch(displayWarning(error));
      throw error;
    } finally {
      dispatch(hideLoadingIndication());
    }

    await forceUpdateMetamaskState(dispatch);
    return unlocked;
  };
}

export function forgetDevice(
  deviceName: HardwareDeviceNames,
): ThunkAction<void, MetaMaskReduxState, unknown, AnyAction> {
  log.debug(`background.forgetDevice`, deviceName);
  return async (dispatch: MetaMaskReduxDispatch) => {
    dispatch(showLoadingIndication());
    try {
      await submitRequestToBackground('forgetDevice', [deviceName]);
    } catch (error) {
      logErrorWithMessage(error);
      dispatch(displayWarning(error));
      throw error;
    } finally {
      dispatch(hideLoadingIndication());
    }

    await forceUpdateMetamaskState(dispatch);
  };
}

// TODO: Define an Account Type for the return type of this method and anywhere
// else dealing with accounts.
export function connectHardware(
  deviceName: HardwareDeviceNames,
  page: string,
  hdPath: string,
  t: (key: string) => string,
): ThunkAction<
  Promise<{ address: string }[]>,
  MetaMaskReduxState,
  unknown,
  AnyAction
> {
  log.debug(`background.connectHardware`, deviceName, page, hdPath);
  return async (dispatch, getState) => {
    const { ledgerTransportType } = getState().metamask;

    dispatch(
      showLoadingIndication(`Looking for your ${capitalize(deviceName)}...`),
    );

    let accounts: { address: string }[];
    try {
      if (
        deviceName === HardwareDeviceNames.ledger &&
        ledgerTransportType === LedgerTransportTypes.webhid
      ) {
        const connectedDevices = await window.navigator.hid.requestDevice({
          // The types for web hid were provided by @types/w3c-web-hid and may
          // not be fully formed or correct, because LEDGER_USB_VENDOR_ID is a
          // string and this integration with Navigator.hid works before
          // TypeScript. As a note, on the next declaration we convert the
          // LEDGER_USB_VENDOR_ID to a number for a different API so....
          // TODO: Get David Walsh's opinion here
          filters: [{ vendorId: LEDGER_USB_VENDOR_ID as unknown as number }],
        });
        const userApprovedWebHidConnection = connectedDevices.some(
          (device) => device.vendorId === Number(LEDGER_USB_VENDOR_ID),
        );
        if (!userApprovedWebHidConnection) {
          throw new Error(t('ledgerWebHIDNotConnectedErrorMessage'));
        }
      }

      accounts = await submitRequestToBackground<{ address: string }[]>(
        'connectHardware',
        [deviceName, page, hdPath],
      );
    } catch (error) {
      logErrorWithMessage(error);
      if (
        deviceName === HardwareDeviceNames.ledger &&
        ledgerTransportType === LedgerTransportTypes.webhid &&
        isErrorWithMessage(error) &&
        error.message.match('Failed to open the device')
      ) {
        dispatch(displayWarning(t('ledgerDeviceOpenFailureMessage')));
        throw new Error(t('ledgerDeviceOpenFailureMessage'));
      } else {
        if (deviceName !== HardwareDeviceNames.qr) {
          dispatch(displayWarning(error));
        }
        throw error;
      }
    } finally {
      dispatch(hideLoadingIndication());
    }

    await forceUpdateMetamaskState(dispatch);
    return accounts;
  };
}

export function unlockHardwareWalletAccounts(
  indexes: string[],
  deviceName: HardwareDeviceNames,
  hdPath: string,
  hdPathDescription: string,
): ThunkAction<Promise<undefined>, MetaMaskReduxState, unknown, AnyAction> {
  log.debug(
    `background.unlockHardwareWalletAccount`,
    indexes,
    deviceName,
    hdPath,
    hdPathDescription,
  );
  return async (dispatch: MetaMaskReduxDispatch) => {
    dispatch(showLoadingIndication());

    for (const index of indexes) {
      try {
        await submitRequestToBackground('unlockHardwareWalletAccount', [
          index,
          deviceName,
          hdPath,
          hdPathDescription,
        ]);
      } catch (err) {
        logErrorWithMessage(err);
        dispatch(displayWarning(err));
        dispatch(hideLoadingIndication());
        throw err;
      }
    }

    dispatch(hideLoadingIndication());
    return undefined;
  };
}

export function showQrScanner(): ThunkAction<
  void,
  MetaMaskReduxState,
  unknown,
  AnyAction
> {
  return (dispatch: MetaMaskReduxDispatch) => {
    dispatch(
      showModal({
        name: 'QR_SCANNER',
      }),
    );
  };
}

export function setCurrentCurrency(
  currencyCode: string,
): ThunkAction<void, MetaMaskReduxState, unknown, AnyAction> {
  return async (dispatch: MetaMaskReduxDispatch) => {
    dispatch(showLoadingIndication());
    log.debug(`background.setCurrentCurrency`);
    try {
      await submitRequestToBackground('setCurrentCurrency', [currencyCode]);
      await forceUpdateMetamaskState(dispatch);
    } catch (error) {
      logErrorWithMessage(error);
      dispatch(displayWarning(error));
      return;
    } finally {
      dispatch(hideLoadingIndication());
    }
  };
}

export function decryptMsgInline(
  decryptedMsgData: TemporaryMessageDataType['msgParams'],
): ThunkAction<
  Promise<TemporaryMessageDataType>,
  MetaMaskReduxState,
  unknown,
  AnyAction
> {
  log.debug('action - decryptMsgInline');
  return async (dispatch: MetaMaskReduxDispatch) => {
    log.debug(`actions calling background.decryptMessageInline`);

    let newState;
    try {
      newState = await submitRequestToBackground<
        MetaMaskReduxState['metamask']
      >('decryptMessageInline', [decryptedMsgData]);
    } catch (error) {
      logErrorWithMessage(error);
      dispatch(displayWarning(error));
      throw error;
    }

    dispatch(updateMetamaskState(newState));
    return newState.unapprovedDecryptMsgs[decryptedMsgData.metamaskId];
  };
}

export function decryptMsg(
  decryptedMsgData: TemporaryMessageDataType['msgParams'],
): ThunkAction<
  Promise<TemporaryMessageDataType['msgParams']>,
  MetaMaskReduxState,
  unknown,
  AnyAction
> {
  log.debug('action - decryptMsg');
  return async (dispatch: MetaMaskReduxDispatch) => {
    dispatch(showLoadingIndication());
    log.debug(`actions calling background.decryptMessage`);

    let newState: MetaMaskReduxState['metamask'];
    try {
      newState = await submitRequestToBackground<
        MetaMaskReduxState['metamask']
      >('decryptMessage', [decryptedMsgData]);
    } catch (error) {
      logErrorWithMessage(error);
      dispatch(displayWarning(error));
      throw error;
    } finally {
      dispatch(hideLoadingIndication());
    }

    dispatch(updateMetamaskState(newState));
    dispatch(completedTx(decryptedMsgData.metamaskId));
    dispatch(closeCurrentNotificationWindow());
    return decryptedMsgData;
  };
}

export function encryptionPublicKeyMsg(
  msgData: TemporaryMessageDataType['msgParams'],
): ThunkAction<
  Promise<TemporaryMessageDataType['msgParams']>,
  MetaMaskReduxState,
  unknown,
  AnyAction
> {
  log.debug('action - encryptionPublicKeyMsg');
  return async (dispatch: MetaMaskReduxDispatch) => {
    dispatch(showLoadingIndication());
    log.debug(`actions calling background.encryptionPublicKey`);

    let newState: MetaMaskReduxState['metamask'];
    try {
      newState = await submitRequestToBackground<
        MetaMaskReduxState['metamask']
      >('encryptionPublicKey', [msgData]);
    } catch (error) {
      logErrorWithMessage(error);
      dispatch(displayWarning(error));
      throw error;
    } finally {
      dispatch(hideLoadingIndication());
    }

    dispatch(updateMetamaskState(newState));
    dispatch(completedTx(msgData.metamaskId));
    dispatch(closeCurrentNotificationWindow());
    return msgData;
  };
}

export function updateCustomNonce(value: string) {
  return {
    type: actionConstants.UPDATE_CUSTOM_NONCE,
    value,
  };
}

const updateMetamaskStateFromBackground = (): Promise<
  MetaMaskReduxState['metamask']
> => {
  log.debug(`background.getState`);

  return new Promise((resolve, reject) => {
    callBackgroundMethod<MetaMaskReduxState['metamask']>(
      'getState',
      [],
      (error, newState) => {
        if (error) {
          reject(error);
          return;
        }

        resolve(newState as MetaMaskReduxState['metamask']);
      },
    );
  });
};

/**
 * TODO: update previousGasParams to use typed gas params object
 * TODO: Not a thunk, but rather a wrapper around a background call
 *
 * @param txId - MetaMask internal transaction id
 * @param previousGasParams - Object of gas params to set as previous
 */
export function updatePreviousGasParams(
  txId: string,
  // TODO: Replace `any` with type
  // eslint-disable-next-line @typescript-eslint/no-explicit-any
  previousGasParams: Record<string, any>,
): ThunkAction<
  Promise<TransactionMeta>,
  MetaMaskReduxState,
  unknown,
  AnyAction
> {
  return async () => {
    let updatedTransaction: TransactionMeta;
    try {
      updatedTransaction = await submitRequestToBackground(
        'updatePreviousGasParams',
        [txId, previousGasParams],
      );
    } catch (error) {
      logErrorWithMessage(error);
      throw error;
    }

    return updatedTransaction;
  };
}

export function updateEditableParams(
  txId: string,
  editableParams: Partial<TransactionParams>,
): ThunkAction<
  Promise<TransactionMeta>,
  MetaMaskReduxState,
  unknown,
  AnyAction
> {
  return async (dispatch: MetaMaskReduxDispatch) => {
    let updatedTransaction: TransactionMeta;
    try {
      updatedTransaction = await submitRequestToBackground(
        'updateEditableParams',
        [txId, editableParams],
      );
    } catch (error) {
      logErrorWithMessage(error);
      throw error;
    }
    await forceUpdateMetamaskState(dispatch);
    return updatedTransaction;
  };
}

/**
 * Appends new send flow history to a transaction
 * TODO: Not a thunk, but rather a wrapper around a background call
 *
 * @param txId - the id of the transaction to update
 * @param currentSendFlowHistoryLength - sendFlowHistory entries currently
 * @param sendFlowHistory - the new send flow history to append to the
 * transaction
 * @returns
 */
export function updateTransactionSendFlowHistory(
  txId: string,
  currentSendFlowHistoryLength: number,
  sendFlowHistory: DraftTransaction['history'],
): ThunkAction<
  Promise<TransactionMeta>,
  MetaMaskReduxState,
  unknown,
  AnyAction
> {
  return async () => {
    let updatedTransaction: TransactionMeta;
    try {
      updatedTransaction = await submitRequestToBackground(
        'updateTransactionSendFlowHistory',
        [txId, currentSendFlowHistoryLength, sendFlowHistory],
      );
    } catch (error) {
      logErrorWithMessage(error);
      throw error;
    }

    return updatedTransaction;
  };
}

export async function backupUserData(): Promise<{
  filename: string;
  data: string;
}> {
  let backedupData;
  try {
    backedupData = await submitRequestToBackground<{
      filename: string;
      data: string;
    }>('backupUserData');
  } catch (error) {
    logErrorWithMessage(error);
    throw error;
  }

  return backedupData;
}

export async function restoreUserData(jsonString: Json): Promise<true> {
  try {
    await submitRequestToBackground('restoreUserData', [jsonString]);
  } catch (error) {
    logErrorWithMessage(error);
    throw error;
  }

  return true;
}

// TODO: Not a thunk, but rather a wrapper around a background call
export function updateTransactionGasFees(
  txId: string,
  txGasFees: Partial<TxGasFees>,
): ThunkAction<
  Promise<TransactionMeta>,
  MetaMaskReduxState,
  unknown,
  AnyAction
> {
  return async () => {
    let updatedTransaction: TransactionMeta;
    try {
      updatedTransaction = await submitRequestToBackground(
        'updateTransactionGasFees',
        [txId, txGasFees],
      );
    } catch (error) {
      logErrorWithMessage(error);
      throw error;
    }

    return updatedTransaction;
  };
}

export function updateTransaction(
  txMeta: TransactionMeta,
  dontShowLoadingIndicator: boolean,
): ThunkAction<
  Promise<TransactionMeta>,
  MetaMaskReduxState,
  unknown,
  AnyAction
> {
  return async (dispatch: MetaMaskReduxDispatch) => {
    !dontShowLoadingIndicator && dispatch(showLoadingIndication());

    try {
      await submitRequestToBackground('updateTransaction', [txMeta]);
    } catch (error) {
      dispatch(updateTransactionParams(txMeta.id, txMeta.txParams));
      dispatch(hideLoadingIndication());
      dispatch(goHome());
      logErrorWithMessage(error);
      throw error;
    }

    try {
      dispatch(updateTransactionParams(txMeta.id, txMeta.txParams));
      const newState = await updateMetamaskStateFromBackground();
      dispatch(updateMetamaskState(newState));
      dispatch(showConfTxPage({ id: txMeta.id }));
      return txMeta;
    } finally {
      dispatch(hideLoadingIndication());
    }
  };
}

/**
 * Action to create a new transaction in the controller and route to the
 * confirmation page. Returns the newly created txMeta in case additional logic
 * should be applied to the transaction after creation.
 *
 * @param txParams - The transaction parameters
 * @param options
 * @param options.sendFlowHistory - The history of the send flow at time of creation.
 * @param options.type - The type of the transaction being added.
 * @returns
 */
export function addTransactionAndRouteToConfirmationPage(
  txParams: TransactionParams,
  options?: {
    sendFlowHistory?: DraftTransaction['history'];
    type?: TransactionType;
  },
): ThunkAction<
  Promise<TransactionMeta | null>,
  MetaMaskReduxState,
  unknown,
  AnyAction
> {
  return async (dispatch: MetaMaskReduxDispatch) => {
    const actionId = generateActionId();

    try {
      log.debug('background.addTransaction');

      const transactionMeta = await submitRequestToBackground<TransactionMeta>(
        'addTransaction',
        [txParams, { ...options, actionId, origin: ORIGIN_METAMASK }],
      );

      dispatch(showConfTxPage());
      return transactionMeta;
    } catch (error) {
      dispatch(hideLoadingIndication());
      dispatch(displayWarning(error));
    }
    return null;
  };
}

/**
 * Wrapper around the promisifedBackground to create a new unapproved
 * transaction in the background and return the newly created txMeta.
 * This method does not show errors or route to a confirmation page and is
 * used primarily for swaps functionality.
 *
 * @param txParams - the transaction parameters
 * @param options - Additional options for the transaction.
 * @param options.method
 * @param options.requireApproval - Whether the transaction requires approval.
 * @param options.swaps - Options specific to swaps transactions.
 * @param options.swaps.hasApproveTx - Whether the swap required an approval transaction.
 * @param options.swaps.meta - Additional transaction metadata required by swaps.
 * @param options.type
 * @returns
 */
export async function addTransactionAndWaitForPublish(
  txParams: TransactionParams,
  options: {
    method?: string;
    requireApproval?: boolean;
    swaps?: { hasApproveTx?: boolean; meta?: Record<string, unknown> };
    type?: TransactionType;
  },
): Promise<TransactionMeta> {
  log.debug('background.addTransactionAndWaitForPublish');

  const actionId = generateActionId();

  return await submitRequestToBackground<TransactionMeta>(
    'addTransactionAndWaitForPublish',
    [
      txParams,
      {
        ...options,
        origin: ORIGIN_METAMASK,
        actionId,
      },
    ],
  );
}

export function updateAndApproveTx(
  txMeta: TransactionMeta,
  dontShowLoadingIndicator: boolean,
  loadingIndicatorMessage: string,
): ThunkAction<
  Promise<TransactionMeta | null>,
  MetaMaskReduxState,
  unknown,
  AnyAction
> {
  return (dispatch: MetaMaskReduxDispatch) => {
    !dontShowLoadingIndicator &&
      dispatch(showLoadingIndication(loadingIndicatorMessage));
    return new Promise((resolve, reject) => {
      const actionId = generateActionId();
      callBackgroundMethod(
        'resolvePendingApproval',
        [String(txMeta.id), { txMeta, actionId }, { waitForResult: true }],
        (err) => {
          dispatch(updateTransactionParams(txMeta.id, txMeta.txParams));
          dispatch(resetSendState());

          if (err) {
            dispatch(goHome());
            logErrorWithMessage(err);
            reject(err);
            return;
          }

          resolve(txMeta);
        },
      );
    })
      .then(() => updateMetamaskStateFromBackground())
      .then((newState) => dispatch(updateMetamaskState(newState)))
      .then(() => {
        dispatch(resetSendState());
        dispatch(completedTx(txMeta.id));
        dispatch(hideLoadingIndication());
        dispatch(updateCustomNonce(''));
        ///: BEGIN:ONLY_INCLUDE_IF(build-main,build-beta,build-flask)
        dispatch(closeCurrentNotificationWindow());
        ///: END:ONLY_INCLUDE_IF
        return txMeta;
      })
      .catch((err) => {
        dispatch(hideLoadingIndication());
        return Promise.reject(err);
      });
  };
}

export async function getTransactions(
  filters: {
    filterToCurrentNetwork?: boolean;
    searchCriteria?: Partial<TransactionMeta> & Partial<TransactionParams>;
  } = {},
): Promise<TransactionMeta[]> {
  return await submitRequestToBackground<TransactionMeta[]>('getTransactions', [
    filters,
  ]);
}

export function completedTx(
  txId: string,
): ThunkAction<void, MetaMaskReduxState, unknown, AnyAction> {
  return (dispatch: MetaMaskReduxDispatch) => {
    dispatch({
      type: actionConstants.COMPLETED_TX,
      value: {
        id: txId,
      },
    });
  };
}

export function updateTransactionParams(
  txId: string,
  txParams: TransactionParams,
) {
  return {
    type: actionConstants.UPDATE_TRANSACTION_PARAMS,
    id: txId,
    value: txParams,
  };
}

///: BEGIN:ONLY_INCLUDE_IF(snaps)
export function disableSnap(
  snapId: string,
): ThunkAction<void, MetaMaskReduxState, unknown, AnyAction> {
  return async (dispatch: MetaMaskReduxDispatch) => {
    await submitRequestToBackground('disableSnap', [snapId]);
    await forceUpdateMetamaskState(dispatch);
  };
}

export function enableSnap(
  snapId: string,
): ThunkAction<void, MetaMaskReduxState, unknown, AnyAction> {
  return async (dispatch: MetaMaskReduxDispatch) => {
    await submitRequestToBackground('enableSnap', [snapId]);
    await forceUpdateMetamaskState(dispatch);
  };
}

export function updateSnap(
  origin: string,
  snap: { [snapId: string]: { version: string } },
): ThunkAction<void, MetaMaskReduxState, unknown, AnyAction> {
  return async (dispatch: MetaMaskReduxDispatch, getState) => {
    await submitRequestToBackground('updateSnap', [origin, snap]);
    await forceUpdateMetamaskState(dispatch);

    const state = getState();

    const approval = getFirstSnapInstallOrUpdateRequest(state);

    return approval?.metadata.id;
  };
}

export async function getPhishingResult(website: string) {
  return await submitRequestToBackground('getPhishingResult', [website]);
}
///: END:ONLY_INCLUDE_IF

// TODO: Clean this up.
///: BEGIN:ONLY_INCLUDE_IF(snaps)
export function removeSnap(
  snapId: string,
): ThunkAction<Promise<void>, MetaMaskReduxState, unknown, AnyAction> {
  return async (
    dispatch: MetaMaskReduxDispatch,
    ///: END:ONLY_INCLUDE_IF
    ///: BEGIN:ONLY_INCLUDE_IF(keyring-snaps)
    getState,
    ///: END:ONLY_INCLUDE_IF
    ///: BEGIN:ONLY_INCLUDE_IF(snaps)
  ) => {
    dispatch(showLoadingIndication());
    ///: END:ONLY_INCLUDE_IF
    ///: BEGIN:ONLY_INCLUDE_IF(keyring-snaps)
    const subjects = getPermissionSubjects(getState()) as {
      // TODO: Replace `any` with type
      // eslint-disable-next-line @typescript-eslint/no-explicit-any
      [k: string]: { permissions: Record<string, any> };
    };

    const isAccountsSnap =
      subjects[snapId]?.permissions?.snap_manageAccounts !== undefined;
    ///: END:ONLY_INCLUDE_IF

    ///: BEGIN:ONLY_INCLUDE_IF(snaps)
    try {
      ///: END:ONLY_INCLUDE_IF
      ///: BEGIN:ONLY_INCLUDE_IF(keyring-snaps)
      if (isAccountsSnap) {
        const addresses: string[] = await submitRequestToBackground(
          'getAccountsBySnapId',
          [snapId],
        );
        for (const address of addresses) {
          await submitRequestToBackground('removeAccount', [address]);
        }
      }
      ///: END:ONLY_INCLUDE_IF
      ///: BEGIN:ONLY_INCLUDE_IF(snaps)

      await submitRequestToBackground('removeSnap', [snapId]);
      await forceUpdateMetamaskState(dispatch);
    } catch (error) {
      dispatch(displayWarning(error));
      throw error;
    } finally {
      dispatch(hideLoadingIndication());
    }
  };
}

export async function handleSnapRequest(args: {
  snapId: string;
  origin: string;
  handler: string;
  request: {
    id?: string;
    jsonrpc: '2.0';
    method: string;
    // TODO: Replace `any` with type
    // eslint-disable-next-line @typescript-eslint/no-explicit-any
    params?: Record<string, any>;
  };
}): Promise<void> {
  return submitRequestToBackground('handleSnapRequest', [args]);
}

export function dismissNotifications(
  ids: string[],
): ThunkAction<void, MetaMaskReduxState, unknown, AnyAction> {
  return async (dispatch: MetaMaskReduxDispatch) => {
    await submitRequestToBackground('dismissNotifications', [ids]);
    await forceUpdateMetamaskState(dispatch);
  };
}

export function deleteExpiredNotifications(): ThunkAction<
  void,
  MetaMaskReduxState,
  unknown,
  AnyAction
> {
  return async (dispatch, getState) => {
    const state = getState();
    const notifications = getNotifications(state);

    const notificationIdsToDelete = notifications
      .filter((notification) => {
        const expirationTime = new Date(
          Date.now() - NOTIFICATIONS_EXPIRATION_DELAY,
        );

        return Boolean(
          notification.readDate &&
            new Date(notification.readDate) < expirationTime,
        );
      })
      .map(({ id }) => id);
    if (notificationIdsToDelete.length) {
      await submitRequestToBackground('dismissNotifications', [
        notificationIdsToDelete,
      ]);
      await forceUpdateMetamaskState(dispatch);
    }
  };
}

export function markNotificationsAsRead(
  ids: string[],
): ThunkAction<void, MetaMaskReduxState, unknown, AnyAction> {
  return async (dispatch: MetaMaskReduxDispatch) => {
    await submitRequestToBackground('markNotificationsAsRead', [ids]);
    await forceUpdateMetamaskState(dispatch);
  };
}

export function revokeDynamicSnapPermissions(
  snapId: string,
  permissionNames: string[],
): ThunkAction<void, MetaMaskReduxState, unknown, AnyAction> {
  return async (dispatch: MetaMaskReduxDispatch) => {
    await submitRequestToBackground('revokeDynamicSnapPermissions', [
      snapId,
      permissionNames,
    ]);
    await forceUpdateMetamaskState(dispatch);
  };
}

/**
 * Disconnects a given origin from a snap.
 *
 * This revokes the permission granted to the origin
 * that provides the capability to communicate with a snap.
 *
 * @param origin - The origin.
 * @param snapId - The snap ID.
 */
export function disconnectOriginFromSnap(
  origin: string,
  snapId: string,
): ThunkAction<void, MetaMaskReduxState, unknown, AnyAction> {
  return async (dispatch: MetaMaskReduxDispatch) => {
    await submitRequestToBackground('disconnectOriginFromSnap', [
      origin,
      snapId,
    ]);
    await forceUpdateMetamaskState(dispatch);
  };
}

///: END:ONLY_INCLUDE_IF
///: BEGIN:ONLY_INCLUDE_IF(desktop)

export function setDesktopEnabled(desktopEnabled: boolean) {
  return async () => {
    try {
      await submitRequestToBackground('setDesktopEnabled', [desktopEnabled]);
    } catch (error) {
      log.error(error);
    }
  };
}

export async function generateDesktopOtp() {
  return await submitRequestToBackground('generateDesktopOtp');
}

export async function testDesktopConnection() {
  return await submitRequestToBackground('testDesktopConnection');
}

export async function disableDesktop() {
  return await submitRequestToBackground('disableDesktop');
}
///: END:ONLY_INCLUDE_IF

export function cancelDecryptMsg(
  msgData: TemporaryMessageDataType,
): ThunkAction<
  Promise<TemporaryMessageDataType>,
  MetaMaskReduxState,
  unknown,
  AnyAction
> {
  return async (dispatch: MetaMaskReduxDispatch) => {
    dispatch(showLoadingIndication());

    let newState;
    try {
      newState = await submitRequestToBackground<
        MetaMaskReduxState['metamask']
      >('cancelDecryptMessage', [msgData.id]);
    } finally {
      dispatch(hideLoadingIndication());
    }

    dispatch(updateMetamaskState(newState));
    dispatch(completedTx(msgData.id));
    dispatch(closeCurrentNotificationWindow());
    return msgData;
  };
}

export function cancelEncryptionPublicKeyMsg(
  msgData: TemporaryMessageDataType,
): ThunkAction<
  Promise<TemporaryMessageDataType>,
  MetaMaskReduxState,
  unknown,
  AnyAction
> {
  return async (dispatch: MetaMaskReduxDispatch) => {
    dispatch(showLoadingIndication());

    let newState;
    try {
      newState = await submitRequestToBackground<
        MetaMaskReduxState['metamask']
      >('cancelEncryptionPublicKey', [msgData.id]);
    } finally {
      dispatch(hideLoadingIndication());
    }

    dispatch(updateMetamaskState(newState));
    dispatch(completedTx(msgData.id));
    dispatch(closeCurrentNotificationWindow());
    return msgData;
  };
}

export function cancelTx(
  txMeta: TransactionMeta,
  _showLoadingIndication = true,
): ThunkAction<
  Promise<TransactionMeta>,
  MetaMaskReduxState,
  unknown,
  AnyAction
> {
  return (dispatch: MetaMaskReduxDispatch) => {
    _showLoadingIndication && dispatch(showLoadingIndication());
    return new Promise<void>((resolve, reject) => {
      callBackgroundMethod(
        'rejectPendingApproval',
        [
          String(txMeta.id),
          ethErrors.provider.userRejectedRequest().serialize(),
        ],
        (error) => {
          if (error) {
            reject(error);
            return;
          }

          resolve();
        },
      );
    })
      .then(() => updateMetamaskStateFromBackground())
      .then((newState) => dispatch(updateMetamaskState(newState)))
      .then(() => {
        dispatch(resetSendState());
        dispatch(completedTx(txMeta.id));
        dispatch(hideLoadingIndication());
        dispatch(closeCurrentNotificationWindow());

        return txMeta;
      })
      .catch((error) => {
        dispatch(hideLoadingIndication());
        throw error;
      });
  };
}

/**
 * Cancels all of the given transactions
 *
 * @param txMetaList
 * @returns
 */
export function cancelTxs(
  txMetaList: TransactionMeta[],
): ThunkAction<void, MetaMaskReduxState, unknown, AnyAction> {
  return async (dispatch: MetaMaskReduxDispatch) => {
    dispatch(showLoadingIndication());

    try {
      const txIds = txMetaList.map(({ id }) => id);
      const cancellations = txIds.map(
        (id) =>
          new Promise<void>((resolve, reject) => {
            callBackgroundMethod(
              'rejectPendingApproval',
              [
                String(id),
                ethErrors.provider.userRejectedRequest().serialize(),
              ],
              (err) => {
                if (err) {
                  reject(err);
                  return;
                }

                resolve();
              },
            );
          }),
      );

      await Promise.all(cancellations);

      const newState = await updateMetamaskStateFromBackground();
      dispatch(updateMetamaskState(newState));
      dispatch(resetSendState());

      txIds.forEach((id) => {
        dispatch(completedTx(id));
      });
    } finally {
      if (getEnvironmentType() === ENVIRONMENT_TYPE_NOTIFICATION) {
        closeNotificationPopup();
      } else {
        dispatch(hideLoadingIndication());
      }
    }
  };
}

export function markPasswordForgotten(): ThunkAction<
  void,
  MetaMaskReduxState,
  unknown,
  AnyAction
> {
  return async (dispatch: MetaMaskReduxDispatch) => {
    try {
      await new Promise<void>((resolve, reject) => {
        callBackgroundMethod('markPasswordForgotten', [], (error) => {
          if (error) {
            reject(error);
            return;
          }
          resolve();
        });
      });
    } finally {
      // TODO: handle errors
      dispatch(hideLoadingIndication());
      await forceUpdateMetamaskState(dispatch);
    }
  };
}

export function unMarkPasswordForgotten(): ThunkAction<
  void,
  MetaMaskReduxState,
  unknown,
  AnyAction
> {
  return (dispatch: MetaMaskReduxDispatch) => {
    return new Promise<void>((resolve) => {
      callBackgroundMethod('unMarkPasswordForgotten', [], () => {
        resolve();
      });
    }).then(() => forceUpdateMetamaskState(dispatch));
  };
}

export function closeWelcomeScreen() {
  return {
    type: actionConstants.CLOSE_WELCOME_SCREEN,
  };
}

//
// unlock screen
//

export function unlockInProgress() {
  return {
    type: actionConstants.UNLOCK_IN_PROGRESS,
  };
}

export function unlockFailed(message?: string) {
  return {
    type: actionConstants.UNLOCK_FAILED,
    value: message,
  };
}

export function unlockSucceeded(message?: string) {
  return {
    type: actionConstants.UNLOCK_SUCCEEDED,
    value: message,
  };
}

export function updateMetamaskState(
  newState: MetaMaskReduxState['metamask'],
): ThunkAction<void, MetaMaskReduxState, unknown, AnyAction> {
  return (dispatch, getState) => {
    const state = getState();
    const providerConfig = getProviderConfig(state);
    const { metamask: currentState } = state;

    const { currentLocale } = currentState;
    const currentInternalAccount = getSelectedInternalAccount(state);
    const selectedAddress = currentInternalAccount?.address;
    const { currentLocale: newLocale, providerConfig: newProviderConfig } =
      newState;
    const newInternalAccount = getSelectedInternalAccount({
      metamask: newState,
    });
    const newSelectedAddress = newInternalAccount?.address;

    if (currentLocale && newLocale && currentLocale !== newLocale) {
      dispatch(updateCurrentLocale(newLocale));
    }

    if (selectedAddress !== newSelectedAddress) {
      dispatch({ type: actionConstants.SELECTED_ADDRESS_CHANGED });
    }

    const newAddressBook =
      newState.addressBook?.[newProviderConfig?.chainId] ?? {};
    const oldAddressBook =
      currentState.addressBook?.[providerConfig?.chainId] ?? {};
    // TODO: Replace `any` with type
    // eslint-disable-next-line @typescript-eslint/no-explicit-any
    const newAccounts: { [address: string]: Record<string, any> } =
      getMetaMaskAccounts({ metamask: newState });
    // TODO: Replace `any` with type
    // eslint-disable-next-line @typescript-eslint/no-explicit-any
    const oldAccounts: { [address: string]: Record<string, any> } =
      getMetaMaskAccounts({ metamask: currentState });
    const newSelectedAccount = newAccounts[newSelectedAddress];
    const oldSelectedAccount = newAccounts[selectedAddress];
    // dispatch an ACCOUNT_CHANGED for any account whose balance or other
    // properties changed in this update
    Object.entries(oldAccounts).forEach(([address, oldAccount]) => {
      if (!isEqual(oldAccount, newAccounts[address])) {
        dispatch({
          type: actionConstants.ACCOUNT_CHANGED,
          payload: { account: newAccounts[address] },
        });
      }
    });

    // Also emit an event for the selected account changing, either due to a
    // property update or if the entire account changes.
    if (isEqual(oldSelectedAccount, newSelectedAccount) === false) {
      dispatch({
        type: actionConstants.SELECTED_ACCOUNT_CHANGED,
        payload: { account: newSelectedAccount },
      });
    }
    // We need to keep track of changing address book entries
    if (isEqual(oldAddressBook, newAddressBook) === false) {
      dispatch({
        type: actionConstants.ADDRESS_BOOK_UPDATED,
        payload: { addressBook: newAddressBook },
      });
    }

    // track when gasFeeEstimates change
    if (
      isEqual(currentState.gasFeeEstimates, newState.gasFeeEstimates) === false
    ) {
      dispatch({
        type: actionConstants.GAS_FEE_ESTIMATES_UPDATED,
        payload: {
          gasFeeEstimates: newState.gasFeeEstimates,
          gasEstimateType: newState.gasEstimateType,
        },
      });
    }
    dispatch({
      type: actionConstants.UPDATE_METAMASK_STATE,
      value: newState,
    });
    if (providerConfig.chainId !== newProviderConfig.chainId) {
      dispatch({
        type: actionConstants.CHAIN_CHANGED,
        payload: newProviderConfig.chainId,
      });
      // We dispatch this action to ensure that the send state stays up to date
      // after the chain changes. This async thunk will fail gracefully in the
      // event that we are not yet on the send flow with a draftTransaction in
      // progress.

      dispatch(initializeSendState({ chainHasChanged: true }));
    }

    ///: BEGIN:ONLY_INCLUDE_IF(build-mmi)
    updateCustodyState(dispatch, newState, getState());
    ///: END:ONLY_INCLUDE_IF
  };
}

const backgroundSetLocked = (): Promise<void> => {
  return new Promise<void>((resolve, reject) => {
    callBackgroundMethod('setLocked', [], (error) => {
      if (error) {
        reject(error);
        return;
      }
      resolve();
    });
  });
};

export function lockMetamask(): ThunkAction<
  void,
  MetaMaskReduxState,
  unknown,
  AnyAction
> {
  log.debug(`background.setLocked`);

  return (dispatch: MetaMaskReduxDispatch) => {
    dispatch(showLoadingIndication());

    return backgroundSetLocked()
      .then(() => updateMetamaskStateFromBackground())
      .catch((error) => {
        dispatch(displayWarning(error.message));
        return Promise.reject(error);
      })
      .then((newState) => {
        dispatch(updateMetamaskState(newState));
        dispatch(hideLoadingIndication());
        dispatch({ type: actionConstants.LOCK_METAMASK });
      })
      .catch(() => {
        dispatch(hideLoadingIndication());
        dispatch({ type: actionConstants.LOCK_METAMASK });
      });
  };
}

async function _setSelectedInternalAccount(accountId: string): Promise<void> {
  log.debug(`background.setSelectedInternalAccount`);
  await submitRequestToBackground('setSelectedInternalAccount', [accountId]);
}

/**
 * Sets the selected internal account.
 *
 * @param accountId - The ID of the account to set as selected.
 * @returns A thunk action that dispatches loading and warning indications.
 */
export function setSelectedInternalAccount(
  accountId: string,
): ThunkAction<void, MetaMaskReduxState, unknown, AnyAction> {
  return async (dispatch: MetaMaskReduxDispatch) => {
    dispatch(showLoadingIndication());
    log.debug(`background.setSelectedInternalAccount`);
    try {
      await _setSelectedInternalAccount(accountId);
    } catch (error) {
      dispatch(displayWarning(error));
      return;
    } finally {
      dispatch(hideLoadingIndication());
    }
  };
}

export function setSelectedAccount(
  address: string,
): ThunkAction<void, MetaMaskReduxState, unknown, AnyAction> {
  return async (dispatch, getState) => {
    dispatch(showLoadingIndication());
    log.debug(`background.setSelectedAccount`);

    const state = getState();
    const unconnectedAccountAccountAlertIsEnabled =
      getUnconnectedAccountAlertEnabledness(state);
    const activeTabOrigin = state.activeTab.origin;
    const internalAccount = getInternalAccountByAddress(state, address);
    const permittedAccountsForCurrentTab =
      getPermittedAccountsForCurrentTab(state);
    const currentTabIsConnectedToPreviousAddress =
      Boolean(activeTabOrigin) &&
      permittedAccountsForCurrentTab.includes(internalAccount.address);
    const currentTabIsConnectedToNextAddress =
      Boolean(activeTabOrigin) &&
      permittedAccountsForCurrentTab.includes(address);
    const switchingToUnconnectedAddress =
      currentTabIsConnectedToPreviousAddress &&
      !currentTabIsConnectedToNextAddress;

    try {
      await _setSelectedInternalAccount(internalAccount.id);
      await forceUpdateMetamaskState(dispatch);
    } catch (error) {
      dispatch(displayWarning(error));
      return;
    } finally {
      dispatch(hideLoadingIndication());
    }

    if (
      unconnectedAccountAccountAlertIsEnabled &&
      switchingToUnconnectedAddress
    ) {
      dispatch(switchedToUnconnectedAccount());
      await setUnconnectedAccountAlertShown(activeTabOrigin);
    }
  };
}

export function addPermittedAccount(
  origin: string,
  address: [],
): ThunkAction<void, MetaMaskReduxState, unknown, AnyAction> {
  return async (dispatch: MetaMaskReduxDispatch) => {
    await new Promise<void>((resolve, reject) => {
      callBackgroundMethod(
        'addPermittedAccount',
        [origin, address],
        (error) => {
          if (error) {
            reject(error);
            return;
          }
          resolve();
        },
      );
    });
    await forceUpdateMetamaskState(dispatch);
  };
}
export function addMorePermittedAccounts(
  origin: string,
  address: string[],
): ThunkAction<void, MetaMaskReduxState, unknown, AnyAction> {
  return async (dispatch: MetaMaskReduxDispatch) => {
    await new Promise<void>((resolve, reject) => {
      callBackgroundMethod(
        'addMorePermittedAccounts',
        [origin, address],
        (error) => {
          if (error) {
            reject(error);
            return;
          }
          resolve();
        },
      );
    });
    await forceUpdateMetamaskState(dispatch);
  };
}

export function removePermittedAccount(
  origin: string,
  address: string,
): ThunkAction<void, MetaMaskReduxState, unknown, AnyAction> {
  return async (dispatch: MetaMaskReduxDispatch) => {
    await new Promise<void>((resolve, reject) => {
      callBackgroundMethod(
        'removePermittedAccount',
        [origin, address],
        (error) => {
          if (error) {
            reject(error);
            return;
          }
          resolve();
        },
      );
    });
    await forceUpdateMetamaskState(dispatch);
  };
}

export function showAccountsPage() {
  return {
    type: actionConstants.SHOW_ACCOUNTS_PAGE,
  };
}

export function showConfTxPage({ id }: Partial<TransactionMeta> = {}) {
  return {
    type: actionConstants.SHOW_CONF_TX_PAGE,
    id,
  };
}

export function addToken(
  {
    address,
    symbol,
    decimals,
    image,
    networkClientId,
  }: {
    address?: string;
    symbol?: string;
    decimals?: number;
    image?: string;
    networkClientId?: NetworkClientId;
  },
  dontShowLoadingIndicator?: boolean,
): ThunkAction<void, MetaMaskReduxState, unknown, AnyAction> {
  return async (dispatch: MetaMaskReduxDispatch) => {
    if (!address) {
      throw new Error('MetaMask - Cannot add token without address');
    }
    if (!dontShowLoadingIndicator) {
      dispatch(showLoadingIndication());
    }
    try {
      await submitRequestToBackground('addToken', [
        {
          address,
          symbol,
          decimals,
          image,
          networkClientId,
        },
      ]);
    } catch (error) {
      logErrorWithMessage(error);
      dispatch(displayWarning(error));
    } finally {
      await forceUpdateMetamaskState(dispatch);
      dispatch(hideLoadingIndication());
    }
  };
}

/**
 * To add the tokens user selected to state
 *
 * @param tokensToImport
 * @param networkClientId
 */
export function addImportedTokens(
  tokensToImport: Token[],
  networkClientId?: NetworkClientId,
): ThunkAction<void, MetaMaskReduxState, unknown, AnyAction> {
  return async (dispatch: MetaMaskReduxDispatch) => {
    try {
      await submitRequestToBackground('addImportedTokens', [
        tokensToImport,
        networkClientId,
      ]);
    } catch (error) {
      logErrorWithMessage(error);
    } finally {
      await forceUpdateMetamaskState(dispatch);
    }
  };
}

/**
 * To add ignored token addresses to state
 *
 * @param options
 * @param options.tokensToIgnore
 * @param options.dontShowLoadingIndicator
 */
export function ignoreTokens({
  tokensToIgnore,
  dontShowLoadingIndicator = false,
}: {
  tokensToIgnore: string[];
  dontShowLoadingIndicator: boolean;
}): ThunkAction<void, MetaMaskReduxState, unknown, AnyAction> {
  const _tokensToIgnore = Array.isArray(tokensToIgnore)
    ? tokensToIgnore
    : [tokensToIgnore];

  return async (dispatch: MetaMaskReduxDispatch) => {
    if (!dontShowLoadingIndicator) {
      dispatch(showLoadingIndication());
    }
    try {
      await submitRequestToBackground('ignoreTokens', [_tokensToIgnore]);
    } catch (error) {
      logErrorWithMessage(error);
      dispatch(displayWarning(error));
    } finally {
      await forceUpdateMetamaskState(dispatch);
      dispatch(hideLoadingIndication());
    }
  };
}

/**
 * To fetch the ERC20 tokens with non-zero balance in a single call
 *
 * @param selectedAddress - the targeted account
 * @param tokensToDetect - the targeted list of tokens
 * @param networkClientId - unique identifier for the network client
 */
export async function getBalancesInSingleCall(
  selectedAddress: string,
  tokensToDetect: string[],
  networkClientId: string,
): Promise<BalanceMap> {
  return await submitRequestToBackground('getBalancesInSingleCall', [
    selectedAddress,
    tokensToDetect,
    networkClientId,
  ]);
}

export function addNft(
  address: string,
  tokenID: string,
  dontShowLoadingIndicator: boolean,
): ThunkAction<void, MetaMaskReduxState, unknown, AnyAction> {
  return async (dispatch: MetaMaskReduxDispatch) => {
    if (!address) {
      throw new Error('MetaMask - Cannot add NFT without address');
    }
    if (!tokenID) {
      throw new Error('MetaMask - Cannot add NFT without tokenID');
    }
    if (!dontShowLoadingIndicator) {
      dispatch(showLoadingIndication());
    }
    try {
      await submitRequestToBackground('addNft', [address, tokenID]);
    } catch (error) {
      logErrorWithMessage(error);
      dispatch(displayWarning(error));
    } finally {
      await forceUpdateMetamaskState(dispatch);
      dispatch(hideLoadingIndication());
    }
  };
}

export function addNftVerifyOwnership(
  address: string,
  tokenID: string,
  dontShowLoadingIndicator: boolean,
): ThunkAction<void, MetaMaskReduxState, unknown, AnyAction> {
  return async (dispatch: MetaMaskReduxDispatch) => {
    if (!address) {
      throw new Error('MetaMask - Cannot add NFT without address');
    }
    if (!tokenID) {
      throw new Error('MetaMask - Cannot add NFT without tokenID');
    }
    if (!dontShowLoadingIndicator) {
      dispatch(showLoadingIndication());
    }
    try {
      await submitRequestToBackground('addNftVerifyOwnership', [
        address,
        tokenID,
      ]);
    } catch (error) {
      if (
        isErrorWithMessage(error) &&
        (error.message.includes('This NFT is not owned by the user') ||
          error.message.includes('Unable to verify ownership'))
      ) {
        throw error;
      } else {
        logErrorWithMessage(error);
        dispatch(displayWarning(error));
      }
    } finally {
      await forceUpdateMetamaskState(dispatch);
      dispatch(hideLoadingIndication());
    }
  };
}

export function removeAndIgnoreNft(
  address: string,
  tokenID: string,
  shouldShowLoadingIndicator?: boolean,
): ThunkAction<void, MetaMaskReduxState, unknown, AnyAction> {
  return async (dispatch: MetaMaskReduxDispatch) => {
    if (!address) {
      throw new Error('MetaMask - Cannot ignore NFT without address');
    }
    if (!tokenID) {
      throw new Error('MetaMask - Cannot ignore NFT without tokenID');
    }
    if (!shouldShowLoadingIndicator) {
      dispatch(showLoadingIndication());
    }
    try {
      await submitRequestToBackground('removeAndIgnoreNft', [address, tokenID]);
    } catch (error) {
      logErrorWithMessage(error);
      dispatch(displayWarning(error));
      throw error;
    } finally {
      await forceUpdateMetamaskState(dispatch);
      dispatch(hideLoadingIndication());
    }
  };
}

export function removeNft(
  address: string,
  tokenID: string,
  dontShowLoadingIndicator: boolean,
): ThunkAction<void, MetaMaskReduxState, unknown, AnyAction> {
  return async (dispatch: MetaMaskReduxDispatch) => {
    if (!address) {
      throw new Error('MetaMask - Cannot remove NFT without address');
    }
    if (!tokenID) {
      throw new Error('MetaMask - Cannot remove NFT without tokenID');
    }
    if (!dontShowLoadingIndicator) {
      dispatch(showLoadingIndication());
    }
    try {
      await submitRequestToBackground('removeNft', [address, tokenID]);
    } catch (error) {
      logErrorWithMessage(error);
      dispatch(displayWarning(error));
    } finally {
      await forceUpdateMetamaskState(dispatch);
      dispatch(hideLoadingIndication());
    }
  };
}

export async function checkAndUpdateAllNftsOwnershipStatus() {
  await submitRequestToBackground('checkAndUpdateAllNftsOwnershipStatus');
}

export async function isNftOwner(
  ownerAddress: string,
  nftAddress: string,
  nftId: string,
): Promise<boolean> {
  return await submitRequestToBackground('isNftOwner', [
    ownerAddress,
    nftAddress,
    nftId,
  ]);
}

export async function checkAndUpdateSingleNftOwnershipStatus(nft: Nft) {
  await submitRequestToBackground('checkAndUpdateSingleNftOwnershipStatus', [
    nft,
    false,
  ]);
}
// When we upgrade to TypeScript 4.5 this is part of the language. It will get
// the underlying type of a Promise generic type. So Awaited<Promise<void>> is
// void.
type Awaited<T> = T extends PromiseLike<infer U> ? U : T;

export async function getTokenStandardAndDetails(
  address: string,
  userAddress?: string,
  tokenId?: string,
): Promise<
  Awaited<
    ReturnType<AssetsContractController['getTokenStandardAndDetails']>
  > & { balance?: string }
> {
  return await submitRequestToBackground('getTokenStandardAndDetails', [
    address,
    userAddress,
    tokenId,
  ]);
}

export async function getTokenSymbol(address: string): Promise<string | null> {
  return await submitRequestToBackground('getTokenSymbol', [address]);
}

export function clearPendingTokens(): Action {
  return {
    type: actionConstants.CLEAR_PENDING_TOKENS,
  };
}

/**
 * Action to switch globally selected network and set switched network details
 * for the purpose of displaying the user a toast about the network change
 *
 * @param networkClientIdForThisDomain - Thet network client ID last used by the origin
 * @param selectedTabOrigin - Origin of the current tab
 */
export function automaticallySwitchNetwork(
  networkClientIdForThisDomain: string,
  selectedTabOrigin: string,
): ThunkAction<void, MetaMaskReduxState, unknown, AnyAction> {
  return async (dispatch: MetaMaskReduxDispatch) => {
    await dispatch(setActiveNetwork(networkClientIdForThisDomain));
    await dispatch(
      setSwitchedNetworkDetails({
        networkClientId: networkClientIdForThisDomain,
        origin: selectedTabOrigin,
      }),
    );
    await forceUpdateMetamaskState(dispatch);
  };
}

/**
 * Action to store details about the switched-to network in the background state
 *
 * @param switchedNetworkDetails - Object containing networkClientId and origin
 * @param switchedNetworkDetails.networkClientId
 * @param switchedNetworkDetails.selectedTabOrigin
 */
export function setSwitchedNetworkDetails(switchedNetworkDetails: {
  networkClientId: string;
  selectedTabOrigin: string;
}): ThunkAction<void, MetaMaskReduxState, unknown, AnyAction> {
  return async (dispatch: MetaMaskReduxDispatch) => {
    await submitRequestToBackground('setSwitchedNetworkDetails', [
      switchedNetworkDetails,
    ]);
    await forceUpdateMetamaskState(dispatch);
  };
}

/**
 * Action to clear details about the switched-to network in the background state
 */
export function clearSwitchedNetworkDetails(): ThunkAction<
  void,
  MetaMaskReduxState,
  unknown,
  AnyAction
> {
  return async (dispatch: MetaMaskReduxDispatch) => {
    await submitRequestToBackground('clearSwitchedNetworkDetails', []);
    await forceUpdateMetamaskState(dispatch);
  };
}

/**
 * Update the currentPopupid generated when the user opened the popup
 *
 * @param id - The Snap interface ID.
 * @returns Promise Resolved on successfully submitted background request.
 */
export function setCurrentExtensionPopupId(
  id: number,
): ThunkAction<void, MetaMaskReduxState, unknown, AnyAction> {
  return async (dispatch: MetaMaskReduxDispatch) => {
    await submitRequestToBackground<void>('setCurrentExtensionPopupId', [id]);
    await forceUpdateMetamaskState(dispatch);
  };
}

export function abortTransactionSigning(
  transactionId: string,
  // TODO: Replace `any` with type
  // eslint-disable-next-line @typescript-eslint/no-explicit-any
): ThunkAction<Promise<void>, MetaMaskReduxState, any, AnyAction> {
  return async (dispatch: MetaMaskReduxDispatch) => {
    try {
      await submitRequestToBackground('abortTransactionSigning', [
        transactionId,
      ]);
    } catch (error) {
      dispatch(displayWarning(error));
    }
  };
}

export function getLayer1GasFee({
  chainId,
  networkClientId,
  transactionParams,
}: {
  chainId?: Hex;
  networkClientId?: NetworkClientId;
  transactionParams: TransactionParams;
}): // TODO: Replace `any` with type
// eslint-disable-next-line @typescript-eslint/no-explicit-any
ThunkAction<Promise<void>, MetaMaskReduxState, any, AnyAction> {
  return async () =>
    await submitRequestToBackground('getLayer1GasFee', [
      { chainId, networkClientId, transactionParams },
    ]);
}

export function createCancelTransaction(
  txId: string,
  customGasSettings: CustomGasSettings,
  options: { estimatedBaseFee?: string } = {},
): ThunkAction<void, MetaMaskReduxState, unknown, AnyAction> {
  log.debug('background.createCancelTransaction');
  let newTxId: string;

  return (dispatch: MetaMaskReduxDispatch) => {
    const actionId = generateActionId();
    return new Promise<MetaMaskReduxState['metamask']>((resolve, reject) => {
      callBackgroundMethod<MetaMaskReduxState['metamask']>(
        'createCancelTransaction',
        [txId, customGasSettings, { ...options, actionId }],
        (err, newState) => {
          if (err) {
            if (
              err?.message?.includes(
                'Previous transaction is already confirmed',
              )
            ) {
              dispatch(
                showModal({
                  name: 'TRANSACTION_ALREADY_CONFIRMED',
                  originalTransactionId: txId,
                }),
              );
            }
            dispatch(displayWarning(err));
            reject(err);
            return;
          }
          if (newState) {
            const currentNetworkTxList = getCurrentNetworkTransactions({
              metamask: newState,
            });
            const { id } =
              currentNetworkTxList[currentNetworkTxList.length - 1];
            newTxId = id;
            resolve(newState);
          }
        },
      );
    })
      .then((newState) => dispatch(updateMetamaskState(newState)))
      .then(() => newTxId);
  };
}

export function createSpeedUpTransaction(
  txId: string,
  customGasSettings: CustomGasSettings,
  options: { estimatedBaseFee?: string } = {},
): ThunkAction<void, MetaMaskReduxState, unknown, AnyAction> {
  log.debug('background.createSpeedUpTransaction');
  let newTx: TransactionMeta;

  return (dispatch: MetaMaskReduxDispatch) => {
    const actionId = generateActionId();
    return new Promise<MetaMaskReduxState['metamask']>((resolve, reject) => {
      callBackgroundMethod<MetaMaskReduxState['metamask']>(
        'createSpeedUpTransaction',
        [txId, customGasSettings, { ...options, actionId }],
        (err, newState) => {
          if (err) {
            dispatch(displayWarning(err));
            reject(err);
            return;
          }

          if (newState) {
            const currentNetworkTxList =
              getCurrentNetworkTransactions(newState);
            newTx = currentNetworkTxList[currentNetworkTxList.length - 1];
            resolve(newState);
          }
        },
      );
    })
      .then((newState) => dispatch(updateMetamaskState(newState)))
      .then(() => newTx);
  };
}

export function createRetryTransaction(
  txId: string,
  customGasSettings: CustomGasSettings,
): ThunkAction<void, MetaMaskReduxState, unknown, AnyAction> {
  let newTx: TransactionMeta;

  return (dispatch: MetaMaskReduxDispatch) => {
    return new Promise<MetaMaskReduxState['metamask']>((resolve, reject) => {
      const actionId = generateActionId();
      callBackgroundMethod<MetaMaskReduxState['metamask']>(
        'createSpeedUpTransaction',
        [txId, customGasSettings, { actionId }],
        (err, newState) => {
          if (err) {
            dispatch(displayWarning(err));
            reject(err);
            return;
          }
          if (newState) {
            const currentNetworkTxList =
              getCurrentNetworkTransactions(newState);
            newTx = currentNetworkTxList[currentNetworkTxList.length - 1];
            resolve(newState);
          }
        },
      );
    })
      .then((newState) => dispatch(updateMetamaskState(newState)))
      .then(() => newTx);
  };
}

//
// config
//

export function setProviderType(
  type: NetworkType,
): ThunkAction<void, MetaMaskReduxState, unknown, AnyAction> {
  return async (dispatch: MetaMaskReduxDispatch) => {
    log.debug(`background.setProviderType`, type);
    try {
      await submitRequestToBackground('setProviderType', [type]);
    } catch (error) {
      logErrorWithMessage(error);
      dispatch(displayWarning('Had a problem changing networks!'));
    }
  };
}

export function upsertNetworkConfiguration(
  {
    rpcUrl,
    chainId,
    nickname,
    rpcPrefs,
    ticker = EtherDenomination.ETH,
  }: {
    rpcUrl: string;
    chainId: string;
    nickname: string;
    rpcPrefs: RPCDefinition['rpcPrefs'];
    ticker: string;
  },
  {
    setActive,
    source,
  }: {
    setActive: boolean;
    source: string;
  },
): ThunkAction<void, MetaMaskReduxState, unknown, AnyAction> {
  return async (dispatch) => {
    log.debug(
      `background.upsertNetworkConfiguration: ${rpcUrl} ${chainId} ${ticker} ${nickname}`,
    );
    let networkConfigurationId;
    try {
      networkConfigurationId = await submitRequestToBackground(
        'upsertNetworkConfiguration',
        [
          { rpcUrl, chainId, ticker, nickname: nickname || rpcUrl, rpcPrefs },
          { setActive, source, referrer: ORIGIN_METAMASK },
        ],
      );
    } catch (error) {
      log.error(error);
      dispatch(displayWarning('Had a problem adding network!'));
    }
    return networkConfigurationId;
  };
}

export function editAndSetNetworkConfiguration(
  {
    networkConfigurationId,
    rpcUrl,
    chainId,
    nickname,
    rpcPrefs,
    ticker = EtherDenomination.ETH,
  }: {
    networkConfigurationId: string;
    rpcUrl: string;
    chainId: string;
    nickname: string;
    rpcPrefs: RPCDefinition['rpcPrefs'];
    ticker: string;
  },
  { source }: { source: string },
): ThunkAction<void, MetaMaskReduxState, unknown, AnyAction> {
  return async (dispatch) => {
    log.debug(
      `background.removeNetworkConfiguration: ${networkConfigurationId}`,
    );
    try {
      await submitRequestToBackground('removeNetworkConfiguration', [
        networkConfigurationId,
      ]);
    } catch (error) {
      logErrorWithMessage(error);
      dispatch(displayWarning('Had a problem removing network!'));
      return;
    }

    try {
      await submitRequestToBackground('upsertNetworkConfiguration', [
        {
          rpcUrl,
          chainId,
          ticker,
          nickname: nickname || rpcUrl,
          rpcPrefs,
        },
        { setActive: true, referrer: ORIGIN_METAMASK, source },
      ]);
    } catch (error) {
      logErrorWithMessage(error);
      dispatch(displayWarning('Had a problem changing networks!'));
    }
  };
}

export function setActiveNetwork(
  networkConfigurationId: string,
): ThunkAction<void, MetaMaskReduxState, unknown, AnyAction> {
  return async (dispatch) => {
    log.debug(`background.setActiveNetwork: ${networkConfigurationId}`);
    try {
      await submitRequestToBackground('setActiveNetwork', [
        networkConfigurationId,
      ]);
    } catch (error) {
      logErrorWithMessage(error);
      dispatch(displayWarning('Had a problem changing networks!'));
    }
  };
}

export function rollbackToPreviousProvider(): ThunkAction<
  void,
  MetaMaskReduxState,
  unknown,
  AnyAction
> {
  return async (dispatch: MetaMaskReduxDispatch) => {
    try {
      await submitRequestToBackground('rollbackToPreviousProvider');
    } catch (error) {
      logErrorWithMessage(error);
      dispatch(displayWarning('Had a problem changing networks!'));
    }
  };
}

export function removeNetworkConfiguration(
  networkConfigurationId: string,
): ThunkAction<Promise<void>, MetaMaskReduxState, unknown, AnyAction> {
  return (dispatch) => {
    log.debug(
      `background.removeNetworkConfiguration: ${networkConfigurationId}`,
    );
    return new Promise((resolve, reject) => {
      callBackgroundMethod(
        'removeNetworkConfiguration',
        [networkConfigurationId],
        (err) => {
          if (err) {
            logErrorWithMessage(err);
            dispatch(displayWarning('Had a problem removing network!'));
            reject(err);
            return;
          }
          resolve();
        },
      );
    });
  };
}

// Calls the addressBookController to add a new address.
export function addToAddressBook(
  recipient: string,
  nickname = '',
  memo = '',
): ThunkAction<void, MetaMaskReduxState, unknown, AnyAction> {
  log.debug(`background.addToAddressBook`);

  return async (dispatch, getState) => {
    const { chainId } = getProviderConfig(getState());

    let set;
    try {
      set = await submitRequestToBackground('setAddressBook', [
        toChecksumHexAddress(recipient),
        nickname,
        chainId,
        memo,
      ]);
    } catch (error) {
      logErrorWithMessage(error);
      dispatch(displayWarning('Address book failed to update'));
      throw error;
    }
    if (!set) {
      dispatch(displayWarning('Address book failed to update'));
    }
  };
}

/**
 * @description Calls the addressBookController to remove an existing address.
 * @param chainId
 * @param addressToRemove - Address of the entry to remove from the address book
 */
export function removeFromAddressBook(
  chainId: string,
  addressToRemove: string,
): ThunkAction<void, MetaMaskReduxState, unknown, AnyAction> {
  log.debug(`background.removeFromAddressBook`);

  return async () => {
    await submitRequestToBackground('removeFromAddressBook', [
      chainId,
      toChecksumHexAddress(addressToRemove),
    ]);
  };
}

export function showNetworkDropdown(): Action {
  return {
    type: actionConstants.NETWORK_DROPDOWN_OPEN,
  };
}

export function hideNetworkDropdown() {
  return {
    type: actionConstants.NETWORK_DROPDOWN_CLOSE,
  };
}

export function showImportTokensModal(): Action {
  return {
    type: actionConstants.IMPORT_TOKENS_POPOVER_OPEN,
  };
}

export function hideImportTokensModal(): Action {
  return {
    type: actionConstants.IMPORT_TOKENS_POPOVER_CLOSE,
  };
}

// TODO: Replace `any` with type
// eslint-disable-next-line @typescript-eslint/no-explicit-any
type ModalPayload = { name: string } & Record<string, any>;

export function showModal(payload: ModalPayload): PayloadAction<ModalPayload> {
  return {
    type: actionConstants.MODAL_OPEN,
    payload,
  };
}

export function hideModal(): Action {
  return {
    type: actionConstants.MODAL_CLOSE,
  };
}

export function showImportNftsModal(payload: {
  tokenAddress?: string;
  tokenId?: string;
  ignoreErc20Token?: boolean;
}) {
  return {
    type: actionConstants.IMPORT_NFTS_MODAL_OPEN,
    payload,
  };
}

export function hideImportNftsModal(): Action {
  return {
    type: actionConstants.IMPORT_NFTS_MODAL_CLOSE,
  };
}

// TODO: Replace `any` with type
// eslint-disable-next-line @typescript-eslint/no-explicit-any
export function setConfirmationExchangeRates(value: Record<string, any>) {
  return {
    type: actionConstants.SET_CONFIRMATION_EXCHANGE_RATES,
    value,
  };
}

export function showIpfsModal(): Action {
  return {
    type: actionConstants.SHOW_IPFS_MODAL_OPEN,
  };
}

export function hideIpfsModal(): Action {
  return {
    type: actionConstants.SHOW_IPFS_MODAL_CLOSE,
  };
}

export function closeCurrentNotificationWindow(): ThunkAction<
  void,
  MetaMaskReduxState,
  unknown,
  AnyAction
> {
  return (_, getState) => {
    const state = getState();
    const approvalFlows = getApprovalFlows(state);
    if (
      getEnvironmentType() === ENVIRONMENT_TYPE_NOTIFICATION &&
      !hasTransactionPendingApprovals(state) &&
      !getIsSigningQRHardwareTransaction(state) &&
      approvalFlows.length === 0
    ) {
      closeNotificationPopup();
    }
  };
}

export function showAlert(msg: string): PayloadAction<string> {
  return {
    type: actionConstants.ALERT_OPEN,
    payload: msg,
  };
}

export function hideAlert(): Action {
  return {
    type: actionConstants.ALERT_CLOSE,
  };
}

export function showDeprecatedNetworkModal(): Action {
  return {
    type: actionConstants.DEPRECATED_NETWORK_POPOVER_OPEN,
  };
}

export function hideDeprecatedNetworkModal(): Action {
  return {
    type: actionConstants.DEPRECATED_NETWORK_POPOVER_CLOSE,
  };
}

/**
 * TODO: this should be moved somewhere else when it makese sense to do so
 */
type NftDropDownState = {
  [address: string]: {
    [chainId: string]: {
      [nftAddress: string]: boolean;
    };
  };
};

export function updateNftDropDownState(
  value: NftDropDownState,
): ThunkAction<void, MetaMaskReduxState, unknown, AnyAction> {
  return async (dispatch: MetaMaskReduxDispatch) => {
    await submitRequestToBackground('updateNftDropDownState', [value]);
    await forceUpdateMetamaskState(dispatch);
  };
}

type QrCodeData = {
  // Address when a Ethereum Address has been detected
  type?: 'address' | string;
  // contains an address key when Ethereum Address detected
  values?: { address?: string } & Json;
};

/**
 * This action will receive two types of values via qrCodeData
 * an object with the following structure {type, values}
 * or null (used to clear the previous value)
 *
 * @param qrCodeData
 */
export function qrCodeDetected(
  qrCodeData: QrCodeData,
): ThunkAction<void, MetaMaskReduxState, unknown, AnyAction> {
  return async (dispatch: MetaMaskReduxDispatch) => {
    await dispatch({
      type: actionConstants.QR_CODE_DETECTED,
      value: qrCodeData,
    });

    // If on the send page, the send slice will listen for the QR_CODE_DETECTED
    // action and update its state. Address changes need to recompute gasLimit
    // so we fire this method so that the send page gasLimit can be recomputed
    dispatch(computeEstimatedGasLimit());
  };
}

export function showLoadingIndication(
  message?: string | ReactFragment,
): PayloadAction<string | ReactFragment | undefined> {
  return {
    type: actionConstants.SHOW_LOADING,
    payload: message,
  };
}

export function setHardwareWalletDefaultHdPath({
  device,
  path,
}: {
  device: HardwareDeviceNames;
  path: string;
}): PayloadAction<{ device: HardwareDeviceNames; path: string }> {
  return {
    type: actionConstants.SET_HARDWARE_WALLET_DEFAULT_HD_PATH,
    payload: { device, path },
  };
}

export function hideLoadingIndication(): Action {
  return {
    type: actionConstants.HIDE_LOADING,
  };
}

/**
 * An action creator for display a warning to the user in various places in the
 * UI. It will not be cleared until a new warning replaces it or `hideWarning`
 * is called.
 *
 * @deprecated This way of displaying a warning is confusing for users and
 * should no longer be used.
 * @param payload - The warning to show.
 * @returns The action to display the warning.
 */
export function displayWarning(payload: unknown): PayloadAction<string> {
  if (isErrorWithMessage(payload)) {
    return {
      type: actionConstants.DISPLAY_WARNING,
      payload: payload.message,
    };
  } else if (typeof payload === 'string') {
    return {
      type: actionConstants.DISPLAY_WARNING,
      payload,
    };
  }
  return {
    type: actionConstants.DISPLAY_WARNING,
    payload: `${payload}`,
  };
}

export function hideWarning() {
  return {
    type: actionConstants.HIDE_WARNING,
  };
}

export function exportAccount(
  password: string,
  address: string,
  setPrivateKey: (key: string) => void,
  setShowHoldToReveal: (show: boolean) => void,
): ThunkAction<void, MetaMaskReduxState, unknown, AnyAction> {
  return function (dispatch) {
    dispatch(showLoadingIndication());

    log.debug(`background.verifyPassword`);
    return new Promise<string>((resolve, reject) => {
      callBackgroundMethod('verifyPassword', [password], function (err) {
        if (err) {
          log.error('Error in verifying password.');
          dispatch(hideLoadingIndication());
          dispatch(displayWarning('Incorrect Password.'));
          reject(err);
          return;
        }
        log.debug(`background.exportAccount`);
        callBackgroundMethod<string>(
          'exportAccount',
          [address, password],
          function (err2, result) {
            dispatch(hideLoadingIndication());

            if (err2) {
              logErrorWithMessage(err2);
              dispatch(displayWarning('Had a problem exporting the account.'));
              reject(err2);
              return;
            }

            setPrivateKey(result as string);
            setShowHoldToReveal(true);
            resolve(result as string);
          },
        );
      });
    });
  };
}

export function exportAccounts(
  password: string,
  addresses: string[],
): ThunkAction<Promise<string[]>, MetaMaskReduxState, unknown, AnyAction> {
  return function (dispatch) {
    log.debug(`background.verifyPassword`);
    return new Promise<string[]>((resolve, reject) => {
      callBackgroundMethod('verifyPassword', [password], function (err) {
        if (err) {
          log.error('Error in submitting password.');
          reject(err);
          return;
        }
        log.debug(`background.exportAccounts`);
        const accountPromises = addresses.map(
          (address) =>
            new Promise<string>((resolve2, reject2) =>
              callBackgroundMethod<string>(
                'exportAccount',
                [address, password],
                function (err2, result) {
                  if (err2) {
                    logErrorWithMessage(err2);
                    dispatch(
                      displayWarning('Had a problem exporting the account.'),
                    );
                    reject2(err2);
                    return;
                  }
                  resolve2(result as string);
                },
              ),
            ),
        );
        resolve(Promise.all(accountPromises));
      });
    });
  };
}

export function showPrivateKey(key: string): PayloadAction<string> {
  return {
    type: actionConstants.SHOW_PRIVATE_KEY,
    payload: key,
  };
}

export function setAccountLabel(
  account: string,
  label: string,
): ThunkAction<Promise<string>, MetaMaskReduxState, unknown, AnyAction> {
  return (dispatch: MetaMaskReduxDispatch) => {
    dispatch(showLoadingIndication());
    log.debug(`background.setAccountLabel`);

    return new Promise((resolve, reject) => {
      callBackgroundMethod('setAccountLabel', [account, label], (err) => {
        dispatch(hideLoadingIndication());

        if (err) {
          dispatch(displayWarning(err));
          reject(err);
          return;
        }

        dispatch({
          type: actionConstants.SET_ACCOUNT_LABEL,
          value: { account, label },
        });
        resolve(account);
      });
    });
  };
}

export function clearAccountDetails(): Action {
  return {
    type: actionConstants.CLEAR_ACCOUNT_DETAILS,
  };
}

export function showSendTokenPage(): Action {
  return {
    type: actionConstants.SHOW_SEND_TOKEN_PAGE,
  };
}

// TODO: Lift to shared folder when it makes sense
type TemporaryFeatureFlagDef = {
  [feature: string]: boolean;
};
type TemporaryPreferenceFlagDef = {
  [preference: string]: boolean | object;
};

export function setFeatureFlag(
  feature: string,
  activated: boolean,
  notificationType: string,
): ThunkAction<
  Promise<TemporaryFeatureFlagDef>,
  MetaMaskReduxState,
  unknown,
  AnyAction
> {
  return (dispatch: MetaMaskReduxDispatch) => {
    dispatch(showLoadingIndication());
    return new Promise((resolve, reject) => {
      callBackgroundMethod<TemporaryFeatureFlagDef>(
        'setFeatureFlag',
        [feature, activated],
        (err, updatedFeatureFlags) => {
          dispatch(hideLoadingIndication());
          if (err) {
            dispatch(displayWarning(err));
            reject(err);
            return;
          }
          notificationType && dispatch(showModal({ name: notificationType }));
          resolve(updatedFeatureFlags as TemporaryFeatureFlagDef);
        },
      );
    });
  };
}

export function setPreference(
  preference: string,
  value: boolean | string | object,
): ThunkAction<
  Promise<TemporaryPreferenceFlagDef>,
  MetaMaskReduxState,
  unknown,
  AnyAction
> {
  return (dispatch: MetaMaskReduxDispatch) => {
    dispatch(showLoadingIndication());
    return new Promise<TemporaryPreferenceFlagDef>((resolve, reject) => {
      callBackgroundMethod<TemporaryPreferenceFlagDef>(
        'setPreference',
        [preference, value],
        (err, updatedPreferences) => {
          dispatch(hideLoadingIndication());
          if (err) {
            dispatch(displayWarning(err));
            reject(err);
            return;
          }
          resolve(updatedPreferences as TemporaryPreferenceFlagDef);
        },
      );
    });
  };
}

export function setDefaultHomeActiveTabName(
  value: string,
): ThunkAction<void, MetaMaskReduxState, unknown, AnyAction> {
  return async (dispatch: MetaMaskReduxDispatch) => {
    await submitRequestToBackground('setDefaultHomeActiveTabName', [value]);
    await forceUpdateMetamaskState(dispatch);
  };
}

export function setUseNativeCurrencyAsPrimaryCurrencyPreference(
  value: boolean,
) {
  return setPreference('useNativeCurrencyAsPrimaryCurrency', value);
}

export function setHideZeroBalanceTokens(value: boolean) {
  return setPreference('hideZeroBalanceTokens', value);
}

export function setShowFiatConversionOnTestnetsPreference(value: boolean) {
  return setPreference('showFiatInTestnets', value);
}

export function setShowTestNetworks(value: boolean) {
  return setPreference('showTestNetworks', value);
}

export function setPetnamesEnabled(value: boolean) {
  return setPreference('petnamesEnabled', value);
}

export function setRedesignedConfirmationsEnabled(value: boolean) {
  return setPreference('redesignedConfirmationsEnabled', value);
}

export function setFeatureNotificationsEnabled(value: boolean) {
  return setPreference('featureNotificationsEnabled', value);
}

export function setShowExtensionInFullSizeView(value: boolean) {
  return setPreference('showExtensionInFullSizeView', value);
}

export function setSmartTransactionsOptInStatus(
  value: boolean,
): ThunkAction<void, MetaMaskReduxState, unknown, AnyAction> {
  return async (dispatch, getState) => {
    const smartTransactionsOptInStatus = getSmartTransactionsOptInStatus(
      getState(),
    );
    trackMetaMetricsEvent({
      category: MetaMetricsEventCategory.Settings,
      event: MetaMetricsEventName.SettingsUpdated,
      properties: {
        stx_opt_in: value,
        prev_stx_opt_in: smartTransactionsOptInStatus,
      },
    });
    await dispatch(setPreference('smartTransactionsOptInStatus', value));
    await forceUpdateMetamaskState(dispatch);
  };
}

export function setShowTokenAutodetectModal(value: boolean) {
  return setPreference('showTokenAutodetectModal', value);
}

export function setAutoLockTimeLimit(value: boolean) {
  return setPreference('autoLockTimeLimit', value);
}

export function setIncomingTransactionsPreferences(
  chainId: string,
  value: boolean,
): ThunkAction<void, MetaMaskReduxState, unknown, AnyAction> {
  return async (dispatch: MetaMaskReduxDispatch) => {
    dispatch(showLoadingIndication());
    log.debug(`background.setIncomingTransactionsPreferences`);
    await submitRequestToBackground('setIncomingTransactionsPreferences', [
      chainId,
      value,
    ]);
    dispatch(hideLoadingIndication());
  };
}

export function setCompletedOnboarding(): ThunkAction<
  void,
  MetaMaskReduxState,
  unknown,
  AnyAction
> {
  return async (dispatch: MetaMaskReduxDispatch) => {
    dispatch(showLoadingIndication());

    try {
      await submitRequestToBackground('completeOnboarding');
      dispatch(completeOnboarding());
    } catch (err) {
      dispatch(displayWarning(err));
      throw err;
    } finally {
      dispatch(hideLoadingIndication());
    }
  };
}

export function completeOnboarding() {
  return {
    type: actionConstants.COMPLETE_ONBOARDING,
  };
}

export function resetOnboarding(): ThunkAction<
  void,
  MetaMaskReduxState,
  unknown,
  AnyAction
> {
  return async (dispatch) => {
    try {
      await dispatch(setSeedPhraseBackedUp(false));
      dispatch(resetOnboardingAction());
    } catch (err) {
      console.error(err);
    }
  };
}

export function resetOnboardingAction() {
  return {
    type: actionConstants.RESET_ONBOARDING,
  };
}

export function setServiceWorkerKeepAlivePreference(
  value: boolean,
): ThunkAction<void, MetaMaskReduxState, unknown, AnyAction> {
  return async (dispatch: MetaMaskReduxDispatch) => {
    dispatch(showLoadingIndication());
    log.debug(`background.setServiceWorkerKeepAlivePreference`);
    try {
      await submitRequestToBackground('setServiceWorkerKeepAlivePreference', [
        value,
      ]);
    } catch (error) {
      dispatch(displayWarning(error));
    } finally {
      dispatch(hideLoadingIndication());
    }
  };
}

export async function forceUpdateMetamaskState(
  dispatch: MetaMaskReduxDispatch,
) {
  log.debug(`background.getState`);

  let newState;
  try {
    newState = await submitRequestToBackground<MetaMaskReduxState['metamask']>(
      'getState',
    );
  } catch (error) {
    dispatch(displayWarning(error));
    throw error;
  }

  dispatch(updateMetamaskState(newState));
  return newState;
}

export function toggleAccountMenu() {
  return {
    type: actionConstants.TOGGLE_ACCOUNT_MENU,
  };
}

export function toggleNetworkMenu() {
  return {
    type: actionConstants.TOGGLE_NETWORK_MENU,
  };
}

export function setAccountDetailsAddress(address: string) {
  return {
    type: actionConstants.SET_ACCOUNT_DETAILS_ADDRESS,
    payload: address,
  };
}

export function setParticipateInMetaMetrics(
  participationPreference: boolean,
): ThunkAction<
  Promise<[boolean, string]>,
  MetaMaskReduxState,
  unknown,
  AnyAction
> {
  return (dispatch: MetaMaskReduxDispatch) => {
    log.debug(`background.setParticipateInMetaMetrics`);
    return new Promise((resolve, reject) => {
      callBackgroundMethod<string>(
        'setParticipateInMetaMetrics',
        [participationPreference],
        (err, metaMetricsId) => {
          log.debug(err);
          if (err) {
            dispatch(displayWarning(err));
            reject(err);
            return;
          }
          /**
           * We need to inform sentry that the user's optin preference may have
           * changed. The logic to determine which way to toggle is in the
           * toggleSession handler in setupSentry.js.
           */
          window.sentry?.toggleSession();

          dispatch({
            type: actionConstants.SET_PARTICIPATE_IN_METAMETRICS,
            value: participationPreference,
          });
          resolve([participationPreference, metaMetricsId as string]);
        },
      );
    });
  };
}

export function setUseBlockie(
  val: boolean,
): ThunkAction<void, MetaMaskReduxState, unknown, AnyAction> {
  return (dispatch: MetaMaskReduxDispatch) => {
    dispatch(showLoadingIndication());
    log.debug(`background.setUseBlockie`);
    callBackgroundMethod('setUseBlockie', [val], (err) => {
      dispatch(hideLoadingIndication());
      if (err) {
        dispatch(displayWarning(err));
      }
    });
  };
}

export function setUseNonceField(
  val: boolean,
): ThunkAction<void, MetaMaskReduxState, unknown, AnyAction> {
  return async (dispatch: MetaMaskReduxDispatch) => {
    dispatch(showLoadingIndication());
    log.debug(`background.setUseNonceField`);
    try {
      await submitRequestToBackground('setUseNonceField', [val]);
    } catch (error) {
      dispatch(displayWarning(error));
    }
    dispatch(hideLoadingIndication());
  };
}

export function setUsePhishDetect(
  val: boolean,
): ThunkAction<void, MetaMaskReduxState, unknown, AnyAction> {
  return (dispatch: MetaMaskReduxDispatch) => {
    dispatch(showLoadingIndication());
    log.debug(`background.setUsePhishDetect`);
    callBackgroundMethod('setUsePhishDetect', [val], (err) => {
      dispatch(hideLoadingIndication());
      if (err) {
        dispatch(displayWarning(err));
      }
    });
  };
}

export function setUseMultiAccountBalanceChecker(
  val: boolean,
): ThunkAction<void, MetaMaskReduxState, unknown, AnyAction> {
  return (dispatch: MetaMaskReduxDispatch) => {
    dispatch(showLoadingIndication());
    log.debug(`background.setUseMultiAccountBalanceChecker`);
    callBackgroundMethod('setUseMultiAccountBalanceChecker', [val], (err) => {
      dispatch(hideLoadingIndication());
      if (err) {
        dispatch(displayWarning(err));
      }
    });
  };
}

export function dismissOpenSeaToBlockaidBanner(): ThunkAction<
  void,
  MetaMaskReduxState,
  unknown,
  AnyAction
> {
  return (dispatch: MetaMaskReduxDispatch) => {
    // skipping loading indication as it blips in the UI and looks weird
    log.debug(`background.dismissOpenSeaToBlockaidBanner`);
    callBackgroundMethod('dismissOpenSeaToBlockaidBanner', [], (err) => {
      if (err) {
        dispatch(displayWarning(err));
      }
    });
  };
}

export function setUseSafeChainsListValidation(
  val: boolean,
): ThunkAction<void, MetaMaskReduxState, unknown, AnyAction> {
  return (dispatch: MetaMaskReduxDispatch) => {
    dispatch(showLoadingIndication());
    log.debug(`background.setUseSafeChainsListValidation`);
    callBackgroundMethod('setUseSafeChainsListValidation', [val], (err) => {
      dispatch(hideLoadingIndication());
      if (err) {
        dispatch(displayWarning(err));
      }
    });
  };
}

export function setUseTokenDetection(
  val: boolean,
): ThunkAction<void, MetaMaskReduxState, unknown, AnyAction> {
  return (dispatch: MetaMaskReduxDispatch) => {
    dispatch(showLoadingIndication());
    log.debug(`background.setUseTokenDetection`);
    callBackgroundMethod('setUseTokenDetection', [val], (err) => {
      dispatch(hideLoadingIndication());
      if (err) {
        dispatch(displayWarning(err));
      }
    });
  };
}

export function setOpenSeaEnabled(
  val: boolean,
): ThunkAction<void, MetaMaskReduxState, unknown, AnyAction> {
  return async (dispatch: MetaMaskReduxDispatch) => {
    dispatch(showLoadingIndication());
    log.debug(`background.setOpenSeaEnabled`);
    try {
      await submitRequestToBackground('setOpenSeaEnabled', [val]);
    } finally {
      dispatch(hideLoadingIndication());
    }
  };
}

export function setUseNftDetection(
  val: boolean,
): ThunkAction<void, MetaMaskReduxState, unknown, AnyAction> {
  return async (dispatch: MetaMaskReduxDispatch) => {
    dispatch(showLoadingIndication());
    log.debug(`background.setUseNftDetection`);
    try {
      await submitRequestToBackground('setUseNftDetection', [val]);
    } finally {
      dispatch(hideLoadingIndication());
    }
  };
}

export function setUse4ByteResolution(
  val: boolean,
): ThunkAction<void, MetaMaskReduxState, unknown, AnyAction> {
  return async (dispatch: MetaMaskReduxDispatch) => {
    dispatch(showLoadingIndication());
    log.debug(`background.setUse4ByteResolution`);
    try {
      await submitRequestToBackground('setUse4ByteResolution', [val]);
    } catch (error) {
      dispatch(displayWarning(error));
    } finally {
      dispatch(hideLoadingIndication());
    }
  };
}

export function setUseCurrencyRateCheck(
  val: boolean,
): ThunkAction<void, MetaMaskReduxState, unknown, AnyAction> {
  return (dispatch: MetaMaskReduxDispatch) => {
    dispatch(showLoadingIndication());
    log.debug(`background.setUseCurrencyRateCheck`);
    callBackgroundMethod('setUseCurrencyRateCheck', [val], (err) => {
      dispatch(hideLoadingIndication());
      if (err) {
        dispatch(displayWarning(err));
      }
    });
  };
}

// TokenDetectionController
export function detectTokens(): ThunkAction<
  void,
  MetaMaskReduxState,
  unknown,
  AnyAction
> {
  return async (dispatch: MetaMaskReduxDispatch) => {
    dispatch(showLoadingIndication());
    log.debug(`background.detectTokens`);
    await submitRequestToBackground('detectTokens');
    dispatch(hideLoadingIndication());
    await forceUpdateMetamaskState(dispatch);
  };
}

export async function detectNfts() {
  await submitRequestToBackground('detectNfts');
}

export function setAdvancedGasFee(
  val: { chainId: Hex; maxBaseFee?: string; priorityFee?: string } | null,
): ThunkAction<void, MetaMaskReduxState, unknown, AnyAction> {
  return (dispatch: MetaMaskReduxDispatch) => {
    dispatch(showLoadingIndication());
    log.debug(`background.setAdvancedGasFee`);
    callBackgroundMethod('setAdvancedGasFee', [val], (err) => {
      dispatch(hideLoadingIndication());
      if (err) {
        dispatch(displayWarning(err));
      }
    });
  };
}

export function setTheme(
  val: ThemeType,
): ThunkAction<void, MetaMaskReduxState, unknown, AnyAction> {
  return async (dispatch: MetaMaskReduxDispatch) => {
    dispatch(showLoadingIndication());
    log.debug(`background.setTheme`);
    try {
      await submitRequestToBackground('setTheme', [val]);
    } finally {
      dispatch(hideLoadingIndication());
    }
  };
}

export function setIpfsGateway(
  val: string,
): ThunkAction<void, MetaMaskReduxState, unknown, AnyAction> {
  return (dispatch: MetaMaskReduxDispatch) => {
    log.debug(`background.setIpfsGateway`);
    callBackgroundMethod('setIpfsGateway', [val], (err) => {
      if (err) {
        dispatch(displayWarning(err));
      }
    });
  };
}

export function toggleExternalServices(
  val: boolean,
): ThunkAction<void, MetaMaskReduxState, unknown, AnyAction> {
  return (dispatch: MetaMaskReduxDispatch) => {
    log.debug(`background.toggleExternalServices`);
    callBackgroundMethod('toggleExternalServices', [val], (err) => {
      if (err) {
        dispatch(displayWarning(err));
      }
    });
  };
}

export function setIsIpfsGatewayEnabled(
  val: string,
): ThunkAction<void, MetaMaskReduxState, unknown, AnyAction> {
  return (dispatch: MetaMaskReduxDispatch) => {
    log.debug(`background.setIsIpfsGatewayEnabled`);
    callBackgroundMethod('setIsIpfsGatewayEnabled', [val], (err) => {
      if (err) {
        dispatch(displayWarning(err));
      }
    });
  };
}

export function setUseAddressBarEnsResolution(
  val: string,
): ThunkAction<void, MetaMaskReduxState, unknown, AnyAction> {
  return (dispatch: MetaMaskReduxDispatch) => {
    log.debug(`background.setUseAddressBarEnsResolution`);
    callBackgroundMethod('setUseAddressBarEnsResolution', [val], (err) => {
      if (err) {
        dispatch(displayWarning(err));
      }
    });
  };
}

export function updateCurrentLocale(
  key: string,
): ThunkAction<void, MetaMaskReduxState, unknown, AnyAction> {
  return async (dispatch: MetaMaskReduxDispatch) => {
    dispatch(showLoadingIndication());

    try {
      await loadRelativeTimeFormatLocaleData(key);
      const localeMessages = await fetchLocale(key);
      const textDirection = await submitRequestToBackground<
        'rtl' | 'ltr' | 'auto'
      >('setCurrentLocale', [key]);
      switchDirection(textDirection);
      dispatch(setCurrentLocale(key, localeMessages));
    } catch (error) {
      dispatch(displayWarning(error));
      return;
    } finally {
      dispatch(hideLoadingIndication());
    }
  };
}

export function setCurrentLocale(
  locale: string,
  messages: {
    [translationKey: string]: { message: string; description?: string };
  },
): PayloadAction<{
  locale: string;
  messages: {
    [translationKey: string]: { message: string; description?: string };
  };
}> {
  return {
    type: actionConstants.SET_CURRENT_LOCALE,
    payload: {
      locale,
      messages,
    },
  };
}

export function setPendingTokens(pendingTokens: {
  customToken?: Token;
  selectedTokens?: {
    [address: string]: Token & { isCustom?: boolean; unlisted?: boolean };
  };
  tokenAddressList: string[];
}) {
  const {
    customToken,
    selectedTokens = {},
    tokenAddressList = [],
  } = pendingTokens;
  const tokens =
    customToken?.address &&
    customToken?.symbol &&
    Boolean(customToken?.decimals >= 0 && customToken?.decimals <= 36)
      ? {
          ...selectedTokens,
          [customToken.address]: {
            ...customToken,
            isCustom: true,
          },
        }
      : selectedTokens;

  Object.keys(tokens).forEach((tokenAddress) => {
    const found = tokenAddressList.find((addr) =>
      isEqualCaseInsensitive(addr, tokenAddress),
    );

    tokens[tokenAddress] = {
      ...tokens[tokenAddress],
      unlisted: !found,
    };
  });

  return {
    type: actionConstants.SET_PENDING_TOKENS,
    payload: tokens,
  };
}

// Swaps

export function setSwapsLiveness(
  swapsLiveness: boolean,
): ThunkAction<void, MetaMaskReduxState, unknown, AnyAction> {
  return async (dispatch: MetaMaskReduxDispatch) => {
    await submitRequestToBackground('setSwapsLiveness', [swapsLiveness]);
    await forceUpdateMetamaskState(dispatch);
  };
}

export function setSwapsFeatureFlags(
  featureFlags: TemporaryFeatureFlagDef,
): ThunkAction<void, MetaMaskReduxState, unknown, AnyAction> {
  return async (dispatch: MetaMaskReduxDispatch) => {
    await submitRequestToBackground('setSwapsFeatureFlags', [featureFlags]);
    await forceUpdateMetamaskState(dispatch);
  };
}

type Quotes = [
  { destinationAmount: string; decimals: number; aggregator: string },
  string,
];

export function fetchAndSetQuotes(
  fetchParams: {
    slippage: string;
    sourceToken: string;
    destinationToken: string;
    value: string;
    fromAddress: string;
    balanceError: string;
    sourceDecimals: number;
  },
  fetchParamsMetaData: {
    sourceTokenInfo: Token;
    destinationTokenInfo: Token;
    accountBalance: string;
    chainId: string;
  },
): ThunkAction<Promise<Quotes>, MetaMaskReduxState, unknown, AnyAction> {
  return async (dispatch: MetaMaskReduxDispatch) => {
    const [quotes, selectedAggId] = await submitRequestToBackground<Quotes>(
      'fetchAndSetQuotes',
      [fetchParams, fetchParamsMetaData],
    );
    await forceUpdateMetamaskState(dispatch);
    return [quotes, selectedAggId];
  };
}

export function setSelectedQuoteAggId(
  aggId: string,
): ThunkAction<void, MetaMaskReduxState, unknown, AnyAction> {
  return async (dispatch: MetaMaskReduxDispatch) => {
    await submitRequestToBackground('setSelectedQuoteAggId', [aggId]);
    await forceUpdateMetamaskState(dispatch);
  };
}

export function setSwapsTokens(
  tokens: Token[],
): ThunkAction<void, MetaMaskReduxState, unknown, AnyAction> {
  return async (dispatch: MetaMaskReduxDispatch) => {
    await submitRequestToBackground('setSwapsTokens', [tokens]);
    await forceUpdateMetamaskState(dispatch);
  };
}

export function clearSwapsQuotes(): ThunkAction<
  void,
  MetaMaskReduxState,
  unknown,
  AnyAction
> {
  return async (dispatch: MetaMaskReduxDispatch) => {
    await submitRequestToBackground('clearSwapsQuotes');
    await forceUpdateMetamaskState(dispatch);
  };
}

export function resetBackgroundSwapsState(): ThunkAction<
  void,
  MetaMaskReduxState,
  unknown,
  AnyAction
> {
  return async (dispatch: MetaMaskReduxDispatch) => {
    await submitRequestToBackground('resetSwapsState');
    await forceUpdateMetamaskState(dispatch);
  };
}

export function setCustomApproveTxData(
  data: string,
): ThunkAction<void, MetaMaskReduxState, unknown, AnyAction> {
  return async (dispatch: MetaMaskReduxDispatch) => {
    await submitRequestToBackground('setCustomApproveTxData', [data]);
    await forceUpdateMetamaskState(dispatch);
  };
}

export function setSwapsTxGasPrice(
  gasPrice: string,
): ThunkAction<void, MetaMaskReduxState, unknown, AnyAction> {
  return async (dispatch: MetaMaskReduxDispatch) => {
    await submitRequestToBackground('setSwapsTxGasPrice', [gasPrice]);
    await forceUpdateMetamaskState(dispatch);
  };
}

export function setSwapsTxGasLimit(
  gasLimit: string,
): ThunkAction<void, MetaMaskReduxState, unknown, AnyAction> {
  return async (dispatch: MetaMaskReduxDispatch) => {
    await submitRequestToBackground('setSwapsTxGasLimit', [gasLimit, true]);
    await forceUpdateMetamaskState(dispatch);
  };
}

export function updateCustomSwapsEIP1559GasParams({
  gasLimit,
  maxFeePerGas,
  maxPriorityFeePerGas,
}: {
  gasLimit: string;
  maxFeePerGas: string;
  maxPriorityFeePerGas: string;
}): ThunkAction<void, MetaMaskReduxState, unknown, AnyAction> {
  return async (dispatch: MetaMaskReduxDispatch) => {
    await Promise.all([
      submitRequestToBackground('setSwapsTxGasLimit', [gasLimit]),
      submitRequestToBackground('setSwapsTxMaxFeePerGas', [maxFeePerGas]),
      submitRequestToBackground('setSwapsTxMaxFeePriorityPerGas', [
        maxPriorityFeePerGas,
      ]),
    ]);
    await forceUpdateMetamaskState(dispatch);
  };
}

// Note that the type widening happening below will resolve when we switch gas
// constants to TypeScript, at which point we'll get better type safety.
// TODO: Remove this comment when gas constants is typescript
export function updateSwapsUserFeeLevel(
  swapsCustomUserFeeLevel: PriorityLevels,
): ThunkAction<void, MetaMaskReduxState, unknown, AnyAction> {
  return async (dispatch: MetaMaskReduxDispatch) => {
    await submitRequestToBackground('setSwapsUserFeeLevel', [
      swapsCustomUserFeeLevel,
    ]);
    await forceUpdateMetamaskState(dispatch);
  };
}

export function setSwapsQuotesPollingLimitEnabled(
  quotesPollingLimitEnabled: boolean,
): ThunkAction<void, MetaMaskReduxState, unknown, AnyAction> {
  return async (dispatch: MetaMaskReduxDispatch) => {
    await submitRequestToBackground('setSwapsQuotesPollingLimitEnabled', [
      quotesPollingLimitEnabled,
    ]);
    await forceUpdateMetamaskState(dispatch);
  };
}

export function safeRefetchQuotes(): ThunkAction<
  void,
  MetaMaskReduxState,
  unknown,
  AnyAction
> {
  return async (dispatch: MetaMaskReduxDispatch) => {
    await submitRequestToBackground('safeRefetchQuotes');
    await forceUpdateMetamaskState(dispatch);
  };
}

export function stopPollingForQuotes(): ThunkAction<
  void,
  MetaMaskReduxState,
  unknown,
  AnyAction
> {
  return async (dispatch: MetaMaskReduxDispatch) => {
    await submitRequestToBackground('stopPollingForQuotes');
    await forceUpdateMetamaskState(dispatch);
  };
}

export function setBackgroundSwapRouteState(
  routeState: '' | 'loading' | 'awaiting' | 'smartTransactionStatus',
): ThunkAction<void, MetaMaskReduxState, unknown, AnyAction> {
  return async (dispatch: MetaMaskReduxDispatch) => {
    await submitRequestToBackground('setBackgroundSwapRouteState', [
      routeState,
    ]);
    await forceUpdateMetamaskState(dispatch);
  };
}

export function resetSwapsPostFetchState(): ThunkAction<
  void,
  MetaMaskReduxState,
  unknown,
  AnyAction
> {
  return async (dispatch: MetaMaskReduxDispatch) => {
    await submitRequestToBackground('resetPostFetchState');
    await forceUpdateMetamaskState(dispatch);
  };
}

export function setSwapsErrorKey(
  errorKey: string,
): ThunkAction<void, MetaMaskReduxState, unknown, AnyAction> {
  return async (dispatch: MetaMaskReduxDispatch) => {
    await submitRequestToBackground('setSwapsErrorKey', [errorKey]);
    await forceUpdateMetamaskState(dispatch);
  };
}

export function setInitialGasEstimate(
  initialAggId: string,
): ThunkAction<void, MetaMaskReduxState, unknown, AnyAction> {
  return async (dispatch: MetaMaskReduxDispatch) => {
    await submitRequestToBackground('setInitialGasEstimate', [initialAggId]);
    await forceUpdateMetamaskState(dispatch);
  };
}

// Permissions

export function requestAccountsPermissionWithId(
  origin: string,
): ThunkAction<void, MetaMaskReduxState, unknown, AnyAction> {
  return async (dispatch: MetaMaskReduxDispatch) => {
    const id = await submitRequestToBackground(
      'requestAccountsPermissionWithId',
      [origin],
    );
    await forceUpdateMetamaskState(dispatch);
    return id;
  };
}

/**
 * Approves the permissions request.
 *
 * @param request - The permissions request to approve.
 */
export function approvePermissionsRequest(
  request: PermissionsRequest,
): ThunkAction<void, MetaMaskReduxState, unknown, AnyAction> {
  return (dispatch: MetaMaskReduxDispatch) => {
    callBackgroundMethod('approvePermissionsRequest', [request], (err) => {
      if (err) {
        dispatch(displayWarning(err));
      }
      forceUpdateMetamaskState(dispatch);
    });
  };
}

/**
 * Rejects the permissions request with the given ID.
 *
 * @param requestId - The id of the request to be rejected
 */
export function rejectPermissionsRequest(
  requestId: string,
): ThunkAction<void, MetaMaskReduxState, unknown, AnyAction> {
  return (dispatch: MetaMaskReduxDispatch) => {
    return new Promise((resolve, reject) => {
      callBackgroundMethod('rejectPermissionsRequest', [requestId], (err) => {
        if (err) {
          dispatch(displayWarning(err));
          reject(err);
          return;
        }
        forceUpdateMetamaskState(dispatch).then(resolve).catch(reject);
      });
    });
  };
}

/**
 * Clears the given permissions for the given origin.
 *
 * @param subjects
 */
export function removePermissionsFor(
  subjects: Record<string, NonEmptyArray<string>>,
): ThunkAction<void, MetaMaskReduxState, unknown, AnyAction> {
  return (dispatch: MetaMaskReduxDispatch) => {
    callBackgroundMethod('removePermissionsFor', [subjects], (err) => {
      if (err) {
        dispatch(displayWarning(err));
      }
    });
  };
}

/**
 * Updates the order of networks after drag and drop
 *
 * @param orderedNetworkList
 */
export function updateNetworksList(
  orderedNetworkList: [],
): ThunkAction<void, MetaMaskReduxState, unknown, AnyAction> {
  return async () => {
    await submitRequestToBackground('updateNetworksList', [orderedNetworkList]);
  };
}

/**
 * Updates the pinned accounts list
 *
 * @param pinnedAccountList
 */
export function updateAccountsList(
  pinnedAccountList: [],
): ThunkAction<void, MetaMaskReduxState, unknown, AnyAction> {
  return async () => {
    await submitRequestToBackground('updateAccountsList', [pinnedAccountList]);
  };
}

/**
 * Hides account in the accounts list
 *
 * @param hiddenAccountList
 */
export function updateHiddenAccountsList(
  hiddenAccountList: [],
): ThunkAction<void, MetaMaskReduxState, unknown, AnyAction> {
  return async () => {
    await submitRequestToBackground('updateHiddenAccountsList', [
      hiddenAccountList,
    ]);
  };
}

// Pending Approvals

/**
 * Resolves a pending approval and closes the current notification window if no
 * further approvals are pending after the background state updates.
 *
 * @param id - The pending approval id
 * @param [value] - The value required to confirm a pending approval
 */
export function resolvePendingApproval(
  id: string,
  value: unknown,
): ThunkAction<void, MetaMaskReduxState, unknown, AnyAction> {
  return async (_dispatch: MetaMaskReduxDispatch) => {
    await submitRequestToBackground('resolvePendingApproval', [id, value]);
    // Before closing the current window, check if any additional confirmations
    // are added as a result of this confirmation being accepted

    ///: BEGIN:ONLY_INCLUDE_IF(build-main,build-beta,build-flask)
    const { pendingApprovals } = await forceUpdateMetamaskState(_dispatch);
    if (Object.values(pendingApprovals).length === 0) {
      _dispatch(closeCurrentNotificationWindow());
    }
    ///: END:ONLY_INCLUDE_IF
  };
}

/**
 * Rejects a pending approval and closes the current notification window if no
 * further approvals are pending after the background state updates.
 *
 * @param id - The pending approval id
 * @param [error] - The error to throw when rejecting the approval
 */
export function rejectPendingApproval(
  id: string,
  error: unknown,
): ThunkAction<void, MetaMaskReduxState, unknown, AnyAction> {
  return async (dispatch: MetaMaskReduxDispatch) => {
    await submitRequestToBackground('rejectPendingApproval', [id, error]);
    // Before closing the current window, check if any additional confirmations
    // are added as a result of this confirmation being rejected
    const { pendingApprovals } = await forceUpdateMetamaskState(dispatch);
    if (Object.values(pendingApprovals).length === 0) {
      dispatch(closeCurrentNotificationWindow());
    }
  };
}

/**
 * Rejects all approvals for the given messages
 *
 * @param messageList - The list of messages to reject
 */
export function rejectAllMessages(
  messageList: [],
): ThunkAction<void, MetaMaskReduxState, unknown, AnyAction> {
  return async (dispatch: MetaMaskReduxDispatch) => {
    const userRejectionError = serializeError(
      ethErrors.provider.userRejectedRequest(),
    );
    await Promise.all(
      messageList.map(
        async ({ id }) =>
          await submitRequestToBackground('rejectPendingApproval', [
            id,
            userRejectionError,
          ]),
      ),
    );
    const { pendingApprovals } = await forceUpdateMetamaskState(dispatch);
    if (Object.values(pendingApprovals).length === 0) {
      dispatch(closeCurrentNotificationWindow());
    }
  };
}

export function setFirstTimeFlowType(
  type: FirstTimeFlowType,
): ThunkAction<void, MetaMaskReduxState, unknown, AnyAction> {
  return (dispatch: MetaMaskReduxDispatch) => {
    log.debug(`background.setFirstTimeFlowType`);
    callBackgroundMethod('setFirstTimeFlowType', [type], (err) => {
      if (err) {
        dispatch(displayWarning(err));
      }
    });
    dispatch({
      type: actionConstants.SET_FIRST_TIME_FLOW_TYPE,
      value: type,
    });
  };
}

export function setShowTokenAutodetectModalOnUpgrade(
  val: boolean,
): ThunkAction<void, MetaMaskReduxState, unknown, AnyAction> {
  return (dispatch: MetaMaskReduxDispatch) => {
    log.debug(`background.setShowTokenAutodetectModalOnUpgrade`);
    callBackgroundMethod(
      'setShowTokenAutodetectModalOnUpgrade',
      [val],
      (err) => {
        if (err) {
          dispatch(displayWarning(err));
        }
      },
    );
    dispatch({
      type: actionConstants.SET_SHOW_TOKEN_AUTO_DETECT_MODAL_UPGRADE,
      value: val,
    });
  };
}

export function setSelectedNetworkConfigurationId(
  networkConfigurationId: string,
): PayloadAction<string> {
  return {
    type: actionConstants.SET_SELECTED_NETWORK_CONFIGURATION_ID,
    payload: networkConfigurationId,
  };
}

export function setNewNetworkAdded({
  networkConfigurationId,
  nickname,
}: {
  networkConfigurationId: string;
  nickname: string;
}): PayloadAction<object> {
  return {
    type: actionConstants.SET_NEW_NETWORK_ADDED,
    payload: { networkConfigurationId, nickname },
  };
}

export function setNewNftAddedMessage(
  newNftAddedMessage: string,
): PayloadAction<string> {
  return {
    type: actionConstants.SET_NEW_NFT_ADDED_MESSAGE,
    payload: newNftAddedMessage,
  };
}

export function setRemoveNftMessage(
  removeNftMessage: string,
): PayloadAction<string> {
  return {
    type: actionConstants.SET_REMOVE_NFT_MESSAGE,
    payload: removeNftMessage,
  };
}

export function setNewTokensImported(
  newTokensImported: string,
): PayloadAction<string> {
  return {
    type: actionConstants.SET_NEW_TOKENS_IMPORTED,
    payload: newTokensImported,
  };
}

export function setNewTokensImportedError(
  newTokensImportedError: string,
): PayloadAction<string> {
  return {
    type: actionConstants.SET_NEW_TOKENS_IMPORTED_ERROR,
    payload: newTokensImportedError,
  };
}

export function setLastActiveTime(): ThunkAction<
  void,
  MetaMaskReduxState,
  unknown,
  AnyAction
> {
  return (dispatch: MetaMaskReduxDispatch) => {
    callBackgroundMethod('setLastActiveTime', [], (err) => {
      if (err) {
        dispatch(displayWarning(err));
      }
    });
  };
}

export function setDismissSeedBackUpReminder(
  value: boolean,
): ThunkAction<void, MetaMaskReduxState, unknown, AnyAction> {
  return async (dispatch: MetaMaskReduxDispatch) => {
    dispatch(showLoadingIndication());
    await submitRequestToBackground('setDismissSeedBackUpReminder', [value]);
    dispatch(hideLoadingIndication());
  };
}

export function setDisabledRpcMethodPreference(
  methodName: string,
  value: number,
): ThunkAction<void, MetaMaskReduxState, unknown, AnyAction> {
  return async (dispatch: MetaMaskReduxDispatch) => {
    dispatch(showLoadingIndication());
    await submitRequestToBackground('setDisabledRpcMethodPreference', [
      methodName,
      value,
    ]);
    dispatch(hideLoadingIndication());
  };
}

export function getRpcMethodPreferences(): ThunkAction<
  void,
  MetaMaskReduxState,
  unknown,
  AnyAction
> {
  return async (dispatch: MetaMaskReduxDispatch) => {
    dispatch(showLoadingIndication());
    await submitRequestToBackground('getRpcMethodPreferences', []);
    dispatch(hideLoadingIndication());
  };
}

export function setConnectedStatusPopoverHasBeenShown(): ThunkAction<
  void,
  MetaMaskReduxState,
  unknown,
  AnyAction
> {
  return () => {
    callBackgroundMethod('setConnectedStatusPopoverHasBeenShown', [], (err) => {
      if (isErrorWithMessage(err)) {
        throw new Error(err.message);
      }
    });
  };
}

export function setRecoveryPhraseReminderHasBeenShown() {
  return () => {
    callBackgroundMethod('setRecoveryPhraseReminderHasBeenShown', [], (err) => {
      if (isErrorWithMessage(err)) {
        throw new Error(err.message);
      }
    });
  };
}

export function setRecoveryPhraseReminderLastShown(
  lastShown: number,
): ThunkAction<void, MetaMaskReduxState, unknown, AnyAction> {
  return () => {
    callBackgroundMethod(
      'setRecoveryPhraseReminderLastShown',
      [lastShown],
      (err) => {
        if (isErrorWithMessage(err)) {
          throw new Error(err.message);
        }
      },
    );
  };
}

export function setTermsOfUseLastAgreed(lastAgreed: number) {
  return async () => {
    await submitRequestToBackground('setTermsOfUseLastAgreed', [lastAgreed]);
  };
}

export function setSurveyLinkLastClickedOrClosed(time: number) {
  return async () => {
    await submitRequestToBackground('setSurveyLinkLastClickedOrClosed', [time]);
  };
}

export function setNewPrivacyPolicyToastClickedOrClosed() {
  return async () => {
    await submitRequestToBackground('setNewPrivacyPolicyToastClickedOrClosed');
  };
}

export function setNewPrivacyPolicyToastShownDate(time: number) {
  return async () => {
    await submitRequestToBackground('setNewPrivacyPolicyToastShownDate', [
      time,
    ]);
  };
}

export function setOutdatedBrowserWarningLastShown(lastShown: number) {
  return async () => {
    await submitRequestToBackground('setOutdatedBrowserWarningLastShown', [
      lastShown,
    ]);
  };
}

export function getContractMethodData(
  data = '',
): ThunkAction<void, MetaMaskReduxState, unknown, AnyAction> {
  return async (dispatch: MetaMaskReduxDispatch, getState) => {
    const prefixedData = addHexPrefix(data);
    const fourBytePrefix = prefixedData.slice(0, 10);
    if (fourBytePrefix.length < 10) {
      return {};
    }
    const { knownMethodData, use4ByteResolution } = getState().metamask;
    if (
      knownMethodData?.[fourBytePrefix] &&
      Object.keys(knownMethodData[fourBytePrefix]).length !== 0
    ) {
      return knownMethodData[fourBytePrefix];
    }

    log.debug(`loadingMethodData`);

    const { name, params } = (await getMethodDataAsync(
      fourBytePrefix,
      use4ByteResolution,
    )) as {
      name: string;
      params: unknown;
    };

    callBackgroundMethod(
      'addKnownMethodData',
      [fourBytePrefix, { name, params }],
      (err) => {
        if (err) {
          dispatch(displayWarning(err));
        }
      },
    );
    return { name, params };
  };
}

export function setSeedPhraseBackedUp(
  seedPhraseBackupState: boolean,
): ThunkAction<void, MetaMaskReduxState, unknown, AnyAction> {
  return (dispatch: MetaMaskReduxDispatch) => {
    log.debug(`background.setSeedPhraseBackedUp`);
    return new Promise((resolve, reject) => {
      callBackgroundMethod(
        'setSeedPhraseBackedUp',
        [seedPhraseBackupState],
        (err) => {
          if (err) {
            dispatch(displayWarning(err));
            reject(err);
            return;
          }
          forceUpdateMetamaskState(dispatch).then(resolve).catch(reject);
        },
      );
    });
  };
}

export function setNextNonce(nextNonce: string): PayloadAction<string> {
  return {
    type: actionConstants.SET_NEXT_NONCE,
    payload: nextNonce,
  };
}

/**
 * This function initiates the nonceLock in the background for the given
 * address, and returns the next nonce to use. It then calls setNextNonce which
 * sets the nonce in state on the nextNonce key. NOTE: The nextNonce key is
 * actually ephemeral application state. It does not appear to be part of the
 * background state.
 *
 * TODO: move this to a different slice, MetaMask slice will eventually be
 * deprecated because it should not contain any ephemeral/app state but just
 * background state. In addition we should key nextNonce by address to prevent
 * accidental usage of a stale nonce as the call to getNextNonce only works for
 * the currently selected address.
 *
 * @returns
 */
export function getNextNonce(): ThunkAction<
  Promise<string>,
  MetaMaskReduxState,
  unknown,
  AnyAction
> {
  return async (dispatch, getState) => {
    const { address } = getSelectedInternalAccount(getState());
    const networkClientId = getSelectedNetworkClientId(getState());
    let nextNonce;
    try {
      nextNonce = await submitRequestToBackground<string>('getNextNonce', [
        address,
        networkClientId,
      ]);
    } catch (error) {
      dispatch(displayWarning(error));
      throw error;
    }
    dispatch(setNextNonce(nextNonce));
    return nextNonce;
  };
}

export function setRequestAccountTabIds(requestAccountTabIds: {
  [origin: string]: string;
}): PayloadAction<{
  [origin: string]: string;
}> {
  return {
    type: actionConstants.SET_REQUEST_ACCOUNT_TABS,
    payload: requestAccountTabIds,
  };
}

export function getRequestAccountTabIds(): ThunkAction<
  void,
  MetaMaskReduxState,
  unknown,
  AnyAction
> {
  return async (dispatch: MetaMaskReduxDispatch) => {
    const requestAccountTabIds = await submitRequestToBackground<{
      [origin: string]: string;
    }>('getRequestAccountTabIds');
    dispatch(setRequestAccountTabIds(requestAccountTabIds));
  };
}

export function setOpenMetamaskTabsIDs(openMetaMaskTabIDs: {
  [tabId: string]: boolean;
}): PayloadAction<{ [tabId: string]: boolean }> {
  return {
    type: actionConstants.SET_OPEN_METAMASK_TAB_IDS,
    payload: openMetaMaskTabIDs,
  };
}

export function getOpenMetamaskTabsIds(): ThunkAction<
  void,
  MetaMaskReduxState,
  unknown,
  AnyAction
> {
  return async (dispatch: MetaMaskReduxDispatch) => {
    const openMetaMaskTabIDs = await submitRequestToBackground<{
      [tabId: string]: boolean;
    }>('getOpenMetamaskTabsIds');
    dispatch(setOpenMetamaskTabsIDs(openMetaMaskTabIDs));
  };
}

export async function attemptLedgerTransportCreation() {
  return await submitRequestToBackground('attemptLedgerTransportCreation');
}

/**
 * This method deduplicates error reports to sentry by maintaining a state
 * object 'singleExceptions' in the app slice. The only place this state object
 * is accessed from is within this method, to check if it has already seen and
 * therefore tracked this error. This is to avoid overloading sentry with lots
 * of duplicate errors.
 *
 * @param error
 * @returns
 */
export function captureSingleException(
  error: string,
): ThunkAction<void, MetaMaskReduxState, unknown, AnyAction> {
  return async (dispatch, getState) => {
    const { singleExceptions } = getState().appState;
    if (!(error in singleExceptions)) {
      dispatch({
        type: actionConstants.CAPTURE_SINGLE_EXCEPTION,
        value: error,
      });
      captureException(Error(error));
    }
  };
}

// Wrappers around promisifedBackground
/**
 * The "actions" below are not actions nor action creators. They cannot use
 * dispatch nor should they be dispatched when used. Instead they can be
 * called directly. These wrappers will be moved into their location at some
 * point in the future.
 */

export function estimateGas(params: TransactionParams): Promise<Hex> {
  return submitRequestToBackground('estimateGas', [params]);
}

export async function updateTokenType(
  tokenAddress: string,
): Promise<Token | undefined> {
  try {
    return await submitRequestToBackground('updateTokenType', [tokenAddress]);
  } catch (error) {
    logErrorWithMessage(error);
  }
  return undefined;
}

export async function addPollingTokenToAppState(pollingToken: string) {
  return submitRequestToBackground('addPollingTokenToAppState', [
    pollingToken,
    POLLING_TOKEN_ENVIRONMENT_TYPES[getEnvironmentType()],
  ]);
}

export async function removePollingTokenFromAppState(pollingToken: string) {
  return submitRequestToBackground('removePollingTokenFromAppState', [
    pollingToken,
    POLLING_TOKEN_ENVIRONMENT_TYPES[getEnvironmentType()],
  ]);
}

/**
 * Informs the CurrencyRateController that the UI requires currency rate polling
 *
 * @param networkClientId - unique identifier for the network client
 * @returns polling token that can be used to stop polling
 */
export async function currencyRateStartPollingByNetworkClientId(
  networkClientId: string,
): Promise<string> {
  const pollingToken = await submitRequestToBackground(
    'currencyRateStartPollingByNetworkClientId',
    [networkClientId],
  );
  await addPollingTokenToAppState(pollingToken);
  return pollingToken;
}

/**
 * Informs the CurrencyRateController that the UI no longer requires currency rate polling
 * for the given network client.
 * If all network clients unsubscribe, the controller stops polling.
 *
 * @param pollingToken - Poll token received from calling startPollingByNetworkClientId
 */
export async function currencyRateStopPollingByPollingToken(
  pollingToken: string,
) {
  await submitRequestToBackground('currencyRateStopPollingByPollingToken', [
    pollingToken,
  ]);
  await removePollingTokenFromAppState(pollingToken);
}

/**
 * Informs the GasFeeController that the UI requires gas fee polling
 *
 * @param networkClientId - unique identifier for the network client
 * @returns polling token that can be used to stop polling
 */
export async function gasFeeStartPollingByNetworkClientId(
  networkClientId: string,
) {
  const pollingToken = await submitRequestToBackground(
    'gasFeeStartPollingByNetworkClientId',
    [networkClientId],
  );
  await addPollingTokenToAppState(pollingToken);
  return pollingToken;
}

/**
 * Informs the GasFeeController that the UI no longer requires gas fee polling
 * for the given network client.
 * If all network clients unsubscribe, the controller stops polling.
 *
 * @param pollingToken - Poll token received from calling startPollingByNetworkClientId
 */
export async function gasFeeStopPollingByPollingToken(pollingToken: string) {
  await submitRequestToBackground('gasFeeStopPollingByPollingToken', [
    pollingToken,
  ]);
  await removePollingTokenFromAppState(pollingToken);
}

export function getGasFeeTimeEstimate(
  maxPriorityFeePerGas: string,
  maxFeePerGas: string,
): Promise<ReturnType<GasFeeController['getTimeEstimate']>> {
  return submitRequestToBackground('getGasFeeTimeEstimate', [
    maxPriorityFeePerGas,
    maxFeePerGas,
  ]);
}

export async function closeNotificationPopup() {
  await submitRequestToBackground('markNotificationPopupAsAutomaticallyClosed');
  global.platform.closeCurrentWindow();
}

/**
 * @param payload - details of the event to track
 * @param options - options for routing/handling of event
 * @returns
 */
export function trackMetaMetricsEvent(
  payload: MetaMetricsEventPayload,
  options?: MetaMetricsEventOptions,
) {
  return submitRequestToBackground('trackMetaMetricsEvent', [
    { ...payload, actionId: generateActionId() },
    options,
  ]);
}

export function createEventFragment(
  options: MetaMetricsEventFragment,
): Promise<string> {
  const actionId = generateActionId();
  return submitRequestToBackground('createEventFragment', [
    { ...options, actionId },
  ]);
}

export function createTransactionEventFragment(
  transactionId: string,
): Promise<string> {
  const actionId = generateActionId();
  return submitRequestToBackground('createTransactionEventFragment', [
    {
      transactionId,
      actionId,
    },
  ]);
}

export function updateEventFragment(
  id: string,
  payload: MetaMetricsEventFragment,
) {
  return submitRequestToBackground('updateEventFragment', [id, payload]);
}

export function finalizeEventFragment(
  id: string,
  options?: {
    abandoned?: boolean;
    page?: MetaMetricsPageObject;
    referrer?: MetaMetricsReferrerObject;
  },
) {
  return submitRequestToBackground('finalizeEventFragment', [id, options]);
}

/**
 * @param payload - details of the page viewed
 * @param options - options for handling the page view
 */
export function trackMetaMetricsPage(
  payload: MetaMetricsPagePayload,
  options: MetaMetricsPageOptions,
) {
  return submitRequestToBackground('trackMetaMetricsPage', [
    { ...payload, actionId: generateActionId() },
    options,
  ]);
}

export function resetViewedNotifications() {
  return submitRequestToBackground('resetViewedNotifications');
}

export function updateViewedNotifications(notificationIdViewedStatusMap: {
  [notificationId: string]: boolean;
}) {
  return submitRequestToBackground('updateViewedNotifications', [
    notificationIdViewedStatusMap,
  ]);
}

export async function setAlertEnabledness(
  alertId: string,
  enabledness: boolean,
) {
  await submitRequestToBackground('setAlertEnabledness', [
    alertId,
    enabledness,
  ]);
}

export async function setUnconnectedAccountAlertShown(origin: string) {
  await submitRequestToBackground('setUnconnectedAccountAlertShown', [origin]);
}

export async function setWeb3ShimUsageAlertDismissed(origin: string) {
  await submitRequestToBackground('setWeb3ShimUsageAlertDismissed', [origin]);
}

// Smart Transactions Controller
export function clearSmartTransactionFees() {
  submitRequestToBackground('clearSmartTransactionFees');
}

export function fetchSmartTransactionFees(
  unsignedTransaction: Partial<TransactionParams> & { chainId: string },
  approveTxParams: TransactionParams,
): ThunkAction<void, MetaMaskReduxState, unknown, AnyAction> {
  return async (dispatch: MetaMaskReduxDispatch) => {
    if (approveTxParams) {
      approveTxParams.value = '0x0';
    }
    try {
      const smartTransactionFees = await await submitRequestToBackground(
        'fetchSmartTransactionFees',
        [unsignedTransaction, approveTxParams],
      );
      dispatch({
        type: actionConstants.SET_SMART_TRANSACTIONS_ERROR,
        payload: null,
      });
      return smartTransactionFees;
    } catch (err) {
      logErrorWithMessage(err);
      if (isErrorWithMessage(err) && err.message.startsWith('Fetch error:')) {
        const errorObj = parseSmartTransactionsError(err.message);
        dispatch({
          type: actionConstants.SET_SMART_TRANSACTIONS_ERROR,
          payload: errorObj,
        });
      }
      throw err;
    }
  };
}

type TemporarySmartTransactionGasFees = {
  maxFeePerGas: string;
  maxPriorityFeePerGas: string;
  gas: string;
  value: string;
};

const createSignedTransactions = async (
  unsignedTransaction: Partial<TransactionParams> & { chainId: string },
  fees: TemporarySmartTransactionGasFees[],
  areCancelTransactions?: boolean,
): Promise<TransactionParams[]> => {
  const unsignedTransactionsWithFees = fees.map((fee) => {
    const unsignedTransactionWithFees = {
      ...unsignedTransaction,
      maxFeePerGas: decimalToHex(fee.maxFeePerGas),
      maxPriorityFeePerGas: decimalToHex(fee.maxPriorityFeePerGas),
      gas: areCancelTransactions
        ? decimalToHex(21000) // It has to be 21000 for cancel transactions, otherwise the API would reject it.
        : unsignedTransaction.gas,
      value: unsignedTransaction.value,
    };
    if (areCancelTransactions) {
      unsignedTransactionWithFees.to = unsignedTransactionWithFees.from;
      unsignedTransactionWithFees.data = '0x';
    }
    return unsignedTransactionWithFees;
  });
  const signedTransactions = await submitRequestToBackground<
    TransactionParams[]
  >('approveTransactionsWithSameNonce', [unsignedTransactionsWithFees]);
  return signedTransactions;
};

export function signAndSendSmartTransaction({
  unsignedTransaction,
  smartTransactionFees,
}: {
  unsignedTransaction: Partial<TransactionParams> & { chainId: string };
  smartTransactionFees: {
    fees: TemporarySmartTransactionGasFees[];
    cancelFees: TemporarySmartTransactionGasFees[];
  };
}): ThunkAction<Promise<string>, MetaMaskReduxState, unknown, AnyAction> {
  return async (dispatch: MetaMaskReduxDispatch) => {
    const signedTransactions = await createSignedTransactions(
      unsignedTransaction,
      smartTransactionFees.fees,
    );
    const signedCanceledTransactions = await createSignedTransactions(
      unsignedTransaction,
      smartTransactionFees.cancelFees,
      true,
    );
    try {
      const response = await submitRequestToBackground<{ uuid: string }>(
        'submitSignedTransactions',
        [
          {
            signedTransactions,
            signedCanceledTransactions,
            txParams: unsignedTransaction,
          },
        ],
      ); // Returns e.g.: { uuid: 'dP23W7c2kt4FK9TmXOkz1UM2F20' }
      return response.uuid;
    } catch (err) {
      logErrorWithMessage(err);
      if (isErrorWithMessage(err) && err.message.startsWith('Fetch error:')) {
        const errorObj = parseSmartTransactionsError(err.message);
        dispatch({
          type: actionConstants.SET_SMART_TRANSACTIONS_ERROR,
          payload: errorObj,
        });
      }
      throw err;
    }
  };
}

export function updateSmartTransaction(
  uuid: string,
  txMeta: TransactionMeta,
): ThunkAction<void, MetaMaskReduxState, unknown, AnyAction> {
  return async (dispatch: MetaMaskReduxDispatch) => {
    try {
      await submitRequestToBackground('updateSmartTransaction', [
        {
          uuid,
          ...txMeta,
        },
      ]);
    } catch (err) {
      logErrorWithMessage(err);
      if (isErrorWithMessage(err) && err.message.startsWith('Fetch error:')) {
        const errorObj = parseSmartTransactionsError(err.message);
        dispatch({
          type: actionConstants.SET_SMART_TRANSACTIONS_ERROR,
          payload: errorObj,
        });
      }
      throw err;
    }
  };
}

export function setSmartTransactionsRefreshInterval(
  refreshInterval: number,
): ThunkAction<void, MetaMaskReduxState, unknown, AnyAction> {
  return async () => {
    try {
      await submitRequestToBackground('setStatusRefreshInterval', [
        refreshInterval,
      ]);
    } catch (err) {
      logErrorWithMessage(err);
    }
  };
}

export function cancelSmartTransaction(
  uuid: string,
): ThunkAction<void, MetaMaskReduxState, unknown, AnyAction> {
  return async (dispatch: MetaMaskReduxDispatch) => {
    try {
      await submitRequestToBackground('cancelSmartTransaction', [uuid]);
    } catch (err) {
      logErrorWithMessage(err);
      if (isErrorWithMessage(err) && err.message.startsWith('Fetch error:')) {
        const errorObj = parseSmartTransactionsError(err.message);
        dispatch({
          type: actionConstants.SET_SMART_TRANSACTIONS_ERROR,
          payload: errorObj,
        });
      }
      throw err;
    }
  };
}

// TODO: Not a thunk but rather a wrapper around a background call
export function fetchSmartTransactionsLiveness() {
  return async () => {
    try {
      await submitRequestToBackground('fetchSmartTransactionsLiveness');
    } catch (err) {
      logErrorWithMessage(err);
    }
  };
}

export function dismissSmartTransactionsErrorMessage(): Action {
  return {
    type: actionConstants.DISMISS_SMART_TRANSACTIONS_ERROR_MESSAGE,
  };
}

// App state
export function hideTestNetMessage() {
  return submitRequestToBackground('setShowTestnetMessageInDropdown', [false]);
}

export function hideBetaHeader() {
  return submitRequestToBackground('setShowBetaHeader', [false]);
}

export function hidePermissionsTour() {
  return submitRequestToBackground('setShowPermissionsTour', [false]);
}

export function hideAccountBanner() {
  return submitRequestToBackground('setShowAccountBanner', [false]);
}

export function hideNetworkBanner() {
  return submitRequestToBackground('setShowNetworkBanner', [false]);
}

export function neverShowSwitchedNetworkMessage() {
  return submitRequestToBackground('setSwitchedNetworkNeverShowMessage', [
    true,
  ]);
}

/**
 * Sends the background state the networkClientId and domain upon network switch
 *
 * @param selectedTabOrigin - The origin to set the new networkClientId for
 * @param networkClientId - The new networkClientId
 */
export function setNetworkClientIdForDomain(
  selectedTabOrigin: string,
  networkClientId: string,
): Promise<void> {
  return submitRequestToBackground('setNetworkClientIdForDomain', [
    selectedTabOrigin,
    networkClientId,
  ]);
}

///: BEGIN:ONLY_INCLUDE_IF(blockaid)
export function setSecurityAlertsEnabled(val: boolean): void {
  try {
    submitRequestToBackground('setSecurityAlertsEnabled', [val]);
  } catch (error) {
    logErrorWithMessage(error);
  }
}
///: END:ONLY_INCLUDE_IF

///: BEGIN:ONLY_INCLUDE_IF(keyring-snaps)
export async function setAddSnapAccountEnabled(value: boolean): Promise<void> {
  try {
    await submitRequestToBackground('setAddSnapAccountEnabled', [value]);
  } catch (error) {
    logErrorWithMessage(error);
  }
}

export function showKeyringSnapRemovalModal(payload: {
  snapName: string;
  result: 'success' | 'failed';
}) {
  return {
    type: actionConstants.SHOW_KEYRING_SNAP_REMOVAL_RESULT,
    payload,
  };
}

export function hideKeyringRemovalResultModal() {
  return {
    type: actionConstants.HIDE_KEYRING_SNAP_REMOVAL_RESULT,
  };
}

export async function getSnapAccountsById(snapId: string): Promise<string[]> {
  const addresses: string[] = await submitRequestToBackground(
    'getAccountsBySnapId',
    [snapId],
  );

  return addresses;
}
///: END:ONLY_INCLUDE_IF

export function setUseRequestQueue(val: boolean): void {
  try {
    submitRequestToBackground('setUseRequestQueue', [val]);
  } catch (error) {
    logErrorWithMessage(error);
  }
}

export function setUseExternalNameSources(val: boolean): void {
  try {
    submitRequestToBackground('setUseExternalNameSources', [val]);
  } catch (error) {
    logErrorWithMessage(error);
  }
}

export function setUseTransactionSimulations(val: boolean): void {
  try {
    submitRequestToBackground('setUseTransactionSimulations', [val]);
  } catch (error) {
    logErrorWithMessage(error);
  }
}

export function setFirstTimeUsedNetwork(chainId: string) {
  return submitRequestToBackground('setFirstTimeUsedNetwork', [chainId]);
}

// QR Hardware Wallets
export async function submitQRHardwareCryptoHDKey(cbor: Hex) {
  await submitRequestToBackground('submitQRHardwareCryptoHDKey', [cbor]);
}

export async function submitQRHardwareCryptoAccount(cbor: Hex) {
  await submitRequestToBackground('submitQRHardwareCryptoAccount', [cbor]);
}

export function cancelSyncQRHardware(): ThunkAction<
  void,
  MetaMaskReduxState,
  unknown,
  AnyAction
> {
  return async (dispatch: MetaMaskReduxDispatch) => {
    dispatch(hideLoadingIndication());
    await submitRequestToBackground('cancelSyncQRHardware');
  };
}

export async function submitQRHardwareSignature(requestId: string, cbor: Hex) {
  await submitRequestToBackground('submitQRHardwareSignature', [
    requestId,
    cbor,
  ]);
}

export function cancelQRHardwareSignRequest(): ThunkAction<
  void,
  MetaMaskReduxState,
  unknown,
  AnyAction
> {
  return async (dispatch: MetaMaskReduxDispatch) => {
    dispatch(hideLoadingIndication());
    await submitRequestToBackground('cancelQRHardwareSignRequest');
  };
}

export function requestUserApproval({
  origin,
  type,
  requestData,
}: {
  origin: string;
  type: string;
  requestData: object;
}): ThunkAction<void, MetaMaskReduxState, unknown, AnyAction> {
  return async (dispatch: MetaMaskReduxDispatch) => {
    try {
      await submitRequestToBackground('requestUserApproval', [
        {
          origin,
          type,
          requestData,
        },
      ]);
    } catch (error) {
      logErrorWithMessage(error);
      dispatch(displayWarning('Had trouble requesting user approval'));
    }
  };
}

export async function getCurrentNetworkEIP1559Compatibility(): Promise<
  boolean | undefined
> {
  let networkEIP1559Compatibility;
  try {
    networkEIP1559Compatibility = await submitRequestToBackground<boolean>(
      'getCurrentNetworkEIP1559Compatibility',
    );
  } catch (error) {
    console.error(error);
  }
  return networkEIP1559Compatibility;
}

export async function getNetworkConfigurationByNetworkClientId(
  networkClientId: NetworkClientId,
): Promise<NetworkConfiguration | undefined> {
  let networkConfiguration;
  try {
    networkConfiguration =
      await submitRequestToBackground<NetworkConfiguration>(
        'getNetworkConfigurationByNetworkClientId',
        [networkClientId],
      );
  } catch (error) {
    console.error(error);
  }
  return networkConfiguration;
}

export function updateProposedNames(
  request: UpdateProposedNamesRequest,
): ThunkAction<
  UpdateProposedNamesResult,
  MetaMaskReduxState,
  unknown,
  AnyAction
> {
  return (async () => {
    const data = await submitRequestToBackground<UpdateProposedNamesResult>(
      'updateProposedNames',
      [request],
    );

    return data;
    // TODO: Replace `any` with type
    // eslint-disable-next-line @typescript-eslint/no-explicit-any
  }) as any;
}

export function setName(
  request: SetNameRequest,
): ThunkAction<void, MetaMaskReduxState, unknown, AnyAction> {
  return (async () => {
    await submitRequestToBackground<void>('setName', [request]);
    // TODO: Replace `any` with type
    // eslint-disable-next-line @typescript-eslint/no-explicit-any
  }) as any;
}

/**
 * Throw an error in the background for testing purposes.
 *
 * @param message - The error message.
 * @deprecated This is only mean to facilitiate E2E testing. We should not use
 * this for handling errors.
 */
export async function throwTestBackgroundError(message: string): Promise<void> {
  await submitRequestToBackground('throwTestError', [message]);
}

///: BEGIN:ONLY_INCLUDE_IF(snaps)
/**
 * Set status of popover warning for the first snap installation.
 *
 * @param shown - True if popover has been shown.
 * @returns Promise Resolved on successfully submitted background request.
 */
export function setSnapsInstallPrivacyWarningShownStatus(shown: boolean) {
  return async () => {
    await submitRequestToBackground(
      'setSnapsInstallPrivacyWarningShownStatus',
      [shown],
    );
  };
}

/**
 * Update the state of a given Snap interface.
 *
 * @param id - The Snap interface ID.
 * @param state - The interface state.
 * @returns Promise Resolved on successfully submitted background request.
 */
export function updateInterfaceState(
  id: string,
  state: InterfaceState,
): ThunkAction<void, MetaMaskReduxState, unknown, AnyAction> {
  return (async (dispatch: MetaMaskReduxDispatch) => {
    await submitRequestToBackground<void>('updateInterfaceState', [id, state]);
    await forceUpdateMetamaskState(dispatch);
    // TODO: Replace `any` with type
    // eslint-disable-next-line @typescript-eslint/no-explicit-any
  }) as any;
}

/**
 * Delete the Snap interface from state.
 *
 * @param id - The Snap interface ID.
 * @returns Promise Resolved on successfully submitted background request.
 */
export function deleteInterface(
  id: string,
): ThunkAction<void, MetaMaskReduxState, unknown, AnyAction> {
  return (async (dispatch: MetaMaskReduxDispatch) => {
    await submitRequestToBackground<void>('deleteInterface', [id]);
    await forceUpdateMetamaskState(dispatch);
    // TODO: Replace `any` with type
    // eslint-disable-next-line @typescript-eslint/no-explicit-any
  }) as any;
}

export function trackInsightSnapUsage(snapId: string) {
  return async () => {
    await submitRequestToBackground('trackInsightSnapView', [snapId]);
  };
}
///: END:ONLY_INCLUDE_IF

///: BEGIN:ONLY_INCLUDE_IF(keyring-snaps)
export async function setSnapsAddSnapAccountModalDismissed() {
  await submitRequestToBackground('setSnapsAddSnapAccountModalDismissed', [
    true,
  ]);
}
///: END:ONLY_INCLUDE_IF

/**
 * Initiates the sign-in process.
 *
 * This function dispatches a request to the background script to perform the sign-in operation.
 * Upon success, it dispatches an action with type `PERFORM_SIGN_IN` to update the Redux state.
 * If the operation fails, it logs the error message and rethrows the error.
 *
 * @returns A thunk action that performs the sign-in operation.
 */
export function performSignIn(): ThunkAction<
  void,
  MetaMaskReduxState,
  unknown,
  AnyAction
> {
  return async () => {
    try {
      await submitRequestToBackground('performSignIn');
    } catch (error) {
      const errorMessage =
        error instanceof Error
          ? error.message
          : 'Unknown error occurred during sign-in.';
      logErrorWithMessage(errorMessage);
      throw error;
    }
  };
}

/**
 * Initiates the sign-out process.
 *
 * This function dispatches a request to the background script to perform the sign-out operation.
 * Upon success, it dispatches an action with type `PERFORM_SIGN_OUT` to update the Redux state.
 * If the operation fails, it logs the error message and rethrows the error.
 *
 * @returns A thunk action that performs the sign-out operation.
 */
export function performSignOut(): ThunkAction<
  void,
  MetaMaskReduxState,
  unknown,
  AnyAction
> {
  return async () => {
    try {
      await submitRequestToBackground('performSignOut');
    } catch (error) {
      logErrorWithMessage(error);
      throw error;
    }
  };
}

/**
 * Enables profile syncing.
 *
 * This function sends a request to the background script to enable profile syncing across devices.
 * Upon success, it dispatches an action with type `SET_PROFILE_SYNCING_ENABLED` to update the Redux state.
 * If the operation encounters an error, it logs the error message and rethrows the error to be handled by the caller.
 *
 * @returns A thunk action that, when dispatched, attempts to enable profile syncing.
 */
export function enableProfileSyncing(): ThunkAction<
  void,
  MetaMaskReduxState,
  unknown,
  AnyAction
> {
  return async () => {
    try {
      await submitRequestToBackground('enableProfileSyncing');
    } catch (error) {
      logErrorWithMessage(error);
      throw error;
    }
  };
}

/**
 * Disables profile syncing.
 *
 * This function sends a request to the background script to disable profile syncing across devices.
 * Upon success, it dispatches an action with type `SET_PROFILE_SYNCING_DISABLED` to update the Redux state.
 * If the operation fails, it logs the error message and rethrows the error to ensure it is handled appropriately.
 *
 * @returns A thunk action that, when dispatched, attempts to disable profile syncing.
 */
export function disableProfileSyncing(): ThunkAction<
  void,
  MetaMaskReduxState,
  unknown,
  AnyAction
> {
  return async () => {
    try {
      await submitRequestToBackground('disableProfileSyncing');
    } catch (error) {
      logErrorWithMessage(error);
      throw error;
    }
  };
}

/**
 * Initiates the creation of on-chain triggers.
 *
 * This function dispatches a request to the background script to create on-chain triggers.
 * Upon success, it dispatches an action with type `CREATE_ON_CHAIN_TRIGGERS` to update the Redux state.
 * If the operation fails, it logs the error message and rethrows the error to ensure it is handled appropriately.
 *
 * @returns A thunk action that, when dispatched, attempts to create on-chain triggers.
 */
export function createOnChainTriggers(): ThunkAction<
  void,
  MetaMaskReduxState,
  unknown,
  AnyAction
> {
  return async () => {
    try {
      await submitRequestToBackground('createOnChainTriggers');
    } catch (error) {
      logErrorWithMessage(error);
      throw error;
    }
  };
}

/**
 * Deletes on-chain triggers associated with specified accounts.
 *
 * This function sends a request to the background script to delete on-chain triggers for the provided accounts.
 * Upon success, it dispatches an action with type `DELETE_ON_CHAIN_TRIGGERS_BY_ACCOUNT` to update the Redux state.
 * If the operation encounters an error, it logs the error message and rethrows the error to ensure it is handled appropriately.
 *
 * @param accounts - An array of account identifiers for which on-chain triggers should be deleted.
 * @returns A thunk action that, when dispatched, attempts to delete on-chain triggers for the specified accounts.
 */
export function deleteOnChainTriggersByAccount(
  accounts: string[],
): ThunkAction<void, MetaMaskReduxState, unknown, AnyAction> {
  return async () => {
    try {
      await submitRequestToBackground('deleteOnChainTriggersByAccount', [
        accounts,
      ]);
    } catch (error) {
      logErrorWithMessage(error);
      throw error;
    }
  };
}

/**
 * Updates on-chain triggers for specified accounts.
 *
 * This function dispatches a request to the background script to update on-chain triggers associated with the given accounts.
 * Upon success, it dispatches an action with type `UPDATE_ON_CHAIN_TRIGGERS_BY_ACCOUNT` to update the Redux state.
 * If the operation fails, it logs the error message and rethrows the error to ensure proper error handling.
 *
 * @param accounts - An array of account identifiers for which on-chain triggers should be updated.
 * @returns A thunk action that, when dispatched, attempts to update on-chain triggers for the specified accounts.
 */
export function updateOnChainTriggersByAccount(
  accounts: string[],
): ThunkAction<void, MetaMaskReduxState, unknown, AnyAction> {
  return async () => {
    try {
      await submitRequestToBackground('updateOnChainTriggersByAccount', [
        accounts,
      ]);
    } catch (error) {
      logErrorWithMessage(error);
      throw error;
    }
  };
}

/**
 * Fetches and updates MetaMask notifications.
 *
 * This function sends a request to the background script to fetch the latest notifications and update the state accordingly.
 * Upon success, it dispatches an action with type `FETCH_AND_UPDATE_METAMASK_NOTIFICATIONS` to update the Redux state.
 * If the operation encounters an error, it logs the error message and rethrows the error to ensure it is handled appropriately.
 *
 * @returns A thunk action that, when dispatched, attempts to fetch and update MetaMask notifications.
 */
export function fetchAndUpdateMetamaskNotifications(): ThunkAction<
  void,
  MetaMaskReduxState,
  unknown,
  AnyAction
> {
  return async () => {
    try {
      const response = await submitRequestToBackground(
        'fetchAndUpdateMetamaskNotifications',
      );
      return response;
    } catch (error) {
      logErrorWithMessage(error);
      throw error;
    }
  };
}

/**
 * Marks MetaMask notifications as read.
 *
 * This function sends a request to the background script to mark the specified notifications as read.
 * Upon success, it dispatches an action with type `MARK_METAMASK_NOTIFICATIONS_AS_READ` to update the Redux state.
 * If the operation encounters an error, it logs the error message and rethrows the error to ensure it is handled appropriately.
 *
 * @param notifications - An array of notification identifiers to be marked as read.
 * @returns A thunk action that, when dispatched, attempts to mark MetaMask notifications as read.
 */
export function markMetamaskNotificationsAsRead(
  notifications: MarkAsReadNotificationsParam,
): ThunkAction<void, MetaMaskReduxState, unknown, AnyAction> {
  return async () => {
    try {
      await submitRequestToBackground('markMetamaskNotificationsAsRead', [
        notifications,
      ]);
    } catch (error) {
      logErrorWithMessage(error);
      throw error;
    }
  };
}

/**
 * Enables or disables feature announcements.
 *
 * This function sends a request to the background script to toggle the enabled state of feature announcements.
 * Upon success, it dispatches an action with type `SET_FEATURE_ANNOUNCEMENTS_ENABLED` to update the Redux state.
 * If the operation encounters an error, it logs the error message and rethrows the error to ensure it is handled appropriately.
 *
 * @param state - A boolean indicating whether to enable (true) or disable (false) feature announcements.
 * @returns A thunk action that, when dispatched, attempts to set the enabled state of feature announcements.
 */
export function setFeatureAnnouncementsEnabled(
  state: boolean,
): ThunkAction<void, MetaMaskReduxState, unknown, AnyAction> {
  return async () => {
    try {
      await submitRequestToBackground('setFeatureAnnouncementsEnabled', [
        state,
      ]);
    } catch (error) {
      logErrorWithMessage(error);
      throw error;
    }
  };
}

/**
 * Checks the presence of accounts in user storage.
 *
 * This function sends a request to the background script to check the presence of specified accounts in user storage.
 * Upon success, it dispatches an action with type `CHECK_ACCOUNTS_PRESENCE` to update the Redux state.
 * If the operation encounters an error, it logs the error message and rethrows the error to ensure it is handled appropriately.
 *
 * @param accounts - An array of account addresses to be checked.
 * @returns A thunk action that, when dispatched, attempts to check the presence of accounts in user storage.
 */
export function checkAccountsPresence(
  accounts: string[],
): ThunkAction<void, MetaMaskReduxState, unknown, AnyAction> {
  return async () => {
    try {
      const response = await submitRequestToBackground(
        'checkAccountsPresence',
        [accounts],
      );
      return response;
    } catch (error) {
      logErrorWithMessage(error);
      throw error;
    }
  };
}

/**
 * Triggers a modal to confirm the action of turning off profile syncing.
 * This function dispatches an action to show a modal dialog asking the user to confirm if they want to turn off profile syncing.
 *
 * @returns A thunk action that, when dispatched, shows the confirmation modal.
 */
export function showConfirmTurnOffProfileSyncing(): ThunkAction<
  void,
  MetaMaskReduxState,
  unknown,
  AnyAction
> {
  return (dispatch: MetaMaskReduxDispatch) => {
    dispatch(
      showModal({
        name: 'CONFIRM_TURN_OFF_PROFILE_SYNCING',
      }),
    );
  };
}

/**
 * Triggers a modal to confirm the action of turning on MetaMask notifications.
 * This function dispatches an action to show a modal dialog asking the user to confirm if they want to turn on MetaMask notifications.
 *
 * @returns A thunk action that, when dispatched, shows the confirmation modal.
 */
export function showConfirmTurnOnMetamaskNotifications(): ThunkAction<
  void,
  MetaMaskReduxState,
  unknown,
  AnyAction
> {
  return (dispatch: MetaMaskReduxDispatch) => {
    dispatch(
      showModal({
        name: 'TURN_ON_METAMASK_NOTIFICATIONS',
      }),
    );
  };
}

/**
 * Enables MetaMask notifications.
 * This function dispatches a request to the background script to enable MetaMask notifications.
 * If the operation fails, it logs the error message and rethrows the error to ensure it is handled appropriately.
 *
 * @returns A thunk action that, when dispatched, attempts to enable MetaMask notifications.
 */
export function enableMetamaskNotifications(): ThunkAction<
  void,
  unknown,
  AnyAction
> {
  return async () => {
    try {
      await submitRequestToBackground('enableMetamaskNotifications');
    } catch (error) {
      log.error(error);
      throw error;
    }
  };
}

/**
 * Disables MetaMask notifications.
 * This function dispatches a request to the background script to disable MetaMask notifications.
 * If the operation fails, it logs the error message and rethrows the error to ensure it is handled appropriately.
 *
 * @returns A thunk action that, when dispatched, attempts to disable MetaMask notifications.
 */
export function disableMetamaskNotifications(): ThunkAction<
  void,
  unknown,
  AnyAction
> {
  return async () => {
    try {
      await submitRequestToBackground('disableMetamaskNotifications');
    } catch (error) {
      log.error(error);
      throw error;
    }
  };
}

export function setIsProfileSyncingEnabled(
  isProfileSyncingEnabled: boolean,
): ThunkAction<void, unknown, unknown, AnyAction> {
  return async (dispatch: MetaMaskReduxDispatch) => {
    try {
      dispatch(showLoadingIndication());
      await submitRequestToBackground('setIsProfileSyncingEnabled', [
        isProfileSyncingEnabled,
      ]);
      dispatch(hideLoadingIndication());
    } catch (error) {
      logErrorWithMessage(error);
      throw error;
    } finally {
      dispatch(hideLoadingIndication());
    }
  };
}

<<<<<<< HEAD
export function setShowNftAutodetectModal(value: boolean) {
  return setPreference('showNftAutodetectModal', value);
}

export function setShowNftAutodetectModalOnUpgrade(
  val: boolean,
): ThunkAction<void, MetaMaskReduxState, unknown, AnyAction> {
  return (dispatch: MetaMaskReduxDispatch) => {
    log.debug(`background.setShowNftAutodetectModalOnUpgrade`);
    callBackgroundMethod('setShowNftAutodetectModalOnUpgrade', [val], (err) => {
      if (err) {
        dispatch(displayWarning(err));
      }
    });
    dispatch({
      type: actionConstants.SET_SHOW_NFT_AUTO_DETECT_MODAL_UPGRADE,
      value: val,
    });
  };
=======
export async function getNextAvailableAccountName(): Promise<string> {
  return await submitRequestToBackground<string>(
    'getNextAvailableAccountName',
    [],
  );
>>>>>>> e6e3251a
}<|MERGE_RESOLUTION|>--- conflicted
+++ resolved
@@ -5580,7 +5580,6 @@
   };
 }
 
-<<<<<<< HEAD
 export function setShowNftAutodetectModal(value: boolean) {
   return setPreference('showNftAutodetectModal', value);
 }
@@ -5600,11 +5599,10 @@
       value: val,
     });
   };
-=======
+}
 export async function getNextAvailableAccountName(): Promise<string> {
   return await submitRequestToBackground<string>(
     'getNextAvailableAccountName',
     [],
   );
->>>>>>> e6e3251a
 }