// eslint-disable-next-line @typescript-eslint/ban-ts-comment
// @ts-nocheck `redux-thunk` and `@reduxjs/toolkit` are not compatible with
// TypeScript 5.3.3. We can't update them because we rely on an old version of
// @reduxjs/toolkit to be patched by our patch files. The patch is 6000+ lines.
// I don't want to try to figure that one out.
import { ReactFragment } from 'react';
import log from 'loglevel';
import { captureException } from '@sentry/browser';
import { capitalize, isEqual } from 'lodash';
import { ThunkAction } from 'redux-thunk';
import { Action, AnyAction } from 'redux';
import { ethErrors, serializeError } from 'eth-rpc-errors';
import type { Hex, Json, JsonRpcRequest } from '@metamask/utils';
import {
  AssetsContractController,
  BalanceMap,
  Nft,
  Token,
} from '@metamask/assets-controllers';
import { PayloadAction } from '@reduxjs/toolkit';
import { GasFeeController } from '@metamask/gas-fee-controller';
import { PermissionsRequest } from '@metamask/permission-controller';
import { NonEmptyArray } from '@metamask/controller-utils';
import {
  SetNameRequest,
  UpdateProposedNamesRequest,
  UpdateProposedNamesResult,
} from '@metamask/name-controller';
import {
  TransactionMeta,
  TransactionParams,
  TransactionType,
} from '@metamask/transaction-controller';
import {
  NetworkClientId,
  NetworkConfiguration,
} from '@metamask/network-controller';
import { InterfaceState } from '@metamask/snaps-sdk';
import { KeyringTypes } from '@metamask/keyring-controller';
import type { NotificationServicesController } from '@metamask/notification-services-controller';
import switchDirection from '../../shared/lib/switch-direction';
import {
  ENVIRONMENT_TYPE_NOTIFICATION,
  ORIGIN_METAMASK,
  POLLING_TOKEN_ENVIRONMENT_TYPES,
} from '../../shared/constants/app';
import { getEnvironmentType, addHexPrefix } from '../../app/scripts/lib/util';
import {
  getMetaMaskAccounts,
  getPermittedAccountsForCurrentTab,
  hasTransactionPendingApprovals,
  getApprovalFlows,
  getCurrentNetworkTransactions,
  getIsSigningQRHardwareTransaction,
  getNotifications,
  ///: BEGIN:ONLY_INCLUDE_IF(keyring-snaps)
  getPermissionSubjects,
  getFirstSnapInstallOrUpdateRequest,
  ///: END:ONLY_INCLUDE_IF
  getInternalAccountByAddress,
  getSelectedInternalAccount,
  getInternalAccounts,
  getSelectedNetworkClientId,
} from '../selectors';
import {
  computeEstimatedGasLimit,
  initializeSendState,
  resetSendState,
  // NOTE: Until the send duck is typescript that this is importing a typedef
  // that does not have an explicit export statement. lets see if it breaks the
  // compiler
  DraftTransaction,
  SEND_STAGES,
} from '../ducks/send';
import { switchedToUnconnectedAccount } from '../ducks/alerts/unconnected-account';
import {
  getProviderConfig,
  getUnconnectedAccountAlertEnabledness,
} from '../ducks/metamask/metamask';
import { toChecksumHexAddress } from '../../shared/modules/hexstring-utils';
import {
  HardwareDeviceNames,
  LedgerTransportTypes,
  LEDGER_USB_VENDOR_ID,
} from '../../shared/constants/hardware-wallets';
import {
  MetaMetricsEventFragment,
  MetaMetricsEventOptions,
  MetaMetricsEventPayload,
  MetaMetricsPageObject,
  MetaMetricsPageOptions,
  MetaMetricsPagePayload,
  MetaMetricsReferrerObject,
  MetaMetricsEventCategory,
  MetaMetricsEventName,
} from '../../shared/constants/metametrics';
import { parseSmartTransactionsError } from '../pages/swaps/swaps.util';
import { isEqualCaseInsensitive } from '../../shared/modules/string-utils';
import { getSmartTransactionsOptInStatus } from '../../shared/modules/selectors';
import { NOTIFICATIONS_EXPIRATION_DELAY } from '../helpers/constants/notifications';
import {
  fetchLocale,
  loadRelativeTimeFormatLocaleData,
} from '../../shared/modules/i18n';
import { decimalToHex } from '../../shared/modules/conversion.utils';
import { TxGasFees, PriorityLevels } from '../../shared/constants/gas';
import { RPCDefinition } from '../../shared/constants/network';
import { EtherDenomination } from '../../shared/constants/common';
import {
  isErrorWithMessage,
  logErrorWithMessage,
} from '../../shared/modules/error';
import { ThemeType } from '../../shared/constants/preferences';
import { FirstTimeFlowType } from '../../shared/constants/onboarding';
<<<<<<< HEAD
import type { MarkAsReadNotificationsParam } from '../../app/scripts/controllers/metamask-notifications/types/notification/notification';
import { BridgeFeatureFlags } from '../../app/scripts/controllers/bridge';
import { DecodedTransactionDataResponse } from '../../shared/types/transaction-decode';
=======
import { getMethodDataAsync } from '../../shared/lib/four-byte';
import { DecodedTransactionDataResponse } from '../../shared/types/transaction-decode';
import { LastInteractedConfirmationInfo } from '../pages/confirmations/types/confirm';
import { EndTraceRequest } from '../../shared/lib/trace';
>>>>>>> b960add2
import * as actionConstants from './actionConstants';
///: BEGIN:ONLY_INCLUDE_IF(build-mmi)
import { updateCustodyState } from './institutional/institution-actions';
///: END:ONLY_INCLUDE_IF
import {
  generateActionId,
  callBackgroundMethod,
  submitRequestToBackground,
} from './background-connection';
import {
  MetaMaskReduxDispatch,
  MetaMaskReduxState,
  TemporaryMessageDataType,
} from './store';

type CustomGasSettings = {
  gas?: string;
  gasPrice?: string;
  maxFeePerGas?: string;
  maxPriorityFeePerGas?: string;
};

export function goHome() {
  return {
    type: actionConstants.GO_HOME,
  };
}
// async actions

export function tryUnlockMetamask(
  password: string,
): ThunkAction<void, MetaMaskReduxState, unknown, AnyAction> {
  return (dispatch: MetaMaskReduxDispatch) => {
    dispatch(showLoadingIndication());
    dispatch(unlockInProgress());
    log.debug(`background.submitPassword`);

    return new Promise<void>((resolve, reject) => {
      callBackgroundMethod('submitPassword', [password], (error) => {
        if (error) {
          reject(error);
          return;
        }

        resolve();
      });
    })
      .then(() => {
        dispatch(unlockSucceeded());
        return forceUpdateMetamaskState(dispatch);
      })
      .then(() => {
        dispatch(hideLoadingIndication());
      })
      .catch((err) => {
        dispatch(unlockFailed(err.message));
        dispatch(hideLoadingIndication());
        return Promise.reject(err);
      });
  };
}

/**
 * Adds a new account where all data is encrypted using the given password and
 * where all addresses are generated from a given seed phrase.
 *
 * @param password - The password.
 * @param seedPhrase - The seed phrase.
 * @returns The updated state of the keyring controller.
 */
export function createNewVaultAndRestore(
  password: string,
  seedPhrase: string,
): ThunkAction<void, MetaMaskReduxState, unknown, AnyAction> {
  return (dispatch: MetaMaskReduxDispatch) => {
    dispatch(showLoadingIndication());
    log.debug(`background.createNewVaultAndRestore`);

    // Encode the secret recovery phrase as an array of integers so that it is
    // serialized as JSON properly.
    const encodedSeedPhrase = Array.from(
      Buffer.from(seedPhrase, 'utf8').values(),
    );

    return new Promise<void>((resolve, reject) => {
      callBackgroundMethod(
        'createNewVaultAndRestore',
        [password, encodedSeedPhrase],
        (err) => {
          if (err) {
            reject(err);
            return;
          }
          resolve();
        },
      );
    })
      .then(() => dispatch(unMarkPasswordForgotten()))
      .then(() => {
        dispatch(showAccountsPage());
        dispatch(hideLoadingIndication());
      })
      .catch((err) => {
        dispatch(displayWarning(err.message));
        dispatch(hideLoadingIndication());
        return Promise.reject(err);
      });
  };
}

export function createNewVaultAndGetSeedPhrase(
  password: string,
): ThunkAction<void, MetaMaskReduxState, unknown, AnyAction> {
  return async (dispatch: MetaMaskReduxDispatch) => {
    dispatch(showLoadingIndication());

    try {
      await createNewVault(password);
      const seedPhrase = await getSeedPhrase(password);
      return seedPhrase;
    } catch (error) {
      dispatch(displayWarning(error));
      if (isErrorWithMessage(error)) {
        throw new Error(error.message);
      } else {
        throw error;
      }
    } finally {
      dispatch(hideLoadingIndication());
    }
  };
}

export function unlockAndGetSeedPhrase(
  password: string,
): ThunkAction<void, MetaMaskReduxState, unknown, AnyAction> {
  return async (dispatch: MetaMaskReduxDispatch) => {
    dispatch(showLoadingIndication());

    try {
      await submitPassword(password);
      const seedPhrase = await getSeedPhrase(password);
      await forceUpdateMetamaskState(dispatch);
      return seedPhrase;
    } catch (error) {
      dispatch(displayWarning(error));
      if (isErrorWithMessage(error)) {
        throw new Error(error.message);
      } else {
        throw error;
      }
    } finally {
      dispatch(hideLoadingIndication());
    }
  };
}

export function submitPassword(password: string): Promise<void> {
  return new Promise((resolve, reject) => {
    callBackgroundMethod('submitPassword', [password], (error) => {
      if (error) {
        reject(error);
        return;
      }

      resolve();
    });
  });
}

export function createNewVault(password: string): Promise<boolean> {
  return new Promise((resolve, reject) => {
    callBackgroundMethod('createNewVaultAndKeychain', [password], (error) => {
      if (error) {
        reject(error);
        return;
      }

      resolve(true);
    });
  });
}

export function verifyPassword(password: string): Promise<boolean> {
  return new Promise((resolve, reject) => {
    callBackgroundMethod('verifyPassword', [password], (error) => {
      if (error) {
        reject(error);
        return;
      }

      resolve(true);
    });
  });
}

export async function getSeedPhrase(password: string) {
  const encodedSeedPhrase = await submitRequestToBackground<string>(
    'getSeedPhrase',
    [password],
  );
  return Buffer.from(encodedSeedPhrase).toString('utf8');
}

export function requestRevealSeedWords(
  password: string,
): ThunkAction<void, MetaMaskReduxState, unknown, AnyAction> {
  return async (dispatch: MetaMaskReduxDispatch) => {
    dispatch(showLoadingIndication());
    log.debug(`background.verifyPassword`);

    try {
      await verifyPassword(password);
      const seedPhrase = await getSeedPhrase(password);
      return seedPhrase;
    } finally {
      dispatch(hideLoadingIndication());
    }
  };
}

export function tryReverseResolveAddress(
  address: string,
): ThunkAction<void, MetaMaskReduxState, unknown, AnyAction> {
  return () => {
    return new Promise<void>((resolve) => {
      callBackgroundMethod('tryReverseResolveAddress', [address], (err) => {
        if (err) {
          logErrorWithMessage(err);
        }
        resolve();
      });
    });
  };
}

export function resetAccount(): ThunkAction<
  Promise<string>,
  MetaMaskReduxState,
  unknown,
  AnyAction
> {
  return (dispatch: MetaMaskReduxDispatch) => {
    dispatch(showLoadingIndication());

    return new Promise<string>((resolve, reject) => {
      callBackgroundMethod<string>('resetAccount', [], (err, account) => {
        dispatch(hideLoadingIndication());
        if (err) {
          if (isErrorWithMessage(err)) {
            dispatch(displayWarning(err.message));
          }
          reject(err);
          return;
        }

        log.info(`Transaction history reset for ${account}`);
        dispatch(showAccountsPage());
        resolve(account as string);
      });
    });
  };
}

export function removeAccount(
  address: string,
): ThunkAction<void, MetaMaskReduxState, unknown, AnyAction> {
  return async (dispatch: MetaMaskReduxDispatch) => {
    dispatch(showLoadingIndication());

    try {
      await new Promise((resolve, reject) => {
        callBackgroundMethod('removeAccount', [address], (error, account) => {
          if (error) {
            reject(error);
            return;
          }
          resolve(account);
        });
      });
      await forceUpdateMetamaskState(dispatch);
    } catch (error) {
      dispatch(displayWarning(error));
      throw error;
    } finally {
      dispatch(hideLoadingIndication());
    }

    log.info(`Account removed: ${address}`);
    dispatch(showAccountsPage());
  };
}

export function importNewAccount(
  strategy: string,
  // TODO: Replace `any` with type
  // eslint-disable-next-line @typescript-eslint/no-explicit-any
  args: any[],
  loadingMessage: ReactFragment,
): ThunkAction<
  Promise<MetaMaskReduxState['metamask']>,
  MetaMaskReduxState,
  unknown,
  AnyAction
> {
  return async (dispatch: MetaMaskReduxDispatch) => {
    let newState;

    dispatch(showLoadingIndication(loadingMessage));

    try {
      log.debug(`background.importAccountWithStrategy`);
      await submitRequestToBackground('importAccountWithStrategy', [
        strategy,
        args,
      ]);
      log.debug(`background.getState`);
      newState = await submitRequestToBackground<
        MetaMaskReduxState['metamask']
      >('getState');
    } finally {
      dispatch(hideLoadingIndication());
    }

    dispatch(updateMetamaskState(newState));
    return newState;
  };
}

export function addNewAccount(): ThunkAction<
  void,
  MetaMaskReduxState,
  unknown,
  AnyAction
> {
  log.debug(`background.addNewAccount`);
  return async (dispatch, getState) => {
    const oldAccounts = getInternalAccounts(getState()).filter(
      (internalAccount) =>
        internalAccount.metadata.keyring.type === KeyringTypes.hd,
    );
    dispatch(showLoadingIndication());

    let addedAccountAddress;
    try {
      addedAccountAddress = await submitRequestToBackground('addNewAccount', [
        Object.keys(oldAccounts).length,
      ]);
    } catch (error) {
      dispatch(displayWarning(error));
      throw error;
    } finally {
      dispatch(hideLoadingIndication());
    }

    await forceUpdateMetamaskState(dispatch);
    return addedAccountAddress;
  };
}

export function checkHardwareStatus(
  deviceName: HardwareDeviceNames,
  hdPath: string,
): ThunkAction<Promise<boolean>, MetaMaskReduxState, unknown, AnyAction> {
  log.debug(`background.checkHardwareStatus`, deviceName, hdPath);
  return async (dispatch: MetaMaskReduxDispatch) => {
    dispatch(showLoadingIndication());

    let unlocked = false;
    try {
      unlocked = await submitRequestToBackground<boolean>(
        'checkHardwareStatus',
        [deviceName, hdPath],
      );
    } catch (error) {
      logErrorWithMessage(error);
      dispatch(displayWarning(error));
      throw error;
    } finally {
      dispatch(hideLoadingIndication());
    }

    await forceUpdateMetamaskState(dispatch);
    return unlocked;
  };
}

export function forgetDevice(
  deviceName: HardwareDeviceNames,
): ThunkAction<void, MetaMaskReduxState, unknown, AnyAction> {
  log.debug(`background.forgetDevice`, deviceName);
  return async (dispatch: MetaMaskReduxDispatch) => {
    dispatch(showLoadingIndication());
    try {
      await submitRequestToBackground('forgetDevice', [deviceName]);
    } catch (error) {
      logErrorWithMessage(error);
      dispatch(displayWarning(error));
      throw error;
    } finally {
      dispatch(hideLoadingIndication());
    }

    await forceUpdateMetamaskState(dispatch);
  };
}

// TODO: Define an Account Type for the return type of this method and anywhere
// else dealing with accounts.
export function connectHardware(
  deviceName: HardwareDeviceNames,
  page: string,
  hdPath: string,
  t: (key: string) => string,
): ThunkAction<
  Promise<{ address: string }[]>,
  MetaMaskReduxState,
  unknown,
  AnyAction
> {
  log.debug(`background.connectHardware`, deviceName, page, hdPath);
  return async (dispatch, getState) => {
    const { ledgerTransportType } = getState().metamask;

    dispatch(
      showLoadingIndication(`Looking for your ${capitalize(deviceName)}...`),
    );

    let accounts: { address: string }[];
    try {
      if (
        deviceName === HardwareDeviceNames.ledger &&
        ledgerTransportType === LedgerTransportTypes.webhid
      ) {
        const connectedDevices = await window.navigator.hid.requestDevice({
          // The types for web hid were provided by @types/w3c-web-hid and may
          // not be fully formed or correct, because LEDGER_USB_VENDOR_ID is a
          // string and this integration with Navigator.hid works before
          // TypeScript. As a note, on the next declaration we convert the
          // LEDGER_USB_VENDOR_ID to a number for a different API so....
          // TODO: Get David Walsh's opinion here
          filters: [{ vendorId: LEDGER_USB_VENDOR_ID as unknown as number }],
        });
        const userApprovedWebHidConnection = connectedDevices.some(
          (device) => device.vendorId === Number(LEDGER_USB_VENDOR_ID),
        );
        if (!userApprovedWebHidConnection) {
          throw new Error(t('ledgerWebHIDNotConnectedErrorMessage'));
        }
      }

      accounts = await submitRequestToBackground<{ address: string }[]>(
        'connectHardware',
        [deviceName, page, hdPath],
      );
    } catch (error) {
      logErrorWithMessage(error);
      if (
        deviceName === HardwareDeviceNames.ledger &&
        ledgerTransportType === LedgerTransportTypes.webhid &&
        isErrorWithMessage(error) &&
        error.message.match('Failed to open the device')
      ) {
        dispatch(displayWarning(t('ledgerDeviceOpenFailureMessage')));
        throw new Error(t('ledgerDeviceOpenFailureMessage'));
      } else {
        if (deviceName !== HardwareDeviceNames.qr) {
          dispatch(displayWarning(error));
        }
        throw error;
      }
    } finally {
      dispatch(hideLoadingIndication());
    }

    await forceUpdateMetamaskState(dispatch);
    return accounts;
  };
}

export function unlockHardwareWalletAccounts(
  indexes: string[],
  deviceName: HardwareDeviceNames,
  hdPath: string,
  hdPathDescription: string,
): ThunkAction<Promise<undefined>, MetaMaskReduxState, unknown, AnyAction> {
  log.debug(
    `background.unlockHardwareWalletAccount`,
    indexes,
    deviceName,
    hdPath,
    hdPathDescription,
  );
  return async (dispatch: MetaMaskReduxDispatch) => {
    dispatch(showLoadingIndication());

    for (const index of indexes) {
      try {
        await submitRequestToBackground('unlockHardwareWalletAccount', [
          index,
          deviceName,
          hdPath,
          hdPathDescription,
        ]);
      } catch (err) {
        logErrorWithMessage(err);
        dispatch(displayWarning(err));
        dispatch(hideLoadingIndication());
        throw err;
      }
    }

    dispatch(hideLoadingIndication());
    return undefined;
  };
}

export function showQrScanner(): ThunkAction<
  void,
  MetaMaskReduxState,
  unknown,
  AnyAction
> {
  return (dispatch: MetaMaskReduxDispatch) => {
    dispatch(
      showModal({
        name: 'QR_SCANNER',
      }),
    );
  };
}

export function setCurrentCurrency(
  currencyCode: string,
): ThunkAction<void, MetaMaskReduxState, unknown, AnyAction> {
  return async (dispatch: MetaMaskReduxDispatch) => {
    dispatch(showLoadingIndication());
    log.debug(`background.setCurrentCurrency`);
    try {
      await submitRequestToBackground('setCurrentCurrency', [currencyCode]);
      await forceUpdateMetamaskState(dispatch);
    } catch (error) {
      logErrorWithMessage(error);
      dispatch(displayWarning(error));
      return;
    } finally {
      dispatch(hideLoadingIndication());
    }
  };
}

export function decryptMsgInline(
  decryptedMsgData: TemporaryMessageDataType['msgParams'],
): ThunkAction<
  Promise<TemporaryMessageDataType>,
  MetaMaskReduxState,
  unknown,
  AnyAction
> {
  log.debug('action - decryptMsgInline');
  return async (dispatch: MetaMaskReduxDispatch) => {
    log.debug(`actions calling background.decryptMessageInline`);

    let newState;
    try {
      newState = await submitRequestToBackground<
        MetaMaskReduxState['metamask']
      >('decryptMessageInline', [decryptedMsgData]);
    } catch (error) {
      logErrorWithMessage(error);
      dispatch(displayWarning(error));
      throw error;
    }

    dispatch(updateMetamaskState(newState));
    return newState.unapprovedDecryptMsgs[decryptedMsgData.metamaskId];
  };
}

export function decryptMsg(
  decryptedMsgData: TemporaryMessageDataType['msgParams'],
): ThunkAction<
  Promise<TemporaryMessageDataType['msgParams']>,
  MetaMaskReduxState,
  unknown,
  AnyAction
> {
  log.debug('action - decryptMsg');
  return async (dispatch: MetaMaskReduxDispatch) => {
    dispatch(showLoadingIndication());
    log.debug(`actions calling background.decryptMessage`);

    let newState: MetaMaskReduxState['metamask'];
    try {
      newState = await submitRequestToBackground<
        MetaMaskReduxState['metamask']
      >('decryptMessage', [decryptedMsgData]);
    } catch (error) {
      logErrorWithMessage(error);
      dispatch(displayWarning(error));
      throw error;
    } finally {
      dispatch(hideLoadingIndication());
    }

    dispatch(updateMetamaskState(newState));
    dispatch(completedTx(decryptedMsgData.metamaskId));
    dispatch(closeCurrentNotificationWindow());
    return decryptedMsgData;
  };
}

export function encryptionPublicKeyMsg(
  msgData: TemporaryMessageDataType['msgParams'],
): ThunkAction<
  Promise<TemporaryMessageDataType['msgParams']>,
  MetaMaskReduxState,
  unknown,
  AnyAction
> {
  log.debug('action - encryptionPublicKeyMsg');
  return async (dispatch: MetaMaskReduxDispatch) => {
    dispatch(showLoadingIndication());
    log.debug(`actions calling background.encryptionPublicKey`);

    let newState: MetaMaskReduxState['metamask'];
    try {
      newState = await submitRequestToBackground<
        MetaMaskReduxState['metamask']
      >('encryptionPublicKey', [msgData]);
    } catch (error) {
      logErrorWithMessage(error);
      dispatch(displayWarning(error));
      throw error;
    } finally {
      dispatch(hideLoadingIndication());
    }

    dispatch(updateMetamaskState(newState));
    dispatch(completedTx(msgData.metamaskId));
    dispatch(closeCurrentNotificationWindow());
    return msgData;
  };
}

export function updateCustomNonce(value: string) {
  return {
    type: actionConstants.UPDATE_CUSTOM_NONCE,
    value,
  };
}

const updateMetamaskStateFromBackground = (): Promise<
  MetaMaskReduxState['metamask']
> => {
  log.debug(`background.getState`);

  return new Promise((resolve, reject) => {
    callBackgroundMethod<MetaMaskReduxState['metamask']>(
      'getState',
      [],
      (error, newState) => {
        if (error) {
          reject(error);
          return;
        }

        resolve(newState as MetaMaskReduxState['metamask']);
      },
    );
  });
};

/**
 * TODO: update previousGasParams to use typed gas params object
 * TODO: Not a thunk, but rather a wrapper around a background call
 *
 * @param txId - MetaMask internal transaction id
 * @param previousGasParams - Object of gas params to set as previous
 */
export function updatePreviousGasParams(
  txId: string,
  // TODO: Replace `any` with type
  // eslint-disable-next-line @typescript-eslint/no-explicit-any
  previousGasParams: Record<string, any>,
): ThunkAction<
  Promise<TransactionMeta>,
  MetaMaskReduxState,
  unknown,
  AnyAction
> {
  return async () => {
    let updatedTransaction: TransactionMeta;
    try {
      updatedTransaction = await submitRequestToBackground(
        'updatePreviousGasParams',
        [txId, previousGasParams],
      );
    } catch (error) {
      logErrorWithMessage(error);
      throw error;
    }

    return updatedTransaction;
  };
}

export function updateEditableParams(
  txId: string,
  editableParams: Partial<TransactionParams>,
): ThunkAction<
  Promise<TransactionMeta>,
  MetaMaskReduxState,
  unknown,
  AnyAction
> {
  return async (dispatch: MetaMaskReduxDispatch) => {
    let updatedTransaction: TransactionMeta;
    try {
      updatedTransaction = await submitRequestToBackground(
        'updateEditableParams',
        [txId, editableParams],
      );
    } catch (error) {
      logErrorWithMessage(error);
      throw error;
    }
    await forceUpdateMetamaskState(dispatch);
    return updatedTransaction;
  };
}

/**
 * Appends new send flow history to a transaction
 * TODO: Not a thunk, but rather a wrapper around a background call
 *
 * @param txId - the id of the transaction to update
 * @param currentSendFlowHistoryLength - sendFlowHistory entries currently
 * @param sendFlowHistory - the new send flow history to append to the
 * transaction
 * @returns
 */
export function updateTransactionSendFlowHistory(
  txId: string,
  currentSendFlowHistoryLength: number,
  sendFlowHistory: DraftTransaction['history'],
): ThunkAction<
  Promise<TransactionMeta>,
  MetaMaskReduxState,
  unknown,
  AnyAction
> {
  return async () => {
    let updatedTransaction: TransactionMeta;
    try {
      updatedTransaction = await submitRequestToBackground(
        'updateTransactionSendFlowHistory',
        [txId, currentSendFlowHistoryLength, sendFlowHistory],
      );
    } catch (error) {
      logErrorWithMessage(error);
      throw error;
    }

    return updatedTransaction;
  };
}

export async function backupUserData(): Promise<{
  filename: string;
  data: string;
}> {
  let backedupData;
  try {
    backedupData = await submitRequestToBackground<{
      filename: string;
      data: string;
    }>('backupUserData');
  } catch (error) {
    logErrorWithMessage(error);
    throw error;
  }

  return backedupData;
}

export async function restoreUserData(jsonString: Json): Promise<true> {
  try {
    await submitRequestToBackground('restoreUserData', [jsonString]);
  } catch (error) {
    logErrorWithMessage(error);
    throw error;
  }

  return true;
}

// TODO: Not a thunk, but rather a wrapper around a background call
export function updateTransactionGasFees(
  txId: string,
  txGasFees: Partial<TxGasFees>,
): ThunkAction<
  Promise<TransactionMeta>,
  MetaMaskReduxState,
  unknown,
  AnyAction
> {
  return async () => {
    let updatedTransaction: TransactionMeta;
    try {
      updatedTransaction = await submitRequestToBackground(
        'updateTransactionGasFees',
        [txId, txGasFees],
      );
    } catch (error) {
      logErrorWithMessage(error);
      throw error;
    }

    return updatedTransaction;
  };
}

export function updateTransaction(
  txMeta: TransactionMeta,
  dontShowLoadingIndicator: boolean,
): ThunkAction<
  Promise<TransactionMeta>,
  MetaMaskReduxState,
  unknown,
  AnyAction
> {
  return async (dispatch: MetaMaskReduxDispatch) => {
    !dontShowLoadingIndicator && dispatch(showLoadingIndication());

    try {
      await submitRequestToBackground('updateTransaction', [txMeta]);
    } catch (error) {
      dispatch(updateTransactionParams(txMeta.id, txMeta.txParams));
      dispatch(hideLoadingIndication());
      dispatch(goHome());
      logErrorWithMessage(error);
      throw error;
    }

    try {
      dispatch(updateTransactionParams(txMeta.id, txMeta.txParams));
      const newState = await updateMetamaskStateFromBackground();
      dispatch(updateMetamaskState(newState));
      dispatch(showConfTxPage({ id: txMeta.id }));
      return txMeta;
    } finally {
      dispatch(hideLoadingIndication());
    }
  };
}

/**
 * Action to create a new transaction in the controller and route to the
 * confirmation page. Returns the newly created txMeta in case additional logic
 * should be applied to the transaction after creation.
 *
 * @param txParams - The transaction parameters
 * @param options
 * @param options.sendFlowHistory - The history of the send flow at time of creation.
 * @param options.type - The type of the transaction being added.
 * @returns
 */
export function addTransactionAndRouteToConfirmationPage(
  txParams: TransactionParams,
  options?: {
    sendFlowHistory?: DraftTransaction['history'];
    type?: TransactionType;
  },
): ThunkAction<
  Promise<TransactionMeta | null>,
  MetaMaskReduxState,
  unknown,
  AnyAction
> {
  return async (dispatch: MetaMaskReduxDispatch) => {
    const actionId = generateActionId();

    try {
      log.debug('background.addTransaction');

      const transactionMeta = await submitRequestToBackground<TransactionMeta>(
        'addTransaction',
        [txParams, { ...options, actionId, origin: ORIGIN_METAMASK }],
      );

      dispatch(showConfTxPage());
      return transactionMeta;
    } catch (error) {
      dispatch(hideLoadingIndication());
      dispatch(displayWarning(error));
      throw error;
    }
    return null;
  };
}

/**
 * Wrapper around the promisifedBackground to create a new unapproved
 * transaction in the background and return the newly created txMeta.
 * This method does not show errors or route to a confirmation page and is
 * used primarily for swaps functionality.
 *
 * @param txParams - the transaction parameters
 * @param options - Additional options for the transaction.
 * @param options.method
 * @param options.requireApproval - Whether the transaction requires approval.
 * @param options.swaps - Options specific to swaps transactions.
 * @param options.swaps.hasApproveTx - Whether the swap required an approval transaction.
 * @param options.swaps.meta - Additional transaction metadata required by swaps.
 * @param options.type
 * @returns
 */
export async function addTransactionAndWaitForPublish(
  txParams: TransactionParams,
  options: {
    method?: string;
    requireApproval?: boolean;
    swaps?: { hasApproveTx?: boolean; meta?: Record<string, unknown> };
    type?: TransactionType;
  },
): Promise<TransactionMeta> {
  log.debug('background.addTransactionAndWaitForPublish');

  const actionId = generateActionId();

  return await submitRequestToBackground<TransactionMeta>(
    'addTransactionAndWaitForPublish',
    [
      txParams,
      {
        ...options,
        origin: ORIGIN_METAMASK,
        actionId,
      },
    ],
  );
}

export function updateAndApproveTx(
  txMeta: TransactionMeta,
  dontShowLoadingIndicator: boolean,
  loadingIndicatorMessage: string,
): ThunkAction<
  Promise<TransactionMeta | null>,
  MetaMaskReduxState,
  unknown,
  AnyAction
> {
  return (dispatch: MetaMaskReduxDispatch, getState) => {
    !dontShowLoadingIndicator &&
      dispatch(showLoadingIndication(loadingIndicatorMessage));

    const getIsSendActive = () =>
      Boolean(getState().send.stage !== SEND_STAGES.INACTIVE);

    return new Promise((resolve, reject) => {
      const actionId = generateActionId();

      callBackgroundMethod(
        'resolvePendingApproval',
        [String(txMeta.id), { txMeta, actionId }, { waitForResult: true }],
        (err) => {
          dispatch(updateTransactionParams(txMeta.id, txMeta.txParams));

          if (!getIsSendActive()) {
            dispatch(resetSendState());
          }

          if (err) {
            dispatch(goHome());
            logErrorWithMessage(err);
            reject(err);
            return;
          }

          resolve(txMeta);
        },
      );
    })
      .then(() => updateMetamaskStateFromBackground())
      .then((newState) => dispatch(updateMetamaskState(newState)))
      .then(() => {
        if (!getIsSendActive()) {
          dispatch(resetSendState());
        }
        dispatch(completedTx(txMeta.id));
        dispatch(hideLoadingIndication());
        dispatch(updateCustomNonce(''));
        ///: BEGIN:ONLY_INCLUDE_IF(build-main,build-beta,build-flask)
        dispatch(closeCurrentNotificationWindow());
        ///: END:ONLY_INCLUDE_IF
        return txMeta;
      })
      .catch((err) => {
        dispatch(hideLoadingIndication());
        return Promise.reject(err);
      });
  };
}

export async function getTransactions(
  filters: {
    filterToCurrentNetwork?: boolean;
    searchCriteria?: Partial<TransactionMeta> & Partial<TransactionParams>;
  } = {},
): Promise<TransactionMeta[]> {
  return await submitRequestToBackground<TransactionMeta[]>('getTransactions', [
    filters,
  ]);
}

export function completedTx(
  txId: string,
): ThunkAction<void, MetaMaskReduxState, unknown, AnyAction> {
  return (dispatch: MetaMaskReduxDispatch) => {
    dispatch({
      type: actionConstants.COMPLETED_TX,
      value: {
        id: txId,
      },
    });
  };
}

export function updateTransactionParams(
  txId: string,
  txParams: TransactionParams,
) {
  return {
    type: actionConstants.UPDATE_TRANSACTION_PARAMS,
    id: txId,
    value: txParams,
  };
}

export function disableSnap(
  snapId: string,
): ThunkAction<void, MetaMaskReduxState, unknown, AnyAction> {
  return async (dispatch: MetaMaskReduxDispatch) => {
    await submitRequestToBackground('disableSnap', [snapId]);
    await forceUpdateMetamaskState(dispatch);
  };
}

export function enableSnap(
  snapId: string,
): ThunkAction<void, MetaMaskReduxState, unknown, AnyAction> {
  return async (dispatch: MetaMaskReduxDispatch) => {
    await submitRequestToBackground('enableSnap', [snapId]);
    await forceUpdateMetamaskState(dispatch);
  };
}

export function updateSnap(
  origin: string,
  snap: { [snapId: string]: { version: string } },
): ThunkAction<void, MetaMaskReduxState, unknown, AnyAction> {
  return async (dispatch: MetaMaskReduxDispatch, getState) => {
    await submitRequestToBackground('updateSnap', [origin, snap]);
    await forceUpdateMetamaskState(dispatch);

    const state = getState();

    const approval = getFirstSnapInstallOrUpdateRequest(state);

    return approval?.metadata.id;
  };
}

export async function getPhishingResult(website: string) {
  return await submitRequestToBackground('getPhishingResult', [website]);
}

// TODO: Clean this up.
export function removeSnap(
  snapId: string,
): ThunkAction<Promise<void>, MetaMaskReduxState, unknown, AnyAction> {
  return async (
    dispatch: MetaMaskReduxDispatch,
    ///: BEGIN:ONLY_INCLUDE_IF(keyring-snaps)
    getState,
    ///: END:ONLY_INCLUDE_IF
  ) => {
    dispatch(showLoadingIndication());
    ///: BEGIN:ONLY_INCLUDE_IF(keyring-snaps)
    const subjects = getPermissionSubjects(getState()) as {
      // TODO: Replace `any` with type
      // eslint-disable-next-line @typescript-eslint/no-explicit-any
      [k: string]: { permissions: Record<string, any> };
    };

    const isAccountsSnap =
      subjects[snapId]?.permissions?.snap_manageAccounts !== undefined;
    ///: END:ONLY_INCLUDE_IF

    try {
      ///: BEGIN:ONLY_INCLUDE_IF(keyring-snaps)
      if (isAccountsSnap) {
        const addresses: string[] = await submitRequestToBackground(
          'getAccountsBySnapId',
          [snapId],
        );
        for (const address of addresses) {
          await submitRequestToBackground('removeAccount', [address]);
        }
      }
      ///: END:ONLY_INCLUDE_IF

      await submitRequestToBackground('removeSnap', [snapId]);
      await forceUpdateMetamaskState(dispatch);
    } catch (error) {
      dispatch(displayWarning(error));
      throw error;
    } finally {
      dispatch(hideLoadingIndication());
    }
  };
}

export async function handleSnapRequest<
  Params extends JsonRpcParams = JsonRpcParams,
>(args: {
  snapId: string;
  origin: string;
  handler: string;
<<<<<<< HEAD
  request: Pick<JsonRpcRequest, 'jsonrpc' | 'method'> &
    Partial<Pick<JsonRpcRequest<Params>, 'id' | 'params'>>;
=======
  request: JsonRpcRequest<Params>;
>>>>>>> b960add2
}): Promise<unknown> {
  return submitRequestToBackground('handleSnapRequest', [args]);
}

export function dismissNotifications(
  ids: string[],
): ThunkAction<void, MetaMaskReduxState, unknown, AnyAction> {
  return async (dispatch: MetaMaskReduxDispatch) => {
    await submitRequestToBackground('dismissNotifications', [ids]);
    await forceUpdateMetamaskState(dispatch);
  };
}

export function deleteExpiredNotifications(): ThunkAction<
  void,
  MetaMaskReduxState,
  unknown,
  AnyAction
> {
  return async (dispatch, getState) => {
    const state = getState();
    const notifications = getNotifications(state);

    const notificationIdsToDelete = notifications
      .filter((notification) => {
        const expirationTime = new Date(
          Date.now() - NOTIFICATIONS_EXPIRATION_DELAY,
        );

        return Boolean(
          notification.readDate &&
            new Date(notification.readDate) < expirationTime,
        );
      })
      .map(({ id }) => id);
    if (notificationIdsToDelete.length) {
      await submitRequestToBackground('dismissNotifications', [
        notificationIdsToDelete,
      ]);
      await forceUpdateMetamaskState(dispatch);
    }
  };
}

export function markNotificationsAsRead(
  ids: string[],
): ThunkAction<void, MetaMaskReduxState, unknown, AnyAction> {
  return async (dispatch: MetaMaskReduxDispatch) => {
    await submitRequestToBackground('markNotificationsAsRead', [ids]);
    await forceUpdateMetamaskState(dispatch);
  };
}

export function revokeDynamicSnapPermissions(
  snapId: string,
  permissionNames: string[],
): ThunkAction<void, MetaMaskReduxState, unknown, AnyAction> {
  return async (dispatch: MetaMaskReduxDispatch) => {
    await submitRequestToBackground('revokeDynamicSnapPermissions', [
      snapId,
      permissionNames,
    ]);
    await forceUpdateMetamaskState(dispatch);
  };
}

/**
 * Disconnects a given origin from a snap.
 *
 * This revokes the permission granted to the origin
 * that provides the capability to communicate with a snap.
 *
 * @param origin - The origin.
 * @param snapId - The snap ID.
 */
export function disconnectOriginFromSnap(
  origin: string,
  snapId: string,
): ThunkAction<void, MetaMaskReduxState, unknown, AnyAction> {
  return async (dispatch: MetaMaskReduxDispatch) => {
    await submitRequestToBackground('disconnectOriginFromSnap', [
      origin,
      snapId,
    ]);
    await forceUpdateMetamaskState(dispatch);
  };
}

export function cancelDecryptMsg(
  msgData: TemporaryMessageDataType,
): ThunkAction<
  Promise<TemporaryMessageDataType>,
  MetaMaskReduxState,
  unknown,
  AnyAction
> {
  return async (dispatch: MetaMaskReduxDispatch) => {
    dispatch(showLoadingIndication());

    let newState;
    try {
      newState = await submitRequestToBackground<
        MetaMaskReduxState['metamask']
      >('cancelDecryptMessage', [msgData.id]);
    } finally {
      dispatch(hideLoadingIndication());
    }

    dispatch(updateMetamaskState(newState));
    dispatch(completedTx(msgData.id));
    dispatch(closeCurrentNotificationWindow());
    return msgData;
  };
}

export function cancelEncryptionPublicKeyMsg(
  msgData: TemporaryMessageDataType,
): ThunkAction<
  Promise<TemporaryMessageDataType>,
  MetaMaskReduxState,
  unknown,
  AnyAction
> {
  return async (dispatch: MetaMaskReduxDispatch) => {
    dispatch(showLoadingIndication());

    let newState;
    try {
      newState = await submitRequestToBackground<
        MetaMaskReduxState['metamask']
      >('cancelEncryptionPublicKey', [msgData.id]);
    } finally {
      dispatch(hideLoadingIndication());
    }

    dispatch(updateMetamaskState(newState));
    dispatch(completedTx(msgData.id));
    dispatch(closeCurrentNotificationWindow());
    return msgData;
  };
}

export function cancelTx(
  txMeta: TransactionMeta,
  _showLoadingIndication = true,
): ThunkAction<
  Promise<TransactionMeta>,
  MetaMaskReduxState,
  unknown,
  AnyAction
> {
  return (dispatch: MetaMaskReduxDispatch) => {
    _showLoadingIndication && dispatch(showLoadingIndication());
    return new Promise<void>((resolve, reject) => {
      callBackgroundMethod(
        'rejectPendingApproval',
        [
          String(txMeta.id),
          ethErrors.provider.userRejectedRequest().serialize(),
        ],
        (error) => {
          if (error) {
            reject(error);
            return;
          }

          resolve();
        },
      );
    })
      .then(() => updateMetamaskStateFromBackground())
      .then((newState) => dispatch(updateMetamaskState(newState)))
      .then(() => {
        dispatch(resetSendState());
        dispatch(completedTx(txMeta.id));
        dispatch(hideLoadingIndication());
        dispatch(closeCurrentNotificationWindow());

        return txMeta;
      })
      .catch((error) => {
        dispatch(hideLoadingIndication());
        throw error;
      });
  };
}

/**
 * Cancels all of the given transactions
 *
 * @param txMetaList
 * @returns
 */
export function cancelTxs(
  txMetaList: TransactionMeta[],
): ThunkAction<void, MetaMaskReduxState, unknown, AnyAction> {
  return async (dispatch: MetaMaskReduxDispatch) => {
    dispatch(showLoadingIndication());

    try {
      const txIds = txMetaList.map(({ id }) => id);
      const cancellations = txIds.map(
        (id) =>
          new Promise<void>((resolve, reject) => {
            callBackgroundMethod(
              'rejectPendingApproval',
              [
                String(id),
                ethErrors.provider.userRejectedRequest().serialize(),
              ],
              (err) => {
                if (err) {
                  reject(err);
                  return;
                }

                resolve();
              },
            );
          }),
      );

      await Promise.all(cancellations);

      const newState = await updateMetamaskStateFromBackground();
      dispatch(updateMetamaskState(newState));
      dispatch(resetSendState());

      txIds.forEach((id) => {
        dispatch(completedTx(id));
      });
    } finally {
      if (getEnvironmentType() === ENVIRONMENT_TYPE_NOTIFICATION) {
        closeNotificationPopup();
      } else {
        dispatch(hideLoadingIndication());
      }
    }
  };
}

export function markPasswordForgotten(): ThunkAction<
  void,
  MetaMaskReduxState,
  unknown,
  AnyAction
> {
  return async (dispatch: MetaMaskReduxDispatch) => {
    try {
      await new Promise<void>((resolve, reject) => {
        callBackgroundMethod('markPasswordForgotten', [], (error) => {
          if (error) {
            reject(error);
            return;
          }
          resolve();
        });
      });
    } finally {
      // TODO: handle errors
      dispatch(hideLoadingIndication());
      await forceUpdateMetamaskState(dispatch);
    }
  };
}

export function unMarkPasswordForgotten(): ThunkAction<
  void,
  MetaMaskReduxState,
  unknown,
  AnyAction
> {
  return (dispatch: MetaMaskReduxDispatch) => {
    return new Promise<void>((resolve) => {
      callBackgroundMethod('unMarkPasswordForgotten', [], () => {
        resolve();
      });
    }).then(() => forceUpdateMetamaskState(dispatch));
  };
}

export function closeWelcomeScreen() {
  return {
    type: actionConstants.CLOSE_WELCOME_SCREEN,
  };
}

//
// unlock screen
//

export function unlockInProgress() {
  return {
    type: actionConstants.UNLOCK_IN_PROGRESS,
  };
}

export function unlockFailed(message?: string) {
  return {
    type: actionConstants.UNLOCK_FAILED,
    value: message,
  };
}

export function unlockSucceeded(message?: string) {
  return {
    type: actionConstants.UNLOCK_SUCCEEDED,
    value: message,
  };
}

export function updateMetamaskState(
  newState: MetaMaskReduxState['metamask'],
): ThunkAction<void, MetaMaskReduxState, unknown, AnyAction> {
  return (dispatch, getState) => {
    const state = getState();
    const providerConfig = getProviderConfig(state);
    const { metamask: currentState } = state;

    const { currentLocale } = currentState;
    const currentInternalAccount = getSelectedInternalAccount(state);
    const selectedAddress = currentInternalAccount?.address;
    const { currentLocale: newLocale } = newState;
    const newProviderConfig = getProviderConfig({ metamask: newState });
    const newInternalAccount = getSelectedInternalAccount({
      metamask: newState,
    });
    const newSelectedAddress = newInternalAccount?.address;

    if (currentLocale && newLocale && currentLocale !== newLocale) {
      dispatch(updateCurrentLocale(newLocale));
    }

    if (selectedAddress !== newSelectedAddress) {
      dispatch({ type: actionConstants.SELECTED_ADDRESS_CHANGED });
    }

    const newAddressBook =
      newState.addressBook?.[newProviderConfig?.chainId] ?? {};
    const oldAddressBook =
      currentState.addressBook?.[providerConfig?.chainId] ?? {};
    // TODO: Replace `any` with type
    // eslint-disable-next-line @typescript-eslint/no-explicit-any
    const newAccounts: { [address: string]: Record<string, any> } =
      getMetaMaskAccounts({ metamask: newState });
    // TODO: Replace `any` with type
    // eslint-disable-next-line @typescript-eslint/no-explicit-any
    const oldAccounts: { [address: string]: Record<string, any> } =
      getMetaMaskAccounts({ metamask: currentState });
    const newSelectedAccount = newAccounts[newSelectedAddress];
    const oldSelectedAccount = newAccounts[selectedAddress];
    // dispatch an ACCOUNT_CHANGED for any account whose balance or other
    // properties changed in this update
    Object.entries(oldAccounts).forEach(([address, oldAccount]) => {
      if (!isEqual(oldAccount, newAccounts[address])) {
        dispatch({
          type: actionConstants.ACCOUNT_CHANGED,
          payload: { account: newAccounts[address] },
        });
      }
    });

    // Also emit an event for the selected account changing, either due to a
    // property update or if the entire account changes.
    if (isEqual(oldSelectedAccount, newSelectedAccount) === false) {
      dispatch({
        type: actionConstants.SELECTED_ACCOUNT_CHANGED,
        payload: { account: newSelectedAccount },
      });
    }
    // We need to keep track of changing address book entries
    if (isEqual(oldAddressBook, newAddressBook) === false) {
      dispatch({
        type: actionConstants.ADDRESS_BOOK_UPDATED,
        payload: { addressBook: newAddressBook },
      });
    }

    // track when gasFeeEstimates change
    if (
      isEqual(currentState.gasFeeEstimates, newState.gasFeeEstimates) === false
    ) {
      dispatch({
        type: actionConstants.GAS_FEE_ESTIMATES_UPDATED,
        payload: {
          gasFeeEstimates: newState.gasFeeEstimates,
          gasEstimateType: newState.gasEstimateType,
        },
      });
    }
    dispatch({
      type: actionConstants.UPDATE_METAMASK_STATE,
      value: newState,
    });
    if (providerConfig.chainId !== newProviderConfig.chainId) {
      dispatch({
        type: actionConstants.CHAIN_CHANGED,
        payload: newProviderConfig.chainId,
      });
      // We dispatch this action to ensure that the send state stays up to date
      // after the chain changes. This async thunk will fail gracefully in the
      // event that we are not yet on the send flow with a draftTransaction in
      // progress.

      dispatch(initializeSendState({ chainHasChanged: true }));
    }

    ///: BEGIN:ONLY_INCLUDE_IF(build-mmi)
    updateCustodyState(dispatch, newState, getState());
    ///: END:ONLY_INCLUDE_IF
  };
}

const backgroundSetLocked = (): Promise<void> => {
  return new Promise<void>((resolve, reject) => {
    callBackgroundMethod('setLocked', [], (error) => {
      if (error) {
        reject(error);
        return;
      }
      resolve();
    });
  });
};

export function lockMetamask(): ThunkAction<
  void,
  MetaMaskReduxState,
  unknown,
  AnyAction
> {
  log.debug(`background.setLocked`);

  return (dispatch: MetaMaskReduxDispatch) => {
    dispatch(showLoadingIndication());

    return backgroundSetLocked()
      .then(() => updateMetamaskStateFromBackground())
      .catch((error) => {
        dispatch(displayWarning(error.message));
        return Promise.reject(error);
      })
      .then((newState) => {
        dispatch(updateMetamaskState(newState));
        dispatch(hideLoadingIndication());
        dispatch({ type: actionConstants.LOCK_METAMASK });
      })
      .catch(() => {
        dispatch(hideLoadingIndication());
        dispatch({ type: actionConstants.LOCK_METAMASK });
      });
  };
}

async function _setSelectedInternalAccount(accountId: string): Promise<void> {
  log.debug(`background.setSelectedInternalAccount`);
  await submitRequestToBackground('setSelectedInternalAccount', [accountId]);
}

/**
 * Sets the selected internal account.
 *
 * @param accountId - The ID of the account to set as selected.
 * @returns A thunk action that dispatches loading and warning indications.
 */
export function setSelectedInternalAccount(
  accountId: string,
): ThunkAction<void, MetaMaskReduxState, unknown, AnyAction> {
  return async (dispatch: MetaMaskReduxDispatch) => {
    dispatch(showLoadingIndication());
    log.debug(`background.setSelectedInternalAccount`);
    try {
      await _setSelectedInternalAccount(accountId);
    } catch (error) {
      dispatch(displayWarning(error));
      return;
    } finally {
      dispatch(hideLoadingIndication());
    }
  };
}

export function setSelectedAccount(
  address: string,
): ThunkAction<void, MetaMaskReduxState, unknown, AnyAction> {
  return async (dispatch, getState) => {
    dispatch(showLoadingIndication());
    log.debug(`background.setSelectedAccount`);

    const state = getState();
    const unconnectedAccountAccountAlertIsEnabled =
      getUnconnectedAccountAlertEnabledness(state);
    const activeTabOrigin = state.activeTab.origin;
    const internalAccount = getInternalAccountByAddress(state, address);
    const permittedAccountsForCurrentTab =
      getPermittedAccountsForCurrentTab(state);
    const currentTabIsConnectedToPreviousAddress =
      Boolean(activeTabOrigin) &&
      permittedAccountsForCurrentTab.includes(internalAccount.address);
    const currentTabIsConnectedToNextAddress =
      Boolean(activeTabOrigin) &&
      permittedAccountsForCurrentTab.includes(address);
    const switchingToUnconnectedAddress =
      currentTabIsConnectedToPreviousAddress &&
      !currentTabIsConnectedToNextAddress;

    try {
      await _setSelectedInternalAccount(internalAccount.id);
      await forceUpdateMetamaskState(dispatch);
    } catch (error) {
      dispatch(displayWarning(error));
      return;
    } finally {
      dispatch(hideLoadingIndication());
    }

    if (
      unconnectedAccountAccountAlertIsEnabled &&
      switchingToUnconnectedAddress
    ) {
      dispatch(switchedToUnconnectedAccount());
      await setUnconnectedAccountAlertShown(activeTabOrigin);
    }
  };
}

export function addPermittedAccount(
  origin: string,
  address: [],
): ThunkAction<void, MetaMaskReduxState, unknown, AnyAction> {
  return async (dispatch: MetaMaskReduxDispatch) => {
    await new Promise<void>((resolve, reject) => {
      callBackgroundMethod(
        'addPermittedAccount',
        [origin, address],
        (error) => {
          if (error) {
            reject(error);
            return;
          }
          resolve();
        },
      );
    });
    await forceUpdateMetamaskState(dispatch);
  };
}
export function addMorePermittedAccounts(
  origin: string,
  address: string[],
): ThunkAction<void, MetaMaskReduxState, unknown, AnyAction> {
  return async (dispatch: MetaMaskReduxDispatch) => {
    await new Promise<void>((resolve, reject) => {
      callBackgroundMethod(
        'addMorePermittedAccounts',
        [origin, address],
        (error) => {
          if (error) {
            reject(error);
            return;
          }
          resolve();
        },
      );
    });
    await forceUpdateMetamaskState(dispatch);
  };
}

export function removePermittedAccount(
  origin: string,
  address: string,
): ThunkAction<void, MetaMaskReduxState, unknown, AnyAction> {
  return async (dispatch: MetaMaskReduxDispatch) => {
    await new Promise<void>((resolve, reject) => {
      callBackgroundMethod(
        'removePermittedAccount',
        [origin, address],
        (error) => {
          if (error) {
            reject(error);
            return;
          }
          resolve();
        },
      );
    });
    await forceUpdateMetamaskState(dispatch);
  };
}

export function showAccountsPage() {
  return {
    type: actionConstants.SHOW_ACCOUNTS_PAGE,
  };
}

export function showConfTxPage({ id }: Partial<TransactionMeta> = {}) {
  return {
    type: actionConstants.SHOW_CONF_TX_PAGE,
    id,
  };
}

export function addToken(
  {
    address,
    symbol,
    decimals,
    image,
    networkClientId,
  }: {
    address?: string;
    symbol?: string;
    decimals?: number;
    image?: string;
    networkClientId?: NetworkClientId;
  },
  dontShowLoadingIndicator?: boolean,
): ThunkAction<void, MetaMaskReduxState, unknown, AnyAction> {
  return async (dispatch: MetaMaskReduxDispatch) => {
    if (!address) {
      throw new Error('MetaMask - Cannot add token without address');
    }
    if (!dontShowLoadingIndicator) {
      dispatch(showLoadingIndication());
    }
    try {
      await submitRequestToBackground('addToken', [
        {
          address,
          symbol,
          decimals,
          image,
          networkClientId,
        },
      ]);
    } catch (error) {
      logErrorWithMessage(error);
      dispatch(displayWarning(error));
    } finally {
      await forceUpdateMetamaskState(dispatch);
      dispatch(hideLoadingIndication());
    }
  };
}

/**
 * To add the tokens user selected to state
 *
 * @param tokensToImport
 * @param networkClientId
 */
export function addImportedTokens(
  tokensToImport: Token[],
  networkClientId?: NetworkClientId,
): ThunkAction<void, MetaMaskReduxState, unknown, AnyAction> {
  return async (dispatch: MetaMaskReduxDispatch) => {
    try {
      await submitRequestToBackground('addImportedTokens', [
        tokensToImport,
        networkClientId,
      ]);
    } catch (error) {
      logErrorWithMessage(error);
    } finally {
      await forceUpdateMetamaskState(dispatch);
    }
  };
}

/**
 * To add ignored token addresses to state
 *
 * @param options
 * @param options.tokensToIgnore
 * @param options.dontShowLoadingIndicator
 */
export function ignoreTokens({
  tokensToIgnore,
  dontShowLoadingIndicator = false,
}: {
  tokensToIgnore: string[];
  dontShowLoadingIndicator: boolean;
}): ThunkAction<void, MetaMaskReduxState, unknown, AnyAction> {
  const _tokensToIgnore = Array.isArray(tokensToIgnore)
    ? tokensToIgnore
    : [tokensToIgnore];

  return async (dispatch: MetaMaskReduxDispatch) => {
    if (!dontShowLoadingIndicator) {
      dispatch(showLoadingIndication());
    }
    try {
      await submitRequestToBackground('ignoreTokens', [_tokensToIgnore]);
    } catch (error) {
      logErrorWithMessage(error);
      dispatch(displayWarning(error));
    } finally {
      await forceUpdateMetamaskState(dispatch);
      dispatch(hideLoadingIndication());
    }
  };
}

/**
 * To fetch the ERC20 tokens with non-zero balance in a single call
 *
 * @param selectedAddress - the targeted account
 * @param tokensToDetect - the targeted list of tokens
 * @param networkClientId - unique identifier for the network client
 */
export async function getBalancesInSingleCall(
  selectedAddress: string,
  tokensToDetect: string[],
  networkClientId: string,
): Promise<BalanceMap> {
  return await submitRequestToBackground('getBalancesInSingleCall', [
    selectedAddress,
    tokensToDetect,
    networkClientId,
  ]);
}

export function addNft(
  address: string,
  tokenID: string,
  dontShowLoadingIndicator: boolean,
): ThunkAction<void, MetaMaskReduxState, unknown, AnyAction> {
  return async (dispatch: MetaMaskReduxDispatch) => {
    if (!address) {
      throw new Error('MetaMask - Cannot add NFT without address');
    }
    if (!tokenID) {
      throw new Error('MetaMask - Cannot add NFT without tokenID');
    }
    if (!dontShowLoadingIndicator) {
      dispatch(showLoadingIndication());
    }
    try {
      await submitRequestToBackground('addNft', [address, tokenID]);
    } catch (error) {
      logErrorWithMessage(error);
      dispatch(displayWarning(error));
    } finally {
      await forceUpdateMetamaskState(dispatch);
      dispatch(hideLoadingIndication());
    }
  };
}

export function addNftVerifyOwnership(
  address: string,
  tokenID: string,
  dontShowLoadingIndicator: boolean,
): ThunkAction<void, MetaMaskReduxState, unknown, AnyAction> {
  return async (dispatch: MetaMaskReduxDispatch) => {
    if (!address) {
      throw new Error('MetaMask - Cannot add NFT without address');
    }
    if (!tokenID) {
      throw new Error('MetaMask - Cannot add NFT without tokenID');
    }
    if (!dontShowLoadingIndicator) {
      dispatch(showLoadingIndication());
    }
    try {
      await submitRequestToBackground('addNftVerifyOwnership', [
        address,
        tokenID,
      ]);
    } catch (error) {
      if (
        isErrorWithMessage(error) &&
        (error.message.includes('This NFT is not owned by the user') ||
          error.message.includes('Unable to verify ownership'))
      ) {
        throw error;
      } else {
        logErrorWithMessage(error);
        dispatch(displayWarning(error));
      }
    } finally {
      await forceUpdateMetamaskState(dispatch);
      dispatch(hideLoadingIndication());
    }
  };
}

export function removeAndIgnoreNft(
  address: string,
  tokenID: string,
  shouldShowLoadingIndicator?: boolean,
): ThunkAction<void, MetaMaskReduxState, unknown, AnyAction> {
  return async (dispatch: MetaMaskReduxDispatch) => {
    if (!address) {
      throw new Error('MetaMask - Cannot ignore NFT without address');
    }
    if (!tokenID) {
      throw new Error('MetaMask - Cannot ignore NFT without tokenID');
    }
    if (!shouldShowLoadingIndicator) {
      dispatch(showLoadingIndication());
    }
    try {
      await submitRequestToBackground('removeAndIgnoreNft', [address, tokenID]);
    } catch (error) {
      logErrorWithMessage(error);
      dispatch(displayWarning(error));
      throw error;
    } finally {
      await forceUpdateMetamaskState(dispatch);
      dispatch(hideLoadingIndication());
    }
  };
}

export function removeNft(
  address: string,
  tokenID: string,
  dontShowLoadingIndicator: boolean,
): ThunkAction<void, MetaMaskReduxState, unknown, AnyAction> {
  return async (dispatch: MetaMaskReduxDispatch) => {
    if (!address) {
      throw new Error('MetaMask - Cannot remove NFT without address');
    }
    if (!tokenID) {
      throw new Error('MetaMask - Cannot remove NFT without tokenID');
    }
    if (!dontShowLoadingIndicator) {
      dispatch(showLoadingIndication());
    }
    try {
      await submitRequestToBackground('removeNft', [address, tokenID]);
    } catch (error) {
      logErrorWithMessage(error);
      dispatch(displayWarning(error));
    } finally {
      await forceUpdateMetamaskState(dispatch);
      dispatch(hideLoadingIndication());
    }
  };
}

export async function checkAndUpdateAllNftsOwnershipStatus() {
  await submitRequestToBackground('checkAndUpdateAllNftsOwnershipStatus');
}

export async function isNftOwner(
  ownerAddress: string,
  nftAddress: string,
  nftId: string,
): Promise<boolean> {
  return await submitRequestToBackground('isNftOwner', [
    ownerAddress,
    nftAddress,
    nftId,
  ]);
}

export async function checkAndUpdateSingleNftOwnershipStatus(nft: Nft) {
  await submitRequestToBackground('checkAndUpdateSingleNftOwnershipStatus', [
    nft,
    false,
  ]);
}
// When we upgrade to TypeScript 4.5 this is part of the language. It will get
// the underlying type of a Promise generic type. So Awaited<Promise<void>> is
// void.
type Awaited<T> = T extends PromiseLike<infer U> ? U : T;

export async function getTokenStandardAndDetails(
  address: string,
  userAddress?: string,
  tokenId?: string,
): Promise<
  Awaited<
    ReturnType<AssetsContractController['getTokenStandardAndDetails']>
  > & { balance?: string }
> {
  return await submitRequestToBackground('getTokenStandardAndDetails', [
    address,
    userAddress,
    tokenId,
  ]);
}

export async function getTokenSymbol(address: string): Promise<string | null> {
  return await submitRequestToBackground('getTokenSymbol', [address]);
}

export function clearPendingTokens(): Action {
  return {
    type: actionConstants.CLEAR_PENDING_TOKENS,
  };
}

/**
 * Action to switch globally selected network and set switched network details
 * for the purpose of displaying the user a toast about the network change
 *
 * @param networkClientIdForThisDomain - Thet network client ID last used by the origin
 * @param selectedTabOrigin - Origin of the current tab
 */
export function automaticallySwitchNetwork(
  networkClientIdForThisDomain: string,
  selectedTabOrigin: string,
): ThunkAction<void, MetaMaskReduxState, unknown, AnyAction> {
  return async (dispatch: MetaMaskReduxDispatch) => {
    await setActiveNetworkConfigurationId(networkClientIdForThisDomain);
    await dispatch(
      setSwitchedNetworkDetails({
        networkClientId: networkClientIdForThisDomain,
        origin: selectedTabOrigin,
      }),
    );
    await forceUpdateMetamaskState(dispatch);
  };
}

/**
 * Action to store details about the switched-to network in the background state
 *
 * @param switchedNetworkDetails - Object containing networkClientId and origin
 * @param switchedNetworkDetails.networkClientId
 * @param switchedNetworkDetails.selectedTabOrigin
 */
export function setSwitchedNetworkDetails(switchedNetworkDetails: {
  networkClientId: string;
  selectedTabOrigin: string;
}): ThunkAction<void, MetaMaskReduxState, unknown, AnyAction> {
  return async (dispatch: MetaMaskReduxDispatch) => {
    await submitRequestToBackground('setSwitchedNetworkDetails', [
      switchedNetworkDetails,
    ]);
    await forceUpdateMetamaskState(dispatch);
  };
}

/**
 * Action to clear details about the switched-to network in the background state
 */
export function clearSwitchedNetworkDetails(): ThunkAction<
  void,
  MetaMaskReduxState,
  unknown,
  AnyAction
> {
  return async (dispatch: MetaMaskReduxDispatch) => {
    await submitRequestToBackground('clearSwitchedNetworkDetails', []);
    await forceUpdateMetamaskState(dispatch);
  };
}

/**
 * Update the currentPopupid generated when the user opened the popup
 *
 * @param id - The Snap interface ID.
 * @returns Promise Resolved on successfully submitted background request.
 */
export function setCurrentExtensionPopupId(
  id: number,
): ThunkAction<void, MetaMaskReduxState, unknown, AnyAction> {
  return async (dispatch: MetaMaskReduxDispatch) => {
    await submitRequestToBackground<void>('setCurrentExtensionPopupId', [id]);
    await forceUpdateMetamaskState(dispatch);
  };
}

export function abortTransactionSigning(
  transactionId: string,
  // TODO: Replace `any` with type
  // eslint-disable-next-line @typescript-eslint/no-explicit-any
): ThunkAction<Promise<void>, MetaMaskReduxState, any, AnyAction> {
  return async (dispatch: MetaMaskReduxDispatch) => {
    try {
      await submitRequestToBackground('abortTransactionSigning', [
        transactionId,
      ]);
    } catch (error) {
      dispatch(displayWarning(error));
    }
  };
}

export function getLayer1GasFee({
  chainId,
  networkClientId,
  transactionParams,
}: {
  chainId?: Hex;
  networkClientId?: NetworkClientId;
  transactionParams: TransactionParams;
}): // TODO: Replace `any` with type
// eslint-disable-next-line @typescript-eslint/no-explicit-any
ThunkAction<Promise<void>, MetaMaskReduxState, any, AnyAction> {
  return async () =>
    await submitRequestToBackground('getLayer1GasFee', [
      { chainId, networkClientId, transactionParams },
    ]);
}

export function createCancelTransaction(
  txId: string,
  customGasSettings: CustomGasSettings,
  options: { estimatedBaseFee?: string } = {},
): ThunkAction<void, MetaMaskReduxState, unknown, AnyAction> {
  log.debug('background.createCancelTransaction');
  let newTxId: string;

  return (dispatch: MetaMaskReduxDispatch) => {
    const actionId = generateActionId();
    return new Promise<MetaMaskReduxState['metamask']>((resolve, reject) => {
      callBackgroundMethod<MetaMaskReduxState['metamask']>(
        'createCancelTransaction',
        [txId, customGasSettings, { ...options, actionId }],
        (err, newState) => {
          if (err) {
            if (
              err?.message?.includes(
                'Previous transaction is already confirmed',
              )
            ) {
              dispatch(
                showModal({
                  name: 'TRANSACTION_ALREADY_CONFIRMED',
                  originalTransactionId: txId,
                }),
              );
            }
            dispatch(displayWarning(err));
            reject(err);
            return;
          }
          if (newState) {
            const currentNetworkTxList = getCurrentNetworkTransactions({
              metamask: newState,
            });
            const { id } =
              currentNetworkTxList[currentNetworkTxList.length - 1];
            newTxId = id;
            resolve(newState);
          }
        },
      );
    })
      .then((newState) => dispatch(updateMetamaskState(newState)))
      .then(() => newTxId);
  };
}

export function createSpeedUpTransaction(
  txId: string,
  customGasSettings: CustomGasSettings,
  options: { estimatedBaseFee?: string } = {},
): ThunkAction<void, MetaMaskReduxState, unknown, AnyAction> {
  log.debug('background.createSpeedUpTransaction');
  let newTx: TransactionMeta;

  return (dispatch: MetaMaskReduxDispatch) => {
    const actionId = generateActionId();
    return new Promise<MetaMaskReduxState['metamask']>((resolve, reject) => {
      callBackgroundMethod<MetaMaskReduxState['metamask']>(
        'createSpeedUpTransaction',
        [txId, customGasSettings, { ...options, actionId }],
        (err, newState) => {
          if (err) {
            dispatch(displayWarning(err));
            reject(err);
            return;
          }

          if (newState) {
            const currentNetworkTxList =
              getCurrentNetworkTransactions(newState);
            newTx = currentNetworkTxList[currentNetworkTxList.length - 1];
            resolve(newState);
          }
        },
      );
    })
      .then((newState) => dispatch(updateMetamaskState(newState)))
      .then(() => newTx);
  };
}

export function createRetryTransaction(
  txId: string,
  customGasSettings: CustomGasSettings,
): ThunkAction<void, MetaMaskReduxState, unknown, AnyAction> {
  let newTx: TransactionMeta;

  return (dispatch: MetaMaskReduxDispatch) => {
    return new Promise<MetaMaskReduxState['metamask']>((resolve, reject) => {
      const actionId = generateActionId();
      callBackgroundMethod<MetaMaskReduxState['metamask']>(
        'createSpeedUpTransaction',
        [txId, customGasSettings, { actionId }],
        (err, newState) => {
          if (err) {
            dispatch(displayWarning(err));
            reject(err);
            return;
          }
          if (newState) {
            const currentNetworkTxList =
              getCurrentNetworkTransactions(newState);
            newTx = currentNetworkTxList[currentNetworkTxList.length - 1];
            resolve(newState);
          }
        },
      );
    })
      .then((newState) => dispatch(updateMetamaskState(newState)))
      .then(() => newTx);
  };
}

//
// config
//

export function upsertNetworkConfiguration(
  {
    id,
    rpcUrl,
    chainId,
    nickname,
    rpcPrefs,
    ticker = EtherDenomination.ETH,
  }: {
    id?: string;
    rpcUrl: string;
    chainId: string;
    nickname: string;
    rpcPrefs: RPCDefinition['rpcPrefs'];
    ticker: string;
  },
  {
    setActive,
    source,
  }: {
    setActive: boolean;
    source: string;
  },
): ThunkAction<void, MetaMaskReduxState, unknown, AnyAction> {
  return async (dispatch) => {
    log.debug(
      `background.upsertNetworkConfiguration: ${id} ${rpcUrl} ${chainId} ${ticker} ${nickname}`,
    );
    let networkConfigurationId;
    try {
      networkConfigurationId = await submitRequestToBackground(
        'upsertNetworkConfiguration',
        [
          {
            id,
            rpcUrl,
            chainId,
            ticker,
            nickname: nickname || rpcUrl,
            rpcPrefs,
          },
          { setActive, source, referrer: ORIGIN_METAMASK },
        ],
      );
    } catch (error) {
      log.error(error);
      dispatch(displayWarning('Had a problem adding network!'));
    }
    return networkConfigurationId;
  };
}

export function setActiveNetwork(
  networkConfigurationId: string,
): ThunkAction<void, MetaMaskReduxState, unknown, AnyAction> {
  return async (dispatch) => {
    log.debug(`background.setActiveNetwork: ${networkConfigurationId}`);
    try {
      await submitRequestToBackground('setActiveNetwork', [
        networkConfigurationId,
      ]);
    } catch (error) {
      logErrorWithMessage(error);
      dispatch(displayWarning('Had a problem changing networks!'));
    }
  };
}

export async function setActiveNetworkConfigurationId(
  networkConfigurationId: string,
): Promise<undefined> {
  log.debug(
    `background.setActiveNetworkConfigurationId: ${networkConfigurationId}`,
  );
  await submitRequestToBackground('setActiveNetworkConfigurationId', [
    networkConfigurationId,
  ]);
}

export function rollbackToPreviousProvider(): ThunkAction<
  void,
  MetaMaskReduxState,
  unknown,
  AnyAction
> {
  return async (dispatch: MetaMaskReduxDispatch) => {
    try {
      await submitRequestToBackground('rollbackToPreviousProvider');
    } catch (error) {
      logErrorWithMessage(error);
      dispatch(displayWarning('Had a problem changing networks!'));
    }
  };
}

export function removeNetworkConfiguration(
  networkConfigurationId: string,
): ThunkAction<Promise<void>, MetaMaskReduxState, unknown, AnyAction> {
  return (dispatch) => {
    log.debug(
      `background.removeNetworkConfiguration: ${networkConfigurationId}`,
    );
    return new Promise((resolve, reject) => {
      callBackgroundMethod(
        'removeNetworkConfiguration',
        [networkConfigurationId],
        (err) => {
          if (err) {
            logErrorWithMessage(err);
            dispatch(displayWarning('Had a problem removing network!'));
            reject(err);
            return;
          }
          resolve();
        },
      );
    });
  };
}

// Calls the addressBookController to add a new address.
export function addToAddressBook(
  recipient: string,
  nickname = '',
  memo = '',
): ThunkAction<void, MetaMaskReduxState, unknown, AnyAction> {
  log.debug(`background.addToAddressBook`);

  return async (dispatch, getState) => {
    const { chainId } = getProviderConfig(getState());

    let set;
    try {
      set = await submitRequestToBackground('setAddressBook', [
        toChecksumHexAddress(recipient),
        nickname,
        chainId,
        memo,
      ]);
      await forceUpdateMetamaskState(dispatch);
    } catch (error) {
      logErrorWithMessage(error);
      dispatch(displayWarning('Address book failed to update'));
      throw error;
    }
    if (!set) {
      dispatch(displayWarning('Address book failed to update'));
    }
  };
}

/**
 * @description Calls the addressBookController to remove an existing address.
 * @param chainId
 * @param addressToRemove - Address of the entry to remove from the address book
 */
export function removeFromAddressBook(
  chainId: string,
  addressToRemove: string,
): ThunkAction<void, MetaMaskReduxState, unknown, AnyAction> {
  log.debug(`background.removeFromAddressBook`);

  return async (dispatch) => {
    await submitRequestToBackground('removeFromAddressBook', [
      chainId,
      toChecksumHexAddress(addressToRemove),
    ]);
    await forceUpdateMetamaskState(dispatch);
  };
}

export function showNetworkDropdown(): Action {
  return {
    type: actionConstants.NETWORK_DROPDOWN_OPEN,
  };
}

export function hideNetworkDropdown() {
  return {
    type: actionConstants.NETWORK_DROPDOWN_CLOSE,
  };
}

export function showImportTokensModal(): Action {
  return {
    type: actionConstants.IMPORT_TOKENS_POPOVER_OPEN,
  };
}

export function hideImportTokensModal(): Action {
  return {
    type: actionConstants.IMPORT_TOKENS_POPOVER_CLOSE,
  };
}

// TODO: Replace `any` with type
// eslint-disable-next-line @typescript-eslint/no-explicit-any
type ModalPayload = { name: string } & Record<string, any>;

export function showModal(payload: ModalPayload): PayloadAction<ModalPayload> {
  return {
    type: actionConstants.MODAL_OPEN,
    payload,
  };
}

export function hideModal(): Action {
  return {
    type: actionConstants.MODAL_CLOSE,
  };
}

export function showImportNftsModal(payload: {
  tokenAddress?: string;
  tokenId?: string;
  ignoreErc20Token?: boolean;
}) {
  return {
    type: actionConstants.IMPORT_NFTS_MODAL_OPEN,
    payload,
  };
}

export function hideImportNftsModal(): Action {
  return {
    type: actionConstants.IMPORT_NFTS_MODAL_CLOSE,
  };
}

// TODO: Replace `any` with type
// eslint-disable-next-line @typescript-eslint/no-explicit-any
export function setConfirmationExchangeRates(value: Record<string, any>) {
  return {
    type: actionConstants.SET_CONFIRMATION_EXCHANGE_RATES,
    value,
  };
}

export function showIpfsModal(): Action {
  return {
    type: actionConstants.SHOW_IPFS_MODAL_OPEN,
  };
}

export function hideIpfsModal(): Action {
  return {
    type: actionConstants.SHOW_IPFS_MODAL_CLOSE,
  };
}

export function closeCurrentNotificationWindow(): ThunkAction<
  void,
  MetaMaskReduxState,
  unknown,
  AnyAction
> {
  return (_, getState) => {
    const state = getState();
    const approvalFlows = getApprovalFlows(state);
    if (
      getEnvironmentType() === ENVIRONMENT_TYPE_NOTIFICATION &&
      !hasTransactionPendingApprovals(state) &&
      !getIsSigningQRHardwareTransaction(state) &&
      approvalFlows.length === 0
    ) {
      closeNotificationPopup();
    }
  };
}

export function showAlert(msg: string): PayloadAction<string> {
  return {
    type: actionConstants.ALERT_OPEN,
    payload: msg,
  };
}

export function hideAlert(): Action {
  return {
    type: actionConstants.ALERT_CLOSE,
  };
}

export function showDeprecatedNetworkModal(): Action {
  return {
    type: actionConstants.DEPRECATED_NETWORK_POPOVER_OPEN,
  };
}

export function hideDeprecatedNetworkModal(): Action {
  return {
    type: actionConstants.DEPRECATED_NETWORK_POPOVER_CLOSE,
  };
}

/**
 * TODO: this should be moved somewhere else when it makese sense to do so
 */
type NftDropDownState = {
  [address: string]: {
    [chainId: string]: {
      [nftAddress: string]: boolean;
    };
  };
};

export function updateNftDropDownState(
  value: NftDropDownState,
): ThunkAction<void, MetaMaskReduxState, unknown, AnyAction> {
  return async (dispatch: MetaMaskReduxDispatch) => {
    await submitRequestToBackground('updateNftDropDownState', [value]);
    await forceUpdateMetamaskState(dispatch);
  };
}

type QrCodeData = {
  // Address when a Ethereum Address has been detected
  type?: 'address' | string;
  // contains an address key when Ethereum Address detected
  values?: { address?: string } & Json;
};

/**
 * This action will receive two types of values via qrCodeData
 * an object with the following structure {type, values}
 * or null (used to clear the previous value)
 *
 * @param qrCodeData
 */
export function qrCodeDetected(
  qrCodeData: QrCodeData,
): ThunkAction<void, MetaMaskReduxState, unknown, AnyAction> {
  return async (dispatch: MetaMaskReduxDispatch) => {
    await dispatch({
      type: actionConstants.QR_CODE_DETECTED,
      value: qrCodeData,
    });

    // If on the send page, the send slice will listen for the QR_CODE_DETECTED
    // action and update its state. Address changes need to recompute gasLimit
    // so we fire this method so that the send page gasLimit can be recomputed
    dispatch(computeEstimatedGasLimit());
  };
}

export function showLoadingIndication(
  message?: string | ReactFragment,
): PayloadAction<string | ReactFragment | undefined> {
  return {
    type: actionConstants.SHOW_LOADING,
    payload: message,
  };
}

export function showNftStillFetchingIndication(): Action {
  return {
    type: actionConstants.SHOW_NFT_STILL_FETCHING_INDICATION,
  };
}

export function setShowNftDetectionEnablementToast(
  value: boolean,
): PayloadAction<string | ReactFragment | undefined> {
  return {
    type: actionConstants.SHOW_NFT_DETECTION_ENABLEMENT_TOAST,
    payload: value,
  };
}

export function setHardwareWalletDefaultHdPath({
  device,
  path,
}: {
  device: HardwareDeviceNames;
  path: string;
}): PayloadAction<{ device: HardwareDeviceNames; path: string }> {
  return {
    type: actionConstants.SET_HARDWARE_WALLET_DEFAULT_HD_PATH,
    payload: { device, path },
  };
}

export function hideLoadingIndication(): Action {
  return {
    type: actionConstants.HIDE_LOADING,
  };
}

export function hideNftStillFetchingIndication(): Action {
  return {
    type: actionConstants.HIDE_NFT_STILL_FETCHING_INDICATION,
  };
}

/**
 * An action creator for display a warning to the user in various places in the
 * UI. It will not be cleared until a new warning replaces it or `hideWarning`
 * is called.
 *
 * @deprecated This way of displaying a warning is confusing for users and
 * should no longer be used.
 * @param payload - The warning to show.
 * @returns The action to display the warning.
 */
export function displayWarning(payload: unknown): PayloadAction<string> {
  if (isErrorWithMessage(payload)) {
    return {
      type: actionConstants.DISPLAY_WARNING,
      payload: payload.message,
    };
  } else if (typeof payload === 'string') {
    return {
      type: actionConstants.DISPLAY_WARNING,
      payload,
    };
  }
  return {
    type: actionConstants.DISPLAY_WARNING,
    payload: `${payload}`,
  };
}

export function hideWarning() {
  return {
    type: actionConstants.HIDE_WARNING,
  };
}

export function exportAccount(
  password: string,
  address: string,
  setPrivateKey: (key: string) => void,
  setShowHoldToReveal: (show: boolean) => void,
): ThunkAction<void, MetaMaskReduxState, unknown, AnyAction> {
  return function (dispatch) {
    dispatch(showLoadingIndication());

    log.debug(`background.verifyPassword`);
    return new Promise<string>((resolve, reject) => {
      callBackgroundMethod('verifyPassword', [password], function (err) {
        if (err) {
          log.error('Error in verifying password.');
          dispatch(hideLoadingIndication());
          dispatch(displayWarning('Incorrect Password.'));
          reject(err);
          return;
        }
        log.debug(`background.exportAccount`);
        callBackgroundMethod<string>(
          'exportAccount',
          [address, password],
          function (err2, result) {
            dispatch(hideLoadingIndication());

            if (err2) {
              logErrorWithMessage(err2);
              dispatch(displayWarning('Had a problem exporting the account.'));
              reject(err2);
              return;
            }

            setPrivateKey(result as string);
            setShowHoldToReveal(true);
            resolve(result as string);
          },
        );
      });
    });
  };
}

export function exportAccounts(
  password: string,
  addresses: string[],
): ThunkAction<Promise<string[]>, MetaMaskReduxState, unknown, AnyAction> {
  return function (dispatch) {
    log.debug(`background.verifyPassword`);
    return new Promise<string[]>((resolve, reject) => {
      callBackgroundMethod('verifyPassword', [password], function (err) {
        if (err) {
          log.error('Error in submitting password.');
          reject(err);
          return;
        }
        log.debug(`background.exportAccounts`);
        const accountPromises = addresses.map(
          (address) =>
            new Promise<string>((resolve2, reject2) =>
              callBackgroundMethod<string>(
                'exportAccount',
                [address, password],
                function (err2, result) {
                  if (err2) {
                    logErrorWithMessage(err2);
                    dispatch(
                      displayWarning('Had a problem exporting the account.'),
                    );
                    reject2(err2);
                    return;
                  }
                  resolve2(result as string);
                },
              ),
            ),
        );
        resolve(Promise.all(accountPromises));
      });
    });
  };
}

export function showPrivateKey(key: string): PayloadAction<string> {
  return {
    type: actionConstants.SHOW_PRIVATE_KEY,
    payload: key,
  };
}

export function setAccountLabel(
  account: string,
  label: string,
): ThunkAction<Promise<string>, MetaMaskReduxState, unknown, AnyAction> {
  return (dispatch: MetaMaskReduxDispatch) => {
    dispatch(showLoadingIndication());
    log.debug(`background.setAccountLabel`);

    return new Promise((resolve, reject) => {
      callBackgroundMethod('setAccountLabel', [account, label], (err) => {
        dispatch(hideLoadingIndication());

        if (err) {
          dispatch(displayWarning(err));
          reject(err);
          return;
        }

        dispatch({
          type: actionConstants.SET_ACCOUNT_LABEL,
          value: { account, label },
        });
        resolve(account);
      });
    });
  };
}

export function clearAccountDetails(): Action {
  return {
    type: actionConstants.CLEAR_ACCOUNT_DETAILS,
  };
}

export function showSendTokenPage(): Action {
  return {
    type: actionConstants.SHOW_SEND_TOKEN_PAGE,
  };
}

// TODO: Lift to shared folder when it makes sense
type TemporaryFeatureFlagDef = {
  [feature: string]: boolean;
};
type TemporaryPreferenceFlagDef = {
  [preference: string]: boolean | object;
};

export function setFeatureFlag(
  feature: string,
  activated: boolean,
  notificationType: string,
): ThunkAction<
  Promise<TemporaryFeatureFlagDef>,
  MetaMaskReduxState,
  unknown,
  AnyAction
> {
  return (dispatch: MetaMaskReduxDispatch) => {
    dispatch(showLoadingIndication());
    return new Promise((resolve, reject) => {
      callBackgroundMethod<TemporaryFeatureFlagDef>(
        'setFeatureFlag',
        [feature, activated],
        (err, updatedFeatureFlags) => {
          dispatch(hideLoadingIndication());
          if (err) {
            dispatch(displayWarning(err));
            reject(err);
            return;
          }
          notificationType && dispatch(showModal({ name: notificationType }));
          resolve(updatedFeatureFlags as TemporaryFeatureFlagDef);
        },
      );
    });
  };
}

export function setPreference(
  preference: string,
  value: boolean | string | object,
): ThunkAction<
  Promise<TemporaryPreferenceFlagDef>,
  MetaMaskReduxState,
  unknown,
  AnyAction
> {
  return (dispatch: MetaMaskReduxDispatch) => {
    dispatch(showLoadingIndication());
    return new Promise<TemporaryPreferenceFlagDef>((resolve, reject) => {
      callBackgroundMethod<TemporaryPreferenceFlagDef>(
        'setPreference',
        [preference, value],
        (err, updatedPreferences) => {
          dispatch(hideLoadingIndication());
          if (err) {
            dispatch(displayWarning(err));
            reject(err);
            return;
          }
          resolve(updatedPreferences as TemporaryPreferenceFlagDef);
        },
      );
    });
  };
}

export function setDefaultHomeActiveTabName(
  value: string,
): ThunkAction<void, MetaMaskReduxState, unknown, AnyAction> {
  return async (dispatch: MetaMaskReduxDispatch) => {
    await submitRequestToBackground('setDefaultHomeActiveTabName', [value]);
    await forceUpdateMetamaskState(dispatch);
  };
}

export function setUseNativeCurrencyAsPrimaryCurrencyPreference(
  value: boolean,
) {
  return setPreference('useNativeCurrencyAsPrimaryCurrency', value);
}

export function setHideZeroBalanceTokens(value: boolean) {
  return setPreference('hideZeroBalanceTokens', value);
}

export function setShowFiatConversionOnTestnetsPreference(value: boolean) {
  return setPreference('showFiatInTestnets', value);
}

export function setShowTestNetworks(value: boolean) {
  return setPreference('showTestNetworks', value);
}

export function setPetnamesEnabled(value: boolean) {
  return setPreference('petnamesEnabled', value);
}

export function setRedesignedConfirmationsEnabled(value: boolean) {
  return setPreference('redesignedConfirmationsEnabled', value);
}

export function setRedesignedTransactionsEnabled(value: boolean) {
  return setPreference('redesignedTransactionsEnabled', value);
}

export function setFeatureNotificationsEnabled(value: boolean) {
  return setPreference('featureNotificationsEnabled', value);
}

export function setShowExtensionInFullSizeView(value: boolean) {
  return setPreference('showExtensionInFullSizeView', value);
}

export function setRedesignedConfirmationsDeveloperEnabled(value: boolean) {
  return setPreference('isRedesignedConfirmationsDeveloperEnabled', value);
}

export function setSmartTransactionsOptInStatus(
  value: boolean,
): ThunkAction<void, MetaMaskReduxState, unknown, AnyAction> {
  return async (dispatch, getState) => {
    const smartTransactionsOptInStatus = getSmartTransactionsOptInStatus(
      getState(),
    );
    trackMetaMetricsEvent({
      category: MetaMetricsEventCategory.Settings,
      event: MetaMetricsEventName.SettingsUpdated,
      properties: {
        stx_opt_in: value,
        prev_stx_opt_in: smartTransactionsOptInStatus,
      },
    });
    await dispatch(setPreference('smartTransactionsOptInStatus', value));
    await forceUpdateMetamaskState(dispatch);
  };
}

export function setAutoLockTimeLimit(value: number | null) {
  return setPreference('autoLockTimeLimit', value);
}

export function setIncomingTransactionsPreferences(
  chainId: string,
  value: boolean,
): ThunkAction<void, MetaMaskReduxState, unknown, AnyAction> {
  return async (dispatch: MetaMaskReduxDispatch) => {
    dispatch(showLoadingIndication());
    log.debug(`background.setIncomingTransactionsPreferences`);
    await submitRequestToBackground('setIncomingTransactionsPreferences', [
      chainId,
      value,
    ]);
    dispatch(hideLoadingIndication());
  };
}

export function setCompletedOnboarding(): ThunkAction<
  void,
  MetaMaskReduxState,
  unknown,
  AnyAction
> {
  return async (dispatch: MetaMaskReduxDispatch) => {
    dispatch(showLoadingIndication());

    try {
      await submitRequestToBackground('completeOnboarding');
      dispatch(completeOnboarding());
    } catch (err) {
      dispatch(displayWarning(err));
      throw err;
    } finally {
      dispatch(hideLoadingIndication());
    }
  };
}

export function completeOnboarding() {
  return {
    type: actionConstants.COMPLETE_ONBOARDING,
  };
}

export function resetOnboarding(): ThunkAction<
  void,
  MetaMaskReduxState,
  unknown,
  AnyAction
> {
  return async (dispatch) => {
    try {
      await dispatch(setSeedPhraseBackedUp(false));
      dispatch(resetOnboardingAction());
    } catch (err) {
      console.error(err);
    }
  };
}

export function resetOnboardingAction() {
  return {
    type: actionConstants.RESET_ONBOARDING,
  };
}

export function setServiceWorkerKeepAlivePreference(
  value: boolean,
): ThunkAction<void, MetaMaskReduxState, unknown, AnyAction> {
  return async (dispatch: MetaMaskReduxDispatch) => {
    dispatch(showLoadingIndication());
    log.debug(`background.setServiceWorkerKeepAlivePreference`);
    try {
      await submitRequestToBackground('setServiceWorkerKeepAlivePreference', [
        value,
      ]);
    } catch (error) {
      dispatch(displayWarning(error));
    } finally {
      dispatch(hideLoadingIndication());
    }
  };
}

export async function forceUpdateMetamaskState(
  dispatch: MetaMaskReduxDispatch,
) {
  log.debug(`background.getState`);

  let newState;
  try {
    newState = await submitRequestToBackground<MetaMaskReduxState['metamask']>(
      'getState',
    );
  } catch (error) {
    dispatch(displayWarning(error));
    throw error;
  }

  dispatch(updateMetamaskState(newState));
  return newState;
}

export function toggleAccountMenu() {
  return {
    type: actionConstants.TOGGLE_ACCOUNT_MENU,
  };
}

export function toggleNetworkMenu() {
  return {
    type: actionConstants.TOGGLE_NETWORK_MENU,
  };
}

export function setAccountDetailsAddress(address: string) {
  return {
    type: actionConstants.SET_ACCOUNT_DETAILS_ADDRESS,
    payload: address,
  };
}

export function setParticipateInMetaMetrics(
  participationPreference: boolean,
): ThunkAction<
  Promise<[boolean, string]>,
  MetaMaskReduxState,
  unknown,
  AnyAction
> {
  return (dispatch: MetaMaskReduxDispatch) => {
    log.debug(`background.setParticipateInMetaMetrics`);
    return new Promise((resolve, reject) => {
      callBackgroundMethod<string>(
        'setParticipateInMetaMetrics',
        [participationPreference],
        (err, metaMetricsId) => {
          log.debug(err);
          if (err) {
            dispatch(displayWarning(err));
            reject(err);
            return;
          }

          dispatch({
            type: actionConstants.SET_PARTICIPATE_IN_METAMETRICS,
            value: participationPreference,
          });

          resolve([participationPreference, metaMetricsId as string]);
        },
      );
    });
  };
}

export function setDataCollectionForMarketing(
  dataCollectionPreference: boolean,
): ThunkAction<
  Promise<[boolean, string]>,
  MetaMaskReduxState,
  unknown,
  AnyAction
> {
  return async (dispatch: MetaMaskReduxDispatch) => {
    log.debug(`background.setDataCollectionForMarketing`);
    await submitRequestToBackground('setDataCollectionForMarketing', [
      dataCollectionPreference,
    ]);
    dispatch({
      type: actionConstants.SET_DATA_COLLECTION_FOR_MARKETING,
      value: dataCollectionPreference,
    });
  };
}

export function setUseBlockie(
  val: boolean,
): ThunkAction<void, MetaMaskReduxState, unknown, AnyAction> {
  return (dispatch: MetaMaskReduxDispatch) => {
    dispatch(showLoadingIndication());
    log.debug(`background.setUseBlockie`);
    callBackgroundMethod('setUseBlockie', [val], (err) => {
      dispatch(hideLoadingIndication());
      if (err) {
        dispatch(displayWarning(err));
      }
    });
  };
}

export function setUseNonceField(
  val: boolean,
): ThunkAction<void, MetaMaskReduxState, unknown, AnyAction> {
  return async (dispatch: MetaMaskReduxDispatch) => {
    dispatch(showLoadingIndication());
    log.debug(`background.setUseNonceField`);
    try {
      await submitRequestToBackground('setUseNonceField', [val]);
    } catch (error) {
      dispatch(displayWarning(error));
    }
    dispatch(hideLoadingIndication());
  };
}

export function setUsePhishDetect(
  val: boolean,
): ThunkAction<void, MetaMaskReduxState, unknown, AnyAction> {
  return (dispatch: MetaMaskReduxDispatch) => {
    dispatch(showLoadingIndication());
    log.debug(`background.setUsePhishDetect`);
    callBackgroundMethod('setUsePhishDetect', [val], (err) => {
      dispatch(hideLoadingIndication());
      if (err) {
        dispatch(displayWarning(err));
      }
    });
  };
}

export function setUseMultiAccountBalanceChecker(
  val: boolean,
): ThunkAction<void, MetaMaskReduxState, unknown, AnyAction> {
  return (dispatch: MetaMaskReduxDispatch) => {
    dispatch(showLoadingIndication());
    log.debug(`background.setUseMultiAccountBalanceChecker`);
    callBackgroundMethod('setUseMultiAccountBalanceChecker', [val], (err) => {
      dispatch(hideLoadingIndication());
      if (err) {
        dispatch(displayWarning(err));
      }
    });
  };
}

export function setUseSafeChainsListValidation(
  val: boolean,
): ThunkAction<void, MetaMaskReduxState, unknown, AnyAction> {
  return (dispatch: MetaMaskReduxDispatch) => {
    dispatch(showLoadingIndication());
    log.debug(`background.setUseSafeChainsListValidation`);
    callBackgroundMethod('setUseSafeChainsListValidation', [val], (err) => {
      dispatch(hideLoadingIndication());
      if (err) {
        dispatch(displayWarning(err));
      }
    });
  };
}

export function setUseTokenDetection(
  val: boolean,
): ThunkAction<void, MetaMaskReduxState, unknown, AnyAction> {
  return (dispatch: MetaMaskReduxDispatch) => {
    dispatch(showLoadingIndication());
    log.debug(`background.setUseTokenDetection`);
    callBackgroundMethod('setUseTokenDetection', [val], (err) => {
      dispatch(hideLoadingIndication());
      if (err) {
        dispatch(displayWarning(err));
      }
    });
  };
}

export function setOpenSeaEnabled(
  val: boolean,
): ThunkAction<void, MetaMaskReduxState, unknown, AnyAction> {
  return async (dispatch: MetaMaskReduxDispatch) => {
    dispatch(showLoadingIndication());
    log.debug(`background.setOpenSeaEnabled`);
    try {
      await submitRequestToBackground('setOpenSeaEnabled', [val]);
    } finally {
      dispatch(hideLoadingIndication());
    }
  };
}

export function setUseNftDetection(
  val: boolean,
): ThunkAction<void, MetaMaskReduxState, unknown, AnyAction> {
  return async (dispatch: MetaMaskReduxDispatch) => {
    dispatch(showLoadingIndication());
    log.debug(`background.setUseNftDetection`);
    try {
      await submitRequestToBackground('setUseNftDetection', [val]);
    } finally {
      dispatch(hideLoadingIndication());
    }
  };
}

export function setUse4ByteResolution(
  val: boolean,
): ThunkAction<void, MetaMaskReduxState, unknown, AnyAction> {
  return async (dispatch: MetaMaskReduxDispatch) => {
    dispatch(showLoadingIndication());
    log.debug(`background.setUse4ByteResolution`);
    try {
      await submitRequestToBackground('setUse4ByteResolution', [val]);
    } catch (error) {
      dispatch(displayWarning(error));
    } finally {
      dispatch(hideLoadingIndication());
    }
  };
}

export function setUseCurrencyRateCheck(
  val: boolean,
): ThunkAction<void, MetaMaskReduxState, unknown, AnyAction> {
  return (dispatch: MetaMaskReduxDispatch) => {
    dispatch(showLoadingIndication());
    log.debug(`background.setUseCurrencyRateCheck`);
    callBackgroundMethod('setUseCurrencyRateCheck', [val], (err) => {
      dispatch(hideLoadingIndication());
      if (err) {
        dispatch(displayWarning(err));
      }
    });
  };
}

// TokenDetectionController
export function detectTokens(): ThunkAction<
  void,
  MetaMaskReduxState,
  unknown,
  AnyAction
> {
  return async (dispatch: MetaMaskReduxDispatch) => {
    dispatch(showLoadingIndication());
    log.debug(`background.detectTokens`);
    await submitRequestToBackground('detectTokens');
    dispatch(hideLoadingIndication());
    await forceUpdateMetamaskState(dispatch);
  };
}

export function detectNfts(): ThunkAction<
  void,
  MetaMaskReduxState,
  unknown,
  AnyAction
> {
  return async (dispatch: MetaMaskReduxDispatch) => {
    dispatch(showNftStillFetchingIndication());
    log.debug(`background.detectNfts`);
    try {
      await submitRequestToBackground('detectNfts');
    } finally {
      dispatch(hideNftStillFetchingIndication());
    }
    await forceUpdateMetamaskState(dispatch);
  };
}

export function setAdvancedGasFee(
  val: { chainId: Hex; maxBaseFee?: string; priorityFee?: string } | null,
): ThunkAction<void, MetaMaskReduxState, unknown, AnyAction> {
  return (dispatch: MetaMaskReduxDispatch) => {
    dispatch(showLoadingIndication());
    log.debug(`background.setAdvancedGasFee`);
    callBackgroundMethod('setAdvancedGasFee', [val], (err) => {
      dispatch(hideLoadingIndication());
      if (err) {
        dispatch(displayWarning(err));
      }
    });
  };
}

export function setTheme(
  val: ThemeType,
): ThunkAction<void, MetaMaskReduxState, unknown, AnyAction> {
  return async (dispatch: MetaMaskReduxDispatch) => {
    dispatch(showLoadingIndication());
    log.debug(`background.setTheme`);
    try {
      await submitRequestToBackground('setTheme', [val]);
    } finally {
      dispatch(hideLoadingIndication());
    }
  };
}

export function setIpfsGateway(
  val: string,
): ThunkAction<void, MetaMaskReduxState, unknown, AnyAction> {
  return (dispatch: MetaMaskReduxDispatch) => {
    log.debug(`background.setIpfsGateway`);
    callBackgroundMethod('setIpfsGateway', [val], (err) => {
      if (err) {
        dispatch(displayWarning(err));
      }
    });
  };
}

export function toggleExternalServices(
  val: boolean,
): ThunkAction<void, MetaMaskReduxState, unknown, AnyAction> {
  return (dispatch: MetaMaskReduxDispatch) => {
    log.debug(`background.toggleExternalServices`);
    callBackgroundMethod('toggleExternalServices', [val], (err) => {
      if (err) {
        dispatch(displayWarning(err));
      }
    });
  };
}

export function setIsIpfsGatewayEnabled(
  val: string,
): ThunkAction<void, MetaMaskReduxState, unknown, AnyAction> {
  return (dispatch: MetaMaskReduxDispatch) => {
    log.debug(`background.setIsIpfsGatewayEnabled`);
    callBackgroundMethod('setIsIpfsGatewayEnabled', [val], (err) => {
      if (err) {
        dispatch(displayWarning(err));
      }
    });
  };
}

export function setUseAddressBarEnsResolution(
  val: string,
): ThunkAction<void, MetaMaskReduxState, unknown, AnyAction> {
  return (dispatch: MetaMaskReduxDispatch) => {
    log.debug(`background.setUseAddressBarEnsResolution`);
    callBackgroundMethod('setUseAddressBarEnsResolution', [val], (err) => {
      if (err) {
        dispatch(displayWarning(err));
      }
    });
  };
}

export function updateCurrentLocale(
  key: string,
): ThunkAction<void, MetaMaskReduxState, unknown, AnyAction> {
  return async (dispatch: MetaMaskReduxDispatch) => {
    dispatch(showLoadingIndication());

    try {
      await loadRelativeTimeFormatLocaleData(key);
      const localeMessages = await fetchLocale(key);
      const textDirection = await submitRequestToBackground<
        'rtl' | 'ltr' | 'auto'
      >('setCurrentLocale', [key]);
      switchDirection(textDirection);
      dispatch(setCurrentLocale(key, localeMessages));
    } catch (error) {
      dispatch(displayWarning(error));
      return;
    } finally {
      dispatch(hideLoadingIndication());
    }
  };
}

export function setCurrentLocale(
  locale: string,
  messages: {
    [translationKey: string]: { message: string; description?: string };
  },
): PayloadAction<{
  locale: string;
  messages: {
    [translationKey: string]: { message: string; description?: string };
  };
}> {
  return {
    type: actionConstants.SET_CURRENT_LOCALE,
    payload: {
      locale,
      messages,
    },
  };
}

export function setPendingTokens(pendingTokens: {
  customToken?: Token;
  selectedTokens?: {
    [address: string]: Token & { isCustom?: boolean; unlisted?: boolean };
  };
  tokenAddressList: string[];
}) {
  const {
    customToken,
    selectedTokens = {},
    tokenAddressList = [],
  } = pendingTokens;
  const tokens =
    customToken?.address &&
    customToken?.symbol &&
    Boolean(customToken?.decimals >= 0 && customToken?.decimals <= 36)
      ? {
          ...selectedTokens,
          [customToken.address]: {
            ...customToken,
            isCustom: true,
          },
        }
      : selectedTokens;

  Object.keys(tokens).forEach((tokenAddress) => {
    const found = tokenAddressList.find((addr) =>
      isEqualCaseInsensitive(addr, tokenAddress),
    );

    tokens[tokenAddress] = {
      ...tokens[tokenAddress],
      unlisted: !found,
    };
  });

  return {
    type: actionConstants.SET_PENDING_TOKENS,
    payload: tokens,
  };
}

// Swaps

export function setSwapsLiveness(
  swapsLiveness: boolean,
): ThunkAction<void, MetaMaskReduxState, unknown, AnyAction> {
  return async (dispatch: MetaMaskReduxDispatch) => {
    await submitRequestToBackground('setSwapsLiveness', [swapsLiveness]);
    await forceUpdateMetamaskState(dispatch);
  };
}

export function setSwapsFeatureFlags(
  featureFlags: TemporaryFeatureFlagDef,
): ThunkAction<void, MetaMaskReduxState, unknown, AnyAction> {
  return async (dispatch: MetaMaskReduxDispatch) => {
    await submitRequestToBackground('setSwapsFeatureFlags', [featureFlags]);
    await forceUpdateMetamaskState(dispatch);
  };
}

type Quotes = [
  { destinationAmount: string; decimals: number; aggregator: string },
  string,
];

export function fetchAndSetQuotes(
  fetchParams: {
    slippage: string;
    sourceToken: string;
    destinationToken: string;
    value: string;
    fromAddress: string;
    balanceError: string;
    sourceDecimals: number;
  },
  fetchParamsMetaData: {
    sourceTokenInfo: Token;
    destinationTokenInfo: Token;
    accountBalance: string;
    chainId: string;
  },
): ThunkAction<Promise<Quotes>, MetaMaskReduxState, unknown, AnyAction> {
  return async (dispatch: MetaMaskReduxDispatch) => {
    const [quotes, selectedAggId] = await submitRequestToBackground<Quotes>(
      'fetchAndSetQuotes',
      [fetchParams, fetchParamsMetaData],
    );
    await forceUpdateMetamaskState(dispatch);
    return [quotes, selectedAggId];
  };
}

export function setSelectedQuoteAggId(
  aggId: string,
): ThunkAction<void, MetaMaskReduxState, unknown, AnyAction> {
  return async (dispatch: MetaMaskReduxDispatch) => {
    await submitRequestToBackground('setSelectedQuoteAggId', [aggId]);
    await forceUpdateMetamaskState(dispatch);
  };
}

export function setSwapsTokens(
  tokens: Token[],
): ThunkAction<void, MetaMaskReduxState, unknown, AnyAction> {
  return async (dispatch: MetaMaskReduxDispatch) => {
    await submitRequestToBackground('setSwapsTokens', [tokens]);
    await forceUpdateMetamaskState(dispatch);
  };
}

export function clearSwapsQuotes(): ThunkAction<
  void,
  MetaMaskReduxState,
  unknown,
  AnyAction
> {
  return async (dispatch: MetaMaskReduxDispatch) => {
    await submitRequestToBackground('clearSwapsQuotes');
    await forceUpdateMetamaskState(dispatch);
  };
}

export function resetBackgroundSwapsState(): ThunkAction<
  void,
  MetaMaskReduxState,
  unknown,
  AnyAction
> {
  return async (dispatch: MetaMaskReduxDispatch) => {
    await submitRequestToBackground('resetSwapsState');
    await forceUpdateMetamaskState(dispatch);
  };
}

export function setCustomApproveTxData(
  data: string,
): ThunkAction<void, MetaMaskReduxState, unknown, AnyAction> {
  return async (dispatch: MetaMaskReduxDispatch) => {
    await submitRequestToBackground('setCustomApproveTxData', [data]);
    await forceUpdateMetamaskState(dispatch);
  };
}

export function setSwapsTxGasPrice(
  gasPrice: string,
): ThunkAction<void, MetaMaskReduxState, unknown, AnyAction> {
  return async (dispatch: MetaMaskReduxDispatch) => {
    await submitRequestToBackground('setSwapsTxGasPrice', [gasPrice]);
    await forceUpdateMetamaskState(dispatch);
  };
}

export function setSwapsTxGasLimit(
  gasLimit: string,
): ThunkAction<void, MetaMaskReduxState, unknown, AnyAction> {
  return async (dispatch: MetaMaskReduxDispatch) => {
    await submitRequestToBackground('setSwapsTxGasLimit', [gasLimit, true]);
    await forceUpdateMetamaskState(dispatch);
  };
}

export function updateCustomSwapsEIP1559GasParams({
  gasLimit,
  maxFeePerGas,
  maxPriorityFeePerGas,
}: {
  gasLimit: string;
  maxFeePerGas: string;
  maxPriorityFeePerGas: string;
}): ThunkAction<void, MetaMaskReduxState, unknown, AnyAction> {
  return async (dispatch: MetaMaskReduxDispatch) => {
    await Promise.all([
      submitRequestToBackground('setSwapsTxGasLimit', [gasLimit]),
      submitRequestToBackground('setSwapsTxMaxFeePerGas', [maxFeePerGas]),
      submitRequestToBackground('setSwapsTxMaxFeePriorityPerGas', [
        maxPriorityFeePerGas,
      ]),
    ]);
    await forceUpdateMetamaskState(dispatch);
  };
}

// Note that the type widening happening below will resolve when we switch gas
// constants to TypeScript, at which point we'll get better type safety.
// TODO: Remove this comment when gas constants is typescript
export function updateSwapsUserFeeLevel(
  swapsCustomUserFeeLevel: PriorityLevels,
): ThunkAction<void, MetaMaskReduxState, unknown, AnyAction> {
  return async (dispatch: MetaMaskReduxDispatch) => {
    await submitRequestToBackground('setSwapsUserFeeLevel', [
      swapsCustomUserFeeLevel,
    ]);
    await forceUpdateMetamaskState(dispatch);
  };
}

export function setSwapsQuotesPollingLimitEnabled(
  quotesPollingLimitEnabled: boolean,
): ThunkAction<void, MetaMaskReduxState, unknown, AnyAction> {
  return async (dispatch: MetaMaskReduxDispatch) => {
    await submitRequestToBackground('setSwapsQuotesPollingLimitEnabled', [
      quotesPollingLimitEnabled,
    ]);
    await forceUpdateMetamaskState(dispatch);
  };
}

export function safeRefetchQuotes(): ThunkAction<
  void,
  MetaMaskReduxState,
  unknown,
  AnyAction
> {
  return async (dispatch: MetaMaskReduxDispatch) => {
    await submitRequestToBackground('safeRefetchQuotes');
    await forceUpdateMetamaskState(dispatch);
  };
}

export function stopPollingForQuotes(): ThunkAction<
  void,
  MetaMaskReduxState,
  unknown,
  AnyAction
> {
  return async (dispatch: MetaMaskReduxDispatch) => {
    await submitRequestToBackground('stopPollingForQuotes');
    await forceUpdateMetamaskState(dispatch);
  };
}

export function setBackgroundSwapRouteState(
  routeState: '' | 'loading' | 'awaiting' | 'smartTransactionStatus',
): ThunkAction<void, MetaMaskReduxState, unknown, AnyAction> {
  return async (dispatch: MetaMaskReduxDispatch) => {
    await submitRequestToBackground('setBackgroundSwapRouteState', [
      routeState,
    ]);
    await forceUpdateMetamaskState(dispatch);
  };
}

export function resetSwapsPostFetchState(): ThunkAction<
  void,
  MetaMaskReduxState,
  unknown,
  AnyAction
> {
  return async (dispatch: MetaMaskReduxDispatch) => {
    await submitRequestToBackground('resetPostFetchState');
    await forceUpdateMetamaskState(dispatch);
  };
}

export function setSwapsErrorKey(
  errorKey: string,
): ThunkAction<void, MetaMaskReduxState, unknown, AnyAction> {
  return async (dispatch: MetaMaskReduxDispatch) => {
    await submitRequestToBackground('setSwapsErrorKey', [errorKey]);
    await forceUpdateMetamaskState(dispatch);
  };
}

export function setInitialGasEstimate(
  initialAggId: string,
): ThunkAction<void, MetaMaskReduxState, unknown, AnyAction> {
  return async (dispatch: MetaMaskReduxDispatch) => {
    await submitRequestToBackground('setInitialGasEstimate', [initialAggId]);
    await forceUpdateMetamaskState(dispatch);
  };
}

// Bridge
export function setBridgeFeatureFlags(
  featureFlags: BridgeFeatureFlags,
): ThunkAction<void, MetaMaskReduxState, unknown, AnyAction> {
  return async (dispatch: MetaMaskReduxDispatch) => {
    await submitRequestToBackground('setBridgeFeatureFlags', [featureFlags]);
    await forceUpdateMetamaskState(dispatch);
  };
}

// Permissions

export function requestAccountsPermissionWithId(
  origin: string,
): ThunkAction<void, MetaMaskReduxState, unknown, AnyAction> {
  return async (dispatch: MetaMaskReduxDispatch) => {
    const id = await submitRequestToBackground(
      'requestAccountsPermissionWithId',
      [origin],
    );
    await forceUpdateMetamaskState(dispatch);
    return id;
  };
}

/**
 * Approves the permissions request.
 *
 * @param request - The permissions request to approve.
 */
export function approvePermissionsRequest(
  request: PermissionsRequest,
): ThunkAction<void, MetaMaskReduxState, unknown, AnyAction> {
  return (dispatch: MetaMaskReduxDispatch) => {
    callBackgroundMethod('approvePermissionsRequest', [request], (err) => {
      if (err) {
        dispatch(displayWarning(err));
      }
      forceUpdateMetamaskState(dispatch);
    });
  };
}

/**
 * Rejects the permissions request with the given ID.
 *
 * @param requestId - The id of the request to be rejected
 */
export function rejectPermissionsRequest(
  requestId: string,
): ThunkAction<void, MetaMaskReduxState, unknown, AnyAction> {
  return (dispatch: MetaMaskReduxDispatch) => {
    return new Promise((resolve, reject) => {
      callBackgroundMethod('rejectPermissionsRequest', [requestId], (err) => {
        if (err) {
          dispatch(displayWarning(err));
          reject(err);
          return;
        }
        forceUpdateMetamaskState(dispatch).then(resolve).catch(reject);
      });
    });
  };
}

/**
 * Clears the given permissions for the given origin.
 *
 * @param subjects
 */
export function removePermissionsFor(
  subjects: Record<string, NonEmptyArray<string>>,
): ThunkAction<void, MetaMaskReduxState, unknown, AnyAction> {
  return (dispatch: MetaMaskReduxDispatch) => {
    callBackgroundMethod('removePermissionsFor', [subjects], (err) => {
      if (err) {
        dispatch(displayWarning(err));
      }
    });
  };
}

/**
 * Updates the order of networks after drag and drop
 *
 * @param orderedNetworkList
 */
export function updateNetworksList(
  orderedNetworkList: [],
): ThunkAction<void, MetaMaskReduxState, unknown, AnyAction> {
  return async () => {
    await submitRequestToBackground('updateNetworksList', [orderedNetworkList]);
  };
}

/**
 * Updates the pinned accounts list
 *
 * @param pinnedAccountList
 */
export function updateAccountsList(
  pinnedAccountList: [],
): ThunkAction<void, MetaMaskReduxState, unknown, AnyAction> {
  return async () => {
    await submitRequestToBackground('updateAccountsList', [pinnedAccountList]);
  };
}

/**
 * Hides account in the accounts list
 *
 * @param hiddenAccountList
 */
export function updateHiddenAccountsList(
  hiddenAccountList: [],
): ThunkAction<void, MetaMaskReduxState, unknown, AnyAction> {
  return async () => {
    await submitRequestToBackground('updateHiddenAccountsList', [
      hiddenAccountList,
    ]);
  };
}

// Pending Approvals

/**
 * Resolves a pending approval and closes the current notification window if no
 * further approvals are pending after the background state updates.
 *
 * @param id - The pending approval id
 * @param [value] - The value required to confirm a pending approval
 */
export function resolvePendingApproval(
  id: string,
  value: unknown,
): ThunkAction<void, MetaMaskReduxState, unknown, AnyAction> {
  return async (_dispatch: MetaMaskReduxDispatch) => {
    await submitRequestToBackground('resolvePendingApproval', [id, value]);
    // Before closing the current window, check if any additional confirmations
    // are added as a result of this confirmation being accepted

    ///: BEGIN:ONLY_INCLUDE_IF(build-main,build-beta,build-flask)
    const { pendingApprovals } = await forceUpdateMetamaskState(_dispatch);
    if (Object.values(pendingApprovals).length === 0) {
      _dispatch(closeCurrentNotificationWindow());
    }
    ///: END:ONLY_INCLUDE_IF
  };
}

/**
 * Rejects a pending approval and closes the current notification window if no
 * further approvals are pending after the background state updates.
 *
 * @param id - The pending approval id
 * @param [error] - The error to throw when rejecting the approval
 */
export function rejectPendingApproval(
  id: string,
  error: unknown,
): ThunkAction<void, MetaMaskReduxState, unknown, AnyAction> {
  return async (dispatch: MetaMaskReduxDispatch) => {
    await submitRequestToBackground('rejectPendingApproval', [id, error]);
    // Before closing the current window, check if any additional confirmations
    // are added as a result of this confirmation being rejected
    const { pendingApprovals } = await forceUpdateMetamaskState(dispatch);
    if (Object.values(pendingApprovals).length === 0) {
      dispatch(closeCurrentNotificationWindow());
    }
  };
}

/**
 * Rejects all approvals for the given messages
 *
 * @param messageList - The list of messages to reject
 */
export function rejectAllMessages(
  messageList: [],
): ThunkAction<void, MetaMaskReduxState, unknown, AnyAction> {
  return async (dispatch: MetaMaskReduxDispatch) => {
    const userRejectionError = serializeError(
      ethErrors.provider.userRejectedRequest(),
    );
    await Promise.all(
      messageList.map(
        async ({ id }) =>
          await submitRequestToBackground('rejectPendingApproval', [
            id,
            userRejectionError,
          ]),
      ),
    );
    const { pendingApprovals } = await forceUpdateMetamaskState(dispatch);
    if (Object.values(pendingApprovals).length === 0) {
      dispatch(closeCurrentNotificationWindow());
    }
  };
}

export function setFirstTimeFlowType(
  type: FirstTimeFlowType,
<<<<<<< HEAD
): ThunkAction<void, MetaMaskReduxState, unknown, AnyAction> {
  return (dispatch: MetaMaskReduxDispatch) => {
    log.debug(`background.setFirstTimeFlowType`);
    callBackgroundMethod('setFirstTimeFlowType', [type], (err) => {
      if (err) {
        dispatch(displayWarning(err));
      }
    });
    dispatch({
      type: actionConstants.SET_FIRST_TIME_FLOW_TYPE,
      value: type,
    });
=======
): ThunkAction<Promise<void>, MetaMaskReduxState, unknown, AnyAction> {
  return async (dispatch: MetaMaskReduxDispatch) => {
    try {
      log.debug(`background.setFirstTimeFlowType`);
      await submitRequestToBackground('setFirstTimeFlowType', [type]);
      dispatch({
        type: actionConstants.SET_FIRST_TIME_FLOW_TYPE,
        value: type,
      });
    } catch (err) {
      dispatch(displayWarning(err));
    }
>>>>>>> b960add2
  };
}

export function setSelectedNetworkConfigurationId(
  networkConfigurationId: string,
): PayloadAction<string> {
  return {
    type: actionConstants.SET_SELECTED_NETWORK_CONFIGURATION_ID,
    payload: networkConfigurationId,
  };
}

export function setNewNetworkAdded({
  networkConfigurationId,
  nickname,
}: {
  networkConfigurationId: string;
  nickname: string;
}): PayloadAction<object> {
  return {
    type: actionConstants.SET_NEW_NETWORK_ADDED,
    payload: { networkConfigurationId, nickname },
  };
}

export function setEditedNetwork(
  payload:
    | {
        networkConfigurationId: string;
        nickname: string;
        editCompleted: boolean;
      }
    | undefined = undefined,
): PayloadAction<object> {
  return { type: actionConstants.SET_EDIT_NETWORK, payload };
}

export function setNewNftAddedMessage(
  newNftAddedMessage: string,
): PayloadAction<string> {
  return {
    type: actionConstants.SET_NEW_NFT_ADDED_MESSAGE,
    payload: newNftAddedMessage,
  };
}

export function setRemoveNftMessage(
  removeNftMessage: string,
): PayloadAction<string> {
  return {
    type: actionConstants.SET_REMOVE_NFT_MESSAGE,
    payload: removeNftMessage,
  };
}

export function setNewTokensImported(
  newTokensImported: string,
): PayloadAction<string> {
  return {
    type: actionConstants.SET_NEW_TOKENS_IMPORTED,
    payload: newTokensImported,
  };
}

export function setNewTokensImportedError(
  newTokensImportedError: string,
): PayloadAction<string> {
  return {
    type: actionConstants.SET_NEW_TOKENS_IMPORTED_ERROR,
    payload: newTokensImportedError,
  };
}

export function setLastActiveTime(): ThunkAction<
  void,
  MetaMaskReduxState,
  unknown,
  AnyAction
> {
  return (dispatch: MetaMaskReduxDispatch) => {
    callBackgroundMethod('setLastActiveTime', [], (err) => {
      if (err) {
        dispatch(displayWarning(err));
      }
    });
  };
}

export function setDismissSeedBackUpReminder(
  value: boolean,
): ThunkAction<void, MetaMaskReduxState, unknown, AnyAction> {
  return async (dispatch: MetaMaskReduxDispatch) => {
    dispatch(showLoadingIndication());
    await submitRequestToBackground('setDismissSeedBackUpReminder', [value]);
    dispatch(hideLoadingIndication());
  };
}

export function getRpcMethodPreferences(): ThunkAction<
  void,
  MetaMaskReduxState,
  unknown,
  AnyAction
> {
  return async (dispatch: MetaMaskReduxDispatch) => {
    dispatch(showLoadingIndication());
    await submitRequestToBackground('getRpcMethodPreferences', []);
    dispatch(hideLoadingIndication());
  };
}

export function setConnectedStatusPopoverHasBeenShown(): ThunkAction<
  void,
  MetaMaskReduxState,
  unknown,
  AnyAction
> {
  return () => {
    callBackgroundMethod('setConnectedStatusPopoverHasBeenShown', [], (err) => {
      if (isErrorWithMessage(err)) {
        throw new Error(err.message);
      }
    });
  };
}

export function setRecoveryPhraseReminderHasBeenShown() {
  return () => {
    callBackgroundMethod('setRecoveryPhraseReminderHasBeenShown', [], (err) => {
      if (isErrorWithMessage(err)) {
        throw new Error(err.message);
      }
    });
  };
}

export function setRecoveryPhraseReminderLastShown(
  lastShown: number,
): ThunkAction<void, MetaMaskReduxState, unknown, AnyAction> {
  return () => {
    callBackgroundMethod(
      'setRecoveryPhraseReminderLastShown',
      [lastShown],
      (err) => {
        if (isErrorWithMessage(err)) {
          throw new Error(err.message);
        }
      },
    );
  };
}

export function setTermsOfUseLastAgreed(lastAgreed: number) {
  return async () => {
    await submitRequestToBackground('setTermsOfUseLastAgreed', [lastAgreed]);
  };
}

export function setSurveyLinkLastClickedOrClosed(time: number) {
  return async () => {
    await submitRequestToBackground('setSurveyLinkLastClickedOrClosed', [time]);
  };
}

export function setNewPrivacyPolicyToastClickedOrClosed() {
  return async () => {
    await submitRequestToBackground('setNewPrivacyPolicyToastClickedOrClosed');
  };
}

export function setOnboardingDate() {
  return async () => {
    await submitRequestToBackground('setOnboardingDate');
  };
}

export function setNewPrivacyPolicyToastShownDate(time: number) {
  return async () => {
    await submitRequestToBackground('setNewPrivacyPolicyToastShownDate', [
      time,
    ]);
  };
}

export function setOutdatedBrowserWarningLastShown(lastShown: number) {
  return async () => {
    await submitRequestToBackground('setOutdatedBrowserWarningLastShown', [
      lastShown,
    ]);
  };
}

export function getContractMethodData(
  data = '',
): ThunkAction<void, MetaMaskReduxState, unknown, AnyAction> {
  return async (dispatch: MetaMaskReduxDispatch, getState) => {
    const prefixedData = addHexPrefix(data);
    const fourBytePrefix = prefixedData.slice(0, 10);
    if (fourBytePrefix.length < 10) {
      return {};
    }
    const { knownMethodData, use4ByteResolution } = getState().metamask;
    if (
      knownMethodData?.[fourBytePrefix] &&
      Object.keys(knownMethodData[fourBytePrefix]).length !== 0
    ) {
      return knownMethodData[fourBytePrefix];
    }

    log.debug(`loadingMethodData`);

    const { name, params } = (await getMethodDataAsync(
      fourBytePrefix,
      use4ByteResolution,
    )) as {
      name: string;
      params: unknown;
    };

    callBackgroundMethod(
      'addKnownMethodData',
      [fourBytePrefix, { name, params }],
      (err) => {
        if (err) {
          dispatch(displayWarning(err));
        }
      },
    );
    return { name, params };
  };
}

export function setSeedPhraseBackedUp(
  seedPhraseBackupState: boolean,
): ThunkAction<void, MetaMaskReduxState, unknown, AnyAction> {
  return (dispatch: MetaMaskReduxDispatch) => {
    log.debug(`background.setSeedPhraseBackedUp`);
    return new Promise((resolve, reject) => {
      callBackgroundMethod(
        'setSeedPhraseBackedUp',
        [seedPhraseBackupState],
        (err) => {
          if (err) {
            dispatch(displayWarning(err));
            reject(err);
            return;
          }
          forceUpdateMetamaskState(dispatch).then(resolve).catch(reject);
        },
      );
    });
  };
}

export function setNextNonce(nextNonce: string): PayloadAction<string> {
  return {
    type: actionConstants.SET_NEXT_NONCE,
    payload: nextNonce,
  };
}

/**
 * This function initiates the nonceLock in the background for the given
 * address, and returns the next nonce to use. It then calls setNextNonce which
 * sets the nonce in state on the nextNonce key. NOTE: The nextNonce key is
 * actually ephemeral application state. It does not appear to be part of the
 * background state.
 *
 * TODO: move this to a different slice, MetaMask slice will eventually be
 * deprecated because it should not contain any ephemeral/app state but just
 * background state. In addition we should key nextNonce by address to prevent
 * accidental usage of a stale nonce as the call to getNextNonce only works for
 * the currently selected address.
 *
 * @returns
 */
export function getNextNonce(): ThunkAction<
  Promise<string>,
  MetaMaskReduxState,
  unknown,
  AnyAction
> {
  return async (dispatch, getState) => {
    const { address } = getSelectedInternalAccount(getState());
    const networkClientId = getSelectedNetworkClientId(getState());
    let nextNonce;
    try {
      nextNonce = await submitRequestToBackground<string>('getNextNonce', [
        address,
        networkClientId,
      ]);
    } catch (error) {
      dispatch(displayWarning(error));
      throw error;
    }
    dispatch(setNextNonce(nextNonce));
    return nextNonce;
  };
}

export function setRequestAccountTabIds(requestAccountTabIds: {
  [origin: string]: string;
}): PayloadAction<{
  [origin: string]: string;
}> {
  return {
    type: actionConstants.SET_REQUEST_ACCOUNT_TABS,
    payload: requestAccountTabIds,
  };
}

export function getRequestAccountTabIds(): ThunkAction<
  void,
  MetaMaskReduxState,
  unknown,
  AnyAction
> {
  return async (dispatch: MetaMaskReduxDispatch) => {
    const requestAccountTabIds = await submitRequestToBackground<{
      [origin: string]: string;
    }>('getRequestAccountTabIds');
    dispatch(setRequestAccountTabIds(requestAccountTabIds));
  };
}

export function setOpenMetamaskTabsIDs(openMetaMaskTabIDs: {
  [tabId: string]: boolean;
}): PayloadAction<{ [tabId: string]: boolean }> {
  return {
    type: actionConstants.SET_OPEN_METAMASK_TAB_IDS,
    payload: openMetaMaskTabIDs,
  };
}

export function getOpenMetamaskTabsIds(): ThunkAction<
  void,
  MetaMaskReduxState,
  unknown,
  AnyAction
> {
  return async (dispatch: MetaMaskReduxDispatch) => {
    const openMetaMaskTabIDs = await submitRequestToBackground<{
      [tabId: string]: boolean;
    }>('getOpenMetamaskTabsIds');
    dispatch(setOpenMetamaskTabsIDs(openMetaMaskTabIDs));
  };
}

export async function attemptLedgerTransportCreation() {
  return await submitRequestToBackground('attemptLedgerTransportCreation');
}

/**
 * This method deduplicates error reports to sentry by maintaining a state
 * object 'singleExceptions' in the app slice. The only place this state object
 * is accessed from is within this method, to check if it has already seen and
 * therefore tracked this error. This is to avoid overloading sentry with lots
 * of duplicate errors.
 *
 * @param error
 * @returns
 */
export function captureSingleException(
  error: string,
): ThunkAction<void, MetaMaskReduxState, unknown, AnyAction> {
  return async (dispatch, getState) => {
    const { singleExceptions } = getState().appState;
    if (!(error in singleExceptions)) {
      dispatch({
        type: actionConstants.CAPTURE_SINGLE_EXCEPTION,
        value: error,
      });
      captureException(Error(error));
    }
  };
}

// Wrappers around promisifedBackground
/**
 * The "actions" below are not actions nor action creators. They cannot use
 * dispatch nor should they be dispatched when used. Instead they can be
 * called directly. These wrappers will be moved into their location at some
 * point in the future.
 */

export function estimateGas(params: TransactionParams): Promise<Hex> {
  return submitRequestToBackground('estimateGas', [params]);
}

export async function updateTokenType(
  tokenAddress: string,
): Promise<Token | undefined> {
  try {
    return await submitRequestToBackground('updateTokenType', [tokenAddress]);
  } catch (error) {
    logErrorWithMessage(error);
  }
  return undefined;
}

export async function addPollingTokenToAppState(pollingToken: string) {
  return submitRequestToBackground('addPollingTokenToAppState', [
    pollingToken,
    POLLING_TOKEN_ENVIRONMENT_TYPES[getEnvironmentType()],
  ]);
}

export async function removePollingTokenFromAppState(pollingToken: string) {
  return submitRequestToBackground('removePollingTokenFromAppState', [
    pollingToken,
    POLLING_TOKEN_ENVIRONMENT_TYPES[getEnvironmentType()],
  ]);
}

/**
 * Informs the CurrencyRateController that the UI requires currency rate polling
 *
 * @param networkClientId - unique identifier for the network client
 * @returns polling token that can be used to stop polling
 */
export async function currencyRateStartPollingByNetworkClientId(
  networkClientId: string,
): Promise<string> {
  const pollingToken = await submitRequestToBackground(
    'currencyRateStartPollingByNetworkClientId',
    [networkClientId],
  );
  await addPollingTokenToAppState(pollingToken);
  return pollingToken;
}

/**
 * Informs the CurrencyRateController that the UI no longer requires currency rate polling
 * for the given network client.
 * If all network clients unsubscribe, the controller stops polling.
 *
 * @param pollingToken - Poll token received from calling startPollingByNetworkClientId
 */
export async function currencyRateStopPollingByPollingToken(
  pollingToken: string,
) {
  await submitRequestToBackground('currencyRateStopPollingByPollingToken', [
    pollingToken,
  ]);
  await removePollingTokenFromAppState(pollingToken);
}

/**
 * Informs the GasFeeController that the UI requires gas fee polling
 *
 * @param networkClientId - unique identifier for the network client
 * @returns polling token that can be used to stop polling
 */
export async function gasFeeStartPollingByNetworkClientId(
  networkClientId: string,
) {
  const pollingToken = await submitRequestToBackground(
    'gasFeeStartPollingByNetworkClientId',
    [networkClientId],
  );
  await addPollingTokenToAppState(pollingToken);
  return pollingToken;
}

/**
 * Informs the GasFeeController that the UI no longer requires gas fee polling
 * for the given network client.
 * If all network clients unsubscribe, the controller stops polling.
 *
 * @param pollingToken - Poll token received from calling startPollingByNetworkClientId
 */
export async function gasFeeStopPollingByPollingToken(pollingToken: string) {
  await submitRequestToBackground('gasFeeStopPollingByPollingToken', [
    pollingToken,
  ]);
  await removePollingTokenFromAppState(pollingToken);
}

export function getGasFeeTimeEstimate(
  maxPriorityFeePerGas: string,
  maxFeePerGas: string,
): Promise<ReturnType<GasFeeController['getTimeEstimate']>> {
  return submitRequestToBackground('getGasFeeTimeEstimate', [
    maxPriorityFeePerGas,
    maxFeePerGas,
  ]);
}

export async function closeNotificationPopup() {
  await submitRequestToBackground('markNotificationPopupAsAutomaticallyClosed');
  global.platform.closeCurrentWindow();
}

/**
 * @param payload - details of the event to track
 * @param options - options for routing/handling of event
 * @returns
 */
export function trackMetaMetricsEvent(
  payload: MetaMetricsEventPayload,
  options?: MetaMetricsEventOptions,
) {
  return submitRequestToBackground('trackMetaMetricsEvent', [
    { ...payload, actionId: generateActionId() },
    options,
  ]);
}

export function createEventFragment(
  options: MetaMetricsEventFragment,
): Promise<string> {
  const actionId = generateActionId();
  return submitRequestToBackground('createEventFragment', [
    { ...options, actionId },
  ]);
}

export function createTransactionEventFragment(
  transactionId: string,
): Promise<string> {
  const actionId = generateActionId();
  return submitRequestToBackground('createTransactionEventFragment', [
    {
      transactionId,
      actionId,
    },
  ]);
}

export function updateEventFragment(
  id: string,
  payload: MetaMetricsEventFragment,
) {
  return submitRequestToBackground('updateEventFragment', [id, payload]);
}

export function finalizeEventFragment(
  id: string,
  options?: {
    abandoned?: boolean;
    page?: MetaMetricsPageObject;
    referrer?: MetaMetricsReferrerObject;
  },
) {
  return submitRequestToBackground('finalizeEventFragment', [id, options]);
}

/**
 * @param payload - details of the page viewed
 * @param options - options for handling the page view
 */
export function trackMetaMetricsPage(
  payload: MetaMetricsPagePayload,
  options: MetaMetricsPageOptions,
) {
  return submitRequestToBackground('trackMetaMetricsPage', [
    { ...payload, actionId: generateActionId() },
    options,
  ]);
}

export function resetViewedNotifications() {
  return submitRequestToBackground('resetViewedNotifications');
}

export function updateViewedNotifications(notificationIdViewedStatusMap: {
  [notificationId: string]: boolean;
}) {
  return submitRequestToBackground('updateViewedNotifications', [
    notificationIdViewedStatusMap,
  ]);
}

export async function setAlertEnabledness(
  alertId: string,
  enabledness: boolean,
) {
  await submitRequestToBackground('setAlertEnabledness', [
    alertId,
    enabledness,
  ]);
}

export async function setUnconnectedAccountAlertShown(origin: string) {
  await submitRequestToBackground('setUnconnectedAccountAlertShown', [origin]);
}

export async function setWeb3ShimUsageAlertDismissed(origin: string) {
  await submitRequestToBackground('setWeb3ShimUsageAlertDismissed', [origin]);
}

// Smart Transactions Controller
export function clearSmartTransactionFees() {
  submitRequestToBackground('clearSmartTransactionFees');
}

export function fetchSmartTransactionFees(
  unsignedTransaction: Partial<TransactionParams> & { chainId: string },
  approveTxParams: TransactionParams,
): ThunkAction<void, MetaMaskReduxState, unknown, AnyAction> {
  return async (dispatch: MetaMaskReduxDispatch) => {
    if (approveTxParams) {
      approveTxParams.value = '0x0';
    }
    try {
      const smartTransactionFees = await await submitRequestToBackground(
        'fetchSmartTransactionFees',
        [unsignedTransaction, approveTxParams],
      );
      dispatch({
        type: actionConstants.SET_SMART_TRANSACTIONS_ERROR,
        payload: null,
      });
      return smartTransactionFees;
    } catch (err) {
      logErrorWithMessage(err);
      if (isErrorWithMessage(err) && err.message.startsWith('Fetch error:')) {
        const errorObj = parseSmartTransactionsError(err.message);
        dispatch({
          type: actionConstants.SET_SMART_TRANSACTIONS_ERROR,
          payload: errorObj,
        });
      }
      throw err;
    }
  };
}

type TemporarySmartTransactionGasFees = {
  maxFeePerGas: string;
  maxPriorityFeePerGas: string;
  gas: string;
  value: string;
};

const createSignedTransactions = async (
  unsignedTransaction: Partial<TransactionParams> & { chainId: string },
  fees: TemporarySmartTransactionGasFees[],
  areCancelTransactions?: boolean,
): Promise<TransactionParams[]> => {
  const unsignedTransactionsWithFees = fees.map((fee) => {
    const unsignedTransactionWithFees = {
      ...unsignedTransaction,
      maxFeePerGas: decimalToHex(fee.maxFeePerGas),
      maxPriorityFeePerGas: decimalToHex(fee.maxPriorityFeePerGas),
      gas: areCancelTransactions
        ? decimalToHex(21000) // It has to be 21000 for cancel transactions, otherwise the API would reject it.
        : unsignedTransaction.gas,
      value: unsignedTransaction.value,
    };
    if (areCancelTransactions) {
      unsignedTransactionWithFees.to = unsignedTransactionWithFees.from;
      unsignedTransactionWithFees.data = '0x';
    }
    return unsignedTransactionWithFees;
  });
  const signedTransactions = await submitRequestToBackground<
    TransactionParams[]
  >('approveTransactionsWithSameNonce', [unsignedTransactionsWithFees]);
  return signedTransactions;
};

export function signAndSendSmartTransaction({
  unsignedTransaction,
  smartTransactionFees,
}: {
  unsignedTransaction: Partial<TransactionParams> & { chainId: string };
  smartTransactionFees: {
    fees: TemporarySmartTransactionGasFees[];
    cancelFees: TemporarySmartTransactionGasFees[];
  };
}): ThunkAction<Promise<string>, MetaMaskReduxState, unknown, AnyAction> {
  return async (dispatch: MetaMaskReduxDispatch) => {
    const signedTransactions = await createSignedTransactions(
      unsignedTransaction,
      smartTransactionFees.fees,
    );
    const signedCanceledTransactions = await createSignedTransactions(
      unsignedTransaction,
      smartTransactionFees.cancelFees,
      true,
    );
    try {
      const response = await submitRequestToBackground<{ uuid: string }>(
        'submitSignedTransactions',
        [
          {
            signedTransactions,
            signedCanceledTransactions,
            txParams: unsignedTransaction,
          },
        ],
      ); // Returns e.g.: { uuid: 'dP23W7c2kt4FK9TmXOkz1UM2F20' }
      return response.uuid;
    } catch (err) {
      logErrorWithMessage(err);
      if (isErrorWithMessage(err) && err.message.startsWith('Fetch error:')) {
        const errorObj = parseSmartTransactionsError(err.message);
        dispatch({
          type: actionConstants.SET_SMART_TRANSACTIONS_ERROR,
          payload: errorObj,
        });
      }
      throw err;
    }
  };
}

export function updateSmartTransaction(
  uuid: string,
  txMeta: TransactionMeta,
): ThunkAction<void, MetaMaskReduxState, unknown, AnyAction> {
  return async (dispatch: MetaMaskReduxDispatch) => {
    try {
      await submitRequestToBackground('updateSmartTransaction', [
        {
          uuid,
          ...txMeta,
        },
      ]);
    } catch (err) {
      logErrorWithMessage(err);
      if (isErrorWithMessage(err) && err.message.startsWith('Fetch error:')) {
        const errorObj = parseSmartTransactionsError(err.message);
        dispatch({
          type: actionConstants.SET_SMART_TRANSACTIONS_ERROR,
          payload: errorObj,
        });
      }
      throw err;
    }
  };
}

export function setSmartTransactionsRefreshInterval(
  refreshInterval: number,
): ThunkAction<void, MetaMaskReduxState, unknown, AnyAction> {
  return async () => {
    try {
      await submitRequestToBackground('setStatusRefreshInterval', [
        refreshInterval,
      ]);
    } catch (err) {
      logErrorWithMessage(err);
    }
  };
}

export function cancelSmartTransaction(
  uuid: string,
): ThunkAction<void, MetaMaskReduxState, unknown, AnyAction> {
  return async (dispatch: MetaMaskReduxDispatch) => {
    try {
      await submitRequestToBackground('cancelSmartTransaction', [uuid]);
    } catch (err) {
      logErrorWithMessage(err);
      if (isErrorWithMessage(err) && err.message.startsWith('Fetch error:')) {
        const errorObj = parseSmartTransactionsError(err.message);
        dispatch({
          type: actionConstants.SET_SMART_TRANSACTIONS_ERROR,
          payload: errorObj,
        });
      }
      throw err;
    }
  };
}

// TODO: Not a thunk but rather a wrapper around a background call
export function fetchSmartTransactionsLiveness() {
  return async () => {
    try {
      await submitRequestToBackground('fetchSmartTransactionsLiveness');
    } catch (err) {
      logErrorWithMessage(err);
    }
  };
}

export function dismissSmartTransactionsErrorMessage(): Action {
  return {
    type: actionConstants.DISMISS_SMART_TRANSACTIONS_ERROR_MESSAGE,
  };
}

// App state
export function hideTestNetMessage() {
  return submitRequestToBackground('setShowTestnetMessageInDropdown', [false]);
}

export function hideBetaHeader() {
  return submitRequestToBackground('setShowBetaHeader', [false]);
}

export function hidePermissionsTour() {
  return submitRequestToBackground('setShowPermissionsTour', [false]);
}

export function hideAccountBanner() {
  return submitRequestToBackground('setShowAccountBanner', [false]);
}

export function hideNetworkBanner() {
  return submitRequestToBackground('setShowNetworkBanner', [false]);
}

export function neverShowSwitchedNetworkMessage() {
  return submitRequestToBackground('setSwitchedNetworkNeverShowMessage', [
    true,
  ]);
}

/**
 * Sends the background state the networkClientId and domain upon network switch
 *
 * @param selectedTabOrigin - The origin to set the new networkClientId for
 * @param networkClientId - The new networkClientId
 */
export function setNetworkClientIdForDomain(
  selectedTabOrigin: string,
  networkClientId: string,
): Promise<void> {
  return submitRequestToBackground('setNetworkClientIdForDomain', [
    selectedTabOrigin,
    networkClientId,
  ]);
}

export function setSecurityAlertsEnabled(val: boolean): void {
  try {
    submitRequestToBackground('setSecurityAlertsEnabled', [val]);
  } catch (error) {
    logErrorWithMessage(error);
  }
}

<<<<<<< HEAD
=======
export async function setWatchEthereumAccountEnabled(value: boolean) {
  try {
    await submitRequestToBackground('setWatchEthereumAccountEnabled', [value]);
  } catch (error) {
    logErrorWithMessage(error);
  }
}

>>>>>>> b960add2
export async function setBitcoinSupportEnabled(value: boolean) {
  try {
    await submitRequestToBackground('setBitcoinSupportEnabled', [value]);
  } catch (error) {
    logErrorWithMessage(error);
  }
}

export async function setBitcoinTestnetSupportEnabled(value: boolean) {
  try {
    await submitRequestToBackground('setBitcoinTestnetSupportEnabled', [value]);
  } catch (error) {
    logErrorWithMessage(error);
  }
}

///: BEGIN:ONLY_INCLUDE_IF(keyring-snaps)
export async function setAddSnapAccountEnabled(value: boolean): Promise<void> {
  try {
    await submitRequestToBackground('setAddSnapAccountEnabled', [value]);
  } catch (error) {
    logErrorWithMessage(error);
  }
}

export function showKeyringSnapRemovalModal(payload: {
  snapName: string;
  result: 'success' | 'failed';
}) {
  return {
    type: actionConstants.SHOW_KEYRING_SNAP_REMOVAL_RESULT,
    payload,
  };
}

export function hideKeyringRemovalResultModal() {
  return {
    type: actionConstants.HIDE_KEYRING_SNAP_REMOVAL_RESULT,
  };
}

export async function getSnapAccountsById(snapId: string): Promise<string[]> {
  const addresses: string[] = await submitRequestToBackground(
    'getAccountsBySnapId',
    [snapId],
  );

  return addresses;
}
///: END:ONLY_INCLUDE_IF

export function setUseRequestQueue(val: boolean): void {
  try {
    submitRequestToBackground('setUseRequestQueue', [val]);
  } catch (error) {
    logErrorWithMessage(error);
  }
}

export function setUseExternalNameSources(val: boolean): void {
  try {
    submitRequestToBackground('setUseExternalNameSources', [val]);
  } catch (error) {
    logErrorWithMessage(error);
  }
}

export function setUseTransactionSimulations(val: boolean): void {
  try {
    submitRequestToBackground('setUseTransactionSimulations', [val]);
  } catch (error) {
    logErrorWithMessage(error);
  }
}

export function setFirstTimeUsedNetwork(chainId: string) {
  return submitRequestToBackground('setFirstTimeUsedNetwork', [chainId]);
}

// QR Hardware Wallets
export async function submitQRHardwareCryptoHDKey(cbor: Hex) {
  await submitRequestToBackground('submitQRHardwareCryptoHDKey', [cbor]);
}

export async function submitQRHardwareCryptoAccount(cbor: Hex) {
  await submitRequestToBackground('submitQRHardwareCryptoAccount', [cbor]);
}

export function cancelSyncQRHardware(): ThunkAction<
  void,
  MetaMaskReduxState,
  unknown,
  AnyAction
> {
  return async (dispatch: MetaMaskReduxDispatch) => {
    dispatch(hideLoadingIndication());
    await submitRequestToBackground('cancelSyncQRHardware');
  };
}

export async function submitQRHardwareSignature(requestId: string, cbor: Hex) {
  await submitRequestToBackground('submitQRHardwareSignature', [
    requestId,
    cbor,
  ]);
}

export function cancelQRHardwareSignRequest(): ThunkAction<
  void,
  MetaMaskReduxState,
  unknown,
  AnyAction
> {
  return async (dispatch: MetaMaskReduxDispatch) => {
    dispatch(hideLoadingIndication());
    await submitRequestToBackground('cancelQRHardwareSignRequest');
  };
}

export function requestUserApproval({
  origin,
  type,
  requestData,
}: {
  origin: string;
  type: string;
  requestData: object;
}): ThunkAction<void, MetaMaskReduxState, unknown, AnyAction> {
  return async (dispatch: MetaMaskReduxDispatch) => {
    try {
      await submitRequestToBackground('requestUserApproval', [
        {
          origin,
          type,
          requestData,
        },
      ]);
    } catch (error) {
      logErrorWithMessage(error);
      dispatch(displayWarning('Had trouble requesting user approval'));
    }
  };
}

export async function getCurrentNetworkEIP1559Compatibility(): Promise<
  boolean | undefined
> {
  let networkEIP1559Compatibility;
  try {
    networkEIP1559Compatibility = await submitRequestToBackground<boolean>(
      'getCurrentNetworkEIP1559Compatibility',
    );
  } catch (error) {
    console.error(error);
  }
  return networkEIP1559Compatibility;
}

export async function getNetworkConfigurationByNetworkClientId(
  networkClientId: NetworkClientId,
): Promise<NetworkConfiguration | undefined> {
  let networkConfiguration;
  try {
    networkConfiguration =
      await submitRequestToBackground<NetworkConfiguration>(
        'getNetworkConfigurationByNetworkClientId',
        [networkClientId],
      );
  } catch (error) {
    console.error(error);
  }
  return networkConfiguration;
}

export function updateProposedNames(
  request: UpdateProposedNamesRequest,
): ThunkAction<
  UpdateProposedNamesResult,
  MetaMaskReduxState,
  unknown,
  AnyAction
> {
  return (async () => {
    const data = await submitRequestToBackground<UpdateProposedNamesResult>(
      'updateProposedNames',
      [request],
    );

    return data;
    // TODO: Replace `any` with type
    // eslint-disable-next-line @typescript-eslint/no-explicit-any
  }) as any;
}

export function setName(
  request: SetNameRequest,
): ThunkAction<void, MetaMaskReduxState, unknown, AnyAction> {
  return (async () => {
    await submitRequestToBackground<void>('setName', [request]);
    // TODO: Replace `any` with type
    // eslint-disable-next-line @typescript-eslint/no-explicit-any
  }) as any;
}

/**
 * Throw an error in the background for testing purposes.
 *
 * @param message - The error message.
 * @deprecated This is only meant to facilitiate E2E testing. We should not use
 * this for handling errors.
 */
export async function throwTestBackgroundError(message: string): Promise<void> {
  await submitRequestToBackground('throwTestError', [message]);
}

/**
 * Set status of popover warning for the first snap installation.
 *
 * @param shown - True if popover has been shown.
 * @returns Promise Resolved on successfully submitted background request.
 */
export function setSnapsInstallPrivacyWarningShownStatus(shown: boolean) {
  return async () => {
    await submitRequestToBackground(
      'setSnapsInstallPrivacyWarningShownStatus',
      [shown],
    );
  };
}

/**
 * Update the state of a given Snap interface.
 *
 * @param id - The Snap interface ID.
 * @param state - The interface state.
 * @returns Promise Resolved on successfully submitted background request.
 */
export function updateInterfaceState(
  id: string,
  state: InterfaceState,
): ThunkAction<void, MetaMaskReduxState, unknown, AnyAction> {
  return (async (dispatch: MetaMaskReduxDispatch) => {
    await submitRequestToBackground<void>('updateInterfaceState', [id, state]);
    await forceUpdateMetamaskState(dispatch);
    // TODO: Replace `any` with type
    // eslint-disable-next-line @typescript-eslint/no-explicit-any
  }) as any;
}

/**
 * Delete the Snap interface from state.
 *
 * @param id - The Snap interface ID.
 * @returns Promise Resolved on successfully submitted background request.
 */
export function deleteInterface(
  id: string,
): ThunkAction<void, MetaMaskReduxState, unknown, AnyAction> {
  return (async (dispatch: MetaMaskReduxDispatch) => {
    await submitRequestToBackground<void>('deleteInterface', [id]);
    await forceUpdateMetamaskState(dispatch);
    // TODO: Replace `any` with type
    // eslint-disable-next-line @typescript-eslint/no-explicit-any
  }) as any;
}

export function trackInsightSnapUsage(snapId: string) {
  return async () => {
    await submitRequestToBackground('trackInsightSnapView', [snapId]);
  };
}

///: BEGIN:ONLY_INCLUDE_IF(keyring-snaps)
export async function setSnapsAddSnapAccountModalDismissed() {
  await submitRequestToBackground('setSnapsAddSnapAccountModalDismissed', [
    true,
  ]);
}
///: END:ONLY_INCLUDE_IF

/**
 * Initiates the sign-in process.
 *
 * This function dispatches a request to the background script to perform the sign-in operation.
 * Upon success, it dispatches an action with type `PERFORM_SIGN_IN` to update the Redux state.
 * If the operation fails, it logs the error message and rethrows the error.
 *
 * @returns A thunk action that performs the sign-in operation.
 */
export function performSignIn(): ThunkAction<
  void,
  MetaMaskReduxState,
  unknown,
  AnyAction
> {
  return async () => {
    try {
      await submitRequestToBackground('performSignIn');
    } catch (error) {
      const errorMessage =
        error instanceof Error
          ? error.message
          : 'Unknown error occurred during sign-in.';
      logErrorWithMessage(errorMessage);
      throw error;
    }
  };
}

/**
 * Initiates the sign-out process.
 *
 * This function dispatches a request to the background script to perform the sign-out operation.
 * Upon success, it dispatches an action with type `PERFORM_SIGN_OUT` to update the Redux state.
 * If the operation fails, it logs the error message and rethrows the error.
 *
 * @returns A thunk action that performs the sign-out operation.
 */
export function performSignOut(): ThunkAction<
  void,
  MetaMaskReduxState,
  unknown,
  AnyAction
> {
  return async () => {
    try {
      await submitRequestToBackground('performSignOut');
    } catch (error) {
      logErrorWithMessage(error);
      throw error;
    }
  };
}

/**
 * Enables profile syncing.
 *
 * This function sends a request to the background script to enable profile syncing across devices.
 * Upon success, it dispatches an action with type `SET_PROFILE_SYNCING_ENABLED` to update the Redux state.
 * If the operation encounters an error, it logs the error message and rethrows the error to be handled by the caller.
 *
 * @returns A thunk action that, when dispatched, attempts to enable profile syncing.
 */
export function enableProfileSyncing(): ThunkAction<
  void,
  MetaMaskReduxState,
  unknown,
  AnyAction
> {
  return async () => {
    try {
      await submitRequestToBackground('enableProfileSyncing');
    } catch (error) {
      logErrorWithMessage(error);
      throw error;
    }
  };
}

/**
 * Disables profile syncing.
 *
 * This function sends a request to the background script to disable profile syncing across devices.
 * Upon success, it dispatches an action with type `SET_PROFILE_SYNCING_DISABLED` to update the Redux state.
 * If the operation fails, it logs the error message and rethrows the error to ensure it is handled appropriately.
 *
 * @returns A thunk action that, when dispatched, attempts to disable profile syncing.
 */
export function disableProfileSyncing(): ThunkAction<
  void,
  MetaMaskReduxState,
  unknown,
  AnyAction
> {
  return async () => {
    try {
      await submitRequestToBackground('disableProfileSyncing');
    } catch (error) {
      logErrorWithMessage(error);
      throw error;
    }
  };
}

/**
 * Initiates the creation of on-chain triggers.
 *
 * This function dispatches a request to the background script to create on-chain triggers.
 * Upon success, it dispatches an action with type `CREATE_ON_CHAIN_TRIGGERS` to update the Redux state.
 * If the operation fails, it logs the error message and rethrows the error to ensure it is handled appropriately.
 *
 * @returns A thunk action that, when dispatched, attempts to create on-chain triggers.
 */
export function createOnChainTriggers(): ThunkAction<
  void,
  MetaMaskReduxState,
  unknown,
  AnyAction
> {
  return async () => {
    try {
      await submitRequestToBackground('createOnChainTriggers');
    } catch (error) {
      logErrorWithMessage(error);
      throw error;
    }
  };
}

/**
 * Deletes on-chain triggers associated with specified accounts.
 *
 * This function sends a request to the background script to delete on-chain triggers for the provided accounts.
 * Upon success, it dispatches an action with type `DELETE_ON_CHAIN_TRIGGERS_BY_ACCOUNT` to update the Redux state.
 * If the operation encounters an error, it logs the error message and rethrows the error to ensure it is handled appropriately.
 *
 * @param accounts - An array of account identifiers for which on-chain triggers should be deleted.
 * @returns A thunk action that, when dispatched, attempts to delete on-chain triggers for the specified accounts.
 */
export function deleteOnChainTriggersByAccount(
  accounts: string[],
): ThunkAction<void, MetaMaskReduxState, unknown, AnyAction> {
  return async () => {
    try {
      await submitRequestToBackground('deleteOnChainTriggersByAccount', [
        accounts,
      ]);
    } catch (error) {
      logErrorWithMessage(error);
      throw error;
    }
  };
}

/**
 * Updates on-chain triggers for specified accounts.
 *
 * This function dispatches a request to the background script to update on-chain triggers associated with the given accounts.
 * Upon success, it dispatches an action with type `UPDATE_ON_CHAIN_TRIGGERS_BY_ACCOUNT` to update the Redux state.
 * If the operation fails, it logs the error message and rethrows the error to ensure proper error handling.
 *
 * @param accounts - An array of account identifiers for which on-chain triggers should be updated.
 * @returns A thunk action that, when dispatched, attempts to update on-chain triggers for the specified accounts.
 */
export function updateOnChainTriggersByAccount(
  accounts: string[],
): ThunkAction<void, MetaMaskReduxState, unknown, AnyAction> {
  return async () => {
    try {
      await submitRequestToBackground('updateOnChainTriggersByAccount', [
        accounts,
      ]);
    } catch (error) {
      logErrorWithMessage(error);
      throw error;
    }
  };
}

/**
 * Fetches and updates MetaMask notifications.
 *
 * This function sends a request to the background script to fetch the latest notifications and update the state accordingly.
 * Upon success, it dispatches an action with type `FETCH_AND_UPDATE_METAMASK_NOTIFICATIONS` to update the Redux state.
 * If the operation encounters an error, it logs the error message and rethrows the error to ensure it is handled appropriately.
 *
 * @returns A thunk action that, when dispatched, attempts to fetch and update MetaMask notifications.
 */
export function fetchAndUpdateMetamaskNotifications(): ThunkAction<
  void,
  MetaMaskReduxState,
  unknown,
  AnyAction
> {
  return async () => {
    try {
      const response = await submitRequestToBackground(
        'fetchAndUpdateMetamaskNotifications',
      );
      return response;
    } catch (error) {
      logErrorWithMessage(error);
      throw error;
    }
  };
}

/**
 * Marks MetaMask notifications as read.
 *
 * This function sends a request to the background script to mark the specified notifications as read.
 * Upon success, it dispatches an action with type `MARK_METAMASK_NOTIFICATIONS_AS_READ` to update the Redux state.
 * If the operation encounters an error, it logs the error message and rethrows the error to ensure it is handled appropriately.
 *
 * @param notifications - An array of notification identifiers to be marked as read.
 * @returns A thunk action that, when dispatched, attempts to mark MetaMask notifications as read.
 */
export function markMetamaskNotificationsAsRead(
  notifications: NotificationServicesController.Types.MarkAsReadNotificationsParam,
): ThunkAction<void, MetaMaskReduxState, unknown, AnyAction> {
  return async () => {
    try {
      await submitRequestToBackground('markMetamaskNotificationsAsRead', [
        notifications,
      ]);
    } catch (error) {
      logErrorWithMessage(error);
      throw error;
    }
  };
}

/**
 * Enables or disables feature announcements.
 *
 * This function sends a request to the background script to toggle the enabled state of feature announcements.
 * Upon success, it dispatches an action with type `SET_FEATURE_ANNOUNCEMENTS_ENABLED` to update the Redux state.
 * If the operation encounters an error, it logs the error message and rethrows the error to ensure it is handled appropriately.
 *
 * @param state - A boolean indicating whether to enable (true) or disable (false) feature announcements.
 * @returns A thunk action that, when dispatched, attempts to set the enabled state of feature announcements.
 */
export function setFeatureAnnouncementsEnabled(
  state: boolean,
): ThunkAction<void, MetaMaskReduxState, unknown, AnyAction> {
  return async () => {
    try {
      await submitRequestToBackground('setFeatureAnnouncementsEnabled', [
        state,
      ]);
    } catch (error) {
      logErrorWithMessage(error);
      throw error;
    }
  };
}

/**
 * Checks the presence of accounts in user storage.
 *
 * This function sends a request to the background script to check the presence of specified accounts in user storage.
 * Upon success, it dispatches an action with type `CHECK_ACCOUNTS_PRESENCE` to update the Redux state.
 * If the operation encounters an error, it logs the error message and rethrows the error to ensure it is handled appropriately.
 *
 * @param accounts - An array of account addresses to be checked.
 * @returns A thunk action that, when dispatched, attempts to check the presence of accounts in user storage.
 */
export function checkAccountsPresence(
  accounts: string[],
): ThunkAction<void, MetaMaskReduxState, unknown, AnyAction> {
  return async () => {
    try {
      const response = await submitRequestToBackground(
        'checkAccountsPresence',
        [accounts],
      );
      return response;
    } catch (error) {
      logErrorWithMessage(error);
      throw error;
    }
  };
}

/**
 * Triggers a modal to confirm the action of turning off profile syncing.
 * This function dispatches an action to show a modal dialog asking the user to confirm if they want to turn off profile syncing.
 *
 * @returns A thunk action that, when dispatched, shows the confirmation modal.
 */
export function showConfirmTurnOffProfileSyncing(): ThunkAction<
  void,
  MetaMaskReduxState,
  unknown,
  AnyAction
> {
  return (dispatch: MetaMaskReduxDispatch) => {
    dispatch(
      showModal({
        name: 'CONFIRM_TURN_OFF_PROFILE_SYNCING',
      }),
    );
  };
}

/**
 * Triggers a modal to confirm the action of turning on MetaMask notifications.
 * This function dispatches an action to show a modal dialog asking the user to confirm if they want to turn on MetaMask notifications.
 *
 * @returns A thunk action that, when dispatched, shows the confirmation modal.
 */
export function showConfirmTurnOnMetamaskNotifications(): ThunkAction<
  void,
  MetaMaskReduxState,
  unknown,
  AnyAction
> {
  return (dispatch: MetaMaskReduxDispatch) => {
    dispatch(
      showModal({
        name: 'TURN_ON_METAMASK_NOTIFICATIONS',
      }),
    );
  };
}

/**
 * Enables MetaMask notifications.
 * This function dispatches a request to the background script to enable MetaMask notifications.
 * If the operation fails, it logs the error message and rethrows the error to ensure it is handled appropriately.
 *
 * @returns A thunk action that, when dispatched, attempts to enable MetaMask notifications.
 */
export function enableMetamaskNotifications(): ThunkAction<
  void,
  unknown,
  AnyAction
> {
  return async () => {
    try {
      await submitRequestToBackground('enableMetamaskNotifications');
    } catch (error) {
      log.error(error);
      throw error;
    }
  };
}

/**
 * Disables MetaMask notifications.
 * This function dispatches a request to the background script to disable MetaMask notifications.
 * If the operation fails, it logs the error message and rethrows the error to ensure it is handled appropriately.
 *
 * @returns A thunk action that, when dispatched, attempts to disable MetaMask notifications.
 */
export function disableMetamaskNotifications(): ThunkAction<
  void,
  unknown,
  AnyAction
> {
  return async () => {
    try {
      await submitRequestToBackground('disableMetamaskNotifications');
    } catch (error) {
      log.error(error);
      throw error;
    }
  };
}

export function setIsProfileSyncingEnabled(
  isProfileSyncingEnabled: boolean,
): ThunkAction<void, unknown, unknown, AnyAction> {
  return async (dispatch: MetaMaskReduxDispatch) => {
    try {
      dispatch(showLoadingIndication());
      await submitRequestToBackground('setIsProfileSyncingEnabled', [
        isProfileSyncingEnabled,
      ]);
      dispatch(hideLoadingIndication());
    } catch (error) {
      logErrorWithMessage(error);
      throw error;
    } finally {
      dispatch(hideLoadingIndication());
    }
  };
}

<<<<<<< HEAD
export async function getNextAvailableAccountName(): Promise<string> {
=======
export function setConfirmationAdvancedDetailsOpen(value: boolean) {
  return setPreference('showConfirmationAdvancedDetails', value);
}

export async function getNextAvailableAccountName(
  keyring?: KeyringTypes,
): Promise<string> {
>>>>>>> b960add2
  return await submitRequestToBackground<string>(
    'getNextAvailableAccountName',
    [keyring],
  );
}

export async function decodeTransactionData({
  transactionData,
  contractAddress,
  chainId,
}: {
  transactionData: Hex;
  contractAddress: Hex;
  chainId: Hex;
}): Promise<DecodedTransactionDataResponse | undefined> {
  return await submitRequestToBackground<string>('decodeTransactionData', [
    {
      transactionData,
      contractAddress,
      chainId,
    },
  ]);
}

export async function multichainUpdateBalance(
  accountId: string,
): Promise<void> {
  return await submitRequestToBackground<void>('multichainUpdateBalance', [
    accountId,
  ]);
}

export async function multichainUpdateBalances(): Promise<void> {
  return await submitRequestToBackground<void>('multichainUpdateBalances', []);
}

export async function getLastInteractedConfirmationInfo(): Promise<
  LastInteractedConfirmationInfo | undefined
> {
  return await submitRequestToBackground<void>(
    'getLastInteractedConfirmationInfo',
  );
}

export async function setLastInteractedConfirmationInfo(
  info: LastInteractedConfirmationInfo,
): Promise<void> {
  return await submitRequestToBackground<void>(
    'setLastInteractedConfirmationInfo',
    [info],
  );
}

<<<<<<< HEAD
export async function decodeTransactionData({
  transactionData,
  contractAddress,
  chainId,
}: {
  transactionData: Hex;
  contractAddress: Hex;
  chainId: Hex;
}): Promise<DecodedTransactionDataResponse | undefined> {
  return await submitRequestToBackground<string>('decodeTransactionData', [
    {
      transactionData,
      contractAddress,
      chainId,
    },
  ]);
}

export async function multichainUpdateBalance(
  accountId: string,
): Promise<void> {
  return await submitRequestToBackground<void>('multichainUpdateBalance', [
    accountId,
  ]);
}

export async function multichainUpdateBalances(): Promise<void> {
  return await submitRequestToBackground<void>('multichainUpdateBalances', []);
=======
export async function endBackgroundTrace(request: EndTraceRequest) {
  // We want to record the timestamp immediately, not after the request reaches the background.
  // Sentry uses the Performance interface for more accuracy, so we also must use it to align with
  // other timings.
  const timestamp =
    request.timestamp || performance.timeOrigin + performance.now();

  await submitRequestToBackground<void>('endTrace', [
    { ...request, timestamp },
  ]);
>>>>>>> b960add2
}<|MERGE_RESOLUTION|>--- conflicted
+++ resolved
@@ -10,7 +10,7 @@
 import { ThunkAction } from 'redux-thunk';
 import { Action, AnyAction } from 'redux';
 import { ethErrors, serializeError } from 'eth-rpc-errors';
-import type { Hex, Json, JsonRpcRequest } from '@metamask/utils';
+import type { Hex, Json } from '@metamask/utils';
 import {
   AssetsContractController,
   BalanceMap,
@@ -112,16 +112,10 @@
 } from '../../shared/modules/error';
 import { ThemeType } from '../../shared/constants/preferences';
 import { FirstTimeFlowType } from '../../shared/constants/onboarding';
-<<<<<<< HEAD
-import type { MarkAsReadNotificationsParam } from '../../app/scripts/controllers/metamask-notifications/types/notification/notification';
-import { BridgeFeatureFlags } from '../../app/scripts/controllers/bridge';
-import { DecodedTransactionDataResponse } from '../../shared/types/transaction-decode';
-=======
 import { getMethodDataAsync } from '../../shared/lib/four-byte';
 import { DecodedTransactionDataResponse } from '../../shared/types/transaction-decode';
 import { LastInteractedConfirmationInfo } from '../pages/confirmations/types/confirm';
 import { EndTraceRequest } from '../../shared/lib/trace';
->>>>>>> b960add2
 import * as actionConstants from './actionConstants';
 ///: BEGIN:ONLY_INCLUDE_IF(build-mmi)
 import { updateCustodyState } from './institutional/institution-actions';
@@ -1253,12 +1247,7 @@
   snapId: string;
   origin: string;
   handler: string;
-<<<<<<< HEAD
-  request: Pick<JsonRpcRequest, 'jsonrpc' | 'method'> &
-    Partial<Pick<JsonRpcRequest<Params>, 'id' | 'params'>>;
-=======
   request: JsonRpcRequest<Params>;
->>>>>>> b960add2
 }): Promise<unknown> {
   return submitRequestToBackground('handleSnapRequest', [args]);
 }
@@ -3837,16 +3826,6 @@
   };
 }
 
-// Bridge
-export function setBridgeFeatureFlags(
-  featureFlags: BridgeFeatureFlags,
-): ThunkAction<void, MetaMaskReduxState, unknown, AnyAction> {
-  return async (dispatch: MetaMaskReduxDispatch) => {
-    await submitRequestToBackground('setBridgeFeatureFlags', [featureFlags]);
-    await forceUpdateMetamaskState(dispatch);
-  };
-}
-
 // Permissions
 
 export function requestAccountsPermissionWithId(
@@ -4039,20 +4018,6 @@
 
 export function setFirstTimeFlowType(
   type: FirstTimeFlowType,
-<<<<<<< HEAD
-): ThunkAction<void, MetaMaskReduxState, unknown, AnyAction> {
-  return (dispatch: MetaMaskReduxDispatch) => {
-    log.debug(`background.setFirstTimeFlowType`);
-    callBackgroundMethod('setFirstTimeFlowType', [type], (err) => {
-      if (err) {
-        dispatch(displayWarning(err));
-      }
-    });
-    dispatch({
-      type: actionConstants.SET_FIRST_TIME_FLOW_TYPE,
-      value: type,
-    });
-=======
 ): ThunkAction<Promise<void>, MetaMaskReduxState, unknown, AnyAction> {
   return async (dispatch: MetaMaskReduxDispatch) => {
     try {
@@ -4065,7 +4030,6 @@
     } catch (err) {
       dispatch(displayWarning(err));
     }
->>>>>>> b960add2
   };
 }
 
@@ -4902,8 +4866,6 @@
   }
 }
 
-<<<<<<< HEAD
-=======
 export async function setWatchEthereumAccountEnabled(value: boolean) {
   try {
     await submitRequestToBackground('setWatchEthereumAccountEnabled', [value]);
@@ -4912,7 +4874,6 @@
   }
 }
 
->>>>>>> b960add2
 export async function setBitcoinSupportEnabled(value: boolean) {
   try {
     await submitRequestToBackground('setBitcoinSupportEnabled', [value]);
@@ -5582,9 +5543,6 @@
   };
 }
 
-<<<<<<< HEAD
-export async function getNextAvailableAccountName(): Promise<string> {
-=======
 export function setConfirmationAdvancedDetailsOpen(value: boolean) {
   return setPreference('showConfirmationAdvancedDetails', value);
 }
@@ -5592,7 +5550,6 @@
 export async function getNextAvailableAccountName(
   keyring?: KeyringTypes,
 ): Promise<string> {
->>>>>>> b960add2
   return await submitRequestToBackground<string>(
     'getNextAvailableAccountName',
     [keyring],
@@ -5646,36 +5603,6 @@
   );
 }
 
-<<<<<<< HEAD
-export async function decodeTransactionData({
-  transactionData,
-  contractAddress,
-  chainId,
-}: {
-  transactionData: Hex;
-  contractAddress: Hex;
-  chainId: Hex;
-}): Promise<DecodedTransactionDataResponse | undefined> {
-  return await submitRequestToBackground<string>('decodeTransactionData', [
-    {
-      transactionData,
-      contractAddress,
-      chainId,
-    },
-  ]);
-}
-
-export async function multichainUpdateBalance(
-  accountId: string,
-): Promise<void> {
-  return await submitRequestToBackground<void>('multichainUpdateBalance', [
-    accountId,
-  ]);
-}
-
-export async function multichainUpdateBalances(): Promise<void> {
-  return await submitRequestToBackground<void>('multichainUpdateBalances', []);
-=======
 export async function endBackgroundTrace(request: EndTraceRequest) {
   // We want to record the timestamp immediately, not after the request reaches the background.
   // Sentry uses the Performance interface for more accuracy, so we also must use it to align with
@@ -5686,5 +5613,4 @@
   await submitRequestToBackground<void>('endTrace', [
     { ...request, timestamp },
   ]);
->>>>>>> b960add2
 }