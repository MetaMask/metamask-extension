--- conflicted
+++ resolved
@@ -57,11 +57,8 @@
   ///: END:ONLY_INCLUDE_IF
   getInternalAccountByAddress,
   getSelectedInternalAccount,
-<<<<<<< HEAD
   getInternalAccounts,
-=======
   getSelectedNetworkClientId,
->>>>>>> 5d0d60e5
 } from '../selectors';
 import {
   computeEstimatedGasLimit,
