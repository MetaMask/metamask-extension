// eslint-disable-next-line @typescript-eslint/ban-ts-comment
// @ts-nocheck `redux-thunk` and `@reduxjs/toolkit` are not compatible with
// TypeScript 5.3.3. We can't update them because we rely on an old version of
// @reduxjs/toolkit to be patched by our patch files. The patch is 6000+ lines.
// I don't want to try to figure that one out.
import { ReactFragment } from 'react';
import browser from 'webextension-polyfill';
import log from 'loglevel';
import { capitalize, isEqual } from 'lodash';
import { ThunkAction } from 'redux-thunk';
import { Action, AnyAction } from 'redux';
import { providerErrors, serializeError } from '@metamask/rpc-errors';
import type { DataWithOptionalCause } from '@metamask/rpc-errors';
import {
  CaipAccountId,
  type CaipAssetType,
  type CaipChainId,
  type Hex,
  type Json,
} from '@metamask/utils';
import {
  AssetsContractController,
  BalanceMap,
  Collection,
  Nft,
  Token,
} from '@metamask/assets-controllers';
import { PayloadAction } from '@reduxjs/toolkit';
import { GasFeeController } from '@metamask/gas-fee-controller';
import { PermissionsRequest } from '@metamask/permission-controller';
import { NonEmptyArray } from '@metamask/controller-utils';
import {
  SetNameRequest,
  UpdateProposedNamesRequest,
  UpdateProposedNamesResult,
} from '@metamask/name-controller';
import {
  TransactionContainerType,
  TransactionController,
  TransactionMeta,
  TransactionParams,
  TransactionType,
} from '@metamask/transaction-controller';
import {
  AddNetworkFields,
  NetworkClientId,
  NetworkConfiguration,
} from '@metamask/network-controller';
import { InterfaceState } from '@metamask/snaps-sdk';
import { KeyringObject, KeyringTypes } from '@metamask/keyring-controller';
import type { NotificationServicesController } from '@metamask/notification-services-controller';
import {
  USER_STORAGE_FEATURE_NAMES,
  UserProfileLineage,
} from '@metamask/profile-sync-controller/sdk';
import { Patch } from 'immer';
///: BEGIN:ONLY_INCLUDE_IF(multichain)
import { HandlerType } from '@metamask/snaps-utils';
///: END:ONLY_INCLUDE_IF
import { BACKUPANDSYNC_FEATURES } from '@metamask/profile-sync-controller/user-storage';
import { isInternalAccountInPermittedAccountIds } from '@metamask/chain-agnostic-permission';
import { AuthConnection } from '@metamask/seedless-onboarding-controller';
<<<<<<< HEAD
=======
import { AccountGroupId } from '@metamask/account-api';
>>>>>>> 96b3dd4d
import { captureException } from '../../shared/lib/sentry';
import { switchDirection } from '../../shared/lib/switch-direction';
import {
  ENVIRONMENT_TYPE_NOTIFICATION,
  ORIGIN_METAMASK,
  POLLING_TOKEN_ENVIRONMENT_TYPES,
} from '../../shared/constants/app';
// TODO: Remove restricted import
// eslint-disable-next-line import/no-restricted-paths
import { getEnvironmentType, addHexPrefix } from '../../app/scripts/lib/util';
import {
  getMetaMaskAccounts,
  hasTransactionPendingApprovals,
  getApprovalFlows,
  getCurrentNetworkTransactions,
  getIsSigningQRHardwareTransaction,
  ///: BEGIN:ONLY_INCLUDE_IF(keyring-snaps)
  getPermissionSubjects,
  getFirstSnapInstallOrUpdateRequest,
  ///: END:ONLY_INCLUDE_IF
  getInternalAccountByAddress,
  getSelectedInternalAccount,
  getMetaMaskHdKeyrings,
  getAllPermittedAccountsForCurrentTab,
  getIsSocialLoginFlow,
} from '../selectors';
import {
  getSelectedNetworkClientId,
  getProviderConfig,
} from '../../shared/modules/selectors/networks';
import {
  computeEstimatedGasLimit,
  initializeSendState,
  resetSendState,
  // NOTE: Until the send duck is typescript that this is importing a typedef
  // that does not have an explicit export statement. lets see if it breaks the
  // compiler
  DraftTransaction,
  SEND_STAGES,
} from '../ducks/send';
import { switchedToUnconnectedAccount } from '../ducks/alerts/unconnected-account';
import { getUnconnectedAccountAlertEnabledness } from '../ducks/metamask/metamask';
import { toChecksumHexAddress } from '../../shared/modules/hexstring-utils';
import {
  HardwareDeviceNames,
  LedgerTransportTypes,
  LEDGER_USB_VENDOR_ID,
} from '../../shared/constants/hardware-wallets';
import {
  MetaMetricsEventFragment,
  MetaMetricsEventOptions,
  MetaMetricsEventPayload,
  MetaMetricsPageObject,
  MetaMetricsPageOptions,
  MetaMetricsPagePayload,
  MetaMetricsReferrerObject,
  MetaMetricsEventCategory,
  MetaMetricsEventName,
} from '../../shared/constants/metametrics';
import { parseSmartTransactionsError } from '../pages/swaps/swaps.util';
import { isEqualCaseInsensitive } from '../../shared/modules/string-utils';
import { getSmartTransactionsOptInStatusInternal } from '../../shared/modules/selectors';
import {
  fetchLocale,
  loadRelativeTimeFormatLocaleData,
} from '../../shared/modules/i18n';
import { decimalToHex } from '../../shared/modules/conversion.utils';
import { TxGasFees, PriorityLevels } from '../../shared/constants/gas';
import {
  getErrorMessage,
  isErrorWithMessage,
  logErrorWithMessage,
} from '../../shared/modules/error';
import { ThemeType } from '../../shared/constants/preferences';
import { FirstTimeFlowType } from '../../shared/constants/onboarding';
import { getMethodDataAsync } from '../../shared/lib/four-byte';
import { DecodedTransactionDataResponse } from '../../shared/types/transaction-decode';
import { LastInteractedConfirmationInfo } from '../pages/confirmations/types/confirm';
import {
  EndTraceRequest,
  trace,
  TraceName,
  TraceOperation,
  TraceRequest,
} from '../../shared/lib/trace';
import { SortCriteria } from '../components/app/assets/util/sort';
import { NOTIFICATIONS_EXPIRATION_DELAY } from '../helpers/constants/notifications';
import {
  getDismissSmartAccountSuggestionEnabled,
  getUseSmartAccount,
} from '../pages/confirmations/selectors/preferences';
import { setShowNewSrpAddedToast } from '../components/app/toast-master/utils';
import * as actionConstants from './actionConstants';

import {
  generateActionId,
  callBackgroundMethod,
  submitRequestToBackground,
} from './background-connection';
import {
  MetaMaskReduxDispatch,
  MetaMaskReduxState,
  TemporaryMessageDataType,
} from './store';

type CustomGasSettings = {
  gas?: string;
  gasPrice?: string;
  maxFeePerGas?: string;
  maxPriorityFeePerGas?: string;
};

export function goHome() {
  return {
    type: actionConstants.GO_HOME,
  };
}
// async actions

/**
 * Starts the OAuth2 login process for the given Social Login type
 * and authenticate the user with the Seedless Onboarding Services.
 *
 * @param authConnection - The authentication connection to use (google | apple).
 * @param bufferedTrace - The buffered trace function from MetaMetrics context.
 * @param bufferedEndTrace - The buffered end trace function from MetaMetrics context.
 * @returns The social login result.
 */
export function startOAuthLogin(
  authConnection: AuthConnection,
  bufferedTrace?: (request: TraceRequest) => void,
  bufferedEndTrace?: (request: EndTraceRequest) => void,
): ThunkAction<Promise<boolean>, MetaMaskReduxState, unknown, AnyAction> {
  return async (dispatch: MetaMaskReduxDispatch) => {
    dispatch(showLoadingIndication());

    try {
      const oauth2LoginResult = await submitRequestToBackground(
        'startOAuthLogin',
        [authConnection],
      );

      let seedlessAuthSuccess = false;
      let isNewUser = false;
      try {
        bufferedTrace?.({
          name: TraceName.OnboardingOAuthSeedlessAuthenticate,
          op: TraceOperation.OnboardingSecurityOp,
        });
        ({ isNewUser } = await submitRequestToBackground('authenticate', [
          oauth2LoginResult,
        ]));
        seedlessAuthSuccess = true;
      } catch (error) {
        const errorMessage =
          error instanceof Error ? error.message : 'Unknown error';

        bufferedTrace?.({
          name: TraceName.OnboardingOAuthSeedlessAuthenticateError,
          op: TraceOperation.OnboardingError,
          tags: { errorMessage },
        });
        bufferedEndTrace?.({
          name: TraceName.OnboardingOAuthSeedlessAuthenticateError,
        });

        throw error;
      } finally {
        bufferedEndTrace?.({
          name: TraceName.OnboardingOAuthSeedlessAuthenticate,
          data: { success: seedlessAuthSuccess },
        });
      }

      return isNewUser;
    } catch (error) {
      dispatch(displayWarning(error));
      if (isErrorWithMessage(error)) {
        throw new Error(getErrorMessage(error));
      } else {
        throw error;
      }
    } finally {
      dispatch(hideLoadingIndication());
    }
  };
}

/**
 * Resets the social login state.
 *
 * This function is used to reset the social login state when the user
 * wants to login with a different method after the successful social login.
 */
export function resetOAuthLoginState() {
  return async (dispatch: MetaMaskReduxDispatch) => {
    dispatch(showLoadingIndication());

    try {
      await submitRequestToBackground('resetOAuthLoginState');

      dispatch({
        type: actionConstants.RESET_SOCIAL_LOGIN_ONBOARDING,
      });
    } catch (error) {
      dispatch(displayWarning(error));
      if (isErrorWithMessage(error)) {
        throw new Error(getErrorMessage(error));
      } else {
        throw error;
      }
    } finally {
      dispatch(hideLoadingIndication());
    }
  };
}

/**
 * Creates a new vault and backups/syncs the seed phrase with social login.
 *
 * @param password - The password.
 * @returns The seed phrase.
 */
export function createNewVaultAndSyncWithSocial(
  password: string,
): ThunkAction<void, MetaMaskReduxState, unknown, AnyAction> {
  return async (dispatch: MetaMaskReduxDispatch) => {
    try {
      const primaryKeyring = await createNewVault(password);
      if (!primaryKeyring) {
        throw new Error('No keyring found');
      }

      const seedPhrase = await getSeedPhrase(password);
      await createSeedPhraseBackup(
        password,
        seedPhrase,
        primaryKeyring.metadata.id,
      );
      dispatch(hideWarning());
      return seedPhrase;
    } catch (error) {
      dispatch(displayWarning(error));
      if (isErrorWithMessage(error)) {
        throw new Error(getErrorMessage(error));
      } else {
        throw error;
      }
    }
  };
}

/**
 * Fetches and restores the seed phrase from the metadata store using the social login and restore the vault using the seed phrase.
 *
 * @param password - The password.
 * @returns The seed phrase.
 */
export function restoreSocialBackupAndGetSeedPhrase(
  password: string,
): ThunkAction<void, MetaMaskReduxState, unknown, AnyAction> {
  return async (dispatch: MetaMaskReduxDispatch) => {
    try {
      // restore the vault using the seed phrase
      const mnemonic = await submitRequestToBackground(
        'restoreSocialBackupAndGetSeedPhrase',
        [password],
      );

      dispatch(hideWarning());
      await forceUpdateMetamaskState(dispatch);
      return mnemonic;
    } catch (error) {
      log.error('[restoreSocialBackupAndGetSeedPhrase] error', error);
      dispatch(displayWarning(error.message));
      throw error;
    }
  };
}

export function syncSeedPhrases(): ThunkAction<
  void,
  MetaMaskReduxState,
  unknown,
  AnyAction
> {
  return async (dispatch: MetaMaskReduxDispatch) => {
    try {
      await submitRequestToBackground('syncSeedPhrases');
      dispatch(hideWarning());
      await forceUpdateMetamaskState(dispatch);
    } catch (error) {
      log.error('[syncSeedPhrases] error', error);
      dispatch(displayWarning(error.message));
      throw error;
    }
  };
}

/**
 * Changes the password of the currently unlocked account.
 *
 * This function changes the password of the currently unlocked account (Keyring Vault) and
 * also change the wallet password of the social login account.
 *
 * This changes affects the multiple devices sync, i.e. users will have to unlock the account
 * using new password on any other devices where the account is unlocked.
 *
 * @param newPassword - The new password.
 * @param oldPassword - The old password.
 */
export function changePassword(
  newPassword: string,
  oldPassword: string,
): ThunkAction<void, MetaMaskReduxState, unknown, AnyAction> {
  return async (dispatch: MetaMaskReduxDispatch) => {
    try {
      await submitRequestToBackground('changePassword', [
        newPassword,
        oldPassword,
      ]);
    } catch (error) {
      dispatch(displayWarning(error));
      throw error;
    }
  };
}

export function storeKeyringEncryptionKey(
  encryptionKey: string,
): Promise<void> {
  return submitRequestToBackground('storeKeyringEncryptionKey', [
    encryptionKey,
  ]);
}

export function tryUnlockMetamask(
  password: string,
): ThunkAction<void, MetaMaskReduxState, unknown, AnyAction> {
  // TODO: Fix in https://github.com/MetaMask/metamask-extension/issues/31879
  // eslint-disable-next-line @typescript-eslint/no-misused-promises
  return (dispatch: MetaMaskReduxDispatch) => {
    dispatch(showLoadingIndication());
    dispatch(unlockInProgress());
    log.debug(`background.syncPasswordAndUnlockWallet`);

    return new Promise<void>((resolve, reject) => {
      callBackgroundMethod(
        'syncPasswordAndUnlockWallet',
        [password],
        (error, isPasswordSynced) => {
          if (error) {
            reject(error);
            return;
          }
          // if password is not synced show connections removal warning to user.
          if (!isPasswordSynced) {
            dispatch(setShowConnectionsRemovedModal(true));
          }

          resolve();
        },
      );
    })
      .then(() => {
        dispatch(unlockSucceeded());
        return forceUpdateMetamaskState(dispatch);
      })
      .then(() => {
        dispatch(hideLoadingIndication());
        dispatch(hideWarning());
      })
      .catch((err) => {
        dispatch(unlockFailed(getErrorMessage(err)));
        dispatch(hideLoadingIndication());
        return Promise.reject(err);
      });
  };
}

export function checkIsSeedlessPasswordOutdated(
  skipCache = true,
): ThunkAction<boolean | undefined, MetaMaskReduxState, unknown, AnyAction> {
  return async (dispatch: MetaMaskReduxDispatch) => {
    let isPasswordOutdated = false;
    try {
      isPasswordOutdated = await submitRequestToBackground<boolean>(
        'checkIsSeedlessPasswordOutdated',
        [skipCache],
      );
      if (isPasswordOutdated) {
        await forceUpdateMetamaskState(dispatch);
      }
    } catch (error) {
      log.warn('checkIsSeedlessPasswordOutdated error', error);
    }

    return isPasswordOutdated;
  };
}

/**
 * Adds a new account where all data is encrypted using the given password and
 * where all addresses are generated from a given seed phrase.
 *
 * @param password - The password.
 * @param seedPhrase - The seed phrase.
 * @returns The updated state of the keyring controller.
 */
export function createNewVaultAndRestore(
  password: string,
  seedPhrase: string,
): ThunkAction<void, MetaMaskReduxState, unknown, AnyAction> {
  // TODO: Fix in https://github.com/MetaMask/metamask-extension/issues/31879
  // eslint-disable-next-line @typescript-eslint/no-misused-promises
  return (dispatch: MetaMaskReduxDispatch) => {
    dispatch(showLoadingIndication());
    log.debug(`background.createNewVaultAndRestore`);

    // Encode the secret recovery phrase as an array of integers so that it is
    // serialized as JSON properly.
    const encodedSeedPhrase = Array.from(
      Buffer.from(seedPhrase, 'utf8').values(),
    );

    return new Promise<void>((resolve, reject) => {
      callBackgroundMethod(
        'createNewVaultAndRestore',
        [password, encodedSeedPhrase],
        (err) => {
          if (err) {
            reject(err);
            return;
          }
          resolve();
        },
      );
    })
      .then(() => dispatch(unMarkPasswordForgotten()))
      .then(() => {
        dispatch(showAccountsPage());
        dispatch(hideLoadingIndication());
      })
      .catch((err) => {
        dispatch(displayWarning(err));
        dispatch(hideLoadingIndication());
        return Promise.reject(err);
      });
  };
}

export function importMnemonicToVault(mnemonic: string): ThunkAction<
  Promise<{
    newAccountAddress: string;
    discoveredAccounts: { bitcoin: number; solana: number };
  }>,
  MetaMaskReduxState,
  unknown,
  AnyAction
> {
  return async (dispatch: MetaMaskReduxDispatch) => {
    dispatch(showLoadingIndication());
    log.debug(`background.importMnemonicToVault`);

    return new Promise<{
      newAccountAddress: string;
      discoveredAccounts: { bitcoin: number; solana: number };
    }>((resolve, reject) => {
      callBackgroundMethod(
        'importMnemonicToVault',
        [mnemonic],
        (err, result) => {
          if (err) {
            reject(err);
            return;
          }
          resolve(result);
        },
      );
    })
      .then(async (result) => {
        dispatch(hideLoadingIndication());
        dispatch(hideWarning());
        dispatch(setShowNewSrpAddedToast(true));
        return result;
      })
      .catch((err) => {
        dispatch(displayWarning(err));
        dispatch(hideLoadingIndication());
        return Promise.reject(err);
      });
  };
}

export function generateNewMnemonicAndAddToVault(): ThunkAction<
  void,
  MetaMaskReduxState,
  unknown,
  AnyAction
> {
  // TODO: Fix in https://github.com/MetaMask/metamask-extension/issues/31879
  // eslint-disable-next-line @typescript-eslint/no-misused-promises
  return (dispatch: MetaMaskReduxDispatch) => {
    dispatch(showLoadingIndication());
    log.debug(`background.generateNewMnemonicAndAddToVault`);

    return new Promise<void>((resolve, reject) => {
      callBackgroundMethod('generateNewMnemonicAndAddToVault', [], (err) => {
        if (err) {
          reject(err);
          return;
        }
        resolve();
      });
    })
      .then(async () => {
        dispatch(hideLoadingIndication());
      })
      .catch((err) => {
        dispatch(displayWarning(err));
        dispatch(hideLoadingIndication());
        return Promise.reject(err);
      });
  };
}
export function createNewVaultAndGetSeedPhrase(
  password: string,
): ThunkAction<void, MetaMaskReduxState, unknown, AnyAction> {
  // TODO: Fix in https://github.com/MetaMask/metamask-extension/issues/31879
  // eslint-disable-next-line @typescript-eslint/no-misused-promises
  return async (dispatch: MetaMaskReduxDispatch) => {
    try {
      await createNewVault(password);
      const seedPhrase = await getSeedPhrase(password);
      return seedPhrase;
    } catch (error) {
      dispatch(displayWarning(error));
      if (isErrorWithMessage(error)) {
        throw new Error(getErrorMessage(error));
      } else {
        throw error;
      }
    }
  };
}

export function unlockAndGetSeedPhrase(
  password: string,
): ThunkAction<void, MetaMaskReduxState, unknown, AnyAction> {
  // TODO: Fix in https://github.com/MetaMask/metamask-extension/issues/31879
  // eslint-disable-next-line @typescript-eslint/no-misused-promises
  return async (dispatch: MetaMaskReduxDispatch) => {
    try {
      await submitPassword(password);
      const seedPhrase = await getSeedPhrase(password);
      await forceUpdateMetamaskState(dispatch);
      return seedPhrase;
    } catch (error) {
      dispatch(displayWarning(error));
      if (isErrorWithMessage(error)) {
        throw new Error(getErrorMessage(error));
      } else {
        throw error;
      }
    }
  };
}

export function submitPassword(password: string): Promise<void> {
  return new Promise((resolve, reject) => {
    callBackgroundMethod('submitPassword', [password], (error) => {
      if (error) {
        reject(error);
        return;
      }

      resolve();
    });
  });
}

/**
 * Creates a seed phrase backup in the metadata store for seedless onboarding flow.
 *
 * @param password - The password.
 * @param seedPhrase - The seed phrase.
 * @param keyringId - The keyring id of the backup seed phrase.
 */
export async function createSeedPhraseBackup(
  password: string,
  seedPhrase: string,
  keyringId: string,
): Promise<void> {
  const encodedSeedPhrase = Array.from(
    Buffer.from(seedPhrase, 'utf8').values(),
  );
  await submitRequestToBackground('createSeedPhraseBackup', [
    password,
    encodedSeedPhrase,
    keyringId,
  ]);
}

export function createNewVault(password: string): Promise<KeyringObject> {
  return new Promise((resolve, reject) => {
    callBackgroundMethod(
      'createNewVaultAndKeychain',
      [password],
      (error, keyring) => {
        if (error) {
          reject(error);
          return;
        }

        resolve(keyring);
      },
    );
  });
}

export function verifyPassword(password: string): Promise<boolean> {
  return new Promise((resolve, reject) => {
    callBackgroundMethod('verifyPassword', [password], (error) => {
      if (error) {
        reject(error);
        return;
      }

      resolve(true);
    });
  });
}

export async function getSeedPhrase(password: string, keyringId?: string) {
  const encodedSeedPhrase = await submitRequestToBackground<string>(
    'getSeedPhrase',
    [password, keyringId],
  );
  return Buffer.from(encodedSeedPhrase).toString('utf8');
}

export function requestRevealSeedWords(
  password: string,
  keyringId: string,
): ThunkAction<void, MetaMaskReduxState, unknown, AnyAction> {
  // TODO: Fix in https://github.com/MetaMask/metamask-extension/issues/31879
  // eslint-disable-next-line @typescript-eslint/no-misused-promises
  return async (dispatch: MetaMaskReduxDispatch) => {
    dispatch(showLoadingIndication());
    log.debug(`background.verifyPassword`);

    try {
      await verifyPassword(password);
      const seedPhrase = await getSeedPhrase(password, keyringId);
      return seedPhrase;
    } finally {
      dispatch(hideLoadingIndication());
    }
  };
}

export function tryReverseResolveAddress(
  address: string,
): ThunkAction<void, MetaMaskReduxState, unknown, AnyAction> {
  // TODO: Fix in https://github.com/MetaMask/metamask-extension/issues/31879
  // eslint-disable-next-line @typescript-eslint/no-misused-promises
  return () => {
    return new Promise<void>((resolve) => {
      callBackgroundMethod('tryReverseResolveAddress', [address], (err) => {
        if (err) {
          logErrorWithMessage(err);
        }
        resolve();
      });
    });
  };
}

export function resetAccount(): ThunkAction<
  Promise<string>,
  MetaMaskReduxState,
  unknown,
  AnyAction
> {
  return (dispatch: MetaMaskReduxDispatch) => {
    dispatch(showLoadingIndication());

    return new Promise<string>((resolve, reject) => {
      callBackgroundMethod<string>('resetAccount', [], (err, account) => {
        dispatch(hideLoadingIndication());
        if (err) {
          if (isErrorWithMessage(err)) {
            dispatch(displayWarning(err));
          }
          reject(err);
          return;
        }

        log.info(`Transaction history reset for ${account}`);
        dispatch(showAccountsPage());
        resolve(account as string);
      });
    });
  };
}

export function removeAccount(
  address: string,
): ThunkAction<void, MetaMaskReduxState, unknown, AnyAction> {
  // TODO: Fix in https://github.com/MetaMask/metamask-extension/issues/31879
  // eslint-disable-next-line @typescript-eslint/no-misused-promises
  return async (dispatch: MetaMaskReduxDispatch) => {
    dispatch(showLoadingIndication());

    try {
      await new Promise((resolve, reject) => {
        callBackgroundMethod('removeAccount', [address], (error, account) => {
          if (error) {
            reject(error);
            return;
          }
          resolve(account);
        });
      });
      await forceUpdateMetamaskState(dispatch);
    } catch (error) {
      dispatch(displayWarning(error));
      throw error;
    } finally {
      dispatch(hideLoadingIndication());
    }

    log.info(`Account removed: ${address}`);
    dispatch(showAccountsPage());
  };
}

export function importNewAccount(
  strategy: string,

  // TODO: Fix in https://github.com/MetaMask/metamask-extension/issues/31973
  // eslint-disable-next-line @typescript-eslint/no-explicit-any
  args: any[],
  loadingMessage: ReactFragment,
): ThunkAction<
  Promise<MetaMaskReduxState['metamask']>,
  MetaMaskReduxState,
  unknown,
  AnyAction
> {
  return async (dispatch: MetaMaskReduxDispatch) => {
    dispatch(showLoadingIndication(loadingMessage));

    try {
      log.debug(`background.importAccountWithStrategy`);
      await submitRequestToBackground('importAccountWithStrategy', [
        strategy,
        args,
      ]);
    } finally {
      dispatch(hideLoadingIndication());
    }

    return await forceUpdateMetamaskState(dispatch);
  };
}

export function addNewAccount(
  keyringId?: string,
  showLoading: boolean = true,
): ThunkAction<void, MetaMaskReduxState, unknown, AnyAction> {
  log.debug(`background.addNewAccount`);
  // TODO: Fix in https://github.com/MetaMask/metamask-extension/issues/31879
  // eslint-disable-next-line @typescript-eslint/no-misused-promises
  return async (dispatch, getState) => {
    const keyrings = getMetaMaskHdKeyrings(getState());
    const [defaultPrimaryKeyring] = keyrings;

    // The HD keyring to add the account for.
    let hdKeyring = defaultPrimaryKeyring;
    if (keyringId) {
      hdKeyring = keyrings.find((keyring) => keyring.metadata.id === keyringId);
    }
    // Fail-safe in case we could not find the associated HD keyring.
    if (!hdKeyring) {
      log.error('Should never reach this. There is always a keyring');
      throw new Error('Keyring not found');
    }
    const oldAccounts = hdKeyring.accounts;

    if (showLoading) {
      dispatch(showLoadingIndication());
    }

    let newAccount;
    try {
      const addedAccountAddress = await submitRequestToBackground(
        'addNewAccount',
        [oldAccounts.length, keyringId],
      );
      await forceUpdateMetamaskState(dispatch);
      const newState = getState();
      newAccount = getInternalAccountByAddress(newState, addedAccountAddress);
    } catch (error) {
      dispatch(displayWarning(error));
      throw error;
    } finally {
      if (showLoading) {
        dispatch(hideLoadingIndication());
      }
    }

    return newAccount;
  };
}

export function checkHardwareStatus(
  deviceName: HardwareDeviceNames,
  hdPath: string,
): ThunkAction<Promise<boolean>, MetaMaskReduxState, unknown, AnyAction> {
  log.debug(`background.checkHardwareStatus`, deviceName, hdPath);
  return async (dispatch: MetaMaskReduxDispatch) => {
    dispatch(showLoadingIndication());

    let unlocked = false;
    try {
      unlocked = await submitRequestToBackground<boolean>(
        'checkHardwareStatus',
        [deviceName, hdPath],
      );
    } catch (error) {
      logErrorWithMessage(error);
      dispatch(displayWarning(error));
      throw error;
    } finally {
      dispatch(hideLoadingIndication());
    }

    await forceUpdateMetamaskState(dispatch);
    return unlocked;
  };
}

export function forgetDevice(
  deviceName: HardwareDeviceNames,
): ThunkAction<void, MetaMaskReduxState, unknown, AnyAction> {
  log.debug(`background.forgetDevice`, deviceName);
  // TODO: Fix in https://github.com/MetaMask/metamask-extension/issues/31879
  // eslint-disable-next-line @typescript-eslint/no-misused-promises
  return async (dispatch: MetaMaskReduxDispatch) => {
    dispatch(showLoadingIndication());
    try {
      await submitRequestToBackground('forgetDevice', [deviceName]);
    } catch (error) {
      logErrorWithMessage(error);
      dispatch(displayWarning(error));
      throw error;
    } finally {
      dispatch(hideLoadingIndication());
    }

    await forceUpdateMetamaskState(dispatch);
  };
}

// TODO: Define an Account Type for the return type of this method and anywhere
// else dealing with accounts.
export function connectHardware(
  deviceName: HardwareDeviceNames,
  page: string,
  hdPath: string,
  loadHid: boolean,
  t: (key: string) => string,
): ThunkAction<
  Promise<{ address: string }[]>,
  MetaMaskReduxState,
  unknown,
  AnyAction
> {
  log.debug(`background.connectHardware`, deviceName, page, hdPath);
  return async (dispatch, getState) => {
    const { ledgerTransportType } = getState().metamask;

    dispatch(
      showLoadingIndication(`Looking for your ${capitalize(deviceName)}...`),
    );

    let accounts: { address: string }[];
    try {
      if (
        loadHid &&
        deviceName === HardwareDeviceNames.ledger &&
        ledgerTransportType === LedgerTransportTypes.webhid
      ) {
        const inE2eTest =
          process.env.IN_TEST && process.env.JEST_WORKER_ID === 'undefined';
        let connectedDevices: HIDDevice[] = [];
        if (!inE2eTest) {
          connectedDevices = await window.navigator.hid.requestDevice({
            // The types for web hid were provided by @types/w3c-web-hid and may
            // not be fully formed or correct, because LEDGER_USB_VENDOR_ID is a
            // string and this integration with Navigator.hid works before
            // TypeScript. As a note, on the next declaration we convert the
            // LEDGER_USB_VENDOR_ID to a number for a different API so....
            // TODO: Get David Walsh's opinion here
            filters: [{ vendorId: LEDGER_USB_VENDOR_ID as unknown as number }],
          });
        }
        const userApprovedWebHidConnection =
          inE2eTest ||
          connectedDevices.some(
            (device) => device.vendorId === Number(LEDGER_USB_VENDOR_ID),
          );
        if (!userApprovedWebHidConnection) {
          throw new Error(t('ledgerWebHIDNotConnectedErrorMessage'));
        }
      }

      accounts = await submitRequestToBackground<{ address: string }[]>(
        'connectHardware',
        [deviceName, page, hdPath],
      );
    } catch (error) {
      logErrorWithMessage(error);
      const message = getErrorMessage(error);
      if (
        deviceName === HardwareDeviceNames.ledger &&
        ledgerTransportType === LedgerTransportTypes.webhid &&
        isErrorWithMessage(error) &&
        message.match('Failed to open the device')
      ) {
        dispatch(displayWarning(t('ledgerDeviceOpenFailureMessage')));
        throw new Error(t('ledgerDeviceOpenFailureMessage'));
      } else {
        if (deviceName !== HardwareDeviceNames.qr) {
          dispatch(displayWarning(error));
        }
        throw error;
      }
    } finally {
      dispatch(hideLoadingIndication());
    }

    await forceUpdateMetamaskState(dispatch);
    return accounts;
  };
}

export function unlockHardwareWalletAccounts(
  indexes: string[],
  deviceName: HardwareDeviceNames,
  hdPath: string,
  hdPathDescription: string,
): ThunkAction<Promise<undefined>, MetaMaskReduxState, unknown, AnyAction> {
  log.debug(
    `background.unlockHardwareWalletAccount`,
    indexes,
    deviceName,
    hdPath,
    hdPathDescription,
  );
  return async (dispatch: MetaMaskReduxDispatch) => {
    dispatch(showLoadingIndication());

    for (const index of indexes) {
      try {
        await submitRequestToBackground('unlockHardwareWalletAccount', [
          index,
          deviceName,
          hdPath,
          hdPathDescription,
        ]);
      } catch (err) {
        logErrorWithMessage(err);
        dispatch(displayWarning(err));
        dispatch(hideLoadingIndication());
        throw err;
      }
    }

    dispatch(hideLoadingIndication());
    return undefined;
  };
}

export function showQrScanner(): ThunkAction<
  void,
  MetaMaskReduxState,
  unknown,
  AnyAction
> {
  return (dispatch: MetaMaskReduxDispatch) => {
    dispatch(
      showModal({
        name: 'QR_SCANNER',
      }),
    );
  };
}

export function setCurrentCurrency(
  currencyCode: string,
): ThunkAction<void, MetaMaskReduxState, unknown, AnyAction> {
  // TODO: Fix in https://github.com/MetaMask/metamask-extension/issues/31879
  // eslint-disable-next-line @typescript-eslint/no-misused-promises
  return async (dispatch: MetaMaskReduxDispatch) => {
    dispatch(showLoadingIndication());
    log.debug(`background.setCurrentCurrency`);
    try {
      await submitRequestToBackground('setCurrentCurrency', [currencyCode]);
      await forceUpdateMetamaskState(dispatch);
    } catch (error) {
      logErrorWithMessage(error);
      dispatch(displayWarning(error));
      return;
    } finally {
      dispatch(hideLoadingIndication());
    }
  };
}

export function decryptMsgInline(
  decryptedMsgData: TemporaryMessageDataType['msgParams'],
): ThunkAction<
  Promise<TemporaryMessageDataType>,
  MetaMaskReduxState,
  unknown,
  AnyAction
> {
  log.debug('action - decryptMsgInline');
  return async (dispatch: MetaMaskReduxDispatch) => {
    log.debug(`actions calling background.decryptMessageInline`);

    try {
      await submitRequestToBackground('decryptMessageInline', [
        decryptedMsgData,
      ]);
    } catch (error) {
      logErrorWithMessage(error);
      dispatch(displayWarning(error));
      throw error;
    }

    const newState = await forceUpdateMetamaskState(dispatch);
    return newState.unapprovedDecryptMsgs[decryptedMsgData.metamaskId];
  };
}

export function decryptMsg(
  decryptedMsgData: TemporaryMessageDataType['msgParams'],
): ThunkAction<
  Promise<TemporaryMessageDataType['msgParams']>,
  MetaMaskReduxState,
  unknown,
  AnyAction
> {
  log.debug('action - decryptMsg');
  return async (dispatch: MetaMaskReduxDispatch) => {
    dispatch(showLoadingIndication());
    log.debug(`actions calling background.decryptMessage`);

    try {
      await submitRequestToBackground('decryptMessage', [decryptedMsgData]);
    } catch (error) {
      logErrorWithMessage(error);
      dispatch(displayWarning(error));
      throw error;
    } finally {
      dispatch(hideLoadingIndication());
    }

    await forceUpdateMetamaskState(dispatch);
    dispatch(completedTx(decryptedMsgData.metamaskId));
    dispatch(closeCurrentNotificationWindow());
    return decryptedMsgData;
  };
}

export function encryptionPublicKeyMsg(
  msgData: TemporaryMessageDataType['msgParams'],
): ThunkAction<
  Promise<TemporaryMessageDataType['msgParams']>,
  MetaMaskReduxState,
  unknown,
  AnyAction
> {
  log.debug('action - encryptionPublicKeyMsg');
  return async (dispatch: MetaMaskReduxDispatch) => {
    dispatch(showLoadingIndication());
    log.debug(`actions calling background.encryptionPublicKey`);

    try {
      await submitRequestToBackground<MetaMaskReduxState['metamask']>(
        'encryptionPublicKey',
        [msgData],
      );
    } catch (error) {
      logErrorWithMessage(error);
      dispatch(displayWarning(error));
      throw error;
    } finally {
      dispatch(hideLoadingIndication());
    }

    await forceUpdateMetamaskState(dispatch);
    dispatch(completedTx(msgData.metamaskId));
    dispatch(closeCurrentNotificationWindow());
    return msgData;
  };
}

export function updateCustomNonce(value: string) {
  return {
    type: actionConstants.UPDATE_CUSTOM_NONCE,
    value,
  };
}

/**
 * TODO: update previousGasParams to use typed gas params object
 * TODO: Not a thunk, but rather a wrapper around a background call
 *
 * @param txId - MetaMask internal transaction id
 * @param previousGasParams - Object of gas params to set as previous
 */
export function updatePreviousGasParams(
  txId: string,

  // TODO: Fix in https://github.com/MetaMask/metamask-extension/issues/31973
  // eslint-disable-next-line @typescript-eslint/no-explicit-any
  previousGasParams: Record<string, any>,
): ThunkAction<
  Promise<TransactionMeta>,
  MetaMaskReduxState,
  unknown,
  AnyAction
> {
  return async () => {
    let updatedTransaction: TransactionMeta;
    try {
      updatedTransaction = await submitRequestToBackground(
        'updatePreviousGasParams',
        [txId, previousGasParams],
      );
    } catch (error) {
      logErrorWithMessage(error);
      throw error;
    }

    return updatedTransaction;
  };
}

export function updateEditableParams(
  ...args: Parameters<TransactionController['updateEditableParams']>
): ThunkAction<
  Promise<TransactionMeta>,
  MetaMaskReduxState,
  unknown,
  AnyAction
> {
  return async (dispatch: MetaMaskReduxDispatch) => {
    let updatedTransaction: TransactionMeta;

    try {
      updatedTransaction = await submitRequestToBackground(
        'updateEditableParams',
        args,
      );
    } catch (error) {
      logErrorWithMessage(error);
      throw error;
    }

    await forceUpdateMetamaskState(dispatch);
    return updatedTransaction;
  };
}

/**
 * Appends new send flow history to a transaction
 * TODO: Not a thunk, but rather a wrapper around a background call
 *
 * @param txId - the id of the transaction to update
 * @param currentSendFlowHistoryLength - sendFlowHistory entries currently
 * @param sendFlowHistory - the new send flow history to append to the
 * transaction
 * @returns
 */
export function updateTransactionSendFlowHistory(
  txId: string,
  currentSendFlowHistoryLength: number,
  sendFlowHistory: DraftTransaction['history'],
): ThunkAction<
  Promise<TransactionMeta>,
  MetaMaskReduxState,
  unknown,
  AnyAction
> {
  return async () => {
    let updatedTransaction: TransactionMeta;
    try {
      updatedTransaction = await submitRequestToBackground(
        'updateTransactionSendFlowHistory',
        [txId, currentSendFlowHistoryLength, sendFlowHistory],
      );
    } catch (error) {
      logErrorWithMessage(error);
      throw error;
    }

    return updatedTransaction;
  };
}

export async function backupUserData(): Promise<{
  filename: string;
  data: string;
}> {
  let backedupData;
  try {
    backedupData = await submitRequestToBackground<{
      filename: string;
      data: string;
    }>('backupUserData');
  } catch (error) {
    logErrorWithMessage(error);
    throw error;
  }

  return backedupData;
}

export async function restoreUserData(jsonString: Json): Promise<true> {
  try {
    await submitRequestToBackground('restoreUserData', [jsonString]);
  } catch (error) {
    logErrorWithMessage(error);
    throw error;
  }

  return true;
}

export function updateSlides(
  slides,
): ThunkAction<void, MetaMaskReduxState, unknown, AnyAction> {
  // TODO: Fix in https://github.com/MetaMask/metamask-extension/issues/31879
  // eslint-disable-next-line @typescript-eslint/no-misused-promises
  return async () => {
    try {
      await submitRequestToBackground('updateSlides', [slides]);
    } catch (error) {
      logErrorWithMessage(error);
      throw error;
    }
  };
}

export function removeSlide(
  id: string,
): ThunkAction<Promise<void>, MetaMaskReduxState, unknown, AnyAction> {
  return async () => {
    try {
      await submitRequestToBackground('removeSlide', [id]);
    } catch (error) {
      logErrorWithMessage(error);
      throw error;
    }
  };
}

export async function setEnableEnforcedSimulationsForTransaction(
  transactionId: string,
  enable: boolean,
): void {
  try {
    await submitRequestToBackground(
      'setEnableEnforcedSimulationsForTransaction',
      [transactionId, enable],
    );
  } catch (error) {
    logErrorWithMessage(error);
    throw error;
  }
}

export async function setEnforcedSimulationsSlippageForTransaction(
  transactionId: string,
  value: number,
): void {
  try {
    await submitRequestToBackground(
      'setEnforcedSimulationsSlippageForTransaction',
      [transactionId, value],
    );
  } catch (error) {
    logErrorWithMessage(error);
    throw error;
  }
}

// TODO: Not a thunk, but rather a wrapper around a background call
export function updateTransactionGasFees(
  txId: string,
  txGasFees: Partial<TxGasFees>,
): ThunkAction<
  Promise<TransactionMeta>,
  MetaMaskReduxState,
  unknown,
  AnyAction
> {
  return async () => {
    let updatedTransaction: TransactionMeta;
    try {
      updatedTransaction = await submitRequestToBackground(
        'updateTransactionGasFees',
        [txId, txGasFees],
      );
    } catch (error) {
      logErrorWithMessage(error);
      throw error;
    }

    return updatedTransaction;
  };
}

export function updateTransaction(
  txMeta: TransactionMeta,
  dontShowLoadingIndicator: boolean,
): ThunkAction<
  Promise<TransactionMeta>,
  MetaMaskReduxState,
  unknown,
  AnyAction
> {
  return async (dispatch: MetaMaskReduxDispatch) => {
    !dontShowLoadingIndicator && dispatch(showLoadingIndication());

    try {
      await submitRequestToBackground('updateTransaction', [txMeta]);
    } catch (error) {
      dispatch(updateTransactionParams(txMeta.id, txMeta.txParams));
      dispatch(hideLoadingIndication());
      dispatch(goHome());
      logErrorWithMessage(error);
      throw error;
    }

    try {
      dispatch(updateTransactionParams(txMeta.id, txMeta.txParams));
      await forceUpdateMetamaskState(dispatch);
      dispatch(showConfTxPage({ id: txMeta.id }));
      return txMeta;
    } finally {
      dispatch(hideLoadingIndication());
    }
  };
}

/**
 * Action to create a new transaction in the controller and route to the
 * confirmation page. Returns the newly created txMeta in case additional logic
 * should be applied to the transaction after creation.
 *
 * @param txParams - The transaction parameters
 * @param options
 * @param options.networkClientId - ID of the network client to use for the transaction.
 * @param options.sendFlowHistory - The history of the send flow at time of creation.
 * @param options.type - The type of the transaction being added.
 * @returns
 */
export function addTransactionAndRouteToConfirmationPage(
  txParams: TransactionParams,
  options?: {
    networkClientId: NetworkClientId;
    sendFlowHistory?: DraftTransaction['history'];
    type?: TransactionType;
  },
): ThunkAction<
  Promise<TransactionMeta | null>,
  MetaMaskReduxState,
  unknown,
  AnyAction
> {
  return async (dispatch: MetaMaskReduxDispatch) => {
    const actionId = generateActionId();

    try {
      log.debug('background.addTransaction');

      const transactionMeta = await submitRequestToBackground<TransactionMeta>(
        'addTransaction',
        [txParams, { ...options, actionId, origin: ORIGIN_METAMASK }],
      );

      dispatch(showConfTxPage());
      return transactionMeta;
    } catch (error) {
      dispatch(hideLoadingIndication());
      dispatch(displayWarning(error));
      throw error;
    }
  };
}

/**
 * Wrapper around the promisifedBackground to create a new unapproved
 * transaction in the background and return the newly created txMeta.
 * This method does not show errors or route to a confirmation page and is
 * used primarily for swaps functionality.
 *
 * @param txParams - the transaction parameters
 * @param options - Additional options for the transaction.
 * @param options.method
 * @param options.networkClientId - ID of the network client to use for the transaction.
 * @param options.requireApproval - Whether the transaction requires approval.
 * @param options.swaps - Options specific to swaps transactions.
 * @param options.swaps.hasApproveTx - Whether the swap required an approval transaction.
 * @param options.swaps.meta - Additional transaction metadata required by swaps.
 * @param options.type
 * @returns
 */
export async function addTransactionAndWaitForPublish(
  txParams: TransactionParams,
  options: {
    method?: string;
    networkClientId: NetworkClientId;
    requireApproval?: boolean;
    swaps?: { hasApproveTx?: boolean; meta?: Record<string, unknown> };
    type?: TransactionType;
  },
): Promise<TransactionMeta> {
  log.debug('background.addTransactionAndWaitForPublish');

  const actionId = generateActionId();

  return await submitRequestToBackground<TransactionMeta>(
    'addTransactionAndWaitForPublish',
    [
      txParams,
      {
        ...options,
        origin: ORIGIN_METAMASK,
        actionId,
      },
    ],
  );
}

/**
 * Wrapper around the promisifedBackground to create a new unapproved
 * transaction in the background and return the newly created txMeta.
 * This method does not show errors or route to a confirmation page
 *
 * @param txParams - the transaction parameters
 * @param options - Additional options for the transaction.
 * @param options.method
 * @param options.networkClientId - ID of the network client to use for the transaction.
 * @param options.requireApproval - Whether the transaction requires approval.
 * @param options.swaps - Options specific to swaps transactions.
 * @param options.swaps.hasApproveTx - Whether the swap required an approval transaction.
 * @param options.swaps.meta - Additional transaction metadata required by swaps.
 * @param options.type
 * @returns
 */
export async function addTransaction(
  txParams: TransactionParams,
  options: {
    method?: string;
    networkClientId: NetworkClientId;
    requireApproval?: boolean;
    swaps?: { hasApproveTx?: boolean; meta?: Record<string, unknown> };
    type?: TransactionType;
  },
): Promise<TransactionMeta> {
  log.debug('background.addTransaction');

  const actionId = generateActionId();

  return await submitRequestToBackground<TransactionMeta>('addTransaction', [
    txParams,
    {
      ...options,
      origin: ORIGIN_METAMASK,
      actionId,
    },
  ]);
}

export function updateAndApproveTx(
  txMeta: TransactionMeta,
  dontShowLoadingIndicator: boolean,
  loadingIndicatorMessage: string,
): ThunkAction<
  Promise<TransactionMeta | null>,
  MetaMaskReduxState,
  unknown,
  AnyAction
> {
  return (dispatch: MetaMaskReduxDispatch, getState) => {
    !dontShowLoadingIndicator &&
      dispatch(showLoadingIndication(loadingIndicatorMessage));

    const getIsSendActive = () =>
      Boolean(getState().send.stage !== SEND_STAGES.INACTIVE);

    return new Promise((resolve, reject) => {
      const actionId = generateActionId();

      callBackgroundMethod(
        'resolvePendingApproval',
        [String(txMeta.id), { txMeta, actionId }, { waitForResult: true }],
        (err) => {
          dispatch(updateTransactionParams(txMeta.id, txMeta.txParams));

          if (!getIsSendActive()) {
            dispatch(resetSendState());
          }

          if (err) {
            dispatch(goHome());
            logErrorWithMessage(err);
            reject(err);
            return;
          }

          resolve(txMeta);
        },
      );
    })
      .then(() => forceUpdateMetamaskState(dispatch))
      .then(() => {
        if (!getIsSendActive()) {
          dispatch(resetSendState());
        }
        dispatch(completedTx(txMeta.id));
        dispatch(hideLoadingIndication());
        dispatch(updateCustomNonce(''));
        dispatch(closeCurrentNotificationWindow());
        return txMeta;
      })
      .catch((err) => {
        dispatch(hideLoadingIndication());
        return Promise.reject(err);
      });
  };
}

export async function getTransactions(
  filters: {
    searchCriteria?: Partial<TransactionMeta> & Partial<TransactionParams>;
  } = {},
): Promise<TransactionMeta[]> {
  return await submitRequestToBackground<TransactionMeta[]>('getTransactions', [
    filters,
  ]);
}

export function completedTx(
  txId: string,
): ThunkAction<void, MetaMaskReduxState, unknown, AnyAction> {
  return (dispatch: MetaMaskReduxDispatch) => {
    dispatch({
      type: actionConstants.COMPLETED_TX,
      value: {
        id: txId,
      },
    });
  };
}

export function updateTransactionParams(
  txId: string,
  txParams: TransactionParams,
) {
  return {
    type: actionConstants.UPDATE_TRANSACTION_PARAMS,
    id: txId,
    value: txParams,
  };
}

export function disableSnap(
  snapId: string,
): ThunkAction<void, MetaMaskReduxState, unknown, AnyAction> {
  // TODO: Fix in https://github.com/MetaMask/metamask-extension/issues/31879
  // eslint-disable-next-line @typescript-eslint/no-misused-promises
  return async (dispatch: MetaMaskReduxDispatch) => {
    await submitRequestToBackground('disableSnap', [snapId]);
    await forceUpdateMetamaskState(dispatch);
  };
}

export function enableSnap(
  snapId: string,
): ThunkAction<void, MetaMaskReduxState, unknown, AnyAction> {
  // TODO: Fix in https://github.com/MetaMask/metamask-extension/issues/31879
  // eslint-disable-next-line @typescript-eslint/no-misused-promises
  return async (dispatch: MetaMaskReduxDispatch) => {
    await submitRequestToBackground('enableSnap', [snapId]);
    await forceUpdateMetamaskState(dispatch);
  };
}

export function updateSnap(
  origin: string,
  snap: { [snapId: string]: { version: string } },
): ThunkAction<void, MetaMaskReduxState, unknown, AnyAction> {
  // TODO: Fix in https://github.com/MetaMask/metamask-extension/issues/31879
  // eslint-disable-next-line @typescript-eslint/no-misused-promises
  return async (dispatch: MetaMaskReduxDispatch, getState) => {
    await submitRequestToBackground('updateSnap', [origin, snap]);
    await forceUpdateMetamaskState(dispatch);

    const state = getState();

    const approval = getFirstSnapInstallOrUpdateRequest(state);

    return approval?.metadata.id;
  };
}

export async function getPhishingResult(website: string) {
  return await submitRequestToBackground('getPhishingResult', [website]);
}

// TODO: Clean this up.
export function removeSnap(
  snapId: string,
): ThunkAction<Promise<void>, MetaMaskReduxState, unknown, AnyAction> {
  return async (
    dispatch: MetaMaskReduxDispatch,
    ///: BEGIN:ONLY_INCLUDE_IF(keyring-snaps)
    getState,
    ///: END:ONLY_INCLUDE_IF
  ) => {
    dispatch(showLoadingIndication());
    ///: BEGIN:ONLY_INCLUDE_IF(keyring-snaps)
    const subjects = getPermissionSubjects(getState()) as {
      // TODO: Fix in https://github.com/MetaMask/metamask-extension/issues/31973
      // eslint-disable-next-line @typescript-eslint/no-explicit-any
      [k: string]: { permissions: Record<string, any> };
    };

    const isAccountsSnap =
      subjects[snapId]?.permissions?.snap_manageAccounts !== undefined;
    ///: END:ONLY_INCLUDE_IF

    try {
      ///: BEGIN:ONLY_INCLUDE_IF(keyring-snaps)
      if (isAccountsSnap) {
        const addresses: string[] = await submitRequestToBackground(
          'getAccountsBySnapId',
          [snapId],
        );
        for (const address of addresses) {
          await submitRequestToBackground('removeAccount', [address]);
        }
      }
      ///: END:ONLY_INCLUDE_IF

      await submitRequestToBackground('removeSnap', [snapId]);
      await forceUpdateMetamaskState(dispatch);
    } catch (error) {
      dispatch(displayWarning(error));
      throw error;
    } finally {
      dispatch(hideLoadingIndication());
    }
  };
}

export async function handleSnapRequest<
  Params extends JsonRpcParams = JsonRpcParams,
>(args: {
  snapId: string;
  origin: string;
  handler: string;
  request: JsonRpcRequest<Params>;
}): Promise<unknown> {
  return submitRequestToBackground('handleSnapRequest', [args]);
}

export function revokeDynamicSnapPermissions(
  snapId: string,
  permissionNames: string[],
): ThunkAction<void, MetaMaskReduxState, unknown, AnyAction> {
  // TODO: Fix in https://github.com/MetaMask/metamask-extension/issues/31879
  // eslint-disable-next-line @typescript-eslint/no-misused-promises
  return async (dispatch: MetaMaskReduxDispatch) => {
    await submitRequestToBackground('revokeDynamicSnapPermissions', [
      snapId,
      permissionNames,
    ]);
    await forceUpdateMetamaskState(dispatch);
  };
}

export function deleteExpiredNotifications(): ThunkAction<
  void,
  MetaMaskReduxState,
  unknown,
  AnyAction
> {
  // TODO: Fix in https://github.com/MetaMask/metamask-extension/issues/31879
  // eslint-disable-next-line @typescript-eslint/no-misused-promises
  return async (dispatch, getState) => {
    const state = getState();
    const notifications = state.metamask.metamaskNotificationsList;

    const notificationIdsToDelete = notifications
      .filter((notification) => {
        const expirationTime = new Date(
          Date.now() - NOTIFICATIONS_EXPIRATION_DELAY,
        );

        return Boolean(
          notification.readDate &&
            new Date(notification.readDate) < expirationTime,
        );
      })
      .map(({ id }) => id);

    if (notificationIdsToDelete.length) {
      await submitRequestToBackground('deleteNotificationsById', [
        notificationIdsToDelete,
      ]);
      await forceUpdateMetamaskState(dispatch);
    }
  };
}

/**
 * Disconnects a given origin from a snap.
 *
 * This revokes the permission granted to the origin
 * that provides the capability to communicate with a snap.
 *
 * @param origin - The origin.
 * @param snapId - The snap ID.
 */
export function disconnectOriginFromSnap(
  origin: string,
  snapId: string,
): ThunkAction<void, MetaMaskReduxState, unknown, AnyAction> {
  // TODO: Fix in https://github.com/MetaMask/metamask-extension/issues/31879
  // eslint-disable-next-line @typescript-eslint/no-misused-promises
  return async (dispatch: MetaMaskReduxDispatch) => {
    await submitRequestToBackground('disconnectOriginFromSnap', [
      origin,
      snapId,
    ]);
    await forceUpdateMetamaskState(dispatch);
  };
}

export function cancelDecryptMsg(
  msgData: TemporaryMessageDataType,
): ThunkAction<
  Promise<TemporaryMessageDataType>,
  MetaMaskReduxState,
  unknown,
  AnyAction
> {
  return async (dispatch: MetaMaskReduxDispatch) => {
    dispatch(showLoadingIndication());

    try {
      await submitRequestToBackground<MetaMaskReduxState['metamask']>(
        'cancelDecryptMessage',
        [msgData.id],
      );
    } finally {
      dispatch(hideLoadingIndication());
    }

    await forceUpdateMetamaskState(dispatch);
    dispatch(completedTx(msgData.id));
    dispatch(closeCurrentNotificationWindow());
    return msgData;
  };
}

export function cancelEncryptionPublicKeyMsg(
  msgData: TemporaryMessageDataType,
): ThunkAction<
  Promise<TemporaryMessageDataType>,
  MetaMaskReduxState,
  unknown,
  AnyAction
> {
  return async (dispatch: MetaMaskReduxDispatch) => {
    dispatch(showLoadingIndication());

    try {
      await submitRequestToBackground<MetaMaskReduxState['metamask']>(
        'cancelEncryptionPublicKey',
        [msgData.id],
      );
    } finally {
      dispatch(hideLoadingIndication());
    }

    await forceUpdateMetamaskState(dispatch);
    dispatch(completedTx(msgData.id));
    dispatch(closeCurrentNotificationWindow());
    return msgData;
  };
}

export function cancelTx(
  txMeta: TransactionMeta,
  _showLoadingIndication = true,
): ThunkAction<
  Promise<TransactionMeta>,
  MetaMaskReduxState,
  unknown,
  AnyAction
> {
  return (dispatch: MetaMaskReduxDispatch) => {
    _showLoadingIndication && dispatch(showLoadingIndication());
    return new Promise<void>((resolve, reject) => {
      callBackgroundMethod(
        'rejectPendingApproval',
        [String(txMeta.id), providerErrors.userRejectedRequest().serialize()],
        (error) => {
          if (error) {
            reject(error);
            return;
          }

          resolve();
        },
      );
    })
      .then(() => forceUpdateMetamaskState(dispatch))
      .then(() => {
        dispatch(resetSendState());
        dispatch(completedTx(txMeta.id));
        dispatch(hideLoadingIndication());
        dispatch(closeCurrentNotificationWindow());

        return txMeta;
      })
      .catch((error) => {
        dispatch(hideLoadingIndication());
        throw error;
      });
  };
}

/**
 * Cancels all of the given transactions
 *
 * @param txMetaList
 * @returns
 */
export function cancelTxs(
  txMetaList: TransactionMeta[],
): ThunkAction<void, MetaMaskReduxState, unknown, AnyAction> {
  // TODO: Fix in https://github.com/MetaMask/metamask-extension/issues/31879
  // eslint-disable-next-line @typescript-eslint/no-misused-promises
  return async (dispatch: MetaMaskReduxDispatch) => {
    dispatch(showLoadingIndication());

    try {
      const txIds = txMetaList.map(({ id }) => id);
      const cancellations = txIds.map(
        (id) =>
          new Promise<void>((resolve, reject) => {
            callBackgroundMethod(
              'rejectPendingApproval',
              [String(id), providerErrors.userRejectedRequest().serialize()],
              (err) => {
                if (err) {
                  reject(err);
                  return;
                }

                resolve();
              },
            );
          }),
      );

      await Promise.all(cancellations);

      await forceUpdateMetamaskState(dispatch);
      dispatch(resetSendState());

      txIds.forEach((id) => {
        dispatch(completedTx(id));
      });
    } finally {
      if (getEnvironmentType() === ENVIRONMENT_TYPE_NOTIFICATION) {
        attemptCloseNotificationPopup();
      } else {
        dispatch(hideLoadingIndication());
      }
    }
  };
}

export function markPasswordForgotten(): ThunkAction<
  void,
  MetaMaskReduxState,
  unknown,
  AnyAction
> {
  // TODO: Fix in https://github.com/MetaMask/metamask-extension/issues/31879
  // eslint-disable-next-line @typescript-eslint/no-misused-promises
  return async (dispatch: MetaMaskReduxDispatch) => {
    try {
      await new Promise<void>((resolve, reject) => {
        callBackgroundMethod('markPasswordForgotten', [], (error) => {
          if (error) {
            reject(error);
            return;
          }
          resolve();
        });
      });
    } finally {
      // TODO: handle errors
      dispatch(hideLoadingIndication());
      await forceUpdateMetamaskState(dispatch);
    }
  };
}

export function unMarkPasswordForgotten(): ThunkAction<
  void,
  MetaMaskReduxState,
  unknown,
  AnyAction
> {
  // TODO: Fix in https://github.com/MetaMask/metamask-extension/issues/31879
  // eslint-disable-next-line @typescript-eslint/no-misused-promises
  return (dispatch: MetaMaskReduxDispatch) => {
    return new Promise<void>((resolve) => {
      callBackgroundMethod('unMarkPasswordForgotten', [], () => {
        resolve();
      });
    }).then(() => forceUpdateMetamaskState(dispatch));
  };
}

export function closeWelcomeScreen() {
  return {
    type: actionConstants.CLOSE_WELCOME_SCREEN,
  };
}

//
// unlock screen
//

export function unlockInProgress() {
  return {
    type: actionConstants.UNLOCK_IN_PROGRESS,
  };
}

export function unlockFailed(message?: string) {
  return {
    type: actionConstants.UNLOCK_FAILED,
    value: message,
  };
}

export function unlockSucceeded(message?: string) {
  return {
    type: actionConstants.UNLOCK_SUCCEEDED,
    value: message,
  };
}

export function setShowConnectionsRemovedModal(
  showConnectionsRemovedModal: boolean,
) {
  return {
    type: actionConstants.SET_SHOW_CONNECTIONS_REMOVED,
    value: showConnectionsRemovedModal,
  };
}

export function updateMetamaskState(
  patches: Patch[],
): ThunkAction<void, MetaMaskReduxState, unknown, AnyAction> {
  return (dispatch, getState) => {
    const state = getState();
    const providerConfig = getProviderConfig(state);
    const { metamask: currentState } = state;

    if (!patches?.length) {
      return currentState;
    }

    const newState = applyPatches(currentState, patches);
    const { currentLocale } = currentState;
    const currentInternalAccount = getSelectedInternalAccount(state);
    const selectedAddress = currentInternalAccount?.address;
    const { currentLocale: newLocale } = newState;
    const newProviderConfig = getProviderConfig({ metamask: newState });
    const newInternalAccount = getSelectedInternalAccount({
      metamask: newState,
    });
    const newSelectedAddress = newInternalAccount?.address;

    if (currentLocale && newLocale && currentLocale !== newLocale) {
      dispatch(updateCurrentLocale(newLocale));
    }

    if (selectedAddress !== newSelectedAddress) {
      dispatch({ type: actionConstants.SELECTED_ADDRESS_CHANGED });
    }

    const newAddressBook =
      newState.addressBook?.[newProviderConfig?.chainId] ?? {};
    const oldAddressBook =
      currentState.addressBook?.[providerConfig?.chainId] ?? {};

    // TODO: Fix in https://github.com/MetaMask/metamask-extension/issues/31973
    // eslint-disable-next-line @typescript-eslint/no-explicit-any
    const newAccounts: { [address: string]: Record<string, any> } =
      getMetaMaskAccounts({ metamask: newState });

    // TODO: Fix in https://github.com/MetaMask/metamask-extension/issues/31973
    // eslint-disable-next-line @typescript-eslint/no-explicit-any
    const oldAccounts: { [address: string]: Record<string, any> } =
      getMetaMaskAccounts({ metamask: currentState });
    const newSelectedAccount = newAccounts[newSelectedAddress];
    const oldSelectedAccount = newAccounts[selectedAddress];
    // dispatch an ACCOUNT_CHANGED for any account whose balance or other
    // properties changed in this update
    Object.entries(oldAccounts).forEach(([address, oldAccount]) => {
      if (!isEqual(oldAccount, newAccounts[address])) {
        dispatch({
          type: actionConstants.ACCOUNT_CHANGED,
          payload: { account: newAccounts[address] },
        });
      }
    });

    // Also emit an event for the selected account changing, either due to a
    // property update or if the entire account changes.
    if (isEqual(oldSelectedAccount, newSelectedAccount) === false) {
      dispatch({
        type: actionConstants.SELECTED_ACCOUNT_CHANGED,
        payload: { account: newSelectedAccount },
      });
    }
    // We need to keep track of changing address book entries
    if (isEqual(oldAddressBook, newAddressBook) === false) {
      dispatch({
        type: actionConstants.ADDRESS_BOOK_UPDATED,
        payload: { addressBook: newAddressBook },
      });
    }

    // track when gasFeeEstimates change
    if (
      isEqual(currentState.gasFeeEstimates, newState.gasFeeEstimates) === false
    ) {
      dispatch({
        type: actionConstants.GAS_FEE_ESTIMATES_UPDATED,
        payload: {
          gasFeeEstimates: newState.gasFeeEstimates,
          gasEstimateType: newState.gasEstimateType,
        },
      });
    }
    dispatch({
      type: actionConstants.UPDATE_METAMASK_STATE,
      value: newState,
    });
    if (providerConfig.chainId !== newProviderConfig.chainId) {
      dispatch({
        type: actionConstants.CHAIN_CHANGED,
        payload: newProviderConfig.chainId,
      });
      // We dispatch this action to ensure that the send state stays up to date
      // after the chain changes. This async thunk will fail gracefully in the
      // event that we are not yet on the send flow with a draftTransaction in
      // progress.

      dispatch(initializeSendState({ chainHasChanged: true }));
    }

    return newState;
  };
}

const backgroundSetLocked = (): Promise<void> => {
  return new Promise<void>((resolve, reject) => {
    callBackgroundMethod('setLocked', [], (error) => {
      if (error) {
        reject(error);
        return;
      }
      resolve();
    });
  });
};

export function lockMetamask(): ThunkAction<
  void,
  MetaMaskReduxState,
  unknown,
  AnyAction
> {
  log.debug(`background.setLocked`);

  // TODO: Fix in https://github.com/MetaMask/metamask-extension/issues/31879
  // eslint-disable-next-line @typescript-eslint/no-misused-promises
  return (dispatch: MetaMaskReduxDispatch) => {
    dispatch(showLoadingIndication());

    return backgroundSetLocked()
      .then(() => forceUpdateMetamaskState(dispatch))
      .catch((error) => {
        dispatch(displayWarning(getErrorMessage(error)));
        return Promise.reject(error);
      })
      .then(() => {
        dispatch(hideLoadingIndication());
        dispatch({ type: actionConstants.LOCK_METAMASK });
      })
      .catch(() => {
        dispatch(hideLoadingIndication());
        dispatch({ type: actionConstants.LOCK_METAMASK });
      });
  };
}

async function _setSelectedInternalAccount(accountId: string): Promise<void> {
  log.debug(`background.setSelectedInternalAccount`);
  await submitRequestToBackground('setSelectedInternalAccount', [accountId]);
}

/**
 * Update the selected multichain account.
 *
 * @param accountGroupId - ID of an account group representing the multichain account.
 */
export function setSelectedMultichainAccount(
  accountGroupId: AccountGroupId,
): ThunkAction<void, MetaMaskReduxState, unknown, AnyAction> {
  return async (dispatch, _getState) => {
    log.debug(`background.setSelectedMultichainAccount`);
    try {
      dispatch(showLoadingIndication());
      await submitRequestToBackground('setSelectedMultichainAccount', [
        accountGroupId,
      ]);
      // Forcing update of the state speeds up the UI update process
      // and makes UX better
      await forceUpdateMetamaskState(dispatch);
    } catch (error) {
      logErrorWithMessage(error);
    } finally {
      dispatch(hideLoadingIndication());
    }
  };
}

/**
 * Sets the selected internal account.
 *
 * @param accountId - The ID of the account to set as selected.
 * @returns A thunk action that dispatches loading and warning indications.
 */
export function setSelectedInternalAccount(
  accountId: string,
): ThunkAction<void, MetaMaskReduxState, unknown, AnyAction> {
  // TODO: Fix in https://github.com/MetaMask/metamask-extension/issues/31879
  // eslint-disable-next-line @typescript-eslint/no-misused-promises
  return async (dispatch: MetaMaskReduxDispatch) => {
    dispatch(showLoadingIndication());
    log.debug(`background.setSelectedInternalAccount`);
    try {
      await _setSelectedInternalAccount(accountId);
    } catch (error) {
      dispatch(displayWarning(error));
      return;
    } finally {
      dispatch(hideLoadingIndication());
    }
  };
}

/**
 * Sets the selected internal account without loading indication.
 *
 * @param accountId - The ID of the account to set as selected.
 * @returns A thunk action that dispatches an account switch.
 */
export function setSelectedInternalAccountWithoutLoading(
  accountId: string,
): ThunkAction<void, MetaMaskReduxState, unknown, AnyAction> {
  return async (dispatch: MetaMaskReduxDispatch) => {
    try {
      await _setSelectedInternalAccount(accountId);
      await forceUpdateMetamaskState(dispatch);
    } catch (error) {
      dispatch(displayWarning(error));
    }
  };
}

export function setSelectedAccount(
  address: string,
): ThunkAction<void, MetaMaskReduxState, unknown, AnyAction> {
  // TODO: Fix in https://github.com/MetaMask/metamask-extension/issues/31879
  // eslint-disable-next-line @typescript-eslint/no-misused-promises
  return async (dispatch, getState) => {
    dispatch(showLoadingIndication());
    log.debug(`background.setSelectedAccount`);

    const state = getState();
    const unconnectedAccountAccountAlertIsEnabled =
      getUnconnectedAccountAlertEnabledness(state);
    const activeTabOrigin = state.activeTab.origin;
    const prevAccount = getSelectedInternalAccount(state);
    const nextAccount = getInternalAccountByAddress(state, address);
    const permittedAccountsForCurrentTab =
      getAllPermittedAccountsForCurrentTab(state);

    const currentTabIsConnectedToPreviousAddress =
      isInternalAccountInPermittedAccountIds(
        prevAccount,
        permittedAccountsForCurrentTab,
      );

    const currentTabIsConnectedToNextAddress =
      isInternalAccountInPermittedAccountIds(
        nextAccount,
        permittedAccountsForCurrentTab,
      );

    const switchingToUnconnectedAddress =
      Boolean(activeTabOrigin) &&
      currentTabIsConnectedToPreviousAddress &&
      !currentTabIsConnectedToNextAddress;

    try {
      await _setSelectedInternalAccount(nextAccount.id);
      await forceUpdateMetamaskState(dispatch);
    } catch (error) {
      dispatch(displayWarning(error));
      return;
    } finally {
      dispatch(hideLoadingIndication());
    }

    if (
      unconnectedAccountAccountAlertIsEnabled &&
      switchingToUnconnectedAddress
    ) {
      dispatch(switchedToUnconnectedAccount());
      await setUnconnectedAccountAlertShown(activeTabOrigin);
    }
  };
}

export function addPermittedAccount(
  origin: string,
  address: string,
): ThunkAction<Promise<void>, MetaMaskReduxState, unknown, AnyAction> {
  return async (dispatch: MetaMaskReduxDispatch) => {
    await new Promise<void>((resolve, reject) => {
      callBackgroundMethod(
        'addPermittedAccount',
        [origin, address],
        (error) => {
          if (error) {
            reject(error);
            return;
          }
          resolve();
        },
      );
    });
    await forceUpdateMetamaskState(dispatch);
  };
}
export function addPermittedAccounts(
  origin: string,
  address: string[],
): ThunkAction<Promise<void>, MetaMaskReduxState, unknown, AnyAction> {
  return async (dispatch: MetaMaskReduxDispatch) => {
    await new Promise<void>((resolve, reject) => {
      callBackgroundMethod(
        'addPermittedAccounts',
        [origin, address],
        (error) => {
          if (error) {
            reject(error);
            return;
          }
          resolve();
        },
      );
    });
    await forceUpdateMetamaskState(dispatch);
  };
}

export function removePermittedAccount(
  origin: string,
  address: string,
): ThunkAction<Promise<void>, MetaMaskReduxState, unknown, AnyAction> {
  return async (dispatch: MetaMaskReduxDispatch) => {
    await new Promise<void>((resolve, reject) => {
      callBackgroundMethod(
        'removePermittedAccount',
        [origin, address],
        (error) => {
          if (error) {
            reject(error);
            return;
          }
          resolve();
        },
      );
    });
    await forceUpdateMetamaskState(dispatch);
  };
}

export function setPermittedAccounts(
  origin: string,
  caipAccountIds: CaipAccountId[],
): ThunkAction<Promise<void>, MetaMaskReduxState, unknown, AnyAction> {
  return async (dispatch: MetaMaskReduxDispatch) => {
    await new Promise<void>((resolve, reject) => {
      callBackgroundMethod(
        'setPermittedAccounts',
        [origin, caipAccountIds],
        (error) => {
          if (error) {
            reject(error);
            return;
          }
          resolve();
        },
      );
    });
    await forceUpdateMetamaskState(dispatch);
  };
}

export function addPermittedChain(
  origin: string,
  chainId: CaipChainId,
): ThunkAction<Promise<void>, MetaMaskReduxState, unknown, AnyAction> {
  return async (dispatch: MetaMaskReduxDispatch) => {
    await new Promise<void>((resolve, reject) => {
      callBackgroundMethod('addPermittedChain', [origin, chainId], (error) => {
        if (error) {
          reject(error);
          return;
        }
        resolve();
      });
    });
    await forceUpdateMetamaskState(dispatch);
  };
}
export function addPermittedChains(
  origin: string,
  chainIds: string[],
): ThunkAction<Promise<void>, MetaMaskReduxState, unknown, AnyAction> {
  return async (dispatch: MetaMaskReduxDispatch) => {
    await new Promise<void>((resolve, reject) => {
      callBackgroundMethod(
        'addPermittedChains',
        [origin, chainIds],
        (error) => {
          if (error) {
            reject(error);
            return;
          }
          resolve();
        },
      );
    });
    await forceUpdateMetamaskState(dispatch);
  };
}

export function removePermittedChain(
  origin: string,
  chainId: string,
): ThunkAction<Promise<void>, MetaMaskReduxState, unknown, AnyAction> {
  return async (dispatch: MetaMaskReduxDispatch) => {
    await new Promise<void>((resolve, reject) => {
      callBackgroundMethod(
        'removePermittedChain',
        [origin, chainId],
        (error) => {
          if (error) {
            reject(error);
            return;
          }
          resolve();
        },
      );
    });
    await forceUpdateMetamaskState(dispatch);
  };
}

export function setPermittedChains(
  origin: string,
  chainIds: string[],
): ThunkAction<Promise<void>, MetaMaskReduxState, unknown, AnyAction> {
  return async (dispatch: MetaMaskReduxDispatch) => {
    await new Promise<void>((resolve, reject) => {
      callBackgroundMethod(
        'setPermittedChains',
        [origin, chainIds],
        (error) => {
          if (error) {
            reject(error);
            return;
          }
          resolve();
        },
      );
    });
    await forceUpdateMetamaskState(dispatch);
  };
}

export function showAccountsPage() {
  return {
    type: actionConstants.SHOW_ACCOUNTS_PAGE,
  };
}

export function showConfTxPage({ id }: Partial<TransactionMeta> = {}) {
  return {
    type: actionConstants.SHOW_CONF_TX_PAGE,
    id,
  };
}

export function setShowSupportDataConsentModal(show: boolean) {
  return {
    type: actionConstants.SET_SHOW_SUPPORT_DATA_CONSENT_MODAL,
    payload: show,
  };
}
export function addToken(
  {
    address,
    symbol,
    decimals,
    image,
    networkClientId,
  }: {
    address?: string;
    symbol?: string;
    decimals?: number;
    image?: string;
    networkClientId?: NetworkClientId;
  },
  dontShowLoadingIndicator?: boolean,
): ThunkAction<void, MetaMaskReduxState, unknown, AnyAction> {
  // TODO: Fix in https://github.com/MetaMask/metamask-extension/issues/31879
  // eslint-disable-next-line @typescript-eslint/no-misused-promises
  return async (dispatch: MetaMaskReduxDispatch) => {
    if (!address) {
      throw new Error('MetaMask - Cannot add token without address');
    }
    if (!dontShowLoadingIndicator) {
      dispatch(showLoadingIndication());
    }
    try {
      await submitRequestToBackground('addToken', [
        {
          address,
          symbol,
          decimals,
          image,
          networkClientId,
        },
      ]);
    } catch (error) {
      logErrorWithMessage(error);
      dispatch(displayWarning(error));
    } finally {
      await forceUpdateMetamaskState(dispatch);
      dispatch(hideLoadingIndication());
    }
  };
}

/**
 * To add the tokens user selected to state
 *
 * @param tokensToImport
 * @param networkClientId
 */
export function addImportedTokens(
  tokensToImport: Token[],
  networkClientId?: NetworkClientId,
): ThunkAction<void, MetaMaskReduxState, unknown, AnyAction> {
  // TODO: Fix in https://github.com/MetaMask/metamask-extension/issues/31879
  // eslint-disable-next-line @typescript-eslint/no-misused-promises
  return async (dispatch: MetaMaskReduxDispatch) => {
    try {
      await submitRequestToBackground('addImportedTokens', [
        tokensToImport,
        networkClientId,
      ]);
    } catch (error) {
      logErrorWithMessage(error);
    } finally {
      await forceUpdateMetamaskState(dispatch);
    }
  };
}

/**
 * To add ignored token addresses to state
 *
 * @param options
 * @param options.tokensToIgnore
 * @param options.networkClientId
 * @param options.dontShowLoadingIndicator
 */
export function ignoreTokens({
  tokensToIgnore,
  dontShowLoadingIndicator = false,
  networkClientId = null,
}: {
  tokensToIgnore: string[];
  dontShowLoadingIndicator: boolean;
  networkClientId?: NetworkClientId;
}): ThunkAction<void, MetaMaskReduxState, unknown, AnyAction> {
  const _tokensToIgnore = Array.isArray(tokensToIgnore)
    ? tokensToIgnore
    : [tokensToIgnore];

  // TODO: Fix in https://github.com/MetaMask/metamask-extension/issues/31879
  // eslint-disable-next-line @typescript-eslint/no-misused-promises
  return async (dispatch: MetaMaskReduxDispatch) => {
    if (!dontShowLoadingIndicator) {
      dispatch(showLoadingIndication());
    }
    try {
      await submitRequestToBackground('ignoreTokens', [
        _tokensToIgnore,
        networkClientId,
      ]);
    } catch (error) {
      logErrorWithMessage(error);
      dispatch(displayWarning(error));
    } finally {
      await forceUpdateMetamaskState(dispatch);
      dispatch(hideLoadingIndication());
    }
  };
}

/**
 * To fetch the ERC20 tokens with non-zero balance in a single call
 *
 * @param selectedAddress - the targeted account
 * @param tokensToDetect - the targeted list of tokens
 * @param networkClientId - unique identifier for the network client
 */
export async function getBalancesInSingleCall(
  selectedAddress: string,
  tokensToDetect: string[],
  networkClientId: string,
): Promise<BalanceMap> {
  return await submitRequestToBackground('getBalancesInSingleCall', [
    selectedAddress,
    tokensToDetect,
    networkClientId,
  ]);
}

export function addNft(
  address: string,
  tokenID: string,
  networkClientId: NetworkClientId,
  dontShowLoadingIndicator: boolean,
): ThunkAction<void, MetaMaskReduxState, unknown, AnyAction> {
  // TODO: Fix in https://github.com/MetaMask/metamask-extension/issues/31879
  // eslint-disable-next-line @typescript-eslint/no-misused-promises
  return async (dispatch: MetaMaskReduxDispatch) => {
    if (!address) {
      throw new Error('MetaMask - Cannot add NFT without address');
    }
    if (!tokenID) {
      throw new Error('MetaMask - Cannot add NFT without tokenID');
    }
    if (!dontShowLoadingIndicator) {
      dispatch(showLoadingIndication());
    }
    try {
      await submitRequestToBackground('addNft', [
        address,
        tokenID,
        networkClientId,
      ]);
    } catch (error) {
      logErrorWithMessage(error);
      dispatch(displayWarning(error));
    } finally {
      await forceUpdateMetamaskState(dispatch);
      dispatch(hideLoadingIndication());
    }
  };
}

export function addNftVerifyOwnership(
  address: string,
  tokenID: string,
  networkClientId: string,
  dontShowLoadingIndicator: boolean,
): ThunkAction<void, MetaMaskReduxState, unknown, AnyAction> {
  // TODO: Fix in https://github.com/MetaMask/metamask-extension/issues/31879
  // eslint-disable-next-line @typescript-eslint/no-misused-promises
  return async (dispatch: MetaMaskReduxDispatch) => {
    if (!address) {
      throw new Error('MetaMask - Cannot add NFT without address');
    }
    if (!tokenID) {
      throw new Error('MetaMask - Cannot add NFT without tokenID');
    }
    if (!networkClientId) {
      throw new Error('MetaMask - Cannot add NFT without a networkClientId');
    }
    if (!dontShowLoadingIndicator) {
      dispatch(showLoadingIndication());
    }
    try {
      await submitRequestToBackground('addNftVerifyOwnership', [
        address,
        tokenID,
        networkClientId,
      ]);
    } catch (error) {
      if (isErrorWithMessage(error)) {
        const message = getErrorMessage(error);
        if (
          message.includes('This NFT is not owned by the user') ||
          message.includes('Unable to verify ownership')
        ) {
          throw error;
        } else {
          logErrorWithMessage(error);
          dispatch(displayWarning(error));
        }
      }
    } finally {
      await forceUpdateMetamaskState(dispatch);
      dispatch(hideLoadingIndication());
    }
  };
}

export function removeAndIgnoreNft(
  address: string,
  tokenID: string,
  networkClientId: string,
  shouldShowLoadingIndicator?: boolean,
): ThunkAction<void, MetaMaskReduxState, unknown, AnyAction> {
  // TODO: Fix in https://github.com/MetaMask/metamask-extension/issues/31879
  // eslint-disable-next-line @typescript-eslint/no-misused-promises
  return async (dispatch: MetaMaskReduxDispatch) => {
    if (!address) {
      throw new Error('MetaMask - Cannot ignore NFT without address');
    }
    if (!tokenID) {
      throw new Error('MetaMask - Cannot ignore NFT without tokenID');
    }
    if (!shouldShowLoadingIndicator) {
      dispatch(showLoadingIndication());
    }
    try {
      await submitRequestToBackground('removeAndIgnoreNft', [
        address,
        tokenID,
        networkClientId,
      ]);
    } catch (error) {
      logErrorWithMessage(error);
      dispatch(displayWarning(error));
      throw error;
    } finally {
      await forceUpdateMetamaskState(dispatch);
      dispatch(hideLoadingIndication());
    }
  };
}

export function removeNft(
  address: string,
  tokenID: string,
  networkClientId: NetworkClientId,
  dontShowLoadingIndicator: boolean,
): ThunkAction<void, MetaMaskReduxState, unknown, AnyAction> {
  // TODO: Fix in https://github.com/MetaMask/metamask-extension/issues/31879
  // eslint-disable-next-line @typescript-eslint/no-misused-promises
  return async (dispatch: MetaMaskReduxDispatch) => {
    if (!address) {
      throw new Error('MetaMask - Cannot remove NFT without address');
    }
    if (!tokenID) {
      throw new Error('MetaMask - Cannot remove NFT without tokenID');
    }
    if (!dontShowLoadingIndicator) {
      dispatch(showLoadingIndication());
    }
    try {
      await submitRequestToBackground('removeNft', [
        address,
        tokenID,
        networkClientId,
      ]);
    } catch (error) {
      logErrorWithMessage(error);
      dispatch(displayWarning(error));
    } finally {
      await forceUpdateMetamaskState(dispatch);
      dispatch(hideLoadingIndication());
    }
  };
}

export async function checkAndUpdateAllNftsOwnershipStatus(
  networkClientId: NetworkClientId,
) {
  await submitRequestToBackground('checkAndUpdateAllNftsOwnershipStatus', [
    networkClientId,
  ]);
}

export async function isNftOwner(
  ownerAddress: string,
  nftAddress: string,
  nftId: string,
  networkClientId: NetworkClientId,
): Promise<boolean> {
  return await submitRequestToBackground('isNftOwner', [
    ownerAddress,
    nftAddress,
    nftId,
    networkClientId,
  ]);
}

export async function checkAndUpdateSingleNftOwnershipStatus(
  nft: Nft,
  networkClientId: NetworkClientId,
) {
  await submitRequestToBackground('checkAndUpdateSingleNftOwnershipStatus', [
    nft,
    false,
    networkClientId,
  ]);
}

export async function getNFTContractInfo(
  contractAddresses: string[],
  chainId: string,
): Promise<{
  collections: Collection[];
}> {
  return await submitRequestToBackground('getNFTContractInfo', [
    contractAddresses,
    chainId,
  ]);
}

// When we upgrade to TypeScript 4.5 this is part of the language. It will get
// the underlying type of a Promise generic type. So Awaited<Promise<void>> is
// void.
// TODO: Fix in https://github.com/MetaMask/metamask-extension/issues/31860
// eslint-disable-next-line @typescript-eslint/naming-convention
type Awaited<T> = T extends PromiseLike<infer U> ? U : T;

export async function getTokenStandardAndDetails(
  address: string,
  userAddress?: string,
  tokenId?: string,
): Promise<
  Awaited<
    ReturnType<AssetsContractController['getTokenStandardAndDetails']>
  > & { balance?: string }
> {
  return await submitRequestToBackground('getTokenStandardAndDetails', [
    address,
    userAddress,
    tokenId,
  ]);
}

export async function getTokenStandardAndDetailsByChain(
  address: string,
  userAddress?: string,
  tokenId?: string,
  chainId?: string,
): Promise<
  Awaited<
    ReturnType<AssetsContractController['getTokenStandardAndDetails']>
  > & { balance?: string }
> {
  return await submitRequestToBackground('getTokenStandardAndDetailsByChain', [
    address,
    userAddress,
    tokenId,
    chainId,
  ]);
}

export async function getTokenSymbol(address: string): Promise<string | null> {
  return await submitRequestToBackground('getTokenSymbol', [address]);
}

export function clearPendingTokens(): Action {
  return {
    type: actionConstants.CLEAR_PENDING_TOKENS,
  };
}

/**
 * Action to switch globally selected network and set switched network details
 * for the purpose of displaying the user a toast about the network change
 *
 * @param networkClientIdForThisDomain - Thet network client ID last used by the origin
 */
export function automaticallySwitchNetwork(
  networkClientIdForThisDomain: string,
): ThunkAction<void, MetaMaskReduxState, unknown, AnyAction> {
  // TODO: Fix in https://github.com/MetaMask/metamask-extension/issues/31879
  // eslint-disable-next-line @typescript-eslint/no-misused-promises
  return async (dispatch: MetaMaskReduxDispatch) => {
    await dispatch(
      setActiveNetworkConfigurationId(networkClientIdForThisDomain),
    );
    await forceUpdateMetamaskState(dispatch);
  };
}

/**
 * Update the currentPopupid generated when the user opened the popup
 *
 * @param id - The Snap interface ID.
 * @returns Promise Resolved on successfully submitted background request.
 */
export function setCurrentExtensionPopupId(
  id: number,
): ThunkAction<void, MetaMaskReduxState, unknown, AnyAction> {
  // TODO: Fix in https://github.com/MetaMask/metamask-extension/issues/31879
  // eslint-disable-next-line @typescript-eslint/no-misused-promises
  return async (dispatch: MetaMaskReduxDispatch) => {
    await submitRequestToBackground<void>('setCurrentExtensionPopupId', [id]);
    await forceUpdateMetamaskState(dispatch);
  };
}

export function abortTransactionSigning(
  transactionId: string,

  // TODO: Fix in https://github.com/MetaMask/metamask-extension/issues/31973
  // eslint-disable-next-line @typescript-eslint/no-explicit-any
): ThunkAction<Promise<void>, MetaMaskReduxState, any, AnyAction> {
  return async (dispatch: MetaMaskReduxDispatch) => {
    try {
      await submitRequestToBackground('abortTransactionSigning', [
        transactionId,
      ]);
    } catch (error) {
      dispatch(displayWarning(error));
    }
  };
}

export function getLayer1GasFee({
  chainId,
  networkClientId,
  transactionParams,
}: {
  chainId?: Hex;
  networkClientId?: NetworkClientId;
  transactionParams: TransactionParams;
}): // TODO: Fix in https://github.com/MetaMask/metamask-extension/issues/31973
// eslint-disable-next-line @typescript-eslint/no-explicit-any
ThunkAction<Promise<void>, MetaMaskReduxState, any, AnyAction> {
  return async () =>
    await submitRequestToBackground('getLayer1GasFee', [
      { chainId, networkClientId, transactionParams },
    ]);
}

export function createCancelTransaction(
  txId: string,
  customGasSettings: CustomGasSettings,
  options: { estimatedBaseFee?: string } = {},
): ThunkAction<void, MetaMaskReduxState, unknown, AnyAction> {
  log.debug('background.createCancelTransaction');
  let newTxId: string;

  // TODO: Fix in https://github.com/MetaMask/metamask-extension/issues/31879
  // eslint-disable-next-line @typescript-eslint/no-misused-promises
  return (dispatch: MetaMaskReduxDispatch) => {
    const actionId = generateActionId();
    return new Promise<MetaMaskReduxState['metamask']>((resolve, reject) => {
      callBackgroundMethod<MetaMaskReduxState['metamask']>(
        'createCancelTransaction',
        [txId, customGasSettings, { ...options, actionId }],
        (err, newState) => {
          if (err) {
            if (
              err?.message?.includes(
                'Previous transaction is already confirmed',
              )
            ) {
              dispatch(
                showModal({
                  name: 'TRANSACTION_ALREADY_CONFIRMED',
                  originalTransactionId: txId,
                }),
              );
            }
            dispatch(displayWarning(err));
            reject(err);
            return;
          }
          if (newState) {
            const currentNetworkTxList = getCurrentNetworkTransactions({
              metamask: newState,
            });
            const { id } =
              currentNetworkTxList[currentNetworkTxList.length - 1];
            newTxId = id;
            resolve();
          }
        },
      );
    })
      .then(() => forceUpdateMetamaskState(dispatch))
      .then(() => newTxId);
  };
}

export function createSpeedUpTransaction(
  txId: string,
  customGasSettings: CustomGasSettings,
  options: { estimatedBaseFee?: string } = {},
): ThunkAction<void, MetaMaskReduxState, unknown, AnyAction> {
  log.debug('background.createSpeedUpTransaction');
  let newTx: TransactionMeta;

  // TODO: Fix in https://github.com/MetaMask/metamask-extension/issues/31879
  // eslint-disable-next-line @typescript-eslint/no-misused-promises
  return (dispatch: MetaMaskReduxDispatch) => {
    const actionId = generateActionId();
    return new Promise<MetaMaskReduxState['metamask']>((resolve, reject) => {
      callBackgroundMethod<MetaMaskReduxState['metamask']>(
        'createSpeedUpTransaction',
        [txId, customGasSettings, { ...options, actionId }],
        (err, newState) => {
          if (err) {
            dispatch(displayWarning(err));
            reject(err);
            return;
          }

          if (newState) {
            const currentNetworkTxList =
              getCurrentNetworkTransactions(newState);
            newTx = currentNetworkTxList[currentNetworkTxList.length - 1];
            resolve();
          }
        },
      );
    })
      .then(() => forceUpdateMetamaskState(dispatch))
      .then(() => newTx);
  };
}

export function updateIncomingTransactions(): ThunkAction<
  void,
  MetaMaskReduxState,
  unknown,
  AnyAction
> {
  return async (dispatch) => {
    log.debug(`background.updateIncomingTransactions`);
    try {
      await submitRequestToBackground('updateIncomingTransactions');
    } catch (error) {
      logErrorWithMessage(error);
      dispatch(displayWarning('Had a problem updating incoming transactions!'));
    }
  };
}

export function createRetryTransaction(
  txId: string,
  customGasSettings: CustomGasSettings,
): ThunkAction<void, MetaMaskReduxState, unknown, AnyAction> {
  let newTx: TransactionMeta;

  // TODO: Fix in https://github.com/MetaMask/metamask-extension/issues/31879
  // eslint-disable-next-line @typescript-eslint/no-misused-promises
  return (dispatch: MetaMaskReduxDispatch) => {
    return new Promise<MetaMaskReduxState['metamask']>((resolve, reject) => {
      const actionId = generateActionId();
      callBackgroundMethod<MetaMaskReduxState['metamask']>(
        'createSpeedUpTransaction',
        [txId, customGasSettings, { actionId }],
        (err, newState) => {
          if (err) {
            dispatch(displayWarning(err));
            reject(err);
            return;
          }
          if (newState) {
            const currentNetworkTxList =
              getCurrentNetworkTransactions(newState);
            newTx = currentNetworkTxList[currentNetworkTxList.length - 1];
            resolve();
          }
        },
      );
    })
      .then(() => forceUpdateMetamaskState(dispatch))
      .then(() => newTx);
  };
}

export function addNetwork(
  networkConfiguration: AddNetworkFields | UpdateNetworkFields,
): ThunkAction<
  Promise<NetworkConfiguration>,
  MetaMaskReduxState,
  unknown,
  AnyAction
> {
  return async (dispatch: MetaMaskReduxDispatch) => {
    log.debug(`background.addNetwork`, networkConfiguration);
    try {
      return await submitRequestToBackground('addNetwork', [
        networkConfiguration,
      ]);
    } catch (error) {
      logErrorWithMessage(error);
      dispatch(displayWarning('Had a problem adding networks!'));
    }
    return undefined;
  };
}

export function updateNetwork(
  networkConfiguration: AddNetworkFields | UpdateNetworkFields,
  options: { replacementSelectedRpcEndpointIndex?: number } = {},
): ThunkAction<Promise<void>, MetaMaskReduxState, unknown, AnyAction> {
  return async (dispatch: MetaMaskReduxDispatch) => {
    log.debug(`background.updateNetwork`, networkConfiguration);
    try {
      return await submitRequestToBackground('updateNetwork', [
        networkConfiguration.chainId,
        networkConfiguration,
        options,
      ]);
    } catch (error) {
      logErrorWithMessage(error);
      dispatch(displayWarning('Had a problem updading networks!'));
    }
    return undefined;
  };
}

export function setActiveNetwork(
  id: string,
): ThunkAction<void, MetaMaskReduxState, unknown, AnyAction> {
  // TODO: Fix in https://github.com/MetaMask/metamask-extension/issues/31879
  // eslint-disable-next-line @typescript-eslint/no-misused-promises
  return async (dispatch) => {
    log.debug(`background.setActiveNetwork: ${id}`);
    try {
      await submitRequestToBackground('setActiveNetwork', [id]);
    } catch (error) {
      logErrorWithMessage(error);
      dispatch(displayWarning('Had a problem changing networks!'));
    }
  };
}

export function setActiveNetworkWithError(
  networkConfigurationId: string,
): ThunkAction<void, MetaMaskReduxState, unknown, AnyAction> {
  // TODO: Fix in https://github.com/MetaMask/metamask-extension/issues/31879
  // eslint-disable-next-line @typescript-eslint/no-misused-promises
  return async (dispatch) => {
    log.debug(`background.setActiveNetwork: ${networkConfigurationId}`);
    try {
      await submitRequestToBackground('setActiveNetwork', [
        networkConfigurationId,
      ]);
    } catch (error) {
      logErrorWithMessage(error);
      dispatch(displayWarning('Had a problem changing networks!'));
      throw new Error('Had a problem changing networks!');
    }
  };
}

export function getNetworksWithTransactionActivityByAccounts(): ThunkAction<
  Promise<NetworkConfiguration[]>,
  MetaMaskReduxState,
  unknown,
  AnyAction
> {
  return async () => {
    log.debug('background.getNetworksWithTransactionActivityByAccounts');
    try {
      return await submitRequestToBackground(
        'getNetworksWithTransactionActivityByAccounts',
      );
    } catch (error) {
      logErrorWithMessage(error);
      throw new Error(
        'Had a problem getting networks with activity by accounts!',
      );
    }
  };
}

export function setActiveNetworkConfigurationId(
  networkConfigurationId: string,
): ThunkAction<Promise<void>, MetaMaskReduxState, unknown, AnyAction> {
  return async () => {
    log.debug(
      `background.setActiveNetworkConfigurationId: ${networkConfigurationId}`,
    );
    try {
      await submitRequestToBackground('setActiveNetworkConfigurationId', [
        networkConfigurationId,
      ]);
    } catch (error) {
      logErrorWithMessage(error);
    }
  };
}

export function rollbackToPreviousProvider(): ThunkAction<
  void,
  MetaMaskReduxState,
  unknown,
  AnyAction
> {
  // TODO: Fix in https://github.com/MetaMask/metamask-extension/issues/31879
  // eslint-disable-next-line @typescript-eslint/no-misused-promises
  return async (dispatch: MetaMaskReduxDispatch) => {
    try {
      await submitRequestToBackground('rollbackToPreviousProvider');
    } catch (error) {
      logErrorWithMessage(error);
      dispatch(displayWarning('Had a problem changing networks!'));
    }
  };
}

export function removeNetwork(
  chainId: CaipChainId,
): ThunkAction<Promise<void>, MetaMaskReduxState, unknown, AnyAction> {
  return async () => {
    try {
      await submitRequestToBackground('removeNetwork', [chainId]);
    } catch (error) {
      logErrorWithMessage(error);
    }
  };
}

// Calls the addressBookController to add a new address.
export function addToAddressBook(
  recipient: string,
  nickname = '',
  memo = '',
  customChainId?: string,
): ThunkAction<void, MetaMaskReduxState, unknown, AnyAction> {
  log.debug(`background.addToAddressBook`);

  // TODO: Fix in https://github.com/MetaMask/metamask-extension/issues/31879
  // eslint-disable-next-line @typescript-eslint/no-misused-promises
  return async (dispatch, getState) => {
    const chainId = customChainId || getProviderConfig(getState()).chainId;
    let set;
    try {
      set = await submitRequestToBackground('setAddressBook', [
        toChecksumHexAddress(recipient),
        nickname,
        chainId,
        memo,
      ]);
      await forceUpdateMetamaskState(dispatch);
    } catch (error) {
      logErrorWithMessage(error);
      dispatch(displayWarning('Address book failed to update'));
      throw error;
    }
    if (!set) {
      dispatch(displayWarning('Address book failed to update'));
    }
  };
}

/**
 * @description Calls the addressBookController to remove an existing address.
 * @param chainId
 * @param addressToRemove - Address of the entry to remove from the address book
 */
export function removeFromAddressBook(
  chainId: string,
  addressToRemove: string,
): ThunkAction<void, MetaMaskReduxState, unknown, AnyAction> {
  log.debug(`background.removeFromAddressBook`);

  // TODO: Fix in https://github.com/MetaMask/metamask-extension/issues/31879
  // eslint-disable-next-line @typescript-eslint/no-misused-promises
  return async (dispatch) => {
    await submitRequestToBackground('removeFromAddressBook', [
      chainId,
      toChecksumHexAddress(addressToRemove),
    ]);
    await forceUpdateMetamaskState(dispatch);
  };
}

export function showNetworkDropdown(): Action {
  return {
    type: actionConstants.NETWORK_DROPDOWN_OPEN,
  };
}

export function hideNetworkDropdown() {
  return {
    type: actionConstants.NETWORK_DROPDOWN_CLOSE,
  };
}

export function showImportTokensModal(): Action {
  return {
    type: actionConstants.IMPORT_TOKENS_POPOVER_OPEN,
  };
}

export function hideImportTokensModal(): Action {
  return {
    type: actionConstants.IMPORT_TOKENS_POPOVER_CLOSE,
  };
}

// TODO: Fix in https://github.com/MetaMask/metamask-extension/issues/31973
// eslint-disable-next-line @typescript-eslint/no-explicit-any
type ModalPayload = { name: string } & Record<string, any>;

export function showModal(payload: ModalPayload): PayloadAction<ModalPayload> {
  return {
    type: actionConstants.MODAL_OPEN,
    payload,
  };
}

export function hideModal(): Action {
  return {
    type: actionConstants.MODAL_CLOSE,
  };
}

export function showImportNftsModal(payload: {
  tokenAddress?: string;
  tokenId?: string;
  ignoreErc20Token?: boolean;
}) {
  return {
    type: actionConstants.IMPORT_NFTS_MODAL_OPEN,
    payload,
  };
}

export function hideImportNftsModal(): Action {
  return {
    type: actionConstants.IMPORT_NFTS_MODAL_CLOSE,
  };
}

export function hidePermittedNetworkToast(): Action {
  return {
    type: actionConstants.SHOW_PERMITTED_NETWORK_TOAST_CLOSE,
  };
}

export function showPermittedNetworkToast(): Action {
  return {
    type: actionConstants.SHOW_PERMITTED_NETWORK_TOAST_OPEN,
  };
}

// TODO: Fix in https://github.com/MetaMask/metamask-extension/issues/31973
// eslint-disable-next-line @typescript-eslint/no-explicit-any
export function setConfirmationExchangeRates(value: Record<string, any>) {
  return {
    type: actionConstants.SET_CONFIRMATION_EXCHANGE_RATES,
    value,
  };
}

export function showIpfsModal(): Action {
  return {
    type: actionConstants.SHOW_IPFS_MODAL_OPEN,
  };
}

export function hideIpfsModal(): Action {
  return {
    type: actionConstants.SHOW_IPFS_MODAL_CLOSE,
  };
}

export function closeCurrentNotificationWindow(): ThunkAction<
  void,
  MetaMaskReduxState,
  unknown,
  AnyAction
> {
  return (_, getState) => {
    const state = getState();
    const approvalFlows = getApprovalFlows(state);
    if (
      getEnvironmentType() === ENVIRONMENT_TYPE_NOTIFICATION &&
      !hasTransactionPendingApprovals(state) &&
      !getIsSigningQRHardwareTransaction(state) &&
      approvalFlows.length === 0
    ) {
      attemptCloseNotificationPopup();
    }
  };
}

export function showAlert(msg: string): PayloadAction<string> {
  return {
    type: actionConstants.ALERT_OPEN,
    payload: msg,
  };
}

export function hideAlert(): Action {
  return {
    type: actionConstants.ALERT_CLOSE,
  };
}

export function showDeprecatedNetworkModal(): Action {
  return {
    type: actionConstants.DEPRECATED_NETWORK_POPOVER_OPEN,
  };
}

export function hideDeprecatedNetworkModal(): Action {
  return {
    type: actionConstants.DEPRECATED_NETWORK_POPOVER_CLOSE,
  };
}

/**
 * TODO: this should be moved somewhere else when it makese sense to do so
 */
type NftDropDownState = {
  [address: string]: {
    [chainId: string]: {
      [nftAddress: string]: boolean;
    };
  };
};

export function updateNftDropDownState(
  value: NftDropDownState,
): ThunkAction<void, MetaMaskReduxState, unknown, AnyAction> {
  // TODO: Fix in https://github.com/MetaMask/metamask-extension/issues/31879
  // eslint-disable-next-line @typescript-eslint/no-misused-promises
  return async (dispatch: MetaMaskReduxDispatch) => {
    await submitRequestToBackground('updateNftDropDownState', [value]);
    await forceUpdateMetamaskState(dispatch);
  };
}

type QrCodeData = {
  // Address when a Ethereum Address has been detected
  type?: 'address' | string;
  // contains an address key when Ethereum Address detected
  values?: { address?: string } & Json;
};

/**
 * This action will receive two types of values via qrCodeData
 * an object with the following structure {type, values}
 * or null (used to clear the previous value)
 *
 * @param qrCodeData
 */
export function qrCodeDetected(
  qrCodeData: QrCodeData,
): ThunkAction<void, MetaMaskReduxState, unknown, AnyAction> {
  // TODO: Fix in https://github.com/MetaMask/metamask-extension/issues/31879
  // eslint-disable-next-line @typescript-eslint/no-misused-promises
  return async (dispatch: MetaMaskReduxDispatch) => {
    await dispatch({
      type: actionConstants.QR_CODE_DETECTED,
      value: qrCodeData,
    });

    // If on the send page, the send slice will listen for the QR_CODE_DETECTED
    // action and update its state. Address changes need to recompute gasLimit
    // so we fire this method so that the send page gasLimit can be recomputed
    dispatch(computeEstimatedGasLimit());
  };
}

export function showLoadingIndication(
  message?: string | ReactFragment,
): PayloadAction<string | ReactFragment | undefined> {
  return {
    type: actionConstants.SHOW_LOADING,
    payload: message,
  };
}

export function showNftStillFetchingIndication(): Action {
  return {
    type: actionConstants.SHOW_NFT_STILL_FETCHING_INDICATION,
  };
}

export function setHardwareWalletDefaultHdPath({
  device,
  path,
}: {
  device: HardwareDeviceNames;
  path: string;
}): PayloadAction<{ device: HardwareDeviceNames; path: string }> {
  return {
    type: actionConstants.SET_HARDWARE_WALLET_DEFAULT_HD_PATH,
    payload: { device, path },
  };
}

export function hideLoadingIndication(): Action {
  return {
    type: actionConstants.HIDE_LOADING,
  };
}

export function setSlides(slides): Action {
  return {
    type: actionConstants.SET_SLIDES,
    slides,
  };
}

export function hideNftStillFetchingIndication(): Action {
  return {
    type: actionConstants.HIDE_NFT_STILL_FETCHING_INDICATION,
  };
}

/**
 * An action creator for display a warning to the user in various places in the
 * UI. It will not be cleared until a new warning replaces it or `hideWarning`
 * is called.
 *
 * @deprecated This way of displaying a warning is confusing for users and
 * should no longer be used.
 * @param payload - The warning to show.
 * @returns The action to display the warning.
 */
export function displayWarning(payload: unknown): PayloadAction<string> {
  if (isErrorWithMessage(payload)) {
    return {
      type: actionConstants.DISPLAY_WARNING,
      payload:
        (payload as DataWithOptionalCause)?.cause?.message || payload.message,
    };
  } else if (typeof payload === 'string') {
    return {
      type: actionConstants.DISPLAY_WARNING,
      payload,
    };
  }
  return {
    type: actionConstants.DISPLAY_WARNING,
    // TODO: Fix in https://github.com/MetaMask/metamask-extension/issues/31893
    // eslint-disable-next-line @typescript-eslint/restrict-template-expressions
    payload: `${payload}`,
  };
}

export function hideWarning() {
  return {
    type: actionConstants.HIDE_WARNING,
  };
}

export function exportAccount(
  password: string,
  address: string,
  setPrivateKey: (key: string) => void,
  setShowHoldToReveal: (show: boolean) => void,
): ThunkAction<void, MetaMaskReduxState, unknown, AnyAction> {
  // TODO: Fix in https://github.com/MetaMask/metamask-extension/issues/31879
  // eslint-disable-next-line @typescript-eslint/no-misused-promises
  return function (dispatch) {
    dispatch(showLoadingIndication());

    log.debug(`background.verifyPassword`);
    return new Promise<string>((resolve, reject) => {
      callBackgroundMethod('verifyPassword', [password], function (err) {
        if (err) {
          log.error('Error in verifying password.');
          dispatch(hideLoadingIndication());
          dispatch(displayWarning('Incorrect Password.'));
          reject(err);
          return;
        }
        log.debug(`background.exportAccount`);
        callBackgroundMethod<string>(
          'exportAccount',
          [address, password],
          function (err2, result) {
            dispatch(hideLoadingIndication());

            if (err2) {
              logErrorWithMessage(err2);
              dispatch(displayWarning('Had a problem exporting the account.'));
              reject(err2);
              return;
            }

            setPrivateKey(result as string);
            setShowHoldToReveal(true);
            resolve(result as string);
          },
        );
      });
    });
  };
}

export function exportAccounts(
  password: string,
  addresses: string[],
): ThunkAction<Promise<string[]>, MetaMaskReduxState, unknown, AnyAction> {
  return function (dispatch) {
    log.debug(`background.verifyPassword`);
    return new Promise<string[]>((resolve, reject) => {
      callBackgroundMethod('verifyPassword', [password], function (err) {
        if (err) {
          log.error('Error in submitting password.');
          reject(err);
          return;
        }
        log.debug(`background.exportAccounts`);
        const accountPromises = addresses.map(
          (address) =>
            new Promise<string>((resolve2, reject2) =>
              callBackgroundMethod<string>(
                'exportAccount',
                [address, password],
                function (err2, result) {
                  if (err2) {
                    logErrorWithMessage(err2);
                    dispatch(
                      displayWarning('Had a problem exporting the account.'),
                    );
                    reject2(err2);
                    return;
                  }
                  resolve2(result as string);
                },
              ),
            ),
        );
        resolve(Promise.all(accountPromises));
      });
    });
  };
}

export function showPrivateKey(key: string): PayloadAction<string> {
  return {
    type: actionConstants.SHOW_PRIVATE_KEY,
    payload: key,
  };
}

export function setAccountLabel(
  account: string,
  label: string,
): ThunkAction<Promise<string>, MetaMaskReduxState, unknown, AnyAction> {
  return (dispatch: MetaMaskReduxDispatch) => {
    dispatch(showLoadingIndication());
    log.debug(`background.setAccountLabel`);

    return new Promise((resolve, reject) => {
      callBackgroundMethod('setAccountLabel', [account, label], (err) => {
        dispatch(hideLoadingIndication());

        if (err) {
          dispatch(displayWarning(err));
          reject(err);
          return;
        }

        dispatch({
          type: actionConstants.SET_ACCOUNT_LABEL,
          value: { account, label },
        });
        resolve(account);
      });
    });
  };
}

export function clearAccountDetails(): Action {
  return {
    type: actionConstants.CLEAR_ACCOUNT_DETAILS,
  };
}

export function showSendTokenPage(): Action {
  return {
    type: actionConstants.SHOW_SEND_TOKEN_PAGE,
  };
}

// TODO: Lift to shared folder when it makes sense
type TemporaryFeatureFlagDef = {
  [feature: string]: boolean;
};
type TemporaryPreferenceFlagDef = {
  [preference: string]: boolean | object;
};

export function setFeatureFlag(
  feature: string,
  activated: boolean,
  notificationType: string,
): ThunkAction<
  Promise<TemporaryFeatureFlagDef>,
  MetaMaskReduxState,
  unknown,
  AnyAction
> {
  return (dispatch: MetaMaskReduxDispatch) => {
    dispatch(showLoadingIndication());
    return new Promise((resolve, reject) => {
      callBackgroundMethod<TemporaryFeatureFlagDef>(
        'setFeatureFlag',
        [feature, activated],
        (err, updatedFeatureFlags) => {
          dispatch(hideLoadingIndication());
          if (err) {
            dispatch(displayWarning(err));
            reject(err);
            return;
          }
          notificationType && dispatch(showModal({ name: notificationType }));
          resolve(updatedFeatureFlags as TemporaryFeatureFlagDef);
        },
      );
    });
  };
}

export function setPreference(
  preference: string,
  value: boolean | string | object,
  showLoading: boolan = true,
): ThunkAction<
  Promise<TemporaryPreferenceFlagDef>,
  MetaMaskReduxState,
  unknown,
  AnyAction
> {
  return (dispatch: MetaMaskReduxDispatch) => {
    showLoading && dispatch(showLoadingIndication());
    return new Promise<TemporaryPreferenceFlagDef>((resolve, reject) => {
      callBackgroundMethod<TemporaryPreferenceFlagDef>(
        'setPreference',
        [preference, value],
        (err, updatedPreferences) => {
          showLoading && dispatch(hideLoadingIndication());
          if (err) {
            dispatch(displayWarning(err));
            reject(err);
            return;
          }
          resolve(updatedPreferences as TemporaryPreferenceFlagDef);
        },
      );
    });
  };
}

export function setDefaultHomeActiveTabName(
  value: string,
): ThunkAction<void, MetaMaskReduxState, unknown, AnyAction> {
  // TODO: Fix in https://github.com/MetaMask/metamask-extension/issues/31879
  // eslint-disable-next-line @typescript-eslint/no-misused-promises
  return async (dispatch: MetaMaskReduxDispatch) => {
    await submitRequestToBackground('setDefaultHomeActiveTabName', [value]);
    await forceUpdateMetamaskState(dispatch);
  };
}

export function setShowNativeTokenAsMainBalancePreference(value: boolean) {
  return setPreference('showNativeTokenAsMainBalance', value);
}

export function setHideZeroBalanceTokens(value: boolean) {
  return setPreference('hideZeroBalanceTokens', value);
}

export function setShowFiatConversionOnTestnetsPreference(value: boolean) {
  return setPreference('showFiatInTestnets', value);
}

export function setShowTestNetworks(value: boolean) {
  return setPreference('showTestNetworks', value);
}

export function setPrivacyMode(value: boolean) {
  return setPreference('privacyMode', value, false);
}

export function setFeatureNotificationsEnabled(value: boolean) {
  return setPreference('featureNotificationsEnabled', value);
}

export function setShowExtensionInFullSizeView(value: boolean) {
  return setPreference('showExtensionInFullSizeView', value);
}

export function setDismissSmartAccountSuggestionEnabled(
  value: boolean,
): ThunkAction<void, MetaMaskReduxState, unknown, AnyAction> {
  // TODO: Fix in https://github.com/MetaMask/metamask-extension/issues/31879
  // eslint-disable-next-line @typescript-eslint/no-misused-promises
  return async (dispatch, getState) => {
    const prevDismissSmartAccountSuggestionEnabled =
      getDismissSmartAccountSuggestionEnabled(getState());
    trackMetaMetricsEvent({
      category: MetaMetricsEventCategory.Settings,
      event: MetaMetricsEventName.SettingsUpdated,
      properties: {
        // TODO: Fix in https://github.com/MetaMask/metamask-extension/issues/31860
        // eslint-disable-next-line @typescript-eslint/naming-convention
        dismiss_smt_acc_suggestion_enabled: value,
        // TODO: Fix in https://github.com/MetaMask/metamask-extension/issues/31860
        // eslint-disable-next-line @typescript-eslint/naming-convention
        prev_dismiss_smt_acc_suggestion_enabled:
          prevDismissSmartAccountSuggestionEnabled,
      },
    });
    await dispatch(
      setPreference('dismissSmartAccountSuggestionEnabled', value),
    );
    await forceUpdateMetamaskState(dispatch);
  };
}

export function setSmartAccountOptIn(
  value: boolean,
): ThunkAction<void, MetaMaskReduxState, unknown, AnyAction> {
  // TODO: Fix in https://github.com/MetaMask/metamask-extension/issues/31879
  // eslint-disable-next-line @typescript-eslint/no-misused-promises
  return async (dispatch, getState) => {
    const prevUseSmartAccount = getUseSmartAccount(getState());
    trackMetaMetricsEvent({
      category: MetaMetricsEventCategory.Settings,
      event: MetaMetricsEventName.SettingsUpdated,
      properties: {
        // TODO: Fix in https://github.com/MetaMask/metamask-extension/issues/31860
        // eslint-disable-next-line @typescript-eslint/naming-convention
        use_smart_account: value,
        // TODO: Fix in https://github.com/MetaMask/metamask-extension/issues/31860
        // eslint-disable-next-line @typescript-eslint/naming-convention
        prev_use_smart_account: prevUseSmartAccount,
      },
    });
    await dispatch(setPreference('smartAccountOptIn', value));
    await forceUpdateMetamaskState(dispatch);
  };
}

export function setTokenSortConfig(value: SortCriteria) {
  return setPreference('tokenSortConfig', value, false);
}

export function setTokenNetworkFilter(value: Record<string, boolean>) {
  return setPreference('tokenNetworkFilter', value, false);
}

export function setSmartTransactionsPreferenceEnabled(
  value: boolean,
): ThunkAction<void, MetaMaskReduxState, unknown, AnyAction> {
  // TODO: Fix in https://github.com/MetaMask/metamask-extension/issues/31879
  // eslint-disable-next-line @typescript-eslint/no-misused-promises
  return async (dispatch, getState) => {
    const smartTransactionsOptInStatus =
      getSmartTransactionsOptInStatusInternal(getState());
    trackMetaMetricsEvent({
      category: MetaMetricsEventCategory.Settings,
      event: MetaMetricsEventName.SettingsUpdated,
      properties: {
        // TODO: Fix in https://github.com/MetaMask/metamask-extension/issues/31860
        // eslint-disable-next-line @typescript-eslint/naming-convention
        stx_opt_in: value,
        // TODO: Fix in https://github.com/MetaMask/metamask-extension/issues/31860
        // eslint-disable-next-line @typescript-eslint/naming-convention
        prev_stx_opt_in: smartTransactionsOptInStatus,
      },
    });
    await dispatch(setPreference('smartTransactionsOptInStatus', value));
    await forceUpdateMetamaskState(dispatch);
  };
}

export function setShowMultiRpcModal(value: boolean) {
  return setPreference('showMultiRpcModal', value);
}

export function setAutoLockTimeLimit(value: number | null) {
  return setPreference('autoLockTimeLimit', value);
}

export function setCompletedOnboarding(): ThunkAction<
  void,
  MetaMaskReduxState,
  unknown,
  AnyAction
> {
  // TODO: Fix in https://github.com/MetaMask/metamask-extension/issues/31879
  // eslint-disable-next-line @typescript-eslint/no-misused-promises
  return async (dispatch: MetaMaskReduxDispatch) => {
    dispatch(showLoadingIndication());

    try {
      await submitRequestToBackground('completeOnboarding');
      dispatch(completeOnboarding());
    } catch (err) {
      dispatch(displayWarning(err));
      throw err;
    } finally {
      dispatch(hideLoadingIndication());
    }
  };
}

export function completeOnboarding() {
  return {
    type: actionConstants.COMPLETE_ONBOARDING,
  };
}

export function resetOnboarding(): ThunkAction<
  void,
  MetaMaskReduxState,
  unknown,
  AnyAction
> {
  // TODO: Fix in https://github.com/MetaMask/metamask-extension/issues/31879
  // eslint-disable-next-line @typescript-eslint/no-misused-promises
  return async (
    dispatch: MetaMaskReduxDispatch,
    getState: () => MetaMaskReduxState,
  ) => {
    try {
      const isSocialLoginFlow = getIsSocialLoginFlow(getState());
      dispatch(resetOnboardingAction());

      if (isSocialLoginFlow) {
        await dispatch(resetOAuthLoginState());
      }
    } catch (err) {
      console.error(err);
    }
  };
}

export function resetOnboardingAction() {
  return {
    type: actionConstants.RESET_ONBOARDING,
  };
}

export function setServiceWorkerKeepAlivePreference(
  value: boolean,
): ThunkAction<void, MetaMaskReduxState, unknown, AnyAction> {
  // TODO: Fix in https://github.com/MetaMask/metamask-extension/issues/31879
  // eslint-disable-next-line @typescript-eslint/no-misused-promises
  return async (dispatch: MetaMaskReduxDispatch) => {
    dispatch(showLoadingIndication());
    log.debug(`background.setServiceWorkerKeepAlivePreference`);
    try {
      await submitRequestToBackground('setServiceWorkerKeepAlivePreference', [
        value,
      ]);
    } catch (error) {
      dispatch(displayWarning(error));
    } finally {
      dispatch(hideLoadingIndication());
    }
  };
}

export async function forceUpdateMetamaskState(
  dispatch: MetaMaskReduxDispatch,
) {
  let pendingPatches: Patch[] | undefined;

  try {
    pendingPatches =
      await submitRequestToBackground<Patch[]>('getStatePatches');
  } catch (error) {
    dispatch(displayWarning(error));
    throw error;
  }

  return dispatch(updateMetamaskState(pendingPatches));
}

export function toggleAccountMenu() {
  return {
    type: actionConstants.TOGGLE_ACCOUNT_MENU,
  };
}

export function toggleNetworkMenu(payload?: {
  isAddingNewNetwork: boolean;
  isMultiRpcOnboarding: boolean;
  isAccessedFromDappConnectedSitePopover?: boolean;
}) {
  return {
    type: actionConstants.TOGGLE_NETWORK_MENU,
    payload,
  };
}

export function setAccountDetailsAddress(address: string) {
  return {
    type: actionConstants.SET_ACCOUNT_DETAILS_ADDRESS,
    payload: address,
  };
}

export function setParticipateInMetaMetrics(
  participationPreference: boolean,
): ThunkAction<
  Promise<[boolean, string]>,
  MetaMaskReduxState,
  unknown,
  AnyAction
> {
  return (dispatch: MetaMaskReduxDispatch) => {
    log.debug(`background.setParticipateInMetaMetrics`);
    return new Promise((resolve, reject) => {
      callBackgroundMethod<string>(
        'setParticipateInMetaMetrics',
        [participationPreference],
        (err, metaMetricsId) => {
          log.debug(err);
          if (err) {
            dispatch(displayWarning(err));
            reject(err);
            return;
          }

          dispatch({
            type: actionConstants.SET_PARTICIPATE_IN_METAMETRICS,
            value: participationPreference,
          });

          resolve([participationPreference, metaMetricsId as string]);
        },
      );
    });
  };
}

export function setDataCollectionForMarketing(
  dataCollectionPreference: boolean,
): ThunkAction<
  Promise<[boolean, string]>,
  MetaMaskReduxState,
  unknown,
  AnyAction
> {
  return async (dispatch: MetaMaskReduxDispatch) => {
    log.debug(`background.setDataCollectionForMarketing`);
    await submitRequestToBackground('setDataCollectionForMarketing', [
      dataCollectionPreference,
    ]);
    dispatch({
      type: actionConstants.SET_DATA_COLLECTION_FOR_MARKETING,
      value: dataCollectionPreference,
    });
  };
}

export function setUseBlockie(
  val: boolean,
): ThunkAction<void, MetaMaskReduxState, unknown, AnyAction> {
  return (dispatch: MetaMaskReduxDispatch) => {
    dispatch(showLoadingIndication());
    log.debug(`background.setUseBlockie`);
    callBackgroundMethod('setUseBlockie', [val], (err) => {
      dispatch(hideLoadingIndication());
      if (err) {
        dispatch(displayWarning(err));
      }
    });
  };
}

export function setUsePhishDetect(
  val: boolean,
): ThunkAction<void, MetaMaskReduxState, unknown, AnyAction> {
  return (dispatch: MetaMaskReduxDispatch) => {
    dispatch(showLoadingIndication());
    log.debug(`background.setUsePhishDetect`);
    callBackgroundMethod('setUsePhishDetect', [val], (err) => {
      dispatch(hideLoadingIndication());
      if (err) {
        dispatch(displayWarning(err));
      }
    });
  };
}

export function setUseMultiAccountBalanceChecker(
  val: boolean,
): ThunkAction<void, MetaMaskReduxState, unknown, AnyAction> {
  return (dispatch: MetaMaskReduxDispatch) => {
    dispatch(showLoadingIndication());
    log.debug(`background.setUseMultiAccountBalanceChecker`);
    callBackgroundMethod('setUseMultiAccountBalanceChecker', [val], (err) => {
      dispatch(hideLoadingIndication());
      if (err) {
        dispatch(displayWarning(err));
      }
    });
  };
}

export function setUseSafeChainsListValidation(
  val: boolean,
): ThunkAction<void, MetaMaskReduxState, unknown, AnyAction> {
  return (dispatch: MetaMaskReduxDispatch) => {
    dispatch(showLoadingIndication());
    log.debug(`background.setUseSafeChainsListValidation`);
    callBackgroundMethod('setUseSafeChainsListValidation', [val], (err) => {
      dispatch(hideLoadingIndication());
      if (err) {
        dispatch(displayWarning(err));
      }
    });
  };
}

export function setUseTokenDetection(
  val: boolean,
): ThunkAction<void, MetaMaskReduxState, unknown, AnyAction> {
  return (dispatch: MetaMaskReduxDispatch) => {
    dispatch(showLoadingIndication());
    log.debug(`background.setUseTokenDetection`);
    callBackgroundMethod('setUseTokenDetection', [val], (err) => {
      dispatch(hideLoadingIndication());
      if (err) {
        dispatch(displayWarning(err));
      }
    });
  };
}

export function setOpenSeaEnabled(
  val: boolean,
): ThunkAction<void, MetaMaskReduxState, unknown, AnyAction> {
  // TODO: Fix in https://github.com/MetaMask/metamask-extension/issues/31879
  // eslint-disable-next-line @typescript-eslint/no-misused-promises
  return async (dispatch: MetaMaskReduxDispatch) => {
    dispatch(showLoadingIndication());
    log.debug(`background.setOpenSeaEnabled`);
    try {
      await submitRequestToBackground('setOpenSeaEnabled', [val]);
    } finally {
      dispatch(hideLoadingIndication());
    }
  };
}

export function setUseNftDetection(
  val: boolean,
): ThunkAction<void, MetaMaskReduxState, unknown, AnyAction> {
  // TODO: Fix in https://github.com/MetaMask/metamask-extension/issues/31879
  // eslint-disable-next-line @typescript-eslint/no-misused-promises
  return async (dispatch: MetaMaskReduxDispatch) => {
    dispatch(showLoadingIndication());
    log.debug(`background.setUseNftDetection`);
    try {
      await submitRequestToBackground('setUseNftDetection', [val]);
    } finally {
      dispatch(hideLoadingIndication());
    }
  };
}

export function setUse4ByteResolution(
  val: boolean,
): ThunkAction<void, MetaMaskReduxState, unknown, AnyAction> {
  // TODO: Fix in https://github.com/MetaMask/metamask-extension/issues/31879
  // eslint-disable-next-line @typescript-eslint/no-misused-promises
  return async (dispatch: MetaMaskReduxDispatch) => {
    dispatch(showLoadingIndication());
    log.debug(`background.setUse4ByteResolution`);
    try {
      await submitRequestToBackground('setUse4ByteResolution', [val]);
    } catch (error) {
      dispatch(displayWarning(error));
    } finally {
      dispatch(hideLoadingIndication());
    }
  };
}

export function setUseCurrencyRateCheck(
  val: boolean,
): ThunkAction<void, MetaMaskReduxState, unknown, AnyAction> {
  return (dispatch: MetaMaskReduxDispatch) => {
    dispatch(showLoadingIndication());
    log.debug(`background.setUseCurrencyRateCheck`);
    callBackgroundMethod('setUseCurrencyRateCheck', [val], (err) => {
      dispatch(hideLoadingIndication());
      if (err) {
        dispatch(displayWarning(err));
      }
    });
  };
}

// MultichainAssetsRatesController
export function fetchHistoricalPricesForAsset(
  address: CaipAssetType,
): ThunkAction<void, MetaMaskReduxState, unknown, AnyAction> {
  // TODO: Fix in https://github.com/MetaMask/metamask-extension/issues/31879
  // eslint-disable-next-line @typescript-eslint/no-misused-promises
  return async (dispatch: MetaMaskReduxDispatch) => {
    log.debug(`background.fetchHistoricalPricesForAsset`);
    await submitRequestToBackground('fetchHistoricalPricesForAsset', [address]);
    await forceUpdateMetamaskState(dispatch);
  };
}

// TokenDetectionController
export function detectTokens(): ThunkAction<
  void,
  MetaMaskReduxState,
  unknown,
  AnyAction
> {
  // TODO: Fix in https://github.com/MetaMask/metamask-extension/issues/31879
  // eslint-disable-next-line @typescript-eslint/no-misused-promises
  return async (dispatch: MetaMaskReduxDispatch) => {
    dispatch(showLoadingIndication());
    log.debug(`background.detectTokens`);
    await submitRequestToBackground('detectTokens');
    dispatch(hideLoadingIndication());
    await forceUpdateMetamaskState(dispatch);
  };
}

// TODO: with support of non EVM, check if possible to refactor this and get chainIds from the state in the fct instead of passing it as a param
export function detectNfts(
  chainIds: string[],
): ThunkAction<void, MetaMaskReduxState, unknown, AnyAction> {
  // TODO: Fix in https://github.com/MetaMask/metamask-extension/issues/31879
  // eslint-disable-next-line @typescript-eslint/no-misused-promises
  return async (dispatch: MetaMaskReduxDispatch) => {
    dispatch(showNftStillFetchingIndication());
    log.debug(`background.detectNfts`);
    try {
      await submitRequestToBackground('detectNfts', [chainIds]);
    } finally {
      dispatch(hideNftStillFetchingIndication());
    }
    await forceUpdateMetamaskState(dispatch);
  };
}

export function setAdvancedGasFee(
  val: { chainId: Hex; maxBaseFee?: string; priorityFee?: string } | null,
): ThunkAction<void, MetaMaskReduxState, unknown, AnyAction> {
  return (dispatch: MetaMaskReduxDispatch) => {
    dispatch(showLoadingIndication());
    log.debug(`background.setAdvancedGasFee`);
    callBackgroundMethod('setAdvancedGasFee', [val], (err) => {
      dispatch(hideLoadingIndication());
      if (err) {
        dispatch(displayWarning(err));
      }
    });
  };
}

export function setTheme(
  val: ThemeType,
): ThunkAction<void, MetaMaskReduxState, unknown, AnyAction> {
  // TODO: Fix in https://github.com/MetaMask/metamask-extension/issues/31879
  // eslint-disable-next-line @typescript-eslint/no-misused-promises
  return async (dispatch: MetaMaskReduxDispatch) => {
    dispatch(showLoadingIndication());
    log.debug(`background.setTheme`);
    try {
      await submitRequestToBackground('setTheme', [val]);
    } finally {
      dispatch(hideLoadingIndication());
    }
  };
}

export function setIpfsGateway(
  val: string,
): ThunkAction<void, MetaMaskReduxState, unknown, AnyAction> {
  return (dispatch: MetaMaskReduxDispatch) => {
    log.debug(`background.setIpfsGateway`);
    callBackgroundMethod('setIpfsGateway', [val], (err) => {
      if (err) {
        dispatch(displayWarning(err));
      }
    });
  };
}

export function toggleExternalServices(
  val: boolean,
): ThunkAction<void, MetaMaskReduxState, unknown, AnyAction> {
  // TODO: Fix in https://github.com/MetaMask/metamask-extension/issues/31879
  // eslint-disable-next-line @typescript-eslint/no-misused-promises
  return async (dispatch: MetaMaskReduxDispatch) => {
    log.debug(`background.toggleExternalServices`);
    try {
      await submitRequestToBackground('toggleExternalServices', [val]);
      await forceUpdateMetamaskState(dispatch);
    } catch (err) {
      dispatch(displayWarning(err));
    }
  };
}

export function setIsIpfsGatewayEnabled(
  val: string,
): ThunkAction<void, MetaMaskReduxState, unknown, AnyAction> {
  return (dispatch: MetaMaskReduxDispatch) => {
    log.debug(`background.setIsIpfsGatewayEnabled`);
    callBackgroundMethod('setIsIpfsGatewayEnabled', [val], (err) => {
      if (err) {
        dispatch(displayWarning(err));
      }
    });
  };
}

export function setUseAddressBarEnsResolution(
  val: string,
): ThunkAction<void, MetaMaskReduxState, unknown, AnyAction> {
  return (dispatch: MetaMaskReduxDispatch) => {
    log.debug(`background.setUseAddressBarEnsResolution`);
    callBackgroundMethod('setUseAddressBarEnsResolution', [val], (err) => {
      if (err) {
        dispatch(displayWarning(err));
      }
    });
  };
}

export function updateCurrentLocale(
  key: string,
): ThunkAction<void, MetaMaskReduxState, unknown, AnyAction> {
  // TODO: Fix in https://github.com/MetaMask/metamask-extension/issues/31879
  // eslint-disable-next-line @typescript-eslint/no-misused-promises
  return async (dispatch: MetaMaskReduxDispatch) => {
    dispatch(showLoadingIndication());

    try {
      await loadRelativeTimeFormatLocaleData(key);
      const localeMessages = await fetchLocale(key);
      const textDirection = await submitRequestToBackground<
        'rtl' | 'ltr' | 'auto'
      >('setCurrentLocale', [key]);
      switchDirection(textDirection);
      dispatch(setCurrentLocale(key, localeMessages));
    } catch (error) {
      dispatch(displayWarning(error));
      return;
    } finally {
      dispatch(hideLoadingIndication());
    }
  };
}

export function setCurrentLocale(
  locale: string,
  messages: {
    [translationKey: string]: { message: string; description?: string };
  },
): PayloadAction<{
  locale: string;
  messages: {
    [translationKey: string]: { message: string; description?: string };
  };
}> {
  return {
    type: actionConstants.SET_CURRENT_LOCALE,
    payload: {
      locale,
      messages,
    },
  };
}

export function setPendingTokens(pendingTokens: {
  customToken?: Token;
  selectedTokens?: {
    [address: string]: Token & { isCustom?: boolean; unlisted?: boolean };
  };
  tokenAddressList: string[];
}) {
  const {
    customToken,
    selectedTokens = {},
    tokenAddressList = [],
  } = pendingTokens;
  const tokens =
    customToken?.address &&
    customToken?.symbol &&
    Boolean(customToken?.decimals >= 0 && customToken?.decimals <= 36)
      ? {
          ...selectedTokens,
          [customToken.address]: {
            ...customToken,
            isCustom: true,
          },
        }
      : selectedTokens;

  Object.keys(tokens).forEach((tokenAddress) => {
    const found = tokenAddressList.find((addr) =>
      isEqualCaseInsensitive(addr, tokenAddress),
    );

    tokens[tokenAddress] = {
      ...tokens[tokenAddress],
      unlisted: !found,
    };
  });

  return {
    type: actionConstants.SET_PENDING_TOKENS,
    payload: tokens,
  };
}

// Swaps

export function setSwapsLiveness(
  swapsLiveness: boolean,
): ThunkAction<void, MetaMaskReduxState, unknown, AnyAction> {
  // TODO: Fix in https://github.com/MetaMask/metamask-extension/issues/31879
  // eslint-disable-next-line @typescript-eslint/no-misused-promises
  return async (dispatch: MetaMaskReduxDispatch) => {
    await submitRequestToBackground('setSwapsLiveness', [swapsLiveness]);
    await forceUpdateMetamaskState(dispatch);
  };
}

export function setSwapsFeatureFlags(
  featureFlags: TemporaryFeatureFlagDef,
): ThunkAction<void, MetaMaskReduxState, unknown, AnyAction> {
  // TODO: Fix in https://github.com/MetaMask/metamask-extension/issues/31879
  // eslint-disable-next-line @typescript-eslint/no-misused-promises
  return async (dispatch: MetaMaskReduxDispatch) => {
    await submitRequestToBackground('setSwapsFeatureFlags', [featureFlags]);
    await forceUpdateMetamaskState(dispatch);
  };
}

type Quotes = [
  { destinationAmount: string; decimals: number; aggregator: string },
  string,
];

export function fetchAndSetQuotes(
  fetchParams: {
    slippage: string;
    sourceToken: string;
    destinationToken: string;
    value: string;
    fromAddress: string;
    balanceError: string;
    sourceDecimals: number;
    enableGasIncludedQuotes: boolean;
  },
  fetchParamsMetaData: {
    sourceTokenInfo: Token;
    destinationTokenInfo: Token;
    accountBalance: string;
    chainId: string;
  },
): ThunkAction<Promise<Quotes>, MetaMaskReduxState, unknown, AnyAction> {
  return async (dispatch: MetaMaskReduxDispatch) => {
    const [quotes, selectedAggId] = await trace(
      {
        name: TraceName.SwapQuotesFetched,
      },
      async () =>
        await submitRequestToBackground<Quotes>('fetchAndSetQuotes', [
          fetchParams,
          fetchParamsMetaData,
        ]),
    );
    await forceUpdateMetamaskState(dispatch);
    return [quotes, selectedAggId];
  };
}

export function setSelectedQuoteAggId(
  aggId: string,
): ThunkAction<void, MetaMaskReduxState, unknown, AnyAction> {
  // TODO: Fix in https://github.com/MetaMask/metamask-extension/issues/31879
  // eslint-disable-next-line @typescript-eslint/no-misused-promises
  return async (dispatch: MetaMaskReduxDispatch) => {
    await submitRequestToBackground('setSelectedQuoteAggId', [aggId]);
    await forceUpdateMetamaskState(dispatch);
  };
}

export function setSwapsTokens(
  tokens: Token[],
): ThunkAction<void, MetaMaskReduxState, unknown, AnyAction> {
  // TODO: Fix in https://github.com/MetaMask/metamask-extension/issues/31879
  // eslint-disable-next-line @typescript-eslint/no-misused-promises
  return async (dispatch: MetaMaskReduxDispatch) => {
    await submitRequestToBackground('setSwapsTokens', [tokens]);
    await forceUpdateMetamaskState(dispatch);
  };
}

export function clearSwapsQuotes(): ThunkAction<
  void,
  MetaMaskReduxState,
  unknown,
  AnyAction
> {
  // TODO: Fix in https://github.com/MetaMask/metamask-extension/issues/31879
  // eslint-disable-next-line @typescript-eslint/no-misused-promises
  return async (dispatch: MetaMaskReduxDispatch) => {
    await submitRequestToBackground('clearSwapsQuotes');
    await forceUpdateMetamaskState(dispatch);
  };
}

export function resetBackgroundSwapsState(): ThunkAction<
  void,
  MetaMaskReduxState,
  unknown,
  AnyAction
> {
  // TODO: Fix in https://github.com/MetaMask/metamask-extension/issues/31879
  // eslint-disable-next-line @typescript-eslint/no-misused-promises
  return async (dispatch: MetaMaskReduxDispatch) => {
    await submitRequestToBackground('resetSwapsState');
    await forceUpdateMetamaskState(dispatch);
  };
}

export function setCustomApproveTxData(
  data: string,
): ThunkAction<void, MetaMaskReduxState, unknown, AnyAction> {
  // TODO: Fix in https://github.com/MetaMask/metamask-extension/issues/31879
  // eslint-disable-next-line @typescript-eslint/no-misused-promises
  return async (dispatch: MetaMaskReduxDispatch) => {
    await submitRequestToBackground('setCustomApproveTxData', [data]);
    await forceUpdateMetamaskState(dispatch);
  };
}

export function setSwapsTxGasPrice(
  gasPrice: string,
): ThunkAction<void, MetaMaskReduxState, unknown, AnyAction> {
  // TODO: Fix in https://github.com/MetaMask/metamask-extension/issues/31879
  // eslint-disable-next-line @typescript-eslint/no-misused-promises
  return async (dispatch: MetaMaskReduxDispatch) => {
    await submitRequestToBackground('setSwapsTxGasPrice', [gasPrice]);
    await forceUpdateMetamaskState(dispatch);
  };
}

export function setSwapsTxGasLimit(
  gasLimit: string,
): ThunkAction<void, MetaMaskReduxState, unknown, AnyAction> {
  // TODO: Fix in https://github.com/MetaMask/metamask-extension/issues/31879
  // eslint-disable-next-line @typescript-eslint/no-misused-promises
  return async (dispatch: MetaMaskReduxDispatch) => {
    await submitRequestToBackground('setSwapsTxGasLimit', [gasLimit, true]);
    await forceUpdateMetamaskState(dispatch);
  };
}

export function updateCustomSwapsEIP1559GasParams({
  gasLimit,
  maxFeePerGas,
  maxPriorityFeePerGas,
}: {
  gasLimit: string;
  maxFeePerGas: string;
  maxPriorityFeePerGas: string;
}): ThunkAction<void, MetaMaskReduxState, unknown, AnyAction> {
  // TODO: Fix in https://github.com/MetaMask/metamask-extension/issues/31879
  // eslint-disable-next-line @typescript-eslint/no-misused-promises
  return async (dispatch: MetaMaskReduxDispatch) => {
    await Promise.all([
      submitRequestToBackground('setSwapsTxGasLimit', [gasLimit]),
      submitRequestToBackground('setSwapsTxMaxFeePerGas', [maxFeePerGas]),
      submitRequestToBackground('setSwapsTxMaxFeePriorityPerGas', [
        maxPriorityFeePerGas,
      ]),
    ]);
    await forceUpdateMetamaskState(dispatch);
  };
}

// Note that the type widening happening below will resolve when we switch gas
// constants to TypeScript, at which point we'll get better type safety.
// TODO: Remove this comment when gas constants is typescript
export function updateSwapsUserFeeLevel(
  swapsCustomUserFeeLevel: PriorityLevels,
): ThunkAction<void, MetaMaskReduxState, unknown, AnyAction> {
  // TODO: Fix in https://github.com/MetaMask/metamask-extension/issues/31879
  // eslint-disable-next-line @typescript-eslint/no-misused-promises
  return async (dispatch: MetaMaskReduxDispatch) => {
    await submitRequestToBackground('setSwapsUserFeeLevel', [
      swapsCustomUserFeeLevel,
    ]);
    await forceUpdateMetamaskState(dispatch);
  };
}

export function setSwapsQuotesPollingLimitEnabled(
  quotesPollingLimitEnabled: boolean,
): ThunkAction<void, MetaMaskReduxState, unknown, AnyAction> {
  // TODO: Fix in https://github.com/MetaMask/metamask-extension/issues/31879
  // eslint-disable-next-line @typescript-eslint/no-misused-promises
  return async (dispatch: MetaMaskReduxDispatch) => {
    await submitRequestToBackground('setSwapsQuotesPollingLimitEnabled', [
      quotesPollingLimitEnabled,
    ]);
    await forceUpdateMetamaskState(dispatch);
  };
}

export function safeRefetchQuotes(): ThunkAction<
  void,
  MetaMaskReduxState,
  unknown,
  AnyAction
> {
  // TODO: Fix in https://github.com/MetaMask/metamask-extension/issues/31879
  // eslint-disable-next-line @typescript-eslint/no-misused-promises
  return async (dispatch: MetaMaskReduxDispatch) => {
    await submitRequestToBackground('safeRefetchQuotes');
    await forceUpdateMetamaskState(dispatch);
  };
}

export function stopPollingForQuotes(): ThunkAction<
  void,
  MetaMaskReduxState,
  unknown,
  AnyAction
> {
  // TODO: Fix in https://github.com/MetaMask/metamask-extension/issues/31879
  // eslint-disable-next-line @typescript-eslint/no-misused-promises
  return async (dispatch: MetaMaskReduxDispatch) => {
    await submitRequestToBackground('stopPollingForQuotes');
    await forceUpdateMetamaskState(dispatch);
  };
}

export function setBackgroundSwapRouteState(
  routeState: '' | 'loading' | 'awaiting' | 'smartTransactionStatus',
): ThunkAction<void, MetaMaskReduxState, unknown, AnyAction> {
  // TODO: Fix in https://github.com/MetaMask/metamask-extension/issues/31879
  // eslint-disable-next-line @typescript-eslint/no-misused-promises
  return async (dispatch: MetaMaskReduxDispatch) => {
    await submitRequestToBackground('setBackgroundSwapRouteState', [
      routeState,
    ]);
    await forceUpdateMetamaskState(dispatch);
  };
}

export function resetSwapsPostFetchState(): ThunkAction<
  void,
  MetaMaskReduxState,
  unknown,
  AnyAction
> {
  // TODO: Fix in https://github.com/MetaMask/metamask-extension/issues/31879
  // eslint-disable-next-line @typescript-eslint/no-misused-promises
  return async (dispatch: MetaMaskReduxDispatch) => {
    await submitRequestToBackground('resetPostFetchState');
    await forceUpdateMetamaskState(dispatch);
  };
}

export function setSwapsErrorKey(
  errorKey: string,
): ThunkAction<void, MetaMaskReduxState, unknown, AnyAction> {
  // TODO: Fix in https://github.com/MetaMask/metamask-extension/issues/31879
  // eslint-disable-next-line @typescript-eslint/no-misused-promises
  return async (dispatch: MetaMaskReduxDispatch) => {
    await submitRequestToBackground('setSwapsErrorKey', [errorKey]);
    await forceUpdateMetamaskState(dispatch);
  };
}

export function setInitialGasEstimate(
  initialAggId: string,
): ThunkAction<void, MetaMaskReduxState, unknown, AnyAction> {
  // TODO: Fix in https://github.com/MetaMask/metamask-extension/issues/31879
  // eslint-disable-next-line @typescript-eslint/no-misused-promises
  return async (dispatch: MetaMaskReduxDispatch) => {
    await submitRequestToBackground('setInitialGasEstimate', [initialAggId]);
    await forceUpdateMetamaskState(dispatch);
  };
}

// Permissions

export function requestAccountsAndChainPermissionsWithId(
  origin: string,
): ThunkAction<Promise<void>, MetaMaskReduxState, unknown, AnyAction> {
  return async (dispatch: MetaMaskReduxDispatch) => {
    const id = await submitRequestToBackground(
      'requestAccountsAndChainPermissionsWithId',
      [origin],
    );
    await forceUpdateMetamaskState(dispatch);
    return id;
  };
}

/**
 * Approves the permissions request.
 *
 * @param request - The permissions request to approve.
 */
export function approvePermissionsRequest(
  request: PermissionsRequest,
): ThunkAction<void, MetaMaskReduxState, unknown, AnyAction> {
  return (dispatch: MetaMaskReduxDispatch) => {
    callBackgroundMethod('approvePermissionsRequest', [request], (err) => {
      if (err) {
        dispatch(displayWarning(err));
      }
      forceUpdateMetamaskState(dispatch);
    });
  };
}

/**
 * Rejects the permissions request with the given ID.
 *
 * @param requestId - The id of the request to be rejected
 */
export function rejectPermissionsRequest(
  requestId: string,
): ThunkAction<void, MetaMaskReduxState, unknown, AnyAction> {
  // TODO: Fix in https://github.com/MetaMask/metamask-extension/issues/31879
  // eslint-disable-next-line @typescript-eslint/no-misused-promises
  return (dispatch: MetaMaskReduxDispatch) => {
    return new Promise((resolve, reject) => {
      callBackgroundMethod('rejectPermissionsRequest', [requestId], (err) => {
        if (err) {
          dispatch(displayWarning(err));
          reject(err);
          return;
        }
        forceUpdateMetamaskState(dispatch).then(resolve).catch(reject);
      });
    });
  };
}

/**
 * Clears the given permissions for the given origin.
 *
 * @param subjects
 */
export function removePermissionsFor(
  subjects: Record<string, NonEmptyArray<string>>,
): ThunkAction<void, MetaMaskReduxState, unknown, AnyAction> {
  return (dispatch: MetaMaskReduxDispatch) => {
    callBackgroundMethod('removePermissionsFor', [subjects], (err) => {
      if (err) {
        dispatch(displayWarning(err));
      }
    });
  };
}

/**
 * Updates the order of networks after drag and drop
 *
 * @param chainIds - An array of hexadecimal chain IDs
 */
export function updateNetworksList(
  chainIds: CaipChainId[],
): ThunkAction<void, MetaMaskReduxState, unknown, AnyAction> {
  // TODO: Fix in https://github.com/MetaMask/metamask-extension/issues/31879
  // eslint-disable-next-line @typescript-eslint/no-misused-promises
  return async () => {
    await submitRequestToBackground('updateNetworksList', [chainIds]);
  };
}

/**
 * Updates the pinned accounts list
 *
 * @param pinnedAccountList
 */
export function updateAccountsList(
  pinnedAccountList: [],
): ThunkAction<void, MetaMaskReduxState, unknown, AnyAction> {
  // TODO: Fix in https://github.com/MetaMask/metamask-extension/issues/31879
  // eslint-disable-next-line @typescript-eslint/no-misused-promises
  return async () => {
    await submitRequestToBackground('updateAccountsList', [pinnedAccountList]);
  };
}

/**
 * Sets the enabled networks in the controller state.
 * This method updates the enabledNetworkMap to mark specified networks as enabled.
 * It can handle both a single chain ID or an array of chain IDs.
 *
 * @param chainIds - A single chainId (e.g. 'eip155:1') or an array of chain IDs
 * to be enabled. All other networks will be implicitly disabled.
 * @param networkId - The CAIP-2 chain ID of the currently selected network
 */
export function setEnabledNetworks(
  chainIds: string[],
  networkId: CaipNamespace,
): ThunkAction<void, MetaMaskReduxState, unknown, AnyAction> {
  return async () => {
    await submitRequestToBackground('setEnabledNetworks', [
      chainIds,
      networkId,
    ]);
  };
}

/**
 * Hides account in the accounts list
 *
 * @param hiddenAccountList
 */
export function updateHiddenAccountsList(
  hiddenAccountList: [],
): ThunkAction<void, MetaMaskReduxState, unknown, AnyAction> {
  // TODO: Fix in https://github.com/MetaMask/metamask-extension/issues/31879
  // eslint-disable-next-line @typescript-eslint/no-misused-promises
  return async () => {
    await submitRequestToBackground('updateHiddenAccountsList', [
      hiddenAccountList,
    ]);
  };
}

// Pending Approvals

/**
 * Resolves a pending approval and closes the current notification window if no
 * further approvals are pending after the background state updates.
 *
 * @param id - The pending approval id
 * @param [value] - The value required to confirm a pending approval
 */
export function resolvePendingApproval(
  id: string,
  value: unknown,
): ThunkAction<void, MetaMaskReduxState, unknown, AnyAction> {
  // TODO: Fix in https://github.com/MetaMask/metamask-extension/issues/31879
  // eslint-disable-next-line @typescript-eslint/no-misused-promises
  return async (_dispatch: MetaMaskReduxDispatch) => {
    await submitRequestToBackground('resolvePendingApproval', [id, value]);
    // Before closing the current window, check if any additional confirmations
    // are added as a result of this confirmation being accepted

    const { pendingApprovals } = await forceUpdateMetamaskState(_dispatch);
    if (Object.values(pendingApprovals).length === 0) {
      _dispatch(closeCurrentNotificationWindow());
    }
  };
}

/**
 * Rejects a pending approval and closes the current notification window if no
 * further approvals are pending after the background state updates.
 *
 * @param id - The pending approval id
 * @param [error] - The error to throw when rejecting the approval
 */
export function rejectPendingApproval(
  id: string,
  error: unknown,
): ThunkAction<void, MetaMaskReduxState, unknown, AnyAction> {
  // TODO: Fix in https://github.com/MetaMask/metamask-extension/issues/31879
  // eslint-disable-next-line @typescript-eslint/no-misused-promises
  return async (dispatch: MetaMaskReduxDispatch) => {
    await submitRequestToBackground('rejectPendingApproval', [id, error]);
    // Before closing the current window, check if any additional confirmations
    // are added as a result of this confirmation being rejected
    const { pendingApprovals } = await forceUpdateMetamaskState(dispatch);
    if (Object.values(pendingApprovals).length === 0) {
      dispatch(closeCurrentNotificationWindow());
    }
  };
}

/**
 * Rejects all approvals for the given messages
 *
 * @param messageList - The list of messages to reject
 */
export function rejectAllMessages(
  messageList: [],
): ThunkAction<void, MetaMaskReduxState, unknown, AnyAction> {
  // TODO: Fix in https://github.com/MetaMask/metamask-extension/issues/31879
  // eslint-disable-next-line @typescript-eslint/no-misused-promises
  return async (dispatch: MetaMaskReduxDispatch) => {
    const userRejectionError = serializeError(
      providerErrors.userRejectedRequest(),
    );
    await Promise.all(
      messageList.map(
        async ({ id }) =>
          await submitRequestToBackground('rejectPendingApproval', [
            id,
            userRejectionError,
          ]),
      ),
    );
    const { pendingApprovals } = await forceUpdateMetamaskState(dispatch);
    if (Object.values(pendingApprovals).length === 0) {
      dispatch(closeCurrentNotificationWindow());
    }
  };
}

export function updateThrottledOriginState(
  origin: string,
  throttledOriginState: ThrottledOrigin,
): ThunkAction<void, MetaMaskReduxState, unknown, AnyAction> {
  // TODO: Fix in https://github.com/MetaMask/metamask-extension/issues/31879
  // eslint-disable-next-line @typescript-eslint/no-misused-promises
  return async () => {
    await submitRequestToBackground('updateThrottledOriginState', [
      origin,
      throttledOriginState,
    ]);
  };
}

export function setFirstTimeFlowType(
  type: FirstTimeFlowType | null,
): ThunkAction<Promise<void>, MetaMaskReduxState, unknown, AnyAction> {
  return async (dispatch: MetaMaskReduxDispatch) => {
    try {
      log.debug(`background.setFirstTimeFlowType`);
      await submitRequestToBackground('setFirstTimeFlowType', [type]);
      dispatch({
        type: actionConstants.SET_FIRST_TIME_FLOW_TYPE,
        value: type,
      });
    } catch (err) {
      dispatch(displayWarning(err));
    }
  };
}

export function setSelectedNetworkConfigurationId(
  networkConfigurationId: string,
): PayloadAction<string> {
  return {
    type: actionConstants.SET_SELECTED_NETWORK_CONFIGURATION_ID,
    payload: networkConfigurationId,
  };
}

export function setNewNetworkAdded({
  networkConfigurationId,
  nickname,
}: {
  networkConfigurationId: string;
  nickname: string;
}): PayloadAction<object> {
  return {
    type: actionConstants.SET_NEW_NETWORK_ADDED,
    payload: { networkConfigurationId, nickname },
  };
}

export function setEditedNetwork(
  payload:
    | {
        chainId: string;
        nickname?: string;
        editCompleted?: boolean;
        newNetwork?: boolean;
      }
    | undefined = undefined,
): PayloadAction<object> {
  return { type: actionConstants.SET_EDIT_NETWORK, payload };
}

export function setNewNftAddedMessage(
  newNftAddedMessage: string,
): PayloadAction<string> {
  return {
    type: actionConstants.SET_NEW_NFT_ADDED_MESSAGE,
    payload: newNftAddedMessage,
  };
}

export function setRemoveNftMessage(
  removeNftMessage: string,
): PayloadAction<string> {
  return {
    type: actionConstants.SET_REMOVE_NFT_MESSAGE,
    payload: removeNftMessage,
  };
}

export function setNewTokensImported(
  newTokensImported: string,
): PayloadAction<string> {
  return {
    type: actionConstants.SET_NEW_TOKENS_IMPORTED,
    payload: newTokensImported,
  };
}

export function setNewTokensImportedError(
  newTokensImportedError: string,
): PayloadAction<string> {
  return {
    type: actionConstants.SET_NEW_TOKENS_IMPORTED_ERROR,
    payload: newTokensImportedError,
  };
}

export function setLastActiveTime(): ThunkAction<
  void,
  MetaMaskReduxState,
  unknown,
  AnyAction
> {
  return (dispatch: MetaMaskReduxDispatch) => {
    callBackgroundMethod('setLastActiveTime', [], (err) => {
      if (err) {
        dispatch(displayWarning(err));
      }
    });
  };
}

export function setDismissSeedBackUpReminder(
  value: boolean,
): ThunkAction<void, MetaMaskReduxState, unknown, AnyAction> {
  // TODO: Fix in https://github.com/MetaMask/metamask-extension/issues/31879
  // eslint-disable-next-line @typescript-eslint/no-misused-promises
  return async (dispatch: MetaMaskReduxDispatch) => {
    dispatch(showLoadingIndication());
    await submitRequestToBackground('setDismissSeedBackUpReminder', [value]);
    dispatch(hideLoadingIndication());
  };
}

export function setOverrideContentSecurityPolicyHeader(
  value: boolean,
): ThunkAction<void, MetaMaskReduxState, unknown, AnyAction> {
  // TODO: Fix in https://github.com/MetaMask/metamask-extension/issues/31879
  // eslint-disable-next-line @typescript-eslint/no-misused-promises
  return async (dispatch: MetaMaskReduxDispatch) => {
    dispatch(showLoadingIndication());
    await submitRequestToBackground('setOverrideContentSecurityPolicyHeader', [
      value,
    ]);
    dispatch(hideLoadingIndication());
  };
}

export function setManageInstitutionalWallets(
  value: boolean,
): ThunkAction<void, MetaMaskReduxState, unknown, AnyAction> {
  // TODO: Fix in https://github.com/MetaMask/metamask-extension/issues/31879
  // eslint-disable-next-line @typescript-eslint/no-misused-promises
  return async (dispatch: MetaMaskReduxDispatch) => {
    dispatch(showLoadingIndication());
    await submitRequestToBackground('setManageInstitutionalWallets', [value]);
    dispatch(hideLoadingIndication());
  };
}

export function getRpcMethodPreferences(): ThunkAction<
  void,
  MetaMaskReduxState,
  unknown,
  AnyAction
> {
  // TODO: Fix in https://github.com/MetaMask/metamask-extension/issues/31879
  // eslint-disable-next-line @typescript-eslint/no-misused-promises
  return async (dispatch: MetaMaskReduxDispatch) => {
    dispatch(showLoadingIndication());
    await submitRequestToBackground('getRpcMethodPreferences', []);
    dispatch(hideLoadingIndication());
  };
}

export function setConnectedStatusPopoverHasBeenShown(): ThunkAction<
  void,
  MetaMaskReduxState,
  unknown,
  AnyAction
> {
  return () => {
    callBackgroundMethod('setConnectedStatusPopoverHasBeenShown', [], (err) => {
      if (isErrorWithMessage(err)) {
        throw new Error(getErrorMessage(err));
      }
    });
  };
}

export function setRecoveryPhraseReminderHasBeenShown() {
  return () => {
    callBackgroundMethod('setRecoveryPhraseReminderHasBeenShown', [], (err) => {
      if (isErrorWithMessage(err)) {
        throw new Error(getErrorMessage(err));
      }
    });
  };
}

export function setRecoveryPhraseReminderLastShown(
  lastShown: number,
): ThunkAction<void, MetaMaskReduxState, unknown, AnyAction> {
  return () => {
    callBackgroundMethod(
      'setRecoveryPhraseReminderLastShown',
      [lastShown],
      (err) => {
        if (isErrorWithMessage(err)) {
          throw new Error(getErrorMessage(err));
        }
      },
    );
  };
}

export function setTermsOfUseLastAgreed(lastAgreed: number) {
  return async () => {
    await submitRequestToBackground('setTermsOfUseLastAgreed', [lastAgreed]);
  };
}

export async function setUpdateModalLastDismissedAt(
  updateModalLastDismissedAt: number,
) {
  await submitRequestToBackground('setUpdateModalLastDismissedAt', [
    updateModalLastDismissedAt,
  ]);
}

export function setLastViewedUserSurvey(id: number) {
  return async () => {
    await submitRequestToBackground('setLastViewedUserSurvey', [id]);
  };
}

export function setOutdatedBrowserWarningLastShown(lastShown: number) {
  return async () => {
    await submitRequestToBackground('setOutdatedBrowserWarningLastShown', [
      lastShown,
    ]);
  };
}

export function getContractMethodData(
  data = '',
): ThunkAction<void, MetaMaskReduxState, unknown, AnyAction> {
  // TODO: Fix in https://github.com/MetaMask/metamask-extension/issues/31879
  // eslint-disable-next-line @typescript-eslint/no-misused-promises
  return async (dispatch: MetaMaskReduxDispatch, getState) => {
    const prefixedData = addHexPrefix(data);
    const fourBytePrefix = prefixedData.slice(0, 10);
    if (fourBytePrefix.length < 10) {
      return {};
    }
    const { knownMethodData, use4ByteResolution } = getState().metamask;
    if (
      knownMethodData?.[fourBytePrefix] &&
      Object.keys(knownMethodData[fourBytePrefix]).length !== 0
    ) {
      return knownMethodData[fourBytePrefix];
    }

    log.debug(`loadingMethodData`);

    const { name, params } = (await getMethodDataAsync(
      fourBytePrefix,
      use4ByteResolution,
    )) as {
      name: string;
      params: unknown;
    };

    callBackgroundMethod(
      'addKnownMethodData',
      [fourBytePrefix, { name, params }],
      (err) => {
        if (err) {
          dispatch(displayWarning(err));
        }
      },
    );
    return { name, params };
  };
}

export function setSeedPhraseBackedUp(
  seedPhraseBackupState: boolean,
): ThunkAction<void, MetaMaskReduxState, unknown, AnyAction> {
  // TODO: Fix in https://github.com/MetaMask/metamask-extension/issues/31879
  // eslint-disable-next-line @typescript-eslint/no-misused-promises
  return (dispatch: MetaMaskReduxDispatch) => {
    log.debug(`background.setSeedPhraseBackedUp`);
    return new Promise((resolve, reject) => {
      callBackgroundMethod(
        'setSeedPhraseBackedUp',
        [seedPhraseBackupState],
        (err) => {
          if (err) {
            dispatch(displayWarning(err));
            reject(err);
            return;
          }
          forceUpdateMetamaskState(dispatch).then(resolve).catch(reject);
        },
      );
    });
  };
}

export function setNextNonce(nextNonce: string): PayloadAction<string> {
  return {
    type: actionConstants.SET_NEXT_NONCE,
    payload: nextNonce,
  };
}

/**
 * This function initiates the nonceLock in the background for the given
 * address, and returns the next nonce to use. It then calls setNextNonce which
 * sets the nonce in state on the nextNonce key. NOTE: The nextNonce key is
 * actually ephemeral application state. It does not appear to be part of the
 * background state.
 *
 * TODO: move this to a different slice, MetaMask slice will eventually be
 * deprecated because it should not contain any ephemeral/app state but just
 * background state. In addition we should key nextNonce by address to prevent
 * accidental usage of a stale nonce as the call to getNextNonce only works for
 * the currently selected address.
 *
 * @param address - address for which nonce lock shouuld be obtained.
 * @returns
 */
export function getNextNonce(
  address,
): ThunkAction<Promise<string>, MetaMaskReduxState, unknown, AnyAction> {
  return async (dispatch, getState) => {
    const networkClientId = getSelectedNetworkClientId(getState());
    let nextNonce;
    try {
      nextNonce = await submitRequestToBackground<string>('getNextNonce', [
        address,
        networkClientId,
      ]);
    } catch (error) {
      dispatch(displayWarning(error));
      throw error;
    }
    dispatch(setNextNonce(nextNonce));
    return nextNonce;
  };
}

export function setRequestAccountTabIds(requestAccountTabIds: {
  [origin: string]: string;
}): PayloadAction<{
  [origin: string]: string;
}> {
  return {
    type: actionConstants.SET_REQUEST_ACCOUNT_TABS,
    payload: requestAccountTabIds,
  };
}

export function getRequestAccountTabIds(): ThunkAction<
  void,
  MetaMaskReduxState,
  unknown,
  AnyAction
> {
  // TODO: Fix in https://github.com/MetaMask/metamask-extension/issues/31879
  // eslint-disable-next-line @typescript-eslint/no-misused-promises
  return async (dispatch: MetaMaskReduxDispatch) => {
    const requestAccountTabIds = await submitRequestToBackground<{
      [origin: string]: string;
    }>('getRequestAccountTabIds');
    dispatch(setRequestAccountTabIds(requestAccountTabIds));
  };
}

export function setOpenMetamaskTabsIDs(openMetaMaskTabIDs: {
  [tabId: string]: boolean;
}): PayloadAction<{ [tabId: string]: boolean }> {
  return {
    type: actionConstants.SET_OPEN_METAMASK_TAB_IDS,
    payload: openMetaMaskTabIDs,
  };
}

export function getOpenMetamaskTabsIds(): ThunkAction<
  void,
  MetaMaskReduxState,
  unknown,
  AnyAction
> {
  // TODO: Fix in https://github.com/MetaMask/metamask-extension/issues/31879
  // eslint-disable-next-line @typescript-eslint/no-misused-promises
  return async (dispatch: MetaMaskReduxDispatch) => {
    const openMetaMaskTabIDs = await submitRequestToBackground<{
      [tabId: string]: boolean;
    }>('getOpenMetamaskTabsIds');
    dispatch(setOpenMetamaskTabsIDs(openMetaMaskTabIDs));
  };
}

export async function attemptLedgerTransportCreation() {
  return await submitRequestToBackground('attemptLedgerTransportCreation');
}

/**
 * This method deduplicates error reports to sentry by maintaining a state
 * object 'singleExceptions' in the app slice. The only place this state object
 * is accessed from is within this method, to check if it has already seen and
 * therefore tracked this error. This is to avoid overloading sentry with lots
 * of duplicate errors.
 *
 * @param error
 * @returns
 */
export function captureSingleException(
  error: string,
): ThunkAction<void, MetaMaskReduxState, unknown, AnyAction> {
  // TODO: Fix in https://github.com/MetaMask/metamask-extension/issues/31879
  // eslint-disable-next-line @typescript-eslint/no-misused-promises
  return async (dispatch, getState) => {
    const { singleExceptions } = getState().appState;
    if (!(error in singleExceptions)) {
      dispatch({
        type: actionConstants.CAPTURE_SINGLE_EXCEPTION,
        value: error,
      });
      captureException(Error(error));
    }
  };
}

// Wrappers around promisifedBackground
/**
 * The "actions" below are not actions nor action creators. They cannot use
 * dispatch nor should they be dispatched when used. Instead they can be
 * called directly. These wrappers will be moved into their location at some
 * point in the future.
 */

export function estimateGas(params: TransactionParams): Promise<Hex> {
  return submitRequestToBackground('estimateGas', [params]);
}

export async function updateTokenType(
  tokenAddress: string,
): Promise<Token | undefined> {
  try {
    return await submitRequestToBackground('updateTokenType', [tokenAddress]);
  } catch (error) {
    logErrorWithMessage(error);
  }
  return undefined;
}

export async function addPollingTokenToAppState(pollingToken: string) {
  return submitRequestToBackground('addPollingTokenToAppState', [
    pollingToken,
    POLLING_TOKEN_ENVIRONMENT_TYPES[getEnvironmentType()],
  ]);
}

export async function removePollingTokenFromAppState(pollingToken: string) {
  return submitRequestToBackground('removePollingTokenFromAppState', [
    pollingToken,
    POLLING_TOKEN_ENVIRONMENT_TYPES[getEnvironmentType()],
  ]);
}

/**
 * Informs the CurrencyRateController that the UI requires currency rate polling
 *
 * @param nativeCurrencies - An array of native currency symbols
 * @returns polling token that can be used to stop polling
 */
export async function currencyRateStartPolling(
  nativeCurrencies: string[],
): Promise<string> {
  const pollingToken = await submitRequestToBackground(
    'currencyRateStartPolling',
    [{ nativeCurrencies }],
  );
  await addPollingTokenToAppState(pollingToken);
  return pollingToken;
}

/**
 * Informs the CurrencyRateController that the UI no longer requires currency rate polling
 * for the given network client.
 * If all network clients unsubscribe, the controller stops polling.
 *
 * @param pollingToken - Poll token received from calling currencyRateStartPolling
 */
export async function currencyRateStopPollingByPollingToken(
  pollingToken: string,
) {
  await submitRequestToBackground('currencyRateStopPollingByPollingToken', [
    pollingToken,
  ]);
  await removePollingTokenFromAppState(pollingToken);
}

/**
 * Informs the TokenDetectionController that the UI requires token detection polling
 *
 * @param chainIds - An array of chain ids to poll token detection on.
 * @returns polling token that can be used to stop polling.
 */
export async function tokenDetectionStartPolling(
  chainIds: string[],
): Promise<string> {
  const pollingToken = await submitRequestToBackground(
    'tokenDetectionStartPolling',
    [{ chainIds }],
  );

  await addPollingTokenToAppState(pollingToken);
  return pollingToken;
}

/**
 * Informs the TokenDetectionController that the UI no longer token detection polling
 *
 * @param pollingToken - Poll token received from calling tokenDetectionStartPolling
 */
export async function tokenDetectionStopPollingByPollingToken(
  pollingToken: string,
) {
  await submitRequestToBackground('tokenDetectionStopPollingByPollingToken', [
    pollingToken,
  ]);
  await removePollingTokenFromAppState(pollingToken);
}

/**
 * Informs the TokenListController that the UI requires token list polling
 *
 * @param chainId
 * @returns polling token that can be used to stop polling
 */
export async function tokenListStartPolling(chainId: string): Promise<string> {
  const pollingToken = await submitRequestToBackground(
    'tokenListStartPolling',
    [{ chainId }],
  );

  await addPollingTokenToAppState(pollingToken);
  return pollingToken;
}

/**
 * Informs the TokenListController that the UI no longer token list polling
 *
 * @param pollingToken - Poll token received from calling tokenListStartPolling
 */
export async function tokenListStopPollingByPollingToken(pollingToken: string) {
  await submitRequestToBackground('tokenListStopPollingByPollingToken', [
    pollingToken,
  ]);
  await removePollingTokenFromAppState(pollingToken);
}

export async function tokenBalancesStartPolling(
  chainId: string,
): Promise<string> {
  const pollingToken = await submitRequestToBackground(
    'tokenBalancesStartPolling',
    [{ chainId }],
  );
  await addPollingTokenToAppState(pollingToken);
  return pollingToken;
}

export async function tokenBalancesStopPollingByPollingToken(
  pollingToken: string,
) {
  await submitRequestToBackground('tokenBalancesStopPollingByPollingToken', [
    pollingToken,
  ]);
  await removePollingTokenFromAppState(pollingToken);
}

/**
 * Informs the TokenRatesController that the UI requires
 * token rate polling for the given chain id.
 *
 * @param chainIds - An array of chain ids to poll token rates on.
 * @returns polling token that can be used to stop polling
 */
export async function tokenRatesStartPolling(
  chainIds: string[],
): Promise<string> {
  const pollingToken = await submitRequestToBackground(
    'tokenRatesStartPolling',
    [{ chainIds }],
  );
  await addPollingTokenToAppState(pollingToken);
  return pollingToken;
}

/**
 * Informs the TokenRatesController that the UI no longer
 * requires token rate polling for the given chain id.
 *
 * @param pollingToken -
 */
export async function tokenRatesStopPollingByPollingToken(
  pollingToken: string,
) {
  await submitRequestToBackground('tokenRatesStopPollingByPollingToken', [
    pollingToken,
  ]);
  await removePollingTokenFromAppState(pollingToken);
}

/**
 * Starts polling on accountTrackerController with the networkClientId
 *
 * @param networkClientId - The network client ID to pull balances for.
 * @returns polling token used to stop polling
 */
export async function accountTrackerStartPolling(
  networkClientId: string,
): Promise<string> {
  const pollingToken = await submitRequestToBackground(
    'accountTrackerStartPolling',
    [networkClientId],
  );
  await addPollingTokenToAppState(pollingToken);
  return pollingToken;
}

/**
 * Stops polling on the account tracker controller.
 *
 * @param pollingToken - polling token to use to stop polling.
 */
export async function accountTrackerStopPollingByPollingToken(
  pollingToken: string,
) {
  await submitRequestToBackground('accountTrackerStopPollingByPollingToken', [
    pollingToken,
  ]);
  await removePollingTokenFromAppState(pollingToken);
}

/**
 * Informs the GasFeeController that the UI requires gas fee polling
 *
 * @param networkClientId - unique identifier for the network client
 * @returns polling token that can be used to stop polling
 */
export async function gasFeeStartPollingByNetworkClientId(
  networkClientId: string,
) {
  const pollingToken = await submitRequestToBackground('gasFeeStartPolling', [
    { networkClientId },
  ]);
  await addPollingTokenToAppState(pollingToken);
  return pollingToken;
}

/**
 * Informs the GasFeeController that the UI no longer requires gas fee polling
 * for the given network client.
 * If all network clients unsubscribe, the controller stops polling.
 *
 * @param pollingToken - Poll token received from calling gasFeeStartPolling
 */
export async function gasFeeStopPollingByPollingToken(pollingToken: string) {
  await submitRequestToBackground('gasFeeStopPollingByPollingToken', [
    pollingToken,
  ]);
  await removePollingTokenFromAppState(pollingToken);
}

export function getGasFeeTimeEstimate(
  maxPriorityFeePerGas: string,
  maxFeePerGas: string,
): Promise<ReturnType<GasFeeController['getTimeEstimate']>> {
  return submitRequestToBackground('getGasFeeTimeEstimate', [
    maxPriorityFeePerGas,
    maxFeePerGas,
  ]);
}

export async function attemptCloseNotificationPopup() {
  // Check if the current window is NOT a popup - if confirmed, we should not close it
  try {
    const currentWindow = await browser.windows.getCurrent();
    if (currentWindow.type && currentWindow.type !== 'popup') {
      console.warn(
        `Not safe to close a window that is not a popup: It is of type: ${currentWindow.type}`,
      );
      // We've confirmed this is not a popup window, so it's not safe to close.
      return;
    }
  } catch (error) {
    // Error occurred while checking window type - we cannot confirm rule out a popup, so continue
    // with the closing attempt as we haven't ruled out that it might be a popup
    console.warn(
      'attemptCloseNotificationPopup: Error encountered while checking window type',
      error,
    );
  }

  await submitRequestToBackground('markNotificationPopupAsAutomaticallyClosed');

  // First attempt: Try window.close()
  // This has limitations according to MDN:
  // - Only works on windows opened by Window.open()
  // - Or top-level windows with single history entry
  // - Otherwise fails silently with console error: "Scripts may not close windows that were not opened by script"
  //
  // Note: we opted for window.close() instead of browser.windows.remove(id) because the latter closes the
  // entire window and all its tabs (if there are other tabs open).
  window.close();

  // Second attempt: If we reach here, window.close() failed
  // Try to close via the browser tabs API
  try {
    const tab = await browser.tabs.getCurrent();
    await browser.tabs.remove(tab.id);
  } catch (error) {
    // If closing the tab fails, we don't want to close the entire browser window.
    // See issue: https://github.com/MetaMask/metamask-extension/issues/29821
    console.error('attemptCloseNotificationPopup: Failed to close tab', error);
  }
}

/**
 * @param payload - details of the event to track
 * @param options - options for routing/handling of event
 * @returns
 */
export function trackMetaMetricsEvent(
  payload: MetaMetricsEventPayload,
  options?: MetaMetricsEventOptions,
) {
  return submitRequestToBackground('trackMetaMetricsEvent', [
    { ...payload, actionId: generateActionId() },
    options,
  ]);
}

export function createEventFragment(
  options: MetaMetricsEventFragment,
): Promise<string> {
  const actionId = generateActionId();
  return submitRequestToBackground('createEventFragment', [
    { ...options, actionId },
  ]);
}

export function createTransactionEventFragment(
  transactionId: string,
): Promise<string> {
  const actionId = generateActionId();
  return submitRequestToBackground('createTransactionEventFragment', [
    {
      transactionId,
      actionId,
    },
  ]);
}

export function updateEventFragment(
  id: string,
  payload: Partial<MetaMetricsEventFragment>,
) {
  return submitRequestToBackground('updateEventFragment', [id, payload]);
}

export function finalizeEventFragment(
  id: string,
  options?: {
    abandoned?: boolean;
    page?: MetaMetricsPageObject;
    referrer?: MetaMetricsReferrerObject;
  },
) {
  return submitRequestToBackground('finalizeEventFragment', [id, options]);
}

/**
 * @param payload - details of the page viewed
 * @param options - options for handling the page view
 */
export function trackMetaMetricsPage(
  payload: MetaMetricsPagePayload,
  options: MetaMetricsPageOptions,
) {
  return submitRequestToBackground('trackMetaMetricsPage', [
    { ...payload, actionId: generateActionId() },
    options,
  ]);
}

export function resetViewedNotifications() {
  return submitRequestToBackground('resetViewedNotifications');
}

export function updateViewedNotifications(notificationIdViewedStatusMap: {
  [notificationId: string]: boolean;
}) {
  return submitRequestToBackground('updateViewedNotifications', [
    notificationIdViewedStatusMap,
  ]);
}

export async function setAlertEnabledness(
  alertId: string,
  enabledness: boolean,
) {
  await submitRequestToBackground('setAlertEnabledness', [
    alertId,
    enabledness,
  ]);
}

export async function setUnconnectedAccountAlertShown(origin: string) {
  await submitRequestToBackground('setUnconnectedAccountAlertShown', [origin]);
}

export async function setWeb3ShimUsageAlertDismissed(origin: string) {
  await submitRequestToBackground('setWeb3ShimUsageAlertDismissed', [origin]);
}

// Smart Transactions Controller
export function clearSmartTransactionFees() {
  submitRequestToBackground('clearSmartTransactionFees');
}

export function fetchSmartTransactionFees(
  unsignedTransaction: Partial<TransactionParams> & { chainId: string },
  approveTxParams: TransactionParams,
): ThunkAction<void, MetaMaskReduxState, unknown, AnyAction> {
  // TODO: Fix in https://github.com/MetaMask/metamask-extension/issues/31879
  // eslint-disable-next-line @typescript-eslint/no-misused-promises
  return async (dispatch: MetaMaskReduxDispatch) => {
    if (approveTxParams) {
      approveTxParams.value = '0x0';
    }
    try {
      const smartTransactionFees = await await submitRequestToBackground(
        'fetchSmartTransactionFees',
        [unsignedTransaction, approveTxParams],
      );
      dispatch({
        type: actionConstants.SET_SMART_TRANSACTIONS_ERROR,
        payload: null,
      });
      return smartTransactionFees;
    } catch (err) {
      logErrorWithMessage(err);
      if (isErrorWithMessage(err)) {
        const errorMessage = getErrorMessage(err);
        if (errorMessage.startsWith('Fetch error:')) {
          const errorObj = parseSmartTransactionsError(errorMessage);
          dispatch({
            type: actionConstants.SET_SMART_TRANSACTIONS_ERROR,
            payload: errorObj,
          });
        }
      }
      throw err;
    }
  };
}

type TemporarySmartTransactionGasFees = {
  maxFeePerGas: string;
  maxPriorityFeePerGas: string;
  gas: string;
  value: string;
};

const createSignedTransactions = async (
  unsignedTransaction: Partial<TransactionParams> & { chainId: string },
  fees: TemporarySmartTransactionGasFees[],
  areCancelTransactions?: boolean,
): Promise<TransactionParams[]> => {
  const unsignedTransactionsWithFees = fees.map((fee) => {
    const unsignedTransactionWithFees = {
      ...unsignedTransaction,
      maxFeePerGas: decimalToHex(fee.maxFeePerGas),
      maxPriorityFeePerGas: decimalToHex(fee.maxPriorityFeePerGas),
      gas: areCancelTransactions
        ? decimalToHex(21000) // It has to be 21000 for cancel transactions, otherwise the API would reject it.
        : unsignedTransaction.gas,
      value: unsignedTransaction.value,
    };
    if (areCancelTransactions) {
      unsignedTransactionWithFees.to = unsignedTransactionWithFees.from;
      unsignedTransactionWithFees.data = '0x';
    }
    return unsignedTransactionWithFees;
  });
  const signedTransactions = await submitRequestToBackground<
    TransactionParams[]
  >('approveTransactionsWithSameNonce', [unsignedTransactionsWithFees]);
  return signedTransactions;
};

export function signAndSendSmartTransaction({
  unsignedTransaction,
  smartTransactionFees,
}: {
  unsignedTransaction: Partial<TransactionParams> & { chainId: string };
  smartTransactionFees: {
    fees: TemporarySmartTransactionGasFees[];
    cancelFees: TemporarySmartTransactionGasFees[];
  };
}): ThunkAction<Promise<string>, MetaMaskReduxState, unknown, AnyAction> {
  return async (dispatch: MetaMaskReduxDispatch) => {
    const signedTransactions = await createSignedTransactions(
      unsignedTransaction,
      smartTransactionFees.fees,
    );
    try {
      const response = await submitRequestToBackground<{ uuid: string }>(
        'submitSignedTransactions',
        [
          {
            signedTransactions,
            // The "signedCanceledTransactions" parameter is still expected by the STX controller but is no longer used.
            // So we are passing an empty array. The parameter may be deprecated in a future update.
            signedCanceledTransactions: [],
            txParams: unsignedTransaction,
          },
        ],
      ); // Returns e.g.: { uuid: 'dP23W7c2kt4FK9TmXOkz1UM2F20' }
      return response.uuid;
    } catch (err) {
      logErrorWithMessage(err);
      if (isErrorWithMessage(err)) {
        const errorMessage = getErrorMessage(err);
        if (errorMessage.startsWith('Fetch error:')) {
          const errorObj = parseSmartTransactionsError(errorMessage);
          dispatch({
            type: actionConstants.SET_SMART_TRANSACTIONS_ERROR,
            payload: errorObj,
          });
        }
      }
      throw err;
    }
  };
}

export function updateSmartTransaction(
  uuid: string,
  txMeta: TransactionMeta,
): ThunkAction<void, MetaMaskReduxState, unknown, AnyAction> {
  // TODO: Fix in https://github.com/MetaMask/metamask-extension/issues/31879
  // eslint-disable-next-line @typescript-eslint/no-misused-promises
  return async (dispatch: MetaMaskReduxDispatch) => {
    try {
      await submitRequestToBackground('updateSmartTransaction', [
        {
          uuid,
          ...txMeta,
        },
      ]);
    } catch (err) {
      logErrorWithMessage(err);
      if (isErrorWithMessage(err)) {
        const errorMessage = getErrorMessage(err);
        if (errorMessage.startsWith('Fetch error:')) {
          const errorObj = parseSmartTransactionsError(errorMessage);
          dispatch({
            type: actionConstants.SET_SMART_TRANSACTIONS_ERROR,
            payload: errorObj,
          });
        }
      }
      throw err;
    }
  };
}

export function setSmartTransactionsRefreshInterval(
  refreshInterval: number,
): ThunkAction<void, MetaMaskReduxState, unknown, AnyAction> {
  // TODO: Fix in https://github.com/MetaMask/metamask-extension/issues/31879
  // eslint-disable-next-line @typescript-eslint/no-misused-promises
  return async () => {
    if (refreshInterval === undefined || refreshInterval === null) {
      return;
    }
    try {
      await submitRequestToBackground('setStatusRefreshInterval', [
        refreshInterval,
      ]);
    } catch (err) {
      logErrorWithMessage(err);
    }
  };
}

export function cancelSmartTransaction(
  uuid: string,
): ThunkAction<void, MetaMaskReduxState, unknown, AnyAction> {
  // TODO: Fix in https://github.com/MetaMask/metamask-extension/issues/31879
  // eslint-disable-next-line @typescript-eslint/no-misused-promises
  return async (dispatch: MetaMaskReduxDispatch) => {
    try {
      await submitRequestToBackground('cancelSmartTransaction', [uuid]);
    } catch (err) {
      logErrorWithMessage(err);
      if (isErrorWithMessage(err)) {
        const errorMessage = getErrorMessage(err);
        if (errorMessage.startsWith('Fetch error:')) {
          const errorObj = parseSmartTransactionsError(errorMessage);
          dispatch({
            type: actionConstants.SET_SMART_TRANSACTIONS_ERROR,
            payload: errorObj,
          });
        }
      }
      throw err;
    }
  };
}

// TODO: Not a thunk but rather a wrapper around a background call
export function fetchSmartTransactionsLiveness({
  networkClientId,
}: {
  networkClientId?: string;
} = {}) {
  return async () => {
    try {
      await submitRequestToBackground('fetchSmartTransactionsLiveness', [
        { networkClientId },
      ]);
    } catch (err) {
      logErrorWithMessage(err);
    }
  };
}

export function dismissSmartTransactionsErrorMessage(): Action {
  return {
    type: actionConstants.DISMISS_SMART_TRANSACTIONS_ERROR_MESSAGE,
  };
}

// App state
export function hideTestNetMessage() {
  return submitRequestToBackground('setShowTestnetMessageInDropdown', [false]);
}

export function hideBetaHeader() {
  return submitRequestToBackground('setShowBetaHeader', [false]);
}

export function hidePermissionsTour() {
  return submitRequestToBackground('setShowPermissionsTour', [false]);
}

export function hideAccountBanner() {
  return submitRequestToBackground('setShowAccountBanner', [false]);
}

export function hideNetworkBanner() {
  return submitRequestToBackground('setShowNetworkBanner', [false]);
}

/**
 * Sends the background state the networkClientId and domain upon network switch
 *
 * @param selectedTabOrigin - The origin to set the new networkClientId for
 * @param networkClientId - The new networkClientId
 */
export function setNetworkClientIdForDomain(
  selectedTabOrigin: string,
  networkClientId: string,
): Promise<void> {
  return submitRequestToBackground('setNetworkClientIdForDomain', [
    selectedTabOrigin,
    networkClientId,
  ]);
}

export function setSecurityAlertsEnabled(val: boolean): void {
  try {
    submitRequestToBackground('setSecurityAlertsEnabled', [val]);
  } catch (error) {
    logErrorWithMessage(error);
  }
}

export async function setWatchEthereumAccountEnabled(value: boolean) {
  try {
    await submitRequestToBackground('setWatchEthereumAccountEnabled', [value]);
  } catch (error) {
    logErrorWithMessage(error);
  }
}

///: BEGIN:ONLY_INCLUDE_IF(keyring-snaps)
export async function setAddSnapAccountEnabled(value: boolean): Promise<void> {
  try {
    await submitRequestToBackground('setAddSnapAccountEnabled', [value]);
  } catch (error) {
    logErrorWithMessage(error);
  }
}

export function showKeyringSnapRemovalModal(payload: {
  snapName: string;
  result: 'success' | 'failed';
}) {
  return {
    type: actionConstants.SHOW_KEYRING_SNAP_REMOVAL_RESULT,
    payload,
  };
}

export function hideKeyringRemovalResultModal() {
  return {
    type: actionConstants.HIDE_KEYRING_SNAP_REMOVAL_RESULT,
  };
}

export async function getSnapAccountsById(snapId: string): Promise<string[]> {
  const addresses: string[] = await submitRequestToBackground(
    'getAccountsBySnapId',
    [snapId],
  );

  return addresses;
}
///: END:ONLY_INCLUDE_IF

export function setUseExternalNameSources(val: boolean): void {
  try {
    submitRequestToBackground('setUseExternalNameSources', [val]);
  } catch (error) {
    logErrorWithMessage(error);
  }
}

export function setUseTransactionSimulations(val: boolean): void {
  try {
    submitRequestToBackground('setUseTransactionSimulations', [val]);
  } catch (error) {
    logErrorWithMessage(error);
  }
}

// QR Hardware Wallets
export async function submitQRHardwareCryptoHDKey(cbor: Hex) {
  await submitRequestToBackground('submitQRHardwareCryptoHDKey', [cbor]);
}

export async function submitQRHardwareCryptoAccount(cbor: Hex) {
  await submitRequestToBackground('submitQRHardwareCryptoAccount', [cbor]);
}

export function cancelSyncQRHardware(): ThunkAction<
  void,
  MetaMaskReduxState,
  unknown,
  AnyAction
> {
  // TODO: Fix in https://github.com/MetaMask/metamask-extension/issues/31879
  // eslint-disable-next-line @typescript-eslint/no-misused-promises
  return async (dispatch: MetaMaskReduxDispatch) => {
    dispatch(hideLoadingIndication());
    await submitRequestToBackground('cancelSyncQRHardware');
  };
}

export async function submitQRHardwareSignature(requestId: string, cbor: Hex) {
  await submitRequestToBackground('submitQRHardwareSignature', [
    requestId,
    cbor,
  ]);
}

export function cancelQRHardwareSignRequest(): ThunkAction<
  void,
  MetaMaskReduxState,
  unknown,
  AnyAction
> {
  // TODO: Fix in https://github.com/MetaMask/metamask-extension/issues/31879
  // eslint-disable-next-line @typescript-eslint/no-misused-promises
  return async (dispatch: MetaMaskReduxDispatch) => {
    dispatch(hideLoadingIndication());
    await submitRequestToBackground('cancelQRHardwareSignRequest');
  };
}

export function requestUserApproval({
  origin,
  type,
  requestData,
}: {
  origin: string;
  type: string;
  requestData: object;
}): ThunkAction<void, MetaMaskReduxState, unknown, AnyAction> {
  // TODO: Fix in https://github.com/MetaMask/metamask-extension/issues/31879
  // eslint-disable-next-line @typescript-eslint/no-misused-promises
  return async (dispatch: MetaMaskReduxDispatch) => {
    try {
      await submitRequestToBackground('requestUserApproval', [
        {
          origin,
          type,
          requestData,
        },
      ]);
    } catch (error) {
      logErrorWithMessage(error);
      dispatch(displayWarning('Had trouble requesting user approval'));
    }
  };
}

export function rejectAllApprovals() {
  return async (dispatch: MetaMaskReduxDispatch) => {
    await submitRequestToBackground('rejectAllPendingApprovals');

    const { pendingApprovals } = await forceUpdateMetamaskState(dispatch);

    if (Object.values(pendingApprovals).length === 0) {
      dispatch(closeCurrentNotificationWindow());
    }
  };
}

export async function getCurrentNetworkEIP1559Compatibility(): Promise<
  boolean | undefined
> {
  let networkEIP1559Compatibility;
  try {
    networkEIP1559Compatibility = await submitRequestToBackground<boolean>(
      'getCurrentNetworkEIP1559Compatibility',
    );
  } catch (error) {
    console.error(error);
  }
  return networkEIP1559Compatibility;
}

export async function getNetworkConfigurationByNetworkClientId(
  networkClientId: NetworkClientId,
): Promise<NetworkConfiguration | undefined> {
  let networkConfiguration;
  try {
    networkConfiguration =
      await submitRequestToBackground<NetworkConfiguration>(
        'getNetworkConfigurationByNetworkClientId',
        [networkClientId],
      );
  } catch (error) {
    console.error(error);
  }
  return networkConfiguration;
}

export function updateProposedNames(
  request: UpdateProposedNamesRequest,
): ThunkAction<
  UpdateProposedNamesResult,
  MetaMaskReduxState,
  unknown,
  AnyAction
> {
  return (async () => {
    const data = await submitRequestToBackground<UpdateProposedNamesResult>(
      'updateProposedNames',
      [request],
    );

    return data;

    // TODO: Fix in https://github.com/MetaMask/metamask-extension/issues/31973
    // eslint-disable-next-line @typescript-eslint/no-explicit-any
  }) as any;
}

export function setName(
  request: SetNameRequest,
): ThunkAction<void, MetaMaskReduxState, unknown, AnyAction> {
  return (async () => {
    await submitRequestToBackground<void>('setName', [request]);

    // TODO: Fix in https://github.com/MetaMask/metamask-extension/issues/31973
    // eslint-disable-next-line @typescript-eslint/no-explicit-any
  }) as any;
}

/**
 * To create a data deletion regulation for MetaMetrics data deletion
 */
export async function createMetaMetricsDataDeletionTask() {
  return await submitRequestToBackground('createMetaMetricsDataDeletionTask');
}

/**
 * To check the status of the current delete regulation.
 */
export async function updateDataDeletionTaskStatus() {
  return await submitRequestToBackground('updateDataDeletionTaskStatus');
}

/**
 * Throw an error in the background for testing purposes.
 *
 * @param message - The error message.
 * @deprecated This is only meant to facilitate manual and E2E tests testing. We should not use
 * this for handling errors.
 */
export async function throwTestBackgroundError(message: string): Promise<void> {
  await submitRequestToBackground('throwTestError', [message]);
}

/**
 * Capture an error in the background for testing purposes.
 *
 * @param message - The error message.
<<<<<<< HEAD
 * @deprecated This is only meant to facilitiate E2E testing. We should not use
=======
 * @deprecated This is only meant to facilitate manual and E2E tests testing. We should not use
>>>>>>> 96b3dd4d
 * this for handling errors.
 */
export async function captureTestBackgroundError(
  message: string,
): Promise<void> {
  await submitRequestToBackground('captureTestError', [message]);
}

/**
 * Set status of popover warning for the first snap installation.
 *
 * @param shown - True if popover has been shown.
 * @returns Promise Resolved on successfully submitted background request.
 */
export function setSnapsInstallPrivacyWarningShownStatus(shown: boolean) {
  return async () => {
    await submitRequestToBackground(
      'setSnapsInstallPrivacyWarningShownStatus',
      [shown],
    );
  };
}

/**
 * Update the state of a given Snap interface.
 *
 * @param id - The Snap interface ID.
 * @param state - The interface state.
 * @returns Promise Resolved on successfully submitted background request.
 */
export function updateInterfaceState(
  id: string,
  state: InterfaceState,
): ThunkAction<void, MetaMaskReduxState, unknown, AnyAction> {
  return (async (dispatch: MetaMaskReduxDispatch) => {
    await submitRequestToBackground<void>('updateInterfaceState', [id, state]);
    await forceUpdateMetamaskState(dispatch);

    // TODO: Fix in https://github.com/MetaMask/metamask-extension/issues/31973
    // eslint-disable-next-line @typescript-eslint/no-explicit-any
  }) as any;
}

/**
 * Delete the Snap interface from state.
 *
 * @param id - The Snap interface ID.
 * @returns Promise Resolved on successfully submitted background request.
 */
export function deleteInterface(
  id: string,
): ThunkAction<void, MetaMaskReduxState, unknown, AnyAction> {
  return (async (dispatch: MetaMaskReduxDispatch) => {
    await submitRequestToBackground<void>('deleteInterface', [id]);
    await forceUpdateMetamaskState(dispatch);

    // TODO: Fix in https://github.com/MetaMask/metamask-extension/issues/31973
    // eslint-disable-next-line @typescript-eslint/no-explicit-any
  }) as any;
}

export function trackInsightSnapUsage(snapId: string) {
  return async () => {
    await submitRequestToBackground('trackInsightSnapView', [snapId]);
  };
}

///: BEGIN:ONLY_INCLUDE_IF(keyring-snaps)
export async function setSnapsAddSnapAccountModalDismissed() {
  await submitRequestToBackground('setSnapsAddSnapAccountModalDismissed', [
    true,
  ]);
}
///: END:ONLY_INCLUDE_IF

/**
 * Initiates the sign-in process.
 *
 * This function dispatches a request to the background script to perform the sign-in operation.
 * Upon success, it dispatches an action with type `PERFORM_SIGN_IN` to update the Redux state.
 * If the operation fails, it logs the error message and rethrows the error.
 *
 * @returns A thunk action that performs the sign-in operation.
 */
export function performSignIn(): ThunkAction<
  void,
  MetaMaskReduxState,
  unknown,
  AnyAction
> {
  // TODO: Fix in https://github.com/MetaMask/metamask-extension/issues/31879
  // eslint-disable-next-line @typescript-eslint/no-misused-promises
  return async () => {
    try {
      await submitRequestToBackground('performSignIn');
    } catch (error) {
      const errorMessage =
        error instanceof Error
          ? error.message
          : 'Unknown error occurred during sign-in.';
      logErrorWithMessage(errorMessage);
      throw error;
    }
  };
}

/**
 * Initiates the sign-out process.
 *
 * This function dispatches a request to the background script to perform the sign-out operation.
 * Upon success, it dispatches an action with type `PERFORM_SIGN_OUT` to update the Redux state.
 * If the operation fails, it logs the error message and rethrows the error.
 *
 * @returns A thunk action that performs the sign-out operation.
 */
export function performSignOut(): ThunkAction<
  void,
  MetaMaskReduxState,
  unknown,
  AnyAction
> {
  // TODO: Fix in https://github.com/MetaMask/metamask-extension/issues/31879
  // eslint-disable-next-line @typescript-eslint/no-misused-promises
  return async () => {
    try {
      await submitRequestToBackground('performSignOut');
    } catch (error) {
      logErrorWithMessage(error);
      throw error;
    }
  };
}

/**
 * Enables or disables a backup and sync feature.
 *
 * This function sends a request to the background script to enable or disable a specific
 * backup and sync feature.
 * If the operation encounters an error, it logs the error message and rethrows the error to be handled by the caller.
 *
 * @param feature - The feature to enable or disable.
 * @param enabled - A boolean indicating whether to enable or disable the feature.
 * @returns A thunk action that, when dispatched, attempts to enable or disable a backup and sync feature.
 */
export function setIsBackupAndSyncFeatureEnabled(
  feature: keyof typeof BACKUPANDSYNC_FEATURES,
  enabled: boolean,
): ThunkAction<void, MetaMaskReduxState, unknown, AnyAction> {
  // TODO: Fix in https://github.com/MetaMask/metamask-extension/issues/31879
  // eslint-disable-next-line @typescript-eslint/no-misused-promises
  return async () => {
    try {
      await submitRequestToBackground('setIsBackupAndSyncFeatureEnabled', [
        feature,
        enabled,
      ]);
    } catch (error) {
      logErrorWithMessage(error);
      throw error;
    }
  };
}

/**
 * Fetches the user profile lineage from the authentication API.
 *
 * @returns A thunk action that, when dispatched, attempts to fetch the user profile lineage.
 */
export async function getUserProfileLineage(): Promise<
  UserProfileLineage | undefined
> {
  try {
    const userProfileLineage = await submitRequestToBackground(
      'getUserProfileLineage',
    );
    return userProfileLineage;
  } catch (error) {
    logErrorWithMessage(error);
    return undefined;
  }
}

/**
 * Initiates the creation of on-chain triggers.
 *
 * This function dispatches a request to the background script to create on-chain triggers.
 * Upon success, it dispatches an action with type `CREATE_ON_CHAIN_TRIGGERS` to update the Redux state.
 * If the operation fails, it logs the error message and rethrows the error to ensure it is handled appropriately.
 *
 * @returns A thunk action that, when dispatched, attempts to create on-chain triggers.
 */
export function createOnChainTriggers(): ThunkAction<
  void,
  MetaMaskReduxState,
  unknown,
  AnyAction
> {
  // TODO: Fix in https://github.com/MetaMask/metamask-extension/issues/31879
  // eslint-disable-next-line @typescript-eslint/no-misused-promises
  return async () => {
    try {
      await submitRequestToBackground('createOnChainTriggers');
    } catch (error) {
      logErrorWithMessage(error);
      throw error;
    }
  };
}

/**
 * Deletes on-chain triggers associated with specified accounts.
 *
 * This function sends a request to the background script to delete on-chain triggers for the provided accounts.
 * Upon success, it dispatches an action with type `DELETE_ON_CHAIN_TRIGGERS_BY_ACCOUNT` to update the Redux state.
 * If the operation encounters an error, it logs the error message and rethrows the error to ensure it is handled appropriately.
 *
 * @param accounts - An array of account identifiers for which on-chain triggers should be deleted.
 * @returns A thunk action that, when dispatched, attempts to delete on-chain triggers for the specified accounts.
 */
export function disableAccounts(
  accounts: string[],
): ThunkAction<void, MetaMaskReduxState, unknown, AnyAction> {
  // TODO: Fix in https://github.com/MetaMask/metamask-extension/issues/31879
  // eslint-disable-next-line @typescript-eslint/no-misused-promises
  return async () => {
    try {
      await submitRequestToBackground('disableAccounts', [accounts]);
    } catch (error) {
      logErrorWithMessage(error);
      throw error;
    }
  };
}

/**
 * Updates on-chain triggers for specified accounts.
 *
 * This function dispatches a request to the background script to update on-chain triggers associated with the given accounts.
 * Upon success, it dispatches an action with type `UPDATE_ON_CHAIN_TRIGGERS_BY_ACCOUNT` to update the Redux state.
 * If the operation fails, it logs the error message and rethrows the error to ensure proper error handling.
 *
 * @param accounts - An array of account identifiers for which on-chain triggers should be updated.
 * @returns A thunk action that, when dispatched, attempts to update on-chain triggers for the specified accounts.
 */
export function enableAccounts(
  accounts: string[],
): ThunkAction<void, MetaMaskReduxState, unknown, AnyAction> {
  // TODO: Fix in https://github.com/MetaMask/metamask-extension/issues/31879
  // eslint-disable-next-line @typescript-eslint/no-misused-promises
  return async () => {
    try {
      await submitRequestToBackground('enableAccounts', [accounts]);
    } catch (error) {
      logErrorWithMessage(error);
      throw error;
    }
  };
}

/**
 * Fetches and updates MetaMask notifications.
 *
 * This function sends a request to the background script to fetch the latest notifications.
 * If the operation encounters an error, it logs the error message and rethrows the error to ensure it is handled appropriately.
 *
 * @param previewToken - Optional preview token for fetching draft feature announcements.
 * @returns A thunk action that, when dispatched, attempts to fetch and update MetaMask notifications.
 */
export function fetchAndUpdateMetamaskNotifications(
  previewToken?: string,
): ThunkAction<void, MetaMaskReduxState, unknown, AnyAction> {
  // TODO: Fix in https://github.com/MetaMask/metamask-extension/issues/31879
  // eslint-disable-next-line @typescript-eslint/no-misused-promises
  return async () => {
    try {
      const response = await submitRequestToBackground(
        'fetchAndUpdateMetamaskNotifications',
        [previewToken],
      );
      return response;
    } catch (error) {
      logErrorWithMessage(error);
      throw error;
    }
  };
}

/**
 * Deletes notifications by their id.
 *
 * This function sends a request to the background script to delete notifications by the passed in ids and updates the state accordingly.
 * If the operation encounters an error, it logs the error message and rethrows the error to ensure it is handled appropriately.
 *
 * @param ids - The ids of the notifications to delete.
 * @returns A thunk action that, when dispatched, attempts to delete a notification by its id.
 */
export function deleteNotificationsById(
  ids: string[],
): ThunkAction<void, MetaMaskReduxState, unknown, AnyAction> {
  // TODO: Fix in https://github.com/MetaMask/metamask-extension/issues/31879
  // eslint-disable-next-line @typescript-eslint/no-misused-promises
  return async () => {
    try {
      const response = await submitRequestToBackground(
        'deleteNotificationsById',
        [ids],
      );
      return response;
    } catch (error) {
      logErrorWithMessage(error);
      throw error;
    }
  };
}

/**
 * Synchronizes accounts data with user storage between devices.
 *
 * This function sends a request to the background script to sync accounts data and update the state accordingly.
 * If the operation encounters an error, it logs the error message and rethrows the error to ensure it is handled appropriately.
 *
 * @returns A thunk action that, when dispatched, attempts to synchronize accounts data with user storage between devices.
 */
export function syncInternalAccountsWithUserStorage(): ThunkAction<
  void,
  MetaMaskReduxState,
  unknown,
  AnyAction
> {
  // TODO: Fix in https://github.com/MetaMask/metamask-extension/issues/31879
  // eslint-disable-next-line @typescript-eslint/no-misused-promises
  return async () => {
    try {
      const response = await submitRequestToBackground(
        'syncInternalAccountsWithUserStorage',
      );
      return response;
    } catch (error) {
      logErrorWithMessage(error);
      throw error;
    }
  };
}

/**
 * "Locks" account syncing by setting the necessary flags in UserStorageController.
 * This is used to temporarily prevent account syncing from listening to accounts being changed, and the downward sync to happen.
 *
 * @returns
 */
export function lockAccountSyncing(): ThunkAction<
  void,
  MetaMaskReduxState,
  unknown,
  AnyAction
> {
  return async () => {
    try {
      await submitRequestToBackground(
        'setIsAccountSyncingReadyToBeDispatched',
        [false],
      );
      await submitRequestToBackground('setHasAccountSyncingSyncedAtLeastOnce', [
        false,
      ]);
    } catch (error) {
      logErrorWithMessage(error);
      throw error;
    }
  };
}

/**
 * "Unlocks" account syncing by setting the necessary flags in UserStorageController.
 * This is used to resume account syncing after it has been locked.
 * This will trigger a downward sync if this is called after a lockAccountSyncing call.
 *
 * @returns
 */
export function unlockAccountSyncing(): ThunkAction<
  void,
  MetaMaskReduxState,
  unknown,
  AnyAction
> {
  return async () => {
    try {
      await submitRequestToBackground('setHasAccountSyncingSyncedAtLeastOnce', [
        true,
      ]);
      return await submitRequestToBackground(
        'setIsAccountSyncingReadyToBeDispatched',
        [true],
      );
    } catch (error) {
      return getErrorMessage(error);
    }
  };
}

/**
 * Delete all of current user's accounts data from user storage.
 *
 * This function sends a request to the background script to sync accounts data and update the state accordingly.
 * If the operation encounters an error, it logs the error message and rethrows the error to ensure it is handled appropriately.
 *
 * @returns A thunk action that, when dispatched, attempts to synchronize accounts data with user storage between devices.
 */
export function deleteAccountSyncingDataFromUserStorage(): ThunkAction<
  void,
  MetaMaskReduxState,
  unknown,
  AnyAction
> {
  // TODO: Fix in https://github.com/MetaMask/metamask-extension/issues/31879
  // eslint-disable-next-line @typescript-eslint/no-misused-promises
  return async () => {
    try {
      const response = await submitRequestToBackground(
        'deleteAccountSyncingDataFromUserStorage',
        [USER_STORAGE_FEATURE_NAMES.accounts],
      );
      return response;
    } catch (error) {
      logErrorWithMessage(error);
      throw error;
    }
  };
}

/**
 * Synchronizes address book data with user storage between devices.
 *
 * This function sends a request to the background script to sync address book data and update the state accordingly.
 * If the operation encounters an error, it logs the error message and rethrows the error to ensure it is handled appropriately.
 *
 * @returns A thunk action that, when dispatched, attempts to synchronize address book data with user storage between devices.
 */
export function syncContactsWithUserStorage(): ThunkAction<
  void,
  MetaMaskReduxState,
  unknown,
  AnyAction
> {
  return async () => {
    try {
      const response = await submitRequestToBackground(
        'syncContactsWithUserStorage',
      );
      return response;
    } catch (error) {
      logErrorWithMessage(error);
      throw error;
    }
  };
}

/**
 * Marks MetaMask notifications as read.
 *
 * This function sends a request to the background script to mark the specified notifications as read.
 * Upon success, it dispatches an action with type `MARK_METAMASK_NOTIFICATIONS_AS_READ` to update the Redux state.
 * If the operation encounters an error, it logs the error message and rethrows the error to ensure it is handled appropriately.
 *
 * @param notifications - An array of notification identifiers to be marked as read.
 * @returns A thunk action that, when dispatched, attempts to mark MetaMask notifications as read.
 */
export function markMetamaskNotificationsAsRead(
  notifications: NotificationServicesController.Types.MarkAsReadNotificationsParam,
): ThunkAction<void, MetaMaskReduxState, unknown, AnyAction> {
  // TODO: Fix in https://github.com/MetaMask/metamask-extension/issues/31879
  // eslint-disable-next-line @typescript-eslint/no-misused-promises
  return async () => {
    try {
      await submitRequestToBackground('markMetamaskNotificationsAsRead', [
        notifications,
      ]);
    } catch (error) {
      logErrorWithMessage(error);
      throw error;
    }
  };
}

/**
 * Enables or disables feature announcements.
 *
 * This function sends a request to the background script to toggle the enabled state of feature announcements.
 * Upon success, it dispatches an action with type `SET_FEATURE_ANNOUNCEMENTS_ENABLED` to update the Redux state.
 * If the operation encounters an error, it logs the error message and rethrows the error to ensure it is handled appropriately.
 *
 * @param state - A boolean indicating whether to enable (true) or disable (false) feature announcements.
 * @returns A thunk action that, when dispatched, attempts to set the enabled state of feature announcements.
 */
export function setFeatureAnnouncementsEnabled(
  state: boolean,
): ThunkAction<void, MetaMaskReduxState, unknown, AnyAction> {
  // TODO: Fix in https://github.com/MetaMask/metamask-extension/issues/31879
  // eslint-disable-next-line @typescript-eslint/no-misused-promises
  return async () => {
    try {
      await submitRequestToBackground('setFeatureAnnouncementsEnabled', [
        state,
      ]);
    } catch (error) {
      logErrorWithMessage(error);
      throw error;
    }
  };
}

/**
 * Checks the presence of accounts in user storage.
 *
 * This function sends a request to the background script to check the presence of specified accounts in user storage.
 * Upon success, it dispatches an action with type `CHECK_ACCOUNTS_PRESENCE` to update the Redux state.
 * If the operation encounters an error, it logs the error message and rethrows the error to ensure it is handled appropriately.
 *
 * @param accounts - An array of account addresses to be checked.
 * @returns A thunk action that, when dispatched, attempts to check the presence of accounts in user storage.
 */
export function checkAccountsPresence(
  accounts: string[],
): ThunkAction<void, MetaMaskReduxState, unknown, AnyAction> {
  // TODO: Fix in https://github.com/MetaMask/metamask-extension/issues/31879
  // eslint-disable-next-line @typescript-eslint/no-misused-promises
  return async () => {
    try {
      const response = await submitRequestToBackground(
        'checkAccountsPresence',
        [accounts],
      );
      return response;
    } catch (error) {
      logErrorWithMessage(error);
      throw error;
    }
  };
}
/**
 * Triggers a modal to confirm the action of turning on MetaMask notifications.
 * This function dispatches an action to show a modal dialog asking the user to confirm if they want to turn on MetaMask notifications.
 *
 * @returns A thunk action that, when dispatched, shows the confirmation modal.
 */
export function showConfirmTurnOnMetamaskNotifications(): ThunkAction<
  void,
  MetaMaskReduxState,
  unknown,
  AnyAction
> {
  return (dispatch: MetaMaskReduxDispatch) => {
    dispatch(
      showModal({
        name: 'TURN_ON_METAMASK_NOTIFICATIONS',
      }),
    );
  };
}

/**
 * Enables MetaMask notifications.
 * This function dispatches a request to the background script to enable MetaMask notifications.
 * If the operation fails, it logs the error message and rethrows the error to ensure it is handled appropriately.
 *
 * @returns A thunk action that, when dispatched, attempts to enable MetaMask notifications.
 */
export function enableMetamaskNotifications(): ThunkAction<
  void,
  unknown,
  AnyAction
> {
  return async () => {
    try {
      await submitRequestToBackground('enableMetamaskNotifications');
    } catch (error) {
      log.error(error);
      throw error;
    }
  };
}

/**
 * Disables MetaMask notifications.
 * This function dispatches a request to the background script to disable MetaMask notifications.
 * If the operation fails, it logs the error message and rethrows the error to ensure it is handled appropriately.
 *
 * @returns A thunk action that, when dispatched, attempts to disable MetaMask notifications.
 */
export function disableMetamaskNotifications(): ThunkAction<
  void,
  unknown,
  AnyAction
> {
  return async () => {
    try {
      await submitRequestToBackground('disableMetamaskNotifications');
    } catch (error) {
      log.error(error);
      throw error;
    }
  };
}

export function setConfirmationAdvancedDetailsOpen(value: boolean) {
  return setPreference('showConfirmationAdvancedDetails', value);
}

export async function getNextAvailableAccountName(
  keyring?: KeyringTypes,
): Promise<string> {
  return await submitRequestToBackground<string>(
    'getNextAvailableAccountName',
    [keyring],
  );
}

export async function decodeTransactionData({
  transactionData,
  contractAddress,
  chainId,
}: {
  transactionData: Hex;
  contractAddress: Hex;
  chainId: Hex;
}): Promise<DecodedTransactionDataResponse | undefined> {
  return await submitRequestToBackground<string>('decodeTransactionData', [
    {
      transactionData,
      contractAddress,
      chainId,
    },
  ]);
}
///: BEGIN:ONLY_INCLUDE_IF(multichain)
export async function multichainUpdateBalance(
  accountId: string,
): Promise<void> {
  return await submitRequestToBackground<void>('multichainUpdateBalance', [
    accountId,
  ]);
}

export async function multichainUpdateTransactions(
  accountId: string,
): Promise<void> {
  return await submitRequestToBackground<void>('multichainUpdateTransactions', [
    accountId,
  ]);
}
///: END:ONLY_INCLUDE_IF

export async function getLastInteractedConfirmationInfo(): Promise<
  LastInteractedConfirmationInfo | undefined
> {
  return await submitRequestToBackground<void>(
    'getLastInteractedConfirmationInfo',
  );
}

export async function setLastInteractedConfirmationInfo(
  info: LastInteractedConfirmationInfo,
): Promise<void> {
  return await submitRequestToBackground<void>(
    'setLastInteractedConfirmationInfo',
    [info],
  );
}

export async function endBackgroundTrace(request: EndTraceRequest) {
  // We want to record the timestamp immediately, not after the request reaches the background.
  // Sentry uses the Performance interface for more accuracy, so we also must use it to align with
  // other timings.
  const timestamp =
    // TODO: Fix in https://github.com/MetaMask/metamask-extension/issues/31880
    // eslint-disable-next-line @typescript-eslint/prefer-nullish-coalescing
    request.timestamp || performance.timeOrigin + performance.now();

  await submitRequestToBackground<void>('endTrace', [
    { ...request, timestamp },
  ]);
}

/**
 * Apply the state patches from the background.
 * Intentionally not using immer as a temporary measure to avoid
 * freezing the resulting state and requiring further fixes
 * to remove direct state mutations.
 *
 * @param oldState - The current state.
 * @param patches - The patches to apply.
 * Only supports 'replace' operations with a single path element.
 * @returns The new state.
 */
function applyPatches(
  oldState: Record<string, unknown>,
  patches: Patch[],
): Record<string, unknown> {
  const newState = { ...oldState };

  for (const patch of patches) {
    const { op, path, value } = patch;

    if (op === 'replace') {
      newState[path[0]] = value;
    } else {
      throw new Error(`Unsupported patch operation: ${op}`);
    }
  }

  return newState;
}

///: BEGIN:ONLY_INCLUDE_IF(multichain)
export async function sendMultichainTransaction(
  snapId: string,
  {
    account,
    scope,
    assetType,
  }: {
    account: string;
    scope: string;
    assetType?: CaipAssetType;
  },
) {
  await handleSnapRequest({
    snapId,
    origin: 'metamask',
    handler: HandlerType.OnRpcRequest,
    request: {
      method: 'startSendTransactionFlow',
      params: {
        account,
        scope,
        assetId: assetType, // The Solana snap names the parameter `assetId` while it is in fact an `assetType`
      },
    },
  });
}
///: END:ONLY_INCLUDE_IF

///: BEGIN:ONLY_INCLUDE_IF(keyring-snaps)
export async function createSnapAccount(
  snapId: SnapId,
  options: Record<string, Json>,
  internalOptions?: SnapKeyringInternalOptions,
): Promise<InternalAccount> {
  return await submitRequestToBackground<InternalAccount>('createSnapAccount', [
    snapId,
    options,
    internalOptions,
  ]);
}
///: END:ONLY_INCLUDE_IF

export async function getCode(address: Hex, networkClientId: string) {
  return await submitRequestToBackground<string>('getCode', [
    address,
    networkClientId,
  ]);
}

export function setTransactionActive(
  transactionId: string,
  isFocused: boolean,
): ThunkAction<void, MetaMaskReduxState, unknown, AnyAction> {
  // TODO: Fix in https://github.com/MetaMask/metamask-extension/issues/31879
  // eslint-disable-next-line @typescript-eslint/no-misused-promises
  return async () => {
    await submitRequestToBackground('setTransactionActive', [
      transactionId,
      isFocused,
    ]);
  };
}

export async function isRelaySupported(chainId: Hex): Promise<boolean> {
  return await submitRequestToBackground<boolean>('isRelaySupported', [
    chainId,
  ]);
}

export async function isSendBundleSupported(chainId: Hex): Promise<boolean> {
  return await submitRequestToBackground<boolean>('isSendBundleSupported', [
    chainId,
  ]);
}

/**
 * Sets the preference for skipping the interstitial page when opening a deep link.
 *
 * @param value - Whether to skip the interstitial page when opening a deep link.
 * @returns A promise that resolves when the preference is set.
 */
export function setSkipDeepLinkInterstitial(value: boolean) {
  return setPreference('skipDeepLinkInterstitial', value, false);
}

/**
 * Asks the UI to reload the browser extension safely.
 *
 * Much better than `browser.runtime.reload()`, as safeReload will wait for all
 * writes to finish!
 *
 * @returns
 */
export async function requestSafeReload() {
  return await submitRequestToBackground('requestSafeReload');
}

/**
 * Opens the "Updating" page in a new tab and then triggers a safe extension reload.
 *
 * Used when an update is available to reload the extension.
 *
 * If opening the tab fails, the error is logged, and the reload proceeds anyway.
 */
export async function openUpdateTabAndReload() {
  return await submitRequestToBackground('openUpdateTabAndReload');
}

export async function applyTransactionContainersExisting(
  transactionId: string,
  containerTypes: TransactionContainerType[],
) {
  return await submitRequestToBackground<void>(
    'applyTransactionContainersExisting',
    [transactionId, containerTypes],
  );
}<|MERGE_RESOLUTION|>--- conflicted
+++ resolved
@@ -60,10 +60,7 @@
 import { BACKUPANDSYNC_FEATURES } from '@metamask/profile-sync-controller/user-storage';
 import { isInternalAccountInPermittedAccountIds } from '@metamask/chain-agnostic-permission';
 import { AuthConnection } from '@metamask/seedless-onboarding-controller';
-<<<<<<< HEAD
-=======
 import { AccountGroupId } from '@metamask/account-api';
->>>>>>> 96b3dd4d
 import { captureException } from '../../shared/lib/sentry';
 import { switchDirection } from '../../shared/lib/switch-direction';
 import {
@@ -6273,11 +6270,7 @@
  * Capture an error in the background for testing purposes.
  *
  * @param message - The error message.
-<<<<<<< HEAD
- * @deprecated This is only meant to facilitiate E2E testing. We should not use
-=======
  * @deprecated This is only meant to facilitate manual and E2E tests testing. We should not use
->>>>>>> 96b3dd4d
  * this for handling errors.
  */
 export async function captureTestBackgroundError(
