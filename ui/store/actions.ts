--- conflicted
+++ resolved
@@ -5478,8 +5478,6 @@
 }
 
 /**
-<<<<<<< HEAD
-=======
  * Delete all of current user's accounts data from user storage.
  *
  * This function sends a request to the background script to sync accounts data and update the state accordingly.
@@ -5508,7 +5506,6 @@
 }
 
 /**
->>>>>>> 05dda700
  * Marks MetaMask notifications as read.
  *
  * This function sends a request to the background script to mark the specified notifications as read.
