// eslint-disable-next-line @typescript-eslint/ban-ts-comment
// @ts-nocheck `redux-thunk` and `@reduxjs/toolkit` are not compatible with
// TypeScript 5.3.3. We can't update them because we rely on an old version of
// @reduxjs/toolkit to be patched by our patch files. The patch is 6000+ lines.
// I don't want to try to figure that one out.
import { ReactFragment } from 'react';
import log from 'loglevel';
import { captureException } from '@sentry/browser';
import { capitalize, isEqual } from 'lodash';
import { ThunkAction } from 'redux-thunk';
import { Action, AnyAction } from 'redux';
import { ethErrors, serializeError } from 'eth-rpc-errors';
import { Hex, Json } from '@metamask/utils';
import {
  AssetsContractController,
  BalanceMap,
  Nft,
  Token,
} from '@metamask/assets-controllers';
import { PayloadAction } from '@reduxjs/toolkit';
import { GasFeeController } from '@metamask/gas-fee-controller';
import { PermissionsRequest } from '@metamask/permission-controller';
import { NonEmptyArray } from '@metamask/controller-utils';
import {
  SetNameRequest,
  UpdateProposedNamesRequest,
  UpdateProposedNamesResult,
} from '@metamask/name-controller';
import {
  TransactionMeta,
  TransactionParams,
  TransactionType,
} from '@metamask/transaction-controller';
import {
  NetworkClientId,
  NetworkConfiguration,
} from '@metamask/network-controller';
import { InterfaceState } from '@metamask/snaps-sdk';
import { KeyringTypes } from '@metamask/keyring-controller';
import { getMethodDataAsync } from '../helpers/utils/transactions.util';
import switchDirection from '../../shared/lib/switch-direction';
import {
  ENVIRONMENT_TYPE_NOTIFICATION,
  ORIGIN_METAMASK,
  POLLING_TOKEN_ENVIRONMENT_TYPES,
} from '../../shared/constants/app';
import { getEnvironmentType, addHexPrefix } from '../../app/scripts/lib/util';
import {
  getMetaMaskAccounts,
  getPermittedAccountsForCurrentTab,
  hasTransactionPendingApprovals,
  getApprovalFlows,
  getCurrentNetworkTransactions,
  getIsSigningQRHardwareTransaction,
  ///: BEGIN:ONLY_INCLUDE_IF(snaps)
  getNotifications,
  ///: END:ONLY_INCLUDE_IF
  ///: BEGIN:ONLY_INCLUDE_IF(keyring-snaps)
  getPermissionSubjects,
  getFirstSnapInstallOrUpdateRequest,
  ///: END:ONLY_INCLUDE_IF
  getInternalAccountByAddress,
  getSelectedInternalAccount,
  getInternalAccounts,
  getSelectedNetworkClientId,
} from '../selectors';
import {
  computeEstimatedGasLimit,
  initializeSendState,
  resetSendState,
  // NOTE: Until the send duck is typescript that this is importing a typedef
  // that does not have an explicit export statement. lets see if it breaks the
  // compiler
  DraftTransaction,
} from '../ducks/send';
import { switchedToUnconnectedAccount } from '../ducks/alerts/unconnected-account';
import {
  getProviderConfig,
  getUnconnectedAccountAlertEnabledness,
} from '../ducks/metamask/metamask';
import { toChecksumHexAddress } from '../../shared/modules/hexstring-utils';
import {
  HardwareDeviceNames,
  LedgerTransportTypes,
  LEDGER_USB_VENDOR_ID,
} from '../../shared/constants/hardware-wallets';
import {
  MetaMetricsEventFragment,
  MetaMetricsEventOptions,
  MetaMetricsEventPayload,
  MetaMetricsPageObject,
  MetaMetricsPageOptions,
  MetaMetricsPagePayload,
  MetaMetricsReferrerObject,
  MetaMetricsEventCategory,
  MetaMetricsEventName,
} from '../../shared/constants/metametrics';
import { parseSmartTransactionsError } from '../pages/swaps/swaps.util';
import { isEqualCaseInsensitive } from '../../shared/modules/string-utils';
import { getSmartTransactionsOptInStatus } from '../../shared/modules/selectors';
///: BEGIN:ONLY_INCLUDE_IF(snaps)
import { NOTIFICATIONS_EXPIRATION_DELAY } from '../helpers/constants/notifications';
///: END:ONLY_INCLUDE_IF
import {
  fetchLocale,
  loadRelativeTimeFormatLocaleData,
} from '../../shared/modules/i18n';
import { decimalToHex } from '../../shared/modules/conversion.utils';
import { TxGasFees, PriorityLevels } from '../../shared/constants/gas';
import { NetworkType, RPCDefinition } from '../../shared/constants/network';
import { EtherDenomination } from '../../shared/constants/common';
import {
  isErrorWithMessage,
  logErrorWithMessage,
} from '../../shared/modules/error';
import { ThemeType } from '../../shared/constants/preferences';
import { FirstTimeFlowType } from '../../shared/constants/onboarding';
import type { MarkAsReadNotificationsParam } from '../../app/scripts/controllers/metamask-notifications/types/notification/notification';
import * as actionConstants from './actionConstants';
///: BEGIN:ONLY_INCLUDE_IF(build-mmi)
import { updateCustodyState } from './institutional/institution-actions';
///: END:ONLY_INCLUDE_IF
import {
  generateActionId,
  callBackgroundMethod,
  submitRequestToBackground,
} from './background-connection';
import {
  MetaMaskReduxDispatch,
  MetaMaskReduxState,
  TemporaryMessageDataType,
} from './store';

type CustomGasSettings = {
  gas?: string;
  gasPrice?: string;
  maxFeePerGas?: string;
  maxPriorityFeePerGas?: string;
};

export function goHome() {
  return {
    type: actionConstants.GO_HOME,
  };
}
// async actions

export function tryUnlockMetamask(
  password: string,
): ThunkAction<void, MetaMaskReduxState, unknown, AnyAction> {
  return (dispatch: MetaMaskReduxDispatch) => {
    dispatch(showLoadingIndication());
    dispatch(unlockInProgress());
    log.debug(`background.submitPassword`);

    return new Promise<void>((resolve, reject) => {
      callBackgroundMethod('submitPassword', [password], (error) => {
        if (error) {
          reject(error);
          return;
        }

        resolve();
      });
    })
      .then(() => {
        dispatch(unlockSucceeded());
        return forceUpdateMetamaskState(dispatch);
      })
      .then(() => {
        dispatch(hideLoadingIndication());
      })
      .catch((err) => {
        dispatch(unlockFailed(err.message));
        dispatch(hideLoadingIndication());
        return Promise.reject(err);
      });
  };
}

/**
 * Adds a new account where all data is encrypted using the given password and
 * where all addresses are generated from a given seed phrase.
 *
 * @param password - The password.
 * @param seedPhrase - The seed phrase.
 * @returns The updated state of the keyring controller.
 */
export function createNewVaultAndRestore(
  password: string,
  seedPhrase: string,
): ThunkAction<void, MetaMaskReduxState, unknown, AnyAction> {
  return (dispatch: MetaMaskReduxDispatch) => {
    dispatch(showLoadingIndication());
    log.debug(`background.createNewVaultAndRestore`);

    // Encode the secret recovery phrase as an array of integers so that it is
    // serialized as JSON properly.
    const encodedSeedPhrase = Array.from(
      Buffer.from(seedPhrase, 'utf8').values(),
    );

    // TODO: Add types for vault
    // TODO: Replace `any` with type
    // eslint-disable-next-line @typescript-eslint/no-explicit-any
    let vault: any;
    return new Promise<void>((resolve, reject) => {
      callBackgroundMethod(
        'createNewVaultAndRestore',
        [password, encodedSeedPhrase],
        (err, _vault) => {
          if (err) {
            reject(err);
            return;
          }
          vault = _vault;
          resolve();
        },
      );
    })
      .then(() => dispatch(unMarkPasswordForgotten()))
      .then(() => {
        dispatch(showAccountsPage());
        dispatch(hideLoadingIndication());
        return vault;
      })
      .catch((err) => {
        dispatch(displayWarning(err.message));
        dispatch(hideLoadingIndication());
        return Promise.reject(err);
      });
  };
}

export function createNewVaultAndGetSeedPhrase(
  password: string,
): ThunkAction<void, MetaMaskReduxState, unknown, AnyAction> {
  return async (dispatch: MetaMaskReduxDispatch) => {
    dispatch(showLoadingIndication());

    try {
      await createNewVault(password);
      const seedPhrase = await getSeedPhrase(password);
      return seedPhrase;
    } catch (error) {
      dispatch(displayWarning(error));
      if (isErrorWithMessage(error)) {
        throw new Error(error.message);
      } else {
        throw error;
      }
    } finally {
      dispatch(hideLoadingIndication());
    }
  };
}

export function unlockAndGetSeedPhrase(
  password: string,
): ThunkAction<void, MetaMaskReduxState, unknown, AnyAction> {
  return async (dispatch: MetaMaskReduxDispatch) => {
    dispatch(showLoadingIndication());

    try {
      await submitPassword(password);
      const seedPhrase = await getSeedPhrase(password);
      await forceUpdateMetamaskState(dispatch);
      return seedPhrase;
    } catch (error) {
      dispatch(displayWarning(error));
      if (isErrorWithMessage(error)) {
        throw new Error(error.message);
      } else {
        throw error;
      }
    } finally {
      dispatch(hideLoadingIndication());
    }
  };
}

export function submitPassword(password: string): Promise<void> {
  return new Promise((resolve, reject) => {
    callBackgroundMethod('submitPassword', [password], (error) => {
      if (error) {
        reject(error);
        return;
      }

      resolve();
    });
  });
}

export function createNewVault(password: string): Promise<boolean> {
  return new Promise((resolve, reject) => {
    callBackgroundMethod('createNewVaultAndKeychain', [password], (error) => {
      if (error) {
        reject(error);
        return;
      }

      resolve(true);
    });
  });
}

export function verifyPassword(password: string): Promise<boolean> {
  return new Promise((resolve, reject) => {
    callBackgroundMethod('verifyPassword', [password], (error) => {
      if (error) {
        reject(error);
        return;
      }

      resolve(true);
    });
  });
}

export async function getSeedPhrase(password: string) {
  const encodedSeedPhrase = await submitRequestToBackground<string>(
    'getSeedPhrase',
    [password],
  );
  return Buffer.from(encodedSeedPhrase).toString('utf8');
}

export function requestRevealSeedWords(
  password: string,
): ThunkAction<void, MetaMaskReduxState, unknown, AnyAction> {
  return async (dispatch: MetaMaskReduxDispatch) => {
    dispatch(showLoadingIndication());
    log.debug(`background.verifyPassword`);

    try {
      await verifyPassword(password);
      const seedPhrase = await getSeedPhrase(password);
      return seedPhrase;
    } finally {
      dispatch(hideLoadingIndication());
    }
  };
}

export function tryReverseResolveAddress(
  address: string,
): ThunkAction<void, MetaMaskReduxState, unknown, AnyAction> {
  return () => {
    return new Promise<void>((resolve) => {
      callBackgroundMethod('tryReverseResolveAddress', [address], (err) => {
        if (err) {
          logErrorWithMessage(err);
        }
        resolve();
      });
    });
  };
}

export function resetAccount(): ThunkAction<
  Promise<string>,
  MetaMaskReduxState,
  unknown,
  AnyAction
> {
  return (dispatch: MetaMaskReduxDispatch) => {
    dispatch(showLoadingIndication());

    return new Promise<string>((resolve, reject) => {
      callBackgroundMethod<string>('resetAccount', [], (err, account) => {
        dispatch(hideLoadingIndication());
        if (err) {
          if (isErrorWithMessage(err)) {
            dispatch(displayWarning(err.message));
          }
          reject(err);
          return;
        }

        log.info(`Transaction history reset for ${account}`);
        dispatch(showAccountsPage());
        resolve(account as string);
      });
    });
  };
}

export function removeAccount(
  address: string,
): ThunkAction<void, MetaMaskReduxState, unknown, AnyAction> {
  return async (dispatch: MetaMaskReduxDispatch) => {
    dispatch(showLoadingIndication());

    try {
      await new Promise((resolve, reject) => {
        callBackgroundMethod('removeAccount', [address], (error, account) => {
          if (error) {
            reject(error);
            return;
          }
          resolve(account);
        });
      });
      await forceUpdateMetamaskState(dispatch);
    } catch (error) {
      dispatch(displayWarning(error));
      throw error;
    } finally {
      dispatch(hideLoadingIndication());
    }

    log.info(`Account removed: ${address}`);
    dispatch(showAccountsPage());
  };
}

export function importNewAccount(
  strategy: string,
  // TODO: Replace `any` with type
  // eslint-disable-next-line @typescript-eslint/no-explicit-any
  args: any[],
  loadingMessage: ReactFragment,
): ThunkAction<
  Promise<MetaMaskReduxState['metamask']>,
  MetaMaskReduxState,
  unknown,
  AnyAction
> {
  return async (dispatch: MetaMaskReduxDispatch) => {
    let newState;

    dispatch(showLoadingIndication(loadingMessage));

    try {
      log.debug(`background.importAccountWithStrategy`);
      await submitRequestToBackground('importAccountWithStrategy', [
        strategy,
        args,
      ]);
      log.debug(`background.getState`);
      newState = await submitRequestToBackground<
        MetaMaskReduxState['metamask']
      >('getState');
    } finally {
      dispatch(hideLoadingIndication());
    }

    dispatch(updateMetamaskState(newState));
    return newState;
  };
}

export function addNewAccount(): ThunkAction<
  void,
  MetaMaskReduxState,
  unknown,
  AnyAction
> {
  log.debug(`background.addNewAccount`);
  return async (dispatch, getState) => {
    const oldAccounts = getInternalAccounts(getState()).filter(
      (internalAccount) =>
        internalAccount.metadata.keyring.type === KeyringTypes.hd,
    );
    dispatch(showLoadingIndication());

    let addedAccountAddress;
    try {
      addedAccountAddress = await submitRequestToBackground('addNewAccount', [
        Object.keys(oldAccounts).length,
      ]);
    } catch (error) {
      dispatch(displayWarning(error));
      throw error;
    } finally {
      dispatch(hideLoadingIndication());
    }

    await forceUpdateMetamaskState(dispatch);
    return addedAccountAddress;
  };
}

export function checkHardwareStatus(
  deviceName: HardwareDeviceNames,
  hdPath: string,
): ThunkAction<Promise<boolean>, MetaMaskReduxState, unknown, AnyAction> {
  log.debug(`background.checkHardwareStatus`, deviceName, hdPath);
  return async (dispatch: MetaMaskReduxDispatch) => {
    dispatch(showLoadingIndication());

    let unlocked = false;
    try {
      unlocked = await submitRequestToBackground<boolean>(
        'checkHardwareStatus',
        [deviceName, hdPath],
      );
    } catch (error) {
      logErrorWithMessage(error);
      dispatch(displayWarning(error));
      throw error;
    } finally {
      dispatch(hideLoadingIndication());
    }

    await forceUpdateMetamaskState(dispatch);
    return unlocked;
  };
}

export function forgetDevice(
  deviceName: HardwareDeviceNames,
): ThunkAction<void, MetaMaskReduxState, unknown, AnyAction> {
  log.debug(`background.forgetDevice`, deviceName);
  return async (dispatch: MetaMaskReduxDispatch) => {
    dispatch(showLoadingIndication());
    try {
      await submitRequestToBackground('forgetDevice', [deviceName]);
    } catch (error) {
      logErrorWithMessage(error);
      dispatch(displayWarning(error));
      throw error;
    } finally {
      dispatch(hideLoadingIndication());
    }

    await forceUpdateMetamaskState(dispatch);
  };
}

// TODO: Define an Account Type for the return type of this method and anywhere
// else dealing with accounts.
export function connectHardware(
  deviceName: HardwareDeviceNames,
  page: string,
  hdPath: string,
  t: (key: string) => string,
): ThunkAction<
  Promise<{ address: string }[]>,
  MetaMaskReduxState,
  unknown,
  AnyAction
> {
  log.debug(`background.connectHardware`, deviceName, page, hdPath);
  return async (dispatch, getState) => {
    const { ledgerTransportType } = getState().metamask;

    dispatch(
      showLoadingIndication(`Looking for your ${capitalize(deviceName)}...`),
    );

    let accounts: { address: string }[];
    try {
      if (
        deviceName === HardwareDeviceNames.ledger &&
        ledgerTransportType === LedgerTransportTypes.webhid
      ) {
        const connectedDevices = await window.navigator.hid.requestDevice({
          // The types for web hid were provided by @types/w3c-web-hid and may
          // not be fully formed or correct, because LEDGER_USB_VENDOR_ID is a
          // string and this integration with Navigator.hid works before
          // TypeScript. As a note, on the next declaration we convert the
          // LEDGER_USB_VENDOR_ID to a number for a different API so....
          // TODO: Get David Walsh's opinion here
          filters: [{ vendorId: LEDGER_USB_VENDOR_ID as unknown as number }],
        });
        const userApprovedWebHidConnection = connectedDevices.some(
          (device) => device.vendorId === Number(LEDGER_USB_VENDOR_ID),
        );
        if (!userApprovedWebHidConnection) {
          throw new Error(t('ledgerWebHIDNotConnectedErrorMessage'));
        }
      }

      accounts = await submitRequestToBackground<{ address: string }[]>(
        'connectHardware',
        [deviceName, page, hdPath],
      );
    } catch (error) {
      logErrorWithMessage(error);
      if (
        deviceName === HardwareDeviceNames.ledger &&
        ledgerTransportType === LedgerTransportTypes.webhid &&
        isErrorWithMessage(error) &&
        error.message.match('Failed to open the device')
      ) {
        dispatch(displayWarning(t('ledgerDeviceOpenFailureMessage')));
        throw new Error(t('ledgerDeviceOpenFailureMessage'));
      } else {
        if (deviceName !== HardwareDeviceNames.qr) {
          dispatch(displayWarning(error));
        }
        throw error;
      }
    } finally {
      dispatch(hideLoadingIndication());
    }

    await forceUpdateMetamaskState(dispatch);
    return accounts;
  };
}

export function unlockHardwareWalletAccounts(
  indexes: string[],
  deviceName: HardwareDeviceNames,
  hdPath: string,
  hdPathDescription: string,
): ThunkAction<Promise<undefined>, MetaMaskReduxState, unknown, AnyAction> {
  log.debug(
    `background.unlockHardwareWalletAccount`,
    indexes,
    deviceName,
    hdPath,
    hdPathDescription,
  );
  return async (dispatch: MetaMaskReduxDispatch) => {
    dispatch(showLoadingIndication());

    for (const index of indexes) {
      try {
        await submitRequestToBackground('unlockHardwareWalletAccount', [
          index,
          deviceName,
          hdPath,
          hdPathDescription,
        ]);
      } catch (err) {
        logErrorWithMessage(err);
        dispatch(displayWarning(err));
        dispatch(hideLoadingIndication());
        throw err;
      }
    }

    dispatch(hideLoadingIndication());
    return undefined;
  };
}

export function showQrScanner(): ThunkAction<
  void,
  MetaMaskReduxState,
  unknown,
  AnyAction
> {
  return (dispatch: MetaMaskReduxDispatch) => {
    dispatch(
      showModal({
        name: 'QR_SCANNER',
      }),
    );
  };
}

export function setCurrentCurrency(
  currencyCode: string,
): ThunkAction<void, MetaMaskReduxState, unknown, AnyAction> {
  return async (dispatch: MetaMaskReduxDispatch) => {
    dispatch(showLoadingIndication());
    log.debug(`background.setCurrentCurrency`);
    try {
      await submitRequestToBackground('setCurrentCurrency', [currencyCode]);
      await forceUpdateMetamaskState(dispatch);
    } catch (error) {
      logErrorWithMessage(error);
      dispatch(displayWarning(error));
      return;
    } finally {
      dispatch(hideLoadingIndication());
    }
  };
}

export function decryptMsgInline(
  decryptedMsgData: TemporaryMessageDataType['msgParams'],
): ThunkAction<
  Promise<TemporaryMessageDataType>,
  MetaMaskReduxState,
  unknown,
  AnyAction
> {
  log.debug('action - decryptMsgInline');
  return async (dispatch: MetaMaskReduxDispatch) => {
    log.debug(`actions calling background.decryptMessageInline`);

    let newState;
    try {
      newState = await submitRequestToBackground<
        MetaMaskReduxState['metamask']
      >('decryptMessageInline', [decryptedMsgData]);
    } catch (error) {
      logErrorWithMessage(error);
      dispatch(displayWarning(error));
      throw error;
    }

    dispatch(updateMetamaskState(newState));
    return newState.unapprovedDecryptMsgs[decryptedMsgData.metamaskId];
  };
}

export function decryptMsg(
  decryptedMsgData: TemporaryMessageDataType['msgParams'],
): ThunkAction<
  Promise<TemporaryMessageDataType['msgParams']>,
  MetaMaskReduxState,
  unknown,
  AnyAction
> {
  log.debug('action - decryptMsg');
  return async (dispatch: MetaMaskReduxDispatch) => {
    dispatch(showLoadingIndication());
    log.debug(`actions calling background.decryptMessage`);

    let newState: MetaMaskReduxState['metamask'];
    try {
      newState = await submitRequestToBackground<
        MetaMaskReduxState['metamask']
      >('decryptMessage', [decryptedMsgData]);
    } catch (error) {
      logErrorWithMessage(error);
      dispatch(displayWarning(error));
      throw error;
    } finally {
      dispatch(hideLoadingIndication());
    }

    dispatch(updateMetamaskState(newState));
    dispatch(completedTx(decryptedMsgData.metamaskId));
    dispatch(closeCurrentNotificationWindow());
    return decryptedMsgData;
  };
}

export function encryptionPublicKeyMsg(
  msgData: TemporaryMessageDataType['msgParams'],
): ThunkAction<
  Promise<TemporaryMessageDataType['msgParams']>,
  MetaMaskReduxState,
  unknown,
  AnyAction
> {
  log.debug('action - encryptionPublicKeyMsg');
  return async (dispatch: MetaMaskReduxDispatch) => {
    dispatch(showLoadingIndication());
    log.debug(`actions calling background.encryptionPublicKey`);

    let newState: MetaMaskReduxState['metamask'];
    try {
      newState = await submitRequestToBackground<
        MetaMaskReduxState['metamask']
      >('encryptionPublicKey', [msgData]);
    } catch (error) {
      logErrorWithMessage(error);
      dispatch(displayWarning(error));
      throw error;
    } finally {
      dispatch(hideLoadingIndication());
    }

    dispatch(updateMetamaskState(newState));
    dispatch(completedTx(msgData.metamaskId));
    dispatch(closeCurrentNotificationWindow());
    return msgData;
  };
}

export function updateCustomNonce(value: string) {
  return {
    type: actionConstants.UPDATE_CUSTOM_NONCE,
    value,
  };
}

const updateMetamaskStateFromBackground = (): Promise<
  MetaMaskReduxState['metamask']
> => {
  log.debug(`background.getState`);

  return new Promise((resolve, reject) => {
    callBackgroundMethod<MetaMaskReduxState['metamask']>(
      'getState',
      [],
      (error, newState) => {
        if (error) {
          reject(error);
          return;
        }

        resolve(newState as MetaMaskReduxState['metamask']);
      },
    );
  });
};

/**
 * TODO: update previousGasParams to use typed gas params object
 * TODO: Not a thunk, but rather a wrapper around a background call
 *
 * @param txId - MetaMask internal transaction id
 * @param previousGasParams - Object of gas params to set as previous
 */
export function updatePreviousGasParams(
  txId: string,
  // TODO: Replace `any` with type
  // eslint-disable-next-line @typescript-eslint/no-explicit-any
  previousGasParams: Record<string, any>,
): ThunkAction<
  Promise<TransactionMeta>,
  MetaMaskReduxState,
  unknown,
  AnyAction
> {
  return async () => {
    let updatedTransaction: TransactionMeta;
    try {
      updatedTransaction = await submitRequestToBackground(
        'updatePreviousGasParams',
        [txId, previousGasParams],
      );
    } catch (error) {
      logErrorWithMessage(error);
      throw error;
    }

    return updatedTransaction;
  };
}

export function updateEditableParams(
  txId: string,
  editableParams: Partial<TransactionParams>,
): ThunkAction<
  Promise<TransactionMeta>,
  MetaMaskReduxState,
  unknown,
  AnyAction
> {
  return async (dispatch: MetaMaskReduxDispatch) => {
    let updatedTransaction: TransactionMeta;
    try {
      updatedTransaction = await submitRequestToBackground(
        'updateEditableParams',
        [txId, editableParams],
      );
    } catch (error) {
      logErrorWithMessage(error);
      throw error;
    }
    await forceUpdateMetamaskState(dispatch);
    return updatedTransaction;
  };
}

/**
 * Appends new send flow history to a transaction
 * TODO: Not a thunk, but rather a wrapper around a background call
 *
 * @param txId - the id of the transaction to update
 * @param currentSendFlowHistoryLength - sendFlowHistory entries currently
 * @param sendFlowHistory - the new send flow history to append to the
 * transaction
 * @returns
 */
export function updateTransactionSendFlowHistory(
  txId: string,
  currentSendFlowHistoryLength: number,
  sendFlowHistory: DraftTransaction['history'],
): ThunkAction<
  Promise<TransactionMeta>,
  MetaMaskReduxState,
  unknown,
  AnyAction
> {
  return async () => {
    let updatedTransaction: TransactionMeta;
    try {
      updatedTransaction = await submitRequestToBackground(
        'updateTransactionSendFlowHistory',
        [txId, currentSendFlowHistoryLength, sendFlowHistory],
      );
    } catch (error) {
      logErrorWithMessage(error);
      throw error;
    }

    return updatedTransaction;
  };
}

export async function backupUserData(): Promise<{
  filename: string;
  data: string;
}> {
  let backedupData;
  try {
    backedupData = await submitRequestToBackground<{
      filename: string;
      data: string;
    }>('backupUserData');
  } catch (error) {
    logErrorWithMessage(error);
    throw error;
  }

  return backedupData;
}

export async function restoreUserData(jsonString: Json): Promise<true> {
  try {
    await submitRequestToBackground('restoreUserData', [jsonString]);
  } catch (error) {
    logErrorWithMessage(error);
    throw error;
  }

  return true;
}

// TODO: Not a thunk, but rather a wrapper around a background call
export function updateTransactionGasFees(
  txId: string,
  txGasFees: Partial<TxGasFees>,
): ThunkAction<
  Promise<TransactionMeta>,
  MetaMaskReduxState,
  unknown,
  AnyAction
> {
  return async () => {
    let updatedTransaction: TransactionMeta;
    try {
      updatedTransaction = await submitRequestToBackground(
        'updateTransactionGasFees',
        [txId, txGasFees],
      );
    } catch (error) {
      logErrorWithMessage(error);
      throw error;
    }

    return updatedTransaction;
  };
}

export function updateTransaction(
  txMeta: TransactionMeta,
  dontShowLoadingIndicator: boolean,
): ThunkAction<
  Promise<TransactionMeta>,
  MetaMaskReduxState,
  unknown,
  AnyAction
> {
  return async (dispatch: MetaMaskReduxDispatch) => {
    !dontShowLoadingIndicator && dispatch(showLoadingIndication());

    try {
      await submitRequestToBackground('updateTransaction', [txMeta]);
    } catch (error) {
      dispatch(updateTransactionParams(txMeta.id, txMeta.txParams));
      dispatch(hideLoadingIndication());
      dispatch(goHome());
      logErrorWithMessage(error);
      throw error;
    }

    try {
      dispatch(updateTransactionParams(txMeta.id, txMeta.txParams));
      const newState = await updateMetamaskStateFromBackground();
      dispatch(updateMetamaskState(newState));
      dispatch(showConfTxPage({ id: txMeta.id }));
      return txMeta;
    } finally {
      dispatch(hideLoadingIndication());
    }
  };
}

/**
 * Action to create a new transaction in the controller and route to the
 * confirmation page. Returns the newly created txMeta in case additional logic
 * should be applied to the transaction after creation.
 *
 * @param txParams - The transaction parameters
 * @param options
 * @param options.sendFlowHistory - The history of the send flow at time of creation.
 * @param options.type - The type of the transaction being added.
 * @returns
 */
export function addTransactionAndRouteToConfirmationPage(
  txParams: TransactionParams,
  options?: {
    sendFlowHistory?: DraftTransaction['history'];
    type?: TransactionType;
  },
): ThunkAction<
  Promise<TransactionMeta | null>,
  MetaMaskReduxState,
  unknown,
  AnyAction
> {
  return async (dispatch: MetaMaskReduxDispatch) => {
    const actionId = generateActionId();

    try {
      log.debug('background.addTransaction');

      const transactionMeta = await submitRequestToBackground<TransactionMeta>(
        'addTransaction',
        [txParams, { ...options, actionId, origin: ORIGIN_METAMASK }],
      );

      dispatch(showConfTxPage());
      return transactionMeta;
    } catch (error) {
      dispatch(hideLoadingIndication());
      dispatch(displayWarning(error));
    }
    return null;
  };
}

/**
 * Wrapper around the promisifedBackground to create a new unapproved
 * transaction in the background and return the newly created txMeta.
 * This method does not show errors or route to a confirmation page and is
 * used primarily for swaps functionality.
 *
 * @param txParams - the transaction parameters
 * @param options - Additional options for the transaction.
 * @param options.method
 * @param options.requireApproval - Whether the transaction requires approval.
 * @param options.swaps - Options specific to swaps transactions.
 * @param options.swaps.hasApproveTx - Whether the swap required an approval transaction.
 * @param options.swaps.meta - Additional transaction metadata required by swaps.
 * @param options.type
 * @returns
 */
export async function addTransactionAndWaitForPublish(
  txParams: TransactionParams,
  options: {
    method?: string;
    requireApproval?: boolean;
    swaps?: { hasApproveTx?: boolean; meta?: Record<string, unknown> };
    type?: TransactionType;
  },
): Promise<TransactionMeta> {
  log.debug('background.addTransactionAndWaitForPublish');

  const actionId = generateActionId();

  return await submitRequestToBackground<TransactionMeta>(
    'addTransactionAndWaitForPublish',
    [
      txParams,
      {
        ...options,
        origin: ORIGIN_METAMASK,
        actionId,
      },
    ],
  );
}

export function updateAndApproveTx(
  txMeta: TransactionMeta,
  dontShowLoadingIndicator: boolean,
  loadingIndicatorMessage: string,
): ThunkAction<
  Promise<TransactionMeta | null>,
  MetaMaskReduxState,
  unknown,
  AnyAction
> {
  return (dispatch: MetaMaskReduxDispatch) => {
    !dontShowLoadingIndicator &&
      dispatch(showLoadingIndication(loadingIndicatorMessage));
    return new Promise((resolve, reject) => {
      const actionId = generateActionId();
      callBackgroundMethod(
        'resolvePendingApproval',
        [String(txMeta.id), { txMeta, actionId }, { waitForResult: true }],
        (err) => {
          dispatch(updateTransactionParams(txMeta.id, txMeta.txParams));
          dispatch(resetSendState());

          if (err) {
            dispatch(goHome());
            logErrorWithMessage(err);
            reject(err);
            return;
          }

          resolve(txMeta);
        },
      );
    })
      .then(() => updateMetamaskStateFromBackground())
      .then((newState) => dispatch(updateMetamaskState(newState)))
      .then(() => {
        dispatch(resetSendState());
        dispatch(completedTx(txMeta.id));
        dispatch(hideLoadingIndication());
        dispatch(updateCustomNonce(''));
        ///: BEGIN:ONLY_INCLUDE_IF(build-main,build-beta,build-flask)
        dispatch(closeCurrentNotificationWindow());
        ///: END:ONLY_INCLUDE_IF
        return txMeta;
      })
      .catch((err) => {
        dispatch(hideLoadingIndication());
        return Promise.reject(err);
      });
  };
}

export async function getTransactions(
  filters: {
    filterToCurrentNetwork?: boolean;
    searchCriteria?: Partial<TransactionMeta> & Partial<TransactionParams>;
  } = {},
): Promise<TransactionMeta[]> {
  return await submitRequestToBackground<TransactionMeta[]>('getTransactions', [
    filters,
  ]);
}

export function completedTx(
  txId: string,
): ThunkAction<void, MetaMaskReduxState, unknown, AnyAction> {
  return (dispatch: MetaMaskReduxDispatch) => {
    dispatch({
      type: actionConstants.COMPLETED_TX,
      value: {
        id: txId,
      },
    });
  };
}

export function updateTransactionParams(
  txId: string,
  txParams: TransactionParams,
) {
  return {
    type: actionConstants.UPDATE_TRANSACTION_PARAMS,
    id: txId,
    value: txParams,
  };
}

///: BEGIN:ONLY_INCLUDE_IF(snaps)
export function disableSnap(
  snapId: string,
): ThunkAction<void, MetaMaskReduxState, unknown, AnyAction> {
  return async (dispatch: MetaMaskReduxDispatch) => {
    await submitRequestToBackground('disableSnap', [snapId]);
    await forceUpdateMetamaskState(dispatch);
  };
}

export function enableSnap(
  snapId: string,
): ThunkAction<void, MetaMaskReduxState, unknown, AnyAction> {
  return async (dispatch: MetaMaskReduxDispatch) => {
    await submitRequestToBackground('enableSnap', [snapId]);
    await forceUpdateMetamaskState(dispatch);
  };
}

export function updateSnap(
  origin: string,
  snap: { [snapId: string]: { version: string } },
): ThunkAction<void, MetaMaskReduxState, unknown, AnyAction> {
  return async (dispatch: MetaMaskReduxDispatch, getState) => {
    await submitRequestToBackground('updateSnap', [origin, snap]);
    await forceUpdateMetamaskState(dispatch);

    const state = getState();

    const approval = getFirstSnapInstallOrUpdateRequest(state);

    return approval?.metadata.id;
  };
}

export async function getPhishingResult(website: string) {
  return await submitRequestToBackground('getPhishingResult', [website]);
}
///: END:ONLY_INCLUDE_IF

// TODO: Clean this up.
///: BEGIN:ONLY_INCLUDE_IF(snaps)
export function removeSnap(
  snapId: string,
): ThunkAction<Promise<void>, MetaMaskReduxState, unknown, AnyAction> {
  return async (
    dispatch: MetaMaskReduxDispatch,
    ///: END:ONLY_INCLUDE_IF
    ///: BEGIN:ONLY_INCLUDE_IF(keyring-snaps)
    getState,
    ///: END:ONLY_INCLUDE_IF
    ///: BEGIN:ONLY_INCLUDE_IF(snaps)
  ) => {
    dispatch(showLoadingIndication());
    ///: END:ONLY_INCLUDE_IF
    ///: BEGIN:ONLY_INCLUDE_IF(keyring-snaps)
    const subjects = getPermissionSubjects(getState()) as {
      // TODO: Replace `any` with type
      // eslint-disable-next-line @typescript-eslint/no-explicit-any
      [k: string]: { permissions: Record<string, any> };
    };

    const isAccountsSnap =
      subjects[snapId]?.permissions?.snap_manageAccounts !== undefined;
    ///: END:ONLY_INCLUDE_IF

    ///: BEGIN:ONLY_INCLUDE_IF(snaps)
    try {
      ///: END:ONLY_INCLUDE_IF
      ///: BEGIN:ONLY_INCLUDE_IF(keyring-snaps)
      if (isAccountsSnap) {
        const addresses: string[] = await submitRequestToBackground(
          'getAccountsBySnapId',
          [snapId],
        );
        for (const address of addresses) {
          await submitRequestToBackground('removeAccount', [address]);
        }
      }
      ///: END:ONLY_INCLUDE_IF
      ///: BEGIN:ONLY_INCLUDE_IF(snaps)

      await submitRequestToBackground('removeSnap', [snapId]);
      await forceUpdateMetamaskState(dispatch);
    } catch (error) {
      dispatch(displayWarning(error));
      throw error;
    } finally {
      dispatch(hideLoadingIndication());
    }
  };
}

export async function handleSnapRequest(args: {
  snapId: string;
  origin: string;
  handler: string;
  request: {
    id?: string;
    jsonrpc: '2.0';
    method: string;
    // TODO: Replace `any` with type
    // eslint-disable-next-line @typescript-eslint/no-explicit-any
    params?: Record<string, any>;
  };
}): Promise<void> {
  return submitRequestToBackground('handleSnapRequest', [args]);
}

export function dismissNotifications(
  ids: string[],
): ThunkAction<void, MetaMaskReduxState, unknown, AnyAction> {
  return async (dispatch: MetaMaskReduxDispatch) => {
    await submitRequestToBackground('dismissNotifications', [ids]);
    await forceUpdateMetamaskState(dispatch);
  };
}

export function deleteExpiredNotifications(): ThunkAction<
  void,
  MetaMaskReduxState,
  unknown,
  AnyAction
> {
  return async (dispatch, getState) => {
    const state = getState();
    const notifications = getNotifications(state);

    const notificationIdsToDelete = notifications
      .filter((notification) => {
        const expirationTime = new Date(
          Date.now() - NOTIFICATIONS_EXPIRATION_DELAY,
        );

        return Boolean(
          notification.readDate &&
            new Date(notification.readDate) < expirationTime,
        );
      })
      .map(({ id }) => id);
    if (notificationIdsToDelete.length) {
      await submitRequestToBackground('dismissNotifications', [
        notificationIdsToDelete,
      ]);
      await forceUpdateMetamaskState(dispatch);
    }
  };
}

export function markNotificationsAsRead(
  ids: string[],
): ThunkAction<void, MetaMaskReduxState, unknown, AnyAction> {
  return async (dispatch: MetaMaskReduxDispatch) => {
    await submitRequestToBackground('markNotificationsAsRead', [ids]);
    await forceUpdateMetamaskState(dispatch);
  };
}

export function revokeDynamicSnapPermissions(
  snapId: string,
  permissionNames: string[],
): ThunkAction<void, MetaMaskReduxState, unknown, AnyAction> {
  return async (dispatch: MetaMaskReduxDispatch) => {
    await submitRequestToBackground('revokeDynamicSnapPermissions', [
      snapId,
      permissionNames,
    ]);
    await forceUpdateMetamaskState(dispatch);
  };
}

/**
 * Disconnects a given origin from a snap.
 *
 * This revokes the permission granted to the origin
 * that provides the capability to communicate with a snap.
 *
 * @param origin - The origin.
 * @param snapId - The snap ID.
 */
export function disconnectOriginFromSnap(
  origin: string,
  snapId: string,
): ThunkAction<void, MetaMaskReduxState, unknown, AnyAction> {
  return async (dispatch: MetaMaskReduxDispatch) => {
    await submitRequestToBackground('disconnectOriginFromSnap', [
      origin,
      snapId,
    ]);
    await forceUpdateMetamaskState(dispatch);
  };
}

///: END:ONLY_INCLUDE_IF

export function cancelDecryptMsg(
  msgData: TemporaryMessageDataType,
): ThunkAction<
  Promise<TemporaryMessageDataType>,
  MetaMaskReduxState,
  unknown,
  AnyAction
> {
  return async (dispatch: MetaMaskReduxDispatch) => {
    dispatch(showLoadingIndication());

    let newState;
    try {
      newState = await submitRequestToBackground<
        MetaMaskReduxState['metamask']
      >('cancelDecryptMessage', [msgData.id]);
    } finally {
      dispatch(hideLoadingIndication());
    }

    dispatch(updateMetamaskState(newState));
    dispatch(completedTx(msgData.id));
    dispatch(closeCurrentNotificationWindow());
    return msgData;
  };
}

export function cancelEncryptionPublicKeyMsg(
  msgData: TemporaryMessageDataType,
): ThunkAction<
  Promise<TemporaryMessageDataType>,
  MetaMaskReduxState,
  unknown,
  AnyAction
> {
  return async (dispatch: MetaMaskReduxDispatch) => {
    dispatch(showLoadingIndication());

    let newState;
    try {
      newState = await submitRequestToBackground<
        MetaMaskReduxState['metamask']
      >('cancelEncryptionPublicKey', [msgData.id]);
    } finally {
      dispatch(hideLoadingIndication());
    }

    dispatch(updateMetamaskState(newState));
    dispatch(completedTx(msgData.id));
    dispatch(closeCurrentNotificationWindow());
    return msgData;
  };
}

export function cancelTx(
  txMeta: TransactionMeta,
  _showLoadingIndication = true,
): ThunkAction<
  Promise<TransactionMeta>,
  MetaMaskReduxState,
  unknown,
  AnyAction
> {
  return (dispatch: MetaMaskReduxDispatch) => {
    _showLoadingIndication && dispatch(showLoadingIndication());
    return new Promise<void>((resolve, reject) => {
      callBackgroundMethod(
        'rejectPendingApproval',
        [
          String(txMeta.id),
          ethErrors.provider.userRejectedRequest().serialize(),
        ],
        (error) => {
          if (error) {
            reject(error);
            return;
          }

          resolve();
        },
      );
    })
      .then(() => updateMetamaskStateFromBackground())
      .then((newState) => dispatch(updateMetamaskState(newState)))
      .then(() => {
        dispatch(resetSendState());
        dispatch(completedTx(txMeta.id));
        dispatch(hideLoadingIndication());
        dispatch(closeCurrentNotificationWindow());

        return txMeta;
      })
      .catch((error) => {
        dispatch(hideLoadingIndication());
        throw error;
      });
  };
}

/**
 * Cancels all of the given transactions
 *
 * @param txMetaList
 * @returns
 */
export function cancelTxs(
  txMetaList: TransactionMeta[],
): ThunkAction<void, MetaMaskReduxState, unknown, AnyAction> {
  return async (dispatch: MetaMaskReduxDispatch) => {
    dispatch(showLoadingIndication());

    try {
      const txIds = txMetaList.map(({ id }) => id);
      const cancellations = txIds.map(
        (id) =>
          new Promise<void>((resolve, reject) => {
            callBackgroundMethod(
              'rejectPendingApproval',
              [
                String(id),
                ethErrors.provider.userRejectedRequest().serialize(),
              ],
              (err) => {
                if (err) {
                  reject(err);
                  return;
                }

                resolve();
              },
            );
          }),
      );

      await Promise.all(cancellations);

      const newState = await updateMetamaskStateFromBackground();
      dispatch(updateMetamaskState(newState));
      dispatch(resetSendState());

      txIds.forEach((id) => {
        dispatch(completedTx(id));
      });
    } finally {
      if (getEnvironmentType() === ENVIRONMENT_TYPE_NOTIFICATION) {
        closeNotificationPopup();
      } else {
        dispatch(hideLoadingIndication());
      }
    }
  };
}

export function markPasswordForgotten(): ThunkAction<
  void,
  MetaMaskReduxState,
  unknown,
  AnyAction
> {
  return async (dispatch: MetaMaskReduxDispatch) => {
    try {
      await new Promise<void>((resolve, reject) => {
        callBackgroundMethod('markPasswordForgotten', [], (error) => {
          if (error) {
            reject(error);
            return;
          }
          resolve();
        });
      });
    } finally {
      // TODO: handle errors
      dispatch(hideLoadingIndication());
      await forceUpdateMetamaskState(dispatch);
    }
  };
}

export function unMarkPasswordForgotten(): ThunkAction<
  void,
  MetaMaskReduxState,
  unknown,
  AnyAction
> {
  return (dispatch: MetaMaskReduxDispatch) => {
    return new Promise<void>((resolve) => {
      callBackgroundMethod('unMarkPasswordForgotten', [], () => {
        resolve();
      });
    }).then(() => forceUpdateMetamaskState(dispatch));
  };
}

export function closeWelcomeScreen() {
  return {
    type: actionConstants.CLOSE_WELCOME_SCREEN,
  };
}

//
// unlock screen
//

export function unlockInProgress() {
  return {
    type: actionConstants.UNLOCK_IN_PROGRESS,
  };
}

export function unlockFailed(message?: string) {
  return {
    type: actionConstants.UNLOCK_FAILED,
    value: message,
  };
}

export function unlockSucceeded(message?: string) {
  return {
    type: actionConstants.UNLOCK_SUCCEEDED,
    value: message,
  };
}

export function updateMetamaskState(
  newState: MetaMaskReduxState['metamask'],
): ThunkAction<void, MetaMaskReduxState, unknown, AnyAction> {
  return (dispatch, getState) => {
    const state = getState();
    const providerConfig = getProviderConfig(state);
    const { metamask: currentState } = state;

    const { currentLocale } = currentState;
    const currentInternalAccount = getSelectedInternalAccount(state);
    const selectedAddress = currentInternalAccount?.address;
    const { currentLocale: newLocale, providerConfig: newProviderConfig } =
      newState;
    const newInternalAccount = getSelectedInternalAccount({
      metamask: newState,
    });
    const newSelectedAddress = newInternalAccount?.address;

    if (currentLocale && newLocale && currentLocale !== newLocale) {
      dispatch(updateCurrentLocale(newLocale));
    }

    if (selectedAddress !== newSelectedAddress) {
      dispatch({ type: actionConstants.SELECTED_ADDRESS_CHANGED });
    }

    const newAddressBook =
      newState.addressBook?.[newProviderConfig?.chainId] ?? {};
    const oldAddressBook =
      currentState.addressBook?.[providerConfig?.chainId] ?? {};
    // TODO: Replace `any` with type
    // eslint-disable-next-line @typescript-eslint/no-explicit-any
    const newAccounts: { [address: string]: Record<string, any> } =
      getMetaMaskAccounts({ metamask: newState });
    // TODO: Replace `any` with type
    // eslint-disable-next-line @typescript-eslint/no-explicit-any
    const oldAccounts: { [address: string]: Record<string, any> } =
      getMetaMaskAccounts({ metamask: currentState });
    const newSelectedAccount = newAccounts[newSelectedAddress];
    const oldSelectedAccount = newAccounts[selectedAddress];
    // dispatch an ACCOUNT_CHANGED for any account whose balance or other
    // properties changed in this update
    Object.entries(oldAccounts).forEach(([address, oldAccount]) => {
      if (!isEqual(oldAccount, newAccounts[address])) {
        dispatch({
          type: actionConstants.ACCOUNT_CHANGED,
          payload: { account: newAccounts[address] },
        });
      }
    });

    // Also emit an event for the selected account changing, either due to a
    // property update or if the entire account changes.
    if (isEqual(oldSelectedAccount, newSelectedAccount) === false) {
      dispatch({
        type: actionConstants.SELECTED_ACCOUNT_CHANGED,
        payload: { account: newSelectedAccount },
      });
    }
    // We need to keep track of changing address book entries
    if (isEqual(oldAddressBook, newAddressBook) === false) {
      dispatch({
        type: actionConstants.ADDRESS_BOOK_UPDATED,
        payload: { addressBook: newAddressBook },
      });
    }

    // track when gasFeeEstimates change
    if (
      isEqual(currentState.gasFeeEstimates, newState.gasFeeEstimates) === false
    ) {
      dispatch({
        type: actionConstants.GAS_FEE_ESTIMATES_UPDATED,
        payload: {
          gasFeeEstimates: newState.gasFeeEstimates,
          gasEstimateType: newState.gasEstimateType,
        },
      });
    }
    dispatch({
      type: actionConstants.UPDATE_METAMASK_STATE,
      value: newState,
    });
    if (providerConfig.chainId !== newProviderConfig.chainId) {
      dispatch({
        type: actionConstants.CHAIN_CHANGED,
        payload: newProviderConfig.chainId,
      });
      // We dispatch this action to ensure that the send state stays up to date
      // after the chain changes. This async thunk will fail gracefully in the
      // event that we are not yet on the send flow with a draftTransaction in
      // progress.

      dispatch(initializeSendState({ chainHasChanged: true }));
    }

    ///: BEGIN:ONLY_INCLUDE_IF(build-mmi)
    updateCustodyState(dispatch, newState, getState());
    ///: END:ONLY_INCLUDE_IF
  };
}

const backgroundSetLocked = (): Promise<void> => {
  return new Promise<void>((resolve, reject) => {
    callBackgroundMethod('setLocked', [], (error) => {
      if (error) {
        reject(error);
        return;
      }
      resolve();
    });
  });
};

export function lockMetamask(): ThunkAction<
  void,
  MetaMaskReduxState,
  unknown,
  AnyAction
> {
  log.debug(`background.setLocked`);

  return (dispatch: MetaMaskReduxDispatch) => {
    dispatch(showLoadingIndication());

    return backgroundSetLocked()
      .then(() => updateMetamaskStateFromBackground())
      .catch((error) => {
        dispatch(displayWarning(error.message));
        return Promise.reject(error);
      })
      .then((newState) => {
        dispatch(updateMetamaskState(newState));
        dispatch(hideLoadingIndication());
        dispatch({ type: actionConstants.LOCK_METAMASK });
      })
      .catch(() => {
        dispatch(hideLoadingIndication());
        dispatch({ type: actionConstants.LOCK_METAMASK });
      });
  };
}

async function _setSelectedInternalAccount(accountId: string): Promise<void> {
  log.debug(`background.setSelectedInternalAccount`);
  await submitRequestToBackground('setSelectedInternalAccount', [accountId]);
}

/**
 * Sets the selected internal account.
 *
 * @param accountId - The ID of the account to set as selected.
 * @returns A thunk action that dispatches loading and warning indications.
 */
export function setSelectedInternalAccount(
  accountId: string,
): ThunkAction<void, MetaMaskReduxState, unknown, AnyAction> {
  return async (dispatch: MetaMaskReduxDispatch) => {
    dispatch(showLoadingIndication());
    log.debug(`background.setSelectedInternalAccount`);
    try {
      await _setSelectedInternalAccount(accountId);
    } catch (error) {
      dispatch(displayWarning(error));
      return;
    } finally {
      dispatch(hideLoadingIndication());
    }
  };
}

export function setSelectedAccount(
  address: string,
): ThunkAction<void, MetaMaskReduxState, unknown, AnyAction> {
  return async (dispatch, getState) => {
    dispatch(showLoadingIndication());
    log.debug(`background.setSelectedAccount`);

    const state = getState();
    const unconnectedAccountAccountAlertIsEnabled =
      getUnconnectedAccountAlertEnabledness(state);
    const activeTabOrigin = state.activeTab.origin;
    const internalAccount = getInternalAccountByAddress(state, address);
    const permittedAccountsForCurrentTab =
      getPermittedAccountsForCurrentTab(state);
    const currentTabIsConnectedToPreviousAddress =
      Boolean(activeTabOrigin) &&
      permittedAccountsForCurrentTab.includes(internalAccount.address);
    const currentTabIsConnectedToNextAddress =
      Boolean(activeTabOrigin) &&
      permittedAccountsForCurrentTab.includes(address);
    const switchingToUnconnectedAddress =
      currentTabIsConnectedToPreviousAddress &&
      !currentTabIsConnectedToNextAddress;

    try {
      await _setSelectedInternalAccount(internalAccount.id);
      await forceUpdateMetamaskState(dispatch);
    } catch (error) {
      dispatch(displayWarning(error));
      return;
    } finally {
      dispatch(hideLoadingIndication());
    }

    if (
      unconnectedAccountAccountAlertIsEnabled &&
      switchingToUnconnectedAddress
    ) {
      dispatch(switchedToUnconnectedAccount());
      await setUnconnectedAccountAlertShown(activeTabOrigin);
    }
  };
}

export function addPermittedAccount(
  origin: string,
  address: [],
): ThunkAction<void, MetaMaskReduxState, unknown, AnyAction> {
  return async (dispatch: MetaMaskReduxDispatch) => {
    await new Promise<void>((resolve, reject) => {
      callBackgroundMethod(
        'addPermittedAccount',
        [origin, address],
        (error) => {
          if (error) {
            reject(error);
            return;
          }
          resolve();
        },
      );
    });
    await forceUpdateMetamaskState(dispatch);
  };
}
export function addMorePermittedAccounts(
  origin: string,
  address: string[],
): ThunkAction<void, MetaMaskReduxState, unknown, AnyAction> {
  return async (dispatch: MetaMaskReduxDispatch) => {
    await new Promise<void>((resolve, reject) => {
      callBackgroundMethod(
        'addMorePermittedAccounts',
        [origin, address],
        (error) => {
          if (error) {
            reject(error);
            return;
          }
          resolve();
        },
      );
    });
    await forceUpdateMetamaskState(dispatch);
  };
}

export function removePermittedAccount(
  origin: string,
  address: string,
): ThunkAction<void, MetaMaskReduxState, unknown, AnyAction> {
  return async (dispatch: MetaMaskReduxDispatch) => {
    await new Promise<void>((resolve, reject) => {
      callBackgroundMethod(
        'removePermittedAccount',
        [origin, address],
        (error) => {
          if (error) {
            reject(error);
            return;
          }
          resolve();
        },
      );
    });
    await forceUpdateMetamaskState(dispatch);
  };
}

export function showAccountsPage() {
  return {
    type: actionConstants.SHOW_ACCOUNTS_PAGE,
  };
}

export function showConfTxPage({ id }: Partial<TransactionMeta> = {}) {
  return {
    type: actionConstants.SHOW_CONF_TX_PAGE,
    id,
  };
}

export function addToken(
  {
    address,
    symbol,
    decimals,
    image,
    networkClientId,
  }: {
    address?: string;
    symbol?: string;
    decimals?: number;
    image?: string;
    networkClientId?: NetworkClientId;
  },
  dontShowLoadingIndicator?: boolean,
): ThunkAction<void, MetaMaskReduxState, unknown, AnyAction> {
  return async (dispatch: MetaMaskReduxDispatch) => {
    if (!address) {
      throw new Error('MetaMask - Cannot add token without address');
    }
    if (!dontShowLoadingIndicator) {
      dispatch(showLoadingIndication());
    }
    try {
      await submitRequestToBackground('addToken', [
        {
          address,
          symbol,
          decimals,
          image,
          networkClientId,
        },
      ]);
    } catch (error) {
      logErrorWithMessage(error);
      dispatch(displayWarning(error));
    } finally {
      await forceUpdateMetamaskState(dispatch);
      dispatch(hideLoadingIndication());
    }
  };
}

/**
 * To add the tokens user selected to state
 *
 * @param tokensToImport
 * @param networkClientId
 */
export function addImportedTokens(
  tokensToImport: Token[],
  networkClientId?: NetworkClientId,
): ThunkAction<void, MetaMaskReduxState, unknown, AnyAction> {
  return async (dispatch: MetaMaskReduxDispatch) => {
    try {
      await submitRequestToBackground('addImportedTokens', [
        tokensToImport,
        networkClientId,
      ]);
    } catch (error) {
      logErrorWithMessage(error);
    } finally {
      await forceUpdateMetamaskState(dispatch);
    }
  };
}

/**
 * To add ignored token addresses to state
 *
 * @param options
 * @param options.tokensToIgnore
 * @param options.dontShowLoadingIndicator
 */
export function ignoreTokens({
  tokensToIgnore,
  dontShowLoadingIndicator = false,
}: {
  tokensToIgnore: string[];
  dontShowLoadingIndicator: boolean;
}): ThunkAction<void, MetaMaskReduxState, unknown, AnyAction> {
  const _tokensToIgnore = Array.isArray(tokensToIgnore)
    ? tokensToIgnore
    : [tokensToIgnore];

  return async (dispatch: MetaMaskReduxDispatch) => {
    if (!dontShowLoadingIndicator) {
      dispatch(showLoadingIndication());
    }
    try {
      await submitRequestToBackground('ignoreTokens', [_tokensToIgnore]);
    } catch (error) {
      logErrorWithMessage(error);
      dispatch(displayWarning(error));
    } finally {
      await forceUpdateMetamaskState(dispatch);
      dispatch(hideLoadingIndication());
    }
  };
}

/**
 * To fetch the ERC20 tokens with non-zero balance in a single call
 *
 * @param selectedAddress - the targeted account
 * @param tokensToDetect - the targeted list of tokens
 * @param networkClientId - unique identifier for the network client
 */
export async function getBalancesInSingleCall(
  selectedAddress: string,
  tokensToDetect: string[],
  networkClientId: string,
): Promise<BalanceMap> {
  return await submitRequestToBackground('getBalancesInSingleCall', [
    selectedAddress,
    tokensToDetect,
    networkClientId,
  ]);
}

export function addNft(
  address: string,
  tokenID: string,
  dontShowLoadingIndicator: boolean,
): ThunkAction<void, MetaMaskReduxState, unknown, AnyAction> {
  return async (dispatch: MetaMaskReduxDispatch) => {
    if (!address) {
      throw new Error('MetaMask - Cannot add NFT without address');
    }
    if (!tokenID) {
      throw new Error('MetaMask - Cannot add NFT without tokenID');
    }
    if (!dontShowLoadingIndicator) {
      dispatch(showLoadingIndication());
    }
    try {
      await submitRequestToBackground('addNft', [address, tokenID]);
    } catch (error) {
      logErrorWithMessage(error);
      dispatch(displayWarning(error));
    } finally {
      await forceUpdateMetamaskState(dispatch);
      dispatch(hideLoadingIndication());
    }
  };
}

export function addNftVerifyOwnership(
  address: string,
  tokenID: string,
  dontShowLoadingIndicator: boolean,
): ThunkAction<void, MetaMaskReduxState, unknown, AnyAction> {
  return async (dispatch: MetaMaskReduxDispatch) => {
    if (!address) {
      throw new Error('MetaMask - Cannot add NFT without address');
    }
    if (!tokenID) {
      throw new Error('MetaMask - Cannot add NFT without tokenID');
    }
    if (!dontShowLoadingIndicator) {
      dispatch(showLoadingIndication());
    }
    try {
      await submitRequestToBackground('addNftVerifyOwnership', [
        address,
        tokenID,
      ]);
    } catch (error) {
      if (
        isErrorWithMessage(error) &&
        (error.message.includes('This NFT is not owned by the user') ||
          error.message.includes('Unable to verify ownership'))
      ) {
        throw error;
      } else {
        logErrorWithMessage(error);
        dispatch(displayWarning(error));
      }
    } finally {
      await forceUpdateMetamaskState(dispatch);
      dispatch(hideLoadingIndication());
    }
  };
}

export function removeAndIgnoreNft(
  address: string,
  tokenID: string,
  shouldShowLoadingIndicator?: boolean,
): ThunkAction<void, MetaMaskReduxState, unknown, AnyAction> {
  return async (dispatch: MetaMaskReduxDispatch) => {
    if (!address) {
      throw new Error('MetaMask - Cannot ignore NFT without address');
    }
    if (!tokenID) {
      throw new Error('MetaMask - Cannot ignore NFT without tokenID');
    }
    if (!shouldShowLoadingIndicator) {
      dispatch(showLoadingIndication());
    }
    try {
      await submitRequestToBackground('removeAndIgnoreNft', [address, tokenID]);
    } catch (error) {
      logErrorWithMessage(error);
      dispatch(displayWarning(error));
      throw error;
    } finally {
      await forceUpdateMetamaskState(dispatch);
      dispatch(hideLoadingIndication());
    }
  };
}

export function removeNft(
  address: string,
  tokenID: string,
  dontShowLoadingIndicator: boolean,
): ThunkAction<void, MetaMaskReduxState, unknown, AnyAction> {
  return async (dispatch: MetaMaskReduxDispatch) => {
    if (!address) {
      throw new Error('MetaMask - Cannot remove NFT without address');
    }
    if (!tokenID) {
      throw new Error('MetaMask - Cannot remove NFT without tokenID');
    }
    if (!dontShowLoadingIndicator) {
      dispatch(showLoadingIndication());
    }
    try {
      await submitRequestToBackground('removeNft', [address, tokenID]);
    } catch (error) {
      logErrorWithMessage(error);
      dispatch(displayWarning(error));
    } finally {
      await forceUpdateMetamaskState(dispatch);
      dispatch(hideLoadingIndication());
    }
  };
}

export async function checkAndUpdateAllNftsOwnershipStatus() {
  await submitRequestToBackground('checkAndUpdateAllNftsOwnershipStatus');
}

export async function isNftOwner(
  ownerAddress: string,
  nftAddress: string,
  nftId: string,
): Promise<boolean> {
  return await submitRequestToBackground('isNftOwner', [
    ownerAddress,
    nftAddress,
    nftId,
  ]);
}

export async function checkAndUpdateSingleNftOwnershipStatus(nft: Nft) {
  await submitRequestToBackground('checkAndUpdateSingleNftOwnershipStatus', [
    nft,
    false,
  ]);
}
// When we upgrade to TypeScript 4.5 this is part of the language. It will get
// the underlying type of a Promise generic type. So Awaited<Promise<void>> is
// void.
type Awaited<T> = T extends PromiseLike<infer U> ? U : T;

export async function getTokenStandardAndDetails(
  address: string,
  userAddress?: string,
  tokenId?: string,
): Promise<
  Awaited<
    ReturnType<AssetsContractController['getTokenStandardAndDetails']>
  > & { balance?: string }
> {
  return await submitRequestToBackground('getTokenStandardAndDetails', [
    address,
    userAddress,
    tokenId,
  ]);
}

export async function getTokenSymbol(address: string): Promise<string | null> {
  return await submitRequestToBackground('getTokenSymbol', [address]);
}

export function clearPendingTokens(): Action {
  return {
    type: actionConstants.CLEAR_PENDING_TOKENS,
  };
}

/**
 * Action to switch globally selected network and set switched network details
 * for the purpose of displaying the user a toast about the network change
 *
 * @param networkClientIdForThisDomain - Thet network client ID last used by the origin
 * @param selectedTabOrigin - Origin of the current tab
 */
export function automaticallySwitchNetwork(
  networkClientIdForThisDomain: string,
  selectedTabOrigin: string,
): ThunkAction<void, MetaMaskReduxState, unknown, AnyAction> {
  return async (dispatch: MetaMaskReduxDispatch) => {
    await dispatch(setActiveNetwork(networkClientIdForThisDomain));
    await dispatch(
      setSwitchedNetworkDetails({
        networkClientId: networkClientIdForThisDomain,
        origin: selectedTabOrigin,
      }),
    );
    await forceUpdateMetamaskState(dispatch);
  };
}

/**
 * Action to store details about the switched-to network in the background state
 *
 * @param switchedNetworkDetails - Object containing networkClientId and origin
 * @param switchedNetworkDetails.networkClientId
 * @param switchedNetworkDetails.selectedTabOrigin
 */
export function setSwitchedNetworkDetails(switchedNetworkDetails: {
  networkClientId: string;
  selectedTabOrigin: string;
}): ThunkAction<void, MetaMaskReduxState, unknown, AnyAction> {
  return async (dispatch: MetaMaskReduxDispatch) => {
    await submitRequestToBackground('setSwitchedNetworkDetails', [
      switchedNetworkDetails,
    ]);
    await forceUpdateMetamaskState(dispatch);
  };
}

/**
 * Action to clear details about the switched-to network in the background state
 */
export function clearSwitchedNetworkDetails(): ThunkAction<
  void,
  MetaMaskReduxState,
  unknown,
  AnyAction
> {
  return async (dispatch: MetaMaskReduxDispatch) => {
    await submitRequestToBackground('clearSwitchedNetworkDetails', []);
    await forceUpdateMetamaskState(dispatch);
  };
}

/**
 * Update the currentPopupid generated when the user opened the popup
 *
 * @param id - The Snap interface ID.
 * @returns Promise Resolved on successfully submitted background request.
 */
export function setCurrentExtensionPopupId(
  id: number,
): ThunkAction<void, MetaMaskReduxState, unknown, AnyAction> {
  return async (dispatch: MetaMaskReduxDispatch) => {
    await submitRequestToBackground<void>('setCurrentExtensionPopupId', [id]);
    await forceUpdateMetamaskState(dispatch);
  };
}

export function abortTransactionSigning(
  transactionId: string,
  // TODO: Replace `any` with type
  // eslint-disable-next-line @typescript-eslint/no-explicit-any
): ThunkAction<Promise<void>, MetaMaskReduxState, any, AnyAction> {
  return async (dispatch: MetaMaskReduxDispatch) => {
    try {
      await submitRequestToBackground('abortTransactionSigning', [
        transactionId,
      ]);
    } catch (error) {
      dispatch(displayWarning(error));
    }
  };
}

export function getLayer1GasFee({
  chainId,
  networkClientId,
  transactionParams,
}: {
  chainId?: Hex;
  networkClientId?: NetworkClientId;
  transactionParams: TransactionParams;
}): // TODO: Replace `any` with type
// eslint-disable-next-line @typescript-eslint/no-explicit-any
ThunkAction<Promise<void>, MetaMaskReduxState, any, AnyAction> {
  return async () =>
    await submitRequestToBackground('getLayer1GasFee', [
      { chainId, networkClientId, transactionParams },
    ]);
}

export function createCancelTransaction(
  txId: string,
  customGasSettings: CustomGasSettings,
  options: { estimatedBaseFee?: string } = {},
): ThunkAction<void, MetaMaskReduxState, unknown, AnyAction> {
  log.debug('background.createCancelTransaction');
  let newTxId: string;

  return (dispatch: MetaMaskReduxDispatch) => {
    const actionId = generateActionId();
    return new Promise<MetaMaskReduxState['metamask']>((resolve, reject) => {
      callBackgroundMethod<MetaMaskReduxState['metamask']>(
        'createCancelTransaction',
        [txId, customGasSettings, { ...options, actionId }],
        (err, newState) => {
          if (err) {
            if (
              err?.message?.includes(
                'Previous transaction is already confirmed',
              )
            ) {
              dispatch(
                showModal({
                  name: 'TRANSACTION_ALREADY_CONFIRMED',
                  originalTransactionId: txId,
                }),
              );
            }
            dispatch(displayWarning(err));
            reject(err);
            return;
          }
          if (newState) {
            const currentNetworkTxList = getCurrentNetworkTransactions({
              metamask: newState,
            });
            const { id } =
              currentNetworkTxList[currentNetworkTxList.length - 1];
            newTxId = id;
            resolve(newState);
          }
        },
      );
    })
      .then((newState) => dispatch(updateMetamaskState(newState)))
      .then(() => newTxId);
  };
}

export function createSpeedUpTransaction(
  txId: string,
  customGasSettings: CustomGasSettings,
  options: { estimatedBaseFee?: string } = {},
): ThunkAction<void, MetaMaskReduxState, unknown, AnyAction> {
  log.debug('background.createSpeedUpTransaction');
  let newTx: TransactionMeta;

  return (dispatch: MetaMaskReduxDispatch) => {
    const actionId = generateActionId();
    return new Promise<MetaMaskReduxState['metamask']>((resolve, reject) => {
      callBackgroundMethod<MetaMaskReduxState['metamask']>(
        'createSpeedUpTransaction',
        [txId, customGasSettings, { ...options, actionId }],
        (err, newState) => {
          if (err) {
            dispatch(displayWarning(err));
            reject(err);
            return;
          }

          if (newState) {
            const currentNetworkTxList =
              getCurrentNetworkTransactions(newState);
            newTx = currentNetworkTxList[currentNetworkTxList.length - 1];
            resolve(newState);
          }
        },
      );
    })
      .then((newState) => dispatch(updateMetamaskState(newState)))
      .then(() => newTx);
  };
}

export function createRetryTransaction(
  txId: string,
  customGasSettings: CustomGasSettings,
): ThunkAction<void, MetaMaskReduxState, unknown, AnyAction> {
  let newTx: TransactionMeta;

  return (dispatch: MetaMaskReduxDispatch) => {
    return new Promise<MetaMaskReduxState['metamask']>((resolve, reject) => {
      const actionId = generateActionId();
      callBackgroundMethod<MetaMaskReduxState['metamask']>(
        'createSpeedUpTransaction',
        [txId, customGasSettings, { actionId }],
        (err, newState) => {
          if (err) {
            dispatch(displayWarning(err));
            reject(err);
            return;
          }
          if (newState) {
            const currentNetworkTxList =
              getCurrentNetworkTransactions(newState);
            newTx = currentNetworkTxList[currentNetworkTxList.length - 1];
            resolve(newState);
          }
        },
      );
    })
      .then((newState) => dispatch(updateMetamaskState(newState)))
      .then(() => newTx);
  };
}

//
// config
//

export function setProviderType(
  type: NetworkType,
): ThunkAction<void, MetaMaskReduxState, unknown, AnyAction> {
  return async (dispatch: MetaMaskReduxDispatch) => {
    log.debug(`background.setProviderType`, type);
    try {
      await submitRequestToBackground('setProviderType', [type]);
    } catch (error) {
      logErrorWithMessage(error);
      dispatch(displayWarning('Had a problem changing networks!'));
    }
  };
}

export function upsertNetworkConfiguration(
  {
    rpcUrl,
    chainId,
    nickname,
    rpcPrefs,
    ticker = EtherDenomination.ETH,
  }: {
    rpcUrl: string;
    chainId: string;
    nickname: string;
    rpcPrefs: RPCDefinition['rpcPrefs'];
    ticker: string;
  },
  {
    setActive,
    source,
  }: {
    setActive: boolean;
    source: string;
  },
): ThunkAction<void, MetaMaskReduxState, unknown, AnyAction> {
  return async (dispatch) => {
    log.debug(
      `background.upsertNetworkConfiguration: ${rpcUrl} ${chainId} ${ticker} ${nickname}`,
    );
    let networkConfigurationId;
    try {
      networkConfigurationId = await submitRequestToBackground(
        'upsertNetworkConfiguration',
        [
          { rpcUrl, chainId, ticker, nickname: nickname || rpcUrl, rpcPrefs },
          { setActive, source, referrer: ORIGIN_METAMASK },
        ],
      );
    } catch (error) {
      log.error(error);
      dispatch(displayWarning('Had a problem adding network!'));
    }
    return networkConfigurationId;
  };
}

export function editAndSetNetworkConfiguration(
  {
    networkConfigurationId,
    rpcUrl,
    chainId,
    nickname,
    rpcPrefs,
    ticker = EtherDenomination.ETH,
  }: {
    networkConfigurationId: string;
    rpcUrl: string;
    chainId: string;
    nickname: string;
    rpcPrefs: RPCDefinition['rpcPrefs'];
    ticker: string;
  },
  { source }: { source: string },
): ThunkAction<void, MetaMaskReduxState, unknown, AnyAction> {
  return async (dispatch) => {
    log.debug(
      `background.removeNetworkConfiguration: ${networkConfigurationId}`,
    );
    try {
      await submitRequestToBackground('removeNetworkConfiguration', [
        networkConfigurationId,
      ]);
    } catch (error) {
      logErrorWithMessage(error);
      dispatch(displayWarning('Had a problem removing network!'));
      return;
    }

    try {
      await submitRequestToBackground('upsertNetworkConfiguration', [
        {
          rpcUrl,
          chainId,
          ticker,
          nickname: nickname || rpcUrl,
          rpcPrefs,
        },
        { setActive: true, referrer: ORIGIN_METAMASK, source },
      ]);
    } catch (error) {
      logErrorWithMessage(error);
      dispatch(displayWarning('Had a problem changing networks!'));
    }
  };
}

export function setActiveNetwork(
  networkConfigurationId: string,
): ThunkAction<void, MetaMaskReduxState, unknown, AnyAction> {
  return async (dispatch) => {
    log.debug(`background.setActiveNetwork: ${networkConfigurationId}`);
    try {
      await submitRequestToBackground('setActiveNetwork', [
        networkConfigurationId,
      ]);
    } catch (error) {
      logErrorWithMessage(error);
      dispatch(displayWarning('Had a problem changing networks!'));
    }
  };
}

export function rollbackToPreviousProvider(): ThunkAction<
  void,
  MetaMaskReduxState,
  unknown,
  AnyAction
> {
  return async (dispatch: MetaMaskReduxDispatch) => {
    try {
      await submitRequestToBackground('rollbackToPreviousProvider');
    } catch (error) {
      logErrorWithMessage(error);
      dispatch(displayWarning('Had a problem changing networks!'));
    }
  };
}

export function removeNetworkConfiguration(
  networkConfigurationId: string,
): ThunkAction<Promise<void>, MetaMaskReduxState, unknown, AnyAction> {
  return (dispatch) => {
    log.debug(
      `background.removeNetworkConfiguration: ${networkConfigurationId}`,
    );
    return new Promise((resolve, reject) => {
      callBackgroundMethod(
        'removeNetworkConfiguration',
        [networkConfigurationId],
        (err) => {
          if (err) {
            logErrorWithMessage(err);
            dispatch(displayWarning('Had a problem removing network!'));
            reject(err);
            return;
          }
          resolve();
        },
      );
    });
  };
}

// Calls the addressBookController to add a new address.
export function addToAddressBook(
  recipient: string,
  nickname = '',
  memo = '',
): ThunkAction<void, MetaMaskReduxState, unknown, AnyAction> {
  log.debug(`background.addToAddressBook`);

  return async (dispatch, getState) => {
    const { chainId } = getProviderConfig(getState());

    let set;
    try {
      set = await submitRequestToBackground('setAddressBook', [
        toChecksumHexAddress(recipient),
        nickname,
        chainId,
        memo,
      ]);
      await forceUpdateMetamaskState(dispatch);
    } catch (error) {
      logErrorWithMessage(error);
      dispatch(displayWarning('Address book failed to update'));
      throw error;
    }
    if (!set) {
      dispatch(displayWarning('Address book failed to update'));
    }
  };
}

/**
 * @description Calls the addressBookController to remove an existing address.
 * @param chainId
 * @param addressToRemove - Address of the entry to remove from the address book
 */
export function removeFromAddressBook(
  chainId: string,
  addressToRemove: string,
): ThunkAction<void, MetaMaskReduxState, unknown, AnyAction> {
  log.debug(`background.removeFromAddressBook`);

  return async (dispatch) => {
    await submitRequestToBackground('removeFromAddressBook', [
      chainId,
      toChecksumHexAddress(addressToRemove),
    ]);
    await forceUpdateMetamaskState(dispatch);
  };
}

export function showNetworkDropdown(): Action {
  return {
    type: actionConstants.NETWORK_DROPDOWN_OPEN,
  };
}

export function hideNetworkDropdown() {
  return {
    type: actionConstants.NETWORK_DROPDOWN_CLOSE,
  };
}

export function showImportTokensModal(): Action {
  return {
    type: actionConstants.IMPORT_TOKENS_POPOVER_OPEN,
  };
}

export function hideImportTokensModal(): Action {
  return {
    type: actionConstants.IMPORT_TOKENS_POPOVER_CLOSE,
  };
}

// TODO: Replace `any` with type
// eslint-disable-next-line @typescript-eslint/no-explicit-any
type ModalPayload = { name: string } & Record<string, any>;

export function showModal(payload: ModalPayload): PayloadAction<ModalPayload> {
  return {
    type: actionConstants.MODAL_OPEN,
    payload,
  };
}

export function hideModal(): Action {
  return {
    type: actionConstants.MODAL_CLOSE,
  };
}

export function showImportNftsModal(payload: {
  tokenAddress?: string;
  tokenId?: string;
  ignoreErc20Token?: boolean;
}) {
  return {
    type: actionConstants.IMPORT_NFTS_MODAL_OPEN,
    payload,
  };
}

export function hideImportNftsModal(): Action {
  return {
    type: actionConstants.IMPORT_NFTS_MODAL_CLOSE,
  };
}

// TODO: Replace `any` with type
// eslint-disable-next-line @typescript-eslint/no-explicit-any
export function setConfirmationExchangeRates(value: Record<string, any>) {
  return {
    type: actionConstants.SET_CONFIRMATION_EXCHANGE_RATES,
    value,
  };
}

export function showIpfsModal(): Action {
  return {
    type: actionConstants.SHOW_IPFS_MODAL_OPEN,
  };
}

export function hideIpfsModal(): Action {
  return {
    type: actionConstants.SHOW_IPFS_MODAL_CLOSE,
  };
}

export function closeCurrentNotificationWindow(): ThunkAction<
  void,
  MetaMaskReduxState,
  unknown,
  AnyAction
> {
  return (_, getState) => {
    const state = getState();
    const approvalFlows = getApprovalFlows(state);
    if (
      getEnvironmentType() === ENVIRONMENT_TYPE_NOTIFICATION &&
      !hasTransactionPendingApprovals(state) &&
      !getIsSigningQRHardwareTransaction(state) &&
      approvalFlows.length === 0
    ) {
      closeNotificationPopup();
    }
  };
}

export function showAlert(msg: string): PayloadAction<string> {
  return {
    type: actionConstants.ALERT_OPEN,
    payload: msg,
  };
}

export function hideAlert(): Action {
  return {
    type: actionConstants.ALERT_CLOSE,
  };
}

export function showDeprecatedNetworkModal(): Action {
  return {
    type: actionConstants.DEPRECATED_NETWORK_POPOVER_OPEN,
  };
}

export function hideDeprecatedNetworkModal(): Action {
  return {
    type: actionConstants.DEPRECATED_NETWORK_POPOVER_CLOSE,
  };
}

/**
 * TODO: this should be moved somewhere else when it makese sense to do so
 */
type NftDropDownState = {
  [address: string]: {
    [chainId: string]: {
      [nftAddress: string]: boolean;
    };
  };
};

export function updateNftDropDownState(
  value: NftDropDownState,
): ThunkAction<void, MetaMaskReduxState, unknown, AnyAction> {
  return async (dispatch: MetaMaskReduxDispatch) => {
    await submitRequestToBackground('updateNftDropDownState', [value]);
    await forceUpdateMetamaskState(dispatch);
  };
}

type QrCodeData = {
  // Address when a Ethereum Address has been detected
  type?: 'address' | string;
  // contains an address key when Ethereum Address detected
  values?: { address?: string } & Json;
};

/**
 * This action will receive two types of values via qrCodeData
 * an object with the following structure {type, values}
 * or null (used to clear the previous value)
 *
 * @param qrCodeData
 */
export function qrCodeDetected(
  qrCodeData: QrCodeData,
): ThunkAction<void, MetaMaskReduxState, unknown, AnyAction> {
  return async (dispatch: MetaMaskReduxDispatch) => {
    await dispatch({
      type: actionConstants.QR_CODE_DETECTED,
      value: qrCodeData,
    });

    // If on the send page, the send slice will listen for the QR_CODE_DETECTED
    // action and update its state. Address changes need to recompute gasLimit
    // so we fire this method so that the send page gasLimit can be recomputed
    dispatch(computeEstimatedGasLimit());
  };
}

export function showLoadingIndication(
  message?: string | ReactFragment,
): PayloadAction<string | ReactFragment | undefined> {
  return {
    type: actionConstants.SHOW_LOADING,
    payload: message,
  };
}

export function showNftStillFetchingIndication(): Action {
  return {
    type: actionConstants.SHOW_NFT_STILL_FETCHING_INDICATION,
  };
}

export function setShowNftDetectionEnablementToast(
  value: boolean,
): PayloadAction<string | ReactFragment | undefined> {
  return {
    type: actionConstants.SHOW_NFT_DETECTION_ENABLEMENT_TOAST,
    payload: value,
  };
}

export function setHardwareWalletDefaultHdPath({
  device,
  path,
}: {
  device: HardwareDeviceNames;
  path: string;
}): PayloadAction<{ device: HardwareDeviceNames; path: string }> {
  return {
    type: actionConstants.SET_HARDWARE_WALLET_DEFAULT_HD_PATH,
    payload: { device, path },
  };
}

export function hideLoadingIndication(): Action {
  return {
    type: actionConstants.HIDE_LOADING,
  };
}

export function hideNftStillFetchingIndication(): Action {
  return {
    type: actionConstants.HIDE_NFT_STILL_FETCHING_INDICATION,
  };
}

/**
 * An action creator for display a warning to the user in various places in the
 * UI. It will not be cleared until a new warning replaces it or `hideWarning`
 * is called.
 *
 * @deprecated This way of displaying a warning is confusing for users and
 * should no longer be used.
 * @param payload - The warning to show.
 * @returns The action to display the warning.
 */
export function displayWarning(payload: unknown): PayloadAction<string> {
  if (isErrorWithMessage(payload)) {
    return {
      type: actionConstants.DISPLAY_WARNING,
      payload: payload.message,
    };
  } else if (typeof payload === 'string') {
    return {
      type: actionConstants.DISPLAY_WARNING,
      payload,
    };
  }
  return {
    type: actionConstants.DISPLAY_WARNING,
    payload: `${payload}`,
  };
}

export function hideWarning() {
  return {
    type: actionConstants.HIDE_WARNING,
  };
}

export function exportAccount(
  password: string,
  address: string,
  setPrivateKey: (key: string) => void,
  setShowHoldToReveal: (show: boolean) => void,
): ThunkAction<void, MetaMaskReduxState, unknown, AnyAction> {
  return function (dispatch) {
    dispatch(showLoadingIndication());

    log.debug(`background.verifyPassword`);
    return new Promise<string>((resolve, reject) => {
      callBackgroundMethod('verifyPassword', [password], function (err) {
        if (err) {
          log.error('Error in verifying password.');
          dispatch(hideLoadingIndication());
          dispatch(displayWarning('Incorrect Password.'));
          reject(err);
          return;
        }
        log.debug(`background.exportAccount`);
        callBackgroundMethod<string>(
          'exportAccount',
          [address, password],
          function (err2, result) {
            dispatch(hideLoadingIndication());

            if (err2) {
              logErrorWithMessage(err2);
              dispatch(displayWarning('Had a problem exporting the account.'));
              reject(err2);
              return;
            }

            setPrivateKey(result as string);
            setShowHoldToReveal(true);
            resolve(result as string);
          },
        );
      });
    });
  };
}

export function exportAccounts(
  password: string,
  addresses: string[],
): ThunkAction<Promise<string[]>, MetaMaskReduxState, unknown, AnyAction> {
  return function (dispatch) {
    log.debug(`background.verifyPassword`);
    return new Promise<string[]>((resolve, reject) => {
      callBackgroundMethod('verifyPassword', [password], function (err) {
        if (err) {
          log.error('Error in submitting password.');
          reject(err);
          return;
        }
        log.debug(`background.exportAccounts`);
        const accountPromises = addresses.map(
          (address) =>
            new Promise<string>((resolve2, reject2) =>
              callBackgroundMethod<string>(
                'exportAccount',
                [address, password],
                function (err2, result) {
                  if (err2) {
                    logErrorWithMessage(err2);
                    dispatch(
                      displayWarning('Had a problem exporting the account.'),
                    );
                    reject2(err2);
                    return;
                  }
                  resolve2(result as string);
                },
              ),
            ),
        );
        resolve(Promise.all(accountPromises));
      });
    });
  };
}

export function showPrivateKey(key: string): PayloadAction<string> {
  return {
    type: actionConstants.SHOW_PRIVATE_KEY,
    payload: key,
  };
}

export function setAccountLabel(
  account: string,
  label: string,
): ThunkAction<Promise<string>, MetaMaskReduxState, unknown, AnyAction> {
  return (dispatch: MetaMaskReduxDispatch) => {
    dispatch(showLoadingIndication());
    log.debug(`background.setAccountLabel`);

    return new Promise((resolve, reject) => {
      callBackgroundMethod('setAccountLabel', [account, label], (err) => {
        dispatch(hideLoadingIndication());

        if (err) {
          dispatch(displayWarning(err));
          reject(err);
          return;
        }

        dispatch({
          type: actionConstants.SET_ACCOUNT_LABEL,
          value: { account, label },
        });
        resolve(account);
      });
    });
  };
}

export function clearAccountDetails(): Action {
  return {
    type: actionConstants.CLEAR_ACCOUNT_DETAILS,
  };
}

export function showSendTokenPage(): Action {
  return {
    type: actionConstants.SHOW_SEND_TOKEN_PAGE,
  };
}

// TODO: Lift to shared folder when it makes sense
type TemporaryFeatureFlagDef = {
  [feature: string]: boolean;
};
type TemporaryPreferenceFlagDef = {
  [preference: string]: boolean | object;
};

export function setFeatureFlag(
  feature: string,
  activated: boolean,
  notificationType: string,
): ThunkAction<
  Promise<TemporaryFeatureFlagDef>,
  MetaMaskReduxState,
  unknown,
  AnyAction
> {
  return (dispatch: MetaMaskReduxDispatch) => {
    dispatch(showLoadingIndication());
    return new Promise((resolve, reject) => {
      callBackgroundMethod<TemporaryFeatureFlagDef>(
        'setFeatureFlag',
        [feature, activated],
        (err, updatedFeatureFlags) => {
          dispatch(hideLoadingIndication());
          if (err) {
            dispatch(displayWarning(err));
            reject(err);
            return;
          }
          notificationType && dispatch(showModal({ name: notificationType }));
          resolve(updatedFeatureFlags as TemporaryFeatureFlagDef);
        },
      );
    });
  };
}

export function setPreference(
  preference: string,
  value: boolean | string | object,
): ThunkAction<
  Promise<TemporaryPreferenceFlagDef>,
  MetaMaskReduxState,
  unknown,
  AnyAction
> {
  return (dispatch: MetaMaskReduxDispatch) => {
    dispatch(showLoadingIndication());
    return new Promise<TemporaryPreferenceFlagDef>((resolve, reject) => {
      callBackgroundMethod<TemporaryPreferenceFlagDef>(
        'setPreference',
        [preference, value],
        (err, updatedPreferences) => {
          dispatch(hideLoadingIndication());
          if (err) {
            dispatch(displayWarning(err));
            reject(err);
            return;
          }
          resolve(updatedPreferences as TemporaryPreferenceFlagDef);
        },
      );
    });
  };
}

export function setDefaultHomeActiveTabName(
  value: string,
): ThunkAction<void, MetaMaskReduxState, unknown, AnyAction> {
  return async (dispatch: MetaMaskReduxDispatch) => {
    await submitRequestToBackground('setDefaultHomeActiveTabName', [value]);
    await forceUpdateMetamaskState(dispatch);
  };
}

export function setUseNativeCurrencyAsPrimaryCurrencyPreference(
  value: boolean,
) {
  return setPreference('useNativeCurrencyAsPrimaryCurrency', value);
}

export function setHideZeroBalanceTokens(value: boolean) {
  return setPreference('hideZeroBalanceTokens', value);
}

export function setShowFiatConversionOnTestnetsPreference(value: boolean) {
  return setPreference('showFiatInTestnets', value);
}

export function setShowTestNetworks(value: boolean) {
  return setPreference('showTestNetworks', value);
}

export function setPetnamesEnabled(value: boolean) {
  return setPreference('petnamesEnabled', value);
}

export function setRedesignedConfirmationsEnabled(value: boolean) {
  return setPreference('redesignedConfirmationsEnabled', value);
}

export function setFeatureNotificationsEnabled(value: boolean) {
  return setPreference('featureNotificationsEnabled', value);
}

export function setShowExtensionInFullSizeView(value: boolean) {
  return setPreference('showExtensionInFullSizeView', value);
}

export function setSmartTransactionsOptInStatus(
  value: boolean,
): ThunkAction<void, MetaMaskReduxState, unknown, AnyAction> {
  return async (dispatch, getState) => {
    const smartTransactionsOptInStatus = getSmartTransactionsOptInStatus(
      getState(),
    );
    trackMetaMetricsEvent({
      category: MetaMetricsEventCategory.Settings,
      event: MetaMetricsEventName.SettingsUpdated,
      properties: {
        stx_opt_in: value,
        prev_stx_opt_in: smartTransactionsOptInStatus,
      },
    });
    await dispatch(setPreference('smartTransactionsOptInStatus', value));
    await forceUpdateMetamaskState(dispatch);
  };
}

export function setShowTokenAutodetectModal(value: boolean) {
  return setPreference('showTokenAutodetectModal', value);
}

export function setAutoLockTimeLimit(value: number | null) {
  return setPreference('autoLockTimeLimit', value);
}

export function setIncomingTransactionsPreferences(
  chainId: string,
  value: boolean,
): ThunkAction<void, MetaMaskReduxState, unknown, AnyAction> {
  return async (dispatch: MetaMaskReduxDispatch) => {
    dispatch(showLoadingIndication());
    log.debug(`background.setIncomingTransactionsPreferences`);
    await submitRequestToBackground('setIncomingTransactionsPreferences', [
      chainId,
      value,
    ]);
    dispatch(hideLoadingIndication());
  };
}

export function setCompletedOnboarding(): ThunkAction<
  void,
  MetaMaskReduxState,
  unknown,
  AnyAction
> {
  return async (dispatch: MetaMaskReduxDispatch) => {
    dispatch(showLoadingIndication());

    try {
      await submitRequestToBackground('completeOnboarding');
      dispatch(completeOnboarding());
    } catch (err) {
      dispatch(displayWarning(err));
      throw err;
    } finally {
      dispatch(hideLoadingIndication());
    }
  };
}

export function completeOnboarding() {
  return {
    type: actionConstants.COMPLETE_ONBOARDING,
  };
}

export function resetOnboarding(): ThunkAction<
  void,
  MetaMaskReduxState,
  unknown,
  AnyAction
> {
  return async (dispatch) => {
    try {
      await dispatch(setSeedPhraseBackedUp(false));
      dispatch(resetOnboardingAction());
    } catch (err) {
      console.error(err);
    }
  };
}

export function resetOnboardingAction() {
  return {
    type: actionConstants.RESET_ONBOARDING,
  };
}

export function setServiceWorkerKeepAlivePreference(
  value: boolean,
): ThunkAction<void, MetaMaskReduxState, unknown, AnyAction> {
  return async (dispatch: MetaMaskReduxDispatch) => {
    dispatch(showLoadingIndication());
    log.debug(`background.setServiceWorkerKeepAlivePreference`);
    try {
      await submitRequestToBackground('setServiceWorkerKeepAlivePreference', [
        value,
      ]);
    } catch (error) {
      dispatch(displayWarning(error));
    } finally {
      dispatch(hideLoadingIndication());
    }
  };
}

export async function forceUpdateMetamaskState(
  dispatch: MetaMaskReduxDispatch,
) {
  log.debug(`background.getState`);

  let newState;
  try {
    newState = await submitRequestToBackground<MetaMaskReduxState['metamask']>(
      'getState',
    );
  } catch (error) {
    dispatch(displayWarning(error));
    throw error;
  }

  dispatch(updateMetamaskState(newState));
  return newState;
}

export function toggleAccountMenu() {
  return {
    type: actionConstants.TOGGLE_ACCOUNT_MENU,
  };
}

export function toggleNetworkMenu() {
  return {
    type: actionConstants.TOGGLE_NETWORK_MENU,
  };
}

export function setAccountDetailsAddress(address: string) {
  return {
    type: actionConstants.SET_ACCOUNT_DETAILS_ADDRESS,
    payload: address,
  };
}

export function setParticipateInMetaMetrics(
  participationPreference: boolean,
): ThunkAction<
  Promise<[boolean, string]>,
  MetaMaskReduxState,
  unknown,
  AnyAction
> {
  return (dispatch: MetaMaskReduxDispatch) => {
    log.debug(`background.setParticipateInMetaMetrics`);
    return new Promise((resolve, reject) => {
      callBackgroundMethod<string>(
        'setParticipateInMetaMetrics',
        [participationPreference],
        (err, metaMetricsId) => {
          log.debug(err);
          if (err) {
            dispatch(displayWarning(err));
            reject(err);
            return;
          }
          /**
           * We need to inform sentry that the user's optin preference may have
           * changed. The logic to determine which way to toggle is in the
           * toggleSession handler in setupSentry.js.
           */
          window.sentry?.toggleSession();

          dispatch({
            type: actionConstants.SET_PARTICIPATE_IN_METAMETRICS,
            value: participationPreference,
          });
          resolve([participationPreference, metaMetricsId as string]);
        },
      );
    });
  };
}

export function setDataCollectionForMarketing(
  dataCollectionPreference: boolean,
): ThunkAction<
  Promise<[boolean, string]>,
  MetaMaskReduxState,
  unknown,
  AnyAction
> {
  return async (dispatch: MetaMaskReduxDispatch) => {
    log.debug(`background.setDataCollectionForMarketing`);
    await submitRequestToBackground('setDataCollectionForMarketing', [
      dataCollectionPreference,
    ]);
    dispatch({
      type: actionConstants.SET_DATA_COLLECTION_FOR_MARKETING,
      value: dataCollectionPreference,
    });
  };
}

export function setUseBlockie(
  val: boolean,
): ThunkAction<void, MetaMaskReduxState, unknown, AnyAction> {
  return (dispatch: MetaMaskReduxDispatch) => {
    dispatch(showLoadingIndication());
    log.debug(`background.setUseBlockie`);
    callBackgroundMethod('setUseBlockie', [val], (err) => {
      dispatch(hideLoadingIndication());
      if (err) {
        dispatch(displayWarning(err));
      }
    });
  };
}

export function setUseNonceField(
  val: boolean,
): ThunkAction<void, MetaMaskReduxState, unknown, AnyAction> {
  return async (dispatch: MetaMaskReduxDispatch) => {
    dispatch(showLoadingIndication());
    log.debug(`background.setUseNonceField`);
    try {
      await submitRequestToBackground('setUseNonceField', [val]);
    } catch (error) {
      dispatch(displayWarning(error));
    }
    dispatch(hideLoadingIndication());
  };
}

export function setUsePhishDetect(
  val: boolean,
): ThunkAction<void, MetaMaskReduxState, unknown, AnyAction> {
  return (dispatch: MetaMaskReduxDispatch) => {
    dispatch(showLoadingIndication());
    log.debug(`background.setUsePhishDetect`);
    callBackgroundMethod('setUsePhishDetect', [val], (err) => {
      dispatch(hideLoadingIndication());
      if (err) {
        dispatch(displayWarning(err));
      }
    });
  };
}

export function setUseMultiAccountBalanceChecker(
  val: boolean,
): ThunkAction<void, MetaMaskReduxState, unknown, AnyAction> {
  return (dispatch: MetaMaskReduxDispatch) => {
    dispatch(showLoadingIndication());
    log.debug(`background.setUseMultiAccountBalanceChecker`);
    callBackgroundMethod('setUseMultiAccountBalanceChecker', [val], (err) => {
      dispatch(hideLoadingIndication());
      if (err) {
        dispatch(displayWarning(err));
      }
    });
  };
}

export function dismissOpenSeaToBlockaidBanner(): ThunkAction<
  void,
  MetaMaskReduxState,
  unknown,
  AnyAction
> {
  return (dispatch: MetaMaskReduxDispatch) => {
    // skipping loading indication as it blips in the UI and looks weird
    log.debug(`background.dismissOpenSeaToBlockaidBanner`);
    callBackgroundMethod('dismissOpenSeaToBlockaidBanner', [], (err) => {
      if (err) {
        dispatch(displayWarning(err));
      }
    });
  };
}

export function setUseSafeChainsListValidation(
  val: boolean,
): ThunkAction<void, MetaMaskReduxState, unknown, AnyAction> {
  return (dispatch: MetaMaskReduxDispatch) => {
    dispatch(showLoadingIndication());
    log.debug(`background.setUseSafeChainsListValidation`);
    callBackgroundMethod('setUseSafeChainsListValidation', [val], (err) => {
      dispatch(hideLoadingIndication());
      if (err) {
        dispatch(displayWarning(err));
      }
    });
  };
}

export function setUseTokenDetection(
  val: boolean,
): ThunkAction<void, MetaMaskReduxState, unknown, AnyAction> {
  return (dispatch: MetaMaskReduxDispatch) => {
    dispatch(showLoadingIndication());
    log.debug(`background.setUseTokenDetection`);
    callBackgroundMethod('setUseTokenDetection', [val], (err) => {
      dispatch(hideLoadingIndication());
      if (err) {
        dispatch(displayWarning(err));
      }
    });
  };
}

export function setOpenSeaEnabled(
  val: boolean,
): ThunkAction<void, MetaMaskReduxState, unknown, AnyAction> {
  return async (dispatch: MetaMaskReduxDispatch) => {
    dispatch(showLoadingIndication());
    log.debug(`background.setOpenSeaEnabled`);
    try {
      await submitRequestToBackground('setOpenSeaEnabled', [val]);
    } finally {
      dispatch(hideLoadingIndication());
    }
  };
}

export function setUseNftDetection(
  val: boolean,
): ThunkAction<void, MetaMaskReduxState, unknown, AnyAction> {
  return async (dispatch: MetaMaskReduxDispatch) => {
    dispatch(showLoadingIndication());
    log.debug(`background.setUseNftDetection`);
    try {
      await submitRequestToBackground('setUseNftDetection', [val]);
    } finally {
      dispatch(hideLoadingIndication());
    }
  };
}

export function setUse4ByteResolution(
  val: boolean,
): ThunkAction<void, MetaMaskReduxState, unknown, AnyAction> {
  return async (dispatch: MetaMaskReduxDispatch) => {
    dispatch(showLoadingIndication());
    log.debug(`background.setUse4ByteResolution`);
    try {
      await submitRequestToBackground('setUse4ByteResolution', [val]);
    } catch (error) {
      dispatch(displayWarning(error));
    } finally {
      dispatch(hideLoadingIndication());
    }
  };
}

export function setUseCurrencyRateCheck(
  val: boolean,
): ThunkAction<void, MetaMaskReduxState, unknown, AnyAction> {
  return (dispatch: MetaMaskReduxDispatch) => {
    dispatch(showLoadingIndication());
    log.debug(`background.setUseCurrencyRateCheck`);
    callBackgroundMethod('setUseCurrencyRateCheck', [val], (err) => {
      dispatch(hideLoadingIndication());
      if (err) {
        dispatch(displayWarning(err));
      }
    });
  };
}

// TokenDetectionController
export function detectTokens(): ThunkAction<
  void,
  MetaMaskReduxState,
  unknown,
  AnyAction
> {
  return async (dispatch: MetaMaskReduxDispatch) => {
    dispatch(showLoadingIndication());
    log.debug(`background.detectTokens`);
    await submitRequestToBackground('detectTokens');
    dispatch(hideLoadingIndication());
    await forceUpdateMetamaskState(dispatch);
  };
}

export function detectNfts(): ThunkAction<
  void,
  MetaMaskReduxState,
  unknown,
  AnyAction
> {
  return async (dispatch: MetaMaskReduxDispatch) => {
    dispatch(showNftStillFetchingIndication());
    log.debug(`background.detectNfts`);
    try {
      await submitRequestToBackground('detectNfts');
    } finally {
      dispatch(hideNftStillFetchingIndication());
    }
    await forceUpdateMetamaskState(dispatch);
  };
}

export function setAdvancedGasFee(
  val: { chainId: Hex; maxBaseFee?: string; priorityFee?: string } | null,
): ThunkAction<void, MetaMaskReduxState, unknown, AnyAction> {
  return (dispatch: MetaMaskReduxDispatch) => {
    dispatch(showLoadingIndication());
    log.debug(`background.setAdvancedGasFee`);
    callBackgroundMethod('setAdvancedGasFee', [val], (err) => {
      dispatch(hideLoadingIndication());
      if (err) {
        dispatch(displayWarning(err));
      }
    });
  };
}

export function setTheme(
  val: ThemeType,
): ThunkAction<void, MetaMaskReduxState, unknown, AnyAction> {
  return async (dispatch: MetaMaskReduxDispatch) => {
    dispatch(showLoadingIndication());
    log.debug(`background.setTheme`);
    try {
      await submitRequestToBackground('setTheme', [val]);
    } finally {
      dispatch(hideLoadingIndication());
    }
  };
}

export function setIpfsGateway(
  val: string,
): ThunkAction<void, MetaMaskReduxState, unknown, AnyAction> {
  return (dispatch: MetaMaskReduxDispatch) => {
    log.debug(`background.setIpfsGateway`);
    callBackgroundMethod('setIpfsGateway', [val], (err) => {
      if (err) {
        dispatch(displayWarning(err));
      }
    });
  };
}

export function toggleExternalServices(
  val: boolean,
): ThunkAction<void, MetaMaskReduxState, unknown, AnyAction> {
  return (dispatch: MetaMaskReduxDispatch) => {
    log.debug(`background.toggleExternalServices`);
    callBackgroundMethod('toggleExternalServices', [val], (err) => {
      if (err) {
        dispatch(displayWarning(err));
      }
    });
  };
}

export function setIsIpfsGatewayEnabled(
  val: string,
): ThunkAction<void, MetaMaskReduxState, unknown, AnyAction> {
  return (dispatch: MetaMaskReduxDispatch) => {
    log.debug(`background.setIsIpfsGatewayEnabled`);
    callBackgroundMethod('setIsIpfsGatewayEnabled', [val], (err) => {
      if (err) {
        dispatch(displayWarning(err));
      }
    });
  };
}

export function setUseAddressBarEnsResolution(
  val: string,
): ThunkAction<void, MetaMaskReduxState, unknown, AnyAction> {
  return (dispatch: MetaMaskReduxDispatch) => {
    log.debug(`background.setUseAddressBarEnsResolution`);
    callBackgroundMethod('setUseAddressBarEnsResolution', [val], (err) => {
      if (err) {
        dispatch(displayWarning(err));
      }
    });
  };
}

export function updateCurrentLocale(
  key: string,
): ThunkAction<void, MetaMaskReduxState, unknown, AnyAction> {
  return async (dispatch: MetaMaskReduxDispatch) => {
    dispatch(showLoadingIndication());

    try {
      await loadRelativeTimeFormatLocaleData(key);
      const localeMessages = await fetchLocale(key);
      const textDirection = await submitRequestToBackground<
        'rtl' | 'ltr' | 'auto'
      >('setCurrentLocale', [key]);
      switchDirection(textDirection);
      dispatch(setCurrentLocale(key, localeMessages));
    } catch (error) {
      dispatch(displayWarning(error));
      return;
    } finally {
      dispatch(hideLoadingIndication());
    }
  };
}

export function setCurrentLocale(
  locale: string,
  messages: {
    [translationKey: string]: { message: string; description?: string };
  },
): PayloadAction<{
  locale: string;
  messages: {
    [translationKey: string]: { message: string; description?: string };
  };
}> {
  return {
    type: actionConstants.SET_CURRENT_LOCALE,
    payload: {
      locale,
      messages,
    },
  };
}

export function setPendingTokens(pendingTokens: {
  customToken?: Token;
  selectedTokens?: {
    [address: string]: Token & { isCustom?: boolean; unlisted?: boolean };
  };
  tokenAddressList: string[];
}) {
  const {
    customToken,
    selectedTokens = {},
    tokenAddressList = [],
  } = pendingTokens;
  const tokens =
    customToken?.address &&
    customToken?.symbol &&
    Boolean(customToken?.decimals >= 0 && customToken?.decimals <= 36)
      ? {
          ...selectedTokens,
          [customToken.address]: {
            ...customToken,
            isCustom: true,
          },
        }
      : selectedTokens;

  Object.keys(tokens).forEach((tokenAddress) => {
    const found = tokenAddressList.find((addr) =>
      isEqualCaseInsensitive(addr, tokenAddress),
    );

    tokens[tokenAddress] = {
      ...tokens[tokenAddress],
      unlisted: !found,
    };
  });

  return {
    type: actionConstants.SET_PENDING_TOKENS,
    payload: tokens,
  };
}

// Swaps

export function setSwapsLiveness(
  swapsLiveness: boolean,
): ThunkAction<void, MetaMaskReduxState, unknown, AnyAction> {
  return async (dispatch: MetaMaskReduxDispatch) => {
    await submitRequestToBackground('setSwapsLiveness', [swapsLiveness]);
    await forceUpdateMetamaskState(dispatch);
  };
}

export function setSwapsFeatureFlags(
  featureFlags: TemporaryFeatureFlagDef,
): ThunkAction<void, MetaMaskReduxState, unknown, AnyAction> {
  return async (dispatch: MetaMaskReduxDispatch) => {
    await submitRequestToBackground('setSwapsFeatureFlags', [featureFlags]);
    await forceUpdateMetamaskState(dispatch);
  };
}

type Quotes = [
  { destinationAmount: string; decimals: number; aggregator: string },
  string,
];

export function fetchAndSetQuotes(
  fetchParams: {
    slippage: string;
    sourceToken: string;
    destinationToken: string;
    value: string;
    fromAddress: string;
    balanceError: string;
    sourceDecimals: number;
  },
  fetchParamsMetaData: {
    sourceTokenInfo: Token;
    destinationTokenInfo: Token;
    accountBalance: string;
    chainId: string;
  },
): ThunkAction<Promise<Quotes>, MetaMaskReduxState, unknown, AnyAction> {
  return async (dispatch: MetaMaskReduxDispatch) => {
    const [quotes, selectedAggId] = await submitRequestToBackground<Quotes>(
      'fetchAndSetQuotes',
      [fetchParams, fetchParamsMetaData],
    );
    await forceUpdateMetamaskState(dispatch);
    return [quotes, selectedAggId];
  };
}

export function setSelectedQuoteAggId(
  aggId: string,
): ThunkAction<void, MetaMaskReduxState, unknown, AnyAction> {
  return async (dispatch: MetaMaskReduxDispatch) => {
    await submitRequestToBackground('setSelectedQuoteAggId', [aggId]);
    await forceUpdateMetamaskState(dispatch);
  };
}

export function setSwapsTokens(
  tokens: Token[],
): ThunkAction<void, MetaMaskReduxState, unknown, AnyAction> {
  return async (dispatch: MetaMaskReduxDispatch) => {
    await submitRequestToBackground('setSwapsTokens', [tokens]);
    await forceUpdateMetamaskState(dispatch);
  };
}

export function clearSwapsQuotes(): ThunkAction<
  void,
  MetaMaskReduxState,
  unknown,
  AnyAction
> {
  return async (dispatch: MetaMaskReduxDispatch) => {
    await submitRequestToBackground('clearSwapsQuotes');
    await forceUpdateMetamaskState(dispatch);
  };
}

export function resetBackgroundSwapsState(): ThunkAction<
  void,
  MetaMaskReduxState,
  unknown,
  AnyAction
> {
  return async (dispatch: MetaMaskReduxDispatch) => {
    await submitRequestToBackground('resetSwapsState');
    await forceUpdateMetamaskState(dispatch);
  };
}

export function setCustomApproveTxData(
  data: string,
): ThunkAction<void, MetaMaskReduxState, unknown, AnyAction> {
  return async (dispatch: MetaMaskReduxDispatch) => {
    await submitRequestToBackground('setCustomApproveTxData', [data]);
    await forceUpdateMetamaskState(dispatch);
  };
}

export function setSwapsTxGasPrice(
  gasPrice: string,
): ThunkAction<void, MetaMaskReduxState, unknown, AnyAction> {
  return async (dispatch: MetaMaskReduxDispatch) => {
    await submitRequestToBackground('setSwapsTxGasPrice', [gasPrice]);
    await forceUpdateMetamaskState(dispatch);
  };
}

export function setSwapsTxGasLimit(
  gasLimit: string,
): ThunkAction<void, MetaMaskReduxState, unknown, AnyAction> {
  return async (dispatch: MetaMaskReduxDispatch) => {
    await submitRequestToBackground('setSwapsTxGasLimit', [gasLimit, true]);
    await forceUpdateMetamaskState(dispatch);
  };
}

export function updateCustomSwapsEIP1559GasParams({
  gasLimit,
  maxFeePerGas,
  maxPriorityFeePerGas,
}: {
  gasLimit: string;
  maxFeePerGas: string;
  maxPriorityFeePerGas: string;
}): ThunkAction<void, MetaMaskReduxState, unknown, AnyAction> {
  return async (dispatch: MetaMaskReduxDispatch) => {
    await Promise.all([
      submitRequestToBackground('setSwapsTxGasLimit', [gasLimit]),
      submitRequestToBackground('setSwapsTxMaxFeePerGas', [maxFeePerGas]),
      submitRequestToBackground('setSwapsTxMaxFeePriorityPerGas', [
        maxPriorityFeePerGas,
      ]),
    ]);
    await forceUpdateMetamaskState(dispatch);
  };
}

// Note that the type widening happening below will resolve when we switch gas
// constants to TypeScript, at which point we'll get better type safety.
// TODO: Remove this comment when gas constants is typescript
export function updateSwapsUserFeeLevel(
  swapsCustomUserFeeLevel: PriorityLevels,
): ThunkAction<void, MetaMaskReduxState, unknown, AnyAction> {
  return async (dispatch: MetaMaskReduxDispatch) => {
    await submitRequestToBackground('setSwapsUserFeeLevel', [
      swapsCustomUserFeeLevel,
    ]);
    await forceUpdateMetamaskState(dispatch);
  };
}

export function setSwapsQuotesPollingLimitEnabled(
  quotesPollingLimitEnabled: boolean,
): ThunkAction<void, MetaMaskReduxState, unknown, AnyAction> {
  return async (dispatch: MetaMaskReduxDispatch) => {
    await submitRequestToBackground('setSwapsQuotesPollingLimitEnabled', [
      quotesPollingLimitEnabled,
    ]);
    await forceUpdateMetamaskState(dispatch);
  };
}

export function safeRefetchQuotes(): ThunkAction<
  void,
  MetaMaskReduxState,
  unknown,
  AnyAction
> {
  return async (dispatch: MetaMaskReduxDispatch) => {
    await submitRequestToBackground('safeRefetchQuotes');
    await forceUpdateMetamaskState(dispatch);
  };
}

export function stopPollingForQuotes(): ThunkAction<
  void,
  MetaMaskReduxState,
  unknown,
  AnyAction
> {
  return async (dispatch: MetaMaskReduxDispatch) => {
    await submitRequestToBackground('stopPollingForQuotes');
    await forceUpdateMetamaskState(dispatch);
  };
}

export function setBackgroundSwapRouteState(
  routeState: '' | 'loading' | 'awaiting' | 'smartTransactionStatus',
): ThunkAction<void, MetaMaskReduxState, unknown, AnyAction> {
  return async (dispatch: MetaMaskReduxDispatch) => {
    await submitRequestToBackground('setBackgroundSwapRouteState', [
      routeState,
    ]);
    await forceUpdateMetamaskState(dispatch);
  };
}

export function resetSwapsPostFetchState(): ThunkAction<
  void,
  MetaMaskReduxState,
  unknown,
  AnyAction
> {
  return async (dispatch: MetaMaskReduxDispatch) => {
    await submitRequestToBackground('resetPostFetchState');
    await forceUpdateMetamaskState(dispatch);
  };
}

export function setSwapsErrorKey(
  errorKey: string,
): ThunkAction<void, MetaMaskReduxState, unknown, AnyAction> {
  return async (dispatch: MetaMaskReduxDispatch) => {
    await submitRequestToBackground('setSwapsErrorKey', [errorKey]);
    await forceUpdateMetamaskState(dispatch);
  };
}

export function setInitialGasEstimate(
  initialAggId: string,
): ThunkAction<void, MetaMaskReduxState, unknown, AnyAction> {
  return async (dispatch: MetaMaskReduxDispatch) => {
    await submitRequestToBackground('setInitialGasEstimate', [initialAggId]);
    await forceUpdateMetamaskState(dispatch);
  };
}

// Permissions

export function requestAccountsPermissionWithId(
  origin: string,
): ThunkAction<void, MetaMaskReduxState, unknown, AnyAction> {
  return async (dispatch: MetaMaskReduxDispatch) => {
    const id = await submitRequestToBackground(
      'requestAccountsPermissionWithId',
      [origin],
    );
    await forceUpdateMetamaskState(dispatch);
    return id;
  };
}

/**
 * Approves the permissions request.
 *
 * @param request - The permissions request to approve.
 */
export function approvePermissionsRequest(
  request: PermissionsRequest,
): ThunkAction<void, MetaMaskReduxState, unknown, AnyAction> {
  return (dispatch: MetaMaskReduxDispatch) => {
    callBackgroundMethod('approvePermissionsRequest', [request], (err) => {
      if (err) {
        dispatch(displayWarning(err));
      }
      forceUpdateMetamaskState(dispatch);
    });
  };
}

/**
 * Rejects the permissions request with the given ID.
 *
 * @param requestId - The id of the request to be rejected
 */
export function rejectPermissionsRequest(
  requestId: string,
): ThunkAction<void, MetaMaskReduxState, unknown, AnyAction> {
  return (dispatch: MetaMaskReduxDispatch) => {
    return new Promise((resolve, reject) => {
      callBackgroundMethod('rejectPermissionsRequest', [requestId], (err) => {
        if (err) {
          dispatch(displayWarning(err));
          reject(err);
          return;
        }
        forceUpdateMetamaskState(dispatch).then(resolve).catch(reject);
      });
    });
  };
}

/**
 * Clears the given permissions for the given origin.
 *
 * @param subjects
 */
export function removePermissionsFor(
  subjects: Record<string, NonEmptyArray<string>>,
): ThunkAction<void, MetaMaskReduxState, unknown, AnyAction> {
  return (dispatch: MetaMaskReduxDispatch) => {
    callBackgroundMethod('removePermissionsFor', [subjects], (err) => {
      if (err) {
        dispatch(displayWarning(err));
      }
    });
  };
}

/**
 * Updates the order of networks after drag and drop
 *
 * @param orderedNetworkList
 */
export function updateNetworksList(
  orderedNetworkList: [],
): ThunkAction<void, MetaMaskReduxState, unknown, AnyAction> {
  return async () => {
    await submitRequestToBackground('updateNetworksList', [orderedNetworkList]);
  };
}

/**
 * Updates the pinned accounts list
 *
 * @param pinnedAccountList
 */
export function updateAccountsList(
  pinnedAccountList: [],
): ThunkAction<void, MetaMaskReduxState, unknown, AnyAction> {
  return async () => {
    await submitRequestToBackground('updateAccountsList', [pinnedAccountList]);
  };
}

/**
 * Hides account in the accounts list
 *
 * @param hiddenAccountList
 */
export function updateHiddenAccountsList(
  hiddenAccountList: [],
): ThunkAction<void, MetaMaskReduxState, unknown, AnyAction> {
  return async () => {
    await submitRequestToBackground('updateHiddenAccountsList', [
      hiddenAccountList,
    ]);
  };
}

// Pending Approvals

/**
 * Resolves a pending approval and closes the current notification window if no
 * further approvals are pending after the background state updates.
 *
 * @param id - The pending approval id
 * @param [value] - The value required to confirm a pending approval
 */
export function resolvePendingApproval(
  id: string,
  value: unknown,
): ThunkAction<void, MetaMaskReduxState, unknown, AnyAction> {
  return async (_dispatch: MetaMaskReduxDispatch) => {
    await submitRequestToBackground('resolvePendingApproval', [id, value]);
    // Before closing the current window, check if any additional confirmations
    // are added as a result of this confirmation being accepted

    ///: BEGIN:ONLY_INCLUDE_IF(build-main,build-beta,build-flask)
    const { pendingApprovals } = await forceUpdateMetamaskState(_dispatch);
    if (Object.values(pendingApprovals).length === 0) {
      _dispatch(closeCurrentNotificationWindow());
    }
    ///: END:ONLY_INCLUDE_IF
  };
}

/**
 * Rejects a pending approval and closes the current notification window if no
 * further approvals are pending after the background state updates.
 *
 * @param id - The pending approval id
 * @param [error] - The error to throw when rejecting the approval
 */
export function rejectPendingApproval(
  id: string,
  error: unknown,
): ThunkAction<void, MetaMaskReduxState, unknown, AnyAction> {
  return async (dispatch: MetaMaskReduxDispatch) => {
    await submitRequestToBackground('rejectPendingApproval', [id, error]);
    // Before closing the current window, check if any additional confirmations
    // are added as a result of this confirmation being rejected
    const { pendingApprovals } = await forceUpdateMetamaskState(dispatch);
    if (Object.values(pendingApprovals).length === 0) {
      dispatch(closeCurrentNotificationWindow());
    }
  };
}

/**
 * Rejects all approvals for the given messages
 *
 * @param messageList - The list of messages to reject
 */
export function rejectAllMessages(
  messageList: [],
): ThunkAction<void, MetaMaskReduxState, unknown, AnyAction> {
  return async (dispatch: MetaMaskReduxDispatch) => {
    const userRejectionError = serializeError(
      ethErrors.provider.userRejectedRequest(),
    );
    await Promise.all(
      messageList.map(
        async ({ id }) =>
          await submitRequestToBackground('rejectPendingApproval', [
            id,
            userRejectionError,
          ]),
      ),
    );
    const { pendingApprovals } = await forceUpdateMetamaskState(dispatch);
    if (Object.values(pendingApprovals).length === 0) {
      dispatch(closeCurrentNotificationWindow());
    }
  };
}

export function setFirstTimeFlowType(
  type: FirstTimeFlowType,
): ThunkAction<void, MetaMaskReduxState, unknown, AnyAction> {
  return (dispatch: MetaMaskReduxDispatch) => {
    log.debug(`background.setFirstTimeFlowType`);
    callBackgroundMethod('setFirstTimeFlowType', [type], (err) => {
      if (err) {
        dispatch(displayWarning(err));
      }
    });
    dispatch({
      type: actionConstants.SET_FIRST_TIME_FLOW_TYPE,
      value: type,
    });
  };
}

export function setShowTokenAutodetectModalOnUpgrade(
  val: boolean,
): ThunkAction<void, MetaMaskReduxState, unknown, AnyAction> {
  return (dispatch: MetaMaskReduxDispatch) => {
    log.debug(`background.setShowTokenAutodetectModalOnUpgrade`);
    callBackgroundMethod(
      'setShowTokenAutodetectModalOnUpgrade',
      [val],
      (err) => {
        if (err) {
          dispatch(displayWarning(err));
        }
      },
    );
    dispatch({
      type: actionConstants.SET_SHOW_TOKEN_AUTO_DETECT_MODAL_UPGRADE,
      value: val,
    });
  };
}

export function setSelectedNetworkConfigurationId(
  networkConfigurationId: string,
): PayloadAction<string> {
  return {
    type: actionConstants.SET_SELECTED_NETWORK_CONFIGURATION_ID,
    payload: networkConfigurationId,
  };
}

export function setNewNetworkAdded({
  networkConfigurationId,
  nickname,
}: {
  networkConfigurationId: string;
  nickname: string;
}): PayloadAction<object> {
  return {
    type: actionConstants.SET_NEW_NETWORK_ADDED,
    payload: { networkConfigurationId, nickname },
  };
}

<<<<<<< HEAD
export function setEditedNetwork(
  payload:
    | {
        networkConfigurationId: string;
        nickname: string;
        editCompleted: boolean;
      }
    | undefined = undefined,
): PayloadAction<object> {
  return { type: actionConstants.SET_EDIT_NETWORK, payload };
=======
export function setEditedNetwork({
  nickname,
}: {
  networkConfigurationId: string;
  nickname: string;
}): PayloadAction<object> {
  return {
    type: actionConstants.SET_EDIT_NETWORK,
    payload: { nickname },
  };
>>>>>>> 6d4b3ac7
}

export function setNewNftAddedMessage(
  newNftAddedMessage: string,
): PayloadAction<string> {
  return {
    type: actionConstants.SET_NEW_NFT_ADDED_MESSAGE,
    payload: newNftAddedMessage,
  };
}

export function setRemoveNftMessage(
  removeNftMessage: string,
): PayloadAction<string> {
  return {
    type: actionConstants.SET_REMOVE_NFT_MESSAGE,
    payload: removeNftMessage,
  };
}

export function setNewTokensImported(
  newTokensImported: string,
): PayloadAction<string> {
  return {
    type: actionConstants.SET_NEW_TOKENS_IMPORTED,
    payload: newTokensImported,
  };
}

export function setNewTokensImportedError(
  newTokensImportedError: string,
): PayloadAction<string> {
  return {
    type: actionConstants.SET_NEW_TOKENS_IMPORTED_ERROR,
    payload: newTokensImportedError,
  };
}

export function setLastActiveTime(): ThunkAction<
  void,
  MetaMaskReduxState,
  unknown,
  AnyAction
> {
  return (dispatch: MetaMaskReduxDispatch) => {
    callBackgroundMethod('setLastActiveTime', [], (err) => {
      if (err) {
        dispatch(displayWarning(err));
      }
    });
  };
}

export function setDismissSeedBackUpReminder(
  value: boolean,
): ThunkAction<void, MetaMaskReduxState, unknown, AnyAction> {
  return async (dispatch: MetaMaskReduxDispatch) => {
    dispatch(showLoadingIndication());
    await submitRequestToBackground('setDismissSeedBackUpReminder', [value]);
    dispatch(hideLoadingIndication());
  };
}

export function setDisabledRpcMethodPreference(
  methodName: string,
  value: number,
): ThunkAction<void, MetaMaskReduxState, unknown, AnyAction> {
  return async (dispatch: MetaMaskReduxDispatch) => {
    dispatch(showLoadingIndication());
    await submitRequestToBackground('setDisabledRpcMethodPreference', [
      methodName,
      value,
    ]);
    dispatch(hideLoadingIndication());
  };
}

export function getRpcMethodPreferences(): ThunkAction<
  void,
  MetaMaskReduxState,
  unknown,
  AnyAction
> {
  return async (dispatch: MetaMaskReduxDispatch) => {
    dispatch(showLoadingIndication());
    await submitRequestToBackground('getRpcMethodPreferences', []);
    dispatch(hideLoadingIndication());
  };
}

export function setConnectedStatusPopoverHasBeenShown(): ThunkAction<
  void,
  MetaMaskReduxState,
  unknown,
  AnyAction
> {
  return () => {
    callBackgroundMethod('setConnectedStatusPopoverHasBeenShown', [], (err) => {
      if (isErrorWithMessage(err)) {
        throw new Error(err.message);
      }
    });
  };
}

export function setRecoveryPhraseReminderHasBeenShown() {
  return () => {
    callBackgroundMethod('setRecoveryPhraseReminderHasBeenShown', [], (err) => {
      if (isErrorWithMessage(err)) {
        throw new Error(err.message);
      }
    });
  };
}

export function setRecoveryPhraseReminderLastShown(
  lastShown: number,
): ThunkAction<void, MetaMaskReduxState, unknown, AnyAction> {
  return () => {
    callBackgroundMethod(
      'setRecoveryPhraseReminderLastShown',
      [lastShown],
      (err) => {
        if (isErrorWithMessage(err)) {
          throw new Error(err.message);
        }
      },
    );
  };
}

export function setTermsOfUseLastAgreed(lastAgreed: number) {
  return async () => {
    await submitRequestToBackground('setTermsOfUseLastAgreed', [lastAgreed]);
  };
}

export function setSurveyLinkLastClickedOrClosed(time: number) {
  return async () => {
    await submitRequestToBackground('setSurveyLinkLastClickedOrClosed', [time]);
  };
}

export function setNewPrivacyPolicyToastClickedOrClosed() {
  return async () => {
    await submitRequestToBackground('setNewPrivacyPolicyToastClickedOrClosed');
  };
}

export function setOnboardingDate() {
  return async () => {
    await submitRequestToBackground('setOnboardingDate');
  };
}

export function setNewPrivacyPolicyToastShownDate(time: number) {
  return async () => {
    await submitRequestToBackground('setNewPrivacyPolicyToastShownDate', [
      time,
    ]);
  };
}

export function setOutdatedBrowserWarningLastShown(lastShown: number) {
  return async () => {
    await submitRequestToBackground('setOutdatedBrowserWarningLastShown', [
      lastShown,
    ]);
  };
}

export function getContractMethodData(
  data = '',
): ThunkAction<void, MetaMaskReduxState, unknown, AnyAction> {
  return async (dispatch: MetaMaskReduxDispatch, getState) => {
    const prefixedData = addHexPrefix(data);
    const fourBytePrefix = prefixedData.slice(0, 10);
    if (fourBytePrefix.length < 10) {
      return {};
    }
    const { knownMethodData, use4ByteResolution } = getState().metamask;
    if (
      knownMethodData?.[fourBytePrefix] &&
      Object.keys(knownMethodData[fourBytePrefix]).length !== 0
    ) {
      return knownMethodData[fourBytePrefix];
    }

    log.debug(`loadingMethodData`);

    const { name, params } = (await getMethodDataAsync(
      fourBytePrefix,
      use4ByteResolution,
    )) as {
      name: string;
      params: unknown;
    };

    callBackgroundMethod(
      'addKnownMethodData',
      [fourBytePrefix, { name, params }],
      (err) => {
        if (err) {
          dispatch(displayWarning(err));
        }
      },
    );
    return { name, params };
  };
}

export function setSeedPhraseBackedUp(
  seedPhraseBackupState: boolean,
): ThunkAction<void, MetaMaskReduxState, unknown, AnyAction> {
  return (dispatch: MetaMaskReduxDispatch) => {
    log.debug(`background.setSeedPhraseBackedUp`);
    return new Promise((resolve, reject) => {
      callBackgroundMethod(
        'setSeedPhraseBackedUp',
        [seedPhraseBackupState],
        (err) => {
          if (err) {
            dispatch(displayWarning(err));
            reject(err);
            return;
          }
          forceUpdateMetamaskState(dispatch).then(resolve).catch(reject);
        },
      );
    });
  };
}

export function setNextNonce(nextNonce: string): PayloadAction<string> {
  return {
    type: actionConstants.SET_NEXT_NONCE,
    payload: nextNonce,
  };
}

/**
 * This function initiates the nonceLock in the background for the given
 * address, and returns the next nonce to use. It then calls setNextNonce which
 * sets the nonce in state on the nextNonce key. NOTE: The nextNonce key is
 * actually ephemeral application state. It does not appear to be part of the
 * background state.
 *
 * TODO: move this to a different slice, MetaMask slice will eventually be
 * deprecated because it should not contain any ephemeral/app state but just
 * background state. In addition we should key nextNonce by address to prevent
 * accidental usage of a stale nonce as the call to getNextNonce only works for
 * the currently selected address.
 *
 * @returns
 */
export function getNextNonce(): ThunkAction<
  Promise<string>,
  MetaMaskReduxState,
  unknown,
  AnyAction
> {
  return async (dispatch, getState) => {
    const { address } = getSelectedInternalAccount(getState());
    const networkClientId = getSelectedNetworkClientId(getState());
    let nextNonce;
    try {
      nextNonce = await submitRequestToBackground<string>('getNextNonce', [
        address,
        networkClientId,
      ]);
    } catch (error) {
      dispatch(displayWarning(error));
      throw error;
    }
    dispatch(setNextNonce(nextNonce));
    return nextNonce;
  };
}

export function setRequestAccountTabIds(requestAccountTabIds: {
  [origin: string]: string;
}): PayloadAction<{
  [origin: string]: string;
}> {
  return {
    type: actionConstants.SET_REQUEST_ACCOUNT_TABS,
    payload: requestAccountTabIds,
  };
}

export function getRequestAccountTabIds(): ThunkAction<
  void,
  MetaMaskReduxState,
  unknown,
  AnyAction
> {
  return async (dispatch: MetaMaskReduxDispatch) => {
    const requestAccountTabIds = await submitRequestToBackground<{
      [origin: string]: string;
    }>('getRequestAccountTabIds');
    dispatch(setRequestAccountTabIds(requestAccountTabIds));
  };
}

export function setOpenMetamaskTabsIDs(openMetaMaskTabIDs: {
  [tabId: string]: boolean;
}): PayloadAction<{ [tabId: string]: boolean }> {
  return {
    type: actionConstants.SET_OPEN_METAMASK_TAB_IDS,
    payload: openMetaMaskTabIDs,
  };
}

export function getOpenMetamaskTabsIds(): ThunkAction<
  void,
  MetaMaskReduxState,
  unknown,
  AnyAction
> {
  return async (dispatch: MetaMaskReduxDispatch) => {
    const openMetaMaskTabIDs = await submitRequestToBackground<{
      [tabId: string]: boolean;
    }>('getOpenMetamaskTabsIds');
    dispatch(setOpenMetamaskTabsIDs(openMetaMaskTabIDs));
  };
}

export async function attemptLedgerTransportCreation() {
  return await submitRequestToBackground('attemptLedgerTransportCreation');
}

/**
 * This method deduplicates error reports to sentry by maintaining a state
 * object 'singleExceptions' in the app slice. The only place this state object
 * is accessed from is within this method, to check if it has already seen and
 * therefore tracked this error. This is to avoid overloading sentry with lots
 * of duplicate errors.
 *
 * @param error
 * @returns
 */
export function captureSingleException(
  error: string,
): ThunkAction<void, MetaMaskReduxState, unknown, AnyAction> {
  return async (dispatch, getState) => {
    const { singleExceptions } = getState().appState;
    if (!(error in singleExceptions)) {
      dispatch({
        type: actionConstants.CAPTURE_SINGLE_EXCEPTION,
        value: error,
      });
      captureException(Error(error));
    }
  };
}

// Wrappers around promisifedBackground
/**
 * The "actions" below are not actions nor action creators. They cannot use
 * dispatch nor should they be dispatched when used. Instead they can be
 * called directly. These wrappers will be moved into their location at some
 * point in the future.
 */

export function estimateGas(params: TransactionParams): Promise<Hex> {
  return submitRequestToBackground('estimateGas', [params]);
}

export async function updateTokenType(
  tokenAddress: string,
): Promise<Token | undefined> {
  try {
    return await submitRequestToBackground('updateTokenType', [tokenAddress]);
  } catch (error) {
    logErrorWithMessage(error);
  }
  return undefined;
}

export async function addPollingTokenToAppState(pollingToken: string) {
  return submitRequestToBackground('addPollingTokenToAppState', [
    pollingToken,
    POLLING_TOKEN_ENVIRONMENT_TYPES[getEnvironmentType()],
  ]);
}

export async function removePollingTokenFromAppState(pollingToken: string) {
  return submitRequestToBackground('removePollingTokenFromAppState', [
    pollingToken,
    POLLING_TOKEN_ENVIRONMENT_TYPES[getEnvironmentType()],
  ]);
}

/**
 * Informs the CurrencyRateController that the UI requires currency rate polling
 *
 * @param networkClientId - unique identifier for the network client
 * @returns polling token that can be used to stop polling
 */
export async function currencyRateStartPollingByNetworkClientId(
  networkClientId: string,
): Promise<string> {
  const pollingToken = await submitRequestToBackground(
    'currencyRateStartPollingByNetworkClientId',
    [networkClientId],
  );
  await addPollingTokenToAppState(pollingToken);
  return pollingToken;
}

/**
 * Informs the CurrencyRateController that the UI no longer requires currency rate polling
 * for the given network client.
 * If all network clients unsubscribe, the controller stops polling.
 *
 * @param pollingToken - Poll token received from calling startPollingByNetworkClientId
 */
export async function currencyRateStopPollingByPollingToken(
  pollingToken: string,
) {
  await submitRequestToBackground('currencyRateStopPollingByPollingToken', [
    pollingToken,
  ]);
  await removePollingTokenFromAppState(pollingToken);
}

/**
 * Informs the GasFeeController that the UI requires gas fee polling
 *
 * @param networkClientId - unique identifier for the network client
 * @returns polling token that can be used to stop polling
 */
export async function gasFeeStartPollingByNetworkClientId(
  networkClientId: string,
) {
  const pollingToken = await submitRequestToBackground(
    'gasFeeStartPollingByNetworkClientId',
    [networkClientId],
  );
  await addPollingTokenToAppState(pollingToken);
  return pollingToken;
}

/**
 * Informs the GasFeeController that the UI no longer requires gas fee polling
 * for the given network client.
 * If all network clients unsubscribe, the controller stops polling.
 *
 * @param pollingToken - Poll token received from calling startPollingByNetworkClientId
 */
export async function gasFeeStopPollingByPollingToken(pollingToken: string) {
  await submitRequestToBackground('gasFeeStopPollingByPollingToken', [
    pollingToken,
  ]);
  await removePollingTokenFromAppState(pollingToken);
}

export function getGasFeeTimeEstimate(
  maxPriorityFeePerGas: string,
  maxFeePerGas: string,
): Promise<ReturnType<GasFeeController['getTimeEstimate']>> {
  return submitRequestToBackground('getGasFeeTimeEstimate', [
    maxPriorityFeePerGas,
    maxFeePerGas,
  ]);
}

export async function closeNotificationPopup() {
  await submitRequestToBackground('markNotificationPopupAsAutomaticallyClosed');
  global.platform.closeCurrentWindow();
}

/**
 * @param payload - details of the event to track
 * @param options - options for routing/handling of event
 * @returns
 */
export function trackMetaMetricsEvent(
  payload: MetaMetricsEventPayload,
  options?: MetaMetricsEventOptions,
) {
  return submitRequestToBackground('trackMetaMetricsEvent', [
    { ...payload, actionId: generateActionId() },
    options,
  ]);
}

export function createEventFragment(
  options: MetaMetricsEventFragment,
): Promise<string> {
  const actionId = generateActionId();
  return submitRequestToBackground('createEventFragment', [
    { ...options, actionId },
  ]);
}

export function createTransactionEventFragment(
  transactionId: string,
): Promise<string> {
  const actionId = generateActionId();
  return submitRequestToBackground('createTransactionEventFragment', [
    {
      transactionId,
      actionId,
    },
  ]);
}

export function updateEventFragment(
  id: string,
  payload: MetaMetricsEventFragment,
) {
  return submitRequestToBackground('updateEventFragment', [id, payload]);
}

export function finalizeEventFragment(
  id: string,
  options?: {
    abandoned?: boolean;
    page?: MetaMetricsPageObject;
    referrer?: MetaMetricsReferrerObject;
  },
) {
  return submitRequestToBackground('finalizeEventFragment', [id, options]);
}

/**
 * @param payload - details of the page viewed
 * @param options - options for handling the page view
 */
export function trackMetaMetricsPage(
  payload: MetaMetricsPagePayload,
  options: MetaMetricsPageOptions,
) {
  return submitRequestToBackground('trackMetaMetricsPage', [
    { ...payload, actionId: generateActionId() },
    options,
  ]);
}

export function resetViewedNotifications() {
  return submitRequestToBackground('resetViewedNotifications');
}

export function updateViewedNotifications(notificationIdViewedStatusMap: {
  [notificationId: string]: boolean;
}) {
  return submitRequestToBackground('updateViewedNotifications', [
    notificationIdViewedStatusMap,
  ]);
}

export async function setAlertEnabledness(
  alertId: string,
  enabledness: boolean,
) {
  await submitRequestToBackground('setAlertEnabledness', [
    alertId,
    enabledness,
  ]);
}

export async function setUnconnectedAccountAlertShown(origin: string) {
  await submitRequestToBackground('setUnconnectedAccountAlertShown', [origin]);
}

export async function setWeb3ShimUsageAlertDismissed(origin: string) {
  await submitRequestToBackground('setWeb3ShimUsageAlertDismissed', [origin]);
}

// Smart Transactions Controller
export function clearSmartTransactionFees() {
  submitRequestToBackground('clearSmartTransactionFees');
}

export function fetchSmartTransactionFees(
  unsignedTransaction: Partial<TransactionParams> & { chainId: string },
  approveTxParams: TransactionParams,
): ThunkAction<void, MetaMaskReduxState, unknown, AnyAction> {
  return async (dispatch: MetaMaskReduxDispatch) => {
    if (approveTxParams) {
      approveTxParams.value = '0x0';
    }
    try {
      const smartTransactionFees = await await submitRequestToBackground(
        'fetchSmartTransactionFees',
        [unsignedTransaction, approveTxParams],
      );
      dispatch({
        type: actionConstants.SET_SMART_TRANSACTIONS_ERROR,
        payload: null,
      });
      return smartTransactionFees;
    } catch (err) {
      logErrorWithMessage(err);
      if (isErrorWithMessage(err) && err.message.startsWith('Fetch error:')) {
        const errorObj = parseSmartTransactionsError(err.message);
        dispatch({
          type: actionConstants.SET_SMART_TRANSACTIONS_ERROR,
          payload: errorObj,
        });
      }
      throw err;
    }
  };
}

type TemporarySmartTransactionGasFees = {
  maxFeePerGas: string;
  maxPriorityFeePerGas: string;
  gas: string;
  value: string;
};

const createSignedTransactions = async (
  unsignedTransaction: Partial<TransactionParams> & { chainId: string },
  fees: TemporarySmartTransactionGasFees[],
  areCancelTransactions?: boolean,
): Promise<TransactionParams[]> => {
  const unsignedTransactionsWithFees = fees.map((fee) => {
    const unsignedTransactionWithFees = {
      ...unsignedTransaction,
      maxFeePerGas: decimalToHex(fee.maxFeePerGas),
      maxPriorityFeePerGas: decimalToHex(fee.maxPriorityFeePerGas),
      gas: areCancelTransactions
        ? decimalToHex(21000) // It has to be 21000 for cancel transactions, otherwise the API would reject it.
        : unsignedTransaction.gas,
      value: unsignedTransaction.value,
    };
    if (areCancelTransactions) {
      unsignedTransactionWithFees.to = unsignedTransactionWithFees.from;
      unsignedTransactionWithFees.data = '0x';
    }
    return unsignedTransactionWithFees;
  });
  const signedTransactions = await submitRequestToBackground<
    TransactionParams[]
  >('approveTransactionsWithSameNonce', [unsignedTransactionsWithFees]);
  return signedTransactions;
};

export function signAndSendSmartTransaction({
  unsignedTransaction,
  smartTransactionFees,
}: {
  unsignedTransaction: Partial<TransactionParams> & { chainId: string };
  smartTransactionFees: {
    fees: TemporarySmartTransactionGasFees[];
    cancelFees: TemporarySmartTransactionGasFees[];
  };
}): ThunkAction<Promise<string>, MetaMaskReduxState, unknown, AnyAction> {
  return async (dispatch: MetaMaskReduxDispatch) => {
    const signedTransactions = await createSignedTransactions(
      unsignedTransaction,
      smartTransactionFees.fees,
    );
    const signedCanceledTransactions = await createSignedTransactions(
      unsignedTransaction,
      smartTransactionFees.cancelFees,
      true,
    );
    try {
      const response = await submitRequestToBackground<{ uuid: string }>(
        'submitSignedTransactions',
        [
          {
            signedTransactions,
            signedCanceledTransactions,
            txParams: unsignedTransaction,
          },
        ],
      ); // Returns e.g.: { uuid: 'dP23W7c2kt4FK9TmXOkz1UM2F20' }
      return response.uuid;
    } catch (err) {
      logErrorWithMessage(err);
      if (isErrorWithMessage(err) && err.message.startsWith('Fetch error:')) {
        const errorObj = parseSmartTransactionsError(err.message);
        dispatch({
          type: actionConstants.SET_SMART_TRANSACTIONS_ERROR,
          payload: errorObj,
        });
      }
      throw err;
    }
  };
}

export function updateSmartTransaction(
  uuid: string,
  txMeta: TransactionMeta,
): ThunkAction<void, MetaMaskReduxState, unknown, AnyAction> {
  return async (dispatch: MetaMaskReduxDispatch) => {
    try {
      await submitRequestToBackground('updateSmartTransaction', [
        {
          uuid,
          ...txMeta,
        },
      ]);
    } catch (err) {
      logErrorWithMessage(err);
      if (isErrorWithMessage(err) && err.message.startsWith('Fetch error:')) {
        const errorObj = parseSmartTransactionsError(err.message);
        dispatch({
          type: actionConstants.SET_SMART_TRANSACTIONS_ERROR,
          payload: errorObj,
        });
      }
      throw err;
    }
  };
}

export function setSmartTransactionsRefreshInterval(
  refreshInterval: number,
): ThunkAction<void, MetaMaskReduxState, unknown, AnyAction> {
  return async () => {
    try {
      await submitRequestToBackground('setStatusRefreshInterval', [
        refreshInterval,
      ]);
    } catch (err) {
      logErrorWithMessage(err);
    }
  };
}

export function cancelSmartTransaction(
  uuid: string,
): ThunkAction<void, MetaMaskReduxState, unknown, AnyAction> {
  return async (dispatch: MetaMaskReduxDispatch) => {
    try {
      await submitRequestToBackground('cancelSmartTransaction', [uuid]);
    } catch (err) {
      logErrorWithMessage(err);
      if (isErrorWithMessage(err) && err.message.startsWith('Fetch error:')) {
        const errorObj = parseSmartTransactionsError(err.message);
        dispatch({
          type: actionConstants.SET_SMART_TRANSACTIONS_ERROR,
          payload: errorObj,
        });
      }
      throw err;
    }
  };
}

// TODO: Not a thunk but rather a wrapper around a background call
export function fetchSmartTransactionsLiveness() {
  return async () => {
    try {
      await submitRequestToBackground('fetchSmartTransactionsLiveness');
    } catch (err) {
      logErrorWithMessage(err);
    }
  };
}

export function dismissSmartTransactionsErrorMessage(): Action {
  return {
    type: actionConstants.DISMISS_SMART_TRANSACTIONS_ERROR_MESSAGE,
  };
}

// App state
export function hideTestNetMessage() {
  return submitRequestToBackground('setShowTestnetMessageInDropdown', [false]);
}

export function hideBetaHeader() {
  return submitRequestToBackground('setShowBetaHeader', [false]);
}

export function hidePermissionsTour() {
  return submitRequestToBackground('setShowPermissionsTour', [false]);
}

export function hideAccountBanner() {
  return submitRequestToBackground('setShowAccountBanner', [false]);
}

export function hideNetworkBanner() {
  return submitRequestToBackground('setShowNetworkBanner', [false]);
}

export function neverShowSwitchedNetworkMessage() {
  return submitRequestToBackground('setSwitchedNetworkNeverShowMessage', [
    true,
  ]);
}

/**
 * Sends the background state the networkClientId and domain upon network switch
 *
 * @param selectedTabOrigin - The origin to set the new networkClientId for
 * @param networkClientId - The new networkClientId
 */
export function setNetworkClientIdForDomain(
  selectedTabOrigin: string,
  networkClientId: string,
): Promise<void> {
  return submitRequestToBackground('setNetworkClientIdForDomain', [
    selectedTabOrigin,
    networkClientId,
  ]);
}

///: BEGIN:ONLY_INCLUDE_IF(blockaid)
export function setSecurityAlertsEnabled(val: boolean): void {
  try {
    submitRequestToBackground('setSecurityAlertsEnabled', [val]);
  } catch (error) {
    logErrorWithMessage(error);
  }
}
///: END:ONLY_INCLUDE_IF

///: BEGIN:ONLY_INCLUDE_IF(keyring-snaps)
export async function setAddSnapAccountEnabled(value: boolean): Promise<void> {
  try {
    await submitRequestToBackground('setAddSnapAccountEnabled', [value]);
  } catch (error) {
    logErrorWithMessage(error);
  }
}

export function showKeyringSnapRemovalModal(payload: {
  snapName: string;
  result: 'success' | 'failed';
}) {
  return {
    type: actionConstants.SHOW_KEYRING_SNAP_REMOVAL_RESULT,
    payload,
  };
}

export function hideKeyringRemovalResultModal() {
  return {
    type: actionConstants.HIDE_KEYRING_SNAP_REMOVAL_RESULT,
  };
}

export async function getSnapAccountsById(snapId: string): Promise<string[]> {
  const addresses: string[] = await submitRequestToBackground(
    'getAccountsBySnapId',
    [snapId],
  );

  return addresses;
}
///: END:ONLY_INCLUDE_IF

export function setUseRequestQueue(val: boolean): void {
  try {
    submitRequestToBackground('setUseRequestQueue', [val]);
  } catch (error) {
    logErrorWithMessage(error);
  }
}

export function setUseExternalNameSources(val: boolean): void {
  try {
    submitRequestToBackground('setUseExternalNameSources', [val]);
  } catch (error) {
    logErrorWithMessage(error);
  }
}

export function setUseTransactionSimulations(val: boolean): void {
  try {
    submitRequestToBackground('setUseTransactionSimulations', [val]);
  } catch (error) {
    logErrorWithMessage(error);
  }
}

export function setFirstTimeUsedNetwork(chainId: string) {
  return submitRequestToBackground('setFirstTimeUsedNetwork', [chainId]);
}

// QR Hardware Wallets
export async function submitQRHardwareCryptoHDKey(cbor: Hex) {
  await submitRequestToBackground('submitQRHardwareCryptoHDKey', [cbor]);
}

export async function submitQRHardwareCryptoAccount(cbor: Hex) {
  await submitRequestToBackground('submitQRHardwareCryptoAccount', [cbor]);
}

export function cancelSyncQRHardware(): ThunkAction<
  void,
  MetaMaskReduxState,
  unknown,
  AnyAction
> {
  return async (dispatch: MetaMaskReduxDispatch) => {
    dispatch(hideLoadingIndication());
    await submitRequestToBackground('cancelSyncQRHardware');
  };
}

export async function submitQRHardwareSignature(requestId: string, cbor: Hex) {
  await submitRequestToBackground('submitQRHardwareSignature', [
    requestId,
    cbor,
  ]);
}

export function cancelQRHardwareSignRequest(): ThunkAction<
  void,
  MetaMaskReduxState,
  unknown,
  AnyAction
> {
  return async (dispatch: MetaMaskReduxDispatch) => {
    dispatch(hideLoadingIndication());
    await submitRequestToBackground('cancelQRHardwareSignRequest');
  };
}

export function requestUserApproval({
  origin,
  type,
  requestData,
}: {
  origin: string;
  type: string;
  requestData: object;
}): ThunkAction<void, MetaMaskReduxState, unknown, AnyAction> {
  return async (dispatch: MetaMaskReduxDispatch) => {
    try {
      await submitRequestToBackground('requestUserApproval', [
        {
          origin,
          type,
          requestData,
        },
      ]);
    } catch (error) {
      logErrorWithMessage(error);
      dispatch(displayWarning('Had trouble requesting user approval'));
    }
  };
}

export async function getCurrentNetworkEIP1559Compatibility(): Promise<
  boolean | undefined
> {
  let networkEIP1559Compatibility;
  try {
    networkEIP1559Compatibility = await submitRequestToBackground<boolean>(
      'getCurrentNetworkEIP1559Compatibility',
    );
  } catch (error) {
    console.error(error);
  }
  return networkEIP1559Compatibility;
}

export async function getNetworkConfigurationByNetworkClientId(
  networkClientId: NetworkClientId,
): Promise<NetworkConfiguration | undefined> {
  let networkConfiguration;
  try {
    networkConfiguration =
      await submitRequestToBackground<NetworkConfiguration>(
        'getNetworkConfigurationByNetworkClientId',
        [networkClientId],
      );
  } catch (error) {
    console.error(error);
  }
  return networkConfiguration;
}

export function updateProposedNames(
  request: UpdateProposedNamesRequest,
): ThunkAction<
  UpdateProposedNamesResult,
  MetaMaskReduxState,
  unknown,
  AnyAction
> {
  return (async () => {
    const data = await submitRequestToBackground<UpdateProposedNamesResult>(
      'updateProposedNames',
      [request],
    );

    return data;
    // TODO: Replace `any` with type
    // eslint-disable-next-line @typescript-eslint/no-explicit-any
  }) as any;
}

export function setName(
  request: SetNameRequest,
): ThunkAction<void, MetaMaskReduxState, unknown, AnyAction> {
  return (async () => {
    await submitRequestToBackground<void>('setName', [request]);
    // TODO: Replace `any` with type
    // eslint-disable-next-line @typescript-eslint/no-explicit-any
  }) as any;
}

/**
 * Throw an error in the background for testing purposes.
 *
 * @param message - The error message.
 * @deprecated This is only mean to facilitiate E2E testing. We should not use
 * this for handling errors.
 */
export async function throwTestBackgroundError(message: string): Promise<void> {
  await submitRequestToBackground('throwTestError', [message]);
}

///: BEGIN:ONLY_INCLUDE_IF(snaps)
/**
 * Set status of popover warning for the first snap installation.
 *
 * @param shown - True if popover has been shown.
 * @returns Promise Resolved on successfully submitted background request.
 */
export function setSnapsInstallPrivacyWarningShownStatus(shown: boolean) {
  return async () => {
    await submitRequestToBackground(
      'setSnapsInstallPrivacyWarningShownStatus',
      [shown],
    );
  };
}

/**
 * Update the state of a given Snap interface.
 *
 * @param id - The Snap interface ID.
 * @param state - The interface state.
 * @returns Promise Resolved on successfully submitted background request.
 */
export function updateInterfaceState(
  id: string,
  state: InterfaceState,
): ThunkAction<void, MetaMaskReduxState, unknown, AnyAction> {
  return (async (dispatch: MetaMaskReduxDispatch) => {
    await submitRequestToBackground<void>('updateInterfaceState', [id, state]);
    await forceUpdateMetamaskState(dispatch);
    // TODO: Replace `any` with type
    // eslint-disable-next-line @typescript-eslint/no-explicit-any
  }) as any;
}

/**
 * Delete the Snap interface from state.
 *
 * @param id - The Snap interface ID.
 * @returns Promise Resolved on successfully submitted background request.
 */
export function deleteInterface(
  id: string,
): ThunkAction<void, MetaMaskReduxState, unknown, AnyAction> {
  return (async (dispatch: MetaMaskReduxDispatch) => {
    await submitRequestToBackground<void>('deleteInterface', [id]);
    await forceUpdateMetamaskState(dispatch);
    // TODO: Replace `any` with type
    // eslint-disable-next-line @typescript-eslint/no-explicit-any
  }) as any;
}

export function trackInsightSnapUsage(snapId: string) {
  return async () => {
    await submitRequestToBackground('trackInsightSnapView', [snapId]);
  };
}
///: END:ONLY_INCLUDE_IF

///: BEGIN:ONLY_INCLUDE_IF(keyring-snaps)
export async function setSnapsAddSnapAccountModalDismissed() {
  await submitRequestToBackground('setSnapsAddSnapAccountModalDismissed', [
    true,
  ]);
}
///: END:ONLY_INCLUDE_IF

/**
 * Initiates the sign-in process.
 *
 * This function dispatches a request to the background script to perform the sign-in operation.
 * Upon success, it dispatches an action with type `PERFORM_SIGN_IN` to update the Redux state.
 * If the operation fails, it logs the error message and rethrows the error.
 *
 * @returns A thunk action that performs the sign-in operation.
 */
export function performSignIn(): ThunkAction<
  void,
  MetaMaskReduxState,
  unknown,
  AnyAction
> {
  return async () => {
    try {
      await submitRequestToBackground('performSignIn');
    } catch (error) {
      const errorMessage =
        error instanceof Error
          ? error.message
          : 'Unknown error occurred during sign-in.';
      logErrorWithMessage(errorMessage);
      throw error;
    }
  };
}

/**
 * Initiates the sign-out process.
 *
 * This function dispatches a request to the background script to perform the sign-out operation.
 * Upon success, it dispatches an action with type `PERFORM_SIGN_OUT` to update the Redux state.
 * If the operation fails, it logs the error message and rethrows the error.
 *
 * @returns A thunk action that performs the sign-out operation.
 */
export function performSignOut(): ThunkAction<
  void,
  MetaMaskReduxState,
  unknown,
  AnyAction
> {
  return async () => {
    try {
      await submitRequestToBackground('performSignOut');
    } catch (error) {
      logErrorWithMessage(error);
      throw error;
    }
  };
}

/**
 * Enables profile syncing.
 *
 * This function sends a request to the background script to enable profile syncing across devices.
 * Upon success, it dispatches an action with type `SET_PROFILE_SYNCING_ENABLED` to update the Redux state.
 * If the operation encounters an error, it logs the error message and rethrows the error to be handled by the caller.
 *
 * @returns A thunk action that, when dispatched, attempts to enable profile syncing.
 */
export function enableProfileSyncing(): ThunkAction<
  void,
  MetaMaskReduxState,
  unknown,
  AnyAction
> {
  return async () => {
    try {
      await submitRequestToBackground('enableProfileSyncing');
    } catch (error) {
      logErrorWithMessage(error);
      throw error;
    }
  };
}

/**
 * Disables profile syncing.
 *
 * This function sends a request to the background script to disable profile syncing across devices.
 * Upon success, it dispatches an action with type `SET_PROFILE_SYNCING_DISABLED` to update the Redux state.
 * If the operation fails, it logs the error message and rethrows the error to ensure it is handled appropriately.
 *
 * @returns A thunk action that, when dispatched, attempts to disable profile syncing.
 */
export function disableProfileSyncing(): ThunkAction<
  void,
  MetaMaskReduxState,
  unknown,
  AnyAction
> {
  return async () => {
    try {
      await submitRequestToBackground('disableProfileSyncing');
    } catch (error) {
      logErrorWithMessage(error);
      throw error;
    }
  };
}

/**
 * Initiates the creation of on-chain triggers.
 *
 * This function dispatches a request to the background script to create on-chain triggers.
 * Upon success, it dispatches an action with type `CREATE_ON_CHAIN_TRIGGERS` to update the Redux state.
 * If the operation fails, it logs the error message and rethrows the error to ensure it is handled appropriately.
 *
 * @returns A thunk action that, when dispatched, attempts to create on-chain triggers.
 */
export function createOnChainTriggers(): ThunkAction<
  void,
  MetaMaskReduxState,
  unknown,
  AnyAction
> {
  return async () => {
    try {
      await submitRequestToBackground('createOnChainTriggers');
    } catch (error) {
      logErrorWithMessage(error);
      throw error;
    }
  };
}

/**
 * Deletes on-chain triggers associated with specified accounts.
 *
 * This function sends a request to the background script to delete on-chain triggers for the provided accounts.
 * Upon success, it dispatches an action with type `DELETE_ON_CHAIN_TRIGGERS_BY_ACCOUNT` to update the Redux state.
 * If the operation encounters an error, it logs the error message and rethrows the error to ensure it is handled appropriately.
 *
 * @param accounts - An array of account identifiers for which on-chain triggers should be deleted.
 * @returns A thunk action that, when dispatched, attempts to delete on-chain triggers for the specified accounts.
 */
export function deleteOnChainTriggersByAccount(
  accounts: string[],
): ThunkAction<void, MetaMaskReduxState, unknown, AnyAction> {
  return async () => {
    try {
      await submitRequestToBackground('deleteOnChainTriggersByAccount', [
        accounts,
      ]);
    } catch (error) {
      logErrorWithMessage(error);
      throw error;
    }
  };
}

/**
 * Updates on-chain triggers for specified accounts.
 *
 * This function dispatches a request to the background script to update on-chain triggers associated with the given accounts.
 * Upon success, it dispatches an action with type `UPDATE_ON_CHAIN_TRIGGERS_BY_ACCOUNT` to update the Redux state.
 * If the operation fails, it logs the error message and rethrows the error to ensure proper error handling.
 *
 * @param accounts - An array of account identifiers for which on-chain triggers should be updated.
 * @returns A thunk action that, when dispatched, attempts to update on-chain triggers for the specified accounts.
 */
export function updateOnChainTriggersByAccount(
  accounts: string[],
): ThunkAction<void, MetaMaskReduxState, unknown, AnyAction> {
  return async () => {
    try {
      await submitRequestToBackground('updateOnChainTriggersByAccount', [
        accounts,
      ]);
    } catch (error) {
      logErrorWithMessage(error);
      throw error;
    }
  };
}

/**
 * Fetches and updates MetaMask notifications.
 *
 * This function sends a request to the background script to fetch the latest notifications and update the state accordingly.
 * Upon success, it dispatches an action with type `FETCH_AND_UPDATE_METAMASK_NOTIFICATIONS` to update the Redux state.
 * If the operation encounters an error, it logs the error message and rethrows the error to ensure it is handled appropriately.
 *
 * @returns A thunk action that, when dispatched, attempts to fetch and update MetaMask notifications.
 */
export function fetchAndUpdateMetamaskNotifications(): ThunkAction<
  void,
  MetaMaskReduxState,
  unknown,
  AnyAction
> {
  return async () => {
    try {
      const response = await submitRequestToBackground(
        'fetchAndUpdateMetamaskNotifications',
      );
      return response;
    } catch (error) {
      logErrorWithMessage(error);
      throw error;
    }
  };
}

/**
 * Marks MetaMask notifications as read.
 *
 * This function sends a request to the background script to mark the specified notifications as read.
 * Upon success, it dispatches an action with type `MARK_METAMASK_NOTIFICATIONS_AS_READ` to update the Redux state.
 * If the operation encounters an error, it logs the error message and rethrows the error to ensure it is handled appropriately.
 *
 * @param notifications - An array of notification identifiers to be marked as read.
 * @returns A thunk action that, when dispatched, attempts to mark MetaMask notifications as read.
 */
export function markMetamaskNotificationsAsRead(
  notifications: MarkAsReadNotificationsParam,
): ThunkAction<void, MetaMaskReduxState, unknown, AnyAction> {
  return async () => {
    try {
      await submitRequestToBackground('markMetamaskNotificationsAsRead', [
        notifications,
      ]);
    } catch (error) {
      logErrorWithMessage(error);
      throw error;
    }
  };
}

/**
 * Enables or disables feature announcements.
 *
 * This function sends a request to the background script to toggle the enabled state of feature announcements.
 * Upon success, it dispatches an action with type `SET_FEATURE_ANNOUNCEMENTS_ENABLED` to update the Redux state.
 * If the operation encounters an error, it logs the error message and rethrows the error to ensure it is handled appropriately.
 *
 * @param state - A boolean indicating whether to enable (true) or disable (false) feature announcements.
 * @returns A thunk action that, when dispatched, attempts to set the enabled state of feature announcements.
 */
export function setFeatureAnnouncementsEnabled(
  state: boolean,
): ThunkAction<void, MetaMaskReduxState, unknown, AnyAction> {
  return async () => {
    try {
      await submitRequestToBackground('setFeatureAnnouncementsEnabled', [
        state,
      ]);
    } catch (error) {
      logErrorWithMessage(error);
      throw error;
    }
  };
}

/**
 * Checks the presence of accounts in user storage.
 *
 * This function sends a request to the background script to check the presence of specified accounts in user storage.
 * Upon success, it dispatches an action with type `CHECK_ACCOUNTS_PRESENCE` to update the Redux state.
 * If the operation encounters an error, it logs the error message and rethrows the error to ensure it is handled appropriately.
 *
 * @param accounts - An array of account addresses to be checked.
 * @returns A thunk action that, when dispatched, attempts to check the presence of accounts in user storage.
 */
export function checkAccountsPresence(
  accounts: string[],
): ThunkAction<void, MetaMaskReduxState, unknown, AnyAction> {
  return async () => {
    try {
      const response = await submitRequestToBackground(
        'checkAccountsPresence',
        [accounts],
      );
      return response;
    } catch (error) {
      logErrorWithMessage(error);
      throw error;
    }
  };
}

/**
 * Triggers a modal to confirm the action of turning off profile syncing.
 * This function dispatches an action to show a modal dialog asking the user to confirm if they want to turn off profile syncing.
 *
 * @returns A thunk action that, when dispatched, shows the confirmation modal.
 */
export function showConfirmTurnOffProfileSyncing(): ThunkAction<
  void,
  MetaMaskReduxState,
  unknown,
  AnyAction
> {
  return (dispatch: MetaMaskReduxDispatch) => {
    dispatch(
      showModal({
        name: 'CONFIRM_TURN_OFF_PROFILE_SYNCING',
      }),
    );
  };
}

/**
 * Triggers a modal to confirm the action of turning on MetaMask notifications.
 * This function dispatches an action to show a modal dialog asking the user to confirm if they want to turn on MetaMask notifications.
 *
 * @returns A thunk action that, when dispatched, shows the confirmation modal.
 */
export function showConfirmTurnOnMetamaskNotifications(): ThunkAction<
  void,
  MetaMaskReduxState,
  unknown,
  AnyAction
> {
  return (dispatch: MetaMaskReduxDispatch) => {
    dispatch(
      showModal({
        name: 'TURN_ON_METAMASK_NOTIFICATIONS',
      }),
    );
  };
}

/**
 * Enables MetaMask notifications.
 * This function dispatches a request to the background script to enable MetaMask notifications.
 * If the operation fails, it logs the error message and rethrows the error to ensure it is handled appropriately.
 *
 * @returns A thunk action that, when dispatched, attempts to enable MetaMask notifications.
 */
export function enableMetamaskNotifications(): ThunkAction<
  void,
  unknown,
  AnyAction
> {
  return async () => {
    try {
      await submitRequestToBackground('enableMetamaskNotifications');
    } catch (error) {
      log.error(error);
      throw error;
    }
  };
}

/**
 * Disables MetaMask notifications.
 * This function dispatches a request to the background script to disable MetaMask notifications.
 * If the operation fails, it logs the error message and rethrows the error to ensure it is handled appropriately.
 *
 * @returns A thunk action that, when dispatched, attempts to disable MetaMask notifications.
 */
export function disableMetamaskNotifications(): ThunkAction<
  void,
  unknown,
  AnyAction
> {
  return async () => {
    try {
      await submitRequestToBackground('disableMetamaskNotifications');
    } catch (error) {
      log.error(error);
      throw error;
    }
  };
}

export function setIsProfileSyncingEnabled(
  isProfileSyncingEnabled: boolean,
): ThunkAction<void, unknown, unknown, AnyAction> {
  return async (dispatch: MetaMaskReduxDispatch) => {
    try {
      dispatch(showLoadingIndication());
      await submitRequestToBackground('setIsProfileSyncingEnabled', [
        isProfileSyncingEnabled,
      ]);
      dispatch(hideLoadingIndication());
    } catch (error) {
      logErrorWithMessage(error);
      throw error;
    } finally {
      dispatch(hideLoadingIndication());
    }
  };
}

export function setShowNftAutodetectModal(value: boolean) {
  return setPreference('showNftAutodetectModal', value);
}

export async function getNextAvailableAccountName(): Promise<string> {
  return await submitRequestToBackground<string>(
    'getNextAvailableAccountName',
    [],
  );
}<|MERGE_RESOLUTION|>--- conflicted
+++ resolved
@@ -4149,7 +4149,6 @@
   };
 }
 
-<<<<<<< HEAD
 export function setEditedNetwork(
   payload:
     | {
@@ -4160,18 +4159,6 @@
     | undefined = undefined,
 ): PayloadAction<object> {
   return { type: actionConstants.SET_EDIT_NETWORK, payload };
-=======
-export function setEditedNetwork({
-  nickname,
-}: {
-  networkConfigurationId: string;
-  nickname: string;
-}): PayloadAction<object> {
-  return {
-    type: actionConstants.SET_EDIT_NETWORK,
-    payload: { nickname },
-  };
->>>>>>> 6d4b3ac7
 }
 
 export function setNewNftAddedMessage(
